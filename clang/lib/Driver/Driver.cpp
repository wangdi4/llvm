//===--- Driver.cpp - Clang GCC Compatible Driver -------------------------===//
//
// Part of the LLVM Project, under the Apache License v2.0 with LLVM Exceptions.
// See https://llvm.org/LICENSE.txt for license information.
// SPDX-License-Identifier: Apache-2.0 WITH LLVM-exception
//
//===----------------------------------------------------------------------===//
#include "clang/Driver/Driver.h"
#include "InputInfo.h"
#include "ToolChains/AIX.h"
#include "ToolChains/AMDGPU.h"
#include "ToolChains/AMDGPUOpenMP.h"
#include "ToolChains/AVR.h"
#include "ToolChains/Ananas.h"
#include "ToolChains/BareMetal.h"
#include "ToolChains/Clang.h"
#include "ToolChains/CloudABI.h"
#include "ToolChains/Contiki.h"
#include "ToolChains/CrossWindows.h"
#if INTEL_CUSTOMIZATION
#if INTEL_FEATURE_CSA
#include "ToolChains/Intel_CSA.h"
#endif  // INTEL_FEATURE_CSA
#endif  // INTEL_CUSTOMIZATION
#include "ToolChains/Cuda.h"
#include "ToolChains/Darwin.h"
#include "ToolChains/DragonFly.h"
#include "ToolChains/FreeBSD.h"
#include "ToolChains/Fuchsia.h"
#include "ToolChains/Gnu.h"
#include "ToolChains/HIP.h"
#include "ToolChains/Haiku.h"
#include "ToolChains/Hexagon.h"
#include "ToolChains/Hurd.h"
#include "ToolChains/Lanai.h"
#include "ToolChains/Linux.h"
#include "ToolChains/MSP430.h"
#include "ToolChains/MSVC.h"
#include "ToolChains/MinGW.h"
#include "ToolChains/Minix.h"
#include "ToolChains/MipsLinux.h"
#include "ToolChains/Myriad.h"
#include "ToolChains/NaCl.h"
#include "ToolChains/NetBSD.h"
#include "ToolChains/OpenBSD.h"
#include "ToolChains/PPCLinux.h"
#include "ToolChains/PS4CPU.h"
#include "ToolChains/RISCVToolchain.h"
#include "ToolChains/SYCL.h"
#include "ToolChains/Solaris.h"
#include "ToolChains/TCE.h"
#include "ToolChains/VEToolchain.h"
#include "ToolChains/WebAssembly.h"
#include "ToolChains/XCore.h"
#if INTEL_CUSTOMIZATION
#include "ToolChains/Arch/X86.h"
#endif // INTEL_CUSTOMIZATION
#include "ToolChains/ZOS.h"
#include "clang/Basic/TargetID.h"
#include "clang/Basic/Version.h"
#include "clang/Config/config.h"
#include "clang/Driver/Action.h"
#include "clang/Driver/Compilation.h"
#include "clang/Driver/DriverDiagnostic.h"
#include "clang/Driver/Job.h"
#include "clang/Driver/Options.h"
#include "clang/Driver/SanitizerArgs.h"
#include "clang/Driver/Tool.h"
#include "clang/Driver/ToolChain.h"
#include "llvm/ADT/ArrayRef.h"
#include "llvm/ADT/STLExtras.h"
#include "llvm/ADT/SmallSet.h"
#include "llvm/ADT/StringExtras.h"
#include "llvm/ADT/StringSet.h"
#include "llvm/ADT/StringSwitch.h"
#include "llvm/BinaryFormat/Magic.h"
#include "llvm/Config/llvm-config.h"
#include "llvm/Option/Arg.h"
#include "llvm/Option/ArgList.h"
#include "llvm/Option/OptSpecifier.h"
#include "llvm/Option/OptTable.h"
#include "llvm/Option/Option.h"
#include "llvm/Support/CommandLine.h"
#include "llvm/Support/ErrorHandling.h"
#include "llvm/Support/ExitCodes.h"
#include "llvm/Support/FileSystem.h"
#include "llvm/Support/FormatVariadic.h"
#include "llvm/Support/Host.h"
#include "llvm/Support/MD5.h"
#include "llvm/Support/Path.h"
#include "llvm/Support/PrettyStackTrace.h"
#include "llvm/Support/Process.h"
#include "llvm/Support/Program.h"
#include "llvm/Support/StringSaver.h"
#include "llvm/Support/TargetRegistry.h"
#include "llvm/Support/VirtualFileSystem.h"
#include "llvm/Support/raw_ostream.h"
#include <map>
#include <memory>
#include <utility>
#if LLVM_ON_UNIX
#include <unistd.h> // getpid
#endif

using namespace clang::driver;
using namespace clang;
using namespace llvm::opt;

static llvm::Triple getHIPOffloadTargetTriple() {
  static const llvm::Triple T("amdgcn-amd-amdhsa");
  return T;
}

// static
std::string Driver::GetResourcesPath(StringRef BinaryPath,
                                     StringRef CustomResourceDir) {
  // Since the resource directory is embedded in the module hash, it's important
  // that all places that need it call this function, so that they get the
  // exact same string ("a/../b/" and "b/" get different hashes, for example).

  // Dir is bin/ or lib/, depending on where BinaryPath is.
  std::string Dir = std::string(llvm::sys::path::parent_path(BinaryPath));

  SmallString<128> P(Dir);
  if (CustomResourceDir != "") {
    llvm::sys::path::append(P, CustomResourceDir);
  } else {
    // On Windows, libclang.dll is in bin/.
    // On non-Windows, libclang.so/.dylib is in lib/.
    // With a static-library build of libclang, LibClangPath will contain the
    // path of the embedding binary, which for LLVM binaries will be in bin/.
    // ../lib gets us to lib/ in both cases.
    P = llvm::sys::path::parent_path(Dir);
    llvm::sys::path::append(P, Twine("lib") + CLANG_LIBDIR_SUFFIX, "clang",
                            CLANG_VERSION_STRING);
  }

  return std::string(P.str());
}

Driver::Driver(StringRef ClangExecutable, StringRef TargetTriple,
               DiagnosticsEngine &Diags, std::string Title,
               IntrusiveRefCntPtr<llvm::vfs::FileSystem> VFS)
    : Diags(Diags), VFS(std::move(VFS)), Mode(GCCMode),
      SaveTemps(SaveTempsNone), BitcodeEmbed(EmbedNone), LTOMode(LTOK_None),
      ClangExecutable(ClangExecutable), SysRoot(DEFAULT_SYSROOT),
      DriverTitle(Title), CCPrintStatReportFilename(), CCPrintOptionsFilename(),
      CCPrintHeadersFilename(), CCLogDiagnosticsFilename(),
      CCCPrintBindings(false), CCPrintOptions(false), CCPrintHeaders(false),
      CCLogDiagnostics(false), CCGenDiagnostics(false),
      CCPrintProcessStats(false), TargetTriple(TargetTriple),
      CCCGenericGCCName(""), Saver(Alloc), CheckInputsExist(true),
      GenReproducer(false),
#if INTEL_CUSTOMIZATION
      SuppressMissingInputWarning(false), IntelPrintOptions(false),
      IntelMode(false), DPCPPMode(false) {
#endif // INTEL_CUSTOMIZATION
  // Provide a sane fallback if no VFS is specified.
  if (!this->VFS)
    this->VFS = llvm::vfs::getRealFileSystem();

  Name = std::string(llvm::sys::path::filename(ClangExecutable));
  Dir = std::string(llvm::sys::path::parent_path(ClangExecutable));
  InstalledDir = Dir; // Provide a sensible default installed dir.

  if ((!SysRoot.empty()) && llvm::sys::path::is_relative(SysRoot)) {
    // Prepend InstalledDir if SysRoot is relative
    SmallString<128> P(InstalledDir);
    llvm::sys::path::append(P, SysRoot);
    SysRoot = std::string(P);
  }

#if defined(CLANG_CONFIG_FILE_SYSTEM_DIR)
  SystemConfigDir = CLANG_CONFIG_FILE_SYSTEM_DIR;
#endif
#if defined(CLANG_CONFIG_FILE_USER_DIR)
  UserConfigDir = CLANG_CONFIG_FILE_USER_DIR;
#endif

  // Compute the path to the resource directory.
  ResourceDir = GetResourcesPath(ClangExecutable, CLANG_RESOURCE_DIR);
}

void Driver::ParseDriverMode(StringRef ProgramName,
                             ArrayRef<const char *> Args) {
  if (ClangNameParts.isEmpty())
    ClangNameParts = ToolChain::getTargetAndModeFromProgramName(ProgramName);
  setDriverModeFromOption(ClangNameParts.DriverMode);

  for (const char *ArgPtr : Args) {
    // Ignore nullptrs, they are the response file's EOL markers.
    if (ArgPtr == nullptr)
      continue;
    const StringRef Arg = ArgPtr;
    setDriverModeFromOption(Arg);
  }
}

void Driver::setDriverModeFromOption(StringRef Opt) {
#if INTEL_CUSTOMIZATION
  if (Opt == getOpts().getOption(options::OPT__intel).getPrefixedName() ||
      Opt == getOpts().getOption(options::OPT__dpcpp).getPrefixedName()) {
    IntelMode = true;
    if (Opt == getOpts().getOption(options::OPT__dpcpp).getPrefixedName())
      DPCPPMode = true;
    return;
  }
#endif // INTEL_CUSTOMIZATION
  const std::string OptName =
      getOpts().getOption(options::OPT_driver_mode).getPrefixedName();
  if (!Opt.startswith(OptName))
    return;
  StringRef Value = Opt.drop_front(OptName.size());

  if (auto M = llvm::StringSwitch<llvm::Optional<DriverMode>>(Value)
                   .Case("gcc", GCCMode)
                   .Case("g++", GXXMode)
                   .Case("cpp", CPPMode)
                   .Case("cl", CLMode)
                   .Case("flang", FlangMode)
                   .Default(None))
    Mode = *M;
  else
    Diag(diag::err_drv_unsupported_option_argument) << OptName << Value;
}

InputArgList Driver::ParseArgStrings(ArrayRef<const char *> ArgStrings,
                                     bool IsClCompatMode,
                                     bool &ContainsError) {
  llvm::PrettyStackTraceString CrashInfo("Command line argument parsing");
  ContainsError = false;

  unsigned IncludedFlagsBitmask;
  unsigned ExcludedFlagsBitmask;
#if INTEL_CUSTOMIZATION
  if (IsDPCPPMode()) {
    // Check for /Q_allow-linux.
    bool AllowLinux = false;
    for (StringRef Opt : ArgStrings) {
      if (Opt == getOpts().getOption(options::OPT__SLASH_Q_allow_linux).getPrefixedName()) {
        AllowLinux = true;
        break;
      }
    }
    std::tie(IncludedFlagsBitmask, ExcludedFlagsBitmask) =
        getIncludeExcludeOptionFlagMasksDpcpp(IsClCompatMode, AllowLinux);
  } else
    std::tie(IncludedFlagsBitmask, ExcludedFlagsBitmask) =
        getIncludeExcludeOptionFlagMasks(IsClCompatMode);
#endif // INTEL_CUSTOMIZATION

  // Make sure that Flang-only options don't pollute the Clang output
  // TODO: Make sure that Clang-only options don't pollute Flang output
  if (!IsFlangMode())
    ExcludedFlagsBitmask |= options::FlangOnlyOption;

  unsigned MissingArgIndex, MissingArgCount;
  InputArgList Args =
      getOpts().ParseArgs(ArgStrings, MissingArgIndex, MissingArgCount,
                          IncludedFlagsBitmask, ExcludedFlagsBitmask);

  // Check for missing argument error.
  if (MissingArgCount) {
    Diag(diag::err_drv_missing_argument)
        << Args.getArgString(MissingArgIndex) << MissingArgCount;
    ContainsError |=
        Diags.getDiagnosticLevel(diag::err_drv_missing_argument,
                                 SourceLocation()) > DiagnosticsEngine::Warning;
  }

  // Check for unsupported options.
  for (const Arg *A : Args) {
#if INTEL_CUSTOMIZATION
    if (A->getOption().hasFlag(options::Unsupported) ||
        (A->getOption().hasFlag(options::DpcppUnsupported) && IsDPCPPMode())) {
#endif // INTEL_CUSTOMIZATION
      unsigned DiagID;
      auto ArgString = A->getAsString(Args);
      std::string Nearest;
#if INTEL_CUSTOMIZATION
      // Do not suggest an alternative with DPC++ unsupported options
      if (A->getOption().hasFlag(options::DpcppUnsupported) ||
          getOpts().findNearest(
#endif // INTEL_CUSTOMIZATION
            ArgString, Nearest, IncludedFlagsBitmask,
            ExcludedFlagsBitmask | options::Unsupported) > 1) {
        DiagID = diag::err_drv_unsupported_opt;
        Diag(DiagID) << ArgString;
      } else {
        DiagID = diag::err_drv_unsupported_opt_with_suggestion;
        Diag(DiagID) << ArgString << Nearest;
      }
      ContainsError |= Diags.getDiagnosticLevel(DiagID, SourceLocation()) >
                       DiagnosticsEngine::Warning;
      continue;
    }

    // Warn about -mcpu= without an argument.
    if (A->getOption().matches(options::OPT_mcpu_EQ) && A->containsValue("")) {
      Diag(diag::warn_drv_empty_joined_argument) << A->getAsString(Args);
      ContainsError |= Diags.getDiagnosticLevel(
                           diag::warn_drv_empty_joined_argument,
                           SourceLocation()) > DiagnosticsEngine::Warning;
    }
  }

  for (const Arg *A : Args.filtered(options::OPT_UNKNOWN)) {
    unsigned DiagID;
    auto ArgString = A->getAsString(Args);
    std::string Nearest;
    if (getOpts().findNearest(
          ArgString, Nearest, IncludedFlagsBitmask, ExcludedFlagsBitmask) > 1) {
      DiagID = IsCLMode() ? diag::warn_drv_unknown_argument_clang_cl
                          : diag::err_drv_unknown_argument;
      Diags.Report(DiagID) << ArgString;
    } else {
      DiagID = IsCLMode()
                   ? diag::warn_drv_unknown_argument_clang_cl_with_suggestion
                   : diag::err_drv_unknown_argument_with_suggestion;
      Diags.Report(DiagID) << ArgString << Nearest;
    }
    ContainsError |= Diags.getDiagnosticLevel(DiagID, SourceLocation()) >
                     DiagnosticsEngine::Warning;
  }

  return Args;
}

// Determine which compilation mode we are in. We look for options which
// affect the phase, starting with the earliest phases, and record which
// option we used to determine the final phase.
phases::ID Driver::getFinalPhase(const DerivedArgList &DAL,
                                 Arg **FinalPhaseArg) const {
  Arg *PhaseArg = nullptr;
  phases::ID FinalPhase;

  // -{E,EP,P,M,MM} only run the preprocessor.
  if (CCCIsCPP() || (PhaseArg = DAL.getLastArg(options::OPT_E)) ||
      (PhaseArg = DAL.getLastArg(options::OPT__SLASH_EP)) ||
      (PhaseArg = DAL.getLastArg(options::OPT_EP)) || // INTEL
      (PhaseArg = DAL.getLastArg(options::OPT_M, options::OPT_MM)) ||
      (PhaseArg = DAL.getLastArg(options::OPT__SLASH_P))) {
    FinalPhase = phases::Preprocess;

  // --precompile only runs up to precompilation.
  } else if ((PhaseArg = DAL.getLastArg(options::OPT__precompile))) {
    FinalPhase = phases::Precompile;

  // -{fsyntax-only,-analyze,emit-ast} only run up to the compiler.
  } else if ((PhaseArg = DAL.getLastArg(options::OPT_fsyntax_only)) ||
             (PhaseArg = DAL.getLastArg(options::OPT_print_supported_cpus)) ||
             (PhaseArg = DAL.getLastArg(options::OPT_module_file_info)) ||
             (PhaseArg = DAL.getLastArg(options::OPT_verify_pch)) ||
             (PhaseArg = DAL.getLastArg(options::OPT_rewrite_objc)) ||
             (PhaseArg = DAL.getLastArg(options::OPT_rewrite_legacy_objc)) ||
             (PhaseArg = DAL.getLastArg(options::OPT__migrate)) ||
             (PhaseArg = DAL.getLastArg(options::OPT__analyze)) ||
             (PhaseArg = DAL.getLastArg(options::OPT_emit_ast))) {
    FinalPhase = phases::Compile;

  // -S only runs up to the backend.
  } else if ((PhaseArg = DAL.getLastArg(options::OPT_S)) ||
             (PhaseArg = DAL.getLastArg(options::OPT_fsycl_device_only))) {
    FinalPhase = phases::Backend;

  // -c compilation only runs up to the assembler.
  } else if ((PhaseArg = DAL.getLastArg(options::OPT_c))) {
    FinalPhase = phases::Assemble;

  // Otherwise do everything.
  } else
    FinalPhase = phases::Link;

  if (FinalPhaseArg)
    *FinalPhaseArg = PhaseArg;

  return FinalPhase;
}

static Arg *MakeInputArg(DerivedArgList &Args, const OptTable &Opts,
                         StringRef Value, bool Claim = true) {
  Arg *A = new Arg(Opts.getOption(options::OPT_INPUT), Value,
                   Args.getBaseArgs().MakeIndex(Value), Value.data());
  Args.AddSynthesizedArg(A);
  if (Claim)
    A->claim();
  return A;
}

#if INTEL_CUSTOMIZATION
// Add any of the device libraries that are used for offload.  This includes
// math and system device libraries.
void Driver::addIntelOMPDeviceLibs(const ToolChain &TC, Driver::InputList &Inputs,
                                const OptTable &Opts,
                                DerivedArgList &Args) const {
  // For 'pure' sycl program, need to use '-f[no-]sycl-device-lib' to link
  // sycl device libraries with device code. In '-fsycl -fiopenmp' mode,
  // '-f[no-]sycl-device-lib' and '-[no-]device-math-lib' can be used together.
  if (Args.hasFlag(options::OPT_fsycl, options::OPT_fno_sycl, false) &&
      !Args.hasArg(options::OPT_fiopenmp)) {
    Arg *DeviceMathLibArg = Args.getLastArg(options::OPT_device_math_lib_EQ,
                                            options::OPT_no_device_math_lib_EQ);
    if (DeviceMathLibArg) {
      Diag(clang::diag::warn_drv_unused_argument)
          << DeviceMathLibArg->getSpelling();
      return;
    }
  }
  // Let the user know to use -fopenmp-device-lib instead
  if (Arg *OldOpt = Args.getLastArg(options::OPT_device_math_lib_EQ,
                                    options::OPT_no_device_math_lib_EQ))
    Diag(clang::diag::warn_drv_deprecated_arg)
        << OldOpt->getAsString(Args) << "-f[no-]openmp-device-lib";

  // Add the math device libs if requested by the user or enabled by default.
  // This needs to be done on the linking phase.
  Arg *FinalPhaseArg;
  phases::ID FinalPhase = getFinalPhase(Args, &FinalPhaseArg);

  if (FinalPhase < phases::Link)
    return;

  enum {
    LinkFP32 = 0x1,
    LinkFP64 = 0x2,
    LinkLibc = 0x4,
    // There is no option to override RTL linking.
    // It must be linked always.
    LinkRtl = 0x8,
    // ITT libraries must be linked always, unless
    // it is AOT compilation. Since the ITT libraries do not have
    // AOT images in the bundle, we can just unbundle/link them always.
    // Moreover, we just have to unbundle them, if both non-AOT
    // and AOT compilations are requested in one clang invocation.
    LinkITT = 0x10,
  };
  auto UpdateFlag =
      [](unsigned Flag, StringRef Val, bool Reset, bool OldOpt=false) {
        unsigned Bit = 0;
        if (OldOpt) {
          if (Val == "fp32")
            Bit = LinkFP32;
          else if (Val == "fp64")
            Bit = LinkFP64;
        } else {
          if (Val == "libm-fp32")
            Bit = LinkFP32;
          else if (Val == "libm-fp64")
            Bit = LinkFP64;
          else if (Val == "libc")
            Bit = LinkLibc;
          else if (Val == "all")
            Bit = LinkFP32 | LinkFP64 | LinkLibc;
        }

        if (Reset)
          return (Flag & ~Bit);
        else
          return (Flag | Bit);
      };

  // TODO - this will become the default sometime in the future.
  // FIXME - There is a bit of common code in this function that can be
  // cleaned up.
  unsigned LinkForOMP = LinkFP32 | LinkFP64 | LinkRtl | LinkITT;

  // TODO - Clean out -device-math-lib usage when it is removed.  For now
  // it is deprecated.  Also, we do nothing special for when both options
  // (-fopenmp-device-lib and -device-math-lib) are passed on the command
  // line together.
  for (Arg *A : Args.filtered(options::OPT_device_math_lib_EQ,
                              options::OPT_no_device_math_lib_EQ)) {
    bool Reset = A->getOption().matches(options::OPT_no_device_math_lib_EQ);
    for (StringRef Val : A->getValues()) {
      LinkForOMP = UpdateFlag(LinkForOMP, Val, Reset, true);
    }
    A->claim();
  }

  for (Arg *A : Args.filtered(options::OPT_fopenmp_device_lib_EQ,
                              options::OPT_fno_openmp_device_lib_EQ)) {
    bool Reset = A->getOption().matches(options::OPT_fno_openmp_device_lib_EQ);
    for (StringRef Val : A->getValues())
      LinkForOMP = UpdateFlag(LinkForOMP, Val, Reset);
    A->claim();
  }

  if (LinkForOMP == 0)
    return;

  bool IsMSVC = TC.getTriple().isWindowsMSVCEnvironment();
  StringRef LibCName = IsMSVC ? "libomp-msvc" : "libomp-glibc";
  SmallVector<std::pair<const StringRef, unsigned>, 8> omp_device_libs = {
    // WARNING: the order will matter here, when we add -only-needed
    //          for llvm-link linking these libraries.
    { "libomp-spirvdevicertl", LinkRtl },
    { LibCName, LinkLibc },
    { "libomp-complex", LinkFP32 },
    { "libomp-complex-fp64", LinkFP64 },
    { "libomp-cmath", LinkFP32 },
    { "libomp-cmath-fp64", LinkFP64 },
    // Link the fallback implementations as well, since
    // SPIR-V modules linking is not supported yet.
    { "libomp-fallback-cassert", LinkLibc },
    { "libomp-fallback-complex", LinkFP32 },
    { "libomp-fallback-complex-fp64", LinkFP64 },
    { "libomp-fallback-cmath", LinkFP32 },
    { "libomp-fallback-cmath-fp64", LinkFP64 },
    // ITT libraries must be last in the unbundling/linking order,
    // since the other libraries may call ITT APIs.
    { "libomp-itt-user-wrappers", LinkITT },
    { "libomp-itt-compiler-wrappers", LinkITT },
    // The above ITT libraries are calling ITT stubs,
    // so the stubs must be linked after them.
    { "libomp-itt-stubs", LinkITT } };

  // Go through the lib vectors and add them accordingly.
  auto addInput = [&](const char * LibName) {
    Arg *InputArg = MakeInputArg(Args, Opts, LibName);
    Inputs.push_back(std::make_pair(types::TY_Object, InputArg));
  };
  bool addOmpLibs = false;
  if (Arg *A = Args.getLastArg(options::OPT_fopenmp_targets_EQ)) {
    for (StringRef Val : A->getValues())
      if (Val.startswith("spir64"))
        addOmpLibs = true;
  }
  StringRef OMPLibLoc(Args.MakeArgString(TC.getDriver().Dir + "/../lib"));
  StringRef Ext(IsMSVC ? ".obj" : ".o");
  if (addOmpLibs) {
    for (const std::pair<const StringRef, unsigned> &Lib : omp_device_libs) {
      SmallString<128> LibName(OMPLibLoc);
      llvm::sys::path::append(LibName, Lib.first);
      llvm::sys::path::replace_extension(LibName, Ext);
      if ((Lib.second & LinkForOMP) == Lib.second)
        addInput(Args.MakeArgString(LibName));
    }
  }
}

// Add any Intel specific options to the command line which are implied or
// are the default.
void Driver::addIntelArgs(DerivedArgList &DAL, const InputArgList &Args,
                                 const llvm::opt::OptTable &Opts) const {
  auto addClaim = [&](const OptSpecifier &Opt, StringRef OptArg="") {
    if (!OptArg.empty())
      DAL.AddJoinedArg(0, Opts.getOption(Opt), OptArg);
    else
      DAL.AddFlagArg(0, Opts.getOption(Opt));
    if (Arg *A = DAL.getLastArg(Opt))
      A->claim();
  };
  bool isIntelLTO = false;
  // When dealing with -fast, the behavior is the same as -Ofast, except
  // that -xHOST is implied.
  if (Arg *A = Args.getLastArg(options::OPT_Ofast)) {
    StringRef Opt(Args.MakeArgString(A->getAsString(Args)));
    bool hasXOpt = false;
    if (IsCLMode())
      hasXOpt = Args.hasArg(options::OPT__SLASH_Qx);
    else
      if (Arg *A = Args.getLastArg(options::OPT_x)) {
        StringRef Arch = A->getValue();
        hasXOpt = !types::lookupTypeForTypeSpecifier(Arch.data());
      }
    if (!Opt.contains("O")) {
      if (!hasXOpt)
        addClaim(IsCLMode() ? options::OPT__SLASH_Qx : options::OPT_x, "HOST");
      if (!Args.hasFlag(options::OPT_flto, options::OPT_flto_EQ,
                        options::OPT_fno_lto, false)) {
        // check to make sure that if LTO is disabled, it is done after fast.
        if (Arg *A = Args.getLastArg(options::OPT_Ofast, options::OPT_fno_lto))
          if (A->getOption().matches(options::OPT_Ofast)) {
            addClaim(options::OPT_flto);
            isIntelLTO = true;
          }
      }
    }
  }

  if (IsIntelMode()) {
    // The Intel compiler defaults to -O2
    if (!Args.hasArg(options::OPT_O_Group, options::OPT__SLASH_O,
                     options::OPT_g_Group, options::OPT_intel_debug_Group,
                     options::OPT__SLASH_Z7))
      addClaim(IsCLMode() ? options::OPT__SLASH_O : options::OPT_O, "2");
    // For LTO on Windows, use -fuse-ld=lld when /Qipo or /fast is used.
    if (Args.hasFlag(options::OPT_flto, options::OPT_flto_EQ,
                     options::OPT_fno_lto, false)) {
      if (Arg *A = Args.getLastArg(options::OPT_flto)) {
        StringRef Opt(Args.MakeArgString(A->getAsString(Args)));
        if (Opt.contains("Qipo"))
          isIntelLTO = true;
      }
    }
    // TODO - improve determination of last phase
    if (IsCLMode() && isIntelLTO && !Args.hasArg(options::OPT_fuse_ld_EQ) &&
        !Args.hasArg(options::OPT_c, options::OPT_S))
      addClaim(options::OPT_fuse_ld_EQ, "lld");
    // -fveclib=SVML default.
    if (!Args.hasArg(options::OPT_fveclib))
      addClaim(options::OPT_fveclib, "SVML");
    // -Wno-c++11-narrowing is default for Windows
    if (IsCLMode() && !Args.hasArg(options::OPT_Wcxx11_narrowing,
                                   options::OPT_Wno_cxx11_narrowing))
      addClaim(options::OPT_Wno_cxx11_narrowing);
    if (!IsCLMode())
      addClaim(options::OPT_fheinous_gnu_extensions);
  }
  // Any -debug options will be 'replaced' with -g equivalents to simplify
  // logic later in the driver.
  if (Arg *A = Args.getLastArg(options::OPT_intel_debug_Group,
                               options::OPT_g_Group)) {
    if (A->getOption().matches(options::OPT_intel_debug_Group)) {
      StringRef Value(A->getValue());
      if (Value != "none")
        addClaim(options::OPT_g_Flag);
      if (Value == "full" || Value == "all" || Value == "extended" ||
          Value == "parallel")
        ; // Do nothing, we already enabled debug above
      else if (Value == "expr-source-pos" || Value == "inline-debug-info" ||
               Value == "semantic-stepping" || Value == "variable-locations" ||
               Value == "noexpr-source-pos")
        ; // Just enable debug, these are icc compatible options that are
          // not hooked to anything
      else if (Value == "minimal")
        addClaim(options::OPT_gline_tables_only);
      else if (Value == "emit-column")
        addClaim(options::OPT_gcolumn_info);
      else if (Value != "none")
        Diag(diag::err_drv_unsupported_option_argument)
            << A->getOption().getName() << A->getValue();
    }
  }

  if (Arg *VA = Args.getLastArg(options::OPT_HASH_x, options::OPT__HASH,
                           options::OPT_v, options::OPT__HASH_HASH_HASH)) {
    if (VA->getOption().matches(options::OPT_HASH_x))
      DAL.AddFlagArg(VA, Opts.getOption(options::OPT_v));
    else if (VA->getOption().matches(options::OPT__HASH))
      DAL.AddFlagArg(VA, Opts.getOption(options::OPT__HASH_HASH_HASH));
  }

}
#endif // INTEL_CUSTOMIZATION

DerivedArgList *Driver::TranslateInputArgs(const InputArgList &Args) const {
  const llvm::opt::OptTable &Opts = getOpts();
  DerivedArgList *DAL = new DerivedArgList(Args);

  bool HasNostdlib = Args.hasArg(options::OPT_nostdlib);
  bool HasNostdlibxx = Args.hasArg(options::OPT_nostdlibxx);
  bool HasNodefaultlib = Args.hasArg(options::OPT_nodefaultlibs);
  for (Arg *A : Args) {
    // Unfortunately, we have to parse some forwarding options (-Xassembler,
    // -Xlinker, -Xpreprocessor) because we either integrate their functionality
    // (assembler and preprocessor), or bypass a previous driver ('collect2').

    // Rewrite linker options, to replace --no-demangle with a custom internal
    // option.
    if ((A->getOption().matches(options::OPT_Wl_COMMA) ||
         A->getOption().matches(options::OPT_Xlinker)) &&
        A->containsValue("--no-demangle")) {
      // Add the rewritten no-demangle argument.
      DAL->AddFlagArg(A, Opts.getOption(options::OPT_Z_Xlinker__no_demangle));

      // Add the remaining values as Xlinker arguments.
      for (StringRef Val : A->getValues())
        if (Val != "--no-demangle")
          DAL->AddSeparateArg(A, Opts.getOption(options::OPT_Xlinker), Val);

      continue;
    }

    // Rewrite preprocessor options, to replace -Wp,-MD,FOO which is used by
    // some build systems. We don't try to be complete here because we don't
    // care to encourage this usage model.
    if (A->getOption().matches(options::OPT_Wp_COMMA) &&
        (A->getValue(0) == StringRef("-MD") ||
         A->getValue(0) == StringRef("-MMD"))) {
      // Rewrite to -MD/-MMD along with -MF.
      if (A->getValue(0) == StringRef("-MD"))
        DAL->AddFlagArg(A, Opts.getOption(options::OPT_MD));
      else
        DAL->AddFlagArg(A, Opts.getOption(options::OPT_MMD));
      if (A->getNumValues() == 2)
        DAL->AddSeparateArg(A, Opts.getOption(options::OPT_MF), A->getValue(1));
      continue;
    }

    // Rewrite reserved library names.
    if (A->getOption().matches(options::OPT_l)) {
      StringRef Value = A->getValue();

      // Rewrite unless -nostdlib is present.
      if (!HasNostdlib && !HasNodefaultlib && !HasNostdlibxx &&
          Value == "stdc++") {
        DAL->AddFlagArg(A, Opts.getOption(options::OPT_Z_reserved_lib_stdcxx));
        continue;
      }

      // Rewrite unconditionally.
      if (Value == "cc_kext") {
        DAL->AddFlagArg(A, Opts.getOption(options::OPT_Z_reserved_lib_cckext));
        continue;
      }
#if INTEL_CUSTOMIZATION
      // libimf addition before libm.
      if (IsIntelMode() && Value == "m")
        DAL->AddFlagArg(A, Opts.getOption(options::OPT_Z_reserved_lib_imf));
#endif // INTEL_CUSTOMIZATION
    }
#if INTEL_CUSTOMIZATION
    // Expected valid 'tools': assembly,compiler,preprocessor and linker for now
    // TODO - for adding other 'tools'
    if (A->getOption().matches(options::OPT_Qoption_COMMA)) {
      if (A->getNumValues() < 2) {
        Diag(clang::diag::warn_invalid_num_qopt) << A->getNumValues();
      } else {
        StringRef ToolName = A->getValue(0);
        Option ToolOpt =
            llvm::StringSwitch<Option>(ToolName.str())
                .Cases("preprocessor","cpp","p", Opts.getOption(options::OPT_Wp_COMMA))
                .Cases("asm","assembler","a", Opts.getOption(options::OPT_Wa_COMMA))
                .Cases("link","ld","l", Opts.getOption(options::OPT_Wl_COMMA))
                .Cases("compiler","c","clang", Opts.getOption(options::OPT_Xclang))
                .Default(Opts.getOption(options::Unsupported));

        if (ToolOpt.getID() == options::Unsupported)
          Diag(clang::diag::warn_invalid_tool) << A->getValue(0);
        else {
          for (unsigned i = 1; i < A->getNumValues(); i++) {
            if (ToolOpt.getID() == options::OPT_Xclang)
              DAL->AddSeparateArg(A, ToolOpt, A->getValue(i));
            else
              DAL->AddJoinedArg(A, ToolOpt, A->getValue(i));
          }
        }
      }
    }
#endif // INTEL_CUSTOMIZATION


    // Pick up inputs via the -- option.
    if (A->getOption().matches(options::OPT__DASH_DASH)) {
      A->claim();
      for (StringRef Val : A->getValues())
        DAL->append(MakeInputArg(*DAL, Opts, Val, false));
      continue;
    }

    if (A->getOption().matches(options::OPT_offload_lib_Group)) {
      if (!A->getNumValues()) {
        Diag(clang::diag::warn_drv_unused_argument) << A->getSpelling();
        continue;
      }
    }

    DAL->append(A);
  }

  // Enforce -static if -miamcu is present.
  if (Args.hasFlag(options::OPT_miamcu, options::OPT_mno_iamcu, false))
    DAL->AddFlagArg(0, Opts.getOption(options::OPT_static));

  // Use of -fintelfpga implies -g
  if (Args.hasArg(options::OPT_fintelfpga)) {
    // if any -gN option is provided, use that.
    if (Arg *A = Args.getLastArg(options::OPT_gN_Group))
      DAL->append(A);
    else
      DAL->AddFlagArg(0, Opts.getOption(options::OPT_g_Flag));
  }

// Add a default value of -mlinker-version=, if one was given and the user
// didn't specify one.
#if defined(HOST_LINK_VERSION)
  if (!Args.hasArg(options::OPT_mlinker_version_EQ) &&
      strlen(HOST_LINK_VERSION) > 0) {
    DAL->AddJoinedArg(0, Opts.getOption(options::OPT_mlinker_version_EQ),
                      HOST_LINK_VERSION);
    DAL->getLastArg(options::OPT_mlinker_version_EQ)->claim();
  }
#endif

  addIntelArgs(*DAL, Args, Opts);

  return DAL;
}

/// Compute target triple from args.
///
/// This routine provides the logic to compute a target triple from various
/// args passed to the driver and the default triple string.
static llvm::Triple computeTargetTriple(const Driver &D,
                                        StringRef TargetTriple,
                                        const ArgList &Args,
                                        StringRef DarwinArchName = "") {
#if INTEL_CUSTOMIZATION
#if INTEL_FEATURE_ICECODE
  if (Args.getLastArg(options::OPT_micecode))
    return llvm::Triple(llvm::Triple::normalize("x86_icecode-unknown-unknown"));
#endif // INTEL_FEATURE_ICECODE
#endif // INTEL_CUSTOMIZATION

  // FIXME: Already done in Compilation *Driver::BuildCompilation
  if (const Arg *A = Args.getLastArg(options::OPT_target))
    TargetTriple = A->getValue();

  llvm::Triple Target(llvm::Triple::normalize(TargetTriple));

  // GNU/Hurd's triples should have been -hurd-gnu*, but were historically made
  // -gnu* only, and we can not change this, so we have to detect that case as
  // being the Hurd OS.
  if (TargetTriple.find("-unknown-gnu") != StringRef::npos ||
      TargetTriple.find("-pc-gnu") != StringRef::npos)
    Target.setOSName("hurd");

  // Handle Apple-specific options available here.
  if (Target.isOSBinFormatMachO()) {
    // If an explicit Darwin arch name is given, that trumps all.
    if (!DarwinArchName.empty()) {
      tools::darwin::setTripleTypeForMachOArchName(Target, DarwinArchName);
      return Target;
    }

    // Handle the Darwin '-arch' flag.
    if (Arg *A = Args.getLastArg(options::OPT_arch)) {
      StringRef ArchName = A->getValue();
      tools::darwin::setTripleTypeForMachOArchName(Target, ArchName);
    }
  }

  // Handle pseudo-target flags '-mlittle-endian'/'-EL' and
  // '-mbig-endian'/'-EB'.
  if (Arg *A = Args.getLastArg(options::OPT_mlittle_endian,
                               options::OPT_mbig_endian)) {
    if (A->getOption().matches(options::OPT_mlittle_endian)) {
      llvm::Triple LE = Target.getLittleEndianArchVariant();
      if (LE.getArch() != llvm::Triple::UnknownArch)
        Target = std::move(LE);
    } else {
      llvm::Triple BE = Target.getBigEndianArchVariant();
      if (BE.getArch() != llvm::Triple::UnknownArch)
        Target = std::move(BE);
    }
  }

  // Skip further flag support on OSes which don't support '-m32' or '-m64'.
  if (Target.getArch() == llvm::Triple::tce ||
      Target.getOS() == llvm::Triple::Minix)
    return Target;

  // On AIX, the env OBJECT_MODE may affect the resulting arch variant.
  if (Target.isOSAIX()) {
    if (Optional<std::string> ObjectModeValue =
            llvm::sys::Process::GetEnv("OBJECT_MODE")) {
      StringRef ObjectMode = *ObjectModeValue;
      llvm::Triple::ArchType AT = llvm::Triple::UnknownArch;

      if (ObjectMode.equals("64")) {
        AT = Target.get64BitArchVariant().getArch();
      } else if (ObjectMode.equals("32")) {
        AT = Target.get32BitArchVariant().getArch();
      } else {
        D.Diag(diag::err_drv_invalid_object_mode) << ObjectMode;
      }

      if (AT != llvm::Triple::UnknownArch && AT != Target.getArch())
        Target.setArch(AT);
    }
  }

  // Handle pseudo-target flags '-m64', '-mx32', '-m32' and '-m16'.
  Arg *A = Args.getLastArg(options::OPT_m64, options::OPT_mx32,
                           options::OPT_m32, options::OPT_m16);
  if (A) {
    llvm::Triple::ArchType AT = llvm::Triple::UnknownArch;

    if (A->getOption().matches(options::OPT_m64)) {
      AT = Target.get64BitArchVariant().getArch();
      if (Target.getEnvironment() == llvm::Triple::GNUX32)
        Target.setEnvironment(llvm::Triple::GNU);
    } else if (A->getOption().matches(options::OPT_mx32) &&
               Target.get64BitArchVariant().getArch() == llvm::Triple::x86_64) {
      AT = llvm::Triple::x86_64;
      Target.setEnvironment(llvm::Triple::GNUX32);
    } else if (A->getOption().matches(options::OPT_m32)) {
      AT = Target.get32BitArchVariant().getArch();
      if (Target.getEnvironment() == llvm::Triple::GNUX32)
        Target.setEnvironment(llvm::Triple::GNU);
    } else if (A->getOption().matches(options::OPT_m16) &&
               Target.get32BitArchVariant().getArch() == llvm::Triple::x86) {
      AT = llvm::Triple::x86;
      Target.setEnvironment(llvm::Triple::CODE16);
    }

    if (AT != llvm::Triple::UnknownArch && AT != Target.getArch())
      Target.setArch(AT);
  }

  // Handle -miamcu flag.
  if (Args.hasFlag(options::OPT_miamcu, options::OPT_mno_iamcu, false)) {
    if (Target.get32BitArchVariant().getArch() != llvm::Triple::x86)
      D.Diag(diag::err_drv_unsupported_opt_for_target) << "-miamcu"
                                                       << Target.str();

    if (A && !A->getOption().matches(options::OPT_m32))
      D.Diag(diag::err_drv_argument_not_allowed_with)
          << "-miamcu" << A->getBaseArg().getAsString(Args);

    Target.setArch(llvm::Triple::x86);
    Target.setArchName("i586");
    Target.setEnvironment(llvm::Triple::UnknownEnvironment);
    Target.setEnvironmentName("");
    Target.setOS(llvm::Triple::ELFIAMCU);
    Target.setVendor(llvm::Triple::UnknownVendor);
    Target.setVendorName("intel");
  }

  // If target is MIPS adjust the target triple
  // accordingly to provided ABI name.
  A = Args.getLastArg(options::OPT_mabi_EQ);
  if (A && Target.isMIPS()) {
    StringRef ABIName = A->getValue();
    if (ABIName == "32") {
      Target = Target.get32BitArchVariant();
      if (Target.getEnvironment() == llvm::Triple::GNUABI64 ||
          Target.getEnvironment() == llvm::Triple::GNUABIN32)
        Target.setEnvironment(llvm::Triple::GNU);
    } else if (ABIName == "n32") {
      Target = Target.get64BitArchVariant();
      if (Target.getEnvironment() == llvm::Triple::GNU ||
          Target.getEnvironment() == llvm::Triple::GNUABI64)
        Target.setEnvironment(llvm::Triple::GNUABIN32);
    } else if (ABIName == "64") {
      Target = Target.get64BitArchVariant();
      if (Target.getEnvironment() == llvm::Triple::GNU ||
          Target.getEnvironment() == llvm::Triple::GNUABIN32)
        Target.setEnvironment(llvm::Triple::GNUABI64);
    }
  }

  // If target is RISC-V adjust the target triple according to
  // provided architecture name
  A = Args.getLastArg(options::OPT_march_EQ);
  if (A && Target.isRISCV()) {
    StringRef ArchName = A->getValue();
    if (ArchName.startswith_lower("rv32"))
      Target.setArch(llvm::Triple::riscv32);
    else if (ArchName.startswith_lower("rv64"))
      Target.setArch(llvm::Triple::riscv64);
  }

  return Target;
}

// Parse the LTO options and record the type of LTO compilation
// based on which -f(no-)?lto(=.*)? option occurs last.
void Driver::setLTOMode(const llvm::opt::ArgList &Args) {
  LTOMode = LTOK_None;
#if INTEL_CUSTOMIZATION
  if (!Args.hasFlag(options::OPT_flto, options::OPT_flto_EQ,
<<<<<<< HEAD
                    options::OPT_fno_lto, false)) {
    // When dealing with -fast, the behavior is the same as -Ofast, except
    // that -flto is implied
    if (Arg *A = Args.getLastArg(options::OPT_Ofast, options::OPT_fno_lto))
      if (A->getOption().matches(options::OPT_Ofast)) {
        StringRef Opt(Args.MakeArgString(A->getAsString(Args)));
        if (!Opt.contains("O"))
          LTOMode = LTOK_Full;
      }
=======
                    options::OPT_fno_lto, false) &&
      !Args.hasFlag(options::OPT_flto_EQ_auto, options::OPT_fno_lto, false) &&
      !Args.hasFlag(options::OPT_flto_EQ_jobserver, options::OPT_fno_lto,
                    false))
>>>>>>> 95423c7c
    return;
  }
#endif // INTEL_CUSTOMIZATION

  StringRef LTOName("full");

  const Arg *A = Args.getLastArg(options::OPT_flto_EQ);
  if (A)
    LTOName = A->getValue();

  LTOMode = llvm::StringSwitch<LTOKind>(LTOName)
                .Case("full", LTOK_Full)
                .Case("thin", LTOK_Thin)
                .Default(LTOK_Unknown);

  if (LTOMode == LTOK_Unknown) {
    assert(A);
    Diag(diag::err_drv_unsupported_option_argument) << A->getOption().getName()
                                                    << A->getValue();
  }
}

/// Compute the desired OpenMP runtime from the flags provided.
Driver::OpenMPRuntimeKind Driver::getOpenMPRuntime(const ArgList &Args) const {
  StringRef RuntimeName(CLANG_DEFAULT_OPENMP_RUNTIME);

  const Arg *A = Args.getLastArg(options::OPT_fopenmp_EQ);
  if (A)
    RuntimeName = A->getValue();
#if INTEL_CUSTOMIZATION
  else if (IsIntelMode())
    RuntimeName = "libiomp5";
#endif // INTEL_CUSTOMIZATION

  auto RT = llvm::StringSwitch<OpenMPRuntimeKind>(RuntimeName)
                .Case("libomp", OMPRT_OMP)
                .Case("libgomp", OMPRT_GOMP)
                .Case("libiomp5", OMPRT_IOMP5)
                .Default(OMPRT_Unknown);

  if (RT == OMPRT_Unknown) {
    if (A)
      Diag(diag::err_drv_unsupported_option_argument)
          << A->getOption().getName() << A->getValue();
    else
      // FIXME: We could use a nicer diagnostic here.
      Diag(diag::err_drv_unsupported_opt) << "-fopenmp";
  }

  return RT;
}

static bool isValidSYCLTriple(llvm::Triple T) {
  // Intel DPC++ product should not support NVIDIA devices.
#if !INTEL_CUSTOMIZATION
  // NVPTX is valid for SYCL.
  if (T.isNVPTX())
    return true;
#endif // !INTEL_CUSTOMIZATION
  // Check for invalid SYCL device triple values.
  // Non-SPIR arch.
  if (!T.isSPIR())
    return false;
  // SPIR arch, but has invalid SubArch for AOT.
  StringRef A(T.getArchName());
  if (T.getSubArch() == llvm::Triple::NoSubArch &&
      ((T.getArch() == llvm::Triple::spir && !A.equals("spir")) ||
       (T.getArch() == llvm::Triple::spir64 && !A.equals("spir64"))))
    return false;
  return true;
}

void Driver::CreateOffloadingDeviceToolChains(Compilation &C,
                                              InputList &Inputs) {

  //
  // CUDA/HIP
  //
  // We need to generate a CUDA/HIP toolchain if any of the inputs has a CUDA
  // or HIP type. However, mixed CUDA/HIP compilation is not supported.
  bool IsCuda =
      llvm::any_of(Inputs, [](std::pair<types::ID, const llvm::opt::Arg *> &I) {
        return types::isCuda(I.first);
      });
  bool IsHIP =
      llvm::any_of(Inputs,
                   [](std::pair<types::ID, const llvm::opt::Arg *> &I) {
                     return types::isHIP(I.first);
                   }) ||
      C.getInputArgs().hasArg(options::OPT_hip_link);
  if (IsCuda && IsHIP) {
    Diag(clang::diag::err_drv_mix_cuda_hip);
    return;
  }
  if (IsCuda) {
    const ToolChain *HostTC = C.getSingleOffloadToolChain<Action::OFK_Host>();
    const llvm::Triple &HostTriple = HostTC->getTriple();
    StringRef DeviceTripleStr;
    auto OFK = Action::OFK_Cuda;
    DeviceTripleStr =
        HostTriple.isArch64Bit() ? "nvptx64-nvidia-cuda" : "nvptx-nvidia-cuda";
    llvm::Triple CudaTriple(DeviceTripleStr);
    // Use the CUDA and host triples as the key into the
    // getOffloadingDeviceToolChain, because the device toolchain we
    // create depends on both.
    auto CudaTC = &getOffloadingDeviceToolChain(C.getInputArgs(), CudaTriple,
                                                *HostTC, OFK);
    C.addOffloadDeviceToolChain(CudaTC, OFK);
  } else if (IsHIP) {
    const ToolChain *HostTC = C.getSingleOffloadToolChain<Action::OFK_Host>();
    auto OFK = Action::OFK_HIP;
    llvm::Triple HIPTriple = getHIPOffloadTargetTriple();
    // Use the HIP and host triples as the key into
    // getOffloadingDeviceToolChain, because the device toolchain we create
    // depends on both.
    auto HIPTC = &getOffloadingDeviceToolChain(C.getInputArgs(), HIPTriple,
                                               *HostTC, OFK);
    C.addOffloadDeviceToolChain(HIPTC, OFK);
  }

  //
  // OpenMP
  //
  // We need to generate an OpenMP toolchain if the user specified targets with
  // the -fopenmp-targets option.
  if (Arg *OpenMPTargets =
          C.getInputArgs().getLastArg(options::OPT_fopenmp_targets_EQ)) {
    if (OpenMPTargets->getNumValues()) {
      // We expect that -fopenmp-targets is always used in conjunction with the
      // option -fopenmp specifying a valid runtime with offloading support,
      // i.e. libomp or libiomp.
      bool HasValidOpenMPRuntime = C.getInputArgs().hasFlag(
          options::OPT_fopenmp, options::OPT_fopenmp_EQ,
#if INTEL_COLLAB
          options::OPT_fno_openmp, false) ||
          C.getInputArgs().hasFlag(options::OPT_fiopenmp,
                                   options::OPT_fno_openmp, false);
#else
          options::OPT_fno_openmp, false);
#endif // INTEL_COLLAB
      if (HasValidOpenMPRuntime) {
        OpenMPRuntimeKind OpenMPKind = getOpenMPRuntime(C.getInputArgs());
        HasValidOpenMPRuntime =
            OpenMPKind == OMPRT_OMP || OpenMPKind == OMPRT_IOMP5;
      }

      if (HasValidOpenMPRuntime) {
        llvm::StringMap<const char *> FoundNormalizedTriples;
        for (const char *Val : OpenMPTargets->getValues()) {
#if INTEL_CUSTOMIZATION
          // Strip off any trailing options from
          // -fopenmp-targets=<triple>="opts" usage.
          llvm::Triple TT(StringRef(Val).split('=').first);
#endif // INTEL_CUSTOMIZATION
          std::string NormalizedName = TT.normalize();

          // Make sure we don't have a duplicate triple.
          auto Duplicate = FoundNormalizedTriples.find(NormalizedName);
          if (Duplicate != FoundNormalizedTriples.end()) {
            Diag(clang::diag::warn_drv_omp_offload_target_duplicate)
                << Val << Duplicate->second;
            continue;
          }

          // Store the current triple so that we can check for duplicates in the
          // following iterations.
          FoundNormalizedTriples[NormalizedName] = Val;

          // If the specified target is invalid, emit a diagnostic.
          if (TT.getArch() == llvm::Triple::UnknownArch)
            Diag(clang::diag::err_drv_invalid_omp_target) << Val;
          else {
            const ToolChain *TC;
            // Device toolchains have to be selected differently. They pair host
            // and device in their implementation.
            if (TT.isNVPTX() || TT.isAMDGCN()) {
              const ToolChain *HostTC =
                  C.getSingleOffloadToolChain<Action::OFK_Host>();
              assert(HostTC && "Host toolchain should be always defined.");
              auto &DeviceTC =
                  ToolChains[TT.str() + "/" + HostTC->getTriple().normalize()];
              if (!DeviceTC) {
                if (TT.isNVPTX())
                  DeviceTC = std::make_unique<toolchains::CudaToolChain>(
                      *this, TT, *HostTC, C.getInputArgs(), Action::OFK_OpenMP);
                else if (TT.isAMDGCN())
                  DeviceTC =
                      std::make_unique<toolchains::AMDGPUOpenMPToolChain>(
                          *this, TT, *HostTC, C.getInputArgs());
                else
                  assert(DeviceTC && "Device toolchain not defined.");
              }

              TC = DeviceTC.get();
            } else
              TC = &getToolChain(C.getInputArgs(), TT);
            C.addOffloadDeviceToolChain(TC, Action::OFK_OpenMP);
          }
        }
      } else
        Diag(clang::diag::err_drv_expecting_fopenmp_with_fopenmp_targets);
    } else
      Diag(clang::diag::warn_drv_empty_joined_argument)
          << OpenMPTargets->getAsString(C.getInputArgs());
  }

  //
  // SYCL
  //
  // We need to generate a SYCL toolchain if the user specified targets with
  // the -fsycl-targets, -fsycl-add-targets or -fsycl-link-targets option.
  // If -fsycl is supplied without any of these we will assume SPIR-V.
  // Use of -fsycl-device-only overrides -fsycl.
  bool HasValidSYCLRuntime =
      C.getInputArgs().hasFlag(options::OPT_fsycl, options::OPT_fno_sycl,
                               false) ||
      C.getInputArgs().hasArg(options::OPT_fsycl_device_only);

  // A mechanism for retrieving SYCL-specific options, erroring out
  // if SYCL offloading wasn't enabled prior to that
  auto getArgRequiringSYCLRuntime = [&](OptSpecifier OptId) -> Arg * {
    Arg *SYCLArg = C.getInputArgs().getLastArg(OptId);
    if (SYCLArg && !HasValidSYCLRuntime) {
      Diag(clang::diag::err_drv_expecting_fsycl_with_sycl_opt)
          // Dropping the '=' symbol, which would otherwise pollute
          // the diagnostics for the most of options
          << SYCLArg->getSpelling().split('=').first;
      return nullptr;
    }
    return SYCLArg;
  };

  Arg *SYCLTargets = getArgRequiringSYCLRuntime(options::OPT_fsycl_targets_EQ);
  Arg *SYCLLinkTargets =
      getArgRequiringSYCLRuntime(options::OPT_fsycl_link_targets_EQ);
  Arg *SYCLAddTargets =
      getArgRequiringSYCLRuntime(options::OPT_fsycl_add_targets_EQ);
  Arg *SYCLLink = getArgRequiringSYCLRuntime(options::OPT_fsycl_link_EQ);
  Arg *SYCLfpga = getArgRequiringSYCLRuntime(options::OPT_fintelfpga);

  // -fsycl-targets cannot be used with -fsycl-link-targets
  if (SYCLTargets && SYCLLinkTargets)
    Diag(clang::diag::err_drv_option_conflict)
        << SYCLTargets->getSpelling() << SYCLLinkTargets->getSpelling();
  // -fsycl-link-targets and -fsycl-add-targets cannot be used together
  if (SYCLLinkTargets && SYCLAddTargets)
    Diag(clang::diag::err_drv_option_conflict)
        << SYCLLinkTargets->getSpelling() << SYCLAddTargets->getSpelling();
  // -fsycl-link-targets is not allowed with -fsycl-link
  if (SYCLLinkTargets && SYCLLink)
    Diag(clang::diag::err_drv_option_conflict)
        << SYCLLink->getSpelling() << SYCLLinkTargets->getSpelling();
  // -fsycl-targets cannot be used with -fintelfpga
  if (SYCLTargets && SYCLfpga)
    Diag(clang::diag::err_drv_option_conflict)
        << SYCLTargets->getSpelling() << SYCLfpga->getSpelling();

  bool HasSYCLTargetsOption = SYCLTargets || SYCLLinkTargets || SYCLAddTargets;
  llvm::StringMap<StringRef> FoundNormalizedTriples;
  llvm::SmallVector<llvm::Triple, 4> UniqueSYCLTriplesVec;
  if (HasSYCLTargetsOption) {
    // At this point, we know we have a valid combination
    // of -fsycl*target options passed
    Arg *SYCLTargetsValues = SYCLTargets ? SYCLTargets : SYCLLinkTargets;
    if (SYCLTargetsValues) {
      if (SYCLTargetsValues->getNumValues()) {
        for (StringRef Val : SYCLTargetsValues->getValues()) {
          llvm::Triple TT(Val);
          if (!isValidSYCLTriple(TT)) {
            Diag(clang::diag::err_drv_invalid_sycl_target) << Val;
            continue;
          }
          std::string NormalizedName = TT.normalize();

          // Make sure we don't have a duplicate triple.
          auto Duplicate = FoundNormalizedTriples.find(NormalizedName);
          if (Duplicate != FoundNormalizedTriples.end()) {
            Diag(clang::diag::warn_drv_sycl_offload_target_duplicate)
                << Val << Duplicate->second;
            continue;
          }

          // Store the current triple so that we can check for duplicates in
          // the following iterations.
          FoundNormalizedTriples[NormalizedName] = Val;
          UniqueSYCLTriplesVec.push_back(TT);
        }
      } else
        Diag(clang::diag::warn_drv_empty_joined_argument)
            << SYCLTargetsValues->getAsString(C.getInputArgs());
    }
    // -fsycl-add-targets is a list of paired items (Triple and file) which are
    // gathered and used to be linked into the final device binary. This can
    // be used with -fsycl-targets to put together the final conglomerate binary
    if (SYCLAddTargets) {
      if (SYCLAddTargets->getNumValues()) {
        // Use of -fsycl-add-targets adds additional files to the SYCL device
        // link step.  Regular offload processing occurs below
        for (StringRef Val : SYCLAddTargets->getValues()) {
          // Parse out the Triple and Input (triple:binary) and create a
          // ToolChain for each entry.
          // The expected format is 'triple:file', any other format will
          // not be accepted.
          std::pair<StringRef, StringRef> I = Val.split(':');
          if (!I.first.empty() && !I.second.empty()) {
            llvm::Triple TT(I.first);
            if (!isValidSYCLTriple(TT)) {
              Diag(clang::diag::err_drv_invalid_sycl_target) << I.first;
              continue;
            }
            std::string NormalizedName = TT.normalize();

            // Make sure we don't have a duplicate triple.
            auto Duplicate = FoundNormalizedTriples.find(NormalizedName);
            if (Duplicate != FoundNormalizedTriples.end())
              // The toolchain for this triple was already created
              continue;

            // Store the current triple so that we can check for duplicates in
            // the following iterations.
            FoundNormalizedTriples[NormalizedName] = Val;
            UniqueSYCLTriplesVec.push_back(TT);
          } else {
            // No colon found, do not use the input
            C.getDriver().Diag(diag::err_drv_unsupported_option_argument)
                << SYCLAddTargets->getOption().getName() << Val;
          }
        }
      } else
        Diag(clang::diag::warn_drv_empty_joined_argument)
            << SYCLAddTargets->getAsString(C.getInputArgs());
    }
  } else {
    // If -fsycl is supplied without -fsycl-*targets we will assume SPIR-V
    // unless -fintelfpga is supplied, which uses SPIR-V with fpga AOT.
    // For -fsycl-device-only, we also setup the implied triple as needed.
    StringRef SYCLTargetArch;
    if (C.getInputArgs().hasArg(options::OPT_fsycl_device_only))
      if (C.getDefaultToolChain().getTriple().getArch() == llvm::Triple::x86)
        SYCLTargetArch = "spir";
      else
        SYCLTargetArch = "spir64";
    else if (HasValidSYCLRuntime)
      // Triple for -fintelfpga is spir64_fpga-unknown-unknown-sycldevice.
      SYCLTargetArch = SYCLfpga ? "spir64_fpga" : "spir64";
    if (!SYCLTargetArch.empty())
      UniqueSYCLTriplesVec.push_back(MakeSYCLDeviceTriple(SYCLTargetArch));
  }
  // We'll need to use the SYCL and host triples as the key into
  // getOffloadingDeviceToolChain, because the device toolchains we're
  // going to create will depend on both.
  const ToolChain *HostTC = C.getSingleOffloadToolChain<Action::OFK_Host>();
  for (auto &TT : UniqueSYCLTriplesVec) {
    auto SYCLTC = &getOffloadingDeviceToolChain(C.getInputArgs(), TT, *HostTC,
                                                Action::OFK_SYCL);
    C.addOffloadDeviceToolChain(SYCLTC, Action::OFK_SYCL);
  }

  //
  // TODO: Add support for other offloading programming models here.
  //
}

/// Looks the given directories for the specified file.
///
/// \param[out] FilePath File path, if the file was found.
/// \param[in]  Dirs Directories used for the search.
/// \param[in]  FileName Name of the file to search for.
/// \return True if file was found.
///
/// Looks for file specified by FileName sequentially in directories specified
/// by Dirs.
///
static bool searchForFile(SmallVectorImpl<char> &FilePath,
                          ArrayRef<StringRef> Dirs, StringRef FileName) {
  SmallString<128> WPath;
  for (const StringRef &Dir : Dirs) {
    if (Dir.empty())
      continue;
    WPath.clear();
    llvm::sys::path::append(WPath, Dir, FileName);
    llvm::sys::path::native(WPath);
    if (llvm::sys::fs::is_regular_file(WPath)) {
      FilePath = std::move(WPath);
      return true;
    }
  }
  return false;
}

bool Driver::readConfigFile(StringRef FileName) {
  // Try reading the given file.
  SmallVector<const char *, 32> NewCfgArgs;
  if (!llvm::cl::readConfigFile(FileName, Saver, NewCfgArgs)) {
    Diag(diag::err_drv_cannot_read_config_file) << FileName;
    return true;
  }

  // Read options from config file.
  llvm::SmallString<128> CfgFileName(FileName);
  llvm::sys::path::native(CfgFileName);
  ConfigFile = std::string(CfgFileName);
  bool ContainErrors;
  CfgOptions = std::make_unique<InputArgList>(
      ParseArgStrings(NewCfgArgs, IsCLMode(), ContainErrors));
  if (ContainErrors) {
    CfgOptions.reset();
    return true;
  }

  if (CfgOptions->hasArg(options::OPT_config)) {
    CfgOptions.reset();
    Diag(diag::err_drv_nested_config_file);
    return true;
  }

  // Claim all arguments that come from a configuration file so that the driver
  // does not warn on any that is unused.
  for (Arg *A : *CfgOptions)
    A->claim();
  return false;
}

bool Driver::loadConfigFile() {
  std::string CfgFileName;
  bool FileSpecifiedExplicitly = false;

  // Process options that change search path for config files.
  if (CLOptions) {
    if (CLOptions->hasArg(options::OPT_config_system_dir_EQ)) {
      SmallString<128> CfgDir;
      CfgDir.append(
          CLOptions->getLastArgValue(options::OPT_config_system_dir_EQ));
      if (!CfgDir.empty()) {
        if (llvm::sys::fs::make_absolute(CfgDir).value() != 0)
          SystemConfigDir.clear();
        else
          SystemConfigDir = std::string(CfgDir.begin(), CfgDir.end());
      }
    }
    if (CLOptions->hasArg(options::OPT_config_user_dir_EQ)) {
      SmallString<128> CfgDir;
      CfgDir.append(
          CLOptions->getLastArgValue(options::OPT_config_user_dir_EQ));
      if (!CfgDir.empty()) {
        if (llvm::sys::fs::make_absolute(CfgDir).value() != 0)
          UserConfigDir.clear();
        else
          UserConfigDir = std::string(CfgDir.begin(), CfgDir.end());
      }
    }
  }

  // First try to find config file specified in command line.
  if (CLOptions) {
    std::vector<std::string> ConfigFiles =
        CLOptions->getAllArgValues(options::OPT_config);
    if (ConfigFiles.size() > 1) {
      if (!std::all_of(ConfigFiles.begin(), ConfigFiles.end(),
                       [ConfigFiles](const std::string &s) {
                         return s == ConfigFiles[0];
                       })) {
        Diag(diag::err_drv_duplicate_config);
        return true;
      }
    }

    if (!ConfigFiles.empty()) {
      CfgFileName = ConfigFiles.front();
      assert(!CfgFileName.empty());

      // If argument contains directory separator, treat it as a path to
      // configuration file.
      if (llvm::sys::path::has_parent_path(CfgFileName)) {
        SmallString<128> CfgFilePath;
        if (llvm::sys::path::is_relative(CfgFileName))
          llvm::sys::fs::current_path(CfgFilePath);
        llvm::sys::path::append(CfgFilePath, CfgFileName);
        if (!llvm::sys::fs::is_regular_file(CfgFilePath)) {
          Diag(diag::err_drv_config_file_not_exist) << CfgFilePath;
          return true;
        }
        return readConfigFile(CfgFilePath);
      }

      FileSpecifiedExplicitly = true;
    }
  }

  // If config file is not specified explicitly, try to deduce configuration
  // from executable name. For instance, an executable 'armv7l-clang' will
  // search for config file 'armv7l-clang.cfg'.
  if (CfgFileName.empty() && !ClangNameParts.TargetPrefix.empty())
    CfgFileName = ClangNameParts.TargetPrefix + '-' + ClangNameParts.ModeSuffix;

  if (CfgFileName.empty())
    return false;

  // Determine architecture part of the file name, if it is present.
  StringRef CfgFileArch = CfgFileName;
  size_t ArchPrefixLen = CfgFileArch.find('-');
  if (ArchPrefixLen == StringRef::npos)
    ArchPrefixLen = CfgFileArch.size();
  llvm::Triple CfgTriple;
  CfgFileArch = CfgFileArch.take_front(ArchPrefixLen);
  CfgTriple = llvm::Triple(llvm::Triple::normalize(CfgFileArch));
  if (CfgTriple.getArch() == llvm::Triple::ArchType::UnknownArch)
    ArchPrefixLen = 0;

  if (!StringRef(CfgFileName).endswith(".cfg"))
    CfgFileName += ".cfg";

  // If config file starts with architecture name and command line options
  // redefine architecture (with options like -m32 -LE etc), try finding new
  // config file with that architecture.
  SmallString<128> FixedConfigFile;
  size_t FixedArchPrefixLen = 0;
  if (ArchPrefixLen) {
    // Get architecture name from config file name like 'i386.cfg' or
    // 'armv7l-clang.cfg'.
    // Check if command line options changes effective triple.
    llvm::Triple EffectiveTriple = computeTargetTriple(*this,
                                             CfgTriple.getTriple(), *CLOptions);
    if (CfgTriple.getArch() != EffectiveTriple.getArch()) {
      FixedConfigFile = EffectiveTriple.getArchName();
      FixedArchPrefixLen = FixedConfigFile.size();
      // Append the rest of original file name so that file name transforms
      // like: i386-clang.cfg -> x86_64-clang.cfg.
      if (ArchPrefixLen < CfgFileName.size())
        FixedConfigFile += CfgFileName.substr(ArchPrefixLen);
    }
  }

  // Prepare list of directories where config file is searched for.
  StringRef CfgFileSearchDirs[] = {UserConfigDir, SystemConfigDir, Dir};

  // Try to find config file. First try file with corrected architecture.
  llvm::SmallString<128> CfgFilePath;
  if (!FixedConfigFile.empty()) {
    if (searchForFile(CfgFilePath, CfgFileSearchDirs, FixedConfigFile))
      return readConfigFile(CfgFilePath);
    // If 'x86_64-clang.cfg' was not found, try 'x86_64.cfg'.
    FixedConfigFile.resize(FixedArchPrefixLen);
    FixedConfigFile.append(".cfg");
    if (searchForFile(CfgFilePath, CfgFileSearchDirs, FixedConfigFile))
      return readConfigFile(CfgFilePath);
  }

  // Then try original file name.
  if (searchForFile(CfgFilePath, CfgFileSearchDirs, CfgFileName))
    return readConfigFile(CfgFilePath);

  // Finally try removing driver mode part: 'x86_64-clang.cfg' -> 'x86_64.cfg'.
  if (!ClangNameParts.ModeSuffix.empty() &&
      !ClangNameParts.TargetPrefix.empty()) {
    CfgFileName.assign(ClangNameParts.TargetPrefix);
    CfgFileName.append(".cfg");
    if (searchForFile(CfgFilePath, CfgFileSearchDirs, CfgFileName))
      return readConfigFile(CfgFilePath);
  }

  // Report error but only if config file was specified explicitly, by option
  // --config. If it was deduced from executable name, it is not an error.
  if (FileSpecifiedExplicitly) {
    Diag(diag::err_drv_config_file_not_found) << CfgFileName;
    for (const StringRef &SearchDir : CfgFileSearchDirs)
      if (!SearchDir.empty())
        Diag(diag::note_drv_config_file_searched_in) << SearchDir;
    return true;
  }

  return false;
}

Compilation *Driver::BuildCompilation(ArrayRef<const char *> ArgList) {
  llvm::PrettyStackTraceString CrashInfo("Compilation construction");

  // FIXME: Handle environment options which affect driver behavior, somewhere
  // (client?). GCC_EXEC_PREFIX, LPATH, CC_PRINT_OPTIONS.

  // We look for the driver mode option early, because the mode can affect
  // how other options are parsed.
  ParseDriverMode(ClangExecutable, ArgList.slice(1));

  // FIXME: What are we going to do with -V and -b?

  // Arguments specified in command line.
  bool ContainsError;
  CLOptions = std::make_unique<InputArgList>(
      ParseArgStrings(ArgList.slice(1), IsCLMode(), ContainsError));

  // Try parsing configuration file.
  if (!ContainsError)
    ContainsError = loadConfigFile();
  bool HasConfigFile = !ContainsError && (CfgOptions.get() != nullptr);

  // All arguments, from both config file and command line.
  InputArgList Args = std::move(HasConfigFile ? std::move(*CfgOptions)
                                              : std::move(*CLOptions));

  // The args for config files or /clang: flags belong to different InputArgList
  // objects than Args. This copies an Arg from one of those other InputArgLists
  // to the ownership of Args.
  auto appendOneArg = [&Args](const Arg *Opt, const Arg *BaseArg) {
    unsigned Index = Args.MakeIndex(Opt->getSpelling());
    Arg *Copy = new llvm::opt::Arg(Opt->getOption(), Args.getArgString(Index),
                                   Index, BaseArg);
    Copy->getValues() = Opt->getValues();
    if (Opt->isClaimed())
      Copy->claim();
    Copy->setOwnsValues(Opt->getOwnsValues());
    Opt->setOwnsValues(false);
    Args.append(Copy);
  };

  if (HasConfigFile)
    for (auto *Opt : *CLOptions) {
      if (Opt->getOption().matches(options::OPT_config))
        continue;
      const Arg *BaseArg = &Opt->getBaseArg();
      if (BaseArg == Opt)
        BaseArg = nullptr;
      appendOneArg(Opt, BaseArg);
    }

  // In CL mode, look for any pass-through arguments
  if (IsCLMode() && !ContainsError) {
    SmallVector<const char *, 16> CLModePassThroughArgList;
    for (const auto *A : Args.filtered(options::OPT__SLASH_clang)) {
      A->claim();
      CLModePassThroughArgList.push_back(A->getValue());
    }

    if (!CLModePassThroughArgList.empty()) {
      // Parse any pass through args using default clang processing rather
      // than clang-cl processing.
      auto CLModePassThroughOptions = std::make_unique<InputArgList>(
          ParseArgStrings(CLModePassThroughArgList, false, ContainsError));

      if (!ContainsError)
        for (auto *Opt : *CLModePassThroughOptions) {
          appendOneArg(Opt, nullptr);
        }
    }
  }

  // Check for working directory option before accessing any files
  if (Arg *WD = Args.getLastArg(options::OPT_working_directory))
    if (VFS->setCurrentWorkingDirectory(WD->getValue()))
      Diag(diag::err_drv_unable_to_set_working_directory) << WD->getValue();

  // FIXME: This stuff needs to go into the Compilation, not the driver.
  bool CCCPrintPhases;

  // Silence driver warnings if requested
  Diags.setIgnoreAllWarnings(Args.hasArg(options::OPT_w));

#if INTEL_CUSTOMIZATION
  if (Arg *VA = Args.getLastArg(options::OPT_HASH_x, options::OPT__HASH,
                           options::OPT_v, options::OPT__HASH_HASH_HASH)) {
    if (VA->getOption().matches(options::OPT_HASH_x) ||
                 VA->getOption().matches(options::OPT__HASH))
      IntelPrintOptions = 1;
  }
  // Update the Driver Title to something more fitting
  std::string Title("Intel(R) oneAPI DPC++/C++ Compiler");
  setTitle(Title);
#endif // INTEL_CUSTOMIZATION

  // -no-canonical-prefixes is used very early in main.
  Args.ClaimAllArgs(options::OPT_no_canonical_prefixes);

  // f(no-)integated-cc1 is also used very early in main.
  Args.ClaimAllArgs(options::OPT_fintegrated_cc1);
  Args.ClaimAllArgs(options::OPT_fno_integrated_cc1);

  // Ignore -pipe.
  Args.ClaimAllArgs(options::OPT_pipe);

  // Extract -ccc args.
  //
  // FIXME: We need to figure out where this behavior should live. Most of it
  // should be outside in the client; the parts that aren't should have proper
  // options, either by introducing new ones or by overloading gcc ones like -V
  // or -b.
  CCCPrintPhases = Args.hasArg(options::OPT_ccc_print_phases);
  CCCPrintBindings = Args.hasArg(options::OPT_ccc_print_bindings);
  if (const Arg *A = Args.getLastArg(options::OPT_ccc_gcc_name))
    CCCGenericGCCName = A->getValue();
  GenReproducer = Args.hasFlag(options::OPT_gen_reproducer,
                               options::OPT_fno_crash_diagnostics,
                               !!::getenv("FORCE_CLANG_DIAGNOSTICS_CRASH"));

  // Process -fproc-stat-report options.
  if (const Arg *A = Args.getLastArg(options::OPT_fproc_stat_report_EQ)) {
    CCPrintProcessStats = true;
    CCPrintStatReportFilename = A->getValue();
  }
  if (Args.hasArg(options::OPT_fproc_stat_report))
    CCPrintProcessStats = true;

  // FIXME: TargetTriple is used by the target-prefixed calls to as/ld
  // and getToolChain is const.
  if (IsCLMode()) {
    // clang-cl targets MSVC-style Win32.
    llvm::Triple T(TargetTriple);
    T.setOS(llvm::Triple::Win32);
    T.setVendor(llvm::Triple::PC);
    T.setEnvironment(llvm::Triple::MSVC);
    T.setObjectFormat(llvm::Triple::COFF);
    TargetTriple = T.str();
  }
  if (const Arg *A = Args.getLastArg(options::OPT_target))
    TargetTriple = A->getValue();
  if (const Arg *A = Args.getLastArg(options::OPT_ccc_install_dir))
    Dir = InstalledDir = A->getValue();
  for (const Arg *A : Args.filtered(options::OPT_B)) {
    A->claim();
    PrefixDirs.push_back(A->getValue(0));
  }
  if (Optional<std::string> CompilerPathValue =
          llvm::sys::Process::GetEnv("COMPILER_PATH")) {
    StringRef CompilerPath = *CompilerPathValue;
    while (!CompilerPath.empty()) {
      std::pair<StringRef, StringRef> Split =
          CompilerPath.split(llvm::sys::EnvPathSeparator);
      PrefixDirs.push_back(std::string(Split.first));
      CompilerPath = Split.second;
    }
  }
  if (const Arg *A = Args.getLastArg(options::OPT__sysroot_EQ))
    SysRoot = A->getValue();
  if (const Arg *A = Args.getLastArg(options::OPT__dyld_prefix_EQ))
    DyldPrefix = A->getValue();

  if (const Arg *A = Args.getLastArg(options::OPT_resource_dir))
    ResourceDir = A->getValue();

  if (const Arg *A = Args.getLastArg(options::OPT_save_temps_EQ)) {
    SaveTemps = llvm::StringSwitch<SaveTempsMode>(A->getValue())
                    .Case("cwd", SaveTempsCwd)
                    .Case("obj", SaveTempsObj)
                    .Default(SaveTempsCwd);
  }

  setLTOMode(Args);

  // Process -fembed-bitcode= flags.
  if (Arg *A = Args.getLastArg(options::OPT_fembed_bitcode_EQ)) {
    StringRef Name = A->getValue();
    unsigned Model = llvm::StringSwitch<unsigned>(Name)
        .Case("off", EmbedNone)
        .Case("all", EmbedBitcode)
        .Case("bitcode", EmbedBitcode)
        .Case("marker", EmbedMarker)
        .Default(~0U);
    if (Model == ~0U) {
      Diags.Report(diag::err_drv_invalid_value) << A->getAsString(Args)
                                                << Name;
    } else
      BitcodeEmbed = static_cast<BitcodeEmbedMode>(Model);
  }

  std::unique_ptr<llvm::opt::InputArgList> UArgs =
      std::make_unique<InputArgList>(std::move(Args));

  // Perform the default argument translations.
  DerivedArgList *TranslatedArgs = TranslateInputArgs(*UArgs);

  // Owned by the host.
  const ToolChain &TC = getToolChain(
      *UArgs, computeTargetTriple(*this, TargetTriple, *UArgs));

  // The compilation takes ownership of Args.
  Compilation *C = new Compilation(*this, TC, UArgs.release(), TranslatedArgs,
                                   ContainsError);

  if (!HandleImmediateArgs(*C))
    return C;

  // Construct the list of inputs.
  InputList Inputs;
  BuildInputs(C->getDefaultToolChain(), *TranslatedArgs, Inputs);

  // Determine if there are any offload static libraries.
  if (checkForOffloadStaticLib(*C, *TranslatedArgs))
    setOffloadStaticLibSeen();

  // Populate the tool chains for the offloading devices, if any.
  CreateOffloadingDeviceToolChains(*C, Inputs);

  // Determine FPGA emulation status.
  if (C->hasOffloadToolChain<Action::OFK_SYCL>()) {
    auto SYCLTCRange = C->getOffloadToolChains<Action::OFK_SYCL>();
    ArgStringList TargetArgs;
    const ToolChain *TC = SYCLTCRange.first->second;
    const toolchains::SYCLToolChain *SYCLTC =
        static_cast<const toolchains::SYCLToolChain *>(TC);
    SYCLTC->TranslateBackendTargetArgs(Action::OFK_SYCL, *TranslatedArgs,
                                       TargetArgs);
    for (StringRef ArgString : TargetArgs) {
      if (ArgString.equals("-hardware") || ArgString.equals("-simulation")) {
        setFPGAEmulationMode(false);
        break;
      }
    }
  }

  // Construct the list of abstract actions to perform for this compilation. On
  // MachO targets this uses the driver-driver and universal actions.
  if (TC.getTriple().isOSBinFormatMachO())
    BuildUniversalActions(*C, C->getDefaultToolChain(), Inputs);
  else
    BuildActions(*C, C->getArgs(), Inputs, C->getActions());

  if (CCCPrintPhases) {
    PrintActions(*C);
    return C;
  }

  BuildJobs(*C);

  return C;
}

static void printArgList(raw_ostream &OS, const llvm::opt::ArgList &Args) {
  llvm::opt::ArgStringList ASL;
  for (const auto *A : Args)
    A->render(Args, ASL);

  for (auto I = ASL.begin(), E = ASL.end(); I != E; ++I) {
    if (I != ASL.begin())
      OS << ' ';
    llvm::sys::printArg(OS, *I, true);
  }
  OS << '\n';
}

bool Driver::getCrashDiagnosticFile(StringRef ReproCrashFilename,
                                    SmallString<128> &CrashDiagDir) {
  using namespace llvm::sys;
  assert(llvm::Triple(llvm::sys::getProcessTriple()).isOSDarwin() &&
         "Only knows about .crash files on Darwin");

  // The .crash file can be found on at ~/Library/Logs/DiagnosticReports/
  // (or /Library/Logs/DiagnosticReports for root) and has the filename pattern
  // clang-<VERSION>_<YYYY-MM-DD-HHMMSS>_<hostname>.crash.
  path::home_directory(CrashDiagDir);
  if (CrashDiagDir.startswith("/var/root"))
    CrashDiagDir = "/";
  path::append(CrashDiagDir, "Library/Logs/DiagnosticReports");
  int PID =
#if LLVM_ON_UNIX
      getpid();
#else
      0;
#endif
  std::error_code EC;
  fs::file_status FileStatus;
  TimePoint<> LastAccessTime;
  SmallString<128> CrashFilePath;
  // Lookup the .crash files and get the one generated by a subprocess spawned
  // by this driver invocation.
  for (fs::directory_iterator File(CrashDiagDir, EC), FileEnd;
       File != FileEnd && !EC; File.increment(EC)) {
    StringRef FileName = path::filename(File->path());
    if (!FileName.startswith(Name))
      continue;
    if (fs::status(File->path(), FileStatus))
      continue;
    llvm::ErrorOr<std::unique_ptr<llvm::MemoryBuffer>> CrashFile =
        llvm::MemoryBuffer::getFile(File->path());
    if (!CrashFile)
      continue;
    // The first line should start with "Process:", otherwise this isn't a real
    // .crash file.
    StringRef Data = CrashFile.get()->getBuffer();
    if (!Data.startswith("Process:"))
      continue;
    // Parse parent process pid line, e.g: "Parent Process: clang-4.0 [79141]"
    size_t ParentProcPos = Data.find("Parent Process:");
    if (ParentProcPos == StringRef::npos)
      continue;
    size_t LineEnd = Data.find_first_of("\n", ParentProcPos);
    if (LineEnd == StringRef::npos)
      continue;
    StringRef ParentProcess = Data.slice(ParentProcPos+15, LineEnd).trim();
    int OpenBracket = -1, CloseBracket = -1;
    for (size_t i = 0, e = ParentProcess.size(); i < e; ++i) {
      if (ParentProcess[i] == '[')
        OpenBracket = i;
      if (ParentProcess[i] == ']')
        CloseBracket = i;
    }
    // Extract the parent process PID from the .crash file and check whether
    // it matches this driver invocation pid.
    int CrashPID;
    if (OpenBracket < 0 || CloseBracket < 0 ||
        ParentProcess.slice(OpenBracket + 1, CloseBracket)
            .getAsInteger(10, CrashPID) || CrashPID != PID) {
      continue;
    }

    // Found a .crash file matching the driver pid. To avoid getting an older
    // and misleading crash file, continue looking for the most recent.
    // FIXME: the driver can dispatch multiple cc1 invocations, leading to
    // multiple crashes poiting to the same parent process. Since the driver
    // does not collect pid information for the dispatched invocation there's
    // currently no way to distinguish among them.
    const auto FileAccessTime = FileStatus.getLastModificationTime();
    if (FileAccessTime > LastAccessTime) {
      CrashFilePath.assign(File->path());
      LastAccessTime = FileAccessTime;
    }
  }

  // If found, copy it over to the location of other reproducer files.
  if (!CrashFilePath.empty()) {
    EC = fs::copy_file(CrashFilePath, ReproCrashFilename);
    if (EC)
      return false;
    return true;
  }

  return false;
}

// When clang crashes, produce diagnostic information including the fully
// preprocessed source file(s).  Request that the developer attach the
// diagnostic information to a bug report.
void Driver::generateCompilationDiagnostics(
    Compilation &C, const Command &FailingCommand,
    StringRef AdditionalInformation, CompilationDiagnosticReport *Report) {
  if (C.getArgs().hasArg(options::OPT_fno_crash_diagnostics))
    return;

  // Don't try to generate diagnostics for link or dsymutil jobs.
  if (FailingCommand.getCreator().isLinkJob() ||
      FailingCommand.getCreator().isDsymutilJob())
    return;

  // Print the version of the compiler.
  PrintVersion(C, llvm::errs());

  // Suppress driver output and emit preprocessor output to temp file.
  Mode = CPPMode;
  CCGenDiagnostics = true;

  // Save the original job command(s).
  Command Cmd = FailingCommand;

  // Keep track of whether we produce any errors while trying to produce
  // preprocessed sources.
  DiagnosticErrorTrap Trap(Diags);

  // Suppress tool output.
  C.initCompilationForDiagnostics();

  // Construct the list of inputs.
  InputList Inputs;
  BuildInputs(C.getDefaultToolChain(), C.getArgs(), Inputs);

  for (InputList::iterator it = Inputs.begin(), ie = Inputs.end(); it != ie;) {
    bool IgnoreInput = false;

    // Ignore input from stdin or any inputs that cannot be preprocessed.
    // Check type first as not all linker inputs have a value.
    if (types::getPreprocessedType(it->first) == types::TY_INVALID) {
      IgnoreInput = true;
    } else if (!strcmp(it->second->getValue(), "-")) {
      Diag(clang::diag::note_drv_command_failed_diag_msg)
          << "Error generating preprocessed source(s) - "
             "ignoring input from stdin.";
      IgnoreInput = true;
    }

    if (IgnoreInput) {
      it = Inputs.erase(it);
      ie = Inputs.end();
    } else {
      ++it;
    }
  }

  if (Inputs.empty()) {
    Diag(clang::diag::note_drv_command_failed_diag_msg)
        << "Error generating preprocessed source(s) - "
           "no preprocessable inputs.";
    return;
  }

  // Don't attempt to generate preprocessed files if multiple -arch options are
  // used, unless they're all duplicates.
  llvm::StringSet<> ArchNames;
  for (const Arg *A : C.getArgs()) {
    if (A->getOption().matches(options::OPT_arch)) {
      StringRef ArchName = A->getValue();
      ArchNames.insert(ArchName);
    }
  }
  if (ArchNames.size() > 1) {
    Diag(clang::diag::note_drv_command_failed_diag_msg)
        << "Error generating preprocessed source(s) - cannot generate "
           "preprocessed source with multiple -arch options.";
    return;
  }

  // Construct the list of abstract actions to perform for this compilation. On
  // Darwin OSes this uses the driver-driver and builds universal actions.
  const ToolChain &TC = C.getDefaultToolChain();
  if (TC.getTriple().isOSBinFormatMachO())
    BuildUniversalActions(C, TC, Inputs);
  else
    BuildActions(C, C.getArgs(), Inputs, C.getActions());

  BuildJobs(C);

  // If there were errors building the compilation, quit now.
  if (Trap.hasErrorOccurred()) {
    Diag(clang::diag::note_drv_command_failed_diag_msg)
        << "Error generating preprocessed source(s).";
    return;
  }

  // Generate preprocessed output.
  SmallVector<std::pair<int, const Command *>, 4> FailingCommands;
  C.ExecuteJobs(C.getJobs(), FailingCommands);

  // If any of the preprocessing commands failed, clean up and exit.
  if (!FailingCommands.empty()) {
    Diag(clang::diag::note_drv_command_failed_diag_msg)
        << "Error generating preprocessed source(s).";
    return;
  }

  const TempFileList &TempFiles = C.getTempFiles();
  if (TempFiles.empty()) {
    Diag(clang::diag::note_drv_command_failed_diag_msg)
        << "Error generating preprocessed source(s).";
    return;
  }

  Diag(clang::diag::note_drv_command_failed_diag_msg)
      << "\n********************\n\n"
         "PLEASE ATTACH THE FOLLOWING FILES TO THE BUG REPORT:\n"
         "Preprocessed source(s) and associated run script(s) are located at:";

  SmallString<128> VFS;
  SmallString<128> ReproCrashFilename;
  for (auto &TempFile : TempFiles) {
    Diag(clang::diag::note_drv_command_failed_diag_msg) << TempFile.first;
    if (Report)
      Report->TemporaryFiles.push_back(TempFile.first);
    if (ReproCrashFilename.empty()) {
      ReproCrashFilename = TempFile.first;
      llvm::sys::path::replace_extension(ReproCrashFilename, ".crash");
    }
    if (StringRef(TempFile.first).endswith(".cache")) {
      // In some cases (modules) we'll dump extra data to help with reproducing
      // the crash into a directory next to the output.
      VFS = llvm::sys::path::filename(TempFile.first);
      llvm::sys::path::append(VFS, "vfs", "vfs.yaml");
    }
  }

  // Assume associated files are based off of the first temporary file.
  CrashReportInfo CrashInfo(TempFiles[0].first, VFS);

  llvm::SmallString<128> Script(CrashInfo.Filename);
  llvm::sys::path::replace_extension(Script, "sh");
  std::error_code EC;
  llvm::raw_fd_ostream ScriptOS(Script, EC, llvm::sys::fs::CD_CreateNew,
                                llvm::sys::fs::FA_Write,
                                llvm::sys::fs::OF_Text);
  if (EC) {
    Diag(clang::diag::note_drv_command_failed_diag_msg)
        << "Error generating run script: " << Script << " " << EC.message();
  } else {
    ScriptOS << "# Crash reproducer for " << getClangFullVersion() << "\n"
             << "# Driver args: ";
    printArgList(ScriptOS, C.getInputArgs());
    ScriptOS << "# Original command: ";
    Cmd.Print(ScriptOS, "\n", /*Quote=*/true);
    Cmd.Print(ScriptOS, "\n", /*Quote=*/true, &CrashInfo);
    if (!AdditionalInformation.empty())
      ScriptOS << "\n# Additional information: " << AdditionalInformation
               << "\n";
    if (Report)
      Report->TemporaryFiles.push_back(std::string(Script.str()));
    Diag(clang::diag::note_drv_command_failed_diag_msg) << Script;
  }

  // On darwin, provide information about the .crash diagnostic report.
  if (llvm::Triple(llvm::sys::getProcessTriple()).isOSDarwin()) {
    SmallString<128> CrashDiagDir;
    if (getCrashDiagnosticFile(ReproCrashFilename, CrashDiagDir)) {
      Diag(clang::diag::note_drv_command_failed_diag_msg)
          << ReproCrashFilename.str();
    } else { // Suggest a directory for the user to look for .crash files.
      llvm::sys::path::append(CrashDiagDir, Name);
      CrashDiagDir += "_<YYYY-MM-DD-HHMMSS>_<hostname>.crash";
      Diag(clang::diag::note_drv_command_failed_diag_msg)
          << "Crash backtrace is located in";
      Diag(clang::diag::note_drv_command_failed_diag_msg)
          << CrashDiagDir.str();
      Diag(clang::diag::note_drv_command_failed_diag_msg)
          << "(choose the .crash file that corresponds to your crash)";
    }
  }

  for (const auto &A : C.getArgs().filtered(options::OPT_frewrite_map_file_EQ))
    Diag(clang::diag::note_drv_command_failed_diag_msg) << A->getValue();

  Diag(clang::diag::note_drv_command_failed_diag_msg)
      << "\n\n********************";
}

void Driver::setUpResponseFiles(Compilation &C, Command &Cmd) {
  // Since commandLineFitsWithinSystemLimits() may underestimate system's
  // capacity if the tool does not support response files, there is a chance/
  // that things will just work without a response file, so we silently just
  // skip it.
  if (Cmd.getResponseFileSupport().ResponseKind ==
          ResponseFileSupport::RF_None ||
      llvm::sys::commandLineFitsWithinSystemLimits(Cmd.getExecutable(),
                                                   Cmd.getArguments()))
    return;

  std::string TmpName = GetTemporaryPath("response", "txt");
  Cmd.setResponseFile(C.addTempFile(C.getArgs().MakeArgString(TmpName)));
}

int Driver::ExecuteCompilation(
    Compilation &C,
    SmallVectorImpl<std::pair<int, const Command *>> &FailingCommands) {

#if INTEL_CUSTOMIZATION
  // Generate Arg files when -i_keep opt is specified
  if (C.getArgs().hasArg(options::OPT_i_keep)) {
    const JobList &Jobs = C.getJobs();
    for (const auto &Job : Jobs) {
      const Command *FailingCommand = nullptr;
      if (int Res = C.GenArgFiles(Job, FailingCommand)) {
        FailingCommands.push_back(std::make_pair(Res, FailingCommand));
      }
    }
  }
#endif // INTEL_CUSTOMIZATION

  // Just print if -### was present.
  if (C.getArgs().hasArg(options::OPT__HASH_HASH_HASH)) {
    C.getJobs().Print(llvm::errs(), "\n", true);
    return 0;
  }

  // If there were errors building the compilation, quit now.
  if (Diags.hasErrorOccurred())
    return 1;

  // Set up response file names for each command, if necessary
  for (auto &Job : C.getJobs())
    setUpResponseFiles(C, Job);

  C.ExecuteJobs(C.getJobs(), FailingCommands);

  // If the command succeeded, we are done.
  if (FailingCommands.empty())
    return 0;

  // Otherwise, remove result files and print extra information about abnormal
  // failures.
  int Res = 0;
  for (const auto &CmdPair : FailingCommands) {
    int CommandRes = CmdPair.first;
    const Command *FailingCommand = CmdPair.second;

    // Remove result files if we're not saving temps.
    if (!isSaveTempsEnabled()) {
      const JobAction *JA = cast<JobAction>(&FailingCommand->getSource());
      C.CleanupFileMap(C.getResultFiles(), JA, true);

      // Failure result files are valid unless we crashed.
      if (CommandRes < 0)
        C.CleanupFileMap(C.getFailureResultFiles(), JA, true);
    }

#if LLVM_ON_UNIX
    // llvm/lib/Support/Unix/Signals.inc will exit with a special return code
    // for SIGPIPE. Do not print diagnostics for this case.
    if (CommandRes == EX_IOERR) {
      Res = CommandRes;
      continue;
    }
#endif

    // Print extra information about abnormal failures, if possible.
    //
    // This is ad-hoc, but we don't want to be excessively noisy. If the result
    // status was 1, assume the command failed normally. In particular, if it
    // was the compiler then assume it gave a reasonable error code. Failures
    // in other tools are less common, and they generally have worse
    // diagnostics, so always print the diagnostic there.
    const Tool &FailingTool = FailingCommand->getCreator();

    if (!FailingTool.hasGoodDiagnostics() || CommandRes != 1) {
      // FIXME: See FIXME above regarding result code interpretation.
      if (CommandRes < 0)
        Diag(clang::diag::err_drv_command_signalled)
            << FailingTool.getShortName();
      else
        Diag(clang::diag::err_drv_command_failed)
            << FailingTool.getShortName() << CommandRes;
    }

    auto CustomDiag = FailingCommand->getDiagForErrorCode(CommandRes);
    if (!CustomDiag.empty())
      Diag(clang::diag::note_drv_command_failed_diag_msg) << CustomDiag;
  }
  return Res;
}

#if INTEL_CUSTOMIZATION
void Driver::PrintHelp(const llvm::opt::ArgList &Args) const {
#endif // INTEL_CUSTOMIZATION
  unsigned IncludedFlagsBitmask;
  unsigned ExcludedFlagsBitmask;
  std::tie(IncludedFlagsBitmask, ExcludedFlagsBitmask) =
      getIncludeExcludeOptionFlagMasks(IsCLMode());

  ExcludedFlagsBitmask |= options::NoDriverOption;
#if INTEL_CUSTOMIZATION
  if (!Args.hasArg(options::OPT__help_hidden))
    ExcludedFlagsBitmask |= HelpHidden;
  if (IsDPCPPMode()) {
    ExcludedFlagsBitmask |= options::DpcppUnsupported;
    ExcludedFlagsBitmask |= options::DpcppHidden;
    if (!Args.hasArg(options::OPT_v))
      IncludedFlagsBitmask |= options::DpcppOption;
  }
#endif // INTEL_CUSTOMIZATION

  if (IsFlangMode())
    IncludedFlagsBitmask |= options::FlangOption;
  else
    ExcludedFlagsBitmask |= options::FlangOnlyOption;

  std::string Usage = llvm::formatv("{0} [options] file...", Name).str();
  getOpts().PrintHelp(llvm::outs(), Usage.c_str(), DriverTitle.c_str(),
                      IncludedFlagsBitmask, ExcludedFlagsBitmask,
                      /*ShowAllAliases=*/false);
#if INTEL_CUSTOMIZATION
  if (IsDPCPPMode() && !Args.hasArg(options::OPT_v))
    // Emit additional information for dpcpp -help to enable more verbose output
    llvm::outs() << "\nHelp displayed is for DPC++ specific options.\n"
                 << "Use '-help -v' to display more options.\n";
#endif // INTEL_CUSTOMIZATION
}

llvm::Triple Driver::MakeSYCLDeviceTriple(StringRef TargetArch) const {
  llvm::Triple TT;
  TT.setArchName(TargetArch);
  TT.setVendor(llvm::Triple::UnknownVendor);
  TT.setOS(llvm::Triple::UnknownOS);
  TT.setEnvironment(llvm::Triple::SYCLDevice);
  return TT;
}

// Print the help from any of the given tools which are used for AOT
// compilation for SYCL
void Driver::PrintSYCLToolHelp(const Compilation &C) const {
  SmallVector<std::tuple<llvm::Triple, StringRef, StringRef, StringRef>, 4>
      HelpArgs;
  // Populate the vector with the tools and help options
  if (Arg *A = C.getArgs().getLastArg(options::OPT_fsycl_help_EQ)) {
    StringRef AV(A->getValue());
    llvm::Triple T;
    if (AV == "gen" || AV == "all")
      HelpArgs.push_back(std::make_tuple(MakeSYCLDeviceTriple("spir64_gen"),
                                         "ocloc", "--help", ""));
    if (AV == "fpga" || AV == "all")
      HelpArgs.push_back(std::make_tuple(MakeSYCLDeviceTriple("spir64_fpga"),
                                         "aoc", "-help", "-sycl"));
    if (AV == "x86_64" || AV == "all")
      HelpArgs.push_back(std::make_tuple(MakeSYCLDeviceTriple("spir64_x86_64"),
                                         "opencl-aot", "--help", ""));
    if (HelpArgs.empty()) {
      C.getDriver().Diag(diag::err_drv_unsupported_option_argument)
                         << A->getOption().getName() << AV;
      return;
    }
  }

  // Go through the args and emit the help information for each.
  for (auto &HA : HelpArgs) {
    llvm::outs() << "Emitting help information for " << std::get<1>(HA) << '\n'
        << "Use triple of '" << std::get<0>(HA).normalize() <<
        "' to enable ahead of time compilation\n";
    std::vector<StringRef> ToolArgs = {std::get<1>(HA), std::get<2>(HA),
                                       std::get<3>(HA)};
    SmallString<128> ExecPath(
        C.getDefaultToolChain().GetProgramPath(std::get<1>(HA).data()));
    auto ToolBinary = llvm::sys::findProgramByName(ExecPath);
    if (ToolBinary.getError()) {
      C.getDriver().Diag(diag::err_drv_command_failure) << ExecPath;
      continue;
    }
    // do not run the tools with -###.
    if (C.getArgs().hasArg(options::OPT__HASH_HASH_HASH)) {
      llvm::errs() << "\"" << ExecPath << "\" \"" << ToolArgs[1] << "\"";
      if (!ToolArgs[2].empty())
        llvm::errs() << " \"" << ToolArgs[2] << "\"";
      llvm::errs() << "\n";
      continue;
    }
    // Run the Tool.
    llvm::sys::ExecuteAndWait(ToolBinary.get(), ToolArgs);
  }
}

void Driver::PrintVersion(const Compilation &C, raw_ostream &OS) const {
  if (IsFlangMode()) {
    OS << getClangToolFullVersion("flang-new") << '\n';
  } else {
    // FIXME: The following handlers should use a callback mechanism, we don't
    // know what the client would like to do.
    OS << getClangFullVersion() << '\n';
  }
  const ToolChain &TC = C.getDefaultToolChain();
  OS << "Target: " << TC.getTripleString() << '\n';

  // Print the threading model.
  if (Arg *A = C.getArgs().getLastArg(options::OPT_mthread_model)) {
    // Don't print if the ToolChain would have barfed on it already
    if (TC.isThreadModelSupported(A->getValue()))
      OS << "Thread model: " << A->getValue();
  } else
    OS << "Thread model: " << TC.getThreadModel();
  OS << '\n';

  // Print out the install directory.
  OS << "InstalledDir: " << InstalledDir << '\n';

  // If configuration file was used, print its path.
  if (!ConfigFile.empty())
    OS << "Configuration file: " << ConfigFile << '\n';
}

/// PrintDiagnosticCategories - Implement the --print-diagnostic-categories
/// option.
static void PrintDiagnosticCategories(raw_ostream &OS) {
  // Skip the empty category.
  for (unsigned i = 1, max = DiagnosticIDs::getNumberOfCategories(); i != max;
       ++i)
    OS << i << ',' << DiagnosticIDs::getCategoryNameFromID(i) << '\n';
}

void Driver::HandleAutocompletions(StringRef PassedFlags) const {
  if (PassedFlags == "")
    return;
  // Print out all options that start with a given argument. This is used for
  // shell autocompletion.
  std::vector<std::string> SuggestedCompletions;
  std::vector<std::string> Flags;

  unsigned int DisableFlags =
      options::NoDriverOption | options::Unsupported | options::Ignored;

  // Make sure that Flang-only options don't pollute the Clang output
  // TODO: Make sure that Clang-only options don't pollute Flang output
  if (!IsFlangMode())
    DisableFlags |= options::FlangOnlyOption;

  // Distinguish "--autocomplete=-someflag" and "--autocomplete=-someflag,"
  // because the latter indicates that the user put space before pushing tab
  // which should end up in a file completion.
  const bool HasSpace = PassedFlags.endswith(",");

  // Parse PassedFlags by "," as all the command-line flags are passed to this
  // function separated by ","
  StringRef TargetFlags = PassedFlags;
  while (TargetFlags != "") {
    StringRef CurFlag;
    std::tie(CurFlag, TargetFlags) = TargetFlags.split(",");
    Flags.push_back(std::string(CurFlag));
  }

  // We want to show cc1-only options only when clang is invoked with -cc1 or
  // -Xclang.
  if (llvm::is_contained(Flags, "-Xclang") || llvm::is_contained(Flags, "-cc1"))
    DisableFlags &= ~options::NoDriverOption;

  const llvm::opt::OptTable &Opts = getOpts();
  StringRef Cur;
  Cur = Flags.at(Flags.size() - 1);
  StringRef Prev;
  if (Flags.size() >= 2) {
    Prev = Flags.at(Flags.size() - 2);
    SuggestedCompletions = Opts.suggestValueCompletions(Prev, Cur);
  }

  if (SuggestedCompletions.empty())
    SuggestedCompletions = Opts.suggestValueCompletions(Cur, "");

  // If Flags were empty, it means the user typed `clang [tab]` where we should
  // list all possible flags. If there was no value completion and the user
  // pressed tab after a space, we should fall back to a file completion.
  // We're printing a newline to be consistent with what we print at the end of
  // this function.
  if (SuggestedCompletions.empty() && HasSpace && !Flags.empty()) {
    llvm::outs() << '\n';
    return;
  }

  // When flag ends with '=' and there was no value completion, return empty
  // string and fall back to the file autocompletion.
  if (SuggestedCompletions.empty() && !Cur.endswith("=")) {
    // If the flag is in the form of "--autocomplete=-foo",
    // we were requested to print out all option names that start with "-foo".
    // For example, "--autocomplete=-fsyn" is expanded to "-fsyntax-only".
    SuggestedCompletions = Opts.findByPrefix(Cur, DisableFlags);

    // We have to query the -W flags manually as they're not in the OptTable.
    // TODO: Find a good way to add them to OptTable instead and them remove
    // this code.
    for (StringRef S : DiagnosticIDs::getDiagnosticFlags())
      if (S.startswith(Cur))
        SuggestedCompletions.push_back(std::string(S));
  }

  // Sort the autocomplete candidates so that shells print them out in a
  // deterministic order. We could sort in any way, but we chose
  // case-insensitive sorting for consistency with the -help option
  // which prints out options in the case-insensitive alphabetical order.
  llvm::sort(SuggestedCompletions, [](StringRef A, StringRef B) {
    if (int X = A.compare_lower(B))
      return X < 0;
    return A.compare(B) > 0;
  });

  llvm::outs() << llvm::join(SuggestedCompletions, "\n") << '\n';
}

bool Driver::HandleImmediateArgs(const Compilation &C) {
  // The order these options are handled in gcc is all over the place, but we
  // don't expect inconsistencies w.r.t. that to matter in practice.

  if (C.getArgs().hasArg(options::OPT_dumpmachine)) {
    llvm::outs() << C.getDefaultToolChain().getTripleString() << '\n';
    return false;
  }

  if (C.getArgs().hasArg(options::OPT_dumpversion)) {
    // Since -dumpversion is only implemented for pedantic GCC compatibility, we
    // return an answer which matches our definition of __VERSION__.
    llvm::outs() << CLANG_VERSION_STRING << "\n";
    return false;
  }

  if (C.getArgs().hasArg(options::OPT__print_diagnostic_categories)) {
    PrintDiagnosticCategories(llvm::outs());
    return false;
  }

  if (C.getArgs().hasArg(options::OPT_help) ||
      C.getArgs().hasArg(options::OPT__help_hidden)) {
#if INTEL_CUSTOMIZATION
    PrintHelp(C.getArgs());
#endif // INTEL_CUSTOMIZATION
    return false;
  }

  if (C.getArgs().hasArg(options::OPT_fsycl_help_EQ)) {
    PrintSYCLToolHelp(C);
    return false;
  }

  if (C.getArgs().hasArg(options::OPT__version)) {
    // Follow gcc behavior and use stdout for --version and stderr for -v.
    PrintVersion(C, llvm::outs());
    return false;
  }

  if (C.getArgs().hasArg(options::OPT_v) ||
      C.getArgs().hasArg(options::OPT__HASH_HASH_HASH) ||
      C.getArgs().hasArg(options::OPT_print_supported_cpus)) {
    PrintVersion(C, llvm::errs());
    SuppressMissingInputWarning = true;
  }

  if (C.getArgs().hasArg(options::OPT_v)) {
    if (!SystemConfigDir.empty())
      llvm::errs() << "System configuration file directory: "
                   << SystemConfigDir << "\n";
    if (!UserConfigDir.empty())
      llvm::errs() << "User configuration file directory: "
                   << UserConfigDir << "\n";
  }

  const ToolChain &TC = C.getDefaultToolChain();

  if (C.getArgs().hasArg(options::OPT_v))
    TC.printVerboseInfo(llvm::errs());

  if (C.getArgs().hasArg(options::OPT_print_resource_dir)) {
    llvm::outs() << ResourceDir << '\n';
    return false;
  }

  if (C.getArgs().hasArg(options::OPT_print_search_dirs)) {
    llvm::outs() << "programs: =";
    bool separator = false;
    // Print -B and COMPILER_PATH.
    for (const std::string &Path : PrefixDirs) {
      if (separator)
        llvm::outs() << llvm::sys::EnvPathSeparator;
      llvm::outs() << Path;
      separator = true;
    }
    for (const std::string &Path : TC.getProgramPaths()) {
      if (separator)
        llvm::outs() << llvm::sys::EnvPathSeparator;
      llvm::outs() << Path;
      separator = true;
    }
    llvm::outs() << "\n";
    llvm::outs() << "libraries: =" << ResourceDir;

    StringRef sysroot = C.getSysRoot();

    for (const std::string &Path : TC.getFilePaths()) {
      // Always print a separator. ResourceDir was the first item shown.
      llvm::outs() << llvm::sys::EnvPathSeparator;
      // Interpretation of leading '=' is needed only for NetBSD.
      if (Path[0] == '=')
        llvm::outs() << sysroot << Path.substr(1);
      else
        llvm::outs() << Path;
    }
    llvm::outs() << "\n";
    return false;
  }

  if (C.getArgs().hasArg(options::OPT_print_runtime_dir)) {
    std::string CandidateRuntimePath = TC.getRuntimePath();
    if (getVFS().exists(CandidateRuntimePath))
      llvm::outs() << CandidateRuntimePath << '\n';
    else
      llvm::outs() << TC.getCompilerRTPath() << '\n';
    return false;
  }

  // FIXME: The following handlers should use a callback mechanism, we don't
  // know what the client would like to do.
  if (Arg *A = C.getArgs().getLastArg(options::OPT_print_file_name_EQ)) {
    llvm::outs() << GetFilePath(A->getValue(), TC) << "\n";
    return false;
  }

  if (Arg *A = C.getArgs().getLastArg(options::OPT_print_prog_name_EQ)) {
    StringRef ProgName = A->getValue();

    // Null program name cannot have a path.
    if (! ProgName.empty())
      llvm::outs() << GetProgramPath(ProgName, TC);

    llvm::outs() << "\n";
    return false;
  }

  if (Arg *A = C.getArgs().getLastArg(options::OPT_autocomplete)) {
    StringRef PassedFlags = A->getValue();
    HandleAutocompletions(PassedFlags);
    return false;
  }

  if (C.getArgs().hasArg(options::OPT_print_libgcc_file_name)) {
    ToolChain::RuntimeLibType RLT = TC.GetRuntimeLibType(C.getArgs());
    const llvm::Triple Triple(TC.ComputeEffectiveClangTriple(C.getArgs()));
    RegisterEffectiveTriple TripleRAII(TC, Triple);
    switch (RLT) {
    case ToolChain::RLT_CompilerRT:
      llvm::outs() << TC.getCompilerRT(C.getArgs(), "builtins") << "\n";
      break;
    case ToolChain::RLT_Libgcc:
      llvm::outs() << GetFilePath("libgcc.a", TC) << "\n";
      break;
    }
    return false;
  }

  if (C.getArgs().hasArg(options::OPT_print_multi_lib)) {
    for (const Multilib &Multilib : TC.getMultilibs())
      llvm::outs() << Multilib << "\n";
    return false;
  }

  if (C.getArgs().hasArg(options::OPT_print_multi_directory)) {
    const Multilib &Multilib = TC.getMultilib();
    if (Multilib.gccSuffix().empty())
      llvm::outs() << ".\n";
    else {
      StringRef Suffix(Multilib.gccSuffix());
      assert(Suffix.front() == '/');
      llvm::outs() << Suffix.substr(1) << "\n";
    }
    return false;
  }

  if (C.getArgs().hasArg(options::OPT_print_target_triple)) {
    llvm::outs() << TC.getTripleString() << "\n";
    return false;
  }

  if (C.getArgs().hasArg(options::OPT_print_effective_triple)) {
    const llvm::Triple Triple(TC.ComputeEffectiveClangTriple(C.getArgs()));
    llvm::outs() << Triple.getTriple() << "\n";
    return false;
  }

  if (C.getArgs().hasArg(options::OPT_print_multiarch)) {
    llvm::outs() << TC.getMultiarchTriple(*this, TC.getTriple(), SysRoot)
                 << "\n";
    return false;
  }

  if (C.getArgs().hasArg(options::OPT_print_targets)) {
    llvm::TargetRegistry::printRegisteredTargetsForVersion(llvm::outs());
    return false;
  }

  return true;
}

enum {
  TopLevelAction = 0,
  HeadSibAction = 1,
  OtherSibAction = 2,
};

// Display an action graph human-readably.  Action A is the "sink" node
// and latest-occuring action. Traversal is in pre-order, visiting the
// inputs to each action before printing the action itself.
static unsigned PrintActions1(const Compilation &C, Action *A,
                              std::map<Action *, unsigned> &Ids,
                              Twine Indent = {}, int Kind = TopLevelAction) {
  if (Ids.count(A)) // A was already visited.
    return Ids[A];

  std::string str;
  llvm::raw_string_ostream os(str);

  auto getSibIndent = [](int K) -> Twine {
    return (K == HeadSibAction) ? "   " : (K == OtherSibAction) ? "|  " : "";
  };

  Twine SibIndent = Indent + getSibIndent(Kind);
  int SibKind = HeadSibAction;
  os << Action::getClassName(A->getKind()) << ", ";
  if (InputAction *IA = dyn_cast<InputAction>(A)) {
    os << "\"" << IA->getInputArg().getValue() << "\"";
  } else if (BindArchAction *BIA = dyn_cast<BindArchAction>(A)) {
    os << '"' << BIA->getArchName() << '"' << ", {"
       << PrintActions1(C, *BIA->input_begin(), Ids, SibIndent, SibKind) << "}";
  } else if (OffloadAction *OA = dyn_cast<OffloadAction>(A)) {
    bool IsFirst = true;
    OA->doOnEachDependence(
        [&](Action *A, const ToolChain *TC, const char *BoundArch) {
          assert(TC && "Unknown host toolchain");
          // E.g. for two CUDA device dependences whose bound arch is sm_20 and
          // sm_35 this will generate:
          // "cuda-device" (nvptx64-nvidia-cuda:sm_20) {#ID}, "cuda-device"
          // (nvptx64-nvidia-cuda:sm_35) {#ID}
          if (!IsFirst)
            os << ", ";
          os << '"';
          os << A->getOffloadingKindPrefix();
          os << " (";
          os << TC->getTriple().normalize();
          if (BoundArch)
            os << ":" << BoundArch;
          os << ")";
          os << '"';
          os << " {" << PrintActions1(C, A, Ids, SibIndent, SibKind) << "}";
          IsFirst = false;
          SibKind = OtherSibAction;
        });
  } else {
    const ActionList *AL = &A->getInputs();

    if (AL->size()) {
      const char *Prefix = "{";
      for (Action *PreRequisite : *AL) {
        os << Prefix << PrintActions1(C, PreRequisite, Ids, SibIndent, SibKind);
        Prefix = ", ";
        SibKind = OtherSibAction;
      }
      os << "}";
    } else
      os << "{}";
  }

  // Append offload info for all options other than the offloading action
  // itself (e.g. (cuda-device, sm_20) or (cuda-host)).
  std::string offload_str;
  llvm::raw_string_ostream offload_os(offload_str);
  if (!isa<OffloadAction>(A)) {
    auto S = A->getOffloadingKindPrefix();
    if (!S.empty()) {
      offload_os << ", (" << S;
      if (A->getOffloadingArch())
        offload_os << ", " << A->getOffloadingArch();
      offload_os << ")";
    }
  }

  auto getSelfIndent = [](int K) -> Twine {
    return (K == HeadSibAction) ? "+- " : (K == OtherSibAction) ? "|- " : "";
  };

  unsigned Id = Ids.size();
  Ids[A] = Id;
  llvm::errs() << Indent + getSelfIndent(Kind) << Id << ": " << os.str() << ", "
               << types::getTypeName(A->getType()) << offload_os.str() << "\n";

  return Id;
}

// Print the action graphs in a compilation C.
// For example "clang -c file1.c file2.c" is composed of two subgraphs.
void Driver::PrintActions(const Compilation &C) const {
  std::map<Action *, unsigned> Ids;
  for (Action *A : C.getActions())
    PrintActions1(C, A, Ids);
}

/// Check whether the given input tree contains any compilation or
/// assembly actions.
static bool ContainsCompileOrAssembleAction(const Action *A) {
  if (isa<CompileJobAction>(A) || isa<BackendJobAction>(A) ||
      isa<AssembleJobAction>(A))
    return true;

  for (const Action *Input : A->inputs())
    if (ContainsCompileOrAssembleAction(Input))
      return true;

  return false;
}

void Driver::BuildUniversalActions(Compilation &C, const ToolChain &TC,
                                   const InputList &BAInputs) const {
  DerivedArgList &Args = C.getArgs();
  ActionList &Actions = C.getActions();
  llvm::PrettyStackTraceString CrashInfo("Building universal build actions");
  // Collect the list of architectures. Duplicates are allowed, but should only
  // be handled once (in the order seen).
  llvm::StringSet<> ArchNames;
  SmallVector<const char *, 4> Archs;
  for (Arg *A : Args) {
    if (A->getOption().matches(options::OPT_arch)) {
      // Validate the option here; we don't save the type here because its
      // particular spelling may participate in other driver choices.
      llvm::Triple::ArchType Arch =
          tools::darwin::getArchTypeForMachOArchName(A->getValue());
      if (Arch == llvm::Triple::UnknownArch) {
        Diag(clang::diag::err_drv_invalid_arch_name) << A->getAsString(Args);
        continue;
      }

      A->claim();
      if (ArchNames.insert(A->getValue()).second)
        Archs.push_back(A->getValue());
    }
  }

  // When there is no explicit arch for this platform, make sure we still bind
  // the architecture (to the default) so that -Xarch_ is handled correctly.
  if (!Archs.size())
    Archs.push_back(Args.MakeArgString(TC.getDefaultUniversalArchName()));

  ActionList SingleActions;
  BuildActions(C, Args, BAInputs, SingleActions);

  // Add in arch bindings for every top level action, as well as lipo and
  // dsymutil steps if needed.
  for (Action* Act : SingleActions) {
    // Make sure we can lipo this kind of output. If not (and it is an actual
    // output) then we disallow, since we can't create an output file with the
    // right name without overwriting it. We could remove this oddity by just
    // changing the output names to include the arch, which would also fix
    // -save-temps. Compatibility wins for now.

    if (Archs.size() > 1 && !types::canLipoType(Act->getType()))
      Diag(clang::diag::err_drv_invalid_output_with_multiple_archs)
          << types::getTypeName(Act->getType());

    ActionList Inputs;
    for (unsigned i = 0, e = Archs.size(); i != e; ++i)
      Inputs.push_back(C.MakeAction<BindArchAction>(Act, Archs[i]));

    // Lipo if necessary, we do it this way because we need to set the arch flag
    // so that -Xarch_ gets overwritten.
    if (Inputs.size() == 1 || Act->getType() == types::TY_Nothing)
      Actions.append(Inputs.begin(), Inputs.end());
    else
      Actions.push_back(C.MakeAction<LipoJobAction>(Inputs, Act->getType()));

    // Handle debug info queries.
    Arg *A = Args.getLastArg(options::OPT_g_Group);
    bool enablesDebugInfo = A && !A->getOption().matches(options::OPT_g0) &&
                            !A->getOption().matches(options::OPT_gstabs);
    if ((enablesDebugInfo || willEmitRemarks(Args)) &&
        ContainsCompileOrAssembleAction(Actions.back())) {

      // Add a 'dsymutil' step if necessary, when debug info is enabled and we
      // have a compile input. We need to run 'dsymutil' ourselves in such cases
      // because the debug info will refer to a temporary object file which
      // will be removed at the end of the compilation process.
      if (Act->getType() == types::TY_Image) {
        ActionList Inputs;
        Inputs.push_back(Actions.back());
        Actions.pop_back();
        Actions.push_back(
            C.MakeAction<DsymutilJobAction>(Inputs, types::TY_dSYM));
      }

      // Verify the debug info output.
      if (Args.hasArg(options::OPT_verify_debug_info)) {
        Action* LastAction = Actions.back();
        Actions.pop_back();
        Actions.push_back(C.MakeAction<VerifyDebugInfoJobAction>(
            LastAction, types::TY_Nothing));
      }
    }
  }
}

bool Driver::DiagnoseInputExistence(const DerivedArgList &Args, StringRef Value,
                                    types::ID Ty, bool TypoCorrect) const {
  if (!getCheckInputsExist())
    return true;

  // stdin always exists.
  if (Value == "-")
    return true;

  if (getVFS().exists(Value))
    return true;

  if (IsCLMode()) {
    if (!llvm::sys::path::is_absolute(Twine(Value)) &&
        llvm::sys::Process::FindInEnvPath("LIB", Value, ';'))
      return true;

    if (Args.hasArg(options::OPT__SLASH_link) && Ty == types::TY_Object) {
      // Arguments to the /link flag might cause the linker to search for object
      // and library files in paths we don't know about. Don't error in such
      // cases.
      return true;
    }
  }

  if (TypoCorrect) {
    // Check if the filename is a typo for an option flag. OptTable thinks
    // that all args that are not known options and that start with / are
    // filenames, but e.g. `/diagnostic:caret` is more likely a typo for
    // the option `/diagnostics:caret` than a reference to a file in the root
    // directory.
    unsigned IncludedFlagsBitmask;
    unsigned ExcludedFlagsBitmask;
    std::tie(IncludedFlagsBitmask, ExcludedFlagsBitmask) =
        getIncludeExcludeOptionFlagMasks(IsCLMode());
    std::string Nearest;
    if (getOpts().findNearest(Value, Nearest, IncludedFlagsBitmask,
                              ExcludedFlagsBitmask) <= 1) {
      Diag(clang::diag::err_drv_no_such_file_with_suggestion)
          << Value << Nearest;
      return false;
    }
  }

  Diag(clang::diag::err_drv_no_such_file) << Value;
  return false;
}

// Construct a the list of inputs and their types.
void Driver::BuildInputs(const ToolChain &TC, DerivedArgList &Args,
                         InputList &Inputs) const {
  const llvm::opt::OptTable &Opts = getOpts();
  // Track the current user specified (-x) input. We also explicitly track the
  // argument used to set the type; we only want to claim the type when we
  // actually use it, so we warn about unused -x arguments.
  types::ID InputType = types::TY_Nothing;
  Arg *InputTypeArg = nullptr;
  bool IsSYCL =
      Args.hasFlag(options::OPT_fsycl, options::OPT_fno_sycl, false) ||
      Args.hasArg(options::OPT_fsycl_device_only);

  // The last /TC or /TP option sets the input type to C or C++ globally.
  if (Arg *TCTP = Args.getLastArgNoClaim(options::OPT__SLASH_TC,
                                         options::OPT__SLASH_TP)) {
    InputTypeArg = TCTP;
    InputType = TCTP->getOption().matches(options::OPT__SLASH_TC) && !IsSYCL
                    ? types::TY_C
                    : types::TY_CXX;

    Arg *Previous = nullptr;
    bool ShowNote = false;
    for (Arg *A :
         Args.filtered(options::OPT__SLASH_TC, options::OPT__SLASH_TP)) {
      if (Previous) {
        Diag(clang::diag::warn_drv_overriding_flag_option)
          << Previous->getSpelling() << A->getSpelling();
        ShowNote = true;
      }
      Previous = A;
    }
    if (ShowNote)
      Diag(clang::diag::note_drv_t_option_is_global);

    // No driver mode exposes -x and /TC or /TP; we don't support mixing them.
    assert(!Args.hasArg(options::OPT_x) && "-x and /TC or /TP is not allowed");
  }

  for (Arg *A : Args) {
    if (A->getOption().getKind() == Option::InputClass) {
      const char *Value = A->getValue();
      types::ID Ty = types::TY_INVALID;

      // Infer the input type if necessary.
      if (InputType == types::TY_Nothing) {
        // If there was an explicit arg for this, claim it.
        if (InputTypeArg)
          InputTypeArg->claim();

        types::ID CType = types::TY_C;
        // For SYCL, all source file inputs are considered C++.
        if (IsSYCL)
          CType = types::TY_CXX;

        // stdin must be handled specially.
        if (memcmp(Value, "-", 2) == 0) {
          if (IsFlangMode()) {
            Ty = types::TY_Fortran;
          } else {
            // If running with -E, treat as a C input (this changes the
            // builtin macros, for example). This may be overridden by -ObjC
            // below.
            //
            // Otherwise emit an error but still use a valid type to avoid
            // spurious errors (e.g., no inputs).
            if (!Args.hasArgNoClaim(options::OPT_E) && !CCCIsCPP())
              Diag(IsCLMode() ? clang::diag::err_drv_unknown_stdin_type_clang_cl
                              : clang::diag::err_drv_unknown_stdin_type);
            Ty = types::TY_C;
          }
        } else {
          // Otherwise lookup by extension.
          // Fallback is C if invoked as C preprocessor, C++ if invoked with
          // clang-cl /E, or Object otherwise.
          // We use a host hook here because Darwin at least has its own
          // idea of what .s is.
          if (const char *Ext = strrchr(Value, '.'))
            Ty = TC.LookupTypeForExtension(Ext + 1);

          // For SYCL, convert C-type sources to C++-type sources.
          if (IsSYCL) {
            switch (Ty) {
            case types::TY_C:
              Ty = types::TY_CXX;
              break;
            case types::TY_CHeader:
              Ty = types::TY_CXXHeader;
              break;
            case types::TY_PP_C:
              Ty = types::TY_PP_CXX;
              break;
            case types::TY_PP_CHeader:
              Ty = types::TY_PP_CXXHeader;
              break;
            default:
              break;
            }
          }

          if (Ty == types::TY_INVALID) {
            if (CCCIsCPP())
              Ty = CType;
            else if (IsCLMode() && Args.hasArgNoClaim(options::OPT_E))
              Ty = types::TY_CXX;
            else
              Ty = types::TY_Object;
          }

          // If the driver is invoked as C++ compiler (like clang++ or c++) it
          // should autodetect some input files as C++ for g++ compatibility.
          if (CCCIsCXX()) {
            types::ID OldTy = Ty;
            Ty = types::lookupCXXTypeForCType(Ty);

            if (Ty != OldTy)
              Diag(clang::diag::warn_drv_treating_input_as_cxx)
                  << getTypeName(OldTy) << getTypeName(Ty);
          }

          // If running with -fthinlto-index=, extensions that normally identify
          // native object files actually identify LLVM bitcode files.
          if (Args.hasArgNoClaim(options::OPT_fthinlto_index_EQ) &&
              Ty == types::TY_Object)
            Ty = types::TY_LLVM_BC;
        }

        // -ObjC and -ObjC++ override the default language, but only for "source
        // files". We just treat everything that isn't a linker input as a
        // source file.
        //
        // FIXME: Clean this up if we move the phase sequence into the type.
        if (Ty != types::TY_Object) {
          if (Args.hasArg(options::OPT_ObjC))
            Ty = types::TY_ObjC;
          else if (Args.hasArg(options::OPT_ObjCXX))
            Ty = types::TY_ObjCXX;
        }
      } else {
        assert(InputTypeArg && "InputType set w/o InputTypeArg");
        if (!InputTypeArg->getOption().matches(options::OPT_x)) {
          // If emulating cl.exe, make sure that /TC and /TP don't affect input
          // object files.
          const char *Ext = strrchr(Value, '.');
          if (Ext && TC.LookupTypeForExtension(Ext + 1) == types::TY_Object)
            Ty = types::TY_Object;
        }
        if (Ty == types::TY_INVALID) {
          Ty = InputType;
          InputTypeArg->claim();
        }
      }

      if (DiagnoseInputExistence(Args, Value, Ty, /*TypoCorrect=*/true))
        Inputs.push_back(std::make_pair(Ty, A));

    } else if (A->getOption().matches(options::OPT__SLASH_Tc)) {
      StringRef Value = A->getValue();
      if (DiagnoseInputExistence(Args, Value, types::TY_C,
                                 /*TypoCorrect=*/false)) {
        Arg *InputArg = MakeInputArg(Args, Opts, A->getValue());
        Inputs.push_back(
            std::make_pair(IsSYCL ? types::TY_CXX : types::TY_C, InputArg));
      }
      A->claim();
    } else if (A->getOption().matches(options::OPT__SLASH_Tp)) {
      StringRef Value = A->getValue();
      if (DiagnoseInputExistence(Args, Value, types::TY_CXX,
                                 /*TypoCorrect=*/false)) {
        Arg *InputArg = MakeInputArg(Args, Opts, A->getValue());
        Inputs.push_back(std::make_pair(types::TY_CXX, InputArg));
      }
      A->claim();
    } else if (A->getOption().hasFlag(options::LinkerInput)) {
      // Just treat as object type, we could make a special type for this if
      // necessary.
      Inputs.push_back(std::make_pair(types::TY_Object, A));

    } else if (A->getOption().matches(options::OPT_x)) {
      InputTypeArg = A;
      InputType = types::lookupTypeForTypeSpecifier(A->getValue());
      A->claim();

      // Follow gcc behavior and treat as linker input for invalid -x
      // options. Its not clear why we shouldn't just revert to unknown; but
      // this isn't very important, we might as well be bug compatible.
      if (!InputType) {
#if INTEL_CUSTOMIZATION
        // Here we hijack the -x options to parse for Intel specific codes.
        // We have to do this as -x<code> is a common usage model even though
        // it conflicts with -x <language>.  Check for matching codes and
        // if one is not found, fallthrough to the error for -x <language>.
        if (tools::x86::isValidIntelCPU(A->getValue(), TC.getTriple())) {
          InputType = types::TY_Nothing;
          continue;
        }
#endif // INTEL_CUSTOMIZATION
        Diag(clang::diag::err_drv_unknown_language) << A->getValue();
        InputType = types::TY_Object;
      }
      // Emit an error if c-compilation is forced in -fsycl mode
      if (IsSYCL && (InputType == types::TY_C || InputType == types::TY_PP_C ||
                     InputType == types::TY_CHeader))
        Diag(clang::diag::err_drv_fsycl_with_c_type) << A->getAsString(Args);

    } else if (A->getOption().getID() == options::OPT_U) {
      assert(A->getNumValues() == 1 && "The /U option has one value.");
      StringRef Val = A->getValue(0);
      if (Val.find_first_of("/\\") != StringRef::npos) {
        // Warn about e.g. "/Users/me/myfile.c".
        Diag(diag::warn_slash_u_filename) << Val;
        Diag(diag::note_use_dashdash);
      }
    }
    // TODO: remove when -foffload-static-lib support is dropped.
    else if (A->getOption().matches(options::OPT_offload_lib_Group)) {
      // Add the foffload-static-lib library to the command line to allow
      // processing when no source or object is supplied as well as proper
      // host link.
      Arg *InputArg = MakeInputArg(Args, Opts, A->getValue());
      Inputs.push_back(std::make_pair(types::TY_Object, InputArg));
      A->claim();
      // Use of -foffload-static-lib and -foffload-whole-static-lib are
      // deprecated with the updated functionality to scan the static libs.
      Diag(clang::diag::warn_drv_deprecated_option)
          << A->getAsString(Args) << A->getValue();
    }
#if INTEL_CUSTOMIZATION
    // Handle Performance library inputs that imply specific libraries that
    // need to be unbundled (i.e. are fat static libraries).  MKL and DAAL
    // are part of this.
    if ((A->getOption().matches(options::OPT_qmkl_EQ) ||
         A->getOption().matches(options::OPT_qdaal_EQ)) &&
        Args.hasArg(options::OPT_fsycl)) {
      SmallString<128> LibName;
      bool IsMSVC = TC.getTriple().isWindowsMSVCEnvironment();
      if (A->getOption().matches(options::OPT_qmkl_EQ)) {
        LibName = TC.GetMKLLibPath();
        llvm::sys::path::append(LibName, IsMSVC ? "mkl_sycl.lib"
                                                : "libmkl_sycl.a");
      }
      if (A->getOption().matches(options::OPT_qdaal_EQ)) {
        LibName = TC.GetDAALLibPath();
        llvm::sys::path::append(LibName, IsMSVC ? "onedal_sycl.lib"
                                                : "libonedal_sycl.a");
      }
      // Only add the static lib if used with -static or is Windows.
      // DAAL is also only available in static form.
      if ((Args.hasArg(options::OPT_static) ||
           A->getOption().matches(options::OPT_qdaal_EQ) || IsMSVC) &&
          !LibName.empty()) {
        // Add the library as an offload static library and also add as a lib
        // direct on the command line.
        Args.AddJoinedArg(A,
            Opts.getOption(options::OPT_foffload_static_lib_EQ),
            Args.MakeArgString(LibName));
        Arg *InputArg = MakeInputArg(Args, Opts, Args.MakeArgString(LibName));
        Inputs.push_back(std::make_pair(types::TY_Object, InputArg));
      }
    }
#endif // INTEL_CUSTOMIZATION
  }
  addIntelOMPDeviceLibs(TC, Inputs, Opts, Args); // INTEL
  if (CCCIsCPP() && Inputs.empty()) {
    // If called as standalone preprocessor, stdin is processed
    // if no other input is present.
    Arg *A = MakeInputArg(Args, Opts, "-");
    Inputs.push_back(std::make_pair(types::TY_C, A));
  }
}

static bool runBundler(const SmallVectorImpl<StringRef> &BundlerArgs,
                       Compilation &C) {
  // Find bundler.
  StringRef ExecPath(C.getArgs().MakeArgString(C.getDriver().Dir));
  llvm::ErrorOr<std::string> BundlerBinary =
      llvm::sys::findProgramByName("clang-offload-bundler", ExecPath);
  // Since this is run in real time and not in the toolchain, output the
  // command line if requested.
  bool OutputOnly = C.getArgs().hasArg(options::OPT__HASH_HASH_HASH);
  if (C.getArgs().hasArg(options::OPT_v) || OutputOnly) {
    for (StringRef A : BundlerArgs)
      if (OutputOnly)
        llvm::errs() << "\"" << A << "\" ";
      else
        llvm::errs() << A << " ";
    llvm::errs() << '\n';
  }
  if (BundlerBinary.getError())
    return false;

  return !llvm::sys::ExecuteAndWait(BundlerBinary.get(), BundlerArgs);
}

bool hasFPGABinary(Compilation &C, std::string Object, types::ID Type) {
  assert(types::isFPGA(Type) && "unexpected Type for FPGA binary check");
  // Do not do the check if the file doesn't exist
  if (!llvm::sys::fs::exists(Object))
    return false;

  // Temporary names for the output.
  llvm::Triple TT;
  TT.setArchName(types::getTypeName(Type));
  TT.setVendorName("intel");
  TT.setOS(llvm::Triple::UnknownOS);
  TT.setEnvironment(llvm::Triple::SYCLDevice);

  // Checking uses -check-section option with the input file, no output
  // file and the target triple being looked for.
  const char *Targets =
      C.getArgs().MakeArgString(Twine("-targets=sycl-") + TT.str());
  const char *Inputs = C.getArgs().MakeArgString(Twine("-inputs=") + Object);
  // Always use -type=ao for aocx/aocr bundle checking.  The 'bundles' are
  // actually archives.
  SmallVector<StringRef, 6> BundlerArgs = {"clang-offload-bundler", "-type=ao",
                                           Targets, Inputs, "-check-section"};
  return runBundler(BundlerArgs, C);
}

static bool hasOffloadSections(Compilation &C, const StringRef &Archive,
                               DerivedArgList &Args) {
  // Do not do the check if the file doesn't exist
  if (!llvm::sys::fs::exists(Archive))
    return false;

  llvm::Triple TT(C.getDefaultToolChain().getTriple());
  // Checking uses -check-section option with the input file, no output
  // file and the target triple being looked for.
  // TODO - Improve checking to check for explicit offload target instead
  // of the generic host availability.
  const char *Targets = Args.MakeArgString(Twine("-targets=host-") + TT.str());
  const char *Inputs = Args.MakeArgString(Twine("-inputs=") + Archive.str());
  // Always use -type=ao for bundle checking.  The 'bundles' are
  // actually archives.
  SmallVector<StringRef, 6> BundlerArgs = {"clang-offload-bundler", "-type=ao",
                                           Targets, Inputs, "-check-section"};
  return runBundler(BundlerArgs, C);
}

// Simple helper function for Linker options, where the option is valid if
// it has '-' or '--' as the designator.
static bool optionMatches(const std::string &Option,
                          const std::string &OptCheck) {
  return (Option == OptCheck || ("-" + Option) == OptCheck);
}

// Process linker inputs for use with offload static libraries.  We are only
// handling options and explicitly named static archives as these need to be
// partially linked.
static SmallVector<const char *, 16> getLinkerArgs(Compilation &C,
                                                   DerivedArgList &Args) {
  SmallVector<const char *, 16> LibArgs;
  for (const auto *A : Args) {
    std::string FileName = A->getAsString(Args);
    if (A->getOption().getKind() == Option::InputClass) {
      StringRef Value(A->getValue());
      if (isStaticArchiveFile(Value)) {
        LibArgs.push_back(Args.MakeArgString(FileName));
        continue;
      }
    }
    if (A->getOption().matches(options::OPT_Wl_COMMA) ||
        A->getOption().matches(options::OPT_Xlinker)) {
      // Parse through additional linker arguments that are meant to go
      // directly to the linker.
      // Keep the previous arg even if it is a new argument, for example:
      //   -Xlinker -rpath -Xlinker <dir>.
      // Without this history, we do not know that <dir> was assocated with
      // -rpath and is processed incorrectly.
      static std::string PrevArg;
      for (const std::string &Value : A->getValues()) {
        auto addKnownValues = [&](const StringRef &V) {
          // Only add named static libs objects and --whole-archive options.
          if (optionMatches("-whole-archive", V.str()) ||
              optionMatches("-no-whole-archive", V.str()) ||
              isStaticArchiveFile(V)) {
            LibArgs.push_back(Args.MakeArgString(V));
            return;
          }
          // Probably not the best way to handle this, but there are options
          // that take arguments which we should not add to the known values.
          // Handle -z and -rpath for now - can be expanded if/when usage shows
          // the need.
          if (PrevArg != "-z" && PrevArg != "-rpath" && V[0] != '-' &&
              isObjectFile(V.str())) {
            LibArgs.push_back(Args.MakeArgString(V));
            return;
          }
        };
        if (Value[0] == '@') {
          // Found a response file, we want to expand contents to try and
          // discover more libraries and options.
          SmallVector<const char *, 20> ExpandArgs;
          ExpandArgs.push_back(Value.c_str());

          llvm::BumpPtrAllocator A;
          llvm::StringSaver S(A);
          llvm::cl::ExpandResponseFiles(
              S,
              C.getDefaultToolChain().getTriple().isWindowsMSVCEnvironment()
                  ? llvm::cl::TokenizeWindowsCommandLine
                  : llvm::cl::TokenizeGNUCommandLine,
              ExpandArgs);
          for (StringRef EA : ExpandArgs)
            addKnownValues(EA);
        } else
          addKnownValues(Value);
        PrevArg = Value;
      }
      continue;
    }
    // Use of -foffload-static-lib and -foffload-whole-static-lib is
    // considered deprecated.  Usage should move to passing in the static
    // library name on the command line, encapsulating with
    // -Wl,--whole-archive <lib> -Wl,--no-whole-archive as needed.
    if (A->getOption().matches(options::OPT_foffload_static_lib_EQ)) {
      LibArgs.push_back(Args.MakeArgString(A->getValue()));
      continue;
    }
    if (A->getOption().matches(options::OPT_foffload_whole_static_lib_EQ)) {
      // For -foffload-whole-static-lib, we add the --whole-archive wrap
      // around the library which will be used during the partial link step.
      LibArgs.push_back("--whole-archive");
      LibArgs.push_back(Args.MakeArgString(A->getValue()));
      LibArgs.push_back("--no-whole-archive");
      continue;
    }
  }
  return LibArgs;
}

static bool IsSYCLDeviceLibObj(std::string ObjFilePath, bool isMSVCEnv) {
  StringRef ObjFileName = llvm::sys::path::filename(ObjFilePath);
  StringRef ObjSuffix = isMSVCEnv ? ".obj" : ".o";
  bool Ret =
      (ObjFileName.startswith("libsycl-") && ObjFileName.endswith(ObjSuffix))
          ? true
          : false;
  return Ret;
}

// Goes through all of the arguments, including inputs expected for the
// linker directly, to determine if we need to perform additional work for
// static offload libraries.
bool Driver::checkForOffloadStaticLib(Compilation &C,
                                      DerivedArgList &Args) const {
  // Check only if enabled with -fsycl or -fopenmp-targets
  if (!Args.hasFlag(options::OPT_fsycl, options::OPT_fno_sycl, false) &&
      !Args.hasArg(options::OPT_fopenmp_targets_EQ))
    return false;

  // Right off the bat, assume the presence of -foffload-static-lib means
  // the need to perform linking steps for fat static archive offloading.
  // TODO: remove when -foffload-static-lib support is dropped.
  if (Args.hasArg(options::OPT_offload_lib_Group))
    return true;
  SmallVector<const char *, 16> OffloadLibArgs(getLinkerArgs(C, Args));
  for (StringRef OLArg : OffloadLibArgs)
    if (isStaticArchiveFile(OLArg) && hasOffloadSections(C, OLArg, Args)) {
      // FPGA binaries with AOCX or AOCR sections are not considered fat
      // static archives.
      return !(hasFPGABinary(C, OLArg.str(), types::TY_FPGA_AOCR) ||
               hasFPGABinary(C, OLArg.str(), types::TY_FPGA_AOCX));
    }
  return false;
}

namespace {
/// Provides a convenient interface for different programming models to generate
/// the required device actions.
class OffloadingActionBuilder final {
  /// Flag used to trace errors in the builder.
  bool IsValid = false;

  /// The compilation that is using this builder.
  Compilation &C;

  /// Map between an input argument and the offload kinds used to process it.
  std::map<const Arg *, unsigned> InputArgToOffloadKindMap;

  /// Builder interface. It doesn't build anything or keep any state.
  class DeviceActionBuilder {
  public:
    typedef const llvm::SmallVectorImpl<phases::ID> PhasesTy;

    enum ActionBuilderReturnCode {
      // The builder acted successfully on the current action.
      ABRT_Success,
      // The builder didn't have to act on the current action.
      ABRT_Inactive,
      // The builder was successful and requested the host action to not be
      // generated.
      ABRT_Ignore_Host,
    };

  protected:
    /// Compilation associated with this builder.
    Compilation &C;

    /// Tool chains associated with this builder. The same programming
    /// model may have associated one or more tool chains.
    SmallVector<const ToolChain *, 2> ToolChains;

    /// The derived arguments associated with this builder.
    DerivedArgList &Args;

    /// The inputs associated with this builder.
    const Driver::InputList &Inputs;

    /// The associated offload kind.
    Action::OffloadKind AssociatedOffloadKind = Action::OFK_None;

  public:
    DeviceActionBuilder(Compilation &C, DerivedArgList &Args,
                        const Driver::InputList &Inputs,
                        Action::OffloadKind AssociatedOffloadKind)
        : C(C), Args(Args), Inputs(Inputs),
          AssociatedOffloadKind(AssociatedOffloadKind) {}
    virtual ~DeviceActionBuilder() {}

    /// Fill up the array \a DA with all the device dependences that should be
    /// added to the provided host action \a HostAction. By default it is
    /// inactive.
    virtual ActionBuilderReturnCode
    getDeviceDependences(OffloadAction::DeviceDependences &DA,
                         phases::ID CurPhase, phases::ID FinalPhase,
                         PhasesTy &Phases) {
      return ABRT_Inactive;
    }

    /// Update the state to include the provided host action \a HostAction as a
    /// dependency of the current device action. By default it is inactive.
    virtual ActionBuilderReturnCode addDeviceDepences(Action *HostAction) {
      return ABRT_Inactive;
    }

    /// Append top level actions generated by the builder.
    virtual void appendTopLevelActions(ActionList &AL) {}

    /// Append top level actions specific for certain link situations.
    virtual void appendTopLevelLinkAction(ActionList &AL) {}

    /// Append linker device actions generated by the builder.
    virtual void appendLinkDeviceActions(ActionList &AL) {}

    /// Append linker host action generated by the builder.
    virtual Action* appendLinkHostActions(ActionList &AL) { return nullptr; }

    /// Append linker actions generated by the builder.
    virtual void appendLinkDependences(OffloadAction::DeviceDependences &DA) {}

    /// Append linker actions generated by the builder.
    virtual void addDeviceLinkDependencies(OffloadDepsJobAction *DA) {}

    /// Initialize the builder. Return true if any initialization errors are
    /// found.
    virtual bool initialize() { return false; }

    /// Return true if the builder can use bundling/unbundling.
    virtual bool canUseBundlerUnbundler() const { return false; }

    /// Return true if this builder is valid. We have a valid builder if we have
    /// associated device tool chains.
    bool isValid() { return !ToolChains.empty(); }

    /// Return the associated offload kind.
    Action::OffloadKind getAssociatedOffloadKind() {
      return AssociatedOffloadKind;
    }
  };

  /// Base class for CUDA/HIP action builder. It injects device code in
  /// the host backend action.
  class CudaActionBuilderBase : public DeviceActionBuilder {
  protected:
    /// Flags to signal if the user requested host-only or device-only
    /// compilation.
    bool CompileHostOnly = false;
    bool CompileDeviceOnly = false;
    bool EmitLLVM = false;
    bool EmitAsm = false;

    /// ID to identify each device compilation. For CUDA it is simply the
    /// GPU arch string. For HIP it is either the GPU arch string or GPU
    /// arch string plus feature strings delimited by a plus sign, e.g.
    /// gfx906+xnack.
    struct TargetID {
      /// Target ID string which is persistent throughout the compilation.
      const char *ID;
      TargetID(CudaArch Arch) { ID = CudaArchToString(Arch); }
      TargetID(const char *ID) : ID(ID) {}
      operator const char *() { return ID; }
      operator StringRef() { return StringRef(ID); }
    };
    /// List of GPU architectures to use in this compilation.
    SmallVector<TargetID, 4> GpuArchList;

    /// The CUDA actions for the current input.
    ActionList CudaDeviceActions;

    /// The CUDA fat binary if it was generated for the current input.
    Action *CudaFatBinary = nullptr;

    /// Flag that is set to true if this builder acted on the current input.
    bool IsActive = false;

    /// Flag for -fgpu-rdc.
    bool Relocatable = false;

    /// Default GPU architecture if there's no one specified.
    CudaArch DefaultCudaArch = CudaArch::UNKNOWN;

    /// Method to generate compilation unit ID specified by option
    /// '-fuse-cuid='.
    enum UseCUIDKind { CUID_Hash, CUID_Random, CUID_None, CUID_Invalid };
    UseCUIDKind UseCUID = CUID_Hash;

    /// Compilation unit ID specified by option '-cuid='.
    StringRef FixedCUID;

  public:
    CudaActionBuilderBase(Compilation &C, DerivedArgList &Args,
                          const Driver::InputList &Inputs,
                          Action::OffloadKind OFKind)
        : DeviceActionBuilder(C, Args, Inputs, OFKind) {}

    ActionBuilderReturnCode addDeviceDepences(Action *HostAction) override {
      // While generating code for CUDA, we only depend on the host input action
      // to trigger the creation of all the CUDA device actions.

      // If we are dealing with an input action, replicate it for each GPU
      // architecture. If we are in host-only mode we return 'success' so that
      // the host uses the CUDA offload kind.
      if (auto *IA = dyn_cast<InputAction>(HostAction)) {
        assert(!GpuArchList.empty() &&
               "We should have at least one GPU architecture.");

        // If the host input is not CUDA or HIP, we don't need to bother about
        // this input.
        if (!(IA->getType() == types::TY_CUDA ||
              IA->getType() == types::TY_HIP ||
              IA->getType() == types::TY_PP_HIP)) {
          // The builder will ignore this input.
          IsActive = false;
          return ABRT_Inactive;
        }

        // Set the flag to true, so that the builder acts on the current input.
        IsActive = true;

        if (CompileHostOnly)
          return ABRT_Success;

        // Replicate inputs for each GPU architecture.
        auto Ty = IA->getType() == types::TY_HIP ? types::TY_HIP_DEVICE
                                                 : types::TY_CUDA_DEVICE;
        std::string CUID = FixedCUID.str();
        if (CUID.empty()) {
          if (UseCUID == CUID_Random)
            CUID = llvm::utohexstr(llvm::sys::Process::GetRandomNumber(),
                                   /*LowerCase=*/true);
          else if (UseCUID == CUID_Hash) {
            llvm::MD5 Hasher;
            llvm::MD5::MD5Result Hash;
            SmallString<256> RealPath;
            llvm::sys::fs::real_path(IA->getInputArg().getValue(), RealPath,
                                     /*expand_tilde=*/true);
            Hasher.update(RealPath);
            for (auto *A : Args) {
              if (A->getOption().matches(options::OPT_INPUT))
                continue;
              Hasher.update(A->getAsString(Args));
            }
            Hasher.final(Hash);
            CUID = llvm::utohexstr(Hash.low(), /*LowerCase=*/true);
          }
        }
        IA->setId(CUID);

        for (unsigned I = 0, E = GpuArchList.size(); I != E; ++I) {
          CudaDeviceActions.push_back(
              C.MakeAction<InputAction>(IA->getInputArg(), Ty, IA->getId()));
        }

        return ABRT_Success;
      }

      // If this is an unbundling action use it as is for each CUDA toolchain.
      if (auto *UA = dyn_cast<OffloadUnbundlingJobAction>(HostAction)) {

        // If -fgpu-rdc is disabled, should not unbundle since there is no
        // device code to link.
        if (UA->getType() == types::TY_Object && !Relocatable)
          return ABRT_Inactive;

        CudaDeviceActions.clear();
        if (auto *IA = dyn_cast<InputAction>(UA->getInputs().back())) {
          std::string FileName = IA->getInputArg().getAsString(Args);
          // Check if the type of the file is the same as the action. Do not
          // unbundle it if it is not. Do not unbundle .so files, for example,
          // which are not object files.
          if (IA->getType() == types::TY_Object &&
              (!llvm::sys::path::has_extension(FileName) ||
               types::lookupTypeForExtension(
                   llvm::sys::path::extension(FileName).drop_front()) !=
                   types::TY_Object))
            return ABRT_Inactive;
        }

        for (auto Arch : GpuArchList) {
          CudaDeviceActions.push_back(UA);
          UA->registerDependentActionInfo(ToolChains[0], Arch,
                                          AssociatedOffloadKind);
        }
        return ABRT_Success;
      }

      return IsActive ? ABRT_Success : ABRT_Inactive;
    }

    void appendTopLevelActions(ActionList &AL) override {
      // Utility to append actions to the top level list.
      auto AddTopLevel = [&](Action *A, TargetID TargetID) {
        OffloadAction::DeviceDependences Dep;
        Dep.add(*A, *ToolChains.front(), TargetID, AssociatedOffloadKind);
        AL.push_back(C.MakeAction<OffloadAction>(Dep, A->getType()));
      };

      // If we have a fat binary, add it to the list.
      if (CudaFatBinary) {
        AddTopLevel(CudaFatBinary, CudaArch::UNUSED);
        CudaDeviceActions.clear();
        CudaFatBinary = nullptr;
        return;
      }

      if (CudaDeviceActions.empty())
        return;

      // If we have CUDA actions at this point, that's because we have a have
      // partial compilation, so we should have an action for each GPU
      // architecture.
      assert(CudaDeviceActions.size() == GpuArchList.size() &&
             "Expecting one action per GPU architecture.");
      assert(ToolChains.size() == 1 &&
             "Expecting to have a sing CUDA toolchain.");
      for (unsigned I = 0, E = GpuArchList.size(); I != E; ++I)
        AddTopLevel(CudaDeviceActions[I], GpuArchList[I]);

      CudaDeviceActions.clear();
    }

    /// Get canonicalized offload arch option. \returns empty StringRef if the
    /// option is invalid.
    virtual StringRef getCanonicalOffloadArch(StringRef Arch) = 0;

    virtual llvm::Optional<std::pair<llvm::StringRef, llvm::StringRef>>
    getConflictOffloadArchCombination(const std::set<StringRef> &GpuArchs) = 0;

    bool initialize() override {
      assert(AssociatedOffloadKind == Action::OFK_Cuda ||
             AssociatedOffloadKind == Action::OFK_HIP);

      // We don't need to support CUDA.
      if (AssociatedOffloadKind == Action::OFK_Cuda &&
          !C.hasOffloadToolChain<Action::OFK_Cuda>())
        return false;

      // We don't need to support HIP.
      if (AssociatedOffloadKind == Action::OFK_HIP &&
          !C.hasOffloadToolChain<Action::OFK_HIP>())
        return false;

      Relocatable = Args.hasFlag(options::OPT_fgpu_rdc,
          options::OPT_fno_gpu_rdc, /*Default=*/false);

      const ToolChain *HostTC = C.getSingleOffloadToolChain<Action::OFK_Host>();
      assert(HostTC && "No toolchain for host compilation.");
      if (HostTC->getTriple().isNVPTX() ||
          HostTC->getTriple().getArch() == llvm::Triple::amdgcn) {
        // We do not support targeting NVPTX/AMDGCN for host compilation. Throw
        // an error and abort pipeline construction early so we don't trip
        // asserts that assume device-side compilation.
        C.getDriver().Diag(diag::err_drv_cuda_host_arch)
            << HostTC->getTriple().getArchName();
        return true;
      }

      ToolChains.push_back(
          AssociatedOffloadKind == Action::OFK_Cuda
              ? C.getSingleOffloadToolChain<Action::OFK_Cuda>()
              : C.getSingleOffloadToolChain<Action::OFK_HIP>());

      Arg *PartialCompilationArg = Args.getLastArg(
          options::OPT_cuda_host_only, options::OPT_cuda_device_only,
          options::OPT_cuda_compile_host_device);
      CompileHostOnly = PartialCompilationArg &&
                        PartialCompilationArg->getOption().matches(
                            options::OPT_cuda_host_only);
      CompileDeviceOnly = PartialCompilationArg &&
                          PartialCompilationArg->getOption().matches(
                              options::OPT_cuda_device_only);
      EmitLLVM = Args.getLastArg(options::OPT_emit_llvm);
      EmitAsm = Args.getLastArg(options::OPT_S);
      FixedCUID = Args.getLastArgValue(options::OPT_cuid_EQ);
      if (Arg *A = Args.getLastArg(options::OPT_fuse_cuid_EQ)) {
        StringRef UseCUIDStr = A->getValue();
        UseCUID = llvm::StringSwitch<UseCUIDKind>(UseCUIDStr)
                      .Case("hash", CUID_Hash)
                      .Case("random", CUID_Random)
                      .Case("none", CUID_None)
                      .Default(CUID_Invalid);
        if (UseCUID == CUID_Invalid) {
          C.getDriver().Diag(diag::err_drv_invalid_value)
              << A->getAsString(Args) << UseCUIDStr;
          C.setContainsError();
          return true;
        }
      }

      // Collect all cuda_gpu_arch parameters, removing duplicates.
      std::set<StringRef> GpuArchs;
      bool Error = false;
      for (Arg *A : Args) {
        if (!(A->getOption().matches(options::OPT_offload_arch_EQ) ||
              A->getOption().matches(options::OPT_no_offload_arch_EQ)))
          continue;
        A->claim();

        StringRef ArchStr = A->getValue();
        if (A->getOption().matches(options::OPT_no_offload_arch_EQ) &&
            ArchStr == "all") {
          GpuArchs.clear();
          continue;
        }
        ArchStr = getCanonicalOffloadArch(ArchStr);
        if (ArchStr.empty()) {
          Error = true;
        } else if (A->getOption().matches(options::OPT_offload_arch_EQ))
          GpuArchs.insert(ArchStr);
        else if (A->getOption().matches(options::OPT_no_offload_arch_EQ))
          GpuArchs.erase(ArchStr);
        else
          llvm_unreachable("Unexpected option.");
      }

      auto &&ConflictingArchs = getConflictOffloadArchCombination(GpuArchs);
      if (ConflictingArchs) {
        C.getDriver().Diag(clang::diag::err_drv_bad_offload_arch_combo)
            << ConflictingArchs.getValue().first
            << ConflictingArchs.getValue().second;
        C.setContainsError();
        return true;
      }

      // Collect list of GPUs remaining in the set.
      for (auto Arch : GpuArchs)
        GpuArchList.push_back(Arch.data());

      // Default to sm_20 which is the lowest common denominator for
      // supported GPUs.  sm_20 code should work correctly, if
      // suboptimally, on all newer GPUs.
      if (GpuArchList.empty())
        GpuArchList.push_back(DefaultCudaArch);

      return Error;
    }
  };

  /// \brief CUDA action builder. It injects device code in the host backend
  /// action.
  class CudaActionBuilder final : public CudaActionBuilderBase {
  public:
    CudaActionBuilder(Compilation &C, DerivedArgList &Args,
                      const Driver::InputList &Inputs)
        : CudaActionBuilderBase(C, Args, Inputs, Action::OFK_Cuda) {
      DefaultCudaArch = CudaArch::SM_20;
    }

    StringRef getCanonicalOffloadArch(StringRef ArchStr) override {
      CudaArch Arch = StringToCudaArch(ArchStr);
      if (Arch == CudaArch::UNKNOWN) {
        C.getDriver().Diag(clang::diag::err_drv_cuda_bad_gpu_arch) << ArchStr;
        return StringRef();
      }
      return CudaArchToString(Arch);
    }

    llvm::Optional<std::pair<llvm::StringRef, llvm::StringRef>>
    getConflictOffloadArchCombination(
        const std::set<StringRef> &GpuArchs) override {
      return llvm::None;
    }

    ActionBuilderReturnCode
    getDeviceDependences(OffloadAction::DeviceDependences &DA,
                         phases::ID CurPhase, phases::ID FinalPhase,
                         PhasesTy &Phases) override {
      if (!IsActive)
        return ABRT_Inactive;

      // If we don't have more CUDA actions, we don't have any dependences to
      // create for the host.
      if (CudaDeviceActions.empty())
        return ABRT_Success;

      assert(CudaDeviceActions.size() == GpuArchList.size() &&
             "Expecting one action per GPU architecture.");
      assert(!CompileHostOnly &&
             "Not expecting CUDA actions in host-only compilation.");

      // If we are generating code for the device or we are in a backend phase,
      // we attempt to generate the fat binary. We compile each arch to ptx and
      // assemble to cubin, then feed the cubin *and* the ptx into a device
      // "link" action, which uses fatbinary to combine these cubins into one
      // fatbin.  The fatbin is then an input to the host action if not in
      // device-only mode.
      if (CompileDeviceOnly || CurPhase == phases::Backend) {
        ActionList DeviceActions;
        for (unsigned I = 0, E = GpuArchList.size(); I != E; ++I) {
          // Produce the device action from the current phase up to the assemble
          // phase.
          for (auto Ph : Phases) {
            // Skip the phases that were already dealt with.
            if (Ph < CurPhase)
              continue;
            // We have to be consistent with the host final phase.
            if (Ph > FinalPhase)
              break;

            CudaDeviceActions[I] = C.getDriver().ConstructPhaseAction(
                C, Args, Ph, CudaDeviceActions[I], Action::OFK_Cuda);

            if (Ph == phases::Assemble)
              break;
          }

          // If we didn't reach the assemble phase, we can't generate the fat
          // binary. We don't need to generate the fat binary if we are not in
          // device-only mode.
          if (!isa<AssembleJobAction>(CudaDeviceActions[I]) ||
              CompileDeviceOnly)
            continue;

          Action *AssembleAction = CudaDeviceActions[I];
          assert(AssembleAction->getType() == types::TY_Object);
          assert(AssembleAction->getInputs().size() == 1);

          Action *BackendAction = AssembleAction->getInputs()[0];
          assert(BackendAction->getType() == types::TY_PP_Asm);

          for (auto &A : {AssembleAction, BackendAction}) {
            OffloadAction::DeviceDependences DDep;
            DDep.add(*A, *ToolChains.front(), GpuArchList[I], Action::OFK_Cuda);
            DeviceActions.push_back(
                C.MakeAction<OffloadAction>(DDep, A->getType()));
          }
        }

        // We generate the fat binary if we have device input actions.
        if (!DeviceActions.empty()) {
          CudaFatBinary =
              C.MakeAction<LinkJobAction>(DeviceActions, types::TY_CUDA_FATBIN);

          if (!CompileDeviceOnly) {
            DA.add(*CudaFatBinary, *ToolChains.front(), /*BoundArch=*/nullptr,
                   Action::OFK_Cuda);
            // Clear the fat binary, it is already a dependence to an host
            // action.
            CudaFatBinary = nullptr;
          }

          // Remove the CUDA actions as they are already connected to an host
          // action or fat binary.
          CudaDeviceActions.clear();
        }

        // We avoid creating host action in device-only mode.
        return CompileDeviceOnly ? ABRT_Ignore_Host : ABRT_Success;
      } else if (CurPhase > phases::Backend) {
        // If we are past the backend phase and still have a device action, we
        // don't have to do anything as this action is already a device
        // top-level action.
        return ABRT_Success;
      }

      assert(CurPhase < phases::Backend && "Generating single CUDA "
                                           "instructions should only occur "
                                           "before the backend phase!");

      // By default, we produce an action for each device arch.
      for (Action *&A : CudaDeviceActions)
        A = C.getDriver().ConstructPhaseAction(C, Args, CurPhase, A);

      return ABRT_Success;
    }
  };
  /// \brief HIP action builder. It injects device code in the host backend
  /// action.
  class HIPActionBuilder final : public CudaActionBuilderBase {
    /// The linker inputs obtained for each device arch.
    SmallVector<ActionList, 8> DeviceLinkerInputs;
    bool GPUSanitize;

  public:
    HIPActionBuilder(Compilation &C, DerivedArgList &Args,
                     const Driver::InputList &Inputs)
        : CudaActionBuilderBase(C, Args, Inputs, Action::OFK_HIP) {
      DefaultCudaArch = CudaArch::GFX803;
      GPUSanitize = Args.hasFlag(options::OPT_fgpu_sanitize,
                                 options::OPT_fno_gpu_sanitize, false);
    }

    bool canUseBundlerUnbundler() const override { return true; }

    StringRef getCanonicalOffloadArch(StringRef IdStr) override {
      llvm::StringMap<bool> Features;
      auto ArchStr =
          parseTargetID(getHIPOffloadTargetTriple(), IdStr, &Features);
      if (!ArchStr) {
        C.getDriver().Diag(clang::diag::err_drv_bad_target_id) << IdStr;
        C.setContainsError();
        return StringRef();
      }
      auto CanId = getCanonicalTargetID(ArchStr.getValue(), Features);
      return Args.MakeArgStringRef(CanId);
    };

    llvm::Optional<std::pair<llvm::StringRef, llvm::StringRef>>
    getConflictOffloadArchCombination(
        const std::set<StringRef> &GpuArchs) override {
      return getConflictTargetIDCombination(GpuArchs);
    }

    ActionBuilderReturnCode
    getDeviceDependences(OffloadAction::DeviceDependences &DA,
                         phases::ID CurPhase, phases::ID FinalPhase,
                         PhasesTy &Phases) override {
      // amdgcn does not support linking of object files, therefore we skip
      // backend and assemble phases to output LLVM IR. Except for generating
      // non-relocatable device coee, where we generate fat binary for device
      // code and pass to host in Backend phase.
      if (CudaDeviceActions.empty())
        return ABRT_Success;

      assert(((CurPhase == phases::Link && Relocatable) ||
              CudaDeviceActions.size() == GpuArchList.size()) &&
             "Expecting one action per GPU architecture.");
      assert(!CompileHostOnly &&
             "Not expecting CUDA actions in host-only compilation.");

      if (!Relocatable && CurPhase == phases::Backend && !EmitLLVM &&
          !EmitAsm) {
        // If we are in backend phase, we attempt to generate the fat binary.
        // We compile each arch to IR and use a link action to generate code
        // object containing ISA. Then we use a special "link" action to create
        // a fat binary containing all the code objects for different GPU's.
        // The fat binary is then an input to the host action.
        for (unsigned I = 0, E = GpuArchList.size(); I != E; ++I) {
          if (GPUSanitize) {
            // When GPU sanitizer is enabled, since we need to link in the
            // the sanitizer runtime library after the sanitize pass, we have
            // to skip the backend and assemble phases and use lld to link
            // the bitcode.
            ActionList AL;
            AL.push_back(CudaDeviceActions[I]);
            // Create a link action to link device IR with device library
            // and generate ISA.
            CudaDeviceActions[I] =
                C.MakeAction<LinkJobAction>(AL, types::TY_Image);
          } else {
            // When GPU sanitizer is not enabled, we follow the conventional
            // compiler phases, including backend and assemble phases.
            ActionList AL;
            auto BackendAction = C.getDriver().ConstructPhaseAction(
                C, Args, phases::Backend, CudaDeviceActions[I],
                AssociatedOffloadKind);
            auto AssembleAction = C.getDriver().ConstructPhaseAction(
                C, Args, phases::Assemble, BackendAction,
                AssociatedOffloadKind);
            AL.push_back(AssembleAction);
            // Create a link action to link device IR with device library
            // and generate ISA.
            CudaDeviceActions[I] =
                C.MakeAction<LinkJobAction>(AL, types::TY_Image);
          }

          // OffloadingActionBuilder propagates device arch until an offload
          // action. Since the next action for creating fatbin does
          // not have device arch, whereas the above link action and its input
          // have device arch, an offload action is needed to stop the null
          // device arch of the next action being propagated to the above link
          // action.
          OffloadAction::DeviceDependences DDep;
          DDep.add(*CudaDeviceActions[I], *ToolChains.front(), GpuArchList[I],
                   AssociatedOffloadKind);
          CudaDeviceActions[I] = C.MakeAction<OffloadAction>(
              DDep, CudaDeviceActions[I]->getType());
        }
        // Create HIP fat binary with a special "link" action.
        CudaFatBinary =
            C.MakeAction<LinkJobAction>(CudaDeviceActions,
                types::TY_HIP_FATBIN);

        if (!CompileDeviceOnly) {
          DA.add(*CudaFatBinary, *ToolChains.front(), /*BoundArch=*/nullptr,
                 AssociatedOffloadKind);
          // Clear the fat binary, it is already a dependence to an host
          // action.
          CudaFatBinary = nullptr;
        }

        // Remove the CUDA actions as they are already connected to an host
        // action or fat binary.
        CudaDeviceActions.clear();

        return CompileDeviceOnly ? ABRT_Ignore_Host : ABRT_Success;
      } else if (CurPhase == phases::Link) {
        // Save CudaDeviceActions to DeviceLinkerInputs for each GPU subarch.
        // This happens to each device action originated from each input file.
        // Later on, device actions in DeviceLinkerInputs are used to create
        // device link actions in appendLinkDependences and the created device
        // link actions are passed to the offload action as device dependence.
        DeviceLinkerInputs.resize(CudaDeviceActions.size());
        auto LI = DeviceLinkerInputs.begin();
        for (auto *A : CudaDeviceActions) {
          LI->push_back(A);
          ++LI;
        }

        // We will pass the device action as a host dependence, so we don't
        // need to do anything else with them.
        CudaDeviceActions.clear();
        return ABRT_Success;
      }

      // By default, we produce an action for each device arch.
      for (Action *&A : CudaDeviceActions)
        A = C.getDriver().ConstructPhaseAction(C, Args, CurPhase, A,
                                               AssociatedOffloadKind);

      return (CompileDeviceOnly && CurPhase == FinalPhase) ? ABRT_Ignore_Host
                                                           : ABRT_Success;
    }

    void appendLinkDeviceActions(ActionList &AL) override {
      if (DeviceLinkerInputs.size() == 0)
        return;

      assert(DeviceLinkerInputs.size() == GpuArchList.size() &&
             "Linker inputs and GPU arch list sizes do not match.");

      // Append a new link action for each device.
      unsigned I = 0;
      for (auto &LI : DeviceLinkerInputs) {
        // Each entry in DeviceLinkerInputs corresponds to a GPU arch.
        auto *DeviceLinkAction =
            C.MakeAction<LinkJobAction>(LI, types::TY_Image);
        // Linking all inputs for the current GPU arch.
        // LI contains all the inputs for the linker.
        OffloadAction::DeviceDependences DeviceLinkDeps;
        DeviceLinkDeps.add(*DeviceLinkAction, *ToolChains[0],
            GpuArchList[I], AssociatedOffloadKind);
        AL.push_back(C.MakeAction<OffloadAction>(DeviceLinkDeps,
            DeviceLinkAction->getType()));
        ++I;
      }
      DeviceLinkerInputs.clear();

      // Create a host object from all the device images by embedding them
      // in a fat binary.
      OffloadAction::DeviceDependences DDeps;
      auto *TopDeviceLinkAction =
          C.MakeAction<LinkJobAction>(AL, types::TY_Object);
      DDeps.add(*TopDeviceLinkAction, *ToolChains[0],
          nullptr, AssociatedOffloadKind);

      // Offload the host object to the host linker.
      AL.push_back(C.MakeAction<OffloadAction>(DDeps, TopDeviceLinkAction->getType()));
    }

    Action* appendLinkHostActions(ActionList &AL) override { return AL.back(); }

    void appendLinkDependences(OffloadAction::DeviceDependences &DA) override {}
  };

  /// OpenMP action builder. The host bitcode is passed to the device frontend
  /// and all the device linked images are passed to the host link phase.
  class OpenMPActionBuilder final : public DeviceActionBuilder {
    /// The OpenMP actions for the current input.
    ActionList OpenMPDeviceActions;

    /// The linker inputs obtained for each toolchain.
    SmallVector<ActionList, 8> DeviceLinkerInputs;

  public:
    OpenMPActionBuilder(Compilation &C, DerivedArgList &Args,
                        const Driver::InputList &Inputs)
        : DeviceActionBuilder(C, Args, Inputs, Action::OFK_OpenMP) {}

    ActionBuilderReturnCode
    getDeviceDependences(OffloadAction::DeviceDependences &DA,
                         phases::ID CurPhase, phases::ID FinalPhase,
                         PhasesTy &Phases) override {
      if (OpenMPDeviceActions.empty())
        return ABRT_Inactive;

      // We should always have an action for each input.
      assert(OpenMPDeviceActions.size() == ToolChains.size() &&
             "Number of OpenMP actions and toolchains do not match.");

      // The host only depends on device action in the linking phase, when all
      // the device images have to be embedded in the host image.
      if (CurPhase == phases::Link) {
        assert(ToolChains.size() == DeviceLinkerInputs.size() &&
               "Toolchains and linker inputs sizes do not match.");
        auto LI = DeviceLinkerInputs.begin();
        for (auto *A : OpenMPDeviceActions) {
          LI->push_back(A);
          ++LI;
        }

        // We passed the device action as a host dependence, so we don't need to
        // do anything else with them.
        OpenMPDeviceActions.clear();
        return ABRT_Success;
      }

      // By default, we produce an action for each device arch.
#if INTEL_CUSTOMIZATION
      unsigned I = 0;
      for (Action *&A : OpenMPDeviceActions) {
        if (ToolChains[I]->getTriple().isSPIR() &&
            CurPhase == phases::Backend) {
          A = C.MakeAction<BackendJobAction>(A, types::TY_LLVM_BC);
          continue;
        }
        A = C.getDriver().ConstructPhaseAction(C, Args, CurPhase, A);
        ++I;
      }
#endif // INTEL_CUSTOMIZATION

      return ABRT_Success;
    }

    ActionBuilderReturnCode addDeviceDepences(Action *HostAction) override {

      // If this is an input action replicate it for each OpenMP toolchain.
      if (auto *IA = dyn_cast<InputAction>(HostAction)) {
        OpenMPDeviceActions.clear();
#if INTEL_CUSTOMIZATION
        // Objects should already be consumed when encountering a fat static
        // library.
        if (C.getDriver().getOffloadStaticLibSeen() &&
            IA->getType() == types::TY_Object &&
            isObjectFile(IA->getInputArg().getAsString(Args)))
          return ABRT_Inactive;
#endif // INTEL_CUSTOMIZATION
        for (unsigned I = 0; I < ToolChains.size(); ++I)
          OpenMPDeviceActions.push_back(
              C.MakeAction<InputAction>(IA->getInputArg(), IA->getType()));
        return ABRT_Success;
      }

      // If this is an unbundling action use it as is for each OpenMP toolchain.
      if (auto *UA = dyn_cast<OffloadUnbundlingJobAction>(HostAction)) {
        OpenMPDeviceActions.clear();
        if (auto *IA = dyn_cast<InputAction>(UA->getInputs().back())) {
          std::string FileName = IA->getInputArg().getAsString(Args);
          // Check if the type of the file is the same as the action. Do not
          // unbundle it if it is not. Do not unbundle .so files, for example,
          // which are not object files.
          if (IA->getType() == types::TY_Object &&
              (!llvm::sys::path::has_extension(FileName) ||
               types::lookupTypeForExtension(
                   llvm::sys::path::extension(FileName).drop_front()) !=
                   types::TY_Object))
            return ABRT_Inactive;
#if INTEL_CUSTOMIZATION
          // Windows archives are handled differently
          if (isStaticArchiveFile(IA->getInputArg().getAsString(Args)) &&
              IA->getType() == types::TY_Object)
            return ABRT_Inactive;
#endif // INTEL_CUSTOMIZATION
        }
        for (unsigned I = 0; I < ToolChains.size(); ++I) {
          OpenMPDeviceActions.push_back(UA);
          UA->registerDependentActionInfo(
              ToolChains[I], /*BoundArch=*/StringRef(), Action::OFK_OpenMP);
        }
        return ABRT_Success;
      }

      // When generating code for OpenMP we use the host compile phase result as
      // a dependence to the device compile phase so that it can learn what
      // declarations should be emitted. However, this is not the only use for
      // the host action, so we prevent it from being collapsed.
      if (isa<CompileJobAction>(HostAction)) {
        HostAction->setCannotBeCollapsedWithNextDependentAction();
        assert(ToolChains.size() == OpenMPDeviceActions.size() &&
               "Toolchains and device action sizes do not match.");
        OffloadAction::HostDependence HDep(
            *HostAction, *C.getSingleOffloadToolChain<Action::OFK_Host>(),
            /*BoundArch=*/nullptr, Action::OFK_OpenMP);
        auto TC = ToolChains.begin();
        for (Action *&A : OpenMPDeviceActions) {
          assert(isa<CompileJobAction>(A));
          OffloadAction::DeviceDependences DDep;
          DDep.add(*A, **TC, /*BoundArch=*/nullptr, Action::OFK_OpenMP);
          A = C.MakeAction<OffloadAction>(HDep, DDep);
          ++TC;
        }
      }
      return ABRT_Success;
    }

    void appendTopLevelActions(ActionList &AL) override {
      if (OpenMPDeviceActions.empty())
        return;

      // We should always have an action for each input.
      assert(OpenMPDeviceActions.size() == ToolChains.size() &&
             "Number of OpenMP actions and toolchains do not match.");

      // Append all device actions followed by the proper offload action.
      auto TI = ToolChains.begin();
      for (auto *A : OpenMPDeviceActions) {
        OffloadAction::DeviceDependences Dep;
        Dep.add(*A, **TI, /*BoundArch=*/nullptr, Action::OFK_OpenMP);
        AL.push_back(C.MakeAction<OffloadAction>(Dep, A->getType()));
        ++TI;
      }
      // We no longer need the action stored in this builder.
      OpenMPDeviceActions.clear();
    }

    void appendLinkDeviceActions(ActionList &AL) override {
      assert(ToolChains.size() == DeviceLinkerInputs.size() &&
             "Toolchains and linker inputs sizes do not match.");

      // Append a new link action for each device.
      auto TC = ToolChains.begin();
      for (auto &LI : DeviceLinkerInputs) {
#ifdef INTEL_CUSTOMIZATION
        OffloadAction::DeviceDependences DeviceLinkDeps;
        auto *DeviceLinkAction =
            C.MakeAction<LinkJobAction>(LI, types::TY_LLVM_BC);
        llvm::Triple TT = (*TC)->getTriple();
        if (TT.isSPIR()) {
          auto *PostLinkAction = C.MakeAction<SYCLPostLinkJobAction>(
              DeviceLinkAction, types::TY_LLVM_BC);
          Action *SPIRVTranslateAction = C.MakeAction<SPIRVTranslatorJobAction>(
              PostLinkAction, types::TY_SPIRV);
          // After the Link, wrap the files before the final host link
          if (TT.getSubArch() == llvm::Triple::SPIRSubArch_gen ||
              TT.getSubArch() == llvm::Triple::SPIRSubArch_x86_64) {
            // Do the additional Ahead of Time compilation when the specific
            // triple calls for it (provided a valid subarch).
            ActionList BEInputs;
            BEInputs.push_back(SPIRVTranslateAction);
            SPIRVTranslateAction =
                C.MakeAction<BackendCompileJobAction>(BEInputs, types::TY_Image);
          }
          DeviceLinkDeps.add(*SPIRVTranslateAction, **TC, /*BoundArch=*/nullptr,
                             Action::OFK_OpenMP);
        } else
          DeviceLinkDeps.add(*DeviceLinkAction, **TC, /*BoundArch=*/nullptr,
                             Action::OFK_OpenMP);
#endif
        AL.push_back(C.MakeAction<OffloadAction>(DeviceLinkDeps,
            DeviceLinkAction->getType()));
        ++TC;
      }
      DeviceLinkerInputs.clear();
    }

    Action* appendLinkHostActions(ActionList &AL) override {
      // Create wrapper bitcode from the result of device link actions and compile
      // it to an object which will be added to the host link command.
      auto *BC = C.MakeAction<OffloadWrapperJobAction>(AL, types::TY_LLVM_BC);
      auto *ASM = C.MakeAction<BackendJobAction>(BC, types::TY_PP_Asm);
      return C.MakeAction<AssembleJobAction>(ASM, types::TY_Object);
    }

    void appendLinkDependences(OffloadAction::DeviceDependences &DA) override {}

    void addDeviceLinkDependencies(OffloadDepsJobAction *DA) override {
      for (unsigned I = 0; I < ToolChains.size(); ++I) {
        // Register dependent toolchain.
        DA->registerDependentActionInfo(
            ToolChains[I], /*BoundArch=*/StringRef(), Action::OFK_OpenMP);

        if (!ToolChains[I]->getTriple().isSPIR()) {
          // Create object from the deps bitcode.
          auto *BA = C.MakeAction<BackendJobAction>(DA, types::TY_PP_Asm);
          auto *AA = C.MakeAction<AssembleJobAction>(BA, types::TY_Object);

          // Add deps object to linker inputs.
          DeviceLinkerInputs[I].push_back(AA);
        } else
          DeviceLinkerInputs[I].push_back(DA);
      }
    }

    bool initialize() override {
      // Get the OpenMP toolchains. If we don't get any, the action builder will
      // know there is nothing to do related to OpenMP offloading.
      auto OpenMPTCRange = C.getOffloadToolChains<Action::OFK_OpenMP>();
      for (auto TI = OpenMPTCRange.first, TE = OpenMPTCRange.second; TI != TE;
           ++TI)
        ToolChains.push_back(TI->second);

      DeviceLinkerInputs.resize(ToolChains.size());
      return false;
    }

    bool canUseBundlerUnbundler() const override {
      // OpenMP should use bundled files whenever possible.
      return true;
    }
  };

  /// SYCL action builder. The host bitcode is passed to the device frontend
  /// and all the device linked images are passed to the host link phase.
  /// SPIR related are wrapped before added to the fat binary
  class SYCLActionBuilder final : public DeviceActionBuilder {
    /// Flag to signal if the user requested device-only compilation.
    bool CompileDeviceOnly = false;

    /// Flag to signal if the user requested the device object to be wrapped.
    bool WrapDeviceOnlyBinary = false;

    /// Flag to signal if the user requested device code split.
    bool DeviceCodeSplit = false;

    /// The SYCL actions for the current input.
    ActionList SYCLDeviceActions;

    /// The SYCL link binary if it was generated for the current input.
    Action *SYCLLinkBinary = nullptr;

    /// Running list of SYCL actions specific for device linking.
    ActionList SYCLLinkBinaryList;

    /// SYCL ahead of time compilation inputs
    SmallVector<std::pair<llvm::Triple, const char *>, 8> SYCLAOTInputs;

    /// The linker inputs obtained for each toolchain.
    SmallVector<ActionList, 8> DeviceLinkerInputs;

    /// The compiler inputs obtained for each toolchain
    Action * DeviceCompilerInput = nullptr;

    /// List of offload device triples needed to track for different toolchain
    /// construction. Does not track AOT binary inputs triples.
    SmallVector<llvm::Triple, 4> SYCLTripleList;

    /// Type of output file for FPGA device compilation.
    types::ID FPGAOutType = types::TY_FPGA_AOCX;

    /// List of objects to extract FPGA dependency info from
    ActionList FPGAObjectInputs;

    /// List of static archives to extract FPGA dependency info from
    ActionList FPGAArchiveInputs;

    /// List of CUDA architectures to use in this compilation with NVPTX targets.
    SmallVector<CudaArch, 8> GpuArchList;

    /// Build the last steps for CUDA after all BC files have been linked.
    Action *finalizeNVPTXDependences(Action *Input, const llvm::Triple &TT) {
      auto *BA = C.getDriver().ConstructPhaseAction(
          C, Args, phases::Backend, Input, AssociatedOffloadKind);
      if (TT.getOS() != llvm::Triple::NVCL) {
        auto *AA = C.getDriver().ConstructPhaseAction(
            C, Args, phases::Assemble, BA, AssociatedOffloadKind);
        ActionList DeviceActions = {BA, AA};
        return C.MakeAction<LinkJobAction>(DeviceActions,
                                           types::TY_CUDA_FATBIN);
      }
      return BA;
    }

  public:
    SYCLActionBuilder(Compilation &C, DerivedArgList &Args,
                      const Driver::InputList &Inputs)
        : DeviceActionBuilder(C, Args, Inputs, Action::OFK_SYCL) {}

    void withBoundArchForToolChain(const ToolChain* TC,
                                   llvm::function_ref<void(const char *)> Op) {
      if (TC->getTriple().isNVPTX())
        for (CudaArch A : GpuArchList)
          Op(CudaArchToString(A));
      else
        Op(nullptr);
    }

    ActionBuilderReturnCode
    getDeviceDependences(OffloadAction::DeviceDependences &DA,
                         phases::ID CurPhase, phases::ID FinalPhase,
                         PhasesTy &Phases) override {
      bool SYCLDeviceOnly = Args.hasArg(options::OPT_fsycl_device_only);
      if (CurPhase == phases::Preprocess) {
        // Do not perform the host compilation when doing preprocessing only
        // with -fsycl-device-only.
        bool IsPreprocessOnly =
            Args.getLastArg(options::OPT_E) ||
            Args.getLastArg(options::OPT__SLASH_EP, options::OPT__SLASH_P) ||
            Args.getLastArg(options::OPT_M, options::OPT_MM);
        if (IsPreprocessOnly) {
          for (Action *&A : SYCLDeviceActions) {
            A = C.getDriver().ConstructPhaseAction(C, Args, CurPhase, A,
                                                   AssociatedOffloadKind);
            if (SYCLDeviceOnly)
              continue;
            // Add an additional compile action to generate the integration
            // header.
            Action *CompileAction =
                C.MakeAction<CompileJobAction>(A, types::TY_Nothing);
            DA.add(*CompileAction, *ToolChains.front(), nullptr,
                   Action::OFK_SYCL);
          }
          return SYCLDeviceOnly ? ABRT_Ignore_Host : ABRT_Success;
        }
      }

      // Device compilation generates LLVM BC.
      if (CurPhase == phases::Compile) {
        for (Action *&A : SYCLDeviceActions) {
          types::ID OutputType = types::TY_LLVM_BC;
          if (SYCLDeviceOnly) {
            if (Args.hasArg(options::OPT_S))
              OutputType = types::TY_LLVM_IR;
            if (Args.hasFlag(options::OPT_fno_sycl_use_bitcode,
                             options::OPT_fsycl_use_bitcode, false)) {
              auto *CompileAction =
                  C.MakeAction<CompileJobAction>(A, types::TY_LLVM_BC);
              A = C.MakeAction<SPIRVTranslatorJobAction>(CompileAction,
                                                         types::TY_SPIRV);
              continue;
            }
          }
          A = C.MakeAction<CompileJobAction>(A, OutputType);
          DeviceCompilerInput = A;
        }
        const auto *TC = ToolChains.front();
        const char *BoundArch = nullptr;
        if (TC->getTriple().isNVPTX())
          BoundArch = CudaArchToString(GpuArchList.front());
        DA.add(*DeviceCompilerInput, *TC, BoundArch, Action::OFK_SYCL);
        // Clear the input file, it is already a dependence to a host
        // action.
        DeviceCompilerInput = nullptr;
        return SYCLDeviceOnly ? ABRT_Ignore_Host : ABRT_Success;
      }

      // Backend/Assemble actions are obsolete for the SYCL device side
      if (CurPhase == phases::Backend || CurPhase == phases::Assemble)
        return ABRT_Inactive;

      // The host only depends on device action in the linking phase, when all
      // the device images have to be embedded in the host image.
      if (CurPhase == phases::Link) {
        assert(ToolChains.size() == DeviceLinkerInputs.size() &&
               "Toolchains and linker inputs sizes do not match.");
        auto LI = DeviceLinkerInputs.begin();
        for (auto *A : SYCLDeviceActions) {
          LI->push_back(A);
          ++LI;
        }

        // With -fsycl-link-targets, we will take the unbundled binaries
        // for each device and link them together to a single binary that will
        // be used in a split compilation step.
        if (CompileDeviceOnly && !SYCLDeviceActions.empty()) {
          for (auto SDA : SYCLDeviceActions)
            SYCLLinkBinaryList.push_back(SDA);
          if (WrapDeviceOnlyBinary) {
            // -fsycl-link behavior does the following to the unbundled device
            // binaries:
            //   1) Link them together using llvm-link
            //   2) Pass the linked binary through sycl-post-link
            //   3) Translate final .bc file to .spv
            //   4) Wrap the binary with the offload wrapper which can be used
            //      by any compilation link step.
            auto *DeviceLinkAction = C.MakeAction<LinkJobAction>(
                SYCLLinkBinaryList, types::TY_Image);
            ActionList FullSYCLLinkBinaryList;
            bool SYCLDeviceLibLinked = false;
            FullSYCLLinkBinaryList.push_back(DeviceLinkAction);
            // If used without the FPGA target, -fsycl-link is used to wrap
            // device objects for future host link. Device libraries should
            // be linked by default to resolve any undefined reference.
            const auto *TC = ToolChains.front();
            if (TC->getTriple().getSubArch() !=
                llvm::Triple::SPIRSubArch_fpga) {
              SYCLDeviceLibLinked =
                  addSYCLDeviceLibs(TC, FullSYCLLinkBinaryList, true,
                                    C.getDefaultToolChain()
                                        .getTriple()
                                        .isWindowsMSVCEnvironment());
            }

            Action *FullDeviceLinkAction = nullptr;
            if (SYCLDeviceLibLinked)
              FullDeviceLinkAction = C.MakeAction<LinkJobAction>(
                  FullSYCLLinkBinaryList, types::TY_LLVM_BC);
            else
              FullDeviceLinkAction = DeviceLinkAction;
            auto *PostLinkAction = C.MakeAction<SYCLPostLinkJobAction>(
                FullDeviceLinkAction, types::TY_LLVM_BC);
            auto *TranslateAction = C.MakeAction<SPIRVTranslatorJobAction>(
                PostLinkAction, types::TY_Image);
            SYCLLinkBinary = C.MakeAction<OffloadWrapperJobAction>(
                TranslateAction, types::TY_Object);
          } else {
            auto *Link = C.MakeAction<LinkJobAction>(SYCLLinkBinaryList,
                                                         types::TY_Image);
            SYCLLinkBinary = C.MakeAction<SPIRVTranslatorJobAction>(
                Link, types::TY_Image);
          }

          // Remove the SYCL actions as they are already connected to an host
          // action or fat binary.
          SYCLDeviceActions.clear();
          // We avoid creating host action in device-only mode.
          return ABRT_Ignore_Host;
        }

        // We passed the device action as a host dependence, so we don't need to
        // do anything else with them.
        SYCLDeviceActions.clear();
        return ABRT_Success;
      }

      // By default, we produce an action for each device arch.
      auto TC = ToolChains.begin();
      for (Action *&A : SYCLDeviceActions) {
        if ((*TC)->getTriple().isNVPTX() && CurPhase >= phases::Backend) {
          // For CUDA, stop to emit LLVM IR so it can be linked later on.
          ++TC;
          continue;
        }

        A = C.getDriver().ConstructPhaseAction(C, Args, CurPhase, A,
                                               AssociatedOffloadKind);
        ++TC;
      }

      return ABRT_Success;
    }

    ActionBuilderReturnCode addDeviceDepences(Action *HostAction) override {

      // If this is an input action replicate it for each SYCL toolchain.
      if (auto *IA = dyn_cast<InputAction>(HostAction)) {
        SYCLDeviceActions.clear();

        // Options that are considered LinkerInput are not valid input actions
        // to the device tool chain.
        if (IA->getInputArg().getOption().hasFlag(options::LinkerInput))
          return ABRT_Inactive;

        std::string InputName = IA->getInputArg().getAsString(Args);
        // Objects will be consumed as part of the partial link step when
        // dealing with offload static libraries
        if (C.getDriver().getOffloadStaticLibSeen() &&
            IA->getType() == types::TY_Object && isObjectFile(InputName))
          return ABRT_Inactive;

        // Libraries are not processed in the SYCL toolchain
        if (IA->getType() == types::TY_Object && !isObjectFile(InputName))
          return ABRT_Inactive;

        for (unsigned I = 0; I < ToolChains.size(); ++I)
          SYCLDeviceActions.push_back(
              C.MakeAction<InputAction>(IA->getInputArg(), IA->getType()));
        return ABRT_Success;
      }

      // If this is an unbundling action use it as is for each SYCL toolchain.
      if (auto *UA = dyn_cast<OffloadUnbundlingJobAction>(HostAction)) {
        SYCLDeviceActions.clear();
        if (auto *IA = dyn_cast<InputAction>(UA->getInputs().back())) {
          // Options that are considered LinkerInput are not valid input actions
          // to the device tool chain.
          if (IA->getInputArg().getOption().hasFlag(options::LinkerInput))
            return ABRT_Inactive;

          std::string FileName = IA->getInputArg().getAsString(Args);
          // Check if the type of the file is the same as the action. Do not
          // unbundle it if it is not. Do not unbundle .so files, for example,
          // which are not object files.
          if (IA->getType() == types::TY_Object) {
            if (!isObjectFile(FileName))
              return ABRT_Inactive;
            // For SYCL device libraries, don't need to add them to
            // FPGAObjectInputs as there is no FPGA dep files inside.
            const auto *TC = ToolChains.front();
            if (TC->getTriple().getSubArch() ==
                    llvm::Triple::SPIRSubArch_fpga &&
                !IsSYCLDeviceLibObj(FileName, C.getDefaultToolChain()
                                                  .getTriple()
                                                  .isWindowsMSVCEnvironment()))
              FPGAObjectInputs.push_back(IA);
          }
        }
        for (unsigned I = 0; I < ToolChains.size(); ++I) {
          SYCLDeviceActions.push_back(UA);
          UA->registerDependentActionInfo(
            ToolChains[I], /*BoundArch=*/StringRef(), Action::OFK_SYCL);
        }
        return ABRT_Success;
      }
      return ABRT_Success;
    }

    // Actions that can only be appended after all Inputs have been processed
    // occur here.  Not all offload actions are against single files.
    void appendTopLevelLinkAction(ActionList &AL) override {
      if (!SYCLLinkBinary)
        return;

      OffloadAction::DeviceDependences Dep;
      Dep.add(*SYCLLinkBinary, *ToolChains.front(), /*BoundArch=*/nullptr,
              Action::OFK_SYCL);
      AL.push_back(C.MakeAction<OffloadAction>(Dep,
                                               SYCLLinkBinary->getType()));
      SYCLLinkBinary = nullptr;
    }

    void appendTopLevelActions(ActionList &AL) override {
      if (SYCLDeviceActions.empty())
        return;

      // We should always have an action for each input.
      assert(SYCLDeviceActions.size() == ToolChains.size() &&
             "Number of SYCL actions and toolchains do not match.");

      // Append all device actions followed by the proper offload action.
      auto TI = ToolChains.begin();
      for (auto *A : SYCLDeviceActions) {
        OffloadAction::DeviceDependences Dep;
        withBoundArchForToolChain(*TI, [&](const char *BoundArch) {
          Dep.add(*A, **TI, BoundArch, Action::OFK_SYCL);
        });
        AL.push_back(C.MakeAction<OffloadAction>(Dep, A->getType()));
        ++TI;
      }
      // We no longer need the action stored in this builder.
      SYCLDeviceActions.clear();
    }

    bool addSYCLDeviceLibs(const ToolChain *TC, ActionList &DeviceLinkObjects,
                           bool isSpirvAOT, bool isMSVCEnv) {
      enum SYCLDeviceLibType {
        sycl_devicelib_wrapper,
        sycl_devicelib_fallback
      };
      struct DeviceLibOptInfo {
        StringRef devicelib_name;
        StringRef devicelib_option;
      };

      bool NoDeviceLibs = false;
      int NumOfDeviceLibLinked = 0;
      // Currently, all SYCL device libraries will be linked by default
      llvm::StringMap<bool> devicelib_link_info = {
          {"libc", true}, {"libm-fp32", true}, {"libm-fp64", true}};
      if (Arg *A = Args.getLastArg(options::OPT_fsycl_device_lib_EQ,
                                   options::OPT_fno_sycl_device_lib_EQ)) {
        if (A->getValues().size() == 0)
          C.getDriver().Diag(diag::warn_drv_empty_joined_argument)
              << A->getAsString(Args);
        else {
          if (A->getOption().matches(options::OPT_fno_sycl_device_lib_EQ))
            NoDeviceLibs = true;

          for (StringRef Val : A->getValues()) {
            if (Val == "all") {
              for (auto &K : devicelib_link_info.keys())
                devicelib_link_info[K] = true && !NoDeviceLibs;
              break;
            }
            auto LinkInfoIter = devicelib_link_info.find(Val);
            if (LinkInfoIter == devicelib_link_info.end()) {
              C.getDriver().Diag(diag::err_drv_unsupported_option_argument)
                  << A->getOption().getName() << Val;
            }
            devicelib_link_info[Val] = true && !NoDeviceLibs;
          }
        }
      }

      const toolchains::SYCLToolChain *SYCLTC =
          static_cast<const toolchains::SYCLToolChain *>(TC);
      SmallVector<SmallString<128>, 4> LibLocCandidates;
      SYCLTC->SYCLInstallation.getSYCLDeviceLibPath(LibLocCandidates);
      StringRef LibSuffix = isMSVCEnv ? ".obj" : ".o";
      SmallVector<DeviceLibOptInfo, 5> sycl_device_wrapper_libs = {
          {"libsycl-crt", "libc"},
          {"libsycl-complex", "libm-fp32"},
          {"libsycl-complex-fp64", "libm-fp64"},
          {"libsycl-cmath", "libm-fp32"},
          {"libsycl-cmath-fp64", "libm-fp64"}};
      // For AOT compilation, we need to link sycl_device_fallback_libs as
      // default too.
      SmallVector<DeviceLibOptInfo, 5> sycl_device_fallback_libs = {
          {"libsycl-fallback-cassert", "libc"},
          {"libsycl-fallback-complex", "libm-fp32"},
          {"libsycl-fallback-complex-fp64", "libm-fp64"},
          {"libsycl-fallback-cmath", "libm-fp32"},
          {"libsycl-fallback-cmath-fp64", "libm-fp64"}};
      auto addInputs = [&](SYCLDeviceLibType t) {
        auto sycl_libs = (t == sycl_devicelib_wrapper)
                             ? sycl_device_wrapper_libs
                             : sycl_device_fallback_libs;
        bool LibLocSelected = false;
        for (const auto &LLCandidate : LibLocCandidates) {
          if (LibLocSelected)
            break;
          for (const DeviceLibOptInfo &Lib : sycl_libs) {
            if (!devicelib_link_info[Lib.devicelib_option])
              continue;
            SmallString<128> LibName(LLCandidate);
            llvm::sys::path::append(LibName, Lib.devicelib_name);
            llvm::sys::path::replace_extension(LibName, LibSuffix);
            if (llvm::sys::fs::exists(LibName)) {
              ++NumOfDeviceLibLinked;
              Arg *InputArg = MakeInputArg(Args, C.getDriver().getOpts(),
                                           Args.MakeArgString(LibName));
              auto *SYCLDeviceLibsInputAction =
                  C.MakeAction<InputAction>(*InputArg, types::TY_Object);
              auto *SYCLDeviceLibsUnbundleAction =
                  C.MakeAction<OffloadUnbundlingJobAction>(
                      SYCLDeviceLibsInputAction);
              addDeviceDepences(SYCLDeviceLibsUnbundleAction);
              DeviceLinkObjects.push_back(SYCLDeviceLibsUnbundleAction);
              if (!LibLocSelected)
                LibLocSelected = !LibLocSelected;
            }
          }
        }
      };
      addInputs(sycl_devicelib_wrapper);
      if (isSpirvAOT)
        addInputs(sycl_devicelib_fallback);
      return NumOfDeviceLibLinked != 0;
    }

    void appendLinkDependences(OffloadAction::DeviceDependences &DA) override {
      assert(ToolChains.size() == DeviceLinkerInputs.size() &&
             "Toolchains and linker inputs sizes do not match.");

      // Append a new link action for each device.
      auto TC = ToolChains.begin();

      unsigned I = 0;
      for (auto &LI : DeviceLinkerInputs) {

        auto TripleIt = llvm::find_if(SYCLTripleList, [&](auto &SYCLTriple) {
          return SYCLTriple == (*TC)->getTriple();
        });
        if (TripleIt == SYCLTripleList.end()) {
          // If the toolchain's triple is absent in this "main" triple
          // collection, this means it was created specifically for one of
          // the SYCL AOT inputs. Those will be handled separately.
          ++TC;
          continue;
        }
        if (LI.empty())
          // Current list is empty, nothing to process.
          continue;

        ActionList DeviceLibObjects;
        ActionList LinkObjects;
        auto TT = SYCLTripleList[I];
        auto isNVPTX = (*TC)->getTriple().isNVPTX();
        bool isSpirvAOT = TT.getSubArch() == llvm::Triple::SPIRSubArch_fpga ||
                          TT.getSubArch() == llvm::Triple::SPIRSubArch_gen ||
                          TT.getSubArch() == llvm::Triple::SPIRSubArch_x86_64;
        for (const auto &Input : LI) {
          // FPGA aoco does not go through the link, everything else does.
          if (Input->getType() == types::TY_FPGA_AOCO)
            DeviceLibObjects.push_back(Input);
          // FPGA aocr/aocx does not go through the link and is passed
          // directly to the backend compilation step (aocr) or wrapper (aocx)
          else if (types::isFPGA(Input->getType())) {
            Action *FPGAAOTAction;
            constexpr char COL_CODE[] = "Code";
            constexpr char COL_ZERO[] = "0";
            if (Input->getType() == types::TY_FPGA_AOCR ||
                Input->getType() == types::TY_FPGA_AOCR_EMU)
              // Generate AOCX/AOCR
              FPGAAOTAction =
                  C.MakeAction<BackendCompileJobAction>(Input, FPGAOutType);
            else if (Input->getType() == types::TY_FPGA_AOCX ||
                     Input->getType() == types::TY_FPGA_AOCX_EMU)
              FPGAAOTAction = Input;
            else
              llvm_unreachable("Unexpected FPGA input type.");
            auto *RenameAction = C.MakeAction<FileTableTformJobAction>(
                FPGAAOTAction, types::TY_Tempfilelist);
            RenameAction->addRenameColumnTform(COL_ZERO, COL_CODE);
            auto *DeviceWrappingAction = C.MakeAction<OffloadWrapperJobAction>(
                RenameAction, types::TY_Object);
            DA.add(*DeviceWrappingAction, **TC, /*BoundArch=*/nullptr,
                   Action::OFK_SYCL);
          } else
            LinkObjects.push_back(Input);
        }
        if (LinkObjects.empty())
          continue;

        // The linkage actions subgraph leading to the offload wrapper.
        // [cond] Means incoming/outgoing dependence is created only when cond
        //        is true. A function of:
        //   n - target is NVPTX
        //   a - SPIRV AOT compilation is requested
        //   s - device code split requested
        //   * - "all other cases"
        //     - no condition means output/input is "always" present
        // First symbol indicates output/input type
        //   . - single file output (TY_SPIRV, TY_LLVM_BC,...)
        //   - - TY_Tempfilelist
        //   + - TY_Tempfiletable
        //
        //                   .-----------------.
        //                   |Link(LinkObjects)|
        //                   .-----------------.
        //                            |
        //         .--------------------------------------.
        //         |               PostLink               |
        //         .--------------------------------------.
        //         [.n]                [+*]           [+*]
        //           |                   |              |
        //           |          .-----------------.     |
        //           |          | FileTableTform  |     |
        //           |          | (extract "Code")|     |
        //           |          .-----------------.     |
        //           |                  [-]             |
        //           |                   |              |
        //           |                 [-*]             |
        //    .-------------.   .-------------------.   |
        //    |finalizeNVPTX|   |  SPIRVTranslator  |   |
        //    .-------------.   .-------------------.   |
        //           |              [-as]      [-!a]    |
        //           |                |          |      |
        //           |              [-s]         |      |
        //           |       .----------------.  |      |
        //           |       | BackendCompile |  |      |
        //           |       .----------------.  |      |
        //           |              [-s]         |      |
        //           |                |          |      |
        //           |              [-a]      [-!a]    [+]
        //           |              .--------------------.
        //           |              |   FileTableTform   |
        //           |              |  (replace "Code")  |
        //           |              .--------------------.
        //           |                          |
        //         [.n]                       [+*]
        //         .--------------------------------------.
        //         |            OffloadWrapper            |
        //         .--------------------------------------.
        //
        Action *DeviceLinkAction =
            C.MakeAction<LinkJobAction>(LinkObjects, types::TY_LLVM_BC);
        ActionList FullLinkObjects;
        bool SYCLDeviceLibLinked = false;
        FullLinkObjects.push_back(DeviceLinkAction);

        // FIXME: Link all wrapper and fallback device libraries as default,
        // When spv online link is supported by all backends, the fallback
        // device libraries are only needed when current toolchain is using
        // AOT compilation.
        if (!isNVPTX) {
          SYCLDeviceLibLinked = addSYCLDeviceLibs(
              *TC, FullLinkObjects, true,
              C.getDefaultToolChain().getTriple().isWindowsMSVCEnvironment());
        }

        Action *FullDeviceLinkAction = nullptr;
        if (SYCLDeviceLibLinked)
          FullDeviceLinkAction =
              C.MakeAction<LinkJobAction>(FullLinkObjects, types::TY_LLVM_BC);
        else
          FullDeviceLinkAction = DeviceLinkAction;
        // setup some flags upfront

        if (isNVPTX && DeviceCodeSplit) {
          // TODO Temporary limitation, need to support code splitting for PTX
          const Driver &D = C.getDriver();
          const std::string &OptName =
              D.getOpts()
                  .getOption(options::OPT_fsycl_device_code_split)
                  .getPrefixedName();
          D.Diag(diag::err_drv_unsupported_opt_for_target)
              << OptName << (*TC)->getTriple().str();
        }
        // reflects whether current target is ahead-of-time and can't support
        // runtime setting of specialization constants
        bool isAOT = isNVPTX || isSpirvAOT;
        // TODO support device code split for NVPTX target

        ActionList WrapperInputs;
        // post link is not optional - even if not splitting, always need to
        // process specialization constants
        types::ID PostLinkOutType =
            isNVPTX ? types::TY_LLVM_BC : types::TY_Tempfiletable;
        auto *PostLinkAction = C.MakeAction<SYCLPostLinkJobAction>(
            FullDeviceLinkAction, PostLinkOutType);
        PostLinkAction->setRTSetsSpecConstants(!isAOT);

        if (isNVPTX) {
          Action *FinAction =
              finalizeNVPTXDependences(PostLinkAction, (*TC)->getTriple());
          WrapperInputs.push_back(FinAction);
        } else {
          // For SPIRV-based targets - translate to SPIRV then optionally
          // compile ahead-of-time to native architecture
          constexpr char COL_CODE[] = "Code";
          auto *ExtractIRFilesAction = C.MakeAction<FileTableTformJobAction>(
              PostLinkAction, types::TY_Tempfilelist);
          // single column w/o title fits TY_Tempfilelist format
          ExtractIRFilesAction->addExtractColumnTform(COL_CODE,
                                                      false /*drop titles*/);
          Action *BuildCodeAction = C.MakeAction<SPIRVTranslatorJobAction>(
              ExtractIRFilesAction, types::TY_Tempfilelist);

          // After the Link, wrap the files before the final host link
          if (isSpirvAOT) {
            types::ID OutType = types::TY_Tempfilelist;
            if (!DeviceCodeSplit) {
              OutType = (TT.getSubArch() == llvm::Triple::SPIRSubArch_fpga)
                            ? FPGAOutType
                            : types::TY_Image;
            }
            // Do the additional Ahead of Time compilation when the specific
            // triple calls for it (provided a valid subarch).
            ActionList BEInputs;
            BEInputs.push_back(BuildCodeAction);
            auto unbundleAdd = [&](Action *A, types::ID T) {
              ActionList AL;
              AL.push_back(A);
              Action *UnbundleAction =
                  C.MakeAction<OffloadUnbundlingJobAction>(AL, T);
              BEInputs.push_back(UnbundleAction);
            };
            // Send any known objects/archives through the unbundler to grab the
            // dependency file associated.  This is only done for -fintelfpga.
            for (Action *A : FPGAObjectInputs)
              unbundleAdd(A, types::TY_FPGA_Dependencies);
            for (Action *A : FPGAArchiveInputs)
              unbundleAdd(A, types::TY_FPGA_Dependencies_List);
            for (const auto &A : DeviceLibObjects)
              BEInputs.push_back(A);
            BuildCodeAction =
                C.MakeAction<BackendCompileJobAction>(BEInputs, OutType);
          }
          ActionList TformInputs{PostLinkAction, BuildCodeAction};
          auto *ReplaceFilesAction = C.MakeAction<FileTableTformJobAction>(
              TformInputs, types::TY_Tempfiletable);
          ReplaceFilesAction->addReplaceColumnTform(COL_CODE, COL_CODE);
          WrapperInputs.push_back(ReplaceFilesAction);
        }
        // After the Link, wrap the files before the final host link
        auto *DeviceWrappingAction = C.MakeAction<OffloadWrapperJobAction>(
            WrapperInputs, types::TY_Object);

        if (isSpirvAOT)
          DA.add(*DeviceWrappingAction, **TC, /*BoundArch=*/nullptr,
                 Action::OFK_SYCL);
        else
          withBoundArchForToolChain(*TC, [&](const char *BoundArch) {
            DA.add(*DeviceWrappingAction, **TC, BoundArch, Action::OFK_SYCL);
          });
        ++TC;
        ++I;
      }

      for (auto &SAI : SYCLAOTInputs) {
        // Extract binary file name
        std::string FN(SAI.second);
        const char *FNStr = Args.MakeArgString(FN);
        Arg *myArg = Args.MakeSeparateArg(
            nullptr, C.getDriver().getOpts().getOption(options::OPT_INPUT),
            FNStr);
        auto *SYCLAdd =
            C.MakeAction<InputAction>(*myArg, types::TY_SYCL_FATBIN);
        auto *DeviceWrappingAction =
            C.MakeAction<OffloadWrapperJobAction>(SYCLAdd, types::TY_Object);

        // Extract the target triple for this binary
        llvm::Triple TT(SAI.first);
        // Extract the toolchain for this target triple
        auto SYCLDeviceTC = llvm::find_if(
            ToolChains, [&](auto &TC) { return TC->getTriple() == TT; });
        assert(SYCLDeviceTC != ToolChains.end() &&
               "No toolchain found for this AOT input");

        DA.add(*DeviceWrappingAction, **SYCLDeviceTC,
               /*BoundArch=*/nullptr, Action::OFK_SYCL);
      }
    }

    void addDeviceLinkDependencies(OffloadDepsJobAction *DA) override {
      for (unsigned I = 0; I < ToolChains.size(); ++I) {
        // Register dependent toolchain.
        DA->registerDependentActionInfo(
            ToolChains[I], /*BoundArch=*/StringRef(), Action::OFK_SYCL);

        // Add deps output to linker inputs.
        DeviceLinkerInputs[I].push_back(DA);
      }
    }

    /// Initialize the GPU architecture list from arguments - this populates `GpuArchList` from
    /// `--cuda-gpu-arch` flags. Only relevant if compiling to CUDA. Return true if any
    /// initialization errors are found.
    bool initializeGpuArchMap() {
      const OptTable &Opts = C.getDriver().getOpts();
      for (auto *A : Args) {
        unsigned Index;

        if (A->getOption().matches(options::OPT_Xsycl_backend_EQ))
          // Passing device args: -Xsycl-target-backend=<triple> -opt=val.
          if (llvm::Triple(A->getValue(0)).isNVPTX())
            Index = Args.getBaseArgs().MakeIndex(A->getValue(1));
          else
            continue;
        else if (A->getOption().matches(options::OPT_Xsycl_backend))
          // Passing device args: -Xsycl-target-backend -opt=val.
          Index = Args.getBaseArgs().MakeIndex(A->getValue(0));
        else
          continue;

        A->claim();
        auto ParsedArg = Opts.ParseOneArg(Args, Index);
        // TODO: Support --no-cuda-gpu-arch, --{,no-}cuda-gpu-arch=all.
        if (ParsedArg &&
            ParsedArg->getOption().matches(options::OPT_offload_arch_EQ)) {
          ParsedArg->claim();
          GpuArchList.push_back(StringToCudaArch(ParsedArg->getValue(0)));
        }
      }

      // If there are no CUDA architectures provided then default to SM_50.
      if (GpuArchList.empty()) {
        GpuArchList.push_back(CudaArch::SM_50);
      }

      return false;
    }

    bool initialize() override {
      // Get the SYCL toolchains. If we don't get any, the action builder will
      // know there is nothing to do related to SYCL offloading.
      auto SYCLTCRange = C.getOffloadToolChains<Action::OFK_SYCL>();
      for (auto TI = SYCLTCRange.first, TE = SYCLTCRange.second; TI != TE;
           ++TI)
        ToolChains.push_back(TI->second);

      Arg *SYCLLinkTargets = Args.getLastArg(
                                  options::OPT_fsycl_link_targets_EQ);
      WrapDeviceOnlyBinary = Args.hasArg(options::OPT_fsycl_link_EQ);
      auto *DeviceCodeSplitArg =
          Args.getLastArg(options::OPT_fsycl_device_code_split_EQ);
      // -fsycl-device-code-split is an alias to
      // -fsycl-device-code-split=per_source
      DeviceCodeSplit = DeviceCodeSplitArg &&
                        DeviceCodeSplitArg->getValue() != StringRef("off");
      // Gather information about the SYCL Ahead of Time targets.  The targets
      // are determined on the SubArch values passed along in the triple.
      Arg *SYCLTargets =
              C.getInputArgs().getLastArg(options::OPT_fsycl_targets_EQ);
      Arg *SYCLAddTargets = Args.getLastArg(options::OPT_fsycl_add_targets_EQ);
      bool HasValidSYCLRuntime = C.getInputArgs().hasFlag(
          options::OPT_fsycl, options::OPT_fno_sycl, false);
      bool SYCLfpgaTriple = false;
      if (SYCLTargets || SYCLAddTargets) {
        if (SYCLTargets) {
          llvm::StringMap<StringRef> FoundNormalizedTriples;
          for (const char *Val : SYCLTargets->getValues()) {
            llvm::Triple TT(Val);
            std::string NormalizedName = TT.normalize();

            // Make sure we don't have a duplicate triple.
            auto Duplicate = FoundNormalizedTriples.find(NormalizedName);
            if (Duplicate != FoundNormalizedTriples.end())
              continue;

            // Store the current triple so that we can check for duplicates in
            // the following iterations.
            FoundNormalizedTriples[NormalizedName] = Val;

            SYCLTripleList.push_back(TT);
            if (TT.getSubArch() == llvm::Triple::SPIRSubArch_fpga)
              SYCLfpgaTriple = true;
          }
        }
        if (SYCLAddTargets) {
          for (StringRef Val : SYCLAddTargets->getValues()) {
            // Parse out the Triple and Input (triple:binary). At this point,
            // the format has already been validated at the Driver level.
            // Populate the pairs. Each of these will be wrapped and fed
            // into the final binary.
            std::pair<StringRef, StringRef> I = Val.split(':');
            llvm::Triple TT(I.first);
            const char *TF = C.getArgs().MakeArgString(I.second);

            // populate the AOT binary inputs vector.
            SYCLAOTInputs.push_back(std::make_pair(TT, TF));
          }
        }
      } else if (HasValidSYCLRuntime) {
        // -fsycl is provided without -fsycl-*targets.
        bool SYCLfpga = C.getInputArgs().hasArg(options::OPT_fintelfpga);
        // -fsycl -fintelfpga implies spir64_fpga
        const char *SYCLTargetArch = SYCLfpga ? "spir64_fpga" : "spir64";
        SYCLTripleList.push_back(
            C.getDriver().MakeSYCLDeviceTriple(SYCLTargetArch));
        if (SYCLfpga)
          SYCLfpgaTriple = true;
      }

      // Device only compilation for -fsycl-link (no FPGA) and
      // -fsycl-link-targets
      CompileDeviceOnly =
          (SYCLLinkTargets || (WrapDeviceOnlyBinary && !SYCLfpgaTriple));

      // Set the FPGA output type based on command line (-fsycl-link).
      if (auto *A = C.getInputArgs().getLastArg(options::OPT_fsycl_link_EQ)) {
        FPGAOutType = (A->getValue() == StringRef("early"))
                          ? types::TY_FPGA_AOCR
                          : types::TY_FPGA_AOCX;
        if (C.getDriver().isFPGAEmulationMode())
          FPGAOutType = (A->getValue() == StringRef("early"))
                            ? types::TY_FPGA_AOCR_EMU
                            : types::TY_FPGA_AOCX_EMU;
      }

      // Populate FPGA static archives that could contain dep files to be
      // incorporated into the aoc compilation
      if (SYCLfpgaTriple && Args.hasArg(options::OPT_fintelfpga)) {
        SmallVector<const char *, 16> LinkArgs(getLinkerArgs(C, Args));
        for (StringRef LA : LinkArgs) {
          if (isStaticArchiveFile(LA) && hasOffloadSections(C, LA, Args)) {
            const llvm::opt::OptTable &Opts = C.getDriver().getOpts();
            Arg *InputArg = MakeInputArg(Args, Opts, Args.MakeArgString(LA));
            Action *Current =
                C.MakeAction<InputAction>(*InputArg, types::TY_Archive);
            FPGAArchiveInputs.push_back(Current);
          }
        }
      }

      DeviceLinkerInputs.resize(ToolChains.size());
      return initializeGpuArchMap();
    }

    bool canUseBundlerUnbundler() const override {
      // SYCL should use bundled files whenever possible.
      return true;
    }
  };

  ///
  /// TODO: Add the implementation for other specialized builders here.
  ///

  /// Specialized builders being used by this offloading action builder.
  SmallVector<DeviceActionBuilder *, 4> SpecializedBuilders;

  /// Flag set to true if all valid builders allow file bundling/unbundling.
  bool CanUseBundler;

public:
  OffloadingActionBuilder(Compilation &C, DerivedArgList &Args,
                          const Driver::InputList &Inputs)
      : C(C) {
    // Create a specialized builder for each device toolchain.

    IsValid = true;

    // Create a specialized builder for CUDA.
    SpecializedBuilders.push_back(new CudaActionBuilder(C, Args, Inputs));

    // Create a specialized builder for HIP.
    SpecializedBuilders.push_back(new HIPActionBuilder(C, Args, Inputs));

    // Create a specialized builder for OpenMP.
    SpecializedBuilders.push_back(new OpenMPActionBuilder(C, Args, Inputs));

    // Create a specialized builder for SYCL.
    SpecializedBuilders.push_back(new SYCLActionBuilder(C, Args, Inputs));

    //
    // TODO: Build other specialized builders here.
    //

    // Initialize all the builders, keeping track of errors. If all valid
    // builders agree that we can use bundling, set the flag to true.
    unsigned ValidBuilders = 0u;
    unsigned ValidBuildersSupportingBundling = 0u;
    for (auto *SB : SpecializedBuilders) {
      IsValid = IsValid && !SB->initialize();

      // Update the counters if the builder is valid.
      if (SB->isValid()) {
        ++ValidBuilders;
        if (SB->canUseBundlerUnbundler())
          ++ValidBuildersSupportingBundling;
      }
    }
    CanUseBundler =
        ValidBuilders && ValidBuilders == ValidBuildersSupportingBundling;
  }

  ~OffloadingActionBuilder() {
    for (auto *SB : SpecializedBuilders)
      delete SB;
  }

  /// Generate an action that adds device dependences (if any) to a host action.
  /// If no device dependence actions exist, just return the host action \a
  /// HostAction. If an error is found or if no builder requires the host action
  /// to be generated, return nullptr.
  Action *
  addDeviceDependencesToHostAction(Action *HostAction, const Arg *InputArg,
                                   phases::ID CurPhase, phases::ID FinalPhase,
                                   DeviceActionBuilder::PhasesTy &Phases) {
    if (!IsValid)
      return nullptr;

    if (SpecializedBuilders.empty())
      return HostAction;

    assert(HostAction && "Invalid host action!");

    OffloadAction::DeviceDependences DDeps;
    // Check if all the programming models agree we should not emit the host
    // action. Also, keep track of the offloading kinds employed.
    auto &OffloadKind = InputArgToOffloadKindMap[InputArg];
    unsigned InactiveBuilders = 0u;
    unsigned IgnoringBuilders = 0u;
    for (auto *SB : SpecializedBuilders) {
      if (!SB->isValid()) {
        ++InactiveBuilders;
        continue;
      }

      auto RetCode =
          SB->getDeviceDependences(DDeps, CurPhase, FinalPhase, Phases);

      // If the builder explicitly says the host action should be ignored,
      // we need to increment the variable that tracks the builders that request
      // the host object to be ignored.
      if (RetCode == DeviceActionBuilder::ABRT_Ignore_Host)
        ++IgnoringBuilders;

      // Unless the builder was inactive for this action, we have to record the
      // offload kind because the host will have to use it.
      if (RetCode != DeviceActionBuilder::ABRT_Inactive)
        OffloadKind |= SB->getAssociatedOffloadKind();
    }

    // If all builders agree that the host object should be ignored, just return
    // nullptr.
    if (IgnoringBuilders &&
        SpecializedBuilders.size() == (InactiveBuilders + IgnoringBuilders))
      return nullptr;

    if (DDeps.getActions().empty())
      return HostAction;

    // We have dependences we need to bundle together. We use an offload action
    // for that.
    OffloadAction::HostDependence HDep(
        *HostAction, *C.getSingleOffloadToolChain<Action::OFK_Host>(),
        /*BoundArch=*/nullptr, DDeps);
    return C.MakeAction<OffloadAction>(HDep, DDeps);
  }

  // Update Input action to reflect FPGA device archive specifics based
  // on archive contents.
  bool updateInputForFPGA(Action *&A, const Arg *InputArg,
                          DerivedArgList &Args) {
    std::string InputName = InputArg->getAsString(Args);
    const Driver &D = C.getDriver();
    bool IsFPGAEmulation = D.isFPGAEmulationMode();
    // Only check for FPGA device information when using fpga SubArch.
    if (A->getType() == types::TY_Object && isObjectFile(InputName))
      return true;

    auto ArchiveTypeMismatch = [&D, &InputName](bool EmitDiag) {
      if (EmitDiag)
        D.Diag(clang::diag::warn_drv_mismatch_fpga_archive) << InputName;
    };
    // Type FPGA aoco is a special case for static archives
    if (A->getType() == types::TY_FPGA_AOCO) {
      if (!hasFPGABinary(C, InputName, types::TY_FPGA_AOCO))
        return false;
      A = C.MakeAction<InputAction>(*InputArg, types::TY_FPGA_AOCO);
      return true;
    }

    SmallVector<std::pair<types::ID, bool>, 4> FPGAAOCTypes = {
        {types::TY_FPGA_AOCX, false},
        {types::TY_FPGA_AOCR, false},
        {types::TY_FPGA_AOCX_EMU, true},
        {types::TY_FPGA_AOCR_EMU, true}};
    for (const auto &ArchiveType : FPGAAOCTypes) {
      bool BinaryFound = hasFPGABinary(C, InputName, ArchiveType.first);
      if (BinaryFound && ArchiveType.second == IsFPGAEmulation) {
        // Binary matches check and emulation type, we keep this one.
        A = C.MakeAction<InputAction>(*InputArg, ArchiveType.first);
        return true;
      }
      ArchiveTypeMismatch(BinaryFound && ArchiveType.second != IsFPGAEmulation);
    }
    return true;
  }

  /// Generate an action that adds a host dependence to a device action. The
  /// results will be kept in this action builder. Return true if an error was
  /// found.
  bool addHostDependenceToDeviceActions(Action *&HostAction,
                                        const Arg *InputArg,
                                        DerivedArgList &Args) {
    if (!IsValid)
      return true;

    // An FPGA AOCX input does not have a host dependence to the unbundler
    if (HostAction->getType() == types::TY_FPGA_AOCX ||
        HostAction->getType() == types::TY_FPGA_AOCX_EMU)
      return false;

    // If we are supporting bundling/unbundling and the current action is an
    // input action of non-source file, we replace the host action by the
    // unbundling action. The bundler tool has the logic to detect if an input
    // is a bundle or not and if the input is not a bundle it assumes it is a
    // host file. Therefore it is safe to create an unbundling action even if
    // the input is not a bundle.
    bool HasFPGATarget = false;
    if (CanUseBundler && isa<InputAction>(HostAction) &&
        InputArg->getOption().getKind() == llvm::opt::Option::InputClass &&
        !InputArg->getOption().hasFlag(options::LinkerInput) &&
        (!types::isSrcFile(HostAction->getType()) ||
         HostAction->getType() == types::TY_PP_HIP)) {
      ActionList HostActionList;
      Action *A(HostAction);
      // Only check for FPGA device information when using fpga SubArch.
      auto SYCLTCRange = C.getOffloadToolChains<Action::OFK_SYCL>();
      for (auto TI = SYCLTCRange.first, TE = SYCLTCRange.second; TI != TE; ++TI)
        HasFPGATarget |= TI->second->getTriple().getSubArch() ==
                         llvm::Triple::SPIRSubArch_fpga;
      bool isArchive = !(HostAction->getType() == types::TY_Object &&
                         isObjectFile(InputArg->getAsString(Args)));
      if (!HasFPGATarget && isArchive &&
          HostAction->getType() == types::TY_FPGA_AOCO)
        // Archive with Non-FPGA target with AOCO type should not be unbundled.
        return false;
      if (HasFPGATarget && !updateInputForFPGA(A, InputArg, Args))
        return false;
      auto UnbundlingHostAction = C.MakeAction<OffloadUnbundlingJobAction>(A);
      UnbundlingHostAction->registerDependentActionInfo(
          C.getSingleOffloadToolChain<Action::OFK_Host>(),
          /*BoundArch=*/StringRef(), Action::OFK_Host);
      HostAction = UnbundlingHostAction;
    }

    assert(HostAction && "Invalid host action!");

    // Register the offload kinds that are used.
    auto &OffloadKind = InputArgToOffloadKindMap[InputArg];
    for (auto *SB : SpecializedBuilders) {
      if (!SB->isValid())
        continue;

      auto RetCode = SB->addDeviceDepences(HostAction);

      // Host dependences for device actions are not compatible with that same
      // action being ignored.
      assert(RetCode != DeviceActionBuilder::ABRT_Ignore_Host &&
             "Host dependence not expected to be ignored.!");

      // Unless the builder was inactive for this action, we have to record the
      // offload kind because the host will have to use it.
      if (RetCode != DeviceActionBuilder::ABRT_Inactive)
        OffloadKind |= SB->getAssociatedOffloadKind();
    }

    // Do not use unbundler if the Host does not depend on device action.
    // Now that we have unbundled the object, when doing -fsycl-link we
    // want to continue the host link with the input object.
    // For unbundling of an FPGA AOCX binary, we want to link with the original
    // FPGA device archive.
    if ((OffloadKind == Action::OFK_None && CanUseBundler) ||
        (HasFPGATarget && ((Args.hasArg(options::OPT_fsycl_link_EQ) &&
                            HostAction->getType() == types::TY_Object) ||
                           HostAction->getType() == types::TY_FPGA_AOCX ||
                           HostAction->getType() == types::TY_FPGA_AOCX_EMU)))
      if (auto *UA = dyn_cast<OffloadUnbundlingJobAction>(HostAction))
        HostAction = UA->getInputs().back();

    return false;
  }

  /// Add the offloading top level actions that are specific for unique
  /// linking situations where objects are used at only the device link
  /// with no intermedate steps.
  bool appendTopLevelLinkAction(ActionList &AL) {
    // Get the device actions to be appended.
    ActionList OffloadAL;
    for (auto *SB : SpecializedBuilders) {
      if (!SB->isValid())
        continue;
      SB->appendTopLevelLinkAction(OffloadAL);
    }
    // Append the device actions.
    AL.append(OffloadAL.begin(), OffloadAL.end());
    return false;
  }

  /// Add the offloading top level actions to the provided action list. This
  /// function can replace the host action by a bundling action if the
  /// programming models allow it.
  bool appendTopLevelActions(ActionList &AL, Action *HostAction,
                             const Arg *InputArg) {
    // Get the device actions to be appended.
    ActionList OffloadAL;
    for (auto *SB : SpecializedBuilders) {
      if (!SB->isValid())
        continue;
      SB->appendTopLevelActions(OffloadAL);
    }

    // If we can use the bundler, replace the host action by the bundling one in
    // the resulting list. Otherwise, just append the device actions. For
    // device only compilation, HostAction is a null pointer, therefore only do
    // this when HostAction is not a null pointer.
    if (CanUseBundler && HostAction &&
        HostAction->getType() != types::TY_Nothing && !OffloadAL.empty()) {
      // Add the host action to the list in order to create the bundling action.
      OffloadAL.push_back(HostAction);

      // We expect that the host action was just appended to the action list
      // before this method was called.
      assert(HostAction == AL.back() && "Host action not in the list??");
      HostAction = C.MakeAction<OffloadBundlingJobAction>(OffloadAL);
      AL.back() = HostAction;
    } else
      AL.append(OffloadAL.begin(), OffloadAL.end());

    // Propagate to the current host action (if any) the offload information
    // associated with the current input.
    if (HostAction)
      HostAction->propagateHostOffloadInfo(InputArgToOffloadKindMap[InputArg],
                                           /*BoundArch=*/nullptr);
    return false;
  }

  /// Create link job from the given host inputs and feed the result to offload
  /// deps job which fetches device dependencies from the linked host image.
  /// Offload deps output is then forwarded to active device action builders so
  /// they can add it to the device linker inputs.
  void addDeviceLinkDependenciesFromHost(ActionList &LinkerInputs) {
    // Link image for reading dependencies from it.
    auto *LA = C.MakeAction<LinkJobAction>(LinkerInputs, types::TY_Image);

    // Calculate all the offload kinds used in the current compilation.
    unsigned ActiveOffloadKinds = 0u;
    for (auto &I : InputArgToOffloadKindMap)
      ActiveOffloadKinds |= I.second;

    OffloadAction::HostDependence HDep(
        *LA, *C.getSingleOffloadToolChain<Action::OFK_Host>(),
        /*BoundArch*/ nullptr, ActiveOffloadKinds);

    auto *DA = C.MakeAction<OffloadDepsJobAction>(HDep, types::TY_LLVM_BC);

    for (auto *SB : SpecializedBuilders) {
      if (!SB->isValid())
        continue;
      SB->addDeviceLinkDependencies(DA);
    }
  }

  void makeHostLinkAction(ActionList &LinkerInputs) {
    // Build a list of device linking actions.
    ActionList DeviceAL;
    for (DeviceActionBuilder *SB : SpecializedBuilders) {
      if (!SB->isValid())
        continue;
      SB->appendLinkDeviceActions(DeviceAL);
    }

    if (DeviceAL.empty())
      return;

    // Let builders add host linking actions.
    for (DeviceActionBuilder *SB : SpecializedBuilders) {
      if (!SB->isValid())
        continue;
      if (Action *HA = SB->appendLinkHostActions(DeviceAL))
        LinkerInputs.push_back(HA);
    }
  }

  /// Processes the host linker action. This currently consists of replacing it
  /// with an offload action if there are device link objects and propagate to
  /// the host action all the offload kinds used in the current compilation. The
  /// resulting action is returned.
  Action *processHostLinkAction(Action *HostAction) {
    // Add all the dependences from the device linking actions.
    OffloadAction::DeviceDependences DDeps;
    for (auto *SB : SpecializedBuilders) {
      if (!SB->isValid())
        continue;

      SB->appendLinkDependences(DDeps);
    }

    // Calculate all the offload kinds used in the current compilation.
    unsigned ActiveOffloadKinds = 0u;
    for (auto &I : InputArgToOffloadKindMap)
      ActiveOffloadKinds |= I.second;

    // If we don't have device dependencies, we don't have to create an offload
    // action.
    if (DDeps.getActions().empty()) {
      // Propagate all the active kinds to host action. Given that it is a link
      // action it is assumed to depend on all actions generated so far.
      HostAction->propagateHostOffloadInfo(ActiveOffloadKinds,
                                           /*BoundArch=*/nullptr);
      return HostAction;
    }

    // Create the offload action with all dependences. When an offload action
    // is created the kinds are propagated to the host action, so we don't have
    // to do that explicitly here.
    OffloadAction::HostDependence HDep(
        *HostAction, *C.getSingleOffloadToolChain<Action::OFK_Host>(),
        /*BoundArch*/ nullptr, ActiveOffloadKinds);
    return C.MakeAction<OffloadAction>(HDep, DDeps);
  }
};
} // anonymous namespace.

void Driver::handleArguments(Compilation &C, DerivedArgList &Args,
                             const InputList &Inputs,
                             ActionList &Actions) const {

  // Ignore /Yc/Yu if both /Yc and /Yu passed but with different filenames.
  Arg *YcArg = Args.getLastArg(options::OPT__SLASH_Yc);
  Arg *YuArg = Args.getLastArg(options::OPT__SLASH_Yu);
  if (YcArg && YuArg && strcmp(YcArg->getValue(), YuArg->getValue()) != 0) {
    Diag(clang::diag::warn_drv_ycyu_different_arg_clang_cl);
    Args.eraseArg(options::OPT__SLASH_Yc);
    Args.eraseArg(options::OPT__SLASH_Yu);
    YcArg = YuArg = nullptr;
  }
  if (YcArg && Inputs.size() > 1) {
    Diag(clang::diag::warn_drv_yc_multiple_inputs_clang_cl);
    Args.eraseArg(options::OPT__SLASH_Yc);
    YcArg = nullptr;
  }

  Arg *FinalPhaseArg;
  phases::ID FinalPhase = getFinalPhase(Args, &FinalPhaseArg);

  if (FinalPhase == phases::Link) {
    if (Args.hasArg(options::OPT_emit_llvm))
      Diag(clang::diag::err_drv_emit_llvm_link);
    if (IsCLMode() && LTOMode != LTOK_None &&
        !Args.getLastArgValue(options::OPT_fuse_ld_EQ).equals_lower("lld"))
      Diag(clang::diag::err_drv_lto_without_lld);
  }

  if (FinalPhase == phases::Preprocess || Args.hasArg(options::OPT__SLASH_Y_)) {
    // If only preprocessing or /Y- is used, all pch handling is disabled.
    // Rather than check for it everywhere, just remove clang-cl pch-related
    // flags here.
    Args.eraseArg(options::OPT__SLASH_Fp);
    Args.eraseArg(options::OPT__SLASH_Yc);
    Args.eraseArg(options::OPT__SLASH_Yu);
    YcArg = YuArg = nullptr;
  }

  unsigned LastPLSize = 0;
  llvm::SmallVector<phases::ID, phases::MaxNumberOfPhases> PL;
  for (auto &I : Inputs) {
    types::ID InputType = I.first;
    const Arg *InputArg = I.second;

    auto PL = types::getCompilationPhases(InputType);
    LastPLSize = PL.size();

    // If the first step comes after the final phase we are doing as part of
    // this compilation, warn the user about it.
    phases::ID InitialPhase = PL[0];
    if (InitialPhase > FinalPhase) {
      if (InputArg->isClaimed())
        continue;

      // Claim here to avoid the more general unused warning.
      InputArg->claim();

      // Suppress all unused style warnings with -Qunused-arguments
      if (Args.hasArg(options::OPT_Qunused_arguments))
        continue;

      // Special case when final phase determined by binary name, rather than
      // by a command-line argument with a corresponding Arg.
      if (CCCIsCPP())
        Diag(clang::diag::warn_drv_input_file_unused_by_cpp)
            << InputArg->getAsString(Args) << getPhaseName(InitialPhase);
      // Special case '-E' warning on a previously preprocessed file to make
      // more sense.
      else if (InitialPhase == phases::Compile &&
               (Args.getLastArg(options::OPT__SLASH_EP,
                                options::OPT__SLASH_P) ||
                Args.getLastArg(options::OPT_E, options::OPT_EP) || // INTEL
                Args.getLastArg(options::OPT_M, options::OPT_MM)) &&
               getPreprocessedType(InputType) == types::TY_INVALID)
        Diag(clang::diag::warn_drv_preprocessed_input_file_unused)
            << InputArg->getAsString(Args) << !!FinalPhaseArg
            << (FinalPhaseArg ? FinalPhaseArg->getOption().getName() : "");
      else
        Diag(clang::diag::warn_drv_input_file_unused)
            << InputArg->getAsString(Args) << getPhaseName(InitialPhase)
            << !!FinalPhaseArg
            << (FinalPhaseArg ? FinalPhaseArg->getOption().getName() : "");
      continue;
    }

    if (YcArg) {
      // Add a separate precompile phase for the compile phase.
      if (FinalPhase >= phases::Compile) {
        const types::ID HeaderType = lookupHeaderTypeForSourceType(InputType);
        // Build the pipeline for the pch file.
        Action *ClangClPch = C.MakeAction<InputAction>(*InputArg, HeaderType);
        for (phases::ID Phase : types::getCompilationPhases(HeaderType))
          ClangClPch = ConstructPhaseAction(C, Args, Phase, ClangClPch);
        assert(ClangClPch);
        Actions.push_back(ClangClPch);
        // The driver currently exits after the first failed command.  This
        // relies on that behavior, to make sure if the pch generation fails,
        // the main compilation won't run.
        // FIXME: If the main compilation fails, the PCH generation should
        // probably not be considered successful either.
      }
    }
  }

  // If we are linking, claim any options which are obviously only used for
  // compilation.
  // FIXME: Understand why the last Phase List length is used here.
  if (FinalPhase == phases::Link && LastPLSize == 1) {
    Args.ClaimAllArgs(options::OPT_CompileOnly_Group);
    Args.ClaimAllArgs(options::OPT_cl_compile_Group);
  }
}

#if INTEL_CUSTOMIZATION
const char *resolveLib(const StringRef &LibName, DerivedArgList &Args,
                       Compilation &C) {
  bool isMSVC = C.getDefaultToolChain().getTriple().isWindowsMSVCEnvironment();
  StringRef RetLib(LibName);
  const char *envVar(isMSVC ? "LIB" : "LIBRARY_PATH");
  // TODO - We may want to leverage this for Linux library searches.  This
  // is currently only used for Windows.
  if (llvm::Optional<std::string> LibDir = llvm::sys::Process::GetEnv(envVar)) {
    SmallVector<StringRef, 8> Dirs;
    StringRef(*LibDir).split(Dirs, llvm::sys::EnvPathSeparator, -1, false);
    for (StringRef Dir : Dirs) {
      SmallString<128> FullName(Dir);
      llvm::sys::path::append(FullName, LibName);
      if (llvm::sys::fs::exists(FullName))
        return Args.MakeArgString(FullName.c_str());
    }
  }
  return Args.MakeArgString(RetLib);
}
#endif // INTEL_CUSTOMIZATION

void Driver::BuildActions(Compilation &C, DerivedArgList &Args,
                          const InputList &Inputs, ActionList &Actions) const {
  llvm::PrettyStackTraceString CrashInfo("Building compilation actions");

  if (!SuppressMissingInputWarning && Inputs.empty()) {
    Diag(clang::diag::err_drv_no_input_files);
    return;
  }

  // Reject -Z* at the top level, these options should never have been exposed
  // by gcc.
  if (Arg *A = Args.getLastArg(options::OPT_Z_Joined))
    Diag(clang::diag::err_drv_use_of_Z_option) << A->getAsString(Args);

  // Diagnose misuse of /Fo.
  if (Arg *A = Args.getLastArg(options::OPT__SLASH_Fo)) {
    StringRef V = A->getValue();
    if (Inputs.size() > 1 && !V.empty() &&
        !llvm::sys::path::is_separator(V.back())) {
      // Check whether /Fo tries to name an output file for multiple inputs.
      Diag(clang::diag::err_drv_out_file_argument_with_multiple_sources)
          << A->getSpelling() << V;
      Args.eraseArg(options::OPT__SLASH_Fo);
    }
  }

  // Diagnose misuse of /Fa.
  if (Arg *A = Args.getLastArg(options::OPT__SLASH_Fa)) {
    StringRef V = A->getValue();
    if (Inputs.size() > 1 && !V.empty() &&
        !llvm::sys::path::is_separator(V.back())) {
      // Check whether /Fa tries to name an asm file for multiple inputs.
      Diag(clang::diag::err_drv_out_file_argument_with_multiple_sources)
          << A->getSpelling() << V;
      Args.eraseArg(options::OPT__SLASH_Fa);
    }
  }

  // Diagnose misuse of /o.
  if (Arg *A = Args.getLastArg(options::OPT__SLASH_o)) {
    if (A->getValue()[0] == '\0') {
      // It has to have a value.
      Diag(clang::diag::err_drv_missing_argument) << A->getSpelling() << 1;
      Args.eraseArg(options::OPT__SLASH_o);
    }
  }

#if INTEL_CUSTOMIZATION
  // Go ahead and claim usage of --dpcpp
  Args.ClaimAllArgs(options::OPT__dpcpp);
  // Claim usage of -i_no-use-libirc
  // TODO: Consider a more generic claiming for internal Intel options
  Args.ClaimAllArgs(options::OPT_i_no_use_libirc);
  Args.ClaimAllArgs(options::OPT__SLASH_Q_allow_linux);
#endif // INTEL_CUSTOMIZATION

  handleArguments(C, Args, Inputs, Actions);

  // When compiling for -fsycl, generate the integration header files and the
  // Unique ID that will be used during the compilation.
  if (Args.hasFlag(options::OPT_fsycl, options::OPT_fno_sycl, false)) {
    for (auto &I : Inputs) {
      std::string SrcFileName(I.second->getAsString(Args));
      if (I.first == types::TY_PP_C || I.first == types::TY_PP_CXX ||
          types::isSrcFile(I.first)) {
        // Unique ID is generated for source files and preprocessed files.
        SmallString<128> ResultID;
        llvm::sys::fs::createUniquePath("%%%%%%%%%%%%%%%%", ResultID, false);
        addSYCLUniqueID(Args.MakeArgString(ResultID.str()), SrcFileName);
      }
      if (!types::isSrcFile(I.first))
        continue;
      std::string TmpFileNameHeader = C.getDriver().GetTemporaryPath(
          llvm::sys::path::stem(SrcFileName).str() + "-header", "h");
      StringRef TmpFileHeader =
          C.addTempFile(C.getArgs().MakeArgString(TmpFileNameHeader));
      std::string TmpFileNameFooter = C.getDriver().GetTemporaryPath(
          llvm::sys::path::stem(SrcFileName).str() + "-footer", "h");
      StringRef TmpFileFooter =
          C.addTempFile(C.getArgs().MakeArgString(TmpFileNameFooter));
      addIntegrationFiles(TmpFileHeader, TmpFileFooter, SrcFileName);
    }
  }

  // Builder to be used to build offloading actions.
  OffloadingActionBuilder OffloadBuilder(C, Args, Inputs);

  // Construct the actions to perform.
  HeaderModulePrecompileJobAction *HeaderModuleAction = nullptr;
  ActionList LinkerInputs;
  ActionList MergerInputs;

  llvm::SmallVector<phases::ID, phases::MaxNumberOfPhases> PL;
  for (auto &I : Inputs) {
    types::ID InputType = I.first;
    const Arg *InputArg = I.second;

    PL = types::getCompilationPhases(*this, Args, InputType);
    if (PL.empty())
      continue;

    auto FullPL = types::getCompilationPhases(InputType);

    // Build the pipeline for this file.
    Action *Current = C.MakeAction<InputAction>(*InputArg, InputType);

    // Use the current host action in any of the offloading actions, if
    // required.
    if (OffloadBuilder.addHostDependenceToDeviceActions(Current, InputArg,
                                                        Args))
      break;

    for (phases::ID Phase : PL) {

      // Add any offload action the host action depends on.
      Current = OffloadBuilder.addDeviceDependencesToHostAction(
          Current, InputArg, Phase, PL.back(), FullPL);
      if (!Current)
        break;

      // Queue linker inputs.
      if (Phase == phases::Link) {
        assert(Phase == PL.back() && "linking must be final compilation step.");
        LinkerInputs.push_back(Current);
        Current = nullptr;
        break;
      }

      // TODO: Consider removing this because the merged may not end up being
      // the final Phase in the pipeline. Perhaps the merged could just merge
      // and then pass an artifact of some sort to the Link Phase.
      // Queue merger inputs.
      if (Phase == phases::IfsMerge) {
        assert(Phase == PL.back() && "merging must be final compilation step.");
        MergerInputs.push_back(Current);
        Current = nullptr;
        break;
      }

      // Each precompiled header file after a module file action is a module
      // header of that same module file, rather than being compiled to a
      // separate PCH.
      if (Phase == phases::Precompile && HeaderModuleAction &&
          getPrecompiledType(InputType) == types::TY_PCH) {
        HeaderModuleAction->addModuleHeaderInput(Current);
        Current = nullptr;
        break;
      }

      // FIXME: Should we include any prior module file outputs as inputs of
      // later actions in the same command line?

      // Otherwise construct the appropriate action.
      Action *NewCurrent = ConstructPhaseAction(C, Args, Phase, Current);

      // We didn't create a new action, so we will just move to the next phase.
      if (NewCurrent == Current)
        continue;

      if (auto *HMA = dyn_cast<HeaderModulePrecompileJobAction>(NewCurrent))
        HeaderModuleAction = HMA;

      Current = NewCurrent;

      // Use the current host action in any of the offloading actions, if
      // required.
      if (OffloadBuilder.addHostDependenceToDeviceActions(Current, InputArg,
                                                          Args))
        break;

      if (Current->getType() == types::TY_Nothing)
        break;
    }

    // If we ended with something, add to the output list.
    if (Current)
      Actions.push_back(Current);

    // Add any top level actions generated for offloading.
    OffloadBuilder.appendTopLevelActions(Actions, Current, InputArg);
  }

  OffloadBuilder.appendTopLevelLinkAction(Actions);

  // With static fat archives we need to create additional steps for
  // generating dependence objects for device link actions.
  if (!LinkerInputs.empty() && C.getDriver().getOffloadStaticLibSeen())
    OffloadBuilder.addDeviceLinkDependenciesFromHost(LinkerInputs);

  // Go through all of the args, and create a Linker specific argument list.
  // When dealing with fat static archives each archive is individually
  // unbundled.
  SmallVector<const char *, 16> LinkArgs(getLinkerArgs(C, Args));
  const llvm::opt::OptTable &Opts = getOpts();
  auto unbundleStaticLib = [&](types::ID T, const StringRef &A) {
    Arg *InputArg = MakeInputArg(Args, Opts, Args.MakeArgString(A));
    Action *Current = C.MakeAction<InputAction>(*InputArg, T);
    OffloadBuilder.addHostDependenceToDeviceActions(Current, InputArg, Args);
    OffloadBuilder.addDeviceDependencesToHostAction(
        Current, InputArg, phases::Link, PL.back(), PL);
  };
#if INTEL_CUSTOMIZATION
  for (StringRef tLA : LinkArgs) {
    // Augment the current argument to add additional directory information
    // in case the location of the lib is not in CWD.
    StringRef LA(resolveLib(tLA, Args, C));
#endif // INTEL_CUSTOMIZATION
    // At this point, we will process the archives for FPGA AOCO and individual
    // archive unbundling for Windows.
    if (!isStaticArchiveFile(LA))
      continue;
    // FPGA AOCX/AOCR files are archives, but we do not want to unbundle them
    // here as they have already been unbundled and processed for linking.
    // TODO: The multiple binary checks for FPGA types getting a little out
    // of hand. Improve this by doing a single scan of the args and holding
    // that in a data structure for reference.
    if (hasFPGABinary(C, LA.str(), types::TY_FPGA_AOCX) ||
        hasFPGABinary(C, LA.str(), types::TY_FPGA_AOCR) ||
        hasFPGABinary(C, LA.str(), types::TY_FPGA_AOCX_EMU) ||
        hasFPGABinary(C, LA.str(), types::TY_FPGA_AOCR_EMU))
      continue;
    // For offload-static-libs we add an unbundling action for each static
    // archive which produces list files with extracted objects. Device lists
    // are then added to the appropriate device link actions and host list is
    // ignored since we are adding offload-static-libs as normal libraries to
    // the host link command.
    if (hasOffloadSections(C, LA, Args)) {
      unbundleStaticLib(types::TY_Archive, LA);
      // Pass along the static libraries to check if we need to add them for
      // unbundling for FPGA AOT static lib usage.  Uses FPGA aoco type to
      // differentiate if aoco unbundling is needed.
      unbundleStaticLib(types::TY_FPGA_AOCO, LA);
    }
  }

  // For an FPGA archive, we add the unbundling step above to take care of
  // the device side, but also unbundle here to extract the host side
  bool EarlyLink = false;
  if (const Arg *A = Args.getLastArg(options::OPT_fsycl_link_EQ))
    EarlyLink = A->getValue() == StringRef("early");
  for (auto &LI : LinkerInputs) {
    Action *UnbundlerInput = nullptr;
    auto wrapObject = [&] {
      if (EarlyLink && Args.hasArg(options::OPT_fintelfpga)) {
        // Only wrap the object with -fsycl-link=early
        auto *BC = C.MakeAction<OffloadWrapperJobAction>(LI, types::TY_LLVM_BC);
        auto *ASM = C.MakeAction<BackendJobAction>(BC, types::TY_PP_Asm);
        LI = C.MakeAction<AssembleJobAction>(ASM, types::TY_Object);
      }
    };
    if (auto *IA = dyn_cast<InputAction>(LI)) {
      if (IA->getType() == types::TY_FPGA_AOCR ||
          IA->getType() == types::TY_FPGA_AOCX ||
          IA->getType() == types::TY_FPGA_AOCR_EMU ||
          IA->getType() == types::TY_FPGA_AOCX_EMU) {
        // Add to unbundler.
        UnbundlerInput = LI;
      } else {
        std::string FileName = IA->getInputArg().getAsString(Args);
        if ((IA->getType() == types::TY_Object && !isObjectFile(FileName)) ||
            IA->getInputArg().getOption().hasFlag(options::LinkerInput))
          continue;
        wrapObject();
      }
    } else {
      wrapObject();
    }
    if (UnbundlerInput && !PL.empty()) {
      if (auto *IA = dyn_cast<InputAction>(UnbundlerInput)) {
        std::string FileName = IA->getInputArg().getAsString(Args);
        Arg *InputArg = MakeInputArg(Args, Opts, FileName);
        OffloadBuilder.addHostDependenceToDeviceActions(UnbundlerInput,
                                                        InputArg, Args);
        OffloadBuilder.addDeviceDependencesToHostAction(
            UnbundlerInput, InputArg, phases::Link, PL.back(), PL);
      }
    }
  }

  // Add a link action if necessary.
  if (!LinkerInputs.empty()) {
    OffloadBuilder.makeHostLinkAction(LinkerInputs);
    types::ID LinkType(types::TY_Image);
    if (Args.hasArg(options::OPT_fsycl_link_EQ))
      LinkType = types::TY_Archive;
    Action *LA;
    // Check if this Linker Job should emit a static library.
    if (ShouldEmitStaticLibrary(Args)) {
      LA = C.MakeAction<StaticLibJobAction>(LinkerInputs, LinkType);
    } else {
      LA = C.MakeAction<LinkJobAction>(LinkerInputs, LinkType);
    }
    LA = OffloadBuilder.processHostLinkAction(LA);
    Actions.push_back(LA);
  }

  // Add an interface stubs merge action if necessary.
  if (!MergerInputs.empty())
    Actions.push_back(
        C.MakeAction<IfsMergeJobAction>(MergerInputs, types::TY_Image));

  if (Args.hasArg(options::OPT_emit_interface_stubs)) {
    auto PhaseList = types::getCompilationPhases(
        types::TY_IFS_CPP,
        Args.hasArg(options::OPT_c) ? phases::Compile : phases::LastPhase);

    ActionList MergerInputs;

    for (auto &I : Inputs) {
      types::ID InputType = I.first;
      const Arg *InputArg = I.second;

      // Currently clang and the llvm assembler do not support generating symbol
      // stubs from assembly, so we skip the input on asm files. For ifs files
      // we rely on the normal pipeline setup in the pipeline setup code above.
      if (InputType == types::TY_IFS || InputType == types::TY_PP_Asm ||
          InputType == types::TY_Asm)
        continue;

      Action *Current = C.MakeAction<InputAction>(*InputArg, InputType);

      for (auto Phase : PhaseList) {
        switch (Phase) {
        default:
          llvm_unreachable(
              "IFS Pipeline can only consist of Compile followed by IfsMerge.");
        case phases::Compile: {
          // Only IfsMerge (llvm-ifs) can handle .o files by looking for ifs
          // files where the .o file is located. The compile action can not
          // handle this.
          if (InputType == types::TY_Object)
            break;

          Current = C.MakeAction<CompileJobAction>(Current, types::TY_IFS_CPP);
          break;
        }
        case phases::IfsMerge: {
          assert(Phase == PhaseList.back() &&
                 "merging must be final compilation step.");
          MergerInputs.push_back(Current);
          Current = nullptr;
          break;
        }
        }
      }

      // If we ended with something, add to the output list.
      if (Current)
        Actions.push_back(Current);
    }

    // Add an interface stubs merge action if necessary.
    if (!MergerInputs.empty())
      Actions.push_back(
          C.MakeAction<IfsMergeJobAction>(MergerInputs, types::TY_Image));
  }

  // If --print-supported-cpus, -mcpu=? or -mtune=? is specified, build a custom
  // Compile phase that prints out supported cpu models and quits.
  if (Arg *A = Args.getLastArg(options::OPT_print_supported_cpus)) {
    // Use the -mcpu=? flag as the dummy input to cc1.
    Actions.clear();
    Action *InputAc = C.MakeAction<InputAction>(*A, types::TY_C);
    Actions.push_back(
        C.MakeAction<PrecompileJobAction>(InputAc, types::TY_Nothing));
    for (auto &I : Inputs)
      I.second->claim();
  }

  // Claim ignored clang-cl options.
  Args.ClaimAllArgs(options::OPT_cl_ignored_Group);

  // Claim --cuda-host-only and --cuda-compile-host-device, which may be passed
  // to non-CUDA compilations and should not trigger warnings there.
  Args.ClaimAllArgs(options::OPT_cuda_host_only);
  Args.ClaimAllArgs(options::OPT_cuda_compile_host_device);
}

Action *Driver::ConstructPhaseAction(
    Compilation &C, const ArgList &Args, phases::ID Phase, Action *Input,
    Action::OffloadKind TargetDeviceOffloadKind) const {
  llvm::PrettyStackTraceString CrashInfo("Constructing phase actions");

  // Some types skip the assembler phase (e.g., llvm-bc), but we can't
  // encode this in the steps because the intermediate type depends on
  // arguments. Just special case here.
  if (Phase == phases::Assemble && Input->getType() != types::TY_PP_Asm)
    return Input;

  // Build the appropriate action.
  switch (Phase) {
  case phases::Link:
    llvm_unreachable("link action invalid here.");
  case phases::IfsMerge:
    llvm_unreachable("ifsmerge action invalid here.");
  case phases::Preprocess: {
    types::ID OutputTy;
    // -M and -MM specify the dependency file name by altering the output type,
    // -if -MD and -MMD are not specified.
    if (Args.hasArg(options::OPT_M, options::OPT_MM) &&
        !Args.hasArg(options::OPT_MD, options::OPT_MMD)) {
      OutputTy = types::TY_Dependencies;
    } else {
      OutputTy = Input->getType();
      if (!Args.hasFlag(options::OPT_frewrite_includes,
                        options::OPT_fno_rewrite_includes, false) &&
          !Args.hasFlag(options::OPT_frewrite_imports,
                        options::OPT_fno_rewrite_imports, false) &&
          !CCGenDiagnostics)
        OutputTy = types::getPreprocessedType(OutputTy);
      assert(OutputTy != types::TY_INVALID &&
             "Cannot preprocess this input type!");
    }
    return C.MakeAction<PreprocessJobAction>(Input, OutputTy);
  }
  case phases::Precompile: {
    types::ID OutputTy = getPrecompiledType(Input->getType());
    assert(OutputTy != types::TY_INVALID &&
           "Cannot precompile this input type!");

    // If we're given a module name, precompile header file inputs as a
    // module, not as a precompiled header.
    const char *ModName = nullptr;
    if (OutputTy == types::TY_PCH) {
      if (Arg *A = Args.getLastArg(options::OPT_fmodule_name_EQ))
        ModName = A->getValue();
      if (ModName)
        OutputTy = types::TY_ModuleFile;
    }

    if (Args.hasArg(options::OPT_fsyntax_only)) {
      // Syntax checks should not emit a PCH file
      OutputTy = types::TY_Nothing;
    }

    if (ModName)
      return C.MakeAction<HeaderModulePrecompileJobAction>(Input, OutputTy,
                                                           ModName);
    return C.MakeAction<PrecompileJobAction>(Input, OutputTy);
  }
  case phases::Compile: {
    if (Args.hasArg(options::OPT_fsyntax_only))
      return C.MakeAction<CompileJobAction>(Input, types::TY_Nothing);
    if (Args.hasArg(options::OPT_rewrite_objc))
      return C.MakeAction<CompileJobAction>(Input, types::TY_RewrittenObjC);
    if (Args.hasArg(options::OPT_rewrite_legacy_objc))
      return C.MakeAction<CompileJobAction>(Input,
                                            types::TY_RewrittenLegacyObjC);
    if (Args.hasArg(options::OPT__analyze))
      return C.MakeAction<AnalyzeJobAction>(Input, types::TY_Plist);
    if (Args.hasArg(options::OPT__migrate))
      return C.MakeAction<MigrateJobAction>(Input, types::TY_Remap);
    if (Args.hasArg(options::OPT_emit_ast))
      return C.MakeAction<CompileJobAction>(Input, types::TY_AST);
    if (Args.hasArg(options::OPT_module_file_info))
      return C.MakeAction<CompileJobAction>(Input, types::TY_ModuleFile);
    if (Args.hasArg(options::OPT_verify_pch))
      return C.MakeAction<VerifyPCHJobAction>(Input, types::TY_Nothing);
    if (Args.hasArg(options::OPT_fsycl) &&
        Args.hasArg(options::OPT_fsycl_use_footer) &&
        TargetDeviceOffloadKind == Action::OFK_None) {
      // Performing a host compilation with -fsycl.  Append the integrated
      // footer to the preprocessed source file.  We then add another
      // preprocessed step so the new file is considered a full compilation.
      auto *AppendFooter =
          C.MakeAction<AppendFooterJobAction>(Input, types::TY_CXX);
      auto *Preprocess =
          C.MakeAction<PreprocessJobAction>(AppendFooter, Input->getType());
      return C.MakeAction<CompileJobAction>(Preprocess, types::TY_LLVM_BC);
    }
    return C.MakeAction<CompileJobAction>(Input, types::TY_LLVM_BC);
  }
  case phases::Backend: {
    if (isUsingLTO() && TargetDeviceOffloadKind == Action::OFK_None) {
      types::ID Output =
          Args.hasArg(options::OPT_S) ? types::TY_LTO_IR : types::TY_LTO_BC;
      return C.MakeAction<BackendJobAction>(Input, Output);
    }
    if (Args.hasArg(options::OPT_emit_llvm) ||
        (TargetDeviceOffloadKind == Action::OFK_HIP &&
         Args.hasFlag(options::OPT_fgpu_rdc, options::OPT_fno_gpu_rdc,
                      false))) {
      types::ID Output =
          Args.hasArg(options::OPT_S) ? types::TY_LLVM_IR : types::TY_LLVM_BC;
      return C.MakeAction<BackendJobAction>(Input, Output);
    }
    return C.MakeAction<BackendJobAction>(Input, types::TY_PP_Asm);
  }
  case phases::Assemble:
    return C.MakeAction<AssembleJobAction>(std::move(Input), types::TY_Object);
  }

  llvm_unreachable("invalid phase in ConstructPhaseAction");
}

void Driver::BuildJobs(Compilation &C) const {
  llvm::PrettyStackTraceString CrashInfo("Building compilation jobs");

  Arg *FinalOutput = C.getArgs().getLastArg(options::OPT_o);

  // It is an error to provide a -o option if we are making multiple output
  // files. There are exceptions:
  //
  // IfsMergeJob: when generating interface stubs enabled we want to be able to
  // generate the stub file at the same time that we generate the real
  // library/a.out. So when a .o, .so, etc are the output, with clang interface
  // stubs there will also be a .ifs and .ifso at the same location.
  //
  // CompileJob of type TY_IFS_CPP: when generating interface stubs is enabled
  // and -c is passed, we still want to be able to generate a .ifs file while
  // we are also generating .o files. So we allow more than one output file in
  // this case as well.
  //
  if (FinalOutput) {
    unsigned NumOutputs = 0;
    unsigned NumIfsOutputs = 0;
    for (const Action *A : C.getActions())
      if (A->getType() != types::TY_Nothing &&
          !(A->getKind() == Action::IfsMergeJobClass ||
            (A->getType() == clang::driver::types::TY_IFS_CPP &&
             A->getKind() == clang::driver::Action::CompileJobClass &&
             0 == NumIfsOutputs++) ||
            (A->getKind() == Action::BindArchClass && A->getInputs().size() &&
             A->getInputs().front()->getKind() == Action::IfsMergeJobClass)))
        ++NumOutputs;

    if (NumOutputs > 1) {
      Diag(clang::diag::err_drv_output_argument_with_multiple_files);
      FinalOutput = nullptr;
    }
  }

  const llvm::Triple &RawTriple = C.getDefaultToolChain().getTriple();
  if (RawTriple.isOSAIX()) {
    if (Arg *A = C.getArgs().getLastArg(options::OPT_G))
      Diag(diag::err_drv_unsupported_opt_for_target)
          << A->getSpelling() << RawTriple.str();
    if (LTOMode == LTOK_Thin)
      Diag(diag::err_drv_clang_unsupported) << "thinLTO on AIX";
  }

  // Collect the list of architectures.
  llvm::StringSet<> ArchNames;
  if (RawTriple.isOSBinFormatMachO())
    for (const Arg *A : C.getArgs())
      if (A->getOption().matches(options::OPT_arch))
        ArchNames.insert(A->getValue());

  // Set of (Action, canonical ToolChain triple) pairs we've built jobs for.
  std::map<std::pair<const Action *, std::string>, InputInfo> CachedResults;
  for (Action *A : C.getActions()) {
    // If we are linking an image for multiple archs then the linker wants
    // -arch_multiple and -final_output <final image name>. Unfortunately, this
    // doesn't fit in cleanly because we have to pass this information down.
    //
    // FIXME: This is a hack; find a cleaner way to integrate this into the
    // process.
    const char *LinkingOutput = nullptr;
    if (isa<LipoJobAction>(A)) {
      if (FinalOutput)
        LinkingOutput = FinalOutput->getValue();
      else
        LinkingOutput = getDefaultImageName();
    }

    BuildJobsForAction(C, A, &C.getDefaultToolChain(),
                       /*BoundArch*/ StringRef(),
                       /*AtTopLevel*/ true,
                       /*MultipleArchs*/ ArchNames.size() > 1,
                       /*LinkingOutput*/ LinkingOutput, CachedResults,
                       /*TargetDeviceOffloadKind*/ Action::OFK_None);
  }

  // If we have more than one job, then disable integrated-cc1 for now. Do this
  // also when we need to report process execution statistics.
  if (C.getJobs().size() > 1 || CCPrintProcessStats)
    for (auto &J : C.getJobs())
      J.InProcess = false;

  if (CCPrintProcessStats) {
    C.setPostCallback([=](const Command &Cmd, int Res) {
      Optional<llvm::sys::ProcessStatistics> ProcStat =
          Cmd.getProcessStatistics();
      if (!ProcStat)
        return;

      const char *LinkingOutput = nullptr;
      if (FinalOutput)
        LinkingOutput = FinalOutput->getValue();
      else if (!Cmd.getOutputFilenames().empty())
        LinkingOutput = Cmd.getOutputFilenames().front().c_str();
      else
        LinkingOutput = getDefaultImageName();

      if (CCPrintStatReportFilename.empty()) {
        using namespace llvm;
        // Human readable output.
        outs() << sys::path::filename(Cmd.getExecutable()) << ": "
               << "output=" << LinkingOutput;
        outs() << ", total="
               << format("%.3f", ProcStat->TotalTime.count() / 1000.) << " ms"
               << ", user="
               << format("%.3f", ProcStat->UserTime.count() / 1000.) << " ms"
               << ", mem=" << ProcStat->PeakMemory << " Kb\n";
      } else {
        // CSV format.
        std::string Buffer;
        llvm::raw_string_ostream Out(Buffer);
        llvm::sys::printArg(Out, llvm::sys::path::filename(Cmd.getExecutable()),
                            /*Quote*/ true);
        Out << ',';
        llvm::sys::printArg(Out, LinkingOutput, true);
        Out << ',' << ProcStat->TotalTime.count() << ','
            << ProcStat->UserTime.count() << ',' << ProcStat->PeakMemory
            << '\n';
        Out.flush();
        std::error_code EC;
        llvm::raw_fd_ostream OS(CCPrintStatReportFilename.c_str(), EC,
                                llvm::sys::fs::OF_Append |
                                    llvm::sys::fs::OF_Text);
        if (EC)
          return;
        auto L = OS.lock();
        if (!L) {
          llvm::errs() << "ERROR: Cannot lock file "
                       << CCPrintStatReportFilename << ": "
                       << toString(L.takeError()) << "\n";
          return;
        }
        OS << Buffer;
        OS.flush();
      }
    });
  }

  // If the user passed -Qunused-arguments or there were errors, don't warn
  // about any unused arguments.
  if (Diags.hasErrorOccurred() ||
      C.getArgs().hasArg(options::OPT_Qunused_arguments))
    return;

  // Claim -### here.
  (void)C.getArgs().hasArg(options::OPT__HASH_HASH_HASH);

  // Claim --driver-mode, --rsp-quoting, it was handled earlier.
  (void)C.getArgs().hasArg(options::OPT_driver_mode);
  (void)C.getArgs().hasArg(options::OPT_rsp_quoting);
#if INTEL_CUSTOMIZATION
  (void)C.getArgs().hasArg(options::OPT__intel);
#endif // INTEL_CUSTOMIZATION

  for (Arg *A : C.getArgs()) {
    // FIXME: It would be nice to be able to send the argument to the
    // DiagnosticsEngine, so that extra values, position, and so on could be
    // printed.
    if (!A->isClaimed()) {
      if (A->getOption().hasFlag(options::NoArgumentUnused))
        continue;

      // Suppress the warning automatically if this is just a flag, and it is an
      // instance of an argument we already claimed.
      const Option &Opt = A->getOption();
      if (Opt.getKind() == Option::FlagClass) {
        bool DuplicateClaimed = false;

        for (const Arg *AA : C.getArgs().filtered(&Opt)) {
          if (AA->isClaimed()) {
            DuplicateClaimed = true;
            break;
          }
        }

        if (DuplicateClaimed)
          continue;
      }

      // In clang-cl, don't mention unknown arguments here since they have
      // already been warned about.
      if (!IsCLMode() || !A->getOption().matches(options::OPT_UNKNOWN))
        Diag(clang::diag::warn_drv_unused_argument)
            << A->getAsString(C.getArgs());
    }
  }
}

namespace {
/// Utility class to control the collapse of dependent actions and select the
/// tools accordingly.
class ToolSelector final {
  /// The tool chain this selector refers to.
  const ToolChain &TC;

  /// The compilation this selector refers to.
  const Compilation &C;

  /// The base action this selector refers to.
  const JobAction *BaseAction;

  /// Set to true if the current toolchain refers to host actions.
  bool IsHostSelector;

  /// Set to true if save-temps and embed-bitcode functionalities are active.
  bool SaveTemps;
  bool EmbedBitcode;

  /// Get previous dependent action or null if that does not exist. If
  /// \a CanBeCollapsed is false, that action must be legal to collapse or
  /// null will be returned.
  const JobAction *getPrevDependentAction(const ActionList &Inputs,
                                          ActionList &SavedOffloadAction,
                                          bool CanBeCollapsed = true) {
    // An option can be collapsed only if it has a single input.
    if (Inputs.size() != 1)
      return nullptr;

    Action *CurAction = *Inputs.begin();
    if (CanBeCollapsed &&
        !CurAction->isCollapsingWithNextDependentActionLegal())
      return nullptr;

    // If the input action is an offload action. Look through it and save any
    // offload action that can be dropped in the event of a collapse.
    if (auto *OA = dyn_cast<OffloadAction>(CurAction)) {
      // If the dependent action is a device action, we will attempt to collapse
      // only with other device actions. Otherwise, we would do the same but
      // with host actions only.
      if (!IsHostSelector) {
        if (OA->hasSingleDeviceDependence(/*DoNotConsiderHostActions=*/true)) {
          CurAction =
              OA->getSingleDeviceDependence(/*DoNotConsiderHostActions=*/true);
          if (CanBeCollapsed &&
              !CurAction->isCollapsingWithNextDependentActionLegal())
            return nullptr;
          SavedOffloadAction.push_back(OA);
          return dyn_cast<JobAction>(CurAction);
        }
      } else if (OA->hasHostDependence()) {
        CurAction = OA->getHostDependence();
        if (CanBeCollapsed &&
            !CurAction->isCollapsingWithNextDependentActionLegal())
          return nullptr;
        SavedOffloadAction.push_back(OA);
        return dyn_cast<JobAction>(CurAction);
      }
      return nullptr;
    }

    return dyn_cast<JobAction>(CurAction);
  }

  /// Return true if an assemble action can be collapsed.
  bool canCollapseAssembleAction() const {
    return TC.useIntegratedAs() && !SaveTemps &&
           !C.getArgs().hasArg(options::OPT_via_file_asm) &&
           !C.getArgs().hasArg(options::OPT__SLASH_FA) &&
           !C.getArgs().hasArg(options::OPT__SLASH_Fa);
  }

  /// Return true if a preprocessor action can be collapsed.
  bool canCollapsePreprocessorAction() const {
    return !C.getArgs().hasArg(options::OPT_no_integrated_cpp) &&
           !C.getArgs().hasArg(options::OPT_traditional_cpp) && !SaveTemps &&
           !C.getArgs().hasArg(options::OPT_rewrite_objc);
  }

  /// Struct that relates an action with the offload actions that would be
  /// collapsed with it.
  struct JobActionInfo final {
    /// The action this info refers to.
    const JobAction *JA = nullptr;
    /// The offload actions we need to take care off if this action is
    /// collapsed.
    ActionList SavedOffloadAction;
  };

  /// Append collapsed offload actions from the give nnumber of elements in the
  /// action info array.
  static void AppendCollapsedOffloadAction(ActionList &CollapsedOffloadAction,
                                           ArrayRef<JobActionInfo> &ActionInfo,
                                           unsigned ElementNum) {
    assert(ElementNum <= ActionInfo.size() && "Invalid number of elements.");
    for (unsigned I = 0; I < ElementNum; ++I)
      CollapsedOffloadAction.append(ActionInfo[I].SavedOffloadAction.begin(),
                                    ActionInfo[I].SavedOffloadAction.end());
  }

  /// Functions that attempt to perform the combining. They detect if that is
  /// legal, and if so they update the inputs \a Inputs and the offload action
  /// that were collapsed in \a CollapsedOffloadAction. A tool that deals with
  /// the combined action is returned. If the combining is not legal or if the
  /// tool does not exist, null is returned.
  /// Currently three kinds of collapsing are supported:
  ///  - Assemble + Backend + Compile;
  ///  - Assemble + Backend ;
  ///  - Backend + Compile.
  const Tool *
  combineAssembleBackendCompile(ArrayRef<JobActionInfo> ActionInfo,
                                ActionList &Inputs,
                                ActionList &CollapsedOffloadAction) {
    if (ActionInfo.size() < 3 || !canCollapseAssembleAction())
      return nullptr;
    auto *AJ = dyn_cast<AssembleJobAction>(ActionInfo[0].JA);
    auto *BJ = dyn_cast<BackendJobAction>(ActionInfo[1].JA);
    auto *CJ = dyn_cast<CompileJobAction>(ActionInfo[2].JA);
    if (!AJ || !BJ || !CJ)
      return nullptr;

    // Get compiler tool.
    const Tool *T = TC.SelectTool(*CJ);
    if (!T)
      return nullptr;

    // When using -fembed-bitcode, it is required to have the same tool (clang)
    // for both CompilerJA and BackendJA. Otherwise, combine two stages.
    if (EmbedBitcode) {
      const Tool *BT = TC.SelectTool(*BJ);
      if (BT == T)
        return nullptr;
    }

    if (!T->hasIntegratedAssembler())
      return nullptr;

    Inputs = CJ->getInputs();
    AppendCollapsedOffloadAction(CollapsedOffloadAction, ActionInfo,
                                 /*NumElements=*/3);
    return T;
  }
  const Tool *combineAssembleBackend(ArrayRef<JobActionInfo> ActionInfo,
                                     ActionList &Inputs,
                                     ActionList &CollapsedOffloadAction) {
    if (ActionInfo.size() < 2 || !canCollapseAssembleAction())
      return nullptr;
    auto *AJ = dyn_cast<AssembleJobAction>(ActionInfo[0].JA);
    auto *BJ = dyn_cast<BackendJobAction>(ActionInfo[1].JA);
    if (!AJ || !BJ)
      return nullptr;

    // Get backend tool.
    const Tool *T = TC.SelectTool(*BJ);
    if (!T)
      return nullptr;

    if (!T->hasIntegratedAssembler())
      return nullptr;

    Inputs = BJ->getInputs();
    AppendCollapsedOffloadAction(CollapsedOffloadAction, ActionInfo,
                                 /*NumElements=*/2);
    return T;
  }
  const Tool *combineBackendCompile(ArrayRef<JobActionInfo> ActionInfo,
                                    ActionList &Inputs,
                                    ActionList &CollapsedOffloadAction) {
    if (ActionInfo.size() < 2)
      return nullptr;
    auto *BJ = dyn_cast<BackendJobAction>(ActionInfo[0].JA);
    auto *CJ = dyn_cast<CompileJobAction>(ActionInfo[1].JA);
    if (!BJ || !CJ)
      return nullptr;

    // Check if the initial input (to the compile job or its predessor if one
    // exists) is LLVM bitcode. In that case, no preprocessor step is required
    // and we can still collapse the compile and backend jobs when we have
    // -save-temps. I.e. there is no need for a separate compile job just to
    // emit unoptimized bitcode.
    bool InputIsBitcode = true;
    for (size_t i = 1; i < ActionInfo.size(); i++)
      if (ActionInfo[i].JA->getType() != types::TY_LLVM_BC &&
          ActionInfo[i].JA->getType() != types::TY_LTO_BC) {
        InputIsBitcode = false;
        break;
      }
    if (!InputIsBitcode && !canCollapsePreprocessorAction())
      return nullptr;

    // Get compiler tool.
    const Tool *T = TC.SelectTool(*CJ);
    if (!T)
      return nullptr;

    if (T->canEmitIR() && ((SaveTemps && !InputIsBitcode) || EmbedBitcode))
      return nullptr;

    Inputs = CJ->getInputs();
    AppendCollapsedOffloadAction(CollapsedOffloadAction, ActionInfo,
                                 /*NumElements=*/2);
    return T;
  }

  /// Updates the inputs if the obtained tool supports combining with
  /// preprocessor action, and the current input is indeed a preprocessor
  /// action. If combining results in the collapse of offloading actions, those
  /// are appended to \a CollapsedOffloadAction.
  void combineWithPreprocessor(const Tool *T, ActionList &Inputs,
                               ActionList &CollapsedOffloadAction) {
    if (!T || !canCollapsePreprocessorAction() || !T->hasIntegratedCPP())
      return;

    // Attempt to get a preprocessor action dependence.
    ActionList PreprocessJobOffloadActions;
    ActionList NewInputs;
    for (Action *A : Inputs) {
      auto *PJ = getPrevDependentAction({A}, PreprocessJobOffloadActions);
      if (!PJ || !isa<PreprocessJobAction>(PJ)) {
        NewInputs.push_back(A);
        continue;
      }

      // This is legal to combine. Append any offload action we found and add the
      // current input to preprocessor inputs.
      CollapsedOffloadAction.append(PreprocessJobOffloadActions.begin(),
                                    PreprocessJobOffloadActions.end());
      NewInputs.append(PJ->input_begin(), PJ->input_end());
    }
    Inputs = NewInputs;
  }

public:
  ToolSelector(const JobAction *BaseAction, const ToolChain &TC,
               const Compilation &C, bool SaveTemps, bool EmbedBitcode)
      : TC(TC), C(C), BaseAction(BaseAction), SaveTemps(SaveTemps),
        EmbedBitcode(EmbedBitcode) {
    assert(BaseAction && "Invalid base action.");
    IsHostSelector = BaseAction->getOffloadingDeviceKind() == Action::OFK_None;
  }

  /// Check if a chain of actions can be combined and return the tool that can
  /// handle the combination of actions. The pointer to the current inputs \a
  /// Inputs and the list of offload actions \a CollapsedOffloadActions
  /// connected to collapsed actions are updated accordingly. The latter enables
  /// the caller of the selector to process them afterwards instead of just
  /// dropping them. If no suitable tool is found, null will be returned.
  const Tool *getTool(ActionList &Inputs,
                      ActionList &CollapsedOffloadAction) {
    //
    // Get the largest chain of actions that we could combine.
    //

    SmallVector<JobActionInfo, 5> ActionChain(1);
    ActionChain.back().JA = BaseAction;
    while (ActionChain.back().JA) {
      const Action *CurAction = ActionChain.back().JA;

      // Grow the chain by one element.
      ActionChain.resize(ActionChain.size() + 1);
      JobActionInfo &AI = ActionChain.back();

      // Attempt to fill it with the
      AI.JA =
          getPrevDependentAction(CurAction->getInputs(), AI.SavedOffloadAction);
    }

    // Pop the last action info as it could not be filled.
    ActionChain.pop_back();

    //
    // Attempt to combine actions. If all combining attempts failed, just return
    // the tool of the provided action. At the end we attempt to combine the
    // action with any preprocessor action it may depend on.
    //

    const Tool *T = combineAssembleBackendCompile(ActionChain, Inputs,
                                                  CollapsedOffloadAction);
    if (!T)
      T = combineAssembleBackend(ActionChain, Inputs, CollapsedOffloadAction);
    if (!T)
      T = combineBackendCompile(ActionChain, Inputs, CollapsedOffloadAction);
    if (!T) {
      Inputs = BaseAction->getInputs();
      T = TC.SelectTool(*BaseAction);
    }

    combineWithPreprocessor(T, Inputs, CollapsedOffloadAction);
    return T;
  }
};
}

/// Return a string that uniquely identifies the result of a job. The bound arch
/// is not necessarily represented in the toolchain's triple -- for example,
/// armv7 and armv7s both map to the same triple -- so we need both in our map.
/// Also, we need to add the offloading device kind, as the same tool chain can
/// be used for host and device for some programming models, e.g. OpenMP.
static std::string GetTriplePlusArchString(const ToolChain *TC,
                                           StringRef BoundArch,
                                           Action::OffloadKind OffloadKind) {
  std::string TriplePlusArch = TC->getTriple().normalize();
  if (!BoundArch.empty()) {
    TriplePlusArch += "-";
    TriplePlusArch += BoundArch;
  }
  TriplePlusArch += "-";
  TriplePlusArch += Action::GetOffloadKindName(OffloadKind);
  return TriplePlusArch;
}

InputInfo Driver::BuildJobsForAction(
    Compilation &C, const Action *A, const ToolChain *TC, StringRef BoundArch,
    bool AtTopLevel, bool MultipleArchs, const char *LinkingOutput,
    std::map<std::pair<const Action *, std::string>, InputInfo> &CachedResults,
    Action::OffloadKind TargetDeviceOffloadKind) const {
  std::pair<const Action *, std::string> ActionTC = {
      A, GetTriplePlusArchString(TC, BoundArch, TargetDeviceOffloadKind)};
  auto CachedResult = CachedResults.find(ActionTC);
  if (CachedResult != CachedResults.end()) {
    return CachedResult->second;
  }
  InputInfo Result = BuildJobsForActionNoCache(
      C, A, TC, BoundArch, AtTopLevel, MultipleArchs, LinkingOutput,
      CachedResults, TargetDeviceOffloadKind);
  CachedResults[ActionTC] = Result;
  return Result;
}

InputInfo Driver::BuildJobsForActionNoCache(
    Compilation &C, const Action *A, const ToolChain *TC, StringRef BoundArch,
    bool AtTopLevel, bool MultipleArchs, const char *LinkingOutput,
    std::map<std::pair<const Action *, std::string>, InputInfo> &CachedResults,
    Action::OffloadKind TargetDeviceOffloadKind) const {
  llvm::PrettyStackTraceString CrashInfo("Building compilation jobs");

  InputInfoList OffloadDependencesInputInfo;
  bool BuildingForOffloadDevice = TargetDeviceOffloadKind != Action::OFK_None;
  if (const OffloadAction *OA = dyn_cast<OffloadAction>(A)) {
    // The 'Darwin' toolchain is initialized only when its arguments are
    // computed. Get the default arguments for OFK_None to ensure that
    // initialization is performed before processing the offload action.
    // FIXME: Remove when darwin's toolchain is initialized during construction.
    C.getArgsForToolChain(TC, BoundArch, Action::OFK_None);

    // The offload action is expected to be used in four different situations.
    //
    // a) Set a toolchain/architecture/kind for a host action:
    //    Host Action 1 -> OffloadAction -> Host Action 2
    //
    // b) Set a toolchain/architecture/kind for a device action;
    //    Device Action 1 -> OffloadAction -> Device Action 2
    //
    // c) Specify a device dependence to a host action;
    //    Device Action 1  _
    //                      \
    //      Host Action 1  ---> OffloadAction -> Host Action 2
    //
    // d) Specify a host dependence to a device action.
    //      Host Action 1  _
    //                      \
    //    Device Action 1  ---> OffloadAction -> Device Action 2
    //
    // For a) and b), we just return the job generated for the dependence. For
    // c) and d) we override the current action with the host/device dependence
    // if the current toolchain is host/device and set the offload dependences
    // info with the jobs obtained from the device/host dependence(s).

    // If there is a single device option, just generate the job for it.
    if (OA->hasSingleDeviceDependence()) {
      InputInfo DevA;
      OA->doOnEachDeviceDependence([&](Action *DepA, const ToolChain *DepTC,
                                       const char *DepBoundArch) {
        DevA =
            BuildJobsForAction(C, DepA, DepTC, DepBoundArch, AtTopLevel,
                               /*MultipleArchs*/ !!DepBoundArch, LinkingOutput,
                               CachedResults, DepA->getOffloadingDeviceKind());
      });
      return DevA;
    }

    // If 'Action 2' is host, we generate jobs for the device dependences and
    // override the current action with the host dependence. Otherwise, we
    // generate the host dependences and override the action with the device
    // dependence. The dependences can't therefore be a top-level action.
    OA->doOnEachDependence(
        /*IsHostDependence=*/BuildingForOffloadDevice,
        [&](Action *DepA, const ToolChain *DepTC, const char *DepBoundArch) {
          OffloadDependencesInputInfo.push_back(BuildJobsForAction(
              C, DepA, DepTC, DepBoundArch, /*AtTopLevel=*/false,
              /*MultipleArchs*/ !!DepBoundArch, LinkingOutput, CachedResults,
              DepA->getOffloadingDeviceKind()));
        });

    A = BuildingForOffloadDevice
            ? OA->getSingleDeviceDependence(/*DoNotConsiderHostActions=*/true)
            : OA->getHostDependence();
  }

  if (const InputAction *IA = dyn_cast<InputAction>(A)) {
    // FIXME: It would be nice to not claim this here; maybe the old scheme of
    // just using Args was better?
    const Arg &Input = IA->getInputArg();
    Input.claim();
    if (Input.getOption().matches(options::OPT_INPUT)) {
      const char *Name = Input.getValue();
      return InputInfo(A, Name, /* _BaseInput = */ Name);
    }
    return InputInfo(A, &Input, /* _BaseInput = */ "");
  }
  if (const BindArchAction *BAA = dyn_cast<BindArchAction>(A)) {
    const ToolChain *TC;
    StringRef ArchName = BAA->getArchName();

    if (!ArchName.empty())
      TC = &getToolChain(C.getArgs(),
                         computeTargetTriple(*this, TargetTriple,
                                             C.getArgs(), ArchName));
    else
      TC = &C.getDefaultToolChain();

    return BuildJobsForAction(C, *BAA->input_begin(), TC, ArchName, AtTopLevel,
                              MultipleArchs, LinkingOutput, CachedResults,
                              TargetDeviceOffloadKind);
  }


  ActionList Inputs = A->getInputs();

  const JobAction *JA = cast<JobAction>(A);
  ActionList CollapsedOffloadActions;

  auto *DA = dyn_cast<OffloadDepsJobAction>(JA);
  const ToolChain *JATC = DA ? DA->getHostTC() : TC;

  ToolSelector TS(JA, *JATC, C, isSaveTempsEnabled(),
                  embedBitcodeInObject() && !isUsingLTO());
  const Tool *T = TS.getTool(Inputs, CollapsedOffloadActions);

  if (!T)
    return InputInfo();

  if (BuildingForOffloadDevice &&
      A->getOffloadingDeviceKind() == Action::OFK_OpenMP) {
    if (TC->getTriple().isAMDGCN()) {
      // AMDGCN treats backend and assemble actions as no-op because
      // linker does not support object files.
      if (const BackendJobAction *BA = dyn_cast<BackendJobAction>(A)) {
        return BuildJobsForAction(C, *BA->input_begin(), TC, BoundArch,
                                  AtTopLevel, MultipleArchs, LinkingOutput,
                                  CachedResults, TargetDeviceOffloadKind);
      }

      if (const AssembleJobAction *AA = dyn_cast<AssembleJobAction>(A)) {
        return BuildJobsForAction(C, *AA->input_begin(), TC, BoundArch,
                                  AtTopLevel, MultipleArchs, LinkingOutput,
                                  CachedResults, TargetDeviceOffloadKind);
      }
    }
  }

  // If we've collapsed action list that contained OffloadAction we
  // need to build jobs for host/device-side inputs it may have held.
  for (const auto *OA : CollapsedOffloadActions)
    cast<OffloadAction>(OA)->doOnEachDependence(
        /*IsHostDependence=*/BuildingForOffloadDevice,
        [&](Action *DepA, const ToolChain *DepTC, const char *DepBoundArch) {
          OffloadDependencesInputInfo.push_back(BuildJobsForAction(
              C, DepA, DepTC, DepBoundArch, /* AtTopLevel */ false,
              /*MultipleArchs=*/!!DepBoundArch, LinkingOutput, CachedResults,
              DepA->getOffloadingDeviceKind()));
        });

  // Only use pipes when there is exactly one input.
  InputInfoList InputInfos;
  for (const Action *Input : Inputs) {
    // Treat dsymutil and verify sub-jobs as being at the top-level too, they
    // shouldn't get temporary output names.
    // FIXME: Clean this up.
    bool SubJobAtTopLevel =
        AtTopLevel && (isa<DsymutilJobAction>(A) || isa<VerifyJobAction>(A));
    InputInfos.push_back(BuildJobsForAction(
        C, Input, JATC, DA ? DA->getOffloadingArch() : BoundArch,
        SubJobAtTopLevel, MultipleArchs, LinkingOutput, CachedResults,
        A->getOffloadingDeviceKind()));
  }

  // Always use the first input as the base input.
  const char *BaseInput = InputInfos[0].getBaseInput();

  // ... except dsymutil actions, which use their actual input as the base
  // input.
  if (JA->getType() == types::TY_dSYM)
    BaseInput = InputInfos[0].getFilename();

  // ... and in header module compilations, which use the module name.
  if (auto *ModuleJA = dyn_cast<HeaderModulePrecompileJobAction>(JA))
    BaseInput = ModuleJA->getModuleName();

  // Append outputs of offload device jobs to the input list
  if (!OffloadDependencesInputInfo.empty())
    InputInfos.append(OffloadDependencesInputInfo.begin(),
                      OffloadDependencesInputInfo.end());

  // Set the effective triple of the toolchain for the duration of this job.
  llvm::Triple EffectiveTriple;
  const ToolChain &ToolTC = T->getToolChain();
  const ArgList &Args =
      C.getArgsForToolChain(TC, BoundArch, A->getOffloadingDeviceKind());
  if (InputInfos.size() != 1) {
    EffectiveTriple = llvm::Triple(ToolTC.ComputeEffectiveClangTriple(Args));
  } else {
    // Pass along the input type if it can be unambiguously determined.
    EffectiveTriple = llvm::Triple(
        ToolTC.ComputeEffectiveClangTriple(Args, InputInfos[0].getType()));
  }
  RegisterEffectiveTriple TripleRAII(ToolTC, EffectiveTriple);

  // Determine the place to write output to, if any.
  InputInfo Result;
  InputInfoList UnbundlingResults;
  if (auto *UA = dyn_cast<OffloadUnbundlingJobAction>(JA)) {
    // If we have an unbundling job, we need to create results for all the
    // outputs. We also update the results cache so that other actions using
    // this unbundling action can get the right results.
    for (auto &UI : UA->getDependentActionsInfo()) {
      assert(UI.DependentOffloadKind != Action::OFK_None &&
             "Unbundling with no offloading??");

      // Unbundling actions are never at the top level. When we generate the
      // offloading prefix, we also do that for the host file because the
      // unbundling action does not change the type of the output which can
      // cause a overwrite.
      InputInfo CurI;
      bool IsFPGAObjLink =
          (JA->getType() == types::TY_Object &&
           EffectiveTriple.getSubArch() == llvm::Triple::SPIRSubArch_fpga &&
           C.getInputArgs().hasArg(options::OPT_fsycl_link_EQ));
#if INTEL_CUSTOMIZATION
      // We create list files for unbundling when using -foffload-static-lib.
      // This is also true for -qmkl and -daal, as they imply additional
      // fat static libraries.
      if (((C.getInputArgs().hasArg(options::OPT_qmkl_EQ) &&
            C.getInputArgs().hasArg(options::OPT_static)) ||
           C.getInputArgs().hasArg(options::OPT_qdaal_EQ) ||
           C.getDriver().getOffloadStaticLibSeen() ||
           JA->getType() == types::TY_Archive) &&
#endif // INTEL_CUSTOMIZATION
          JA->getType() == types::TY_Archive) {
        // Host part of the unbundled static archive is not used.
        if (UI.DependentOffloadKind == Action::OFK_Host)
          continue;
        // Host part of the unbundled object is not used when using the
        // FPGA target and -fsycl-link is enabled.
        if (UI.DependentOffloadKind == Action::OFK_Host && IsFPGAObjLink)
          continue;
        std::string TmpFileName = C.getDriver().GetTemporaryPath(
            llvm::sys::path::stem(BaseInput), "a");
        const char *TmpFile =
            C.addTempFile(C.getArgs().MakeArgString(TmpFileName));
        CurI = InputInfo(types::TY_Archive, TmpFile, TmpFile);
      } else if (types::isFPGA(JA->getType())) {
        std::string Ext(types::getTypeTempSuffix(JA->getType()));
        types::ID TI = types::TY_Object;
        if (EffectiveTriple.getSubArch() == llvm::Triple::SPIRSubArch_fpga) {
          // Output file from unbundle is FPGA device. Name the file
          // accordingly.
          if (UI.DependentOffloadKind == Action::OFK_Host) {
            // Do not add the current info for Host with FPGA device.  The host
            // side isn't used
            continue;
          }
          if (JA->getType() == types::TY_FPGA_AOCO) {
            TI = types::TY_TempAOCOfilelist;
            Ext = "txt";
          }
          if (JA->getType() == types::TY_FPGA_AOCR ||
              JA->getType() == types::TY_FPGA_AOCR_EMU)
            // AOCR files are always unbundled into a list file.
            TI = types::TY_Tempfilelist;
        } else if (EffectiveTriple.getSubArch() !=
                   llvm::Triple::SPIRSubArch_fpga) {
          if (UI.DependentOffloadKind == Action::OFK_SYCL) {
            // Do not add the current info for device with FPGA device.  The
            // device side isn't used
            continue;
          }
          TI = types::TY_Tempfilelist;
          Ext = "txt";
        }
        std::string TmpFileName = C.getDriver().GetTemporaryPath(
            llvm::sys::path::stem(BaseInput), Ext);
        const char *TmpFile =
                        C.addTempFile(C.getArgs().MakeArgString(TmpFileName));
        CurI = InputInfo(TI, TmpFile, TmpFile);
      } else {
        // Host part of the unbundled object is not used when -fsycl-link is
        // enabled with FPGA target
        if (UI.DependentOffloadKind == Action::OFK_Host && IsFPGAObjLink)
          continue;
        std::string OffloadingPrefix = Action::GetOffloadingFileNamePrefix(
          UI.DependentOffloadKind,
          UI.DependentToolChain->getTriple().normalize(),
          /*CreatePrefixForHost=*/true);
        CurI = InputInfo(
          UA,
          GetNamedOutputPath(C, *UA, BaseInput, UI.DependentBoundArch,
                             /*AtTopLevel=*/false,
                             MultipleArchs ||
                                 UI.DependentOffloadKind == Action::OFK_HIP,
                             OffloadingPrefix),
          BaseInput);
      }
      // Save the unbundling result.
      UnbundlingResults.push_back(CurI);

      // Get the unique string identifier for this dependence and cache the
      // result.
      StringRef Arch;
      if (TargetDeviceOffloadKind == Action::OFK_HIP) {
        if (UI.DependentOffloadKind == Action::OFK_Host)
          Arch = StringRef();
        else
          Arch = UI.DependentBoundArch;
      } else
        Arch = BoundArch;
      // When unbundling for SYCL and there is no Target offload, assume
      // Host as the dependent offload, as the host path has been stripped
      // in this instance
      Action::OffloadKind DependentOffloadKind;
      if (UI.DependentOffloadKind == Action::OFK_SYCL &&
          TargetDeviceOffloadKind == Action::OFK_None)
        DependentOffloadKind = Action::OFK_Host;
      else
        DependentOffloadKind = UI.DependentOffloadKind;

      CachedResults[{A, GetTriplePlusArchString(UI.DependentToolChain, Arch,
                                                DependentOffloadKind)}] =
          CurI;
    }
    // Do a check for a dependency file unbundle for FPGA.  This is out of line
    // from a regular unbundle, so just create and return the name of the
    // unbundled file.
    if (JA->getType() == types::TY_FPGA_Dependencies ||
        JA->getType() == types::TY_FPGA_Dependencies_List) {
      std::string Ext(types::getTypeTempSuffix(JA->getType()));
      std::string TmpFileName =
          C.getDriver().GetTemporaryPath(llvm::sys::path::stem(BaseInput), Ext);
      const char *TmpFile =
          C.addTempFile(C.getArgs().MakeArgString(TmpFileName));
      Result = InputInfo(JA->getType(), TmpFile, TmpFile);
      UnbundlingResults.push_back(Result);
    } else {
      // Now that we have all the results generated, select the one that should
      // be returned for the current depending action.
      std::pair<const Action *, std::string> ActionTC = {
          A, GetTriplePlusArchString(TC, BoundArch, TargetDeviceOffloadKind)};
      assert(CachedResults.find(ActionTC) != CachedResults.end() &&
             "Result does not exist??");
      Result = CachedResults[ActionTC];
    }
  } else if (auto *DA = dyn_cast<OffloadDepsJobAction>(JA)) {
    for (auto &DI : DA->getDependentActionsInfo()) {
      assert(DI.DependentOffloadKind != Action::OFK_None &&
             "Deps job with no offloading");

      std::string OffloadingPrefix = Action::GetOffloadingFileNamePrefix(
          DI.DependentOffloadKind,
          DI.DependentToolChain->getTriple().normalize(),
          /*CreatePrefixForHost=*/true);
      auto CurI = InputInfo(
          DA,
          GetNamedOutputPath(C, *DA, BaseInput, DI.DependentBoundArch,
                             /*AtTopLevel=*/false,
                             MultipleArchs ||
                                 DI.DependentOffloadKind == Action::OFK_HIP,
                             OffloadingPrefix),
          BaseInput);
      // Save the result.
      UnbundlingResults.push_back(CurI);

      // Get the unique string identifier for this dependence and cache the
      // result.
      StringRef Arch = TargetDeviceOffloadKind == Action::OFK_HIP
                           ? DI.DependentOffloadKind == Action::OFK_Host
                                 ? StringRef()
                                 : DI.DependentBoundArch
                           : BoundArch;

      CachedResults[{A, GetTriplePlusArchString(DI.DependentToolChain, Arch,
                                                DI.DependentOffloadKind)}] =
          CurI;
    }

    // Now that we have all the results generated, select the one that should be
    // returned for the current depending action.
    std::pair<const Action *, std::string> ActionTC = {
        A, GetTriplePlusArchString(TC, BoundArch, TargetDeviceOffloadKind)};
    auto It = CachedResults.find(ActionTC);
    assert(It != CachedResults.end() && "Result does not exist??");
    Result = It->second;
  } else if (JA->getType() == types::TY_Nothing)
    Result = InputInfo(A, BaseInput);
  else {
    std::string OffloadingPrefix;
    // When generating binaries with -fsycl-link-target or -fsycl-link, the
    // output file prefix is the triple arch only.  Do not add the arch when
    // compiling for host.
    if (!A->getOffloadingHostActiveKinds() &&
        (Args.getLastArg(options::OPT_fsycl_link_targets_EQ) ||
         Args.hasArg(options::OPT_fsycl_link_EQ))) {
      OffloadingPrefix = "-";
      OffloadingPrefix += TC->getTriple().getArchName();
    } else {
      // We only have to generate a prefix for the host if this is not a
      // top-level action.
      OffloadingPrefix = Action::GetOffloadingFileNamePrefix(
        A->getOffloadingDeviceKind(), TC->getTriple().normalize(),
        /*CreatePrefixForHost=*/!!A->getOffloadingHostActiveKinds() &&
            !AtTopLevel);
    }
    if (isa<OffloadWrapperJobAction>(JA)) {
      if (Arg *FinalOutput = C.getArgs().getLastArg(options::OPT_o))
        BaseInput = FinalOutput->getValue();
      else
        BaseInput = getDefaultImageName();
      BaseInput =
          C.getArgs().MakeArgString(std::string(BaseInput) + "-wrapper");
    }
    Result = InputInfo(A, GetNamedOutputPath(C, *JA, BaseInput, BoundArch,
                                             AtTopLevel, MultipleArchs,
                                             OffloadingPrefix),
                       BaseInput);
  }

  if (CCCPrintBindings && !CCGenDiagnostics) {
    llvm::errs() << "# \"" << T->getToolChain().getTripleString() << '"'
                 << " - \"" << T->getName() << "\", inputs: [";
    for (unsigned i = 0, e = InputInfos.size(); i != e; ++i) {
      llvm::errs() << InputInfos[i].getAsString();
      if (i + 1 != e)
        llvm::errs() << ", ";
    }
    if (UnbundlingResults.empty())
      llvm::errs() << "], output: " << Result.getAsString() << "\n";
    else {
      llvm::errs() << "], outputs: [";
      for (unsigned i = 0, e = UnbundlingResults.size(); i != e; ++i) {
        llvm::errs() << UnbundlingResults[i].getAsString();
        if (i + 1 != e)
          llvm::errs() << ", ";
      }
      llvm::errs() << "] \n";
    }
  } else {
    if (UnbundlingResults.empty())
      T->ConstructJob(
          C, *JA, Result, InputInfos,
          C.getArgsForToolChain(TC, BoundArch, JA->getOffloadingDeviceKind()),
          LinkingOutput);
    else
      T->ConstructJobMultipleOutputs(
          C, *JA, UnbundlingResults, InputInfos,
          C.getArgsForToolChain(TC, BoundArch, JA->getOffloadingDeviceKind()),
          LinkingOutput);
  }
  return Result;
}

const char *Driver::getDefaultImageName() const {
  llvm::Triple Target(llvm::Triple::normalize(TargetTriple));
  return Target.isOSWindows() ? "a.exe" : "a.out";
}

/// Create output filename based on ArgValue, which could either be a
/// full filename, filename without extension, or a directory. If ArgValue
/// does not provide a filename, then use BaseName, and use the extension
/// suitable for FileType.
static const char *MakeCLOutputFilename(const ArgList &Args, StringRef ArgValue,
                                        StringRef BaseName,
                                        types::ID FileType) {
  SmallString<128> Filename = ArgValue;

  if (ArgValue.empty()) {
    // If the argument is empty, output to BaseName in the current dir.
    Filename = BaseName;
  } else if (llvm::sys::path::is_separator(Filename.back())) {
    // If the argument is a directory, output to BaseName in that dir.
    llvm::sys::path::append(Filename, BaseName);
  }

  if (!llvm::sys::path::has_extension(ArgValue)) {
    // If the argument didn't provide an extension, then set it.
    const char *Extension = types::getTypeTempSuffix(FileType, true);

    if (FileType == types::TY_Image &&
        Args.hasArg(options::OPT__SLASH_LD, options::OPT__SLASH_LDd)) {
      // The output file is a dll.
      Extension = "dll";
    }

    llvm::sys::path::replace_extension(Filename, Extension);
  }

  return Args.MakeArgString(Filename.c_str());
}

static bool HasPreprocessOutput(const Action &JA) {
  if (isa<PreprocessJobAction>(JA))
    return true;
  if (isa<OffloadAction>(JA) && isa<PreprocessJobAction>(JA.getInputs()[0]))
    return true;
  if (isa<OffloadBundlingJobAction>(JA) &&
      HasPreprocessOutput(*(JA.getInputs()[0])))
    return true;
  return false;
}

const char *Driver::GetNamedOutputPath(Compilation &C, const JobAction &JA,
                                       const char *BaseInput,
                                       StringRef OrigBoundArch, bool AtTopLevel,
                                       bool MultipleArchs,
                                       StringRef OffloadingPrefix) const {
  std::string BoundArch = OrigBoundArch.str();
#if defined(_WIN32)
  // BoundArch may contains ':', which is invalid in file names on Windows,
  // therefore replace it with '%'.
  std::replace(BoundArch.begin(), BoundArch.end(), ':', '@');
#endif

  llvm::PrettyStackTraceString CrashInfo("Computing output path");
  // Output to a user requested destination?
  if (AtTopLevel && !isa<DsymutilJobAction>(JA) && !isa<VerifyJobAction>(JA)) {
    if (Arg *FinalOutput = C.getArgs().getLastArg(options::OPT_o))
      return C.addResultFile(FinalOutput->getValue(), &JA);
    // Output to destination for -fsycl-device-only and Windows -o
    if (C.getArgs().hasArg(options::OPT_fsycl_device_only))
      if (Arg *FinalOutput = C.getArgs().getLastArg(options::OPT__SLASH_o))
        return C.addResultFile(FinalOutput->getValue(), &JA);
  }

  // For /P, preprocess to file named after BaseInput.
  if (C.getArgs().hasArg(options::OPT__SLASH_P) &&
      ((AtTopLevel && isa<PreprocessJobAction>(JA)) ||
       isa<OffloadBundlingJobAction>(JA))) {
    StringRef BaseName = llvm::sys::path::filename(BaseInput);
    StringRef NameArg;
    if (Arg *A = C.getArgs().getLastArg(options::OPT__SLASH_Fi))
      NameArg = A->getValue();
    return C.addResultFile(
        MakeCLOutputFilename(C.getArgs(), NameArg, BaseName, types::TY_PP_C),
        &JA);
  }

  // Default to writing to stdout?
  if (AtTopLevel && !CCGenDiagnostics && HasPreprocessOutput(JA)) {
    return "-";
  }

  // Is this the assembly listing for /FA?
  if (JA.getType() == types::TY_PP_Asm &&
      (C.getArgs().hasArg(options::OPT__SLASH_FA) ||
       C.getArgs().hasArg(options::OPT__SLASH_Fa))) {
    // Use /Fa and the input filename to determine the asm file name.
    StringRef BaseName = llvm::sys::path::filename(BaseInput);
    StringRef FaValue = C.getArgs().getLastArgValue(options::OPT__SLASH_Fa);
    return C.addResultFile(
        MakeCLOutputFilename(C.getArgs(), FaValue, BaseName, JA.getType()),
        &JA);
  }

  // Output to a temporary file?
  if ((!AtTopLevel && !isSaveTempsEnabled() &&
       (!C.getArgs().hasArg(options::OPT__SLASH_Fo) ||
        // FIXME - The use of /Fo is limited when offloading is enabled.  When
        // compiling to exe use of /Fo does not produce the named obj.  We also
        // should not use the named output when performing unbundling.
        (C.getArgs().hasArg(options::OPT__SLASH_Fo) &&
         (!JA.isOffloading(Action::OFK_None) ||
          isa<OffloadUnbundlingJobAction>(JA) ||
          JA.getOffloadingHostActiveKinds() > Action::OFK_Host)))) ||
      CCGenDiagnostics) {
    StringRef Name = llvm::sys::path::filename(BaseInput);
    std::pair<StringRef, StringRef> Split = Name.split('.');
    SmallString<128> TmpName;
    const char *Suffix = types::getTypeTempSuffix(JA.getType(), IsCLMode());
    Arg *A = C.getArgs().getLastArg(options::OPT_fcrash_diagnostics_dir);
    if (CCGenDiagnostics && A) {
      SmallString<128> CrashDirectory(A->getValue());
      if (!getVFS().exists(CrashDirectory))
        llvm::sys::fs::create_directories(CrashDirectory);
      llvm::sys::path::append(CrashDirectory, Split.first);
      const char *Middle = Suffix ? "-%%%%%%." : "-%%%%%%";
      std::error_code EC = llvm::sys::fs::createUniqueFile(
          CrashDirectory + Middle + Suffix, TmpName);
      if (EC) {
        Diag(clang::diag::err_unable_to_make_temp) << EC.message();
        return "";
      }
    } else {
      TmpName = GetTemporaryPath(Split.first, Suffix);
    }
    return C.addTempFile(C.getArgs().MakeArgString(TmpName), JA.getType());
  }

  SmallString<128> BasePath(BaseInput);
  SmallString<128> ExternalPath("");
  StringRef BaseName;

  // Dsymutil actions should use the full path.
  if (isa<DsymutilJobAction>(JA) && C.getArgs().hasArg(options::OPT_dsym_dir)) {
    ExternalPath += C.getArgs().getLastArg(options::OPT_dsym_dir)->getValue();
    // We use posix style here because the tests (specifically
    // darwin-dsymutil.c) demonstrate that posix style paths are acceptable
    // even on Windows and if we don't then the similar test covering this
    // fails.
    llvm::sys::path::append(ExternalPath, llvm::sys::path::Style::posix,
                            llvm::sys::path::filename(BasePath));
    BaseName = ExternalPath;
  } else if (isa<DsymutilJobAction>(JA) || isa<VerifyJobAction>(JA))
    BaseName = BasePath;
  else
    BaseName = llvm::sys::path::filename(BasePath);

  // Determine what the derived output name should be.
  const char *NamedOutput;

  if ((JA.getType() == types::TY_Object || JA.getType() == types::TY_LTO_BC ||
       JA.getType() == types::TY_Archive) &&
      C.getArgs().hasArg(options::OPT__SLASH_Fo, options::OPT__SLASH_o)) {
    // The /Fo or /o flag decides the object filename.
    StringRef Val =
        C.getArgs()
            .getLastArg(options::OPT__SLASH_Fo, options::OPT__SLASH_o)
            ->getValue();
    NamedOutput =
        MakeCLOutputFilename(C.getArgs(), Val, BaseName, types::TY_Object);
  } else if (JA.getType() == types::TY_Image &&
             C.getArgs().hasArg(options::OPT__SLASH_Fe,
                                options::OPT__SLASH_o)) {
    // The /Fe or /o flag names the linked file.
    StringRef Val =
        C.getArgs()
            .getLastArg(options::OPT__SLASH_Fe, options::OPT__SLASH_o)
            ->getValue();
    NamedOutput =
        MakeCLOutputFilename(C.getArgs(), Val, BaseName, types::TY_Image);
  } else if (JA.getType() == types::TY_Image) {
    if (IsCLMode()) {
      // clang-cl uses BaseName for the executable name.
      NamedOutput =
          MakeCLOutputFilename(C.getArgs(), "", BaseName, types::TY_Image);
    } else {
      SmallString<128> Output(getDefaultImageName());
      // HIP image for device compilation with -fno-gpu-rdc is per compilation
      // unit.
      bool IsHIPNoRDC = JA.getOffloadingDeviceKind() == Action::OFK_HIP &&
                        !C.getArgs().hasFlag(options::OPT_fgpu_rdc,
                                             options::OPT_fno_gpu_rdc, false);
      if (IsHIPNoRDC) {
        Output = BaseName;
        llvm::sys::path::replace_extension(Output, "");
      }
      Output += OffloadingPrefix;
      if (MultipleArchs && !BoundArch.empty()) {
        Output += "-";
        Output.append(BoundArch);
      }
      if (IsHIPNoRDC)
        Output += ".out";
      NamedOutput = C.getArgs().MakeArgString(Output.c_str());
    }
  } else if (JA.getType() == types::TY_PCH && IsCLMode()) {
    NamedOutput = C.getArgs().MakeArgString(GetClPchPath(C, BaseName));
  } else {
    const char *Suffix = types::getTypeTempSuffix(JA.getType(), IsCLMode());
    assert(Suffix && "All types used for output should have a suffix.");

    std::string::size_type End = std::string::npos;
    if (!types::appendSuffixForType(JA.getType()))
      End = BaseName.rfind('.');
    SmallString<128> Suffixed(BaseName.substr(0, End));
    Suffixed += OffloadingPrefix;
    if (MultipleArchs && !BoundArch.empty()) {
      Suffixed += "-";
      Suffixed.append(BoundArch);
    }
    // When using both -save-temps and -emit-llvm, use a ".tmp.bc" suffix for
    // the unoptimized bitcode so that it does not get overwritten by the ".bc"
    // optimized bitcode output.
    auto IsHIPRDCInCompilePhase = [](const JobAction &JA,
                                     const llvm::opt::DerivedArgList &Args) {
      // The relocatable compilation in HIP implies -emit-llvm. Similarly, use a
      // ".tmp.bc" suffix for the unoptimized bitcode (generated in the compile
      // phase.)
      return isa<CompileJobAction>(JA) &&
             JA.getOffloadingDeviceKind() == Action::OFK_HIP &&
             Args.hasFlag(options::OPT_fgpu_rdc, options::OPT_fno_gpu_rdc,
                          false);
    };
    if (!AtTopLevel && JA.getType() == types::TY_LLVM_BC &&
        (C.getArgs().hasArg(options::OPT_emit_llvm) ||
         IsHIPRDCInCompilePhase(JA, C.getArgs())))
      Suffixed += ".tmp";
    Suffixed += '.';
    Suffixed += Suffix;
    NamedOutput = C.getArgs().MakeArgString(Suffixed.c_str());
  }

  // Prepend object file path if -save-temps=obj
  if (!AtTopLevel && isSaveTempsObj() && C.getArgs().hasArg(options::OPT_o) &&
      JA.getType() != types::TY_PCH) {
    Arg *FinalOutput = C.getArgs().getLastArg(options::OPT_o);
    SmallString<128> TempPath(FinalOutput->getValue());
    llvm::sys::path::remove_filename(TempPath);
    StringRef OutputFileName = llvm::sys::path::filename(NamedOutput);
    llvm::sys::path::append(TempPath, OutputFileName);
    NamedOutput = C.getArgs().MakeArgString(TempPath.c_str());
  }

  if (isSaveTempsEnabled()) {
    // If we're saving temps and the temp file conflicts with any
    // input/resulting file, then avoid overwriting.
    if (!AtTopLevel) {
      bool SameFile = false;
      SmallString<256> Result;
      llvm::sys::fs::current_path(Result);
      llvm::sys::path::append(Result, BaseName);
      llvm::sys::fs::equivalent(BaseInput, Result.c_str(), SameFile);
      // Must share the same path to conflict.
      if (SameFile) {
        StringRef Name = llvm::sys::path::filename(BaseInput);
        std::pair<StringRef, StringRef> Split = Name.split('.');
        std::string TmpName = GetTemporaryPath(
            Split.first, types::getTypeTempSuffix(JA.getType(), IsCLMode()));
        return C.addTempFile(C.getArgs().MakeArgString(TmpName));
      }
    }

    const auto &ResultFiles = C.getResultFiles();
    const auto CollidingFilenameIt =
        llvm::find_if(ResultFiles, [NamedOutput](const auto &It) {
          return StringRef(NamedOutput).equals(It.second);
        });
    if (CollidingFilenameIt != ResultFiles.end()) {
      // Upon any collision, a unique hash will be appended to the filename,
      // similar to what is done for temporary files in the regular flow.
      StringRef CollidingName(CollidingFilenameIt->second);
      std::pair<StringRef, StringRef> Split = CollidingName.split('.');
      std::string UniqueName = GetUniquePath(
          Split.first, types::getTypeTempSuffix(JA.getType(), IsCLMode()));
      return C.addResultFile(C.getArgs().MakeArgString(UniqueName), &JA);
    }
  }

  // As an annoying special case, PCH generation doesn't strip the pathname.
  if (JA.getType() == types::TY_PCH && !IsCLMode()) {
    llvm::sys::path::remove_filename(BasePath);
    if (BasePath.empty())
      BasePath = NamedOutput;
    else
      llvm::sys::path::append(BasePath, NamedOutput);
    return C.addResultFile(C.getArgs().MakeArgString(BasePath.c_str()), &JA);
  } else {
    return C.addResultFile(NamedOutput, &JA);
  }
}

std::string Driver::GetFilePath(StringRef Name, const ToolChain &TC) const {
  // Search for Name in a list of paths.
  auto SearchPaths = [&](const llvm::SmallVectorImpl<std::string> &P)
      -> llvm::Optional<std::string> {
    // Respect a limited subset of the '-Bprefix' functionality in GCC by
    // attempting to use this prefix when looking for file paths.
    for (const auto &Dir : P) {
      if (Dir.empty())
        continue;
      SmallString<128> P(Dir[0] == '=' ? SysRoot + Dir.substr(1) : Dir);
      llvm::sys::path::append(P, Name);
      if (llvm::sys::fs::exists(Twine(P)))
        return std::string(P);
    }
    return None;
  };

  if (auto P = SearchPaths(PrefixDirs))
    return *P;

  SmallString<128> R(ResourceDir);
  llvm::sys::path::append(R, Name);
  if (llvm::sys::fs::exists(Twine(R)))
    return std::string(R.str());

  SmallString<128> P(TC.getCompilerRTPath());
  llvm::sys::path::append(P, Name);
  if (llvm::sys::fs::exists(Twine(P)))
    return std::string(P.str());

  SmallString<128> D(Dir);
  llvm::sys::path::append(D, "..", Name);
  if (llvm::sys::fs::exists(Twine(D)))
    return std::string(D.str());

  if (auto P = SearchPaths(TC.getLibraryPaths()))
    return *P;

  if (auto P = SearchPaths(TC.getFilePaths()))
    return *P;

  return std::string(Name);
}

void Driver::generatePrefixedToolNames(
    StringRef Tool, const ToolChain &TC,
    SmallVectorImpl<std::string> &Names) const {
  // FIXME: Needs a better variable than TargetTriple
  Names.emplace_back((TargetTriple + "-" + Tool).str());
  Names.emplace_back(Tool);
}

static bool ScanDirForExecutable(SmallString<128> &Dir, StringRef Name) {
  llvm::sys::path::append(Dir, Name);
  if (llvm::sys::fs::can_execute(Twine(Dir)))
    return true;
  llvm::sys::path::remove_filename(Dir);
  return false;
}

std::string Driver::GetProgramPath(StringRef Name, const ToolChain &TC) const {
  SmallVector<std::string, 2> TargetSpecificExecutables;
  generatePrefixedToolNames(Name, TC, TargetSpecificExecutables);

  // Respect a limited subset of the '-Bprefix' functionality in GCC by
  // attempting to use this prefix when looking for program paths.
  for (const auto &PrefixDir : PrefixDirs) {
    if (llvm::sys::fs::is_directory(PrefixDir)) {
      SmallString<128> P(PrefixDir);
      if (ScanDirForExecutable(P, Name))
        return std::string(P.str());
    } else {
      SmallString<128> P((PrefixDir + Name).str());
      if (llvm::sys::fs::can_execute(Twine(P)))
        return std::string(P.str());
    }
  }

  const ToolChain::path_list &List = TC.getProgramPaths();
  for (const auto &TargetSpecificExecutable : TargetSpecificExecutables) {
    // For each possible name of the tool look for it in
    // program paths first, then the path.
    // Higher priority names will be first, meaning that
    // a higher priority name in the path will be found
    // instead of a lower priority name in the program path.
    // E.g. <triple>-gcc on the path will be found instead
    // of gcc in the program path
    for (const auto &Path : List) {
      SmallString<128> P(Path);
      if (ScanDirForExecutable(P, TargetSpecificExecutable))
        return std::string(P.str());
    }

    // Fall back to the path
    if (llvm::ErrorOr<std::string> P =
            llvm::sys::findProgramByName(TargetSpecificExecutable))
      return *P;
  }

  return std::string(Name);
}

std::string Driver::GetTemporaryPath(StringRef Prefix, StringRef Suffix) const {
  SmallString<128> Path;
  std::error_code EC = llvm::sys::fs::createTemporaryFile(Prefix, Suffix, Path);
  if (EC) {
    Diag(clang::diag::err_unable_to_make_temp) << EC.message();
    return "";
  }

  return std::string(Path.str());
}

std::string Driver::GetUniquePath(StringRef BaseName, StringRef Ext) const {
  SmallString<128> Path;
  std::error_code EC = llvm::sys::fs::createUniqueFile(
      Twine(BaseName) + Twine("-%%%%%%.") + Ext, Path);
  if (EC) {
    Diag(clang::diag::err_unable_to_make_temp) << EC.message();
    return "";
  }

  return std::string(Path.str());
}

std::string Driver::GetTemporaryDirectory(StringRef Prefix) const {
  SmallString<128> Path;
  std::error_code EC = llvm::sys::fs::createUniqueDirectory(Prefix, Path);
  if (EC) {
    Diag(clang::diag::err_unable_to_make_temp) << EC.message();
    return "";
  }

  return std::string(Path.str());
}

std::string Driver::GetClPchPath(Compilation &C, StringRef BaseName) const {
  SmallString<128> Output;
  if (Arg *FpArg = C.getArgs().getLastArg(options::OPT__SLASH_Fp)) {
    // FIXME: If anybody needs it, implement this obscure rule:
    // "If you specify a directory without a file name, the default file name
    // is VCx0.pch., where x is the major version of Visual C++ in use."
    Output = FpArg->getValue();

    // "If you do not specify an extension as part of the path name, an
    // extension of .pch is assumed. "
    if (!llvm::sys::path::has_extension(Output))
      Output += ".pch";
  } else {
    if (Arg *YcArg = C.getArgs().getLastArg(options::OPT__SLASH_Yc))
      Output = YcArg->getValue();
    if (Output.empty())
      Output = BaseName;
    llvm::sys::path::replace_extension(Output, ".pch");
  }
  return std::string(Output.str());
}

const ToolChain &Driver::getToolChain(const ArgList &Args,
                                      const llvm::Triple &Target) const {

  auto &TC = ToolChains[Target.str()];
  if (!TC) {
    switch (Target.getOS()) {
    case llvm::Triple::AIX:
      TC = std::make_unique<toolchains::AIX>(*this, Target, Args);
      break;
    case llvm::Triple::Haiku:
      TC = std::make_unique<toolchains::Haiku>(*this, Target, Args);
      break;
    case llvm::Triple::Ananas:
      TC = std::make_unique<toolchains::Ananas>(*this, Target, Args);
      break;
    case llvm::Triple::CloudABI:
      TC = std::make_unique<toolchains::CloudABI>(*this, Target, Args);
      break;
    case llvm::Triple::Darwin:
    case llvm::Triple::MacOSX:
    case llvm::Triple::IOS:
    case llvm::Triple::TvOS:
    case llvm::Triple::WatchOS:
      TC = std::make_unique<toolchains::DarwinClang>(*this, Target, Args);
      break;
    case llvm::Triple::DragonFly:
      TC = std::make_unique<toolchains::DragonFly>(*this, Target, Args);
      break;
    case llvm::Triple::OpenBSD:
      TC = std::make_unique<toolchains::OpenBSD>(*this, Target, Args);
      break;
    case llvm::Triple::NetBSD:
      TC = std::make_unique<toolchains::NetBSD>(*this, Target, Args);
      break;
    case llvm::Triple::FreeBSD:
      TC = std::make_unique<toolchains::FreeBSD>(*this, Target, Args);
      break;
    case llvm::Triple::Minix:
      TC = std::make_unique<toolchains::Minix>(*this, Target, Args);
      break;
    case llvm::Triple::Linux:
    case llvm::Triple::ELFIAMCU:
      if (Target.getArch() == llvm::Triple::hexagon)
        TC = std::make_unique<toolchains::HexagonToolChain>(*this, Target,
                                                             Args);
      else if ((Target.getVendor() == llvm::Triple::MipsTechnologies) &&
               !Target.hasEnvironment())
        TC = std::make_unique<toolchains::MipsLLVMToolChain>(*this, Target,
                                                              Args);
      else if (Target.isPPC())
        TC = std::make_unique<toolchains::PPCLinuxToolChain>(*this, Target,
                                                              Args);
      else if (Target.getArch() == llvm::Triple::ve)
        TC = std::make_unique<toolchains::VEToolChain>(*this, Target, Args);

      else
        TC = std::make_unique<toolchains::Linux>(*this, Target, Args);
      break;
    case llvm::Triple::NaCl:
      TC = std::make_unique<toolchains::NaClToolChain>(*this, Target, Args);
      break;
    case llvm::Triple::Fuchsia:
      TC = std::make_unique<toolchains::Fuchsia>(*this, Target, Args);
      break;
    case llvm::Triple::Solaris:
      TC = std::make_unique<toolchains::Solaris>(*this, Target, Args);
      break;
    case llvm::Triple::AMDHSA:
      TC = std::make_unique<toolchains::ROCMToolChain>(*this, Target, Args);
      break;
    case llvm::Triple::AMDPAL:
    case llvm::Triple::Mesa3D:
      TC = std::make_unique<toolchains::AMDGPUToolChain>(*this, Target, Args);
      break;
    case llvm::Triple::Win32:
      switch (Target.getEnvironment()) {
      default:
        if (Target.isOSBinFormatELF())
          TC = std::make_unique<toolchains::Generic_ELF>(*this, Target, Args);
        else if (Target.isOSBinFormatMachO())
          TC = std::make_unique<toolchains::MachO>(*this, Target, Args);
        else
          TC = std::make_unique<toolchains::Generic_GCC>(*this, Target, Args);
        break;
      case llvm::Triple::GNU:
        TC = std::make_unique<toolchains::MinGW>(*this, Target, Args);
        break;
      case llvm::Triple::Itanium:
        TC = std::make_unique<toolchains::CrossWindowsToolChain>(*this, Target,
                                                                  Args);
        break;
      case llvm::Triple::MSVC:
      case llvm::Triple::UnknownEnvironment:
      case llvm::Triple::SYCLDevice:
        if (Args.getLastArgValue(options::OPT_fuse_ld_EQ)
                .startswith_lower("bfd"))
          TC = std::make_unique<toolchains::CrossWindowsToolChain>(
              *this, Target, Args);
        else
          TC =
              std::make_unique<toolchains::MSVCToolChain>(*this, Target, Args);
        break;
      }
      break;
    case llvm::Triple::PS4:
      TC = std::make_unique<toolchains::PS4CPU>(*this, Target, Args);
      break;
    case llvm::Triple::Contiki:
      TC = std::make_unique<toolchains::Contiki>(*this, Target, Args);
      break;
    case llvm::Triple::Hurd:
      TC = std::make_unique<toolchains::Hurd>(*this, Target, Args);
      break;
    case llvm::Triple::ZOS:
      TC = std::make_unique<toolchains::ZOS>(*this, Target, Args);
      break;
    default:
      // Of these targets, Hexagon is the only one that might have
      // an OS of Linux, in which case it got handled above already.
      switch (Target.getArch()) {
      case llvm::Triple::tce:
        TC = std::make_unique<toolchains::TCEToolChain>(*this, Target, Args);
        break;
      case llvm::Triple::tcele:
        TC = std::make_unique<toolchains::TCELEToolChain>(*this, Target, Args);
        break;
      case llvm::Triple::hexagon:
        TC = std::make_unique<toolchains::HexagonToolChain>(*this, Target,
                                                             Args);
        break;
      case llvm::Triple::lanai:
        TC = std::make_unique<toolchains::LanaiToolChain>(*this, Target, Args);
        break;
      case llvm::Triple::xcore:
        TC = std::make_unique<toolchains::XCoreToolChain>(*this, Target, Args);
        break;
#if INTEL_CUSTOMIZATION
#if INTEL_FEATURE_CSA
      case llvm::Triple::csa:
        TC = std::make_unique<toolchains::CSAToolChain>(*this, Target, Args);
        break;
#endif  // INTEL_FEATURE_CSA
#endif  // INTEL_CUSTOMIZATION
      case llvm::Triple::wasm32:
      case llvm::Triple::wasm64:
        TC = std::make_unique<toolchains::WebAssembly>(*this, Target, Args);
        break;
      case llvm::Triple::avr:
        TC = std::make_unique<toolchains::AVRToolChain>(*this, Target, Args);
        break;
      case llvm::Triple::msp430:
        TC =
            std::make_unique<toolchains::MSP430ToolChain>(*this, Target, Args);
        break;
      case llvm::Triple::riscv32:
      case llvm::Triple::riscv64:
        if (toolchains::RISCVToolChain::hasGCCToolchain(*this, Args))
          TC =
              std::make_unique<toolchains::RISCVToolChain>(*this, Target, Args);
        else
          TC = std::make_unique<toolchains::BareMetal>(*this, Target, Args);
        break;
      case llvm::Triple::ve:
        TC = std::make_unique<toolchains::VEToolChain>(*this, Target, Args);
        break;
      default:
        if (Target.getVendor() == llvm::Triple::Myriad)
          TC = std::make_unique<toolchains::MyriadToolChain>(*this, Target,
                                                              Args);
        else if (toolchains::BareMetal::handlesTarget(Target))
          TC = std::make_unique<toolchains::BareMetal>(*this, Target, Args);
        else if (Target.isOSBinFormatELF())
          TC = std::make_unique<toolchains::Generic_ELF>(*this, Target, Args);
        else if (Target.isOSBinFormatMachO())
          TC = std::make_unique<toolchains::MachO>(*this, Target, Args);
        else
          TC = std::make_unique<toolchains::Generic_GCC>(*this, Target, Args);
      }
    }
  }

  // Intentionally omitted from the switch above: llvm::Triple::CUDA.  CUDA
  // compiles always need two toolchains, the CUDA toolchain and the host
  // toolchain.  So the only valid way to create a CUDA toolchain is via
  // CreateOffloadingDeviceToolChains.

  return *TC;
}

const ToolChain &Driver::getOffloadingDeviceToolChain(const ArgList &Args,
                  const llvm::Triple &Target, const ToolChain &HostTC,
                  const Action::OffloadKind &TargetDeviceOffloadKind) const {
  // Use device / host triples as the key into the ToolChains map because the
  // device ToolChain we create depends on both.
  auto &TC = ToolChains[Target.str() + "/" + HostTC.getTriple().str()];
  if (!TC) {
    // Categorized by offload kind > arch rather than OS > arch like
    // the normal getToolChain call, as it seems a reasonable way to categorize
    // things.
    switch (TargetDeviceOffloadKind) {
      case Action::OFK_Cuda:
        TC = std::make_unique<toolchains::CudaToolChain>(
          *this, Target, HostTC, Args, TargetDeviceOffloadKind);
        break;
      case Action::OFK_HIP:
        TC = std::make_unique<toolchains::HIPToolChain>(
          *this, Target, HostTC, Args);
        break;
      case Action::OFK_OpenMP:
        // omp + nvptx
        TC = std::make_unique<toolchains::CudaToolChain>(
          *this, Target, HostTC, Args, TargetDeviceOffloadKind);
        break;
      case Action::OFK_SYCL:
        switch (Target.getArch()) {
          case llvm::Triple::spir:
          case llvm::Triple::spir64:
            TC = std::make_unique<toolchains::SYCLToolChain>(
              *this, Target, HostTC, Args);
            break;
          case llvm::Triple::nvptx:
          case llvm::Triple::nvptx64:
            TC = std::make_unique<toolchains::CudaToolChain>(
              *this, Target, HostTC, Args, TargetDeviceOffloadKind);
            break;
          default:
          break;
        }
      break;
      default:
      break;
    }
  }

  return *TC;
}

bool Driver::ShouldUseClangCompiler(const JobAction &JA) const {
  // Say "no" if there is not exactly one input of a type clang understands.
  if (JA.size() != 1 ||
      !types::isAcceptedByClang((*JA.input_begin())->getType()))
    return false;

  // And say "no" if this is not a kind of action clang understands.
  if (!isa<PreprocessJobAction>(JA) && !isa<PrecompileJobAction>(JA) &&
      !isa<CompileJobAction>(JA) && !isa<BackendJobAction>(JA))
    return false;

  return true;
}

bool Driver::ShouldUseFlangCompiler(const JobAction &JA) const {
  // Say "no" if there is not exactly one input of a type flang understands.
  if (JA.size() != 1 ||
      !types::isFortran((*JA.input_begin())->getType()))
    return false;

  // And say "no" if this is not a kind of action flang understands.
  if (!isa<PreprocessJobAction>(JA) && !isa<CompileJobAction>(JA) && !isa<BackendJobAction>(JA))
    return false;

  return true;
}

bool Driver::ShouldEmitStaticLibrary(const ArgList &Args) const {
  // Only emit static library if the flag is set explicitly.
  if (Args.hasArg(options::OPT_emit_static_lib))
    return true;
  return false;
}

/// GetReleaseVersion - Parse (([0-9]+)(.([0-9]+)(.([0-9]+)?))?)? and return the
/// grouped values as integers. Numbers which are not provided are set to 0.
///
/// \return True if the entire string was parsed (9.2), or all groups were
/// parsed (10.3.5extrastuff).
bool Driver::GetReleaseVersion(StringRef Str, unsigned &Major, unsigned &Minor,
                               unsigned &Micro, bool &HadExtra) {
  HadExtra = false;

  Major = Minor = Micro = 0;
  if (Str.empty())
    return false;

  if (Str.consumeInteger(10, Major))
    return false;
  if (Str.empty())
    return true;
  if (Str[0] != '.')
    return false;

  Str = Str.drop_front(1);

  if (Str.consumeInteger(10, Minor))
    return false;
  if (Str.empty())
    return true;
  if (Str[0] != '.')
    return false;
  Str = Str.drop_front(1);

  if (Str.consumeInteger(10, Micro))
    return false;
  if (!Str.empty())
    HadExtra = true;
  return true;
}

/// Parse digits from a string \p Str and fulfill \p Digits with
/// the parsed numbers. This method assumes that the max number of
/// digits to look for is equal to Digits.size().
///
/// \return True if the entire string was parsed and there are
/// no extra characters remaining at the end.
bool Driver::GetReleaseVersion(StringRef Str,
                               MutableArrayRef<unsigned> Digits) {
  if (Str.empty())
    return false;

  unsigned CurDigit = 0;
  while (CurDigit < Digits.size()) {
    unsigned Digit;
    if (Str.consumeInteger(10, Digit))
      return false;
    Digits[CurDigit] = Digit;
    if (Str.empty())
      return true;
    if (Str[0] != '.')
      return false;
    Str = Str.drop_front(1);
    CurDigit++;
  }

  // More digits than requested, bail out...
  return false;
}

std::pair<unsigned, unsigned>
Driver::getIncludeExcludeOptionFlagMasks(bool IsClCompatMode) const {
  unsigned IncludedFlagsBitmask = 0;
  unsigned ExcludedFlagsBitmask = options::NoDriverOption;

  if (IsClCompatMode) {
    // Include CL and Core options.
    IncludedFlagsBitmask |= options::CLOption;
    IncludedFlagsBitmask |= options::CoreOption;
  } else {
    ExcludedFlagsBitmask |= options::CLOption;
  }

  return std::make_pair(IncludedFlagsBitmask, ExcludedFlagsBitmask);
}

#if INTEL_CUSTOMIZATION
std::pair<unsigned, unsigned>
Driver::getIncludeExcludeOptionFlagMasksDpcpp(bool IsClCompatMode,
                                              bool AllowLinux) const {
  unsigned IncludedFlagsBitmask = 0;
  unsigned ExcludedFlagsBitmask = options::NoDriverOption;

  // For dpcpp on Windows, we are allowing both MSVC and Linux options to be
  // accepted and parsed.  This allows for a transition period for using a more
  // traditional set of drivers; dpcpp for Linux and dpcpp-cl for Windows.
  if (IsClCompatMode) {
    if (!AllowLinux) {
      // Include CL and Core options.
      IncludedFlagsBitmask |= options::CLOption;
      IncludedFlagsBitmask |= options::CoreOption;
    }
  } else {
    ExcludedFlagsBitmask |= options::CLOption;
  }

  return std::make_pair(IncludedFlagsBitmask, ExcludedFlagsBitmask);
}

bool clang::driver::isOptimizationLevelFast(const Driver &D,
                                            const ArgList &Args) {
  // For Intel and -Ofast is given, don't override if another -O is
  // provided on the command line.
  if (D.IsIntelMode() && Args.hasArgNoClaim(options::OPT_Ofast))
    return true;
#endif // INTEL_CUSTOMIZATION
  return Args.hasFlag(options::OPT_Ofast, options::OPT_O_Group, false);
}

bool clang::driver::isObjectFile(std::string FileName) {
  if (!llvm::sys::path::has_extension(FileName))
    // Any file with no extension should be considered an Object. Take into
    // account -lsomelib library filenames.
    return FileName.rfind("-l", 0) != 0;
  std::string Ext(llvm::sys::path::extension(FileName).drop_front());
  // We cannot rely on lookupTypeForExtension solely as that has 'lib'
  // marked as an object.
  return (Ext != "lib" &&
          types::lookupTypeForExtension(Ext) == types::TY_Object);
}

bool clang::driver::isStaticArchiveFile(const StringRef &FileName) {
  if (!llvm::sys::path::has_extension(FileName))
    // Any file with no extension should not be considered an Archive.
    return false;
  StringRef Ext(llvm::sys::path::extension(FileName).drop_front());
  llvm::file_magic Magic;
  llvm::identify_magic(FileName, Magic);
  // Only .lib and archive files are to be considered.
  return (Ext == "lib" || Magic == llvm::file_magic::archive);
}

bool clang::driver::willEmitRemarks(const ArgList &Args) {
  // -fsave-optimization-record enables it.
  if (Args.hasFlag(options::OPT_fsave_optimization_record,
                   options::OPT_fno_save_optimization_record, false))
    return true;

  // -fsave-optimization-record=<format> enables it as well.
  if (Args.hasFlag(options::OPT_fsave_optimization_record_EQ,
                   options::OPT_fno_save_optimization_record, false))
    return true;

  // -foptimization-record-file alone enables it too.
  if (Args.hasFlag(options::OPT_foptimization_record_file_EQ,
                   options::OPT_fno_save_optimization_record, false))
    return true;

  // -foptimization-record-passes alone enables it too.
  if (Args.hasFlag(options::OPT_foptimization_record_passes_EQ,
                   options::OPT_fno_save_optimization_record, false))
    return true;

#if INTEL_CUSTOMIZATION
  if (const Arg *A = Args.getLastArg(options::OPT_qopt_report_EQ))
    if (A->getValue() != StringRef("0"))
      return true;
#endif // INTEL_CUSTOMIZATION
  return false;
}<|MERGE_RESOLUTION|>--- conflicted
+++ resolved
@@ -961,8 +961,10 @@
   LTOMode = LTOK_None;
 #if INTEL_CUSTOMIZATION
   if (!Args.hasFlag(options::OPT_flto, options::OPT_flto_EQ,
-<<<<<<< HEAD
-                    options::OPT_fno_lto, false)) {
+                    options::OPT_fno_lto, false) &&
+      !Args.hasFlag(options::OPT_flto_EQ_auto, options::OPT_fno_lto, false) &&
+      !Args.hasFlag(options::OPT_flto_EQ_jobserver, options::OPT_fno_lto,
+                    false)) {
     // When dealing with -fast, the behavior is the same as -Ofast, except
     // that -flto is implied
     if (Arg *A = Args.getLastArg(options::OPT_Ofast, options::OPT_fno_lto))
@@ -971,12 +973,6 @@
         if (!Opt.contains("O"))
           LTOMode = LTOK_Full;
       }
-=======
-                    options::OPT_fno_lto, false) &&
-      !Args.hasFlag(options::OPT_flto_EQ_auto, options::OPT_fno_lto, false) &&
-      !Args.hasFlag(options::OPT_flto_EQ_jobserver, options::OPT_fno_lto,
-                    false))
->>>>>>> 95423c7c
     return;
   }
 #endif // INTEL_CUSTOMIZATION
