--- conflicted
+++ resolved
@@ -994,18 +994,12 @@
 }
 
 static bool isValidSYCLTriple(llvm::Triple T) {
-<<<<<<< HEAD
   // Intel DPC++ product should not support NVIDIA devices.
 #if !INTEL_CUSTOMIZATION
   // NVPTX is valid for SYCL.
   if (T.isNVPTX())
     return true;
 #endif // !INTEL_CUSTOMIZATION
-=======
-  // NVPTX is valid for SYCL.
-  if (T.isNVPTX())
-    return true;
->>>>>>> 840942c3
   // Check for invalid SYCL device triple values.
   // Non-SPIR arch.
   if (!T.isSPIR())
@@ -2362,11 +2356,6 @@
     return false;
   }
 
-  if (C.getArgs().hasArg(options::OPT_fsycl_help_EQ)) {
-    PrintSYCLToolHelp(C);
-    return false;
-  }
-
   if (C.getArgs().hasArg(options::OPT__version)) {
     // Follow gcc behavior and use stdout for --version and stderr for -v.
     PrintVersion(C, llvm::outs());
@@ -2981,7 +2970,6 @@
       Diag(clang::diag::warn_drv_deprecated_option)
           << A->getAsString(Args) << A->getValue();
     }
-<<<<<<< HEAD
 #if INTEL_CUSTOMIZATION
     // Handle Performance library inputs that imply specific libraries that
     // need to be unbundled (i.e. are fat static libraries).  MKL and DAAL
@@ -3016,8 +3004,6 @@
       }
     }
 #endif // INTEL_CUSTOMIZATION
-=======
->>>>>>> 840942c3
   }
   addIntelOMPDeviceLibs(TC, Inputs, Opts, Args); // INTEL
   if (CCCIsCPP() && Inputs.empty()) {
@@ -3957,15 +3943,12 @@
                    llvm::sys::path::extension(FileName).drop_front()) !=
                    types::TY_Object))
             return ABRT_Inactive;
-<<<<<<< HEAD
 #if INTEL_CUSTOMIZATION
           // Windows archives are handled differently
           if (isStaticArchiveFile(IA->getInputArg().getAsString(Args)) &&
               IA->getType() == types::TY_Object)
             return ABRT_Inactive;
 #endif // INTEL_CUSTOMIZATION
-=======
->>>>>>> 840942c3
         }
         for (unsigned I = 0; I < ToolChains.size(); ++I) {
           OpenMPDeviceActions.push_back(UA);
@@ -4081,8 +4064,6 @@
   class SYCLActionBuilder final : public DeviceActionBuilder {
     /// Flag to signal if the user requested device-only compilation.
     bool CompileDeviceOnly = false;
-<<<<<<< HEAD
-=======
 
     /// Flag to signal if the user requested the device object to be wrapped.
     bool WrapDeviceOnlyBinary = false;
@@ -4307,7 +4288,6 @@
               return ABRT_Inactive;
             // For SYCL device libraries, don't need to add them to
             // FPGAObjectInputs as there is no FPGA dep files inside.
-
             if (Args.hasArg(options::OPT_fintelfpga) &&
                 !IsSYCLDeviceLibObj(FileName, C.getDefaultToolChain()
                                                   .getTriple()
@@ -4894,826 +4874,6 @@
   ///
   /// TODO: Add the implementation for other specialized builders here.
   ///
->>>>>>> 840942c3
-
-    /// Flag to signal if the user requested the device object to be wrapped.
-    bool WrapDeviceOnlyBinary = false;
-
-    /// Flag to signal if the user requested device code split.
-    bool DeviceCodeSplit = false;
-
-    /// Flag to signal if DAE optimization is turned on.
-    bool EnableDAE = false;
-
-    /// The SYCL actions for the current input.
-    ActionList SYCLDeviceActions;
-
-    /// The SYCL link binary if it was generated for the current input.
-    Action *SYCLLinkBinary = nullptr;
-
-    /// Running list of SYCL actions specific for device linking.
-    ActionList SYCLLinkBinaryList;
-
-    /// SYCL ahead of time compilation inputs
-    SmallVector<std::pair<llvm::Triple, const char *>, 8> SYCLAOTInputs;
-
-<<<<<<< HEAD
-    /// The linker inputs obtained for each toolchain.
-    SmallVector<ActionList, 8> DeviceLinkerInputs;
-=======
-    // Create a specialized builder for SYCL.
-    SpecializedBuilders.push_back(new SYCLActionBuilder(C, Args, Inputs));
-
-    //
-    // TODO: Build other specialized builders here.
-    //
->>>>>>> 840942c3
-
-    /// The compiler inputs obtained for each toolchain
-    Action * DeviceCompilerInput = nullptr;
-
-    /// List of offload device triples needed to track for different toolchain
-    /// construction. Does not track AOT binary inputs triples.
-    SmallVector<llvm::Triple, 4> SYCLTripleList;
-
-    /// Running count of FPGA device binaries.
-    unsigned FPGAxCount = 0;
-    unsigned FPGArCount = 0;
-
-    /// Type of output file for FPGA device compilation.
-    types::ID FPGAOutType = types::TY_FPGA_AOCX;
-
-    /// List of objects to extract FPGA dependency info from
-    ActionList FPGAObjectInputs;
-
-    /// List of static archives to extract FPGA dependency info from
-    ActionList FPGAArchiveInputs;
-
-    /// List of CUDA architectures to use in this compilation with NVPTX targets.
-    SmallVector<CudaArch, 8> GpuArchList;
-
-    /// Build the last steps for CUDA after all BC files have been linked.
-    Action *finalizeNVPTXDependences(Action *Input, const llvm::Triple &TT) {
-      auto *BA = C.getDriver().ConstructPhaseAction(
-          C, Args, phases::Backend, Input, AssociatedOffloadKind);
-      if (TT.getOS() != llvm::Triple::NVCL) {
-        auto *AA = C.getDriver().ConstructPhaseAction(
-            C, Args, phases::Assemble, BA, AssociatedOffloadKind);
-        ActionList DeviceActions = {BA, AA};
-        return C.MakeAction<LinkJobAction>(DeviceActions,
-                                           types::TY_CUDA_FATBIN);
-      }
-      return BA;
-    }
-
-  public:
-    SYCLActionBuilder(Compilation &C, DerivedArgList &Args,
-                      const Driver::InputList &Inputs)
-        : DeviceActionBuilder(C, Args, Inputs, Action::OFK_SYCL) {}
-
-    void withBoundArchForToolChain(const ToolChain* TC,
-                                   llvm::function_ref<void(const char *)> Op) {
-      if (TC->getTriple().isNVPTX())
-        for (CudaArch A : GpuArchList)
-          Op(CudaArchToString(A));
-      else
-        Op(nullptr);
-    }
-
-    ActionBuilderReturnCode
-    getDeviceDependences(OffloadAction::DeviceDependences &DA,
-                         phases::ID CurPhase, phases::ID FinalPhase,
-                         PhasesTy &Phases) override {
-
-      // FIXME: This adds the integration header generation pass before the
-      // Host compilation pass so the Host can use the header generated.  This
-      // can be improved upon to where the header generation and spv generation
-      // is done in the same step.  Currently, its not too efficient.
-      // The host depends on the generated integrated header from the device
-      // compilation.
-      if (CurPhase == phases::Compile) {
-        for (Action *&A : SYCLDeviceActions) {
-          DeviceCompilerInput =
-              C.MakeAction<CompileJobAction>(A, types::TY_SYCL_Header);
-          A = C.MakeAction<CompileJobAction>(A, types::TY_LLVM_BC);
-        }
-        const auto *TC = ToolChains.front();
-        const char *BoundArch = nullptr;
-        if (TC->getTriple().isNVPTX())
-          BoundArch = CudaArchToString(GpuArchList.front());
-        DA.add(*DeviceCompilerInput, *TC, BoundArch, Action::OFK_SYCL);
-        // Clear the input file, it is already a dependence to a host
-        // action.
-        DeviceCompilerInput = nullptr;
-        return ABRT_Success;
-      }
-
-      // Backend/Assemble actions are obsolete for the SYCL device side
-      if (CurPhase == phases::Backend || CurPhase == phases::Assemble)
-        return ABRT_Inactive;
-
-      // The host only depends on device action in the linking phase, when all
-      // the device images have to be embedded in the host image.
-      if (CurPhase == phases::Link) {
-        assert(ToolChains.size() == DeviceLinkerInputs.size() &&
-               "Toolchains and linker inputs sizes do not match.");
-        auto LI = DeviceLinkerInputs.begin();
-        for (auto *A : SYCLDeviceActions) {
-          LI->push_back(A);
-          ++LI;
-        }
-
-        // With -fsycl-link-targets, we will take the unbundled binaries
-        // for each device and link them together to a single binary that will
-        // be used in a split compilation step.
-        if (CompileDeviceOnly && !SYCLDeviceActions.empty()) {
-          for (auto SDA : SYCLDeviceActions)
-            SYCLLinkBinaryList.push_back(SDA);
-          if (WrapDeviceOnlyBinary) {
-            // -fsycl-link behavior does the following to the unbundled device
-            // binaries:
-            //   1) Link them together using llvm-link
-            //   2) Pass the linked binary through sycl-post-link
-            //   3) Translate final .bc file to .spv
-            //   4) Wrap the binary with the offload wrapper which can be used
-            //      by any compilation link step.
-            auto *DeviceLinkAction = C.MakeAction<LinkJobAction>(
-                SYCLLinkBinaryList, types::TY_Image);
-            auto *PostLinkAction = C.MakeAction<SYCLPostLinkJobAction>(
-                DeviceLinkAction, types::TY_LLVM_BC);
-            auto *TranslateAction = C.MakeAction<SPIRVTranslatorJobAction>(
-                PostLinkAction, types::TY_Image);
-            SYCLLinkBinary = C.MakeAction<OffloadWrapperJobAction>(
-                TranslateAction, types::TY_Object);
-          } else {
-            auto *Link = C.MakeAction<LinkJobAction>(SYCLLinkBinaryList,
-                                                         types::TY_Image);
-            SYCLLinkBinary = C.MakeAction<SPIRVTranslatorJobAction>(
-                Link, types::TY_Image);
-          }
-
-          // Remove the SYCL actions as they are already connected to an host
-          // action or fat binary.
-          SYCLDeviceActions.clear();
-          // We avoid creating host action in device-only mode.
-          return ABRT_Ignore_Host;
-        }
-
-        // We passed the device action as a host dependence, so we don't need to
-        // do anything else with them.
-        SYCLDeviceActions.clear();
-        return ABRT_Success;
-      }
-
-      // By default, we produce an action for each device arch.
-      auto TC = ToolChains.begin();
-      for (Action *&A : SYCLDeviceActions) {
-        if ((*TC)->getTriple().isNVPTX() && CurPhase >= phases::Backend) {
-          // For CUDA, stop to emit LLVM IR so it can be linked later on.
-          ++TC;
-          continue;
-        }
-
-        A = C.getDriver().ConstructPhaseAction(C, Args, CurPhase, A,
-                                               AssociatedOffloadKind);
-        ++TC;
-      }
-
-      return ABRT_Success;
-    }
-
-    ActionBuilderReturnCode addDeviceDepences(Action *HostAction) override {
-
-      // If this is an input action replicate it for each SYCL toolchain.
-      if (auto *IA = dyn_cast<InputAction>(HostAction)) {
-        SYCLDeviceActions.clear();
-
-        // Options that are considered LinkerInput are not valid input actions
-        // to the device tool chain.
-        if (IA->getInputArg().getOption().hasFlag(options::LinkerInput))
-          return ABRT_Inactive;
-
-        std::string InputName = IA->getInputArg().getAsString(Args);
-        // Objects will be consumed as part of the partial link step when
-        // dealing with offload static libraries
-        if (C.getDriver().getOffloadStaticLibSeen() &&
-            IA->getType() == types::TY_Object && isObjectFile(InputName))
-          return ABRT_Inactive;
-
-        // Libraries are not processed in the SYCL toolchain
-        if (IA->getType() == types::TY_Object && !isObjectFile(InputName))
-          return ABRT_Inactive;
-
-        for (unsigned I = 0; I < ToolChains.size(); ++I)
-          SYCLDeviceActions.push_back(
-              C.MakeAction<InputAction>(IA->getInputArg(), IA->getType()));
-        return ABRT_Success;
-      }
-
-      // If this is an unbundling action use it as is for each SYCL toolchain.
-      if (auto *UA = dyn_cast<OffloadUnbundlingJobAction>(HostAction)) {
-        SYCLDeviceActions.clear();
-        if (auto *IA = dyn_cast<InputAction>(UA->getInputs().back())) {
-          // Options that are considered LinkerInput are not valid input actions
-          // to the device tool chain.
-          if (IA->getInputArg().getOption().hasFlag(options::LinkerInput))
-            return ABRT_Inactive;
-
-          std::string FileName = IA->getInputArg().getAsString(Args);
-          // Check if the type of the file is the same as the action. Do not
-          // unbundle it if it is not. Do not unbundle .so files, for example,
-          // which are not object files.
-          if (IA->getType() == types::TY_Object) {
-            if (!isObjectFile(FileName))
-              return ABRT_Inactive;
-            // For SYCL device libraries, don't need to add them to
-            // FPGAObjectInputs as there is no FPGA dep files inside.
-            if (Args.hasArg(options::OPT_fintelfpga) &&
-                !IsSYCLDeviceLibObj(FileName, C.getDefaultToolChain()
-                                                  .getTriple()
-                                                  .isWindowsMSVCEnvironment()))
-              FPGAObjectInputs.push_back(IA);
-          }
-          // When creating FPGA device fat objects, all host objects are
-          // partially linked.  Gather that list here.
-          if (IA->getType() == types::TY_Object ||
-              IA->getType() == types::TY_FPGA_AOCX ||
-              IA->getType() == types::TY_FPGA_AOCR) {
-            // Keep track of the number of FPGA devices encountered
-            // Only one of these is allowed at a single time.
-            if (IA->getType() == types::TY_FPGA_AOCX)
-              FPGAxCount++;
-            if (IA->getType() == types::TY_FPGA_AOCR)
-              FPGArCount++;
-            if ((FPGAxCount && FPGArCount) || FPGAxCount > 1 || FPGArCount > 1)
-              C.getDriver().Diag(clang::diag::err_drv_bad_fpga_device_count);
-          }
-        }
-        for (unsigned I = 0; I < ToolChains.size(); ++I) {
-          SYCLDeviceActions.push_back(UA);
-          UA->registerDependentActionInfo(
-            ToolChains[I], /*BoundArch=*/StringRef(), Action::OFK_SYCL);
-        }
-        return ABRT_Success;
-      }
-      return ABRT_Success;
-    }
-
-    // Actions that can only be appended after all Inputs have been processed
-    // occur here.  Not all offload actions are against single files.
-    void appendTopLevelLinkAction(ActionList &AL) override {
-      if (!SYCLLinkBinary)
-        return;
-
-      OffloadAction::DeviceDependences Dep;
-      Dep.add(*SYCLLinkBinary, *ToolChains.front(), /*BoundArch=*/nullptr,
-              Action::OFK_SYCL);
-      AL.push_back(C.MakeAction<OffloadAction>(Dep,
-                                               SYCLLinkBinary->getType()));
-      SYCLLinkBinary = nullptr;
-    }
-
-    void appendTopLevelActions(ActionList &AL) override {
-      if (SYCLDeviceActions.empty())
-        return;
-
-      // We should always have an action for each input.
-      assert(SYCLDeviceActions.size() == ToolChains.size() &&
-             "Number of SYCL actions and toolchains do not match.");
-
-      // Append all device actions followed by the proper offload action.
-      auto TI = ToolChains.begin();
-      for (auto *A : SYCLDeviceActions) {
-        OffloadAction::DeviceDependences Dep;
-        withBoundArchForToolChain(*TI, [&](const char *BoundArch) {
-          Dep.add(*A, **TI, BoundArch, Action::OFK_SYCL);
-        });
-        AL.push_back(C.MakeAction<OffloadAction>(Dep, A->getType()));
-        ++TI;
-      }
-      // We no longer need the action stored in this builder.
-      SYCLDeviceActions.clear();
-    }
-
-    void addSYCLDeviceLibs(const ToolChain *TC, ActionList &DeviceLinkObjects,
-                           bool isSpirvAOT, bool isMSVCEnv) {
-      enum SYCLDeviceLibType {
-        sycl_devicelib_wrapper,
-        sycl_devicelib_fallback
-      };
-      struct DeviceLibOptInfo {
-        StringRef devicelib_name;
-        StringRef devicelib_option;
-      };
-
-      bool NoDeviceLibs = false;
-      // Currently, libc, libm-fp32 will be linked in by default. In order
-      // to use libm-fp64, -fsycl-device-lib=libm-fp64/all should be used.
-      llvm::StringMap<bool> devicelib_link_info = {
-          {"libc", true}, {"libm-fp32", true}, {"libm-fp64", false}};
-      if (Arg *A = Args.getLastArg(options::OPT_fsycl_device_lib_EQ,
-                                   options::OPT_fno_sycl_device_lib_EQ)) {
-        if (A->getValues().size() == 0)
-          C.getDriver().Diag(diag::warn_drv_empty_joined_argument)
-              << A->getAsString(Args);
-        else {
-          if (A->getOption().matches(options::OPT_fno_sycl_device_lib_EQ))
-            NoDeviceLibs = true;
-
-          for (StringRef Val : A->getValues()) {
-            if (Val == "all") {
-              for (auto &K : devicelib_link_info.keys())
-                devicelib_link_info[K] = true && !NoDeviceLibs;
-              break;
-            }
-            auto LinkInfoIter = devicelib_link_info.find(Val);
-            if (LinkInfoIter == devicelib_link_info.end()) {
-              C.getDriver().Diag(diag::err_drv_unsupported_option_argument)
-                  << A->getOption().getName() << Val;
-            }
-            devicelib_link_info[Val] = true && !NoDeviceLibs;
-          }
-        }
-      }
-
-      SmallString<128> LibLoc(TC->getDriver().Dir);
-      llvm::sys::path::append(LibLoc, "/../lib");
-      StringRef LibSuffix = isMSVCEnv ? ".obj" : ".o";
-      SmallVector<DeviceLibOptInfo, 5> sycl_device_wrapper_libs = {
-          {"libsycl-crt", "libc"},
-          {"libsycl-complex", "libm-fp32"},
-          {"libsycl-complex-fp64", "libm-fp64"},
-          {"libsycl-cmath", "libm-fp32"},
-          {"libsycl-cmath-fp64", "libm-fp64"}};
-      // For AOT compilation, we need to link sycl_device_fallback_libs as
-      // default too.
-      SmallVector<DeviceLibOptInfo, 5> sycl_device_fallback_libs = {
-          {"libsycl-fallback-cassert", "libc"},
-          {"libsycl-fallback-complex", "libm-fp32"},
-          {"libsycl-fallback-complex-fp64", "libm-fp64"},
-          {"libsycl-fallback-cmath", "libm-fp32"},
-          {"libsycl-fallback-cmath-fp64", "libm-fp64"}};
-      auto addInputs = [&](SYCLDeviceLibType t) {
-        auto sycl_libs = (t == sycl_devicelib_wrapper)
-                             ? sycl_device_wrapper_libs
-                             : sycl_device_fallback_libs;
-        for (const DeviceLibOptInfo &Lib : sycl_libs) {
-          if (!devicelib_link_info[Lib.devicelib_option])
-            continue;
-          SmallString<128> LibName(LibLoc);
-          llvm::sys::path::append(LibName, Lib.devicelib_name);
-          llvm::sys::path::replace_extension(LibName, LibSuffix);
-          if (llvm::sys::fs::exists(LibName)) {
-            Arg *InputArg = MakeInputArg(Args, C.getDriver().getOpts(),
-                                         Args.MakeArgString(LibName));
-            auto *SYCLDeviceLibsInputAction =
-                C.MakeAction<InputAction>(*InputArg, types::TY_Object);
-            auto *SYCLDeviceLibsUnbundleAction =
-                C.MakeAction<OffloadUnbundlingJobAction>(
-                    SYCLDeviceLibsInputAction);
-            addDeviceDepences(SYCLDeviceLibsUnbundleAction);
-            DeviceLinkObjects.push_back(SYCLDeviceLibsUnbundleAction);
-          }
-        }
-      };
-      addInputs(sycl_devicelib_wrapper);
-      if (isSpirvAOT)
-        addInputs(sycl_devicelib_fallback);
-    }
-
-    void appendLinkDependences(OffloadAction::DeviceDependences &DA) override {
-      assert(ToolChains.size() == DeviceLinkerInputs.size() &&
-             "Toolchains and linker inputs sizes do not match.");
-
-      // Append a new link action for each device.
-      auto TC = ToolChains.begin();
-
-      unsigned I = 0;
-      for (auto &LI : DeviceLinkerInputs) {
-
-        auto TripleIt = llvm::find_if(SYCLTripleList, [&](auto &SYCLTriple) {
-          return SYCLTriple == (*TC)->getTriple();
-        });
-        if (TripleIt == SYCLTripleList.end()) {
-          // If the toolchain's triple is absent in this "main" triple
-          // collection, this means it was created specifically for one of
-          // the SYCL AOT inputs. Those will be handled separately.
-          ++TC;
-          continue;
-        }
-        if (LI.empty())
-          // Current list is empty, nothing to process.
-          continue;
-
-        // Perform a check for device kernels.  This is done for FPGA when an
-        // aocx or aocr based file is found.
-        if (FPGAxCount || FPGArCount) {
-          ActionList DeviceObjects;
-          for (const auto &I : LI) {
-            if (I->getType() == types::TY_Object) {
-              // Perform a check for SPIR kernel.
-              auto *DeviceCheckAction =
-                  C.MakeAction<SPIRCheckJobAction>(I, types::TY_Object);
-              DeviceObjects.push_back(DeviceCheckAction);
-              continue;
-            }
-            // We want to move the AOCX/AOCR binary to the front of the objects
-            // allowing it to be picked up instead of the other device objects
-            // at runtime.
-            // TODO: In the presense of existing FPGA Device binaries (AOCX)
-            // we do not need to perform/add the SPIR-V generated device
-            // binaries from sources or objects.
-            if (types::isFPGA(I->getType())) {
-              // Do not perform a device link and only pass the aocr
-              // file to the offline compilation before wrapping.  Just
-              // wrap an aocx file.
-              Action *DeviceWrappingAction;
-              if (I->getType() == types::TY_FPGA_AOCR) {
-                auto *DeviceBECompileAction =
-                    C.MakeAction<BackendCompileJobAction>(I, FPGAOutType);
-                DeviceWrappingAction = C.MakeAction<OffloadWrapperJobAction>(
-                    DeviceBECompileAction, types::TY_Object);
-              } else
-                DeviceWrappingAction =
-                    C.MakeAction<OffloadWrapperJobAction>(I, types::TY_Object);
-              DA.add(*DeviceWrappingAction, **TC, /*BoundArch=*/nullptr,
-                     Action::OFK_SYCL);
-              continue;
-            }
-            DeviceObjects.push_back(I);
-          }
-          if (!DeviceObjects.empty()) {
-            // When aocx or aocr is found, there is an expectation that none of
-            // the other objects processed have any kernel. So, there
-            // is no need in device code split and backend compile here. Just
-            // link and wrap the device binary.
-            auto *DeviceLinkAction =
-                C.MakeAction<LinkJobAction>(DeviceObjects, types::TY_LLVM_BC);
-            auto *SPIRVTranslateAction = C.MakeAction<SPIRVTranslatorJobAction>(
-                DeviceLinkAction, types::TY_SPIRV);
-            auto *DeviceWrappingAction = C.MakeAction<OffloadWrapperJobAction>(
-                SPIRVTranslateAction, types::TY_Object);
-            DA.add(*DeviceWrappingAction, **TC, /*BoundArch=*/nullptr,
-                   Action::OFK_SYCL);
-          }
-          continue;
-        }
-        ActionList DeviceLibObjects;
-        ActionList LinkObjects;
-        auto TT = SYCLTripleList[I];
-        auto isNVPTX = (*TC)->getTriple().isNVPTX();
-        bool isSpirvAOT = TT.getSubArch() == llvm::Triple::SPIRSubArch_fpga ||
-                          TT.getSubArch() == llvm::Triple::SPIRSubArch_gen ||
-                          TT.getSubArch() == llvm::Triple::SPIRSubArch_x86_64;
-        for (const auto &Input : LI) {
-          // FPGA aoco does not go through the link, everything else does.
-          if (Input->getType() == types::TY_FPGA_AOCO)
-            DeviceLibObjects.push_back(Input);
-          else
-            LinkObjects.push_back(Input);
-        }
-        // FIXME: Link all wrapper and fallback device libraries as default,
-        // When spv online link is supported by all backends, the fallback
-        // device libraries are only needed when current toolchain is using
-        // AOT compilation.
-        if (!isNVPTX) {
-          addSYCLDeviceLibs(
-              *TC, LinkObjects, true,
-              C.getDefaultToolChain().getTriple().isWindowsMSVCEnvironment());
-        }
-        // The linkage actions subgraph leading to the offload wrapper.
-        // [cond] Means incoming/outgoing dependence is created only when cond
-        //        is true. A function of:
-        //   n - target is NVPTX
-        //   a - SPIRV AOT compilation is requested
-        //   s - device code split requested
-        //   * - "all other cases"
-        //     - no condition means output/input is "always" present
-        // First symbol indicates output/input type
-        //   . - single file output (TY_SPIRV, TY_LLVM_BC,...)
-        //   - - TY_Tempfilelist
-        //   + - TY_Tempfiletable
-        //
-        //                   .-----------------.
-        //                   |Link(LinkObjects)|
-        //                   .-----------------.
-        //                            |
-        //         .--------------------------------------.
-        //         |               PostLink               |
-        //         .--------------------------------------.
-        //         [.n]       [.!na!s]    [+*]         [+*]
-        //           |           |          |            |
-        //           |           |  .----------------.   |
-        //           |           |  |FileTableTform  |   |
-        //           |           |  |(extract "Code")|   |
-        //           |           |  .----------------.   |
-        //           |           |         [-]           |
-        //           |           |          |            |
-        //           |         [.a!s]     [-*]           |
-        //    .-------------.  .---------------------.   |
-        //    |finalizeNVPTX|  |   SPIRVTranslator   |   |
-        //    .-------------.  .---------------------.   |
-        //           |         [.a!s]     [-as]  [-!a]   |
-        //           |           |          |      |     |
-        //           |         [.!s]      [-s]     |     |
-        //           |       .----------------.    |     |
-        //           |       | BackendCompile |    |     |
-        //           |       .----------------.    |     |
-        //           |         [.!s]      [-s]     |     |
-        //           |           |          |      |     |
-        //           |           |        [-a]   [-!a]  [+]
-        //           |           |        .----------------.
-        //           |           |        |FileTableTform  |
-        //           |           |        |(replace "Code")|
-        //           |           |        .----------------.
-        //           |           |                |
-        //         [.n]      [.!na!s]           [+*]
-        //         .--------------------------------------.
-        //         |            OffloadWrapper            |
-        //         .--------------------------------------.
-        //
-        Action *DeviceLinkAction =
-            C.MakeAction<LinkJobAction>(LinkObjects, types::TY_LLVM_BC);
-        // setup some flags upfront
-
-        if (isNVPTX && DeviceCodeSplit) {
-          // TODO Temporary limitation, need to support code splitting for PTX
-          const Driver &D = C.getDriver();
-          const std::string &OptName =
-              D.getOpts()
-                  .getOption(options::OPT_fsycl_device_code_split)
-                  .getPrefixedName();
-          D.Diag(diag::err_drv_unsupported_opt_for_target)
-              << OptName << (*TC)->getTriple().str();
-        }
-        // reflects whether current target is ahead-of-time and can't support
-        // runtime setting of specialization constants
-        bool isAOT = isNVPTX || isSpirvAOT;
-        // TODO support device code split for NVPTX target
-
-        ActionList WrapperInputs;
-        // post link is not optional - even if not splitting, always need to
-        // process specialization constants
-        bool MultiFileActionDeps = !isSpirvAOT || DeviceCodeSplit || EnableDAE;
-        types::ID PostLinkOutType = isNVPTX || !MultiFileActionDeps
-                                        ? types::TY_LLVM_BC
-                                        : types::TY_Tempfiletable;
-        auto *PostLinkAction = C.MakeAction<SYCLPostLinkJobAction>(
-            DeviceLinkAction, PostLinkOutType);
-        PostLinkAction->setRTSetsSpecConstants(!isAOT);
-
-        if (isNVPTX) {
-          Action *FinAction =
-              finalizeNVPTXDependences(PostLinkAction, (*TC)->getTriple());
-          WrapperInputs.push_back(FinAction);
-        } else {
-          // For SPIRV-based targets - translate to SPIRV then optionally
-          // compile ahead-of-time to native architecture
-          Action *SPIRVInput = PostLinkAction;
-          constexpr char COL_CODE[] = "Code";
-
-          if (MultiFileActionDeps) {
-            auto *ExtractIRFilesAction = C.MakeAction<FileTableTformJobAction>(
-                PostLinkAction, types::TY_Tempfilelist);
-            // single column w/o title fits TY_Tempfilelist format
-            ExtractIRFilesAction->addExtractColumnTform(COL_CODE,
-                                                        false /*drop titles*/);
-            SPIRVInput = ExtractIRFilesAction;
-          }
-          types::ID SPIRVOutType =
-              MultiFileActionDeps ? types::TY_Tempfilelist : types::TY_SPIRV;
-          Action *BuildCodeAction =
-              C.MakeAction<SPIRVTranslatorJobAction>(SPIRVInput, SPIRVOutType);
-
-          // After the Link, wrap the files before the final host link
-          if (isSpirvAOT) {
-            types::ID OutType = types::TY_Tempfilelist;
-            if (!DeviceCodeSplit) {
-              OutType = (TT.getSubArch() == llvm::Triple::SPIRSubArch_fpga)
-                            ? FPGAOutType
-                            : types::TY_Image;
-            }
-            // Do the additional Ahead of Time compilation when the specific
-            // triple calls for it (provided a valid subarch).
-            ActionList BEInputs;
-            BEInputs.push_back(BuildCodeAction);
-            auto unbundleAdd = [&](Action *A, types::ID T) {
-              ActionList AL;
-              AL.push_back(A);
-              Action *UnbundleAction =
-                  C.MakeAction<OffloadUnbundlingJobAction>(AL, T);
-              BEInputs.push_back(UnbundleAction);
-            };
-            // Send any known objects/archives through the unbundler to grab the
-            // dependency file associated.
-            for (Action *A : FPGAObjectInputs)
-              unbundleAdd(A, types::TY_FPGA_Dependencies);
-            for (Action *A : FPGAArchiveInputs)
-              unbundleAdd(A, types::TY_FPGA_Dependencies_List);
-            for (const auto &A : DeviceLibObjects)
-              BEInputs.push_back(A);
-            BuildCodeAction =
-                C.MakeAction<BackendCompileJobAction>(BEInputs, OutType);
-          }
-          if (MultiFileActionDeps) {
-            ActionList TformInputs{PostLinkAction, BuildCodeAction};
-            auto *ReplaceFilesAction = C.MakeAction<FileTableTformJobAction>(
-                TformInputs, types::TY_Tempfiletable);
-            ReplaceFilesAction->addReplaceColumnTform(COL_CODE, COL_CODE);
-            BuildCodeAction = ReplaceFilesAction;
-          }
-          WrapperInputs.push_back(BuildCodeAction);
-        }
-        // After the Link, wrap the files before the final host link
-        auto *DeviceWrappingAction = C.MakeAction<OffloadWrapperJobAction>(
-            WrapperInputs, types::TY_Object);
-
-        if (isSpirvAOT)
-          DA.add(*DeviceWrappingAction, **TC, /*BoundArch=*/nullptr,
-                 Action::OFK_SYCL);
-        else
-          withBoundArchForToolChain(*TC, [&](const char *BoundArch) {
-            DA.add(*DeviceWrappingAction, **TC, BoundArch, Action::OFK_SYCL);
-          });
-        ++TC;
-        ++I;
-      }
-
-      for (auto &SAI : SYCLAOTInputs) {
-        // Extract binary file name
-        std::string FN(SAI.second);
-        const char *FNStr = Args.MakeArgString(FN);
-        Arg *myArg = Args.MakeSeparateArg(
-            nullptr, C.getDriver().getOpts().getOption(options::OPT_INPUT),
-            FNStr);
-        auto *SYCLAdd =
-            C.MakeAction<InputAction>(*myArg, types::TY_SYCL_FATBIN);
-        auto *DeviceWrappingAction =
-            C.MakeAction<OffloadWrapperJobAction>(SYCLAdd, types::TY_Object);
-
-        // Extract the target triple for this binary
-        llvm::Triple TT(SAI.first);
-        // Extract the toolchain for this target triple
-        auto SYCLDeviceTC = llvm::find_if(
-            ToolChains, [&](auto &TC) { return TC->getTriple() == TT; });
-        assert(SYCLDeviceTC != ToolChains.end() &&
-               "No toolchain found for this AOT input");
-
-        DA.add(*DeviceWrappingAction, **SYCLDeviceTC,
-               /*BoundArch=*/nullptr, Action::OFK_SYCL);
-      }
-    }
-
-    /// Initialize the GPU architecture list from arguments - this populates `GpuArchList` from
-    /// `--cuda-gpu-arch` flags. Only relevant if compiling to CUDA. Return true if any
-    /// initialization errors are found.
-    bool initializeGpuArchMap() {
-      const OptTable &Opts = C.getDriver().getOpts();
-      for (auto *A : Args) {
-        unsigned Index;
-
-        if (A->getOption().matches(options::OPT_Xsycl_backend_EQ))
-          // Passing device args: -Xsycl-target-backend=<triple> -opt=val.
-          if (llvm::Triple(A->getValue(0)).isNVPTX())
-            Index = Args.getBaseArgs().MakeIndex(A->getValue(1));
-          else
-            continue;
-        else if (A->getOption().matches(options::OPT_Xsycl_backend))
-          // Passing device args: -Xsycl-target-backend -opt=val.
-          Index = Args.getBaseArgs().MakeIndex(A->getValue(0));
-        else
-          continue;
-
-        A->claim();
-        auto ParsedArg = Opts.ParseOneArg(Args, Index);
-        // TODO: Support --no-cuda-gpu-arch, --{,no-}cuda-gpu-arch=all.
-        if (ParsedArg &&
-            ParsedArg->getOption().matches(options::OPT_offload_arch_EQ)) {
-          ParsedArg->claim();
-          GpuArchList.push_back(StringToCudaArch(ParsedArg->getValue(0)));
-        }
-      }
-
-      // If there are no CUDA architectures provided then default to SM_50.
-      if (GpuArchList.empty()) {
-        GpuArchList.push_back(CudaArch::SM_50);
-      }
-
-      return false;
-    }
-
-    bool initialize() override {
-      // Get the SYCL toolchains. If we don't get any, the action builder will
-      // know there is nothing to do related to SYCL offloading.
-      auto SYCLTCRange = C.getOffloadToolChains<Action::OFK_SYCL>();
-      for (auto TI = SYCLTCRange.first, TE = SYCLTCRange.second; TI != TE;
-           ++TI)
-        ToolChains.push_back(TI->second);
-
-      Arg *SYCLLinkTargets = Args.getLastArg(
-                                  options::OPT_fsycl_link_targets_EQ);
-      WrapDeviceOnlyBinary = Args.hasArg(options::OPT_fsycl_link_EQ);
-      auto *DeviceCodeSplitArg =
-          Args.getLastArg(options::OPT_fsycl_device_code_split_EQ);
-      EnableDAE =
-          Args.hasFlag(options::OPT_fsycl_dead_args_optimization,
-                       options::OPT_fno_sycl_dead_args_optimization, false);
-      // -fsycl-device-code-split is an alias to
-      // -fsycl-device-code-split=per_source
-      DeviceCodeSplit = DeviceCodeSplitArg &&
-                        DeviceCodeSplitArg->getValue() != StringRef("off");
-      // Device only compilation for -fsycl-link (no FPGA) and
-      // -fsycl-link-targets
-      CompileDeviceOnly =
-          (SYCLLinkTargets ||
-           (WrapDeviceOnlyBinary && !Args.hasArg(options::OPT_fintelfpga)));
-      // Gather information about the SYCL Ahead of Time targets.  The targets
-      // are determined on the SubArch values passed along in the triple.
-      Arg *SYCLTargets =
-              C.getInputArgs().getLastArg(options::OPT_fsycl_targets_EQ);
-      Arg *SYCLAddTargets = Args.getLastArg(options::OPT_fsycl_add_targets_EQ);
-      bool HasValidSYCLRuntime = C.getInputArgs().hasFlag(options::OPT_fsycl,
-                                              options::OPT_fno_sycl, false);
-      bool SYCLfpgaTriple = false;
-      if (SYCLTargets || SYCLAddTargets) {
-        if (SYCLTargets) {
-          llvm::StringMap<StringRef> FoundNormalizedTriples;
-          for (const char *Val : SYCLTargets->getValues()) {
-            llvm::Triple TT(Val);
-            std::string NormalizedName = TT.normalize();
-
-            // Make sure we don't have a duplicate triple.
-            auto Duplicate = FoundNormalizedTriples.find(NormalizedName);
-            if (Duplicate != FoundNormalizedTriples.end())
-              continue;
-
-            // Store the current triple so that we can check for duplicates in
-            // the following iterations.
-            FoundNormalizedTriples[NormalizedName] = Val;
-
-            SYCLTripleList.push_back(TT);
-            if (TT.getSubArch() == llvm::Triple::SPIRSubArch_fpga)
-              SYCLfpgaTriple = true;
-          }
-        }
-        if (SYCLAddTargets) {
-          for (StringRef Val : SYCLAddTargets->getValues()) {
-            // Parse out the Triple and Input (triple:binary). At this point,
-            // the format has already been validated at the Driver level.
-            // Populate the pairs. Each of these will be wrapped and fed
-            // into the final binary.
-            std::pair<StringRef, StringRef> I = Val.split(':');
-            llvm::Triple TT(I.first);
-            const char *TF = C.getArgs().MakeArgString(I.second);
-
-            // populate the AOT binary inputs vector.
-            SYCLAOTInputs.push_back(std::make_pair(TT, TF));
-          }
-        }
-      } else if (HasValidSYCLRuntime) {
-        // -fsycl is provided without -fsycl-*targets.
-        bool SYCLfpga = C.getInputArgs().hasArg(options::OPT_fintelfpga);
-        // -fsycl -fintelfpga implies spir64_fpga
-        const char *SYCLTargetArch = SYCLfpga ? "spir64_fpga" : "spir64";
-        SYCLTripleList.push_back(
-            C.getDriver().MakeSYCLDeviceTriple(SYCLTargetArch));
-        if (SYCLfpga)
-          SYCLfpgaTriple = true;
-      }
-
-      // Set the FPGA output type based on command line (-fsycl-link).
-      if (auto * A = C.getInputArgs().getLastArg(options::OPT_fsycl_link_EQ))
-        FPGAOutType = (A->getValue() == StringRef("early"))
-                         ? types::TY_FPGA_AOCR : types::TY_FPGA_AOCX;
-
-      // Populate FPGA static archives that could contain dep files to be
-      // incorporated into the aoc compilation
-      if (SYCLfpgaTriple) {
-        SmallVector<const char *, 16> LinkArgs(getLinkerArgs(C, Args));
-        for (const StringRef &LA : LinkArgs) {
-          if (isStaticArchiveFile(LA) && hasOffloadSections(C, LA, Args)) {
-            const llvm::opt::OptTable &Opts = C.getDriver().getOpts();
-            Arg *InputArg = MakeInputArg(Args, Opts, Args.MakeArgString(LA));
-            Action *Current =
-                C.MakeAction<InputAction>(*InputArg, types::TY_Archive);
-            FPGAArchiveInputs.push_back(Current);
-          }
-        }
-      }
-
-      DeviceLinkerInputs.resize(ToolChains.size());
-      return initializeGpuArchMap();
-    }
-
-    bool canUseBundlerUnbundler() const override {
-      // SYCL should use bundled files whenever possible.
-      return true;
-    }
-  };
-
-  ///
-  /// TODO: Add the implementation for other specialized builders here.
-  ///
 
   /// Specialized builders being used by this offloading action builder.
   SmallVector<DeviceActionBuilder *, 4> SpecializedBuilders;
@@ -6385,11 +5545,7 @@
   if (!C.getDefaultToolChain().getTriple().isWindowsMSVCEnvironment() &&
       C.getDriver().getOffloadStaticLibSeen()) {
     ActionList UnbundlerInputs;
-<<<<<<< HEAD
     for (auto &LI : LinkerInputs) {
-=======
-    for (const auto &LI : LinkerInputs) {
->>>>>>> 840942c3
       // Unbundler only handles objects.
       if (auto *IA = dyn_cast<InputAction>(LI)) {
         std::string FileName = IA->getInputArg().getAsString(Args);
@@ -6441,10 +5597,7 @@
         auto *TA = dyn_cast<Action>(UnbundlerInputs.back());
         assert(TA->getKind() == Action::InputClass ||
                TA->getKind() == Action::OffloadClass);
-<<<<<<< HEAD
         (void)TA; // INTEL
-=======
->>>>>>> 840942c3
 
         // If the Action is of OffloadAction type, use the HostAction of the
         // specific Offload Action to set LastArg
@@ -6454,11 +5607,8 @@
         else if (auto *IA = dyn_cast<InputAction>(UnbundlerInputs.back()))
           // else set the LastArg based on Last InputAction
           LastArg = &(IA->getInputArg());
-<<<<<<< HEAD
 
         assert(LastArg != nullptr); // INTEL
-=======
->>>>>>> 840942c3
       }
       Action *Current = C.MakeAction<InputAction>(*LastArg, types::TY_Object);
       ActionList AL;
@@ -6476,16 +5626,12 @@
     OffloadBuilder.addDeviceDependencesToHostAction(
         Current, InputArg, phases::Link, PL.back(), PL);
   };
-<<<<<<< HEAD
 #if INTEL_CUSTOMIZATION
   for (const StringRef &tLA : LinkArgs) {
     // Augment the current argument to add additional directory information
     // in case the location of the lib is not in CWD.
     StringRef LA(resolveLib(tLA, Args, C));
 #endif // INTEL_CUSTOMIZATION
-=======
-  for (const StringRef &LA : LinkArgs) {
->>>>>>> 840942c3
     // At this point, we will process the archives for FPGA AOCO and individual
     // archive unbundling for Windows.
     if (!isStaticArchiveFile(LA))
@@ -6554,14 +5700,9 @@
 
   // Add a link action if necessary.
   if (!LinkerInputs.empty()) {
-<<<<<<< HEAD
 #if INTEL_CUSTOMIZATION
     OffloadBuilder.makeHostLinkAction(LinkerInputs);
 #endif // INTEL_CUSTOMIZATION
-=======
-    if (Action *Wrapper = OffloadBuilder.makeHostLinkAction())
-      LinkerInputs.push_back(Wrapper);
->>>>>>> 840942c3
     types::ID LinkType(types::TY_Image);
     if (Args.hasArg(options::OPT_fsycl_link_EQ))
       LinkType = types::TY_Archive;
@@ -6767,15 +5908,12 @@
       return C.MakeAction<SPIRVTranslatorJobAction>(BackendAction,
                                                     types::TY_SPIRV);
     }
-<<<<<<< HEAD
 #if INTEL_CUSTOMIZATION
     // SPIR target arch during offload should generate bitcode.
     if (TargetDeviceOffloadKind == Action::OFK_OpenMP &&
         C.getSingleOffloadToolChain<Action::OFK_OpenMP>()->getTriple().isSPIR())
       return C.MakeAction<BackendJobAction>(Input, types::TY_LLVM_BC);
 #endif // INTEL_CUSTOMIZATION
-=======
->>>>>>> 840942c3
     return C.MakeAction<BackendJobAction>(Input, types::TY_PP_Asm);
   }
   case phases::Assemble:
@@ -7434,7 +6572,6 @@
       bool IsFPGAObjLink = (JA->getType() == types::TY_Object &&
           C.getInputArgs().hasArg(options::OPT_fintelfpga) &&
           C.getInputArgs().hasArg(options::OPT_fsycl_link_EQ));
-<<<<<<< HEAD
 #if INTEL_CUSTOMIZATION
       // We create list files for unbundling when using -foffload-static-lib.
       // This is also true for -mkl and -daal, as they imply additional
@@ -7445,9 +6582,6 @@
            C.getDriver().getOffloadStaticLibSeen() ||
            (JA->getType() == types::TY_Archive && IsMSVCEnv)) &&
 #endif // INTEL_CUSTOMIZATION
-=======
-      if (C.getDriver().getOffloadStaticLibSeen() &&
->>>>>>> 840942c3
           (JA->getType() == types::TY_Archive ||
            (JA->getType() == types::TY_Object && !IsMSVCEnv))) {
         // Host part of the unbundled static archive is not used.
