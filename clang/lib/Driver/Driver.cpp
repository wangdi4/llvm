//===--- Driver.cpp - Clang GCC Compatible Driver -------------------------===//
// INTEL_CUSTOMIZATION
//
// INTEL CONFIDENTIAL
//
// Modifications, Copyright (C) 2021 Intel Corporation
//
// This software and the related documents are Intel copyrighted materials, and
// your use of them is governed by the express license under which they were
// provided to you ("License"). Unless the License provides otherwise, you may not
// use, modify, copy, publish, distribute, disclose or transmit this software or
// the related documents without Intel's prior written permission.
//
// This software and the related documents are provided as is, with no express
// or implied warranties, other than those that are expressly stated in the
// License.
//
// end INTEL_CUSTOMIZATION
//
// Part of the LLVM Project, under the Apache License v2.0 with LLVM Exceptions.
// See https://llvm.org/LICENSE.txt for license information.
// SPDX-License-Identifier: Apache-2.0 WITH LLVM-exception
//
//===----------------------------------------------------------------------===//
#include "clang/Driver/Driver.h"
#include "ToolChains/AIX.h"
#include "ToolChains/AMDGPU.h"
#include "ToolChains/AMDGPUOpenMP.h"
#include "ToolChains/AVR.h"
#include "ToolChains/Arch/RISCV.h"
#include "ToolChains/BareMetal.h"
#include "ToolChains/CSKYToolChain.h"
#include "ToolChains/Clang.h"
#include "ToolChains/CrossWindows.h"
#include "ToolChains/Cuda.h"
#include "ToolChains/Darwin.h"
#include "ToolChains/DragonFly.h"
#include "ToolChains/FreeBSD.h"
#include "ToolChains/Fuchsia.h"
#include "ToolChains/Gnu.h"
#include "ToolChains/HIPAMD.h"
#include "ToolChains/HIPSPV.h"
#include "ToolChains/HLSL.h"
#include "ToolChains/Haiku.h"
#include "ToolChains/Hexagon.h"
#include "ToolChains/Hurd.h"
#include "ToolChains/Lanai.h"
#include "ToolChains/Linux.h"
#include "ToolChains/MSP430.h"
#include "ToolChains/MSVC.h"
#include "ToolChains/MinGW.h"
#include "ToolChains/MipsLinux.h"
#include "ToolChains/NaCl.h"
#include "ToolChains/NetBSD.h"
#include "ToolChains/OHOS.h"
#include "ToolChains/OpenBSD.h"
#include "ToolChains/PPCFreeBSD.h"
#include "ToolChains/PPCLinux.h"
#include "ToolChains/PS4CPU.h"
#include "ToolChains/RISCVToolchain.h"
#include "ToolChains/SPIRV.h"
#include "ToolChains/SYCL.h"
#include "ToolChains/Solaris.h"
#include "ToolChains/TCE.h"
#include "ToolChains/VEToolchain.h"
#include "ToolChains/WebAssembly.h"
#include "ToolChains/XCore.h"
#include "ToolChains/ZOS.h"
#include "clang/Basic/TargetID.h"
#include "clang/Basic/Version.h"
#include "clang/Config/config.h"
#include "clang/Driver/Action.h"
#include "clang/Driver/Compilation.h"
#include "clang/Driver/DriverDiagnostic.h"
#include "clang/Driver/InputInfo.h"
#include "clang/Driver/Job.h"
#include "clang/Driver/Options.h"
#include "clang/Driver/Phases.h"
#include "clang/Driver/SanitizerArgs.h"
#include "clang/Driver/Tool.h"
#include "clang/Driver/ToolChain.h"
#include "clang/Driver/Types.h"
#include "llvm/ADT/ArrayRef.h"
#include "llvm/ADT/MapVector.h"
#include "llvm/ADT/STLExtras.h"
#include "llvm/ADT/StringExtras.h"
#include "llvm/ADT/StringRef.h"
#include "llvm/ADT/StringSet.h"
#include "llvm/ADT/StringSwitch.h"
#include "llvm/BinaryFormat/Magic.h"
#include "llvm/Config/llvm-config.h"
#include "llvm/MC/TargetRegistry.h"
#include "llvm/Option/Arg.h"
#include "llvm/Option/ArgList.h"
#include "llvm/Option/OptSpecifier.h"
#include "llvm/Option/OptTable.h"
#include "llvm/Option/Option.h"
#include "llvm/SYCLLowerIR/DeviceConfigFile.hpp"
#include "llvm/Support/CommandLine.h"
#include "llvm/Support/ErrorHandling.h"
#include "llvm/Support/ExitCodes.h"
#include "llvm/Support/FileSystem.h"
#include "llvm/Support/FileUtilities.h"
#include "llvm/Support/FormatVariadic.h"
#include "llvm/Support/LineIterator.h"
#include "llvm/Support/MD5.h"
#include "llvm/Support/Path.h"
#include "llvm/Support/PrettyStackTrace.h"
#include "llvm/Support/Process.h"
#include "llvm/Support/Program.h"
#include "llvm/Support/StringSaver.h"
#include "llvm/Support/Threading.h" // INTEL
#include "llvm/Support/VirtualFileSystem.h"
#include "llvm/Support/raw_ostream.h"
#include "llvm/TargetParser/Host.h"
#include <cstdlib> // ::getenv
#include <map>
#include <memory>
#include <optional>
#include <regex>
#include <set>
#include <sstream>
#include <utility>
#if LLVM_ON_UNIX
#include <unistd.h> // getpid
#endif

#if INTEL_CUSTOMIZATION
#include "ToolChains/Arch/X86.h"
#if INTEL_FEATURE_CSA
#include "ToolChains/Intel_CSA.h"
#endif  // INTEL_FEATURE_CSA
#endif // INTEL_CUSTOMIZATION

using namespace clang::driver;
using namespace clang;
using namespace llvm::opt;

static std::optional<llvm::Triple> getOffloadTargetTriple(const Driver &D,
                                                          const ArgList &Args) {
  auto OffloadTargets = Args.getAllArgValues(options::OPT_offload_EQ);
  // Offload compilation flow does not support multiple targets for now. We
  // need the HIPActionBuilder (and possibly the CudaActionBuilder{,Base}too)
  // to support multiple tool chains first.
  switch (OffloadTargets.size()) {
  default:
    D.Diag(diag::err_drv_only_one_offload_target_supported);
    return std::nullopt;
  case 0:
    D.Diag(diag::err_drv_invalid_or_unsupported_offload_target) << "";
    return std::nullopt;
  case 1:
    break;
  }
  return llvm::Triple(OffloadTargets[0]);
}

static std::optional<llvm::Triple>
getNVIDIAOffloadTargetTriple(const Driver &D, const ArgList &Args,
                             const llvm::Triple &HostTriple) {
  if (!Args.hasArg(options::OPT_offload_EQ)) {
    return llvm::Triple(HostTriple.isArch64Bit() ? "nvptx64-nvidia-cuda"
                                                 : "nvptx-nvidia-cuda");
  }
  auto TT = getOffloadTargetTriple(D, Args);
  if (TT && (TT->getArch() == llvm::Triple::spirv32 ||
             TT->getArch() == llvm::Triple::spirv64)) {
    if (Args.hasArg(options::OPT_emit_llvm))
      return TT;
    D.Diag(diag::err_drv_cuda_offload_only_emit_bc);
    return std::nullopt;
  }
  D.Diag(diag::err_drv_invalid_or_unsupported_offload_target) << TT->str();
  return std::nullopt;
}
static std::optional<llvm::Triple>
getHIPOffloadTargetTriple(const Driver &D, const ArgList &Args) {
  if (!Args.hasArg(options::OPT_offload_EQ)) {
    return llvm::Triple("amdgcn-amd-amdhsa"); // Default HIP triple.
  }
  auto TT = getOffloadTargetTriple(D, Args);
  if (!TT)
    return std::nullopt;
  if (TT->getArch() == llvm::Triple::amdgcn &&
      TT->getVendor() == llvm::Triple::AMD &&
      TT->getOS() == llvm::Triple::AMDHSA)
    return TT;
  if (TT->getArch() == llvm::Triple::spirv64)
    return TT;
  D.Diag(diag::err_drv_invalid_or_unsupported_offload_target) << TT->str();
  return std::nullopt;
}

// static
std::string Driver::GetResourcesPath(StringRef BinaryPath,
                                     StringRef CustomResourceDir) {
  // Since the resource directory is embedded in the module hash, it's important
  // that all places that need it call this function, so that they get the
  // exact same string ("a/../b/" and "b/" get different hashes, for example).

  // Dir is bin/ or lib/, depending on where BinaryPath is.
  std::string Dir = std::string(llvm::sys::path::parent_path(BinaryPath));

  SmallString<128> P(Dir);
  if (CustomResourceDir != "") {
    llvm::sys::path::append(P, CustomResourceDir);
  } else {
    // On Windows, libclang.dll is in bin/.
    // On non-Windows, libclang.so/.dylib is in lib/.
    // With a static-library build of libclang, LibClangPath will contain the
    // path of the embedding binary, which for LLVM binaries will be in bin/.
    // ../lib gets us to lib/ in both cases.
    P = llvm::sys::path::parent_path(Dir);
#if INTEL_CUSTOMIZATION
    // We're trying to compute a relative path to the "lib" directory, but the
    // number of levels we need to travel up depends on whether we're being
    // invoked from the build directory or the deploy directory. Dynamically
    // determine how far up to go by searching for the "lib" directory.
    auto HasLibSubdir = [=](const StringRef Path) {
      SmallString<128> Cand(Path);
      llvm::sys::path::append(Cand, "lib");
      return llvm::sys::fs::is_directory(Cand);
    };
    while (P != "" && !HasLibSubdir(P)) {
      if (!llvm::sys::path::has_parent_path(P))
        break;
      SmallString<128> Child(P);
      P = llvm::sys::path::parent_path(Child);
    }
#endif
    // This search path is also created in the COFF driver of lld, so any
    // changes here also needs to happen in lld/COFF/Driver.cpp
    llvm::sys::path::append(P, CLANG_INSTALL_LIBDIR_BASENAME, "clang",
                            CLANG_VERSION_MAJOR_STRING);
  }

  return std::string(P.str());
}

Driver::Driver(StringRef ClangExecutable, StringRef TargetTriple,
               DiagnosticsEngine &Diags, std::string Title,
               IntrusiveRefCntPtr<llvm::vfs::FileSystem> VFS)
    : Diags(Diags), VFS(std::move(VFS)), DumpDeviceCode(false), Mode(GCCMode),
      SaveTemps(SaveTempsNone), BitcodeEmbed(EmbedNone),
      Offload(OffloadHostDevice), CXX20HeaderType(HeaderMode_None),
      ModulesModeCXX20(false), LTOMode(LTOK_None), OffloadLTOMode(LTOK_None),
#if INTEL_CUSTOMIZATION
      IntelPrintOptions(false), IntelMode(false), DPCPPMode(false),
#endif // INTEL_CUSTOMIZATION
      ClangExecutable(ClangExecutable), SysRoot(DEFAULT_SYSROOT),
      DriverTitle(Title), CCCPrintBindings(false), CCPrintOptions(false),
      CCLogDiagnostics(false), CCGenDiagnostics(false),
      CCPrintProcessStats(false), CCPrintInternalStats(false),
      TargetTriple(TargetTriple), Saver(Alloc), PrependArg(nullptr),
      CheckInputsExist(true), ProbePrecompiled(true),
      SuppressMissingInputWarning(false) {
  // Provide a sane fallback if no VFS is specified.
  if (!this->VFS)
    this->VFS = llvm::vfs::getRealFileSystem();

  Name = std::string(llvm::sys::path::filename(ClangExecutable));
  Dir = std::string(llvm::sys::path::parent_path(ClangExecutable));
  InstalledDir = Dir; // Provide a sensible default installed dir.

  if ((!SysRoot.empty()) && llvm::sys::path::is_relative(SysRoot)) {
    // Prepend InstalledDir if SysRoot is relative
    SmallString<128> P(InstalledDir);
    llvm::sys::path::append(P, SysRoot);
    SysRoot = std::string(P);
  }

#if defined(CLANG_CONFIG_FILE_SYSTEM_DIR)
  SystemConfigDir = CLANG_CONFIG_FILE_SYSTEM_DIR;
#endif
#if defined(CLANG_CONFIG_FILE_USER_DIR)
  {
    SmallString<128> P;
    llvm::sys::fs::expand_tilde(CLANG_CONFIG_FILE_USER_DIR, P);
    UserConfigDir = static_cast<std::string>(P);
  }
#endif

  // Compute the path to the resource directory.
  ResourceDir = GetResourcesPath(ClangExecutable, CLANG_RESOURCE_DIR);
}

void Driver::setDriverMode(StringRef Value) {
  static StringRef OptName =
      getOpts().getOption(options::OPT_driver_mode).getPrefixedName();
  if (auto M = llvm::StringSwitch<std::optional<DriverMode>>(Value)
                   .Case("gcc", GCCMode)
                   .Case("g++", GXXMode)
                   .Case("cpp", CPPMode)
                   .Case("cl", CLMode)
                   .Case("flang", FlangMode)
                   .Case("dxc", DXCMode)
                   .Default(std::nullopt))
    Mode = *M;
  else
    Diag(diag::err_drv_unsupported_option_argument) << OptName << Value;
}

InputArgList Driver::ParseArgStrings(ArrayRef<const char *> ArgStrings,
                                     bool UseDriverMode, bool &ContainsError) {
  llvm::PrettyStackTraceString CrashInfo("Command line argument parsing");
  ContainsError = false;

#if INTEL_CUSTOMIZATION
  bool AllowAllOpts =
      IsIntelMode() &&
      // Check for -i_allow-all-opts.
      llvm::any_of(ArgStrings,
                   [AllowAllOpts = getOpts()
                                       .getOption(options::OPT_i_allow_all_opts)
                                       .getPrefixedName()](StringRef Opt) {
                     return Opt == AllowAllOpts;
                   });
  llvm::opt::Visibility VisibilityMask =
      getOptionVisibilityMask(UseDriverMode, AllowAllOpts);
#endif // INTEL_CUSTOMIZATION

  unsigned MissingArgIndex, MissingArgCount;
  InputArgList Args = getOpts().ParseArgs(ArgStrings, MissingArgIndex,
                                          MissingArgCount, VisibilityMask);

  // Check for missing argument error.
  if (MissingArgCount) {
    Diag(diag::err_drv_missing_argument)
        << Args.getArgString(MissingArgIndex) << MissingArgCount;
    ContainsError |=
        Diags.getDiagnosticLevel(diag::err_drv_missing_argument,
                                 SourceLocation()) > DiagnosticsEngine::Warning;
  }

  // Check for unsupported options.
  for (const Arg *A : Args) {
    if (A->getOption().hasFlag(options::Unsupported)) {
      Diag(diag::err_drv_unsupported_opt) << A->getAsString(Args);
      ContainsError |= Diags.getDiagnosticLevel(diag::err_drv_unsupported_opt,
                                                SourceLocation()) >
                       DiagnosticsEngine::Warning;
      continue;
    }

    // Deprecated options emit a diagnostic about deprecation, but are still
    // supported until removed. It's possible to have a deprecated option which
    // aliases with a non-deprecated option, so always compute the argument
    // actually used before checking for deprecation.
    const Arg *Used = A;
    while (Used->getAlias())
      Used = Used->getAlias();
    if (Used->getOption().hasFlag(options::Deprecated)) {
      Diag(diag::warn_drv_deprecated_option_release) << Used->getAsString(Args);
      ContainsError |= Diags.getDiagnosticLevel(
                           diag::warn_drv_deprecated_option_release,
                           SourceLocation()) > DiagnosticsEngine::Warning;
    }

    // Warn about -mcpu= without an argument.
    if (A->getOption().matches(options::OPT_mcpu_EQ) && A->containsValue("")) {
      Diag(diag::warn_drv_empty_joined_argument) << A->getAsString(Args);
      ContainsError |= Diags.getDiagnosticLevel(
                           diag::warn_drv_empty_joined_argument,
                           SourceLocation()) > DiagnosticsEngine::Warning;
    }

#if INTEL_CUSTOMIZATION
    // Recommend -qopenmp over -fopenmp
    if (IsIntelMode() && A->getOption().matches(options::OPT_fopenmp))
      Diag(diag::warn_drv_recommend_opt)
          << (IsCLMode() ? "/Qiopenmp" : "-qopenmp") << A->getAsString(Args);
#endif // INTEL_CUSTOMIZATION
  }

  for (const Arg *A : Args.filtered(options::OPT_UNKNOWN)) {
    unsigned DiagID;
    auto ArgString = A->getAsString(Args);
    std::string Nearest;
    if (getOpts().findNearest(ArgString, Nearest, VisibilityMask) > 1) {
      if (!IsCLMode() &&
          getOpts().findExact(ArgString, Nearest,
                              llvm::opt::Visibility(options::CC1Option))) {
        DiagID = diag::err_drv_unknown_argument_with_suggestion;
        Diags.Report(DiagID) << ArgString << "-Xclang " + Nearest;
      } else {
        DiagID = IsCLMode() ? diag::warn_drv_unknown_argument_clang_cl
                            : diag::err_drv_unknown_argument;
        Diags.Report(DiagID) << ArgString;
      }
    } else {
      DiagID = IsCLMode()
                   ? diag::warn_drv_unknown_argument_clang_cl_with_suggestion
                   : diag::err_drv_unknown_argument_with_suggestion;
      Diags.Report(DiagID) << ArgString << Nearest;
    }
    ContainsError |= Diags.getDiagnosticLevel(DiagID, SourceLocation()) >
                     DiagnosticsEngine::Warning;
  }

  for (const Arg *A : Args.filtered(options::OPT_o)) {
    if (ArgStrings[A->getIndex()] == A->getSpelling())
      continue;

    // Warn on joined arguments that are similar to a long argument.
    std::string ArgString = ArgStrings[A->getIndex()];
    std::string Nearest;
    if (getOpts().findExact("-" + ArgString, Nearest, VisibilityMask))
      Diags.Report(diag::warn_drv_potentially_misspelled_joined_argument)
          << A->getAsString(Args) << Nearest;
  }

  return Args;
}

// Determine which compilation mode we are in. We look for options which
// affect the phase, starting with the earliest phases, and record which
// option we used to determine the final phase.
phases::ID Driver::getFinalPhase(const DerivedArgList &DAL,
                                 Arg **FinalPhaseArg) const {
  Arg *PhaseArg = nullptr;
  phases::ID FinalPhase;

  // -{E,EP,P,M,MM} only run the preprocessor.
  if (CCCIsCPP() || (PhaseArg = DAL.getLastArg(options::OPT_E)) ||
      (PhaseArg = DAL.getLastArg(options::OPT__SLASH_EP)) ||
      (PhaseArg = DAL.getLastArg(options::OPT_EP)) || // INTEL
      (PhaseArg = DAL.getLastArg(options::OPT_M, options::OPT_MM)) ||
      (PhaseArg = DAL.getLastArg(options::OPT__SLASH_P)) ||
      CCGenDiagnostics) {
    FinalPhase = phases::Preprocess;

    // --precompile only runs up to precompilation.
    // Options that cause the output of C++20 compiled module interfaces or
    // header units have the same effect.
  } else if ((PhaseArg = DAL.getLastArg(options::OPT__precompile)) ||
             (PhaseArg = DAL.getLastArg(options::OPT_extract_api)) ||
             (PhaseArg = DAL.getLastArg(options::OPT_fmodule_header,
                                        options::OPT_fmodule_header_EQ))) {
    FinalPhase = phases::Precompile;
    // -{fsyntax-only,-analyze,emit-ast} only run up to the compiler.
  } else if ((PhaseArg = DAL.getLastArg(options::OPT_fsyntax_only)) ||
             (PhaseArg = DAL.getLastArg(options::OPT_print_supported_cpus)) ||
             (PhaseArg = DAL.getLastArg(options::OPT_module_file_info)) ||
             (PhaseArg = DAL.getLastArg(options::OPT_verify_pch)) ||
             (PhaseArg = DAL.getLastArg(options::OPT_rewrite_objc)) ||
             (PhaseArg = DAL.getLastArg(options::OPT_rewrite_legacy_objc)) ||
             (PhaseArg = DAL.getLastArg(options::OPT__migrate)) ||
             (PhaseArg = DAL.getLastArg(options::OPT__analyze)) ||
             (PhaseArg = DAL.getLastArg(options::OPT_emit_ast))) {
    FinalPhase = phases::Compile;

  // -S only runs up to the backend.
  } else if ((PhaseArg = DAL.getLastArg(options::OPT_S)) ||
             (PhaseArg = DAL.getLastArg(options::OPT_fsycl_device_only))) {
    FinalPhase = phases::Backend;

  // -c compilation only runs up to the assembler.
  } else if ((PhaseArg = DAL.getLastArg(options::OPT_c))) {
    FinalPhase = phases::Assemble;

  } else if ((PhaseArg = DAL.getLastArg(options::OPT_emit_interface_stubs))) {
    FinalPhase = phases::IfsMerge;

  // Otherwise do everything.
  } else
    FinalPhase = phases::Link;

  if (FinalPhaseArg)
    *FinalPhaseArg = PhaseArg;

  return FinalPhase;
}

static Arg *MakeInputArg(DerivedArgList &Args, const OptTable &Opts,
                         StringRef Value, bool Claim = true) {
  Arg *A = new Arg(Opts.getOption(options::OPT_INPUT), Value,
                   Args.getBaseArgs().MakeIndex(Value), Value.data());
  Args.AddSynthesizedArg(A);
  if (Claim)
    A->claim();
  return A;
}
#if INTEL_CUSTOMIZATION
void Driver::parseIntelDriverMode(ArrayRef<const char *> Args) {
  static const StringRef OptIntel =
      getOpts().getOption(options::OPT__intel).getPrefixedName();
  static const StringRef OptDPCPP =
      getOpts().getOption(options::OPT__dpcpp).getPrefixedName();

  for (StringRef Arg : Args) {
    if (Arg != OptIntel && Arg != OptDPCPP)
      continue;

    IntelMode = true;
    if (Arg != OptDPCPP)
      continue;

    DPCPPMode = true;
    return;
  }
}

// Add any Intel specific options to the command line which are implied or
// are the default.
void Driver::addIntelArgs(DerivedArgList &DAL, const InputArgList &Args,
                                 const llvm::opt::OptTable &Opts) const {
  auto addClaim = [&](const OptSpecifier &Opt, StringRef OptArg="") {
    if (!OptArg.empty())
      DAL.AddJoinedArg(0, Opts.getOption(Opt), OptArg);
    else
      DAL.AddFlagArg(0, Opts.getOption(Opt));
    if (Arg *A = DAL.getLastArg(Opt))
      A->claim();
  };
  bool isIntelLTO = false;
  // When dealing with -fast, the behavior is the same as -Ofast, except
  // that -xHOST is implied.
  if (Arg *A = Args.getLastArg(options::OPT_Ofast)) {
    StringRef Opt(Args.MakeArgString(A->getAsString(Args)));
    bool hasXOpt = false;
    if (IsCLMode())
      hasXOpt = Args.hasArg(options::OPT__SLASH_Qx);
    else
      if (Arg *A = Args.getLastArg(options::OPT_x)) {
        StringRef Arch = A->getValue();
        hasXOpt = !types::lookupTypeForTypeSpecifier(Arch.data());
      }
    if (!Opt.contains("O")) {
      if (!hasXOpt)
        addClaim(IsCLMode() ? options::OPT__SLASH_Qx : options::OPT_x, "HOST");
      if (!Args.hasFlag(options::OPT_flto_EQ, options::OPT_fno_lto, false)) {
        // check to make sure that if LTO is disabled, it is done after fast.
        if (Arg *A = Args.getLastArg(options::OPT_Ofast, options::OPT_fno_lto))
          if (A->getOption().matches(options::OPT_Ofast))
            isIntelLTO = true;
      }
    }
  }

  if (IsIntelMode()) {
    // The Intel compiler defaults to -O2
    if (!Args.hasArgNoClaim(
            options::OPT_O_Group, options::OPT__SLASH_O, options::OPT_g_Group,
            options::OPT_intel_debug_Group, options::OPT__SLASH_Z7)) {
      // -fprofile-sample-generate=max-fidelity implies -O0.
      if (Args.getLastArgValue(options::OPT_fprofile_sample_generate_EQ) !=
          "max-fidelity")
        addClaim(IsCLMode() ? options::OPT__SLASH_O : options::OPT_O, "2");
      // "-vectorize-loops" and "-vectorize-slp" are enabled when optimization
      // level is -O2 or higher. The implied -O2 is appended to the options
      // list, which will make -fno-vectorize and -fno-slp-vectorize cannot
      // control "-vectorize-loops" and "-vectorize-slp".
      // We need to append -fno-vectorize and -fno-slp-vectorize after -O2.
      if (Arg *A = Args.getLastArg(options::OPT_fvectorize,
                                   options::OPT_fno_vectorize))
        if (A->getOption().matches(options::OPT_fno_vectorize))
          addClaim(options::OPT_fno_vectorize);
      if (Arg *A = Args.getLastArg(options::OPT_fslp_vectorize,
                                   options::OPT_fno_slp_vectorize))
        if (A->getOption().matches(options::OPT_fno_slp_vectorize))
          addClaim(options::OPT_fno_slp_vectorize);
    } else if (!Args.hasArgNoClaim(options::OPT_O_Group, options::OPT__SLASH_O))
        // Users may inadvertently use debug options without adding any
        // optimization level options. Thus, users are not aware of most
        // optimization are disabled, which may take considerable time to
        // track down compilation issues.
        // To improve user experience, warn users in this scenario.
        if (const Arg *A = Args.getLastArgNoClaim(options::OPT_g_Group,
                                            options::OPT_intel_debug_Group,
                                            options::OPT__SLASH_Z7)) {
          bool emitremark = true;
          for (auto Value : Args.getAllArgValues(options::OPT_R_Joined)) {
            if (Value == StringRef("no-debug-disables-optimization")) {
              emitremark = false;
            }
          }
	  while (A->getAlias())
            A = A->getAlias();
          if (emitremark)
            Diags.setSeverity(
                diag::remark_use_of_debug_turn_off_optimization_level,
                diag::Severity::Remark, {});
          Diag(clang::diag::remark_use_of_debug_turn_off_optimization_level)
              << A->getSpelling().split('=').first
              << (IsCLMode() ? "/Od" : "-O0");
        }
    // For LTO on Windows, use -fuse-ld=lld when /Qipo or /fast is used.
    if (Args.hasFlag(options::OPT_flto_EQ, options::OPT_fno_lto, false)) {
      if (Arg *A = Args.getLastArg(options::OPT_flto_EQ)) {
        StringRef Opt(Args.MakeArgString(A->getAsString(Args)));
        if (Opt.contains("Qipo"))
          isIntelLTO = true;
      }
    }

    // TODO - improve determination of last phase
    if (IsCLMode() && isIntelLTO &&
        !Args.hasArg(options::OPT_fuse_ld_EQ) &&
        !Args.hasArg(options::OPT_c, options::OPT_S))
      addClaim(options::OPT_fuse_ld_EQ, "lld");

    // -fveclib=SVML default. Use of -ffreestanding disables this.
    if (!Args.hasArg(options::OPT_fveclib) &&
        !Args.hasArg(options::OPT_ffreestanding)) {
      bool HasDefaultVeclib = true;
      const Arg *A = Args.getLastArg(options::OPT_no_intel_lib,
                                     options::OPT_no_intel_lib_EQ);
      if (A) {
        if (A->getOption().matches(options::OPT_no_intel_lib))
          HasDefaultVeclib = false;
        else
          for (StringRef Val : A->getValues()) {
            if (Val.equals_insensitive("libsvml")) {
              HasDefaultVeclib = false;
              break;
            }
          }
      }
      if (HasDefaultVeclib)
        addClaim(options::OPT_fveclib, "SVML");
    }
    // -Wno-c++11-narrowing is default for Windows
    if (IsCLMode() && !Args.hasArg(options::OPT_Wcxx11_narrowing,
                                   options::OPT_Wno_cxx11_narrowing))
      addClaim(options::OPT_Wno_cxx11_narrowing);
    if (!IsCLMode())
      addClaim(options::OPT_fheinous_gnu_extensions);
  }
  // Any -debug options will be 'replaced' with -g equivalents to simplify
  // logic later in the driver.
  if (Arg *A = Args.getLastArg(options::OPT_intel_debug_Group,
                               options::OPT_g_Group)) {
    if (A->getOption().matches(options::OPT_intel_debug_Group)) {
      StringRef Value(A->getValue());
      if (Value != "none")
        addClaim(options::OPT_g_Flag);
      if (Value == "full" || Value == "all" || Value == "extended" ||
          Value == "parallel")
        ; // Do nothing, we already enabled debug above
      else if (Value == "expr-source-pos" || Value == "inline-debug-info" ||
               Value == "semantic-stepping" || Value == "variable-locations" ||
               Value == "noexpr-source-pos")
        ; // Just enable debug, these are icc compatible options that are
          // not hooked to anything
      else if (Value == "minimal")
        addClaim(options::OPT_gline_tables_only);
      else if (Value == "emit-column")
        addClaim(options::OPT_gcolumn_info);
      else if (Value != "none")
        Diag(diag::err_drv_unsupported_option_argument)
            << A->getSpelling() << A->getValue();
    }
  }

  if (Arg *VA = Args.getLastArg(options::OPT_HASH_x, options::OPT__HASH,
                           options::OPT_v, options::OPT__HASH_HASH_HASH)) {
    if (VA->getOption().matches(options::OPT_HASH_x))
      DAL.AddFlagArg(VA, Opts.getOption(options::OPT_v));
    else if (VA->getOption().matches(options::OPT__HASH))
      DAL.AddFlagArg(VA, Opts.getOption(options::OPT__HASH_HASH_HASH));
  }

}

static bool HasIntelSYCLPerflib(Compilation &C, const DerivedArgList &Args) {
  // Performance libraries with -fsycl use offload static libs.
  bool IsMSVC = C.getDefaultToolChain().getTriple().isWindowsMSVCEnvironment();
  return Args.hasArg(options::OPT_fsycl) &&
         ((Args.hasArg(options::OPT_qmkl_EQ, options::OPT_qmkl_ilp64_EQ) &&
           (Args.hasArg(options::OPT_static) || IsMSVC)) ||
          Args.hasArg(options::OPT_qdaal_EQ));
}

std::string Driver::GetUserOnlyTemporaryDirectory(StringRef Prefix) const {
  SmallString<128> Path;
  // Attempt to create a directory a fixed number of times if we fail due
  // to permission problems.
  for (int Retries = 128; Retries > 0; --Retries) {
    // Use 10 characters to provide 40 bits of entropy to reduce chances of
    // creating an already existing temporary directory name.
    llvm::sys::fs::createUniquePath(Twine(Prefix) + Twine("-%%%%%%%%%%"), Path,
                                    true);
    std::error_code EC =
        llvm::sys::fs::create_directory(Path, false, llvm::sys::fs::owner_all);
    if (EC) {
      if (EC == std::errc::file_exists)
        continue;
      Diag(clang::diag::err_unable_to_make_temp) << EC.message();
      return "";
<<<<<<< HEAD
    }
    break;
  }
  return std::string(Path.str());
}

std::pair<unsigned, unsigned>
Driver::getIncludeExcludeOptionFlagMasksIntel(bool IsClCompatMode,
                                              bool AllowAllOpts) const {
  unsigned IncludedFlagsBitmask = 0;
  unsigned ExcludedFlagsBitmask = options::NoDriverOption;

  // For dpcpp on Windows, we are allowing both MSVC and Linux options to be
  // accepted and parsed.  This allows for a transition period for using a more
  // traditional set of drivers; dpcpp for Linux and dpcpp-cl for Windows.
  if (IsClCompatMode) {
    if (!AllowAllOpts) {
      // Include CL and Core options.
      IncludedFlagsBitmask |= options::CLOption;
      IncludedFlagsBitmask |= options::CLDXCOption;
      IncludedFlagsBitmask |= options::CoreOption;
=======
>>>>>>> 7f4c3c22
    }
    break;
  }
  return std::string(Path.str());
}

Arg *clang::driver::getLastArchArg(const ArgList &Args, bool claimArg) {
  Arg *Res = nullptr;
  for (Arg *A : Args.filtered(options::OPT_march_EQ, options::OPT_x)) {
    if (A->getOption().matches(options::OPT_x) &&
        types::lookupTypeForTypeSpecifier(A->getValue()))
      continue;
    Res = A;
    if (claimArg)
      Res->claim();
  }
  return Res;
}
#endif // INTEL_CUSTOMIZATION

DerivedArgList *Driver::TranslateInputArgs(const InputArgList &Args) const {
  const llvm::opt::OptTable &Opts = getOpts();
  DerivedArgList *DAL = new DerivedArgList(Args);

  bool HasNostdlib = Args.hasArg(options::OPT_nostdlib);
  bool HasNostdlibxx = Args.hasArg(options::OPT_nostdlibxx);
  bool HasNodefaultlib = Args.hasArg(options::OPT_nodefaultlibs);
  bool IgnoreUnused = false;
  for (Arg *A : Args) {
    if (IgnoreUnused)
      A->claim();

    if (A->getOption().matches(options::OPT_start_no_unused_arguments)) {
      IgnoreUnused = true;
      continue;
    }
    if (A->getOption().matches(options::OPT_end_no_unused_arguments)) {
      IgnoreUnused = false;
      continue;
    }

    // Unfortunately, we have to parse some forwarding options (-Xassembler,
    // -Xlinker, -Xpreprocessor) because we either integrate their functionality
    // (assembler and preprocessor), or bypass a previous driver ('collect2').

    // Rewrite linker options, to replace --no-demangle with a custom internal
    // option.
    if ((A->getOption().matches(options::OPT_Wl_COMMA) ||
         A->getOption().matches(options::OPT_Xlinker)) &&
        A->containsValue("--no-demangle")) {
      // Add the rewritten no-demangle argument.
      DAL->AddFlagArg(A, Opts.getOption(options::OPT_Z_Xlinker__no_demangle));

      // Add the remaining values as Xlinker arguments.
      for (StringRef Val : A->getValues())
        if (Val != "--no-demangle")
          DAL->AddSeparateArg(A, Opts.getOption(options::OPT_Xlinker), Val);

      continue;
    }

    // Rewrite preprocessor options, to replace -Wp,-MD,FOO which is used by
    // some build systems. We don't try to be complete here because we don't
    // care to encourage this usage model.
    if (A->getOption().matches(options::OPT_Wp_COMMA) &&
        (A->getValue(0) == StringRef("-MD") ||
         A->getValue(0) == StringRef("-MMD"))) {
      // Rewrite to -MD/-MMD along with -MF.
      if (A->getValue(0) == StringRef("-MD"))
        DAL->AddFlagArg(A, Opts.getOption(options::OPT_MD));
      else
        DAL->AddFlagArg(A, Opts.getOption(options::OPT_MMD));
      if (A->getNumValues() == 2)
        DAL->AddSeparateArg(A, Opts.getOption(options::OPT_MF), A->getValue(1));
      continue;
    }

    // Rewrite reserved library names.
    if (A->getOption().matches(options::OPT_l)) {
      StringRef Value = A->getValue();

      // Rewrite unless -nostdlib is present.
      if (!HasNostdlib && !HasNodefaultlib && !HasNostdlibxx &&
          Value == "stdc++") {
        DAL->AddFlagArg(A, Opts.getOption(options::OPT_Z_reserved_lib_stdcxx));
        continue;
      }

      // Rewrite unconditionally.
      if (Value == "cc_kext") {
        DAL->AddFlagArg(A, Opts.getOption(options::OPT_Z_reserved_lib_cckext));
        continue;
      }
#if INTEL_CUSTOMIZATION
      // libimf addition before libm.
      if (IsIntelMode() && Value == "m")
        DAL->AddFlagArg(A, Opts.getOption(options::OPT_Z_reserved_lib_imf));
#endif // INTEL_CUSTOMIZATION
    }
#if INTEL_CUSTOMIZATION
    // Expected valid 'tools': assembly,compiler,preprocessor and linker for now
    // TODO - for adding other 'tools'
    if (A->getOption().matches(options::OPT_Qoption_COMMA)) {
      if (A->getNumValues() < 2) {
        Diag(clang::diag::warn_invalid_num_qopt) << A->getNumValues();
      } else {
        StringRef ToolName = A->getValue(0);
        Option ToolOpt =
            llvm::StringSwitch<Option>(ToolName.str())
                .Cases("preprocessor","cpp","p", Opts.getOption(options::OPT_Wp_COMMA))
                .Cases("asm","assembler","a", Opts.getOption(options::OPT_Wa_COMMA))
                .Cases("link","ld","l", Opts.getOption(options::OPT_Wl_COMMA))
                .Cases("compiler","c","clang", Opts.getOption(options::OPT_Xclang))
                .Default(Opts.getOption(options::Unsupported));

        if (ToolOpt.getID() == options::Unsupported)
          Diag(clang::diag::warn_invalid_tool) << A->getValue(0);
        else {
          for (unsigned i = 1; i < A->getNumValues(); i++) {
            if (ToolOpt.getID() == options::OPT_Xclang)
              DAL->AddSeparateArg(A, ToolOpt, A->getValue(i));
            else
              DAL->AddJoinedArg(A, ToolOpt, A->getValue(i));
          }
        }
      }
    }
    // -falgn-stack=maintain-16-byte means -mstack-alignment=16 -mstackrealign
    // FIXME: Option processing in this manner doesn't allow for full override
    // with -falign-stack=assume-?-byte values.
    if (A->getOption().matches(options::OPT_falign_stack_EQ_maintain_16_byte)) {
      DAL->AddJoinedArg(A, Opts.getOption(options::OPT_mstack_alignment), "16");
      DAL->getLastArg(options::OPT_mstack_alignment)->claim();
      DAL->AddFlagArg(A, Opts.getOption(options::OPT_mstackrealign));
      DAL->getLastArg(options::OPT_mstackrealign)->claim();
    }
#endif // INTEL_CUSTOMIZATION

    // Pick up inputs via the -- option.
    if (A->getOption().matches(options::OPT__DASH_DASH)) {
      A->claim();
      for (StringRef Val : A->getValues())
        DAL->append(MakeInputArg(*DAL, Opts, Val, false));
      continue;
    }

    if (A->getOption().matches(options::OPT_offload_lib_Group)) {
      if (!A->getNumValues()) {
        Diag(clang::diag::warn_drv_unused_argument) << A->getSpelling();
        continue;
      }
    }

    DAL->append(A);
  }

  // DXC mode quits before assembly if an output object file isn't specified.
  if (IsDXCMode() && !Args.hasArg(options::OPT_dxc_Fo))
    DAL->AddFlagArg(nullptr, Opts.getOption(options::OPT_S));

  // Enforce -static if -miamcu is present.
  if (Args.hasFlag(options::OPT_miamcu, options::OPT_mno_iamcu, false))
    DAL->AddFlagArg(nullptr, Opts.getOption(options::OPT_static));

  // Use of -fintelfpga implies -g and -fsycl
  if (Args.hasArg(options::OPT_fintelfpga)) {
    if (!Args.hasFlag(options::OPT_fsycl, options::OPT_fno_sycl, false))
      DAL->AddFlagArg(0, Opts.getOption(options::OPT_fsycl));
    // if any -gN option is provided, use that.
    if (Arg *A = Args.getLastArg(options::OPT_gN_Group))
      DAL->append(A);
    else
      DAL->AddFlagArg(0, Opts.getOption(options::OPT_g_Flag));
  }

// Add a default value of -mlinker-version=, if one was given and the user
// didn't specify one.
#if defined(HOST_LINK_VERSION)
  if (!Args.hasArg(options::OPT_mlinker_version_EQ) &&
      strlen(HOST_LINK_VERSION) > 0) {
    DAL->AddJoinedArg(0, Opts.getOption(options::OPT_mlinker_version_EQ),
                      HOST_LINK_VERSION);
    DAL->getLastArg(options::OPT_mlinker_version_EQ)->claim();
  }
#endif

#if INTEL_CUSTOMIZATION
  unsigned ProfileLevel = 0;
  if (const Arg *A =
          Args.getLastArg(options::OPT_fprofile_sample_generate_EQ)) {
    ProfileLevel = llvm::StringSwitch<unsigned>(A->getValue())
                       .Case("none", 0)
                       .Case("keep-all-opt", 1)
                       .Case("med-fidelity", 2)
                       .Case("max-fidelity", 3)
                       .Default(UINT_MAX);
    if (ProfileLevel == UINT_MAX)
      Diag(clang::diag::err_drv_invalid_value)
          << A->getAsString(Args) << A->getValue();

    // Zero means no -fprofile_sample_generate.
    if (ProfileLevel == 0)
      DAL->eraseArg(options::OPT_fprofile_sample_generate_EQ);
  }

  // Expand SPGO options to several detail options.
  if (ProfileLevel || Args.hasArg(options::OPT_fprofile_sample_use_EQ)) {
    // /Ob0 /Ob1 will disable inlining which is important for SPGO.
    if (Arg *O = Args.getLastArg(options::OPT__SLASH_O)) {
      StringRef V = O->getValue(0);
      if (V.equals_insensitive("b0") || V.equals_insensitive("b1"))
        Diag(clang::diag::err_drv_not_supported_spgo_opt)
            << Twine(O->getSpelling() + V).str() << 1 << "Ob2/Ob3";
    }

    if (Arg *O = Args.getLastArg(options::OPT_fno_unique_internal_linkage_names,
                                 options::OPT_fno_debug_info_for_profiling))
      Diag(clang::diag::err_drv_not_supported_spgo_opt)
          << O->getSpelling().str() << 0;

    // Common flags for ProfileLevel > 0 and -fprofile-sample_use=.
    DAL->AddFlagArg(
        nullptr, Opts.getOption(options::OPT_funique_internal_linkage_names));
    DAL->AddFlagArg(nullptr,
                    Opts.getOption(options::OPT_fdebug_info_for_profiling));

    if (ProfileLevel) {
      // Uses -O0 for max-fidelity. med-fidelity will be handed later.
      if (ProfileLevel == 3)
        DAL->AddFlagArg(nullptr, Opts.getOption(options::OPT_O0));

      if (const Arg *PDD = Args.getLastArg(options::OPT_fprofile_dwo_dir_EQ)) {
        StringRef ProfileDwoDir = PDD->getValue();
        StringRef DumpDir(ProfileDwoDir);
        if (!llvm::sys::path::is_separator(DumpDir.back()))
          DumpDir = Args.MakeArgString(Twine(DumpDir) +
                                       llvm::sys::path::get_separator());
        DAL->AddSeparateArg(nullptr, Opts.getOption(options::OPT_dumpdir),
                            DumpDir);
      }

      if (IsCLMode()) {
        // TODO: We should only add -fuse-ld=lld when final phase is Link. Here
        // we can not get final phase.
        if (Arg *A = Args.getLastArg(options::OPT_fuse_ld_EQ)) {
          if (!StringRef(A->getValue()).equals_insensitive("lld"))
            Diag(clang::diag::err_drv_spgo_without_lld);
        } else {
          DAL->AddJoinedArg(nullptr, Opts.getOption(options::OPT_fuse_ld_EQ),
                            "lld");
          DAL->ClaimAllArgs(options::OPT_fuse_ld_EQ);
        }
      }
    }
  }

  if (!ProfileLevel)
    if (const Arg *A = Args.getLastArg(options::OPT_fprofile_dwo_dir_EQ)) {
      Diag(diag::warn_drv_unused_argument) << A->getAsString(Args);
      DAL->eraseArg(options::OPT_fprofile_dwo_dir_EQ);
    }

  addIntelArgs(*DAL, Args, Opts);
#endif // INTEL_CUSTOMIZATION

  return DAL;
}

/// Compute target triple from args.
///
/// This routine provides the logic to compute a target triple from various
/// args passed to the driver and the default triple string.
static llvm::Triple computeTargetTriple(const Driver &D, StringRef TargetTriple,
                                        const ArgList &Args,
                                        StringRef DarwinArchName = "") {
  // FIXME: Already done in Compilation *Driver::BuildCompilation
  if (const Arg *A = Args.getLastArg(options::OPT_target))
    TargetTriple = A->getValue();

  llvm::Triple Target(llvm::Triple::normalize(TargetTriple));

#if INTEL_CUSTOMIZATION
#if INTEL_FEATURE_XUCC
  // Handle '-mxucc' flag.
  if (Args.getLastArg(options::OPT_mxucc))
    return llvm::Triple(llvm::Triple::normalize("x86_64_xucc-unknown-unknown"));
#endif // INTEL_FEATURE_XUCC

  // Any use of NVPTX or AMDGCN is not supported.  This should only be allowed
  // during offloading compilations.
  if (D.IsIntelMode() && (Target.isNVPTX() || Target.isAMDGCN()))
    D.Diag(diag::err_drv_unsupported_target) << Target.str();
#endif // INTEL_CUSTOMIZATION

  // GNU/Hurd's triples should have been -hurd-gnu*, but were historically made
  // -gnu* only, and we can not change this, so we have to detect that case as
  // being the Hurd OS.
  if (TargetTriple.contains("-unknown-gnu") || TargetTriple.contains("-pc-gnu"))
    Target.setOSName("hurd");

  // Handle Apple-specific options available here.
  if (Target.isOSBinFormatMachO()) {
    // If an explicit Darwin arch name is given, that trumps all.
    if (!DarwinArchName.empty()) {
      tools::darwin::setTripleTypeForMachOArchName(Target, DarwinArchName,
                                                   Args);
      return Target;
    }

    // Handle the Darwin '-arch' flag.
    if (Arg *A = Args.getLastArg(options::OPT_arch)) {
      StringRef ArchName = A->getValue();
      tools::darwin::setTripleTypeForMachOArchName(Target, ArchName, Args);
    }
  }

  // Handle pseudo-target flags '-mlittle-endian'/'-EL' and
  // '-mbig-endian'/'-EB'.
  if (Arg *A = Args.getLastArgNoClaim(options::OPT_mlittle_endian,
                                      options::OPT_mbig_endian)) {
    llvm::Triple T = A->getOption().matches(options::OPT_mlittle_endian)
                         ? Target.getLittleEndianArchVariant()
                         : Target.getBigEndianArchVariant();
    if (T.getArch() != llvm::Triple::UnknownArch) {
      Target = std::move(T);
      Args.claimAllArgs(options::OPT_mlittle_endian, options::OPT_mbig_endian);
    }
  }

  // Skip further flag support on OSes which don't support '-m32' or '-m64'.
  if (Target.getArch() == llvm::Triple::tce)
    return Target;

  // On AIX, the env OBJECT_MODE may affect the resulting arch variant.
  if (Target.isOSAIX()) {
    if (std::optional<std::string> ObjectModeValue =
            llvm::sys::Process::GetEnv("OBJECT_MODE")) {
      StringRef ObjectMode = *ObjectModeValue;
      llvm::Triple::ArchType AT = llvm::Triple::UnknownArch;

      if (ObjectMode.equals("64")) {
        AT = Target.get64BitArchVariant().getArch();
      } else if (ObjectMode.equals("32")) {
        AT = Target.get32BitArchVariant().getArch();
      } else {
        D.Diag(diag::err_drv_invalid_object_mode) << ObjectMode;
      }

      if (AT != llvm::Triple::UnknownArch && AT != Target.getArch())
        Target.setArch(AT);
    }
  }

  // The `-maix[32|64]` flags are only valid for AIX targets.
  if (Arg *A = Args.getLastArgNoClaim(options::OPT_maix32, options::OPT_maix64);
      A && !Target.isOSAIX())
    D.Diag(diag::err_drv_unsupported_opt_for_target)
        << A->getAsString(Args) << Target.str();

  // Handle pseudo-target flags '-m64', '-mx32', '-m32' and '-m16'.
  Arg *A = Args.getLastArg(options::OPT_m64, options::OPT_mx32,
                           options::OPT_m32, options::OPT_m16,
                           options::OPT_maix32, options::OPT_maix64);
  if (A) {
    llvm::Triple::ArchType AT = llvm::Triple::UnknownArch;

    if (A->getOption().matches(options::OPT_m64) ||
        A->getOption().matches(options::OPT_maix64)) {
      AT = Target.get64BitArchVariant().getArch();
      if (Target.getEnvironment() == llvm::Triple::GNUX32)
        Target.setEnvironment(llvm::Triple::GNU);
      else if (Target.getEnvironment() == llvm::Triple::MuslX32)
        Target.setEnvironment(llvm::Triple::Musl);
    } else if (A->getOption().matches(options::OPT_mx32) &&
               Target.get64BitArchVariant().getArch() == llvm::Triple::x86_64) {
      AT = llvm::Triple::x86_64;
      if (Target.getEnvironment() == llvm::Triple::Musl)
        Target.setEnvironment(llvm::Triple::MuslX32);
      else
        Target.setEnvironment(llvm::Triple::GNUX32);
    } else if (A->getOption().matches(options::OPT_m32) ||
               A->getOption().matches(options::OPT_maix32)) {
      AT = Target.get32BitArchVariant().getArch();
      if (Target.getEnvironment() == llvm::Triple::GNUX32)
        Target.setEnvironment(llvm::Triple::GNU);
      else if (Target.getEnvironment() == llvm::Triple::MuslX32)
        Target.setEnvironment(llvm::Triple::Musl);
    } else if (A->getOption().matches(options::OPT_m16) &&
               Target.get32BitArchVariant().getArch() == llvm::Triple::x86) {
      AT = llvm::Triple::x86;
      Target.setEnvironment(llvm::Triple::CODE16);
    }

    if (AT != llvm::Triple::UnknownArch && AT != Target.getArch()) {
      Target.setArch(AT);
      if (Target.isWindowsGNUEnvironment())
        toolchains::MinGW::fixTripleArch(D, Target, Args);
    }
  }

  // Handle -miamcu flag.
  if (Args.hasFlag(options::OPT_miamcu, options::OPT_mno_iamcu, false)) {
    if (Target.get32BitArchVariant().getArch() != llvm::Triple::x86)
      D.Diag(diag::err_drv_unsupported_opt_for_target) << "-miamcu"
                                                       << Target.str();

    if (A && !A->getOption().matches(options::OPT_m32))
      D.Diag(diag::err_drv_argument_not_allowed_with)
          << "-miamcu" << A->getBaseArg().getAsString(Args);

    Target.setArch(llvm::Triple::x86);
    Target.setArchName("i586");
    Target.setEnvironment(llvm::Triple::UnknownEnvironment);
    Target.setEnvironmentName("");
    Target.setOS(llvm::Triple::ELFIAMCU);
    Target.setVendor(llvm::Triple::UnknownVendor);
    Target.setVendorName("intel");
  }

  // If target is MIPS adjust the target triple
  // accordingly to provided ABI name.
  if (Target.isMIPS()) {
    if ((A = Args.getLastArg(options::OPT_mabi_EQ))) {
      StringRef ABIName = A->getValue();
      if (ABIName == "32") {
        Target = Target.get32BitArchVariant();
        if (Target.getEnvironment() == llvm::Triple::GNUABI64 ||
            Target.getEnvironment() == llvm::Triple::GNUABIN32)
          Target.setEnvironment(llvm::Triple::GNU);
      } else if (ABIName == "n32") {
        Target = Target.get64BitArchVariant();
        if (Target.getEnvironment() == llvm::Triple::GNU ||
            Target.getEnvironment() == llvm::Triple::GNUABI64)
          Target.setEnvironment(llvm::Triple::GNUABIN32);
      } else if (ABIName == "64") {
        Target = Target.get64BitArchVariant();
        if (Target.getEnvironment() == llvm::Triple::GNU ||
            Target.getEnvironment() == llvm::Triple::GNUABIN32)
          Target.setEnvironment(llvm::Triple::GNUABI64);
      }
    }
  }

  // If target is RISC-V adjust the target triple according to
  // provided architecture name
  if (Target.isRISCV()) {
    if (Args.hasArg(options::OPT_march_EQ) ||
        Args.hasArg(options::OPT_mcpu_EQ)) {
      StringRef ArchName = tools::riscv::getRISCVArch(Args, Target);
      if (ArchName.starts_with_insensitive("rv32"))
        Target.setArch(llvm::Triple::riscv32);
      else if (ArchName.starts_with_insensitive("rv64"))
        Target.setArch(llvm::Triple::riscv64);
    }
  }

  return Target;
}

// Parse the LTO options and record the type of LTO compilation
// based on which -f(no-)?lto(=.*)? or -f(no-)?offload-lto(=.*)?
// option occurs last.
static driver::LTOKind parseLTOMode(Driver &D, const llvm::opt::ArgList &Args,
                                    OptSpecifier OptEq, OptSpecifier OptNeg) {
#if INTEL_CUSTOMIZATION
  if (OptEq == options::OPT_flto_EQ && !Args.hasFlag(OptEq, OptNeg, false) &&
      D.IsIntelMode() && Args.hasArgNoClaim(options::OPT_Ofast)) {
    driver::LTOKind LTOMode = LTOK_None;
    // When dealing with -fast, the behavior is the same as -Ofast, except
    // that -flto is implied
    if (Arg *A = Args.getLastArg(options::OPT_Ofast, options::OPT_fno_lto))
      if (A->getOption().matches(options::OPT_Ofast)) {
        StringRef Opt(Args.MakeArgString(A->getAsString(Args)));
        if (!Opt.contains("O"))
          LTOMode = LTOK_Full;
      }
    return LTOMode;
  }
#endif // INTEL_CUSTOMIZATION
  if (!Args.hasFlag(OptEq, OptNeg, false))
    return LTOK_None;

  const Arg *A = Args.getLastArg(OptEq);
  StringRef LTOName = A->getValue();

  driver::LTOKind LTOMode = llvm::StringSwitch<LTOKind>(LTOName)
                                .Case("full", LTOK_Full)
                                .Case("thin", LTOK_Thin)
                                .Default(LTOK_Unknown);

  if (LTOMode == LTOK_Unknown) {
    D.Diag(diag::err_drv_unsupported_option_argument)
        << A->getSpelling() << A->getValue();
    return LTOK_None;
  }
  return LTOMode;
}

// Parse the LTO options.
void Driver::setLTOMode(const llvm::opt::ArgList &Args) {
  LTOMode =
      parseLTOMode(*this, Args, options::OPT_flto_EQ, options::OPT_fno_lto);

  OffloadLTOMode = parseLTOMode(*this, Args, options::OPT_foffload_lto_EQ,
                                options::OPT_fno_offload_lto);

  // Try to enable `-foffload-lto=full` if `-fopenmp-target-jit` is on.
  if (Args.hasFlag(options::OPT_fopenmp_target_jit,
                   options::OPT_fno_openmp_target_jit, false)) {
    if (Arg *A = Args.getLastArg(options::OPT_foffload_lto_EQ,
                                 options::OPT_fno_offload_lto))
      if (OffloadLTOMode != LTOK_Full)
        Diag(diag::err_drv_incompatible_options)
            << A->getSpelling() << "-fopenmp-target-jit";
    OffloadLTOMode = LTOK_Full;
  }
}

/// Compute the desired OpenMP runtime from the flags provided.
Driver::OpenMPRuntimeKind Driver::getOpenMPRuntime(const ArgList &Args) const {
  StringRef RuntimeName(CLANG_DEFAULT_OPENMP_RUNTIME);

  const Arg *A = Args.getLastArg(options::OPT_fopenmp_EQ);
  if (A)
    RuntimeName = A->getValue();
#if INTEL_CUSTOMIZATION
  else if (IsIntelMode())
    RuntimeName = "libiomp5";
#endif // INTEL_CUSTOMIZATION

  auto RT = llvm::StringSwitch<OpenMPRuntimeKind>(RuntimeName)
                .Case("libomp", OMPRT_OMP)
                .Case("libgomp", OMPRT_GOMP)
                .Case("libiomp5", OMPRT_IOMP5)
                .Default(OMPRT_Unknown);

  if (RT == OMPRT_Unknown) {
    if (A)
      Diag(diag::err_drv_unsupported_option_argument)
          << A->getSpelling() << A->getValue();
    else
      // FIXME: We could use a nicer diagnostic here.
      Diag(diag::err_drv_unsupported_opt) << "-fopenmp";
  }

  return RT;
}

static bool isValidSYCLTriple(llvm::Triple T) {
  // Intel DPC++ product should not support NVIDIA devices.
  // NVPTX is valid for SYCL.
  if (T.isNVPTX())
    return true;

  // AMDGCN is valid for SYCL
  if (T.isAMDGCN())
    return true;

  // Check for invalid SYCL device triple values.
  // Non-SPIR arch.
  if (!T.isSPIR())
    return false;
  // SPIR arch, but has invalid SubArch for AOT.
  StringRef A(T.getArchName());
  if (T.getSubArch() == llvm::Triple::NoSubArch &&
      ((T.getArch() == llvm::Triple::spir && !A.equals("spir")) ||
       (T.getArch() == llvm::Triple::spir64 && !A.equals("spir64"))))
    return false;
  return true;
}

static const char *getDefaultSYCLArch(Compilation &C) {
  if (C.getDefaultToolChain().getTriple().getArch() == llvm::Triple::x86)
    return "spir";
  return "spir64";
}

static bool addSYCLDefaultTriple(Compilation &C,
                                 SmallVectorImpl<llvm::Triple> &SYCLTriples) {
  /// Returns true if a triple is added to SYCLTriples, false otherwise
  if (!C.getDriver().isSYCLDefaultTripleImplied())
    return false;
  if (C.getInputArgs().hasArg(options::OPT_fsycl_force_target_EQ))
    return false;
  for (const auto &SYCLTriple : SYCLTriples) {
    if (SYCLTriple.getSubArch() == llvm::Triple::NoSubArch &&
        SYCLTriple.isSPIR())
      return false;
    // If we encounter a known non-spir* target, do not add the default triple.
    if (SYCLTriple.isNVPTX() || SYCLTriple.isAMDGCN())
      return false;
  }
  // Add the default triple as it was not found.
  llvm::Triple DefaultTriple =
      C.getDriver().MakeSYCLDeviceTriple(getDefaultSYCLArch(C));
  SYCLTriples.insert(SYCLTriples.begin(), DefaultTriple);
  return true;
}

void Driver::CreateOffloadingDeviceToolChains(Compilation &C,
                                              InputList &Inputs) {

  //
  // CUDA/HIP
  //
  // We need to generate a CUDA/HIP toolchain if any of the inputs has a CUDA
  // or HIP type. However, mixed CUDA/HIP compilation is not supported.
  using namespace tools::SYCL;
  bool IsCuda =
      llvm::any_of(Inputs, [](std::pair<types::ID, const llvm::opt::Arg *> &I) {
        return types::isCuda(I.first);
      });
  bool IsHIP =
      llvm::any_of(Inputs,
                   [](std::pair<types::ID, const llvm::opt::Arg *> &I) {
                     return types::isHIP(I.first);
                   }) ||
      C.getInputArgs().hasArg(options::OPT_hip_link) ||
      C.getInputArgs().hasArg(options::OPT_hipstdpar);
  if (IsCuda && IsHIP) {
    Diag(clang::diag::err_drv_mix_cuda_hip);
    return;
  }
  if (IsCuda) {
    const ToolChain *HostTC = C.getSingleOffloadToolChain<Action::OFK_Host>();
    const llvm::Triple &HostTriple = HostTC->getTriple();
    auto OFK = Action::OFK_Cuda;
    auto CudaTriple =
        getNVIDIAOffloadTargetTriple(*this, C.getInputArgs(), HostTriple);
    if (!CudaTriple)
      return;
    // Use the CUDA and host triples as the key into the ToolChains map,
    // because the device toolchain we create depends on both.
    auto &CudaTC = ToolChains[CudaTriple->str() + "/" + HostTriple.str()];
    if (!CudaTC) {
      CudaTC = std::make_unique<toolchains::CudaToolChain>(
          *this, *CudaTriple, *HostTC, C.getInputArgs(), OFK);

    // Emit a warning if the detected CUDA version is too new.
    CudaInstallationDetector &CudaInstallation =
          static_cast<toolchains::CudaToolChain &>(*CudaTC).CudaInstallation;
      if (CudaInstallation.isValid())
        CudaInstallation.WarnIfUnsupportedVersion();
    }
    C.addOffloadDeviceToolChain(CudaTC.get(), OFK);
  } else if (IsHIP) {
    if (auto *OMPTargetArg =
            C.getInputArgs().getLastArg(options::OPT_fopenmp_targets_EQ)) {
      Diag(clang::diag::err_drv_unsupported_opt_for_language_mode)
          << OMPTargetArg->getSpelling() << "HIP";
      return;
    }
    const ToolChain *HostTC = C.getSingleOffloadToolChain<Action::OFK_Host>();
    auto OFK = Action::OFK_HIP;
    auto HIPTriple = getHIPOffloadTargetTriple(*this, C.getInputArgs());
    if (!HIPTriple)
      return;
    auto *HIPTC = &getOffloadingDeviceToolChain(C.getInputArgs(), *HIPTriple,
                                                *HostTC, OFK);
    assert(HIPTC && "Could not create offloading device tool chain.");
    C.addOffloadDeviceToolChain(HIPTC, OFK);
  }

  //
  // OpenMP
  //
  // We need to generate an OpenMP toolchain if the user specified targets with
  // the -fopenmp-targets option or used --offload-arch with OpenMP enabled.
  bool IsOpenMPOffloading =
#if INTEL_COLLAB
      (C.getInputArgs().hasFlag(options::OPT_fopenmp, options::OPT_fopenmp_EQ,
                                options::OPT_fno_openmp, false) ||
       C.getInputArgs().hasFlag(options::OPT_fiopenmp, options::OPT_fno_openmp,
                                false)) &&
#else
      C.getInputArgs().hasFlag(options::OPT_fopenmp, options::OPT_fopenmp_EQ,
                               options::OPT_fno_openmp, false) &&
#endif // INTEL_COLLAB
      (C.getInputArgs().hasArg(options::OPT_fopenmp_targets_EQ) ||
       C.getInputArgs().hasArg(options::OPT_offload_arch_EQ));
  if (IsOpenMPOffloading) {
    // We expect that -fopenmp-targets is always used in conjunction with the
    // option -fopenmp specifying a valid runtime with offloading support, i.e.
    // libomp or libiomp.
    OpenMPRuntimeKind RuntimeKind = getOpenMPRuntime(C.getInputArgs());
    if (RuntimeKind != OMPRT_OMP && RuntimeKind != OMPRT_IOMP5) {
      Diag(clang::diag::err_drv_expecting_fopenmp_with_fopenmp_targets);
      return;
    }

    llvm::StringMap<llvm::DenseSet<StringRef>> DerivedArchs;
    llvm::StringMap<StringRef> FoundNormalizedTriples;
    std::multiset<StringRef> OpenMPTriples;

    // If the user specified -fopenmp-targets= we create a toolchain for each
    // valid triple. Otherwise, if only --offload-arch= was specified we instead
    // attempt to derive the appropriate toolchains from the arguments.
    if (Arg *OpenMPTargets =
            C.getInputArgs().getLastArg(options::OPT_fopenmp_targets_EQ)) {
      if (OpenMPTargets && !OpenMPTargets->getNumValues()) {
        Diag(clang::diag::warn_drv_empty_joined_argument)
            << OpenMPTargets->getAsString(C.getInputArgs());
        return;
      }
      for (StringRef T : OpenMPTargets->getValues())
        OpenMPTriples.insert(T);
    } else if (C.getInputArgs().hasArg(options::OPT_offload_arch_EQ) &&
               !IsHIP && !IsCuda) {
      const ToolChain *HostTC = C.getSingleOffloadToolChain<Action::OFK_Host>();
      auto AMDTriple = getHIPOffloadTargetTriple(*this, C.getInputArgs());
      auto NVPTXTriple = getNVIDIAOffloadTargetTriple(*this, C.getInputArgs(),
                                                      HostTC->getTriple());

      // Attempt to deduce the offloading triple from the set of architectures.
      // We can only correctly deduce NVPTX / AMDGPU triples currently. We need
      // to temporarily create these toolchains so that we can access tools for
      // inferring architectures.
      llvm::DenseSet<StringRef> Archs;
      if (NVPTXTriple) {
        auto TempTC = std::make_unique<toolchains::CudaToolChain>(
            *this, *NVPTXTriple, *HostTC, C.getInputArgs(), Action::OFK_None);
        for (StringRef Arch : getOffloadArchs(
                 C, C.getArgs(), Action::OFK_OpenMP, &*TempTC, true))
          Archs.insert(Arch);
      }
      if (AMDTriple) {
        auto TempTC = std::make_unique<toolchains::AMDGPUOpenMPToolChain>(
            *this, *AMDTriple, *HostTC, C.getInputArgs());
        for (StringRef Arch : getOffloadArchs(
                 C, C.getArgs(), Action::OFK_OpenMP, &*TempTC, true))
          Archs.insert(Arch);
      }
      if (!AMDTriple && !NVPTXTriple) {
        for (StringRef Arch :
             getOffloadArchs(C, C.getArgs(), Action::OFK_OpenMP, nullptr, true))
          Archs.insert(Arch);
      }

      for (StringRef Arch : Archs) {
        if (NVPTXTriple && IsNVIDIAGpuArch(StringToCudaArch(
                               getProcessorFromTargetID(*NVPTXTriple, Arch)))) {
          DerivedArchs[NVPTXTriple->getTriple()].insert(Arch);
        } else if (AMDTriple &&
                   IsAMDGpuArch(StringToCudaArch(
                       getProcessorFromTargetID(*AMDTriple, Arch)))) {
          DerivedArchs[AMDTriple->getTriple()].insert(Arch);
        } else {
          Diag(clang::diag::err_drv_failed_to_deduce_target_from_arch) << Arch;
          return;
        }
      }

      // If the set is empty then we failed to find a native architecture.
      if (Archs.empty()) {
        Diag(clang::diag::err_drv_failed_to_deduce_target_from_arch)
            << "native";
        return;
      }

      for (const auto &TripleAndArchs : DerivedArchs)
        OpenMPTriples.insert(TripleAndArchs.first());
    }

    for (StringRef Val : OpenMPTriples) {
#if INTEL_CUSTOMIZATION
      // Strip off any trailing options from the triple, which comes from
      // -fopenmp-targets=<triple>="opts" usage.
      llvm::Triple TT(
          ToolChain::getOpenMPTriple(StringRef(Val).split('=').first));
#endif // INTEL_CUSTOMIZATION
      std::string NormalizedName = TT.normalize();

      // Make sure we don't have a duplicate triple.
      auto Duplicate = FoundNormalizedTriples.find(NormalizedName);
      if (Duplicate != FoundNormalizedTriples.end()) {
        Diag(clang::diag::warn_drv_omp_offload_target_duplicate)
            << Val << Duplicate->second;
        continue;
      }

      // Store the current triple so that we can check for duplicates in the
      // following iterations.
      FoundNormalizedTriples[NormalizedName] = Val;

      // If the specified target is invalid, emit a diagnostic.
      if (TT.getArch() == llvm::Triple::UnknownArch)
        Diag(clang::diag::err_drv_invalid_omp_target) << Val;
      else {
        const ToolChain *TC;
        // Device toolchains have to be selected differently. They pair host
        // and device in their implementation.
        if (TT.isNVPTX() || TT.isAMDGCN()) {
          const ToolChain *HostTC =
              C.getSingleOffloadToolChain<Action::OFK_Host>();
          assert(HostTC && "Host toolchain should be always defined.");
          auto &DeviceTC =
              ToolChains[TT.str() + "/" + HostTC->getTriple().normalize()];
          if (!DeviceTC) {
            if (TT.isNVPTX())
              DeviceTC = std::make_unique<toolchains::CudaToolChain>(
                  *this, TT, *HostTC, C.getInputArgs(), Action::OFK_OpenMP);
            else if (TT.isAMDGCN())
              DeviceTC = std::make_unique<toolchains::AMDGPUOpenMPToolChain>(
                  *this, TT, *HostTC, C.getInputArgs());
            else
              assert(DeviceTC && "Device toolchain not defined.");
          }

          TC = DeviceTC.get();
        } else
          TC = &getToolChain(C.getInputArgs(), TT);
        C.addOffloadDeviceToolChain(TC, Action::OFK_OpenMP);
        if (DerivedArchs.contains(TT.getTriple()))
          KnownArchs[TC] = DerivedArchs[TT.getTriple()];
      }
    }
  } else if (C.getInputArgs().hasArg(options::OPT_fopenmp_targets_EQ)) {
    Diag(clang::diag::err_drv_expecting_fopenmp_with_fopenmp_targets);
    return;
#if INTEL_CUSTOMIZATION
  } else if (Arg *A = C.getInputArgs().getLastArg(
                 options::OPT_fopenmp_concurrent_host_device_compile)) {
    Diag(clang::diag::warn_drv_opt_requires_opt)
        << A->getSpelling() << "-fopenmp-targets";
#endif // INTEL_CUSTOMIZATION
  }

  //
  // SYCL
  //
  // We need to generate a SYCL toolchain if the user specified targets with
  // the -fsycl-targets, -fsycl-add-targets or -fsycl-link-targets option.
  // If -fsycl is supplied without any of these we will assume SPIR-V.
  // Use of -fsycl-device-only overrides -fsycl.
  bool HasValidSYCLRuntime =
      C.getInputArgs().hasFlag(options::OPT_fsycl, options::OPT_fno_sycl,
                               false) ||
      C.getInputArgs().hasArg(options::OPT_fsycl_device_only);

  Arg *SYCLfpga = C.getInputArgs().getLastArg(options::OPT_fintelfpga);

  // Make -fintelfpga flag imply -fsycl.
  if (SYCLfpga && !HasValidSYCLRuntime)
    HasValidSYCLRuntime = true;

  // A mechanism for retrieving SYCL-specific options, erroring out
  // if SYCL offloading wasn't enabled prior to that
  auto getArgRequiringSYCLRuntime = [&](OptSpecifier OptId) -> Arg * {
    Arg *SYCLArg = C.getInputArgs().getLastArg(OptId);
    if (SYCLArg && !HasValidSYCLRuntime) {
      Diag(clang::diag::err_drv_expecting_fsycl_with_sycl_opt)
          // Dropping the '=' symbol, which would otherwise pollute
          // the diagnostics for the most of options
          << SYCLArg->getSpelling().split('=').first;
      return nullptr;
    }
    return SYCLArg;
  };

  Arg *SYCLTargets = getArgRequiringSYCLRuntime(options::OPT_fsycl_targets_EQ);
  Arg *SYCLLinkTargets =
      getArgRequiringSYCLRuntime(options::OPT_fsycl_link_targets_EQ);
  Arg *SYCLAddTargets =
      getArgRequiringSYCLRuntime(options::OPT_fsycl_add_targets_EQ);
  Arg *SYCLLink = getArgRequiringSYCLRuntime(options::OPT_fsycl_link_EQ);

  // Check if -fsycl-host-compiler is used in conjunction with -fsycl.
  Arg *SYCLHostCompiler =
      getArgRequiringSYCLRuntime(options::OPT_fsycl_host_compiler_EQ);
  Arg *SYCLHostCompilerOptions =
      getArgRequiringSYCLRuntime(options::OPT_fsycl_host_compiler_options_EQ);

  // -fsycl-targets cannot be used with -fsycl-link-targets
  if (SYCLTargets && SYCLLinkTargets)
    Diag(clang::diag::err_drv_option_conflict)
        << SYCLTargets->getSpelling() << SYCLLinkTargets->getSpelling();
  // -fsycl-link-targets and -fsycl-add-targets cannot be used together
  if (SYCLLinkTargets && SYCLAddTargets)
    Diag(clang::diag::err_drv_option_conflict)
        << SYCLLinkTargets->getSpelling() << SYCLAddTargets->getSpelling();
  // -fsycl-link-targets is not allowed with -fsycl-link
  if (SYCLLinkTargets && SYCLLink)
    Diag(clang::diag::err_drv_option_conflict)
        << SYCLLink->getSpelling() << SYCLLinkTargets->getSpelling();
  // -fsycl-targets cannot be used with -fintelfpga
  if (SYCLTargets && SYCLfpga)
    Diag(clang::diag::err_drv_option_conflict)
        << SYCLTargets->getSpelling() << SYCLfpga->getSpelling();
  // -fsycl-host-compiler-options cannot be used without -fsycl-host-compiler
  if (SYCLHostCompilerOptions && !SYCLHostCompiler)
    Diag(clang::diag::warn_drv_opt_requires_opt)
        << SYCLHostCompilerOptions->getSpelling().split('=').first
        << "-fsycl-host-compiler";

  auto argSYCLIncompatible = [&](OptSpecifier OptId) {
    if (!HasValidSYCLRuntime)
      return;
    if (Arg *IncompatArg = C.getInputArgs().getLastArg(OptId))
      Diag(clang::diag::err_drv_fsycl_unsupported_with_opt)
          << IncompatArg->getSpelling();
  };
  // -static-libstdc++ is not compatible with -fsycl.
  argSYCLIncompatible(options::OPT_static_libstdcxx);
  // -ffreestanding cannot be used with -fsycl
  argSYCLIncompatible(options::OPT_ffreestanding);

  // Diagnose incorrect inputs to SYCL options.
  // FIXME: Since the option definition includes the list of possible values,
  // the validation must be automatic, not requiring separate disjointed code
  // blocks accross the driver code. Long-term, the detection of incorrect
  // values must happen at the level of TableGen and Arg class design, with
  // Compilation/Driver class constructors handling the driver-specific
  // diagnostic output.
  auto checkSingleArgValidity = [&](Arg *A,
                                    SmallVector<StringRef, 4> AllowedValues) {
    if (!A)
      return;
    const char *ArgValue = A->getValue();
    for (const StringRef AllowedValue : AllowedValues)
      if (AllowedValue.equals(ArgValue))
        return;
    Diag(clang::diag::err_drv_invalid_argument_to_option)
        << ArgValue << A->getOption().getName();
  };
  Arg *DeviceCodeSplit =
      C.getInputArgs().getLastArg(options::OPT_fsycl_device_code_split_EQ);
  checkSingleArgValidity(SYCLLink, {"early", "image"});
  checkSingleArgValidity(DeviceCodeSplit,
                         {"per_kernel", "per_source", "auto", "off"});

  Arg *SYCLForceTarget =
      getArgRequiringSYCLRuntime(options::OPT_fsycl_force_target_EQ);
  if (SYCLForceTarget) {
    StringRef Val(SYCLForceTarget->getValue());
    llvm::Triple TT(MakeSYCLDeviceTriple(Val));
    if (!isValidSYCLTriple(TT))
      Diag(clang::diag::err_drv_invalid_sycl_target) << Val;
  }
  bool HasSYCLTargetsOption = SYCLTargets || SYCLLinkTargets || SYCLAddTargets;

  llvm::StringMap<StringRef> FoundNormalizedTriples;
  llvm::SmallVector<llvm::Triple, 4> UniqueSYCLTriplesVec;
  if (HasSYCLTargetsOption) {
    // At this point, we know we have a valid combination
    // of -fsycl*target options passed
    Arg *SYCLTargetsValues = SYCLTargets ? SYCLTargets : SYCLLinkTargets;
    if (SYCLTargetsValues) {
      if (SYCLTargetsValues->getNumValues()) {

        // Multiple targets are currently not supported when using
        // -fsycl-force-target as the bundler does not allow for multiple
        // outputs of the same target.
        if (SYCLForceTarget && SYCLTargetsValues->getNumValues() > 1)
          Diag(clang::diag::err_drv_multiple_target_with_forced_target)
              << SYCLTargetsValues->getAsString(C.getInputArgs())
              << SYCLForceTarget->getAsString(C.getInputArgs());

        for (StringRef Val : SYCLTargetsValues->getValues()) {
#if INTEL_CUSTOMIZATION
          // Strip off any trailing options from the triple which come from
          // -fsycl-targets=<triple>="opts" usage.
          if (SYCLTargets)
            Val = Val.split('=').first;
#endif // INTEL_CUSTOMIZATION
          StringRef UserTargetName(Val);
          if (auto Device = gen::isGPUTarget<gen::IntelGPU>(Val)) {
            if (Device->empty()) {
              Diag(clang::diag::err_drv_invalid_sycl_target) << Val;
              continue;
            }
            UserTargetName = "spir64_gen";
          } else if (auto Device = gen::isGPUTarget<gen::NvidiaGPU>(Val)) {
            if (Device->empty()) {
              Diag(clang::diag::err_drv_invalid_sycl_target) << Val;
              continue;
            }
            UserTargetName = "nvptx64-nvidia-cuda";
          } else if (auto Device = gen::isGPUTarget<gen::AmdGPU>(Val)) {
            if (Device->empty()) {
              Diag(clang::diag::err_drv_invalid_sycl_target) << Val;
              continue;
            }
            UserTargetName = "amdgcn-amd-amdhsa";
          } else if (Val == "native_cpu") {
            const ToolChain *HostTC =
                C.getSingleOffloadToolChain<Action::OFK_Host>();
            llvm::Triple HostTriple = HostTC->getTriple();
            UniqueSYCLTriplesVec.push_back(HostTriple);
            continue;
          }

          if (!isValidSYCLTriple(MakeSYCLDeviceTriple(UserTargetName))) {
            Diag(clang::diag::err_drv_invalid_sycl_target) << Val;
            continue;
          }

          // Make sure we don't have a duplicate triple.
          std::string NormalizedName = MakeSYCLDeviceTriple(Val).normalize();
          auto Duplicate = FoundNormalizedTriples.find(NormalizedName);
          if (Duplicate != FoundNormalizedTriples.end()) {
            Diag(clang::diag::warn_drv_sycl_offload_target_duplicate)
                << Val << Duplicate->second;
            continue;
          }

          // Store the current triple so that we can check for duplicates in
          // the following iterations.
          FoundNormalizedTriples[NormalizedName] = Val;
          UniqueSYCLTriplesVec.push_back(MakeSYCLDeviceTriple(UserTargetName));
        }
        addSYCLDefaultTriple(C, UniqueSYCLTriplesVec);
      } else
        Diag(clang::diag::warn_drv_empty_joined_argument)
            << SYCLTargetsValues->getAsString(C.getInputArgs());
    }
    // -fsycl-add-targets is a list of paired items (Triple and file) which are
    // gathered and used to be linked into the final device binary. This can
    // be used with -fsycl-targets to put together the final conglomerate binary
    if (SYCLAddTargets) {
      if (SYCLAddTargets->getNumValues()) {
        // Use of -fsycl-add-targets adds additional files to the SYCL device
        // link step.  Regular offload processing occurs below
        for (StringRef Val : SYCLAddTargets->getValues()) {
          // Parse out the Triple and Input (triple:binary) and create a
          // ToolChain for each entry.
          // The expected format is 'triple:file', any other format will
          // not be accepted.
          std::pair<StringRef, StringRef> I = Val.split(':');
          if (!I.first.empty() && !I.second.empty()) {
            llvm::Triple TT(I.first);
            if (!isValidSYCLTriple(TT)) {
              Diag(clang::diag::err_drv_invalid_sycl_target) << I.first;
              continue;
            }
            std::string NormalizedName = TT.normalize();

            // Make sure we don't have a duplicate triple.
            auto Duplicate = FoundNormalizedTriples.find(NormalizedName);
            if (Duplicate != FoundNormalizedTriples.end())
              // The toolchain for this triple was already created
              continue;

            // Store the current triple so that we can check for duplicates in
            // the following iterations.
            FoundNormalizedTriples[NormalizedName] = Val;
            UniqueSYCLTriplesVec.push_back(TT);
          } else {
            // No colon found, do not use the input
            C.getDriver().Diag(diag::err_drv_unsupported_option_argument)
                << SYCLAddTargets->getSpelling() << Val; // INTEL
          }
        }
      } else
        Diag(clang::diag::warn_drv_empty_joined_argument)
            << SYCLAddTargets->getAsString(C.getInputArgs());
    }
  } else {
    // If -fsycl is supplied without -fsycl-*targets we will assume SPIR-V
    // unless -fintelfpga is supplied, which uses SPIR-V with fpga AOT.
    // For -fsycl-device-only, we also setup the implied triple as needed.
    if (HasValidSYCLRuntime) {
      StringRef SYCLTargetArch = getDefaultSYCLArch(C);
      if (SYCLfpga)
        // Triple for -fintelfpga is spir64_fpga.
        SYCLTargetArch = "spir64_fpga";
      UniqueSYCLTriplesVec.push_back(MakeSYCLDeviceTriple(SYCLTargetArch));
      addSYCLDefaultTriple(C, UniqueSYCLTriplesVec);
    }
  }
  // -fno-sycl-libspirv flag is reserved for very unusual cases where the
  // libspirv library is not linked when using CUDA/HIP: so output appropriate
  // warnings.
  if (C.getInputArgs().hasArg(options::OPT_fno_sycl_libspirv)) {
    for (auto &TT : UniqueSYCLTriplesVec) {
      if (TT.isNVPTX() || TT.isAMDGCN()) {
        Diag(diag::warn_flag_no_sycl_libspirv) << TT.getTriple();
      } else {
        Diag(diag::warn_drv_unsupported_option_for_target)
            << "-fno-sycl-libspirv" << TT.getTriple();
      }
    }
  }
  // Define macros associated with `any_device_has/all_devices_have` according
  // to the aspects defined in the DeviceConfigFile for the SYCL targets.
  populateSYCLDeviceTraitsMacrosArgs(C.getInputArgs(), UniqueSYCLTriplesVec);
  // We'll need to use the SYCL and host triples as the key into
  // getOffloadingDeviceToolChain, because the device toolchains we're
  // going to create will depend on both.
  const ToolChain *HostTC = C.getSingleOffloadToolChain<Action::OFK_Host>();
  for (auto &TT : UniqueSYCLTriplesVec) {
    auto SYCLTC = &getOffloadingDeviceToolChain(C.getInputArgs(), TT, *HostTC,
                                                Action::OFK_SYCL);
    C.addOffloadDeviceToolChain(SYCLTC, Action::OFK_SYCL);
  }

  //
  // TODO: Add support for other offloading programming models here.
  //
}

/// Looks the given directories for the specified file.
///
/// \param[out] FilePath File path, if the file was found.
/// \param[in]  Dirs Directories used for the search.
/// \param[in]  FileName Name of the file to search for.
/// \return True if file was found.
///
/// Looks for file specified by FileName sequentially in directories specified
/// by Dirs.
///
static bool searchForFile(SmallVectorImpl<char> &FilePath,
                          ArrayRef<StringRef> Dirs, StringRef FileName,
                          llvm::vfs::FileSystem &FS) {
  SmallString<128> WPath;
  for (const StringRef &Dir : Dirs) {
    if (Dir.empty())
      continue;
    WPath.clear();
    llvm::sys::path::append(WPath, Dir, FileName);
    llvm::sys::path::native(WPath);
    auto Status = FS.status(WPath);
    if (Status && Status->getType() == llvm::sys::fs::file_type::regular_file) {
      FilePath = std::move(WPath);
      return true;
    }
  }
  return false;
}

static void appendOneArg(InputArgList &Args, const Arg *Opt,
                         const Arg *BaseArg) {
  // The args for config files or /clang: flags belong to different InputArgList
  // objects than Args. This copies an Arg from one of those other InputArgLists
  // to the ownership of Args.
  unsigned Index = Args.MakeIndex(Opt->getSpelling());
  Arg *Copy = new llvm::opt::Arg(Opt->getOption(), Args.getArgString(Index),
                                 Index, BaseArg);
  Copy->getValues() = Opt->getValues();
  if (Opt->isClaimed())
    Copy->claim();
  Copy->setOwnsValues(Opt->getOwnsValues());
  Opt->setOwnsValues(false);
  Args.append(Copy);
}

bool Driver::readConfigFile(StringRef FileName,
                            llvm::cl::ExpansionContext &ExpCtx) {
  // Try opening the given file.
  auto Status = getVFS().status(FileName);
  if (!Status) {
    Diag(diag::err_drv_cannot_open_config_file)
        << FileName << Status.getError().message();
    return true;
  }
  if (Status->getType() != llvm::sys::fs::file_type::regular_file) {
    Diag(diag::err_drv_cannot_open_config_file)
        << FileName << "not a regular file";
    return true;
  }

  // Try reading the given file.
  SmallVector<const char *, 32> NewCfgArgs;
  if (llvm::Error Err = ExpCtx.readConfigFile(FileName, NewCfgArgs)) {
    Diag(diag::err_drv_cannot_read_config_file)
        << FileName << toString(std::move(Err));
    return true;
  }

  // Read options from config file.
  llvm::SmallString<128> CfgFileName(FileName);
  llvm::sys::path::native(CfgFileName);
  bool ContainErrors;
  std::unique_ptr<InputArgList> NewOptions = std::make_unique<InputArgList>(
      ParseArgStrings(NewCfgArgs, /*UseDriverMode=*/true, ContainErrors));
  if (ContainErrors)
    return true;

  // Claim all arguments that come from a configuration file so that the driver
  // does not warn on any that is unused.
  for (Arg *A : *NewOptions)
    A->claim();

  if (!CfgOptions)
    CfgOptions = std::move(NewOptions);
  else {
    // If this is a subsequent config file, append options to the previous one.
    for (auto *Opt : *NewOptions) {
      const Arg *BaseArg = &Opt->getBaseArg();
      if (BaseArg == Opt)
        BaseArg = nullptr;
      appendOneArg(*CfgOptions, Opt, BaseArg);
    }
  }
  ConfigFiles.push_back(std::string(CfgFileName));
  return false;
}

bool Driver::loadConfigFiles() {
  llvm::cl::ExpansionContext ExpCtx(Saver.getAllocator(),
                                    llvm::cl::tokenizeConfigFile);
  ExpCtx.setVFS(&getVFS());

  // Process options that change search path for config files.
  if (CLOptions) {
    if (CLOptions->hasArg(options::OPT_config_system_dir_EQ)) {
      SmallString<128> CfgDir;
      CfgDir.append(
          CLOptions->getLastArgValue(options::OPT_config_system_dir_EQ));
      if (CfgDir.empty() || getVFS().makeAbsolute(CfgDir))
        SystemConfigDir.clear();
      else
        SystemConfigDir = static_cast<std::string>(CfgDir);
    }
    if (CLOptions->hasArg(options::OPT_config_user_dir_EQ)) {
      SmallString<128> CfgDir;
      llvm::sys::fs::expand_tilde(
          CLOptions->getLastArgValue(options::OPT_config_user_dir_EQ), CfgDir);
      if (CfgDir.empty() || getVFS().makeAbsolute(CfgDir))
        UserConfigDir.clear();
      else
        UserConfigDir = static_cast<std::string>(CfgDir);
    }
  }

  // Prepare list of directories where config file is searched for.
  StringRef CfgFileSearchDirs[] = {UserConfigDir, SystemConfigDir, Dir};
  ExpCtx.setSearchDirs(CfgFileSearchDirs);

  // First try to load configuration from the default files, return on error.
  if (loadDefaultConfigFiles(ExpCtx))
    return true;

  // Then load configuration files specified explicitly.
  SmallString<128> CfgFilePath;
  if (CLOptions) {
    for (auto CfgFileName : CLOptions->getAllArgValues(options::OPT_config)) {
      // If argument contains directory separator, treat it as a path to
      // configuration file.
      if (llvm::sys::path::has_parent_path(CfgFileName)) {
        CfgFilePath.assign(CfgFileName);
        if (llvm::sys::path::is_relative(CfgFilePath)) {
          if (getVFS().makeAbsolute(CfgFilePath)) {
            Diag(diag::err_drv_cannot_open_config_file)
                << CfgFilePath << "cannot get absolute path";
            return true;
          }
        }
      } else if (!ExpCtx.findConfigFile(CfgFileName, CfgFilePath)) {
        // Report an error that the config file could not be found.
        Diag(diag::err_drv_config_file_not_found) << CfgFileName;
        for (const StringRef &SearchDir : CfgFileSearchDirs)
          if (!SearchDir.empty())
            Diag(diag::note_drv_config_file_searched_in) << SearchDir;
        return true;
      }

      // Try to read the config file, return on error.
      if (readConfigFile(CfgFilePath, ExpCtx))
        return true;
    }
  }

  // No error occurred.
  return false;
}

bool Driver::loadDefaultConfigFiles(llvm::cl::ExpansionContext &ExpCtx) {
#if INTEL_CUSTOMIZATION
  if (CLOptions && IsIntelMode()) {
    // Process any user defined .cfg files via environment variables.
    //   ICPXCFG  - location/name for icpx usage
    //   ICXCFG   - location/name for icx usage
    //   DPCPPCFG - location/name for dpcpp/dpcpp-cl usage
    // If the configuration file environment variable is set, assume it is
    // valid and being used.  Do not continue and pick up the default config.
    auto EnvVar = llvm::StringSwitch<StringRef>(Name)
                      .Case("dpcpp", "DPCPPCFG")
                      .Case("icpx", "ICPXCFG")
                      .Case("icx", "ICXCFG")
                      .Case("icx-cl", "ICXCLCFG")
                      .Default("");
    // Use of 'DPCPPCFG' is deprecated.
    if (IsDPCPPMode()) {
      if (std::optional<std::string>EnvVarValue =
              llvm::sys::Process::GetEnv("DPCPPCFG"))
        Diag(diag::warn_drv_deprecated_env_var) << "DPCPPCFG" << EnvVar;
    }
    if (std::optional<std::string> EnvVarValue =
            llvm::sys::Process::GetEnv(EnvVar)) {
      if (!readConfigFile(*EnvVarValue, ExpCtx)) {
        // The default .cfg file can be empty, allow for more config
        // processing if it is.
        if (CfgOptions.get()->size() > 0)
          return false;
        CfgOptions.reset();
      }
    } else {
      // Process default .cfg files.  These files are named according to the
      // driver name used:  dpcpp.cfg, icx.cfg, icpx.cfg, icx-cl.cfg
      SmallString<128> CfgFileBase(Name + ".cfg");
      llvm::SmallString<128> CfgFilePath;
      SmallString<128> AltDir(Dir);
      // Add an alternate search directory for the default cfg file.
      llvm::sys::path::append(AltDir, "..");
#if !INTEL_DEPLOY_UNIFIED_LAYOUT
      // ../bin from the location of the driver, which could be in 'bin-llvm'
      llvm::sys::path::append(AltDir, "bin");
#endif // INTEL_DEPLOY_UNIFIED_LAYOUT
      if (searchForFile(CfgFilePath, {Dir, AltDir}, CfgFileBase, getVFS())) {
        if (!readConfigFile(CfgFilePath, ExpCtx)) {
          // The default .cfg file can be empty, allow for more config
          // processing if it is.
          if (CfgOptions.get()->size() > 0)
            return false;
          CfgOptions.reset();
        }
      }
    }
  }
#endif // INTEL_CUSTOMIZATION

  // Disable default config if CLANG_NO_DEFAULT_CONFIG is set to a non-empty
  // value.
  if (const char *NoConfigEnv = ::getenv("CLANG_NO_DEFAULT_CONFIG")) {
    if (*NoConfigEnv)
      return false;
  }
  if (CLOptions && CLOptions->hasArg(options::OPT_no_default_config))
    return false;

  std::string RealMode = getExecutableForDriverMode(Mode);
  std::string Triple;

  // If name prefix is present, no --target= override was passed via CLOptions
  // and the name prefix is not a valid triple, force it for backwards
  // compatibility.
  if (!ClangNameParts.TargetPrefix.empty() &&
      computeTargetTriple(*this, "/invalid/", *CLOptions).str() ==
          "/invalid/") {
    llvm::Triple PrefixTriple{ClangNameParts.TargetPrefix};
    if (PrefixTriple.getArch() == llvm::Triple::UnknownArch ||
        PrefixTriple.isOSUnknown())
      Triple = PrefixTriple.str();
  }

  // Otherwise, use the real triple as used by the driver.
  if (Triple.empty()) {
    llvm::Triple RealTriple =
        computeTargetTriple(*this, TargetTriple, *CLOptions);
    Triple = RealTriple.str();
    assert(!Triple.empty());
  }

  // Search for config files in the following order:
  // 1. <triple>-<mode>.cfg using real driver mode
  //    (e.g. i386-pc-linux-gnu-clang++.cfg).
  // 2. <triple>-<mode>.cfg using executable suffix
  //    (e.g. i386-pc-linux-gnu-clang-g++.cfg for *clang-g++).
  // 3. <triple>.cfg + <mode>.cfg using real driver mode
  //    (e.g. i386-pc-linux-gnu.cfg + clang++.cfg).
  // 4. <triple>.cfg + <mode>.cfg using executable suffix
  //    (e.g. i386-pc-linux-gnu.cfg + clang-g++.cfg for *clang-g++).

  // Try loading <triple>-<mode>.cfg, and return if we find a match.
  SmallString<128> CfgFilePath;
  std::string CfgFileName = Triple + '-' + RealMode + ".cfg";
  if (ExpCtx.findConfigFile(CfgFileName, CfgFilePath))
    return readConfigFile(CfgFilePath, ExpCtx);

  bool TryModeSuffix = !ClangNameParts.ModeSuffix.empty() &&
                       ClangNameParts.ModeSuffix != RealMode;
  if (TryModeSuffix) {
    CfgFileName = Triple + '-' + ClangNameParts.ModeSuffix + ".cfg";
    if (ExpCtx.findConfigFile(CfgFileName, CfgFilePath))
      return readConfigFile(CfgFilePath, ExpCtx);
  }

  // Try loading <mode>.cfg, and return if loading failed.  If a matching file
  // was not found, still proceed on to try <triple>.cfg.
  CfgFileName = RealMode + ".cfg";
  if (ExpCtx.findConfigFile(CfgFileName, CfgFilePath)) {
    if (readConfigFile(CfgFilePath, ExpCtx))
      return true;
  } else if (TryModeSuffix) {
    CfgFileName = ClangNameParts.ModeSuffix + ".cfg";
    if (ExpCtx.findConfigFile(CfgFileName, CfgFilePath) &&
        readConfigFile(CfgFilePath, ExpCtx))
      return true;
  }

  // Try loading <triple>.cfg and return if we find a match.
  CfgFileName = Triple + ".cfg";
  if (ExpCtx.findConfigFile(CfgFileName, CfgFilePath))
    return readConfigFile(CfgFilePath, ExpCtx);

  // If we were unable to find a config file deduced from executable name,
  // that is not an error.
  return false;
}

Compilation *Driver::BuildCompilation(ArrayRef<const char *> ArgList) {
  llvm::PrettyStackTraceString CrashInfo("Compilation construction");

  // FIXME: Handle environment options which affect driver behavior, somewhere
  // (client?). GCC_EXEC_PREFIX, LPATH, CC_PRINT_OPTIONS.

  // We look for the driver mode option early, because the mode can affect
  // how other options are parsed.
#if INTEL_CUSTOMIZATION
  parseIntelDriverMode(ArgList.slice(1));
#endif // INTEL_CUSTOMIZATION
  auto DriverMode = getDriverMode(ClangExecutable, ArgList.slice(1));
  if (!DriverMode.empty())
    setDriverMode(DriverMode);

  // FIXME: What are we going to do with -V and -b?

  // Arguments specified in command line.
  bool ContainsError;
  CLOptions = std::make_unique<InputArgList>(
      ParseArgStrings(ArgList.slice(1), /*UseDriverMode=*/true, ContainsError));

  // Try parsing configuration file.
  if (!ContainsError)
    ContainsError = loadConfigFiles();
  bool HasConfigFile = !ContainsError && (CfgOptions.get() != nullptr);

  // All arguments, from both config file and command line.
  InputArgList Args = std::move(HasConfigFile ? std::move(*CfgOptions)
                                              : std::move(*CLOptions));

  if (HasConfigFile)
    for (auto *Opt : *CLOptions) {
      if (Opt->getOption().matches(options::OPT_config))
        continue;
      const Arg *BaseArg = &Opt->getBaseArg();
      if (BaseArg == Opt)
        BaseArg = nullptr;
      appendOneArg(Args, Opt, BaseArg);
    }

  // In CL mode, look for any pass-through arguments
  if (IsCLMode() && !ContainsError) {
    SmallVector<const char *, 16> CLModePassThroughArgList;
    for (const auto *A : Args.filtered(options::OPT__SLASH_clang)) {
      A->claim();
      CLModePassThroughArgList.push_back(A->getValue());
    }

    if (!CLModePassThroughArgList.empty()) {
      // Parse any pass through args using default clang processing rather
      // than clang-cl processing.
      auto CLModePassThroughOptions = std::make_unique<InputArgList>(
          ParseArgStrings(CLModePassThroughArgList, /*UseDriverMode=*/false,
                          ContainsError));

      if (!ContainsError)
        for (auto *Opt : *CLModePassThroughOptions) {
          appendOneArg(Args, Opt, nullptr);
        }
    }
  }

#if INTEL_CUSTOMIZATION
  // Temporary files will be created in the TMP location underneath an
  // additional directory.  Set that directory here.
  if (!Args.hasArg(options::OPT_disable_extra_temp_dir))
    BaseTempDir = GetUserOnlyTemporaryDirectory(Name);

  // Use of 'dpcpp' is deprecated.
  if (Args.hasArg(options::OPT__dpcpp))
    Diag(diag::warn_drv_deprecated_driver_use_driver_opt)
        << (IsCLMode() ? "dpcpp-cl" : "dpcpp") << Name << "-fsycl";
#endif // INTEL_CUSTOMIZATION

  if (Args.hasFlag(options::OPT_fsycl, options::OPT_fno_sycl, false) &&
      CCCIsCC())
    setDriverMode("g++");

  // Check for working directory option before accessing any files
  if (Arg *WD = Args.getLastArg(options::OPT_working_directory))
    if (VFS->setCurrentWorkingDirectory(WD->getValue()))
      Diag(diag::err_drv_unable_to_set_working_directory) << WD->getValue();

  // FIXME: This stuff needs to go into the Compilation, not the driver.
  bool CCCPrintPhases;

#if INTEL_CUSTOMIZATION
  if (Arg *VA = Args.getLastArg(options::OPT_HASH_x, options::OPT__HASH,
                           options::OPT_v, options::OPT__HASH_HASH_HASH)) {
    if (VA->getOption().matches(options::OPT_HASH_x) ||
                 VA->getOption().matches(options::OPT__HASH))
      IntelPrintOptions = 1;
  }
  // Update the Driver Title to something more fitting
  std::string Title("Intel(R) oneAPI DPC++/C++ Compiler");
  setTitle(Title);
#endif // INTEL_CUSTOMIZATION

  // -canonical-prefixes, -no-canonical-prefixes are used very early in main.
  Args.ClaimAllArgs(options::OPT_canonical_prefixes);
  Args.ClaimAllArgs(options::OPT_no_canonical_prefixes);

  // f(no-)integated-cc1 is also used very early in main.
  Args.ClaimAllArgs(options::OPT_fintegrated_cc1);
  Args.ClaimAllArgs(options::OPT_fno_integrated_cc1);

  // Ignore -pipe.
  Args.ClaimAllArgs(options::OPT_pipe);

  // Extract -ccc args.
  //
  // FIXME: We need to figure out where this behavior should live. Most of it
  // should be outside in the client; the parts that aren't should have proper
  // options, either by introducing new ones or by overloading gcc ones like -V
  // or -b.
  CCCPrintPhases = Args.hasArg(options::OPT_ccc_print_phases);
  CCCPrintBindings = Args.hasArg(options::OPT_ccc_print_bindings);
  if (const Arg *A = Args.getLastArg(options::OPT_ccc_gcc_name))
    CCCGenericGCCName = A->getValue();

  // Process -fproc-stat-report options.
  if (const Arg *A = Args.getLastArg(options::OPT_fproc_stat_report_EQ)) {
    CCPrintProcessStats = true;
    CCPrintStatReportFilename = A->getValue();
  }
  if (Args.hasArg(options::OPT_fproc_stat_report))
    CCPrintProcessStats = true;

  // FIXME: TargetTriple is used by the target-prefixed calls to as/ld
  // and getToolChain is const.
  if (IsCLMode()) {
    // clang-cl targets MSVC-style Win32.
    llvm::Triple T(TargetTriple);
    T.setOS(llvm::Triple::Win32);
    T.setVendor(llvm::Triple::PC);
    T.setEnvironment(llvm::Triple::MSVC);
    T.setObjectFormat(llvm::Triple::COFF);
    if (Args.hasArg(options::OPT__SLASH_arm64EC))
      T.setArch(llvm::Triple::aarch64, llvm::Triple::AArch64SubArch_arm64ec);
    TargetTriple = T.str();
  } else if (IsDXCMode()) {
    // Build TargetTriple from target_profile option for clang-dxc.
    if (const Arg *A = Args.getLastArg(options::OPT_target_profile)) {
      StringRef TargetProfile = A->getValue();
      if (auto Triple =
              toolchains::HLSLToolChain::parseTargetProfile(TargetProfile))
        TargetTriple = *Triple;
      else
        Diag(diag::err_drv_invalid_directx_shader_module) << TargetProfile;

      A->claim();

      // TODO: Specify Vulkan target environment somewhere in the triple.
      if (Args.hasArg(options::OPT_spirv)) {
        llvm::Triple T(TargetTriple);
        T.setArch(llvm::Triple::spirv);
        TargetTriple = T.str();
      }
    } else {
      Diag(diag::err_drv_dxc_missing_target_profile);
    }
  }

  if (const Arg *A = Args.getLastArg(options::OPT_target))
    TargetTriple = A->getValue();
  if (const Arg *A = Args.getLastArg(options::OPT_ccc_install_dir))
    Dir = InstalledDir = A->getValue();
  for (const Arg *A : Args.filtered(options::OPT_B)) {
    A->claim();
    PrefixDirs.push_back(A->getValue(0));
  }
  if (std::optional<std::string> CompilerPathValue =
          llvm::sys::Process::GetEnv("COMPILER_PATH")) {
    StringRef CompilerPath = *CompilerPathValue;
    while (!CompilerPath.empty()) {
      std::pair<StringRef, StringRef> Split =
          CompilerPath.split(llvm::sys::EnvPathSeparator);
      PrefixDirs.push_back(std::string(Split.first));
      CompilerPath = Split.second;
    }
  }
  if (const Arg *A = Args.getLastArg(options::OPT__sysroot_EQ))
    SysRoot = A->getValue();
  if (const Arg *A = Args.getLastArg(options::OPT__dyld_prefix_EQ))
    DyldPrefix = A->getValue();

  if (const Arg *A = Args.getLastArg(options::OPT_resource_dir))
    ResourceDir = A->getValue();

  if (const Arg *A = Args.getLastArg(options::OPT_save_temps_EQ)) {
    SaveTemps = llvm::StringSwitch<SaveTempsMode>(A->getValue())
                    .Case("cwd", SaveTempsCwd)
                    .Case("obj", SaveTempsObj)
                    .Default(SaveTempsCwd);
  }

  if (Args.getLastArg(options::OPT_fsycl_dump_device_code_EQ))
    DumpDeviceCode = true;

  if (const Arg *A = Args.getLastArg(options::OPT_offload_host_only,
                                     options::OPT_offload_device_only,
                                     options::OPT_offload_host_device)) {
    if (A->getOption().matches(options::OPT_offload_host_only))
      Offload = OffloadHost;
    else if (A->getOption().matches(options::OPT_offload_device_only))
      Offload = OffloadDevice;
    else
      Offload = OffloadHostDevice;
  }

  setLTOMode(Args);

  // Process -fembed-bitcode= flags.
  if (Arg *A = Args.getLastArg(options::OPT_fembed_bitcode_EQ)) {
    StringRef Name = A->getValue();
    unsigned Model = llvm::StringSwitch<unsigned>(Name)
        .Case("off", EmbedNone)
        .Case("all", EmbedBitcode)
        .Case("bitcode", EmbedBitcode)
        .Case("marker", EmbedMarker)
        .Default(~0U);
    if (Model == ~0U) {
      Diags.Report(diag::err_drv_invalid_value) << A->getAsString(Args)
                                                << Name;
    } else
      BitcodeEmbed = static_cast<BitcodeEmbedMode>(Model);
  }

  // Remove existing compilation database so that each job can append to it.
  if (Arg *A = Args.getLastArg(options::OPT_MJ))
    llvm::sys::fs::remove(A->getValue());

  // Setting up the jobs for some precompile cases depends on whether we are
  // treating them as PCH, implicit modules or C++20 ones.
  // TODO: inferring the mode like this seems fragile (it meets the objective
  // of not requiring anything new for operation, however).
  const Arg *Std = Args.getLastArg(options::OPT_std_EQ);
  ModulesModeCXX20 =
      !Args.hasArg(options::OPT_fmodules) && Std &&
      (Std->containsValue("c++20") || Std->containsValue("c++2a") ||
       Std->containsValue("c++23") || Std->containsValue("c++2b") ||
       Std->containsValue("c++26") || Std->containsValue("c++2c") ||
       Std->containsValue("c++latest"));

  // Process -fmodule-header{=} flags.
  if (Arg *A = Args.getLastArg(options::OPT_fmodule_header_EQ,
                               options::OPT_fmodule_header)) {
    // These flags force C++20 handling of headers.
    ModulesModeCXX20 = true;
    if (A->getOption().matches(options::OPT_fmodule_header))
      CXX20HeaderType = HeaderMode_Default;
    else {
      StringRef ArgName = A->getValue();
      unsigned Kind = llvm::StringSwitch<unsigned>(ArgName)
                          .Case("user", HeaderMode_User)
                          .Case("system", HeaderMode_System)
                          .Default(~0U);
      if (Kind == ~0U) {
        Diags.Report(diag::err_drv_invalid_value)
            << A->getAsString(Args) << ArgName;
      } else
        CXX20HeaderType = static_cast<ModuleHeaderMode>(Kind);
    }
  }

  std::unique_ptr<llvm::opt::InputArgList> UArgs =
      std::make_unique<InputArgList>(std::move(Args));

  // Perform the default argument translations.
  DerivedArgList *TranslatedArgs = TranslateInputArgs(*UArgs);

  // Owned by the host.
  const ToolChain &TC = getToolChain(
      *UArgs, computeTargetTriple(*this, TargetTriple, *UArgs));

  // Report warning when arm64EC option is overridden by specified target
  if ((TC.getTriple().getArch() != llvm::Triple::aarch64 ||
       TC.getTriple().getSubArch() != llvm::Triple::AArch64SubArch_arm64ec) &&
      UArgs->hasArg(options::OPT__SLASH_arm64EC)) {
    getDiags().Report(clang::diag::warn_target_override_arm64ec)
        << TC.getTriple().str();
  }

  // A common user mistake is specifying a target of aarch64-none-eabi or
  // arm-none-elf whereas the correct names are aarch64-none-elf &
  // arm-none-eabi. Detect these cases and issue a warning.
  if (TC.getTriple().getOS() == llvm::Triple::UnknownOS &&
      TC.getTriple().getVendor() == llvm::Triple::UnknownVendor) {
    switch (TC.getTriple().getArch()) {
    case llvm::Triple::arm:
    case llvm::Triple::armeb:
    case llvm::Triple::thumb:
    case llvm::Triple::thumbeb:
      if (TC.getTriple().getEnvironmentName() == "elf") {
        Diag(diag::warn_target_unrecognized_env)
            << TargetTriple
            << (TC.getTriple().getArchName().str() + "-none-eabi");
      }
      break;
    case llvm::Triple::aarch64:
    case llvm::Triple::aarch64_be:
    case llvm::Triple::aarch64_32:
      if (TC.getTriple().getEnvironmentName().startswith("eabi")) {
        Diag(diag::warn_target_unrecognized_env)
            << TargetTriple
            << (TC.getTriple().getArchName().str() + "-none-elf");
      }
      break;
    default:
      break;
    }
  }

  // The compilation takes ownership of Args.
  Compilation *C = new Compilation(*this, TC, UArgs.release(), TranslatedArgs,
                                   ContainsError);

  if (!HandleImmediateArgs(*C))
    return C;

  // Construct the list of inputs.
  InputList Inputs;
  BuildInputs(C->getDefaultToolChain(), *TranslatedArgs, Inputs);

  // Determine if there are any offload static libraries.
  if (checkForOffloadStaticLib(*C, *TranslatedArgs))
    setOffloadStaticLibSeen();

  // Check for any objects/archives that need to be compiled with the default
  // triple.
  if (checkForSYCLDefaultDevice(*C, *TranslatedArgs))
    setSYCLDefaultTriple(true);

  // Populate the tool chains for the offloading devices, if any.
  CreateOffloadingDeviceToolChains(*C, Inputs);

  // Use new offloading path for OpenMP.  This is disabled as the SYCL
  // offloading path is not properly setup to use the updated device linking
  // scheme.
  if ((C->isOffloadingHostKind(Action::OFK_OpenMP) &&
       TranslatedArgs->hasFlag(options::OPT_fopenmp_new_driver,
                               options::OPT_no_offload_new_driver, true)) ||
      TranslatedArgs->hasFlag(options::OPT_offload_new_driver,
                              options::OPT_no_offload_new_driver, false))
    setUseNewOffloadingDriver();

  // Determine FPGA emulation status.
  if (C->hasOffloadToolChain<Action::OFK_SYCL>()) {
    auto SYCLTCRange = C->getOffloadToolChains<Action::OFK_SYCL>();
    for (auto TI = SYCLTCRange.first, TE = SYCLTCRange.second; TI != TE; ++TI) {
      if (TI->second->getTriple().getSubArch() !=
          llvm::Triple::SPIRSubArch_fpga)
        continue;
      ArgStringList TargetArgs;
      const toolchains::SYCLToolChain *FPGATC =
          static_cast<const toolchains::SYCLToolChain *>(TI->second);
#if INTEL_CUSTOMIZATION
      FPGATC->TranslateBackendTargetArgs(Action::OFK_SYCL, FPGATC->getTriple(), *TranslatedArgs,
                                         TargetArgs);
#endif // INTEL_CUSTOMIZATION
      // By default, FPGAEmulationMode is true due to the fact that
      // an external option setting is required to target hardware.
      setOffloadCompileMode(FPGAEmulationMode);
      for (StringRef ArgString : TargetArgs) {
        if (ArgString.equals("-hardware") || ArgString.equals("-simulation")) {
          setOffloadCompileMode(FPGAHWMode);
          break;
        }
      }
      break;
    }
  }

  // Construct the list of abstract actions to perform for this compilation. On
  // MachO targets this uses the driver-driver and universal actions.
  if (TC.getTriple().isOSBinFormatMachO())
    BuildUniversalActions(*C, C->getDefaultToolChain(), Inputs);
  else
    BuildActions(*C, C->getArgs(), Inputs, C->getActions());

  if (CCCPrintPhases) {
    PrintActions(*C);
    return C;
  }

  BuildJobs(*C);

  return C;
}

static void printArgList(raw_ostream &OS, const llvm::opt::ArgList &Args) {
  llvm::opt::ArgStringList ASL;
  for (const auto *A : Args) {
    // Use user's original spelling of flags. For example, use
    // `/source-charset:utf-8` instead of `-finput-charset=utf-8` if the user
    // wrote the former.
    while (A->getAlias())
      A = A->getAlias();
    A->render(Args, ASL);
  }

  for (auto I = ASL.begin(), E = ASL.end(); I != E; ++I) {
    if (I != ASL.begin())
      OS << ' ';
    llvm::sys::printArg(OS, *I, true);
  }
  OS << '\n';
}

bool Driver::getCrashDiagnosticFile(StringRef ReproCrashFilename,
                                    SmallString<128> &CrashDiagDir) {
  using namespace llvm::sys;
  assert(llvm::Triple(llvm::sys::getProcessTriple()).isOSDarwin() &&
         "Only knows about .crash files on Darwin");

  // The .crash file can be found on at ~/Library/Logs/DiagnosticReports/
  // (or /Library/Logs/DiagnosticReports for root) and has the filename pattern
  // clang-<VERSION>_<YYYY-MM-DD-HHMMSS>_<hostname>.crash.
  path::home_directory(CrashDiagDir);
  if (CrashDiagDir.startswith("/var/root"))
    CrashDiagDir = "/";
  path::append(CrashDiagDir, "Library/Logs/DiagnosticReports");
  int PID =
#if LLVM_ON_UNIX
      getpid();
#else
      0;
#endif
  std::error_code EC;
  fs::file_status FileStatus;
  TimePoint<> LastAccessTime;
  SmallString<128> CrashFilePath;
  // Lookup the .crash files and get the one generated by a subprocess spawned
  // by this driver invocation.
  for (fs::directory_iterator File(CrashDiagDir, EC), FileEnd;
       File != FileEnd && !EC; File.increment(EC)) {
    StringRef FileName = path::filename(File->path());
    if (!FileName.startswith(Name))
      continue;
    if (fs::status(File->path(), FileStatus))
      continue;
    llvm::ErrorOr<std::unique_ptr<llvm::MemoryBuffer>> CrashFile =
        llvm::MemoryBuffer::getFile(File->path());
    if (!CrashFile)
      continue;
    // The first line should start with "Process:", otherwise this isn't a real
    // .crash file.
    StringRef Data = CrashFile.get()->getBuffer();
    if (!Data.startswith("Process:"))
      continue;
    // Parse parent process pid line, e.g: "Parent Process: clang-4.0 [79141]"
    size_t ParentProcPos = Data.find("Parent Process:");
    if (ParentProcPos == StringRef::npos)
      continue;
    size_t LineEnd = Data.find_first_of("\n", ParentProcPos);
    if (LineEnd == StringRef::npos)
      continue;
    StringRef ParentProcess = Data.slice(ParentProcPos+15, LineEnd).trim();
    int OpenBracket = -1, CloseBracket = -1;
    for (size_t i = 0, e = ParentProcess.size(); i < e; ++i) {
      if (ParentProcess[i] == '[')
        OpenBracket = i;
      if (ParentProcess[i] == ']')
        CloseBracket = i;
    }
    // Extract the parent process PID from the .crash file and check whether
    // it matches this driver invocation pid.
    int CrashPID;
    if (OpenBracket < 0 || CloseBracket < 0 ||
        ParentProcess.slice(OpenBracket + 1, CloseBracket)
            .getAsInteger(10, CrashPID) || CrashPID != PID) {
      continue;
    }

    // Found a .crash file matching the driver pid. To avoid getting an older
    // and misleading crash file, continue looking for the most recent.
    // FIXME: the driver can dispatch multiple cc1 invocations, leading to
    // multiple crashes poiting to the same parent process. Since the driver
    // does not collect pid information for the dispatched invocation there's
    // currently no way to distinguish among them.
    const auto FileAccessTime = FileStatus.getLastModificationTime();
    if (FileAccessTime > LastAccessTime) {
      CrashFilePath.assign(File->path());
      LastAccessTime = FileAccessTime;
    }
  }

  // If found, copy it over to the location of other reproducer files.
  if (!CrashFilePath.empty()) {
    EC = fs::copy_file(CrashFilePath, ReproCrashFilename);
    if (EC)
      return false;
    return true;
  }

  return false;
}

static const char BugReporMsg[] =
    "\n********************\n\n"
    "PLEASE ATTACH THE FOLLOWING FILES TO THE BUG REPORT:\n"
    "Preprocessed source(s) and associated run script(s) are located at:";

// When clang crashes, produce diagnostic information including the fully
// preprocessed source file(s).  Request that the developer attach the
// diagnostic information to a bug report.
void Driver::generateCompilationDiagnostics(
    Compilation &C, const Command &FailingCommand,
    StringRef AdditionalInformation, CompilationDiagnosticReport *Report) {
  if (C.getArgs().hasArg(options::OPT_fno_crash_diagnostics))
    return;

  unsigned Level = 1;
  if (Arg *A = C.getArgs().getLastArg(options::OPT_fcrash_diagnostics_EQ)) {
    Level = llvm::StringSwitch<unsigned>(A->getValue())
                .Case("off", 0)
                .Case("compiler", 1)
                .Case("all", 2)
                .Default(1);
  }
  if (!Level)
    return;

  // Don't try to generate diagnostics for dsymutil jobs.
  if (FailingCommand.getCreator().isDsymutilJob())
    return;

  bool IsLLD = false;
  TempFileList SavedTemps;
  if (FailingCommand.getCreator().isLinkJob()) {
    C.getDefaultToolChain().GetLinkerPath(&IsLLD);
    if (!IsLLD || Level < 2)
      return;

    // If lld crashed, we will re-run the same command with the input it used
    // to have. In that case we should not remove temp files in
    // initCompilationForDiagnostics yet. They will be added back and removed
    // later.
    SavedTemps = std::move(C.getTempFiles());
    assert(!C.getTempFiles().size());
  }

  // Print the version of the compiler.
  PrintVersion(C, llvm::errs());

  // Suppress driver output and emit preprocessor output to temp file.
  CCGenDiagnostics = true;

  // Save the original job command(s).
  Command Cmd = FailingCommand;

  // Keep track of whether we produce any errors while trying to produce
  // preprocessed sources.
  DiagnosticErrorTrap Trap(Diags);

  // Suppress tool output.
  C.initCompilationForDiagnostics();

  // If lld failed, rerun it again with --reproduce.
  if (IsLLD) {
    const char *TmpName = CreateTempFile(C, "linker-crash", "tar");
    Command NewLLDInvocation = Cmd;
    llvm::opt::ArgStringList ArgList = NewLLDInvocation.getArguments();
    StringRef ReproduceOption =
        C.getDefaultToolChain().getTriple().isWindowsMSVCEnvironment()
            ? "/reproduce:"
            : "--reproduce=";
    ArgList.push_back(Saver.save(Twine(ReproduceOption) + TmpName).data());
    NewLLDInvocation.replaceArguments(std::move(ArgList));

    // Redirect stdout/stderr to /dev/null.
    NewLLDInvocation.Execute({std::nullopt, {""}, {""}}, nullptr, nullptr);
    Diag(clang::diag::note_drv_command_failed_diag_msg) << BugReporMsg;
    Diag(clang::diag::note_drv_command_failed_diag_msg) << TmpName;
    Diag(clang::diag::note_drv_command_failed_diag_msg)
        << "\n\n********************";
    if (Report)
      Report->TemporaryFiles.push_back(TmpName);
    return;
  }

  // Construct the list of inputs.
  InputList Inputs;
  BuildInputs(C.getDefaultToolChain(), C.getArgs(), Inputs);

  for (InputList::iterator it = Inputs.begin(), ie = Inputs.end(); it != ie;) {
    bool IgnoreInput = false;

    // Ignore input from stdin or any inputs that cannot be preprocessed.
    // Check type first as not all linker inputs have a value.
    if (types::getPreprocessedType(it->first) == types::TY_INVALID) {
      IgnoreInput = true;
    } else if (!strcmp(it->second->getValue(), "-")) {
      Diag(clang::diag::note_drv_command_failed_diag_msg)
          << "Error generating preprocessed source(s) - "
             "ignoring input from stdin.";
      IgnoreInput = true;
    }

    if (IgnoreInput) {
      it = Inputs.erase(it);
      ie = Inputs.end();
    } else {
      ++it;
    }
  }

  if (Inputs.empty()) {
    Diag(clang::diag::note_drv_command_failed_diag_msg)
        << "Error generating preprocessed source(s) - "
           "no preprocessable inputs.";
    return;
  }

  // Don't attempt to generate preprocessed files if multiple -arch options are
  // used, unless they're all duplicates.
  llvm::StringSet<> ArchNames;
  for (const Arg *A : C.getArgs()) {
    if (A->getOption().matches(options::OPT_arch)) {
      StringRef ArchName = A->getValue();
      ArchNames.insert(ArchName);
    }
  }
  if (ArchNames.size() > 1) {
    Diag(clang::diag::note_drv_command_failed_diag_msg)
        << "Error generating preprocessed source(s) - cannot generate "
           "preprocessed source with multiple -arch options.";
    return;
  }

  // Construct the list of abstract actions to perform for this compilation. On
  // Darwin OSes this uses the driver-driver and builds universal actions.
  const ToolChain &TC = C.getDefaultToolChain();
  if (TC.getTriple().isOSBinFormatMachO())
    BuildUniversalActions(C, TC, Inputs);
  else
    BuildActions(C, C.getArgs(), Inputs, C.getActions());

  BuildJobs(C);

  // If there were errors building the compilation, quit now.
  if (Trap.hasErrorOccurred()) {
    Diag(clang::diag::note_drv_command_failed_diag_msg)
        << "Error generating preprocessed source(s).";
    return;
  }

  // Generate preprocessed output.
  SmallVector<std::pair<int, const Command *>, 4> FailingCommands;
  C.ExecuteJobs(C.getJobs(), FailingCommands);

  // If any of the preprocessing commands failed, clean up and exit.
  if (!FailingCommands.empty()) {
    Diag(clang::diag::note_drv_command_failed_diag_msg)
        << "Error generating preprocessed source(s).";
    return;
  }

  const TempFileList &TempFiles = C.getTempFiles();
  if (TempFiles.empty()) {
    Diag(clang::diag::note_drv_command_failed_diag_msg)
        << "Error generating preprocessed source(s).";
    return;
  }

  Diag(clang::diag::note_drv_command_failed_diag_msg) << BugReporMsg;

  SmallString<128> VFS;
  SmallString<128> ReproCrashFilename;
  for (auto &TempFile : TempFiles) {
    Diag(clang::diag::note_drv_command_failed_diag_msg) << TempFile.first;
    if (Report)
      Report->TemporaryFiles.push_back(TempFile.first);
    if (ReproCrashFilename.empty()) {
      ReproCrashFilename = TempFile.first;
      llvm::sys::path::replace_extension(ReproCrashFilename, ".crash");
    }
    if (StringRef(TempFile.first).endswith(".cache")) {
      // In some cases (modules) we'll dump extra data to help with reproducing
      // the crash into a directory next to the output.
      VFS = llvm::sys::path::filename(TempFile.first);
      llvm::sys::path::append(VFS, "vfs", "vfs.yaml");
    }
  }

  for (auto &TempFile : SavedTemps)
    C.addTempFile(TempFile.first);

  // Assume associated files are based off of the first temporary file.
  CrashReportInfo CrashInfo(TempFiles[0].first, VFS);

  llvm::SmallString<128> Script(CrashInfo.Filename);
  llvm::sys::path::replace_extension(Script, "sh");
  std::error_code EC;
  llvm::raw_fd_ostream ScriptOS(Script, EC, llvm::sys::fs::CD_CreateNew,
                                llvm::sys::fs::FA_Write,
                                llvm::sys::fs::OF_Text);
  if (EC) {
    Diag(clang::diag::note_drv_command_failed_diag_msg)
        << "Error generating run script: " << Script << " " << EC.message();
  } else {
    ScriptOS << "# Crash reproducer for " << getClangFullVersion() << "\n"
             << "# Driver args: ";
    printArgList(ScriptOS, C.getInputArgs());
    ScriptOS << "# Original command: ";
    Cmd.Print(ScriptOS, "\n", /*Quote=*/true);
    Cmd.Print(ScriptOS, "\n", /*Quote=*/true, &CrashInfo);
    if (!AdditionalInformation.empty())
      ScriptOS << "\n# Additional information: " << AdditionalInformation
               << "\n";
    if (Report)
      Report->TemporaryFiles.push_back(std::string(Script.str()));
    Diag(clang::diag::note_drv_command_failed_diag_msg) << Script;
  }

  // On darwin, provide information about the .crash diagnostic report.
  if (llvm::Triple(llvm::sys::getProcessTriple()).isOSDarwin()) {
    SmallString<128> CrashDiagDir;
    if (getCrashDiagnosticFile(ReproCrashFilename, CrashDiagDir)) {
      Diag(clang::diag::note_drv_command_failed_diag_msg)
          << ReproCrashFilename.str();
    } else { // Suggest a directory for the user to look for .crash files.
      llvm::sys::path::append(CrashDiagDir, Name);
      CrashDiagDir += "_<YYYY-MM-DD-HHMMSS>_<hostname>.crash";
      Diag(clang::diag::note_drv_command_failed_diag_msg)
          << "Crash backtrace is located in";
      Diag(clang::diag::note_drv_command_failed_diag_msg)
          << CrashDiagDir.str();
      Diag(clang::diag::note_drv_command_failed_diag_msg)
          << "(choose the .crash file that corresponds to your crash)";
    }
  }

  Diag(clang::diag::note_drv_command_failed_diag_msg)
      << "\n\n********************";
}

void Driver::setUpResponseFiles(Compilation &C, Command &Cmd) {
  // Since commandLineFitsWithinSystemLimits() may underestimate system's
  // capacity if the tool does not support response files, there is a chance/
  // that things will just work without a response file, so we silently just
  // skip it.
  if (Cmd.getResponseFileSupport().ResponseKind ==
          ResponseFileSupport::RF_None ||
      llvm::sys::commandLineFitsWithinSystemLimits(Cmd.getExecutable(),
                                                   Cmd.getArguments()))
    return;

  std::string TmpName = GetTemporaryPath("response", "txt");
  Cmd.setResponseFile(C.addTempFile(C.getArgs().MakeArgString(TmpName)));
}

int Driver::ExecuteCompilation(
    Compilation &C,
    SmallVectorImpl<std::pair<int, const Command *>> &FailingCommands) {
  if (C.getArgs().hasArg(options::OPT_fdriver_only)) {
    if (C.getArgs().hasArg(options::OPT_v))
      C.getJobs().Print(llvm::errs(), "\n", true);

    C.ExecuteJobs(C.getJobs(), FailingCommands, /*LogOnly=*/true);

    // If there were errors building the compilation, quit now.
    if (!FailingCommands.empty() || Diags.hasErrorOccurred())
      return 1;

    return 0;
  }

#if INTEL_CUSTOMIZATION
  // Generate Arg files when -i_keep opt is specified
  if (C.getArgs().hasArg(options::OPT_i_keep)) {
    const JobList &Jobs = C.getJobs();
    for (const auto &Job : Jobs) {
      const Command *FailingCommand = nullptr;
      if (int Res = C.GenArgFiles(Job, FailingCommand)) {
        FailingCommands.push_back(std::make_pair(Res, FailingCommand));
      }
    }
  }
#endif // INTEL_CUSTOMIZATION

  // Just print if -### was present.
  if (C.getArgs().hasArg(options::OPT__HASH_HASH_HASH)) {
    C.getJobs().Print(llvm::errs(), "\n", true);
    return Diags.hasErrorOccurred() ? 1 : 0;
  }

  // If there were errors building the compilation, quit now.
  if (Diags.hasErrorOccurred())
    return 1;

  // Set up response file names for each command, if necessary.
  for (auto &Job : C.getJobs())
    setUpResponseFiles(C, Job);

  C.ExecuteJobs(C.getJobs(), FailingCommands);

  // If the command succeeded, we are done.
  if (FailingCommands.empty())
    return 0;

  // Otherwise, remove result files and print extra information about abnormal
  // failures.
  int Res = 0;
  for (const auto &CmdPair : FailingCommands) {
    int CommandRes = CmdPair.first;
    const Command *FailingCommand = CmdPair.second;

    // Remove result files if we're not saving temps.
    if (!isSaveTempsEnabled()) {
      const JobAction *JA = cast<JobAction>(&FailingCommand->getSource());
      C.CleanupFileMap(C.getResultFiles(), JA, true);

      // Failure result files are valid unless we crashed.
      if (CommandRes < 0)
        C.CleanupFileMap(C.getFailureResultFiles(), JA, true);
    }

    // llvm/lib/Support/*/Signals.inc will exit with a special return code
    // for SIGPIPE. Do not print diagnostics for this case.
    if (CommandRes == EX_IOERR) {
      Res = CommandRes;
      continue;
    }

    // Print extra information about abnormal failures, if possible.
    //
    // This is ad-hoc, but we don't want to be excessively noisy. If the result
    // status was 1, assume the command failed normally. In particular, if it
    // was the compiler then assume it gave a reasonable error code. Failures
    // in other tools are less common, and they generally have worse
    // diagnostics, so always print the diagnostic there.
    const Tool &FailingTool = FailingCommand->getCreator();

    if (!FailingTool.hasGoodDiagnostics() || CommandRes != 1) {
      // FIXME: See FIXME above regarding result code interpretation.
      if (CommandRes < 0)
        Diag(clang::diag::err_drv_command_signalled)
            << FailingTool.getShortName();
      else
        Diag(clang::diag::err_drv_command_failed)
            << FailingTool.getShortName() << CommandRes;
    }

    auto CustomDiag = FailingCommand->getDiagForErrorCode(CommandRes);
    if (!CustomDiag.empty())
      Diag(clang::diag::note_drv_command_failed_diag_msg) << CustomDiag;
  }
  return Res;
}

void Driver::PrintHelp(bool ShowHidden) const {
  llvm::opt::Visibility VisibilityMask = getOptionVisibilityMask();

  // TODO: We're overriding the mask for flang here to keep this NFC for the
  // option refactoring, but what we really need to do is annotate the flags
  // that Flang uses.
  if (IsFlangMode())
    VisibilityMask = llvm::opt::Visibility(options::FlangOption);

  std::string Usage = llvm::formatv("{0} [options] file...", Name).str();
  getOpts().printHelp(llvm::outs(), Usage.c_str(), DriverTitle.c_str(),
                      ShowHidden, /*ShowAllAliases=*/false,
                      VisibilityMask);
}

llvm::Triple Driver::MakeSYCLDeviceTriple(StringRef TargetArch) const {
#if INTEL_CUSTOMIZATION
  // "x86_64" means non-spirv CPU AOT device, replace it with "spir64_x86_64"
  // (spirv CPU AOT) to let CFE properly treat it as a SYCL device.
  // e.g. _Float16 is supported on SPIR targets while not on "x86_64".
  // e.g. there's only one addrspace (0) for "x86_64".
  if (TargetArch.startswith("x86_64"))
    TargetArch = "spir64_x86_64";
#endif // INTEL_CUSTOMIZATION
  SmallVector<StringRef, 5> SYCLAlias = {"spir", "spir64", "spir64_fpga",
                                         "spir64_x86_64", "spir64_gen"};
  if (std::find(SYCLAlias.begin(), SYCLAlias.end(), TargetArch) !=
      SYCLAlias.end()) {
    llvm::Triple TT;
    TT.setArchName(TargetArch);
    TT.setVendor(llvm::Triple::UnknownVendor);
    TT.setOS(llvm::Triple::UnknownOS);
    return TT;
  }
  return llvm::Triple(TargetArch);
}

// Print the help from any of the given tools which are used for AOT
// compilation for SYCL
void Driver::PrintSYCLToolHelp(const Compilation &C) const {
  SmallVector<std::tuple<llvm::Triple, StringRef, StringRef, StringRef>, 4>
      HelpArgs;
  // Populate the vector with the tools and help options
  if (Arg *A = C.getArgs().getLastArg(options::OPT_fsycl_help_EQ)) {
    StringRef AV(A->getValue());
    llvm::Triple T;
    if (AV == "gen" || AV == "all")
      HelpArgs.push_back(std::make_tuple(MakeSYCLDeviceTriple("spir64_gen"),
                                         "ocloc", "--help", ""));
    if (AV == "fpga" || AV == "all")
      HelpArgs.push_back(std::make_tuple(MakeSYCLDeviceTriple("spir64_fpga"),
                                         "aoc", "-help", "-sycl"));
    if (AV == "x86_64" || AV == "all")
      HelpArgs.push_back(std::make_tuple(MakeSYCLDeviceTriple("spir64_x86_64"),
                                         "opencl-aot", "--help", ""));
    if (HelpArgs.empty()) {
      C.getDriver().Diag(diag::err_drv_unsupported_option_argument)
                         << A->getSpelling() << AV; // INTEL
      return;
    }
  }

  // Go through the args and emit the help information for each.
  for (auto &HA : HelpArgs) {
    llvm::outs() << "Emitting help information for " << std::get<1>(HA) << '\n'
        << "Use triple of '" << std::get<0>(HA).normalize() <<
        "' to enable ahead of time compilation\n";
    // Flush out the buffer before calling the external tool.
    llvm::outs().flush();
    std::vector<StringRef> ToolArgs = {std::get<1>(HA), std::get<2>(HA),
                                       std::get<3>(HA)};
    SmallString<128> ExecPath(
        C.getDefaultToolChain().GetProgramPath(std::get<1>(HA).data()));
    // do not run the tools with -###.
    if (C.getArgs().hasArg(options::OPT__HASH_HASH_HASH)) {
      llvm::errs() << "\"" << ExecPath << "\" \"" << ToolArgs[1] << "\"";
      if (!ToolArgs[2].empty())
        llvm::errs() << " \"" << ToolArgs[2] << "\"";
      llvm::errs() << "\n";
      continue;
    }
    auto ToolBinary = llvm::sys::findProgramByName(ExecPath);
    if (ToolBinary.getError()) {
      C.getDriver().Diag(diag::err_drv_command_failure) << ExecPath;
      continue;
    }
    // Run the Tool.
    llvm::sys::ExecuteAndWait(ToolBinary.get(), ToolArgs);
  }
}

void Driver::PrintVersion(const Compilation &C, raw_ostream &OS) const {
  if (IsFlangMode()) {
    OS << getClangToolFullVersion("flang-new") << '\n';
  } else {
    // FIXME: The following handlers should use a callback mechanism, we don't
    // know what the client would like to do.
    OS << getClangFullVersion() << '\n';
  }
  const ToolChain &TC = C.getDefaultToolChain();
  OS << "Target: " << TC.getTripleString() << '\n';

  // Print the threading model.
  if (Arg *A = C.getArgs().getLastArg(options::OPT_mthread_model)) {
    // Don't print if the ToolChain would have barfed on it already
    if (TC.isThreadModelSupported(A->getValue()))
      OS << "Thread model: " << A->getValue();
  } else
    OS << "Thread model: " << TC.getThreadModel();
  OS << '\n';

  // Print out the install directory.
  OS << "InstalledDir: " << InstalledDir << '\n';

  // If configuration files were used, print their paths.
  for (auto ConfigFile : ConfigFiles)
    OS << "Configuration file: " << ConfigFile << '\n';
}

/// PrintDiagnosticCategories - Implement the --print-diagnostic-categories
/// option.
static void PrintDiagnosticCategories(raw_ostream &OS) {
  // Skip the empty category.
  for (unsigned i = 1, max = DiagnosticIDs::getNumberOfCategories(); i != max;
       ++i)
    OS << i << ',' << DiagnosticIDs::getCategoryNameFromID(i) << '\n';
}

void Driver::HandleAutocompletions(StringRef PassedFlags) const {
  if (PassedFlags == "")
    return;
  // Print out all options that start with a given argument. This is used for
  // shell autocompletion.
  std::vector<std::string> SuggestedCompletions;
  std::vector<std::string> Flags;

  llvm::opt::Visibility VisibilityMask(options::ClangOption);

  // Make sure that Flang-only options don't pollute the Clang output
  // TODO: Make sure that Clang-only options don't pollute Flang output
  if (IsFlangMode())
    VisibilityMask = llvm::opt::Visibility(options::FlangOption);

  // Distinguish "--autocomplete=-someflag" and "--autocomplete=-someflag,"
  // because the latter indicates that the user put space before pushing tab
  // which should end up in a file completion.
  const bool HasSpace = PassedFlags.endswith(",");

  // Parse PassedFlags by "," as all the command-line flags are passed to this
  // function separated by ","
  StringRef TargetFlags = PassedFlags;
  while (TargetFlags != "") {
    StringRef CurFlag;
    std::tie(CurFlag, TargetFlags) = TargetFlags.split(",");
    Flags.push_back(std::string(CurFlag));
  }

  // We want to show cc1-only options only when clang is invoked with -cc1 or
  // -Xclang.
  if (llvm::is_contained(Flags, "-Xclang") || llvm::is_contained(Flags, "-cc1"))
    VisibilityMask = llvm::opt::Visibility(options::CC1Option);

  const llvm::opt::OptTable &Opts = getOpts();
  StringRef Cur;
  Cur = Flags.at(Flags.size() - 1);
  StringRef Prev;
  if (Flags.size() >= 2) {
    Prev = Flags.at(Flags.size() - 2);
    SuggestedCompletions = Opts.suggestValueCompletions(Prev, Cur);
  }

  if (SuggestedCompletions.empty())
    SuggestedCompletions = Opts.suggestValueCompletions(Cur, "");

  // If Flags were empty, it means the user typed `clang [tab]` where we should
  // list all possible flags. If there was no value completion and the user
  // pressed tab after a space, we should fall back to a file completion.
  // We're printing a newline to be consistent with what we print at the end of
  // this function.
  if (SuggestedCompletions.empty() && HasSpace && !Flags.empty()) {
    llvm::outs() << '\n';
    return;
  }

  // When flag ends with '=' and there was no value completion, return empty
  // string and fall back to the file autocompletion.
  if (SuggestedCompletions.empty() && !Cur.endswith("=")) {
    // If the flag is in the form of "--autocomplete=-foo",
    // we were requested to print out all option names that start with "-foo".
    // For example, "--autocomplete=-fsyn" is expanded to "-fsyntax-only".
    SuggestedCompletions = Opts.findByPrefix(
        Cur, VisibilityMask,
        /*DisableFlags=*/options::Unsupported | options::Ignored);

    // We have to query the -W flags manually as they're not in the OptTable.
    // TODO: Find a good way to add them to OptTable instead and them remove
    // this code.
    for (StringRef S : DiagnosticIDs::getDiagnosticFlags())
      if (S.startswith(Cur))
        SuggestedCompletions.push_back(std::string(S));
  }

  // Sort the autocomplete candidates so that shells print them out in a
  // deterministic order. We could sort in any way, but we chose
  // case-insensitive sorting for consistency with the -help option
  // which prints out options in the case-insensitive alphabetical order.
  llvm::sort(SuggestedCompletions, [](StringRef A, StringRef B) {
    if (int X = A.compare_insensitive(B))
      return X < 0;
    return A.compare(B) > 0;
  });

  llvm::outs() << llvm::join(SuggestedCompletions, "\n") << '\n';
}

bool Driver::HandleImmediateArgs(const Compilation &C) {
  // The order these options are handled in gcc is all over the place, but we
  // don't expect inconsistencies w.r.t. that to matter in practice.

  if (C.getArgs().hasArg(options::OPT_dumpmachine)) {
    llvm::outs() << C.getDefaultToolChain().getTripleString() << '\n';
    return false;
  }

  if (C.getArgs().hasArg(options::OPT_dumpversion)) {
    // Since -dumpversion is only implemented for pedantic GCC compatibility, we
    // return an answer which matches our definition of __VERSION__.
    llvm::outs() << CLANG_VERSION_STRING << "\n";
    return false;
  }

  if (C.getArgs().hasArg(options::OPT__print_diagnostic_categories)) {
    PrintDiagnosticCategories(llvm::outs());
    return false;
  }

  if (C.getArgs().hasArg(options::OPT_help) ||
      C.getArgs().hasArg(options::OPT__help_hidden)) {
    PrintHelp(C.getArgs().hasArg(options::OPT__help_hidden));
    return false;
  }

  if (C.getArgs().hasArg(options::OPT_fsycl_help_EQ)) {
    PrintSYCLToolHelp(C);
    return false;
  }

  if (C.getArgs().hasArg(options::OPT__version)) {
    // Follow gcc behavior and use stdout for --version and stderr for -v.
    PrintVersion(C, llvm::outs());
    return false;
  }

  if (C.getArgs().hasArg(options::OPT_v) ||
      C.getArgs().hasArg(options::OPT__HASH_HASH_HASH) ||
      C.getArgs().hasArg(options::OPT_print_supported_cpus) ||
      C.getArgs().hasArg(options::OPT_print_supported_extensions)) {
    PrintVersion(C, llvm::errs());
    SuppressMissingInputWarning = true;
  }

  if (C.getArgs().hasArg(options::OPT_v)) {
    if (!SystemConfigDir.empty())
      llvm::errs() << "System configuration file directory: "
                   << SystemConfigDir << "\n";
    if (!UserConfigDir.empty())
      llvm::errs() << "User configuration file directory: "
                   << UserConfigDir << "\n";
  }

  const ToolChain &TC = C.getDefaultToolChain();

  if (C.getArgs().hasArg(options::OPT_v))
    TC.printVerboseInfo(llvm::errs());

  if (C.getArgs().hasArg(options::OPT_print_resource_dir)) {
    llvm::outs() << ResourceDir << '\n';
    return false;
  }

  if (C.getArgs().hasArg(options::OPT_print_search_dirs)) {
    llvm::outs() << "programs: =";
    bool separator = false;
    // Print -B and COMPILER_PATH.
    for (const std::string &Path : PrefixDirs) {
      if (separator)
        llvm::outs() << llvm::sys::EnvPathSeparator;
      llvm::outs() << Path;
      separator = true;
    }
    for (const std::string &Path : TC.getProgramPaths()) {
      if (separator)
        llvm::outs() << llvm::sys::EnvPathSeparator;
      llvm::outs() << Path;
      separator = true;
    }
    llvm::outs() << "\n";
    llvm::outs() << "libraries: =" << ResourceDir;

    StringRef sysroot = C.getSysRoot();

    for (const std::string &Path : TC.getFilePaths()) {
      // Always print a separator. ResourceDir was the first item shown.
      llvm::outs() << llvm::sys::EnvPathSeparator;
      // Interpretation of leading '=' is needed only for NetBSD.
      if (Path[0] == '=')
        llvm::outs() << sysroot << Path.substr(1);
      else
        llvm::outs() << Path;
    }
    llvm::outs() << "\n";
    return false;
  }

  if (C.getArgs().hasArg(options::OPT_print_runtime_dir)) {
    if (std::optional<std::string> RuntimePath = TC.getRuntimePath())
      llvm::outs() << *RuntimePath << '\n';
    else
      llvm::outs() << TC.getCompilerRTPath() << '\n';
    return false;
  }

  if (C.getArgs().hasArg(options::OPT_print_diagnostic_options)) {
    std::vector<std::string> Flags = DiagnosticIDs::getDiagnosticFlags();
    for (std::size_t I = 0; I != Flags.size(); I += 2)
      llvm::outs() << "  " << Flags[I] << "\n  " << Flags[I + 1] << "\n\n";
    return false;
  }

  // FIXME: The following handlers should use a callback mechanism, we don't
  // know what the client would like to do.
  if (Arg *A = C.getArgs().getLastArg(options::OPT_print_file_name_EQ)) {
    llvm::outs() << GetFilePath(A->getValue(), TC) << "\n";
    return false;
  }

  if (Arg *A = C.getArgs().getLastArg(options::OPT_print_prog_name_EQ)) {
    StringRef ProgName = A->getValue();

    // Null program name cannot have a path.
    if (! ProgName.empty())
      llvm::outs() << GetProgramPath(ProgName, TC);

    llvm::outs() << "\n";
    return false;
  }

  if (Arg *A = C.getArgs().getLastArg(options::OPT_autocomplete)) {
    StringRef PassedFlags = A->getValue();
    HandleAutocompletions(PassedFlags);
    return false;
  }

  if (C.getArgs().hasArg(options::OPT_print_libgcc_file_name)) {
    ToolChain::RuntimeLibType RLT = TC.GetRuntimeLibType(C.getArgs());
    const llvm::Triple Triple(TC.ComputeEffectiveClangTriple(C.getArgs()));
    RegisterEffectiveTriple TripleRAII(TC, Triple);
    switch (RLT) {
    case ToolChain::RLT_CompilerRT:
      llvm::outs() << TC.getCompilerRT(C.getArgs(), "builtins") << "\n";
      break;
    case ToolChain::RLT_Libgcc:
      llvm::outs() << GetFilePath("libgcc.a", TC) << "\n";
      break;
    }
    return false;
  }

  if (C.getArgs().hasArg(options::OPT_print_multi_lib)) {
    for (const Multilib &Multilib : TC.getMultilibs())
      llvm::outs() << Multilib << "\n";
    return false;
  }

  if (C.getArgs().hasArg(options::OPT_print_multi_flags)) {
    Multilib::flags_list ArgFlags = TC.getMultilibFlags(C.getArgs());
    llvm::StringSet<> ExpandedFlags = TC.getMultilibs().expandFlags(ArgFlags);
    std::set<llvm::StringRef> SortedFlags;
    for (const auto &FlagEntry : ExpandedFlags)
      SortedFlags.insert(FlagEntry.getKey());
    for (auto Flag : SortedFlags)
      llvm::outs() << Flag << '\n';
    return false;
  }

  if (C.getArgs().hasArg(options::OPT_print_multi_directory)) {
    for (const Multilib &Multilib : TC.getSelectedMultilibs()) {
      if (Multilib.gccSuffix().empty())
        llvm::outs() << ".\n";
      else {
        StringRef Suffix(Multilib.gccSuffix());
        assert(Suffix.front() == '/');
        llvm::outs() << Suffix.substr(1) << "\n";
      }
    }
    return false;
  }

  if (C.getArgs().hasArg(options::OPT_print_target_triple)) {
    llvm::outs() << TC.getTripleString() << "\n";
    return false;
  }

  if (C.getArgs().hasArg(options::OPT_print_effective_triple)) {
    const llvm::Triple Triple(TC.ComputeEffectiveClangTriple(C.getArgs()));
    llvm::outs() << Triple.getTriple() << "\n";
    return false;
  }

  if (C.getArgs().hasArg(options::OPT_print_targets)) {
    llvm::TargetRegistry::printRegisteredTargetsForVersion(llvm::outs());
    return false;
  }

  return true;
}

enum {
  TopLevelAction = 0,
  HeadSibAction = 1,
  OtherSibAction = 2,
};

// Display an action graph human-readably.  Action A is the "sink" node
// and latest-occuring action. Traversal is in pre-order, visiting the
// inputs to each action before printing the action itself.
static unsigned PrintActions1(const Compilation &C, Action *A,
                              std::map<Action *, unsigned> &Ids,
                              Twine Indent = {}, int Kind = TopLevelAction) {
  if (Ids.count(A)) // A was already visited.
    return Ids[A];

  std::string str;
  llvm::raw_string_ostream os(str);

  auto getSibIndent = [](int K) -> Twine {
    return (K == HeadSibAction) ? "   " : (K == OtherSibAction) ? "|  " : "";
  };

  Twine SibIndent = Indent + getSibIndent(Kind);
  int SibKind = HeadSibAction;
  os << Action::getClassName(A->getKind()) << ", ";
  if (InputAction *IA = dyn_cast<InputAction>(A)) {
    os << "\"" << IA->getInputArg().getValue() << "\"";
  } else if (BindArchAction *BIA = dyn_cast<BindArchAction>(A)) {
    os << '"' << BIA->getArchName() << '"' << ", {"
       << PrintActions1(C, *BIA->input_begin(), Ids, SibIndent, SibKind) << "}";
  } else if (OffloadAction *OA = dyn_cast<OffloadAction>(A)) {
    bool IsFirst = true;
    OA->doOnEachDependence(
        [&](Action *A, const ToolChain *TC, const char *BoundArch) {
          assert(TC && "Unknown host toolchain");
          // E.g. for two CUDA device dependences whose bound arch is sm_20 and
          // sm_35 this will generate:
          // "cuda-device" (nvptx64-nvidia-cuda:sm_20) {#ID}, "cuda-device"
          // (nvptx64-nvidia-cuda:sm_35) {#ID}
          if (!IsFirst)
            os << ", ";
          os << '"';
          os << A->getOffloadingKindPrefix();
          os << " (";
          os << TC->getTriple().normalize();
          if (BoundArch)
            os << ":" << BoundArch;
          os << ")";
          os << '"';
          os << " {" << PrintActions1(C, A, Ids, SibIndent, SibKind) << "}";
          IsFirst = false;
          SibKind = OtherSibAction;
        });
  } else {
    const ActionList *AL = &A->getInputs();

    if (AL->size()) {
      const char *Prefix = "{";
      for (Action *PreRequisite : *AL) {
        os << Prefix << PrintActions1(C, PreRequisite, Ids, SibIndent, SibKind);
        Prefix = ", ";
        SibKind = OtherSibAction;
      }
      os << "}";
    } else
      os << "{}";
  }

  // Append offload info for all options other than the offloading action
  // itself (e.g. (cuda-device, sm_20) or (cuda-host)).
  std::string offload_str;
  llvm::raw_string_ostream offload_os(offload_str);
  if (!isa<OffloadAction>(A)) {
    auto S = A->getOffloadingKindPrefix();
    if (!S.empty()) {
      offload_os << ", (" << S;
      if (A->getOffloadingArch())
        offload_os << ", " << A->getOffloadingArch();
      offload_os << ")";
    }
  }

  auto getSelfIndent = [](int K) -> Twine {
    return (K == HeadSibAction) ? "+- " : (K == OtherSibAction) ? "|- " : "";
  };

  unsigned Id = Ids.size();
  Ids[A] = Id;
  llvm::errs() << Indent + getSelfIndent(Kind) << Id << ": " << os.str() << ", "
               << types::getTypeName(A->getType()) << offload_os.str() << "\n";

  return Id;
}

// Print the action graphs in a compilation C.
// For example "clang -c file1.c file2.c" is composed of two subgraphs.
void Driver::PrintActions(const Compilation &C) const {
  std::map<Action *, unsigned> Ids;
  for (Action *A : C.getActions())
    PrintActions1(C, A, Ids);
}

/// Check whether the given input tree contains any compilation or
/// assembly actions.
static bool ContainsCompileOrAssembleAction(const Action *A) {
  if (isa<CompileJobAction>(A) || isa<BackendJobAction>(A) ||
      isa<AssembleJobAction>(A))
    return true;

  return llvm::any_of(A->inputs(), ContainsCompileOrAssembleAction);
}

void Driver::BuildUniversalActions(Compilation &C, const ToolChain &TC,
                                   const InputList &BAInputs) const {
  DerivedArgList &Args = C.getArgs();
  ActionList &Actions = C.getActions();
  llvm::PrettyStackTraceString CrashInfo("Building universal build actions");
  // Collect the list of architectures. Duplicates are allowed, but should only
  // be handled once (in the order seen).
  llvm::StringSet<> ArchNames;
  SmallVector<const char *, 4> Archs;
  for (Arg *A : Args) {
    if (A->getOption().matches(options::OPT_arch)) {
      // Validate the option here; we don't save the type here because its
      // particular spelling may participate in other driver choices.
      llvm::Triple::ArchType Arch =
          tools::darwin::getArchTypeForMachOArchName(A->getValue());
      if (Arch == llvm::Triple::UnknownArch) {
        Diag(clang::diag::err_drv_invalid_arch_name) << A->getAsString(Args);
        continue;
      }

      A->claim();
      if (ArchNames.insert(A->getValue()).second)
        Archs.push_back(A->getValue());
    }
  }

  // When there is no explicit arch for this platform, make sure we still bind
  // the architecture (to the default) so that -Xarch_ is handled correctly.
  if (!Archs.size())
    Archs.push_back(Args.MakeArgString(TC.getDefaultUniversalArchName()));

  ActionList SingleActions;
  BuildActions(C, Args, BAInputs, SingleActions);

  // Add in arch bindings for every top level action, as well as lipo and
  // dsymutil steps if needed.
  for (Action* Act : SingleActions) {
    // Make sure we can lipo this kind of output. If not (and it is an actual
    // output) then we disallow, since we can't create an output file with the
    // right name without overwriting it. We could remove this oddity by just
    // changing the output names to include the arch, which would also fix
    // -save-temps. Compatibility wins for now.

    if (Archs.size() > 1 && !types::canLipoType(Act->getType()))
      Diag(clang::diag::err_drv_invalid_output_with_multiple_archs)
          << types::getTypeName(Act->getType());

    ActionList Inputs;
    for (unsigned i = 0, e = Archs.size(); i != e; ++i)
      Inputs.push_back(C.MakeAction<BindArchAction>(Act, Archs[i]));

    // Lipo if necessary, we do it this way because we need to set the arch flag
    // so that -Xarch_ gets overwritten.
    if (Inputs.size() == 1 || Act->getType() == types::TY_Nothing)
      Actions.append(Inputs.begin(), Inputs.end());
    else
      Actions.push_back(C.MakeAction<LipoJobAction>(Inputs, Act->getType()));

    // Handle debug info queries.
    Arg *A = Args.getLastArg(options::OPT_g_Group);
    bool enablesDebugInfo = A && !A->getOption().matches(options::OPT_g0) &&
                            !A->getOption().matches(options::OPT_gstabs);
    if ((enablesDebugInfo || willEmitRemarks(Args)) &&
        ContainsCompileOrAssembleAction(Actions.back())) {

      // Add a 'dsymutil' step if necessary, when debug info is enabled and we
      // have a compile input. We need to run 'dsymutil' ourselves in such cases
      // because the debug info will refer to a temporary object file which
      // will be removed at the end of the compilation process.
      if (Act->getType() == types::TY_Image) {
        ActionList Inputs;
        Inputs.push_back(Actions.back());
        Actions.pop_back();
        Actions.push_back(
            C.MakeAction<DsymutilJobAction>(Inputs, types::TY_dSYM));
      }

      // Verify the debug info output.
      if (Args.hasArg(options::OPT_verify_debug_info)) {
        Action* LastAction = Actions.back();
        Actions.pop_back();
        Actions.push_back(C.MakeAction<VerifyDebugInfoJobAction>(
            LastAction, types::TY_Nothing));
      }
    }
  }
}

bool Driver::DiagnoseInputExistence(const DerivedArgList &Args, StringRef Value,
                                    types::ID Ty, bool TypoCorrect) const {
  if (!getCheckInputsExist())
    return true;

  // stdin always exists.
  if (Value == "-")
    return true;

  // If it's a header to be found in the system or user search path, then defer
  // complaints about its absence until those searches can be done.  When we
  // are definitely processing headers for C++20 header units, extend this to
  // allow the user to put "-fmodule-header -xc++-header vector" for example.
  if (Ty == types::TY_CXXSHeader || Ty == types::TY_CXXUHeader ||
      (ModulesModeCXX20 && Ty == types::TY_CXXHeader))
    return true;

  if (getVFS().exists(Value))
    return true;

  if (TypoCorrect) {
    // Check if the filename is a typo for an option flag. OptTable thinks
    // that all args that are not known options and that start with / are
    // filenames, but e.g. `/diagnostic:caret` is more likely a typo for
    // the option `/diagnostics:caret` than a reference to a file in the root
    // directory.
    std::string Nearest;
    if (getOpts().findNearest(Value, Nearest, getOptionVisibilityMask()) <= 1) {
      Diag(clang::diag::err_drv_no_such_file_with_suggestion)
          << Value << Nearest;
      return false;
    }
  }

  // In CL mode, don't error on apparently non-existent linker inputs, because
  // they can be influenced by linker flags the clang driver might not
  // understand.
  // Examples:
  // - `clang-cl main.cc ole32.lib` in a non-MSVC shell will make the driver
  //   module look for an MSVC installation in the registry. (We could ask
  //   the MSVCToolChain object if it can find `ole32.lib`, but the logic to
  //   look in the registry might move into lld-link in the future so that
  //   lld-link invocations in non-MSVC shells just work too.)
  // - `clang-cl ... /link ...` can pass arbitrary flags to the linker,
  //   including /libpath:, which is used to find .lib and .obj files.
  // So do not diagnose this on the driver level. Rely on the linker diagnosing
  // it. (If we don't end up invoking the linker, this means we'll emit a
  // "'linker' input unused [-Wunused-command-line-argument]" warning instead
  // of an error.)
  //
  // Only do this skip after the typo correction step above. `/Brepo` is treated
  // as TY_Object, but it's clearly a typo for `/Brepro`. It seems fine to emit
  // an error if we have a flag that's within an edit distance of 1 from a
  // flag. (Users can use `-Wl,` or `/linker` to launder the flag past the
  // driver in the unlikely case they run into this.)
  //
  // Don't do this for inputs that start with a '/', else we'd pass options
  // like /libpath: through to the linker silently.
  //
  // Emitting an error for linker inputs can also cause incorrect diagnostics
  // with the gcc driver. The command
  //     clang -fuse-ld=lld -Wl,--chroot,some/dir /file.o
  // will make lld look for some/dir/file.o, while we will diagnose here that
  // `/file.o` does not exist. However, configure scripts check if
  // `clang /GR-` compiles without error to see if the compiler is cl.exe,
  // so we can't downgrade diagnostics for `/GR-` from an error to a warning
  // in cc mode. (We can in cl mode because cl.exe itself only warns on
  // unknown flags.)
  if (IsCLMode() && Ty == types::TY_Object && !Value.startswith("/"))
    return true;

  Diag(clang::diag::err_drv_no_such_file) << Value;
  return false;
}

// Get the C++20 Header Unit type corresponding to the input type.
static types::ID CXXHeaderUnitType(ModuleHeaderMode HM) {
  switch (HM) {
  case HeaderMode_User:
    return types::TY_CXXUHeader;
  case HeaderMode_System:
    return types::TY_CXXSHeader;
  case HeaderMode_Default:
    break;
  case HeaderMode_None:
    llvm_unreachable("should not be called in this case");
  }
  return types::TY_CXXHUHeader;
}

// Construct a the list of inputs and their types.
void Driver::BuildInputs(const ToolChain &TC, DerivedArgList &Args,
                         InputList &Inputs) const {
  const llvm::opt::OptTable &Opts = getOpts();
  // Track the current user specified (-x) input. We also explicitly track the
  // argument used to set the type; we only want to claim the type when we
  // actually use it, so we warn about unused -x arguments.
  types::ID InputType = types::TY_Nothing;
  Arg *InputTypeArg = nullptr;
  bool IsSYCL =
      Args.hasFlag(options::OPT_fsycl, options::OPT_fno_sycl, false) ||
      Args.hasArg(options::OPT_fsycl_device_only);

  // The last /TC or /TP option sets the input type to C or C++ globally.
  if (Arg *TCTP = Args.getLastArgNoClaim(options::OPT__SLASH_TC,
                                         options::OPT__SLASH_TP)) {
    InputTypeArg = TCTP;
    InputType = TCTP->getOption().matches(options::OPT__SLASH_TC) && !IsSYCL
                    ? types::TY_C
                    : types::TY_CXX;

    Arg *Previous = nullptr;
    bool ShowNote = false;
    for (Arg *A :
         Args.filtered(options::OPT__SLASH_TC, options::OPT__SLASH_TP)) {
      if (Previous) {
        Diag(clang::diag::warn_drv_overriding_option)
            << Previous->getSpelling() << A->getSpelling();
        ShowNote = true;
      }
      Previous = A;
    }
    if (ShowNote)
      Diag(clang::diag::note_drv_t_option_is_global);
  }

  // CUDA/HIP and their preprocessor expansions can be accepted by CL mode.
  // Warn -x after last input file has no effect
  auto LastXArg = Args.getLastArgValue(options::OPT_x);
  const llvm::StringSet<> ValidXArgs = {"cuda", "hip", "cui", "hipi"};
  if (!IsCLMode() || ValidXArgs.contains(LastXArg)) {
    Arg *LastXArg = Args.getLastArgNoClaim(options::OPT_x);
    Arg *LastInputArg = Args.getLastArgNoClaim(options::OPT_INPUT);
    if (LastXArg && LastInputArg &&
        LastInputArg->getIndex() < LastXArg->getIndex())
      Diag(clang::diag::warn_drv_unused_x) << LastXArg->getValue();
  } else {
    // In CL mode suggest /TC or /TP since -x doesn't make sense if passed via
    // /clang:.
    if (auto *A = Args.getLastArg(options::OPT_x))
      Diag(diag::err_drv_unsupported_opt_with_suggestion)
          << A->getAsString(Args) << "/TC' or '/TP";
  }

  for (Arg *A : Args) {
    if (A->getOption().getKind() == Option::InputClass) {
      const char *Value = A->getValue();
      types::ID Ty = types::TY_INVALID;

      // Infer the input type if necessary.
      if (InputType == types::TY_Nothing) {
        // If there was an explicit arg for this, claim it.
        if (InputTypeArg)
          InputTypeArg->claim();

        types::ID CType = types::TY_C;
        // For SYCL, all source file inputs are considered C++.
        if (IsSYCL)
          CType = types::TY_CXX;

        // stdin must be handled specially.
        if (memcmp(Value, "-", 2) == 0) {
          if (IsFlangMode()) {
            Ty = types::TY_Fortran;
          } else if (IsDXCMode()) {
            Ty = types::TY_HLSL;
          } else {
            // If running with -E, treat as a C input (this changes the
            // builtin macros, for example). This may be overridden by -ObjC
            // below.
            //
            // Otherwise emit an error but still use a valid type to avoid
            // spurious errors (e.g., no inputs).
            assert(!CCGenDiagnostics && "stdin produces no crash reproducer");
            if (!Args.hasArgNoClaim(options::OPT_E) && !CCCIsCPP())
              Diag(IsCLMode() ? clang::diag::err_drv_unknown_stdin_type_clang_cl
                              : clang::diag::err_drv_unknown_stdin_type);
            Ty = types::TY_C;
          }
        } else {
          // Otherwise lookup by extension.
          // Fallback is C if invoked as C preprocessor, C++ if invoked with
          // clang-cl /E, or Object otherwise.
          // We use a host hook here because Darwin at least has its own
          // idea of what .s is.
          if (const char *Ext = strrchr(Value, '.'))
            Ty = TC.LookupTypeForExtension(Ext + 1);

          // For SYCL, convert C-type sources to C++-type sources.
          if (IsSYCL) {
            types::ID OldTy = Ty;
            switch (Ty) {
            case types::TY_C:
              Ty = types::TY_CXX;
              break;
            case types::TY_CHeader:
              Ty = types::TY_CXXHeader;
              break;
            case types::TY_PP_C:
              Ty = types::TY_PP_CXX;
              break;
            case types::TY_PP_CHeader:
              Ty = types::TY_PP_CXXHeader;
              break;
            default:
              break;
            }
            if (OldTy != Ty) {
              Diag(clang::diag::warn_drv_fsycl_with_c_type)
                  << getTypeName(OldTy) << getTypeName(Ty);
            }
          }

          if (Ty == types::TY_INVALID) {
            if (IsCLMode() && (Args.hasArgNoClaim(options::OPT_E) || CCGenDiagnostics))
              Ty = types::TY_CXX;
#if INTEL_CUSTOMIZATION
            // For Intel Classic compatibility, assume that any unknown
            // extensions when used to preprocess, we perform preprocessing.
            else if (CCCIsCPP() || CCGenDiagnostics ||
                     (IsIntelMode() && Args.hasArgNoClaim(options::OPT_E)))
#endif // INTEL_CUSTOMIZATION
              Ty = CType;
            else
              Ty = types::TY_Object;
          }

          // If the driver is invoked as C++ compiler (like clang++ or c++) it
          // should autodetect some input files as C++ for g++ compatibility.
          if (CCCIsCXX()) {
            types::ID OldTy = Ty;
            Ty = types::lookupCXXTypeForCType(Ty);

            // Do not complain about foo.h, when we are known to be processing
            // it as a C++20 header unit.
            if (Ty != OldTy && !(OldTy == types::TY_CHeader && hasHeaderMode()))
              Diag(clang::diag::warn_drv_treating_input_as_cxx)
                  << getTypeName(OldTy) << getTypeName(Ty);
          }

          // If running with -fthinlto-index=, extensions that normally identify
          // native object files actually identify LLVM bitcode files.
          if (Args.hasArgNoClaim(options::OPT_fthinlto_index_EQ) &&
              Ty == types::TY_Object)
            Ty = types::TY_LLVM_BC;

#if INTEL_CUSTOMIZATION
          // If running with -E, treat Fortran input as a C input
          if (Ty == types::TY_PP_Fortran && Args.hasArgNoClaim(options::OPT_E))
            Ty = types::TY_C;
#endif // INTEL_CUSTOMIZATION
        }

        // -ObjC and -ObjC++ override the default language, but only for "source
        // files". We just treat everything that isn't a linker input as a
        // source file.
        //
        // FIXME: Clean this up if we move the phase sequence into the type.
        if (Ty != types::TY_Object) {
          if (Args.hasArg(options::OPT_ObjC))
            Ty = types::TY_ObjC;
          else if (Args.hasArg(options::OPT_ObjCXX))
            Ty = types::TY_ObjCXX;
        }

        // Disambiguate headers that are meant to be header units from those
        // intended to be PCH.  Avoid missing '.h' cases that are counted as
        // C headers by default - we know we are in C++ mode and we do not
        // want to issue a complaint about compiling things in the wrong mode.
        if ((Ty == types::TY_CXXHeader || Ty == types::TY_CHeader) &&
            hasHeaderMode())
          Ty = CXXHeaderUnitType(CXX20HeaderType);
      } else {
        assert(InputTypeArg && "InputType set w/o InputTypeArg");
        if (!InputTypeArg->getOption().matches(options::OPT_x)) {
          // If emulating cl.exe, make sure that /TC and /TP don't affect input
          // object files.
          const char *Ext = strrchr(Value, '.');
          if (Ext && TC.LookupTypeForExtension(Ext + 1) == types::TY_Object)
            Ty = types::TY_Object;
        }
        if (Ty == types::TY_INVALID) {
          Ty = InputType;
          InputTypeArg->claim();
        }
      }

      if ((Ty == types::TY_C || Ty == types::TY_CXX) &&
          Args.hasArgNoClaim(options::OPT_hipstdpar))
        Ty = types::TY_HIP;

      if (DiagnoseInputExistence(Args, Value, Ty, /*TypoCorrect=*/true))
        Inputs.push_back(std::make_pair(Ty, A));

    } else if (A->getOption().matches(options::OPT__SLASH_Tc)) {
      StringRef Value = A->getValue();
      if (DiagnoseInputExistence(Args, Value, types::TY_C,
                                 /*TypoCorrect=*/false)) {
        Arg *InputArg = MakeInputArg(Args, Opts, A->getValue());
        Inputs.push_back(
            std::make_pair(IsSYCL ? types::TY_CXX : types::TY_C, InputArg));
      }
      A->claim();
    } else if (A->getOption().matches(options::OPT__SLASH_Tp)) {
      StringRef Value = A->getValue();
      if (DiagnoseInputExistence(Args, Value, types::TY_CXX,
                                 /*TypoCorrect=*/false)) {
        Arg *InputArg = MakeInputArg(Args, Opts, A->getValue());
        Inputs.push_back(std::make_pair(types::TY_CXX, InputArg));
      }
      A->claim();
    } else if (A->getOption().hasFlag(options::LinkerInput)) {
      // Just treat as object type, we could make a special type for this if
      // necessary.
      Inputs.push_back(std::make_pair(types::TY_Object, A));

    } else if (A->getOption().matches(options::OPT_x)) {
      InputTypeArg = A;
      InputType = types::lookupTypeForTypeSpecifier(A->getValue());
      A->claim();

      // Follow gcc behavior and treat as linker input for invalid -x
      // options. Its not clear why we shouldn't just revert to unknown; but
      // this isn't very important, we might as well be bug compatible.
      if (!InputType) {
#if INTEL_CUSTOMIZATION
        // Here we hijack the -x options to parse for Intel specific codes.
        // We have to do this as -x<code> is a common usage model even though
        // it conflicts with -x <language>.  Check for matching codes and
        // if one is not found, fallthrough to the error for -x <language>.
        if (tools::x86::isValidIntelCPU(A->getValue(), TC.getTriple())) {
          InputType = types::TY_Nothing;
          continue;
        }
#endif // INTEL_CUSTOMIZATION
        Diag(clang::diag::err_drv_unknown_language) << A->getValue();
        InputType = types::TY_Object;
      }
      // Emit an error if c-compilation is forced in -fsycl mode
      if (IsSYCL && (InputType == types::TY_C || InputType == types::TY_PP_C ||
                     InputType == types::TY_CHeader))
        Diag(clang::diag::err_drv_fsycl_with_c_type) << A->getAsString(Args);

      // If the user has put -fmodule-header{,=} then we treat C++ headers as
      // header unit inputs.  So we 'promote' -xc++-header appropriately.
      if (InputType == types::TY_CXXHeader && hasHeaderMode())
        InputType = CXXHeaderUnitType(CXX20HeaderType);
    } else if (A->getOption().getID() == options::OPT_U) {
      assert(A->getNumValues() == 1 && "The /U option has one value.");
      StringRef Val = A->getValue(0);
      if (Val.find_first_of("/\\") != StringRef::npos) {
        // Warn about e.g. "/Users/me/myfile.c".
        Diag(diag::warn_slash_u_filename) << Val;
        Diag(diag::note_use_dashdash);
      }
    }
    // TODO: remove when -foffload-static-lib support is dropped.
    else if (A->getOption().matches(options::OPT_offload_lib_Group)) {
      // Add the foffload-static-lib library to the command line to allow
      // processing when no source or object is supplied as well as proper
      // host link.
      Arg *InputArg = MakeInputArg(Args, Opts, A->getValue());
      Inputs.push_back(std::make_pair(types::TY_Object, InputArg));
      A->claim();
      // Use of -foffload-static-lib and -foffload-whole-static-lib are
      // deprecated with the updated functionality to scan the static libs.
      Diag(clang::diag::warn_drv_deprecated_option)
          << A->getAsString(Args) << A->getValue();
    }
  }
  if (CCCIsCPP() && Inputs.empty()) {
    // If called as standalone preprocessor, stdin is processed
    // if no other input is present.
    Arg *A = MakeInputArg(Args, Opts, "-");
    Inputs.push_back(std::make_pair(types::TY_C, A));
  }
#if INTEL_CUSTOMIZATION
  if ((getFinalPhase(Args) == phases::Link) && CCCIsCC())
    for (auto Ins : Inputs) {
      if (types::isCXX(Ins.first))
        Diag(clang::diag::warn_drv_cxx_input_with_cc)
            << Name << llvm::sys::path::filename((Ins.second)->getAsString(Args));
    }
#endif // INTEL_CUSTOMIZATION
}

static bool runBundler(const SmallVectorImpl<StringRef> &InputArgs,
                       Compilation &C) {
  // Find bundler.
  StringRef ExecPath(C.getArgs().MakeArgString(C.getDriver().Dir));
  llvm::ErrorOr<std::string> BundlerBinary =
      llvm::sys::findProgramByName("clang-offload-bundler", ExecPath);
  SmallVector<StringRef, 6> BundlerArgs;
  BundlerArgs.push_back(BundlerBinary.getError() ? "clang-offload-bundler"
                                                 : BundlerBinary.get().c_str());
  BundlerArgs.append(InputArgs);
  // Since this is run in real time and not in the toolchain, output the
  // command line if requested.
  bool OutputOnly = C.getArgs().hasArg(options::OPT__HASH_HASH_HASH);
  if (C.getArgs().hasArg(options::OPT_v) || OutputOnly) {
    for (StringRef A : BundlerArgs)
      if (OutputOnly)
        llvm::errs() << "\"" << A << "\" ";
      else
        llvm::errs() << A << " ";
    llvm::errs() << '\n';
  }
  if (BundlerBinary.getError())
    return false;

  return !llvm::sys::ExecuteAndWait(BundlerBinary.get(), BundlerArgs);
}

static bool hasFPGABinary(Compilation &C, std::string Object, types::ID Type) {
  assert(types::isFPGA(Type) && "unexpected Type for FPGA binary check");
  // Do not do the check if the file doesn't exist
  if (!llvm::sys::fs::exists(Object))
    return false;

  // Only static archives are valid FPGA Binaries for unbundling.
  if (!isStaticArchiveFile(Object))
    return false;

  // Temporary names for the output.
  llvm::Triple TT;
  TT.setArchName(types::getTypeName(Type));
  TT.setVendorName("intel");
  TT.setOS(llvm::Triple::UnknownOS);

  // Checking uses -check-section option with the input file, no output
  // file and the target triple being looked for.
  const char *Targets =
      C.getArgs().MakeArgString(Twine("-targets=sycl-") + TT.str());
  const char *Inputs = C.getArgs().MakeArgString(Twine("-input=") + Object);
  // Always use -type=ao for aocx/aocr bundle checking.  The 'bundles' are
  // actually archives.
  SmallVector<StringRef, 6> BundlerArgs = {"-type=ao", Targets, Inputs,
                                           "-check-section"};
#if INTEL_CUSTOMIZATION
  const char *TmpDir =
      C.getArgs().MakeArgString(Twine("-base-temp-dir=") +
                                C.getDriver().BaseTempDir);
  BundlerArgs.push_back(TmpDir);
#endif // INTEL_CUSTOMIZATION
  return runBundler(BundlerArgs, C);
}

static SmallVector<std::string, 4> getOffloadSections(Compilation &C,
                                                      const StringRef &File) {
  // Do not do the check if the file doesn't exist
  if (!llvm::sys::fs::exists(File))
    return {};

  bool IsArchive = isStaticArchiveFile(File);
  if (!(IsArchive || isObjectFile(File.str())))
    return {};

  // Use the bundler to grab the list of sections from the given archive
  // or object.
  StringRef ExecPath(C.getArgs().MakeArgString(C.getDriver().Dir));
  llvm::ErrorOr<std::string> BundlerBinary =
      llvm::sys::findProgramByName("clang-offload-bundler", ExecPath);
  const char *Input = C.getArgs().MakeArgString(Twine("-input=") + File.str());
  // Always use -type=ao for bundle checking.  The 'bundles' are
  // actually archives.
  SmallVector<StringRef, 6> BundlerArgs = {
      BundlerBinary.get(), IsArchive ? "-type=ao" : "-type=o", Input, "-list"};
  // Since this is run in real time and not in the toolchain, output the
  // command line if requested.
  bool OutputOnly = C.getArgs().hasArg(options::OPT__HASH_HASH_HASH);
  if (C.getArgs().hasArg(options::OPT_v) || OutputOnly) {
    for (StringRef A : BundlerArgs)
      if (OutputOnly)
        llvm::errs() << "\"" << A << "\" ";
      else
        llvm::errs() << A << " ";
    llvm::errs() << '\n';
  }
  if (BundlerBinary.getError())
    return {};
  llvm::SmallString<64> OutputFile(
      C.getDriver().GetTemporaryPath("bundle-list", "txt"));
  llvm::FileRemover OutputRemover(OutputFile.c_str());
  std::optional<llvm::StringRef> Redirects[] = {
      {""},
      OutputFile.str(),
      OutputFile.str(),
  };

  std::string ErrorMessage;
  if (llvm::sys::ExecuteAndWait(BundlerBinary.get(), BundlerArgs, {}, Redirects,
                                /*SecondsToWait*/ 0, /*MemoryLimit*/ 0,
                                &ErrorMessage)) {
    // Could not get the information, return false
    return {};
  }

  llvm::ErrorOr<std::unique_ptr<llvm::MemoryBuffer>> OutputBuf =
      llvm::MemoryBuffer::getFile(OutputFile.c_str());
  if (!OutputBuf) {
    // Could not capture output, return false
    return {};
  }

  SmallVector<std::string, 4> Sections;
  for (llvm::line_iterator LineIt(**OutputBuf); !LineIt.is_at_end(); ++LineIt)
    Sections.push_back(LineIt->str());
  if (Sections.empty())
    return {};

  return Sections;
}

static bool hasSYCLDefaultSection(Compilation &C, const StringRef &File) {
  // Do not do the check if the file doesn't exist
  if (!llvm::sys::fs::exists(File))
    return false;

  bool IsArchive = isStaticArchiveFile(File);
  if (!(IsArchive || isObjectFile(File.str())))
    return false;

  llvm::Triple TT(C.getDriver().MakeSYCLDeviceTriple(getDefaultSYCLArch(C)));
  // Checking uses -check-section option with the input file, no output
  // file and the target triple being looked for.
  const char *Targets =
      C.getArgs().MakeArgString(Twine("-targets=sycl-") + TT.str());
  const char *Inputs = C.getArgs().MakeArgString(Twine("-input=") + File.str());
  SmallVector<StringRef, 6> BundlerArgs = {IsArchive ? "-type=ao" : "-type=o",
                                           Targets, Inputs, "-check-section"};
#if INTEL_CUSTOMIZATION
  const char *TmpDir =
      C.getArgs().MakeArgString(Twine("-base-temp-dir=") +
                                C.getDriver().BaseTempDir);
  BundlerArgs.push_back(TmpDir);
#endif // INTEL_CUSTOMIZATION
  return runBundler(BundlerArgs, C);
}

static bool hasOffloadSections(Compilation &C, const StringRef &File,
                               DerivedArgList &Args) {
  // Do not do the check if the file doesn't exist
  if (!llvm::sys::fs::exists(File))
    return false;

  bool IsArchive = isStaticArchiveFile(File);
  if (!(IsArchive || isObjectFile(File.str())))
    return false;

  llvm::Triple TT(C.getDefaultToolChain().getTriple());
  // Checking uses -check-section option with the input file, no output
  // file and the target triple being looked for.
  // TODO - Improve checking to check for explicit offload target instead
  // of the generic host availability.
  const char *Targets = Args.MakeArgString(Twine("-targets=host-") + TT.str());
  const char *Inputs = Args.MakeArgString(Twine("-input=") + File.str());
  SmallVector<StringRef, 6> BundlerArgs = {IsArchive ? "-type=ao" : "-type=o",
                                           Targets, Inputs, "-check-section"};
#if INTEL_CUSTOMIZATION
  const char *TmpDir = 
      Args.MakeArgString(Twine("-base-temp-dir=") + C.getDriver().BaseTempDir);
  BundlerArgs.push_back(TmpDir);
#endif // INTEL_CUSTOMIZATION
  return runBundler(BundlerArgs, C);
}

// Simple helper function for Linker options, where the option is valid if
// it has '-' or '--' as the designator.
static bool optionMatches(const std::string &Option,
                          const std::string &OptCheck) {
  return (Option == OptCheck || ("-" + Option) == OptCheck);
}

// Process linker inputs for use with offload static libraries.  We are only
// handling options and explicitly named static archives as these need to be
// partially linked.
static SmallVector<const char *, 16>
getLinkerArgs(Compilation &C, DerivedArgList &Args, bool IncludeObj = false) {
  SmallVector<const char *, 16> LibArgs;
  SmallVector<std::string, 8> LibPaths;
  bool IsMSVC = C.getDefaultToolChain().getTriple().isWindowsMSVCEnvironment();
  // Add search directories from LIBRARY_PATH/LIB env variable
  std::optional<std::string> LibPath =
      llvm::sys::Process::GetEnv(IsMSVC ? "LIB" : "LIBRARY_PATH");
  if (LibPath) {
    SmallVector<StringRef, 8> SplitPaths;
    const char EnvPathSeparatorStr[] = {llvm::sys::EnvPathSeparator, '\0'};
    llvm::SplitString(*LibPath, SplitPaths, EnvPathSeparatorStr);
    for (StringRef Path : SplitPaths)
      LibPaths.emplace_back(Path.trim());
  }
  // Add directories from user-specified -L options
  for (std::string LibDirs : Args.getAllArgValues(options::OPT_L))
    LibPaths.emplace_back(LibDirs);

  // Do processing for any -l<arg> options passed and see if any static
  // libraries representing the name exists.  If so, convert the name and
  // use that inline with the rest of the libraries.
  // TODO: The static archive processing for SYCL is done in a different
  // manner than the OpenMP processing.  We should try and refactor this
  // to use the OpenMP flow (adding -l<name> to the llvm-link step)
  auto resolveStaticLib = [&](StringRef LibName, bool IsStatic) -> bool {
    if (!LibName.startswith("-l"))
      return false;
    for (auto &LPath : LibPaths) {
      if (!IsStatic) {
        // Current linking state is dynamic.  We will first check for the
        // shared object and not pull in the static library if it is found.
        SmallString<128> SoLibName(LPath);
        llvm::sys::path::append(SoLibName,
                                Twine("lib" + LibName.substr(2) + ".so").str());
        if (llvm::sys::fs::exists(SoLibName))
          return false;
      }
      SmallString<128> FullName(LPath);
      llvm::sys::path::append(FullName,
                              Twine("lib" + LibName.substr(2) + ".a").str());
      if (llvm::sys::fs::exists(FullName)) {
        LibArgs.push_back(Args.MakeArgString(FullName));
        return true;
      }
    }
    return false;
  };
  for (const auto *A : Args) {
    std::string FileName = A->getAsString(Args);
    static bool IsLinkStateStatic(Args.hasArg(options::OPT_static));
    auto addLibArg = [&](StringRef LibName) -> bool {
      if (isStaticArchiveFile(LibName) ||
          (IncludeObj && isObjectFile(LibName.str()))) {
        LibArgs.push_back(Args.MakeArgString(LibName));
        return true;
      }
      return false;
    };
    if (A->getOption().getKind() == Option::InputClass) {
      if (addLibArg(FileName))
        continue;
#if INTEL_CUSTOMIZATION
      for (auto LPath : LibPaths) {
        SmallString<128> FullLib(LPath);
        llvm::sys::path::append(FullLib, FileName);
        if (addLibArg(FullLib))
          continue;
      }
#endif // INTEL_CUSTOMIZATION
    }
    // Evaluate any libraries passed along after /link. These are typically
    // ignored by the driver and sent directly to the linker. When performing
    // offload, we should evaluate them at the driver level.
    if (A->getOption().matches(options::OPT__SLASH_link)) {
      for (StringRef Value : A->getValues()) {
        // Add any libpath values.
        if (Value.starts_with_insensitive("-libpath:") ||
            Value.starts_with_insensitive("/libpath:"))
          LibPaths.emplace_back(Value.substr(std::string("-libpath:").size()));
        if (addLibArg(Value))
          continue;
        for (auto LPath : LibPaths) {
          SmallString<128> FullLib(LPath);
          llvm::sys::path::append(FullLib, Value);
          if (addLibArg(FullLib))
            continue;
        }
      }
    }
    if (A->getOption().matches(options::OPT_Wl_COMMA) ||
        A->getOption().matches(options::OPT_Xlinker)) {
      // Parse through additional linker arguments that are meant to go
      // directly to the linker.
      // Keep the previous arg even if it is a new argument, for example:
      //   -Xlinker -rpath -Xlinker <dir>.
      // Without this history, we do not know that <dir> was assocated with
      // -rpath and is processed incorrectly.
      static std::string PrevArg;
      for (StringRef Value : A->getValues()) {
        auto addKnownValues = [&](const StringRef &V) {
          // Only add named static libs objects and --whole-archive options.
          if (optionMatches("-whole-archive", V.str()) ||
              optionMatches("-no-whole-archive", V.str()) ||
              isStaticArchiveFile(V) || (IncludeObj && isObjectFile(V.str()))) {
            LibArgs.push_back(Args.MakeArgString(V));
            return;
          }
          // Probably not the best way to handle this, but there are options
          // that take arguments which we should not add to the known values.
          // Handle -z and -rpath for now - can be expanded if/when usage shows
          // the need.
          if (PrevArg != "-z" && PrevArg != "-rpath" && V[0] != '-' &&
              isObjectFile(V.str())) {
            LibArgs.push_back(Args.MakeArgString(V));
            return;
          }
          if (optionMatches("-Bstatic", V.str()) ||
              optionMatches("-dn", V.str()) ||
              optionMatches("-non_shared", V.str()) ||
              optionMatches("-static", V.str())) {
            IsLinkStateStatic = true;
            return;
          }
          if (optionMatches("-Bdynamic", V.str()) ||
              optionMatches("-dy", V.str()) ||
              optionMatches("-call_shared", V.str())) {
            IsLinkStateStatic = false;
            return;
          }
          resolveStaticLib(V, IsLinkStateStatic);
        };
        if (Value[0] == '@') {
          // Found a response file, we want to expand contents to try and
          // discover more libraries and options.
          SmallVector<const char *, 20> ExpandArgs;
          ExpandArgs.push_back(Value.data());

          llvm::BumpPtrAllocator A;
          llvm::StringSaver S(A);
          llvm::cl::ExpandResponseFiles(
              S,
              IsMSVC ? llvm::cl::TokenizeWindowsCommandLine
                     : llvm::cl::TokenizeGNUCommandLine,
              ExpandArgs);
          for (StringRef EA : ExpandArgs)
            addKnownValues(EA);
        } else
          addKnownValues(Value);
        PrevArg = Value;
      }
      continue;
    }
    // Use of -foffload-static-lib and -foffload-whole-static-lib is
    // considered deprecated.  Usage should move to passing in the static
    // library name on the command line, encapsulating with
    // -Wl,--whole-archive <lib> -Wl,--no-whole-archive as needed.
    if (A->getOption().matches(options::OPT_foffload_static_lib_EQ)) {
      LibArgs.push_back(Args.MakeArgString(A->getValue()));
      continue;
    }
    if (A->getOption().matches(options::OPT_foffload_whole_static_lib_EQ)) {
      // For -foffload-whole-static-lib, we add the --whole-archive wrap
      // around the library which will be used during the partial link step.
      LibArgs.push_back("--whole-archive");
      LibArgs.push_back(Args.MakeArgString(A->getValue()));
      LibArgs.push_back("--no-whole-archive");
      continue;
    }
    if (A->getOption().matches(options::OPT_l))
      resolveStaticLib(A->getAsString(Args), IsLinkStateStatic);
  }
  return LibArgs;
}

static bool IsSYCLDeviceLibObj(std::string ObjFilePath, bool isMSVCEnv) {
  StringRef ObjFileName = llvm::sys::path::filename(ObjFilePath);
  StringRef ObjSuffix = isMSVCEnv ? ".obj" : ".o";
  bool Ret =
      (ObjFileName.startswith("libsycl-") && ObjFileName.endswith(ObjSuffix))
          ? true
          : false;
  return Ret;
}

// Goes through all of the arguments, including inputs expected for the
// linker directly, to determine if we need to potentially add the SYCL
// default triple.
bool Driver::checkForSYCLDefaultDevice(Compilation &C,
                                       DerivedArgList &Args) const {
  // Check only if enabled with -fsycl
  if (!Args.hasFlag(options::OPT_fsycl, options::OPT_fno_sycl, false))
    return false;

  if (Args.hasArg(options::OPT_fno_sycl_link_spirv))
    return false;

  // Do not do the check if the default device is passed in -fsycl-targets
  // or if -fsycl-targets isn't passed (that implies default device)
  if (const Arg *A = Args.getLastArg(options::OPT_fsycl_targets_EQ)) {
    for (const char *Val : A->getValues()) {
      llvm::Triple TT(C.getDriver().MakeSYCLDeviceTriple(Val));
      if (TT.isSPIR() && TT.getSubArch() == llvm::Triple::NoSubArch)
        // Default triple found
        return false;
    }
  } else if (!Args.hasArg(options::OPT_fintelfpga))
    return false;

  SmallVector<const char *, 16> AllArgs(getLinkerArgs(C, Args, true));
  for (StringRef Arg : AllArgs) {
    if (hasSYCLDefaultSection(C, Arg))
      return true;
  }
  return false;
}

// Goes through all of the arguments, including inputs expected for the
// linker directly, to determine if we need to perform additional work for
// static offload libraries.
bool Driver::checkForOffloadStaticLib(Compilation &C,
                                      DerivedArgList &Args) const {
  // Check only if enabled with -fsycl or -fopenmp-targets
  if (!Args.hasFlag(options::OPT_fsycl, options::OPT_fno_sycl, false) &&
      !Args.hasArg(options::OPT_fopenmp_targets_EQ))
    return false;
#if INTEL_CUSTOMIZATION
  if (HasIntelSYCLPerflib(C, Args))
    return true;
#endif // INTEL_CUSTOMIZATION
  // Right off the bat, assume the presence of -foffload-static-lib means
  // the need to perform linking steps for fat static archive offloading.
  // TODO: remove when -foffload-static-lib support is dropped.
  if (Args.hasArg(options::OPT_offload_lib_Group))
    return true;
  SmallVector<const char *, 16> OffloadLibArgs(getLinkerArgs(C, Args));
  for (StringRef OLArg : OffloadLibArgs)
    if (isStaticArchiveFile(OLArg) && hasOffloadSections(C, OLArg, Args)) {
      // FPGA binaries with AOCX or AOCR sections are not considered fat
      // static archives.
      return !(hasFPGABinary(C, OLArg.str(), types::TY_FPGA_AOCR) ||
               hasFPGABinary(C, OLArg.str(), types::TY_FPGA_AOCX));
    }
  return false;
}

/// Check whether the given input tree contains any clang-offload-dependency
/// actions.
static bool ContainsOffloadDepsAction(const Action *A) {
  if (isa<OffloadDepsJobAction>(A))
    return true;
  return llvm::any_of(A->inputs(), ContainsOffloadDepsAction);
}

namespace {
/// Provides a convenient interface for different programming models to generate
/// the required device actions.
class OffloadingActionBuilder final {
  /// Flag used to trace errors in the builder.
  bool IsValid = false;

  /// The compilation that is using this builder.
  Compilation &C;

  /// Map between an input argument and the offload kinds used to process it.
  std::map<const Arg *, unsigned> InputArgToOffloadKindMap;

  /// Map between a host action and its originating input argument.
  std::map<Action *, const Arg *> HostActionToInputArgMap;

  /// Builder interface. It doesn't build anything or keep any state.
  class DeviceActionBuilder {
  public:
    typedef const llvm::SmallVectorImpl<phases::ID> PhasesTy;

    enum ActionBuilderReturnCode {
      // The builder acted successfully on the current action.
      ABRT_Success,
      // The builder didn't have to act on the current action.
      ABRT_Inactive,
      // The builder was successful and requested the host action to not be
      // generated.
      ABRT_Ignore_Host,
    };

  protected:
    /// Compilation associated with this builder.
    Compilation &C;

    /// Tool chains associated with this builder. The same programming
    /// model may have associated one or more tool chains.
    SmallVector<const ToolChain *, 2> ToolChains;

    /// The derived arguments associated with this builder.
    DerivedArgList &Args;

    /// The inputs associated with this builder.
    const Driver::InputList &Inputs;

    /// The associated offload kind.
    Action::OffloadKind AssociatedOffloadKind = Action::OFK_None;

    /// The OffloadingActionBuilder reference.
    OffloadingActionBuilder &OffloadingActionBuilderRef;

  public:
    DeviceActionBuilder(Compilation &C, DerivedArgList &Args,
                        const Driver::InputList &Inputs,
                        Action::OffloadKind AssociatedOffloadKind,
                        OffloadingActionBuilder &OAB)
        : C(C), Args(Args), Inputs(Inputs),
          AssociatedOffloadKind(AssociatedOffloadKind),
          OffloadingActionBuilderRef(OAB) {}
    virtual ~DeviceActionBuilder() {}

    /// Fill up the array \a DA with all the device dependences that should be
    /// added to the provided host action \a HostAction. By default it is
    /// inactive.
    virtual ActionBuilderReturnCode
    getDeviceDependences(OffloadAction::DeviceDependences &DA,
                         phases::ID CurPhase, phases::ID FinalPhase,
                         PhasesTy &Phases) {
      return ABRT_Inactive;
    }

    /// Update the state to include the provided host action \a HostAction as a
    /// dependency of the current device action. By default it is inactive.
    virtual ActionBuilderReturnCode addDeviceDependences(Action *HostAction) {
      return ABRT_Inactive;
    }

    /// Append top level actions generated by the builder.
    virtual void appendTopLevelActions(ActionList &AL) {}

    /// Append top level actions specific for certain link situations.
    virtual void appendTopLevelLinkAction(ActionList &AL) {}

    /// Append linker device actions generated by the builder.
    virtual void appendLinkDeviceActions(ActionList &AL) {}

    /// Append linker host action generated by the builder.
    virtual Action* appendLinkHostActions(ActionList &AL) { return nullptr; }

    /// Append linker actions generated by the builder.
    virtual void appendLinkDependences(OffloadAction::DeviceDependences &DA) {}

    /// Append linker actions generated by the builder.
    virtual void addDeviceLinkDependencies(OffloadDepsJobAction *DA) {}

    /// Initialize the builder. Return true if any initialization errors are
    /// found.
    virtual bool initialize() { return false; }

    /// Return true if the builder can use bundling/unbundling.
    virtual bool canUseBundlerUnbundler() const { return false; }

    /// Return true if this builder is valid. We have a valid builder if we have
    /// associated device tool chains.
    bool isValid() { return !ToolChains.empty(); }

    /// Return the associated offload kind.
    Action::OffloadKind getAssociatedOffloadKind() {
      return AssociatedOffloadKind;
    }

    /// Push an action from a different DeviceActionBuilder (i.e., foreign
    /// action) in the current one
    virtual void pushForeignAction(Action *A) {}
  };

  /// Base class for CUDA/HIP action builder. It injects device code in
  /// the host backend action.
  class CudaActionBuilderBase : public DeviceActionBuilder {
  protected:
    /// Flags to signal if the user requested host-only or device-only
    /// compilation.
    bool CompileHostOnly = false;
    bool CompileDeviceOnly = false;
    bool EmitLLVM = false;
    bool EmitAsm = false;

    /// ID to identify each device compilation. For CUDA it is simply the
    /// GPU arch string. For HIP it is either the GPU arch string or GPU
    /// arch string plus feature strings delimited by a plus sign, e.g.
    /// gfx906+xnack.
    struct TargetID {
      /// Target ID string which is persistent throughout the compilation.
      const char *ID;
      TargetID(CudaArch Arch) { ID = CudaArchToString(Arch); }
      TargetID(const char *ID) : ID(ID) {}
      operator const char *() { return ID; }
      operator StringRef() { return StringRef(ID); }
    };
    /// List of GPU architectures to use in this compilation.
    SmallVector<TargetID, 4> GpuArchList;

    /// The CUDA actions for the current input.
    ActionList CudaDeviceActions;

    /// The CUDA fat binary if it was generated for the current input.
    Action *CudaFatBinary = nullptr;

    /// Flag that is set to true if this builder acted on the current input.
    bool IsActive = false;

    /// Flag for -fgpu-rdc.
    bool Relocatable = false;

    /// Default GPU architecture if there's no one specified.
    CudaArch DefaultCudaArch = CudaArch::UNKNOWN;

    /// Method to generate compilation unit ID specified by option
    /// '-fuse-cuid='.
    enum UseCUIDKind { CUID_Hash, CUID_Random, CUID_None, CUID_Invalid };
    UseCUIDKind UseCUID = CUID_Hash;

    /// Compilation unit ID specified by option '-cuid='.
    StringRef FixedCUID;

  public:
    CudaActionBuilderBase(Compilation &C, DerivedArgList &Args,
                          const Driver::InputList &Inputs,
                          Action::OffloadKind OFKind,
                          OffloadingActionBuilder &OAB)
        : DeviceActionBuilder(C, Args, Inputs, OFKind, OAB) {

      CompileDeviceOnly = C.getDriver().offloadDeviceOnly();
      Relocatable = Args.hasFlag(options::OPT_fgpu_rdc,
                                 options::OPT_fno_gpu_rdc, /*Default=*/false);
    }

    ActionBuilderReturnCode addDeviceDependences(Action *HostAction) override {
      // While generating code for CUDA, we only depend on the host input action
      // to trigger the creation of all the CUDA device actions.

      // If we are dealing with an input action, replicate it for each GPU
      // architecture. If we are in host-only mode we return 'success' so that
      // the host uses the CUDA offload kind.
      if (auto *IA = dyn_cast<InputAction>(HostAction)) {
        assert(!GpuArchList.empty() &&
               "We should have at least one GPU architecture.");

        // If the host input is not CUDA or HIP, we don't need to bother about
        // this input.
        if (!(IA->getType() == types::TY_CUDA ||
              IA->getType() == types::TY_HIP ||
              IA->getType() == types::TY_PP_HIP)) {
          // The builder will ignore this input.
          IsActive = false;
          return ABRT_Inactive;
        }

        // Set the flag to true, so that the builder acts on the current input.
        IsActive = true;

        if (CompileHostOnly)
          return ABRT_Success;

        // Replicate inputs for each GPU architecture.
        auto Ty = IA->getType() == types::TY_HIP ? types::TY_HIP_DEVICE
                                                 : types::TY_CUDA_DEVICE;
        std::string CUID = FixedCUID.str();
        if (CUID.empty()) {
          if (UseCUID == CUID_Random)
            CUID = llvm::utohexstr(llvm::sys::Process::GetRandomNumber(),
                                   /*LowerCase=*/true);
          else if (UseCUID == CUID_Hash) {
            llvm::MD5 Hasher;
            llvm::MD5::MD5Result Hash;
            SmallString<256> RealPath;
            llvm::sys::fs::real_path(IA->getInputArg().getValue(), RealPath,
                                     /*expand_tilde=*/true);
            Hasher.update(RealPath);
            for (auto *A : Args) {
              if (A->getOption().matches(options::OPT_INPUT))
                continue;
              Hasher.update(A->getAsString(Args));
            }
            Hasher.final(Hash);
            CUID = llvm::utohexstr(Hash.low(), /*LowerCase=*/true);
          }
        }
        IA->setId(CUID);

        for (unsigned I = 0, E = GpuArchList.size(); I != E; ++I) {
          CudaDeviceActions.push_back(
              C.MakeAction<InputAction>(IA->getInputArg(), Ty, IA->getId()));
        }

        return ABRT_Success;
      }

      // If this is an unbundling action use it as is for each CUDA toolchain.
      if (auto *UA = dyn_cast<OffloadUnbundlingJobAction>(HostAction)) {

        // If -fgpu-rdc is disabled, should not unbundle since there is no
        // device code to link.
        if (UA->getType() == types::TY_Object && !Relocatable)
          return ABRT_Inactive;

        CudaDeviceActions.clear();
        auto *IA = cast<InputAction>(UA->getInputs().back());
        std::string FileName = IA->getInputArg().getAsString(Args);
        // Check if the type of the file is the same as the action. Do not
        // unbundle it if it is not. Do not unbundle .so files, for example,
        // which are not object files. Files with extension ".lib" is classified
        // as TY_Object but they are actually archives, therefore should not be
        // unbundled here as objects. They will be handled at other places.
        const StringRef LibFileExt = ".lib";
        if (IA->getType() == types::TY_Object &&
            (!llvm::sys::path::has_extension(FileName) ||
             types::lookupTypeForExtension(
                 llvm::sys::path::extension(FileName).drop_front()) !=
                 types::TY_Object ||
             llvm::sys::path::extension(FileName) == LibFileExt))
          return ABRT_Inactive;

        for (auto Arch : GpuArchList) {
          CudaDeviceActions.push_back(UA);
          UA->registerDependentActionInfo(ToolChains[0], Arch,
                                          AssociatedOffloadKind);
        }
        IsActive = true;
        return ABRT_Success;
      }

      return IsActive ? ABRT_Success : ABRT_Inactive;
    }

    void appendTopLevelActions(ActionList &AL) override {
      // Utility to append actions to the top level list.
      auto AddTopLevel = [&](Action *A, TargetID TargetID) {
        OffloadAction::DeviceDependences Dep;
        Dep.add(*A, *ToolChains.front(), TargetID, AssociatedOffloadKind);
        AL.push_back(C.MakeAction<OffloadAction>(Dep, A->getType()));
      };

      // If we have a fat binary, add it to the list.
      if (CudaFatBinary) {
        AddTopLevel(CudaFatBinary, CudaArch::UNUSED);
        CudaDeviceActions.clear();
        CudaFatBinary = nullptr;
        return;
      }

      if (CudaDeviceActions.empty())
        return;

      // If we have CUDA actions at this point, that's because we have a have
      // partial compilation, so we should have an action for each GPU
      // architecture.
      assert(CudaDeviceActions.size() == GpuArchList.size() &&
             "Expecting one action per GPU architecture.");
      assert(ToolChains.size() == 1 &&
             "Expecting to have a single CUDA toolchain.");
      for (unsigned I = 0, E = GpuArchList.size(); I != E; ++I)
        AddTopLevel(CudaDeviceActions[I], GpuArchList[I]);

      CudaDeviceActions.clear();
    }

    /// Get canonicalized offload arch option. \returns empty StringRef if the
    /// option is invalid.
    virtual StringRef getCanonicalOffloadArch(StringRef Arch) = 0;

    virtual std::optional<std::pair<llvm::StringRef, llvm::StringRef>>
    getConflictOffloadArchCombination(const std::set<StringRef> &GpuArchs) = 0;

    bool initialize() override {
      assert(AssociatedOffloadKind == Action::OFK_Cuda ||
             AssociatedOffloadKind == Action::OFK_HIP);

      // We don't need to support CUDA.
      if (AssociatedOffloadKind == Action::OFK_Cuda &&
          !C.hasOffloadToolChain<Action::OFK_Cuda>())
        return false;

      // We don't need to support HIP.
      if (AssociatedOffloadKind == Action::OFK_HIP &&
          !C.hasOffloadToolChain<Action::OFK_HIP>())
        return false;

      const ToolChain *HostTC = C.getSingleOffloadToolChain<Action::OFK_Host>();
      assert(HostTC && "No toolchain for host compilation.");
      if (HostTC->getTriple().isNVPTX() ||
          HostTC->getTriple().getArch() == llvm::Triple::amdgcn) {
        // We do not support targeting NVPTX/AMDGCN for host compilation. Throw
        // an error and abort pipeline construction early so we don't trip
        // asserts that assume device-side compilation.
        C.getDriver().Diag(diag::err_drv_cuda_host_arch)
            << HostTC->getTriple().getArchName();
        return true;
      }

      ToolChains.push_back(
          AssociatedOffloadKind == Action::OFK_Cuda
              ? C.getSingleOffloadToolChain<Action::OFK_Cuda>()
              : C.getSingleOffloadToolChain<Action::OFK_HIP>());

      CompileHostOnly = C.getDriver().offloadHostOnly();
      EmitLLVM = Args.getLastArg(options::OPT_emit_llvm);
      EmitAsm = Args.getLastArg(options::OPT_S);
      FixedCUID = Args.getLastArgValue(options::OPT_cuid_EQ);
      if (Arg *A = Args.getLastArg(options::OPT_fuse_cuid_EQ)) {
        StringRef UseCUIDStr = A->getValue();
        UseCUID = llvm::StringSwitch<UseCUIDKind>(UseCUIDStr)
                      .Case("hash", CUID_Hash)
                      .Case("random", CUID_Random)
                      .Case("none", CUID_None)
                      .Default(CUID_Invalid);
        if (UseCUID == CUID_Invalid) {
          C.getDriver().Diag(diag::err_drv_invalid_value)
              << A->getAsString(Args) << UseCUIDStr;
          C.setContainsError();
          return true;
        }
      }

      // --offload and --offload-arch options are mutually exclusive.
      if (Args.hasArgNoClaim(options::OPT_offload_EQ) &&
          Args.hasArgNoClaim(options::OPT_offload_arch_EQ,
                             options::OPT_no_offload_arch_EQ)) {
        C.getDriver().Diag(diag::err_opt_not_valid_with_opt) << "--offload-arch"
                                                             << "--offload";
      }

      // Collect all offload arch parameters, removing duplicates.
      std::set<StringRef> GpuArchs;
      bool Error = false;
      for (Arg *A : Args) {
        if (!(A->getOption().matches(options::OPT_offload_arch_EQ) ||
              A->getOption().matches(options::OPT_no_offload_arch_EQ)))
          continue;
        A->claim();

        for (StringRef ArchStr : llvm::split(A->getValue(), ",")) {
          if (A->getOption().matches(options::OPT_no_offload_arch_EQ) &&
              ArchStr == "all") {
            GpuArchs.clear();
          } else if (ArchStr == "native") {
            const ToolChain &TC = *ToolChains.front();
            auto GPUsOrErr = ToolChains.front()->getSystemGPUArchs(Args);
            if (!GPUsOrErr) {
              TC.getDriver().Diag(diag::err_drv_undetermined_gpu_arch)
                  << llvm::Triple::getArchTypeName(TC.getArch())
                  << llvm::toString(GPUsOrErr.takeError()) << "--offload-arch";
              continue;
            }

            for (auto GPU : *GPUsOrErr) {
              GpuArchs.insert(Args.MakeArgString(GPU));
            }
          } else {
            ArchStr = getCanonicalOffloadArch(ArchStr);
            if (ArchStr.empty()) {
              Error = true;
            } else if (A->getOption().matches(options::OPT_offload_arch_EQ))
              GpuArchs.insert(ArchStr);
            else if (A->getOption().matches(options::OPT_no_offload_arch_EQ))
              GpuArchs.erase(ArchStr);
            else
              llvm_unreachable("Unexpected option.");
          }
        }
      }

      auto &&ConflictingArchs = getConflictOffloadArchCombination(GpuArchs);
      if (ConflictingArchs) {
        C.getDriver().Diag(clang::diag::err_drv_bad_offload_arch_combo)
            << ConflictingArchs->first << ConflictingArchs->second;
        C.setContainsError();
        return true;
      }

      // Collect list of GPUs remaining in the set.
      for (auto Arch : GpuArchs)
        GpuArchList.push_back(Arch.data());

      // Default to sm_20 which is the lowest common denominator for
      // supported GPUs.  sm_20 code should work correctly, if
      // suboptimally, on all newer GPUs.
      if (GpuArchList.empty()) {
        if (ToolChains.front()->getTriple().isSPIRV())
          GpuArchList.push_back(CudaArch::Generic);
        else
          GpuArchList.push_back(DefaultCudaArch);
      }

      return Error;
    }
  };

  /// \brief CUDA action builder. It injects device code in the host backend
  /// action.
  class CudaActionBuilder final : public CudaActionBuilderBase {
  public:
    CudaActionBuilder(Compilation &C, DerivedArgList &Args,
                      const Driver::InputList &Inputs,
                      OffloadingActionBuilder &OAB)
        : CudaActionBuilderBase(C, Args, Inputs, Action::OFK_Cuda, OAB) {
      DefaultCudaArch = CudaArch::SM_35;
    }

    StringRef getCanonicalOffloadArch(StringRef ArchStr) override {
      CudaArch Arch = StringToCudaArch(ArchStr);
      if (Arch == CudaArch::UNKNOWN || !IsNVIDIAGpuArch(Arch)) {
        C.getDriver().Diag(clang::diag::err_drv_cuda_bad_gpu_arch) << ArchStr;
        return StringRef();
      }
      return CudaArchToString(Arch);
    }

    std::optional<std::pair<llvm::StringRef, llvm::StringRef>>
    getConflictOffloadArchCombination(
        const std::set<StringRef> &GpuArchs) override {
      return std::nullopt;
    }

    bool canUseBundlerUnbundler() const override {
      return Args.hasFlag(options::OPT_fsycl, options::OPT_fno_sycl, false);
    }

    ActionBuilderReturnCode
    getDeviceDependences(OffloadAction::DeviceDependences &DA,
                         phases::ID CurPhase, phases::ID FinalPhase,
                         PhasesTy &Phases) override {
      if (!IsActive)
        return ABRT_Inactive;

      // If we don't have more CUDA actions, we don't have any dependences to
      // create for the host.
      if (CudaDeviceActions.empty())
        return ABRT_Success;

      assert(CudaDeviceActions.size() == GpuArchList.size() &&
             "Expecting one action per GPU architecture.");
      assert(!CompileHostOnly &&
             "Not expecting CUDA actions in host-only compilation.");

      // If we are generating code for the device or we are in a backend phase,
      // we attempt to generate the fat binary. We compile each arch to ptx and
      // assemble to cubin, then feed the cubin *and* the ptx into a device
      // "link" action, which uses fatbinary to combine these cubins into one
      // fatbin.  The fatbin is then an input to the host action if not in
      // device-only mode.
      if (CompileDeviceOnly || CurPhase == phases::Backend) {
        ActionList DeviceActions;
        for (unsigned I = 0, E = GpuArchList.size(); I != E; ++I) {
          // Produce the device action from the current phase up to the assemble
          // phase.
          for (auto Ph : Phases) {
            // Skip the phases that were already dealt with.
            if (Ph < CurPhase)
              continue;
            // We have to be consistent with the host final phase.
            if (Ph > FinalPhase)
              break;

            CudaDeviceActions[I] = C.getDriver().ConstructPhaseAction(
                C, Args, Ph, CudaDeviceActions[I], Action::OFK_Cuda);

            if (Ph == phases::Assemble)
              break;
          }

          // If we didn't reach the assemble phase, we can't generate the fat
          // binary. We don't need to generate the fat binary if we are not in
          // device-only mode.
          if (!isa<AssembleJobAction>(CudaDeviceActions[I]) ||
              CompileDeviceOnly)
            continue;

          Action *AssembleAction = CudaDeviceActions[I];
          assert(AssembleAction->getType() == types::TY_Object);
          assert(AssembleAction->getInputs().size() == 1);

          Action *BackendAction = AssembleAction->getInputs()[0];
          assert(BackendAction->getType() == types::TY_PP_Asm);

          for (auto &A : {AssembleAction, BackendAction}) {
            OffloadAction::DeviceDependences DDep;
            DDep.add(*A, *ToolChains.front(), GpuArchList[I], Action::OFK_Cuda);
            DeviceActions.push_back(
                C.MakeAction<OffloadAction>(DDep, A->getType()));
          }
        }

        // We generate the fat binary if we have device input actions.
        if (!DeviceActions.empty()) {
          CudaFatBinary =
              C.MakeAction<LinkJobAction>(DeviceActions, types::TY_CUDA_FATBIN);

          if (!CompileDeviceOnly) {
            DA.add(*CudaFatBinary, *ToolChains.front(), /*BoundArch=*/nullptr,
                   Action::OFK_Cuda);
            // Clear the fat binary, it is already a dependence to an host
            // action.
            CudaFatBinary = nullptr;
          }

          // Remove the CUDA actions as they are already connected to an host
          // action or fat binary.
          CudaDeviceActions.clear();
        }

        // We avoid creating host action in device-only mode.
        return CompileDeviceOnly ? ABRT_Ignore_Host : ABRT_Success;
      } else if (CurPhase > phases::Backend) {
        // If we are past the backend phase and still have a device action, we
        // don't have to do anything as this action is already a device
        // top-level action.
        return ABRT_Success;
      }

      assert(CurPhase < phases::Backend && "Generating single CUDA "
                                           "instructions should only occur "
                                           "before the backend phase!");

      // By default, we produce an action for each device arch.
      for (unsigned I = 0, E = GpuArchList.size(); I != E; ++I) {

        CudaDeviceActions[I] = C.getDriver().ConstructPhaseAction(
            C, Args, CurPhase, CudaDeviceActions[I]);

        if (CurPhase == phases::Compile) {
          OffloadAction::DeviceDependences DDep;
          DDep.add(*CudaDeviceActions[I], *ToolChains.front(), GpuArchList[I],
                   Action::OFK_Cuda);

          OffloadingActionBuilderRef.pushForeignAction(
              C.MakeAction<OffloadAction>(
                  DDep, DDep.getActions().front()->getType()));
        }
      }

      return ABRT_Success;
    }
  };
  /// \brief HIP action builder. It injects device code in the host backend
  /// action.
  class HIPActionBuilder final : public CudaActionBuilderBase {
    /// The linker inputs obtained for each device arch.
    SmallVector<ActionList, 8> DeviceLinkerInputs;
    // The default bundling behavior depends on the type of output, therefore
    // BundleOutput needs to be tri-value: None, true, or false.
    // Bundle code objects except --no-gpu-output is specified for device
    // only compilation. Bundle other type of output files only if
    // --gpu-bundle-output is specified for device only compilation.
    std::optional<bool> BundleOutput;
    std::optional<bool> EmitReloc;

  public:
    HIPActionBuilder(Compilation &C, DerivedArgList &Args,
                     const Driver::InputList &Inputs,
                     OffloadingActionBuilder &OAB)
        : CudaActionBuilderBase(C, Args, Inputs, Action::OFK_HIP, OAB) {

      DefaultCudaArch = CudaArch::GFX906;

      if (Args.hasArg(options::OPT_fhip_emit_relocatable,
                      options::OPT_fno_hip_emit_relocatable)) {
        EmitReloc = Args.hasFlag(options::OPT_fhip_emit_relocatable,
                                 options::OPT_fno_hip_emit_relocatable, false);

        if (*EmitReloc) {
          if (Relocatable) {
            C.getDriver().Diag(diag::err_opt_not_valid_with_opt)
                << "-fhip-emit-relocatable"
                << "-fgpu-rdc";
          }

          if (!CompileDeviceOnly) {
            C.getDriver().Diag(diag::err_opt_not_valid_without_opt)
                << "-fhip-emit-relocatable"
                << "--cuda-device-only";
          }
        }
      }

      if (Args.hasArg(options::OPT_gpu_bundle_output,
                      options::OPT_no_gpu_bundle_output))
        BundleOutput = Args.hasFlag(options::OPT_gpu_bundle_output,
                                    options::OPT_no_gpu_bundle_output, true) &&
                       (!EmitReloc || !*EmitReloc);
    }

    bool canUseBundlerUnbundler() const override { return true; }

    StringRef getCanonicalOffloadArch(StringRef IdStr) override {
      llvm::StringMap<bool> Features;
      // getHIPOffloadTargetTriple() is known to return valid value as it has
      // been called successfully in the CreateOffloadingDeviceToolChains().
      auto ArchStr = parseTargetID(
          *getHIPOffloadTargetTriple(C.getDriver(), C.getInputArgs()), IdStr,
          &Features);
      if (!ArchStr) {
        C.getDriver().Diag(clang::diag::err_drv_bad_target_id) << IdStr;
        C.setContainsError();
        return StringRef();
      }
      auto CanId = getCanonicalTargetID(*ArchStr, Features);
      return Args.MakeArgStringRef(CanId);
    };

    std::optional<std::pair<llvm::StringRef, llvm::StringRef>>
    getConflictOffloadArchCombination(
        const std::set<StringRef> &GpuArchs) override {
      return getConflictTargetIDCombination(GpuArchs);
    }

    ActionBuilderReturnCode
    getDeviceDependences(OffloadAction::DeviceDependences &DA,
                         phases::ID CurPhase, phases::ID FinalPhase,
                         PhasesTy &Phases) override {
      if (!IsActive)
        return ABRT_Inactive;

      // amdgcn does not support linking of object files, therefore we skip
      // backend and assemble phases to output LLVM IR. Except for generating
      // non-relocatable device code, where we generate fat binary for device
      // code and pass to host in Backend phase.
      if (CudaDeviceActions.empty())
        return ABRT_Success;

      assert(((CurPhase == phases::Link && Relocatable) ||
              CudaDeviceActions.size() == GpuArchList.size()) &&
             "Expecting one action per GPU architecture.");
      assert(!CompileHostOnly &&
             "Not expecting HIP actions in host-only compilation.");

      bool ShouldLink = !EmitReloc || !*EmitReloc;

      if (!Relocatable && CurPhase == phases::Backend && !EmitLLVM &&
          !EmitAsm && ShouldLink) {
        // If we are in backend phase, we attempt to generate the fat binary.
        // We compile each arch to IR and use a link action to generate code
        // object containing ISA. Then we use a special "link" action to create
        // a fat binary containing all the code objects for different GPU's.
        // The fat binary is then an input to the host action.
        for (unsigned I = 0, E = GpuArchList.size(); I != E; ++I) {
          if (C.getDriver().isUsingLTO(/*IsOffload=*/true)) {
            // When LTO is enabled, skip the backend and assemble phases and
            // use lld to link the bitcode.
            ActionList AL;
            AL.push_back(CudaDeviceActions[I]);
            // Create a link action to link device IR with device library
            // and generate ISA.
            CudaDeviceActions[I] =
                C.MakeAction<LinkJobAction>(AL, types::TY_Image);
          } else {
            // When LTO is not enabled, we follow the conventional
            // compiler phases, including backend and assemble phases.
            ActionList AL;
            Action *BackendAction = nullptr;
            if (ToolChains.front()->getTriple().isSPIRV()) {
              // Emit LLVM bitcode for SPIR-V targets. SPIR-V device tool chain
              // (HIPSPVToolChain) runs post-link LLVM IR passes.
              types::ID Output = Args.hasArg(options::OPT_S)
                                     ? types::TY_LLVM_IR
                                     : types::TY_LLVM_BC;
              BackendAction =
                  C.MakeAction<BackendJobAction>(CudaDeviceActions[I], Output);
            } else
              BackendAction = C.getDriver().ConstructPhaseAction(
                  C, Args, phases::Backend, CudaDeviceActions[I],
                  AssociatedOffloadKind);
            auto AssembleAction = C.getDriver().ConstructPhaseAction(
                C, Args, phases::Assemble, BackendAction,
                AssociatedOffloadKind);
            AL.push_back(AssembleAction);
            // Create a link action to link device IR with device library
            // and generate ISA.
            CudaDeviceActions[I] =
                C.MakeAction<LinkJobAction>(AL, types::TY_Image);
          }

          // OffloadingActionBuilder propagates device arch until an offload
          // action. Since the next action for creating fatbin does
          // not have device arch, whereas the above link action and its input
          // have device arch, an offload action is needed to stop the null
          // device arch of the next action being propagated to the above link
          // action.
          OffloadAction::DeviceDependences DDep;
          DDep.add(*CudaDeviceActions[I], *ToolChains.front(), GpuArchList[I],
                   AssociatedOffloadKind);
          CudaDeviceActions[I] = C.MakeAction<OffloadAction>(
              DDep, CudaDeviceActions[I]->getType());
        }

        if (!CompileDeviceOnly || !BundleOutput || *BundleOutput) {
          // Create HIP fat binary with a special "link" action.
          CudaFatBinary = C.MakeAction<LinkJobAction>(CudaDeviceActions,
                                                      types::TY_HIP_FATBIN);

          if (!CompileDeviceOnly) {
            DA.add(*CudaFatBinary, *ToolChains.front(), /*BoundArch=*/nullptr,
                   AssociatedOffloadKind);
            // Clear the fat binary, it is already a dependence to an host
            // action.
            CudaFatBinary = nullptr;
          }

          // Remove the CUDA actions as they are already connected to an host
          // action or fat binary.
          CudaDeviceActions.clear();
        }

        return CompileDeviceOnly ? ABRT_Ignore_Host : ABRT_Success;
      } else if (CurPhase == phases::Link) {
        if (!ShouldLink)
          return ABRT_Success;
        // Save CudaDeviceActions to DeviceLinkerInputs for each GPU subarch.
        // This happens to each device action originated from each input file.
        // Later on, device actions in DeviceLinkerInputs are used to create
        // device link actions in appendLinkDependences and the created device
        // link actions are passed to the offload action as device dependence.
        DeviceLinkerInputs.resize(CudaDeviceActions.size());
        auto LI = DeviceLinkerInputs.begin();
        for (auto *A : CudaDeviceActions) {
          LI->push_back(A);
          ++LI;
        }

        // We will pass the device action as a host dependence, so we don't
        // need to do anything else with them.
        CudaDeviceActions.clear();
        return CompileDeviceOnly ? ABRT_Ignore_Host : ABRT_Success;
      }

      // By default, we produce an action for each device arch.
      for (Action *&A : CudaDeviceActions)
        A = C.getDriver().ConstructPhaseAction(C, Args, CurPhase, A,
                                               AssociatedOffloadKind);

      if (CompileDeviceOnly && CurPhase == FinalPhase && BundleOutput &&
          *BundleOutput) {
        for (unsigned I = 0, E = GpuArchList.size(); I != E; ++I) {
          OffloadAction::DeviceDependences DDep;
          DDep.add(*CudaDeviceActions[I], *ToolChains.front(), GpuArchList[I],
                   AssociatedOffloadKind);
          CudaDeviceActions[I] = C.MakeAction<OffloadAction>(
              DDep, CudaDeviceActions[I]->getType());
        }
        CudaFatBinary =
            C.MakeAction<OffloadBundlingJobAction>(CudaDeviceActions);
        CudaDeviceActions.clear();
      }

      return (CompileDeviceOnly &&
              (CurPhase == FinalPhase ||
               (!ShouldLink && CurPhase == phases::Assemble)))
                 ? ABRT_Ignore_Host
                 : ABRT_Success;
    }

    void appendLinkDeviceActions(ActionList &AL) override {
      if (DeviceLinkerInputs.size() == 0)
        return;

      assert(DeviceLinkerInputs.size() == GpuArchList.size() &&
             "Linker inputs and GPU arch list sizes do not match.");

      ActionList Actions;
      unsigned I = 0;
      // Append a new link action for each device.
      // Each entry in DeviceLinkerInputs corresponds to a GPU arch.
      for (auto &LI : DeviceLinkerInputs) {

        types::ID Output = Args.hasArg(options::OPT_emit_llvm)
                                   ? types::TY_LLVM_BC
                                   : types::TY_Image;

        auto *DeviceLinkAction = C.MakeAction<LinkJobAction>(LI, Output);
        // Linking all inputs for the current GPU arch.
        // LI contains all the inputs for the linker.
        OffloadAction::DeviceDependences DeviceLinkDeps;
        DeviceLinkDeps.add(*DeviceLinkAction, *ToolChains[0],
            GpuArchList[I], AssociatedOffloadKind);
        Actions.push_back(C.MakeAction<OffloadAction>(
            DeviceLinkDeps, DeviceLinkAction->getType()));
        ++I;
      }
      DeviceLinkerInputs.clear();

      // If emitting LLVM, do not generate final host/device compilation action
      if (Args.hasArg(options::OPT_emit_llvm)) {
          AL.append(Actions);
          return;
      }

      // Create a host object from all the device images by embedding them
      // in a fat binary for mixed host-device compilation. For device-only
      // compilation, creates a fat binary.
      OffloadAction::DeviceDependences DDeps;
      if (!CompileDeviceOnly || !BundleOutput || *BundleOutput) {
        auto *TopDeviceLinkAction = C.MakeAction<LinkJobAction>(
            Actions,
            CompileDeviceOnly ? types::TY_HIP_FATBIN : types::TY_Object);
        DDeps.add(*TopDeviceLinkAction, *ToolChains[0], nullptr,
                  AssociatedOffloadKind);
        // Offload the host object to the host linker.
        AL.push_back(
            C.MakeAction<OffloadAction>(DDeps, TopDeviceLinkAction->getType()));
      } else {
        AL.append(Actions);
      }
    }

    Action* appendLinkHostActions(ActionList &AL) override { return AL.back(); }

    void appendLinkDependences(OffloadAction::DeviceDependences &DA) override {}
  };

  /// OpenMP action builder. The host bitcode is passed to the device frontend
  /// and all the device linked images are passed to the host link phase.
  class OpenMPActionBuilder final : public DeviceActionBuilder {
    /// The OpenMP actions for the current input.
    ActionList OpenMPDeviceActions;

    /// The linker inputs obtained for each toolchain.
    SmallVector<ActionList, 8> DeviceLinkerInputs;

  public:
    OpenMPActionBuilder(Compilation &C, DerivedArgList &Args,
                        const Driver::InputList &Inputs,
                        OffloadingActionBuilder &OAB)
        : DeviceActionBuilder(C, Args, Inputs, Action::OFK_OpenMP, OAB) {}

    ActionBuilderReturnCode
    getDeviceDependences(OffloadAction::DeviceDependences &DA,
                         phases::ID CurPhase, phases::ID FinalPhase,
                         PhasesTy &Phases) override {
      if (OpenMPDeviceActions.empty())
        return ABRT_Inactive;

      // We should always have an action for each input.
      assert(OpenMPDeviceActions.size() == ToolChains.size() &&
             "Number of OpenMP actions and toolchains do not match.");

      // The host only depends on device action in the linking phase, when all
      // the device images have to be embedded in the host image.
      if (CurPhase == phases::Link) {
        assert(ToolChains.size() == DeviceLinkerInputs.size() &&
               "Toolchains and linker inputs sizes do not match.");
        auto LI = DeviceLinkerInputs.begin();
        for (auto *A : OpenMPDeviceActions) {
          LI->push_back(A);
          ++LI;
        }

        // We passed the device action as a host dependence, so we don't need to
        // do anything else with them.
        OpenMPDeviceActions.clear();
        return ABRT_Success;
      }

      // By default, we produce an action for each device arch.
#if INTEL_CUSTOMIZATION
      unsigned I = 0;
      for (Action *&A : OpenMPDeviceActions) {
        if (ToolChains[I]->getTriple().isSPIR() &&
            CurPhase == phases::Backend) {
          types::ID OutputTy = (Args.hasArg(options::OPT_emit_llvm) &&
                                Args.hasArg(options::OPT_S))
                                   ? types::TY_LLVM_IR
                                   : types::TY_LLVM_BC;
          A = C.MakeAction<BackendJobAction>(A, OutputTy);
          continue;
        }
        A = C.getDriver().ConstructPhaseAction(C, Args, CurPhase, A,
                                               AssociatedOffloadKind);
        ++I;
      }
#endif // INTEL_CUSTOMIZATION

      return ABRT_Success;
    }

    ActionBuilderReturnCode addDeviceDependences(Action *HostAction) override {

      // If this is an input action replicate it for each OpenMP toolchain.
      if (auto *IA = dyn_cast<InputAction>(HostAction)) {
        OpenMPDeviceActions.clear();
#if INTEL_CUSTOMIZATION
        // Objects should already be consumed when encountering a fat static
        // library.
        if (C.getDriver().getOffloadStaticLibSeen() &&
            IA->getType() == types::TY_Object &&
            isObjectFile(IA->getInputArg().getAsString(Args)))
          return ABRT_Inactive;
#endif // INTEL_CUSTOMIZATION
        for (unsigned I = 0; I < ToolChains.size(); ++I)
          OpenMPDeviceActions.push_back(
              C.MakeAction<InputAction>(IA->getInputArg(), IA->getType()));
        return ABRT_Success;
      }

      // If this is an unbundling action use it as is for each OpenMP toolchain.
      if (auto *UA = dyn_cast<OffloadUnbundlingJobAction>(HostAction)) {
        OpenMPDeviceActions.clear();
        if (auto *IA = dyn_cast<InputAction>(UA->getInputs().back())) {
          std::string FileName = IA->getInputArg().getAsString(Args);
          // Check if the type of the file is the same as the action. Do not
          // unbundle it if it is not. Do not unbundle .so files, for example,
          // which are not object files.
          if (IA->getType() == types::TY_Object &&
              (!llvm::sys::path::has_extension(FileName) ||
               types::lookupTypeForExtension(
                   llvm::sys::path::extension(FileName).drop_front()) !=
                   types::TY_Object))
            return ABRT_Inactive;
#if INTEL_CUSTOMIZATION
          // Windows archives are handled differently
          StringRef Ext(llvm::sys::path::extension(FileName).drop_front());
          if ((isStaticArchiveFile(FileName) || Ext == "lib") &&
              IA->getType() == types::TY_Object)
            return ABRT_Inactive;
#endif // INTEL_CUSTOMIZATION
        }
        for (unsigned I = 0; I < ToolChains.size(); ++I) {
          OpenMPDeviceActions.push_back(UA);
          UA->registerDependentActionInfo(
              ToolChains[I], /*BoundArch=*/StringRef(), Action::OFK_OpenMP);
        }
        return ABRT_Success;
      }

      // When generating code for OpenMP we use the host compile phase result as
      // a dependence to the device compile phase so that it can learn what
      // declarations should be emitted. However, this is not the only use for
      // the host action, so we prevent it from being collapsed.
      if (isa<CompileJobAction>(HostAction)) {
        HostAction->setCannotBeCollapsedWithNextDependentAction();
        assert(ToolChains.size() == OpenMPDeviceActions.size() &&
               "Toolchains and device action sizes do not match.");
        OffloadAction::HostDependence HDep(
            *HostAction, *C.getSingleOffloadToolChain<Action::OFK_Host>(),
            /*BoundArch=*/nullptr, Action::OFK_OpenMP);
        auto TC = ToolChains.begin();
        for (Action *&A : OpenMPDeviceActions) {
          assert(isa<CompileJobAction>(A));
          OffloadAction::DeviceDependences DDep;
          DDep.add(*A, **TC, /*BoundArch=*/nullptr, Action::OFK_OpenMP);
          A = C.MakeAction<OffloadAction>(HDep, DDep);
          ++TC;
        }
      }
      return ABRT_Success;
    }

    void appendTopLevelActions(ActionList &AL) override {
      if (OpenMPDeviceActions.empty())
        return;

      // We should always have an action for each input.
      assert(OpenMPDeviceActions.size() == ToolChains.size() &&
             "Number of OpenMP actions and toolchains do not match.");

      // Append all device actions followed by the proper offload action.
      auto TI = ToolChains.begin();
      for (auto *A : OpenMPDeviceActions) {
        OffloadAction::DeviceDependences Dep;
        Dep.add(*A, **TI, /*BoundArch=*/nullptr, Action::OFK_OpenMP);
        AL.push_back(C.MakeAction<OffloadAction>(Dep, A->getType()));
        ++TI;
      }
      // We no longer need the action stored in this builder.
      OpenMPDeviceActions.clear();
    }

#if INTEL_CUSTOMIZATION
    // Add any of the device libraries that are used for offload. This includes
    // math and system device libraries.
    void addIntelOMPDeviceLibs(const ToolChain *TC,
                               ActionList &DeviceLinkObjects) {
      // For 'pure' sycl program, need to use '-f[no-]sycl-device-lib' to link
      // sycl device libraries with device code. In '-fsycl -fiopenmp' mode,
      // '-f[no-]sycl-device-lib' and '-[no-]device-math-lib' can be used
      // together.
      if (Args.hasFlag(options::OPT_fsycl, options::OPT_fno_sycl, false) &&
          !Args.hasArg(options::OPT_fiopenmp)) {
        Arg *DeviceMathLibArg = Args.getLastArg(options::OPT_device_math_lib_EQ,
            options::OPT_no_device_math_lib_EQ);
        if (DeviceMathLibArg) {
          C.getDriver().Diag(clang::diag::warn_drv_unused_argument)
              << DeviceMathLibArg->getSpelling();
          return;
        }
      }
      // Let the user know to use -fopenmp-device-lib instead
      if (Arg *OldOpt = Args.getLastArg(options::OPT_device_math_lib_EQ,
                                        options::OPT_no_device_math_lib_EQ))
        C.getDriver().Diag(clang::diag::warn_drv_deprecated_arg)
            << OldOpt->getAsString(Args) << "-f[no-]openmp-device-lib";

      // Add the math device libs if requested by the user or enabled by
      // default.
      enum {
        LinkFP32 = 0x1,
        LinkFP64 = 0x2,
        LinkLibc = 0x4,
        // There is no option to override RTL linking.
        // It must be linked always.
        LinkRtl = 0x8,
        // ITT libraries must be linked always, unless
        // it is AOT compilation. Since the ITT libraries do not have
        // AOT images in the bundle, we can just unbundle/link them always.
        // Moreover, we just have to unbundle them, if both non-AOT
        // and AOT compilations are requested in one clang invocation.
        LinkITT = 0x10,
      };
      auto UpdateFlag =
          [](unsigned Flag, StringRef Val, bool Reset, bool OldOpt=false) {
            unsigned Bit = 0;
            if (OldOpt) {
              if (Val == "fp32")
                Bit = LinkFP32;
              else if (Val == "fp64")
                Bit = LinkFP64;
            } else {
              if (Val == "libm-fp32")
                Bit = LinkFP32;
              else if (Val == "libm-fp64")
                Bit = LinkFP64;
              else if (Val == "libc")
                Bit = LinkLibc;
              else if (Val == "all")
                Bit = LinkFP32 | LinkFP64 | LinkLibc;
            }

            if (Reset)
              return (Flag & ~Bit);
            else
              return (Flag | Bit);
          };

      // FIXME - There is a bit of common code in this function that can be
      // cleaned up.
      // -fopenmp-device-lib=all is the default
      unsigned LinkForOMP = LinkFP32 | LinkFP64 | LinkLibc | LinkRtl | LinkITT;

      // TODO - Clean out -device-math-lib usage when it is removed.  For now
      // it is deprecated.  Also, we do nothing special for when both options
      // (-fopenmp-device-lib and -device-math-lib) are passed on the command
      // line together.
      for (Arg *A : Args.filtered(options::OPT_device_math_lib_EQ,
                                  options::OPT_no_device_math_lib_EQ)) {
        bool Reset = A->getOption().matches(options::OPT_no_device_math_lib_EQ);
        for (StringRef Val : A->getValues()) {
          LinkForOMP = UpdateFlag(LinkForOMP, Val, Reset, true);
        }
        A->claim();
      }

      for (Arg *A : Args.filtered(options::OPT_fopenmp_device_lib_EQ,
                                  options::OPT_fno_openmp_device_lib_EQ)) {
        bool Reset =
            A->getOption().matches(options::OPT_fno_openmp_device_lib_EQ);
        for (StringRef Val : A->getValues())
          LinkForOMP = UpdateFlag(LinkForOMP, Val, Reset);
        A->claim();
      }

      if (LinkForOMP == 0)
        return;

      bool IsMSVC =
          C.getDefaultToolChain().getTriple().isWindowsMSVCEnvironment();
      StringRef LibCName = IsMSVC ? "libomp-msvc" : "libomp-glibc";
      SmallVector<std::pair<const StringRef, unsigned>, 8> omp_device_libs = {
          // WARNING: the order will matter here, when we add -only-needed
          //          for llvm-link linking these libraries.
          {"libomp-spirvdevicertl", LinkRtl},
          {LibCName, LinkLibc},
          {"libomp-complex", LinkFP32},
          {"libomp-complex-fp64", LinkFP64},
          {"libomp-cmath", LinkFP32},
          {"libomp-cmath-fp64", LinkFP64},
          // Link the fallback implementations as well, since
          // SPIR-V modules linking is not supported yet.
          {"libomp-fallback-cassert", LinkLibc},
          {"libomp-fallback-cstring", LinkLibc},
          {"libomp-fallback-complex", LinkFP32},
          {"libomp-fallback-complex-fp64", LinkFP64},
          {"libomp-fallback-cmath", LinkFP32},
          {"libomp-fallback-cmath-fp64", LinkFP64},
          // ITT libraries must be last in the unbundling/linking order,
          // since the other libraries may call ITT APIs.
          {"libomp-itt-user-wrappers", LinkITT},
          {"libomp-itt-compiler-wrappers", LinkITT},
          // The above ITT libraries are calling ITT stubs,
          // so the stubs must be linked after them.
          { "libomp-itt-stubs",
            LinkITT }};
      if (IsMSVC)
        omp_device_libs.push_back({"libomp-msvc-math", LinkFP32});
      if (Args.hasArg(options::OPT_fopenmp_target_simd))
        omp_device_libs.push_back({"libomp-device-svml", LinkFP32 | LinkFP64});

      // Go through the lib vectors and add them accordingly.
      auto addInput = [&](StringRef LibName) {
        Arg *InputArg = MakeInputArg(Args, C.getDriver().getOpts(),
                                     Args.MakeArgString(LibName));
        auto *DeviceLibsInputAction =
            C.MakeAction<InputAction>(*InputArg, types::TY_Object);
        auto *DeviceLibsUnbundleAction =
            C.MakeAction<OffloadUnbundlingJobAction>(
                DeviceLibsInputAction);
        addDeviceDependences(DeviceLibsUnbundleAction);
        DeviceLinkObjects.push_back(DeviceLibsUnbundleAction);
      };
      bool addOmpLibs = false;
      if (Arg *A = Args.getLastArg(options::OPT_fopenmp_targets_EQ)) {
        for (StringRef Val : A->getValues())
          if (Val.startswith("spir64"))
            addOmpLibs = true;
      }
      if (addOmpLibs) {
        for (const std::pair<const StringRef, unsigned> &Lib
                 : omp_device_libs) {
          SmallString<128> LibName(TC->getDriver().Dir);
#if INTEL_DEPLOY_UNIFIED_LAYOUT
          llvm::sys::path::append(LibName, "..", "..", "opt", "compiler");
#else
          llvm::sys::path::append(LibName, "..");
#endif // INTEL_DEPLOY_UNIFIED_LAYOUT
          llvm::sys::path::append(LibName, "lib", Lib.first);
          llvm::sys::path::replace_extension(LibName, IsMSVC ? ".obj" : ".o");
          if ((Lib.second & LinkForOMP) == Lib.second)
            addInput(Args.MakeArgString(LibName));
        }
      }
    }

    void addPerformanceDeviceLibs(const ToolChain *TC,
                                  ActionList &DeviceLinkObjects,
                                  bool IsMSVCEnv) {
      auto AddToActionList = [&](StringRef LibName) {
        Arg *InputArg = MakeInputArg(Args, C.getDriver().getOpts(),
                                     Args.MakeArgString(LibName));
        auto *DeviceLibsInputAction =
            C.MakeAction<InputAction>(*InputArg, types::TY_Archive);
        auto *DeviceLibsUnbundleAction =
            C.MakeAction<OffloadUnbundlingJobAction>(DeviceLibsInputAction);
        addDeviceDependences(DeviceLibsUnbundleAction);

        auto *ConvertSPIRVAction = C.MakeAction<SpirvToIrWrapperJobAction>(
            DeviceLibsUnbundleAction, types::TY_Tempfilelist);
        DeviceLinkObjects.push_back(ConvertSPIRVAction);
      };
      // Only add the MKL static lib if used with -static or is Windows.
      if (Args.hasArg(options::OPT_qmkl_EQ, options::OPT_qmkl_ilp64_EQ) &&
          (IsMSVCEnv || Args.hasArg(options::OPT_static))) {
        SmallString<128> LibName(TC->GetMKLLibPath());
        LibName = TC->GetMKLLibPath();
        SmallString<128> MKLLib("libmkl_sycl.a");
        if (IsMSVCEnv) {
          MKLLib = "mkl_sycl";
          if (Args.hasArg(options::OPT__SLASH_MDd))
            MKLLib += "d";
          MKLLib += ".lib";
        }
        llvm::sys::path::append(LibName, MKLLib);
        AddToActionList(LibName);
      }
    }
#endif // INTEL_CUSTOMIZATION

    void appendLinkDeviceActions(ActionList &AL) override {
      assert(ToolChains.size() == DeviceLinkerInputs.size() &&
             "Toolchains and linker inputs sizes do not match.");

      // Append a new link action for each device.
      auto TC = ToolChains.begin();
      for (auto &LI : DeviceLinkerInputs) {
#ifdef INTEL_CUSTOMIZATION
        OffloadAction::DeviceDependences DeviceLinkDeps;
        llvm::Triple TT = (*TC)->getTriple();
        ActionList ToLinkAction;
        if (TT.isSPIR()) {
          for (const auto &Input : LI) {
            // Only convert if we know we are coming in from the unbundler.
            if (!isa<OffloadUnbundlingJobAction>(Input)) {
              ToLinkAction.push_back(Input);
              continue;
            }
            // Convert SPIR-V to LLVM-IR.
            Action *IrInput = C.MakeAction<SpirvToIrWrapperJobAction>(
                Input, Input->getType() == types::TY_Tempfilelist
                           ? types::TY_Tempfilelist
                           : types::TY_LLVM_BC);
            ToLinkAction.push_back(IrInput);
          }
        } else
          ToLinkAction = LI;
        // Add the device libs after we add the spirv-to-ir-wrapper step
        // as the objects here we know contain IR.
        addIntelOMPDeviceLibs(*TC, ToLinkAction);
        addPerformanceDeviceLibs(
            *TC, ToLinkAction,
            C.getDefaultToolChain().getTriple().isWindowsMSVCEnvironment());
        auto *DeviceLinkAction =
            C.MakeAction<LinkJobAction>(ToLinkAction, types::TY_LLVM_BC);
        if (TT.isSPIR()) {
          // Only use llvm-foreach when we enable -fopenmp-device-code-split
          // or -fopenmp-target-simd-split.
          bool DeviceCodeSplit =
              Args.hasArg(options::OPT_fopenmp_target_simd) &&
              Args.hasArg(options::OPT_fopenmp_target_simd_split);
          for (StringRef Val : Args.getAllArgValues(
                   options::OPT_fopenmp_device_code_split_EQ)) {
            // Capture triple from -fopenmp-device-code-split=<triple>=<arg>
            std::pair<StringRef, StringRef> T = Val.split('=');
            if (!T.second.empty()) {
              // Triple provided, use that to determine if the current
              // toolchain should be doing any splitting (i.e. enable
              // usage of llvm-foreach)
              if (llvm::Triple(T.first) == TT)
                DeviceCodeSplit = true;
            } else
              // No triple provided, turn on splitting for all targets.
              DeviceCodeSplit = true;
          }
          types::ID LinkType =
              DeviceCodeSplit ? types::TY_Tempfiletable : types::TY_LLVM_BC;
          auto *PostLinkAction = C.MakeAction<SYCLPostLinkJobAction>(
              DeviceLinkAction, LinkType, LinkType);
          Action *SPIRVTranslateAction;
          if (DeviceCodeSplit) {
            auto *ExtractIRFilesAction = C.MakeAction<FileTableTformJobAction>(
                PostLinkAction, types::TY_Tempfilelist, types::TY_Tempfilelist);
            // single column w/o title fits TY_Tempfilelist format
            ExtractIRFilesAction->addExtractColumnTform(
                FileTableTformJobAction::COL_CODE, false /*drop titles*/);
            SPIRVTranslateAction = C.MakeAction<SPIRVTranslatorJobAction>(
                ExtractIRFilesAction, types::TY_Tempfilelist);
          } else
            SPIRVTranslateAction = C.MakeAction<SPIRVTranslatorJobAction>(
                PostLinkAction, types::TY_SPIRV);
          // After the Link, wrap the files before the final host link
          if (TT.getSubArch() == llvm::Triple::SPIRSubArch_gen ||
              TT.getSubArch() == llvm::Triple::SPIRSubArch_x86_64) {
            // Do the additional Ahead of Time compilation when the specific
            // triple calls for it (provided a valid subarch).
            ActionList BEInputs;
            BEInputs.push_back(SPIRVTranslateAction);
            SPIRVTranslateAction = C.MakeAction<BackendCompileJobAction>(
                BEInputs, types::TY_Image);
          }
          if (DeviceCodeSplit) {
            ActionList TformInputs{PostLinkAction, SPIRVTranslateAction};
            auto *ReplaceFilesAction = C.MakeAction<FileTableTformJobAction>(
                TformInputs, types::TY_Tempfiletable, types::TY_Tempfiletable);
            ReplaceFilesAction->addReplaceColumnTform(
                FileTableTformJobAction::COL_CODE,
                FileTableTformJobAction::COL_CODE);

            DeviceLinkDeps.add(*ReplaceFilesAction, **TC, /*BoundArch=*/nullptr,
                               Action::OFK_OpenMP);
          } else
            DeviceLinkDeps.add(*SPIRVTranslateAction, **TC,
                               /*BoundArch=*/nullptr, Action::OFK_OpenMP);
        } else
          DeviceLinkDeps.add(*DeviceLinkAction, **TC, /*BoundArch=*/nullptr,
                             Action::OFK_OpenMP);
#endif
        AL.push_back(C.MakeAction<OffloadAction>(DeviceLinkDeps,
            DeviceLinkAction->getType()));
        ++TC;
      }
      DeviceLinkerInputs.clear();
    }

    Action* appendLinkHostActions(ActionList &AL) override {
      // Create wrapper bitcode from the result of device link actions and compile
      // it to an object which will be added to the host link command.
      auto *BC = C.MakeAction<OffloadWrapperJobAction>(AL, types::TY_LLVM_BC);
      auto *ASM = C.MakeAction<BackendJobAction>(BC, types::TY_PP_Asm);
      return C.MakeAction<AssembleJobAction>(ASM, types::TY_Object);
    }

    void appendLinkDependences(OffloadAction::DeviceDependences &DA) override {}

    void addDeviceLinkDependencies(OffloadDepsJobAction *DA) override {
      for (unsigned I = 0; I < ToolChains.size(); ++I) {
        // Register dependent toolchain.
        DA->registerDependentActionInfo(
            ToolChains[I], /*BoundArch=*/StringRef(), Action::OFK_OpenMP);

        if (!ToolChains[I]->getTriple().isSPIR()) {
          // Create object from the deps bitcode.
          auto *BA = C.MakeAction<BackendJobAction>(DA, types::TY_PP_Asm);
          auto *AA = C.MakeAction<AssembleJobAction>(BA, types::TY_Object);

          // Add deps object to linker inputs.
          DeviceLinkerInputs[I].push_back(AA);
        } else
          DeviceLinkerInputs[I].push_back(DA);
      }
    }

    bool initialize() override {
      // Get the OpenMP toolchains. If we don't get any, the action builder will
      // know there is nothing to do related to OpenMP offloading.
      auto OpenMPTCRange = C.getOffloadToolChains<Action::OFK_OpenMP>();
      for (auto TI = OpenMPTCRange.first, TE = OpenMPTCRange.second; TI != TE;
           ++TI)
        ToolChains.push_back(TI->second);

      DeviceLinkerInputs.resize(ToolChains.size());
      return false;
    }

    bool canUseBundlerUnbundler() const override {
      // OpenMP should use bundled files whenever possible.
      return true;
    }
  };

  /// SYCL action builder. The host bitcode is passed to the device frontend
  /// and all the device linked images are passed to the host link phase.
  /// SPIR related are wrapped before added to the fat binary
  class SYCLActionBuilder final : public DeviceActionBuilder {
    /// Flag to signal if the user requested device-only compilation.
    bool CompileDeviceOnly = false;

    /// Flag to signal if the user requested the device object to be wrapped.
    bool WrapDeviceOnlyBinary = false;

    /// Flag to signal if the user requested device code split.
    bool DeviceCodeSplit = false;

#if INTEL_CUSTOMIZATION
    /// Flag to signal if the user intended for the non-spirv CPU target.
    bool NonSpirvCPU = false;

    bool addPerformanceDeviceLibs(const ToolChain *TC,
                                  ActionList &DeviceLinkObjects,
                                  bool IsMSVCEnv) {
      bool PerflibAdded = false;
      auto AddToActionList = [&](StringRef LibName) {
        Arg *InputArg = MakeInputArg(Args, C.getDriver().getOpts(),
                                     Args.MakeArgString(LibName));
        auto *SYCLDeviceLibsInputAction =
            C.MakeAction<InputAction>(*InputArg, types::TY_Archive);
        auto *SYCLDeviceLibsUnbundleAction =
            C.MakeAction<OffloadUnbundlingJobAction>(SYCLDeviceLibsInputAction);
        addDeviceDependences(SYCLDeviceLibsUnbundleAction);

        auto *ConvertSPIRVAction = C.MakeAction<SpirvToIrWrapperJobAction>(
            SYCLDeviceLibsUnbundleAction, types::TY_Tempfilelist);
        DeviceLinkObjects.push_back(ConvertSPIRVAction);
        PerflibAdded = true;
      };
      // Only add the MKL static lib if used with -static or is Windows.
      if ((Args.hasArg(options::OPT_qmkl_EQ, options::OPT_qmkl_ilp64_EQ)) &&
          (IsMSVCEnv || Args.hasArg(options::OPT_static))) {
        SmallString<128> LibName(TC->GetMKLLibPath());
        LibName = TC->GetMKLLibPath();
        SmallString<128> MKLLib("libmkl_sycl.a");
        if (IsMSVCEnv) {
          MKLLib = "mkl_sycl";
          if (Args.hasArg(options::OPT__SLASH_MDd))
            MKLLib += "d";
          MKLLib += ".lib";
        }
        llvm::sys::path::append(LibName, MKLLib);
        AddToActionList(LibName);
      }
      // DAAL is also only available in static form.
      if (Args.hasArg(options::OPT_qdaal_EQ)) {
        SmallString<128> LibName(TC->GetDAALLibPath());
        llvm::sys::path::append(LibName, IsMSVCEnv ? "onedal_sycl.lib"
                                                   : "libonedal_sycl.a");
        AddToActionList(LibName);
      }
      return PerflibAdded;
    }

#endif // INTEL_CUSTOMIZATION

    /// List of offload device toolchain, bound arch needed to track for
    /// different binary constructions.
    /// POD to hold information about a SYCL device action.
    /// Each Action is bound to a <TC, arch> pair,
    /// we keep them together under a struct for clarity.
    struct DeviceTargetInfo {
      DeviceTargetInfo(const ToolChain *TC, const char *BA)
          : TC(TC), BoundArch(BA) {}

      const ToolChain *TC;
      const char *BoundArch;
    };
    SmallVector<DeviceTargetInfo, 4> SYCLTargetInfoList;

    /// The SYCL actions for the current input.
    /// One action per triple/boundarch.
    ActionList SYCLDeviceActions;

    /// The linker inputs obtained for each input/toolchain/arch.
    SmallVector<ActionList, 4> DeviceLinkerInputs;

    /// The SYCL link binary if it was generated for the current input.
    Action *SYCLLinkBinary = nullptr;

    /// Running list of SYCL actions specific for device linking.
    ActionList SYCLLinkBinaryList;

    /// List of SYCL Final Device binaries that should be unbundled as a final
    /// device binary and not further processed.
    SmallVector<std::pair<Action *, SmallVector<std::string, 4>>, 4>
        SYCLFinalDeviceList;

    /// SYCL ahead of time compilation inputs
    SmallVector<std::pair<llvm::Triple, const char *>, 8> SYCLAOTInputs;

    /// List of offload device triples as provided on the CLI.
    /// Does not track AOT binary inputs triples.
    SmallVector<llvm::Triple, 4> SYCLTripleList;

    /// Type of output file for FPGA device compilation.
    types::ID FPGAOutType = types::TY_FPGA_AOCX;

    /// List of objects to extract FPGA dependency info from
    ActionList FPGAObjectInputs;

    /// List of static archives to extract FPGA dependency info from
    ActionList FPGAArchiveInputs;

    // SYCLInstallation is needed in order to link SYCLDeviceLibs
    SYCLInstallationDetector SYCLInstallation;

    /// List of GPU architectures to use in this compilation with NVPTX/AMDGCN
    /// targets.
    SmallVector<std::pair<llvm::Triple, const char *>, 8> GpuArchList;

    /// Build the last steps for CUDA after all BC files have been linked.
    JobAction *finalizeNVPTXDependences(Action *Input, const llvm::Triple &TT) {
      auto *BA = C.getDriver().ConstructPhaseAction(
          C, Args, phases::Backend, Input, AssociatedOffloadKind);
      if (TT.getOS() != llvm::Triple::NVCL) {
        auto *AA = C.getDriver().ConstructPhaseAction(
            C, Args, phases::Assemble, BA, AssociatedOffloadKind);
        ActionList DeviceActions = {BA, AA};
        return C.MakeAction<LinkJobAction>(DeviceActions,
                                           types::TY_CUDA_FATBIN);
      }
      return cast<JobAction>(BA);
    }

    JobAction *finalizeAMDGCNDependences(Action *Input,
                                         const llvm::Triple &TT) {
      auto *BA = C.getDriver().ConstructPhaseAction(
          C, Args, phases::Backend, Input, AssociatedOffloadKind);

      auto *AA = C.getDriver().ConstructPhaseAction(C, Args, phases::Assemble,
                                                    BA, AssociatedOffloadKind);

      ActionList AL = {AA};
      Action *LinkAction = C.MakeAction<LinkJobAction>(AL, types::TY_Image);
      ActionList HIPActions = {LinkAction};
      JobAction *HIPFatBinary =
          C.MakeAction<LinkJobAction>(HIPActions, types::TY_HIP_FATBIN);
      return HIPFatBinary;
    }

    Action *ExternalCudaAction = nullptr;

  public:
    SYCLActionBuilder(Compilation &C, DerivedArgList &Args,
                      const Driver::InputList &Inputs,
                      OffloadingActionBuilder &OAB)
        : DeviceActionBuilder(C, Args, Inputs, Action::OFK_SYCL, OAB),
          SYCLInstallation(C.getDriver()) {}

    void withBoundArchForToolChain(const ToolChain *TC,
                                   llvm::function_ref<void(const char *)> Op) {
      for (auto &A : GpuArchList) {
        if (TC->getTriple() == A.first) {
          Op(A.second ? Args.MakeArgString(A.second) : nullptr);
          return;
        }
      }

      // no bound arch for this toolchain
      Op(nullptr);
    }

    void pushForeignAction(Action *A) override {
      // Accept a foreign action from the CudaActionBuilder for compiling CUDA
      // sources
      if (A->getOffloadingDeviceKind() == Action::OFK_Cuda)
        ExternalCudaAction = A;
    }

    ActionBuilderReturnCode
    getDeviceDependences(OffloadAction::DeviceDependences &DA,
                         phases::ID CurPhase, phases::ID FinalPhase,
                         PhasesTy &Phases) override {
      bool SYCLDeviceOnly = Args.hasArg(options::OPT_fsycl_device_only);
      if (CurPhase == phases::Preprocess) {
        // Do not perform the host compilation when doing preprocessing only
        // with -fsycl-device-only.
        bool IsPreprocessOnly =
            Args.getLastArg(options::OPT_E) ||
            Args.getLastArg(options::OPT__SLASH_EP, options::OPT__SLASH_P) ||
            Args.getLastArg(options::OPT_M, options::OPT_MM);
        if (IsPreprocessOnly) {
          for (auto TargetActionInfo :
               llvm::zip(SYCLDeviceActions, SYCLTargetInfoList)) {
            Action *&A = std::get<0>(TargetActionInfo);
            auto &TargetInfo = std::get<1>(TargetActionInfo);
            A = C.getDriver().ConstructPhaseAction(C, Args, CurPhase, A,
                                                   AssociatedOffloadKind);
            if (SYCLDeviceOnly)
              continue;
            // Add an additional compile action to generate the integration
            // header.
            Action *CompileAction =
                C.MakeAction<CompileJobAction>(A, types::TY_Nothing);
            DA.add(*CompileAction, *TargetInfo.TC, TargetInfo.BoundArch,
                   Action::OFK_SYCL);
          }
          return SYCLDeviceOnly ? ABRT_Ignore_Host : ABRT_Success;
        }
      }

      // Device compilation generates LLVM BC.
      if (CurPhase == phases::Compile && !SYCLTargetInfoList.empty()) {
        // TODO: handle stubfile handling when mix and matching programming
        // model.
        if (SYCLDeviceActions.empty())
          return ABRT_Success;

        Action *DeviceCompilerInput = nullptr;
        const DeviceTargetInfo &DevTarget = SYCLTargetInfoList.back();
        for (auto TargetActionInfo :
             llvm::zip(SYCLDeviceActions, SYCLTargetInfoList)) {
          Action *&A = std::get<0>(TargetActionInfo);
          auto &TargetInfo = std::get<1>(TargetActionInfo);
          types::ID OutputType = types::TY_LLVM_BC;
          if ((SYCLDeviceOnly || Args.hasArg(options::OPT_emit_llvm)) &&
              Args.hasArg(options::OPT_S))
            OutputType = types::TY_LLVM_IR;
          // Use of -fsycl-device-obj=spirv converts the original LLVM-IR
          // file to SPIR-V for later consumption.
          if ((SYCLDeviceOnly || FinalPhase != phases::Link) &&
              Args.getLastArgValue(options::OPT_fsycl_device_obj_EQ)
                  .equals_insensitive("spirv")) {
            auto *CompileAction =
                C.MakeAction<CompileJobAction>(A, types::TY_LLVM_BC);
            A = C.MakeAction<SPIRVTranslatorJobAction>(CompileAction,
                                                       types::TY_SPIRV);
            if (SYCLDeviceOnly)
              continue;
          } else {
            if (Args.hasArg(options::OPT_fsyntax_only))
              OutputType = types::TY_Nothing;
            A = C.MakeAction<CompileJobAction>(A, OutputType);
          }
          // Add any of the device linking steps when -fno-sycl-rdc is
          // specified. Device linking is only available for AOT at this
          // time.
          llvm::Triple TargetTriple = TargetInfo.TC->getTriple();
          if (tools::SYCL::shouldDoPerObjectFileLinking(C) &&
              TargetTriple.isSPIRAOT() && FinalPhase != phases::Link) {
            ActionList CAList;
            CAList.push_back(A);
            ActionList DeviceLinkActions;
            appendSYCLDeviceLink(CAList, TargetInfo.TC, DA, DeviceLinkActions,
                                 TargetInfo.BoundArch,
                                 /*AddOffloadAction=*/true);
            // The list of actions generated from appendSYCLDeviceLink is kept
            // in DeviceLinkActions.  Instead of adding the dependency on the
            // compiled device file, add the dependency against the compiled
            // device binary to be added to the resulting fat object.
            A = DeviceLinkActions.back();
          }
          DeviceCompilerInput = A;
        }
        DA.add(*DeviceCompilerInput, *DevTarget.TC, DevTarget.BoundArch,
               Action::OFK_SYCL);
        return SYCLDeviceOnly ? ABRT_Ignore_Host : ABRT_Success;
      }

      // Backend/Assemble actions are obsolete for the SYCL device side
      if (CurPhase == phases::Backend || CurPhase == phases::Assemble)
        return ABRT_Inactive;

      // The host only depends on device action in the linking phase, when all
      // the device images have to be embedded in the host image.
      if (CurPhase == phases::Link) {
        if (!SYCLDeviceActions.empty()) {
          assert(SYCLDeviceActions.size() == DeviceLinkerInputs.size() &&
                 "Device action and device linker inputs sizes do not match.");

          for (auto TargetAction :
               llvm::zip(DeviceLinkerInputs, SYCLDeviceActions)) {
            ActionList &LinkerList = std::get<0>(TargetAction);
            Action *A = std::get<1>(TargetAction);

            LinkerList.push_back(A);
          }
        }

        if (ExternalCudaAction) {
          assert(DeviceLinkerInputs.size() == 1 &&
                 "Number of SYCL actions and toolchains/boundarch pairs do not "
                 "match.");
          DeviceLinkerInputs[0].push_back(ExternalCudaAction);
          ExternalCudaAction = nullptr;
        }

        // With -fsycl-link-targets, we will take the unbundled binaries
        // for each device and link them together to a single binary that will
        // be used in a split compilation step.
        if (CompileDeviceOnly && !SYCLDeviceActions.empty()) {
          for (auto SDA : SYCLDeviceActions)
            SYCLLinkBinaryList.push_back(SDA);
          if (WrapDeviceOnlyBinary) {
            // -fsycl-link behavior does the following to the unbundled device
            // binaries:
            //   1) Link them together using llvm-link
            //   2) Pass the linked binary through sycl-post-link
            //   3) Translate final .bc file to .spv
            //   4) Wrap the binary with the offload wrapper which can be used
            //      by any compilation link step.
            auto *DeviceLinkAction = C.MakeAction<LinkJobAction>(
                SYCLLinkBinaryList, types::TY_Image);
            ActionList FullSYCLLinkBinaryList;
            bool SYCLDeviceLibLinked = false;
            FullSYCLLinkBinaryList.push_back(DeviceLinkAction);
            // If used without the FPGA target, -fsycl-link is used to wrap
            // device objects for future host link. Device libraries should
            // be linked by default to resolve any undefined reference.
            const auto *TC = ToolChains.front();
            llvm::Triple TT(TC->getTriple());
            if (TT.getSubArch() != llvm::Triple::SPIRSubArch_fpga) {
              SYCLDeviceLibLinked =
                  addSYCLDeviceLibs(TC, FullSYCLLinkBinaryList, true,
                                    C.getDefaultToolChain()
                                        .getTriple()
                                        .isWindowsMSVCEnvironment());
            }

            Action *FullDeviceLinkAction = nullptr;
            if (SYCLDeviceLibLinked)
              FullDeviceLinkAction = C.MakeAction<LinkJobAction>(
                  FullSYCLLinkBinaryList, types::TY_LLVM_BC);
            else
              FullDeviceLinkAction = DeviceLinkAction;
            auto *PostLinkAction = C.MakeAction<SYCLPostLinkJobAction>(
                FullDeviceLinkAction, types::TY_LLVM_BC,
                types::TY_Tempfiletable);
            PostLinkAction->setRTSetsSpecConstants(!TT.isSPIRAOT());
            auto *ExtractIRFilesAction = C.MakeAction<FileTableTformJobAction>(
                PostLinkAction, types::TY_Tempfilelist, types::TY_Tempfilelist);
            // single column w/o title fits TY_Tempfilelist format
            ExtractIRFilesAction->addExtractColumnTform(
                FileTableTformJobAction::COL_CODE, false /*drop titles*/);
            auto *TranslateAction = C.MakeAction<SPIRVTranslatorJobAction>(
                ExtractIRFilesAction, types::TY_Tempfilelist);

            ActionList TformInputs{PostLinkAction, TranslateAction};
            auto *ReplaceFilesAction = C.MakeAction<FileTableTformJobAction>(
                TformInputs, types::TY_Tempfiletable, types::TY_Tempfiletable);
            ReplaceFilesAction->addReplaceColumnTform(
                FileTableTformJobAction::COL_CODE,
                FileTableTformJobAction::COL_CODE);

            SYCLLinkBinary = C.MakeAction<OffloadWrapperJobAction>(
                ReplaceFilesAction, types::TY_Object);
          } else {
            auto *Link = C.MakeAction<LinkJobAction>(SYCLLinkBinaryList,
                                                         types::TY_Image);
            SYCLLinkBinary = C.MakeAction<SPIRVTranslatorJobAction>(
                Link, types::TY_Image);
          }

          // Remove the SYCL actions as they are already connected to an host
          // action or fat binary.
          SYCLDeviceActions.clear();
          // We avoid creating host action in device-only mode.
          return ABRT_Ignore_Host;
        }

        // We passed the device action as a host dependence, so we don't need to
        // do anything else with them.
        SYCLDeviceActions.clear();
        return ABRT_Success;
      }

      // By default, we produce an action for each device arch.
      auto TC = ToolChains.begin();
      for (Action *&A : SYCLDeviceActions) {
        if ((*TC)->getTriple().isNVPTX() && CurPhase >= phases::Backend) {
          // For CUDA, stop to emit LLVM IR so it can be linked later on.
          ++TC;
          continue;
        }

        A = C.getDriver().ConstructPhaseAction(C, Args, CurPhase, A,
                                               AssociatedOffloadKind);
        ++TC;
      }

      return ABRT_Success;
    }

    ActionBuilderReturnCode addDeviceDependences(Action *HostAction) override {

      // If this is an input action replicate it for each SYCL toolchain.
      if (auto *IA = dyn_cast<InputAction>(HostAction)) {
        SYCLDeviceActions.clear();

        // Options that are considered LinkerInput are not valid input actions
        // to the device tool chain.
        if (IA->getInputArg().getOption().hasFlag(options::LinkerInput))
          return ABRT_Inactive;

        std::string InputName = IA->getInputArg().getAsString(Args);
        // Objects will be consumed as part of the partial link step when
        // dealing with offload static libraries
        if (C.getDriver().getOffloadStaticLibSeen() &&
            IA->getType() == types::TY_Object && isObjectFile(InputName))
          return ABRT_Inactive;

        // Libraries are not processed in the SYCL toolchain
        if (IA->getType() == types::TY_Object && !isObjectFile(InputName))
          return ABRT_Inactive;

        for (auto &TargetInfo : SYCLTargetInfoList) {
          (void)TargetInfo;
          SYCLDeviceActions.push_back(
              C.MakeAction<InputAction>(IA->getInputArg(), IA->getType()));
        }
        return ABRT_Success;
      }

      // If this is an unbundling action use it as is for each SYCL toolchain.
      if (auto *UA = dyn_cast<OffloadUnbundlingJobAction>(HostAction)) {
        SYCLDeviceActions.clear();
        if (auto *IA = dyn_cast<InputAction>(UA->getInputs().back())) {
          // Options that are considered LinkerInput are not valid input actions
          // to the device tool chain.
          if (IA->getInputArg().getOption().hasFlag(options::LinkerInput))
            return ABRT_Inactive;

          std::string FileName = IA->getInputArg().getAsString(Args);
          // Check if the type of the file is the same as the action. Do not
          // unbundle it if it is not. Do not unbundle .so files, for example,
          // which are not object files.
          if (IA->getType() == types::TY_Object) {
            if (!isObjectFile(FileName))
              return ABRT_Inactive;
            // For SYCL device libraries, don't need to add them to
            // FPGAObjectInputs as there is no FPGA dep files inside.
            const auto *TC = ToolChains.front();
            if (TC->getTriple().getSubArch() ==
                    llvm::Triple::SPIRSubArch_fpga &&
                !IsSYCLDeviceLibObj(FileName, C.getDefaultToolChain()
                                                  .getTriple()
                                                  .isWindowsMSVCEnvironment()))
              FPGAObjectInputs.push_back(IA);
          }
        }
        // Create 1 device action per triple/bound arch
        for (auto &TargetInfo : SYCLTargetInfoList) {
          SYCLDeviceActions.push_back(UA);
          UA->registerDependentActionInfo(TargetInfo.TC, TargetInfo.BoundArch,
                                          Action::OFK_SYCL);
        }
        return ABRT_Success;
      }
      return ABRT_Success;
    }

    // Actions that can only be appended after all Inputs have been processed
    // occur here.  Not all offload actions are against single files.
    void appendTopLevelLinkAction(ActionList &AL) override {
      if (!SYCLLinkBinary)
        return;

      OffloadAction::DeviceDependences Dep;
      withBoundArchForToolChain(ToolChains.front(), [&](const char *BoundArch) {
        Dep.add(*SYCLLinkBinary, *ToolChains.front(), BoundArch,
                Action::OFK_SYCL);
      });
      AL.push_back(C.MakeAction<OffloadAction>(Dep, SYCLLinkBinary->getType()));
      SYCLLinkBinary = nullptr;
    }

    void appendTopLevelActions(ActionList &AL) override {
      // We should always have an action for each input.
      if (!SYCLDeviceActions.empty()) {
        assert(SYCLDeviceActions.size() == SYCLTargetInfoList.size() &&
               "Number of SYCL actions and toolchains/boundarch pairs do not "
               "match.");

        // Append all device actions followed by the proper offload action.
        for (auto TargetActionInfo :
             llvm::zip(SYCLDeviceActions, SYCLTargetInfoList)) {
          Action *A = std::get<0>(TargetActionInfo);
          DeviceTargetInfo &TargetInfo = std::get<1>(TargetActionInfo);

          OffloadAction::DeviceDependences Dep;
          Dep.add(*A, *TargetInfo.TC, TargetInfo.BoundArch, Action::OFK_SYCL);
          if (ExternalCudaAction) {
            assert(
                SYCLTargetInfoList.size() == 1 &&
                "Number of SYCL actions and toolchains/boundarch pairs do not "
                "match.");

            // Link with external CUDA action.
            ActionList LinkObjects;
            LinkObjects.push_back(
                C.MakeAction<OffloadAction>(Dep, A->getType()));
            LinkObjects.push_back(ExternalCudaAction);
            Action *DeviceLinkAction =
                C.MakeAction<LinkJobAction>(LinkObjects, types::TY_LLVM_BC);

            OffloadAction::DeviceDependences DDep;
            DDep.add(*DeviceLinkAction, *TargetInfo.TC, TargetInfo.BoundArch,
                     Action::OFK_SYCL);
            AL.push_back(C.MakeAction<OffloadAction>(DDep, A->getType()));

            ExternalCudaAction = nullptr;
          } else {
            AL.push_back(C.MakeAction<OffloadAction>(Dep, A->getType()));
          }
        }
        // We no longer need the action stored in this builder.
        SYCLDeviceActions.clear();
      }
    }

    // Performs device specific linking steps for the SYCL based toolchain.
    // This function is used for both the early AOT flow and the typical
    // offload device link flow.
    // When creating the standard offload device link flow during the link
    // phase, the ListIndex input provides an index against the
    // SYCLTargetInfoList. This is used to determine associated toolchain
    // information for the values being worked against to add the device link
    // steps. The generated device link steps are added via dependency
    // additions. For early AOT, ListIndex is the base device file that the
    // created device linking actions are performed against. The
    // DeviceLinkActions is used to hold the actions generated to be added to
    // the toolchain.
    void appendSYCLDeviceLink(const ActionList &ListIndex, const ToolChain *TC,
                              OffloadAction::DeviceDependences &DA,
                              ActionList &DeviceLinkActions,
                              const char *BoundArch,
                              bool AddOffloadAction = false) {
      auto addDeps = [&](Action *A, const ToolChain *TC,
                         const char *BoundArch) {
        if (AddOffloadAction) {
          OffloadAction::DeviceDependences Deps;
          Deps.add(*A, *TC, BoundArch, Action::OFK_SYCL);
          DeviceLinkActions.push_back(
              C.MakeAction<OffloadAction>(Deps, A->getType()));
        } else {
          DA.add(*A, *TC, BoundArch, Action::OFK_SYCL);
        }
      };

      // List of device specific libraries to be fed into llvm-link.
      ActionList SYCLDeviceLibs;

      // List of device specific library 'objects' (FPGA AOCO libraries) that
      // are fed directly to the FPGA offline compiler.
      ActionList FPGADeviceLibObjects;

      // List of device objects that go through the device link step.
      ActionList LinkObjects;
      auto TargetTriple = TC->getTriple();
      auto IsNVPTX = TargetTriple.isNVPTX();
      auto IsAMDGCN = TargetTriple.isAMDGCN();
      auto IsSPIR = TargetTriple.isSPIR();
      bool IsSpirvAOT = TargetTriple.isSPIRAOT();
      const bool IsSYCLNativeCPU =
          TC->getAuxTriple() &&
          driver::isSYCLNativeCPU(TargetTriple, *TC->getAuxTriple());
      for (const auto &Input : ListIndex) {
        if (TargetTriple.getSubArch() == llvm::Triple::SPIRSubArch_fpga &&
            types::isFPGA(Input->getType())) {
          assert(BoundArch == nullptr &&
                 "fpga triple bounded arch not nullptr");
          // FPGA aoco does not go through the link, everything else does.
          if (Input->getType() == types::TY_FPGA_AOCO) {
            FPGADeviceLibObjects.push_back(Input);
            continue;
          }
          // FPGA aocr/aocx does not go through the link and is passed
          // directly to the backend compilation step (aocr) or wrapper (aocx)
          Action *FPGAAOTAction;
          if (Input->getType() == types::TY_FPGA_AOCR ||
              Input->getType() == types::TY_FPGA_AOCR_EMU)
            // Generate AOCX/AOCR
            FPGAAOTAction =
                C.MakeAction<BackendCompileJobAction>(Input, FPGAOutType);
          else if (Input->getType() == types::TY_FPGA_AOCX)
            FPGAAOTAction = Input;
          else
            llvm_unreachable("Unexpected FPGA input type.");
          // Rename the column within the table.  The list of files that is
          // produced from the AOT offline complation step is just a list of
          // files.  Rename with the [Code] designator to be processed by
          // the offload-wrapper in -batch mode.
          auto *RenameAction = C.MakeAction<FileTableTformJobAction>(
              FPGAAOTAction, types::TY_Tempfilelist, types::TY_Tempfilelist);
          RenameAction->addRenameColumnTform(FileTableTformJobAction::COL_ZERO,
                                             FileTableTformJobAction::COL_CODE);
          auto *DeviceWrappingAction = C.MakeAction<OffloadWrapperJobAction>(
              RenameAction, types::TY_Object);
          addDeps(DeviceWrappingAction, TC, BoundArch);
          continue;
        } else if (!types::isFPGA(Input->getType())) {
          // No need for any conversion if we are coming in from the
          // clang-offload-deps or regular compilation path.
          if (IsNVPTX || IsAMDGCN || ContainsOffloadDepsAction(Input) ||
              ContainsCompileOrAssembleAction(Input)) {
            LinkObjects.push_back(Input);
            continue;
          }
          // Any objects or lists of objects that come in from the unbundling
          // step can either be LLVM-IR or SPIR-V based.  Send these through
          // the spirv-to-ir-wrapper to convert to LLVM-IR to be properly
          // processed during the device link.
          Action *ConvertSPIRVAction = C.MakeAction<SpirvToIrWrapperJobAction>(
              Input, Input->getType() == types::TY_Tempfilelist
                         ? types::TY_Tempfilelist
                         : types::TY_LLVM_BC);
          LinkObjects.push_back(ConvertSPIRVAction);
        }
      }
      for (const auto &A : SYCLFinalDeviceList) {
        // Given the list of archives that have final device binaries, take
        // those archives and unbundle all of the devices seen.  These will
        // be added to the final host link with no additional processing.
        // Gather the targets to unbundle.
        auto Input(A.first);
        for (StringRef TargetString : A.second) {
          // Unbundle
          types::ID InputType = Input->getType();
          if (InputType == types::TY_Archive)
            InputType = types::TY_Tempfilelist;
          auto *UA = C.MakeAction<OffloadUnbundlingJobAction>(Input, InputType);
          UA->registerDependentActionInfo(TC, /*BoundArch=*/"",
                                          Action::OFK_SYCL);
          UA->setTargetString(TargetString.str());

          // Add lists to the final link.
          addDeps(UA, TC, "");
        }
      }
      if (!LinkObjects.empty()) {
        // The linkage actions subgraph leading to the offload wrapper.
        // [cond] Means incoming/outgoing dependence is created only when cond
        //        is true. A function of:
        //   n - target is NVPTX/AMDGCN
        //   a - SPIRV AOT compilation is requested
        //   s - device code split requested
        //   r - relocatable device code is requested
        //   f - link object output type is TY_Tempfilelist (fat archive)
        //   e - Embedded IR for fusion (-fsycl-embed-ir) was requested
        //       and target is NVPTX.
        //   * - "all other cases"
        //     - no condition means output/input is "always" present
        // First symbol indicates output/input type
        //   . - single file output (TY_SPIRV, TY_LLVM_BC,...)
        //   - - TY_Tempfilelist
        //   + - TY_Tempfiletable
        //
        //                   .-----------------.
        //                   |Link(LinkObjects)|
        //                   .-----------------.
        //                ----[-!rf]   [*]
        //               [-!rf]         |
        //         .-------------.      |
        //         | llvm-foreach|      |
        //         .-------------.      |
        //               [.]            |
        //                |             |
        //                |             |
        //         .---------------------------------------.
        //         |               PostLink                |[+e]----------------
        //         .---------------------------------------.                   |
        //                           [+*]                [+]                   |
        //                             |                  |                    |
        //                             |                  |                    |
        //                             |---------         |                    |
        //                             |        |         |                    |
        //                             |        |         |                    |
        //                             |      [+!rf]      |                    |
        //                             |  .-------------. |                    |
        //                             |  | llvm-foreach| |                    |
        //                             |  .-------------. |                    |
        //                             |        |         |                    |
        //                            [+*]    [+!rf]      |                    |
        //                      .-----------------.       |                    |
        //                      | FileTableTform  |       |                    |
        //                      | (extract "Code")|       |                    |
        //                      .-----------------.       |                    |
        //                              [-]               |-----------         |
        //           --------------------|                           |         |
        //           |                   |                           |         |
        //           |                   |-----------------          |         |
        //           |                   |                |          |         |
        //           |                   |               [-!rf]      |         |
        //           |                   |         .--------------.  |         |
        //           |                   |         |FileTableTform|  |         |
        //           |                   |         |   (merge)    |  |         |
        //           |                   |         .--------------.  |         |
        //           |                   |               [-]         |-------  |
        //           |                   |                |          |      |  |
        //           |                   |                |    ------|      |  |
        //           |                   |        --------|    |            |  |
        //          [.]                 [-*]   [-!rf]        [+!rf]         |  |
        //   .---------------.  .-------------------. .--------------.      |  |
        //   | finalizeNVPTX  | |  SPIRVTranslator  | |FileTableTform|      |  |
        //   | finalizeAMDGCN | |                   | |   (merge)    |      |  |
        //   .---------------.  .-------------------. . -------------.      |  |
        //          [.]             [-as]      [-!a]         |              |  |
        //           |                |          |           |              |  |
        //           |              [-s]         |           |              |  |
        //           |       .----------------.  |           |              |  |
        //           |       | BackendCompile |  |           |              |  |
        //           |       .----------------.  |     ------|              |  |
        //           |              [-s]         |     |                    |  |
        //           |                |          |     |                    |  |
        //           |              [-a]      [-!a]  [-!rf]                 |  |
        //           |              .--------------------.                  |  |
        //           -----------[-n]|   FileTableTform   |[+*]--------------|  |
        //                          |  (replace "Code")  |                     |
        //                          .--------------------.                     |
        //                                      |      -------------------------
        //                                    [+*]     | [+e]
        //         .--------------------------------------.
        //         |            OffloadWrapper            |
        //         .--------------------------------------.
        //
        ActionList FullLinkObjects;
        bool IsRDC = !tools::SYCL::shouldDoPerObjectFileLinking(C);
        if (IsRDC) {
          Action *DeviceLinkAction =
              C.MakeAction<LinkJobAction>(LinkObjects, types::TY_LLVM_BC);
          FullLinkObjects.push_back(DeviceLinkAction);
        } else
          FullLinkObjects = LinkObjects;

        // FIXME: Link all wrapper and fallback device libraries as default,
        // When spv online link is supported by all backends, the fallback
        // device libraries are only needed when current toolchain is using
        // AOT compilation.
        bool SYCLDeviceLibLinked = false;
        if (IsSPIR || IsNVPTX) {
          bool UseJitLink =
              IsSPIR &&
              Args.hasFlag(options::OPT_fsycl_device_lib_jit_link,
                           options::OPT_fno_sycl_device_lib_jit_link, false);
          bool UseAOTLink = IsSPIR && (IsSpirvAOT || !UseJitLink);
          SYCLDeviceLibLinked = addSYCLDeviceLibs(
              TC, SYCLDeviceLibs, UseAOTLink,
              C.getDefaultToolChain().getTriple().isWindowsMSVCEnvironment());
        }
#if INTEL_CUSTOMIZATION
        SYCLDeviceLibLinked |= addPerformanceDeviceLibs(
            TC, SYCLDeviceLibs,
            C.getDefaultToolChain().getTriple().isWindowsMSVCEnvironment());
#endif // INTEL_CUSTOMIZATION
        if (IsSYCLNativeCPU) {
          SYCLDeviceLibLinked |= addSYCLNativeCPULibs(TC, SYCLDeviceLibs);
        }
        JobAction *LinkSYCLLibs =
            C.MakeAction<LinkJobAction>(SYCLDeviceLibs, types::TY_LLVM_BC);
        for (Action *FullLinkObject : FullLinkObjects) {
          if (FullLinkObject->getKind() ==
              clang::driver::Action::OffloadDepsJobClass)
            continue;
          Action *FullDeviceLinkAction = nullptr;
          ActionList WrapperInputs;

          if (SYCLDeviceLibLinked) {
            if (IsRDC) {
              // First object has to be non-DeviceLib for only-needed to be
              // passed.
              SYCLDeviceLibs.insert(SYCLDeviceLibs.begin(), FullLinkObject);
              FullDeviceLinkAction = C.MakeAction<LinkJobAction>(
                  SYCLDeviceLibs, types::TY_LLVM_BC);
            } else {
              FullDeviceLinkAction = FullLinkObject;

              ActionList DeviceCodeAndSYCLLibs{FullDeviceLinkAction,
                                               LinkSYCLLibs};
              JobAction *LinkDeviceCode = C.MakeAction<LinkJobAction>(
                  DeviceCodeAndSYCLLibs, types::TY_LLVM_BC);

              if (FullDeviceLinkAction->getType() == types::TY_Tempfilelist) {
                // If our compiler input outputs a temp file list (eg. fat
                // static archive), we need to link the device code against
                // each entry in the static archive.
                auto *ParallelLinkDeviceCode =
                    C.MakeAction<ForEachWrappingAction>(
                        cast<JobAction>(FullDeviceLinkAction), LinkDeviceCode);
                // The SYCL device library action tree should not be
                // for-eached, it only needs to happen once total. The
                // for-each action should start linking device code with the
                // device libraries.
                std::function<void(const Action *)> traverseActionTree =
                    [&](const Action *Act) {
                      ParallelLinkDeviceCode->addSerialAction(Act);
                      for (const auto &Input : Act->getInputs()) {
                        traverseActionTree(Input);
                      }
                    };
                traverseActionTree(LinkSYCLLibs);
                ActionList TformInputs{FullDeviceLinkAction,
                                       ParallelLinkDeviceCode};
                auto *ReplaceFilesAction =
                    C.MakeAction<FileTableTformJobAction>(
                        TformInputs, types::TY_Tempfilelist,
                        types::TY_Tempfilelist);
                ReplaceFilesAction->addReplaceColumnTform(
                    FileTableTformJobAction::COL_ZERO,
                    FileTableTformJobAction::COL_ZERO);
                ReplaceFilesAction->addExtractColumnTform(
                    FileTableTformJobAction::COL_ZERO, false /*drop titles*/);
                FullDeviceLinkAction = ReplaceFilesAction;
              } else {
                // If our compiler input is singular, just do a single link.
                FullDeviceLinkAction = LinkDeviceCode;
              }
            }
          } else
            FullDeviceLinkAction = FullLinkObject;

          // reflects whether current target is ahead-of-time and can't
          // support runtime setting of specialization constants
          bool IsAOT = IsNVPTX || IsAMDGCN || IsSpirvAOT || IsSYCLNativeCPU;

          // post link is not optional - even if not splitting, always need to
          // process specialization constants
          types::ID PostLinkOutType = IsSPIR || IsSYCLNativeCPU
                                          ? types::TY_Tempfiletable
                                          : types::TY_LLVM_BC;
          auto createPostLinkAction = [&]() {
            // For SPIR-V targets, force TY_Tempfiletable.
            auto TypedPostLinkAction = C.MakeAction<SYCLPostLinkJobAction>(
                FullDeviceLinkAction, PostLinkOutType, types::TY_Tempfiletable);
            TypedPostLinkAction->setRTSetsSpecConstants(!IsAOT);
            return TypedPostLinkAction;
          };
          Action *PostLinkAction = createPostLinkAction();
          if (IsSYCLNativeCPU) {
            // for SYCL Native CPU, we just take the linked device
            // modules, lower them to an object file , and link it to the host
            // object file.
            auto *BackendAct = C.MakeAction<BackendJobAction>(
                FullDeviceLinkAction, types::TY_PP_Asm);
            auto *AsmAct =
                C.MakeAction<AssembleJobAction>(BackendAct, types::TY_Object);
            DA.add(*AsmAct, *TC, BoundArch, Action::OFK_SYCL);
            auto *DeviceWrappingAction = C.MakeAction<OffloadWrapperJobAction>(
                PostLinkAction, types::TY_Object);
            DA.add(*DeviceWrappingAction, *TC, BoundArch, Action::OFK_SYCL);
            continue;
          }
          if ((IsNVPTX || IsAMDGCN) &&
              Args.hasArg(options::OPT_fsycl_embed_ir)) {
            // When compiling for Nvidia/AMD devices and the user requested the
            // IR to be embedded in the application (via option), run the output
            // of sycl-post-link (filetable referencing LLVM Bitcode + symbols)
            // through the offload wrapper and link the resulting object to the
            // application.
            auto *WrapBitcodeAction = C.MakeAction<OffloadWrapperJobAction>(
                PostLinkAction, types::TY_Object, true);
            addDeps(WrapBitcodeAction, TC, BoundArch);
          }
          bool NoRDCFatStaticArchive =
              !IsRDC &&
              FullDeviceLinkAction->getType() == types::TY_Tempfilelist;
          if (NoRDCFatStaticArchive)
            PostLinkAction = C.MakeAction<ForEachWrappingAction>(
                cast<JobAction>(FullDeviceLinkAction),
                cast<JobAction>(PostLinkAction));

          auto createExtractIRFilesAction = [&]() {
            auto *TypedExtractIRFilesAction =
                C.MakeAction<FileTableTformJobAction>(
                    PostLinkAction,
                    IsSPIR ? types::TY_Tempfilelist : PostLinkAction->getType(),
                    types::TY_Tempfilelist);
            // single column w/o title fits TY_Tempfilelist format
            TypedExtractIRFilesAction->addExtractColumnTform(
                FileTableTformJobAction::COL_CODE, false /*drop titles*/);
            return TypedExtractIRFilesAction;
          };

          Action *ExtractIRFilesAction = createExtractIRFilesAction();

          if (IsNVPTX || IsAMDGCN) {
            JobAction *FinAction =
                IsNVPTX ? finalizeNVPTXDependences(ExtractIRFilesAction,
                                                   TC->getTriple())
                        : finalizeAMDGCNDependences(ExtractIRFilesAction,
                                                    TC->getTriple());
            auto *ForEachWrapping = C.MakeAction<ForEachWrappingAction>(
                cast<JobAction>(ExtractIRFilesAction), FinAction);

            ActionList TformInputs{PostLinkAction, ForEachWrapping};
            auto *ReplaceFilesAction = C.MakeAction<FileTableTformJobAction>(
                TformInputs, types::TY_Tempfiletable, types::TY_Tempfiletable);
            ReplaceFilesAction->addReplaceColumnTform(
                FileTableTformJobAction::COL_CODE,
                FileTableTformJobAction::COL_CODE);

            WrapperInputs.push_back(ReplaceFilesAction);
          } else {
            if (NoRDCFatStaticArchive) {
              ExtractIRFilesAction = C.MakeAction<ForEachWrappingAction>(
                  cast<JobAction>(FullDeviceLinkAction),
                  cast<JobAction>(ExtractIRFilesAction));

              auto *MergeAllTablesIntoOne =
                  C.MakeAction<FileTableTformJobAction>(ExtractIRFilesAction,
                                                        types::TY_Tempfilelist,
                                                        types::TY_Tempfilelist);
              MergeAllTablesIntoOne->addMergeTform(
                  FileTableTformJobAction::COL_ZERO);
              ExtractIRFilesAction = MergeAllTablesIntoOne;
            }
            // For SPIRV-based targets - translate to SPIRV then optionally
            // compile ahead-of-time to native architecture
            Action *BuildCodeAction = C.MakeAction<SPIRVTranslatorJobAction>(
                ExtractIRFilesAction, types::TY_Tempfilelist);

#if INTEL_CUSTOMIZATION
            // Skip SPIRV generation for non-spirv CPU device.
            if (TargetTriple.getSubArch() == llvm::Triple::SPIRSubArch_x86_64 &&
                NonSpirvCPU)
              BuildCodeAction = ExtractIRFilesAction;
#endif // INTEL_CUSTOMIZATION

            // After the Link, wrap the files before the final host link
            if (IsAOT) {
              types::ID OutType = types::TY_Tempfilelist;
              if (!DeviceCodeSplit) {
                OutType = (TargetTriple.getSubArch() ==
                           llvm::Triple::SPIRSubArch_fpga)
                              ? FPGAOutType
                              : types::TY_Image;
              }
              // Do the additional Ahead of Time compilation when the specific
              // triple calls for it (provided a valid subarch).
              ActionList BEInputs;
              BEInputs.push_back(BuildCodeAction);
              auto unbundleAdd = [&](Action *A, types::ID T) {
                ActionList AL;
                AL.push_back(A);
                Action *UnbundleAction =
                    C.MakeAction<OffloadUnbundlingJobAction>(AL, T);
                BEInputs.push_back(UnbundleAction);
              };
              // Send any known objects/archives through the unbundler to grab
              // the dependency file associated.  This is only done for
              // -fintelfpga.
              for (Action *A : FPGAObjectInputs)
                unbundleAdd(A, types::TY_FPGA_Dependencies);
              for (Action *A : FPGAArchiveInputs)
                unbundleAdd(A, types::TY_FPGA_Dependencies_List);
              for (const auto &A : FPGADeviceLibObjects)
                BEInputs.push_back(A);
              BuildCodeAction =
                  C.MakeAction<BackendCompileJobAction>(BEInputs, OutType);
            }
            if (NoRDCFatStaticArchive) {
              auto *MergeAllTablesIntoOne =
                  C.MakeAction<FileTableTformJobAction>(PostLinkAction,
                                                        types::TY_Tempfilelist,
                                                        types::TY_Tempfilelist);
              MergeAllTablesIntoOne->addMergeTform(
                  FileTableTformJobAction::COL_ZERO);
              PostLinkAction = MergeAllTablesIntoOne;
            }
            ActionList TformInputs{PostLinkAction, BuildCodeAction};
            auto *ReplaceFilesAction = C.MakeAction<FileTableTformJobAction>(
                TformInputs, types::TY_Tempfiletable, types::TY_Tempfiletable);
            ReplaceFilesAction->addReplaceColumnTform(
                FileTableTformJobAction::COL_CODE,
                FileTableTformJobAction::COL_CODE);
            WrapperInputs.push_back(ReplaceFilesAction);
          }

          // After the Link, wrap the files before the final host link
          auto *DeviceWrappingAction = C.MakeAction<OffloadWrapperJobAction>(
              WrapperInputs, types::TY_Object);

          if (IsSpirvAOT) {
            bool AddBA =
                (TargetTriple.getSubArch() == llvm::Triple::SPIRSubArch_gen &&
                 BoundArch != nullptr);
            addDeps(DeviceWrappingAction, TC, AddBA ? BoundArch : nullptr);
          } else {
            withBoundArchForToolChain(TC, [&](const char *BoundArch) {
              addDeps(DeviceWrappingAction, TC, BoundArch);
            });
          }
        }
      }
    }

    bool addSYCLNativeCPULibs(const ToolChain *TC,
                              ActionList &DeviceLinkObjects) {
      std::string LibSpirvFile;
      if (Args.hasArg(options::OPT_fsycl_libspirv_path_EQ)) {
        auto ProvidedPath =
            Args.getLastArgValue(options::OPT_fsycl_libspirv_path_EQ).str();
        if (llvm::sys::fs::exists(ProvidedPath))
          LibSpirvFile = ProvidedPath;
      } else {
        SmallVector<StringRef, 8> LibraryPaths;

        // Expected path w/out install.
        SmallString<256> WithoutInstallPath(C.getDriver().ResourceDir);
        llvm::sys::path::append(WithoutInstallPath, Twine("../../clc"));
        LibraryPaths.emplace_back(WithoutInstallPath.c_str());

        // Expected path w/ install.
        SmallString<256> WithInstallPath(C.getDriver().ResourceDir);
        llvm::sys::path::append(WithInstallPath, Twine("../../../share/clc"));
        LibraryPaths.emplace_back(WithInstallPath.c_str());

        // Select libclc variant based on target triple
        std::string LibSpirvTargetName = "builtins.link.libspirv-";
        LibSpirvTargetName.append(TC->getTripleString() + ".bc");

        for (StringRef LibraryPath : LibraryPaths) {
          SmallString<128> LibSpirvTargetFile(LibraryPath);
          llvm::sys::path::append(LibSpirvTargetFile, LibSpirvTargetName);
          if (llvm::sys::fs::exists(LibSpirvTargetFile) ||
              Args.hasArg(options::OPT__HASH_HASH_HASH)) {
            LibSpirvFile = std::string(LibSpirvTargetFile.str());
            break;
          }
        }
      }

      if (!LibSpirvFile.empty()) {
        Arg *LibClcInputArg = MakeInputArg(Args, C.getDriver().getOpts(),
                                           Args.MakeArgString(LibSpirvFile));
        auto *SYCLLibClcInputAction =
            C.MakeAction<InputAction>(*LibClcInputArg, types::TY_LLVM_BC);
        DeviceLinkObjects.push_back(SYCLLibClcInputAction);
        return true;
      }
      return false;
    }

    bool addSYCLDeviceLibs(const ToolChain *TC, ActionList &DeviceLinkObjects,
                           bool isSpirvAOT, bool isMSVCEnv) {
      int NumOfDeviceLibLinked = 0;

      SmallVector<SmallString<128>, 4> LibLocCandidates;
      SYCLInstallation.getSYCLDeviceLibPath(LibLocCandidates);

      SmallVector<std::string, 8> DeviceLibraries;
      DeviceLibraries =
          tools::SYCL::getDeviceLibraries(C, TC->getTriple(), isSpirvAOT);

      for (const auto &DeviceLib : DeviceLibraries) {
        bool LibLocSelected = false;
        for (const auto &LLCandidate : LibLocCandidates) {
          if (LibLocSelected)
            break;
          SmallString<128> LibName(LLCandidate);
          llvm::sys::path::append(LibName, DeviceLib);
          if (llvm::sys::fs::exists(LibName)) {
            ++NumOfDeviceLibLinked;
            Arg *InputArg = MakeInputArg(Args, C.getDriver().getOpts(),
                                         Args.MakeArgString(LibName));
            auto *SYCLDeviceLibsInputAction =
                C.MakeAction<InputAction>(*InputArg, types::TY_Object);
            auto *SYCLDeviceLibsUnbundleAction =
                C.MakeAction<OffloadUnbundlingJobAction>(
                    SYCLDeviceLibsInputAction);

            // We are using BoundArch="" here since the NVPTX bundles in
            // the devicelib .o files do not contain any arch information
            SYCLDeviceLibsUnbundleAction->registerDependentActionInfo(
                TC, /*BoundArch=*/"", Action::OFK_SYCL);
            OffloadAction::DeviceDependences Dep;
            Dep.add(*SYCLDeviceLibsUnbundleAction, *TC, /*BoundArch=*/"",
                    Action::OFK_SYCL);
            auto *SYCLDeviceLibsDependenciesAction =
                C.MakeAction<OffloadAction>(
                    Dep, SYCLDeviceLibsUnbundleAction->getType());

            DeviceLinkObjects.push_back(SYCLDeviceLibsDependenciesAction);
            if (!LibLocSelected)
              LibLocSelected = !LibLocSelected;
          }
        }
      }

      // For NVPTX backend we need to also link libclc and CUDA libdevice
      // at the same stage that we link all of the unbundled SYCL libdevice
      // objects together.
      if (TC->getTriple().isNVPTX() && NumOfDeviceLibLinked) {
        std::string LibSpirvFile;
        if (Args.hasArg(options::OPT_fsycl_libspirv_path_EQ)) {
          auto ProvidedPath =
              Args.getLastArgValue(options::OPT_fsycl_libspirv_path_EQ).str();
          if (llvm::sys::fs::exists(ProvidedPath))
            LibSpirvFile = ProvidedPath;
        } else {
          SmallVector<StringRef, 8> LibraryPaths;

          // Expected path w/out install.
          SmallString<256> WithoutInstallPath(C.getDriver().ResourceDir);
          llvm::sys::path::append(WithoutInstallPath, Twine("../../clc"));
          LibraryPaths.emplace_back(WithoutInstallPath.c_str());

          // Expected path w/ install.
          SmallString<256> WithInstallPath(C.getDriver().ResourceDir);
          llvm::sys::path::append(WithInstallPath, Twine("../../../share/clc"));
          LibraryPaths.emplace_back(WithInstallPath.c_str());

          // Select remangled libclc variant
          std::string LibSpirvTargetName =
              (TC->getAuxTriple()->isOSWindows())
                  ? "remangled-l32-signed_char.libspirv-nvptx64-nvidia-cuda."
                    "bc"
                  : "remangled-l64-signed_char.libspirv-nvptx64-nvidia-cuda."
                    "bc";

          for (StringRef LibraryPath : LibraryPaths) {
            SmallString<128> LibSpirvTargetFile(LibraryPath);
            llvm::sys::path::append(LibSpirvTargetFile, LibSpirvTargetName);
            if (llvm::sys::fs::exists(LibSpirvTargetFile) ||
                Args.hasArg(options::OPT__HASH_HASH_HASH)) {
              LibSpirvFile = std::string(LibSpirvTargetFile.str());
              break;
            }
          }
        }

        if (!LibSpirvFile.empty()) {
          Arg *LibClcInputArg = MakeInputArg(Args, C.getDriver().getOpts(),
                                             Args.MakeArgString(LibSpirvFile));
          auto *SYCLLibClcInputAction =
              C.MakeAction<InputAction>(*LibClcInputArg, types::TY_LLVM_BC);
          DeviceLinkObjects.push_back(SYCLLibClcInputAction);
        }

        const toolchains::CudaToolChain *CudaTC =
            static_cast<const toolchains::CudaToolChain *>(TC);
        for (const auto &LinkInputEnum : enumerate(DeviceLinkerInputs)) {
          const char *BoundArch =
              SYCLTargetInfoList[LinkInputEnum.index()].BoundArch;
          std::string LibDeviceFile =
              CudaTC->CudaInstallation.getLibDeviceFile(BoundArch);
          if (!LibDeviceFile.empty()) {
            Arg *CudaDeviceLibInputArg =
                MakeInputArg(Args, C.getDriver().getOpts(),
                             Args.MakeArgString(LibDeviceFile));
            auto *SYCLDeviceLibInputAction = C.MakeAction<InputAction>(
                *CudaDeviceLibInputArg, types::TY_LLVM_BC);
            DeviceLinkObjects.push_back(SYCLDeviceLibInputAction);
          }
        }
      }
      return NumOfDeviceLibLinked != 0;
    }

    void appendLinkDependences(OffloadAction::DeviceDependences &DA) override {
      // DeviceLinkerInputs holds binaries per ToolChain (TC) / bound-arch pair
      // The following will loop link and post process for each TC / bound-arch
      // to produce a final binary.
      // They will be bundled per TC before being sent to the Offload Wrapper.
      for (const auto &LinkInputEnum : enumerate(DeviceLinkerInputs)) {
        auto &LI = LinkInputEnum.value();
        int Index = LinkInputEnum.index();
        const ToolChain *TC = SYCLTargetInfoList[Index].TC;
        const char *BoundArch = SYCLTargetInfoList[Index].BoundArch;

        auto TripleIt = llvm::find_if(SYCLTripleList, [&](auto &SYCLTriple) {
          return SYCLTriple == TC->getTriple();
        });
        if (TripleIt == SYCLTripleList.end()) {
          // If the toolchain's triple is absent in this "main" triple
          // collection, this means it was created specifically for one of
          // the SYCL AOT inputs. Those will be handled separately.
          continue;
        }
        if (LI.empty())
          // Current list is empty, nothing to process.
          continue;
        ActionList AL;
        appendSYCLDeviceLink(LI, TC, DA, AL, BoundArch);
      }
      for (auto &SAI : SYCLAOTInputs) {
        // Extract binary file name
        std::string FN(SAI.second);
        const char *FNStr = Args.MakeArgString(FN);
        Arg *myArg = Args.MakeSeparateArg(
            nullptr, C.getDriver().getOpts().getOption(options::OPT_INPUT),
            FNStr);
        auto *SYCLAdd =
            C.MakeAction<InputAction>(*myArg, types::TY_SYCL_FATBIN);
        auto *DeviceWrappingAction =
            C.MakeAction<OffloadWrapperJobAction>(SYCLAdd, types::TY_Object);

        // Extract the target triple for this binary
        llvm::Triple TT(SAI.first);
        // Extract the toolchain for this target triple
        auto SYCLDeviceTC = llvm::find_if(
            ToolChains, [&](auto &TC) { return TC->getTriple() == TT; });
        assert(SYCLDeviceTC != ToolChains.end() &&
               "No toolchain found for this AOT input");

        DA.add(*DeviceWrappingAction, **SYCLDeviceTC,
               /*BoundArch=*/nullptr, Action::OFK_SYCL);
      }
    }

    void addDeviceLinkDependencies(OffloadDepsJobAction *DA) override {
      unsigned I = 0;
      for (auto &TargetInfo : SYCLTargetInfoList) {
        DA->registerDependentActionInfo(TargetInfo.TC, TargetInfo.BoundArch,
                                        Action::OFK_SYCL);
        DeviceLinkerInputs[I++].push_back(DA);
      }
    }

    /// Initialize the GPU architecture list from arguments - this populates
    /// `GpuArchList` from `--offload-arch` flags. Only relevant if compiling to
    /// CUDA or AMDGCN. Return true if any initialization errors are found.
    /// FIXME: "offload-arch" and the BoundArch mechanism should also be
    // used in the SYCLToolChain for SPIR-V AOT to track the offload
    // architecture instead of the Triple sub-arch it currently uses.
    bool initializeGpuArchMap() {
      const OptTable &Opts = C.getDriver().getOpts();
      for (auto *A : Args) {
        unsigned Index;
        llvm::Triple *TargetBE = nullptr;

        auto GetTripleIt = [&, this](llvm::StringRef Triple) {
          llvm::Triple TargetTriple{Triple};
          auto TripleIt = llvm::find_if(SYCLTripleList, [&](auto &SYCLTriple) {
            return SYCLTriple == TargetTriple;
          });
          return TripleIt != SYCLTripleList.end() ? &*TripleIt : nullptr;
        };

        if (A->getOption().matches(options::OPT_Xsycl_backend_EQ)) {
          TargetBE = GetTripleIt(A->getValue(0));
          // Passing device args: -Xsycl-target-backend=<triple> -opt=val.
          if (TargetBE)
            Index = Args.getBaseArgs().MakeIndex(A->getValue(1));
          else
            continue;
        } else if (A->getOption().matches(options::OPT_Xsycl_backend)) {
          if (SYCLTripleList.size() > 1) {
            C.getDriver().Diag(diag::err_drv_Xsycl_target_missing_triple)
                << A->getSpelling();
            continue;
          }
          // Passing device args: -Xsycl-target-backend -opt=val.
          TargetBE = &SYCLTripleList.front();
          Index = Args.getBaseArgs().MakeIndex(A->getValue(0));
        } else
          continue;

        auto ParsedArg = Opts.ParseOneArg(Args, Index);

        // TODO: Support --no-cuda-gpu-arch, --{,no-}cuda-gpu-arch=all.
        if (ParsedArg &&
            ParsedArg->getOption().matches(options::OPT_offload_arch_EQ)) {
          const char *ArchStr = ParsedArg->getValue(0);
          if (TargetBE->isNVPTX()) {
            // CUDA arch also applies to AMDGCN ...
            CudaArch Arch = StringToCudaArch(ArchStr);
            if (Arch == CudaArch::UNKNOWN || !IsNVIDIAGpuArch(Arch)) {
              C.getDriver().Diag(clang::diag::err_drv_cuda_bad_gpu_arch)
                  << ArchStr;
              continue;
            }
            ArchStr = CudaArchToString(Arch);
          } else if (TargetBE->isAMDGCN()) {
            llvm::StringMap<bool> Features;
            auto Arch = parseTargetID(
                *getHIPOffloadTargetTriple(C.getDriver(), C.getInputArgs()),
                ArchStr, &Features);
            if (!Arch) {
              C.getDriver().Diag(clang::diag::err_drv_bad_target_id) << ArchStr;
              continue;
            }
            auto CanId = getCanonicalTargetID(Arch.value(), Features);
            ArchStr = Args.MakeArgStringRef(CanId);
          }
          ParsedArg->claim();
          GpuArchList.emplace_back(*TargetBE, ArchStr);
          A->claim();
        }
      }

      // Handle defaults architectures
      for (auto &Triple : SYCLTripleList) {
        // For NVIDIA use SM_50 as a default
        if (Triple.isNVPTX() && llvm::none_of(GpuArchList, [&](auto &P) {
              return P.first.isNVPTX();
            })) {
          const char *DefaultArch = CudaArchToString(CudaArch::SM_50);
          GpuArchList.emplace_back(Triple, DefaultArch);
        }

        // For AMD require the architecture to be set by the user
        if (Triple.isAMDGCN() && llvm::none_of(GpuArchList, [&](auto &P) {
              return P.first.isAMDGCN();
            })) {
          C.getDriver().Diag(clang::diag::err_drv_sycl_missing_amdgpu_arch);
          return true;
        }
      }

      return false;
    }

    // Goes through all of the arguments, including inputs expected for the
    // linker directly, to determine if the targets contained in the objects and
    // archives match target expectations being performed.
    void
    checkForOffloadMismatch(Compilation &C, DerivedArgList &Args,
                            SmallVector<DeviceTargetInfo, 4> &Targets) const {
      if (Targets.empty())
        return;

      SmallVector<const char *, 16> OffloadLibArgs(
          getLinkerArgs(C, Args, true));
      // Gather all of the sections seen in the offload objects/archives
      SmallVector<std::string, 4> UniqueSections;
      for (StringRef OLArg : OffloadLibArgs) {
        SmallVector<std::string, 4> Sections(getOffloadSections(C, OLArg));
        for (auto &Section : Sections) {
          // We only care about sections that start with 'sycl-'.  Also remove
          // the prefix before adding it.
          std::string Prefix("sycl-");
          if (Section.compare(0, Prefix.length(), Prefix) != 0)
            continue;

          std::string Arch = Section.substr(Prefix.length());

          // There are a few different variants for FPGA, if we see one, just
          // use the default FPGA triple to reduce possible match confusion.
          if (Arch.compare(0, 4, "fpga") == 0)
            Arch = C.getDriver().MakeSYCLDeviceTriple("spir64_fpga").str();

          if (std::find(UniqueSections.begin(), UniqueSections.end(), Arch) ==
              UniqueSections.end())
            UniqueSections.push_back(Arch);
        }
      }

      if (!UniqueSections.size())
        return;

      for (auto &SyclTarget : Targets) {
        std::string SectionTriple = SyclTarget.TC->getTriple().str();
        if (SyclTarget.BoundArch) {
          SectionTriple += "-";
          SectionTriple += SyclTarget.BoundArch;
        }
<<<<<<< HEAD

=======
>>>>>>> 7f4c3c22
        // If any matching section is found, we are good.
        if (std::find(UniqueSections.begin(), UniqueSections.end(),
                      SectionTriple) != UniqueSections.end())
          continue;
        // Didn't find any matches, return the full list for the diagnostic.
        SmallString<128> ArchListStr;
        int Cnt = 0;
        for (std::string Section : UniqueSections) {
          if (Cnt)
            ArchListStr += ", ";
          ArchListStr += Section;
          Cnt++;
        }
        if (tools::SYCL::shouldDoPerObjectFileLinking(C)) {
          C.getDriver().Diag(diag::err_drv_no_rdc_sycl_target_missing)
              << SectionTriple << ArchListStr;
          C.setContainsError();
        } else {
          C.getDriver().Diag(diag::warn_drv_sycl_target_missing)
              << SectionTriple << ArchListStr;
        }
      }
    }

    // Function checks that user passed -fsycl-add-default-spec-consts-image
    // flag with at least one AOT target. If no AOT target has been passed then
    // a warning is issued.
    void checkForMisusedAddDefaultSpecConstsImageFlag(
        Compilation &C, const DerivedArgList &Args,
        const SmallVector<DeviceTargetInfo, 4> &Targets) const {
      if (!Args.hasFlag(options::OPT_fsycl_add_default_spec_consts_image,
                        options::OPT_fno_sycl_add_default_spec_consts_image,
                        false))
        return;

      bool foundAOT = std::any_of(
          Targets.begin(), Targets.end(), [](const DeviceTargetInfo &DTI) {
            llvm::Triple T = DTI.TC->getTriple();
            bool isSpirvAOT =
                T.getSubArch() == llvm::Triple::SPIRSubArch_fpga ||
                T.getSubArch() == llvm::Triple::SPIRSubArch_gen ||
                T.getSubArch() == llvm::Triple::SPIRSubArch_x86_64;

            return T.isNVPTX() || T.isAMDGCN() || isSpirvAOT;
          });

      if (!foundAOT)
        C.getDriver().Diag(
            diag::warn_drv_fsycl_add_default_spec_consts_image_flag_in_non_AOT);
    }

    // Go through the offload sections of the provided binary.  Gather all
    // all of the sections which match the expected format of the triple
    // generated when creating fat objects that contain full device binaries.
    // Expected format is sycl-<aot_arch>_image-unknown-unknown.
    //   <aot_arch> values:  spir64_gen, spir64_x86_64, spir64_fpga
    SmallVector<std::string, 4> deviceBinarySections(Compilation &C,
                                                     const StringRef &Input) {
      SmallVector<std::string, 4> Sections(getOffloadSections(C, Input));
      SmallVector<std::string, 4> FinalDeviceSections;
      for (auto S : Sections) {
        SmallVector<std::string, 3> ArchList = {"spir64_gen", "spir64_fpga",
                                                "spir64_x86_64"};
        for (auto A : ArchList) {
          std::string Arch("sycl-" + A + "_image");
          if (S.find(Arch) != std::string::npos)
            FinalDeviceSections.push_back(S);
        }
      }
      return FinalDeviceSections;
    }

    bool initialize() override {
      using namespace tools::SYCL;
      // Get the SYCL toolchains. If we don't get any, the action builder will
      // know there is nothing to do related to SYCL offloading.
      auto SYCLTCRange = C.getOffloadToolChains<Action::OFK_SYCL>();
      for (auto TI = SYCLTCRange.first, TE = SYCLTCRange.second; TI != TE;
           ++TI)
        ToolChains.push_back(TI->second);

      // Nothing to offload if no SYCL Toolchain
      if (ToolChains.empty())
        return false;

      Arg *SYCLLinkTargets = Args.getLastArg(
                                  options::OPT_fsycl_link_targets_EQ);
      WrapDeviceOnlyBinary = Args.hasArg(options::OPT_fsycl_link_EQ);
      auto *DeviceCodeSplitArg =
          Args.getLastArg(options::OPT_fsycl_device_code_split_EQ);
      // -fsycl-device-code-split is an alias to
      // -fsycl-device-code-split=auto
      DeviceCodeSplit = DeviceCodeSplitArg &&
                        DeviceCodeSplitArg->getValue() != StringRef("off");
      // Gather information about the SYCL Ahead of Time targets.  The targets
      // are determined on the SubArch values passed along in the triple.
      Arg *SYCLTargets =
              C.getInputArgs().getLastArg(options::OPT_fsycl_targets_EQ);
      Arg *SYCLAddTargets = Args.getLastArg(options::OPT_fsycl_add_targets_EQ);
      Arg *SYCLfpga = C.getInputArgs().getLastArg(options::OPT_fintelfpga);
      bool HasValidSYCLRuntime = C.getInputArgs().hasFlag(
          options::OPT_fsycl, options::OPT_fno_sycl, false);
      bool SYCLfpgaTriple = false;
      bool ShouldAddDefaultTriple = true;
      bool GpuInitHasErrors = false;
      bool HasSYCLTargetsOption =
          SYCLAddTargets || SYCLTargets || SYCLLinkTargets;

      // Make -fintelfpga flag imply -fsycl.
      if (SYCLfpga && !HasValidSYCLRuntime)
        HasValidSYCLRuntime = true;

      if (HasSYCLTargetsOption) {
        if (SYCLTargets || SYCLLinkTargets) {
          Arg *SYCLTargetsValues = SYCLTargets ? SYCLTargets : SYCLLinkTargets;
          // Fill SYCLTripleList
          llvm::StringMap<StringRef> FoundNormalizedTriples;
          for (StringRef Val : SYCLTargetsValues->getValues()) {
            StringRef UserTargetName(Val);
            if (auto ValidDevice = gen::isGPUTarget<gen::IntelGPU>(Val)) {
              if (ValidDevice->empty())
                // Unrecognized, we have already diagnosed this earlier; skip.
                continue;
              // Add the proper -device value to the list.
              GpuArchList.emplace_back(C.getDriver().MakeSYCLDeviceTriple(
                                       "spir64_gen"), ValidDevice->data());
              UserTargetName = "spir64_gen";
            } else if (auto ValidDevice =
                           gen::isGPUTarget<gen::NvidiaGPU>(Val)) {
              if (ValidDevice->empty())
                // Unrecognized, we have already diagnosed this earlier; skip.
                continue;
              // Add the proper -device value to the list.
              GpuArchList.emplace_back(
                  C.getDriver().MakeSYCLDeviceTriple("nvptx64-nvidia-cuda"),
                  ValidDevice->data());
              UserTargetName = "nvptx64-nvidia-cuda";
            } else if (auto ValidDevice = gen::isGPUTarget<gen::AmdGPU>(Val)) {
              if (ValidDevice->empty())
                // Unrecognized, we have already diagnosed this earlier; skip.
                continue;
              // Add the proper -device value to the list.
              GpuArchList.emplace_back(
                  C.getDriver().MakeSYCLDeviceTriple("amdgcn-amd-amdhsa"),
                  ValidDevice->data());
              UserTargetName = "amdgcn-amd-amdhsa";
            } else if (Val == "native_cpu") {
              const ToolChain *HostTC =
                  C.getSingleOffloadToolChain<Action::OFK_Host>();
              llvm::Triple TT = HostTC->getTriple();
              SYCLTripleList.push_back(TT);
              continue;
            }

            llvm::Triple TT(C.getDriver().MakeSYCLDeviceTriple(Val));
            std::string NormalizedName = TT.normalize();

            // Make sure we don't have a duplicate triple.
            auto Duplicate = FoundNormalizedTriples.find(NormalizedName);
            if (Duplicate != FoundNormalizedTriples.end())
              continue;

            // Store the current triple so that we can check for duplicates in
            // the following iterations.
            FoundNormalizedTriples[NormalizedName] = Val;

            SYCLTripleList.push_back(
                C.getDriver().MakeSYCLDeviceTriple(UserTargetName));
            if (TT.getSubArch() == llvm::Triple::SPIRSubArch_fpga)
              SYCLfpgaTriple = true;
#if INTEL_CUSTOMIZATION
            // Record that whether the non-spirv path is the real intention.
            // "NonSpirvCPU" is later used to determine whether "llvm-spirv"
            // is involved in the toolchain for SPIRV generation.
            // We keep the triple as "spir64_x86_64" to minimize the risks in
            // CFE, SYCL runtime & OCL CPU BE.
            if (TT.getSubArch() == llvm::Triple::SPIRSubArch_x86_64 &&
                StringRef(Val).startswith("x86_64"))
              NonSpirvCPU = true;
#endif // INTEL_CUSTOMIZATION
            // For user specified spir64_gen, add an empty device value as a
            // placeholder.
            if (TT.getSubArch() == llvm::Triple::SPIRSubArch_gen)
              GpuArchList.emplace_back(TT, nullptr);
          }

          // Fill GpuArchList, end if there are issues in initializingGpuArchMap
          GpuInitHasErrors = initializeGpuArchMap();
          if (GpuInitHasErrors)
            return true;

          int I = 0;
          // Fill SYCLTargetInfoList
          for (auto &TT : SYCLTripleList) {
            auto TCIt = llvm::find_if(
                ToolChains, [&](auto &TC) { return TT == TC->getTriple(); });
            assert(TCIt != ToolChains.end() &&
                   "Toolchain was not created for this platform");
            if (!TT.isNVPTX() && !TT.isAMDGCN()) {
              // When users specify the target as 'intel_gpu_*', the proper
              // triple is 'spir64_gen'.  The given string from intel_gpu_*
              // is the target device.
              if (TT.isSPIR() &&
                  TT.getSubArch() == llvm::Triple::SPIRSubArch_gen) {
                StringRef Device(GpuArchList[I].second);
                SYCLTargetInfoList.emplace_back(
                    *TCIt, Device.empty() ? nullptr : Device.data());
                ++I;
                continue;
              }
              SYCLTargetInfoList.emplace_back(*TCIt, nullptr);
            } else {
              const char *OffloadArch = nullptr;
              for (auto &A : GpuArchList) {
                if (TT == A.first) {
                  OffloadArch = A.second;
                  break;
                }
              }
              assert(OffloadArch && "Failed to find matching arch.");
              SYCLTargetInfoList.emplace_back(*TCIt, OffloadArch);
              ++I;
            }
          }
        }
        if (SYCLAddTargets) {
          for (StringRef Val : SYCLAddTargets->getValues()) {
            // Parse out the Triple and Input (triple:binary). At this point,
            // the format has already been validated at the Driver level.
            // Populate the pairs. Each of these will be wrapped and fed
            // into the final binary.
            std::pair<StringRef, StringRef> I = Val.split(':');
            llvm::Triple TT(I.first);

            auto TCIt = llvm::find_if(
                ToolChains, [&](auto &TC) { return TT == TC->getTriple(); });
            assert(TCIt != ToolChains.end() &&
                   "Toolchain was not created for this platform");
#if INTEL_CUSTOMIZATION
            (void)TCIt;
#endif // INTEL_CUSTOMIZATION

            const char *TF = C.getArgs().MakeArgString(I.second);
            // populate the AOT binary inputs vector.
            SYCLAOTInputs.push_back(std::make_pair(TT, TF));
            ShouldAddDefaultTriple = false;
            // Add an empty entry to the Device list
            if (TT.getSubArch() == llvm::Triple::SPIRSubArch_gen)
              GpuArchList.emplace_back(TT, nullptr);
          }
        }
      } else if (HasValidSYCLRuntime) {
        // -fsycl is provided without -fsycl-*targets.
        bool SYCLfpga = C.getInputArgs().hasArg(options::OPT_fintelfpga);
        // -fsycl -fintelfpga implies spir64_fpga
        const char *SYCLTargetArch =
            SYCLfpga ? "spir64_fpga" : getDefaultSYCLArch(C);
        llvm::Triple TT = C.getDriver().MakeSYCLDeviceTriple(SYCLTargetArch);
        auto TCIt = llvm::find_if(
            ToolChains, [&](auto &TC) { return TT == TC->getTriple(); });
        assert(TCIt != ToolChains.end() &&
               "Toolchain was not created for this platform");
        SYCLTripleList.push_back(TT);
        SYCLTargetInfoList.emplace_back(*TCIt, nullptr);
        if (SYCLfpga)
          SYCLfpgaTriple = true;
      }

      // Device only compilation for -fsycl-link (no FPGA) and
      // -fsycl-link-targets
      CompileDeviceOnly =
          (SYCLLinkTargets || (WrapDeviceOnlyBinary && !SYCLfpgaTriple));

      // Set the FPGA output type based on command line (-fsycl-link).
      if (auto *A = C.getInputArgs().getLastArg(options::OPT_fsycl_link_EQ)) {
        FPGAOutType = (A->getValue() == StringRef("early"))
                          ? types::TY_FPGA_AOCR
                          : types::TY_FPGA_AOCX;
        if (C.getDriver().IsFPGAEmulationMode())
          FPGAOutType = (A->getValue() == StringRef("early"))
                            ? types::TY_FPGA_AOCR_EMU
                            : types::TY_FPGA_AOCX;
      }

      auto makeInputAction = [&](const StringRef Name,
                                 types::ID Type) -> Action * {
        const llvm::opt::OptTable &Opts = C.getDriver().getOpts();
        Arg *InputArg = MakeInputArg(Args, Opts, Args.MakeArgString(Name));
        Action *Current = C.MakeAction<InputAction>(*InputArg, Type);
        return Current;
      };
      // Populate FPGA static archives that could contain dep files to be
      // incorporated into the aoc compilation
      if (SYCLfpgaTriple && Args.hasArg(options::OPT_fintelfpga)) {
        SmallVector<const char *, 16> LinkArgs(getLinkerArgs(C, Args));
        for (StringRef LA : LinkArgs) {
          if (isStaticArchiveFile(LA) && hasOffloadSections(C, LA, Args))
            FPGAArchiveInputs.push_back(makeInputAction(LA, types::TY_Archive));
        }
      }
      // Discover any objects and archives that contain final device binaries.
      if (HasValidSYCLRuntime) {
        SmallVector<const char *, 16> LinkArgs(getLinkerArgs(C, Args, true));
        for (StringRef LA : LinkArgs) {
          SmallVector<std::string, 4> DeviceTargets(
              deviceBinarySections(C, LA));
          if (!DeviceTargets.empty()) {
            bool IsArchive = isStaticArchiveFile(LA);
            types::ID FileType =
                IsArchive ? types::TY_Archive : types::TY_Object;
            SYCLFinalDeviceList.push_back(
                std::make_pair(makeInputAction(LA, FileType), DeviceTargets));
          }
        }
      }

      if (ShouldAddDefaultTriple && addSYCLDefaultTriple(C, SYCLTripleList)) {
        // If a SYCLDefaultTriple is added to SYCLTripleList,
        // add new target to SYCLTargetInfoList
        llvm::Triple TT = SYCLTripleList.front();
        auto TCIt = llvm::find_if(
            ToolChains, [&](auto &TC) { return TT == TC->getTriple(); });
        SYCLTargetInfoList.emplace_back(*TCIt, nullptr);
      }
      if (SYCLTargetInfoList.empty()) {
        // If there are no SYCL Targets add the front toolchain, this is for
        // `-fsycl-device-only` is provided with no `fsycl` or when all dummy
        // targets are given
        const auto *TC = ToolChains.front();
        SYCLTargetInfoList.emplace_back(TC, nullptr);
      }

      checkForOffloadMismatch(C, Args, SYCLTargetInfoList);
      checkForMisusedAddDefaultSpecConstsImageFlag(C, Args, SYCLTargetInfoList);

      DeviceLinkerInputs.resize(SYCLTargetInfoList.size());
      return false;
    }

    bool canUseBundlerUnbundler() const override {
      // SYCL should use bundled files whenever possible.
      return true;
    }
  };

  ///
  /// TODO: Add the implementation for other specialized builders here.
  ///

  /// Specialized builders being used by this offloading action builder.
  SmallVector<DeviceActionBuilder *, 4> SpecializedBuilders;

  /// Flag set to true if all valid builders allow file bundling/unbundling.
  bool CanUseBundler;

public:
  OffloadingActionBuilder(Compilation &C, DerivedArgList &Args,
                          const Driver::InputList &Inputs)
      : C(C) {
    // Create a specialized builder for each device toolchain.

    IsValid = true;

    // Create a specialized builder for CUDA.
    SpecializedBuilders.push_back(
        new CudaActionBuilder(C, Args, Inputs, *this));

    // Create a specialized builder for HIP.
    SpecializedBuilders.push_back(new HIPActionBuilder(C, Args, Inputs, *this));

    // Create a specialized builder for OpenMP.
    SpecializedBuilders.push_back(
        new OpenMPActionBuilder(C, Args, Inputs, *this));

    // Create a specialized builder for SYCL.
    SpecializedBuilders.push_back(
        new SYCLActionBuilder(C, Args, Inputs, *this));

    //
    // TODO: Build other specialized builders here.
    //

    // Initialize all the builders, keeping track of errors. If all valid
    // builders agree that we can use bundling, set the flag to true.
    unsigned ValidBuilders = 0u;
    unsigned ValidBuildersSupportingBundling = 0u;
    for (auto *SB : SpecializedBuilders) {
      IsValid = IsValid && !SB->initialize();

      // Update the counters if the builder is valid.
      if (SB->isValid()) {
        ++ValidBuilders;
        if (SB->canUseBundlerUnbundler())
          ++ValidBuildersSupportingBundling;
      }
    }
    CanUseBundler =
        ValidBuilders && ValidBuilders == ValidBuildersSupportingBundling;
  }

  ~OffloadingActionBuilder() {
    for (auto *SB : SpecializedBuilders)
      delete SB;
  }

  /// Push an action coming from a specialized DeviceActionBuilder (i.e.,
  /// foreign action) to the other ones
  void pushForeignAction(Action *A) {
    for (auto *SB : SpecializedBuilders) {
      if (SB->isValid())
        SB->pushForeignAction(A);
    }
  }

  /// Record a host action and its originating input argument.
  void recordHostAction(Action *HostAction, const Arg *InputArg) {
    assert(HostAction && "Invalid host action");
    assert(InputArg && "Invalid input argument");
    auto Loc = HostActionToInputArgMap.find(HostAction);
    if (Loc == HostActionToInputArgMap.end())
      HostActionToInputArgMap[HostAction] = InputArg;
    assert(HostActionToInputArgMap[HostAction] == InputArg &&
           "host action mapped to multiple input arguments");
  }

  /// Generate an action that adds device dependences (if any) to a host action.
  /// If no device dependence actions exist, just return the host action \a
  /// HostAction. If an error is found or if no builder requires the host action
  /// to be generated, return nullptr.
  Action *
  addDeviceDependencesToHostAction(Action *HostAction, const Arg *InputArg,
                                   phases::ID CurPhase, phases::ID FinalPhase,
                                   DeviceActionBuilder::PhasesTy &Phases) {
    if (!IsValid)
      return nullptr;

    if (SpecializedBuilders.empty())
      return HostAction;

    assert(HostAction && "Invalid host action!");
    recordHostAction(HostAction, InputArg);

    OffloadAction::DeviceDependences DDeps;
    // Check if all the programming models agree we should not emit the host
    // action. Also, keep track of the offloading kinds employed.
    auto &OffloadKind = InputArgToOffloadKindMap[InputArg];
    unsigned InactiveBuilders = 0u;
    unsigned IgnoringBuilders = 0u;
    for (auto *SB : SpecializedBuilders) {
      if (!SB->isValid()) {
        ++InactiveBuilders;
        continue;
      }
      auto RetCode =
          SB->getDeviceDependences(DDeps, CurPhase, FinalPhase, Phases);

      // If the builder explicitly says the host action should be ignored,
      // we need to increment the variable that tracks the builders that request
      // the host object to be ignored.
      if (RetCode == DeviceActionBuilder::ABRT_Ignore_Host)
        ++IgnoringBuilders;

      // Unless the builder was inactive for this action, we have to record the
      // offload kind because the host will have to use it.
      if (RetCode != DeviceActionBuilder::ABRT_Inactive)
        OffloadKind |= SB->getAssociatedOffloadKind();
    }

    // If all builders agree that the host object should be ignored, just return
    // nullptr.
    if (IgnoringBuilders &&
        SpecializedBuilders.size() == (InactiveBuilders + IgnoringBuilders))
      return nullptr;

    if (DDeps.getActions().empty())
      return HostAction;

    // Add host-cuda-sycl offload kind for the SYCL compilation of .cu files
    if (OffloadKind == (Action::OFK_Cuda | Action::OFK_SYCL)) {
      OffloadAction::HostDependence HDep(
          *HostAction, *C.getSingleOffloadToolChain<Action::OFK_Host>(),
          /*BoundArch=*/nullptr, Action::OFK_SYCL | Action::OFK_Cuda);
      return C.MakeAction<OffloadAction>(HDep, DDeps);
    }

    // We have dependences we need to bundle together. We use an offload action
    // for that.
    OffloadAction::HostDependence HDep(
        *HostAction, *C.getSingleOffloadToolChain<Action::OFK_Host>(),
        /*BoundArch=*/nullptr, DDeps);
    return C.MakeAction<OffloadAction>(HDep, DDeps);
  }

  // Update Input action to reflect FPGA device archive specifics based
  // on archive contents.
  bool updateInputForFPGA(Action *&A, const Arg *InputArg,
                          DerivedArgList &Args) {
    std::string InputName = InputArg->getAsString(Args);
    const Driver &D = C.getDriver();
    // Only check for FPGA device information when using fpga SubArch.
    if (A->getType() == types::TY_Object && isObjectFile(InputName))
      return true;

    auto ArchiveTypeMismatch = [&D, &InputName](bool EmitDiag) {
      if (EmitDiag)
        D.Diag(clang::diag::warn_drv_mismatch_fpga_archive) << InputName;
    };
    // Type FPGA aoco is a special case for static archives
    if (A->getType() == types::TY_FPGA_AOCO) {
      if (!hasFPGABinary(C, InputName, types::TY_FPGA_AOCO))
        return false;
      A = C.MakeAction<InputAction>(*InputArg, types::TY_FPGA_AOCO);
      return true;
    }

    // Type FPGA aocx is considered the same way for Hardware and Emulation.
    if (hasFPGABinary(C, InputName, types::TY_FPGA_AOCX)) {
      A = C.MakeAction<InputAction>(*InputArg, types::TY_FPGA_AOCX);
      return true;
    }

    SmallVector<std::pair<types::ID, bool>, 4> FPGAAOCTypes = {
        {types::TY_FPGA_AOCR, false},
        {types::TY_FPGA_AOCR_EMU, true}};
    for (const auto &ArchiveType : FPGAAOCTypes) {
      bool BinaryFound = hasFPGABinary(C, InputName, ArchiveType.first);
      if (BinaryFound && ArchiveType.second == D.IsFPGAEmulationMode()) {
        // Binary matches check and emulation type, we keep this one.
        A = C.MakeAction<InputAction>(*InputArg, ArchiveType.first);
        return true;
      }
      ArchiveTypeMismatch(BinaryFound &&
                          ArchiveType.second == D.IsFPGAHWMode());
    }
    return true;
  }

  /// Generate an action that adds a host dependence to a device action. The
  /// results will be kept in this action builder. Return true if an error was
  /// found.
  bool addHostDependenceToDeviceActions(Action *&HostAction,
                                        const Arg *InputArg,
                                        DerivedArgList &Args) {
    if (!IsValid)
      return true;

    // An FPGA AOCX input does not have a host dependence to the unbundler
    if (HostAction->getType() == types::TY_FPGA_AOCX)
      return false;

    recordHostAction(HostAction, InputArg);

    // If we are supporting bundling/unbundling and the current action is an
    // input action of non-source file, we replace the host action by the
    // unbundling action. The bundler tool has the logic to detect if an input
    // is a bundle or not and if the input is not a bundle it assumes it is a
    // host file. Therefore it is safe to create an unbundling action even if
    // the input is not a bundle.
    bool HasFPGATarget = false;
    if (CanUseBundler && isa<InputAction>(HostAction) &&
        InputArg->getOption().getKind() == llvm::opt::Option::InputClass &&
        !InputArg->getOption().hasFlag(options::LinkerInput) &&
        (!types::isSrcFile(HostAction->getType()) ||
         HostAction->getType() == types::TY_PP_HIP)) {
      ActionList HostActionList;
      Action *A(HostAction);
      bool HasSPIRTarget = false;
      // Only check for FPGA device information when using fpga SubArch.
      auto SYCLTCRange = C.getOffloadToolChains<Action::OFK_SYCL>();
      for (auto TI = SYCLTCRange.first, TE = SYCLTCRange.second; TI != TE;
           ++TI) {
        HasFPGATarget |= TI->second->getTriple().getSubArch() ==
                         llvm::Triple::SPIRSubArch_fpga;
        HasSPIRTarget |= TI->second->getTriple().isSPIR();
      }
#if INTEL_CUSTOMIZATION
      auto OpenMPTCRange = C.getOffloadToolChains<Action::OFK_OpenMP>();
      for (auto TI = OpenMPTCRange.first, TE = OpenMPTCRange.second; TI != TE;
           ++TI) {
        HasSPIRTarget |= TI->second->getTriple().isSPIR();
      }
#endif // INTEL_CUSTOMIZATION
      bool isArchive = !(HostAction->getType() == types::TY_Object &&
                         isObjectFile(InputArg->getAsString(Args)));
      if (!HasFPGATarget && isArchive &&
          HostAction->getType() == types::TY_FPGA_AOCO)
        // Archive with Non-FPGA target with AOCO type should not be unbundled.
        return false;
      if (HasFPGATarget && !updateInputForFPGA(A, InputArg, Args))
        return false;
      auto UnbundlingHostAction = C.MakeAction<OffloadUnbundlingJobAction>(
          A, (HasSPIRTarget && HostAction->getType() == types::TY_Archive)
                 ? types::TY_Tempfilelist
                 : A->getType());
      UnbundlingHostAction->registerDependentActionInfo(
          C.getSingleOffloadToolChain<Action::OFK_Host>(),
          /*BoundArch=*/StringRef(), Action::OFK_Host);
      HostAction = UnbundlingHostAction;
      recordHostAction(HostAction, InputArg);
    }

    assert(HostAction && "Invalid host action!");

    // Register the offload kinds that are used.
    auto &OffloadKind = InputArgToOffloadKindMap[InputArg];
    for (auto *SB : SpecializedBuilders) {
      if (!SB->isValid())
        continue;

      auto RetCode = SB->addDeviceDependences(HostAction);

      // Host dependences for device actions are not compatible with that same
      // action being ignored.
      assert(RetCode != DeviceActionBuilder::ABRT_Ignore_Host &&
             "Host dependence not expected to be ignored.!");

      // Unless the builder was inactive for this action, we have to record the
      // offload kind because the host will have to use it.
      if (RetCode != DeviceActionBuilder::ABRT_Inactive)
        OffloadKind |= SB->getAssociatedOffloadKind();
    }

    // Do not use unbundler if the Host does not depend on device action.
    // Now that we have unbundled the object, when doing -fsycl-link we
    // want to continue the host link with the input object.
    // For unbundling of an FPGA AOCX binary, we want to link with the original
    // FPGA device archive.
    if ((OffloadKind == Action::OFK_None && CanUseBundler) ||
        (HasFPGATarget && ((Args.hasArg(options::OPT_fsycl_link_EQ) &&
                            HostAction->getType() == types::TY_Object) ||
                           HostAction->getType() == types::TY_FPGA_AOCX)))
      if (auto *UA = dyn_cast<OffloadUnbundlingJobAction>(HostAction))
        HostAction = UA->getInputs().back();

    return false;
  }

  /// Add the offloading top level actions that are specific for unique
  /// linking situations where objects are used at only the device link
  /// with no intermedate steps.
  bool appendTopLevelLinkAction(ActionList &AL) {
    // Get the device actions to be appended.
    ActionList OffloadAL;
    for (auto *SB : SpecializedBuilders) {
      if (!SB->isValid())
        continue;
      SB->appendTopLevelLinkAction(OffloadAL);
    }
    // Append the device actions.
    AL.append(OffloadAL.begin(), OffloadAL.end());
    return false;
  }

  /// Add the offloading top level actions to the provided action list. This
  /// function can replace the host action by a bundling action if the
  /// programming models allow it.
  bool appendTopLevelActions(ActionList &AL, Action *HostAction,
                             const Arg *InputArg) {
    if (HostAction)
      recordHostAction(HostAction, InputArg);

    // Get the device actions to be appended.
    ActionList OffloadAL;
    for (auto *SB : SpecializedBuilders) {
      if (!SB->isValid())
        continue;
      SB->appendTopLevelActions(OffloadAL);
    }

    // If we can use the bundler, replace the host action by the bundling one in
    // the resulting list. Otherwise, just append the device actions. For
    // device only compilation, HostAction is a null pointer, therefore only do
    // this when HostAction is not a null pointer.
    if (CanUseBundler && HostAction &&
        HostAction->getType() != types::TY_Nothing && !OffloadAL.empty()) {
      // Add the host action to the list in order to create the bundling action.
      OffloadAL.push_back(HostAction);

      // We expect that the host action was just appended to the action list
      // before this method was called.
      assert(HostAction == AL.back() && "Host action not in the list??");
      HostAction = C.MakeAction<OffloadBundlingJobAction>(OffloadAL);
      recordHostAction(HostAction, InputArg);
      AL.back() = HostAction;
    } else
      AL.append(OffloadAL.begin(), OffloadAL.end());

    // Propagate to the current host action (if any) the offload information
    // associated with the current input.
    if (HostAction)
      HostAction->propagateHostOffloadInfo(InputArgToOffloadKindMap[InputArg],
                                           /*BoundArch=*/nullptr);
    return false;
  }

  /// Create link job from the given host inputs and feed the result to offload
  /// deps job which fetches device dependencies from the linked host image.
  /// Offload deps output is then forwarded to active device action builders so
  /// they can add it to the device linker inputs.
  void addDeviceLinkDependenciesFromHost(ActionList &LinkerInputs) {
    // Link image for reading dependencies from it.
    auto *LA = C.MakeAction<LinkJobAction>(LinkerInputs,
                                           types::TY_Host_Dependencies_Image);

    // Calculate all the offload kinds used in the current compilation.
    unsigned ActiveOffloadKinds = 0u;
    for (auto &I : InputArgToOffloadKindMap)
      ActiveOffloadKinds |= I.second;

    OffloadAction::HostDependence HDep(
        *LA, *C.getSingleOffloadToolChain<Action::OFK_Host>(),
        /*BoundArch*/ nullptr, ActiveOffloadKinds);

    auto *DA = C.MakeAction<OffloadDepsJobAction>(HDep, types::TY_LLVM_BC);

    for (auto *SB : SpecializedBuilders) {
      if (!SB->isValid())
        continue;
      SB->addDeviceLinkDependencies(DA);
    }
  }

  void appendDeviceLinkActions(ActionList &AL) {
    for (DeviceActionBuilder *SB : SpecializedBuilders) {
      if (!SB->isValid())
        continue;
      SB->appendLinkDeviceActions(AL);
    }
  }

  void makeHostLinkAction(ActionList &LinkerInputs) {

    bool IsCUinSYCL = false;
    for (auto &I : InputArgToOffloadKindMap) {
      if (I.second == (Action::OFK_Cuda | Action::OFK_SYCL)) {
        IsCUinSYCL = true;
      }
    }

    // Add offload action for the SYCL compilation of .cu files
    if (IsCUinSYCL) {
      for (size_t i = 0; i < LinkerInputs.size(); ++i) {
        OffloadAction::HostDependence HDep(
            *LinkerInputs[i], *C.getSingleOffloadToolChain<Action::OFK_Host>(),
            nullptr,
            InputArgToOffloadKindMap[HostActionToInputArgMap[LinkerInputs[i]]]);
        LinkerInputs[i] = C.MakeAction<OffloadAction>(HDep);
      }
    }

    // Build a list of device linking actions.
    ActionList DeviceAL;
    appendDeviceLinkActions(DeviceAL);
    if (DeviceAL.empty())
      return;

    // Let builders add host linking actions.
    Action* HA = nullptr;
    for (DeviceActionBuilder *SB : SpecializedBuilders) {
      if (!SB->isValid())
        continue;
      HA = SB->appendLinkHostActions(DeviceAL);
      // This created host action has no originating input argument, therefore
      // needs to set its offloading kind directly.
      if (HA) {
        HA->propagateHostOffloadInfo(SB->getAssociatedOffloadKind(),
                                     /*BoundArch=*/nullptr);
        LinkerInputs.push_back(HA);
      }
    }
  }

  /// Processes the host linker action. This currently consists of replacing it
  /// with an offload action if there are device link objects and propagate to
  /// the host action all the offload kinds used in the current compilation. The
  /// resulting action is returned.
  Action *processHostLinkAction(Action *HostAction) {
    // Add all the dependences from the device linking actions.
    OffloadAction::DeviceDependences DDeps;
    for (auto *SB : SpecializedBuilders) {
      if (!SB->isValid())
        continue;

      SB->appendLinkDependences(DDeps);
    }

    // Calculate all the offload kinds used in the current compilation.
    unsigned ActiveOffloadKinds = 0u;
    for (auto &I : InputArgToOffloadKindMap)
      ActiveOffloadKinds |= I.second;

    // If we don't have device dependencies, we don't have to create an offload
    // action.
    if (DDeps.getActions().empty()) {
      // Set all the active offloading kinds to the link action. Given that it
      // is a link action it is assumed to depend on all actions generated so
      // far.
      HostAction->setHostOffloadInfo(ActiveOffloadKinds,
                                     /*BoundArch=*/nullptr);
      // Propagate active offloading kinds for each input to the link action.
      // Each input may have different active offloading kind.
      for (auto *A : HostAction->inputs()) {
        auto ArgLoc = HostActionToInputArgMap.find(A);
        if (ArgLoc == HostActionToInputArgMap.end())
          continue;
        auto OFKLoc = InputArgToOffloadKindMap.find(ArgLoc->second);
        if (OFKLoc == InputArgToOffloadKindMap.end())
          continue;
        A->propagateHostOffloadInfo(OFKLoc->second, /*BoundArch=*/nullptr);
      }
      return HostAction;
    }

    // Create the offload action with all dependences. When an offload action
    // is created the kinds are propagated to the host action, so we don't have
    // to do that explicitly here.
    OffloadAction::HostDependence HDep(
        *HostAction, *C.getSingleOffloadToolChain<Action::OFK_Host>(),
        /*BoundArch*/ nullptr, ActiveOffloadKinds);
    return C.MakeAction<OffloadAction>(HDep, DDeps);
  }

  void unbundleStaticArchives(Compilation &C, DerivedArgList &Args) {
#if INTEL_CUSTOMIZATION
    if (!Args.hasFlag(options::OPT_fsycl, options::OPT_fno_sycl, false) &&
        !Args.hasArg(options::OPT_fopenmp_targets_EQ))
#endif // INTEL_CUSTOMIZATION
      return;

    // Go through all of the args, and create a Linker specific argument list.
    // When dealing with fat static archives each archive is individually
    // unbundled.
    SmallVector<const char *, 16> LinkArgs(getLinkerArgs(C, Args));
    const llvm::opt::OptTable &Opts = C.getDriver().getOpts();
    auto unbundleStaticLib = [&](types::ID T, const StringRef &A) {
      Arg *InputArg = MakeInputArg(Args, Opts, Args.MakeArgString(A));
      Action *Current = C.MakeAction<InputAction>(*InputArg, T);
      addHostDependenceToDeviceActions(Current, InputArg, Args);
      auto PL = types::getCompilationPhases(T);
      addDeviceDependencesToHostAction(Current, InputArg, phases::Link,
                                       PL.back(), PL);
    };
    for (StringRef LA : LinkArgs) {
      // At this point, we will process the archives for FPGA AOCO and
      // individual archive unbundling for Windows.
      if (!isStaticArchiveFile(LA))
        continue;
      // FPGA AOCX/AOCR files are archives, but we do not want to unbundle them
      // here as they have already been unbundled and processed for linking.
      // TODO: The multiple binary checks for FPGA types getting a little out
      // of hand. Improve this by doing a single scan of the args and holding
      // that in a data structure for reference.
      if (hasFPGABinary(C, LA.str(), types::TY_FPGA_AOCX) ||
          hasFPGABinary(C, LA.str(), types::TY_FPGA_AOCR) ||
          hasFPGABinary(C, LA.str(), types::TY_FPGA_AOCR_EMU))
        continue;
      // For offload-static-libs we add an unbundling action for each static
      // archive which produces list files with extracted objects. Device lists
      // are then added to the appropriate device link actions and host list is
      // ignored since we are adding offload-static-libs as normal libraries to
      // the host link command.
      if (hasOffloadSections(C, LA, Args)) {
        // Pass along the static libraries to check if we need to add them for
        // unbundling for FPGA AOT static lib usage.  Uses FPGA aoco type to
        // differentiate if aoco unbundling is needed.  Unbundling of aoco is
        // not needed for emulation, as these are treated as regular archives.
        if (C.getDriver().IsFPGAHWMode())
          unbundleStaticLib(types::TY_FPGA_AOCO, LA);
        unbundleStaticLib(types::TY_Archive, LA);
      }
    }
  }
};
} // anonymous namespace.

void Driver::handleArguments(Compilation &C, DerivedArgList &Args,
                             const InputList &Inputs,
                             ActionList &Actions) const {

  // Ignore /Yc/Yu if both /Yc and /Yu passed but with different filenames.
  Arg *YcArg = Args.getLastArg(options::OPT__SLASH_Yc);
  Arg *YuArg = Args.getLastArg(options::OPT__SLASH_Yu);
  if (YcArg && YuArg && strcmp(YcArg->getValue(), YuArg->getValue()) != 0) {
    Diag(clang::diag::warn_drv_ycyu_different_arg_clang_cl);
    Args.eraseArg(options::OPT__SLASH_Yc);
    Args.eraseArg(options::OPT__SLASH_Yu);
    YcArg = YuArg = nullptr;
  }
  if (YcArg && Inputs.size() > 1) {
    Diag(clang::diag::warn_drv_yc_multiple_inputs_clang_cl);
    Args.eraseArg(options::OPT__SLASH_Yc);
    YcArg = nullptr;
  }

  Arg *FinalPhaseArg;
  phases::ID FinalPhase = getFinalPhase(Args, &FinalPhaseArg);

  if (FinalPhase == phases::Link) {
    if (Args.hasArgNoClaim(options::OPT_hipstdpar)) {
      Args.AddFlagArg(nullptr, getOpts().getOption(options::OPT_hip_link));
      Args.AddFlagArg(nullptr,
                      getOpts().getOption(options::OPT_frtlib_add_rpath));
    }
    // Emitting LLVM while linking disabled except in HIPAMD Toolchain
    if (Args.hasArg(options::OPT_emit_llvm) && !Args.hasArg(options::OPT_hip_link))
      Diag(clang::diag::err_drv_emit_llvm_link);
    if (IsCLMode() && LTOMode != LTOK_None &&
        !Args.getLastArgValue(options::OPT_fuse_ld_EQ)
             .equals_insensitive("lld"))
      Diag(clang::diag::err_drv_lto_without_lld);

    // If -dumpdir is not specified, give a default prefix derived from the link
    // output filename. For example, `clang -g -gsplit-dwarf a.c -o x` passes
    // `-dumpdir x-` to cc1. If -o is unspecified, use
    // stem(getDefaultImageName()) (usually stem("a.out") = "a").
    if (!Args.hasArg(options::OPT_dumpdir)) {
      Arg *FinalOutput = Args.getLastArg(options::OPT_o, options::OPT__SLASH_o);
      Arg *Arg = Args.MakeSeparateArg(
          nullptr, getOpts().getOption(options::OPT_dumpdir),
          Args.MakeArgString(
              (FinalOutput ? FinalOutput->getValue()
                           : llvm::sys::path::stem(getDefaultImageName())) +
              "-"));
      Arg->claim();
      Args.append(Arg);
    }
  }

  if (FinalPhase == phases::Preprocess || Args.hasArg(options::OPT__SLASH_Y_)) {
    // If only preprocessing or /Y- is used, all pch handling is disabled.
    // Rather than check for it everywhere, just remove clang-cl pch-related
    // flags here.
    Args.eraseArg(options::OPT__SLASH_Fp);
    Args.eraseArg(options::OPT__SLASH_Yc);
    Args.eraseArg(options::OPT__SLASH_Yu);
    YcArg = YuArg = nullptr;
  }

#if INTEL_CUSTOMIZATION
  if (FinalPhase != phases::Preprocess) {
    if (Args.hasArg(options::OPT_fopenmp_concurrent_host_device_compile))
      C.CoresToUse = llvm::optimal_concurrency().compute_thread_count();
  }
#endif // INTEL_CUSTOMIZATION

  unsigned LastPLSize = 0;
  llvm::SmallVector<phases::ID, phases::MaxNumberOfPhases> PL;
  for (auto &I : Inputs) {
    types::ID InputType = I.first;
    const Arg *InputArg = I.second;

    auto PL = types::getCompilationPhases(InputType);
    LastPLSize = PL.size();

    // If the first step comes after the final phase we are doing as part of
    // this compilation, warn the user about it.
    phases::ID InitialPhase = PL[0];
    if (InitialPhase > FinalPhase) {
      if (InputArg->isClaimed())
        continue;

      // Claim here to avoid the more general unused warning.
      InputArg->claim();

      // Suppress all unused style warnings with -Qunused-arguments
      if (Args.hasArg(options::OPT_Qunused_arguments))
        continue;

      // Special case when final phase determined by binary name, rather than
      // by a command-line argument with a corresponding Arg.
      if (CCCIsCPP())
        Diag(clang::diag::warn_drv_input_file_unused_by_cpp)
            << InputArg->getAsString(Args) << getPhaseName(InitialPhase);
      // Special case '-E' warning on a previously preprocessed file to make
      // more sense.
      else if (InitialPhase == phases::Compile &&
               (Args.getLastArg(options::OPT__SLASH_EP,
                                options::OPT__SLASH_P) ||
                Args.getLastArg(options::OPT_E, options::OPT_EP) || // INTEL
                Args.getLastArg(options::OPT_M, options::OPT_MM)) &&
               getPreprocessedType(InputType) == types::TY_INVALID)
        Diag(clang::diag::warn_drv_preprocessed_input_file_unused)
            << InputArg->getAsString(Args) << !!FinalPhaseArg
            << (FinalPhaseArg ? FinalPhaseArg->getOption().getName() : "");
      else
        Diag(clang::diag::warn_drv_input_file_unused)
            << InputArg->getAsString(Args) << getPhaseName(InitialPhase)
            << !!FinalPhaseArg
            << (FinalPhaseArg ? FinalPhaseArg->getOption().getName() : "");
      continue;
    }

    if (YcArg) {
      // Add a separate precompile phase for the compile phase.
      if (FinalPhase >= phases::Compile) {
        const types::ID HeaderType = lookupHeaderTypeForSourceType(InputType);
        // Build the pipeline for the pch file.
        Action *ClangClPch = C.MakeAction<InputAction>(*InputArg, HeaderType);
        for (phases::ID Phase : types::getCompilationPhases(HeaderType))
          ClangClPch = ConstructPhaseAction(C, Args, Phase, ClangClPch);
        assert(ClangClPch);
        Actions.push_back(ClangClPch);
        // The driver currently exits after the first failed command.  This
        // relies on that behavior, to make sure if the pch generation fails,
        // the main compilation won't run.
        // FIXME: If the main compilation fails, the PCH generation should
        // probably not be considered successful either.
      }
    }
  }

  // If we are linking, claim any options which are obviously only used for
  // compilation.
  // FIXME: Understand why the last Phase List length is used here.
  if (FinalPhase == phases::Link && LastPLSize == 1) {
    Args.ClaimAllArgs(options::OPT_CompileOnly_Group);
    Args.ClaimAllArgs(options::OPT_cl_compile_Group);
  }
}

void Driver::BuildActions(Compilation &C, DerivedArgList &Args,
                          const InputList &Inputs, ActionList &Actions) const {
  llvm::PrettyStackTraceString CrashInfo("Building compilation actions");

  if (!SuppressMissingInputWarning && Inputs.empty()) {
    Diag(clang::diag::err_drv_no_input_files);
    return;
  }

  // Diagnose misuse of /Fo.
  if (Arg *A = Args.getLastArg(options::OPT__SLASH_Fo)) {
    StringRef V = A->getValue();
    if (Inputs.size() > 1 && !V.empty() &&
        !llvm::sys::path::is_separator(V.back())) {
      // Check whether /Fo tries to name an output file for multiple inputs.
      Diag(clang::diag::err_drv_out_file_argument_with_multiple_sources)
          << A->getSpelling() << V;
      Args.eraseArg(options::OPT__SLASH_Fo);
    }
  }

  // Diagnose misuse of /Fa.
  if (Arg *A = Args.getLastArg(options::OPT__SLASH_Fa)) {
    StringRef V = A->getValue();
    if (Inputs.size() > 1 && !V.empty() &&
        !llvm::sys::path::is_separator(V.back())) {
      // Check whether /Fa tries to name an asm file for multiple inputs.
      Diag(clang::diag::err_drv_out_file_argument_with_multiple_sources)
          << A->getSpelling() << V;
      Args.eraseArg(options::OPT__SLASH_Fa);
    }
  }

  // Diagnose misuse of /o.
  if (Arg *A = Args.getLastArg(options::OPT__SLASH_o)) {
    if (A->getValue()[0] == '\0') {
      // It has to have a value.
      Diag(clang::diag::err_drv_missing_argument) << A->getSpelling() << 1;
      Args.eraseArg(options::OPT__SLASH_o);
    }
  }

#if INTEL_CUSTOMIZATION
  // Go ahead and claim usage of --dpcpp
  Args.ClaimAllArgs(options::OPT__dpcpp);
  // Claim usage of -i_no-use-libirc
  // TODO: Consider a more generic claiming for internal Intel options
  Args.ClaimAllArgs(options::OPT_i_no_use_libirc);
  Args.ClaimAllArgs(options::OPT_i_allow_all_opts);
  Args.ClaimAllArgs(options::OPT__icx);
  Args.ClaimAllArgs(options::OPT_fopenmp_concurrent_host_device_compile);
#endif // INTEL_CUSTOMIZATION

  handleArguments(C, Args, Inputs, Actions);

  // If '-fintelfpga' is passed, add '-fsycl' to the list of arguments
  const llvm::opt::OptTable &Opts = getOpts();
  Arg *SYCLFpgaArg = C.getInputArgs().getLastArg(options::OPT_fintelfpga);
  if (SYCLFpgaArg &&
      !Args.hasFlag(options::OPT_fsycl, options::OPT_fno_sycl, false))
    Args.AddFlagArg(0, Opts.getOption(options::OPT_fsycl));

  // When compiling for -fsycl, generate the integration header files and the
  // Unique ID that will be used during the compilation.
  if (Args.hasFlag(options::OPT_fsycl, options::OPT_fno_sycl, false)) {
    const bool IsSaveTemps = isSaveTempsEnabled();
    SmallString<128> OutFileDir;
    if (IsSaveTemps) {
      if (SaveTemps == SaveTempsObj) {
        auto *OptO = C.getArgs().getLastArg(options::OPT_o);
        OutFileDir = (OptO ? OptO->getValues()[0] : "");
        llvm::sys::path::remove_filename(OutFileDir);
        if (!OutFileDir.empty())
          OutFileDir.append(llvm::sys::path::get_separator());
      }
    }
    for (auto &I : Inputs) {
      std::string SrcFileName(I.second->getAsString(Args));
      if ((I.first == types::TY_PP_C || I.first == types::TY_PP_CXX ||
           types::isSrcFile(I.first))) {
        // Unique ID is generated for source files and preprocessed files.
        SmallString<128> ResultID;
        llvm::sys::fs::createUniquePath("uid%%%%%%%%%%%%%%%%", ResultID, false);
        addSYCLUniqueID(Args.MakeArgString(ResultID.str()), SrcFileName);
      }
      if (!types::isSrcFile(I.first))
        continue;

      std::string TmpFileNameHeader;
      std::string TmpFileNameFooter;
      auto StemmedSrcFileName = llvm::sys::path::stem(SrcFileName).str();
      if (IsSaveTemps) {
        TmpFileNameHeader.append(C.getDriver().GetUniquePath(
            OutFileDir.c_str() + StemmedSrcFileName + "-header", "h"));
        TmpFileNameFooter.append(C.getDriver().GetUniquePath(
            OutFileDir.c_str() + StemmedSrcFileName + "-footer", "h"));
      } else {
        TmpFileNameHeader.assign(C.getDriver().GetTemporaryPath(
            StemmedSrcFileName + "-header", "h"));
        TmpFileNameFooter =
            C.getDriver().GetTemporaryPath(StemmedSrcFileName + "-footer", "h");
      }
      StringRef TmpFileHeader =
          C.addTempFile(C.getArgs().MakeArgString(TmpFileNameHeader));
      StringRef TmpFileFooter =
          C.addTempFile(C.getArgs().MakeArgString(TmpFileNameFooter));
      // Use of -fsycl-footer-path puts the integration footer into that
      // specified location.
      if (Arg *A = C.getArgs().getLastArg(options::OPT_fsycl_footer_path_EQ)) {
        SmallString<128> OutName(A->getValue());
        llvm::sys::path::append(OutName,
                                llvm::sys::path::filename(TmpFileNameFooter));
        TmpFileFooter = C.addTempFile(C.getArgs().MakeArgString(OutName));
      }
      addIntegrationFiles(TmpFileHeader, TmpFileFooter, SrcFileName);
    }
  }

  bool UseNewOffloadingDriver =
      (C.isOffloadingHostKind(Action::OFK_OpenMP) &&
       Args.hasFlag(options::OPT_fopenmp_new_driver,
                    options::OPT_no_offload_new_driver, false)) || // INTEL
      Args.hasFlag(options::OPT_offload_new_driver,
                   options::OPT_no_offload_new_driver, false);

  // Builder to be used to build offloading actions.
  std::unique_ptr<OffloadingActionBuilder> OffloadBuilder =
      !UseNewOffloadingDriver
          ? std::make_unique<OffloadingActionBuilder>(C, Args, Inputs)
          : nullptr;

  // Construct the actions to perform.
  ExtractAPIJobAction *ExtractAPIAction = nullptr;
  ActionList LinkerInputs;
  ActionList MergerInputs;
  ActionList DeviceAOTLinkerInputs;
  ActionList HostActions;
  llvm::SmallVector<const Arg *, 6> LinkerInputArgs;
  llvm::SmallVector<phases::ID, phases::MaxNumberOfPhases> PL;

  for (auto &I : Inputs) {
    types::ID InputType = I.first;
    const Arg *InputArg = I.second;

    PL = types::getCompilationPhases(*this, Args, InputType);
    if (PL.empty())
      continue;

    auto FullPL = types::getCompilationPhases(InputType);

    // Build the pipeline for this file.
    Action *Current = C.MakeAction<InputAction>(*InputArg, InputType);

    // Use the current host action in any of the offloading actions, if
    // required.
    if (!UseNewOffloadingDriver)
      if (OffloadBuilder->addHostDependenceToDeviceActions(Current, InputArg, Args))
        break;

    for (phases::ID Phase : PL) {

      // Add any offload action the host action depends on.
      if (!UseNewOffloadingDriver)
        Current = OffloadBuilder->addDeviceDependencesToHostAction(
            Current, InputArg, Phase, PL.back(), FullPL);
      if (!Current)
        break;

      // Queue linker inputs.
      if (Phase == phases::Link) {
        assert(Phase == PL.back() && "linking must be final compilation step.");
        // We don't need to generate additional link commands if emitting AMD
        // bitcode or compiling only for the offload device
        if (!(C.getInputArgs().hasArg(options::OPT_hip_link) &&
              (C.getInputArgs().hasArg(options::OPT_emit_llvm))) &&
            !offloadDeviceOnly())
          LinkerInputs.push_back(Current);
        Current = nullptr;
        break;
      }

      // TODO: Consider removing this because the merged may not end up being
      // the final Phase in the pipeline. Perhaps the merged could just merge
      // and then pass an artifact of some sort to the Link Phase.
      // Queue merger inputs.
      if (Phase == phases::IfsMerge) {
        assert(Phase == PL.back() && "merging must be final compilation step.");
        MergerInputs.push_back(Current);
        Current = nullptr;
        break;
      }

      // When performing -fsycl based compilations and generating dependency
      // information, perform a specific dependency generation compilation which
      // is not based on the source + footer compilation.
      if (Phase == phases::Preprocess && Args.hasArg(options::OPT_fsycl) &&
          Args.hasArg(options::OPT_M_Group) &&
          !Args.hasArg(options::OPT_fno_sycl_use_footer)) {
        Action *PreprocessAction =
            C.MakeAction<PreprocessJobAction>(Current, types::TY_Dependencies);
        PreprocessAction->propagateHostOffloadInfo(Action::OFK_SYCL,
                                                   /*BoundArch=*/nullptr);
        Actions.push_back(PreprocessAction);
      }

      if (Phase == phases::Precompile && ExtractAPIAction) {
        ExtractAPIAction->addHeaderInput(Current);
        Current = nullptr;
        break;
      }

      // FIXME: Should we include any prior module file outputs as inputs of
      // later actions in the same command line?

      // Otherwise construct the appropriate action.
      Action *NewCurrent = ConstructPhaseAction(C, Args, Phase, Current);

      // We didn't create a new action, so we will just move to the next phase.
      if (NewCurrent == Current)
        continue;

      if (auto *EAA = dyn_cast<ExtractAPIJobAction>(NewCurrent))
        ExtractAPIAction = EAA;

      Current = NewCurrent;

      // Try to build the offloading actions and add the result as a dependency
      // to the host.
      if (UseNewOffloadingDriver)
        Current = BuildOffloadingActions(C, Args, I, Current);
      // Use the current host action in any of the offloading actions, if
      // required.
      else if (OffloadBuilder->addHostDependenceToDeviceActions(Current,
                                                                InputArg,
                                                                Args))
        break;

      if (Current->getType() == types::TY_Nothing)
        break;
    }

    // If we ended with something, add to the output list.
    if (Current)
      Actions.push_back(Current);

    // Add any top level actions generated for offloading.
    if (!UseNewOffloadingDriver)
      OffloadBuilder->appendTopLevelActions(Actions, Current, InputArg);
    else if (Current)
      Current->propagateHostOffloadInfo(C.getActiveOffloadKinds(),
                                        /*BoundArch=*/nullptr);
  }

#if INTEL_CUSTOMIZATION
  if (!UseNewOffloadingDriver) {
    OffloadBuilder->appendTopLevelLinkAction(Actions);

    // With static fat archives we need to create additional steps for
    // generating dependence objects for device link actions.
    if ((!LinkerInputs.empty() || HasIntelSYCLPerflib(C, Args)) &&
        C.getDriver().getOffloadStaticLibSeen())
      OffloadBuilder->addDeviceLinkDependenciesFromHost(LinkerInputs);

    OffloadBuilder->unbundleStaticArchives(C, Args);
  }
#endif // INTEL_CUSTOMIZATION

  // For an FPGA archive, we add the unbundling step above to take care of
  // the device side, but also unbundle here to extract the host side
  bool EarlyLink = false;
  if (const Arg *A = Args.getLastArg(options::OPT_fsycl_link_EQ))
    EarlyLink = A->getValue() == StringRef("early");
  for (auto &LI : LinkerInputs) {
    Action *UnbundlerInput = nullptr;
    auto wrapObject = [&] {
      if (EarlyLink && Args.hasArg(options::OPT_fintelfpga)) {
        // Only wrap the object with -fsycl-link=early
        auto *BC = C.MakeAction<OffloadWrapperJobAction>(LI, types::TY_LLVM_BC);
        auto *ASM = C.MakeAction<BackendJobAction>(BC, types::TY_PP_Asm);
        LI = C.MakeAction<AssembleJobAction>(ASM, types::TY_Object);
      }
    };
    if (auto *IA = dyn_cast<InputAction>(LI)) {
      if (IA->getType() == types::TY_FPGA_AOCR ||
          IA->getType() == types::TY_FPGA_AOCX ||
          IA->getType() == types::TY_FPGA_AOCR_EMU) {
        // Add to unbundler.
        UnbundlerInput = LI;
      } else {
        std::string FileName = IA->getInputArg().getAsString(Args);
        if ((IA->getType() == types::TY_Object && !isObjectFile(FileName)) ||
            IA->getInputArg().getOption().hasFlag(options::LinkerInput))
          continue;
        wrapObject();
      }
    } else {
      wrapObject();
    }
    if (UnbundlerInput && !PL.empty()) {
      if (auto *IA = dyn_cast<InputAction>(UnbundlerInput)) {
        std::string FileName = IA->getInputArg().getAsString(Args);
        Arg *InputArg = MakeInputArg(Args, getOpts(), FileName);
        if (!UseNewOffloadingDriver)
          OffloadBuilder->addHostDependenceToDeviceActions(UnbundlerInput,
                                                           InputArg, Args);
      }
    }
  }

  // Add a link action if necessary.

  if (LinkerInputs.empty()) {
    Arg *FinalPhaseArg;
    if (getFinalPhase(Args, &FinalPhaseArg) == phases::Link)
      if (!UseNewOffloadingDriver)
        OffloadBuilder->appendDeviceLinkActions(Actions);
  }

  if (!LinkerInputs.empty()) {
    if (!UseNewOffloadingDriver)
      OffloadBuilder->makeHostLinkAction(LinkerInputs);
    types::ID LinkType(types::TY_Image);
    if (Args.hasArg(options::OPT_fsycl_link_EQ))
      LinkType = types::TY_Archive;
    Action *LA;
    // Check if this Linker Job should emit a static library.
    if (ShouldEmitStaticLibrary(Args)) {
      LA = C.MakeAction<StaticLibJobAction>(LinkerInputs, LinkType);
    } else if (UseNewOffloadingDriver ||
               Args.hasArg(options::OPT_offload_link)) {
      LA = C.MakeAction<LinkerWrapperJobAction>(LinkerInputs, types::TY_Image);
      LA->propagateHostOffloadInfo(C.getActiveOffloadKinds(),
                                   /*BoundArch=*/nullptr);
    } else {
      LA = C.MakeAction<LinkJobAction>(LinkerInputs, LinkType);
    }
    if (!UseNewOffloadingDriver)
      LA = OffloadBuilder->processHostLinkAction(LA);
    Actions.push_back(LA);
  }

  // Add an interface stubs merge action if necessary.
  if (!MergerInputs.empty())
    Actions.push_back(
        C.MakeAction<IfsMergeJobAction>(MergerInputs, types::TY_Image));

  if (Args.hasArg(options::OPT_emit_interface_stubs)) {
    auto PhaseList = types::getCompilationPhases(
        types::TY_IFS_CPP,
        Args.hasArg(options::OPT_c) ? phases::Compile : phases::IfsMerge);

    ActionList MergerInputs;

    for (auto &I : Inputs) {
      types::ID InputType = I.first;
      const Arg *InputArg = I.second;

      // Currently clang and the llvm assembler do not support generating symbol
      // stubs from assembly, so we skip the input on asm files. For ifs files
      // we rely on the normal pipeline setup in the pipeline setup code above.
      if (InputType == types::TY_IFS || InputType == types::TY_PP_Asm ||
          InputType == types::TY_Asm)
        continue;

      Action *Current = C.MakeAction<InputAction>(*InputArg, InputType);

      for (auto Phase : PhaseList) {
        switch (Phase) {
        default:
          llvm_unreachable(
              "IFS Pipeline can only consist of Compile followed by IfsMerge.");
        case phases::Compile: {
          // Only IfsMerge (llvm-ifs) can handle .o files by looking for ifs
          // files where the .o file is located. The compile action can not
          // handle this.
          if (InputType == types::TY_Object)
            break;

          Current = C.MakeAction<CompileJobAction>(Current, types::TY_IFS_CPP);
          break;
        }
        case phases::IfsMerge: {
          assert(Phase == PhaseList.back() &&
                 "merging must be final compilation step.");
          MergerInputs.push_back(Current);
          Current = nullptr;
          break;
        }
        }
      }

      // If we ended with something, add to the output list.
      if (Current)
        Actions.push_back(Current);
    }

    // Add an interface stubs merge action if necessary.
    if (!MergerInputs.empty())
      Actions.push_back(
          C.MakeAction<IfsMergeJobAction>(MergerInputs, types::TY_Image));
  }

  for (auto Opt : {options::OPT_print_supported_cpus,
                   options::OPT_print_supported_extensions}) {
    // If --print-supported-cpus, -mcpu=? or -mtune=? is specified, build a
    // custom Compile phase that prints out supported cpu models and quits.
    //
    // If --print-supported-extensions is specified, call the helper function
    // RISCVMarchHelp in RISCVISAInfo.cpp that prints out supported extensions
    // and quits.
    if (Arg *A = Args.getLastArg(Opt)) {
      if (Opt == options::OPT_print_supported_extensions &&
          !C.getDefaultToolChain().getTriple().isRISCV() &&
          !C.getDefaultToolChain().getTriple().isAArch64() &&
          !C.getDefaultToolChain().getTriple().isARM()) {
        C.getDriver().Diag(diag::err_opt_not_valid_on_target)
            << "--print-supported-extensions";
        return;
      }

      // Use the -mcpu=? flag as the dummy input to cc1.
      Actions.clear();
      Action *InputAc = C.MakeAction<InputAction>(*A, types::TY_C);
      Actions.push_back(
          C.MakeAction<PrecompileJobAction>(InputAc, types::TY_Nothing));
      for (auto &I : Inputs)
        I.second->claim();
    }
  }

  // Call validator for dxil when -Vd not in Args.
  if (C.getDefaultToolChain().getTriple().isDXIL()) {
    // Only add action when needValidation.
    const auto &TC =
        static_cast<const toolchains::HLSLToolChain &>(C.getDefaultToolChain());
    if (TC.requiresValidation(Args)) {
      Action *LastAction = Actions.back();
      Actions.push_back(C.MakeAction<BinaryAnalyzeJobAction>(
          LastAction, types::TY_DX_CONTAINER));
    }
  }

  // Claim ignored clang-cl options.
  Args.ClaimAllArgs(options::OPT_cl_ignored_Group);
}

/// Returns the canonical name for the offloading architecture when using a HIP
/// or CUDA architecture.
static StringRef getCanonicalArchString(Compilation &C,
                                        const llvm::opt::DerivedArgList &Args,
                                        StringRef ArchStr,
                                        const llvm::Triple &Triple,
                                        bool SuppressError = false) {
  // Lookup the CUDA / HIP architecture string. Only report an error if we were
  // expecting the triple to be only NVPTX / AMDGPU.
  CudaArch Arch = StringToCudaArch(getProcessorFromTargetID(Triple, ArchStr));
  if (!SuppressError && Triple.isNVPTX() &&
      (Arch == CudaArch::UNKNOWN || !IsNVIDIAGpuArch(Arch))) {
    C.getDriver().Diag(clang::diag::err_drv_offload_bad_gpu_arch)
        << "CUDA" << ArchStr;
    return StringRef();
  } else if (!SuppressError && Triple.isAMDGPU() &&
             (Arch == CudaArch::UNKNOWN || !IsAMDGpuArch(Arch))) {
    C.getDriver().Diag(clang::diag::err_drv_offload_bad_gpu_arch)
        << "HIP" << ArchStr;
    return StringRef();
  }

  if (IsNVIDIAGpuArch(Arch))
    return Args.MakeArgStringRef(CudaArchToString(Arch));

  if (IsAMDGpuArch(Arch)) {
    llvm::StringMap<bool> Features;
    auto HIPTriple = getHIPOffloadTargetTriple(C.getDriver(), C.getInputArgs());
    if (!HIPTriple)
      return StringRef();
    auto Arch = parseTargetID(*HIPTriple, ArchStr, &Features);
    if (!Arch) {
      C.getDriver().Diag(clang::diag::err_drv_bad_target_id) << ArchStr;
      C.setContainsError();
      return StringRef();
    }
    return Args.MakeArgStringRef(getCanonicalTargetID(*Arch, Features));
  }

  // If the input isn't CUDA or HIP just return the architecture.
  return ArchStr;
}

/// Checks if the set offloading architectures does not conflict. Returns the
/// incompatible pair if a conflict occurs.
static std::optional<std::pair<llvm::StringRef, llvm::StringRef>>
getConflictOffloadArchCombination(const llvm::DenseSet<StringRef> &Archs,
                                  llvm::Triple Triple) {
  if (!Triple.isAMDGPU())
    return std::nullopt;

  std::set<StringRef> ArchSet;
  llvm::copy(Archs, std::inserter(ArchSet, ArchSet.begin()));
  return getConflictTargetIDCombination(ArchSet);
}

llvm::DenseSet<StringRef>
Driver::getOffloadArchs(Compilation &C, const llvm::opt::DerivedArgList &Args,
                        Action::OffloadKind Kind, const ToolChain *TC,
                        bool SuppressError) const {
  if (!TC)
    TC = &C.getDefaultToolChain();

  // --offload and --offload-arch options are mutually exclusive.
  if (Args.hasArgNoClaim(options::OPT_offload_EQ) &&
      Args.hasArgNoClaim(options::OPT_offload_arch_EQ,
                         options::OPT_no_offload_arch_EQ)) {
    C.getDriver().Diag(diag::err_opt_not_valid_with_opt)
        << "--offload"
        << (Args.hasArgNoClaim(options::OPT_offload_arch_EQ)
                ? "--offload-arch"
                : "--no-offload-arch");
  }

  if (KnownArchs.contains(TC))
    return KnownArchs.lookup(TC);

  llvm::DenseSet<StringRef> Archs;
  for (auto *Arg : Args) {
    // Extract any '--[no-]offload-arch' arguments intended for this toolchain.
    std::unique_ptr<llvm::opt::Arg> ExtractedArg = nullptr;
    if (Arg->getOption().matches(options::OPT_Xopenmp_target_EQ) &&
        ToolChain::getOpenMPTriple(Arg->getValue(0)) == TC->getTriple()) {
      Arg->claim();
      unsigned Index = Args.getBaseArgs().MakeIndex(Arg->getValue(1));
      ExtractedArg = getOpts().ParseOneArg(Args, Index);
      Arg = ExtractedArg.get();
    }

    // Add or remove the seen architectures in order of appearance. If an
    // invalid architecture is given we simply exit.
    if (Arg->getOption().matches(options::OPT_offload_arch_EQ)) {
      for (StringRef Arch : llvm::split(Arg->getValue(), ",")) {
        if (Arch == "native" || Arch.empty()) {
          auto GPUsOrErr = TC->getSystemGPUArchs(Args);
          if (!GPUsOrErr) {
            if (SuppressError)
              llvm::consumeError(GPUsOrErr.takeError());
            else
              TC->getDriver().Diag(diag::err_drv_undetermined_gpu_arch)
                  << llvm::Triple::getArchTypeName(TC->getArch())
                  << llvm::toString(GPUsOrErr.takeError()) << "--offload-arch";
            continue;
          }

          for (auto ArchStr : *GPUsOrErr) {
            Archs.insert(
                getCanonicalArchString(C, Args, Args.MakeArgString(ArchStr),
                                       TC->getTriple(), SuppressError));
          }
        } else {
          StringRef ArchStr = getCanonicalArchString(
              C, Args, Arch, TC->getTriple(), SuppressError);
          if (ArchStr.empty())
            return Archs;
          Archs.insert(ArchStr);
        }
      }
    } else if (Arg->getOption().matches(options::OPT_no_offload_arch_EQ)) {
      for (StringRef Arch : llvm::split(Arg->getValue(), ",")) {
        if (Arch == "all") {
          Archs.clear();
        } else {
          StringRef ArchStr = getCanonicalArchString(
              C, Args, Arch, TC->getTriple(), SuppressError);
          if (ArchStr.empty())
            return Archs;
          Archs.erase(ArchStr);
        }
      }
    }
  }

  if (auto ConflictingArchs =
          getConflictOffloadArchCombination(Archs, TC->getTriple())) {
    C.getDriver().Diag(clang::diag::err_drv_bad_offload_arch_combo)
        << ConflictingArchs->first << ConflictingArchs->second;
    C.setContainsError();
  }

  // Skip filling defaults if we're just querying what is availible.
  if (SuppressError)
    return Archs;

  if (Archs.empty()) {
    if (Kind == Action::OFK_Cuda)
      Archs.insert(CudaArchToString(CudaArch::CudaDefault));
    else if (Kind == Action::OFK_HIP)
      Archs.insert(CudaArchToString(CudaArch::HIPDefault));
    else if (Kind == Action::OFK_OpenMP)
      Archs.insert(StringRef());
    else if (Kind == Action::OFK_SYCL)
      Archs.insert(StringRef());
  } else {
    Args.ClaimAllArgs(options::OPT_offload_arch_EQ);
    Args.ClaimAllArgs(options::OPT_no_offload_arch_EQ);
  }

  return Archs;
}

Action *Driver::BuildOffloadingActions(Compilation &C,
                                       llvm::opt::DerivedArgList &Args,
                                       const InputTy &Input,
                                       Action *HostAction) const {
  // Don't build offloading actions if explicitly disabled or we do not have a
  // valid source input and compile action to embed it in. If preprocessing only
  // ignore embedding.
  if (offloadHostOnly() || !types::isSrcFile(Input.first) ||
      !(isa<CompileJobAction>(HostAction) ||
        getFinalPhase(Args) == phases::Preprocess))
    return HostAction;

  ActionList OffloadActions;
  OffloadAction::DeviceDependences DDeps;

  const Action::OffloadKind OffloadKinds[] = {
      Action::OFK_OpenMP, Action::OFK_Cuda, Action::OFK_HIP, Action::OFK_SYCL};

  for (Action::OffloadKind Kind : OffloadKinds) {
    SmallVector<const ToolChain *, 2> ToolChains;
    ActionList DeviceActions;

    auto TCRange = C.getOffloadToolChains(Kind);
    for (auto TI = TCRange.first, TE = TCRange.second; TI != TE; ++TI)
      ToolChains.push_back(TI->second);

    if (ToolChains.empty())
      continue;

    types::ID InputType = Input.first;
    const Arg *InputArg = Input.second;

    // The toolchain can be active for unsupported file types.
    if ((Kind == Action::OFK_Cuda && !types::isCuda(InputType)) ||
        (Kind == Action::OFK_HIP && !types::isHIP(InputType)))
      continue;

    // Get the product of all bound architectures and toolchains.
    SmallVector<std::pair<const ToolChain *, StringRef>> TCAndArchs;
    for (const ToolChain *TC : ToolChains)
      for (StringRef Arch : getOffloadArchs(C, Args, Kind, TC))
        TCAndArchs.push_back(std::make_pair(TC, Arch));

    for (unsigned I = 0, E = TCAndArchs.size(); I != E; ++I)
      DeviceActions.push_back(C.MakeAction<InputAction>(*InputArg, InputType));

    if (DeviceActions.empty())
      return HostAction;

    auto PL = types::getCompilationPhases(*this, Args, InputType);

    for (phases::ID Phase : PL) {
      if (Phase == phases::Link) {
        assert(Phase == PL.back() && "linking must be final compilation step.");
        break;
      }

      auto TCAndArch = TCAndArchs.begin();
      for (Action *&A : DeviceActions) {
        if (A->getType() == types::TY_Nothing)
          continue;

        // Propagate the ToolChain so we can use it in ConstructPhaseAction.
        A->propagateDeviceOffloadInfo(Kind, TCAndArch->second.data(),
                                      TCAndArch->first);
        A = ConstructPhaseAction(C, Args, Phase, A, Kind);

        if (isa<CompileJobAction>(A) && isa<CompileJobAction>(HostAction) &&
            Kind == Action::OFK_OpenMP &&
            HostAction->getType() != types::TY_Nothing) {
          // OpenMP offloading has a dependency on the host compile action to
          // identify which declarations need to be emitted. This shouldn't be
          // collapsed with any other actions so we can use it in the device.
          HostAction->setCannotBeCollapsedWithNextDependentAction();
          OffloadAction::HostDependence HDep(
              *HostAction, *C.getSingleOffloadToolChain<Action::OFK_Host>(),
              TCAndArch->second.data(), Kind);
          OffloadAction::DeviceDependences DDep;
          DDep.add(*A, *TCAndArch->first, TCAndArch->second.data(), Kind);
          A = C.MakeAction<OffloadAction>(HDep, DDep);
        }

        ++TCAndArch;
      }
    }

    // Compiling HIP in non-RDC mode requires linking each action individually.
    for (Action *&A : DeviceActions) {
      if ((A->getType() != types::TY_Object &&
           A->getType() != types::TY_LTO_BC) ||
          Kind != Action::OFK_HIP ||
          Args.hasFlag(options::OPT_fgpu_rdc, options::OPT_fno_gpu_rdc, false))
        continue;
      ActionList LinkerInput = {A};
      A = C.MakeAction<LinkJobAction>(LinkerInput, types::TY_Image);
    }

    auto TCAndArch = TCAndArchs.begin();
    for (Action *A : DeviceActions) {
      DDeps.add(*A, *TCAndArch->first, TCAndArch->second.data(), Kind);
      OffloadAction::DeviceDependences DDep;
      DDep.add(*A, *TCAndArch->first, TCAndArch->second.data(), Kind);
      OffloadActions.push_back(C.MakeAction<OffloadAction>(DDep, A->getType()));
      ++TCAndArch;
    }
  }

  if (offloadDeviceOnly())
    return C.MakeAction<OffloadAction>(DDeps, types::TY_Nothing);

  if (OffloadActions.empty())
    return HostAction;

  OffloadAction::DeviceDependences DDep;
  if (C.isOffloadingHostKind(Action::OFK_Cuda) &&
      !Args.hasFlag(options::OPT_fgpu_rdc, options::OPT_fno_gpu_rdc, false)) {
    // If we are not in RDC-mode we just emit the final CUDA fatbinary for
    // each translation unit without requiring any linking.
    Action *FatbinAction =
        C.MakeAction<LinkJobAction>(OffloadActions, types::TY_CUDA_FATBIN);
    DDep.add(*FatbinAction, *C.getSingleOffloadToolChain<Action::OFK_Cuda>(),
             nullptr, Action::OFK_Cuda);
  } else if (C.isOffloadingHostKind(Action::OFK_HIP) &&
             !Args.hasFlag(options::OPT_fgpu_rdc, options::OPT_fno_gpu_rdc,
                           false)) {
    // If we are not in RDC-mode we just emit the final HIP fatbinary for each
    // translation unit, linking each input individually.
    Action *FatbinAction =
        C.MakeAction<LinkJobAction>(OffloadActions, types::TY_HIP_FATBIN);
    DDep.add(*FatbinAction, *C.getSingleOffloadToolChain<Action::OFK_HIP>(),
             nullptr, Action::OFK_HIP);
  } else {
    // Package all the offloading actions into a single output that can be
    // embedded in the host and linked.
    Action *PackagerAction =
        C.MakeAction<OffloadPackagerJobAction>(OffloadActions, types::TY_Image);
    DDep.add(*PackagerAction, *C.getSingleOffloadToolChain<Action::OFK_Host>(),
             nullptr, C.getActiveOffloadKinds());
  }

  // If we are unable to embed a single device output into the host, we need to
  // add each device output as a host dependency to ensure they are still built.
  bool SingleDeviceOutput = !llvm::any_of(OffloadActions, [](Action *A) {
    return A->getType() == types::TY_Nothing;
  }) && isa<CompileJobAction>(HostAction);
  OffloadAction::HostDependence HDep(
      *HostAction, *C.getSingleOffloadToolChain<Action::OFK_Host>(),
      /*BoundArch=*/nullptr, SingleDeviceOutput ? DDep : DDeps);
  return C.MakeAction<OffloadAction>(HDep, SingleDeviceOutput ? DDep : DDeps);
}

Action *Driver::ConstructPhaseAction(
    Compilation &C, const ArgList &Args, phases::ID Phase, Action *Input,
    Action::OffloadKind TargetDeviceOffloadKind) const {
  llvm::PrettyStackTraceString CrashInfo("Constructing phase actions");

  // Some types skip the assembler phase (e.g., llvm-bc), but we can't
  // encode this in the steps because the intermediate type depends on
  // arguments. Just special case here.
  if (Phase == phases::Assemble && Input->getType() != types::TY_PP_Asm)
    return Input;

  // Build the appropriate action.
  switch (Phase) {
  case phases::Link:
    llvm_unreachable("link action invalid here.");
  case phases::IfsMerge:
    llvm_unreachable("ifsmerge action invalid here.");
  case phases::Preprocess: {
    types::ID OutputTy;
    // -M and -MM specify the dependency file name by altering the output type,
    // -if -MD and -MMD are not specified.
    if (Args.hasArg(options::OPT_M, options::OPT_MM) &&
        !Args.hasArg(options::OPT_MD, options::OPT_MMD)) {
      OutputTy = types::TY_Dependencies;
    } else {
      OutputTy = Input->getType();
      // For these cases, the preprocessor is only translating forms, the Output
      // still needs preprocessing.
      if (!Args.hasFlag(options::OPT_frewrite_includes,
                        options::OPT_fno_rewrite_includes, false) &&
          !Args.hasFlag(options::OPT_frewrite_imports,
                        options::OPT_fno_rewrite_imports, false) &&
          !Args.hasFlag(options::OPT_fdirectives_only,
                        options::OPT_fno_directives_only, false) &&
          !CCGenDiagnostics)
        OutputTy = types::getPreprocessedType(OutputTy);
      assert(OutputTy != types::TY_INVALID &&
             "Cannot preprocess this input type!");
    }
    types::ID HostPPType = types::getPreprocessedType(Input->getType());
    if (Args.hasArg(options::OPT_fsycl) && HostPPType != types::TY_INVALID &&
        !Args.hasArg(options::OPT_fno_sycl_use_footer) &&
        TargetDeviceOffloadKind == Action::OFK_None &&
        Input->getType() != types::TY_CUDA_DEVICE) {
      // Performing a host compilation with -fsycl.  Append the integration
      // footer to the source file.
      auto *AppendFooter =
          C.MakeAction<AppendFooterJobAction>(Input, Input->getType());
      // FIXME: There are 2 issues with dependency generation in regards to
      // the integration footer that need to be addressed.
      // 1) Input file referenced on the RHS of a dependency is based on the
      //    input src, which is a temporary.  We want this to be the true
      //    user input src file.
      // 2) When generating dependencies against a preprocessed file, header
      //    file information (using -MD or-MMD) is not provided.
      return C.MakeAction<PreprocessJobAction>(AppendFooter, OutputTy);
    }
    return C.MakeAction<PreprocessJobAction>(Input, OutputTy);
  }
  case phases::Precompile: {
    // API extraction should not generate an actual precompilation action.
    if (Args.hasArg(options::OPT_extract_api))
      return C.MakeAction<ExtractAPIJobAction>(Input, types::TY_API_INFO);

    types::ID OutputTy = getPrecompiledType(Input->getType());
    assert(OutputTy != types::TY_INVALID &&
           "Cannot precompile this input type!");

    // If we're given a module name, precompile header file inputs as a
    // module, not as a precompiled header.
    const char *ModName = nullptr;
    if (OutputTy == types::TY_PCH) {
      if (Arg *A = Args.getLastArg(options::OPT_fmodule_name_EQ))
        ModName = A->getValue();
      if (ModName)
        OutputTy = types::TY_ModuleFile;
    }

    if (Args.hasArg(options::OPT_fsyntax_only)) {
      // Syntax checks should not emit a PCH file
      OutputTy = types::TY_Nothing;
    }

    return C.MakeAction<PrecompileJobAction>(Input, OutputTy);
  }
  case phases::Compile: {
    if (Args.hasArg(options::OPT_fsyntax_only))
      return C.MakeAction<CompileJobAction>(Input, types::TY_Nothing);
    if (Args.hasArg(options::OPT_rewrite_objc))
      return C.MakeAction<CompileJobAction>(Input, types::TY_RewrittenObjC);
    if (Args.hasArg(options::OPT_rewrite_legacy_objc))
      return C.MakeAction<CompileJobAction>(Input,
                                            types::TY_RewrittenLegacyObjC);
    if (Args.hasArg(options::OPT__analyze))
      return C.MakeAction<AnalyzeJobAction>(Input, types::TY_Plist);
    if (Args.hasArg(options::OPT__migrate))
      return C.MakeAction<MigrateJobAction>(Input, types::TY_Remap);
    if (Args.hasArg(options::OPT_emit_ast))
      return C.MakeAction<CompileJobAction>(Input, types::TY_AST);
    if (Args.hasArg(options::OPT_module_file_info))
      return C.MakeAction<CompileJobAction>(Input, types::TY_ModuleFile);
    if (Args.hasArg(options::OPT_verify_pch))
      return C.MakeAction<VerifyPCHJobAction>(Input, types::TY_Nothing);
    if (Args.hasArg(options::OPT_extract_api))
      return C.MakeAction<ExtractAPIJobAction>(Input, types::TY_API_INFO);
    return C.MakeAction<CompileJobAction>(Input, types::TY_LLVM_BC);
  }
  case phases::Backend: {
    if (isUsingLTO() && TargetDeviceOffloadKind == Action::OFK_None) {
      types::ID Output;
      if (Args.hasArg(options::OPT_S))
        Output = types::TY_LTO_IR;
      else if (Args.hasArg(options::OPT_ffat_lto_objects))
        Output = types::TY_PP_Asm;
      else
        Output = types::TY_LTO_BC;
      return C.MakeAction<BackendJobAction>(Input, Output);
    }
    if (isUsingLTO(/* IsOffload */ true) &&
        TargetDeviceOffloadKind != Action::OFK_None) {
      types::ID Output =
          Args.hasArg(options::OPT_S) ? types::TY_LTO_IR : types::TY_LTO_BC;
      return C.MakeAction<BackendJobAction>(Input, Output);
    }
    if (Args.hasArg(options::OPT_emit_llvm) ||
        (((Input->getOffloadingToolChain() &&
           Input->getOffloadingToolChain()->getTriple().isAMDGPU()) ||
          TargetDeviceOffloadKind == Action::OFK_HIP) &&
         (Args.hasFlag(options::OPT_fgpu_rdc, options::OPT_fno_gpu_rdc,
                       false) ||
          TargetDeviceOffloadKind == Action::OFK_OpenMP))) {
      types::ID Output =
          Args.hasArg(options::OPT_S) &&
                  (TargetDeviceOffloadKind == Action::OFK_None ||
                   offloadDeviceOnly() ||
                   ((TargetDeviceOffloadKind == Action::OFK_HIP ||
                     TargetDeviceOffloadKind == Action::OFK_OpenMP) && // INTEL
                    !Args.hasFlag(options::OPT_offload_new_driver,
                                  options::OPT_no_offload_new_driver, false)))
              ? types::TY_LLVM_IR
              : types::TY_LLVM_BC;
      return C.MakeAction<BackendJobAction>(Input, Output);
    }
    return C.MakeAction<BackendJobAction>(Input, types::TY_PP_Asm);
  }
  case phases::Assemble:
    return C.MakeAction<AssembleJobAction>(std::move(Input), types::TY_Object);
  }

  llvm_unreachable("invalid phase in ConstructPhaseAction");
}

void Driver::BuildJobs(Compilation &C) const {
  llvm::PrettyStackTraceString CrashInfo("Building compilation jobs");

  Arg *FinalOutput = C.getArgs().getLastArg(options::OPT_o);

  // It is an error to provide a -o option if we are making multiple output
  // files. There are exceptions:
  //
  // IfsMergeJob: when generating interface stubs enabled we want to be able to
  // generate the stub file at the same time that we generate the real
  // library/a.out. So when a .o, .so, etc are the output, with clang interface
  // stubs there will also be a .ifs and .ifso at the same location.
  //
  // CompileJob of type TY_IFS_CPP: when generating interface stubs is enabled
  // and -c is passed, we still want to be able to generate a .ifs file while
  // we are also generating .o files. So we allow more than one output file in
  // this case as well.
  //
  // Preprocessing job performed for -fsycl enabled compilation specifically
  // for dependency generation (TY_Dependencies)
  //
  // OffloadClass of type TY_Nothing: device-only output will place many outputs
  // into a single offloading action. We should count all inputs to the action
  // as outputs. Also ignore device-only outputs if we're compiling with
  // -fsyntax-only.
  if (FinalOutput) {
    unsigned NumOutputs = 0;
    unsigned NumIfsOutputs = 0;
    for (const Action *A : C.getActions()) {
      if (A->getType() != types::TY_Nothing &&
          A->getType() != types::TY_DX_CONTAINER &&
          !(A->getKind() == Action::IfsMergeJobClass ||
            (A->getType() == clang::driver::types::TY_IFS_CPP &&
             A->getKind() == clang::driver::Action::CompileJobClass &&
             0 == NumIfsOutputs++) ||
            (A->getKind() == Action::BindArchClass && A->getInputs().size() &&
             A->getInputs().front()->getKind() == Action::IfsMergeJobClass) ||
            (A->getKind() == Action::PreprocessJobClass &&
             A->getType() == types::TY_Dependencies &&
             C.getArgs().hasArg(options::OPT_fsycl))))
        ++NumOutputs;
      else if (A->getKind() == Action::OffloadClass &&
               A->getType() == types::TY_Nothing &&
               !C.getArgs().hasArg(options::OPT_fsyntax_only))
        NumOutputs += A->size();
    }

    if (NumOutputs > 1) {
      Diag(clang::diag::err_drv_output_argument_with_multiple_files);
      FinalOutput = nullptr;
    }
  }

  const llvm::Triple &RawTriple = C.getDefaultToolChain().getTriple();

  // Collect the list of architectures.
  llvm::StringSet<> ArchNames;
  if (RawTriple.isOSBinFormatMachO())
    for (const Arg *A : C.getArgs())
      if (A->getOption().matches(options::OPT_arch))
        ArchNames.insert(A->getValue());

  // Set of (Action, canonical ToolChain triple) pairs we've built jobs for.
  std::map<std::pair<const Action *, std::string>, InputInfoList> CachedResults;
  for (Action *A : C.getActions()) {
    // If we are linking an image for multiple archs then the linker wants
    // -arch_multiple and -final_output <final image name>. Unfortunately, this
    // doesn't fit in cleanly because we have to pass this information down.
    //
    // FIXME: This is a hack; find a cleaner way to integrate this into the
    // process.
    const char *LinkingOutput = nullptr;
    if (isa<LipoJobAction>(A)) {
      if (FinalOutput)
        LinkingOutput = FinalOutput->getValue();
      else
        LinkingOutput = getDefaultImageName();
    }

    BuildJobsForAction(C, A, &C.getDefaultToolChain(),
                       /*BoundArch*/ StringRef(),
                       /*AtTopLevel*/ true,
                       /*MultipleArchs*/ ArchNames.size() > 1,
                       /*LinkingOutput*/ LinkingOutput, CachedResults,
                       /*TargetDeviceOffloadKind*/ Action::OFK_None);
  }

  // If we have more than one job, then disable integrated-cc1 for now. Do this
  // also when we need to report process execution statistics.
  if (C.getJobs().size() > 1 || CCPrintProcessStats)
    for (auto &J : C.getJobs())
      J.InProcess = false;

  if (CCPrintProcessStats) {
    C.setPostCallback([=](const Command &Cmd, int Res) {
      std::optional<llvm::sys::ProcessStatistics> ProcStat =
          Cmd.getProcessStatistics();
      if (!ProcStat)
        return;

      const char *LinkingOutput = nullptr;
      if (FinalOutput)
        LinkingOutput = FinalOutput->getValue();
      else if (!Cmd.getOutputFilenames().empty())
        LinkingOutput = Cmd.getOutputFilenames().front().c_str();
      else
        LinkingOutput = getDefaultImageName();

      if (CCPrintStatReportFilename.empty()) {
        using namespace llvm;
        // Human readable output.
        outs() << sys::path::filename(Cmd.getExecutable()) << ": "
               << "output=" << LinkingOutput;
        outs() << ", total="
               << format("%.3f", ProcStat->TotalTime.count() / 1000.) << " ms"
               << ", user="
               << format("%.3f", ProcStat->UserTime.count() / 1000.) << " ms"
               << ", mem=" << ProcStat->PeakMemory << " Kb\n";
      } else {
        // CSV format.
        std::string Buffer;
        llvm::raw_string_ostream Out(Buffer);
        llvm::sys::printArg(Out, llvm::sys::path::filename(Cmd.getExecutable()),
                            /*Quote*/ true);
        Out << ',';
        llvm::sys::printArg(Out, LinkingOutput, true);
        Out << ',' << ProcStat->TotalTime.count() << ','
            << ProcStat->UserTime.count() << ',' << ProcStat->PeakMemory
            << '\n';
        Out.flush();
        std::error_code EC;
        llvm::raw_fd_ostream OS(CCPrintStatReportFilename, EC,
                                llvm::sys::fs::OF_Append |
                                    llvm::sys::fs::OF_Text);
        if (EC)
          return;
        auto L = OS.lock();
        if (!L) {
          llvm::errs() << "ERROR: Cannot lock file "
                       << CCPrintStatReportFilename << ": "
                       << toString(L.takeError()) << "\n";
          return;
        }
        OS << Buffer;
        OS.flush();
      }
    });
  }

  // If the user passed -Qunused-arguments or there were errors, don't warn
  // about any unused arguments.
  if (Diags.hasErrorOccurred() ||
      C.getArgs().hasArg(options::OPT_Qunused_arguments))
    return;

  // Claim -fdriver-only here.
  (void)C.getArgs().hasArg(options::OPT_fdriver_only);
  // Claim -### here.
  (void)C.getArgs().hasArg(options::OPT__HASH_HASH_HASH);

  // Claim --driver-mode, --rsp-quoting, it was handled earlier.
  (void)C.getArgs().hasArg(options::OPT_driver_mode);
  (void)C.getArgs().hasArg(options::OPT_rsp_quoting);
#if INTEL_CUSTOMIZATION
  (void)C.getArgs().hasArg(options::OPT__intel);
#endif // INTEL_CUSTOMIZATION

  bool HasAssembleJob = llvm::any_of(C.getJobs(), [](auto &J) {
    // Match ClangAs and other derived assemblers of Tool. ClangAs uses a
    // longer ShortName "clang integrated assembler" while other assemblers just
    // use "assembler".
    return strstr(J.getCreator().getShortName(), "assembler");
  });
  for (Arg *A : C.getArgs()) {
    // FIXME: It would be nice to be able to send the argument to the
    // DiagnosticsEngine, so that extra values, position, and so on could be
    // printed.
    if (!A->isClaimed()) {
      if (A->getOption().hasFlag(options::NoArgumentUnused))
        continue;

      // Suppress the warning automatically if this is just a flag, and it is an
      // instance of an argument we already claimed.
      const Option &Opt = A->getOption();
      if (Opt.getKind() == Option::FlagClass) {
        bool DuplicateClaimed = false;

        for (const Arg *AA : C.getArgs().filtered(&Opt)) {
          if (AA->isClaimed()) {
            DuplicateClaimed = true;
            break;
          }
        }

        if (DuplicateClaimed)
          continue;
      }

      // In clang-cl, don't mention unknown arguments here since they have
      // already been warned about.
      if (!IsCLMode() || !A->getOption().matches(options::OPT_UNKNOWN)) {
        if (A->getOption().hasFlag(options::TargetSpecific) &&
            !A->isIgnoredTargetSpecific() && !HasAssembleJob &&
            // When for example -### or -v is used
            // without a file, target specific options are not
            // consumed/validated.
            // Instead emitting an error emit a warning instead.
            !C.getActions().empty()) {
          Diag(diag::err_drv_unsupported_opt_for_target)
              << A->getSpelling() << getTargetTriple();
        } else {
          Diag(clang::diag::warn_drv_unused_argument)
              << A->getAsString(C.getArgs());
        }
      }
    }
  }
}

namespace {
/// Utility class to control the collapse of dependent actions and select the
/// tools accordingly.
class ToolSelector final {
  /// The tool chain this selector refers to.
  const ToolChain &TC;

  /// The compilation this selector refers to.
  const Compilation &C;

  /// The base action this selector refers to.
  const JobAction *BaseAction;

  /// Set to true if the current toolchain refers to host actions.
  bool IsHostSelector;

  /// Set to true if save-temps and embed-bitcode functionalities are active.
  bool SaveTemps;
  bool EmbedBitcode;

  /// Get previous dependent action or null if that does not exist. If
  /// \a CanBeCollapsed is false, that action must be legal to collapse or
  /// null will be returned.
  const JobAction *getPrevDependentAction(const ActionList &Inputs,
                                          ActionList &SavedOffloadAction,
                                          bool CanBeCollapsed = true) {
    // An option can be collapsed only if it has a single input.
    if (Inputs.size() != 1)
      return nullptr;

    Action *CurAction = *Inputs.begin();
    if (CanBeCollapsed &&
        !CurAction->isCollapsingWithNextDependentActionLegal())
      return nullptr;

    // If the input action is an offload action. Look through it and save any
    // offload action that can be dropped in the event of a collapse.
    if (auto *OA = dyn_cast<OffloadAction>(CurAction)) {
      // If the dependent action is a device action, we will attempt to collapse
      // only with other device actions. Otherwise, we would do the same but
      // with host actions only.
      if (!IsHostSelector) {
        if (OA->hasSingleDeviceDependence(/*DoNotConsiderHostActions=*/true)) {
          CurAction =
              OA->getSingleDeviceDependence(/*DoNotConsiderHostActions=*/true);
          if (CanBeCollapsed &&
              !CurAction->isCollapsingWithNextDependentActionLegal())
            return nullptr;
          SavedOffloadAction.push_back(OA);
          return dyn_cast<JobAction>(CurAction);
        }
      } else if (OA->hasHostDependence()) {
        CurAction = OA->getHostDependence();
        if (CanBeCollapsed &&
            !CurAction->isCollapsingWithNextDependentActionLegal())
          return nullptr;
        SavedOffloadAction.push_back(OA);
        return dyn_cast<JobAction>(CurAction);
      }
      return nullptr;
    }

    return dyn_cast<JobAction>(CurAction);
  }

  /// Return true if an assemble action can be collapsed.
  bool canCollapseAssembleAction() const {
    return TC.useIntegratedAs() && !SaveTemps &&
           !C.getArgs().hasArg(options::OPT_via_file_asm) &&
           !C.getArgs().hasArg(options::OPT__SLASH_FA) &&
           !C.getArgs().hasArg(options::OPT__SLASH_Fa) &&
           !C.getArgs().hasArg(options::OPT_dxc_Fc);
  }

  /// Return true if a preprocessor action can be collapsed.
  bool canCollapsePreprocessorAction() const {
    return !C.getArgs().hasArg(options::OPT_no_integrated_cpp) &&
           !C.getArgs().hasArg(options::OPT_traditional_cpp) && !SaveTemps &&
           !C.getArgs().hasArg(options::OPT_rewrite_objc);
  }

  /// Struct that relates an action with the offload actions that would be
  /// collapsed with it.
  struct JobActionInfo final {
    /// The action this info refers to.
    const JobAction *JA = nullptr;
    /// The offload actions we need to take care off if this action is
    /// collapsed.
    ActionList SavedOffloadAction;
  };

  /// Append collapsed offload actions from the give nnumber of elements in the
  /// action info array.
  static void AppendCollapsedOffloadAction(ActionList &CollapsedOffloadAction,
                                           ArrayRef<JobActionInfo> &ActionInfo,
                                           unsigned ElementNum) {
    assert(ElementNum <= ActionInfo.size() && "Invalid number of elements.");
    for (unsigned I = 0; I < ElementNum; ++I)
      CollapsedOffloadAction.append(ActionInfo[I].SavedOffloadAction.begin(),
                                    ActionInfo[I].SavedOffloadAction.end());
  }

  /// Functions that attempt to perform the combining. They detect if that is
  /// legal, and if so they update the inputs \a Inputs and the offload action
  /// that were collapsed in \a CollapsedOffloadAction. A tool that deals with
  /// the combined action is returned. If the combining is not legal or if the
  /// tool does not exist, null is returned.
  /// Currently three kinds of collapsing are supported:
  ///  - Assemble + Backend + Compile;
  ///  - Assemble + Backend ;
  ///  - Backend + Compile.
  const Tool *
  combineAssembleBackendCompile(ArrayRef<JobActionInfo> ActionInfo,
                                ActionList &Inputs,
                                ActionList &CollapsedOffloadAction) {
    if (ActionInfo.size() < 3 || !canCollapseAssembleAction())
      return nullptr;
    auto *AJ = dyn_cast<AssembleJobAction>(ActionInfo[0].JA);
    auto *BJ = dyn_cast<BackendJobAction>(ActionInfo[1].JA);
    auto *CJ = dyn_cast<CompileJobAction>(ActionInfo[2].JA);
    if (!AJ || !BJ || !CJ)
      return nullptr;

    // Get compiler tool.
    const Tool *T = TC.SelectTool(*CJ);
    if (!T)
      return nullptr;

    // Can't collapse if we don't have codegen support unless we are
    // emitting LLVM IR.
    bool OutputIsLLVM = types::isLLVMIR(ActionInfo[0].JA->getType());
    if (!T->hasIntegratedBackend() && !(OutputIsLLVM && T->canEmitIR()))
      return nullptr;

    // When using -fembed-bitcode, it is required to have the same tool (clang)
    // for both CompilerJA and BackendJA. Otherwise, combine two stages.
    if (EmbedBitcode) {
      const Tool *BT = TC.SelectTool(*BJ);
      if (BT == T)
        return nullptr;
    }

    if (!T->hasIntegratedAssembler())
      return nullptr;

    Inputs = CJ->getInputs();
    AppendCollapsedOffloadAction(CollapsedOffloadAction, ActionInfo,
                                 /*NumElements=*/3);
    return T;
  }
  const Tool *combineAssembleBackend(ArrayRef<JobActionInfo> ActionInfo,
                                     ActionList &Inputs,
                                     ActionList &CollapsedOffloadAction) {
    if (ActionInfo.size() < 2 || !canCollapseAssembleAction())
      return nullptr;
    auto *AJ = dyn_cast<AssembleJobAction>(ActionInfo[0].JA);
    auto *BJ = dyn_cast<BackendJobAction>(ActionInfo[1].JA);
    if (!AJ || !BJ)
      return nullptr;

    // Get backend tool.
    const Tool *T = TC.SelectTool(*BJ);
    if (!T)
      return nullptr;

    if (!T->hasIntegratedAssembler())
      return nullptr;

    Inputs = BJ->getInputs();
    AppendCollapsedOffloadAction(CollapsedOffloadAction, ActionInfo,
                                 /*NumElements=*/2);
    return T;
  }
  const Tool *combineBackendCompile(ArrayRef<JobActionInfo> ActionInfo,
                                    ActionList &Inputs,
                                    ActionList &CollapsedOffloadAction) {
    if (ActionInfo.size() < 2)
      return nullptr;
    auto *BJ = dyn_cast<BackendJobAction>(ActionInfo[0].JA);
    auto *CJ = dyn_cast<CompileJobAction>(ActionInfo[1].JA);
    if (!BJ || !CJ)
      return nullptr;

    // Check if the initial input (to the compile job or its predessor if one
    // exists) is LLVM bitcode. In that case, no preprocessor step is required
    // and we can still collapse the compile and backend jobs when we have
    // -save-temps. I.e. there is no need for a separate compile job just to
    // emit unoptimized bitcode.
    bool InputIsBitcode = true;
    for (size_t i = 1; i < ActionInfo.size(); i++)
      if (ActionInfo[i].JA->getType() != types::TY_LLVM_BC &&
          ActionInfo[i].JA->getType() != types::TY_LTO_BC) {
        InputIsBitcode = false;
        break;
      }
#if INTEL_PRODUCT_RELEASE
    // For product release builds, we do not allow for .bc generation.
    // Make sure we collapse bitcode compilation in the toolchain for
    // -save-temps
    if (SaveTemps)
      InputIsBitcode = true;
#endif // INTEL_PRODUCT_RELEASE
    if (!InputIsBitcode && !canCollapsePreprocessorAction())
      return nullptr;

    // Get compiler tool.
    const Tool *T = TC.SelectTool(*CJ);
    if (!T)
      return nullptr;

    // Can't collapse if we don't have codegen support unless we are
    // emitting LLVM IR.
    bool OutputIsLLVM = types::isLLVMIR(ActionInfo[0].JA->getType());
    if (!T->hasIntegratedBackend() && !(OutputIsLLVM && T->canEmitIR()))
      return nullptr;

    if (T->canEmitIR() && ((SaveTemps && !InputIsBitcode) || EmbedBitcode))
      return nullptr;

    Inputs = CJ->getInputs();
    AppendCollapsedOffloadAction(CollapsedOffloadAction, ActionInfo,
                                 /*NumElements=*/2);
    return T;
  }

  /// Updates the inputs if the obtained tool supports combining with
  /// preprocessor action, and the current input is indeed a preprocessor
  /// action. If combining results in the collapse of offloading actions, those
  /// are appended to \a CollapsedOffloadAction.
  void combineWithPreprocessor(const Tool *T, ActionList &Inputs,
                               ActionList &CollapsedOffloadAction) {
    if (!T || !canCollapsePreprocessorAction() || !T->hasIntegratedCPP())
      return;

    // Attempt to get a preprocessor action dependence.
    ActionList PreprocessJobOffloadActions;
    ActionList NewInputs;
    for (Action *A : Inputs) {
      auto *PJ = getPrevDependentAction({A}, PreprocessJobOffloadActions);
      if (!PJ || !isa<PreprocessJobAction>(PJ)) {
        NewInputs.push_back(A);
        continue;
      }

      // This is legal to combine. Append any offload action we found and add the
      // current input to preprocessor inputs.
      CollapsedOffloadAction.append(PreprocessJobOffloadActions.begin(),
                                    PreprocessJobOffloadActions.end());
      NewInputs.append(PJ->input_begin(), PJ->input_end());
    }
    Inputs = NewInputs;
  }

public:
  ToolSelector(const JobAction *BaseAction, const ToolChain &TC,
               const Compilation &C, bool SaveTemps, bool EmbedBitcode)
      : TC(TC), C(C), BaseAction(BaseAction), SaveTemps(SaveTemps),
        EmbedBitcode(EmbedBitcode) {
    assert(BaseAction && "Invalid base action.");
    IsHostSelector = BaseAction->getOffloadingDeviceKind() == Action::OFK_None;
  }

  /// Check if a chain of actions can be combined and return the tool that can
  /// handle the combination of actions. The pointer to the current inputs \a
  /// Inputs and the list of offload actions \a CollapsedOffloadActions
  /// connected to collapsed actions are updated accordingly. The latter enables
  /// the caller of the selector to process them afterwards instead of just
  /// dropping them. If no suitable tool is found, null will be returned.
  const Tool *getTool(ActionList &Inputs,
                      ActionList &CollapsedOffloadAction) {
    //
    // Get the largest chain of actions that we could combine.
    //

    SmallVector<JobActionInfo, 5> ActionChain(1);
    ActionChain.back().JA = BaseAction;
    while (ActionChain.back().JA) {
      const Action *CurAction = ActionChain.back().JA;

      // Grow the chain by one element.
      ActionChain.resize(ActionChain.size() + 1);
      JobActionInfo &AI = ActionChain.back();

      // Attempt to fill it with the
      AI.JA =
          getPrevDependentAction(CurAction->getInputs(), AI.SavedOffloadAction);
    }

    // Pop the last action info as it could not be filled.
    ActionChain.pop_back();

    //
    // Attempt to combine actions. If all combining attempts failed, just return
    // the tool of the provided action. At the end we attempt to combine the
    // action with any preprocessor action it may depend on.
    //

    const Tool *T = combineAssembleBackendCompile(ActionChain, Inputs,
                                                  CollapsedOffloadAction);
    if (!T)
      T = combineAssembleBackend(ActionChain, Inputs, CollapsedOffloadAction);
    if (!T)
      T = combineBackendCompile(ActionChain, Inputs, CollapsedOffloadAction);
    if (!T) {
      Inputs = BaseAction->getInputs();
      T = TC.SelectTool(*BaseAction);
    }

    combineWithPreprocessor(T, Inputs, CollapsedOffloadAction);
    return T;
  }
};
}

/// Return a string that uniquely identifies the result of a job. The bound arch
/// is not necessarily represented in the toolchain's triple -- for example,
/// armv7 and armv7s both map to the same triple -- so we need both in our map.
/// Also, we need to add the offloading device kind, as the same tool chain can
/// be used for host and device for some programming models, e.g. OpenMP.
static std::string GetTriplePlusArchString(const ToolChain *TC,
                                           StringRef BoundArch,
                                           Action::OffloadKind OffloadKind) {
  std::string TriplePlusArch = TC->getTriple().normalize();
  if (!BoundArch.empty()) {
    TriplePlusArch += "-";
    TriplePlusArch += BoundArch;
  }
  TriplePlusArch += "-";
  TriplePlusArch += Action::GetOffloadKindName(OffloadKind);
  return TriplePlusArch;
}

static void CollectForEachInputs(
    InputInfoList &InputInfos, const Action *SourceAction, const ToolChain *TC,
    StringRef BoundArch, Action::OffloadKind TargetDeviceOffloadKind,
    const std::map<std::pair<const Action *, std::string>, InputInfoList>
        &CachedResults,
    const ForEachWrappingAction *FEA) {
  for (const Action *Input : SourceAction->getInputs()) {
    // Search for the Input, if not in the cache assume actions were collapsed
    // so recurse.
    auto Lookup = CachedResults.find(
        {Input,
         GetTriplePlusArchString(TC, BoundArch, TargetDeviceOffloadKind)});
    if (Lookup != CachedResults.end()) {
      if (!FEA->getSerialActions().count(Input)) {
        InputInfos.append(Lookup->second);
      }
    } else {
      CollectForEachInputs(InputInfos, Input, TC, BoundArch,
                           TargetDeviceOffloadKind, CachedResults, FEA);
    }
  }
}

InputInfoList Driver::BuildJobsForAction(
    Compilation &C, const Action *A, const ToolChain *TC, StringRef BoundArch,
    bool AtTopLevel, bool MultipleArchs, const char *LinkingOutput,
    std::map<std::pair<const Action *, std::string>, InputInfoList>
        &CachedResults,
    Action::OffloadKind TargetDeviceOffloadKind) const {
  std::pair<const Action *, std::string> ActionTC = {
      A, GetTriplePlusArchString(TC, BoundArch, TargetDeviceOffloadKind)};
  auto CachedResult = CachedResults.find(ActionTC);
  if (CachedResult != CachedResults.end()) {
    return CachedResult->second;
  }
  InputInfoList Result = BuildJobsForActionNoCache(
      C, A, TC, BoundArch, AtTopLevel, MultipleArchs, LinkingOutput,
      CachedResults, TargetDeviceOffloadKind);
  CachedResults[ActionTC] = Result;
  return Result;
}

static void handleTimeTrace(Compilation &C, const ArgList &Args,
                            const JobAction *JA, const char *BaseInput,
                            const InputInfo &Result) {
  Arg *A =
      Args.getLastArg(options::OPT_ftime_trace, options::OPT_ftime_trace_EQ);
  if (!A)
    return;
  SmallString<128> Path;
  if (A->getOption().matches(options::OPT_ftime_trace_EQ)) {
    Path = A->getValue();
    if (llvm::sys::fs::is_directory(Path)) {
      SmallString<128> Tmp(Result.getFilename());
      llvm::sys::path::replace_extension(Tmp, "json");
      llvm::sys::path::append(Path, llvm::sys::path::filename(Tmp));
    }
  } else {
    if (Arg *DumpDir = Args.getLastArgNoClaim(options::OPT_dumpdir)) {
      // The trace file is ${dumpdir}${basename}.json. Note that dumpdir may not
      // end with a path separator.
      Path = DumpDir->getValue();
      Path += llvm::sys::path::filename(BaseInput);
    } else {
      Path = Result.getFilename();
    }
    llvm::sys::path::replace_extension(Path, "json");
  }
  const char *ResultFile = C.getArgs().MakeArgString(Path);
  C.addTimeTraceFile(ResultFile, JA);
  C.addResultFile(ResultFile, JA);
}

InputInfoList Driver::BuildJobsForActionNoCache(
    Compilation &C, const Action *A, const ToolChain *TC, StringRef BoundArch,
    bool AtTopLevel, bool MultipleArchs, const char *LinkingOutput,
    std::map<std::pair<const Action *, std::string>, InputInfoList>
        &CachedResults,
    Action::OffloadKind TargetDeviceOffloadKind) const {
  llvm::PrettyStackTraceString CrashInfo("Building compilation jobs");

  InputInfoList OffloadDependencesInputInfo;
  bool BuildingForOffloadDevice = TargetDeviceOffloadKind != Action::OFK_None;
  if (const OffloadAction *OA = dyn_cast<OffloadAction>(A)) {
    // The 'Darwin' toolchain is initialized only when its arguments are
    // computed. Get the default arguments for OFK_None to ensure that
    // initialization is performed before processing the offload action.
    // FIXME: Remove when darwin's toolchain is initialized during construction.
    C.getArgsForToolChain(TC, BoundArch, Action::OFK_None);

    // The offload action is expected to be used in four different situations.
    //
    // a) Set a toolchain/architecture/kind for a host action:
    //    Host Action 1 -> OffloadAction -> Host Action 2
    //
    // b) Set a toolchain/architecture/kind for a device action;
    //    Device Action 1 -> OffloadAction -> Device Action 2
    //
    // c) Specify a device dependence to a host action;
    //    Device Action 1  _
    //                      \
    //      Host Action 1  ---> OffloadAction -> Host Action 2
    //
    // d) Specify a host dependence to a device action.
    //      Host Action 1  _
    //                      \
    //    Device Action 1  ---> OffloadAction -> Device Action 2
    //
    // For a) and b), we just return the job generated for the dependences. For
    // c) and d) we override the current action with the host/device dependence
    // if the current toolchain is host/device and set the offload dependences
    // info with the jobs obtained from the device/host dependence(s).

    // If there is a single device option or has no host action, just generate
    // the job for it.
    if (OA->hasSingleDeviceDependence() || !OA->hasHostDependence()) {
      InputInfoList DevA;
      OA->doOnEachDeviceDependence([&](Action *DepA, const ToolChain *DepTC,
                                       const char *DepBoundArch) {
        DevA.append(BuildJobsForAction(C, DepA, DepTC, DepBoundArch, AtTopLevel,
                                       /*MultipleArchs*/ !!DepBoundArch,
                                       LinkingOutput, CachedResults,
                                       DepA->getOffloadingDeviceKind()));
      });
      return DevA;
    }

    // If 'Action 2' is host, we generate jobs for the device dependences and
    // override the current action with the host dependence. Otherwise, we
    // generate the host dependences and override the action with the device
    // dependence. The dependences can't therefore be a top-level action.
    OA->doOnEachDependence(
        /*IsHostDependence=*/BuildingForOffloadDevice,
        [&](Action *DepA, const ToolChain *DepTC, const char *DepBoundArch) {
          OffloadDependencesInputInfo.append(BuildJobsForAction(
              C, DepA, DepTC, DepBoundArch, /*AtTopLevel=*/false,
              /*MultipleArchs*/ !!DepBoundArch, LinkingOutput, CachedResults,
              DepA->getOffloadingDeviceKind()));
        });

    A = BuildingForOffloadDevice
            ? OA->getSingleDeviceDependence(/*DoNotConsiderHostActions=*/true)
            : OA->getHostDependence();

    // We may have already built this action as a part of the offloading
    // toolchain, return the cached input if so.
    std::pair<const Action *, std::string> ActionTC = {
        OA->getHostDependence(),
        GetTriplePlusArchString(TC, BoundArch, TargetDeviceOffloadKind)};
    if (CachedResults.find(ActionTC) != CachedResults.end()) {
      InputInfoList Inputs = CachedResults[ActionTC];
      Inputs.append(OffloadDependencesInputInfo);
      return Inputs;
    }
  }

  if (const InputAction *IA = dyn_cast<InputAction>(A)) {
    // FIXME: It would be nice to not claim this here; maybe the old scheme of
    // just using Args was better?
    const Arg &Input = IA->getInputArg();
    Input.claim();
    if (Input.getOption().matches(options::OPT_INPUT)) {
      const char *Name = Input.getValue();
      return {InputInfo(A, Name, /* _BaseInput = */ Name)};
    }
    return {InputInfo(A, &Input, /* _BaseInput = */ "")};
  }
  if (const BindArchAction *BAA = dyn_cast<BindArchAction>(A)) {
    const ToolChain *TC;
    StringRef ArchName = BAA->getArchName();

    if (!ArchName.empty())
      TC = &getToolChain(C.getArgs(),
                         computeTargetTriple(*this, TargetTriple,
                                             C.getArgs(), ArchName));
    else
      TC = &C.getDefaultToolChain();

    return BuildJobsForAction(C, *BAA->input_begin(), TC, ArchName, AtTopLevel,
                              MultipleArchs, LinkingOutput, CachedResults,
                              TargetDeviceOffloadKind);
  }

  if (const ForEachWrappingAction *FEA = dyn_cast<ForEachWrappingAction>(A)) {
    // Check that the main action wasn't already processed.
    auto MainActionOutput = CachedResults.find(
        {FEA->getJobAction(),
         GetTriplePlusArchString(TC, BoundArch, TargetDeviceOffloadKind)});
    if (MainActionOutput != CachedResults.end()) {
      // The input was processed on behalf of another foreach.
      // Add entry in cache and return.
      CachedResults[{FEA, GetTriplePlusArchString(TC, BoundArch,
                                                  TargetDeviceOffloadKind)}] =
          MainActionOutput->second;
      return MainActionOutput->second;
    }

    // Build commands for the TFormInput then take any command added after as
    // needing a llvm-foreach wrapping.
    BuildJobsForAction(C, FEA->getTFormInput(), TC, BoundArch,
                       /*AtTopLevel=*/false, MultipleArchs, LinkingOutput,
                       CachedResults, TargetDeviceOffloadKind);
    unsigned OffsetIdx = C.getJobs().size();
    BuildJobsForAction(C, FEA->getJobAction(), TC, BoundArch,
                       /*AtTopLevel=*/false, MultipleArchs, LinkingOutput,
                       CachedResults, TargetDeviceOffloadKind);

    auto begin = C.getJobs().getJobsForOverride().begin() + OffsetIdx;
    auto end = C.getJobs().getJobsForOverride().end();

    // Steal the commands.
    llvm::SmallVector<std::unique_ptr<Command>, 4> JobsToWrap(
        std::make_move_iterator(begin), std::make_move_iterator(end));
    C.getJobs().getJobsForOverride().erase(begin, end);

    InputInfo ActionResult;
    for (std::unique_ptr<Command> Cmd :
         llvm::make_range(std::make_move_iterator(JobsToWrap.begin()),
                          std::make_move_iterator(JobsToWrap.end()))) {
      const JobAction *SourceAction = cast<JobAction>(&Cmd->getSource());
      if (FEA->getSerialActions().count(SourceAction)) {
        C.addCommand(std::move(Cmd));
        continue;
      }
      ActionResult = CachedResults.at(
          {SourceAction,
           GetTriplePlusArchString(TC, BoundArch, TargetDeviceOffloadKind)}).front();
      InputInfoList InputInfos;
      CollectForEachInputs(InputInfos, SourceAction, TC, BoundArch,
                           TargetDeviceOffloadKind, CachedResults, FEA);
      const Tool *Creator = &Cmd->getCreator();
      StringRef ParallelJobs;
      if (TargetDeviceOffloadKind == Action::OFK_SYCL)
        ParallelJobs = C.getArgs().getLastArgValue(
            options::OPT_fsycl_max_parallel_jobs_EQ);

      tools::SYCL::constructLLVMForeachCommand(
          C, *SourceAction, std::move(Cmd), InputInfos, ActionResult, Creator,
          "", types::getTypeTempSuffix(ActionResult.getType()), ParallelJobs);
    }
    return { ActionResult };
  }

  ActionList Inputs = A->getInputs();

  const JobAction *JA = cast<JobAction>(A);
  ActionList CollapsedOffloadActions;

  auto *DA = dyn_cast<OffloadDepsJobAction>(JA);
  const ToolChain *JATC = DA ? DA->getHostTC() : TC;

  ToolSelector TS(JA, *JATC, C, isSaveTempsEnabled(),
                  embedBitcodeInObject() && !isUsingLTO());
  const Tool *T = TS.getTool(Inputs, CollapsedOffloadActions);

  if (!T)
    return {InputInfo()};

  // If we've collapsed action list that contained OffloadAction we
  // need to build jobs for host/device-side inputs it may have held.
  for (const auto *OA : CollapsedOffloadActions)
    cast<OffloadAction>(OA)->doOnEachDependence(
        /*IsHostDependence=*/BuildingForOffloadDevice,
        [&](Action *DepA, const ToolChain *DepTC, const char *DepBoundArch) {
          OffloadDependencesInputInfo.append(BuildJobsForAction(
              C, DepA, DepTC, DepBoundArch, /* AtTopLevel */ false,
              /*MultipleArchs=*/!!DepBoundArch, LinkingOutput, CachedResults,
              DepA->getOffloadingDeviceKind()));
        });

  // Only use pipes when there is exactly one input.
  InputInfoList InputInfos;
  for (const Action *Input : Inputs) {
    // Treat dsymutil and verify sub-jobs as being at the top-level too, they
    // shouldn't get temporary output names.
    // FIXME: Clean this up.
    bool SubJobAtTopLevel =
        AtTopLevel && (isa<DsymutilJobAction>(A) || isa<VerifyJobAction>(A));
    InputInfos.append(BuildJobsForAction(
        C, Input, JATC, DA ? DA->getOffloadingArch() : BoundArch,
        SubJobAtTopLevel, MultipleArchs, LinkingOutput, CachedResults,
        A->getOffloadingDeviceKind()));
  }

  // Always use the first file input as the base input.
  const char *BaseInput = InputInfos[0].getBaseInput();
  for (auto &Info : InputInfos) {
    if (Info.isFilename()) {
      BaseInput = Info.getBaseInput();
      break;
    }
  }

  // ... except dsymutil actions, which use their actual input as the base
  // input.
  if (JA->getType() == types::TY_dSYM)
    BaseInput = InputInfos[0].getFilename();

  // Append outputs of offload device jobs to the input list
  if (!OffloadDependencesInputInfo.empty())
    InputInfos.append(OffloadDependencesInputInfo.begin(),
                      OffloadDependencesInputInfo.end());

  // Set the effective triple of the toolchain for the duration of this job.
  llvm::Triple EffectiveTriple;
  const ToolChain &ToolTC = T->getToolChain();
  const ArgList &Args =
      C.getArgsForToolChain(TC, BoundArch, A->getOffloadingDeviceKind());
  if (InputInfos.size() != 1) {
    EffectiveTriple = llvm::Triple(ToolTC.ComputeEffectiveClangTriple(Args));
  } else {
    // Pass along the input type if it can be unambiguously determined.
    EffectiveTriple = llvm::Triple(
        ToolTC.ComputeEffectiveClangTriple(Args, InputInfos[0].getType()));
  }
  RegisterEffectiveTriple TripleRAII(ToolTC, EffectiveTriple);

  // Determine the place to write output to, if any.
  InputInfo Result;
  InputInfoList UnbundlingResults;
  if (auto *UA = dyn_cast<OffloadUnbundlingJobAction>(JA)) {
    // If we have an unbundling job, we need to create results for all the
    // outputs. We also update the results cache so that other actions using
    // this unbundling action can get the right results.
    for (auto &UI : UA->getDependentActionsInfo()) {
      assert(UI.DependentOffloadKind != Action::OFK_None &&
             "Unbundling with no offloading??");

      // Unbundling actions are never at the top level. When we generate the
      // offloading prefix, we also do that for the host file because the
      // unbundling action does not change the type of the output which can
      // cause a overwrite.
      InputInfo CurI;
      bool IsFPGAObjLink =
          (JA->getType() == types::TY_Object &&
           EffectiveTriple.getSubArch() == llvm::Triple::SPIRSubArch_fpga &&
           C.getInputArgs().hasArg(options::OPT_fsycl_link_EQ));
      if (C.getDriver().getOffloadStaticLibSeen() &&
          (JA->getType() == types::TY_Archive ||
           JA->getType() == types::TY_Tempfilelist)) {
        // Host part of the unbundled static archive is not used.
        if (UI.DependentOffloadKind == Action::OFK_Host)
          continue;
        // Host part of the unbundled object is not used when using the
        // FPGA target and -fsycl-link is enabled.
        if (UI.DependentOffloadKind == Action::OFK_Host && IsFPGAObjLink)
          continue;
        std::string TmpFileName = C.getDriver().GetTemporaryPath(
            llvm::sys::path::stem(BaseInput),
            JA->getType() == types::TY_Archive ? "a" : "txt");
        const char *TmpFile = C.addTempFile(
            C.getArgs().MakeArgString(TmpFileName), JA->getType());
        CurI = InputInfo(JA->getType(), TmpFile, TmpFile);
      } else if (types::isFPGA(JA->getType())) {
        std::string Ext(types::getTypeTempSuffix(JA->getType()));
        types::ID TI = types::TY_Object;
        if (EffectiveTriple.isSPIR()) {
          if (!UI.DependentToolChain->getTriple().isSPIR())
            continue;
          // Output file from unbundle is FPGA device. Name the file
          // accordingly.
          if (UI.DependentOffloadKind == Action::OFK_Host) {
            // Do not add the current info for Host with FPGA device.  The host
            // side isn't used
            continue;
          }
          if (JA->getType() == types::TY_FPGA_AOCO) {
            TI = types::TY_TempAOCOfilelist;
            Ext = "txt";
          }
          if (JA->getType() == types::TY_FPGA_AOCR ||
              JA->getType() == types::TY_FPGA_AOCR_EMU)
            // AOCR files are always unbundled into a list file.
            TI = types::TY_Tempfilelist;
        } else {
          if (UI.DependentOffloadKind == Action::OFK_SYCL)
            // Do not add the current info for device with FPGA device.  The
            // device side isn't used
            continue;
          TI = types::TY_Tempfilelist;
          Ext = "txt";
        }
        std::string TmpFileName = C.getDriver().GetTemporaryPath(
            llvm::sys::path::stem(BaseInput), Ext);
        const char *TmpFile =
            C.addTempFile(C.getArgs().MakeArgString(TmpFileName), TI);
        CurI = InputInfo(TI, TmpFile, TmpFile);
      } else {
        // Host part of the unbundled object is not used when -fsycl-link is
        // enabled with FPGA target
        if (UI.DependentOffloadKind == Action::OFK_Host && IsFPGAObjLink)
          continue;
        std::string OffloadingPrefix = Action::GetOffloadingFileNamePrefix(
          UI.DependentOffloadKind,
          UI.DependentToolChain->getTriple().normalize(),
          /*CreatePrefixForHost=*/true);
        CurI = InputInfo(
          UA,
          GetNamedOutputPath(C, *UA, BaseInput, UI.DependentBoundArch,
                             /*AtTopLevel=*/false,
                             MultipleArchs ||
                                 UI.DependentOffloadKind == Action::OFK_HIP,
                             OffloadingPrefix),
          BaseInput);
      }
      // Save the unbundling result.
      UnbundlingResults.push_back(CurI);

      // Get the unique string identifier for this dependence and cache the
      // result.
      StringRef Arch;
      if (TargetDeviceOffloadKind == Action::OFK_HIP ||
          TargetDeviceOffloadKind == Action::OFK_SYCL) {
        if (UI.DependentOffloadKind == Action::OFK_Host)
          Arch = StringRef();
        else
          Arch = UI.DependentBoundArch;
      } else
        Arch = BoundArch;
      // When unbundling for SYCL and there is no Target offload, assume
      // Host as the dependent offload, as the host path has been stripped
      // in this instance
      Action::OffloadKind DependentOffloadKind;
      if (UI.DependentOffloadKind == Action::OFK_SYCL &&
          TargetDeviceOffloadKind == Action::OFK_None)
        DependentOffloadKind = Action::OFK_Host;
      else
        DependentOffloadKind = UI.DependentOffloadKind;

      CachedResults[{A, GetTriplePlusArchString(UI.DependentToolChain, Arch,
                                                DependentOffloadKind)}] = {
          CurI};
    }
    // Do a check for a dependency file unbundle for FPGA.  This is out of line
    // from a regular unbundle, so just create and return the name of the
    // unbundled file.
    if (JA->getType() == types::TY_FPGA_Dependencies ||
        JA->getType() == types::TY_FPGA_Dependencies_List) {
      std::string Ext(types::getTypeTempSuffix(JA->getType()));
      std::string TmpFileName =
          C.getDriver().GetTemporaryPath(llvm::sys::path::stem(BaseInput), Ext);
      const char *TmpFile =
          C.addTempFile(C.getArgs().MakeArgString(TmpFileName), JA->getType());
      Result = InputInfo(JA->getType(), TmpFile, TmpFile);
      UnbundlingResults.push_back(Result);
    } else {
      // Now that we have all the results generated, select the one that should
      // be returned for the current depending action.
      std::pair<const Action *, std::string> ActionTC = {
          A, GetTriplePlusArchString(TC, BoundArch, TargetDeviceOffloadKind)};
      assert(CachedResults.find(ActionTC) != CachedResults.end() &&
             "Result does not exist??");
      Result = CachedResults[ActionTC].front();
    }
  } else if (auto *DA = dyn_cast<OffloadDepsJobAction>(JA)) {
    for (auto &DI : DA->getDependentActionsInfo()) {
      assert(DI.DependentOffloadKind != Action::OFK_None &&
             "Deps job with no offloading");

      std::string OffloadingPrefix = Action::GetOffloadingFileNamePrefix(
          DI.DependentOffloadKind,
          DI.DependentToolChain->getTriple().normalize(),
          /*CreatePrefixForHost=*/true);
      auto CurI = InputInfo(
          DA,
          GetNamedOutputPath(C, *DA, BaseInput, DI.DependentBoundArch,
                             /*AtTopLevel=*/false,
                             MultipleArchs ||
                                 DI.DependentOffloadKind == Action::OFK_HIP,
                             OffloadingPrefix),
          BaseInput);
      // Save the result.
      UnbundlingResults.push_back(CurI);

      // Get the unique string identifier for this dependence and cache the
      // result.
      StringRef Arch = TargetDeviceOffloadKind == Action::OFK_HIP
                           ? DI.DependentOffloadKind == Action::OFK_Host
                                 ? StringRef()
                                 : DI.DependentBoundArch
                           : BoundArch;

      CachedResults[{A, GetTriplePlusArchString(DI.DependentToolChain, Arch,
                                                DI.DependentOffloadKind)}] = {
          CurI};
    }

    // Now that we have all the results generated, select the one that should be
    // returned for the current depending action.
    std::pair<const Action *, std::string> ActionTC = {
        A, GetTriplePlusArchString(TC, BoundArch, TargetDeviceOffloadKind)};
    auto It = CachedResults.find(ActionTC);
    assert(It != CachedResults.end() && "Result does not exist??");
    Result = It->second.front();
  } else if (JA->getType() == types::TY_Nothing)
    Result = {InputInfo(A, BaseInput)};
  else {
    std::string OffloadingPrefix;
    // When generating binaries with -fsycl-link-target or -fsycl-link, the
    // output file prefix is the triple arch only.  Do not add the arch when
    // compiling for host.
    if (!A->getOffloadingHostActiveKinds() &&
        (Args.getLastArg(options::OPT_fsycl_link_targets_EQ) ||
         Args.hasArg(options::OPT_fsycl_link_EQ))) {
      OffloadingPrefix = "-";
      OffloadingPrefix += TC->getTriple().getArchName();
    } else {
      // We only have to generate a prefix for the host if this is not a
      // top-level action.
      OffloadingPrefix = Action::GetOffloadingFileNamePrefix(
        A->getOffloadingDeviceKind(), TC->getTriple().normalize(),
        /*CreatePrefixForHost=*/isa<OffloadPackagerJobAction>(A) ||
            !(A->getOffloadingHostActiveKinds() == Action::OFK_None ||
              AtTopLevel));
    }
    if (isa<OffloadWrapperJobAction>(JA)) {
      if (Arg *FinalOutput = C.getArgs().getLastArg(options::OPT_o))
        BaseInput = FinalOutput->getValue();
      // Do not use the default image name when using -fno-sycl-rdc
      else if (!tools::SYCL::shouldDoPerObjectFileLinking(C))
        BaseInput = getDefaultImageName();
      BaseInput =
          C.getArgs().MakeArgString(std::string(BaseInput) + "-wrapper");
    }
    Result = InputInfo(A, GetNamedOutputPath(C, *JA, BaseInput, BoundArch,
                                             AtTopLevel, MultipleArchs,
                                             OffloadingPrefix),
                       BaseInput);
    if (T->canEmitIR() && OffloadingPrefix.empty())
      handleTimeTrace(C, Args, JA, BaseInput, Result);
  }

  if (CCCPrintBindings && !CCGenDiagnostics) {
    llvm::errs() << "# \"" << T->getToolChain().getTripleString() << '"'
                 << " - \"" << T->getName() << "\", inputs: [";
    for (unsigned i = 0, e = InputInfos.size(); i != e; ++i) {
      llvm::errs() << InputInfos[i].getAsString();
      if (i + 1 != e)
        llvm::errs() << ", ";
    }
    if (UnbundlingResults.empty())
      llvm::errs() << "], output: " << Result.getAsString() << "\n";
    else {
      llvm::errs() << "], outputs: [";
      for (unsigned i = 0, e = UnbundlingResults.size(); i != e; ++i) {
        llvm::errs() << UnbundlingResults[i].getAsString();
        if (i + 1 != e)
          llvm::errs() << ", ";
      }
      llvm::errs() << "] \n";
    }
  } else {
    if (UnbundlingResults.empty())
      T->ConstructJob(
          C, *JA, Result, InputInfos,
          C.getArgsForToolChain(TC, BoundArch, JA->getOffloadingDeviceKind()),
          LinkingOutput);
    else
      T->ConstructJobMultipleOutputs(
          C, *JA, UnbundlingResults, InputInfos,
          C.getArgsForToolChain(TC, BoundArch, JA->getOffloadingDeviceKind()),
          LinkingOutput);
  }
  return {Result};
}

const char *Driver::getDefaultImageName() const {
  llvm::Triple Target(llvm::Triple::normalize(TargetTriple));
  return Target.isOSWindows() ? "a.exe" : "a.out";
}

/// Create output filename based on ArgValue, which could either be a
/// full filename, filename without extension, or a directory. If ArgValue
/// does not provide a filename, then use BaseName, and use the extension
/// suitable for FileType.
static const char *MakeCLOutputFilename(const ArgList &Args, StringRef ArgValue,
                                        StringRef BaseName,
                                        types::ID FileType) {
  SmallString<128> Filename = ArgValue;

  if (ArgValue.empty()) {
    // If the argument is empty, output to BaseName in the current dir.
    Filename = BaseName;
  } else if (llvm::sys::path::is_separator(Filename.back())) {
    // If the argument is a directory, output to BaseName in that dir.
    llvm::sys::path::append(Filename, BaseName);
  }

  if (!llvm::sys::path::has_extension(ArgValue)) {
    // If the argument didn't provide an extension, then set it.
    const char *Extension = types::getTypeTempSuffix(FileType, true);

    if (FileType == types::TY_Image &&
        Args.hasArg(options::OPT__SLASH_LD, options::OPT__SLASH_LDd)) {
      // The output file is a dll.
      Extension = "dll";
    }

    llvm::sys::path::replace_extension(Filename, Extension);
  }

  return Args.MakeArgString(Filename.c_str());
}

static bool HasPreprocessOutput(const Action &JA) {
  if (isa<PreprocessJobAction>(JA))
    return true;
  if (isa<OffloadAction>(JA) && isa<PreprocessJobAction>(JA.getInputs()[0]))
    return true;
  if (isa<OffloadBundlingJobAction>(JA) &&
      HasPreprocessOutput(*(JA.getInputs()[0])))
    return true;
  return false;
}

const char *Driver::CreateTempFile(Compilation &C, StringRef Prefix,
                                   StringRef Suffix, bool MultipleArchs,
                                   StringRef BoundArch,
                                   types::ID Type,
                                   bool NeedUniqueDirectory) const {
  SmallString<128> TmpName;
  Arg *A = C.getArgs().getLastArg(options::OPT_fcrash_diagnostics_dir);
  std::optional<std::string> CrashDirectory =
      CCGenDiagnostics && A
          ? std::string(A->getValue())
          : llvm::sys::Process::GetEnv("CLANG_CRASH_DIAGNOSTICS_DIR");
  if (CrashDirectory) {
    if (!getVFS().exists(*CrashDirectory))
      llvm::sys::fs::create_directories(*CrashDirectory);
    SmallString<128> Path(*CrashDirectory);
    llvm::sys::path::append(Path, Prefix);
    const char *Middle = !Suffix.empty() ? "-%%%%%%." : "-%%%%%%";
    if (std::error_code EC =
            llvm::sys::fs::createUniqueFile(Path + Middle + Suffix, TmpName)) {
      Diag(clang::diag::err_unable_to_make_temp) << EC.message();
      return "";
    }
  } else {
    if (MultipleArchs && !BoundArch.empty()) {
      if (NeedUniqueDirectory) {
        TmpName = GetTemporaryDirectory(Prefix);
        llvm::sys::path::append(TmpName,
                                Twine(Prefix) + "-" + BoundArch + "." + Suffix);
      } else {
        TmpName =
            GetTemporaryPath((Twine(Prefix) + "-" + BoundArch).str(), Suffix);
      }

    } else {
      TmpName = GetTemporaryPath(Prefix, Suffix);
    }
  }
  return C.addTempFile(C.getArgs().MakeArgString(TmpName), Type);
}

// Calculate the output path of the module file when compiling a module unit
// with the `-fmodule-output` option or `-fmodule-output=` option specified.
// The behavior is:
// - If `-fmodule-output=` is specfied, then the module file is
//   writing to the value.
// - Otherwise if the output object file of the module unit is specified, the
// output path
//   of the module file should be the same with the output object file except
//   the corresponding suffix. This requires both `-o` and `-c` are specified.
// - Otherwise, the output path of the module file will be the same with the
//   input with the corresponding suffix.
static const char *GetModuleOutputPath(Compilation &C, const JobAction &JA,
                                       const char *BaseInput) {
  assert(isa<PrecompileJobAction>(JA) && JA.getType() == types::TY_ModuleFile &&
         (C.getArgs().hasArg(options::OPT_fmodule_output) ||
          C.getArgs().hasArg(options::OPT_fmodule_output_EQ)));

  if (Arg *ModuleOutputEQ =
          C.getArgs().getLastArg(options::OPT_fmodule_output_EQ))
    return C.addResultFile(ModuleOutputEQ->getValue(), &JA);

  SmallString<64> OutputPath;
  Arg *FinalOutput = C.getArgs().getLastArg(options::OPT_o);
  if (FinalOutput && C.getArgs().hasArg(options::OPT_c))
    OutputPath = FinalOutput->getValue();
  else
    OutputPath = BaseInput;

  const char *Extension = types::getTypeTempSuffix(JA.getType());
  llvm::sys::path::replace_extension(OutputPath, Extension);
  return C.addResultFile(C.getArgs().MakeArgString(OutputPath.c_str()), &JA);
}

const char *Driver::GetNamedOutputPath(Compilation &C, const JobAction &JA,
                                       const char *BaseInput,
                                       StringRef OrigBoundArch, bool AtTopLevel,
                                       bool MultipleArchs,
                                       StringRef OffloadingPrefix) const {
  std::string BoundArch = OrigBoundArch.str();
  if (is_style_windows(llvm::sys::path::Style::native)) {
    // BoundArch may contains ':', which is invalid in file names on Windows,
    // therefore replace it with '%'.
    std::replace(BoundArch.begin(), BoundArch.end(), ':', '@');
  }

  llvm::PrettyStackTraceString CrashInfo("Computing output path");
  // Output to a user requested destination?
  if (AtTopLevel && !isa<DsymutilJobAction>(JA) && !isa<VerifyJobAction>(JA)) {
    if (Arg *FinalOutput = C.getArgs().getLastArg(options::OPT_o))
      return C.addResultFile(FinalOutput->getValue(), &JA);
    // Output to destination for -fsycl-device-only and Windows -o
    if (C.getArgs().hasArg(options::OPT_fsycl_device_only))
      if (Arg *FinalOutput = C.getArgs().getLastArg(options::OPT__SLASH_o))
        return C.addResultFile(FinalOutput->getValue(), &JA);
  }

  // For /P, preprocess to file named after BaseInput.
  if (C.getArgs().hasArg(options::OPT__SLASH_P) &&
      ((AtTopLevel && isa<PreprocessJobAction>(JA)) ||
       isa<OffloadBundlingJobAction>(JA))) {
    StringRef BaseName = llvm::sys::path::filename(BaseInput);
    StringRef NameArg;
    if (Arg *A = C.getArgs().getLastArg(options::OPT__SLASH_Fi))
      NameArg = A->getValue();
    return C.addResultFile(
        MakeCLOutputFilename(C.getArgs(), NameArg, BaseName, types::TY_PP_C),
        &JA);
  }

  // Redirect output for the generated source + integration footer.
  if (isa<AppendFooterJobAction>(JA)) {
    if (Arg *A = C.getArgs().getLastArg(options::OPT_fsycl_footer_path_EQ)) {
      SmallString<128> OutName(A->getValue());
      StringRef BaseName = llvm::sys::path::filename(BaseInput);
      if (isSaveTempsEnabled()) {
        // Retain the location specified by the user with -save-temps.
        const char *Suffix = types::getTypeTempSuffix(JA.getType());
        std::string::size_type End = std::string::npos;
        if (!types::appendSuffixForType(JA.getType()))
          End = BaseName.rfind('.');
        SmallString<128> Suffixed(BaseName.substr(0, End));
        Suffixed += OffloadingPrefix;
        Suffixed += '.';
        Suffixed += Suffix;
        llvm::sys::path::append(OutName, Suffixed.c_str());
      } else {
        std::string TmpName =
            GetTemporaryPath(llvm::sys::path::stem(BaseName),
                             types::getTypeTempSuffix(JA.getType()));
        llvm::sys::path::append(OutName, llvm::sys::path::filename(TmpName));
      }
      return C.addTempFile(C.getArgs().MakeArgString(OutName));
    }
  }

  // Default to writing to stdout?
  if (AtTopLevel && !CCGenDiagnostics && HasPreprocessOutput(JA)) {
    return "-";
  }

  if (JA.getType() == types::TY_ModuleFile &&
      C.getArgs().getLastArg(options::OPT_module_file_info)) {
    return "-";
  }

  if (JA.getType() == types::TY_PP_Asm &&
      C.getArgs().hasArg(options::OPT_dxc_Fc)) {
    StringRef FcValue = C.getArgs().getLastArgValue(options::OPT_dxc_Fc);
    // TODO: Should we use `MakeCLOutputFilename` here? If so, we can probably
    // handle this as part of the SLASH_Fa handling below.
    return C.addResultFile(C.getArgs().MakeArgString(FcValue.str()), &JA);
  }

  if (JA.getType() == types::TY_Object &&
      C.getArgs().hasArg(options::OPT_dxc_Fo)) {
    StringRef FoValue = C.getArgs().getLastArgValue(options::OPT_dxc_Fo);
    // TODO: Should we use `MakeCLOutputFilename` here? If so, we can probably
    // handle this as part of the SLASH_Fo handling below.
    return C.addResultFile(C.getArgs().MakeArgString(FoValue.str()), &JA);
  }

  // Is this the assembly listing for /FA?
  if (JA.getType() == types::TY_PP_Asm &&
      (C.getArgs().hasArg(options::OPT__SLASH_FA) ||
       C.getArgs().hasArg(options::OPT__SLASH_Fa))) {
    // Use /Fa and the input filename to determine the asm file name.
    StringRef BaseName = llvm::sys::path::filename(BaseInput);
    StringRef FaValue = C.getArgs().getLastArgValue(options::OPT__SLASH_Fa);
    return C.addResultFile(
        MakeCLOutputFilename(C.getArgs(), FaValue, BaseName, JA.getType()),
        &JA);
  }

  // DXC defaults to standard out when generating assembly. We check this after
  // any DXC flags that might specify a file.
  if (AtTopLevel && JA.getType() == types::TY_PP_Asm && IsDXCMode())
    return "-";

  bool SpecifiedModuleOutput =
      C.getArgs().hasArg(options::OPT_fmodule_output) ||
      C.getArgs().hasArg(options::OPT_fmodule_output_EQ);
  if (MultipleArchs && SpecifiedModuleOutput)
    Diag(clang::diag::err_drv_module_output_with_multiple_arch);

  // If we're emitting a module output with the specified option
  // `-fmodule-output`.
  if (!AtTopLevel && isa<PrecompileJobAction>(JA) &&
      JA.getType() == types::TY_ModuleFile && SpecifiedModuleOutput)
    return GetModuleOutputPath(C, JA, BaseInput);

  // Output to a temporary file?
  if ((!AtTopLevel && !isSaveTempsEnabled() &&
       (!C.getArgs().hasArg(options::OPT__SLASH_Fo) ||
        // FIXME - The use of /Fo is limited when offloading is enabled.  When
        // compiling to exe use of /Fo does not produce the named obj.  We also
        // should not use the named output when performing unbundling.
        (C.getArgs().hasArg(options::OPT__SLASH_Fo) &&
         (!JA.isOffloading(Action::OFK_None) ||
          isa<OffloadUnbundlingJobAction>(JA) ||
          JA.getOffloadingHostActiveKinds() > Action::OFK_Host)))) ||
      CCGenDiagnostics) {
    StringRef Name = llvm::sys::path::filename(BaseInput);
    std::pair<StringRef, StringRef> Split = Name.split('.');
    const char *Suffix =
        types::getTypeTempSuffix(JA.getType(), IsCLMode() || IsDXCMode());
    // The non-offloading toolchain on Darwin requires deterministic input
    // file name for binaries to be deterministic, therefore it needs unique
    // directory.
    llvm::Triple Triple(C.getDriver().getTargetTriple());
    bool NeedUniqueDirectory =
        (JA.getOffloadingDeviceKind() == Action::OFK_None ||
         JA.getOffloadingDeviceKind() == Action::OFK_Host) &&
        Triple.isOSDarwin();
    return CreateTempFile(C, Split.first, Suffix, MultipleArchs, BoundArch,
                          JA.getType(), NeedUniqueDirectory);
  }

  SmallString<128> BasePath(BaseInput);
  SmallString<128> ExternalPath("");
  StringRef BaseName;

  // Dsymutil actions should use the full path.
  if (isa<DsymutilJobAction>(JA) && C.getArgs().hasArg(options::OPT_dsym_dir)) {
    ExternalPath += C.getArgs().getLastArg(options::OPT_dsym_dir)->getValue();
    // We use posix style here because the tests (specifically
    // darwin-dsymutil.c) demonstrate that posix style paths are acceptable
    // even on Windows and if we don't then the similar test covering this
    // fails.
    llvm::sys::path::append(ExternalPath, llvm::sys::path::Style::posix,
                            llvm::sys::path::filename(BasePath));
    BaseName = ExternalPath;
  } else if (isa<DsymutilJobAction>(JA) || isa<VerifyJobAction>(JA))
    BaseName = BasePath;
  else
    BaseName = llvm::sys::path::filename(BasePath);

  // Determine what the derived output name should be.
  const char *NamedOutput;

  if ((JA.getType() == types::TY_Object || JA.getType() == types::TY_LTO_BC ||
       JA.getType() == types::TY_Archive) &&
      C.getArgs().hasArg(options::OPT__SLASH_Fo, options::OPT__SLASH_o)) {
    // The /Fo or /o flag decides the object filename.
    StringRef Val =
        C.getArgs()
            .getLastArg(options::OPT__SLASH_Fo, options::OPT__SLASH_o)
            ->getValue();
    NamedOutput =
        MakeCLOutputFilename(C.getArgs(), Val, BaseName, types::TY_Object);
  } else if (JA.getType() == types::TY_Image &&
             C.getArgs().hasArg(options::OPT__SLASH_Fe,
                                options::OPT__SLASH_o)) {
    // The /Fe or /o flag names the linked file.
    StringRef Val =
        C.getArgs()
            .getLastArg(options::OPT__SLASH_Fe, options::OPT__SLASH_o)
            ->getValue();
    NamedOutput =
        MakeCLOutputFilename(C.getArgs(), Val, BaseName, types::TY_Image);
  } else if (JA.getType() == types::TY_Image) {
    if (IsCLMode()) {
      // clang-cl uses BaseName for the executable name.
      NamedOutput =
          MakeCLOutputFilename(C.getArgs(), "", BaseName, types::TY_Image);
    } else {
      SmallString<128> Output(getDefaultImageName());
      // HIP image for device compilation with -fno-gpu-rdc is per compilation
      // unit.
      bool IsHIPNoRDC = JA.getOffloadingDeviceKind() == Action::OFK_HIP &&
                        !C.getArgs().hasFlag(options::OPT_fgpu_rdc,
                                             options::OPT_fno_gpu_rdc, false);
      bool UseOutExtension = IsHIPNoRDC || isa<OffloadPackagerJobAction>(JA);
      if (UseOutExtension) {
        Output = BaseName;
        llvm::sys::path::replace_extension(Output, "");
      }
      Output += OffloadingPrefix;
      if (MultipleArchs && !BoundArch.empty()) {
        Output += "-";
        Output.append(BoundArch);
      }
      if (UseOutExtension)
        Output += ".out";
      NamedOutput = C.getArgs().MakeArgString(Output.c_str());
    }
  } else if (JA.getType() == types::TY_PCH && IsCLMode()) {
    NamedOutput = C.getArgs().MakeArgString(GetClPchPath(C, BaseName));
  } else if ((JA.getType() == types::TY_Plist || JA.getType() == types::TY_AST) &&
             C.getArgs().hasArg(options::OPT__SLASH_o)) {
    StringRef Val =
        C.getArgs()
            .getLastArg(options::OPT__SLASH_o)
            ->getValue();
    NamedOutput =
        MakeCLOutputFilename(C.getArgs(), Val, BaseName, types::TY_Object);
  } else {
    const char *Suffix =
        types::getTypeTempSuffix(JA.getType(), IsCLMode() || IsDXCMode());
    assert(Suffix && "All types used for output should have a suffix.");

    std::string::size_type End = std::string::npos;
    if (!types::appendSuffixForType(JA.getType()))
      End = BaseName.rfind('.');
    SmallString<128> Suffixed(BaseName.substr(0, End));
    Suffixed += OffloadingPrefix;
    if (MultipleArchs && !BoundArch.empty()) {
      Suffixed += "-";
      Suffixed.append(BoundArch);
    }
    // When using both -save-temps and -emit-llvm, use a ".tmp.bc" suffix for
    // the unoptimized bitcode so that it does not get overwritten by the ".bc"
    // optimized bitcode output.
    auto IsAMDRDCInCompilePhase = [](const JobAction &JA,
                                     const llvm::opt::DerivedArgList &Args) {
      // The relocatable compilation in HIP and OpenMP implies -emit-llvm.
      // Similarly, use a ".tmp.bc" suffix for the unoptimized bitcode
      // (generated in the compile phase.)
      const ToolChain *TC = JA.getOffloadingToolChain();
      return isa<CompileJobAction>(JA) &&
             ((JA.getOffloadingDeviceKind() == Action::OFK_HIP &&
               Args.hasFlag(options::OPT_fgpu_rdc, options::OPT_fno_gpu_rdc,
                            false)) ||
              (JA.getOffloadingDeviceKind() == Action::OFK_OpenMP && TC &&
               TC->getTriple().isAMDGPU()));
    };
    if (!AtTopLevel && JA.getType() == types::TY_LLVM_BC &&
        (C.getArgs().hasArg(options::OPT_emit_llvm) ||
         IsAMDRDCInCompilePhase(JA, C.getArgs())))
      Suffixed += ".tmp";
    Suffixed += '.';
    Suffixed += Suffix;
    NamedOutput = C.getArgs().MakeArgString(Suffixed.c_str());
  }

  // Prepend object file path if -save-temps=obj
  if (!AtTopLevel && isSaveTempsObj() && C.getArgs().hasArg(options::OPT_o) &&
      JA.getType() != types::TY_PCH) {
    Arg *FinalOutput = C.getArgs().getLastArg(options::OPT_o);
    SmallString<128> TempPath(FinalOutput->getValue());
    llvm::sys::path::remove_filename(TempPath);
    StringRef OutputFileName = llvm::sys::path::filename(NamedOutput);
    llvm::sys::path::append(TempPath, OutputFileName);
    NamedOutput = C.getArgs().MakeArgString(TempPath.c_str());
  }

  if (isSaveTempsEnabled()) {
    // If we're saving temps and the temp file conflicts with any
    // input/resulting file, then avoid overwriting.
    if (!AtTopLevel && NamedOutput == BaseName) {
      bool SameFile = false;
      SmallString<256> Result;
      llvm::sys::fs::current_path(Result);
      llvm::sys::path::append(Result, BaseName);
      llvm::sys::fs::equivalent(BaseInput, Result.c_str(), SameFile);
      // Must share the same path to conflict.
      if (SameFile) {
        StringRef Name = llvm::sys::path::filename(BaseInput);
        std::pair<StringRef, StringRef> Split = Name.split('.');
        std::string TmpName = GetTemporaryPath(
            Split.first,
            types::getTypeTempSuffix(JA.getType(), IsCLMode() || IsDXCMode()));
        return C.addTempFile(C.getArgs().MakeArgString(TmpName));
      }
    }

    const auto &ResultFiles = C.getResultFiles();
    const auto CollidingFilenameIt =
        llvm::find_if(ResultFiles, [NamedOutput](const auto &It) {
          return StringRef(NamedOutput).equals(It.second);
        });
    if (CollidingFilenameIt != ResultFiles.end()) {
      // Upon any collision, a unique hash will be appended to the filename,
      // similar to what is done for temporary files in the regular flow.
      StringRef CollidingName(CollidingFilenameIt->second);
      std::pair<StringRef, StringRef> Split = CollidingName.split('.');
      std::string UniqueName = GetUniquePath(
          Split.first,
          types::getTypeTempSuffix(JA.getType(), IsCLMode() || IsDXCMode()));
      return C.addTempFile(C.getArgs().MakeArgString(UniqueName));
    }
  }

  // Emit an error if PCH(Pre-Compiled Header) file generation is forced in
  // -fsycl mode.
  if (C.getArgs().hasFlag(options::OPT_fsycl, options::OPT_fno_sycl, false) &&
      JA.getType() == types::TY_PCH)
    Diag(clang::diag::err_drv_fsycl_with_pch);
  // As an annoying special case, PCH generation doesn't strip the pathname.
  if (JA.getType() == types::TY_PCH && !IsCLMode()) {
    llvm::sys::path::remove_filename(BasePath);
    if (BasePath.empty())
      BasePath = NamedOutput;
    else
      llvm::sys::path::append(BasePath, NamedOutput);
    return C.addResultFile(C.getArgs().MakeArgString(BasePath.c_str()), &JA);
  }

  return C.addResultFile(NamedOutput, &JA);
}

std::string Driver::GetFilePath(StringRef Name, const ToolChain &TC) const {
  // Search for Name in a list of paths.
  auto SearchPaths = [&](const llvm::SmallVectorImpl<std::string> &P)
      -> std::optional<std::string> {
    // Respect a limited subset of the '-Bprefix' functionality in GCC by
    // attempting to use this prefix when looking for file paths.
    for (const auto &Dir : P) {
      if (Dir.empty())
        continue;
      SmallString<128> P(Dir[0] == '=' ? SysRoot + Dir.substr(1) : Dir);
      llvm::sys::path::append(P, Name);
      if (llvm::sys::fs::exists(Twine(P)))
        return std::string(P);
    }
    return std::nullopt;
  };

  if (auto P = SearchPaths(PrefixDirs))
    return *P;

  SmallString<128> R(ResourceDir);
  llvm::sys::path::append(R, Name);
  if (llvm::sys::fs::exists(Twine(R)))
    return std::string(R.str());

  SmallString<128> P(TC.getCompilerRTPath());
  llvm::sys::path::append(P, Name);
  if (llvm::sys::fs::exists(Twine(P)))
    return std::string(P.str());

  SmallString<128> D(Dir);
  llvm::sys::path::append(D, "..", Name);
  if (llvm::sys::fs::exists(Twine(D)))
    return std::string(D.str());

  if (auto P = SearchPaths(TC.getLibraryPaths()))
    return *P;

  if (auto P = SearchPaths(TC.getFilePaths()))
    return *P;

  return std::string(Name);
}

void Driver::generatePrefixedToolNames(
    StringRef Tool, const ToolChain &TC,
    SmallVectorImpl<std::string> &Names) const {
  // FIXME: Needs a better variable than TargetTriple
  Names.emplace_back((TargetTriple + "-" + Tool).str());
  Names.emplace_back(Tool);
}

static bool ScanDirForExecutable(SmallString<128> &Dir, StringRef Name) {
  llvm::sys::path::append(Dir, Name);
  if (llvm::sys::fs::can_execute(Twine(Dir)))
    return true;
  llvm::sys::path::remove_filename(Dir);
  return false;
}

std::string Driver::GetProgramPath(StringRef Name, const ToolChain &TC) const {
  SmallVector<std::string, 2> TargetSpecificExecutables;
  generatePrefixedToolNames(Name, TC, TargetSpecificExecutables);

  // Respect a limited subset of the '-Bprefix' functionality in GCC by
  // attempting to use this prefix when looking for program paths.
  for (const auto &PrefixDir : PrefixDirs) {
    if (llvm::sys::fs::is_directory(PrefixDir)) {
      SmallString<128> P(PrefixDir);
      if (ScanDirForExecutable(P, Name))
        return std::string(P.str());
    } else {
      SmallString<128> P((PrefixDir + Name).str());
      if (llvm::sys::fs::can_execute(Twine(P)))
        return std::string(P.str());
    }
  }

  const ToolChain::path_list &List = TC.getProgramPaths();
  for (const auto &TargetSpecificExecutable : TargetSpecificExecutables) {
    // For each possible name of the tool look for it in
    // program paths first, then the path.
    // Higher priority names will be first, meaning that
    // a higher priority name in the path will be found
    // instead of a lower priority name in the program path.
    // E.g. <triple>-gcc on the path will be found instead
    // of gcc in the program path
    for (const auto &Path : List) {
      SmallString<128> P(Path);
      if (ScanDirForExecutable(P, TargetSpecificExecutable))
        return std::string(P.str());
    }

    // Fall back to the path
    if (llvm::ErrorOr<std::string> P =
            llvm::sys::findProgramByName(TargetSpecificExecutable))
      return *P;
  }

  return std::string(Name);
}

std::string Driver::GetTemporaryPath(StringRef Prefix, StringRef Suffix) const {
  SmallString<128> Path;
#if INTEL_CUSTOMIZATION
  std::error_code EC;
  if (BaseTempDir.size()) {
    SmallString<128> BaseAndPrefix(BaseTempDir);
    llvm::sys::path::append(BaseAndPrefix, Prefix);
    EC = llvm::sys::fs::createUniqueFile(
        Twine(BaseAndPrefix) + Twine("-%%%%%%.") + Suffix, Path,
        llvm::sys::fs::owner_read | llvm::sys::fs::owner_write);
  } else
    EC = llvm::sys::fs::createTemporaryFile(Prefix, Suffix, Path);
#endif // INTEL_CUSTOMIZATION
  if (EC) {
    Diag(clang::diag::err_unable_to_make_temp) << EC.message();
    return "";
  }

  return std::string(Path.str());
}

std::string Driver::GetUniquePath(StringRef BaseName, StringRef Ext) const {
  SmallString<128> Path;
  std::error_code EC = llvm::sys::fs::getPotentiallyUniqueFileName(
      Twine(BaseName) + Twine("-%%%%%%.") + Ext, Path);
  if (EC) {
    Diag(clang::diag::err_unable_to_make_temp) << EC.message();
    return "";
  }

  return std::string(Path.str());
}

std::string Driver::GetTemporaryDirectory(StringRef Prefix) const {
  SmallString<128> Path;
  std::error_code EC = llvm::sys::fs::createUniqueDirectory(Prefix, Path);
  if (EC) {
    Diag(clang::diag::err_unable_to_make_temp) << EC.message();
    return "";
  }

  return std::string(Path.str());
}

std::string Driver::GetClPchPath(Compilation &C, StringRef BaseName) const {
  SmallString<128> Output;
  if (Arg *FpArg = C.getArgs().getLastArg(options::OPT__SLASH_Fp)) {
    // FIXME: If anybody needs it, implement this obscure rule:
    // "If you specify a directory without a file name, the default file name
    // is VCx0.pch., where x is the major version of Visual C++ in use."
    Output = FpArg->getValue();

    // "If you do not specify an extension as part of the path name, an
    // extension of .pch is assumed. "
    if (!llvm::sys::path::has_extension(Output))
      Output += ".pch";
  } else {
    if (Arg *YcArg = C.getArgs().getLastArg(options::OPT__SLASH_Yc))
      Output = YcArg->getValue();
    if (Output.empty())
      Output = BaseName;
    llvm::sys::path::replace_extension(Output, ".pch");
  }
  return std::string(Output.str());
}

const ToolChain &Driver::getToolChain(const ArgList &Args,
                                      const llvm::Triple &Target) const {

  auto &TC = ToolChains[Target.str()];
  if (!TC) {
    switch (Target.getOS()) {
    case llvm::Triple::AIX:
      TC = std::make_unique<toolchains::AIX>(*this, Target, Args);
      break;
    case llvm::Triple::Haiku:
      TC = std::make_unique<toolchains::Haiku>(*this, Target, Args);
      break;
    case llvm::Triple::Darwin:
    case llvm::Triple::MacOSX:
    case llvm::Triple::IOS:
    case llvm::Triple::TvOS:
    case llvm::Triple::WatchOS:
    case llvm::Triple::DriverKit:
      TC = std::make_unique<toolchains::DarwinClang>(*this, Target, Args);
      break;
    case llvm::Triple::DragonFly:
      TC = std::make_unique<toolchains::DragonFly>(*this, Target, Args);
      break;
    case llvm::Triple::OpenBSD:
      TC = std::make_unique<toolchains::OpenBSD>(*this, Target, Args);
      break;
    case llvm::Triple::NetBSD:
      TC = std::make_unique<toolchains::NetBSD>(*this, Target, Args);
      break;
    case llvm::Triple::FreeBSD:
      if (Target.isPPC())
        TC = std::make_unique<toolchains::PPCFreeBSDToolChain>(*this, Target,
                                                               Args);
      else
        TC = std::make_unique<toolchains::FreeBSD>(*this, Target, Args);
      break;
    case llvm::Triple::Linux:
    case llvm::Triple::ELFIAMCU:
      if (Target.getArch() == llvm::Triple::hexagon)
        TC = std::make_unique<toolchains::HexagonToolChain>(*this, Target,
                                                             Args);
      else if ((Target.getVendor() == llvm::Triple::MipsTechnologies) &&
               !Target.hasEnvironment())
        TC = std::make_unique<toolchains::MipsLLVMToolChain>(*this, Target,
                                                              Args);
      else if (Target.isPPC())
        TC = std::make_unique<toolchains::PPCLinuxToolChain>(*this, Target,
                                                              Args);
      else if (Target.getArch() == llvm::Triple::ve)
        TC = std::make_unique<toolchains::VEToolChain>(*this, Target, Args);
      else if (Target.isOHOSFamily())
        TC = std::make_unique<toolchains::OHOS>(*this, Target, Args);
      else
        TC = std::make_unique<toolchains::Linux>(*this, Target, Args);
      break;
    case llvm::Triple::NaCl:
      TC = std::make_unique<toolchains::NaClToolChain>(*this, Target, Args);
      break;
    case llvm::Triple::Fuchsia:
      TC = std::make_unique<toolchains::Fuchsia>(*this, Target, Args);
      break;
    case llvm::Triple::Solaris:
      TC = std::make_unique<toolchains::Solaris>(*this, Target, Args);
      break;
    case llvm::Triple::CUDA:
      TC = std::make_unique<toolchains::NVPTXToolChain>(*this, Target, Args);
      break;
    case llvm::Triple::AMDHSA:
      TC = std::make_unique<toolchains::ROCMToolChain>(*this, Target, Args);
      break;
    case llvm::Triple::AMDPAL:
    case llvm::Triple::Mesa3D:
      TC = std::make_unique<toolchains::AMDGPUToolChain>(*this, Target, Args);
      break;
    case llvm::Triple::Win32:
      switch (Target.getEnvironment()) {
      default:
        if (Target.isOSBinFormatELF())
          TC = std::make_unique<toolchains::Generic_ELF>(*this, Target, Args);
        else if (Target.isOSBinFormatMachO())
          TC = std::make_unique<toolchains::MachO>(*this, Target, Args);
        else
          TC = std::make_unique<toolchains::Generic_GCC>(*this, Target, Args);
        break;
      case llvm::Triple::GNU:
        TC = std::make_unique<toolchains::MinGW>(*this, Target, Args);
        break;
      case llvm::Triple::Itanium:
        TC = std::make_unique<toolchains::CrossWindowsToolChain>(*this, Target,
                                                                  Args);
        break;
      case llvm::Triple::MSVC:
      case llvm::Triple::UnknownEnvironment:
        if (Args.getLastArgValue(options::OPT_fuse_ld_EQ)
                .starts_with_insensitive("bfd"))
          TC = std::make_unique<toolchains::CrossWindowsToolChain>(
              *this, Target, Args);
        else
          TC =
              std::make_unique<toolchains::MSVCToolChain>(*this, Target, Args);
        break;
      }
      break;
    case llvm::Triple::PS4:
      TC = std::make_unique<toolchains::PS4CPU>(*this, Target, Args);
      break;
    case llvm::Triple::PS5:
      TC = std::make_unique<toolchains::PS5CPU>(*this, Target, Args);
      break;
    case llvm::Triple::Hurd:
      TC = std::make_unique<toolchains::Hurd>(*this, Target, Args);
      break;
    case llvm::Triple::LiteOS:
      TC = std::make_unique<toolchains::OHOS>(*this, Target, Args);
      break;
    case llvm::Triple::ZOS:
      TC = std::make_unique<toolchains::ZOS>(*this, Target, Args);
      break;
    case llvm::Triple::ShaderModel:
      TC = std::make_unique<toolchains::HLSLToolChain>(*this, Target, Args);
      break;
    default:
      // Of these targets, Hexagon is the only one that might have
      // an OS of Linux, in which case it got handled above already.
      switch (Target.getArch()) {
      case llvm::Triple::tce:
        TC = std::make_unique<toolchains::TCEToolChain>(*this, Target, Args);
        break;
      case llvm::Triple::tcele:
        TC = std::make_unique<toolchains::TCELEToolChain>(*this, Target, Args);
        break;
      case llvm::Triple::hexagon:
        TC = std::make_unique<toolchains::HexagonToolChain>(*this, Target,
                                                             Args);
        break;
      case llvm::Triple::lanai:
        TC = std::make_unique<toolchains::LanaiToolChain>(*this, Target, Args);
        break;
      case llvm::Triple::xcore:
        TC = std::make_unique<toolchains::XCoreToolChain>(*this, Target, Args);
        break;
#if INTEL_CUSTOMIZATION
#if INTEL_FEATURE_CSA
      case llvm::Triple::csa:
        TC = std::make_unique<toolchains::CSAToolChain>(*this, Target, Args);
        break;
#endif  // INTEL_FEATURE_CSA
#endif  // INTEL_CUSTOMIZATION
      case llvm::Triple::wasm32:
      case llvm::Triple::wasm64:
        TC = std::make_unique<toolchains::WebAssembly>(*this, Target, Args);
        break;
      case llvm::Triple::avr:
        TC = std::make_unique<toolchains::AVRToolChain>(*this, Target, Args);
        break;
      case llvm::Triple::msp430:
        TC =
            std::make_unique<toolchains::MSP430ToolChain>(*this, Target, Args);
        break;
      case llvm::Triple::riscv32:
      case llvm::Triple::riscv64:
        if (toolchains::RISCVToolChain::hasGCCToolchain(*this, Args))
          TC =
              std::make_unique<toolchains::RISCVToolChain>(*this, Target, Args);
        else
          TC = std::make_unique<toolchains::BareMetal>(*this, Target, Args);
        break;
      case llvm::Triple::ve:
        TC = std::make_unique<toolchains::VEToolChain>(*this, Target, Args);
        break;
      case llvm::Triple::spirv32:
      case llvm::Triple::spirv64:
        TC = std::make_unique<toolchains::SPIRVToolChain>(*this, Target, Args);
        break;
      case llvm::Triple::csky:
        TC = std::make_unique<toolchains::CSKYToolChain>(*this, Target, Args);
        break;
      default:
        if (toolchains::BareMetal::handlesTarget(Target))
          TC = std::make_unique<toolchains::BareMetal>(*this, Target, Args);
        else if (Target.isOSBinFormatELF())
          TC = std::make_unique<toolchains::Generic_ELF>(*this, Target, Args);
        else if (Target.isOSBinFormatMachO())
          TC = std::make_unique<toolchains::MachO>(*this, Target, Args);
        else
          TC = std::make_unique<toolchains::Generic_GCC>(*this, Target, Args);
      }
    }
  }

  return *TC;
}

const ToolChain &Driver::getOffloadingDeviceToolChain(
    const ArgList &Args, const llvm::Triple &Target, const ToolChain &HostTC,
    const Action::OffloadKind &TargetDeviceOffloadKind) const {
  // Use device / host triples offload kind as the key into the ToolChains map
  // because the device ToolChain we create depends on both.
  auto &TC = ToolChains[Target.str() + "/" + HostTC.getTriple().str() +
                        std::to_string(TargetDeviceOffloadKind)];
  if (!TC) {
    // Categorized by offload kind > arch rather than OS > arch like
    // the normal getToolChain call, as it seems a reasonable way to categorize
    // things.
    switch (TargetDeviceOffloadKind) {
    case Action::OFK_Cuda:
      TC = std::make_unique<toolchains::CudaToolChain>(
          *this, Target, HostTC, Args, TargetDeviceOffloadKind);
      break;
    case Action::OFK_HIP: {
      if (Target.getArch() == llvm::Triple::amdgcn &&
          Target.getVendor() == llvm::Triple::AMD &&
          Target.getOS() == llvm::Triple::AMDHSA)
        TC = std::make_unique<toolchains::HIPAMDToolChain>(
            *this, Target, HostTC, Args, TargetDeviceOffloadKind);
      else if (Target.getArch() == llvm::Triple::spirv64 &&
               Target.getVendor() == llvm::Triple::UnknownVendor &&
               Target.getOS() == llvm::Triple::UnknownOS)
        TC = std::make_unique<toolchains::HIPSPVToolChain>(*this, Target,
                                                           HostTC, Args);
      break;
    }
    case Action::OFK_OpenMP:
      // omp + nvptx
      TC = std::make_unique<toolchains::CudaToolChain>(
          *this, Target, HostTC, Args, TargetDeviceOffloadKind);
      break;
    case Action::OFK_SYCL:
      switch (Target.getArch()) {
      case llvm::Triple::spir:
      case llvm::Triple::spir64:
        TC = std::make_unique<toolchains::SYCLToolChain>(*this, Target, HostTC,
                                                         Args);
        break;
      case llvm::Triple::nvptx:
      case llvm::Triple::nvptx64:
        TC = std::make_unique<toolchains::CudaToolChain>(
            *this, Target, HostTC, Args, TargetDeviceOffloadKind);
        break;
      case llvm::Triple::amdgcn:
        TC = std::make_unique<toolchains::HIPAMDToolChain>(
            *this, Target, HostTC, Args, TargetDeviceOffloadKind);
        break;
      default:
        if (isSYCLNativeCPU(Args)) {
          TC = std::make_unique<toolchains::SYCLToolChain>(*this, Target,
                                                           HostTC, Args);
        }
        break;
      }
      break;
    default:
      break;
    }
  }

  return *TC;
}

bool Driver::ShouldUseClangCompiler(const JobAction &JA) const {
  // Say "no" if there is not exactly one input of a type clang understands.
  if (JA.size() != 1 ||
      !types::isAcceptedByClang((*JA.input_begin())->getType()))
    return false;

  // And say "no" if this is not a kind of action clang understands.
  if (!isa<PreprocessJobAction>(JA) && !isa<PrecompileJobAction>(JA) &&
      !isa<CompileJobAction>(JA) && !isa<BackendJobAction>(JA) &&
      !isa<ExtractAPIJobAction>(JA))
    return false;

  return true;
}

bool Driver::ShouldUseFlangCompiler(const JobAction &JA) const {
  // Say "no" if there is not exactly one input of a type flang understands.
  if (JA.size() != 1 ||
      !types::isAcceptedByFlang((*JA.input_begin())->getType()))
    return false;

  // And say "no" if this is not a kind of action flang understands.
  if (!isa<PreprocessJobAction>(JA) && !isa<CompileJobAction>(JA) &&
      !isa<BackendJobAction>(JA))
    return false;

  return true;
}

bool Driver::ShouldEmitStaticLibrary(const ArgList &Args) const {
  // Only emit static library if the flag is set explicitly.
  if (Args.hasArg(options::OPT_emit_static_lib))
    return true;
  return false;
}

/// GetReleaseVersion - Parse (([0-9]+)(.([0-9]+)(.([0-9]+)?))?)? and return the
/// grouped values as integers. Numbers which are not provided are set to 0.
///
/// \return True if the entire string was parsed (9.2), or all groups were
/// parsed (10.3.5extrastuff).
bool Driver::GetReleaseVersion(StringRef Str, unsigned &Major, unsigned &Minor,
                               unsigned &Micro, bool &HadExtra) {
  HadExtra = false;

  Major = Minor = Micro = 0;
  if (Str.empty())
    return false;

  if (Str.consumeInteger(10, Major))
    return false;
  if (Str.empty())
    return true;
  if (Str[0] != '.')
    return false;

  Str = Str.drop_front(1);

  if (Str.consumeInteger(10, Minor))
    return false;
  if (Str.empty())
    return true;
  if (Str[0] != '.')
    return false;
  Str = Str.drop_front(1);

  if (Str.consumeInteger(10, Micro))
    return false;
  if (!Str.empty())
    HadExtra = true;
  return true;
}

/// Parse digits from a string \p Str and fulfill \p Digits with
/// the parsed numbers. This method assumes that the max number of
/// digits to look for is equal to Digits.size().
///
/// \return True if the entire string was parsed and there are
/// no extra characters remaining at the end.
bool Driver::GetReleaseVersion(StringRef Str,
                               MutableArrayRef<unsigned> Digits) {
  if (Str.empty())
    return false;

  unsigned CurDigit = 0;
  while (CurDigit < Digits.size()) {
    unsigned Digit;
    if (Str.consumeInteger(10, Digit))
      return false;
    Digits[CurDigit] = Digit;
    if (Str.empty())
      return true;
    if (Str[0] != '.')
      return false;
    Str = Str.drop_front(1);
    CurDigit++;
  }

  // More digits than requested, bail out...
  return false;
}

llvm::opt::Visibility
#if INTEL_CUSTOMIZATION
Driver::getOptionVisibilityMask(bool UseDriverMode, bool AllowAllOpts) const {
#endif // INTEL_CUSTOMIZATION
  if (!UseDriverMode)
    return llvm::opt::Visibility(options::ClangOption);
#if INTEL_CUSTOMIZATION
  if (AllowAllOpts)
    return llvm::opt::Visibility(options::ClangOption | options::CLOption |
                                 options::DXCOption);
#endif // INTEL_CUSTOMIZATION
  if (IsCLMode())
    return llvm::opt::Visibility(options::CLOption);
  if (IsDXCMode())
    return llvm::opt::Visibility(options::DXCOption);
  if (IsFlangMode())  {
    return llvm::opt::Visibility(options::FlangOption);
  }
  return llvm::opt::Visibility(options::ClangOption);
}

const char *Driver::getExecutableForDriverMode(DriverMode Mode) {
  switch (Mode) {
  case GCCMode:
    return "clang";
  case GXXMode:
    return "clang++";
  case CPPMode:
    return "clang-cpp";
  case CLMode:
    return "clang-cl";
  case FlangMode:
    return "flang";
  case DXCMode:
    return "clang-dxc";
  }

  llvm_unreachable("Unhandled Mode");
}
#if INTEL_CUSTOMIZATION
bool clang::driver::isOptimizationLevelFast(const Driver &D,
                                            const ArgList &Args) {
  // For Intel and -Ofast is given, don't override if another -O is
  // provided on the command line.
  if (D.IsIntelMode() && Args.hasArgNoClaim(options::OPT_Ofast))
    return true;
#endif // INTEL_CUSTOMIZATION
  return Args.hasFlag(options::OPT_Ofast, options::OPT_O_Group, false);
}

bool clang::driver::isObjectFile(std::string FileName) {
  if (llvm::sys::fs::is_directory(FileName))
    return false;
  if (!llvm::sys::path::has_extension(FileName))
    // Any file with no extension should be considered an Object. Take into
    // account -lsomelib library filenames.
    return FileName.rfind("-l", 0) != 0;
  std::string Ext(llvm::sys::path::extension(FileName).drop_front());
  // We cannot rely on lookupTypeForExtension solely as that has 'lib'
  // marked as an object.
  return (Ext != "lib" &&
          types::lookupTypeForExtension(Ext) == types::TY_Object);
}

bool clang::driver::isStaticArchiveFile(const StringRef &FileName) {
  if (!llvm::sys::path::has_extension(FileName))
    // Any file with no extension should not be considered an Archive.
    return false;
  llvm::file_magic Magic;
  llvm::identify_magic(FileName, Magic);
  // Only .lib and archive files are to be considered.
  return (Magic == llvm::file_magic::archive);
}

bool clang::driver::willEmitRemarks(const ArgList &Args) {
  // -fsave-optimization-record enables it.
  if (Args.hasFlag(options::OPT_fsave_optimization_record,
                   options::OPT_fno_save_optimization_record, false))
    return true;

  // -fsave-optimization-record=<format> enables it as well.
  if (Args.hasFlag(options::OPT_fsave_optimization_record_EQ,
                   options::OPT_fno_save_optimization_record, false))
    return true;

  // -foptimization-record-file alone enables it too.
  if (Args.hasFlag(options::OPT_foptimization_record_file_EQ,
                   options::OPT_fno_save_optimization_record, false))
    return true;

  // -foptimization-record-passes alone enables it too.
  if (Args.hasFlag(options::OPT_foptimization_record_passes_EQ,
                   options::OPT_fno_save_optimization_record, false))
    return true;

#if INTEL_CUSTOMIZATION
  if (const Arg *A = Args.getLastArg(options::OPT_qopt_report_EQ))
    if (A->getValue() != StringRef("0"))
      return true;
#endif // INTEL_CUSTOMIZATION
  return false;
}

llvm::StringRef clang::driver::getDriverMode(StringRef ProgName,
                                             ArrayRef<const char *> Args) {
  static StringRef OptName =
      getDriverOptTable().getOption(options::OPT_driver_mode).getPrefixedName();
  llvm::StringRef Opt;
  for (StringRef Arg : Args) {
    if (!Arg.startswith(OptName))
      continue;
    Opt = Arg;
  }
  if (Opt.empty())
    Opt = ToolChain::getTargetAndModeFromProgramName(ProgName).DriverMode;
  return Opt.consume_front(OptName) ? Opt : "";
}

bool driver::IsClangCL(StringRef DriverMode) { return DriverMode.equals("cl"); }

llvm::Error driver::expandResponseFiles(SmallVectorImpl<const char *> &Args,
                                        bool ClangCLMode,
                                        llvm::BumpPtrAllocator &Alloc,
                                        llvm::vfs::FileSystem *FS) {
  // Parse response files using the GNU syntax, unless we're in CL mode. There
  // are two ways to put clang in CL compatibility mode: ProgName is either
  // clang-cl or cl, or --driver-mode=cl is on the command line. The normal
  // command line parsing can't happen until after response file parsing, so we
  // have to manually search for a --driver-mode=cl argument the hard way.
  // Finally, our -cc1 tools don't care which tokenization mode we use because
  // response files written by clang will tokenize the same way in either mode.
  enum { Default, POSIX, Windows } RSPQuoting = Default;
  for (const char *F : Args) {
    if (strcmp(F, "--rsp-quoting=posix") == 0)
      RSPQuoting = POSIX;
    else if (strcmp(F, "--rsp-quoting=windows") == 0)
      RSPQuoting = Windows;
  }

  // Determines whether we want nullptr markers in Args to indicate response
  // files end-of-lines. We only use this for the /LINK driver argument with
  // clang-cl.exe on Windows.
  bool MarkEOLs = ClangCLMode;

  llvm::cl::TokenizerCallback Tokenizer;
  if (RSPQuoting == Windows || (RSPQuoting == Default && ClangCLMode))
    Tokenizer = &llvm::cl::TokenizeWindowsCommandLine;
  else
    Tokenizer = &llvm::cl::TokenizeGNUCommandLine;

  if (MarkEOLs && Args.size() > 1 && StringRef(Args[1]).startswith("-cc1"))
    MarkEOLs = false;

  llvm::cl::ExpansionContext ECtx(Alloc, Tokenizer);
  ECtx.setMarkEOLs(MarkEOLs);
  if (FS)
    ECtx.setVFS(FS);

  if (llvm::Error Err = ECtx.expandResponseFiles(Args))
    return Err;

  // If -cc1 came from a response file, remove the EOL sentinels.
  auto FirstArg = llvm::find_if(llvm::drop_begin(Args),
                                [](const char *A) { return A != nullptr; });
  if (FirstArg != Args.end() && StringRef(*FirstArg).startswith("-cc1")) {
    // If -cc1 came from a response file, remove the EOL sentinels.
    if (MarkEOLs) {
      auto newEnd = std::remove(Args.begin(), Args.end(), nullptr);
      Args.resize(newEnd - Args.begin());
    }
  }

  return llvm::Error::success();
}

void Driver::populateSYCLDeviceTraitsMacrosArgs(
    const llvm::opt::ArgList &Args,
    const llvm::SmallVector<llvm::Triple, 4> &UniqueSYCLTriplesVec) {
  const auto &TargetTable = DeviceConfigFile::TargetTable;
  std::map<StringRef, unsigned int> AllDevicesHave;
  std::map<StringRef, bool> AnyDeviceHas;
  bool AnyDeviceHasAnyAspect = false;
  unsigned int ValidTargets = 0;
  for (const auto &TargetTriple : UniqueSYCLTriplesVec) {
    // Try and find the whole triple, if there's no match, remove parts of the
    // triple from the end to find partial matches.
    auto TargetTripleStr = TargetTriple.getTriple();
    bool Found = false;
    bool EmptyTriple = false;
    auto TripleIt = TargetTable.end();
    while (!Found && !EmptyTriple) {
      TripleIt = TargetTable.find(TargetTripleStr);
      Found = (TripleIt != TargetTable.end());
      if (!Found) {
        auto Pos = TargetTripleStr.find_last_of('-');
        EmptyTriple = (Pos == std::string::npos);
        TargetTripleStr =
            EmptyTriple ? TargetTripleStr : TargetTripleStr.substr(0, Pos);
      }
    }
    if (Found) {
      assert(TripleIt != TargetTable.end());
      const auto &TargetInfo = (*TripleIt).second;
      ++ValidTargets;
      const auto &AspectList = TargetInfo.aspects;
      const auto &MaySupportOtherAspects = TargetInfo.maySupportOtherAspects;
      if (!AnyDeviceHasAnyAspect)
        AnyDeviceHasAnyAspect = MaySupportOtherAspects;
      for (const auto &aspect : AspectList) {
        // If target has an entry in the config file, the set of aspects
        // supported by all devices supporting the target is 'AspectList'. If
        // there's no entry, such set is empty.
        const auto &AspectIt = AllDevicesHave.find(aspect);
        if (AspectIt != AllDevicesHave.end())
          ++AllDevicesHave[aspect];
        else
          AllDevicesHave[aspect] = 1;
        // If target has an entry in the config file AND
        // 'MaySupportOtherAspects' is false, the set of aspects supported by
        // any device supporting the target is 'AspectList'. If there's no
        // entry OR 'MaySupportOtherAspects' is true, such set contains all
        // the aspects.
        AnyDeviceHas[aspect] = true;
      }
    }
  }

  if (ValidTargets == 0) {
    // If there's no entry for the target in the device config file, the set
    // of aspects supported by any device supporting the target contains all
    // the aspects.
    AnyDeviceHasAnyAspect = true;
  }

  if (AnyDeviceHasAnyAspect) {
    // There exists some target that supports any given aspect.
    SmallString<64> MacroAnyDeviceAnyAspect(
        "-D__SYCL_ANY_DEVICE_HAS_ANY_ASPECT__=1");
    SYCLDeviceTraitsMacrosArgs.push_back(
        Args.MakeArgString(MacroAnyDeviceAnyAspect));
  } else {
    // Some of the aspects are not supported at all by any of the targets.
    // Thus, we need to define individual macros for each supported aspect.
    for (const auto &[TargetKey, SupportedTarget] : AnyDeviceHas) {
      assert(SupportedTarget);
      SmallString<64> MacroAnyDevice("-D__SYCL_ANY_DEVICE_HAS_");
      MacroAnyDevice += TargetKey;
      MacroAnyDevice += "__=1";
      SYCLDeviceTraitsMacrosArgs.push_back(Args.MakeArgString(MacroAnyDevice));
    }
  }
  for (const auto &[TargetKey, SupportedTargets] : AllDevicesHave) {
    if (SupportedTargets != ValidTargets)
      continue;
    SmallString<64> MacroAllDevices("-D__SYCL_ALL_DEVICES_HAVE_");
    MacroAllDevices += TargetKey;
    MacroAllDevices += "__=1";
    SYCLDeviceTraitsMacrosArgs.push_back(Args.MakeArgString(MacroAllDevices));
  }
}<|MERGE_RESOLUTION|>--- conflicted
+++ resolved
@@ -687,30 +687,6 @@
         continue;
       Diag(clang::diag::err_unable_to_make_temp) << EC.message();
       return "";
-<<<<<<< HEAD
-    }
-    break;
-  }
-  return std::string(Path.str());
-}
-
-std::pair<unsigned, unsigned>
-Driver::getIncludeExcludeOptionFlagMasksIntel(bool IsClCompatMode,
-                                              bool AllowAllOpts) const {
-  unsigned IncludedFlagsBitmask = 0;
-  unsigned ExcludedFlagsBitmask = options::NoDriverOption;
-
-  // For dpcpp on Windows, we are allowing both MSVC and Linux options to be
-  // accepted and parsed.  This allows for a transition period for using a more
-  // traditional set of drivers; dpcpp for Linux and dpcpp-cl for Windows.
-  if (IsClCompatMode) {
-    if (!AllowAllOpts) {
-      // Include CL and Core options.
-      IncludedFlagsBitmask |= options::CLOption;
-      IncludedFlagsBitmask |= options::CLDXCOption;
-      IncludedFlagsBitmask |= options::CoreOption;
-=======
->>>>>>> 7f4c3c22
     }
     break;
   }
@@ -7128,10 +7104,6 @@
           SectionTriple += "-";
           SectionTriple += SyclTarget.BoundArch;
         }
-<<<<<<< HEAD
-
-=======
->>>>>>> 7f4c3c22
         // If any matching section is found, we are good.
         if (std::find(UniqueSections.begin(), UniqueSections.end(),
                       SectionTriple) != UniqueSections.end())
