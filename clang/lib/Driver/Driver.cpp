--- conflicted
+++ resolved
@@ -260,12 +260,9 @@
       SaveTemps(SaveTempsNone), BitcodeEmbed(EmbedNone),
       Offload(OffloadHostDevice), CXX20HeaderType(HeaderMode_None),
       ModulesModeCXX20(false), LTOMode(LTOK_None), OffloadLTOMode(LTOK_None),
-<<<<<<< HEAD
 #if INTEL_CUSTOMIZATION
       IntelPrintOptions(false), IntelMode(false), DPCPPMode(false),
 #endif // INTEL_CUSTOMIZATION
-=======
->>>>>>> 8204cc59
       ClangExecutable(ClangExecutable), SysRoot(DEFAULT_SYSROOT),
       DriverTitle(Title), CCCPrintBindings(false), CCPrintOptions(false),
       CCLogDiagnostics(false), CCGenDiagnostics(false),
