--- conflicted
+++ resolved
@@ -956,10 +956,12 @@
 }
 
 // Parse the LTO options and record the type of LTO compilation
-<<<<<<< HEAD
-// based on which -f(no-)?lto(=.*)? option occurs last.
-void Driver::setLTOMode(const llvm::opt::ArgList &Args) {
-  LTOMode = LTOK_None;
+// based on which -f(no-)?lto(=.*)? or -f(no-)?offload-lto(=.*)?
+// option occurs last.
+static llvm::Optional<driver::LTOKind>
+parseLTOMode(Driver &D, const llvm::opt::ArgList &Args, OptSpecifier OptPos,
+             OptSpecifier OptNeg, OptSpecifier OptEq, bool IsOffload) {
+  driver::LTOKind LTOMode = LTOK_None;
 #if INTEL_CUSTOMIZATION
   if (!Args.hasFlag(options::OPT_flto, options::OPT_flto_EQ,
                     options::OPT_fno_lto, false) &&
@@ -974,16 +976,9 @@
         if (!Opt.contains("O"))
           LTOMode = LTOK_Full;
       }
-    return;
+    return LTOMode;
   }
 #endif // INTEL_CUSTOMIZATION
-=======
-// based on which -f(no-)?lto(=.*)? or -f(no-)?offload-lto(=.*)?
-// option occurs last.
-static llvm::Optional<driver::LTOKind>
-parseLTOMode(Driver &D, const llvm::opt::ArgList &Args, OptSpecifier OptPos,
-             OptSpecifier OptNeg, OptSpecifier OptEq, bool IsOffload) {
-  driver::LTOKind LTOMode = LTOK_None;
   // Non-offload LTO allows -flto=auto and -flto=jobserver. Offload LTO does
   // not support those options.
   if (!Args.hasFlag(OptPos, OptEq, OptNeg, false) &&
@@ -992,7 +987,6 @@
         !Args.hasFlag(options::OPT_flto_EQ_jobserver, options::OPT_fno_lto,
                       false))))
     return None;
->>>>>>> c9a5d705
 
   StringRef LTOName("full");
 
