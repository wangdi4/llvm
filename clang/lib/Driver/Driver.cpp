--- conflicted
+++ resolved
@@ -144,7 +144,6 @@
     : Diags(Diags), VFS(std::move(VFS)), Mode(GCCMode),
       SaveTemps(SaveTempsNone), BitcodeEmbed(EmbedNone), LTOMode(LTOK_None),
       ClangExecutable(ClangExecutable), SysRoot(DEFAULT_SYSROOT),
-<<<<<<< HEAD
       DriverTitle(Title), CCPrintStatReportFilename(nullptr),
       CCPrintOptionsFilename(nullptr), CCPrintHeadersFilename(nullptr),
       CCLogDiagnosticsFilename(nullptr), CCCPrintBindings(false),
@@ -156,15 +155,6 @@
       SuppressMissingInputWarning(false), IntelPrintOptions(false),
       IntelMode(false) {
 #endif // INTEL_CUSTOMIZATION
-=======
-      DriverTitle(Title), CCPrintStatReportFilename(), CCPrintOptionsFilename(),
-      CCPrintHeadersFilename(), CCLogDiagnosticsFilename(),
-      CCCPrintBindings(false), CCPrintOptions(false), CCPrintHeaders(false),
-      CCLogDiagnostics(false), CCGenDiagnostics(false),
-      CCPrintProcessStats(false), TargetTriple(TargetTriple),
-      CCCGenericGCCName(""), Saver(Alloc), CheckInputsExist(true),
-      GenReproducer(false), SuppressMissingInputWarning(false) {
->>>>>>> 7e0cc45c
   // Provide a sane fallback if no VFS is specified.
   if (!this->VFS)
     this->VFS = llvm::vfs::getRealFileSystem();
