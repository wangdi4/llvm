//===--- Driver.cpp - Clang GCC Compatible Driver -------------------------===//
//
// Part of the LLVM Project, under the Apache License v2.0 with LLVM Exceptions.
// See https://llvm.org/LICENSE.txt for license information.
// SPDX-License-Identifier: Apache-2.0 WITH LLVM-exception
//
//===----------------------------------------------------------------------===//
#include "clang/Driver/Driver.h"
#include "ToolChains/AIX.h"
#include "ToolChains/AMDGPU.h"
#include "ToolChains/AMDGPUOpenMP.h"
#include "ToolChains/AVR.h"
#include "ToolChains/Ananas.h"
#include "ToolChains/BareMetal.h"
#include "ToolChains/Clang.h"
#include "ToolChains/CloudABI.h"
#include "ToolChains/Contiki.h"
#include "ToolChains/CrossWindows.h"
#if INTEL_CUSTOMIZATION
#if INTEL_FEATURE_CSA
#include "ToolChains/Intel_CSA.h"
#endif  // INTEL_FEATURE_CSA
#endif  // INTEL_CUSTOMIZATION
#include "ToolChains/Cuda.h"
#include "ToolChains/Darwin.h"
#include "ToolChains/DragonFly.h"
#include "ToolChains/FreeBSD.h"
#include "ToolChains/Fuchsia.h"
#include "ToolChains/Gnu.h"
#include "ToolChains/HIP.h"
#include "ToolChains/Haiku.h"
#include "ToolChains/Hexagon.h"
#include "ToolChains/Hurd.h"
#include "ToolChains/Lanai.h"
#include "ToolChains/Linux.h"
#include "ToolChains/MSP430.h"
#include "ToolChains/MSVC.h"
#include "ToolChains/MinGW.h"
#include "ToolChains/Minix.h"
#include "ToolChains/MipsLinux.h"
#include "ToolChains/Myriad.h"
#include "ToolChains/NaCl.h"
#include "ToolChains/NetBSD.h"
#include "ToolChains/OpenBSD.h"
#include "ToolChains/PPCLinux.h"
#include "ToolChains/PS4CPU.h"
#include "ToolChains/RISCVToolchain.h"
#include "ToolChains/SYCL.h"
#include "ToolChains/Solaris.h"
#include "ToolChains/TCE.h"
#include "ToolChains/VEToolchain.h"
#include "ToolChains/WebAssembly.h"
#include "ToolChains/XCore.h"
#if INTEL_CUSTOMIZATION
#include "ToolChains/Arch/X86.h"
#endif // INTEL_CUSTOMIZATION
#include "ToolChains/ZOS.h"
#include "clang/Basic/TargetID.h"
#include "clang/Basic/Version.h"
#include "clang/Config/config.h"
#include "clang/Driver/Action.h"
#include "clang/Driver/Compilation.h"
#include "clang/Driver/DriverDiagnostic.h"
#include "clang/Driver/InputInfo.h"
#include "clang/Driver/Job.h"
#include "clang/Driver/Options.h"
#include "clang/Driver/SanitizerArgs.h"
#include "clang/Driver/Tool.h"
#include "clang/Driver/ToolChain.h"
#include "llvm/ADT/ArrayRef.h"
#include "llvm/ADT/STLExtras.h"
#include "llvm/ADT/SmallSet.h"
#include "llvm/ADT/StringExtras.h"
#include "llvm/ADT/StringRef.h"
#include "llvm/ADT/StringSet.h"
#include "llvm/ADT/StringSwitch.h"
#include "llvm/BinaryFormat/Magic.h"
#include "llvm/Config/llvm-config.h"
#include "llvm/Option/Arg.h"
#include "llvm/Option/ArgList.h"
#include "llvm/Option/OptSpecifier.h"
#include "llvm/Option/OptTable.h"
#include "llvm/Option/Option.h"
#include "llvm/Support/CommandLine.h"
#include "llvm/Support/ErrorHandling.h"
#include "llvm/Support/ExitCodes.h"
#include "llvm/Support/FileSystem.h"
#include "llvm/Support/FormatVariadic.h"
#include "llvm/Support/Host.h"
#include "llvm/Support/MD5.h"
#include "llvm/Support/Path.h"
#include "llvm/Support/PrettyStackTrace.h"
#include "llvm/Support/Process.h"
#include "llvm/Support/Program.h"
#include "llvm/Support/StringSaver.h"
#include "llvm/Support/TargetRegistry.h"
#include "llvm/Support/VirtualFileSystem.h"
#include "llvm/Support/raw_ostream.h"
#include <map>
#include <memory>
#include <utility>
#if LLVM_ON_UNIX
#include <unistd.h> // getpid
#endif

using namespace clang::driver;
using namespace clang;
using namespace llvm::opt;

static llvm::Triple getHIPOffloadTargetTriple() {
  static const llvm::Triple T("amdgcn-amd-amdhsa");
  return T;
}

// static
std::string Driver::GetResourcesPath(StringRef BinaryPath,
                                     StringRef CustomResourceDir) {
  // Since the resource directory is embedded in the module hash, it's important
  // that all places that need it call this function, so that they get the
  // exact same string ("a/../b/" and "b/" get different hashes, for example).

  // Dir is bin/ or lib/, depending on where BinaryPath is.
  std::string Dir = std::string(llvm::sys::path::parent_path(BinaryPath));

  SmallString<128> P(Dir);
  if (CustomResourceDir != "") {
    llvm::sys::path::append(P, CustomResourceDir);
  } else {
    // On Windows, libclang.dll is in bin/.
    // On non-Windows, libclang.so/.dylib is in lib/.
    // With a static-library build of libclang, LibClangPath will contain the
    // path of the embedding binary, which for LLVM binaries will be in bin/.
    // ../lib gets us to lib/ in both cases.
    P = llvm::sys::path::parent_path(Dir);
    llvm::sys::path::append(P, Twine("lib") + CLANG_LIBDIR_SUFFIX, "clang",
                            CLANG_VERSION_STRING);
  }

  return std::string(P.str());
}

Driver::Driver(StringRef ClangExecutable, StringRef TargetTriple,
               DiagnosticsEngine &Diags, std::string Title,
               IntrusiveRefCntPtr<llvm::vfs::FileSystem> VFS)
    : Diags(Diags), VFS(std::move(VFS)), Mode(GCCMode),
      SaveTemps(SaveTempsNone), BitcodeEmbed(EmbedNone), LTOMode(LTOK_None),
      ClangExecutable(ClangExecutable), SysRoot(DEFAULT_SYSROOT),
      DriverTitle(Title), CCPrintStatReportFilename(), CCPrintOptionsFilename(),
      CCPrintHeadersFilename(), CCLogDiagnosticsFilename(),
      CCCPrintBindings(false), CCPrintOptions(false), CCPrintHeaders(false),
      CCLogDiagnostics(false), CCGenDiagnostics(false),
      CCPrintProcessStats(false), TargetTriple(TargetTriple),
      CCCGenericGCCName(""), Saver(Alloc), CheckInputsExist(true),
      GenReproducer(false),
#if INTEL_CUSTOMIZATION
      SuppressMissingInputWarning(false), IntelPrintOptions(false),
      IntelMode(false), DPCPPMode(false) {
#endif // INTEL_CUSTOMIZATION
  // Provide a sane fallback if no VFS is specified.
  if (!this->VFS)
    this->VFS = llvm::vfs::getRealFileSystem();

  Name = std::string(llvm::sys::path::filename(ClangExecutable));
  Dir = std::string(llvm::sys::path::parent_path(ClangExecutable));
  InstalledDir = Dir; // Provide a sensible default installed dir.

  if ((!SysRoot.empty()) && llvm::sys::path::is_relative(SysRoot)) {
    // Prepend InstalledDir if SysRoot is relative
    SmallString<128> P(InstalledDir);
    llvm::sys::path::append(P, SysRoot);
    SysRoot = std::string(P);
  }

#if defined(CLANG_CONFIG_FILE_SYSTEM_DIR)
  SystemConfigDir = CLANG_CONFIG_FILE_SYSTEM_DIR;
#endif
#if defined(CLANG_CONFIG_FILE_USER_DIR)
  UserConfigDir = CLANG_CONFIG_FILE_USER_DIR;
#endif

  // Compute the path to the resource directory.
  ResourceDir = GetResourcesPath(ClangExecutable, CLANG_RESOURCE_DIR);
}
#if INTEL_CUSTOMIZATION
void Driver::parseIntelDriverMode(ArrayRef<const char *> Args) {
  static const std::string OptIntel =
      getOpts().getOption(options::OPT__intel).getPrefixedName();
  static const std::string OptDPCPP =
      getOpts().getOption(options::OPT__dpcpp).getPrefixedName();

  for (StringRef Arg : Args) {
    if (Arg != OptIntel && Arg != OptDPCPP)
      continue;

    IntelMode = true;
    if (Arg != OptDPCPP)
      continue;

    DPCPPMode = true;
    return;
  }
}
#endif // INTEL_CUSTOMIZATION

void Driver::setDriverMode(StringRef Value) {
  static const std::string OptName =
      getOpts().getOption(options::OPT_driver_mode).getPrefixedName();
  if (auto M = llvm::StringSwitch<llvm::Optional<DriverMode>>(Value)
                   .Case("gcc", GCCMode)
                   .Case("g++", GXXMode)
                   .Case("cpp", CPPMode)
                   .Case("cl", CLMode)
                   .Case("flang", FlangMode)
                   .Default(None))
    Mode = *M;
  else
    Diag(diag::err_drv_unsupported_option_argument) << OptName << Value;
}

InputArgList Driver::ParseArgStrings(ArrayRef<const char *> ArgStrings,
                                     bool IsClCompatMode,
                                     bool &ContainsError) {
  llvm::PrettyStackTraceString CrashInfo("Command line argument parsing");
  ContainsError = false;

  unsigned IncludedFlagsBitmask;
  unsigned ExcludedFlagsBitmask;
#if INTEL_CUSTOMIZATION
  if (IsDPCPPMode()) {
    // Check for /Q_allow-linux.
    bool AllowLinux = false;
    for (StringRef Opt : ArgStrings) {
      if (Opt == getOpts().getOption(options::OPT__SLASH_Q_allow_linux).getPrefixedName()) {
        AllowLinux = true;
        break;
      }
    }
    std::tie(IncludedFlagsBitmask, ExcludedFlagsBitmask) =
        getIncludeExcludeOptionFlagMasksDpcpp(IsClCompatMode, AllowLinux);
  } else
    std::tie(IncludedFlagsBitmask, ExcludedFlagsBitmask) =
        getIncludeExcludeOptionFlagMasks(IsClCompatMode);
#endif // INTEL_CUSTOMIZATION

  // Make sure that Flang-only options don't pollute the Clang output
  // TODO: Make sure that Clang-only options don't pollute Flang output
  if (!IsFlangMode())
    ExcludedFlagsBitmask |= options::FlangOnlyOption;

  unsigned MissingArgIndex, MissingArgCount;
  InputArgList Args =
      getOpts().ParseArgs(ArgStrings, MissingArgIndex, MissingArgCount,
                          IncludedFlagsBitmask, ExcludedFlagsBitmask);

  // Check for missing argument error.
  if (MissingArgCount) {
    Diag(diag::err_drv_missing_argument)
        << Args.getArgString(MissingArgIndex) << MissingArgCount;
    ContainsError |=
        Diags.getDiagnosticLevel(diag::err_drv_missing_argument,
                                 SourceLocation()) > DiagnosticsEngine::Warning;
  }

  // Check for unsupported options.
  for (const Arg *A : Args) {
#if INTEL_CUSTOMIZATION
    if (A->getOption().hasFlag(options::Unsupported) ||
        (A->getOption().hasFlag(options::DpcppUnsupported) && IsDPCPPMode())) {
#endif // INTEL_CUSTOMIZATION
      unsigned DiagID;
      auto ArgString = A->getAsString(Args);
      std::string Nearest;
#if INTEL_CUSTOMIZATION
      // Do not suggest an alternative with DPC++ unsupported options
      if (A->getOption().hasFlag(options::DpcppUnsupported) ||
          getOpts().findNearest(
#endif // INTEL_CUSTOMIZATION
            ArgString, Nearest, IncludedFlagsBitmask,
            ExcludedFlagsBitmask | options::Unsupported) > 1) {
        DiagID = diag::err_drv_unsupported_opt;
        Diag(DiagID) << ArgString;
      } else {
        DiagID = diag::err_drv_unsupported_opt_with_suggestion;
        Diag(DiagID) << ArgString << Nearest;
      }
      ContainsError |= Diags.getDiagnosticLevel(DiagID, SourceLocation()) >
                       DiagnosticsEngine::Warning;
      continue;
    }

    // Warn about -mcpu= without an argument.
    if (A->getOption().matches(options::OPT_mcpu_EQ) && A->containsValue("")) {
      Diag(diag::warn_drv_empty_joined_argument) << A->getAsString(Args);
      ContainsError |= Diags.getDiagnosticLevel(
                           diag::warn_drv_empty_joined_argument,
                           SourceLocation()) > DiagnosticsEngine::Warning;
    }
  }

  for (const Arg *A : Args.filtered(options::OPT_UNKNOWN)) {
    unsigned DiagID;
    auto ArgString = A->getAsString(Args);
    std::string Nearest;
    if (getOpts().findNearest(
          ArgString, Nearest, IncludedFlagsBitmask, ExcludedFlagsBitmask) > 1) {
      DiagID = IsCLMode() ? diag::warn_drv_unknown_argument_clang_cl
                          : diag::err_drv_unknown_argument;
      Diags.Report(DiagID) << ArgString;
    } else {
      DiagID = IsCLMode()
                   ? diag::warn_drv_unknown_argument_clang_cl_with_suggestion
                   : diag::err_drv_unknown_argument_with_suggestion;
      Diags.Report(DiagID) << ArgString << Nearest;
    }
    ContainsError |= Diags.getDiagnosticLevel(DiagID, SourceLocation()) >
                     DiagnosticsEngine::Warning;
  }

  return Args;
}

// Determine which compilation mode we are in. We look for options which
// affect the phase, starting with the earliest phases, and record which
// option we used to determine the final phase.
phases::ID Driver::getFinalPhase(const DerivedArgList &DAL,
                                 Arg **FinalPhaseArg) const {
  Arg *PhaseArg = nullptr;
  phases::ID FinalPhase;

  // -{E,EP,P,M,MM} only run the preprocessor.
  if (CCCIsCPP() || (PhaseArg = DAL.getLastArg(options::OPT_E)) ||
      (PhaseArg = DAL.getLastArg(options::OPT__SLASH_EP)) ||
      (PhaseArg = DAL.getLastArg(options::OPT_EP)) || // INTEL
      (PhaseArg = DAL.getLastArg(options::OPT_M, options::OPT_MM)) ||
      (PhaseArg = DAL.getLastArg(options::OPT__SLASH_P))) {
    FinalPhase = phases::Preprocess;

  // --precompile only runs up to precompilation.
  } else if ((PhaseArg = DAL.getLastArg(options::OPT__precompile))) {
    FinalPhase = phases::Precompile;

  // -{fsyntax-only,-analyze,emit-ast} only run up to the compiler.
  } else if ((PhaseArg = DAL.getLastArg(options::OPT_fsyntax_only)) ||
             (PhaseArg = DAL.getLastArg(options::OPT_print_supported_cpus)) ||
             (PhaseArg = DAL.getLastArg(options::OPT_module_file_info)) ||
             (PhaseArg = DAL.getLastArg(options::OPT_verify_pch)) ||
             (PhaseArg = DAL.getLastArg(options::OPT_rewrite_objc)) ||
             (PhaseArg = DAL.getLastArg(options::OPT_rewrite_legacy_objc)) ||
             (PhaseArg = DAL.getLastArg(options::OPT__migrate)) ||
             (PhaseArg = DAL.getLastArg(options::OPT__analyze)) ||
             (PhaseArg = DAL.getLastArg(options::OPT_emit_ast))) {
    FinalPhase = phases::Compile;

  // -S only runs up to the backend.
  } else if ((PhaseArg = DAL.getLastArg(options::OPT_S)) ||
             (PhaseArg = DAL.getLastArg(options::OPT_fsycl_device_only))) {
    FinalPhase = phases::Backend;

  // -c compilation only runs up to the assembler.
  } else if ((PhaseArg = DAL.getLastArg(options::OPT_c))) {
    FinalPhase = phases::Assemble;

  // Otherwise do everything.
  } else
    FinalPhase = phases::Link;

  if (FinalPhaseArg)
    *FinalPhaseArg = PhaseArg;

  return FinalPhase;
}

static Arg *MakeInputArg(DerivedArgList &Args, const OptTable &Opts,
                         StringRef Value, bool Claim = true) {
  Arg *A = new Arg(Opts.getOption(options::OPT_INPUT), Value,
                   Args.getBaseArgs().MakeIndex(Value), Value.data());
  Args.AddSynthesizedArg(A);
  if (Claim)
    A->claim();
  return A;
}

#if INTEL_CUSTOMIZATION
// Add any of the device libraries that are used for offload.  This includes
// math and system device libraries.
void Driver::addIntelOMPDeviceLibs(const ToolChain &TC, Driver::InputList &Inputs,
                                const OptTable &Opts,
                                DerivedArgList &Args) const {
  // For 'pure' sycl program, need to use '-f[no-]sycl-device-lib' to link
  // sycl device libraries with device code. In '-fsycl -fiopenmp' mode,
  // '-f[no-]sycl-device-lib' and '-[no-]device-math-lib' can be used together.
  if (Args.hasFlag(options::OPT_fsycl, options::OPT_fno_sycl, false) &&
      !Args.hasArg(options::OPT_fiopenmp)) {
    Arg *DeviceMathLibArg = Args.getLastArg(options::OPT_device_math_lib_EQ,
                                            options::OPT_no_device_math_lib_EQ);
    if (DeviceMathLibArg) {
      Diag(clang::diag::warn_drv_unused_argument)
          << DeviceMathLibArg->getSpelling();
      return;
    }
  }
  // Let the user know to use -fopenmp-device-lib instead
  if (Arg *OldOpt = Args.getLastArg(options::OPT_device_math_lib_EQ,
                                    options::OPT_no_device_math_lib_EQ))
    Diag(clang::diag::warn_drv_deprecated_arg)
        << OldOpt->getAsString(Args) << "-f[no-]openmp-device-lib";

  // Add the math device libs if requested by the user or enabled by default.
  // This needs to be done on the linking phase.
  Arg *FinalPhaseArg;
  phases::ID FinalPhase = getFinalPhase(Args, &FinalPhaseArg);

  if (FinalPhase < phases::Link)
    return;

  enum {
    LinkFP32 = 0x1,
    LinkFP64 = 0x2,
    LinkLibc = 0x4,
    // There is no option to override RTL linking.
    // It must be linked always.
    LinkRtl = 0x8,
    // ITT libraries must be linked always, unless
    // it is AOT compilation. Since the ITT libraries do not have
    // AOT images in the bundle, we can just unbundle/link them always.
    // Moreover, we just have to unbundle them, if both non-AOT
    // and AOT compilations are requested in one clang invocation.
    LinkITT = 0x10,
  };
  auto UpdateFlag =
      [](unsigned Flag, StringRef Val, bool Reset, bool OldOpt=false) {
        unsigned Bit = 0;
        if (OldOpt) {
          if (Val == "fp32")
            Bit = LinkFP32;
          else if (Val == "fp64")
            Bit = LinkFP64;
        } else {
          if (Val == "libm-fp32")
            Bit = LinkFP32;
          else if (Val == "libm-fp64")
            Bit = LinkFP64;
          else if (Val == "libc")
            Bit = LinkLibc;
          else if (Val == "all")
            Bit = LinkFP32 | LinkFP64 | LinkLibc;
        }

        if (Reset)
          return (Flag & ~Bit);
        else
          return (Flag | Bit);
      };

  // FIXME - There is a bit of common code in this function that can be
  // cleaned up.
  // -fopenmp-device-lib=all is the default
  unsigned LinkForOMP = LinkFP32 | LinkFP64 | LinkLibc | LinkRtl | LinkITT;

  // TODO - Clean out -device-math-lib usage when it is removed.  For now
  // it is deprecated.  Also, we do nothing special for when both options
  // (-fopenmp-device-lib and -device-math-lib) are passed on the command
  // line together.
  for (Arg *A : Args.filtered(options::OPT_device_math_lib_EQ,
                              options::OPT_no_device_math_lib_EQ)) {
    bool Reset = A->getOption().matches(options::OPT_no_device_math_lib_EQ);
    for (StringRef Val : A->getValues()) {
      LinkForOMP = UpdateFlag(LinkForOMP, Val, Reset, true);
    }
    A->claim();
  }

  for (Arg *A : Args.filtered(options::OPT_fopenmp_device_lib_EQ,
                              options::OPT_fno_openmp_device_lib_EQ)) {
    bool Reset = A->getOption().matches(options::OPT_fno_openmp_device_lib_EQ);
    for (StringRef Val : A->getValues())
      LinkForOMP = UpdateFlag(LinkForOMP, Val, Reset);
    A->claim();
  }

  if (LinkForOMP == 0)
    return;

  bool IsMSVC = TC.getTriple().isWindowsMSVCEnvironment();
  StringRef LibCName = IsMSVC ? "libomp-msvc" : "libomp-glibc";
  SmallVector<std::pair<const StringRef, unsigned>, 8> omp_device_libs = {
    // WARNING: the order will matter here, when we add -only-needed
    //          for llvm-link linking these libraries.
    { "libomp-spirvdevicertl", LinkRtl },
    { LibCName, LinkLibc },
    { "libomp-complex", LinkFP32 },
    { "libomp-complex-fp64", LinkFP64 },
    { "libomp-cmath", LinkFP32 },
    { "libomp-cmath-fp64", LinkFP64 },
    // Link the fallback implementations as well, since
    // SPIR-V modules linking is not supported yet.
    { "libomp-fallback-cassert", LinkLibc },
    { "libomp-fallback-cstring", LinkLibc },
    { "libomp-fallback-complex", LinkFP32 },
    { "libomp-fallback-complex-fp64", LinkFP64 },
    { "libomp-fallback-cmath", LinkFP32 },
    { "libomp-fallback-cmath-fp64", LinkFP64 },
    // ITT libraries must be last in the unbundling/linking order,
    // since the other libraries may call ITT APIs.
    { "libomp-itt-user-wrappers", LinkITT },
    { "libomp-itt-compiler-wrappers", LinkITT },
    // The above ITT libraries are calling ITT stubs,
    // so the stubs must be linked after them.
    { "libomp-itt-stubs", LinkITT } };

  // Go through the lib vectors and add them accordingly.
  auto addInput = [&](const char * LibName) {
    Arg *InputArg = MakeInputArg(Args, Opts, LibName);
    Inputs.push_back(std::make_pair(types::TY_Object, InputArg));
  };
  bool addOmpLibs = false;
  if (Arg *A = Args.getLastArg(options::OPT_fopenmp_targets_EQ)) {
    for (StringRef Val : A->getValues())
      if (Val.startswith("spir64"))
        addOmpLibs = true;
  }
  StringRef OMPLibLoc(Args.MakeArgString(TC.getDriver().Dir + "/../lib"));
  StringRef Ext(IsMSVC ? ".obj" : ".o");
  if (addOmpLibs) {
    for (const std::pair<const StringRef, unsigned> &Lib : omp_device_libs) {
      SmallString<128> LibName(OMPLibLoc);
      llvm::sys::path::append(LibName, Lib.first);
      llvm::sys::path::replace_extension(LibName, Ext);
      if ((Lib.second & LinkForOMP) == Lib.second)
        addInput(Args.MakeArgString(LibName));
    }
  }
}

// Add any Intel specific options to the command line which are implied or
// are the default.
void Driver::addIntelArgs(DerivedArgList &DAL, const InputArgList &Args,
                                 const llvm::opt::OptTable &Opts) const {
  auto addClaim = [&](const OptSpecifier &Opt, StringRef OptArg="") {
    if (!OptArg.empty())
      DAL.AddJoinedArg(0, Opts.getOption(Opt), OptArg);
    else
      DAL.AddFlagArg(0, Opts.getOption(Opt));
    if (Arg *A = DAL.getLastArg(Opt))
      A->claim();
  };
  bool isIntelLTO = false;
  // When dealing with -fast, the behavior is the same as -Ofast, except
  // that -xHOST is implied.
  if (Arg *A = Args.getLastArg(options::OPT_Ofast)) {
    StringRef Opt(Args.MakeArgString(A->getAsString(Args)));
    bool hasXOpt = false;
    if (IsCLMode())
      hasXOpt = Args.hasArg(options::OPT__SLASH_Qx);
    else
      if (Arg *A = Args.getLastArg(options::OPT_x)) {
        StringRef Arch = A->getValue();
        hasXOpt = !types::lookupTypeForTypeSpecifier(Arch.data());
      }
    if (!Opt.contains("O")) {
      if (!hasXOpt)
        addClaim(IsCLMode() ? options::OPT__SLASH_Qx : options::OPT_x, "HOST");
      if (!Args.hasFlag(options::OPT_flto_EQ, options::OPT_fno_lto, false)) {
        // check to make sure that if LTO is disabled, it is done after fast.
        if (Arg *A = Args.getLastArg(options::OPT_Ofast, options::OPT_fno_lto))
          if (A->getOption().matches(options::OPT_Ofast))
            isIntelLTO = true;
      }
    }
  }

  if (IsIntelMode()) {
    // The Intel compiler defaults to -O2
    if (!Args.hasArg(options::OPT_O_Group, options::OPT__SLASH_O,
                     options::OPT_g_Group, options::OPT_intel_debug_Group,
                     options::OPT__SLASH_Z7)) {
      addClaim(IsCLMode() ? options::OPT__SLASH_O : options::OPT_O, "2");
      // "-vectorize-loops" and "-vectorize-slp" are enabled when optimization
      // level is -O2 or higher. The implied -O2 is appended to the options
      // list, which will make -fno-vectorize and -fno-slp-vectorize cannot
      // control "-vectorize-loops" and "-vectorize-slp".
      // We need to append -fno-vectorize and -fno-slp-vectorize after -O2.
      if (Arg *A = Args.getLastArg(options::OPT_fvectorize,
                                   options::OPT_fno_vectorize))
        if (A->getOption().matches(options::OPT_fno_vectorize))
          addClaim(options::OPT_fno_vectorize);
      if (Arg *A = Args.getLastArg(options::OPT_fslp_vectorize,
                                   options::OPT_fno_slp_vectorize))
        if (A->getOption().matches(options::OPT_fno_slp_vectorize))
          addClaim(options::OPT_fno_slp_vectorize);
    }
    // For LTO on Windows, use -fuse-ld=lld when /Qipo or /fast is used.
    if (Args.hasFlag(options::OPT_flto_EQ, options::OPT_fno_lto, false)) {
      if (Arg *A = Args.getLastArg(options::OPT_flto_EQ)) {
        StringRef Opt(Args.MakeArgString(A->getAsString(Args)));
        if (Opt.contains("Qipo"))
          isIntelLTO = true;
      }
    }
    // TODO - improve determination of last phase
    if (IsCLMode() && isIntelLTO && !Args.hasArg(options::OPT_fuse_ld_EQ) &&
        !Args.hasArg(options::OPT_c, options::OPT_S))
      addClaim(options::OPT_fuse_ld_EQ, "lld");
    // -fveclib=SVML default.
    if (!Args.hasArg(options::OPT_fveclib)) {
      bool HasDefaultVeclib = true;
      const Arg *A =
          Args.getLastArg(options::OPT_no_intel_lib, options::OPT_no_intel_lib_EQ);
      if (A) {
        if (A->getOption().matches(options::OPT_no_intel_lib))
          HasDefaultVeclib = false;
        else
          for (StringRef Val : A->getValues()) {
            if (Val.equals_insensitive("libsvml")) {
              HasDefaultVeclib = false;
              break;
            }
          }
      }
      if (HasDefaultVeclib)
        addClaim(options::OPT_fveclib, "SVML");
    }
    // -Wno-c++11-narrowing is default for Windows
    if (IsCLMode() && !Args.hasArg(options::OPT_Wcxx11_narrowing,
                                   options::OPT_Wno_cxx11_narrowing))
      addClaim(options::OPT_Wno_cxx11_narrowing);
    if (!IsCLMode())
      addClaim(options::OPT_fheinous_gnu_extensions);
  }
  // Any -debug options will be 'replaced' with -g equivalents to simplify
  // logic later in the driver.
  if (Arg *A = Args.getLastArg(options::OPT_intel_debug_Group,
                               options::OPT_g_Group)) {
    if (A->getOption().matches(options::OPT_intel_debug_Group)) {
      StringRef Value(A->getValue());
      if (Value != "none")
        addClaim(options::OPT_g_Flag);
      if (Value == "full" || Value == "all" || Value == "extended" ||
          Value == "parallel")
        ; // Do nothing, we already enabled debug above
      else if (Value == "expr-source-pos" || Value == "inline-debug-info" ||
               Value == "semantic-stepping" || Value == "variable-locations" ||
               Value == "noexpr-source-pos")
        ; // Just enable debug, these are icc compatible options that are
          // not hooked to anything
      else if (Value == "minimal")
        addClaim(options::OPT_gline_tables_only);
      else if (Value == "emit-column")
        addClaim(options::OPT_gcolumn_info);
      else if (Value != "none")
        Diag(diag::err_drv_unsupported_option_argument)
            << A->getOption().getName() << A->getValue();
    }
  }

  if (Arg *VA = Args.getLastArg(options::OPT_HASH_x, options::OPT__HASH,
                           options::OPT_v, options::OPT__HASH_HASH_HASH)) {
    if (VA->getOption().matches(options::OPT_HASH_x))
      DAL.AddFlagArg(VA, Opts.getOption(options::OPT_v));
    else if (VA->getOption().matches(options::OPT__HASH))
      DAL.AddFlagArg(VA, Opts.getOption(options::OPT__HASH_HASH_HASH));
  }

}
#endif // INTEL_CUSTOMIZATION

DerivedArgList *Driver::TranslateInputArgs(const InputArgList &Args) const {
  const llvm::opt::OptTable &Opts = getOpts();
  DerivedArgList *DAL = new DerivedArgList(Args);

  bool HasNostdlib = Args.hasArg(options::OPT_nostdlib);
  bool HasNostdlibxx = Args.hasArg(options::OPT_nostdlibxx);
  bool HasNodefaultlib = Args.hasArg(options::OPT_nodefaultlibs);
  for (Arg *A : Args) {
    // Unfortunately, we have to parse some forwarding options (-Xassembler,
    // -Xlinker, -Xpreprocessor) because we either integrate their functionality
    // (assembler and preprocessor), or bypass a previous driver ('collect2').

    // Rewrite linker options, to replace --no-demangle with a custom internal
    // option.
    if ((A->getOption().matches(options::OPT_Wl_COMMA) ||
         A->getOption().matches(options::OPT_Xlinker)) &&
        A->containsValue("--no-demangle")) {
      // Add the rewritten no-demangle argument.
      DAL->AddFlagArg(A, Opts.getOption(options::OPT_Z_Xlinker__no_demangle));

      // Add the remaining values as Xlinker arguments.
      for (StringRef Val : A->getValues())
        if (Val != "--no-demangle")
          DAL->AddSeparateArg(A, Opts.getOption(options::OPT_Xlinker), Val);

      continue;
    }

    // Rewrite preprocessor options, to replace -Wp,-MD,FOO which is used by
    // some build systems. We don't try to be complete here because we don't
    // care to encourage this usage model.
    if (A->getOption().matches(options::OPT_Wp_COMMA) &&
        (A->getValue(0) == StringRef("-MD") ||
         A->getValue(0) == StringRef("-MMD"))) {
      // Rewrite to -MD/-MMD along with -MF.
      if (A->getValue(0) == StringRef("-MD"))
        DAL->AddFlagArg(A, Opts.getOption(options::OPT_MD));
      else
        DAL->AddFlagArg(A, Opts.getOption(options::OPT_MMD));
      if (A->getNumValues() == 2)
        DAL->AddSeparateArg(A, Opts.getOption(options::OPT_MF), A->getValue(1));
      continue;
    }

    // Rewrite reserved library names.
    if (A->getOption().matches(options::OPT_l)) {
      StringRef Value = A->getValue();

      // Rewrite unless -nostdlib is present.
      if (!HasNostdlib && !HasNodefaultlib && !HasNostdlibxx &&
          Value == "stdc++") {
        DAL->AddFlagArg(A, Opts.getOption(options::OPT_Z_reserved_lib_stdcxx));
        continue;
      }

      // Rewrite unconditionally.
      if (Value == "cc_kext") {
        DAL->AddFlagArg(A, Opts.getOption(options::OPT_Z_reserved_lib_cckext));
        continue;
      }
#if INTEL_CUSTOMIZATION
      // libimf addition before libm.
      if (IsIntelMode() && Value == "m")
        DAL->AddFlagArg(A, Opts.getOption(options::OPT_Z_reserved_lib_imf));
#endif // INTEL_CUSTOMIZATION
    }
#if INTEL_CUSTOMIZATION
    // Expected valid 'tools': assembly,compiler,preprocessor and linker for now
    // TODO - for adding other 'tools'
    if (A->getOption().matches(options::OPT_Qoption_COMMA)) {
      if (A->getNumValues() < 2) {
        Diag(clang::diag::warn_invalid_num_qopt) << A->getNumValues();
      } else {
        StringRef ToolName = A->getValue(0);
        Option ToolOpt =
            llvm::StringSwitch<Option>(ToolName.str())
                .Cases("preprocessor","cpp","p", Opts.getOption(options::OPT_Wp_COMMA))
                .Cases("asm","assembler","a", Opts.getOption(options::OPT_Wa_COMMA))
                .Cases("link","ld","l", Opts.getOption(options::OPT_Wl_COMMA))
                .Cases("compiler","c","clang", Opts.getOption(options::OPT_Xclang))
                .Default(Opts.getOption(options::Unsupported));

        if (ToolOpt.getID() == options::Unsupported)
          Diag(clang::diag::warn_invalid_tool) << A->getValue(0);
        else {
          for (unsigned i = 1; i < A->getNumValues(); i++) {
            if (ToolOpt.getID() == options::OPT_Xclang)
              DAL->AddSeparateArg(A, ToolOpt, A->getValue(i));
            else
              DAL->AddJoinedArg(A, ToolOpt, A->getValue(i));
          }
        }
      }
    }
#endif // INTEL_CUSTOMIZATION


    // Pick up inputs via the -- option.
    if (A->getOption().matches(options::OPT__DASH_DASH)) {
      A->claim();
      for (StringRef Val : A->getValues())
        DAL->append(MakeInputArg(*DAL, Opts, Val, false));
      continue;
    }

    if (A->getOption().matches(options::OPT_offload_lib_Group)) {
      if (!A->getNumValues()) {
        Diag(clang::diag::warn_drv_unused_argument) << A->getSpelling();
        continue;
      }
    }

    DAL->append(A);
  }

  // Enforce -static if -miamcu is present.
  if (Args.hasFlag(options::OPT_miamcu, options::OPT_mno_iamcu, false))
    DAL->AddFlagArg(0, Opts.getOption(options::OPT_static));

  // Use of -fintelfpga implies -g
  if (Args.hasArg(options::OPT_fintelfpga)) {
    // if any -gN option is provided, use that.
    if (Arg *A = Args.getLastArg(options::OPT_gN_Group))
      DAL->append(A);
    else
      DAL->AddFlagArg(0, Opts.getOption(options::OPT_g_Flag));
  }

// Add a default value of -mlinker-version=, if one was given and the user
// didn't specify one.
#if defined(HOST_LINK_VERSION)
  if (!Args.hasArg(options::OPT_mlinker_version_EQ) &&
      strlen(HOST_LINK_VERSION) > 0) {
    DAL->AddJoinedArg(0, Opts.getOption(options::OPT_mlinker_version_EQ),
                      HOST_LINK_VERSION);
    DAL->getLastArg(options::OPT_mlinker_version_EQ)->claim();
  }
#endif

  addIntelArgs(*DAL, Args, Opts);

  return DAL;
}

/// Compute target triple from args.
///
/// This routine provides the logic to compute a target triple from various
/// args passed to the driver and the default triple string.
static llvm::Triple computeTargetTriple(const Driver &D,
                                        StringRef TargetTriple,
                                        const ArgList &Args,
                                        StringRef DarwinArchName = "") {
#if INTEL_CUSTOMIZATION
#if INTEL_FEATURE_ICECODE
  if (Args.getLastArg(options::OPT_micecode))
    return llvm::Triple(llvm::Triple::normalize("x86_icecode-unknown-unknown"));
#endif // INTEL_FEATURE_ICECODE
#endif // INTEL_CUSTOMIZATION

  // FIXME: Already done in Compilation *Driver::BuildCompilation
  if (const Arg *A = Args.getLastArg(options::OPT_target))
    TargetTriple = A->getValue();

  llvm::Triple Target(llvm::Triple::normalize(TargetTriple));

  // GNU/Hurd's triples should have been -hurd-gnu*, but were historically made
  // -gnu* only, and we can not change this, so we have to detect that case as
  // being the Hurd OS.
  if (TargetTriple.find("-unknown-gnu") != StringRef::npos ||
      TargetTriple.find("-pc-gnu") != StringRef::npos)
    Target.setOSName("hurd");

  // Handle Apple-specific options available here.
  if (Target.isOSBinFormatMachO()) {
    // If an explicit Darwin arch name is given, that trumps all.
    if (!DarwinArchName.empty()) {
      tools::darwin::setTripleTypeForMachOArchName(Target, DarwinArchName);
      return Target;
    }

    // Handle the Darwin '-arch' flag.
    if (Arg *A = Args.getLastArg(options::OPT_arch)) {
      StringRef ArchName = A->getValue();
      tools::darwin::setTripleTypeForMachOArchName(Target, ArchName);
    }
  }

  // Handle pseudo-target flags '-mlittle-endian'/'-EL' and
  // '-mbig-endian'/'-EB'.
  if (Arg *A = Args.getLastArg(options::OPT_mlittle_endian,
                               options::OPT_mbig_endian)) {
    if (A->getOption().matches(options::OPT_mlittle_endian)) {
      llvm::Triple LE = Target.getLittleEndianArchVariant();
      if (LE.getArch() != llvm::Triple::UnknownArch)
        Target = std::move(LE);
    } else {
      llvm::Triple BE = Target.getBigEndianArchVariant();
      if (BE.getArch() != llvm::Triple::UnknownArch)
        Target = std::move(BE);
    }
  }

  // Skip further flag support on OSes which don't support '-m32' or '-m64'.
  if (Target.getArch() == llvm::Triple::tce ||
      Target.getOS() == llvm::Triple::Minix)
    return Target;

  // On AIX, the env OBJECT_MODE may affect the resulting arch variant.
  if (Target.isOSAIX()) {
    if (Optional<std::string> ObjectModeValue =
            llvm::sys::Process::GetEnv("OBJECT_MODE")) {
      StringRef ObjectMode = *ObjectModeValue;
      llvm::Triple::ArchType AT = llvm::Triple::UnknownArch;

      if (ObjectMode.equals("64")) {
        AT = Target.get64BitArchVariant().getArch();
      } else if (ObjectMode.equals("32")) {
        AT = Target.get32BitArchVariant().getArch();
      } else {
        D.Diag(diag::err_drv_invalid_object_mode) << ObjectMode;
      }

      if (AT != llvm::Triple::UnknownArch && AT != Target.getArch())
        Target.setArch(AT);
    }
  }

  // Handle pseudo-target flags '-m64', '-mx32', '-m32' and '-m16'.
  Arg *A = Args.getLastArg(options::OPT_m64, options::OPT_mx32,
                           options::OPT_m32, options::OPT_m16);
  if (A) {
    llvm::Triple::ArchType AT = llvm::Triple::UnknownArch;

    if (A->getOption().matches(options::OPT_m64)) {
      AT = Target.get64BitArchVariant().getArch();
      if (Target.getEnvironment() == llvm::Triple::GNUX32)
        Target.setEnvironment(llvm::Triple::GNU);
      else if (Target.getEnvironment() == llvm::Triple::MuslX32)
        Target.setEnvironment(llvm::Triple::Musl);
    } else if (A->getOption().matches(options::OPT_mx32) &&
               Target.get64BitArchVariant().getArch() == llvm::Triple::x86_64) {
      AT = llvm::Triple::x86_64;
      if (Target.getEnvironment() == llvm::Triple::Musl)
        Target.setEnvironment(llvm::Triple::MuslX32);
      else
        Target.setEnvironment(llvm::Triple::GNUX32);
    } else if (A->getOption().matches(options::OPT_m32)) {
      AT = Target.get32BitArchVariant().getArch();
      if (Target.getEnvironment() == llvm::Triple::GNUX32)
        Target.setEnvironment(llvm::Triple::GNU);
      else if (Target.getEnvironment() == llvm::Triple::MuslX32)
        Target.setEnvironment(llvm::Triple::Musl);
    } else if (A->getOption().matches(options::OPT_m16) &&
               Target.get32BitArchVariant().getArch() == llvm::Triple::x86) {
      AT = llvm::Triple::x86;
      Target.setEnvironment(llvm::Triple::CODE16);
    }

    if (AT != llvm::Triple::UnknownArch && AT != Target.getArch())
      Target.setArch(AT);
  }

  // Handle -miamcu flag.
  if (Args.hasFlag(options::OPT_miamcu, options::OPT_mno_iamcu, false)) {
    if (Target.get32BitArchVariant().getArch() != llvm::Triple::x86)
      D.Diag(diag::err_drv_unsupported_opt_for_target) << "-miamcu"
                                                       << Target.str();

    if (A && !A->getOption().matches(options::OPT_m32))
      D.Diag(diag::err_drv_argument_not_allowed_with)
          << "-miamcu" << A->getBaseArg().getAsString(Args);

    Target.setArch(llvm::Triple::x86);
    Target.setArchName("i586");
    Target.setEnvironment(llvm::Triple::UnknownEnvironment);
    Target.setEnvironmentName("");
    Target.setOS(llvm::Triple::ELFIAMCU);
    Target.setVendor(llvm::Triple::UnknownVendor);
    Target.setVendorName("intel");
  }

  // If target is MIPS adjust the target triple
  // accordingly to provided ABI name.
  A = Args.getLastArg(options::OPT_mabi_EQ);
  if (A && Target.isMIPS()) {
    StringRef ABIName = A->getValue();
    if (ABIName == "32") {
      Target = Target.get32BitArchVariant();
      if (Target.getEnvironment() == llvm::Triple::GNUABI64 ||
          Target.getEnvironment() == llvm::Triple::GNUABIN32)
        Target.setEnvironment(llvm::Triple::GNU);
    } else if (ABIName == "n32") {
      Target = Target.get64BitArchVariant();
      if (Target.getEnvironment() == llvm::Triple::GNU ||
          Target.getEnvironment() == llvm::Triple::GNUABI64)
        Target.setEnvironment(llvm::Triple::GNUABIN32);
    } else if (ABIName == "64") {
      Target = Target.get64BitArchVariant();
      if (Target.getEnvironment() == llvm::Triple::GNU ||
          Target.getEnvironment() == llvm::Triple::GNUABIN32)
        Target.setEnvironment(llvm::Triple::GNUABI64);
    }
  }

  // If target is RISC-V adjust the target triple according to
  // provided architecture name
  A = Args.getLastArg(options::OPT_march_EQ);
  if (A && Target.isRISCV()) {
    StringRef ArchName = A->getValue();
    if (ArchName.startswith_insensitive("rv32"))
      Target.setArch(llvm::Triple::riscv32);
    else if (ArchName.startswith_insensitive("rv64"))
      Target.setArch(llvm::Triple::riscv64);
  }

  return Target;
}

// Parse the LTO options and record the type of LTO compilation
// based on which -f(no-)?lto(=.*)? or -f(no-)?offload-lto(=.*)?
// option occurs last.
<<<<<<< HEAD
static driver::LTOKind parseLTOMode(Driver &D, const llvm::opt::ArgList &Args,
                                    OptSpecifier OptEq, OptSpecifier OptNeg) {
#if INTEL_CUSTOMIZATION
  if (!Args.hasFlag(OptEq, OptNeg, false) && D.IsIntelMode() &&
      Args.hasArgNoClaim(options::OPT_Ofast)) {
    driver::LTOKind LTOMode = LTOK_None;
    // When dealing with -fast, the behavior is the same as -Ofast, except
    // that -flto is implied
    if (Arg *A = Args.getLastArg(options::OPT_Ofast, options::OPT_fno_lto))
      if (A->getOption().matches(options::OPT_Ofast)) {
        StringRef Opt(Args.MakeArgString(A->getAsString(Args)));
        if (!Opt.contains("O"))
          LTOMode = LTOK_Full;
      }
    return LTOMode;
  }
#endif // INTEL_CUSTOMIZATION
  if (!Args.hasFlag(OptEq, OptNeg, false))
    return LTOK_None;
=======
static llvm::Optional<driver::LTOKind>
parseLTOMode(Driver &D, const llvm::opt::ArgList &Args, OptSpecifier OptPos,
             OptSpecifier OptNeg, OptSpecifier OptEq, bool IsOffload) {
  driver::LTOKind LTOMode = LTOK_None;
  // Non-offload LTO allows -flto=auto and -flto=jobserver. Offload LTO does
  // not support those options.
  if (!Args.hasFlag(OptPos, OptEq, OptNeg, false) &&
      (IsOffload ||
       (!Args.hasFlag(options::OPT_flto_EQ_auto, options::OPT_fno_lto, false) &&
        !Args.hasFlag(options::OPT_flto_EQ_jobserver, options::OPT_fno_lto,
                      false))))
    return None;

  StringRef LTOName("full");
>>>>>>> 54612a03

  const Arg *A = Args.getLastArg(OptEq);
  if (A)
    LTOName = A->getValue();

  LTOMode = llvm::StringSwitch<LTOKind>(LTOName)
                .Case("full", LTOK_Full)
                .Case("thin", LTOK_Thin)
                .Default(LTOK_Unknown);

  if (LTOMode == LTOK_Unknown) {
    assert(A);
    D.Diag(diag::err_drv_unsupported_option_argument)
        << A->getOption().getName() << A->getValue();
    return None;
  }
  return LTOMode;
}

// Parse the LTO options.
void Driver::setLTOMode(const llvm::opt::ArgList &Args) {
  LTOMode = LTOK_None;
  if (auto M = parseLTOMode(*this, Args, options::OPT_flto,
                            options::OPT_fno_lto, options::OPT_flto_EQ,
                            /*IsOffload=*/false))
    LTOMode = M.getValue();

  OffloadLTOMode = LTOK_None;
  if (auto M = parseLTOMode(*this, Args, options::OPT_foffload_lto,
                            options::OPT_fno_offload_lto,
                            options::OPT_foffload_lto_EQ,
                            /*IsOffload=*/true))
    OffloadLTOMode = M.getValue();
}

/// Compute the desired OpenMP runtime from the flags provided.
Driver::OpenMPRuntimeKind Driver::getOpenMPRuntime(const ArgList &Args) const {
  StringRef RuntimeName(CLANG_DEFAULT_OPENMP_RUNTIME);

  const Arg *A = Args.getLastArg(options::OPT_fopenmp_EQ);
  if (A)
    RuntimeName = A->getValue();
#if INTEL_CUSTOMIZATION
  else if (IsIntelMode())
    RuntimeName = "libiomp5";
#endif // INTEL_CUSTOMIZATION

  auto RT = llvm::StringSwitch<OpenMPRuntimeKind>(RuntimeName)
                .Case("libomp", OMPRT_OMP)
                .Case("libgomp", OMPRT_GOMP)
                .Case("libiomp5", OMPRT_IOMP5)
                .Default(OMPRT_Unknown);

  if (RT == OMPRT_Unknown) {
    if (A)
      Diag(diag::err_drv_unsupported_option_argument)
          << A->getOption().getName() << A->getValue();
    else
      // FIXME: We could use a nicer diagnostic here.
      Diag(diag::err_drv_unsupported_opt) << "-fopenmp";
  }

  return RT;
}

static bool isValidSYCLTriple(llvm::Triple T) {
  // Intel DPC++ product should not support NVIDIA devices.
  // NVPTX is valid for SYCL.
  if (T.isNVPTX())
    return true;

  // AMDGCN is valid for SYCL
  if (T.isAMDGCN())
    return true;

  // Check for invalid SYCL device triple values.
  // Non-SPIR arch.
  if (!T.isSPIR())
    return false;
  // SPIR arch, but has invalid SubArch for AOT.
  StringRef A(T.getArchName());
  if (T.getSubArch() == llvm::Triple::NoSubArch &&
      ((T.getArch() == llvm::Triple::spir && !A.equals("spir")) ||
       (T.getArch() == llvm::Triple::spir64 && !A.equals("spir64"))))
    return false;
  return true;
}

static void addSYCLDefaultTriple(Compilation &C,
                                 SmallVectorImpl<llvm::Triple> &SYCLTriples) {
  if (!C.getDriver().isSYCLDefaultTripleImplied())
    return;
  for (const auto &SYCLTriple : SYCLTriples) {
    if (SYCLTriple.getSubArch() == llvm::Triple::NoSubArch &&
        SYCLTriple.isSPIR())
      return;
    // If we encounter a known non-spir* target, do not add the default triple.
    if (SYCLTriple.isNVPTX() || SYCLTriple.isAMDGCN())
      return;
  }
  // Add the default triple as it was not found.
  llvm::Triple DefaultTriple = C.getDriver().MakeSYCLDeviceTriple("spir64");
  SYCLTriples.insert(SYCLTriples.begin(), DefaultTriple);
}

void Driver::CreateOffloadingDeviceToolChains(Compilation &C,
                                              InputList &Inputs) {

  //
  // CUDA/HIP
  //
  // We need to generate a CUDA/HIP toolchain if any of the inputs has a CUDA
  // or HIP type. However, mixed CUDA/HIP compilation is not supported.
  bool IsCuda =
      llvm::any_of(Inputs, [](std::pair<types::ID, const llvm::opt::Arg *> &I) {
        return types::isCuda(I.first);
      });
  bool IsHIP =
      llvm::any_of(Inputs,
                   [](std::pair<types::ID, const llvm::opt::Arg *> &I) {
                     return types::isHIP(I.first);
                   }) ||
      C.getInputArgs().hasArg(options::OPT_hip_link);
  if (IsCuda && IsHIP) {
    Diag(clang::diag::err_drv_mix_cuda_hip);
    return;
  }
  if (IsCuda) {
    const ToolChain *HostTC = C.getSingleOffloadToolChain<Action::OFK_Host>();
    const llvm::Triple &HostTriple = HostTC->getTriple();
    StringRef DeviceTripleStr;
    auto OFK = Action::OFK_Cuda;
    DeviceTripleStr =
        HostTriple.isArch64Bit() ? "nvptx64-nvidia-cuda" : "nvptx-nvidia-cuda";
    llvm::Triple CudaTriple(DeviceTripleStr);
    // Use the CUDA and host triples as the key into the
    // getOffloadingDeviceToolChain, because the device toolchain we
    // create depends on both.
    auto CudaTC = &getOffloadingDeviceToolChain(C.getInputArgs(), CudaTriple,
                                                *HostTC, OFK);
    C.addOffloadDeviceToolChain(CudaTC, OFK);
  } else if (IsHIP) {
    const ToolChain *HostTC = C.getSingleOffloadToolChain<Action::OFK_Host>();
    auto OFK = Action::OFK_HIP;
    llvm::Triple HIPTriple = getHIPOffloadTargetTriple();
    // Use the HIP and host triples as the key into
    // getOffloadingDeviceToolChain, because the device toolchain we create
    // depends on both.
    auto HIPTC = &getOffloadingDeviceToolChain(C.getInputArgs(), HIPTriple,
                                               *HostTC, OFK);
    C.addOffloadDeviceToolChain(HIPTC, OFK);
  }

  //
  // OpenMP
  //
  // We need to generate an OpenMP toolchain if the user specified targets with
  // the -fopenmp-targets option.
  if (Arg *OpenMPTargets =
          C.getInputArgs().getLastArg(options::OPT_fopenmp_targets_EQ)) {
    if (OpenMPTargets->getNumValues()) {
      // We expect that -fopenmp-targets is always used in conjunction with the
      // option -fopenmp specifying a valid runtime with offloading support,
      // i.e. libomp or libiomp.
      bool HasValidOpenMPRuntime = C.getInputArgs().hasFlag(
          options::OPT_fopenmp, options::OPT_fopenmp_EQ,
#if INTEL_COLLAB
          options::OPT_fno_openmp, false) ||
          C.getInputArgs().hasFlag(options::OPT_fiopenmp,
                                   options::OPT_fno_openmp, false);
#else
          options::OPT_fno_openmp, false);
#endif // INTEL_COLLAB
      if (HasValidOpenMPRuntime) {
        OpenMPRuntimeKind OpenMPKind = getOpenMPRuntime(C.getInputArgs());
        HasValidOpenMPRuntime =
            OpenMPKind == OMPRT_OMP || OpenMPKind == OMPRT_IOMP5;
      }

      if (HasValidOpenMPRuntime) {
        llvm::StringMap<const char *> FoundNormalizedTriples;
        for (const char *Val : OpenMPTargets->getValues()) {
#if INTEL_CUSTOMIZATION
          // Strip off any trailing options from
          // -fopenmp-targets=<triple>="opts" usage.
          llvm::Triple TT(StringRef(Val).split('=').first);
#endif // INTEL_CUSTOMIZATION
          std::string NormalizedName = TT.normalize();

          // Make sure we don't have a duplicate triple.
          auto Duplicate = FoundNormalizedTriples.find(NormalizedName);
          if (Duplicate != FoundNormalizedTriples.end()) {
            Diag(clang::diag::warn_drv_omp_offload_target_duplicate)
                << Val << Duplicate->second;
            continue;
          }

          // Store the current triple so that we can check for duplicates in the
          // following iterations.
          FoundNormalizedTriples[NormalizedName] = Val;

          // If the specified target is invalid, emit a diagnostic.
          if (TT.getArch() == llvm::Triple::UnknownArch)
            Diag(clang::diag::err_drv_invalid_omp_target) << Val;
          else {
            const ToolChain *TC;
            // Device toolchains have to be selected differently. They pair host
            // and device in their implementation.
            if (TT.isNVPTX() || TT.isAMDGCN()) {
              const ToolChain *HostTC =
                  C.getSingleOffloadToolChain<Action::OFK_Host>();
              assert(HostTC && "Host toolchain should be always defined.");
              auto &DeviceTC =
                  ToolChains[TT.str() + "/" + HostTC->getTriple().normalize()];
              if (!DeviceTC) {
                if (TT.isNVPTX())
                  DeviceTC = std::make_unique<toolchains::CudaToolChain>(
                      *this, TT, *HostTC, C.getInputArgs(), Action::OFK_OpenMP);
                else if (TT.isAMDGCN())
                  DeviceTC =
                      std::make_unique<toolchains::AMDGPUOpenMPToolChain>(
                          *this, TT, *HostTC, C.getInputArgs());
                else
                  assert(DeviceTC && "Device toolchain not defined.");
              }

              TC = DeviceTC.get();
            } else
              TC = &getToolChain(C.getInputArgs(), TT);
            C.addOffloadDeviceToolChain(TC, Action::OFK_OpenMP);
          }
        }
      } else
        Diag(clang::diag::err_drv_expecting_fopenmp_with_fopenmp_targets);
    } else
      Diag(clang::diag::warn_drv_empty_joined_argument)
          << OpenMPTargets->getAsString(C.getInputArgs());
  }

  //
  // SYCL
  //
  // We need to generate a SYCL toolchain if the user specified targets with
  // the -fsycl-targets, -fsycl-add-targets or -fsycl-link-targets option.
  // If -fsycl is supplied without any of these we will assume SPIR-V.
  // Use of -fsycl-device-only overrides -fsycl.
  bool HasValidSYCLRuntime =
      C.getInputArgs().hasFlag(options::OPT_fsycl, options::OPT_fno_sycl,
                               false) ||
      C.getInputArgs().hasArg(options::OPT_fsycl_device_only);

  // A mechanism for retrieving SYCL-specific options, erroring out
  // if SYCL offloading wasn't enabled prior to that
  auto getArgRequiringSYCLRuntime = [&](OptSpecifier OptId) -> Arg * {
    Arg *SYCLArg = C.getInputArgs().getLastArg(OptId);
    if (SYCLArg && !HasValidSYCLRuntime) {
      Diag(clang::diag::err_drv_expecting_fsycl_with_sycl_opt)
          // Dropping the '=' symbol, which would otherwise pollute
          // the diagnostics for the most of options
          << SYCLArg->getSpelling().split('=').first;
      return nullptr;
    }
    return SYCLArg;
  };

  Arg *SYCLTargets = getArgRequiringSYCLRuntime(options::OPT_fsycl_targets_EQ);
  Arg *SYCLLinkTargets =
      getArgRequiringSYCLRuntime(options::OPT_fsycl_link_targets_EQ);
  Arg *SYCLAddTargets =
      getArgRequiringSYCLRuntime(options::OPT_fsycl_add_targets_EQ);
  Arg *SYCLLink = getArgRequiringSYCLRuntime(options::OPT_fsycl_link_EQ);
  Arg *SYCLfpga = getArgRequiringSYCLRuntime(options::OPT_fintelfpga);

  // -fsycl-targets cannot be used with -fsycl-link-targets
  if (SYCLTargets && SYCLLinkTargets)
    Diag(clang::diag::err_drv_option_conflict)
        << SYCLTargets->getSpelling() << SYCLLinkTargets->getSpelling();
  // -fsycl-link-targets and -fsycl-add-targets cannot be used together
  if (SYCLLinkTargets && SYCLAddTargets)
    Diag(clang::diag::err_drv_option_conflict)
        << SYCLLinkTargets->getSpelling() << SYCLAddTargets->getSpelling();
  // -fsycl-link-targets is not allowed with -fsycl-link
  if (SYCLLinkTargets && SYCLLink)
    Diag(clang::diag::err_drv_option_conflict)
        << SYCLLink->getSpelling() << SYCLLinkTargets->getSpelling();
  // -fsycl-targets cannot be used with -fintelfpga
  if (SYCLTargets && SYCLfpga)
    Diag(clang::diag::err_drv_option_conflict)
        << SYCLTargets->getSpelling() << SYCLfpga->getSpelling();
  // -ffreestanding cannot be used with -fsycl
  if (HasValidSYCLRuntime &&
      C.getInputArgs().hasArg(options::OPT_ffreestanding)) {
    Diag(clang::diag::err_drv_option_conflict) << "-fsycl"
                                               << "-ffreestanding";
  }

  bool HasSYCLTargetsOption = SYCLTargets || SYCLLinkTargets || SYCLAddTargets;
  llvm::StringMap<StringRef> FoundNormalizedTriples;
  llvm::SmallVector<llvm::Triple, 4> UniqueSYCLTriplesVec;
  if (HasSYCLTargetsOption) {
    // At this point, we know we have a valid combination
    // of -fsycl*target options passed
    Arg *SYCLTargetsValues = SYCLTargets ? SYCLTargets : SYCLLinkTargets;
    if (SYCLTargetsValues) {
      if (SYCLTargetsValues->getNumValues()) {
        for (StringRef Val : SYCLTargetsValues->getValues()) {
          llvm::Triple TT(MakeSYCLDeviceTriple(Val));
          if (!isValidSYCLTriple(TT)) {
            Diag(clang::diag::err_drv_invalid_sycl_target) << Val;
            continue;
          }
          std::string NormalizedName = TT.normalize();

          // Make sure we don't have a duplicate triple.
          auto Duplicate = FoundNormalizedTriples.find(NormalizedName);
          if (Duplicate != FoundNormalizedTriples.end()) {
            Diag(clang::diag::warn_drv_sycl_offload_target_duplicate)
                << Val << Duplicate->second;
            continue;
          }

          // Warn about deprecated `sycldevice` environment component.
          if (TT.getEnvironmentName() == "sycldevice") {
            // Build a string with suggested target triple.
            std::string SuggestedTriple = TT.getArchName().str();
            if (TT.getOS() != llvm::Triple::UnknownOS) {
              SuggestedTriple += '-';
              if (TT.getVendor() != llvm::Triple::UnknownVendor)
                SuggestedTriple += TT.getVendorName();
              SuggestedTriple += Twine("-" + TT.getOSName()).str();
            } else if (TT.getVendor() != llvm::Triple::UnknownVendor)
              SuggestedTriple += Twine("-" + TT.getVendorName()).str();
            Diag(clang::diag::warn_drv_deprecated_arg)
                << TT.str() << SuggestedTriple;
            // Drop environment component.
            std::string EffectiveTriple =
                Twine(TT.getArchName() + "-" + TT.getVendorName() + "-" +
                      TT.getOSName())
                    .str();
            TT.setTriple(EffectiveTriple);
          }

          // Store the current triple so that we can check for duplicates in
          // the following iterations.
          FoundNormalizedTriples[NormalizedName] = Val;
          UniqueSYCLTriplesVec.push_back(TT);
        }
        addSYCLDefaultTriple(C, UniqueSYCLTriplesVec);
      } else
        Diag(clang::diag::warn_drv_empty_joined_argument)
            << SYCLTargetsValues->getAsString(C.getInputArgs());
    }
    // -fsycl-add-targets is a list of paired items (Triple and file) which are
    // gathered and used to be linked into the final device binary. This can
    // be used with -fsycl-targets to put together the final conglomerate binary
    if (SYCLAddTargets) {
      if (SYCLAddTargets->getNumValues()) {
        // Use of -fsycl-add-targets adds additional files to the SYCL device
        // link step.  Regular offload processing occurs below
        for (StringRef Val : SYCLAddTargets->getValues()) {
          // Parse out the Triple and Input (triple:binary) and create a
          // ToolChain for each entry.
          // The expected format is 'triple:file', any other format will
          // not be accepted.
          std::pair<StringRef, StringRef> I = Val.split(':');
          if (!I.first.empty() && !I.second.empty()) {
            llvm::Triple TT(I.first);
            if (!isValidSYCLTriple(TT)) {
              Diag(clang::diag::err_drv_invalid_sycl_target) << I.first;
              continue;
            }
            std::string NormalizedName = TT.normalize();

            // Make sure we don't have a duplicate triple.
            auto Duplicate = FoundNormalizedTriples.find(NormalizedName);
            if (Duplicate != FoundNormalizedTriples.end())
              // The toolchain for this triple was already created
              continue;

            // Store the current triple so that we can check for duplicates in
            // the following iterations.
            FoundNormalizedTriples[NormalizedName] = Val;
            UniqueSYCLTriplesVec.push_back(TT);
          } else {
            // No colon found, do not use the input
            C.getDriver().Diag(diag::err_drv_unsupported_option_argument)
                << SYCLAddTargets->getOption().getName() << Val;
          }
        }
      } else
        Diag(clang::diag::warn_drv_empty_joined_argument)
            << SYCLAddTargets->getAsString(C.getInputArgs());
    }
  } else {
    // If -fsycl is supplied without -fsycl-*targets we will assume SPIR-V
    // unless -fintelfpga is supplied, which uses SPIR-V with fpga AOT.
    // For -fsycl-device-only, we also setup the implied triple as needed.
    StringRef SYCLTargetArch;
    if (C.getInputArgs().hasArg(options::OPT_fsycl_device_only))
      if (C.getDefaultToolChain().getTriple().getArch() == llvm::Triple::x86)
        SYCLTargetArch = "spir";
      else
        SYCLTargetArch = "spir64";
    else if (HasValidSYCLRuntime)
      // Triple for -fintelfpga is spir64_fpga.
      SYCLTargetArch = SYCLfpga ? "spir64_fpga" : "spir64";
    if (!SYCLTargetArch.empty()) {
      UniqueSYCLTriplesVec.push_back(MakeSYCLDeviceTriple(SYCLTargetArch));
      addSYCLDefaultTriple(C, UniqueSYCLTriplesVec);
    }
  }
  // We'll need to use the SYCL and host triples as the key into
  // getOffloadingDeviceToolChain, because the device toolchains we're
  // going to create will depend on both.
  const ToolChain *HostTC = C.getSingleOffloadToolChain<Action::OFK_Host>();
  for (auto &TT : UniqueSYCLTriplesVec) {
    auto SYCLTC = &getOffloadingDeviceToolChain(C.getInputArgs(), TT, *HostTC,
                                                Action::OFK_SYCL);
    C.addOffloadDeviceToolChain(SYCLTC, Action::OFK_SYCL);
  }

  //
  // TODO: Add support for other offloading programming models here.
  //
}

/// Looks the given directories for the specified file.
///
/// \param[out] FilePath File path, if the file was found.
/// \param[in]  Dirs Directories used for the search.
/// \param[in]  FileName Name of the file to search for.
/// \return True if file was found.
///
/// Looks for file specified by FileName sequentially in directories specified
/// by Dirs.
///
static bool searchForFile(SmallVectorImpl<char> &FilePath,
                          ArrayRef<StringRef> Dirs, StringRef FileName) {
  SmallString<128> WPath;
  for (const StringRef &Dir : Dirs) {
    if (Dir.empty())
      continue;
    WPath.clear();
    llvm::sys::path::append(WPath, Dir, FileName);
    llvm::sys::path::native(WPath);
    if (llvm::sys::fs::is_regular_file(WPath)) {
      FilePath = std::move(WPath);
      return true;
    }
  }
  return false;
}

bool Driver::readConfigFile(StringRef FileName) {
  // Try reading the given file.
  SmallVector<const char *, 32> NewCfgArgs;
  if (!llvm::cl::readConfigFile(FileName, Saver, NewCfgArgs)) {
    Diag(diag::err_drv_cannot_read_config_file) << FileName;
    return true;
  }

  // Read options from config file.
  llvm::SmallString<128> CfgFileName(FileName);
  llvm::sys::path::native(CfgFileName);
  ConfigFile = std::string(CfgFileName);
  bool ContainErrors;
  CfgOptions = std::make_unique<InputArgList>(
      ParseArgStrings(NewCfgArgs, IsCLMode(), ContainErrors));
  if (ContainErrors) {
    CfgOptions.reset();
    return true;
  }

  if (CfgOptions->hasArg(options::OPT_config)) {
    CfgOptions.reset();
    Diag(diag::err_drv_nested_config_file);
    return true;
  }

  // Claim all arguments that come from a configuration file so that the driver
  // does not warn on any that is unused.
  for (Arg *A : *CfgOptions)
    A->claim();
  return false;
}

bool Driver::loadConfigFile() {
  std::string CfgFileName;
  bool FileSpecifiedExplicitly = false;

  // Process options that change search path for config files.
  if (CLOptions) {
    if (CLOptions->hasArg(options::OPT_config_system_dir_EQ)) {
      SmallString<128> CfgDir;
      CfgDir.append(
          CLOptions->getLastArgValue(options::OPT_config_system_dir_EQ));
      if (!CfgDir.empty()) {
        if (llvm::sys::fs::make_absolute(CfgDir).value() != 0)
          SystemConfigDir.clear();
        else
          SystemConfigDir = std::string(CfgDir.begin(), CfgDir.end());
      }
    }
    if (CLOptions->hasArg(options::OPT_config_user_dir_EQ)) {
      SmallString<128> CfgDir;
      CfgDir.append(
          CLOptions->getLastArgValue(options::OPT_config_user_dir_EQ));
      if (!CfgDir.empty()) {
        if (llvm::sys::fs::make_absolute(CfgDir).value() != 0)
          UserConfigDir.clear();
        else
          UserConfigDir = std::string(CfgDir.begin(), CfgDir.end());
      }
    }
  }

  // First try to find config file specified in command line.
  if (CLOptions) {
    std::vector<std::string> ConfigFiles =
        CLOptions->getAllArgValues(options::OPT_config);
    if (ConfigFiles.size() > 1) {
      if (!std::all_of(ConfigFiles.begin(), ConfigFiles.end(),
                       [ConfigFiles](const std::string &s) {
                         return s == ConfigFiles[0];
                       })) {
        Diag(diag::err_drv_duplicate_config);
        return true;
      }
    }

    if (!ConfigFiles.empty()) {
      CfgFileName = ConfigFiles.front();
      assert(!CfgFileName.empty());

      // If argument contains directory separator, treat it as a path to
      // configuration file.
      if (llvm::sys::path::has_parent_path(CfgFileName)) {
        SmallString<128> CfgFilePath;
        if (llvm::sys::path::is_relative(CfgFileName))
          llvm::sys::fs::current_path(CfgFilePath);
        llvm::sys::path::append(CfgFilePath, CfgFileName);
        if (!llvm::sys::fs::is_regular_file(CfgFilePath)) {
          Diag(diag::err_drv_config_file_not_exist) << CfgFilePath;
          return true;
        }
        return readConfigFile(CfgFilePath);
      }

      FileSpecifiedExplicitly = true;
    }
  }

  // If config file is not specified explicitly, try to deduce configuration
  // from executable name. For instance, an executable 'armv7l-clang' will
  // search for config file 'armv7l-clang.cfg'.
  if (CfgFileName.empty() && !ClangNameParts.TargetPrefix.empty())
    CfgFileName = ClangNameParts.TargetPrefix + '-' + ClangNameParts.ModeSuffix;

  if (CfgFileName.empty())
    return false;

  // Determine architecture part of the file name, if it is present.
  StringRef CfgFileArch = CfgFileName;
  size_t ArchPrefixLen = CfgFileArch.find('-');
  if (ArchPrefixLen == StringRef::npos)
    ArchPrefixLen = CfgFileArch.size();
  llvm::Triple CfgTriple;
  CfgFileArch = CfgFileArch.take_front(ArchPrefixLen);
  CfgTriple = llvm::Triple(llvm::Triple::normalize(CfgFileArch));
  if (CfgTriple.getArch() == llvm::Triple::ArchType::UnknownArch)
    ArchPrefixLen = 0;

  if (!StringRef(CfgFileName).endswith(".cfg"))
    CfgFileName += ".cfg";

  // If config file starts with architecture name and command line options
  // redefine architecture (with options like -m32 -LE etc), try finding new
  // config file with that architecture.
  SmallString<128> FixedConfigFile;
  size_t FixedArchPrefixLen = 0;
  if (ArchPrefixLen) {
    // Get architecture name from config file name like 'i386.cfg' or
    // 'armv7l-clang.cfg'.
    // Check if command line options changes effective triple.
    llvm::Triple EffectiveTriple = computeTargetTriple(*this,
                                             CfgTriple.getTriple(), *CLOptions);
    if (CfgTriple.getArch() != EffectiveTriple.getArch()) {
      FixedConfigFile = EffectiveTriple.getArchName();
      FixedArchPrefixLen = FixedConfigFile.size();
      // Append the rest of original file name so that file name transforms
      // like: i386-clang.cfg -> x86_64-clang.cfg.
      if (ArchPrefixLen < CfgFileName.size())
        FixedConfigFile += CfgFileName.substr(ArchPrefixLen);
    }
  }

  // Prepare list of directories where config file is searched for.
  StringRef CfgFileSearchDirs[] = {UserConfigDir, SystemConfigDir, Dir};

  // Try to find config file. First try file with corrected architecture.
  llvm::SmallString<128> CfgFilePath;
  if (!FixedConfigFile.empty()) {
    if (searchForFile(CfgFilePath, CfgFileSearchDirs, FixedConfigFile))
      return readConfigFile(CfgFilePath);
    // If 'x86_64-clang.cfg' was not found, try 'x86_64.cfg'.
    FixedConfigFile.resize(FixedArchPrefixLen);
    FixedConfigFile.append(".cfg");
    if (searchForFile(CfgFilePath, CfgFileSearchDirs, FixedConfigFile))
      return readConfigFile(CfgFilePath);
  }

  // Then try original file name.
  if (searchForFile(CfgFilePath, CfgFileSearchDirs, CfgFileName))
    return readConfigFile(CfgFilePath);

  // Finally try removing driver mode part: 'x86_64-clang.cfg' -> 'x86_64.cfg'.
  if (!ClangNameParts.ModeSuffix.empty() &&
      !ClangNameParts.TargetPrefix.empty()) {
    CfgFileName.assign(ClangNameParts.TargetPrefix);
    CfgFileName.append(".cfg");
    if (searchForFile(CfgFilePath, CfgFileSearchDirs, CfgFileName))
      return readConfigFile(CfgFilePath);
  }

  // Report error but only if config file was specified explicitly, by option
  // --config. If it was deduced from executable name, it is not an error.
  if (FileSpecifiedExplicitly) {
    Diag(diag::err_drv_config_file_not_found) << CfgFileName;
    for (const StringRef &SearchDir : CfgFileSearchDirs)
      if (!SearchDir.empty())
        Diag(diag::note_drv_config_file_searched_in) << SearchDir;
    return true;
  }

  return false;
}

Compilation *Driver::BuildCompilation(ArrayRef<const char *> ArgList) {
  llvm::PrettyStackTraceString CrashInfo("Compilation construction");

  // FIXME: Handle environment options which affect driver behavior, somewhere
  // (client?). GCC_EXEC_PREFIX, LPATH, CC_PRINT_OPTIONS.

  // We look for the driver mode option early, because the mode can affect
  // how other options are parsed.
#if INTEL_CUSTOMIZATION
  parseIntelDriverMode(ArgList.slice(1));
#endif // INTEL_CUSTOMIZATION
  auto DriverMode = getDriverMode(ClangExecutable, ArgList.slice(1));
  if (!DriverMode.empty())
    setDriverMode(DriverMode);

  // FIXME: What are we going to do with -V and -b?

  // Arguments specified in command line.
  bool ContainsError;
  CLOptions = std::make_unique<InputArgList>(
      ParseArgStrings(ArgList.slice(1), IsCLMode(), ContainsError));

  // Try parsing configuration file.
  if (!ContainsError)
    ContainsError = loadConfigFile();
  bool HasConfigFile = !ContainsError && (CfgOptions.get() != nullptr);

  // All arguments, from both config file and command line.
  InputArgList Args = std::move(HasConfigFile ? std::move(*CfgOptions)
                                              : std::move(*CLOptions));

  // The args for config files or /clang: flags belong to different InputArgList
  // objects than Args. This copies an Arg from one of those other InputArgLists
  // to the ownership of Args.
  auto appendOneArg = [&Args](const Arg *Opt, const Arg *BaseArg) {
    unsigned Index = Args.MakeIndex(Opt->getSpelling());
    Arg *Copy = new llvm::opt::Arg(Opt->getOption(), Args.getArgString(Index),
                                   Index, BaseArg);
    Copy->getValues() = Opt->getValues();
    if (Opt->isClaimed())
      Copy->claim();
    Copy->setOwnsValues(Opt->getOwnsValues());
    Opt->setOwnsValues(false);
    Args.append(Copy);
  };

  if (HasConfigFile)
    for (auto *Opt : *CLOptions) {
      if (Opt->getOption().matches(options::OPT_config))
        continue;
      const Arg *BaseArg = &Opt->getBaseArg();
      if (BaseArg == Opt)
        BaseArg = nullptr;
      appendOneArg(Opt, BaseArg);
    }

  // In CL mode, look for any pass-through arguments
  if (IsCLMode() && !ContainsError) {
    SmallVector<const char *, 16> CLModePassThroughArgList;
    for (const auto *A : Args.filtered(options::OPT__SLASH_clang)) {
      A->claim();
      CLModePassThroughArgList.push_back(A->getValue());
    }

    if (!CLModePassThroughArgList.empty()) {
      // Parse any pass through args using default clang processing rather
      // than clang-cl processing.
      auto CLModePassThroughOptions = std::make_unique<InputArgList>(
          ParseArgStrings(CLModePassThroughArgList, false, ContainsError));

      if (!ContainsError)
        for (auto *Opt : *CLModePassThroughOptions) {
          appendOneArg(Opt, nullptr);
        }
    }
  }

  // Check for working directory option before accessing any files
  if (Arg *WD = Args.getLastArg(options::OPT_working_directory))
    if (VFS->setCurrentWorkingDirectory(WD->getValue()))
      Diag(diag::err_drv_unable_to_set_working_directory) << WD->getValue();

  // FIXME: This stuff needs to go into the Compilation, not the driver.
  bool CCCPrintPhases;

  // Silence driver warnings if requested
  Diags.setIgnoreAllWarnings(Args.hasArg(options::OPT_w));

#if INTEL_CUSTOMIZATION
  if (Arg *VA = Args.getLastArg(options::OPT_HASH_x, options::OPT__HASH,
                           options::OPT_v, options::OPT__HASH_HASH_HASH)) {
    if (VA->getOption().matches(options::OPT_HASH_x) ||
                 VA->getOption().matches(options::OPT__HASH))
      IntelPrintOptions = 1;
  }
  // Update the Driver Title to something more fitting
  std::string Title("Intel(R) oneAPI DPC++/C++ Compiler");
  setTitle(Title);
#endif // INTEL_CUSTOMIZATION

  // -canonical-prefixes, -no-canonical-prefixes are used very early in main.
  Args.ClaimAllArgs(options::OPT_canonical_prefixes);
  Args.ClaimAllArgs(options::OPT_no_canonical_prefixes);

  // f(no-)integated-cc1 is also used very early in main.
  Args.ClaimAllArgs(options::OPT_fintegrated_cc1);
  Args.ClaimAllArgs(options::OPT_fno_integrated_cc1);

  // Ignore -pipe.
  Args.ClaimAllArgs(options::OPT_pipe);

  // Extract -ccc args.
  //
  // FIXME: We need to figure out where this behavior should live. Most of it
  // should be outside in the client; the parts that aren't should have proper
  // options, either by introducing new ones or by overloading gcc ones like -V
  // or -b.
  CCCPrintPhases = Args.hasArg(options::OPT_ccc_print_phases);
  CCCPrintBindings = Args.hasArg(options::OPT_ccc_print_bindings);
  if (const Arg *A = Args.getLastArg(options::OPT_ccc_gcc_name))
    CCCGenericGCCName = A->getValue();
  GenReproducer = Args.hasFlag(options::OPT_gen_reproducer,
                               options::OPT_fno_crash_diagnostics,
                               !!::getenv("FORCE_CLANG_DIAGNOSTICS_CRASH"));

  // Process -fproc-stat-report options.
  if (const Arg *A = Args.getLastArg(options::OPT_fproc_stat_report_EQ)) {
    CCPrintProcessStats = true;
    CCPrintStatReportFilename = A->getValue();
  }
  if (Args.hasArg(options::OPT_fproc_stat_report))
    CCPrintProcessStats = true;

  // FIXME: TargetTriple is used by the target-prefixed calls to as/ld
  // and getToolChain is const.
  if (IsCLMode()) {
    // clang-cl targets MSVC-style Win32.
    llvm::Triple T(TargetTriple);
    T.setOS(llvm::Triple::Win32);
    T.setVendor(llvm::Triple::PC);
    T.setEnvironment(llvm::Triple::MSVC);
    T.setObjectFormat(llvm::Triple::COFF);
    TargetTriple = T.str();
  }
  if (const Arg *A = Args.getLastArg(options::OPT_target))
    TargetTriple = A->getValue();
  if (const Arg *A = Args.getLastArg(options::OPT_ccc_install_dir))
    Dir = InstalledDir = A->getValue();
  for (const Arg *A : Args.filtered(options::OPT_B)) {
    A->claim();
    PrefixDirs.push_back(A->getValue(0));
  }
  if (Optional<std::string> CompilerPathValue =
          llvm::sys::Process::GetEnv("COMPILER_PATH")) {
    StringRef CompilerPath = *CompilerPathValue;
    while (!CompilerPath.empty()) {
      std::pair<StringRef, StringRef> Split =
          CompilerPath.split(llvm::sys::EnvPathSeparator);
      PrefixDirs.push_back(std::string(Split.first));
      CompilerPath = Split.second;
    }
  }
  if (const Arg *A = Args.getLastArg(options::OPT__sysroot_EQ))
    SysRoot = A->getValue();
  if (const Arg *A = Args.getLastArg(options::OPT__dyld_prefix_EQ))
    DyldPrefix = A->getValue();

  if (const Arg *A = Args.getLastArg(options::OPT_resource_dir))
    ResourceDir = A->getValue();

  if (const Arg *A = Args.getLastArg(options::OPT_save_temps_EQ)) {
    SaveTemps = llvm::StringSwitch<SaveTempsMode>(A->getValue())
                    .Case("cwd", SaveTempsCwd)
                    .Case("obj", SaveTempsObj)
                    .Default(SaveTempsCwd);
  }

  setLTOMode(Args);

  // Process -fembed-bitcode= flags.
  if (Arg *A = Args.getLastArg(options::OPT_fembed_bitcode_EQ)) {
    StringRef Name = A->getValue();
    unsigned Model = llvm::StringSwitch<unsigned>(Name)
        .Case("off", EmbedNone)
        .Case("all", EmbedBitcode)
        .Case("bitcode", EmbedBitcode)
        .Case("marker", EmbedMarker)
        .Default(~0U);
    if (Model == ~0U) {
      Diags.Report(diag::err_drv_invalid_value) << A->getAsString(Args)
                                                << Name;
    } else
      BitcodeEmbed = static_cast<BitcodeEmbedMode>(Model);
  }

  std::unique_ptr<llvm::opt::InputArgList> UArgs =
      std::make_unique<InputArgList>(std::move(Args));

  // Perform the default argument translations.
  DerivedArgList *TranslatedArgs = TranslateInputArgs(*UArgs);

  // Owned by the host.
  const ToolChain &TC = getToolChain(
      *UArgs, computeTargetTriple(*this, TargetTriple, *UArgs));

  // The compilation takes ownership of Args.
  Compilation *C = new Compilation(*this, TC, UArgs.release(), TranslatedArgs,
                                   ContainsError);

  if (!HandleImmediateArgs(*C))
    return C;

  // Construct the list of inputs.
  InputList Inputs;
  BuildInputs(C->getDefaultToolChain(), *TranslatedArgs, Inputs);

  // Determine if there are any offload static libraries.
  if (checkForOffloadStaticLib(*C, *TranslatedArgs))
    setOffloadStaticLibSeen();

  // Check for any objects/archives that need to be compiled with the default
  // triple.
  if (checkForSYCLDefaultDevice(*C, *TranslatedArgs))
    setSYCLDefaultTriple(true);

  // Populate the tool chains for the offloading devices, if any.
  CreateOffloadingDeviceToolChains(*C, Inputs);

  // Determine FPGA emulation status.
  if (C->hasOffloadToolChain<Action::OFK_SYCL>()) {
    auto SYCLTCRange = C->getOffloadToolChains<Action::OFK_SYCL>();
    ArgStringList TargetArgs;
    const ToolChain *TC = SYCLTCRange.first->second;
    const toolchains::SYCLToolChain *SYCLTC =
        static_cast<const toolchains::SYCLToolChain *>(TC);
#if INTEL_CUSTOMIZATION
    SYCLTC->TranslateBackendTargetArgs(
        Action::OFK_SYCL, SYCLTC->getTriple(), *TranslatedArgs, TargetArgs);
#endif // INTEL_CUSTOMIZATION
    for (StringRef ArgString : TargetArgs) {
      if (ArgString.equals("-hardware") || ArgString.equals("-simulation")) {
        setFPGAEmulationMode(false);
        break;
      }
    }
  }

  // Construct the list of abstract actions to perform for this compilation. On
  // MachO targets this uses the driver-driver and universal actions.
  if (TC.getTriple().isOSBinFormatMachO())
    BuildUniversalActions(*C, C->getDefaultToolChain(), Inputs);
  else
    BuildActions(*C, C->getArgs(), Inputs, C->getActions());

  if (CCCPrintPhases) {
    PrintActions(*C);
    return C;
  }

  BuildJobs(*C);

  return C;
}

static void printArgList(raw_ostream &OS, const llvm::opt::ArgList &Args) {
  llvm::opt::ArgStringList ASL;
  for (const auto *A : Args)
    A->render(Args, ASL);

  for (auto I = ASL.begin(), E = ASL.end(); I != E; ++I) {
    if (I != ASL.begin())
      OS << ' ';
    llvm::sys::printArg(OS, *I, true);
  }
  OS << '\n';
}

bool Driver::getCrashDiagnosticFile(StringRef ReproCrashFilename,
                                    SmallString<128> &CrashDiagDir) {
  using namespace llvm::sys;
  assert(llvm::Triple(llvm::sys::getProcessTriple()).isOSDarwin() &&
         "Only knows about .crash files on Darwin");

  // The .crash file can be found on at ~/Library/Logs/DiagnosticReports/
  // (or /Library/Logs/DiagnosticReports for root) and has the filename pattern
  // clang-<VERSION>_<YYYY-MM-DD-HHMMSS>_<hostname>.crash.
  path::home_directory(CrashDiagDir);
  if (CrashDiagDir.startswith("/var/root"))
    CrashDiagDir = "/";
  path::append(CrashDiagDir, "Library/Logs/DiagnosticReports");
  int PID =
#if LLVM_ON_UNIX
      getpid();
#else
      0;
#endif
  std::error_code EC;
  fs::file_status FileStatus;
  TimePoint<> LastAccessTime;
  SmallString<128> CrashFilePath;
  // Lookup the .crash files and get the one generated by a subprocess spawned
  // by this driver invocation.
  for (fs::directory_iterator File(CrashDiagDir, EC), FileEnd;
       File != FileEnd && !EC; File.increment(EC)) {
    StringRef FileName = path::filename(File->path());
    if (!FileName.startswith(Name))
      continue;
    if (fs::status(File->path(), FileStatus))
      continue;
    llvm::ErrorOr<std::unique_ptr<llvm::MemoryBuffer>> CrashFile =
        llvm::MemoryBuffer::getFile(File->path());
    if (!CrashFile)
      continue;
    // The first line should start with "Process:", otherwise this isn't a real
    // .crash file.
    StringRef Data = CrashFile.get()->getBuffer();
    if (!Data.startswith("Process:"))
      continue;
    // Parse parent process pid line, e.g: "Parent Process: clang-4.0 [79141]"
    size_t ParentProcPos = Data.find("Parent Process:");
    if (ParentProcPos == StringRef::npos)
      continue;
    size_t LineEnd = Data.find_first_of("\n", ParentProcPos);
    if (LineEnd == StringRef::npos)
      continue;
    StringRef ParentProcess = Data.slice(ParentProcPos+15, LineEnd).trim();
    int OpenBracket = -1, CloseBracket = -1;
    for (size_t i = 0, e = ParentProcess.size(); i < e; ++i) {
      if (ParentProcess[i] == '[')
        OpenBracket = i;
      if (ParentProcess[i] == ']')
        CloseBracket = i;
    }
    // Extract the parent process PID from the .crash file and check whether
    // it matches this driver invocation pid.
    int CrashPID;
    if (OpenBracket < 0 || CloseBracket < 0 ||
        ParentProcess.slice(OpenBracket + 1, CloseBracket)
            .getAsInteger(10, CrashPID) || CrashPID != PID) {
      continue;
    }

    // Found a .crash file matching the driver pid. To avoid getting an older
    // and misleading crash file, continue looking for the most recent.
    // FIXME: the driver can dispatch multiple cc1 invocations, leading to
    // multiple crashes poiting to the same parent process. Since the driver
    // does not collect pid information for the dispatched invocation there's
    // currently no way to distinguish among them.
    const auto FileAccessTime = FileStatus.getLastModificationTime();
    if (FileAccessTime > LastAccessTime) {
      CrashFilePath.assign(File->path());
      LastAccessTime = FileAccessTime;
    }
  }

  // If found, copy it over to the location of other reproducer files.
  if (!CrashFilePath.empty()) {
    EC = fs::copy_file(CrashFilePath, ReproCrashFilename);
    if (EC)
      return false;
    return true;
  }

  return false;
}

// When clang crashes, produce diagnostic information including the fully
// preprocessed source file(s).  Request that the developer attach the
// diagnostic information to a bug report.
void Driver::generateCompilationDiagnostics(
    Compilation &C, const Command &FailingCommand,
    StringRef AdditionalInformation, CompilationDiagnosticReport *Report) {
  if (C.getArgs().hasArg(options::OPT_fno_crash_diagnostics))
    return;

  // Don't try to generate diagnostics for link or dsymutil jobs.
  if (FailingCommand.getCreator().isLinkJob() ||
      FailingCommand.getCreator().isDsymutilJob())
    return;

  // Print the version of the compiler.
  PrintVersion(C, llvm::errs());

  // Suppress driver output and emit preprocessor output to temp file.
  Mode = CPPMode;
  CCGenDiagnostics = true;

  // Save the original job command(s).
  Command Cmd = FailingCommand;

  // Keep track of whether we produce any errors while trying to produce
  // preprocessed sources.
  DiagnosticErrorTrap Trap(Diags);

  // Suppress tool output.
  C.initCompilationForDiagnostics();

  // Construct the list of inputs.
  InputList Inputs;
  BuildInputs(C.getDefaultToolChain(), C.getArgs(), Inputs);

  for (InputList::iterator it = Inputs.begin(), ie = Inputs.end(); it != ie;) {
    bool IgnoreInput = false;

    // Ignore input from stdin or any inputs that cannot be preprocessed.
    // Check type first as not all linker inputs have a value.
    if (types::getPreprocessedType(it->first) == types::TY_INVALID) {
      IgnoreInput = true;
    } else if (!strcmp(it->second->getValue(), "-")) {
      Diag(clang::diag::note_drv_command_failed_diag_msg)
          << "Error generating preprocessed source(s) - "
             "ignoring input from stdin.";
      IgnoreInput = true;
    }

    if (IgnoreInput) {
      it = Inputs.erase(it);
      ie = Inputs.end();
    } else {
      ++it;
    }
  }

  if (Inputs.empty()) {
    Diag(clang::diag::note_drv_command_failed_diag_msg)
        << "Error generating preprocessed source(s) - "
           "no preprocessable inputs.";
    return;
  }

  // Don't attempt to generate preprocessed files if multiple -arch options are
  // used, unless they're all duplicates.
  llvm::StringSet<> ArchNames;
  for (const Arg *A : C.getArgs()) {
    if (A->getOption().matches(options::OPT_arch)) {
      StringRef ArchName = A->getValue();
      ArchNames.insert(ArchName);
    }
  }
  if (ArchNames.size() > 1) {
    Diag(clang::diag::note_drv_command_failed_diag_msg)
        << "Error generating preprocessed source(s) - cannot generate "
           "preprocessed source with multiple -arch options.";
    return;
  }

  // Construct the list of abstract actions to perform for this compilation. On
  // Darwin OSes this uses the driver-driver and builds universal actions.
  const ToolChain &TC = C.getDefaultToolChain();
  if (TC.getTriple().isOSBinFormatMachO())
    BuildUniversalActions(C, TC, Inputs);
  else
    BuildActions(C, C.getArgs(), Inputs, C.getActions());

  BuildJobs(C);

  // If there were errors building the compilation, quit now.
  if (Trap.hasErrorOccurred()) {
    Diag(clang::diag::note_drv_command_failed_diag_msg)
        << "Error generating preprocessed source(s).";
    return;
  }

  // Generate preprocessed output.
  SmallVector<std::pair<int, const Command *>, 4> FailingCommands;
  C.ExecuteJobs(C.getJobs(), FailingCommands);

  // If any of the preprocessing commands failed, clean up and exit.
  if (!FailingCommands.empty()) {
    Diag(clang::diag::note_drv_command_failed_diag_msg)
        << "Error generating preprocessed source(s).";
    return;
  }

  const TempFileList &TempFiles = C.getTempFiles();
  if (TempFiles.empty()) {
    Diag(clang::diag::note_drv_command_failed_diag_msg)
        << "Error generating preprocessed source(s).";
    return;
  }

  Diag(clang::diag::note_drv_command_failed_diag_msg)
      << "\n********************\n\n"
         "PLEASE ATTACH THE FOLLOWING FILES TO THE BUG REPORT:\n"
         "Preprocessed source(s) and associated run script(s) are located at:";

  SmallString<128> VFS;
  SmallString<128> ReproCrashFilename;
  for (auto &TempFile : TempFiles) {
    Diag(clang::diag::note_drv_command_failed_diag_msg) << TempFile.first;
    if (Report)
      Report->TemporaryFiles.push_back(TempFile.first);
    if (ReproCrashFilename.empty()) {
      ReproCrashFilename = TempFile.first;
      llvm::sys::path::replace_extension(ReproCrashFilename, ".crash");
    }
    if (StringRef(TempFile.first).endswith(".cache")) {
      // In some cases (modules) we'll dump extra data to help with reproducing
      // the crash into a directory next to the output.
      VFS = llvm::sys::path::filename(TempFile.first);
      llvm::sys::path::append(VFS, "vfs", "vfs.yaml");
    }
  }

  // Assume associated files are based off of the first temporary file.
  CrashReportInfo CrashInfo(TempFiles[0].first, VFS);

  llvm::SmallString<128> Script(CrashInfo.Filename);
  llvm::sys::path::replace_extension(Script, "sh");
  std::error_code EC;
  llvm::raw_fd_ostream ScriptOS(Script, EC, llvm::sys::fs::CD_CreateNew,
                                llvm::sys::fs::FA_Write,
                                llvm::sys::fs::OF_Text);
  if (EC) {
    Diag(clang::diag::note_drv_command_failed_diag_msg)
        << "Error generating run script: " << Script << " " << EC.message();
  } else {
    ScriptOS << "# Crash reproducer for " << getClangFullVersion() << "\n"
             << "# Driver args: ";
    printArgList(ScriptOS, C.getInputArgs());
    ScriptOS << "# Original command: ";
    Cmd.Print(ScriptOS, "\n", /*Quote=*/true);
    Cmd.Print(ScriptOS, "\n", /*Quote=*/true, &CrashInfo);
    if (!AdditionalInformation.empty())
      ScriptOS << "\n# Additional information: " << AdditionalInformation
               << "\n";
    if (Report)
      Report->TemporaryFiles.push_back(std::string(Script.str()));
    Diag(clang::diag::note_drv_command_failed_diag_msg) << Script;
  }

  // On darwin, provide information about the .crash diagnostic report.
  if (llvm::Triple(llvm::sys::getProcessTriple()).isOSDarwin()) {
    SmallString<128> CrashDiagDir;
    if (getCrashDiagnosticFile(ReproCrashFilename, CrashDiagDir)) {
      Diag(clang::diag::note_drv_command_failed_diag_msg)
          << ReproCrashFilename.str();
    } else { // Suggest a directory for the user to look for .crash files.
      llvm::sys::path::append(CrashDiagDir, Name);
      CrashDiagDir += "_<YYYY-MM-DD-HHMMSS>_<hostname>.crash";
      Diag(clang::diag::note_drv_command_failed_diag_msg)
          << "Crash backtrace is located in";
      Diag(clang::diag::note_drv_command_failed_diag_msg)
          << CrashDiagDir.str();
      Diag(clang::diag::note_drv_command_failed_diag_msg)
          << "(choose the .crash file that corresponds to your crash)";
    }
  }

  for (const auto &A : C.getArgs().filtered(options::OPT_frewrite_map_file_EQ))
    Diag(clang::diag::note_drv_command_failed_diag_msg) << A->getValue();

  Diag(clang::diag::note_drv_command_failed_diag_msg)
      << "\n\n********************";
}

void Driver::setUpResponseFiles(Compilation &C, Command &Cmd) {
  // Since commandLineFitsWithinSystemLimits() may underestimate system's
  // capacity if the tool does not support response files, there is a chance/
  // that things will just work without a response file, so we silently just
  // skip it.
  if (Cmd.getResponseFileSupport().ResponseKind ==
          ResponseFileSupport::RF_None ||
      llvm::sys::commandLineFitsWithinSystemLimits(Cmd.getExecutable(),
                                                   Cmd.getArguments()))
    return;

  std::string TmpName = GetTemporaryPath("response", "txt");
  Cmd.setResponseFile(C.addTempFile(C.getArgs().MakeArgString(TmpName)));
}

int Driver::ExecuteCompilation(
    Compilation &C,
    SmallVectorImpl<std::pair<int, const Command *>> &FailingCommands) {

#if INTEL_CUSTOMIZATION
  // Generate Arg files when -i_keep opt is specified
  if (C.getArgs().hasArg(options::OPT_i_keep)) {
    const JobList &Jobs = C.getJobs();
    for (const auto &Job : Jobs) {
      const Command *FailingCommand = nullptr;
      if (int Res = C.GenArgFiles(Job, FailingCommand)) {
        FailingCommands.push_back(std::make_pair(Res, FailingCommand));
      }
    }
  }
#endif // INTEL_CUSTOMIZATION

  // Just print if -### was present.
  if (C.getArgs().hasArg(options::OPT__HASH_HASH_HASH)) {
    C.getJobs().Print(llvm::errs(), "\n", true);
    return 0;
  }

  // If there were errors building the compilation, quit now.
  if (Diags.hasErrorOccurred())
    return 1;

  // Set up response file names for each command, if necessary
  for (auto &Job : C.getJobs())
    setUpResponseFiles(C, Job);

  C.ExecuteJobs(C.getJobs(), FailingCommands);

  // If the command succeeded, we are done.
  if (FailingCommands.empty())
    return 0;

  // Otherwise, remove result files and print extra information about abnormal
  // failures.
  int Res = 0;
  for (const auto &CmdPair : FailingCommands) {
    int CommandRes = CmdPair.first;
    const Command *FailingCommand = CmdPair.second;

    // Remove result files if we're not saving temps.
    if (!isSaveTempsEnabled()) {
      const JobAction *JA = cast<JobAction>(&FailingCommand->getSource());
      C.CleanupFileMap(C.getResultFiles(), JA, true);

      // Failure result files are valid unless we crashed.
      if (CommandRes < 0)
        C.CleanupFileMap(C.getFailureResultFiles(), JA, true);
    }

#if LLVM_ON_UNIX
    // llvm/lib/Support/Unix/Signals.inc will exit with a special return code
    // for SIGPIPE. Do not print diagnostics for this case.
    if (CommandRes == EX_IOERR) {
      Res = CommandRes;
      continue;
    }
#endif

    // Print extra information about abnormal failures, if possible.
    //
    // This is ad-hoc, but we don't want to be excessively noisy. If the result
    // status was 1, assume the command failed normally. In particular, if it
    // was the compiler then assume it gave a reasonable error code. Failures
    // in other tools are less common, and they generally have worse
    // diagnostics, so always print the diagnostic there.
    const Tool &FailingTool = FailingCommand->getCreator();

    if (!FailingTool.hasGoodDiagnostics() || CommandRes != 1) {
      // FIXME: See FIXME above regarding result code interpretation.
      if (CommandRes < 0)
        Diag(clang::diag::err_drv_command_signalled)
            << FailingTool.getShortName();
      else
        Diag(clang::diag::err_drv_command_failed)
            << FailingTool.getShortName() << CommandRes;
    }

    auto CustomDiag = FailingCommand->getDiagForErrorCode(CommandRes);
    if (!CustomDiag.empty())
      Diag(clang::diag::note_drv_command_failed_diag_msg) << CustomDiag;
  }
  return Res;
}

#if INTEL_CUSTOMIZATION
void Driver::PrintHelp(const llvm::opt::ArgList &Args) const {
#endif // INTEL_CUSTOMIZATION
  unsigned IncludedFlagsBitmask;
  unsigned ExcludedFlagsBitmask;
  std::tie(IncludedFlagsBitmask, ExcludedFlagsBitmask) =
      getIncludeExcludeOptionFlagMasks(IsCLMode());

  ExcludedFlagsBitmask |= options::NoDriverOption;
#if INTEL_CUSTOMIZATION
  if (!Args.hasArg(options::OPT__help_hidden))
    ExcludedFlagsBitmask |= HelpHidden;
  if (IsDPCPPMode()) {
    ExcludedFlagsBitmask |= options::DpcppUnsupported;
    ExcludedFlagsBitmask |= options::DpcppHidden;
    if (!Args.hasArg(options::OPT_v))
      IncludedFlagsBitmask |= options::DpcppOption;
  }
#endif // INTEL_CUSTOMIZATION

  if (IsFlangMode())
    IncludedFlagsBitmask |= options::FlangOption;
  else
    ExcludedFlagsBitmask |= options::FlangOnlyOption;

  std::string Usage = llvm::formatv("{0} [options] file...", Name).str();
  getOpts().printHelp(llvm::outs(), Usage.c_str(), DriverTitle.c_str(),
                      IncludedFlagsBitmask, ExcludedFlagsBitmask,
                      /*ShowAllAliases=*/false);
#if INTEL_CUSTOMIZATION
  if (IsDPCPPMode() && !Args.hasArg(options::OPT_v))
    // Emit additional information for dpcpp -help to enable more verbose output
    llvm::outs() << "\nHelp displayed is for DPC++ specific options.\n"
                 << "Use '-help -v' to display more options.\n";
#endif // INTEL_CUSTOMIZATION
}

llvm::Triple Driver::MakeSYCLDeviceTriple(StringRef TargetArch) const {
#if INTEL_CUSTOMIZATION
  // "x86_64" means non-spirv CPU AOT device, replace it with "spir64_x86_64"
  // (spirv CPU AOT) to let CFE properly treat it as a SYCL device.
  // e.g. _Float16 is supported on SPIR targets while not on "x86_64".
  // e.g. there's only one addrspace (0) for "x86_64".
  if (TargetArch.startswith("x86_64"))
    TargetArch = "spir64_x86_64";
#endif // INTEL_CUSTOMIZATION
  SmallVector<StringRef, 5> SYCLAlias = {"spir", "spir64", "spir64_fpga",
                                         "spir64_x86_64", "spir64_gen"};
  if (std::find(SYCLAlias.begin(), SYCLAlias.end(), TargetArch) !=
      SYCLAlias.end()) {
    llvm::Triple TT;
    TT.setArchName(TargetArch);
    TT.setVendor(llvm::Triple::UnknownVendor);
    TT.setOS(llvm::Triple::UnknownOS);
    return TT;
  }
  return llvm::Triple(TargetArch);
}

// Print the help from any of the given tools which are used for AOT
// compilation for SYCL
void Driver::PrintSYCLToolHelp(const Compilation &C) const {
  SmallVector<std::tuple<llvm::Triple, StringRef, StringRef, StringRef>, 4>
      HelpArgs;
  // Populate the vector with the tools and help options
  if (Arg *A = C.getArgs().getLastArg(options::OPT_fsycl_help_EQ)) {
    StringRef AV(A->getValue());
    llvm::Triple T;
    if (AV == "gen" || AV == "all")
      HelpArgs.push_back(std::make_tuple(MakeSYCLDeviceTriple("spir64_gen"),
                                         "ocloc", "--help", ""));
    if (AV == "fpga" || AV == "all")
      HelpArgs.push_back(std::make_tuple(MakeSYCLDeviceTriple("spir64_fpga"),
                                         "aoc", "-help", "-sycl"));
    if (AV == "x86_64" || AV == "all")
      HelpArgs.push_back(std::make_tuple(MakeSYCLDeviceTriple("spir64_x86_64"),
                                         "opencl-aot", "--help", ""));
    if (HelpArgs.empty()) {
      C.getDriver().Diag(diag::err_drv_unsupported_option_argument)
                         << A->getOption().getName() << AV;
      return;
    }
  }

  // Go through the args and emit the help information for each.
  for (auto &HA : HelpArgs) {
    llvm::outs() << "Emitting help information for " << std::get<1>(HA) << '\n'
        << "Use triple of '" << std::get<0>(HA).normalize() <<
        "' to enable ahead of time compilation\n";
    std::vector<StringRef> ToolArgs = {std::get<1>(HA), std::get<2>(HA),
                                       std::get<3>(HA)};
    SmallString<128> ExecPath(
        C.getDefaultToolChain().GetProgramPath(std::get<1>(HA).data()));
    auto ToolBinary = llvm::sys::findProgramByName(ExecPath);
    if (ToolBinary.getError()) {
      C.getDriver().Diag(diag::err_drv_command_failure) << ExecPath;
      continue;
    }
    // do not run the tools with -###.
    if (C.getArgs().hasArg(options::OPT__HASH_HASH_HASH)) {
      llvm::errs() << "\"" << ExecPath << "\" \"" << ToolArgs[1] << "\"";
      if (!ToolArgs[2].empty())
        llvm::errs() << " \"" << ToolArgs[2] << "\"";
      llvm::errs() << "\n";
      continue;
    }
    // Run the Tool.
    llvm::sys::ExecuteAndWait(ToolBinary.get(), ToolArgs);
  }
}

void Driver::PrintVersion(const Compilation &C, raw_ostream &OS) const {
  if (IsFlangMode()) {
    OS << getClangToolFullVersion("flang-new") << '\n';
  } else {
    // FIXME: The following handlers should use a callback mechanism, we don't
    // know what the client would like to do.
    OS << getClangFullVersion() << '\n';
  }
  const ToolChain &TC = C.getDefaultToolChain();
  OS << "Target: " << TC.getTripleString() << '\n';

  // Print the threading model.
  if (Arg *A = C.getArgs().getLastArg(options::OPT_mthread_model)) {
    // Don't print if the ToolChain would have barfed on it already
    if (TC.isThreadModelSupported(A->getValue()))
      OS << "Thread model: " << A->getValue();
  } else
    OS << "Thread model: " << TC.getThreadModel();
  OS << '\n';

  // Print out the install directory.
  OS << "InstalledDir: " << InstalledDir << '\n';

  // If configuration file was used, print its path.
  if (!ConfigFile.empty())
    OS << "Configuration file: " << ConfigFile << '\n';
}

/// PrintDiagnosticCategories - Implement the --print-diagnostic-categories
/// option.
static void PrintDiagnosticCategories(raw_ostream &OS) {
  // Skip the empty category.
  for (unsigned i = 1, max = DiagnosticIDs::getNumberOfCategories(); i != max;
       ++i)
    OS << i << ',' << DiagnosticIDs::getCategoryNameFromID(i) << '\n';
}

void Driver::HandleAutocompletions(StringRef PassedFlags) const {
  if (PassedFlags == "")
    return;
  // Print out all options that start with a given argument. This is used for
  // shell autocompletion.
  std::vector<std::string> SuggestedCompletions;
  std::vector<std::string> Flags;

  unsigned int DisableFlags =
      options::NoDriverOption | options::Unsupported | options::Ignored;

  // Make sure that Flang-only options don't pollute the Clang output
  // TODO: Make sure that Clang-only options don't pollute Flang output
  if (!IsFlangMode())
    DisableFlags |= options::FlangOnlyOption;

  // Distinguish "--autocomplete=-someflag" and "--autocomplete=-someflag,"
  // because the latter indicates that the user put space before pushing tab
  // which should end up in a file completion.
  const bool HasSpace = PassedFlags.endswith(",");

  // Parse PassedFlags by "," as all the command-line flags are passed to this
  // function separated by ","
  StringRef TargetFlags = PassedFlags;
  while (TargetFlags != "") {
    StringRef CurFlag;
    std::tie(CurFlag, TargetFlags) = TargetFlags.split(",");
    Flags.push_back(std::string(CurFlag));
  }

  // We want to show cc1-only options only when clang is invoked with -cc1 or
  // -Xclang.
  if (llvm::is_contained(Flags, "-Xclang") || llvm::is_contained(Flags, "-cc1"))
    DisableFlags &= ~options::NoDriverOption;

  const llvm::opt::OptTable &Opts = getOpts();
  StringRef Cur;
  Cur = Flags.at(Flags.size() - 1);
  StringRef Prev;
  if (Flags.size() >= 2) {
    Prev = Flags.at(Flags.size() - 2);
    SuggestedCompletions = Opts.suggestValueCompletions(Prev, Cur);
  }

  if (SuggestedCompletions.empty())
    SuggestedCompletions = Opts.suggestValueCompletions(Cur, "");

  // If Flags were empty, it means the user typed `clang [tab]` where we should
  // list all possible flags. If there was no value completion and the user
  // pressed tab after a space, we should fall back to a file completion.
  // We're printing a newline to be consistent with what we print at the end of
  // this function.
  if (SuggestedCompletions.empty() && HasSpace && !Flags.empty()) {
    llvm::outs() << '\n';
    return;
  }

  // When flag ends with '=' and there was no value completion, return empty
  // string and fall back to the file autocompletion.
  if (SuggestedCompletions.empty() && !Cur.endswith("=")) {
    // If the flag is in the form of "--autocomplete=-foo",
    // we were requested to print out all option names that start with "-foo".
    // For example, "--autocomplete=-fsyn" is expanded to "-fsyntax-only".
    SuggestedCompletions = Opts.findByPrefix(Cur, DisableFlags);

    // We have to query the -W flags manually as they're not in the OptTable.
    // TODO: Find a good way to add them to OptTable instead and them remove
    // this code.
    for (StringRef S : DiagnosticIDs::getDiagnosticFlags())
      if (S.startswith(Cur))
        SuggestedCompletions.push_back(std::string(S));
  }

  // Sort the autocomplete candidates so that shells print them out in a
  // deterministic order. We could sort in any way, but we chose
  // case-insensitive sorting for consistency with the -help option
  // which prints out options in the case-insensitive alphabetical order.
  llvm::sort(SuggestedCompletions, [](StringRef A, StringRef B) {
    if (int X = A.compare_insensitive(B))
      return X < 0;
    return A.compare(B) > 0;
  });

  llvm::outs() << llvm::join(SuggestedCompletions, "\n") << '\n';
}

bool Driver::HandleImmediateArgs(const Compilation &C) {
  // The order these options are handled in gcc is all over the place, but we
  // don't expect inconsistencies w.r.t. that to matter in practice.

  if (C.getArgs().hasArg(options::OPT_dumpmachine)) {
    llvm::outs() << C.getDefaultToolChain().getTripleString() << '\n';
    return false;
  }

  if (C.getArgs().hasArg(options::OPT_dumpversion)) {
    // Since -dumpversion is only implemented for pedantic GCC compatibility, we
    // return an answer which matches our definition of __VERSION__.
    llvm::outs() << CLANG_VERSION_STRING << "\n";
    return false;
  }

  if (C.getArgs().hasArg(options::OPT__print_diagnostic_categories)) {
    PrintDiagnosticCategories(llvm::outs());
    return false;
  }

  if (C.getArgs().hasArg(options::OPT_help) ||
      C.getArgs().hasArg(options::OPT__help_hidden)) {
#if INTEL_CUSTOMIZATION
    PrintHelp(C.getArgs());
#endif // INTEL_CUSTOMIZATION
    return false;
  }

  if (C.getArgs().hasArg(options::OPT_fsycl_help_EQ)) {
    PrintSYCLToolHelp(C);
    return false;
  }

  if (C.getArgs().hasArg(options::OPT__version)) {
    // Follow gcc behavior and use stdout for --version and stderr for -v.
    PrintVersion(C, llvm::outs());
    return false;
  }

  if (C.getArgs().hasArg(options::OPT_v) ||
      C.getArgs().hasArg(options::OPT__HASH_HASH_HASH) ||
      C.getArgs().hasArg(options::OPT_print_supported_cpus)) {
    PrintVersion(C, llvm::errs());
    SuppressMissingInputWarning = true;
  }

  if (C.getArgs().hasArg(options::OPT_v)) {
    if (!SystemConfigDir.empty())
      llvm::errs() << "System configuration file directory: "
                   << SystemConfigDir << "\n";
    if (!UserConfigDir.empty())
      llvm::errs() << "User configuration file directory: "
                   << UserConfigDir << "\n";
  }

  const ToolChain &TC = C.getDefaultToolChain();

  if (C.getArgs().hasArg(options::OPT_v))
    TC.printVerboseInfo(llvm::errs());

  if (C.getArgs().hasArg(options::OPT_print_resource_dir)) {
    llvm::outs() << ResourceDir << '\n';
    return false;
  }

  if (C.getArgs().hasArg(options::OPT_print_search_dirs)) {
    llvm::outs() << "programs: =";
    bool separator = false;
    // Print -B and COMPILER_PATH.
    for (const std::string &Path : PrefixDirs) {
      if (separator)
        llvm::outs() << llvm::sys::EnvPathSeparator;
      llvm::outs() << Path;
      separator = true;
    }
    for (const std::string &Path : TC.getProgramPaths()) {
      if (separator)
        llvm::outs() << llvm::sys::EnvPathSeparator;
      llvm::outs() << Path;
      separator = true;
    }
    llvm::outs() << "\n";
    llvm::outs() << "libraries: =" << ResourceDir;

    StringRef sysroot = C.getSysRoot();

    for (const std::string &Path : TC.getFilePaths()) {
      // Always print a separator. ResourceDir was the first item shown.
      llvm::outs() << llvm::sys::EnvPathSeparator;
      // Interpretation of leading '=' is needed only for NetBSD.
      if (Path[0] == '=')
        llvm::outs() << sysroot << Path.substr(1);
      else
        llvm::outs() << Path;
    }
    llvm::outs() << "\n";
    return false;
  }

  if (C.getArgs().hasArg(options::OPT_print_runtime_dir)) {
    std::string CandidateRuntimePath = TC.getRuntimePath();
    if (getVFS().exists(CandidateRuntimePath))
      llvm::outs() << CandidateRuntimePath << '\n';
    else
      llvm::outs() << TC.getCompilerRTPath() << '\n';
    return false;
  }

  // FIXME: The following handlers should use a callback mechanism, we don't
  // know what the client would like to do.
  if (Arg *A = C.getArgs().getLastArg(options::OPT_print_file_name_EQ)) {
    llvm::outs() << GetFilePath(A->getValue(), TC) << "\n";
    return false;
  }

  if (Arg *A = C.getArgs().getLastArg(options::OPT_print_prog_name_EQ)) {
    StringRef ProgName = A->getValue();

    // Null program name cannot have a path.
    if (! ProgName.empty())
      llvm::outs() << GetProgramPath(ProgName, TC);

    llvm::outs() << "\n";
    return false;
  }

  if (Arg *A = C.getArgs().getLastArg(options::OPT_autocomplete)) {
    StringRef PassedFlags = A->getValue();
    HandleAutocompletions(PassedFlags);
    return false;
  }

  if (C.getArgs().hasArg(options::OPT_print_libgcc_file_name)) {
    ToolChain::RuntimeLibType RLT = TC.GetRuntimeLibType(C.getArgs());
    const llvm::Triple Triple(TC.ComputeEffectiveClangTriple(C.getArgs()));
    RegisterEffectiveTriple TripleRAII(TC, Triple);
    switch (RLT) {
    case ToolChain::RLT_CompilerRT:
      llvm::outs() << TC.getCompilerRT(C.getArgs(), "builtins") << "\n";
      break;
    case ToolChain::RLT_Libgcc:
      llvm::outs() << GetFilePath("libgcc.a", TC) << "\n";
      break;
    }
    return false;
  }

  if (C.getArgs().hasArg(options::OPT_print_multi_lib)) {
    for (const Multilib &Multilib : TC.getMultilibs())
      llvm::outs() << Multilib << "\n";
    return false;
  }

  if (C.getArgs().hasArg(options::OPT_print_multi_directory)) {
    const Multilib &Multilib = TC.getMultilib();
    if (Multilib.gccSuffix().empty())
      llvm::outs() << ".\n";
    else {
      StringRef Suffix(Multilib.gccSuffix());
      assert(Suffix.front() == '/');
      llvm::outs() << Suffix.substr(1) << "\n";
    }
    return false;
  }

  if (C.getArgs().hasArg(options::OPT_print_target_triple)) {
    llvm::outs() << TC.getTripleString() << "\n";
    return false;
  }

  if (C.getArgs().hasArg(options::OPT_print_effective_triple)) {
    const llvm::Triple Triple(TC.ComputeEffectiveClangTriple(C.getArgs()));
    llvm::outs() << Triple.getTriple() << "\n";
    return false;
  }

  if (C.getArgs().hasArg(options::OPT_print_multiarch)) {
    llvm::outs() << TC.getMultiarchTriple(*this, TC.getTriple(), SysRoot)
                 << "\n";
    return false;
  }

  if (C.getArgs().hasArg(options::OPT_print_targets)) {
    llvm::TargetRegistry::printRegisteredTargetsForVersion(llvm::outs());
    return false;
  }

  return true;
}

enum {
  TopLevelAction = 0,
  HeadSibAction = 1,
  OtherSibAction = 2,
};

// Display an action graph human-readably.  Action A is the "sink" node
// and latest-occuring action. Traversal is in pre-order, visiting the
// inputs to each action before printing the action itself.
static unsigned PrintActions1(const Compilation &C, Action *A,
                              std::map<Action *, unsigned> &Ids,
                              Twine Indent = {}, int Kind = TopLevelAction) {
  if (Ids.count(A)) // A was already visited.
    return Ids[A];

  std::string str;
  llvm::raw_string_ostream os(str);

  auto getSibIndent = [](int K) -> Twine {
    return (K == HeadSibAction) ? "   " : (K == OtherSibAction) ? "|  " : "";
  };

  Twine SibIndent = Indent + getSibIndent(Kind);
  int SibKind = HeadSibAction;
  os << Action::getClassName(A->getKind()) << ", ";
  if (InputAction *IA = dyn_cast<InputAction>(A)) {
    os << "\"" << IA->getInputArg().getValue() << "\"";
  } else if (BindArchAction *BIA = dyn_cast<BindArchAction>(A)) {
    os << '"' << BIA->getArchName() << '"' << ", {"
       << PrintActions1(C, *BIA->input_begin(), Ids, SibIndent, SibKind) << "}";
  } else if (OffloadAction *OA = dyn_cast<OffloadAction>(A)) {
    bool IsFirst = true;
    OA->doOnEachDependence(
        [&](Action *A, const ToolChain *TC, const char *BoundArch) {
          assert(TC && "Unknown host toolchain");
          // E.g. for two CUDA device dependences whose bound arch is sm_20 and
          // sm_35 this will generate:
          // "cuda-device" (nvptx64-nvidia-cuda:sm_20) {#ID}, "cuda-device"
          // (nvptx64-nvidia-cuda:sm_35) {#ID}
          if (!IsFirst)
            os << ", ";
          os << '"';
          os << A->getOffloadingKindPrefix();
          os << " (";
          os << TC->getTriple().normalize();
          if (BoundArch)
            os << ":" << BoundArch;
          os << ")";
          os << '"';
          os << " {" << PrintActions1(C, A, Ids, SibIndent, SibKind) << "}";
          IsFirst = false;
          SibKind = OtherSibAction;
        });
  } else {
    const ActionList *AL = &A->getInputs();

    if (AL->size()) {
      const char *Prefix = "{";
      for (Action *PreRequisite : *AL) {
        os << Prefix << PrintActions1(C, PreRequisite, Ids, SibIndent, SibKind);
        Prefix = ", ";
        SibKind = OtherSibAction;
      }
      os << "}";
    } else
      os << "{}";
  }

  // Append offload info for all options other than the offloading action
  // itself (e.g. (cuda-device, sm_20) or (cuda-host)).
  std::string offload_str;
  llvm::raw_string_ostream offload_os(offload_str);
  if (!isa<OffloadAction>(A)) {
    auto S = A->getOffloadingKindPrefix();
    if (!S.empty()) {
      offload_os << ", (" << S;
      if (A->getOffloadingArch())
        offload_os << ", " << A->getOffloadingArch();
      offload_os << ")";
    }
  }

  auto getSelfIndent = [](int K) -> Twine {
    return (K == HeadSibAction) ? "+- " : (K == OtherSibAction) ? "|- " : "";
  };

  unsigned Id = Ids.size();
  Ids[A] = Id;
  llvm::errs() << Indent + getSelfIndent(Kind) << Id << ": " << os.str() << ", "
               << types::getTypeName(A->getType()) << offload_os.str() << "\n";

  return Id;
}

// Print the action graphs in a compilation C.
// For example "clang -c file1.c file2.c" is composed of two subgraphs.
void Driver::PrintActions(const Compilation &C) const {
  std::map<Action *, unsigned> Ids;
  for (Action *A : C.getActions())
    PrintActions1(C, A, Ids);
}

/// Check whether the given input tree contains any compilation or
/// assembly actions.
static bool ContainsCompileOrAssembleAction(const Action *A) {
  if (isa<CompileJobAction>(A) || isa<BackendJobAction>(A) ||
      isa<AssembleJobAction>(A))
    return true;

  for (const Action *Input : A->inputs())
    if (ContainsCompileOrAssembleAction(Input))
      return true;

  return false;
}

void Driver::BuildUniversalActions(Compilation &C, const ToolChain &TC,
                                   const InputList &BAInputs) const {
  DerivedArgList &Args = C.getArgs();
  ActionList &Actions = C.getActions();
  llvm::PrettyStackTraceString CrashInfo("Building universal build actions");
  // Collect the list of architectures. Duplicates are allowed, but should only
  // be handled once (in the order seen).
  llvm::StringSet<> ArchNames;
  SmallVector<const char *, 4> Archs;
  for (Arg *A : Args) {
    if (A->getOption().matches(options::OPT_arch)) {
      // Validate the option here; we don't save the type here because its
      // particular spelling may participate in other driver choices.
      llvm::Triple::ArchType Arch =
          tools::darwin::getArchTypeForMachOArchName(A->getValue());
      if (Arch == llvm::Triple::UnknownArch) {
        Diag(clang::diag::err_drv_invalid_arch_name) << A->getAsString(Args);
        continue;
      }

      A->claim();
      if (ArchNames.insert(A->getValue()).second)
        Archs.push_back(A->getValue());
    }
  }

  // When there is no explicit arch for this platform, make sure we still bind
  // the architecture (to the default) so that -Xarch_ is handled correctly.
  if (!Archs.size())
    Archs.push_back(Args.MakeArgString(TC.getDefaultUniversalArchName()));

  ActionList SingleActions;
  BuildActions(C, Args, BAInputs, SingleActions);

  // Add in arch bindings for every top level action, as well as lipo and
  // dsymutil steps if needed.
  for (Action* Act : SingleActions) {
    // Make sure we can lipo this kind of output. If not (and it is an actual
    // output) then we disallow, since we can't create an output file with the
    // right name without overwriting it. We could remove this oddity by just
    // changing the output names to include the arch, which would also fix
    // -save-temps. Compatibility wins for now.

    if (Archs.size() > 1 && !types::canLipoType(Act->getType()))
      Diag(clang::diag::err_drv_invalid_output_with_multiple_archs)
          << types::getTypeName(Act->getType());

    ActionList Inputs;
    for (unsigned i = 0, e = Archs.size(); i != e; ++i)
      Inputs.push_back(C.MakeAction<BindArchAction>(Act, Archs[i]));

    // Lipo if necessary, we do it this way because we need to set the arch flag
    // so that -Xarch_ gets overwritten.
    if (Inputs.size() == 1 || Act->getType() == types::TY_Nothing)
      Actions.append(Inputs.begin(), Inputs.end());
    else
      Actions.push_back(C.MakeAction<LipoJobAction>(Inputs, Act->getType()));

    // Handle debug info queries.
    Arg *A = Args.getLastArg(options::OPT_g_Group);
    bool enablesDebugInfo = A && !A->getOption().matches(options::OPT_g0) &&
                            !A->getOption().matches(options::OPT_gstabs);
    if ((enablesDebugInfo || willEmitRemarks(Args)) &&
        ContainsCompileOrAssembleAction(Actions.back())) {

      // Add a 'dsymutil' step if necessary, when debug info is enabled and we
      // have a compile input. We need to run 'dsymutil' ourselves in such cases
      // because the debug info will refer to a temporary object file which
      // will be removed at the end of the compilation process.
      if (Act->getType() == types::TY_Image) {
        ActionList Inputs;
        Inputs.push_back(Actions.back());
        Actions.pop_back();
        Actions.push_back(
            C.MakeAction<DsymutilJobAction>(Inputs, types::TY_dSYM));
      }

      // Verify the debug info output.
      if (Args.hasArg(options::OPT_verify_debug_info)) {
        Action* LastAction = Actions.back();
        Actions.pop_back();
        Actions.push_back(C.MakeAction<VerifyDebugInfoJobAction>(
            LastAction, types::TY_Nothing));
      }
    }
  }
}

bool Driver::DiagnoseInputExistence(const DerivedArgList &Args, StringRef Value,
                                    types::ID Ty, bool TypoCorrect) const {
  if (!getCheckInputsExist())
    return true;

  // stdin always exists.
  if (Value == "-")
    return true;

  if (getVFS().exists(Value))
    return true;

  if (IsCLMode()) {
    if (!llvm::sys::path::is_absolute(Twine(Value)) &&
        llvm::sys::Process::FindInEnvPath("LIB", Value, ';'))
      return true;

    if (Args.hasArg(options::OPT__SLASH_link) && Ty == types::TY_Object) {
      // Arguments to the /link flag might cause the linker to search for object
      // and library files in paths we don't know about. Don't error in such
      // cases.
      return true;
    }
  }

  if (TypoCorrect) {
    // Check if the filename is a typo for an option flag. OptTable thinks
    // that all args that are not known options and that start with / are
    // filenames, but e.g. `/diagnostic:caret` is more likely a typo for
    // the option `/diagnostics:caret` than a reference to a file in the root
    // directory.
    unsigned IncludedFlagsBitmask;
    unsigned ExcludedFlagsBitmask;
    std::tie(IncludedFlagsBitmask, ExcludedFlagsBitmask) =
        getIncludeExcludeOptionFlagMasks(IsCLMode());
    std::string Nearest;
    if (getOpts().findNearest(Value, Nearest, IncludedFlagsBitmask,
                              ExcludedFlagsBitmask) <= 1) {
      Diag(clang::diag::err_drv_no_such_file_with_suggestion)
          << Value << Nearest;
      return false;
    }
  }

  Diag(clang::diag::err_drv_no_such_file) << Value;
  return false;
}

// Construct a the list of inputs and their types.
void Driver::BuildInputs(const ToolChain &TC, DerivedArgList &Args,
                         InputList &Inputs) const {
  const llvm::opt::OptTable &Opts = getOpts();
  // Track the current user specified (-x) input. We also explicitly track the
  // argument used to set the type; we only want to claim the type when we
  // actually use it, so we warn about unused -x arguments.
  types::ID InputType = types::TY_Nothing;
  Arg *InputTypeArg = nullptr;
  bool IsSYCL =
      Args.hasFlag(options::OPT_fsycl, options::OPT_fno_sycl, false) ||
      Args.hasArg(options::OPT_fsycl_device_only);

  // The last /TC or /TP option sets the input type to C or C++ globally.
  if (Arg *TCTP = Args.getLastArgNoClaim(options::OPT__SLASH_TC,
                                         options::OPT__SLASH_TP)) {
    InputTypeArg = TCTP;
    InputType = TCTP->getOption().matches(options::OPT__SLASH_TC) && !IsSYCL
                    ? types::TY_C
                    : types::TY_CXX;

    Arg *Previous = nullptr;
    bool ShowNote = false;
    for (Arg *A :
         Args.filtered(options::OPT__SLASH_TC, options::OPT__SLASH_TP)) {
      if (Previous) {
        Diag(clang::diag::warn_drv_overriding_flag_option)
          << Previous->getSpelling() << A->getSpelling();
        ShowNote = true;
      }
      Previous = A;
    }
    if (ShowNote)
      Diag(clang::diag::note_drv_t_option_is_global);

    // No driver mode exposes -x and /TC or /TP; we don't support mixing them.
    assert(!Args.hasArg(options::OPT_x) && "-x and /TC or /TP is not allowed");
  }

  for (Arg *A : Args) {
    if (A->getOption().getKind() == Option::InputClass) {
      const char *Value = A->getValue();
      types::ID Ty = types::TY_INVALID;

      // Infer the input type if necessary.
      if (InputType == types::TY_Nothing) {
        // If there was an explicit arg for this, claim it.
        if (InputTypeArg)
          InputTypeArg->claim();

        types::ID CType = types::TY_C;
        // For SYCL, all source file inputs are considered C++.
        if (IsSYCL)
          CType = types::TY_CXX;

        // stdin must be handled specially.
        if (memcmp(Value, "-", 2) == 0) {
          if (IsFlangMode()) {
            Ty = types::TY_Fortran;
          } else {
            // If running with -E, treat as a C input (this changes the
            // builtin macros, for example). This may be overridden by -ObjC
            // below.
            //
            // Otherwise emit an error but still use a valid type to avoid
            // spurious errors (e.g., no inputs).
            if (!Args.hasArgNoClaim(options::OPT_E) && !CCCIsCPP())
              Diag(IsCLMode() ? clang::diag::err_drv_unknown_stdin_type_clang_cl
                              : clang::diag::err_drv_unknown_stdin_type);
            Ty = types::TY_C;
          }
        } else {
          // Otherwise lookup by extension.
          // Fallback is C if invoked as C preprocessor, C++ if invoked with
          // clang-cl /E, or Object otherwise.
          // We use a host hook here because Darwin at least has its own
          // idea of what .s is.
          if (const char *Ext = strrchr(Value, '.'))
            Ty = TC.LookupTypeForExtension(Ext + 1);

          // For SYCL, convert C-type sources to C++-type sources.
          if (IsSYCL) {
            switch (Ty) {
            case types::TY_C:
              Ty = types::TY_CXX;
              break;
            case types::TY_CHeader:
              Ty = types::TY_CXXHeader;
              break;
            case types::TY_PP_C:
              Ty = types::TY_PP_CXX;
              break;
            case types::TY_PP_CHeader:
              Ty = types::TY_PP_CXXHeader;
              break;
            default:
              break;
            }
          }

          if (Ty == types::TY_INVALID) {
            if (CCCIsCPP())
              Ty = CType;
            else if (IsCLMode() && Args.hasArgNoClaim(options::OPT_E))
              Ty = types::TY_CXX;
            else
              Ty = types::TY_Object;
          }

          // If the driver is invoked as C++ compiler (like clang++ or c++) it
          // should autodetect some input files as C++ for g++ compatibility.
          if (CCCIsCXX()) {
            types::ID OldTy = Ty;
            Ty = types::lookupCXXTypeForCType(Ty);

            if (Ty != OldTy)
              Diag(clang::diag::warn_drv_treating_input_as_cxx)
                  << getTypeName(OldTy) << getTypeName(Ty);
          }

          // If running with -fthinlto-index=, extensions that normally identify
          // native object files actually identify LLVM bitcode files.
          if (Args.hasArgNoClaim(options::OPT_fthinlto_index_EQ) &&
              Ty == types::TY_Object)
            Ty = types::TY_LLVM_BC;
        }

        // -ObjC and -ObjC++ override the default language, but only for "source
        // files". We just treat everything that isn't a linker input as a
        // source file.
        //
        // FIXME: Clean this up if we move the phase sequence into the type.
        if (Ty != types::TY_Object) {
          if (Args.hasArg(options::OPT_ObjC))
            Ty = types::TY_ObjC;
          else if (Args.hasArg(options::OPT_ObjCXX))
            Ty = types::TY_ObjCXX;
        }
      } else {
        assert(InputTypeArg && "InputType set w/o InputTypeArg");
        if (!InputTypeArg->getOption().matches(options::OPT_x)) {
          // If emulating cl.exe, make sure that /TC and /TP don't affect input
          // object files.
          const char *Ext = strrchr(Value, '.');
          if (Ext && TC.LookupTypeForExtension(Ext + 1) == types::TY_Object)
            Ty = types::TY_Object;
        }
        if (Ty == types::TY_INVALID) {
          Ty = InputType;
          InputTypeArg->claim();
        }
      }

      if (DiagnoseInputExistence(Args, Value, Ty, /*TypoCorrect=*/true))
        Inputs.push_back(std::make_pair(Ty, A));

    } else if (A->getOption().matches(options::OPT__SLASH_Tc)) {
      StringRef Value = A->getValue();
      if (DiagnoseInputExistence(Args, Value, types::TY_C,
                                 /*TypoCorrect=*/false)) {
        Arg *InputArg = MakeInputArg(Args, Opts, A->getValue());
        Inputs.push_back(
            std::make_pair(IsSYCL ? types::TY_CXX : types::TY_C, InputArg));
      }
      A->claim();
    } else if (A->getOption().matches(options::OPT__SLASH_Tp)) {
      StringRef Value = A->getValue();
      if (DiagnoseInputExistence(Args, Value, types::TY_CXX,
                                 /*TypoCorrect=*/false)) {
        Arg *InputArg = MakeInputArg(Args, Opts, A->getValue());
        Inputs.push_back(std::make_pair(types::TY_CXX, InputArg));
      }
      A->claim();
    } else if (A->getOption().hasFlag(options::LinkerInput)) {
      // Just treat as object type, we could make a special type for this if
      // necessary.
      Inputs.push_back(std::make_pair(types::TY_Object, A));

    } else if (A->getOption().matches(options::OPT_x)) {
      InputTypeArg = A;
      InputType = types::lookupTypeForTypeSpecifier(A->getValue());
      A->claim();

      // Follow gcc behavior and treat as linker input for invalid -x
      // options. Its not clear why we shouldn't just revert to unknown; but
      // this isn't very important, we might as well be bug compatible.
      if (!InputType) {
#if INTEL_CUSTOMIZATION
        // Here we hijack the -x options to parse for Intel specific codes.
        // We have to do this as -x<code> is a common usage model even though
        // it conflicts with -x <language>.  Check for matching codes and
        // if one is not found, fallthrough to the error for -x <language>.
        if (tools::x86::isValidIntelCPU(A->getValue(), TC.getTriple())) {
          InputType = types::TY_Nothing;
          continue;
        }
#endif // INTEL_CUSTOMIZATION
        Diag(clang::diag::err_drv_unknown_language) << A->getValue();
        InputType = types::TY_Object;
      }
      // Emit an error if c-compilation is forced in -fsycl mode
      if (IsSYCL && (InputType == types::TY_C || InputType == types::TY_PP_C ||
                     InputType == types::TY_CHeader))
        Diag(clang::diag::err_drv_fsycl_with_c_type) << A->getAsString(Args);

    } else if (A->getOption().getID() == options::OPT_U) {
      assert(A->getNumValues() == 1 && "The /U option has one value.");
      StringRef Val = A->getValue(0);
      if (Val.find_first_of("/\\") != StringRef::npos) {
        // Warn about e.g. "/Users/me/myfile.c".
        Diag(diag::warn_slash_u_filename) << Val;
        Diag(diag::note_use_dashdash);
      }
    }
    // TODO: remove when -foffload-static-lib support is dropped.
    else if (A->getOption().matches(options::OPT_offload_lib_Group)) {
      // Add the foffload-static-lib library to the command line to allow
      // processing when no source or object is supplied as well as proper
      // host link.
      Arg *InputArg = MakeInputArg(Args, Opts, A->getValue());
      Inputs.push_back(std::make_pair(types::TY_Object, InputArg));
      A->claim();
      // Use of -foffload-static-lib and -foffload-whole-static-lib are
      // deprecated with the updated functionality to scan the static libs.
      Diag(clang::diag::warn_drv_deprecated_option)
          << A->getAsString(Args) << A->getValue();
    }
  }
  addIntelOMPDeviceLibs(TC, Inputs, Opts, Args); // INTEL
  if (CCCIsCPP() && Inputs.empty()) {
    // If called as standalone preprocessor, stdin is processed
    // if no other input is present.
    Arg *A = MakeInputArg(Args, Opts, "-");
    Inputs.push_back(std::make_pair(types::TY_C, A));
  }
}

static bool runBundler(const SmallVectorImpl<StringRef> &BundlerArgs,
                       Compilation &C) {
  // Find bundler.
  StringRef ExecPath(C.getArgs().MakeArgString(C.getDriver().Dir));
  llvm::ErrorOr<std::string> BundlerBinary =
      llvm::sys::findProgramByName("clang-offload-bundler", ExecPath);
  // Since this is run in real time and not in the toolchain, output the
  // command line if requested.
  bool OutputOnly = C.getArgs().hasArg(options::OPT__HASH_HASH_HASH);
  if (C.getArgs().hasArg(options::OPT_v) || OutputOnly) {
    for (StringRef A : BundlerArgs)
      if (OutputOnly)
        llvm::errs() << "\"" << A << "\" ";
      else
        llvm::errs() << A << " ";
    llvm::errs() << '\n';
  }
  if (BundlerBinary.getError())
    return false;

  return !llvm::sys::ExecuteAndWait(BundlerBinary.get(), BundlerArgs);
}

bool hasFPGABinary(Compilation &C, std::string Object, types::ID Type) {
  assert(types::isFPGA(Type) && "unexpected Type for FPGA binary check");
  // Do not do the check if the file doesn't exist
  if (!llvm::sys::fs::exists(Object))
    return false;

  // Temporary names for the output.
  llvm::Triple TT;
  TT.setArchName(types::getTypeName(Type));
  TT.setVendorName("intel");
  TT.setOS(llvm::Triple::UnknownOS);

  // Checking uses -check-section option with the input file, no output
  // file and the target triple being looked for.
  const char *Targets =
      C.getArgs().MakeArgString(Twine("-targets=sycl-") + TT.str());
  const char *Inputs = C.getArgs().MakeArgString(Twine("-inputs=") + Object);
  // Always use -type=ao for aocx/aocr bundle checking.  The 'bundles' are
  // actually archives.
  SmallVector<StringRef, 6> BundlerArgs = {"clang-offload-bundler", "-type=ao",
                                           Targets, Inputs, "-check-section"};
  return runBundler(BundlerArgs, C);
}

static bool hasSYCLDefaultSection(Compilation &C, const StringRef &File) {
  // Do not do the check if the file doesn't exist
  if (!llvm::sys::fs::exists(File))
    return false;

  bool IsArchive = isStaticArchiveFile(File);
  if (!(IsArchive || isObjectFile(File.str())))
    return false;

  llvm::Triple TT(C.getDriver().MakeSYCLDeviceTriple("spir64"));
  // Checking uses -check-section option with the input file, no output
  // file and the target triple being looked for.
  const char *Targets =
      C.getArgs().MakeArgString(Twine("-targets=sycl-") + TT.str());
  const char *Inputs =
      C.getArgs().MakeArgString(Twine("-inputs=") + File.str());
  // Always use -type=ao for bundle checking.  The 'bundles' are
  // actually archives.
  SmallVector<StringRef, 6> BundlerArgs = {"clang-offload-bundler",
                                           IsArchive ? "-type=ao" : "-type=o",
                                           Targets, Inputs, "-check-section"};
  return runBundler(BundlerArgs, C);
}

static bool hasOffloadSections(Compilation &C, const StringRef &Archive,
                               DerivedArgList &Args) {
  // Do not do the check if the file doesn't exist
  if (!llvm::sys::fs::exists(Archive))
    return false;

  llvm::Triple TT(C.getDefaultToolChain().getTriple());
  // Checking uses -check-section option with the input file, no output
  // file and the target triple being looked for.
  // TODO - Improve checking to check for explicit offload target instead
  // of the generic host availability.
  const char *Targets = Args.MakeArgString(Twine("-targets=host-") + TT.str());
  const char *Inputs = Args.MakeArgString(Twine("-inputs=") + Archive.str());
  // Always use -type=ao for bundle checking.  The 'bundles' are
  // actually archives.
  SmallVector<StringRef, 6> BundlerArgs = {"clang-offload-bundler", "-type=ao",
                                           Targets, Inputs, "-check-section"};
  return runBundler(BundlerArgs, C);
}

// Simple helper function for Linker options, where the option is valid if
// it has '-' or '--' as the designator.
static bool optionMatches(const std::string &Option,
                          const std::string &OptCheck) {
  return (Option == OptCheck || ("-" + Option) == OptCheck);
}

// Process linker inputs for use with offload static libraries.  We are only
// handling options and explicitly named static archives as these need to be
// partially linked.
static SmallVector<const char *, 16>
getLinkerArgs(Compilation &C, DerivedArgList &Args, bool IncludeObj = false) {
  SmallVector<const char *, 16> LibArgs;
  for (const auto *A : Args) {
    std::string FileName = A->getAsString(Args);
    if (A->getOption().getKind() == Option::InputClass) {
      StringRef Value(A->getValue());
      if (isStaticArchiveFile(Value) ||
          (IncludeObj && isObjectFile(Value.str()))) {
        LibArgs.push_back(Args.MakeArgString(FileName));
        continue;
      }
    }
    if (A->getOption().matches(options::OPT_Wl_COMMA) ||
        A->getOption().matches(options::OPT_Xlinker)) {
      // Parse through additional linker arguments that are meant to go
      // directly to the linker.
      // Keep the previous arg even if it is a new argument, for example:
      //   -Xlinker -rpath -Xlinker <dir>.
      // Without this history, we do not know that <dir> was assocated with
      // -rpath and is processed incorrectly.
      static std::string PrevArg;
      for (const std::string &Value : A->getValues()) {
        auto addKnownValues = [&](const StringRef &V) {
          // Only add named static libs objects and --whole-archive options.
          if (optionMatches("-whole-archive", V.str()) ||
              optionMatches("-no-whole-archive", V.str()) ||
              isStaticArchiveFile(V) || (IncludeObj && isObjectFile(V.str()))) {
            LibArgs.push_back(Args.MakeArgString(V));
            return;
          }
          // Probably not the best way to handle this, but there are options
          // that take arguments which we should not add to the known values.
          // Handle -z and -rpath for now - can be expanded if/when usage shows
          // the need.
          if (PrevArg != "-z" && PrevArg != "-rpath" && V[0] != '-' &&
              isObjectFile(V.str())) {
            LibArgs.push_back(Args.MakeArgString(V));
            return;
          }
        };
        if (Value[0] == '@') {
          // Found a response file, we want to expand contents to try and
          // discover more libraries and options.
          SmallVector<const char *, 20> ExpandArgs;
          ExpandArgs.push_back(Value.c_str());

          llvm::BumpPtrAllocator A;
          llvm::StringSaver S(A);
          llvm::cl::ExpandResponseFiles(
              S,
              C.getDefaultToolChain().getTriple().isWindowsMSVCEnvironment()
                  ? llvm::cl::TokenizeWindowsCommandLine
                  : llvm::cl::TokenizeGNUCommandLine,
              ExpandArgs);
          for (StringRef EA : ExpandArgs)
            addKnownValues(EA);
        } else
          addKnownValues(Value);
        PrevArg = Value;
      }
      continue;
    }
    // Use of -foffload-static-lib and -foffload-whole-static-lib is
    // considered deprecated.  Usage should move to passing in the static
    // library name on the command line, encapsulating with
    // -Wl,--whole-archive <lib> -Wl,--no-whole-archive as needed.
    if (A->getOption().matches(options::OPT_foffload_static_lib_EQ)) {
      LibArgs.push_back(Args.MakeArgString(A->getValue()));
      continue;
    }
    if (A->getOption().matches(options::OPT_foffload_whole_static_lib_EQ)) {
      // For -foffload-whole-static-lib, we add the --whole-archive wrap
      // around the library which will be used during the partial link step.
      LibArgs.push_back("--whole-archive");
      LibArgs.push_back(Args.MakeArgString(A->getValue()));
      LibArgs.push_back("--no-whole-archive");
      continue;
    }
  }
  return LibArgs;
}

static bool IsSYCLDeviceLibObj(std::string ObjFilePath, bool isMSVCEnv) {
  StringRef ObjFileName = llvm::sys::path::filename(ObjFilePath);
  StringRef ObjSuffix = isMSVCEnv ? ".obj" : ".o";
  bool Ret =
      (ObjFileName.startswith("libsycl-") && ObjFileName.endswith(ObjSuffix))
          ? true
          : false;
  return Ret;
}

#if INTEL_CUSTOMIZATION
static bool HasIntelSYCLPerflib(Compilation &C, const DerivedArgList &Args) {
  // Performance libraries with -fsycl use offload static libs.
  bool IsMSVC = C.getDefaultToolChain().getTriple().isWindowsMSVCEnvironment();
  return Args.hasArg(options::OPT_fsycl) &&
             ((Args.hasArg(options::OPT_qmkl_EQ) &&
               (Args.hasArg(options::OPT_static) || IsMSVC)) ||
         Args.hasArg(options::OPT_qdaal_EQ));
}

const char *resolveLib(const StringRef &LibName, DerivedArgList &Args,
                       Compilation &C) {
  bool isMSVC = C.getDefaultToolChain().getTriple().isWindowsMSVCEnvironment();
  StringRef RetLib(LibName);
  const char *envVar(isMSVC ? "LIB" : "LIBRARY_PATH");
  // TODO - We may want to leverage this for Linux library searches.  This
  // is currently only used for Windows.
  if (llvm::Optional<std::string> LibDir = llvm::sys::Process::GetEnv(envVar)) {
    SmallVector<StringRef, 8> Dirs;
    StringRef(*LibDir).split(Dirs, llvm::sys::EnvPathSeparator, -1, false);
    for (StringRef Dir : Dirs) {
      SmallString<128> FullName(Dir);
      llvm::sys::path::append(FullName, LibName);
      if (llvm::sys::fs::exists(FullName))
        return Args.MakeArgString(FullName.c_str());
    }
  }
  return Args.MakeArgString(RetLib);
}
#endif // INTEL_CUSTOMIZATION

// Goes through all of the arguments, including inputs expected for the
// linker directly, to determine if we need to potentially add the SYCL
// default triple.
bool Driver::checkForSYCLDefaultDevice(Compilation &C,
                                       DerivedArgList &Args) const {
  // Check only if enabled with -fsycl
  if (!Args.hasFlag(options::OPT_fsycl, options::OPT_fno_sycl, false))
    return false;

  if (Args.hasArg(options::OPT_fno_sycl_link_spirv))
    return false;

  // Do not do the check if the default device is passed in -fsycl-targets
  // or if -fsycl-targets isn't passed (that implies default device)
  if (const Arg *A = Args.getLastArg(options::OPT_fsycl_targets_EQ)) {
    for (const char *Val : A->getValues()) {
      llvm::Triple TT(C.getDriver().MakeSYCLDeviceTriple(Val));
      if (TT.isSPIR() && TT.getSubArch() == llvm::Triple::NoSubArch)
        // Default triple found
        return false;
    }
  } else if (!Args.hasArg(options::OPT_fintelfpga))
    return false;

  SmallVector<const char *, 16> AllArgs(getLinkerArgs(C, Args, true));
  for (StringRef Arg : AllArgs) {
    if (hasSYCLDefaultSection(C, Arg))
      return true;
  }
  return false;
}

// Goes through all of the arguments, including inputs expected for the
// linker directly, to determine if we need to perform additional work for
// static offload libraries.
bool Driver::checkForOffloadStaticLib(Compilation &C,
                                      DerivedArgList &Args) const {
  // Check only if enabled with -fsycl or -fopenmp-targets
  if (!Args.hasFlag(options::OPT_fsycl, options::OPT_fno_sycl, false) &&
      !Args.hasArg(options::OPT_fopenmp_targets_EQ))
    return false;
#if INTEL_CUSTOMIZATION
  if (HasIntelSYCLPerflib(C, Args))
    return true;
#endif // INTEL_CUSTOMIZATION
  // Right off the bat, assume the presence of -foffload-static-lib means
  // the need to perform linking steps for fat static archive offloading.
  // TODO: remove when -foffload-static-lib support is dropped.
  if (Args.hasArg(options::OPT_offload_lib_Group))
    return true;
  SmallVector<const char *, 16> OffloadLibArgs(getLinkerArgs(C, Args));
#if INTEL_CUSTOMIZATION
  for (StringRef tOLArg : OffloadLibArgs) {
    StringRef OLArg(resolveLib(tOLArg, Args, C));
#endif // INTEL_CUSTOMIZATION
    if (isStaticArchiveFile(OLArg) && hasOffloadSections(C, OLArg, Args)) {
      // FPGA binaries with AOCX or AOCR sections are not considered fat
      // static archives.
      return !(hasFPGABinary(C, OLArg.str(), types::TY_FPGA_AOCR) ||
               hasFPGABinary(C, OLArg.str(), types::TY_FPGA_AOCX));
    }
  } // INTEL
  return false;
}

namespace {
/// Provides a convenient interface for different programming models to generate
/// the required device actions.
class OffloadingActionBuilder final {
  /// Flag used to trace errors in the builder.
  bool IsValid = false;

  /// The compilation that is using this builder.
  Compilation &C;

  /// Map between an input argument and the offload kinds used to process it.
  std::map<const Arg *, unsigned> InputArgToOffloadKindMap;

  /// Builder interface. It doesn't build anything or keep any state.
  class DeviceActionBuilder {
  public:
    typedef const llvm::SmallVectorImpl<phases::ID> PhasesTy;

    enum ActionBuilderReturnCode {
      // The builder acted successfully on the current action.
      ABRT_Success,
      // The builder didn't have to act on the current action.
      ABRT_Inactive,
      // The builder was successful and requested the host action to not be
      // generated.
      ABRT_Ignore_Host,
    };

  protected:
    /// Compilation associated with this builder.
    Compilation &C;

    /// Tool chains associated with this builder. The same programming
    /// model may have associated one or more tool chains.
    SmallVector<const ToolChain *, 2> ToolChains;

    /// The derived arguments associated with this builder.
    DerivedArgList &Args;

    /// The inputs associated with this builder.
    const Driver::InputList &Inputs;

    /// The associated offload kind.
    Action::OffloadKind AssociatedOffloadKind = Action::OFK_None;

  public:
    DeviceActionBuilder(Compilation &C, DerivedArgList &Args,
                        const Driver::InputList &Inputs,
                        Action::OffloadKind AssociatedOffloadKind)
        : C(C), Args(Args), Inputs(Inputs),
          AssociatedOffloadKind(AssociatedOffloadKind) {}
    virtual ~DeviceActionBuilder() {}

    /// Fill up the array \a DA with all the device dependences that should be
    /// added to the provided host action \a HostAction. By default it is
    /// inactive.
    virtual ActionBuilderReturnCode
    getDeviceDependences(OffloadAction::DeviceDependences &DA,
                         phases::ID CurPhase, phases::ID FinalPhase,
                         PhasesTy &Phases) {
      return ABRT_Inactive;
    }

    /// Update the state to include the provided host action \a HostAction as a
    /// dependency of the current device action. By default it is inactive.
    virtual ActionBuilderReturnCode addDeviceDepences(Action *HostAction) {
      return ABRT_Inactive;
    }

    /// Append top level actions generated by the builder.
    virtual void appendTopLevelActions(ActionList &AL) {}

    /// Append top level actions specific for certain link situations.
    virtual void appendTopLevelLinkAction(ActionList &AL) {}

    /// Append linker device actions generated by the builder.
    virtual void appendLinkDeviceActions(ActionList &AL) {}

    /// Append linker host action generated by the builder.
    virtual Action* appendLinkHostActions(ActionList &AL) { return nullptr; }

    /// Append linker actions generated by the builder.
    virtual void appendLinkDependences(OffloadAction::DeviceDependences &DA) {}

    /// Append linker actions generated by the builder.
    virtual void addDeviceLinkDependencies(OffloadDepsJobAction *DA) {}

    /// Initialize the builder. Return true if any initialization errors are
    /// found.
    virtual bool initialize() { return false; }

    /// Return true if the builder can use bundling/unbundling.
    virtual bool canUseBundlerUnbundler() const { return false; }

    /// Return true if this builder is valid. We have a valid builder if we have
    /// associated device tool chains.
    bool isValid() { return !ToolChains.empty(); }

    /// Return the associated offload kind.
    Action::OffloadKind getAssociatedOffloadKind() {
      return AssociatedOffloadKind;
    }
  };

  /// Base class for CUDA/HIP action builder. It injects device code in
  /// the host backend action.
  class CudaActionBuilderBase : public DeviceActionBuilder {
  protected:
    /// Flags to signal if the user requested host-only or device-only
    /// compilation.
    bool CompileHostOnly = false;
    bool CompileDeviceOnly = false;
    bool EmitLLVM = false;
    bool EmitAsm = false;

    /// ID to identify each device compilation. For CUDA it is simply the
    /// GPU arch string. For HIP it is either the GPU arch string or GPU
    /// arch string plus feature strings delimited by a plus sign, e.g.
    /// gfx906+xnack.
    struct TargetID {
      /// Target ID string which is persistent throughout the compilation.
      const char *ID;
      TargetID(CudaArch Arch) { ID = CudaArchToString(Arch); }
      TargetID(const char *ID) : ID(ID) {}
      operator const char *() { return ID; }
      operator StringRef() { return StringRef(ID); }
    };
    /// List of GPU architectures to use in this compilation.
    SmallVector<TargetID, 4> GpuArchList;

    /// The CUDA actions for the current input.
    ActionList CudaDeviceActions;

    /// The CUDA fat binary if it was generated for the current input.
    Action *CudaFatBinary = nullptr;

    /// Flag that is set to true if this builder acted on the current input.
    bool IsActive = false;

    /// Flag for -fgpu-rdc.
    bool Relocatable = false;

    /// Default GPU architecture if there's no one specified.
    CudaArch DefaultCudaArch = CudaArch::UNKNOWN;

    /// Method to generate compilation unit ID specified by option
    /// '-fuse-cuid='.
    enum UseCUIDKind { CUID_Hash, CUID_Random, CUID_None, CUID_Invalid };
    UseCUIDKind UseCUID = CUID_Hash;

    /// Compilation unit ID specified by option '-cuid='.
    StringRef FixedCUID;

  public:
    CudaActionBuilderBase(Compilation &C, DerivedArgList &Args,
                          const Driver::InputList &Inputs,
                          Action::OffloadKind OFKind)
        : DeviceActionBuilder(C, Args, Inputs, OFKind) {}

    ActionBuilderReturnCode addDeviceDepences(Action *HostAction) override {
      // While generating code for CUDA, we only depend on the host input action
      // to trigger the creation of all the CUDA device actions.

      // If we are dealing with an input action, replicate it for each GPU
      // architecture. If we are in host-only mode we return 'success' so that
      // the host uses the CUDA offload kind.
      if (auto *IA = dyn_cast<InputAction>(HostAction)) {
        assert(!GpuArchList.empty() &&
               "We should have at least one GPU architecture.");

        // If the host input is not CUDA or HIP, we don't need to bother about
        // this input.
        if (!(IA->getType() == types::TY_CUDA ||
              IA->getType() == types::TY_HIP ||
              IA->getType() == types::TY_PP_HIP)) {
          // The builder will ignore this input.
          IsActive = false;
          return ABRT_Inactive;
        }

        // Set the flag to true, so that the builder acts on the current input.
        IsActive = true;

        if (CompileHostOnly)
          return ABRT_Success;

        // Replicate inputs for each GPU architecture.
        auto Ty = IA->getType() == types::TY_HIP ? types::TY_HIP_DEVICE
                                                 : types::TY_CUDA_DEVICE;
        std::string CUID = FixedCUID.str();
        if (CUID.empty()) {
          if (UseCUID == CUID_Random)
            CUID = llvm::utohexstr(llvm::sys::Process::GetRandomNumber(),
                                   /*LowerCase=*/true);
          else if (UseCUID == CUID_Hash) {
            llvm::MD5 Hasher;
            llvm::MD5::MD5Result Hash;
            SmallString<256> RealPath;
            llvm::sys::fs::real_path(IA->getInputArg().getValue(), RealPath,
                                     /*expand_tilde=*/true);
            Hasher.update(RealPath);
            for (auto *A : Args) {
              if (A->getOption().matches(options::OPT_INPUT))
                continue;
              Hasher.update(A->getAsString(Args));
            }
            Hasher.final(Hash);
            CUID = llvm::utohexstr(Hash.low(), /*LowerCase=*/true);
          }
        }
        IA->setId(CUID);

        for (unsigned I = 0, E = GpuArchList.size(); I != E; ++I) {
          CudaDeviceActions.push_back(
              C.MakeAction<InputAction>(IA->getInputArg(), Ty, IA->getId()));
        }

        return ABRT_Success;
      }

      // If this is an unbundling action use it as is for each CUDA toolchain.
      if (auto *UA = dyn_cast<OffloadUnbundlingJobAction>(HostAction)) {

        // If -fgpu-rdc is disabled, should not unbundle since there is no
        // device code to link.
        if (UA->getType() == types::TY_Object && !Relocatable)
          return ABRT_Inactive;

        CudaDeviceActions.clear();
        if (auto *IA = dyn_cast<InputAction>(UA->getInputs().back())) {
          std::string FileName = IA->getInputArg().getAsString(Args);
          // Check if the type of the file is the same as the action. Do not
          // unbundle it if it is not. Do not unbundle .so files, for example,
          // which are not object files.
          if (IA->getType() == types::TY_Object &&
              (!llvm::sys::path::has_extension(FileName) ||
               types::lookupTypeForExtension(
                   llvm::sys::path::extension(FileName).drop_front()) !=
                   types::TY_Object))
            return ABRT_Inactive;
        }

        for (auto Arch : GpuArchList) {
          CudaDeviceActions.push_back(UA);
          UA->registerDependentActionInfo(ToolChains[0], Arch,
                                          AssociatedOffloadKind);
        }
        return ABRT_Success;
      }

      return IsActive ? ABRT_Success : ABRT_Inactive;
    }

    void appendTopLevelActions(ActionList &AL) override {
      // Utility to append actions to the top level list.
      auto AddTopLevel = [&](Action *A, TargetID TargetID) {
        OffloadAction::DeviceDependences Dep;
        Dep.add(*A, *ToolChains.front(), TargetID, AssociatedOffloadKind);
        AL.push_back(C.MakeAction<OffloadAction>(Dep, A->getType()));
      };

      // If we have a fat binary, add it to the list.
      if (CudaFatBinary) {
        AddTopLevel(CudaFatBinary, CudaArch::UNUSED);
        CudaDeviceActions.clear();
        CudaFatBinary = nullptr;
        return;
      }

      if (CudaDeviceActions.empty())
        return;

      // If we have CUDA actions at this point, that's because we have a have
      // partial compilation, so we should have an action for each GPU
      // architecture.
      assert(CudaDeviceActions.size() == GpuArchList.size() &&
             "Expecting one action per GPU architecture.");
      assert(ToolChains.size() == 1 &&
             "Expecting to have a single CUDA toolchain.");
      for (unsigned I = 0, E = GpuArchList.size(); I != E; ++I)
        AddTopLevel(CudaDeviceActions[I], GpuArchList[I]);

      CudaDeviceActions.clear();
    }

    /// Get canonicalized offload arch option. \returns empty StringRef if the
    /// option is invalid.
    virtual StringRef getCanonicalOffloadArch(StringRef Arch) = 0;

    virtual llvm::Optional<std::pair<llvm::StringRef, llvm::StringRef>>
    getConflictOffloadArchCombination(const std::set<StringRef> &GpuArchs) = 0;

    bool initialize() override {
      assert(AssociatedOffloadKind == Action::OFK_Cuda ||
             AssociatedOffloadKind == Action::OFK_HIP);

      // We don't need to support CUDA.
      if (AssociatedOffloadKind == Action::OFK_Cuda &&
          !C.hasOffloadToolChain<Action::OFK_Cuda>())
        return false;

      // We don't need to support HIP.
      if (AssociatedOffloadKind == Action::OFK_HIP &&
          !C.hasOffloadToolChain<Action::OFK_HIP>())
        return false;

      Relocatable = Args.hasFlag(options::OPT_fgpu_rdc,
          options::OPT_fno_gpu_rdc, /*Default=*/false);

      const ToolChain *HostTC = C.getSingleOffloadToolChain<Action::OFK_Host>();
      assert(HostTC && "No toolchain for host compilation.");
      if (HostTC->getTriple().isNVPTX() ||
          HostTC->getTriple().getArch() == llvm::Triple::amdgcn) {
        // We do not support targeting NVPTX/AMDGCN for host compilation. Throw
        // an error and abort pipeline construction early so we don't trip
        // asserts that assume device-side compilation.
        C.getDriver().Diag(diag::err_drv_cuda_host_arch)
            << HostTC->getTriple().getArchName();
        return true;
      }

      ToolChains.push_back(
          AssociatedOffloadKind == Action::OFK_Cuda
              ? C.getSingleOffloadToolChain<Action::OFK_Cuda>()
              : C.getSingleOffloadToolChain<Action::OFK_HIP>());

      Arg *PartialCompilationArg = Args.getLastArg(
          options::OPT_cuda_host_only, options::OPT_cuda_device_only,
          options::OPT_cuda_compile_host_device);
      CompileHostOnly = PartialCompilationArg &&
                        PartialCompilationArg->getOption().matches(
                            options::OPT_cuda_host_only);
      CompileDeviceOnly = PartialCompilationArg &&
                          PartialCompilationArg->getOption().matches(
                              options::OPT_cuda_device_only);
      EmitLLVM = Args.getLastArg(options::OPT_emit_llvm);
      EmitAsm = Args.getLastArg(options::OPT_S);
      FixedCUID = Args.getLastArgValue(options::OPT_cuid_EQ);
      if (Arg *A = Args.getLastArg(options::OPT_fuse_cuid_EQ)) {
        StringRef UseCUIDStr = A->getValue();
        UseCUID = llvm::StringSwitch<UseCUIDKind>(UseCUIDStr)
                      .Case("hash", CUID_Hash)
                      .Case("random", CUID_Random)
                      .Case("none", CUID_None)
                      .Default(CUID_Invalid);
        if (UseCUID == CUID_Invalid) {
          C.getDriver().Diag(diag::err_drv_invalid_value)
              << A->getAsString(Args) << UseCUIDStr;
          C.setContainsError();
          return true;
        }
      }

      // Collect all cuda_gpu_arch parameters, removing duplicates.
      std::set<StringRef> GpuArchs;
      bool Error = false;
      for (Arg *A : Args) {
        if (!(A->getOption().matches(options::OPT_offload_arch_EQ) ||
              A->getOption().matches(options::OPT_no_offload_arch_EQ)))
          continue;
        A->claim();

        StringRef ArchStr = A->getValue();
        if (A->getOption().matches(options::OPT_no_offload_arch_EQ) &&
            ArchStr == "all") {
          GpuArchs.clear();
          continue;
        }
        ArchStr = getCanonicalOffloadArch(ArchStr);
        if (ArchStr.empty()) {
          Error = true;
        } else if (A->getOption().matches(options::OPT_offload_arch_EQ))
          GpuArchs.insert(ArchStr);
        else if (A->getOption().matches(options::OPT_no_offload_arch_EQ))
          GpuArchs.erase(ArchStr);
        else
          llvm_unreachable("Unexpected option.");
      }

      auto &&ConflictingArchs = getConflictOffloadArchCombination(GpuArchs);
      if (ConflictingArchs) {
        C.getDriver().Diag(clang::diag::err_drv_bad_offload_arch_combo)
            << ConflictingArchs.getValue().first
            << ConflictingArchs.getValue().second;
        C.setContainsError();
        return true;
      }

      // Collect list of GPUs remaining in the set.
      for (auto Arch : GpuArchs)
        GpuArchList.push_back(Arch.data());

      // Default to sm_20 which is the lowest common denominator for
      // supported GPUs.  sm_20 code should work correctly, if
      // suboptimally, on all newer GPUs.
      if (GpuArchList.empty())
        GpuArchList.push_back(DefaultCudaArch);

      return Error;
    }
  };

  /// \brief CUDA action builder. It injects device code in the host backend
  /// action.
  class CudaActionBuilder final : public CudaActionBuilderBase {
  public:
    CudaActionBuilder(Compilation &C, DerivedArgList &Args,
                      const Driver::InputList &Inputs)
        : CudaActionBuilderBase(C, Args, Inputs, Action::OFK_Cuda) {
      DefaultCudaArch = CudaArch::SM_35;
    }

    StringRef getCanonicalOffloadArch(StringRef ArchStr) override {
      CudaArch Arch = StringToCudaArch(ArchStr);
      if (Arch == CudaArch::UNKNOWN || !IsNVIDIAGpuArch(Arch)) {
        C.getDriver().Diag(clang::diag::err_drv_cuda_bad_gpu_arch) << ArchStr;
        return StringRef();
      }
      return CudaArchToString(Arch);
    }

    llvm::Optional<std::pair<llvm::StringRef, llvm::StringRef>>
    getConflictOffloadArchCombination(
        const std::set<StringRef> &GpuArchs) override {
      return llvm::None;
    }

    ActionBuilderReturnCode
    getDeviceDependences(OffloadAction::DeviceDependences &DA,
                         phases::ID CurPhase, phases::ID FinalPhase,
                         PhasesTy &Phases) override {
      if (!IsActive)
        return ABRT_Inactive;

      // If we don't have more CUDA actions, we don't have any dependences to
      // create for the host.
      if (CudaDeviceActions.empty())
        return ABRT_Success;

      assert(CudaDeviceActions.size() == GpuArchList.size() &&
             "Expecting one action per GPU architecture.");
      assert(!CompileHostOnly &&
             "Not expecting CUDA actions in host-only compilation.");

      // If we are generating code for the device or we are in a backend phase,
      // we attempt to generate the fat binary. We compile each arch to ptx and
      // assemble to cubin, then feed the cubin *and* the ptx into a device
      // "link" action, which uses fatbinary to combine these cubins into one
      // fatbin.  The fatbin is then an input to the host action if not in
      // device-only mode.
      if (CompileDeviceOnly || CurPhase == phases::Backend) {
        ActionList DeviceActions;
        for (unsigned I = 0, E = GpuArchList.size(); I != E; ++I) {
          // Produce the device action from the current phase up to the assemble
          // phase.
          for (auto Ph : Phases) {
            // Skip the phases that were already dealt with.
            if (Ph < CurPhase)
              continue;
            // We have to be consistent with the host final phase.
            if (Ph > FinalPhase)
              break;

            CudaDeviceActions[I] = C.getDriver().ConstructPhaseAction(
                C, Args, Ph, CudaDeviceActions[I], Action::OFK_Cuda);

            if (Ph == phases::Assemble)
              break;
          }

          // If we didn't reach the assemble phase, we can't generate the fat
          // binary. We don't need to generate the fat binary if we are not in
          // device-only mode.
          if (!isa<AssembleJobAction>(CudaDeviceActions[I]) ||
              CompileDeviceOnly)
            continue;

          Action *AssembleAction = CudaDeviceActions[I];
          assert(AssembleAction->getType() == types::TY_Object);
          assert(AssembleAction->getInputs().size() == 1);

          Action *BackendAction = AssembleAction->getInputs()[0];
          assert(BackendAction->getType() == types::TY_PP_Asm);

          for (auto &A : {AssembleAction, BackendAction}) {
            OffloadAction::DeviceDependences DDep;
            DDep.add(*A, *ToolChains.front(), GpuArchList[I], Action::OFK_Cuda);
            DeviceActions.push_back(
                C.MakeAction<OffloadAction>(DDep, A->getType()));
          }
        }

        // We generate the fat binary if we have device input actions.
        if (!DeviceActions.empty()) {
          CudaFatBinary =
              C.MakeAction<LinkJobAction>(DeviceActions, types::TY_CUDA_FATBIN);

          if (!CompileDeviceOnly) {
            DA.add(*CudaFatBinary, *ToolChains.front(), /*BoundArch=*/nullptr,
                   Action::OFK_Cuda);
            // Clear the fat binary, it is already a dependence to an host
            // action.
            CudaFatBinary = nullptr;
          }

          // Remove the CUDA actions as they are already connected to an host
          // action or fat binary.
          CudaDeviceActions.clear();
        }

        // We avoid creating host action in device-only mode.
        return CompileDeviceOnly ? ABRT_Ignore_Host : ABRT_Success;
      } else if (CurPhase > phases::Backend) {
        // If we are past the backend phase and still have a device action, we
        // don't have to do anything as this action is already a device
        // top-level action.
        return ABRT_Success;
      }

      assert(CurPhase < phases::Backend && "Generating single CUDA "
                                           "instructions should only occur "
                                           "before the backend phase!");

      // By default, we produce an action for each device arch.
      for (Action *&A : CudaDeviceActions)
        A = C.getDriver().ConstructPhaseAction(C, Args, CurPhase, A);

      return ABRT_Success;
    }
  };
  /// \brief HIP action builder. It injects device code in the host backend
  /// action.
  class HIPActionBuilder final : public CudaActionBuilderBase {
    /// The linker inputs obtained for each device arch.
    SmallVector<ActionList, 8> DeviceLinkerInputs;
    bool GPUSanitize;
    // The default bundling behavior depends on the type of output, therefore
    // BundleOutput needs to be tri-value: None, true, or false.
    // Bundle code objects except --no-gpu-output is specified for device
    // only compilation. Bundle other type of output files only if
    // --gpu-bundle-output is specified for device only compilation.
    Optional<bool> BundleOutput;

  public:
    HIPActionBuilder(Compilation &C, DerivedArgList &Args,
                     const Driver::InputList &Inputs)
        : CudaActionBuilderBase(C, Args, Inputs, Action::OFK_HIP) {
      DefaultCudaArch = CudaArch::GFX803;
      GPUSanitize = Args.hasFlag(options::OPT_fgpu_sanitize,
                                 options::OPT_fno_gpu_sanitize, false);
      if (Args.hasArg(options::OPT_gpu_bundle_output,
                      options::OPT_no_gpu_bundle_output))
        BundleOutput = Args.hasFlag(options::OPT_gpu_bundle_output,
                                    options::OPT_no_gpu_bundle_output);
    }

    bool canUseBundlerUnbundler() const override { return true; }

    StringRef getCanonicalOffloadArch(StringRef IdStr) override {
      llvm::StringMap<bool> Features;
      auto ArchStr =
          parseTargetID(getHIPOffloadTargetTriple(), IdStr, &Features);
      if (!ArchStr) {
        C.getDriver().Diag(clang::diag::err_drv_bad_target_id) << IdStr;
        C.setContainsError();
        return StringRef();
      }
      auto CanId = getCanonicalTargetID(ArchStr.getValue(), Features);
      return Args.MakeArgStringRef(CanId);
    };

    llvm::Optional<std::pair<llvm::StringRef, llvm::StringRef>>
    getConflictOffloadArchCombination(
        const std::set<StringRef> &GpuArchs) override {
      return getConflictTargetIDCombination(GpuArchs);
    }

    ActionBuilderReturnCode
    getDeviceDependences(OffloadAction::DeviceDependences &DA,
                         phases::ID CurPhase, phases::ID FinalPhase,
                         PhasesTy &Phases) override {
      // amdgcn does not support linking of object files, therefore we skip
      // backend and assemble phases to output LLVM IR. Except for generating
      // non-relocatable device coee, where we generate fat binary for device
      // code and pass to host in Backend phase.
      if (CudaDeviceActions.empty())
        return ABRT_Success;

      assert(((CurPhase == phases::Link && Relocatable) ||
              CudaDeviceActions.size() == GpuArchList.size()) &&
             "Expecting one action per GPU architecture.");
      assert(!CompileHostOnly &&
             "Not expecting CUDA actions in host-only compilation.");

      if (!Relocatable && CurPhase == phases::Backend && !EmitLLVM &&
          !EmitAsm) {
        // If we are in backend phase, we attempt to generate the fat binary.
        // We compile each arch to IR and use a link action to generate code
        // object containing ISA. Then we use a special "link" action to create
        // a fat binary containing all the code objects for different GPU's.
        // The fat binary is then an input to the host action.
        for (unsigned I = 0, E = GpuArchList.size(); I != E; ++I) {
          if (C.getDriver().isUsingLTO(/*IsOffload=*/true)) {
            // When LTO is enabled, skip the backend and assemble phases and
            // use lld to link the bitcode.
            ActionList AL;
            AL.push_back(CudaDeviceActions[I]);
            // Create a link action to link device IR with device library
            // and generate ISA.
            CudaDeviceActions[I] =
                C.MakeAction<LinkJobAction>(AL, types::TY_Image);
          } else {
            // When LTO is not enabled, we follow the conventional
            // compiler phases, including backend and assemble phases.
            ActionList AL;
            auto BackendAction = C.getDriver().ConstructPhaseAction(
                C, Args, phases::Backend, CudaDeviceActions[I],
                AssociatedOffloadKind);
            auto AssembleAction = C.getDriver().ConstructPhaseAction(
                C, Args, phases::Assemble, BackendAction,
                AssociatedOffloadKind);
            AL.push_back(AssembleAction);
            // Create a link action to link device IR with device library
            // and generate ISA.
            CudaDeviceActions[I] =
                C.MakeAction<LinkJobAction>(AL, types::TY_Image);
          }

          // OffloadingActionBuilder propagates device arch until an offload
          // action. Since the next action for creating fatbin does
          // not have device arch, whereas the above link action and its input
          // have device arch, an offload action is needed to stop the null
          // device arch of the next action being propagated to the above link
          // action.
          OffloadAction::DeviceDependences DDep;
          DDep.add(*CudaDeviceActions[I], *ToolChains.front(), GpuArchList[I],
                   AssociatedOffloadKind);
          CudaDeviceActions[I] = C.MakeAction<OffloadAction>(
              DDep, CudaDeviceActions[I]->getType());
        }

        if (!CompileDeviceOnly || !BundleOutput.hasValue() ||
            BundleOutput.getValue()) {
          // Create HIP fat binary with a special "link" action.
          CudaFatBinary = C.MakeAction<LinkJobAction>(CudaDeviceActions,
                                                      types::TY_HIP_FATBIN);

          if (!CompileDeviceOnly) {
            DA.add(*CudaFatBinary, *ToolChains.front(), /*BoundArch=*/nullptr,
                   AssociatedOffloadKind);
            // Clear the fat binary, it is already a dependence to an host
            // action.
            CudaFatBinary = nullptr;
          }

          // Remove the CUDA actions as they are already connected to an host
          // action or fat binary.
          CudaDeviceActions.clear();
        }

        return CompileDeviceOnly ? ABRT_Ignore_Host : ABRT_Success;
      } else if (CurPhase == phases::Link) {
        // Save CudaDeviceActions to DeviceLinkerInputs for each GPU subarch.
        // This happens to each device action originated from each input file.
        // Later on, device actions in DeviceLinkerInputs are used to create
        // device link actions in appendLinkDependences and the created device
        // link actions are passed to the offload action as device dependence.
        DeviceLinkerInputs.resize(CudaDeviceActions.size());
        auto LI = DeviceLinkerInputs.begin();
        for (auto *A : CudaDeviceActions) {
          LI->push_back(A);
          ++LI;
        }

        // We will pass the device action as a host dependence, so we don't
        // need to do anything else with them.
        CudaDeviceActions.clear();
        return ABRT_Success;
      }

      // By default, we produce an action for each device arch.
      for (Action *&A : CudaDeviceActions)
        A = C.getDriver().ConstructPhaseAction(C, Args, CurPhase, A,
                                               AssociatedOffloadKind);

      if (CompileDeviceOnly && CurPhase == FinalPhase &&
          BundleOutput.hasValue() && BundleOutput.getValue()) {
        for (unsigned I = 0, E = GpuArchList.size(); I != E; ++I) {
          OffloadAction::DeviceDependences DDep;
          DDep.add(*CudaDeviceActions[I], *ToolChains.front(), GpuArchList[I],
                   AssociatedOffloadKind);
          CudaDeviceActions[I] = C.MakeAction<OffloadAction>(
              DDep, CudaDeviceActions[I]->getType());
        }
        CudaFatBinary =
            C.MakeAction<OffloadBundlingJobAction>(CudaDeviceActions);
        CudaDeviceActions.clear();
      }

      return (CompileDeviceOnly && CurPhase == FinalPhase) ? ABRT_Ignore_Host
                                                           : ABRT_Success;
    }

    void appendLinkDeviceActions(ActionList &AL) override {
      if (DeviceLinkerInputs.size() == 0)
        return;

      assert(DeviceLinkerInputs.size() == GpuArchList.size() &&
             "Linker inputs and GPU arch list sizes do not match.");

      // Append a new link action for each device.
      unsigned I = 0;
      for (auto &LI : DeviceLinkerInputs) {
        // Each entry in DeviceLinkerInputs corresponds to a GPU arch.
        auto *DeviceLinkAction =
            C.MakeAction<LinkJobAction>(LI, types::TY_Image);
        // Linking all inputs for the current GPU arch.
        // LI contains all the inputs for the linker.
        OffloadAction::DeviceDependences DeviceLinkDeps;
        DeviceLinkDeps.add(*DeviceLinkAction, *ToolChains[0],
            GpuArchList[I], AssociatedOffloadKind);
        AL.push_back(C.MakeAction<OffloadAction>(DeviceLinkDeps,
            DeviceLinkAction->getType()));
        ++I;
      }
      DeviceLinkerInputs.clear();

      // Create a host object from all the device images by embedding them
      // in a fat binary.
      OffloadAction::DeviceDependences DDeps;
      auto *TopDeviceLinkAction =
          C.MakeAction<LinkJobAction>(AL, types::TY_Object);
      DDeps.add(*TopDeviceLinkAction, *ToolChains[0],
          nullptr, AssociatedOffloadKind);

      // Offload the host object to the host linker.
      AL.push_back(C.MakeAction<OffloadAction>(DDeps, TopDeviceLinkAction->getType()));
    }

    Action* appendLinkHostActions(ActionList &AL) override { return AL.back(); }

    void appendLinkDependences(OffloadAction::DeviceDependences &DA) override {}
  };

  /// OpenMP action builder. The host bitcode is passed to the device frontend
  /// and all the device linked images are passed to the host link phase.
  class OpenMPActionBuilder final : public DeviceActionBuilder {
    /// The OpenMP actions for the current input.
    ActionList OpenMPDeviceActions;

    /// The linker inputs obtained for each toolchain.
    SmallVector<ActionList, 8> DeviceLinkerInputs;

  public:
    OpenMPActionBuilder(Compilation &C, DerivedArgList &Args,
                        const Driver::InputList &Inputs)
        : DeviceActionBuilder(C, Args, Inputs, Action::OFK_OpenMP) {}

    ActionBuilderReturnCode
    getDeviceDependences(OffloadAction::DeviceDependences &DA,
                         phases::ID CurPhase, phases::ID FinalPhase,
                         PhasesTy &Phases) override {
      if (OpenMPDeviceActions.empty())
        return ABRT_Inactive;

      // We should always have an action for each input.
      assert(OpenMPDeviceActions.size() == ToolChains.size() &&
             "Number of OpenMP actions and toolchains do not match.");

      // The host only depends on device action in the linking phase, when all
      // the device images have to be embedded in the host image.
      if (CurPhase == phases::Link) {
        assert(ToolChains.size() == DeviceLinkerInputs.size() &&
               "Toolchains and linker inputs sizes do not match.");
        auto LI = DeviceLinkerInputs.begin();
        for (auto *A : OpenMPDeviceActions) {
          LI->push_back(A);
          ++LI;
        }

        // We passed the device action as a host dependence, so we don't need to
        // do anything else with them.
        OpenMPDeviceActions.clear();
        return ABRT_Success;
      }

      // By default, we produce an action for each device arch.
#if INTEL_CUSTOMIZATION
      unsigned I = 0;
      for (Action *&A : OpenMPDeviceActions) {
        if (ToolChains[I]->getTriple().isSPIR() &&
            CurPhase == phases::Backend) {
          types::ID OutputTy = (Args.hasArg(options::OPT_emit_llvm) &&
                                Args.hasArg(options::OPT_S))
                                   ? types::TY_LLVM_IR
                                   : types::TY_LLVM_BC;
          A = C.MakeAction<BackendJobAction>(A, OutputTy);
          continue;
        }
        A = C.getDriver().ConstructPhaseAction(C, Args, CurPhase, A,
                                               AssociatedOffloadKind);
        ++I;
      }
#endif // INTEL_CUSTOMIZATION

      return ABRT_Success;
    }

    ActionBuilderReturnCode addDeviceDepences(Action *HostAction) override {

      // If this is an input action replicate it for each OpenMP toolchain.
      if (auto *IA = dyn_cast<InputAction>(HostAction)) {
        OpenMPDeviceActions.clear();
#if INTEL_CUSTOMIZATION
        // Objects should already be consumed when encountering a fat static
        // library.
        if (C.getDriver().getOffloadStaticLibSeen() &&
            IA->getType() == types::TY_Object &&
            isObjectFile(IA->getInputArg().getAsString(Args)))
          return ABRT_Inactive;
#endif // INTEL_CUSTOMIZATION
        for (unsigned I = 0; I < ToolChains.size(); ++I)
          OpenMPDeviceActions.push_back(
              C.MakeAction<InputAction>(IA->getInputArg(), IA->getType()));
        return ABRT_Success;
      }

      // If this is an unbundling action use it as is for each OpenMP toolchain.
      if (auto *UA = dyn_cast<OffloadUnbundlingJobAction>(HostAction)) {
        OpenMPDeviceActions.clear();
        if (auto *IA = dyn_cast<InputAction>(UA->getInputs().back())) {
          std::string FileName = IA->getInputArg().getAsString(Args);
          // Check if the type of the file is the same as the action. Do not
          // unbundle it if it is not. Do not unbundle .so files, for example,
          // which are not object files.
          if (IA->getType() == types::TY_Object &&
              (!llvm::sys::path::has_extension(FileName) ||
               types::lookupTypeForExtension(
                   llvm::sys::path::extension(FileName).drop_front()) !=
                   types::TY_Object))
            return ABRT_Inactive;
#if INTEL_CUSTOMIZATION
          // Windows archives are handled differently
          if (isStaticArchiveFile(IA->getInputArg().getAsString(Args)) &&
              IA->getType() == types::TY_Object)
            return ABRT_Inactive;
#endif // INTEL_CUSTOMIZATION
        }
        for (unsigned I = 0; I < ToolChains.size(); ++I) {
          OpenMPDeviceActions.push_back(UA);
          UA->registerDependentActionInfo(
              ToolChains[I], /*BoundArch=*/StringRef(), Action::OFK_OpenMP);
        }
        return ABRT_Success;
      }

      // When generating code for OpenMP we use the host compile phase result as
      // a dependence to the device compile phase so that it can learn what
      // declarations should be emitted. However, this is not the only use for
      // the host action, so we prevent it from being collapsed.
      if (isa<CompileJobAction>(HostAction)) {
        HostAction->setCannotBeCollapsedWithNextDependentAction();
        assert(ToolChains.size() == OpenMPDeviceActions.size() &&
               "Toolchains and device action sizes do not match.");
        OffloadAction::HostDependence HDep(
            *HostAction, *C.getSingleOffloadToolChain<Action::OFK_Host>(),
            /*BoundArch=*/nullptr, Action::OFK_OpenMP);
        auto TC = ToolChains.begin();
        for (Action *&A : OpenMPDeviceActions) {
          assert(isa<CompileJobAction>(A));
          OffloadAction::DeviceDependences DDep;
          DDep.add(*A, **TC, /*BoundArch=*/nullptr, Action::OFK_OpenMP);
          A = C.MakeAction<OffloadAction>(HDep, DDep);
          ++TC;
        }
      }
      return ABRT_Success;
    }

    void appendTopLevelActions(ActionList &AL) override {
      if (OpenMPDeviceActions.empty())
        return;

      // We should always have an action for each input.
      assert(OpenMPDeviceActions.size() == ToolChains.size() &&
             "Number of OpenMP actions and toolchains do not match.");

      // Append all device actions followed by the proper offload action.
      auto TI = ToolChains.begin();
      for (auto *A : OpenMPDeviceActions) {
        OffloadAction::DeviceDependences Dep;
        Dep.add(*A, **TI, /*BoundArch=*/nullptr, Action::OFK_OpenMP);
        AL.push_back(C.MakeAction<OffloadAction>(Dep, A->getType()));
        ++TI;
      }
      // We no longer need the action stored in this builder.
      OpenMPDeviceActions.clear();
    }

    void appendLinkDeviceActions(ActionList &AL) override {
      assert(ToolChains.size() == DeviceLinkerInputs.size() &&
             "Toolchains and linker inputs sizes do not match.");

      // Append a new link action for each device.
      auto TC = ToolChains.begin();
      for (auto &LI : DeviceLinkerInputs) {
#ifdef INTEL_CUSTOMIZATION
        OffloadAction::DeviceDependences DeviceLinkDeps;
        auto *DeviceLinkAction =
            C.MakeAction<LinkJobAction>(LI, types::TY_LLVM_BC);
        llvm::Triple TT = (*TC)->getTriple();
        if (TT.isSPIR()) {
          auto *PostLinkAction = C.MakeAction<SYCLPostLinkJobAction>(
              DeviceLinkAction, types::TY_LLVM_BC, types::TY_LLVM_BC);
          Action *SPIRVTranslateAction = C.MakeAction<SPIRVTranslatorJobAction>(
              PostLinkAction, types::TY_SPIRV);
          // After the Link, wrap the files before the final host link
          if (TT.getSubArch() == llvm::Triple::SPIRSubArch_gen ||
              TT.getSubArch() == llvm::Triple::SPIRSubArch_x86_64) {
            // Do the additional Ahead of Time compilation when the specific
            // triple calls for it (provided a valid subarch).
            ActionList BEInputs;
            BEInputs.push_back(SPIRVTranslateAction);
            SPIRVTranslateAction =
                C.MakeAction<BackendCompileJobAction>(BEInputs, types::TY_Image);
          }
          DeviceLinkDeps.add(*SPIRVTranslateAction, **TC, /*BoundArch=*/nullptr,
                             Action::OFK_OpenMP);
        } else
          DeviceLinkDeps.add(*DeviceLinkAction, **TC, /*BoundArch=*/nullptr,
                             Action::OFK_OpenMP);
#endif
        AL.push_back(C.MakeAction<OffloadAction>(DeviceLinkDeps,
            DeviceLinkAction->getType()));
        ++TC;
      }
      DeviceLinkerInputs.clear();
    }

    Action* appendLinkHostActions(ActionList &AL) override {
      // Create wrapper bitcode from the result of device link actions and compile
      // it to an object which will be added to the host link command.
      auto *BC = C.MakeAction<OffloadWrapperJobAction>(AL, types::TY_LLVM_BC);
      auto *ASM = C.MakeAction<BackendJobAction>(BC, types::TY_PP_Asm);
      return C.MakeAction<AssembleJobAction>(ASM, types::TY_Object);
    }

    void appendLinkDependences(OffloadAction::DeviceDependences &DA) override {}

    void addDeviceLinkDependencies(OffloadDepsJobAction *DA) override {
      for (unsigned I = 0; I < ToolChains.size(); ++I) {
        // Register dependent toolchain.
        DA->registerDependentActionInfo(
            ToolChains[I], /*BoundArch=*/StringRef(), Action::OFK_OpenMP);

        if (!ToolChains[I]->getTriple().isSPIR()) {
          // Create object from the deps bitcode.
          auto *BA = C.MakeAction<BackendJobAction>(DA, types::TY_PP_Asm);
          auto *AA = C.MakeAction<AssembleJobAction>(BA, types::TY_Object);

          // Add deps object to linker inputs.
          DeviceLinkerInputs[I].push_back(AA);
        } else
          DeviceLinkerInputs[I].push_back(DA);
      }
    }

    bool initialize() override {
      // Get the OpenMP toolchains. If we don't get any, the action builder will
      // know there is nothing to do related to OpenMP offloading.
      auto OpenMPTCRange = C.getOffloadToolChains<Action::OFK_OpenMP>();
      for (auto TI = OpenMPTCRange.first, TE = OpenMPTCRange.second; TI != TE;
           ++TI)
        ToolChains.push_back(TI->second);

      DeviceLinkerInputs.resize(ToolChains.size());
      return false;
    }

    bool canUseBundlerUnbundler() const override {
      // OpenMP should use bundled files whenever possible.
      return true;
    }
  };

  /// SYCL action builder. The host bitcode is passed to the device frontend
  /// and all the device linked images are passed to the host link phase.
  /// SPIR related are wrapped before added to the fat binary
  class SYCLActionBuilder final : public DeviceActionBuilder {
    /// Flag to signal if the user requested device-only compilation.
    bool CompileDeviceOnly = false;

    /// Flag to signal if the user requested the device object to be wrapped.
    bool WrapDeviceOnlyBinary = false;

    /// Flag to signal if the user requested device code split.
    bool DeviceCodeSplit = false;

#if INTEL_CUSTOMIZATION
    /// Flag to signal if the user intended for the non-spirv CPU target.
    bool NonSpirvCPU = false;
#endif // INTEL_CUSTOMIZATION

    /// The SYCL actions for the current input.
    ActionList SYCLDeviceActions;

    /// The SYCL link binary if it was generated for the current input.
    Action *SYCLLinkBinary = nullptr;

    /// Running list of SYCL actions specific for device linking.
    ActionList SYCLLinkBinaryList;

    /// SYCL ahead of time compilation inputs
    SmallVector<std::pair<llvm::Triple, const char *>, 8> SYCLAOTInputs;

    /// The linker inputs obtained for each toolchain.
    SmallVector<ActionList, 8> DeviceLinkerInputs;

    /// The compiler inputs obtained for each toolchain
    Action * DeviceCompilerInput = nullptr;

    /// List of offload device triples needed to track for different toolchain
    /// construction. Does not track AOT binary inputs triples.
    SmallVector<llvm::Triple, 4> SYCLTripleList;

    /// Type of output file for FPGA device compilation.
    types::ID FPGAOutType = types::TY_FPGA_AOCX;

    /// List of objects to extract FPGA dependency info from
    ActionList FPGAObjectInputs;

    /// List of static archives to extract FPGA dependency info from
    ActionList FPGAArchiveInputs;

    /// List of GPU architectures to use in this compilation with NVPTX/AMDGCN
    /// targets.
    SmallVector<std::pair<llvm::Triple, std::string>, 8> GpuArchList;

    /// Build the last steps for CUDA after all BC files have been linked.
    JobAction *finalizeNVPTXDependences(Action *Input, const llvm::Triple &TT) {
      auto *BA = C.getDriver().ConstructPhaseAction(
          C, Args, phases::Backend, Input, AssociatedOffloadKind);
      if (TT.getOS() != llvm::Triple::NVCL) {
        auto *AA = C.getDriver().ConstructPhaseAction(
            C, Args, phases::Assemble, BA, AssociatedOffloadKind);
        ActionList DeviceActions = {BA, AA};
        return C.MakeAction<LinkJobAction>(DeviceActions,
                                           types::TY_CUDA_FATBIN);
      }
      return cast<JobAction>(BA);
    }

    JobAction *finalizeAMDGCNDependences(Action *Input,
                                         const llvm::Triple &TT) {
      auto *BA = C.getDriver().ConstructPhaseAction(
          C, Args, phases::Backend, Input, AssociatedOffloadKind);

      auto *AA = C.getDriver().ConstructPhaseAction(C, Args, phases::Assemble,
                                                    BA, AssociatedOffloadKind);

      ActionList AL = {AA};
      Action *LinkAction = C.MakeAction<LinkJobAction>(AL, types::TY_Image);
      ActionList HIPActions = {LinkAction};
      JobAction *HIPFatBinary =
          C.MakeAction<LinkJobAction>(HIPActions, types::TY_HIP_FATBIN);
      return HIPFatBinary;
    }

  public:
    SYCLActionBuilder(Compilation &C, DerivedArgList &Args,
                      const Driver::InputList &Inputs)
        : DeviceActionBuilder(C, Args, Inputs, Action::OFK_SYCL) {}

    void withBoundArchForToolChain(const ToolChain *TC,
                                   llvm::function_ref<void(const char *)> Op) {
      for (auto &A : GpuArchList) {
        if (TC->getTriple() == A.first) {
          Op(Args.MakeArgString(A.second.c_str()));
          return;
        }
      }

      // no bound arch for this toolchain
      Op(nullptr);
    }

    ActionBuilderReturnCode
    getDeviceDependences(OffloadAction::DeviceDependences &DA,
                         phases::ID CurPhase, phases::ID FinalPhase,
                         PhasesTy &Phases) override {
      bool SYCLDeviceOnly = Args.hasArg(options::OPT_fsycl_device_only);
      if (CurPhase == phases::Preprocess) {
        // Do not perform the host compilation when doing preprocessing only
        // with -fsycl-device-only.
        bool IsPreprocessOnly =
            Args.getLastArg(options::OPT_E) ||
            Args.getLastArg(options::OPT__SLASH_EP, options::OPT__SLASH_P) ||
            Args.getLastArg(options::OPT_M, options::OPT_MM);
        if (IsPreprocessOnly) {
          for (Action *&A : SYCLDeviceActions) {
            A = C.getDriver().ConstructPhaseAction(C, Args, CurPhase, A,
                                                   AssociatedOffloadKind);
            if (SYCLDeviceOnly)
              continue;
            // Add an additional compile action to generate the integration
            // header.
            Action *CompileAction =
                C.MakeAction<CompileJobAction>(A, types::TY_Nothing);
            DA.add(*CompileAction, *ToolChains.front(), nullptr,
                   Action::OFK_SYCL);
          }
          return SYCLDeviceOnly ? ABRT_Ignore_Host : ABRT_Success;
        }
      }

      // Device compilation generates LLVM BC.
      if (CurPhase == phases::Compile) {
        for (Action *&A : SYCLDeviceActions) {
          types::ID OutputType = types::TY_LLVM_BC;
          if ((SYCLDeviceOnly || Args.hasArg(options::OPT_emit_llvm)) &&
              Args.hasArg(options::OPT_S))
            OutputType = types::TY_LLVM_IR;
          if (SYCLDeviceOnly) {
            if (Args.hasFlag(options::OPT_fno_sycl_use_bitcode,
                             options::OPT_fsycl_use_bitcode, false)) {
              auto *CompileAction =
                  C.MakeAction<CompileJobAction>(A, types::TY_LLVM_BC);
              A = C.MakeAction<SPIRVTranslatorJobAction>(CompileAction,
                                                         types::TY_SPIRV);
              continue;
            }
          }
          A = C.MakeAction<CompileJobAction>(A, OutputType);
          DeviceCompilerInput = A;
        }
        const auto *TC = ToolChains.front();
        const char *BoundArch = nullptr;
        if (TC->getTriple().isNVPTX() || TC->getTriple().isAMDGCN())
          BoundArch = GpuArchList.front().second.c_str();
        DA.add(*DeviceCompilerInput, *TC, BoundArch, Action::OFK_SYCL);
        // Clear the input file, it is already a dependence to a host
        // action.
        DeviceCompilerInput = nullptr;
        return SYCLDeviceOnly ? ABRT_Ignore_Host : ABRT_Success;
      }

      // Backend/Assemble actions are obsolete for the SYCL device side
      if (CurPhase == phases::Backend || CurPhase == phases::Assemble)
        return ABRT_Inactive;

      // The host only depends on device action in the linking phase, when all
      // the device images have to be embedded in the host image.
      if (CurPhase == phases::Link) {
        assert(ToolChains.size() == DeviceLinkerInputs.size() &&
               "Toolchains and linker inputs sizes do not match.");
        auto LI = DeviceLinkerInputs.begin();
        for (auto *A : SYCLDeviceActions) {
          LI->push_back(A);
          ++LI;
        }

        // With -fsycl-link-targets, we will take the unbundled binaries
        // for each device and link them together to a single binary that will
        // be used in a split compilation step.
        if (CompileDeviceOnly && !SYCLDeviceActions.empty()) {
          for (auto SDA : SYCLDeviceActions)
            SYCLLinkBinaryList.push_back(SDA);
          if (WrapDeviceOnlyBinary) {
            // -fsycl-link behavior does the following to the unbundled device
            // binaries:
            //   1) Link them together using llvm-link
            //   2) Pass the linked binary through sycl-post-link
            //   3) Translate final .bc file to .spv
            //   4) Wrap the binary with the offload wrapper which can be used
            //      by any compilation link step.
            auto *DeviceLinkAction = C.MakeAction<LinkJobAction>(
                SYCLLinkBinaryList, types::TY_Image);
            ActionList FullSYCLLinkBinaryList;
            bool SYCLDeviceLibLinked = false;
            FullSYCLLinkBinaryList.push_back(DeviceLinkAction);
            // If used without the FPGA target, -fsycl-link is used to wrap
            // device objects for future host link. Device libraries should
            // be linked by default to resolve any undefined reference.
            const auto *TC = ToolChains.front();
            if (TC->getTriple().getSubArch() !=
                llvm::Triple::SPIRSubArch_fpga) {
              SYCLDeviceLibLinked =
                  addSYCLDeviceLibs(TC, FullSYCLLinkBinaryList, true,
                                    C.getDefaultToolChain()
                                        .getTriple()
                                        .isWindowsMSVCEnvironment());
            }

            Action *FullDeviceLinkAction = nullptr;
            if (SYCLDeviceLibLinked)
              FullDeviceLinkAction = C.MakeAction<LinkJobAction>(
                  FullSYCLLinkBinaryList, types::TY_LLVM_BC);
            else
              FullDeviceLinkAction = DeviceLinkAction;
            auto *PostLinkAction = C.MakeAction<SYCLPostLinkJobAction>(
                FullDeviceLinkAction, types::TY_LLVM_BC, types::TY_LLVM_BC);
            auto *TranslateAction = C.MakeAction<SPIRVTranslatorJobAction>(
                PostLinkAction, types::TY_Image);
            SYCLLinkBinary = C.MakeAction<OffloadWrapperJobAction>(
                TranslateAction, types::TY_Object);
          } else {
            auto *Link = C.MakeAction<LinkJobAction>(SYCLLinkBinaryList,
                                                         types::TY_Image);
            SYCLLinkBinary = C.MakeAction<SPIRVTranslatorJobAction>(
                Link, types::TY_Image);
          }

          // Remove the SYCL actions as they are already connected to an host
          // action or fat binary.
          SYCLDeviceActions.clear();
          // We avoid creating host action in device-only mode.
          return ABRT_Ignore_Host;
        }

        // We passed the device action as a host dependence, so we don't need to
        // do anything else with them.
        SYCLDeviceActions.clear();
        return ABRT_Success;
      }

      // By default, we produce an action for each device arch.
      auto TC = ToolChains.begin();
      for (Action *&A : SYCLDeviceActions) {
        if ((*TC)->getTriple().isNVPTX() && CurPhase >= phases::Backend) {
          // For CUDA, stop to emit LLVM IR so it can be linked later on.
          ++TC;
          continue;
        }

        A = C.getDriver().ConstructPhaseAction(C, Args, CurPhase, A,
                                               AssociatedOffloadKind);
        ++TC;
      }

      return ABRT_Success;
    }

    ActionBuilderReturnCode addDeviceDepences(Action *HostAction) override {

      // If this is an input action replicate it for each SYCL toolchain.
      if (auto *IA = dyn_cast<InputAction>(HostAction)) {
        SYCLDeviceActions.clear();

        // Options that are considered LinkerInput are not valid input actions
        // to the device tool chain.
        if (IA->getInputArg().getOption().hasFlag(options::LinkerInput))
          return ABRT_Inactive;

        std::string InputName = IA->getInputArg().getAsString(Args);
        // Objects will be consumed as part of the partial link step when
        // dealing with offload static libraries
        if (C.getDriver().getOffloadStaticLibSeen() &&
            IA->getType() == types::TY_Object && isObjectFile(InputName))
          return ABRT_Inactive;

        // Libraries are not processed in the SYCL toolchain
        if (IA->getType() == types::TY_Object && !isObjectFile(InputName))
          return ABRT_Inactive;

        for (unsigned I = 0; I < ToolChains.size(); ++I)
          SYCLDeviceActions.push_back(
              C.MakeAction<InputAction>(IA->getInputArg(), IA->getType()));
        return ABRT_Success;
      }

      // If this is an unbundling action use it as is for each SYCL toolchain.
      if (auto *UA = dyn_cast<OffloadUnbundlingJobAction>(HostAction)) {
        SYCLDeviceActions.clear();
        if (auto *IA = dyn_cast<InputAction>(UA->getInputs().back())) {
          // Options that are considered LinkerInput are not valid input actions
          // to the device tool chain.
          if (IA->getInputArg().getOption().hasFlag(options::LinkerInput))
            return ABRT_Inactive;

          std::string FileName = IA->getInputArg().getAsString(Args);
          // Check if the type of the file is the same as the action. Do not
          // unbundle it if it is not. Do not unbundle .so files, for example,
          // which are not object files.
          if (IA->getType() == types::TY_Object) {
            if (!isObjectFile(FileName))
              return ABRT_Inactive;
            // For SYCL device libraries, don't need to add them to
            // FPGAObjectInputs as there is no FPGA dep files inside.
            const auto *TC = ToolChains.front();
            if (TC->getTriple().getSubArch() ==
                    llvm::Triple::SPIRSubArch_fpga &&
                !IsSYCLDeviceLibObj(FileName, C.getDefaultToolChain()
                                                  .getTriple()
                                                  .isWindowsMSVCEnvironment()))
              FPGAObjectInputs.push_back(IA);
          }
        }
        for (unsigned I = 0; I < ToolChains.size(); ++I) {
          SYCLDeviceActions.push_back(UA);
          withBoundArchForToolChain(ToolChains[I], [&](const char *BoundArch) {
            UA->registerDependentActionInfo(ToolChains[I], BoundArch,
                                            Action::OFK_SYCL);
          });
        }
        return ABRT_Success;
      }
      return ABRT_Success;
    }

    // Actions that can only be appended after all Inputs have been processed
    // occur here.  Not all offload actions are against single files.
    void appendTopLevelLinkAction(ActionList &AL) override {
      if (!SYCLLinkBinary)
        return;

      OffloadAction::DeviceDependences Dep;
      withBoundArchForToolChain(ToolChains.front(), [&](const char *BoundArch) {
        Dep.add(*SYCLLinkBinary, *ToolChains.front(), BoundArch,
                Action::OFK_SYCL);
      });
      AL.push_back(C.MakeAction<OffloadAction>(Dep, SYCLLinkBinary->getType()));
      SYCLLinkBinary = nullptr;
    }

    void appendTopLevelActions(ActionList &AL) override {
      if (SYCLDeviceActions.empty())
        return;

      // We should always have an action for each input.
      assert(SYCLDeviceActions.size() == ToolChains.size() &&
             "Number of SYCL actions and toolchains do not match.");

      // Append all device actions followed by the proper offload action.
      auto TI = ToolChains.begin();
      for (auto *A : SYCLDeviceActions) {
        OffloadAction::DeviceDependences Dep;
        withBoundArchForToolChain(*TI, [&](const char *BoundArch) {
          Dep.add(*A, **TI, BoundArch, Action::OFK_SYCL);
        });
        AL.push_back(C.MakeAction<OffloadAction>(Dep, A->getType()));
        ++TI;
      }
      // We no longer need the action stored in this builder.
      SYCLDeviceActions.clear();
    }

#if INTEL_CUSTOMIZATION
    bool addPerformanceDeviceLibs(const ToolChain *TC,
                                  ActionList &DeviceLinkObjects,
                                  bool IsMSVCEnv) {
      bool PerflibAdded = false;
      auto AddToActionList = [&](StringRef LibName) {
        Arg *InputArg = MakeInputArg(Args, C.getDriver().getOpts(),
                                     Args.MakeArgString(LibName));
        auto *SYCLDeviceLibsInputAction =
            C.MakeAction<InputAction>(*InputArg, types::TY_Archive);
        auto *SYCLDeviceLibsUnbundleAction =
            C.MakeAction<OffloadUnbundlingJobAction>(SYCLDeviceLibsInputAction);
        addDeviceDepences(SYCLDeviceLibsUnbundleAction);
        DeviceLinkObjects.push_back(SYCLDeviceLibsUnbundleAction);
        PerflibAdded = true;
      };
      // Only add the MKL static lib if used with -static or is Windows.
      if (Args.hasArg(options::OPT_qmkl_EQ) &&
          (IsMSVCEnv || Args.hasArg(options::OPT_static))) {
        SmallString<128> LibName(TC->GetMKLLibPath());
        LibName = TC->GetMKLLibPath();
        SmallString<128> MKLLib("libmkl_sycl.a");
        if (IsMSVCEnv) {
          MKLLib = "mkl_sycl";
          if (Args.hasArg(options::OPT__SLASH_MDd))
            MKLLib += "d";
          MKLLib += ".lib";
        }
        llvm::sys::path::append(LibName, MKLLib);
        AddToActionList(LibName);
      }
      // DAAL is also only available in static form.
      if (Args.hasArg(options::OPT_qdaal_EQ)) {
        SmallString<128> LibName(TC->GetDAALLibPath());
        llvm::sys::path::append(LibName, IsMSVCEnv ? "onedal_sycl.lib"
                                                   : "libonedal_sycl.a");
        AddToActionList(LibName);
      }
      return PerflibAdded;
    }
#endif // INTEL_CUSTOMIZATION

    bool addSYCLDeviceLibs(const ToolChain *TC, ActionList &DeviceLinkObjects,
                           bool isSpirvAOT, bool isMSVCEnv) {
      enum SYCLDeviceLibType {
        sycl_devicelib_wrapper,
        sycl_devicelib_fallback
      };
      struct DeviceLibOptInfo {
        StringRef devicelib_name;
        StringRef devicelib_option;
      };

      bool NoDeviceLibs = false;
      int NumOfDeviceLibLinked = 0;
      // Currently, all SYCL device libraries will be linked by default
      llvm::StringMap<bool> devicelib_link_info = {
          {"libc", true}, {"libm-fp32", true}, {"libm-fp64", true}};
      if (Arg *A = Args.getLastArg(options::OPT_fsycl_device_lib_EQ,
                                   options::OPT_fno_sycl_device_lib_EQ)) {
        if (A->getValues().size() == 0)
          C.getDriver().Diag(diag::warn_drv_empty_joined_argument)
              << A->getAsString(Args);
        else {
          if (A->getOption().matches(options::OPT_fno_sycl_device_lib_EQ))
            NoDeviceLibs = true;

          for (StringRef Val : A->getValues()) {
            if (Val == "all") {
              for (const auto &K : devicelib_link_info.keys())
                devicelib_link_info[K] = true && !NoDeviceLibs;
              break;
            }
            auto LinkInfoIter = devicelib_link_info.find(Val);
            if (LinkInfoIter == devicelib_link_info.end()) {
              C.getDriver().Diag(diag::err_drv_unsupported_option_argument)
                  << A->getOption().getName() << Val;
            }
            devicelib_link_info[Val] = true && !NoDeviceLibs;
          }
        }
      }

      const toolchains::SYCLToolChain *SYCLTC =
          static_cast<const toolchains::SYCLToolChain *>(TC);
      SmallVector<SmallString<128>, 4> LibLocCandidates;
      SYCLTC->SYCLInstallation.getSYCLDeviceLibPath(LibLocCandidates);
      StringRef LibSuffix = isMSVCEnv ? ".obj" : ".o";
      SmallVector<DeviceLibOptInfo, 5> sycl_device_wrapper_libs = {
          {"libsycl-crt", "libc"},
          {"libsycl-complex", "libm-fp32"},
          {"libsycl-complex-fp64", "libm-fp64"},
          {"libsycl-cmath", "libm-fp32"},
          {"libsycl-cmath-fp64", "libm-fp64"}};
      // For AOT compilation, we need to link sycl_device_fallback_libs as
      // default too.
      SmallVector<DeviceLibOptInfo, 5> sycl_device_fallback_libs = {
          {"libsycl-fallback-cassert", "libc"},
          {"libsycl-fallback-cstring", "libc"},
          {"libsycl-fallback-complex", "libm-fp32"},
          {"libsycl-fallback-complex-fp64", "libm-fp64"},
          {"libsycl-fallback-cmath", "libm-fp32"},
          {"libsycl-fallback-cmath-fp64", "libm-fp64"}};
      auto addInputs = [&](SYCLDeviceLibType t) {
        auto sycl_libs = (t == sycl_devicelib_wrapper)
                             ? sycl_device_wrapper_libs
                             : sycl_device_fallback_libs;
        bool LibLocSelected = false;
        for (const auto &LLCandidate : LibLocCandidates) {
          if (LibLocSelected)
            break;
          for (const DeviceLibOptInfo &Lib : sycl_libs) {
            if (!devicelib_link_info[Lib.devicelib_option])
              continue;
            SmallString<128> LibName(LLCandidate);
            llvm::sys::path::append(LibName, Lib.devicelib_name);
            llvm::sys::path::replace_extension(LibName, LibSuffix);
            if (llvm::sys::fs::exists(LibName)) {
              ++NumOfDeviceLibLinked;
              Arg *InputArg = MakeInputArg(Args, C.getDriver().getOpts(),
                                           Args.MakeArgString(LibName));
              auto *SYCLDeviceLibsInputAction =
                  C.MakeAction<InputAction>(*InputArg, types::TY_Object);
              auto *SYCLDeviceLibsUnbundleAction =
                  C.MakeAction<OffloadUnbundlingJobAction>(
                      SYCLDeviceLibsInputAction);
              addDeviceDepences(SYCLDeviceLibsUnbundleAction);
              DeviceLinkObjects.push_back(SYCLDeviceLibsUnbundleAction);
              if (!LibLocSelected)
                LibLocSelected = !LibLocSelected;
            }
          }
        }
      };
      addInputs(sycl_devicelib_wrapper);
      if (isSpirvAOT)
        addInputs(sycl_devicelib_fallback);
      return NumOfDeviceLibLinked != 0;
    }

    void appendLinkDependences(OffloadAction::DeviceDependences &DA) override {
      assert(ToolChains.size() == DeviceLinkerInputs.size() &&
             "Toolchains and linker inputs sizes do not match.");

      // Append a new link action for each device.
      auto TC = ToolChains.begin();

      unsigned I = 0;
      for (auto &LI : DeviceLinkerInputs) {

        auto TripleIt = llvm::find_if(SYCLTripleList, [&](auto &SYCLTriple) {
          return SYCLTriple == (*TC)->getTriple();
        });
        if (TripleIt == SYCLTripleList.end()) {
          // If the toolchain's triple is absent in this "main" triple
          // collection, this means it was created specifically for one of
          // the SYCL AOT inputs. Those will be handled separately.
          ++TC;
          continue;
        }
        if (LI.empty())
          // Current list is empty, nothing to process.
          continue;

        ActionList DeviceLibObjects;
        ActionList LinkObjects;
        auto TT = SYCLTripleList[I];
        auto isNVPTX = (*TC)->getTriple().isNVPTX();
        auto isAMDGCN = (*TC)->getTriple().isAMDGCN();
        auto isSPIR = (*TC)->getTriple().isSPIR();
        bool isSpirvAOT = TT.getSubArch() == llvm::Triple::SPIRSubArch_fpga ||
                          TT.getSubArch() == llvm::Triple::SPIRSubArch_gen ||
                          TT.getSubArch() == llvm::Triple::SPIRSubArch_x86_64;
        for (const auto &Input : LI) {
          if (TT.getSubArch() == llvm::Triple::SPIRSubArch_fpga &&
              types::isFPGA(Input->getType())) {
            // FPGA aoco does not go through the link, everything else does.
            if (Input->getType() == types::TY_FPGA_AOCO) {
              DeviceLibObjects.push_back(Input);
              continue;
            }
            // FPGA aocr/aocx does not go through the link and is passed
            // directly to the backend compilation step (aocr) or wrapper (aocx)
            Action *FPGAAOTAction;
            if (Input->getType() == types::TY_FPGA_AOCR ||
                Input->getType() == types::TY_FPGA_AOCR_EMU)
              // Generate AOCX/AOCR
              FPGAAOTAction =
                  C.MakeAction<BackendCompileJobAction>(Input, FPGAOutType);
            else if (Input->getType() == types::TY_FPGA_AOCX)
              FPGAAOTAction = Input;
            else
              llvm_unreachable("Unexpected FPGA input type.");
            auto *RenameAction = C.MakeAction<FileTableTformJobAction>(
                FPGAAOTAction, types::TY_Tempfilelist, types::TY_Tempfilelist);
            RenameAction->addRenameColumnTform(
                FileTableTformJobAction::COL_ZERO,
                FileTableTformJobAction::COL_CODE);
            auto *DeviceWrappingAction = C.MakeAction<OffloadWrapperJobAction>(
                RenameAction, types::TY_Object);
            DA.add(*DeviceWrappingAction, **TC, /*BoundArch=*/nullptr,
                   Action::OFK_SYCL);
            continue;
          } else if (!types::isFPGA(Input->getType()))
            LinkObjects.push_back(Input);
        }
        if (LinkObjects.empty())
          continue;

        // The linkage actions subgraph leading to the offload wrapper.
        // [cond] Means incoming/outgoing dependence is created only when cond
        //        is true. A function of:
        //   n - target is NVPTX/AMDGCN
        //   a - SPIRV AOT compilation is requested
        //   s - device code split requested
        //   * - "all other cases"
        //     - no condition means output/input is "always" present
        // First symbol indicates output/input type
        //   . - single file output (TY_SPIRV, TY_LLVM_BC,...)
        //   - - TY_Tempfilelist
        //   + - TY_Tempfiletable
        //
        //                   .-----------------.
        //                   |Link(LinkObjects)|
        //                   .-----------------.
        //                            |
        //         .--------------------------------------.
        //         |               PostLink               |
        //         .--------------------------------------.
        //                             [+*]            [+]
        //                               |              |
        //                      .-----------------.     |
        //                      | FileTableTform  |     |
        //                      | (extract "Code")|     |
        //                      .-----------------.     |
        //                              [-]             |
        //           --------------------|              |
        //          [.]                [-*]             |
        //   .---------------.  .-------------------.   |
        //   | finalizeNVPTX  | |  SPIRVTranslator  |   |
        //   | finalizeAMDGCN | |                   |   |
        //   .---------------.  .-------------------.   |
        //          [.]             [-as]      [-!a]    |
        //           |                |          |      |
        //           |              [-s]         |      |
        //           |       .----------------.  |      |
        //           |       | BackendCompile |  |      |
        //           |       .----------------.  |      |
        //           |              [-s]         |      |
        //           |                |          |      |
        //           |              [-a]      [-!a]    [+]
        //           |              .--------------------.
        //           -----------[-n]|   FileTableTform   |
        //                          |  (replace "Code")  |
        //                          .--------------------.
        //                                      |
        //                                    [+*]
        //         .--------------------------------------.
        //         |            OffloadWrapper            |
        //         .--------------------------------------.
        //
        Action *DeviceLinkAction =
            C.MakeAction<LinkJobAction>(LinkObjects, types::TY_LLVM_BC);
        ActionList FullLinkObjects;
        bool SYCLDeviceLibLinked = false;
        FullLinkObjects.push_back(DeviceLinkAction);

        // FIXME: Link all wrapper and fallback device libraries as default,
        // When spv online link is supported by all backends, the fallback
        // device libraries are only needed when current toolchain is using
        // AOT compilation.
        if (isSPIR) {
          SYCLDeviceLibLinked = addSYCLDeviceLibs(
              *TC, FullLinkObjects, true,
              C.getDefaultToolChain().getTriple().isWindowsMSVCEnvironment());
        }
#if INTEL_CUSTOMIZATION
        SYCLDeviceLibLinked |= addPerformanceDeviceLibs(
            *TC, FullLinkObjects,
            C.getDefaultToolChain().getTriple().isWindowsMSVCEnvironment());
#endif // INTEL_CUSTOMIZATION
        Action *FullDeviceLinkAction = nullptr;
        if (SYCLDeviceLibLinked)
          FullDeviceLinkAction =
              C.MakeAction<LinkJobAction>(FullLinkObjects, types::TY_LLVM_BC);
        else
          FullDeviceLinkAction = DeviceLinkAction;

        // reflects whether current target is ahead-of-time and can't support
        // runtime setting of specialization constants
        bool isAOT = isNVPTX || isAMDGCN || isSpirvAOT;
        // TODO support device code split for NVPTX target

        ActionList WrapperInputs;
        // post link is not optional - even if not splitting, always need to
        // process specialization constants

        types::ID PostLinkOutType =
            isSPIR ? types::TY_Tempfiletable : FullDeviceLinkAction->getType();
        // For SPIR-V targets, force TY_Tempfiletable.
        auto *PostLinkAction = C.MakeAction<SYCLPostLinkJobAction>(
            FullDeviceLinkAction, PostLinkOutType, types::TY_Tempfiletable);
        PostLinkAction->setRTSetsSpecConstants(!isAOT);

        auto *ExtractIRFilesAction = C.MakeAction<FileTableTformJobAction>(
            PostLinkAction,
            isSPIR ? types::TY_Tempfilelist : PostLinkAction->getType(),
            types::TY_Tempfilelist);
        // single column w/o title fits TY_Tempfilelist format
        ExtractIRFilesAction->addExtractColumnTform(
            FileTableTformJobAction::COL_CODE, false /*drop titles*/);

        if (isNVPTX || isAMDGCN) {
          JobAction *FinAction =
              isNVPTX ? finalizeNVPTXDependences(ExtractIRFilesAction,
                                                 (*TC)->getTriple())
                      : finalizeAMDGCNDependences(ExtractIRFilesAction,
                                                  (*TC)->getTriple());
          auto *ForEachWrapping = C.MakeAction<ForEachWrappingAction>(
              ExtractIRFilesAction, FinAction);

          ActionList TformInputs{PostLinkAction, ForEachWrapping};
          auto *ReplaceFilesAction = C.MakeAction<FileTableTformJobAction>(
              TformInputs, types::TY_Tempfiletable, types::TY_Tempfiletable);
          ReplaceFilesAction->addReplaceColumnTform(
              FileTableTformJobAction::COL_CODE,
              FileTableTformJobAction::COL_CODE);

          WrapperInputs.push_back(ReplaceFilesAction);
        } else {
          // For SPIRV-based targets - translate to SPIRV then optionally
          // compile ahead-of-time to native architecture
          Action *BuildCodeAction =
              (Action *)C.MakeAction<SPIRVTranslatorJobAction>(
                  ExtractIRFilesAction, types::TY_Tempfilelist);
#if INTEL_CUSTOMIZATION
          // Skip SPIRV generation for non-spirv CPU device.
          if (TT.getSubArch() == llvm::Triple::SPIRSubArch_x86_64 &&
              NonSpirvCPU)
            BuildCodeAction = ExtractIRFilesAction;
#endif // INTEL_CUSTOMIZATION

          // After the Link, wrap the files before the final host link
          if (isAOT) {
            types::ID OutType = types::TY_Tempfilelist;
            if (!DeviceCodeSplit) {
              OutType = (TT.getSubArch() == llvm::Triple::SPIRSubArch_fpga)
                            ? FPGAOutType
                            : types::TY_Image;
            }
            // Do the additional Ahead of Time compilation when the specific
            // triple calls for it (provided a valid subarch).
            ActionList BEInputs;
            BEInputs.push_back(BuildCodeAction);
            auto unbundleAdd = [&](Action *A, types::ID T) {
              ActionList AL;
              AL.push_back(A);
              Action *UnbundleAction =
                  C.MakeAction<OffloadUnbundlingJobAction>(AL, T);
              BEInputs.push_back(UnbundleAction);
            };
            // Send any known objects/archives through the unbundler to grab the
            // dependency file associated.  This is only done for -fintelfpga.
            for (Action *A : FPGAObjectInputs)
              unbundleAdd(A, types::TY_FPGA_Dependencies);
            for (Action *A : FPGAArchiveInputs)
              unbundleAdd(A, types::TY_FPGA_Dependencies_List);
            for (const auto &A : DeviceLibObjects)
              BEInputs.push_back(A);
            BuildCodeAction =
                C.MakeAction<BackendCompileJobAction>(BEInputs, OutType);
          }
          ActionList TformInputs{PostLinkAction, BuildCodeAction};
          auto *ReplaceFilesAction = C.MakeAction<FileTableTformJobAction>(
              TformInputs, types::TY_Tempfiletable, types::TY_Tempfiletable);
          ReplaceFilesAction->addReplaceColumnTform(
              FileTableTformJobAction::COL_CODE,
              FileTableTformJobAction::COL_CODE);
          WrapperInputs.push_back(ReplaceFilesAction);
        }

        // After the Link, wrap the files before the final host link
        auto *DeviceWrappingAction = C.MakeAction<OffloadWrapperJobAction>(
            WrapperInputs, types::TY_Object);

        if (isSpirvAOT)
          DA.add(*DeviceWrappingAction, **TC, /*BoundArch=*/nullptr,
                 Action::OFK_SYCL);
        else
          withBoundArchForToolChain(*TC, [&](const char *BoundArch) {
            DA.add(*DeviceWrappingAction, **TC, BoundArch, Action::OFK_SYCL);
          });
        ++TC;
        ++I;
      }

      for (auto &SAI : SYCLAOTInputs) {
        // Extract binary file name
        std::string FN(SAI.second);
        const char *FNStr = Args.MakeArgString(FN);
        Arg *myArg = Args.MakeSeparateArg(
            nullptr, C.getDriver().getOpts().getOption(options::OPT_INPUT),
            FNStr);
        auto *SYCLAdd =
            C.MakeAction<InputAction>(*myArg, types::TY_SYCL_FATBIN);
        auto *DeviceWrappingAction =
            C.MakeAction<OffloadWrapperJobAction>(SYCLAdd, types::TY_Object);

        // Extract the target triple for this binary
        llvm::Triple TT(SAI.first);
        // Extract the toolchain for this target triple
        auto SYCLDeviceTC = llvm::find_if(
            ToolChains, [&](auto &TC) { return TC->getTriple() == TT; });
        assert(SYCLDeviceTC != ToolChains.end() &&
               "No toolchain found for this AOT input");

        DA.add(*DeviceWrappingAction, **SYCLDeviceTC,
               /*BoundArch=*/nullptr, Action::OFK_SYCL);
      }
    }

    void addDeviceLinkDependencies(OffloadDepsJobAction *DA) override {
      for (unsigned I = 0; I < ToolChains.size(); ++I) {
        // Register dependent toolchain.
        withBoundArchForToolChain(ToolChains[I], [&](const char *BoundArch) {
          DA->registerDependentActionInfo(ToolChains[I], BoundArch,
                                          Action::OFK_SYCL);
        });

        // Add deps output to linker inputs.
        DeviceLinkerInputs[I].push_back(DA);
      }
    }

    /// Initialize the GPU architecture list from arguments - this populates
    /// `GpuArchList` from `--offload-arch` flags. Only relevant if compiling to
    /// CUDA or AMDGCN. Return true if any initialization errors are found.
    /// FIXME: "offload-arch" and the BoundArch mechanism should also be
    // used in the SYCLToolChain for SPIR-V AOT to track the offload
    // architecture instead of the Triple sub-arch it currently uses.
    bool initializeGpuArchMap() {
      const OptTable &Opts = C.getDriver().getOpts();
      for (auto *A : Args) {
        unsigned Index;
        llvm::Triple *TargetBE = nullptr;

        auto GetTripleIt = [&, this](llvm::StringRef Triple) {
          llvm::Triple TargetTriple{Triple};
          auto TripleIt = llvm::find_if(SYCLTripleList, [&](auto &SYCLTriple) {
            return SYCLTriple == TargetTriple;
          });
          return TripleIt != SYCLTripleList.end() ? &*TripleIt : nullptr;
        };

        if (A->getOption().matches(options::OPT_Xsycl_backend_EQ)) {
          TargetBE = GetTripleIt(A->getValue(0));
          // Passing device args: -Xsycl-target-backend=<triple> -opt=val.
          if (TargetBE)
            Index = Args.getBaseArgs().MakeIndex(A->getValue(1));
          else
            continue;
        } else if (A->getOption().matches(options::OPT_Xsycl_backend)) {
          if (SYCLTripleList.size() > 1) {
            C.getDriver().Diag(diag::err_drv_Xsycl_target_missing_triple)
                << A->getSpelling();
            continue;
          }
          // Passing device args: -Xsycl-target-backend -opt=val.
          TargetBE = &SYCLTripleList.front();
          Index = Args.getBaseArgs().MakeIndex(A->getValue(0));
        } else
          continue;

        A->claim();
        auto ParsedArg = Opts.ParseOneArg(Args, Index);

        // TODO: Support --no-cuda-gpu-arch, --{,no-}cuda-gpu-arch=all.
        if (ParsedArg &&
            ParsedArg->getOption().matches(options::OPT_offload_arch_EQ)) {
          llvm::StringRef ArchStr = ParsedArg->getValue(0);
          if (TargetBE->isNVPTX()) {
            // CUDA arch also applies to AMDGCN ...
            CudaArch Arch = StringToCudaArch(ArchStr);
            if (Arch == CudaArch::UNKNOWN || !IsNVIDIAGpuArch(Arch)) {
              C.getDriver().Diag(clang::diag::err_drv_cuda_bad_gpu_arch)
                  << ArchStr;
              continue;
            }
            ArchStr = CudaArchToString(Arch);
          } else if (TargetBE->isAMDGCN()) {
            llvm::StringMap<bool> Features;
            auto Arch =
                parseTargetID(getHIPOffloadTargetTriple(), ArchStr, &Features);
            if (!Arch) {
              C.getDriver().Diag(clang::diag::err_drv_bad_target_id) << ArchStr;
              continue;
            }
            auto CanId = getCanonicalTargetID(Arch.getValue(), Features);
            ArchStr = Args.MakeArgStringRef(CanId);
          }
          ParsedArg->claim();
          GpuArchList.emplace_back(*TargetBE, ArchStr);
        }
      }

      // Handle defaults architectures
      for (auto &Triple : SYCLTripleList) {
        // For NVIDIA use SM_50 as a default
        if (Triple.isNVPTX() && llvm::none_of(GpuArchList, [&](auto &P) {
              return P.first.isNVPTX();
            })) {
          llvm::StringRef DefaultArch = CudaArchToString(CudaArch::SM_50);
          GpuArchList.emplace_back(Triple, DefaultArch);
        }

        // For AMD require the architecture to be set by the user
        if (Triple.isAMDGCN() && llvm::none_of(GpuArchList, [&](auto &P) {
              return P.first.isAMDGCN();
            })) {
          C.getDriver().Diag(clang::diag::err_drv_sycl_missing_amdgpu_arch);
          return true;
        }
      }

      return false;
    }

    bool initialize() override {
      // Get the SYCL toolchains. If we don't get any, the action builder will
      // know there is nothing to do related to SYCL offloading.
      auto SYCLTCRange = C.getOffloadToolChains<Action::OFK_SYCL>();
      for (auto TI = SYCLTCRange.first, TE = SYCLTCRange.second; TI != TE;
           ++TI)
        ToolChains.push_back(TI->second);

      Arg *SYCLLinkTargets = Args.getLastArg(
                                  options::OPT_fsycl_link_targets_EQ);
      WrapDeviceOnlyBinary = Args.hasArg(options::OPT_fsycl_link_EQ);
      auto *DeviceCodeSplitArg =
          Args.getLastArg(options::OPT_fsycl_device_code_split_EQ);
      // -fsycl-device-code-split is an alias to
      // -fsycl-device-code-split=auto
      DeviceCodeSplit = DeviceCodeSplitArg &&
                        DeviceCodeSplitArg->getValue() != StringRef("off");
      // Gather information about the SYCL Ahead of Time targets.  The targets
      // are determined on the SubArch values passed along in the triple.
      Arg *SYCLTargets =
              C.getInputArgs().getLastArg(options::OPT_fsycl_targets_EQ);
      Arg *SYCLAddTargets = Args.getLastArg(options::OPT_fsycl_add_targets_EQ);
      bool HasValidSYCLRuntime = C.getInputArgs().hasFlag(
          options::OPT_fsycl, options::OPT_fno_sycl, false);
      bool SYCLfpgaTriple = false;
      bool ShouldAddDefaultTriple = true;
      if (SYCLTargets || SYCLAddTargets) {
        if (SYCLTargets) {
          llvm::StringMap<StringRef> FoundNormalizedTriples;
          for (const char *Val : SYCLTargets->getValues()) {
            llvm::Triple TT(C.getDriver().MakeSYCLDeviceTriple(Val));
            std::string NormalizedName = TT.normalize();

            // Make sure we don't have a duplicate triple.
            auto Duplicate = FoundNormalizedTriples.find(NormalizedName);
            if (Duplicate != FoundNormalizedTriples.end())
              continue;

            // Store the current triple so that we can check for duplicates in
            // the following iterations.
            FoundNormalizedTriples[NormalizedName] = Val;

            SYCLTripleList.push_back(TT);
            if (TT.getSubArch() == llvm::Triple::SPIRSubArch_fpga)
              SYCLfpgaTriple = true;
#if INTEL_CUSTOMIZATION
            // Record that whether the non-spirv path is the real intention.
            // "NonSpirvCPU" is later used to determine whether "llvm-spirv"
            // is involved in the toolchain for SPIRV generation.
            // We keep the triple as "spir64_x86_64" to minimize the risks in
            // CFE, SYCL runtime & OCL CPU BE.
            if (TT.getSubArch() == llvm::Triple::SPIRSubArch_x86_64 &&
                StringRef(Val).startswith("x86_64"))
              NonSpirvCPU = true;
#endif // INTEL_CUSTOMIZATION
          }
        }
        if (SYCLAddTargets) {
          for (StringRef Val : SYCLAddTargets->getValues()) {
            // Parse out the Triple and Input (triple:binary). At this point,
            // the format has already been validated at the Driver level.
            // Populate the pairs. Each of these will be wrapped and fed
            // into the final binary.
            std::pair<StringRef, StringRef> I = Val.split(':');
            llvm::Triple TT(I.first);
            const char *TF = C.getArgs().MakeArgString(I.second);

            // populate the AOT binary inputs vector.
            SYCLAOTInputs.push_back(std::make_pair(TT, TF));
            ShouldAddDefaultTriple = false;
          }
        }
      } else if (HasValidSYCLRuntime) {
        // -fsycl is provided without -fsycl-*targets.
        bool SYCLfpga = C.getInputArgs().hasArg(options::OPT_fintelfpga);
        // -fsycl -fintelfpga implies spir64_fpga
        const char *SYCLTargetArch = SYCLfpga ? "spir64_fpga" : "spir64";
        SYCLTripleList.push_back(
            C.getDriver().MakeSYCLDeviceTriple(SYCLTargetArch));
        if (SYCLfpga)
          SYCLfpgaTriple = true;
      }

      // Device only compilation for -fsycl-link (no FPGA) and
      // -fsycl-link-targets
      CompileDeviceOnly =
          (SYCLLinkTargets || (WrapDeviceOnlyBinary && !SYCLfpgaTriple));

      // Set the FPGA output type based on command line (-fsycl-link).
      if (auto *A = C.getInputArgs().getLastArg(options::OPT_fsycl_link_EQ)) {
        FPGAOutType = (A->getValue() == StringRef("early"))
                          ? types::TY_FPGA_AOCR
                          : types::TY_FPGA_AOCX;
        if (C.getDriver().isFPGAEmulationMode())
          FPGAOutType = (A->getValue() == StringRef("early"))
                            ? types::TY_FPGA_AOCR_EMU
                            : types::TY_FPGA_AOCX;
      }

      // Populate FPGA static archives that could contain dep files to be
      // incorporated into the aoc compilation
      if (SYCLfpgaTriple && Args.hasArg(options::OPT_fintelfpga)) {
        SmallVector<const char *, 16> LinkArgs(getLinkerArgs(C, Args));
        for (StringRef LA : LinkArgs) {
          if (isStaticArchiveFile(LA) && hasOffloadSections(C, LA, Args)) {
            const llvm::opt::OptTable &Opts = C.getDriver().getOpts();
            Arg *InputArg = MakeInputArg(Args, Opts, Args.MakeArgString(LA));
            Action *Current =
                C.MakeAction<InputAction>(*InputArg, types::TY_Archive);
            FPGAArchiveInputs.push_back(Current);
          }
        }
      }

      DeviceLinkerInputs.resize(ToolChains.size());
      bool GpuInitHasErrors = initializeGpuArchMap();
      if (ShouldAddDefaultTriple)
        addSYCLDefaultTriple(C, SYCLTripleList);
      return GpuInitHasErrors;
    }

    bool canUseBundlerUnbundler() const override {
      // SYCL should use bundled files whenever possible.
      return true;
    }
  };

  ///
  /// TODO: Add the implementation for other specialized builders here.
  ///

  /// Specialized builders being used by this offloading action builder.
  SmallVector<DeviceActionBuilder *, 4> SpecializedBuilders;

  /// Flag set to true if all valid builders allow file bundling/unbundling.
  bool CanUseBundler;

public:
  OffloadingActionBuilder(Compilation &C, DerivedArgList &Args,
                          const Driver::InputList &Inputs)
      : C(C) {
    // Create a specialized builder for each device toolchain.

    IsValid = true;

    // Create a specialized builder for CUDA.
    SpecializedBuilders.push_back(new CudaActionBuilder(C, Args, Inputs));

    // Create a specialized builder for HIP.
    SpecializedBuilders.push_back(new HIPActionBuilder(C, Args, Inputs));

    // Create a specialized builder for OpenMP.
    SpecializedBuilders.push_back(new OpenMPActionBuilder(C, Args, Inputs));

    // Create a specialized builder for SYCL.
    SpecializedBuilders.push_back(new SYCLActionBuilder(C, Args, Inputs));

    //
    // TODO: Build other specialized builders here.
    //

    // Initialize all the builders, keeping track of errors. If all valid
    // builders agree that we can use bundling, set the flag to true.
    unsigned ValidBuilders = 0u;
    unsigned ValidBuildersSupportingBundling = 0u;
    for (auto *SB : SpecializedBuilders) {
      IsValid = IsValid && !SB->initialize();

      // Update the counters if the builder is valid.
      if (SB->isValid()) {
        ++ValidBuilders;
        if (SB->canUseBundlerUnbundler())
          ++ValidBuildersSupportingBundling;
      }
    }
    CanUseBundler =
        ValidBuilders && ValidBuilders == ValidBuildersSupportingBundling;
  }

  ~OffloadingActionBuilder() {
    for (auto *SB : SpecializedBuilders)
      delete SB;
  }

  /// Generate an action that adds device dependences (if any) to a host action.
  /// If no device dependence actions exist, just return the host action \a
  /// HostAction. If an error is found or if no builder requires the host action
  /// to be generated, return nullptr.
  Action *
  addDeviceDependencesToHostAction(Action *HostAction, const Arg *InputArg,
                                   phases::ID CurPhase, phases::ID FinalPhase,
                                   DeviceActionBuilder::PhasesTy &Phases) {
    if (!IsValid)
      return nullptr;

    if (SpecializedBuilders.empty())
      return HostAction;

    assert(HostAction && "Invalid host action!");

    OffloadAction::DeviceDependences DDeps;
    // Check if all the programming models agree we should not emit the host
    // action. Also, keep track of the offloading kinds employed.
    auto &OffloadKind = InputArgToOffloadKindMap[InputArg];
    unsigned InactiveBuilders = 0u;
    unsigned IgnoringBuilders = 0u;
    for (auto *SB : SpecializedBuilders) {
      if (!SB->isValid()) {
        ++InactiveBuilders;
        continue;
      }

      auto RetCode =
          SB->getDeviceDependences(DDeps, CurPhase, FinalPhase, Phases);

      // If the builder explicitly says the host action should be ignored,
      // we need to increment the variable that tracks the builders that request
      // the host object to be ignored.
      if (RetCode == DeviceActionBuilder::ABRT_Ignore_Host)
        ++IgnoringBuilders;

      // Unless the builder was inactive for this action, we have to record the
      // offload kind because the host will have to use it.
      if (RetCode != DeviceActionBuilder::ABRT_Inactive)
        OffloadKind |= SB->getAssociatedOffloadKind();
    }

    // If all builders agree that the host object should be ignored, just return
    // nullptr.
    if (IgnoringBuilders &&
        SpecializedBuilders.size() == (InactiveBuilders + IgnoringBuilders))
      return nullptr;

    if (DDeps.getActions().empty())
      return HostAction;

    // We have dependences we need to bundle together. We use an offload action
    // for that.
    OffloadAction::HostDependence HDep(
        *HostAction, *C.getSingleOffloadToolChain<Action::OFK_Host>(),
        /*BoundArch=*/nullptr, DDeps);
    return C.MakeAction<OffloadAction>(HDep, DDeps);
  }

  // Update Input action to reflect FPGA device archive specifics based
  // on archive contents.
  bool updateInputForFPGA(Action *&A, const Arg *InputArg,
                          DerivedArgList &Args) {
    std::string InputName = InputArg->getAsString(Args);
    const Driver &D = C.getDriver();
    bool IsFPGAEmulation = D.isFPGAEmulationMode();
    // Only check for FPGA device information when using fpga SubArch.
    if (A->getType() == types::TY_Object && isObjectFile(InputName))
      return true;

    auto ArchiveTypeMismatch = [&D, &InputName](bool EmitDiag) {
      if (EmitDiag)
        D.Diag(clang::diag::warn_drv_mismatch_fpga_archive) << InputName;
    };
    // Type FPGA aoco is a special case for static archives
    if (A->getType() == types::TY_FPGA_AOCO) {
      if (!hasFPGABinary(C, InputName, types::TY_FPGA_AOCO))
        return false;
      A = C.MakeAction<InputAction>(*InputArg, types::TY_FPGA_AOCO);
      return true;
    }

    // Type FPGA aocx is considered the same way for Hardware and Emulation.
    if (hasFPGABinary(C, InputName, types::TY_FPGA_AOCX)) {
      A = C.MakeAction<InputAction>(*InputArg, types::TY_FPGA_AOCX);
      return true;
    }

    SmallVector<std::pair<types::ID, bool>, 4> FPGAAOCTypes = {
        {types::TY_FPGA_AOCR, false},
        {types::TY_FPGA_AOCR_EMU, true}};
    for (const auto &ArchiveType : FPGAAOCTypes) {
      bool BinaryFound = hasFPGABinary(C, InputName, ArchiveType.first);
      if (BinaryFound && ArchiveType.second == IsFPGAEmulation) {
        // Binary matches check and emulation type, we keep this one.
        A = C.MakeAction<InputAction>(*InputArg, ArchiveType.first);
        return true;
      }
      ArchiveTypeMismatch(BinaryFound && ArchiveType.second != IsFPGAEmulation);
    }
    return true;
  }

  /// Generate an action that adds a host dependence to a device action. The
  /// results will be kept in this action builder. Return true if an error was
  /// found.
  bool addHostDependenceToDeviceActions(Action *&HostAction,
                                        const Arg *InputArg,
                                        DerivedArgList &Args) {
    if (!IsValid)
      return true;

    // An FPGA AOCX input does not have a host dependence to the unbundler
    if (HostAction->getType() == types::TY_FPGA_AOCX)
      return false;

    // If we are supporting bundling/unbundling and the current action is an
    // input action of non-source file, we replace the host action by the
    // unbundling action. The bundler tool has the logic to detect if an input
    // is a bundle or not and if the input is not a bundle it assumes it is a
    // host file. Therefore it is safe to create an unbundling action even if
    // the input is not a bundle.
    bool HasFPGATarget = false;
    if (CanUseBundler && isa<InputAction>(HostAction) &&
        InputArg->getOption().getKind() == llvm::opt::Option::InputClass &&
        !InputArg->getOption().hasFlag(options::LinkerInput) &&
        (!types::isSrcFile(HostAction->getType()) ||
         HostAction->getType() == types::TY_PP_HIP)) {
      ActionList HostActionList;
      Action *A(HostAction);
      // Only check for FPGA device information when using fpga SubArch.
      auto SYCLTCRange = C.getOffloadToolChains<Action::OFK_SYCL>();
      for (auto TI = SYCLTCRange.first, TE = SYCLTCRange.second; TI != TE; ++TI)
        HasFPGATarget |= TI->second->getTriple().getSubArch() ==
                         llvm::Triple::SPIRSubArch_fpga;
      bool isArchive = !(HostAction->getType() == types::TY_Object &&
                         isObjectFile(InputArg->getAsString(Args)));
      if (!HasFPGATarget && isArchive &&
          HostAction->getType() == types::TY_FPGA_AOCO)
        // Archive with Non-FPGA target with AOCO type should not be unbundled.
        return false;
      if (HasFPGATarget && !updateInputForFPGA(A, InputArg, Args))
        return false;
      auto UnbundlingHostAction = C.MakeAction<OffloadUnbundlingJobAction>(A);
      UnbundlingHostAction->registerDependentActionInfo(
          C.getSingleOffloadToolChain<Action::OFK_Host>(),
          /*BoundArch=*/StringRef(), Action::OFK_Host);
      HostAction = UnbundlingHostAction;
    }

    assert(HostAction && "Invalid host action!");

    // Register the offload kinds that are used.
    auto &OffloadKind = InputArgToOffloadKindMap[InputArg];
    for (auto *SB : SpecializedBuilders) {
      if (!SB->isValid())
        continue;

      auto RetCode = SB->addDeviceDepences(HostAction);

      // Host dependences for device actions are not compatible with that same
      // action being ignored.
      assert(RetCode != DeviceActionBuilder::ABRT_Ignore_Host &&
             "Host dependence not expected to be ignored.!");

      // Unless the builder was inactive for this action, we have to record the
      // offload kind because the host will have to use it.
      if (RetCode != DeviceActionBuilder::ABRT_Inactive)
        OffloadKind |= SB->getAssociatedOffloadKind();
    }

    // Do not use unbundler if the Host does not depend on device action.
    // Now that we have unbundled the object, when doing -fsycl-link we
    // want to continue the host link with the input object.
    // For unbundling of an FPGA AOCX binary, we want to link with the original
    // FPGA device archive.
    if ((OffloadKind == Action::OFK_None && CanUseBundler) ||
        (HasFPGATarget && ((Args.hasArg(options::OPT_fsycl_link_EQ) &&
                            HostAction->getType() == types::TY_Object) ||
                           HostAction->getType() == types::TY_FPGA_AOCX)))
      if (auto *UA = dyn_cast<OffloadUnbundlingJobAction>(HostAction))
        HostAction = UA->getInputs().back();

    return false;
  }

  /// Add the offloading top level actions that are specific for unique
  /// linking situations where objects are used at only the device link
  /// with no intermedate steps.
  bool appendTopLevelLinkAction(ActionList &AL) {
    // Get the device actions to be appended.
    ActionList OffloadAL;
    for (auto *SB : SpecializedBuilders) {
      if (!SB->isValid())
        continue;
      SB->appendTopLevelLinkAction(OffloadAL);
    }
    // Append the device actions.
    AL.append(OffloadAL.begin(), OffloadAL.end());
    return false;
  }

  /// Add the offloading top level actions to the provided action list. This
  /// function can replace the host action by a bundling action if the
  /// programming models allow it.
  bool appendTopLevelActions(ActionList &AL, Action *HostAction,
                             const Arg *InputArg) {
    // Get the device actions to be appended.
    ActionList OffloadAL;
    for (auto *SB : SpecializedBuilders) {
      if (!SB->isValid())
        continue;
      SB->appendTopLevelActions(OffloadAL);
    }

    // If we can use the bundler, replace the host action by the bundling one in
    // the resulting list. Otherwise, just append the device actions. For
    // device only compilation, HostAction is a null pointer, therefore only do
    // this when HostAction is not a null pointer.
    if (CanUseBundler && HostAction &&
        HostAction->getType() != types::TY_Nothing && !OffloadAL.empty()) {
      // Add the host action to the list in order to create the bundling action.
      OffloadAL.push_back(HostAction);

      // We expect that the host action was just appended to the action list
      // before this method was called.
      assert(HostAction == AL.back() && "Host action not in the list??");
      HostAction = C.MakeAction<OffloadBundlingJobAction>(OffloadAL);
      AL.back() = HostAction;
    } else
      AL.append(OffloadAL.begin(), OffloadAL.end());

    // Propagate to the current host action (if any) the offload information
    // associated with the current input.
    if (HostAction)
      HostAction->propagateHostOffloadInfo(InputArgToOffloadKindMap[InputArg],
                                           /*BoundArch=*/nullptr);
    return false;
  }

  /// Create link job from the given host inputs and feed the result to offload
  /// deps job which fetches device dependencies from the linked host image.
  /// Offload deps output is then forwarded to active device action builders so
  /// they can add it to the device linker inputs.
  void addDeviceLinkDependenciesFromHost(ActionList &LinkerInputs) {
    // Link image for reading dependencies from it.
    auto *LA = C.MakeAction<LinkJobAction>(LinkerInputs,
                                           types::TY_Host_Dependencies_Image);

    // Calculate all the offload kinds used in the current compilation.
    unsigned ActiveOffloadKinds = 0u;
    for (auto &I : InputArgToOffloadKindMap)
      ActiveOffloadKinds |= I.second;

    OffloadAction::HostDependence HDep(
        *LA, *C.getSingleOffloadToolChain<Action::OFK_Host>(),
        /*BoundArch*/ nullptr, ActiveOffloadKinds);

    auto *DA = C.MakeAction<OffloadDepsJobAction>(HDep, types::TY_LLVM_BC);

    for (auto *SB : SpecializedBuilders) {
      if (!SB->isValid())
        continue;
      SB->addDeviceLinkDependencies(DA);
    }
  }

  void makeHostLinkAction(ActionList &LinkerInputs) {
    // Build a list of device linking actions.
    ActionList DeviceAL;
    for (DeviceActionBuilder *SB : SpecializedBuilders) {
      if (!SB->isValid())
        continue;
      SB->appendLinkDeviceActions(DeviceAL);
    }

    if (DeviceAL.empty())
      return;

    // Let builders add host linking actions.
    for (DeviceActionBuilder *SB : SpecializedBuilders) {
      if (!SB->isValid())
        continue;
      if (Action *HA = SB->appendLinkHostActions(DeviceAL))
        LinkerInputs.push_back(HA);
    }
  }

  /// Processes the host linker action. This currently consists of replacing it
  /// with an offload action if there are device link objects and propagate to
  /// the host action all the offload kinds used in the current compilation. The
  /// resulting action is returned.
  Action *processHostLinkAction(Action *HostAction) {
    // Add all the dependences from the device linking actions.
    OffloadAction::DeviceDependences DDeps;
    for (auto *SB : SpecializedBuilders) {
      if (!SB->isValid())
        continue;

      SB->appendLinkDependences(DDeps);
    }

    // Calculate all the offload kinds used in the current compilation.
    unsigned ActiveOffloadKinds = 0u;
    for (auto &I : InputArgToOffloadKindMap)
      ActiveOffloadKinds |= I.second;

    // If we don't have device dependencies, we don't have to create an offload
    // action.
    if (DDeps.getActions().empty()) {
      // Propagate all the active kinds to host action. Given that it is a link
      // action it is assumed to depend on all actions generated so far.
      HostAction->propagateHostOffloadInfo(ActiveOffloadKinds,
                                           /*BoundArch=*/nullptr);
      return HostAction;
    }

    // Create the offload action with all dependences. When an offload action
    // is created the kinds are propagated to the host action, so we don't have
    // to do that explicitly here.
    OffloadAction::HostDependence HDep(
        *HostAction, *C.getSingleOffloadToolChain<Action::OFK_Host>(),
        /*BoundArch*/ nullptr, ActiveOffloadKinds);
    return C.MakeAction<OffloadAction>(HDep, DDeps);
  }
};
} // anonymous namespace.

void Driver::handleArguments(Compilation &C, DerivedArgList &Args,
                             const InputList &Inputs,
                             ActionList &Actions) const {

  // Ignore /Yc/Yu if both /Yc and /Yu passed but with different filenames.
  Arg *YcArg = Args.getLastArg(options::OPT__SLASH_Yc);
  Arg *YuArg = Args.getLastArg(options::OPT__SLASH_Yu);
  if (YcArg && YuArg && strcmp(YcArg->getValue(), YuArg->getValue()) != 0) {
    Diag(clang::diag::warn_drv_ycyu_different_arg_clang_cl);
    Args.eraseArg(options::OPT__SLASH_Yc);
    Args.eraseArg(options::OPT__SLASH_Yu);
    YcArg = YuArg = nullptr;
  }
  if (YcArg && Inputs.size() > 1) {
    Diag(clang::diag::warn_drv_yc_multiple_inputs_clang_cl);
    Args.eraseArg(options::OPT__SLASH_Yc);
    YcArg = nullptr;
  }

  Arg *FinalPhaseArg;
  phases::ID FinalPhase = getFinalPhase(Args, &FinalPhaseArg);

  if (FinalPhase == phases::Link) {
    if (Args.hasArg(options::OPT_emit_llvm))
      Diag(clang::diag::err_drv_emit_llvm_link);
    if (IsCLMode() && LTOMode != LTOK_None &&
        !Args.getLastArgValue(options::OPT_fuse_ld_EQ)
             .equals_insensitive("lld"))
      Diag(clang::diag::err_drv_lto_without_lld);
  }

  if (FinalPhase == phases::Preprocess || Args.hasArg(options::OPT__SLASH_Y_)) {
    // If only preprocessing or /Y- is used, all pch handling is disabled.
    // Rather than check for it everywhere, just remove clang-cl pch-related
    // flags here.
    Args.eraseArg(options::OPT__SLASH_Fp);
    Args.eraseArg(options::OPT__SLASH_Yc);
    Args.eraseArg(options::OPT__SLASH_Yu);
    YcArg = YuArg = nullptr;
  }

  unsigned LastPLSize = 0;
  llvm::SmallVector<phases::ID, phases::MaxNumberOfPhases> PL;
  for (auto &I : Inputs) {
    types::ID InputType = I.first;
    const Arg *InputArg = I.second;

    auto PL = types::getCompilationPhases(InputType);
    LastPLSize = PL.size();

    // If the first step comes after the final phase we are doing as part of
    // this compilation, warn the user about it.
    phases::ID InitialPhase = PL[0];
    if (InitialPhase > FinalPhase) {
      if (InputArg->isClaimed())
        continue;

      // Claim here to avoid the more general unused warning.
      InputArg->claim();

      // Suppress all unused style warnings with -Qunused-arguments
      if (Args.hasArg(options::OPT_Qunused_arguments))
        continue;

      // Special case when final phase determined by binary name, rather than
      // by a command-line argument with a corresponding Arg.
      if (CCCIsCPP())
        Diag(clang::diag::warn_drv_input_file_unused_by_cpp)
            << InputArg->getAsString(Args) << getPhaseName(InitialPhase);
      // Special case '-E' warning on a previously preprocessed file to make
      // more sense.
      else if (InitialPhase == phases::Compile &&
               (Args.getLastArg(options::OPT__SLASH_EP,
                                options::OPT__SLASH_P) ||
                Args.getLastArg(options::OPT_E, options::OPT_EP) || // INTEL
                Args.getLastArg(options::OPT_M, options::OPT_MM)) &&
               getPreprocessedType(InputType) == types::TY_INVALID)
        Diag(clang::diag::warn_drv_preprocessed_input_file_unused)
            << InputArg->getAsString(Args) << !!FinalPhaseArg
            << (FinalPhaseArg ? FinalPhaseArg->getOption().getName() : "");
      else
        Diag(clang::diag::warn_drv_input_file_unused)
            << InputArg->getAsString(Args) << getPhaseName(InitialPhase)
            << !!FinalPhaseArg
            << (FinalPhaseArg ? FinalPhaseArg->getOption().getName() : "");
      continue;
    }

    if (YcArg) {
      // Add a separate precompile phase for the compile phase.
      if (FinalPhase >= phases::Compile) {
        const types::ID HeaderType = lookupHeaderTypeForSourceType(InputType);
        // Build the pipeline for the pch file.
        Action *ClangClPch = C.MakeAction<InputAction>(*InputArg, HeaderType);
        for (phases::ID Phase : types::getCompilationPhases(HeaderType))
          ClangClPch = ConstructPhaseAction(C, Args, Phase, ClangClPch);
        assert(ClangClPch);
        Actions.push_back(ClangClPch);
        // The driver currently exits after the first failed command.  This
        // relies on that behavior, to make sure if the pch generation fails,
        // the main compilation won't run.
        // FIXME: If the main compilation fails, the PCH generation should
        // probably not be considered successful either.
      }
    }
  }

  // If we are linking, claim any options which are obviously only used for
  // compilation.
  // FIXME: Understand why the last Phase List length is used here.
  if (FinalPhase == phases::Link && LastPLSize == 1) {
    Args.ClaimAllArgs(options::OPT_CompileOnly_Group);
    Args.ClaimAllArgs(options::OPT_cl_compile_Group);
  }
}

void Driver::BuildActions(Compilation &C, DerivedArgList &Args,
                          const InputList &Inputs, ActionList &Actions) const {
  llvm::PrettyStackTraceString CrashInfo("Building compilation actions");

  if (!SuppressMissingInputWarning && Inputs.empty()) {
    Diag(clang::diag::err_drv_no_input_files);
    return;
  }

  // Reject -Z* at the top level, these options should never have been exposed
  // by gcc.
  if (Arg *A = Args.getLastArg(options::OPT_Z_Joined))
    Diag(clang::diag::err_drv_use_of_Z_option) << A->getAsString(Args);

  // Diagnose misuse of /Fo.
  if (Arg *A = Args.getLastArg(options::OPT__SLASH_Fo)) {
    StringRef V = A->getValue();
    if (Inputs.size() > 1 && !V.empty() &&
        !llvm::sys::path::is_separator(V.back())) {
      // Check whether /Fo tries to name an output file for multiple inputs.
      Diag(clang::diag::err_drv_out_file_argument_with_multiple_sources)
          << A->getSpelling() << V;
      Args.eraseArg(options::OPT__SLASH_Fo);
    }
  }

  // Diagnose misuse of /Fa.
  if (Arg *A = Args.getLastArg(options::OPT__SLASH_Fa)) {
    StringRef V = A->getValue();
    if (Inputs.size() > 1 && !V.empty() &&
        !llvm::sys::path::is_separator(V.back())) {
      // Check whether /Fa tries to name an asm file for multiple inputs.
      Diag(clang::diag::err_drv_out_file_argument_with_multiple_sources)
          << A->getSpelling() << V;
      Args.eraseArg(options::OPT__SLASH_Fa);
    }
  }

  // Diagnose misuse of /o.
  if (Arg *A = Args.getLastArg(options::OPT__SLASH_o)) {
    if (A->getValue()[0] == '\0') {
      // It has to have a value.
      Diag(clang::diag::err_drv_missing_argument) << A->getSpelling() << 1;
      Args.eraseArg(options::OPT__SLASH_o);
    }
  }

#if INTEL_CUSTOMIZATION
  // Go ahead and claim usage of --dpcpp
  Args.ClaimAllArgs(options::OPT__dpcpp);
  // Claim usage of -i_no-use-libirc
  // TODO: Consider a more generic claiming for internal Intel options
  Args.ClaimAllArgs(options::OPT_i_no_use_libirc);
  Args.ClaimAllArgs(options::OPT__SLASH_Q_allow_linux);
#endif // INTEL_CUSTOMIZATION

  handleArguments(C, Args, Inputs, Actions);

  // When compiling for -fsycl, generate the integration header files and the
  // Unique ID that will be used during the compilation.
  if (Args.hasFlag(options::OPT_fsycl, options::OPT_fno_sycl, false)) {
    for (auto &I : Inputs) {
      std::string SrcFileName(I.second->getAsString(Args));
      if (I.first == types::TY_PP_C || I.first == types::TY_PP_CXX ||
          types::isSrcFile(I.first)) {
        // Unique ID is generated for source files and preprocessed files.
        SmallString<128> ResultID;
        llvm::sys::fs::createUniquePath("%%%%%%%%%%%%%%%%", ResultID, false);
        addSYCLUniqueID(Args.MakeArgString(ResultID.str()), SrcFileName);
      }
      if (!types::isSrcFile(I.first))
        continue;
      std::string TmpFileNameHeader = C.getDriver().GetTemporaryPath(
          llvm::sys::path::stem(SrcFileName).str() + "-header", "h");
      StringRef TmpFileHeader =
          C.addTempFile(C.getArgs().MakeArgString(TmpFileNameHeader));
      std::string TmpFileNameFooter = C.getDriver().GetTemporaryPath(
          llvm::sys::path::stem(SrcFileName).str() + "-footer", "h");
      StringRef TmpFileFooter =
          C.addTempFile(C.getArgs().MakeArgString(TmpFileNameFooter));
      // Use of -fsycl-footer-path puts the integration footer into that
      // specified location.
      if (Arg *A = C.getArgs().getLastArg(options::OPT_fsycl_footer_path_EQ)) {
        SmallString<128> OutName(A->getValue());
        llvm::sys::path::append(OutName,
                                llvm::sys::path::filename(TmpFileNameFooter));
        TmpFileFooter = C.addTempFile(C.getArgs().MakeArgString(OutName));
      }
      addIntegrationFiles(TmpFileHeader, TmpFileFooter, SrcFileName);
    }
  }

  // Builder to be used to build offloading actions.
  OffloadingActionBuilder OffloadBuilder(C, Args, Inputs);

  // Construct the actions to perform.
  HeaderModulePrecompileJobAction *HeaderModuleAction = nullptr;
  ActionList LinkerInputs;
  ActionList MergerInputs;

  llvm::SmallVector<phases::ID, phases::MaxNumberOfPhases> PL;
  for (auto &I : Inputs) {
    types::ID InputType = I.first;
    const Arg *InputArg = I.second;

    PL = types::getCompilationPhases(*this, Args, InputType);
    if (PL.empty())
      continue;

    auto FullPL = types::getCompilationPhases(InputType);

    // Build the pipeline for this file.
    Action *Current = C.MakeAction<InputAction>(*InputArg, InputType);

    // Use the current host action in any of the offloading actions, if
    // required.
    if (OffloadBuilder.addHostDependenceToDeviceActions(Current, InputArg,
                                                        Args))
      break;

    for (phases::ID Phase : PL) {

      // Add any offload action the host action depends on.
      Current = OffloadBuilder.addDeviceDependencesToHostAction(
          Current, InputArg, Phase, PL.back(), FullPL);
      if (!Current)
        break;

      // Queue linker inputs.
      if (Phase == phases::Link) {
        assert(Phase == PL.back() && "linking must be final compilation step.");
        LinkerInputs.push_back(Current);
        Current = nullptr;
        break;
      }

      // TODO: Consider removing this because the merged may not end up being
      // the final Phase in the pipeline. Perhaps the merged could just merge
      // and then pass an artifact of some sort to the Link Phase.
      // Queue merger inputs.
      if (Phase == phases::IfsMerge) {
        assert(Phase == PL.back() && "merging must be final compilation step.");
        MergerInputs.push_back(Current);
        Current = nullptr;
        break;
      }

      // Each precompiled header file after a module file action is a module
      // header of that same module file, rather than being compiled to a
      // separate PCH.
      if (Phase == phases::Precompile && HeaderModuleAction &&
          getPrecompiledType(InputType) == types::TY_PCH) {
        HeaderModuleAction->addModuleHeaderInput(Current);
        Current = nullptr;
        break;
      }

      // When performing -fsycl based compilations and generating dependency
      // information, perform a specific dependency generation compilation which
      // is not based on the source + footer compilation.
      if (Phase == phases::Preprocess && Args.hasArg(options::OPT_fsycl) &&
          Args.hasArg(options::OPT_M_Group) &&
          !Args.hasArg(options::OPT_fno_sycl_use_footer)) {
        Action *PreprocessAction =
            C.MakeAction<PreprocessJobAction>(Current, types::TY_Dependencies);
        PreprocessAction->propagateHostOffloadInfo(Action::OFK_SYCL,
                                                   /*BoundArch=*/nullptr);
        Actions.push_back(PreprocessAction);
      }

      // FIXME: Should we include any prior module file outputs as inputs of
      // later actions in the same command line?

      // Otherwise construct the appropriate action.
      Action *NewCurrent = ConstructPhaseAction(C, Args, Phase, Current);

      // We didn't create a new action, so we will just move to the next phase.
      if (NewCurrent == Current)
        continue;

      if (auto *HMA = dyn_cast<HeaderModulePrecompileJobAction>(NewCurrent))
        HeaderModuleAction = HMA;

      Current = NewCurrent;

      // Use the current host action in any of the offloading actions, if
      // required.
      if (OffloadBuilder.addHostDependenceToDeviceActions(Current, InputArg,
                                                          Args))
        break;

      if (Current->getType() == types::TY_Nothing)
        break;
    }

    // If we ended with something, add to the output list.
    if (Current)
      Actions.push_back(Current);

    // Add any top level actions generated for offloading.
    OffloadBuilder.appendTopLevelActions(Actions, Current, InputArg);
  }

  OffloadBuilder.appendTopLevelLinkAction(Actions);

  // With static fat archives we need to create additional steps for
  // generating dependence objects for device link actions.
#if INTEL_CUSTOMIZATION
  if ((!LinkerInputs.empty() || HasIntelSYCLPerflib(C, Args)) &&
      C.getDriver().getOffloadStaticLibSeen())
#endif // INTEL_CUSTOMIZATION
    OffloadBuilder.addDeviceLinkDependenciesFromHost(LinkerInputs);

  // Go through all of the args, and create a Linker specific argument list.
  // When dealing with fat static archives each archive is individually
  // unbundled.
  SmallVector<const char *, 16> LinkArgs(getLinkerArgs(C, Args));
  const llvm::opt::OptTable &Opts = getOpts();
  auto unbundleStaticLib = [&](types::ID T, const StringRef &A) {
    Arg *InputArg = MakeInputArg(Args, Opts, Args.MakeArgString(A));
    Action *Current = C.MakeAction<InputAction>(*InputArg, T);
    OffloadBuilder.addHostDependenceToDeviceActions(Current, InputArg, Args);
    OffloadBuilder.addDeviceDependencesToHostAction(
        Current, InputArg, phases::Link, PL.back(), PL);
  };
#if INTEL_CUSTOMIZATION
  for (StringRef tLA : LinkArgs) {
    // Augment the current argument to add additional directory information
    // in case the location of the lib is not in CWD.
    StringRef LA(resolveLib(tLA, Args, C));
#endif // INTEL_CUSTOMIZATION
    // At this point, we will process the archives for FPGA AOCO and individual
    // archive unbundling for Windows.
    if (!isStaticArchiveFile(LA))
      continue;
    // FPGA AOCX/AOCR files are archives, but we do not want to unbundle them
    // here as they have already been unbundled and processed for linking.
    // TODO: The multiple binary checks for FPGA types getting a little out
    // of hand. Improve this by doing a single scan of the args and holding
    // that in a data structure for reference.
    if (hasFPGABinary(C, LA.str(), types::TY_FPGA_AOCX) ||
        hasFPGABinary(C, LA.str(), types::TY_FPGA_AOCR) ||
        hasFPGABinary(C, LA.str(), types::TY_FPGA_AOCR_EMU))
      continue;
    // For offload-static-libs we add an unbundling action for each static
    // archive which produces list files with extracted objects. Device lists
    // are then added to the appropriate device link actions and host list is
    // ignored since we are adding offload-static-libs as normal libraries to
    // the host link command.
    if (hasOffloadSections(C, LA, Args)) {
      unbundleStaticLib(types::TY_Archive, LA);
      // Pass along the static libraries to check if we need to add them for
      // unbundling for FPGA AOT static lib usage.  Uses FPGA aoco type to
      // differentiate if aoco unbundling is needed.  Unbundling of aoco is not
      // needed for emulation, as these are treated as regular archives.
      if (!C.getDriver().isFPGAEmulationMode())
        unbundleStaticLib(types::TY_FPGA_AOCO, LA);
    }
  }

  // For an FPGA archive, we add the unbundling step above to take care of
  // the device side, but also unbundle here to extract the host side
  bool EarlyLink = false;
  if (const Arg *A = Args.getLastArg(options::OPT_fsycl_link_EQ))
    EarlyLink = A->getValue() == StringRef("early");
  for (auto &LI : LinkerInputs) {
    Action *UnbundlerInput = nullptr;
    auto wrapObject = [&] {
      if (EarlyLink && Args.hasArg(options::OPT_fintelfpga)) {
        // Only wrap the object with -fsycl-link=early
        auto *BC = C.MakeAction<OffloadWrapperJobAction>(LI, types::TY_LLVM_BC);
        auto *ASM = C.MakeAction<BackendJobAction>(BC, types::TY_PP_Asm);
        LI = C.MakeAction<AssembleJobAction>(ASM, types::TY_Object);
      }
    };
    if (auto *IA = dyn_cast<InputAction>(LI)) {
      if (IA->getType() == types::TY_FPGA_AOCR ||
          IA->getType() == types::TY_FPGA_AOCX ||
          IA->getType() == types::TY_FPGA_AOCR_EMU) {
        // Add to unbundler.
        UnbundlerInput = LI;
      } else {
        std::string FileName = IA->getInputArg().getAsString(Args);
        if ((IA->getType() == types::TY_Object && !isObjectFile(FileName)) ||
            IA->getInputArg().getOption().hasFlag(options::LinkerInput))
          continue;
        wrapObject();
      }
    } else {
      wrapObject();
    }
    if (UnbundlerInput && !PL.empty()) {
      if (auto *IA = dyn_cast<InputAction>(UnbundlerInput)) {
        std::string FileName = IA->getInputArg().getAsString(Args);
        Arg *InputArg = MakeInputArg(Args, Opts, FileName);
        OffloadBuilder.addHostDependenceToDeviceActions(UnbundlerInput,
                                                        InputArg, Args);
        OffloadBuilder.addDeviceDependencesToHostAction(
            UnbundlerInput, InputArg, phases::Link, PL.back(), PL);
      }
    }
  }

  // Add a link action if necessary.
  if (!LinkerInputs.empty()) {
    OffloadBuilder.makeHostLinkAction(LinkerInputs);
    types::ID LinkType(types::TY_Image);
    if (Args.hasArg(options::OPT_fsycl_link_EQ))
      LinkType = types::TY_Archive;
    Action *LA;
    // Check if this Linker Job should emit a static library.
    if (ShouldEmitStaticLibrary(Args)) {
      LA = C.MakeAction<StaticLibJobAction>(LinkerInputs, LinkType);
    } else {
      LA = C.MakeAction<LinkJobAction>(LinkerInputs, LinkType);
    }
    LA = OffloadBuilder.processHostLinkAction(LA);
    Actions.push_back(LA);
  }

  // Add an interface stubs merge action if necessary.
  if (!MergerInputs.empty())
    Actions.push_back(
        C.MakeAction<IfsMergeJobAction>(MergerInputs, types::TY_Image));

  if (Args.hasArg(options::OPT_emit_interface_stubs)) {
    auto PhaseList = types::getCompilationPhases(
        types::TY_IFS_CPP,
        Args.hasArg(options::OPT_c) ? phases::Compile : phases::LastPhase);

    ActionList MergerInputs;

    for (auto &I : Inputs) {
      types::ID InputType = I.first;
      const Arg *InputArg = I.second;

      // Currently clang and the llvm assembler do not support generating symbol
      // stubs from assembly, so we skip the input on asm files. For ifs files
      // we rely on the normal pipeline setup in the pipeline setup code above.
      if (InputType == types::TY_IFS || InputType == types::TY_PP_Asm ||
          InputType == types::TY_Asm)
        continue;

      Action *Current = C.MakeAction<InputAction>(*InputArg, InputType);

      for (auto Phase : PhaseList) {
        switch (Phase) {
        default:
          llvm_unreachable(
              "IFS Pipeline can only consist of Compile followed by IfsMerge.");
        case phases::Compile: {
          // Only IfsMerge (llvm-ifs) can handle .o files by looking for ifs
          // files where the .o file is located. The compile action can not
          // handle this.
          if (InputType == types::TY_Object)
            break;

          Current = C.MakeAction<CompileJobAction>(Current, types::TY_IFS_CPP);
          break;
        }
        case phases::IfsMerge: {
          assert(Phase == PhaseList.back() &&
                 "merging must be final compilation step.");
          MergerInputs.push_back(Current);
          Current = nullptr;
          break;
        }
        }
      }

      // If we ended with something, add to the output list.
      if (Current)
        Actions.push_back(Current);
    }

    // Add an interface stubs merge action if necessary.
    if (!MergerInputs.empty())
      Actions.push_back(
          C.MakeAction<IfsMergeJobAction>(MergerInputs, types::TY_Image));
  }

  // If --print-supported-cpus, -mcpu=? or -mtune=? is specified, build a custom
  // Compile phase that prints out supported cpu models and quits.
  if (Arg *A = Args.getLastArg(options::OPT_print_supported_cpus)) {
    // Use the -mcpu=? flag as the dummy input to cc1.
    Actions.clear();
    Action *InputAc = C.MakeAction<InputAction>(*A, types::TY_C);
    Actions.push_back(
        C.MakeAction<PrecompileJobAction>(InputAc, types::TY_Nothing));
    for (auto &I : Inputs)
      I.second->claim();
  }

  // Claim ignored clang-cl options.
  Args.ClaimAllArgs(options::OPT_cl_ignored_Group);

  // Claim --cuda-host-only and --cuda-compile-host-device, which may be passed
  // to non-CUDA compilations and should not trigger warnings there.
  Args.ClaimAllArgs(options::OPT_cuda_host_only);
  Args.ClaimAllArgs(options::OPT_cuda_compile_host_device);
}

Action *Driver::ConstructPhaseAction(
    Compilation &C, const ArgList &Args, phases::ID Phase, Action *Input,
    Action::OffloadKind TargetDeviceOffloadKind) const {
  llvm::PrettyStackTraceString CrashInfo("Constructing phase actions");

  // Some types skip the assembler phase (e.g., llvm-bc), but we can't
  // encode this in the steps because the intermediate type depends on
  // arguments. Just special case here.
  if (Phase == phases::Assemble && Input->getType() != types::TY_PP_Asm)
    return Input;

  // Build the appropriate action.
  switch (Phase) {
  case phases::Link:
    llvm_unreachable("link action invalid here.");
  case phases::IfsMerge:
    llvm_unreachable("ifsmerge action invalid here.");
  case phases::Preprocess: {
    types::ID OutputTy;
    // -M and -MM specify the dependency file name by altering the output type,
    // -if -MD and -MMD are not specified.
    if (Args.hasArg(options::OPT_M, options::OPT_MM) &&
        !Args.hasArg(options::OPT_MD, options::OPT_MMD)) {
      OutputTy = types::TY_Dependencies;
    } else {
      OutputTy = Input->getType();
      if (!Args.hasFlag(options::OPT_frewrite_includes,
                        options::OPT_fno_rewrite_includes, false) &&
          !Args.hasFlag(options::OPT_frewrite_imports,
                        options::OPT_fno_rewrite_imports, false) &&
          !CCGenDiagnostics)
        OutputTy = types::getPreprocessedType(OutputTy);
      assert(OutputTy != types::TY_INVALID &&
             "Cannot preprocess this input type!");
    }
    types::ID HostPPType = types::getPreprocessedType(Input->getType());
    if (Args.hasArg(options::OPT_fsycl) && HostPPType != types::TY_INVALID &&
        !Args.hasArg(options::OPT_fno_sycl_use_footer) &&
        TargetDeviceOffloadKind == Action::OFK_None) {
      // Performing a host compilation with -fsycl.  Append the integration
      // footer to the source file.
      auto *AppendFooter =
          C.MakeAction<AppendFooterJobAction>(Input, types::TY_CXX);
      // FIXME: There are 2 issues with dependency generation in regards to
      // the integration footer that need to be addressed.
      // 1) Input file referenced on the RHS of a dependency is based on the
      //    input src, which is a temporary.  We want this to be the true
      //    user input src file.
      // 2) When generating dependencies against a preprocessed file, header
      //    file information (using -MD or-MMD) is not provided.
      return C.MakeAction<PreprocessJobAction>(AppendFooter, OutputTy);
    }
    return C.MakeAction<PreprocessJobAction>(Input, OutputTy);
  }
  case phases::Precompile: {
    types::ID OutputTy = getPrecompiledType(Input->getType());
    assert(OutputTy != types::TY_INVALID &&
           "Cannot precompile this input type!");

    // If we're given a module name, precompile header file inputs as a
    // module, not as a precompiled header.
    const char *ModName = nullptr;
    if (OutputTy == types::TY_PCH) {
      if (Arg *A = Args.getLastArg(options::OPT_fmodule_name_EQ))
        ModName = A->getValue();
      if (ModName)
        OutputTy = types::TY_ModuleFile;
    }

    if (Args.hasArg(options::OPT_fsyntax_only)) {
      // Syntax checks should not emit a PCH file
      OutputTy = types::TY_Nothing;
    }

    if (ModName)
      return C.MakeAction<HeaderModulePrecompileJobAction>(Input, OutputTy,
                                                           ModName);
    return C.MakeAction<PrecompileJobAction>(Input, OutputTy);
  }
  case phases::Compile: {
    if (Args.hasArg(options::OPT_fsyntax_only))
      return C.MakeAction<CompileJobAction>(Input, types::TY_Nothing);
    if (Args.hasArg(options::OPT_rewrite_objc))
      return C.MakeAction<CompileJobAction>(Input, types::TY_RewrittenObjC);
    if (Args.hasArg(options::OPT_rewrite_legacy_objc))
      return C.MakeAction<CompileJobAction>(Input,
                                            types::TY_RewrittenLegacyObjC);
    if (Args.hasArg(options::OPT__analyze))
      return C.MakeAction<AnalyzeJobAction>(Input, types::TY_Plist);
    if (Args.hasArg(options::OPT__migrate))
      return C.MakeAction<MigrateJobAction>(Input, types::TY_Remap);
    if (Args.hasArg(options::OPT_emit_ast))
      return C.MakeAction<CompileJobAction>(Input, types::TY_AST);
    if (Args.hasArg(options::OPT_module_file_info))
      return C.MakeAction<CompileJobAction>(Input, types::TY_ModuleFile);
    if (Args.hasArg(options::OPT_verify_pch))
      return C.MakeAction<VerifyPCHJobAction>(Input, types::TY_Nothing);
    return C.MakeAction<CompileJobAction>(Input, types::TY_LLVM_BC);
  }
  case phases::Backend: {
    if (isUsingLTO() && TargetDeviceOffloadKind == Action::OFK_None) {
      types::ID Output =
          Args.hasArg(options::OPT_S) ? types::TY_LTO_IR : types::TY_LTO_BC;
      return C.MakeAction<BackendJobAction>(Input, Output);
    }
    if (Args.hasArg(options::OPT_emit_llvm) ||
        (TargetDeviceOffloadKind == Action::OFK_HIP &&
         Args.hasFlag(options::OPT_fgpu_rdc, options::OPT_fno_gpu_rdc,
                      false))) {
      types::ID Output =
          Args.hasArg(options::OPT_S) ? types::TY_LLVM_IR : types::TY_LLVM_BC;
      return C.MakeAction<BackendJobAction>(Input, Output);
    }
    return C.MakeAction<BackendJobAction>(Input, types::TY_PP_Asm);
  }
  case phases::Assemble:
    return C.MakeAction<AssembleJobAction>(std::move(Input), types::TY_Object);
  }

  llvm_unreachable("invalid phase in ConstructPhaseAction");
}

void Driver::BuildJobs(Compilation &C) const {
  llvm::PrettyStackTraceString CrashInfo("Building compilation jobs");

  Arg *FinalOutput = C.getArgs().getLastArg(options::OPT_o);

  // It is an error to provide a -o option if we are making multiple output
  // files. There are exceptions:
  //
  // IfsMergeJob: when generating interface stubs enabled we want to be able to
  // generate the stub file at the same time that we generate the real
  // library/a.out. So when a .o, .so, etc are the output, with clang interface
  // stubs there will also be a .ifs and .ifso at the same location.
  //
  // CompileJob of type TY_IFS_CPP: when generating interface stubs is enabled
  // and -c is passed, we still want to be able to generate a .ifs file while
  // we are also generating .o files. So we allow more than one output file in
  // this case as well.
  //
  // Preprocessing job performed for -fsycl enabled compilation specifically
  // for dependency generation (TY_Dependencies)
  //
  if (FinalOutput) {
    unsigned NumOutputs = 0;
    unsigned NumIfsOutputs = 0;
    for (const Action *A : C.getActions())
      if (A->getType() != types::TY_Nothing &&
          !(A->getKind() == Action::IfsMergeJobClass ||
            (A->getType() == clang::driver::types::TY_IFS_CPP &&
             A->getKind() == clang::driver::Action::CompileJobClass &&
             0 == NumIfsOutputs++) ||
            (A->getKind() == Action::BindArchClass && A->getInputs().size() &&
             A->getInputs().front()->getKind() == Action::IfsMergeJobClass) ||
            (A->getKind() == Action::PreprocessJobClass &&
             A->getType() == types::TY_Dependencies &&
             C.getArgs().hasArg(options::OPT_fsycl))))
        ++NumOutputs;

    if (NumOutputs > 1) {
      Diag(clang::diag::err_drv_output_argument_with_multiple_files);
      FinalOutput = nullptr;
    }
  }

  const llvm::Triple &RawTriple = C.getDefaultToolChain().getTriple();
  if (RawTriple.isOSAIX()) {
    if (Arg *A = C.getArgs().getLastArg(options::OPT_G))
      Diag(diag::err_drv_unsupported_opt_for_target)
          << A->getSpelling() << RawTriple.str();
    if (LTOMode == LTOK_Thin)
      Diag(diag::err_drv_clang_unsupported) << "thinLTO on AIX";
  }

  // Collect the list of architectures.
  llvm::StringSet<> ArchNames;
  if (RawTriple.isOSBinFormatMachO())
    for (const Arg *A : C.getArgs())
      if (A->getOption().matches(options::OPT_arch))
        ArchNames.insert(A->getValue());

  // Set of (Action, canonical ToolChain triple) pairs we've built jobs for.
  std::map<std::pair<const Action *, std::string>, InputInfo> CachedResults;
  for (Action *A : C.getActions()) {
    // If we are linking an image for multiple archs then the linker wants
    // -arch_multiple and -final_output <final image name>. Unfortunately, this
    // doesn't fit in cleanly because we have to pass this information down.
    //
    // FIXME: This is a hack; find a cleaner way to integrate this into the
    // process.
    const char *LinkingOutput = nullptr;
    if (isa<LipoJobAction>(A)) {
      if (FinalOutput)
        LinkingOutput = FinalOutput->getValue();
      else
        LinkingOutput = getDefaultImageName();
    }

    BuildJobsForAction(C, A, &C.getDefaultToolChain(),
                       /*BoundArch*/ StringRef(),
                       /*AtTopLevel*/ true,
                       /*MultipleArchs*/ ArchNames.size() > 1,
                       /*LinkingOutput*/ LinkingOutput, CachedResults,
                       /*TargetDeviceOffloadKind*/ Action::OFK_None);
  }

  // If we have more than one job, then disable integrated-cc1 for now. Do this
  // also when we need to report process execution statistics.
  if (C.getJobs().size() > 1 || CCPrintProcessStats)
    for (auto &J : C.getJobs())
      J.InProcess = false;

  if (CCPrintProcessStats) {
    C.setPostCallback([=](const Command &Cmd, int Res) {
      Optional<llvm::sys::ProcessStatistics> ProcStat =
          Cmd.getProcessStatistics();
      if (!ProcStat)
        return;

      const char *LinkingOutput = nullptr;
      if (FinalOutput)
        LinkingOutput = FinalOutput->getValue();
      else if (!Cmd.getOutputFilenames().empty())
        LinkingOutput = Cmd.getOutputFilenames().front().c_str();
      else
        LinkingOutput = getDefaultImageName();

      if (CCPrintStatReportFilename.empty()) {
        using namespace llvm;
        // Human readable output.
        outs() << sys::path::filename(Cmd.getExecutable()) << ": "
               << "output=" << LinkingOutput;
        outs() << ", total="
               << format("%.3f", ProcStat->TotalTime.count() / 1000.) << " ms"
               << ", user="
               << format("%.3f", ProcStat->UserTime.count() / 1000.) << " ms"
               << ", mem=" << ProcStat->PeakMemory << " Kb\n";
      } else {
        // CSV format.
        std::string Buffer;
        llvm::raw_string_ostream Out(Buffer);
        llvm::sys::printArg(Out, llvm::sys::path::filename(Cmd.getExecutable()),
                            /*Quote*/ true);
        Out << ',';
        llvm::sys::printArg(Out, LinkingOutput, true);
        Out << ',' << ProcStat->TotalTime.count() << ','
            << ProcStat->UserTime.count() << ',' << ProcStat->PeakMemory
            << '\n';
        Out.flush();
        std::error_code EC;
        llvm::raw_fd_ostream OS(CCPrintStatReportFilename, EC,
                                llvm::sys::fs::OF_Append |
                                    llvm::sys::fs::OF_Text);
        if (EC)
          return;
        auto L = OS.lock();
        if (!L) {
          llvm::errs() << "ERROR: Cannot lock file "
                       << CCPrintStatReportFilename << ": "
                       << toString(L.takeError()) << "\n";
          return;
        }
        OS << Buffer;
        OS.flush();
      }
    });
  }

  // If the user passed -Qunused-arguments or there were errors, don't warn
  // about any unused arguments.
  if (Diags.hasErrorOccurred() ||
      C.getArgs().hasArg(options::OPT_Qunused_arguments))
    return;

  // Claim -### here.
  (void)C.getArgs().hasArg(options::OPT__HASH_HASH_HASH);

  // Claim --driver-mode, --rsp-quoting, it was handled earlier.
  (void)C.getArgs().hasArg(options::OPT_driver_mode);
  (void)C.getArgs().hasArg(options::OPT_rsp_quoting);
#if INTEL_CUSTOMIZATION
  (void)C.getArgs().hasArg(options::OPT__intel);
#endif // INTEL_CUSTOMIZATION

  for (Arg *A : C.getArgs()) {
    // FIXME: It would be nice to be able to send the argument to the
    // DiagnosticsEngine, so that extra values, position, and so on could be
    // printed.
    if (!A->isClaimed()) {
      if (A->getOption().hasFlag(options::NoArgumentUnused))
        continue;

      // Suppress the warning automatically if this is just a flag, and it is an
      // instance of an argument we already claimed.
      const Option &Opt = A->getOption();
      if (Opt.getKind() == Option::FlagClass) {
        bool DuplicateClaimed = false;

        for (const Arg *AA : C.getArgs().filtered(&Opt)) {
          if (AA->isClaimed()) {
            DuplicateClaimed = true;
            break;
          }
        }

        if (DuplicateClaimed)
          continue;
      }

      // In clang-cl, don't mention unknown arguments here since they have
      // already been warned about.
      if (!IsCLMode() || !A->getOption().matches(options::OPT_UNKNOWN))
        Diag(clang::diag::warn_drv_unused_argument)
            << A->getAsString(C.getArgs());
    }
  }
}

namespace {
/// Utility class to control the collapse of dependent actions and select the
/// tools accordingly.
class ToolSelector final {
  /// The tool chain this selector refers to.
  const ToolChain &TC;

  /// The compilation this selector refers to.
  const Compilation &C;

  /// The base action this selector refers to.
  const JobAction *BaseAction;

  /// Set to true if the current toolchain refers to host actions.
  bool IsHostSelector;

  /// Set to true if save-temps and embed-bitcode functionalities are active.
  bool SaveTemps;
  bool EmbedBitcode;

  /// Get previous dependent action or null if that does not exist. If
  /// \a CanBeCollapsed is false, that action must be legal to collapse or
  /// null will be returned.
  const JobAction *getPrevDependentAction(const ActionList &Inputs,
                                          ActionList &SavedOffloadAction,
                                          bool CanBeCollapsed = true) {
    // An option can be collapsed only if it has a single input.
    if (Inputs.size() != 1)
      return nullptr;

    Action *CurAction = *Inputs.begin();
    if (CanBeCollapsed &&
        !CurAction->isCollapsingWithNextDependentActionLegal())
      return nullptr;

    // If the input action is an offload action. Look through it and save any
    // offload action that can be dropped in the event of a collapse.
    if (auto *OA = dyn_cast<OffloadAction>(CurAction)) {
      // If the dependent action is a device action, we will attempt to collapse
      // only with other device actions. Otherwise, we would do the same but
      // with host actions only.
      if (!IsHostSelector) {
        if (OA->hasSingleDeviceDependence(/*DoNotConsiderHostActions=*/true)) {
          CurAction =
              OA->getSingleDeviceDependence(/*DoNotConsiderHostActions=*/true);
          if (CanBeCollapsed &&
              !CurAction->isCollapsingWithNextDependentActionLegal())
            return nullptr;
          SavedOffloadAction.push_back(OA);
          return dyn_cast<JobAction>(CurAction);
        }
      } else if (OA->hasHostDependence()) {
        CurAction = OA->getHostDependence();
        if (CanBeCollapsed &&
            !CurAction->isCollapsingWithNextDependentActionLegal())
          return nullptr;
        SavedOffloadAction.push_back(OA);
        return dyn_cast<JobAction>(CurAction);
      }
      return nullptr;
    }

    return dyn_cast<JobAction>(CurAction);
  }

  /// Return true if an assemble action can be collapsed.
  bool canCollapseAssembleAction() const {
    return TC.useIntegratedAs() && !SaveTemps &&
           !C.getArgs().hasArg(options::OPT_via_file_asm) &&
           !C.getArgs().hasArg(options::OPT__SLASH_FA) &&
           !C.getArgs().hasArg(options::OPT__SLASH_Fa);
  }

  /// Return true if a preprocessor action can be collapsed.
  bool canCollapsePreprocessorAction() const {
    return !C.getArgs().hasArg(options::OPT_no_integrated_cpp) &&
           !C.getArgs().hasArg(options::OPT_traditional_cpp) && !SaveTemps &&
           !C.getArgs().hasArg(options::OPT_rewrite_objc);
  }

  /// Struct that relates an action with the offload actions that would be
  /// collapsed with it.
  struct JobActionInfo final {
    /// The action this info refers to.
    const JobAction *JA = nullptr;
    /// The offload actions we need to take care off if this action is
    /// collapsed.
    ActionList SavedOffloadAction;
  };

  /// Append collapsed offload actions from the give nnumber of elements in the
  /// action info array.
  static void AppendCollapsedOffloadAction(ActionList &CollapsedOffloadAction,
                                           ArrayRef<JobActionInfo> &ActionInfo,
                                           unsigned ElementNum) {
    assert(ElementNum <= ActionInfo.size() && "Invalid number of elements.");
    for (unsigned I = 0; I < ElementNum; ++I)
      CollapsedOffloadAction.append(ActionInfo[I].SavedOffloadAction.begin(),
                                    ActionInfo[I].SavedOffloadAction.end());
  }

  /// Functions that attempt to perform the combining. They detect if that is
  /// legal, and if so they update the inputs \a Inputs and the offload action
  /// that were collapsed in \a CollapsedOffloadAction. A tool that deals with
  /// the combined action is returned. If the combining is not legal or if the
  /// tool does not exist, null is returned.
  /// Currently three kinds of collapsing are supported:
  ///  - Assemble + Backend + Compile;
  ///  - Assemble + Backend ;
  ///  - Backend + Compile.
  const Tool *
  combineAssembleBackendCompile(ArrayRef<JobActionInfo> ActionInfo,
                                ActionList &Inputs,
                                ActionList &CollapsedOffloadAction) {
    if (ActionInfo.size() < 3 || !canCollapseAssembleAction())
      return nullptr;
    auto *AJ = dyn_cast<AssembleJobAction>(ActionInfo[0].JA);
    auto *BJ = dyn_cast<BackendJobAction>(ActionInfo[1].JA);
    auto *CJ = dyn_cast<CompileJobAction>(ActionInfo[2].JA);
    if (!AJ || !BJ || !CJ)
      return nullptr;

    // Get compiler tool.
    const Tool *T = TC.SelectTool(*CJ);
    if (!T)
      return nullptr;

    // When using -fembed-bitcode, it is required to have the same tool (clang)
    // for both CompilerJA and BackendJA. Otherwise, combine two stages.
    if (EmbedBitcode) {
      const Tool *BT = TC.SelectTool(*BJ);
      if (BT == T)
        return nullptr;
    }

    if (!T->hasIntegratedAssembler())
      return nullptr;

    Inputs = CJ->getInputs();
    AppendCollapsedOffloadAction(CollapsedOffloadAction, ActionInfo,
                                 /*NumElements=*/3);
    return T;
  }
  const Tool *combineAssembleBackend(ArrayRef<JobActionInfo> ActionInfo,
                                     ActionList &Inputs,
                                     ActionList &CollapsedOffloadAction) {
    if (ActionInfo.size() < 2 || !canCollapseAssembleAction())
      return nullptr;
    auto *AJ = dyn_cast<AssembleJobAction>(ActionInfo[0].JA);
    auto *BJ = dyn_cast<BackendJobAction>(ActionInfo[1].JA);
    if (!AJ || !BJ)
      return nullptr;

    // Get backend tool.
    const Tool *T = TC.SelectTool(*BJ);
    if (!T)
      return nullptr;

    if (!T->hasIntegratedAssembler())
      return nullptr;

    Inputs = BJ->getInputs();
    AppendCollapsedOffloadAction(CollapsedOffloadAction, ActionInfo,
                                 /*NumElements=*/2);
    return T;
  }
  const Tool *combineBackendCompile(ArrayRef<JobActionInfo> ActionInfo,
                                    ActionList &Inputs,
                                    ActionList &CollapsedOffloadAction) {
    if (ActionInfo.size() < 2)
      return nullptr;
    auto *BJ = dyn_cast<BackendJobAction>(ActionInfo[0].JA);
    auto *CJ = dyn_cast<CompileJobAction>(ActionInfo[1].JA);
    if (!BJ || !CJ)
      return nullptr;

    // Check if the initial input (to the compile job or its predessor if one
    // exists) is LLVM bitcode. In that case, no preprocessor step is required
    // and we can still collapse the compile and backend jobs when we have
    // -save-temps. I.e. there is no need for a separate compile job just to
    // emit unoptimized bitcode.
    bool InputIsBitcode = true;
    for (size_t i = 1; i < ActionInfo.size(); i++)
      if (ActionInfo[i].JA->getType() != types::TY_LLVM_BC &&
          ActionInfo[i].JA->getType() != types::TY_LTO_BC) {
        InputIsBitcode = false;
        break;
      }
    if (!InputIsBitcode && !canCollapsePreprocessorAction())
      return nullptr;

    // Get compiler tool.
    const Tool *T = TC.SelectTool(*CJ);
    if (!T)
      return nullptr;

    if (T->canEmitIR() && ((SaveTemps && !InputIsBitcode) || EmbedBitcode))
      return nullptr;

    Inputs = CJ->getInputs();
    AppendCollapsedOffloadAction(CollapsedOffloadAction, ActionInfo,
                                 /*NumElements=*/2);
    return T;
  }

  /// Updates the inputs if the obtained tool supports combining with
  /// preprocessor action, and the current input is indeed a preprocessor
  /// action. If combining results in the collapse of offloading actions, those
  /// are appended to \a CollapsedOffloadAction.
  void combineWithPreprocessor(const Tool *T, ActionList &Inputs,
                               ActionList &CollapsedOffloadAction) {
    if (!T || !canCollapsePreprocessorAction() || !T->hasIntegratedCPP())
      return;

    // Attempt to get a preprocessor action dependence.
    ActionList PreprocessJobOffloadActions;
    ActionList NewInputs;
    for (Action *A : Inputs) {
      auto *PJ = getPrevDependentAction({A}, PreprocessJobOffloadActions);
      if (!PJ || !isa<PreprocessJobAction>(PJ)) {
        NewInputs.push_back(A);
        continue;
      }

      // This is legal to combine. Append any offload action we found and add the
      // current input to preprocessor inputs.
      CollapsedOffloadAction.append(PreprocessJobOffloadActions.begin(),
                                    PreprocessJobOffloadActions.end());
      NewInputs.append(PJ->input_begin(), PJ->input_end());
    }
    Inputs = NewInputs;
  }

public:
  ToolSelector(const JobAction *BaseAction, const ToolChain &TC,
               const Compilation &C, bool SaveTemps, bool EmbedBitcode)
      : TC(TC), C(C), BaseAction(BaseAction), SaveTemps(SaveTemps),
        EmbedBitcode(EmbedBitcode) {
    assert(BaseAction && "Invalid base action.");
    IsHostSelector = BaseAction->getOffloadingDeviceKind() == Action::OFK_None;
  }

  /// Check if a chain of actions can be combined and return the tool that can
  /// handle the combination of actions. The pointer to the current inputs \a
  /// Inputs and the list of offload actions \a CollapsedOffloadActions
  /// connected to collapsed actions are updated accordingly. The latter enables
  /// the caller of the selector to process them afterwards instead of just
  /// dropping them. If no suitable tool is found, null will be returned.
  const Tool *getTool(ActionList &Inputs,
                      ActionList &CollapsedOffloadAction) {
    //
    // Get the largest chain of actions that we could combine.
    //

    SmallVector<JobActionInfo, 5> ActionChain(1);
    ActionChain.back().JA = BaseAction;
    while (ActionChain.back().JA) {
      const Action *CurAction = ActionChain.back().JA;

      // Grow the chain by one element.
      ActionChain.resize(ActionChain.size() + 1);
      JobActionInfo &AI = ActionChain.back();

      // Attempt to fill it with the
      AI.JA =
          getPrevDependentAction(CurAction->getInputs(), AI.SavedOffloadAction);
    }

    // Pop the last action info as it could not be filled.
    ActionChain.pop_back();

    //
    // Attempt to combine actions. If all combining attempts failed, just return
    // the tool of the provided action. At the end we attempt to combine the
    // action with any preprocessor action it may depend on.
    //

    const Tool *T = combineAssembleBackendCompile(ActionChain, Inputs,
                                                  CollapsedOffloadAction);
    if (!T)
      T = combineAssembleBackend(ActionChain, Inputs, CollapsedOffloadAction);
    if (!T)
      T = combineBackendCompile(ActionChain, Inputs, CollapsedOffloadAction);
    if (!T) {
      Inputs = BaseAction->getInputs();
      T = TC.SelectTool(*BaseAction);
    }

    combineWithPreprocessor(T, Inputs, CollapsedOffloadAction);
    return T;
  }
};
}

/// Return a string that uniquely identifies the result of a job. The bound arch
/// is not necessarily represented in the toolchain's triple -- for example,
/// armv7 and armv7s both map to the same triple -- so we need both in our map.
/// Also, we need to add the offloading device kind, as the same tool chain can
/// be used for host and device for some programming models, e.g. OpenMP.
static std::string GetTriplePlusArchString(const ToolChain *TC,
                                           StringRef BoundArch,
                                           Action::OffloadKind OffloadKind) {
  std::string TriplePlusArch = TC->getTriple().normalize();
  if (!BoundArch.empty()) {
    TriplePlusArch += "-";
    TriplePlusArch += BoundArch;
  }
  TriplePlusArch += "-";
  TriplePlusArch += Action::GetOffloadKindName(OffloadKind);
  return TriplePlusArch;
}

static void CollectForEachInputs(
    InputInfoList &InputInfos, const Action *SourceAction, const ToolChain *TC,
    StringRef BoundArch, Action::OffloadKind TargetDeviceOffloadKind,
    const std::map<std::pair<const Action *, std::string>, InputInfo>
        &CachedResults) {
  for (const Action *Input : SourceAction->getInputs()) {
    // Search for the Input, if not in the cache assume actions were collapsed
    // so recurse.
    auto Lookup = CachedResults.find(
        {Input,
         GetTriplePlusArchString(TC, BoundArch, TargetDeviceOffloadKind)});
    if (Lookup != CachedResults.end()) {
      InputInfos.push_back(Lookup->second);
    } else {
      CollectForEachInputs(InputInfos, Input, TC, BoundArch,
                           TargetDeviceOffloadKind, CachedResults);
    }
  }
}

InputInfo Driver::BuildJobsForAction(
    Compilation &C, const Action *A, const ToolChain *TC, StringRef BoundArch,
    bool AtTopLevel, bool MultipleArchs, const char *LinkingOutput,
    std::map<std::pair<const Action *, std::string>, InputInfo> &CachedResults,
    Action::OffloadKind TargetDeviceOffloadKind) const {
  std::pair<const Action *, std::string> ActionTC = {
      A, GetTriplePlusArchString(TC, BoundArch, TargetDeviceOffloadKind)};
  auto CachedResult = CachedResults.find(ActionTC);
  if (CachedResult != CachedResults.end()) {
    return CachedResult->second;
  }
  InputInfo Result = BuildJobsForActionNoCache(
      C, A, TC, BoundArch, AtTopLevel, MultipleArchs, LinkingOutput,
      CachedResults, TargetDeviceOffloadKind);
  CachedResults[ActionTC] = Result;
  return Result;
}

InputInfo Driver::BuildJobsForActionNoCache(
    Compilation &C, const Action *A, const ToolChain *TC, StringRef BoundArch,
    bool AtTopLevel, bool MultipleArchs, const char *LinkingOutput,
    std::map<std::pair<const Action *, std::string>, InputInfo> &CachedResults,
    Action::OffloadKind TargetDeviceOffloadKind) const {
  llvm::PrettyStackTraceString CrashInfo("Building compilation jobs");

  InputInfoList OffloadDependencesInputInfo;
  bool BuildingForOffloadDevice = TargetDeviceOffloadKind != Action::OFK_None;
  if (const OffloadAction *OA = dyn_cast<OffloadAction>(A)) {
    // The 'Darwin' toolchain is initialized only when its arguments are
    // computed. Get the default arguments for OFK_None to ensure that
    // initialization is performed before processing the offload action.
    // FIXME: Remove when darwin's toolchain is initialized during construction.
    C.getArgsForToolChain(TC, BoundArch, Action::OFK_None);

    // The offload action is expected to be used in four different situations.
    //
    // a) Set a toolchain/architecture/kind for a host action:
    //    Host Action 1 -> OffloadAction -> Host Action 2
    //
    // b) Set a toolchain/architecture/kind for a device action;
    //    Device Action 1 -> OffloadAction -> Device Action 2
    //
    // c) Specify a device dependence to a host action;
    //    Device Action 1  _
    //                      \
    //      Host Action 1  ---> OffloadAction -> Host Action 2
    //
    // d) Specify a host dependence to a device action.
    //      Host Action 1  _
    //                      \
    //    Device Action 1  ---> OffloadAction -> Device Action 2
    //
    // For a) and b), we just return the job generated for the dependence. For
    // c) and d) we override the current action with the host/device dependence
    // if the current toolchain is host/device and set the offload dependences
    // info with the jobs obtained from the device/host dependence(s).

    // If there is a single device option, just generate the job for it.
    if (OA->hasSingleDeviceDependence()) {
      InputInfo DevA;
      OA->doOnEachDeviceDependence([&](Action *DepA, const ToolChain *DepTC,
                                       const char *DepBoundArch) {
        DevA =
            BuildJobsForAction(C, DepA, DepTC, DepBoundArch, AtTopLevel,
                               /*MultipleArchs*/ !!DepBoundArch, LinkingOutput,
                               CachedResults, DepA->getOffloadingDeviceKind());
      });
      return DevA;
    }

    // If 'Action 2' is host, we generate jobs for the device dependences and
    // override the current action with the host dependence. Otherwise, we
    // generate the host dependences and override the action with the device
    // dependence. The dependences can't therefore be a top-level action.
    OA->doOnEachDependence(
        /*IsHostDependence=*/BuildingForOffloadDevice,
        [&](Action *DepA, const ToolChain *DepTC, const char *DepBoundArch) {
          OffloadDependencesInputInfo.push_back(BuildJobsForAction(
              C, DepA, DepTC, DepBoundArch, /*AtTopLevel=*/false,
              /*MultipleArchs*/ !!DepBoundArch, LinkingOutput, CachedResults,
              DepA->getOffloadingDeviceKind()));
        });

    A = BuildingForOffloadDevice
            ? OA->getSingleDeviceDependence(/*DoNotConsiderHostActions=*/true)
            : OA->getHostDependence();
  }

  if (const InputAction *IA = dyn_cast<InputAction>(A)) {
    // FIXME: It would be nice to not claim this here; maybe the old scheme of
    // just using Args was better?
    const Arg &Input = IA->getInputArg();
    Input.claim();
    if (Input.getOption().matches(options::OPT_INPUT)) {
      const char *Name = Input.getValue();
      return InputInfo(A, Name, /* _BaseInput = */ Name);
    }
    return InputInfo(A, &Input, /* _BaseInput = */ "");
  }
  if (const BindArchAction *BAA = dyn_cast<BindArchAction>(A)) {
    const ToolChain *TC;
    StringRef ArchName = BAA->getArchName();

    if (!ArchName.empty())
      TC = &getToolChain(C.getArgs(),
                         computeTargetTriple(*this, TargetTriple,
                                             C.getArgs(), ArchName));
    else
      TC = &C.getDefaultToolChain();

    return BuildJobsForAction(C, *BAA->input_begin(), TC, ArchName, AtTopLevel,
                              MultipleArchs, LinkingOutput, CachedResults,
                              TargetDeviceOffloadKind);
  }

  if (const ForEachWrappingAction *FEA = dyn_cast<ForEachWrappingAction>(A)) {
    // Check that the main action wasn't already processed.
    auto MainActionOutput = CachedResults.find(
        {FEA->getJobAction(),
         GetTriplePlusArchString(TC, BoundArch, TargetDeviceOffloadKind)});
    if (MainActionOutput != CachedResults.end()) {
      // The input was processed on behalf of another foreach.
      // Add entry in cache and return.
      CachedResults[{FEA, GetTriplePlusArchString(TC, BoundArch,
                                                  TargetDeviceOffloadKind)}] =
          MainActionOutput->second;
      return MainActionOutput->second;
    }

    // Build commands for the TFormInput then take any command added after as
    // needing a llvm-foreach wrapping.
    BuildJobsForAction(C, FEA->getTFormInput(), TC, BoundArch,
                       /*AtTopLevel=*/false, MultipleArchs, LinkingOutput,
                       CachedResults, TargetDeviceOffloadKind);
    unsigned OffsetIdx = C.getJobs().size();
    BuildJobsForAction(C, FEA->getJobAction(), TC, BoundArch,
                       /*AtTopLevel=*/false, MultipleArchs, LinkingOutput,
                       CachedResults, TargetDeviceOffloadKind);

    auto begin = C.getJobs().getJobsForOverride().begin() + OffsetIdx;
    auto end = C.getJobs().getJobsForOverride().end();

    // Steal the commands.
    llvm::SmallVector<std::unique_ptr<Command>, 4> JobsToWrap(
        std::make_move_iterator(begin), std::make_move_iterator(end));
    C.getJobs().getJobsForOverride().erase(begin, end);

    InputInfo ActionResult;
    for (std::unique_ptr<Command> Cmd :
         llvm::make_range(std::make_move_iterator(JobsToWrap.begin()),
                          std::make_move_iterator(JobsToWrap.end()))) {
      const JobAction *SourceAction = cast<JobAction>(&Cmd->getSource());

      ActionResult = CachedResults.at(
          {SourceAction,
           GetTriplePlusArchString(TC, BoundArch, TargetDeviceOffloadKind)});
      InputInfoList InputInfos;
      CollectForEachInputs(InputInfos, SourceAction, TC, BoundArch,
                           TargetDeviceOffloadKind, CachedResults);
      const Tool *Creator = &Cmd->getCreator();

      tools::SYCL::constructLLVMForeachCommand(
          C, *SourceAction, std::move(Cmd), InputInfos, ActionResult, Creator,
          "", types::getTypeTempSuffix(ActionResult.getType()));
    }
    return ActionResult;
  }

  ActionList Inputs = A->getInputs();

  const JobAction *JA = cast<JobAction>(A);
  ActionList CollapsedOffloadActions;

  auto *DA = dyn_cast<OffloadDepsJobAction>(JA);
  const ToolChain *JATC = DA ? DA->getHostTC() : TC;

  ToolSelector TS(JA, *JATC, C, isSaveTempsEnabled(),
                  embedBitcodeInObject() && !isUsingLTO());
  const Tool *T = TS.getTool(Inputs, CollapsedOffloadActions);

  if (!T)
    return InputInfo();

  if (BuildingForOffloadDevice &&
      A->getOffloadingDeviceKind() == Action::OFK_OpenMP) {
    if (TC->getTriple().isAMDGCN()) {
      // AMDGCN treats backend and assemble actions as no-op because
      // linker does not support object files.
      if (const BackendJobAction *BA = dyn_cast<BackendJobAction>(A)) {
        return BuildJobsForAction(C, *BA->input_begin(), TC, BoundArch,
                                  AtTopLevel, MultipleArchs, LinkingOutput,
                                  CachedResults, TargetDeviceOffloadKind);
      }

      if (const AssembleJobAction *AA = dyn_cast<AssembleJobAction>(A)) {
        return BuildJobsForAction(C, *AA->input_begin(), TC, BoundArch,
                                  AtTopLevel, MultipleArchs, LinkingOutput,
                                  CachedResults, TargetDeviceOffloadKind);
      }
    }
  }

  // If we've collapsed action list that contained OffloadAction we
  // need to build jobs for host/device-side inputs it may have held.
  for (const auto *OA : CollapsedOffloadActions)
    cast<OffloadAction>(OA)->doOnEachDependence(
        /*IsHostDependence=*/BuildingForOffloadDevice,
        [&](Action *DepA, const ToolChain *DepTC, const char *DepBoundArch) {
          OffloadDependencesInputInfo.push_back(BuildJobsForAction(
              C, DepA, DepTC, DepBoundArch, /* AtTopLevel */ false,
              /*MultipleArchs=*/!!DepBoundArch, LinkingOutput, CachedResults,
              DepA->getOffloadingDeviceKind()));
        });

  // Only use pipes when there is exactly one input.
  InputInfoList InputInfos;
  for (const Action *Input : Inputs) {
    // Treat dsymutil and verify sub-jobs as being at the top-level too, they
    // shouldn't get temporary output names.
    // FIXME: Clean this up.
    bool SubJobAtTopLevel =
        AtTopLevel && (isa<DsymutilJobAction>(A) || isa<VerifyJobAction>(A));
    InputInfos.push_back(BuildJobsForAction(
        C, Input, JATC, DA ? DA->getOffloadingArch() : BoundArch,
        SubJobAtTopLevel, MultipleArchs, LinkingOutput, CachedResults,
        A->getOffloadingDeviceKind()));
  }

  // Always use the first input as the base input.
  const char *BaseInput = InputInfos[0].getBaseInput();

  // ... except dsymutil actions, which use their actual input as the base
  // input.
  if (JA->getType() == types::TY_dSYM)
    BaseInput = InputInfos[0].getFilename();

  // ... and in header module compilations, which use the module name.
  if (auto *ModuleJA = dyn_cast<HeaderModulePrecompileJobAction>(JA))
    BaseInput = ModuleJA->getModuleName();

  // Append outputs of offload device jobs to the input list
  if (!OffloadDependencesInputInfo.empty())
    InputInfos.append(OffloadDependencesInputInfo.begin(),
                      OffloadDependencesInputInfo.end());

  // Set the effective triple of the toolchain for the duration of this job.
  llvm::Triple EffectiveTriple;
  const ToolChain &ToolTC = T->getToolChain();
  const ArgList &Args =
      C.getArgsForToolChain(TC, BoundArch, A->getOffloadingDeviceKind());
  if (InputInfos.size() != 1) {
    EffectiveTriple = llvm::Triple(ToolTC.ComputeEffectiveClangTriple(Args));
  } else {
    // Pass along the input type if it can be unambiguously determined.
    EffectiveTriple = llvm::Triple(
        ToolTC.ComputeEffectiveClangTriple(Args, InputInfos[0].getType()));
  }
  RegisterEffectiveTriple TripleRAII(ToolTC, EffectiveTriple);

  // Determine the place to write output to, if any.
  InputInfo Result;
  InputInfoList UnbundlingResults;
  if (auto *UA = dyn_cast<OffloadUnbundlingJobAction>(JA)) {
    // If we have an unbundling job, we need to create results for all the
    // outputs. We also update the results cache so that other actions using
    // this unbundling action can get the right results.
    for (auto &UI : UA->getDependentActionsInfo()) {
      assert(UI.DependentOffloadKind != Action::OFK_None &&
             "Unbundling with no offloading??");

      // Unbundling actions are never at the top level. When we generate the
      // offloading prefix, we also do that for the host file because the
      // unbundling action does not change the type of the output which can
      // cause a overwrite.
      InputInfo CurI;
      bool IsFPGAObjLink =
          (JA->getType() == types::TY_Object &&
           EffectiveTriple.getSubArch() == llvm::Triple::SPIRSubArch_fpga &&
           C.getInputArgs().hasArg(options::OPT_fsycl_link_EQ));
      if (C.getDriver().getOffloadStaticLibSeen() &&
          JA->getType() == types::TY_Archive) {
        // Host part of the unbundled static archive is not used.
        if (UI.DependentOffloadKind == Action::OFK_Host)
          continue;
        // Host part of the unbundled object is not used when using the
        // FPGA target and -fsycl-link is enabled.
        if (UI.DependentOffloadKind == Action::OFK_Host && IsFPGAObjLink)
          continue;
        std::string TmpFileName = C.getDriver().GetTemporaryPath(
            llvm::sys::path::stem(BaseInput), "a");
        const char *TmpFile =
            C.addTempFile(C.getArgs().MakeArgString(TmpFileName));
        CurI = InputInfo(types::TY_Archive, TmpFile, TmpFile);
      } else if (types::isFPGA(JA->getType())) {
        std::string Ext(types::getTypeTempSuffix(JA->getType()));
        types::ID TI = types::TY_Object;
        if (EffectiveTriple.isSPIR()) {
          if (!UI.DependentToolChain->getTriple().isSPIR())
            continue;
          // Output file from unbundle is FPGA device. Name the file
          // accordingly.
          if (UI.DependentOffloadKind == Action::OFK_Host) {
            // Do not add the current info for Host with FPGA device.  The host
            // side isn't used
            continue;
          }
          if (JA->getType() == types::TY_FPGA_AOCO) {
            TI = types::TY_TempAOCOfilelist;
            Ext = "txt";
          }
          if (JA->getType() == types::TY_FPGA_AOCR ||
              JA->getType() == types::TY_FPGA_AOCR_EMU)
            // AOCR files are always unbundled into a list file.
            TI = types::TY_Tempfilelist;
        } else {
          if (UI.DependentOffloadKind == Action::OFK_SYCL)
            // Do not add the current info for device with FPGA device.  The
            // device side isn't used
            continue;
          TI = types::TY_Tempfilelist;
          Ext = "txt";
        }
        std::string TmpFileName = C.getDriver().GetTemporaryPath(
            llvm::sys::path::stem(BaseInput), Ext);
        const char *TmpFile =
                        C.addTempFile(C.getArgs().MakeArgString(TmpFileName));
        CurI = InputInfo(TI, TmpFile, TmpFile);
      } else {
        // Host part of the unbundled object is not used when -fsycl-link is
        // enabled with FPGA target
        if (UI.DependentOffloadKind == Action::OFK_Host && IsFPGAObjLink)
          continue;
        std::string OffloadingPrefix = Action::GetOffloadingFileNamePrefix(
          UI.DependentOffloadKind,
          UI.DependentToolChain->getTriple().normalize(),
          /*CreatePrefixForHost=*/true);
        CurI = InputInfo(
          UA,
          GetNamedOutputPath(C, *UA, BaseInput, UI.DependentBoundArch,
                             /*AtTopLevel=*/false,
                             MultipleArchs ||
                                 UI.DependentOffloadKind == Action::OFK_HIP,
                             OffloadingPrefix),
          BaseInput);
      }
      // Save the unbundling result.
      UnbundlingResults.push_back(CurI);

      // Get the unique string identifier for this dependence and cache the
      // result.
      StringRef Arch;
      if (TargetDeviceOffloadKind == Action::OFK_HIP ||
          TargetDeviceOffloadKind == Action::OFK_SYCL) {
        if (UI.DependentOffloadKind == Action::OFK_Host)
          Arch = StringRef();
        else
          Arch = UI.DependentBoundArch;
      } else
        Arch = BoundArch;
      // When unbundling for SYCL and there is no Target offload, assume
      // Host as the dependent offload, as the host path has been stripped
      // in this instance
      Action::OffloadKind DependentOffloadKind;
      if (UI.DependentOffloadKind == Action::OFK_SYCL &&
          TargetDeviceOffloadKind == Action::OFK_None)
        DependentOffloadKind = Action::OFK_Host;
      else
        DependentOffloadKind = UI.DependentOffloadKind;

      CachedResults[{A, GetTriplePlusArchString(UI.DependentToolChain, Arch,
                                                DependentOffloadKind)}] =
          CurI;
    }
    // Do a check for a dependency file unbundle for FPGA.  This is out of line
    // from a regular unbundle, so just create and return the name of the
    // unbundled file.
    if (JA->getType() == types::TY_FPGA_Dependencies ||
        JA->getType() == types::TY_FPGA_Dependencies_List) {
      std::string Ext(types::getTypeTempSuffix(JA->getType()));
      std::string TmpFileName =
          C.getDriver().GetTemporaryPath(llvm::sys::path::stem(BaseInput), Ext);
      const char *TmpFile =
          C.addTempFile(C.getArgs().MakeArgString(TmpFileName));
      Result = InputInfo(JA->getType(), TmpFile, TmpFile);
      UnbundlingResults.push_back(Result);
    } else {
      // Now that we have all the results generated, select the one that should
      // be returned for the current depending action.
      std::pair<const Action *, std::string> ActionTC = {
          A, GetTriplePlusArchString(TC, BoundArch, TargetDeviceOffloadKind)};
      assert(CachedResults.find(ActionTC) != CachedResults.end() &&
             "Result does not exist??");
      Result = CachedResults[ActionTC];
    }
  } else if (auto *DA = dyn_cast<OffloadDepsJobAction>(JA)) {
    for (auto &DI : DA->getDependentActionsInfo()) {
      assert(DI.DependentOffloadKind != Action::OFK_None &&
             "Deps job with no offloading");

      std::string OffloadingPrefix = Action::GetOffloadingFileNamePrefix(
          DI.DependentOffloadKind,
          DI.DependentToolChain->getTriple().normalize(),
          /*CreatePrefixForHost=*/true);
      auto CurI = InputInfo(
          DA,
          GetNamedOutputPath(C, *DA, BaseInput, DI.DependentBoundArch,
                             /*AtTopLevel=*/false,
                             MultipleArchs ||
                                 DI.DependentOffloadKind == Action::OFK_HIP,
                             OffloadingPrefix),
          BaseInput);
      // Save the result.
      UnbundlingResults.push_back(CurI);

      // Get the unique string identifier for this dependence and cache the
      // result.
      StringRef Arch = TargetDeviceOffloadKind == Action::OFK_HIP
                           ? DI.DependentOffloadKind == Action::OFK_Host
                                 ? StringRef()
                                 : DI.DependentBoundArch
                           : BoundArch;

      CachedResults[{A, GetTriplePlusArchString(DI.DependentToolChain, Arch,
                                                DI.DependentOffloadKind)}] =
          CurI;
    }

    // Now that we have all the results generated, select the one that should be
    // returned for the current depending action.
    std::pair<const Action *, std::string> ActionTC = {
        A, GetTriplePlusArchString(TC, BoundArch, TargetDeviceOffloadKind)};
    auto It = CachedResults.find(ActionTC);
    assert(It != CachedResults.end() && "Result does not exist??");
    Result = It->second;
  } else if (JA->getType() == types::TY_Nothing)
    Result = InputInfo(A, BaseInput);
  else {
    std::string OffloadingPrefix;
    // When generating binaries with -fsycl-link-target or -fsycl-link, the
    // output file prefix is the triple arch only.  Do not add the arch when
    // compiling for host.
    if (!A->getOffloadingHostActiveKinds() &&
        (Args.getLastArg(options::OPT_fsycl_link_targets_EQ) ||
         Args.hasArg(options::OPT_fsycl_link_EQ))) {
      OffloadingPrefix = "-";
      OffloadingPrefix += TC->getTriple().getArchName();
    } else {
      // We only have to generate a prefix for the host if this is not a
      // top-level action.
      OffloadingPrefix = Action::GetOffloadingFileNamePrefix(
        A->getOffloadingDeviceKind(), TC->getTriple().normalize(),
        /*CreatePrefixForHost=*/!!A->getOffloadingHostActiveKinds() &&
            !AtTopLevel);
    }
    if (isa<OffloadWrapperJobAction>(JA)) {
      if (Arg *FinalOutput = C.getArgs().getLastArg(options::OPT_o))
        BaseInput = FinalOutput->getValue();
      else
        BaseInput = getDefaultImageName();
      BaseInput =
          C.getArgs().MakeArgString(std::string(BaseInput) + "-wrapper");
    }
    Result = InputInfo(A, GetNamedOutputPath(C, *JA, BaseInput, BoundArch,
                                             AtTopLevel, MultipleArchs,
                                             OffloadingPrefix),
                       BaseInput);
  }

  if (CCCPrintBindings && !CCGenDiagnostics) {
    llvm::errs() << "# \"" << T->getToolChain().getTripleString() << '"'
                 << " - \"" << T->getName() << "\", inputs: [";
    for (unsigned i = 0, e = InputInfos.size(); i != e; ++i) {
      llvm::errs() << InputInfos[i].getAsString();
      if (i + 1 != e)
        llvm::errs() << ", ";
    }
    if (UnbundlingResults.empty())
      llvm::errs() << "], output: " << Result.getAsString() << "\n";
    else {
      llvm::errs() << "], outputs: [";
      for (unsigned i = 0, e = UnbundlingResults.size(); i != e; ++i) {
        llvm::errs() << UnbundlingResults[i].getAsString();
        if (i + 1 != e)
          llvm::errs() << ", ";
      }
      llvm::errs() << "] \n";
    }
  } else {
    if (UnbundlingResults.empty())
      T->ConstructJob(
          C, *JA, Result, InputInfos,
          C.getArgsForToolChain(TC, BoundArch, JA->getOffloadingDeviceKind()),
          LinkingOutput);
    else
      T->ConstructJobMultipleOutputs(
          C, *JA, UnbundlingResults, InputInfos,
          C.getArgsForToolChain(TC, BoundArch, JA->getOffloadingDeviceKind()),
          LinkingOutput);
  }
  return Result;
}

const char *Driver::getDefaultImageName() const {
  llvm::Triple Target(llvm::Triple::normalize(TargetTriple));
  return Target.isOSWindows() ? "a.exe" : "a.out";
}

/// Create output filename based on ArgValue, which could either be a
/// full filename, filename without extension, or a directory. If ArgValue
/// does not provide a filename, then use BaseName, and use the extension
/// suitable for FileType.
static const char *MakeCLOutputFilename(const ArgList &Args, StringRef ArgValue,
                                        StringRef BaseName,
                                        types::ID FileType) {
  SmallString<128> Filename = ArgValue;

  if (ArgValue.empty()) {
    // If the argument is empty, output to BaseName in the current dir.
    Filename = BaseName;
  } else if (llvm::sys::path::is_separator(Filename.back())) {
    // If the argument is a directory, output to BaseName in that dir.
    llvm::sys::path::append(Filename, BaseName);
  }

  if (!llvm::sys::path::has_extension(ArgValue)) {
    // If the argument didn't provide an extension, then set it.
    const char *Extension = types::getTypeTempSuffix(FileType, true);

    if (FileType == types::TY_Image &&
        Args.hasArg(options::OPT__SLASH_LD, options::OPT__SLASH_LDd)) {
      // The output file is a dll.
      Extension = "dll";
    }

    llvm::sys::path::replace_extension(Filename, Extension);
  }

  return Args.MakeArgString(Filename.c_str());
}

static bool HasPreprocessOutput(const Action &JA) {
  if (isa<PreprocessJobAction>(JA))
    return true;
  if (isa<OffloadAction>(JA) && isa<PreprocessJobAction>(JA.getInputs()[0]))
    return true;
  if (isa<OffloadBundlingJobAction>(JA) &&
      HasPreprocessOutput(*(JA.getInputs()[0])))
    return true;
  return false;
}

const char *Driver::GetNamedOutputPath(Compilation &C, const JobAction &JA,
                                       const char *BaseInput,
                                       StringRef OrigBoundArch, bool AtTopLevel,
                                       bool MultipleArchs,
                                       StringRef OffloadingPrefix) const {
  std::string BoundArch = OrigBoundArch.str();
#if defined(_WIN32)
  // BoundArch may contains ':', which is invalid in file names on Windows,
  // therefore replace it with '%'.
  std::replace(BoundArch.begin(), BoundArch.end(), ':', '@');
#endif

  llvm::PrettyStackTraceString CrashInfo("Computing output path");
  // Output to a user requested destination?
  if (AtTopLevel && !isa<DsymutilJobAction>(JA) && !isa<VerifyJobAction>(JA)) {
    if (Arg *FinalOutput = C.getArgs().getLastArg(options::OPT_o))
      return C.addResultFile(FinalOutput->getValue(), &JA);
    // Output to destination for -fsycl-device-only and Windows -o
    if (C.getArgs().hasArg(options::OPT_fsycl_device_only))
      if (Arg *FinalOutput = C.getArgs().getLastArg(options::OPT__SLASH_o))
        return C.addResultFile(FinalOutput->getValue(), &JA);
  }

  // For /P, preprocess to file named after BaseInput.
  if (C.getArgs().hasArg(options::OPT__SLASH_P) &&
      ((AtTopLevel && isa<PreprocessJobAction>(JA)) ||
       isa<OffloadBundlingJobAction>(JA))) {
    StringRef BaseName = llvm::sys::path::filename(BaseInput);
    StringRef NameArg;
    if (Arg *A = C.getArgs().getLastArg(options::OPT__SLASH_Fi))
      NameArg = A->getValue();
    return C.addResultFile(
        MakeCLOutputFilename(C.getArgs(), NameArg, BaseName, types::TY_PP_C),
        &JA);
  }

  // Redirect output for the generated source + integration footer.
  if (isa<AppendFooterJobAction>(JA)) {
    if (Arg *A = C.getArgs().getLastArg(options::OPT_fsycl_footer_path_EQ)) {
      SmallString<128> OutName(A->getValue());
      StringRef BaseName = llvm::sys::path::filename(BaseInput);
      if (isSaveTempsEnabled()) {
        // Retain the location specified by the user with -save-temps.
        const char *Suffix = types::getTypeTempSuffix(JA.getType());
        std::string::size_type End = std::string::npos;
        if (!types::appendSuffixForType(JA.getType()))
          End = BaseName.rfind('.');
        SmallString<128> Suffixed(BaseName.substr(0, End));
        Suffixed += OffloadingPrefix;
        Suffixed += '.';
        Suffixed += Suffix;
        llvm::sys::path::append(OutName, Suffixed.c_str());
      } else {
        std::string TmpName =
            GetTemporaryPath(llvm::sys::path::stem(BaseName),
                             types::getTypeTempSuffix(JA.getType()));
        llvm::sys::path::append(OutName, llvm::sys::path::filename(TmpName));
      }
      return C.addTempFile(C.getArgs().MakeArgString(OutName));
    }
  }

  // Default to writing to stdout?
  if (AtTopLevel && !CCGenDiagnostics && HasPreprocessOutput(JA)) {
    return "-";
  }

  if (JA.getType() == types::TY_ModuleFile &&
      C.getArgs().getLastArg(options::OPT_module_file_info)) {
    return "-";
  }

  // Is this the assembly listing for /FA?
  if (JA.getType() == types::TY_PP_Asm &&
      (C.getArgs().hasArg(options::OPT__SLASH_FA) ||
       C.getArgs().hasArg(options::OPT__SLASH_Fa))) {
    // Use /Fa and the input filename to determine the asm file name.
    StringRef BaseName = llvm::sys::path::filename(BaseInput);
    StringRef FaValue = C.getArgs().getLastArgValue(options::OPT__SLASH_Fa);
    return C.addResultFile(
        MakeCLOutputFilename(C.getArgs(), FaValue, BaseName, JA.getType()),
        &JA);
  }

  // Output to a temporary file?
  if ((!AtTopLevel && !isSaveTempsEnabled() &&
       (!C.getArgs().hasArg(options::OPT__SLASH_Fo) ||
        // FIXME - The use of /Fo is limited when offloading is enabled.  When
        // compiling to exe use of /Fo does not produce the named obj.  We also
        // should not use the named output when performing unbundling.
        (C.getArgs().hasArg(options::OPT__SLASH_Fo) &&
         (!JA.isOffloading(Action::OFK_None) ||
          isa<OffloadUnbundlingJobAction>(JA) ||
          JA.getOffloadingHostActiveKinds() > Action::OFK_Host)))) ||
      CCGenDiagnostics) {
    StringRef Name = llvm::sys::path::filename(BaseInput);
    std::pair<StringRef, StringRef> Split = Name.split('.');
    SmallString<128> TmpName;
    const char *Suffix = types::getTypeTempSuffix(JA.getType(), IsCLMode());
    Arg *A = C.getArgs().getLastArg(options::OPT_fcrash_diagnostics_dir);
    if (CCGenDiagnostics && A) {
      SmallString<128> CrashDirectory(A->getValue());
      if (!getVFS().exists(CrashDirectory))
        llvm::sys::fs::create_directories(CrashDirectory);
      llvm::sys::path::append(CrashDirectory, Split.first);
      const char *Middle = Suffix ? "-%%%%%%." : "-%%%%%%";
      std::error_code EC = llvm::sys::fs::createUniqueFile(
          CrashDirectory + Middle + Suffix, TmpName);
      if (EC) {
        Diag(clang::diag::err_unable_to_make_temp) << EC.message();
        return "";
      }
    } else {
      TmpName = GetTemporaryPath(Split.first, Suffix);
    }
    return C.addTempFile(C.getArgs().MakeArgString(TmpName), JA.getType());
  }

  SmallString<128> BasePath(BaseInput);
  SmallString<128> ExternalPath("");
  StringRef BaseName;

  // Dsymutil actions should use the full path.
  if (isa<DsymutilJobAction>(JA) && C.getArgs().hasArg(options::OPT_dsym_dir)) {
    ExternalPath += C.getArgs().getLastArg(options::OPT_dsym_dir)->getValue();
    // We use posix style here because the tests (specifically
    // darwin-dsymutil.c) demonstrate that posix style paths are acceptable
    // even on Windows and if we don't then the similar test covering this
    // fails.
    llvm::sys::path::append(ExternalPath, llvm::sys::path::Style::posix,
                            llvm::sys::path::filename(BasePath));
    BaseName = ExternalPath;
  } else if (isa<DsymutilJobAction>(JA) || isa<VerifyJobAction>(JA))
    BaseName = BasePath;
  else
    BaseName = llvm::sys::path::filename(BasePath);

  // Determine what the derived output name should be.
  const char *NamedOutput;

  if ((JA.getType() == types::TY_Object || JA.getType() == types::TY_LTO_BC ||
       JA.getType() == types::TY_Archive) &&
      C.getArgs().hasArg(options::OPT__SLASH_Fo, options::OPT__SLASH_o)) {
    // The /Fo or /o flag decides the object filename.
    StringRef Val =
        C.getArgs()
            .getLastArg(options::OPT__SLASH_Fo, options::OPT__SLASH_o)
            ->getValue();
    NamedOutput =
        MakeCLOutputFilename(C.getArgs(), Val, BaseName, types::TY_Object);
  } else if (JA.getType() == types::TY_Image &&
             C.getArgs().hasArg(options::OPT__SLASH_Fe,
                                options::OPT__SLASH_o)) {
    // The /Fe or /o flag names the linked file.
    StringRef Val =
        C.getArgs()
            .getLastArg(options::OPT__SLASH_Fe, options::OPT__SLASH_o)
            ->getValue();
    NamedOutput =
        MakeCLOutputFilename(C.getArgs(), Val, BaseName, types::TY_Image);
  } else if (JA.getType() == types::TY_Image) {
    if (IsCLMode()) {
      // clang-cl uses BaseName for the executable name.
      NamedOutput =
          MakeCLOutputFilename(C.getArgs(), "", BaseName, types::TY_Image);
    } else {
      SmallString<128> Output(getDefaultImageName());
      // HIP image for device compilation with -fno-gpu-rdc is per compilation
      // unit.
      bool IsHIPNoRDC = JA.getOffloadingDeviceKind() == Action::OFK_HIP &&
                        !C.getArgs().hasFlag(options::OPT_fgpu_rdc,
                                             options::OPT_fno_gpu_rdc, false);
      if (IsHIPNoRDC) {
        Output = BaseName;
        llvm::sys::path::replace_extension(Output, "");
      }
      Output += OffloadingPrefix;
      if (MultipleArchs && !BoundArch.empty()) {
        Output += "-";
        Output.append(BoundArch);
      }
      if (IsHIPNoRDC)
        Output += ".out";
      NamedOutput = C.getArgs().MakeArgString(Output.c_str());
    }
  } else if (JA.getType() == types::TY_PCH && IsCLMode()) {
    NamedOutput = C.getArgs().MakeArgString(GetClPchPath(C, BaseName));
  } else {
    const char *Suffix = types::getTypeTempSuffix(JA.getType(), IsCLMode());
    assert(Suffix && "All types used for output should have a suffix.");

    std::string::size_type End = std::string::npos;
    if (!types::appendSuffixForType(JA.getType()))
      End = BaseName.rfind('.');
    SmallString<128> Suffixed(BaseName.substr(0, End));
    Suffixed += OffloadingPrefix;
    if (MultipleArchs && !BoundArch.empty()) {
      Suffixed += "-";
      Suffixed.append(BoundArch);
    }
    // When using both -save-temps and -emit-llvm, use a ".tmp.bc" suffix for
    // the unoptimized bitcode so that it does not get overwritten by the ".bc"
    // optimized bitcode output.
    auto IsHIPRDCInCompilePhase = [](const JobAction &JA,
                                     const llvm::opt::DerivedArgList &Args) {
      // The relocatable compilation in HIP implies -emit-llvm. Similarly, use a
      // ".tmp.bc" suffix for the unoptimized bitcode (generated in the compile
      // phase.)
      return isa<CompileJobAction>(JA) &&
             JA.getOffloadingDeviceKind() == Action::OFK_HIP &&
             Args.hasFlag(options::OPT_fgpu_rdc, options::OPT_fno_gpu_rdc,
                          false);
    };
    if (!AtTopLevel && JA.getType() == types::TY_LLVM_BC &&
        (C.getArgs().hasArg(options::OPT_emit_llvm) ||
         IsHIPRDCInCompilePhase(JA, C.getArgs())))
      Suffixed += ".tmp";
    Suffixed += '.';
    Suffixed += Suffix;
    NamedOutput = C.getArgs().MakeArgString(Suffixed.c_str());
  }

  // Prepend object file path if -save-temps=obj
  if (!AtTopLevel && isSaveTempsObj() && C.getArgs().hasArg(options::OPT_o) &&
      JA.getType() != types::TY_PCH) {
    Arg *FinalOutput = C.getArgs().getLastArg(options::OPT_o);
    SmallString<128> TempPath(FinalOutput->getValue());
    llvm::sys::path::remove_filename(TempPath);
    StringRef OutputFileName = llvm::sys::path::filename(NamedOutput);
    llvm::sys::path::append(TempPath, OutputFileName);
    NamedOutput = C.getArgs().MakeArgString(TempPath.c_str());
  }

  if (isSaveTempsEnabled()) {
    // If we're saving temps and the temp file conflicts with any
    // input/resulting file, then avoid overwriting.
    if (!AtTopLevel) {
      bool SameFile = false;
      SmallString<256> Result;
      llvm::sys::fs::current_path(Result);
      llvm::sys::path::append(Result, BaseName);
      llvm::sys::fs::equivalent(BaseInput, Result.c_str(), SameFile);
      // Must share the same path to conflict.
      if (SameFile) {
        StringRef Name = llvm::sys::path::filename(BaseInput);
        std::pair<StringRef, StringRef> Split = Name.split('.');
        std::string TmpName = GetTemporaryPath(
            Split.first, types::getTypeTempSuffix(JA.getType(), IsCLMode()));
        return C.addTempFile(C.getArgs().MakeArgString(TmpName));
      }
    }

    const auto &ResultFiles = C.getResultFiles();
    const auto CollidingFilenameIt =
        llvm::find_if(ResultFiles, [NamedOutput](const auto &It) {
          return StringRef(NamedOutput).equals(It.second);
        });
    if (CollidingFilenameIt != ResultFiles.end()) {
      // Upon any collision, a unique hash will be appended to the filename,
      // similar to what is done for temporary files in the regular flow.
      StringRef CollidingName(CollidingFilenameIt->second);
      std::pair<StringRef, StringRef> Split = CollidingName.split('.');
      std::string UniqueName = GetUniquePath(
          Split.first, types::getTypeTempSuffix(JA.getType(), IsCLMode()));
      return C.addResultFile(C.getArgs().MakeArgString(UniqueName), &JA);
    }
  }

  // As an annoying special case, PCH generation doesn't strip the pathname.
  if (JA.getType() == types::TY_PCH && !IsCLMode()) {
    llvm::sys::path::remove_filename(BasePath);
    if (BasePath.empty())
      BasePath = NamedOutput;
    else
      llvm::sys::path::append(BasePath, NamedOutput);
    return C.addResultFile(C.getArgs().MakeArgString(BasePath.c_str()), &JA);
  } else {
    return C.addResultFile(NamedOutput, &JA);
  }
}

std::string Driver::GetFilePath(StringRef Name, const ToolChain &TC) const {
  // Search for Name in a list of paths.
  auto SearchPaths = [&](const llvm::SmallVectorImpl<std::string> &P)
      -> llvm::Optional<std::string> {
    // Respect a limited subset of the '-Bprefix' functionality in GCC by
    // attempting to use this prefix when looking for file paths.
    for (const auto &Dir : P) {
      if (Dir.empty())
        continue;
      SmallString<128> P(Dir[0] == '=' ? SysRoot + Dir.substr(1) : Dir);
      llvm::sys::path::append(P, Name);
      if (llvm::sys::fs::exists(Twine(P)))
        return std::string(P);
    }
    return None;
  };

  if (auto P = SearchPaths(PrefixDirs))
    return *P;

  SmallString<128> R(ResourceDir);
  llvm::sys::path::append(R, Name);
  if (llvm::sys::fs::exists(Twine(R)))
    return std::string(R.str());

  SmallString<128> P(TC.getCompilerRTPath());
  llvm::sys::path::append(P, Name);
  if (llvm::sys::fs::exists(Twine(P)))
    return std::string(P.str());

  SmallString<128> D(Dir);
  llvm::sys::path::append(D, "..", Name);
  if (llvm::sys::fs::exists(Twine(D)))
    return std::string(D.str());

  if (auto P = SearchPaths(TC.getLibraryPaths()))
    return *P;

  if (auto P = SearchPaths(TC.getFilePaths()))
    return *P;

  return std::string(Name);
}

void Driver::generatePrefixedToolNames(
    StringRef Tool, const ToolChain &TC,
    SmallVectorImpl<std::string> &Names) const {
  // FIXME: Needs a better variable than TargetTriple
  Names.emplace_back((TargetTriple + "-" + Tool).str());
  Names.emplace_back(Tool);
}

static bool ScanDirForExecutable(SmallString<128> &Dir, StringRef Name) {
  llvm::sys::path::append(Dir, Name);
  if (llvm::sys::fs::can_execute(Twine(Dir)))
    return true;
  llvm::sys::path::remove_filename(Dir);
  return false;
}

std::string Driver::GetProgramPath(StringRef Name, const ToolChain &TC) const {
  SmallVector<std::string, 2> TargetSpecificExecutables;
  generatePrefixedToolNames(Name, TC, TargetSpecificExecutables);

  // Respect a limited subset of the '-Bprefix' functionality in GCC by
  // attempting to use this prefix when looking for program paths.
  for (const auto &PrefixDir : PrefixDirs) {
    if (llvm::sys::fs::is_directory(PrefixDir)) {
      SmallString<128> P(PrefixDir);
      if (ScanDirForExecutable(P, Name))
        return std::string(P.str());
    } else {
      SmallString<128> P((PrefixDir + Name).str());
      if (llvm::sys::fs::can_execute(Twine(P)))
        return std::string(P.str());
    }
  }

  const ToolChain::path_list &List = TC.getProgramPaths();
  for (const auto &TargetSpecificExecutable : TargetSpecificExecutables) {
    // For each possible name of the tool look for it in
    // program paths first, then the path.
    // Higher priority names will be first, meaning that
    // a higher priority name in the path will be found
    // instead of a lower priority name in the program path.
    // E.g. <triple>-gcc on the path will be found instead
    // of gcc in the program path
    for (const auto &Path : List) {
      SmallString<128> P(Path);
      if (ScanDirForExecutable(P, TargetSpecificExecutable))
        return std::string(P.str());
    }

    // Fall back to the path
    if (llvm::ErrorOr<std::string> P =
            llvm::sys::findProgramByName(TargetSpecificExecutable))
      return *P;
  }

  return std::string(Name);
}

std::string Driver::GetTemporaryPath(StringRef Prefix, StringRef Suffix) const {
  SmallString<128> Path;
  std::error_code EC = llvm::sys::fs::createTemporaryFile(Prefix, Suffix, Path);
  if (EC) {
    Diag(clang::diag::err_unable_to_make_temp) << EC.message();
    return "";
  }

  return std::string(Path.str());
}

std::string Driver::GetUniquePath(StringRef BaseName, StringRef Ext) const {
  SmallString<128> Path;
  std::error_code EC = llvm::sys::fs::createUniqueFile(
      Twine(BaseName) + Twine("-%%%%%%.") + Ext, Path);
  if (EC) {
    Diag(clang::diag::err_unable_to_make_temp) << EC.message();
    return "";
  }

  return std::string(Path.str());
}

std::string Driver::GetTemporaryDirectory(StringRef Prefix) const {
  SmallString<128> Path;
  std::error_code EC = llvm::sys::fs::createUniqueDirectory(Prefix, Path);
  if (EC) {
    Diag(clang::diag::err_unable_to_make_temp) << EC.message();
    return "";
  }

  return std::string(Path.str());
}

std::string Driver::GetClPchPath(Compilation &C, StringRef BaseName) const {
  SmallString<128> Output;
  if (Arg *FpArg = C.getArgs().getLastArg(options::OPT__SLASH_Fp)) {
    // FIXME: If anybody needs it, implement this obscure rule:
    // "If you specify a directory without a file name, the default file name
    // is VCx0.pch., where x is the major version of Visual C++ in use."
    Output = FpArg->getValue();

    // "If you do not specify an extension as part of the path name, an
    // extension of .pch is assumed. "
    if (!llvm::sys::path::has_extension(Output))
      Output += ".pch";
  } else {
    if (Arg *YcArg = C.getArgs().getLastArg(options::OPT__SLASH_Yc))
      Output = YcArg->getValue();
    if (Output.empty())
      Output = BaseName;
    llvm::sys::path::replace_extension(Output, ".pch");
  }
  return std::string(Output.str());
}

const ToolChain &Driver::getToolChain(const ArgList &Args,
                                      const llvm::Triple &Target) const {

  auto &TC = ToolChains[Target.str()];
  if (!TC) {
    switch (Target.getOS()) {
    case llvm::Triple::AIX:
      TC = std::make_unique<toolchains::AIX>(*this, Target, Args);
      break;
    case llvm::Triple::Haiku:
      TC = std::make_unique<toolchains::Haiku>(*this, Target, Args);
      break;
    case llvm::Triple::Ananas:
      TC = std::make_unique<toolchains::Ananas>(*this, Target, Args);
      break;
    case llvm::Triple::CloudABI:
      TC = std::make_unique<toolchains::CloudABI>(*this, Target, Args);
      break;
    case llvm::Triple::Darwin:
    case llvm::Triple::MacOSX:
    case llvm::Triple::IOS:
    case llvm::Triple::TvOS:
    case llvm::Triple::WatchOS:
      TC = std::make_unique<toolchains::DarwinClang>(*this, Target, Args);
      break;
    case llvm::Triple::DragonFly:
      TC = std::make_unique<toolchains::DragonFly>(*this, Target, Args);
      break;
    case llvm::Triple::OpenBSD:
      TC = std::make_unique<toolchains::OpenBSD>(*this, Target, Args);
      break;
    case llvm::Triple::NetBSD:
      TC = std::make_unique<toolchains::NetBSD>(*this, Target, Args);
      break;
    case llvm::Triple::FreeBSD:
      TC = std::make_unique<toolchains::FreeBSD>(*this, Target, Args);
      break;
    case llvm::Triple::Minix:
      TC = std::make_unique<toolchains::Minix>(*this, Target, Args);
      break;
    case llvm::Triple::Linux:
    case llvm::Triple::ELFIAMCU:
      if (Target.getArch() == llvm::Triple::hexagon)
        TC = std::make_unique<toolchains::HexagonToolChain>(*this, Target,
                                                             Args);
      else if ((Target.getVendor() == llvm::Triple::MipsTechnologies) &&
               !Target.hasEnvironment())
        TC = std::make_unique<toolchains::MipsLLVMToolChain>(*this, Target,
                                                              Args);
      else if (Target.isPPC())
        TC = std::make_unique<toolchains::PPCLinuxToolChain>(*this, Target,
                                                              Args);
      else if (Target.getArch() == llvm::Triple::ve)
        TC = std::make_unique<toolchains::VEToolChain>(*this, Target, Args);

      else
        TC = std::make_unique<toolchains::Linux>(*this, Target, Args);
      break;
    case llvm::Triple::NaCl:
      TC = std::make_unique<toolchains::NaClToolChain>(*this, Target, Args);
      break;
    case llvm::Triple::Fuchsia:
      TC = std::make_unique<toolchains::Fuchsia>(*this, Target, Args);
      break;
    case llvm::Triple::Solaris:
      TC = std::make_unique<toolchains::Solaris>(*this, Target, Args);
      break;
    case llvm::Triple::AMDHSA:
      TC = std::make_unique<toolchains::ROCMToolChain>(*this, Target, Args);
      break;
    case llvm::Triple::AMDPAL:
    case llvm::Triple::Mesa3D:
      TC = std::make_unique<toolchains::AMDGPUToolChain>(*this, Target, Args);
      break;
    case llvm::Triple::Win32:
      switch (Target.getEnvironment()) {
      default:
        if (Target.isOSBinFormatELF())
          TC = std::make_unique<toolchains::Generic_ELF>(*this, Target, Args);
        else if (Target.isOSBinFormatMachO())
          TC = std::make_unique<toolchains::MachO>(*this, Target, Args);
        else
          TC = std::make_unique<toolchains::Generic_GCC>(*this, Target, Args);
        break;
      case llvm::Triple::GNU:
        TC = std::make_unique<toolchains::MinGW>(*this, Target, Args);
        break;
      case llvm::Triple::Itanium:
        TC = std::make_unique<toolchains::CrossWindowsToolChain>(*this, Target,
                                                                  Args);
        break;
      case llvm::Triple::MSVC:
      case llvm::Triple::UnknownEnvironment:
        if (Args.getLastArgValue(options::OPT_fuse_ld_EQ)
                .startswith_insensitive("bfd"))
          TC = std::make_unique<toolchains::CrossWindowsToolChain>(
              *this, Target, Args);
        else
          TC =
              std::make_unique<toolchains::MSVCToolChain>(*this, Target, Args);
        break;
      }
      break;
    case llvm::Triple::PS4:
      TC = std::make_unique<toolchains::PS4CPU>(*this, Target, Args);
      break;
    case llvm::Triple::Contiki:
      TC = std::make_unique<toolchains::Contiki>(*this, Target, Args);
      break;
    case llvm::Triple::Hurd:
      TC = std::make_unique<toolchains::Hurd>(*this, Target, Args);
      break;
    case llvm::Triple::ZOS:
      TC = std::make_unique<toolchains::ZOS>(*this, Target, Args);
      break;
    default:
      // Of these targets, Hexagon is the only one that might have
      // an OS of Linux, in which case it got handled above already.
      switch (Target.getArch()) {
      case llvm::Triple::tce:
        TC = std::make_unique<toolchains::TCEToolChain>(*this, Target, Args);
        break;
      case llvm::Triple::tcele:
        TC = std::make_unique<toolchains::TCELEToolChain>(*this, Target, Args);
        break;
      case llvm::Triple::hexagon:
        TC = std::make_unique<toolchains::HexagonToolChain>(*this, Target,
                                                             Args);
        break;
      case llvm::Triple::lanai:
        TC = std::make_unique<toolchains::LanaiToolChain>(*this, Target, Args);
        break;
      case llvm::Triple::xcore:
        TC = std::make_unique<toolchains::XCoreToolChain>(*this, Target, Args);
        break;
#if INTEL_CUSTOMIZATION
#if INTEL_FEATURE_CSA
      case llvm::Triple::csa:
        TC = std::make_unique<toolchains::CSAToolChain>(*this, Target, Args);
        break;
#endif  // INTEL_FEATURE_CSA
#endif  // INTEL_CUSTOMIZATION
      case llvm::Triple::wasm32:
      case llvm::Triple::wasm64:
        TC = std::make_unique<toolchains::WebAssembly>(*this, Target, Args);
        break;
      case llvm::Triple::avr:
        TC = std::make_unique<toolchains::AVRToolChain>(*this, Target, Args);
        break;
      case llvm::Triple::msp430:
        TC =
            std::make_unique<toolchains::MSP430ToolChain>(*this, Target, Args);
        break;
      case llvm::Triple::riscv32:
      case llvm::Triple::riscv64:
        if (toolchains::RISCVToolChain::hasGCCToolchain(*this, Args))
          TC =
              std::make_unique<toolchains::RISCVToolChain>(*this, Target, Args);
        else
          TC = std::make_unique<toolchains::BareMetal>(*this, Target, Args);
        break;
      case llvm::Triple::ve:
        TC = std::make_unique<toolchains::VEToolChain>(*this, Target, Args);
        break;
      default:
        if (Target.getVendor() == llvm::Triple::Myriad)
          TC = std::make_unique<toolchains::MyriadToolChain>(*this, Target,
                                                              Args);
        else if (toolchains::BareMetal::handlesTarget(Target))
          TC = std::make_unique<toolchains::BareMetal>(*this, Target, Args);
        else if (Target.isOSBinFormatELF())
          TC = std::make_unique<toolchains::Generic_ELF>(*this, Target, Args);
        else if (Target.isOSBinFormatMachO())
          TC = std::make_unique<toolchains::MachO>(*this, Target, Args);
        else
          TC = std::make_unique<toolchains::Generic_GCC>(*this, Target, Args);
      }
    }
  }

  // Intentionally omitted from the switch above: llvm::Triple::CUDA.  CUDA
  // compiles always need two toolchains, the CUDA toolchain and the host
  // toolchain.  So the only valid way to create a CUDA toolchain is via
  // CreateOffloadingDeviceToolChains.

  return *TC;
}

const ToolChain &Driver::getOffloadingDeviceToolChain(const ArgList &Args,
                  const llvm::Triple &Target, const ToolChain &HostTC,
                  const Action::OffloadKind &TargetDeviceOffloadKind) const {
  // Use device / host triples as the key into the ToolChains map because the
  // device ToolChain we create depends on both.
  auto &TC = ToolChains[Target.str() + "/" + HostTC.getTriple().str()];
  if (!TC) {
    // Categorized by offload kind > arch rather than OS > arch like
    // the normal getToolChain call, as it seems a reasonable way to categorize
    // things.
    switch (TargetDeviceOffloadKind) {
      case Action::OFK_Cuda:
        TC = std::make_unique<toolchains::CudaToolChain>(
          *this, Target, HostTC, Args, TargetDeviceOffloadKind);
        break;
      case Action::OFK_HIP:
        TC = std::make_unique<toolchains::HIPToolChain>(
            *this, Target, HostTC, Args, TargetDeviceOffloadKind);
        break;
      case Action::OFK_OpenMP:
        // omp + nvptx
        TC = std::make_unique<toolchains::CudaToolChain>(
          *this, Target, HostTC, Args, TargetDeviceOffloadKind);
        break;
      case Action::OFK_SYCL:
        switch (Target.getArch()) {
          case llvm::Triple::spir:
          case llvm::Triple::spir64:
            TC = std::make_unique<toolchains::SYCLToolChain>(
              *this, Target, HostTC, Args);
            break;
          case llvm::Triple::nvptx:
          case llvm::Triple::nvptx64:
            TC = std::make_unique<toolchains::CudaToolChain>(
              *this, Target, HostTC, Args, TargetDeviceOffloadKind);
            break;
          case llvm::Triple::amdgcn:
            TC = std::make_unique<toolchains::HIPToolChain>(
                *this, Target, HostTC, Args, TargetDeviceOffloadKind);
            break;
          default:
          break;
        }
      break;
      default:
      break;
    }
  }

  return *TC;
}

bool Driver::ShouldUseClangCompiler(const JobAction &JA) const {
  // Say "no" if there is not exactly one input of a type clang understands.
  if (JA.size() != 1 ||
      !types::isAcceptedByClang((*JA.input_begin())->getType()))
    return false;

  // And say "no" if this is not a kind of action clang understands.
  if (!isa<PreprocessJobAction>(JA) && !isa<PrecompileJobAction>(JA) &&
      !isa<CompileJobAction>(JA) && !isa<BackendJobAction>(JA))
    return false;

  return true;
}

bool Driver::ShouldUseFlangCompiler(const JobAction &JA) const {
  // Say "no" if there is not exactly one input of a type flang understands.
  if (JA.size() != 1 ||
      !types::isFortran((*JA.input_begin())->getType()))
    return false;

  // And say "no" if this is not a kind of action flang understands.
  if (!isa<PreprocessJobAction>(JA) && !isa<CompileJobAction>(JA) && !isa<BackendJobAction>(JA))
    return false;

  return true;
}

bool Driver::ShouldEmitStaticLibrary(const ArgList &Args) const {
  // Only emit static library if the flag is set explicitly.
  if (Args.hasArg(options::OPT_emit_static_lib))
    return true;
  return false;
}

/// GetReleaseVersion - Parse (([0-9]+)(.([0-9]+)(.([0-9]+)?))?)? and return the
/// grouped values as integers. Numbers which are not provided are set to 0.
///
/// \return True if the entire string was parsed (9.2), or all groups were
/// parsed (10.3.5extrastuff).
bool Driver::GetReleaseVersion(StringRef Str, unsigned &Major, unsigned &Minor,
                               unsigned &Micro, bool &HadExtra) {
  HadExtra = false;

  Major = Minor = Micro = 0;
  if (Str.empty())
    return false;

  if (Str.consumeInteger(10, Major))
    return false;
  if (Str.empty())
    return true;
  if (Str[0] != '.')
    return false;

  Str = Str.drop_front(1);

  if (Str.consumeInteger(10, Minor))
    return false;
  if (Str.empty())
    return true;
  if (Str[0] != '.')
    return false;
  Str = Str.drop_front(1);

  if (Str.consumeInteger(10, Micro))
    return false;
  if (!Str.empty())
    HadExtra = true;
  return true;
}

/// Parse digits from a string \p Str and fulfill \p Digits with
/// the parsed numbers. This method assumes that the max number of
/// digits to look for is equal to Digits.size().
///
/// \return True if the entire string was parsed and there are
/// no extra characters remaining at the end.
bool Driver::GetReleaseVersion(StringRef Str,
                               MutableArrayRef<unsigned> Digits) {
  if (Str.empty())
    return false;

  unsigned CurDigit = 0;
  while (CurDigit < Digits.size()) {
    unsigned Digit;
    if (Str.consumeInteger(10, Digit))
      return false;
    Digits[CurDigit] = Digit;
    if (Str.empty())
      return true;
    if (Str[0] != '.')
      return false;
    Str = Str.drop_front(1);
    CurDigit++;
  }

  // More digits than requested, bail out...
  return false;
}

std::pair<unsigned, unsigned>
Driver::getIncludeExcludeOptionFlagMasks(bool IsClCompatMode) const {
  unsigned IncludedFlagsBitmask = 0;
  unsigned ExcludedFlagsBitmask = options::NoDriverOption;

  if (IsClCompatMode) {
    // Include CL and Core options.
    IncludedFlagsBitmask |= options::CLOption;
    IncludedFlagsBitmask |= options::CoreOption;
  } else {
    ExcludedFlagsBitmask |= options::CLOption;
  }

  return std::make_pair(IncludedFlagsBitmask, ExcludedFlagsBitmask);
}

#if INTEL_CUSTOMIZATION
std::pair<unsigned, unsigned>
Driver::getIncludeExcludeOptionFlagMasksDpcpp(bool IsClCompatMode,
                                              bool AllowLinux) const {
  unsigned IncludedFlagsBitmask = 0;
  unsigned ExcludedFlagsBitmask = options::NoDriverOption;

  // For dpcpp on Windows, we are allowing both MSVC and Linux options to be
  // accepted and parsed.  This allows for a transition period for using a more
  // traditional set of drivers; dpcpp for Linux and dpcpp-cl for Windows.
  if (IsClCompatMode) {
    if (!AllowLinux) {
      // Include CL and Core options.
      IncludedFlagsBitmask |= options::CLOption;
      IncludedFlagsBitmask |= options::CoreOption;
    }
  } else {
    ExcludedFlagsBitmask |= options::CLOption;
  }

  return std::make_pair(IncludedFlagsBitmask, ExcludedFlagsBitmask);
}

bool clang::driver::isOptimizationLevelFast(const Driver &D,
                                            const ArgList &Args) {
  // For Intel and -Ofast is given, don't override if another -O is
  // provided on the command line.
  if (D.IsIntelMode() && Args.hasArgNoClaim(options::OPT_Ofast))
    return true;
#endif // INTEL_CUSTOMIZATION
  return Args.hasFlag(options::OPT_Ofast, options::OPT_O_Group, false);
}

bool clang::driver::isObjectFile(std::string FileName) {
  if (!llvm::sys::path::has_extension(FileName))
    // Any file with no extension should be considered an Object. Take into
    // account -lsomelib library filenames.
    return FileName.rfind("-l", 0) != 0;
  std::string Ext(llvm::sys::path::extension(FileName).drop_front());
  // We cannot rely on lookupTypeForExtension solely as that has 'lib'
  // marked as an object.
  return (Ext != "lib" &&
          types::lookupTypeForExtension(Ext) == types::TY_Object);
}

bool clang::driver::isStaticArchiveFile(const StringRef &FileName) {
  if (!llvm::sys::path::has_extension(FileName))
    // Any file with no extension should not be considered an Archive.
    return false;
  StringRef Ext(llvm::sys::path::extension(FileName).drop_front());
  llvm::file_magic Magic;
  llvm::identify_magic(FileName, Magic);
  // Only .lib and archive files are to be considered.
  return (Ext == "lib" || Magic == llvm::file_magic::archive);
}

bool clang::driver::willEmitRemarks(const ArgList &Args) {
  // -fsave-optimization-record enables it.
  if (Args.hasFlag(options::OPT_fsave_optimization_record,
                   options::OPT_fno_save_optimization_record, false))
    return true;

  // -fsave-optimization-record=<format> enables it as well.
  if (Args.hasFlag(options::OPT_fsave_optimization_record_EQ,
                   options::OPT_fno_save_optimization_record, false))
    return true;

  // -foptimization-record-file alone enables it too.
  if (Args.hasFlag(options::OPT_foptimization_record_file_EQ,
                   options::OPT_fno_save_optimization_record, false))
    return true;

  // -foptimization-record-passes alone enables it too.
  if (Args.hasFlag(options::OPT_foptimization_record_passes_EQ,
                   options::OPT_fno_save_optimization_record, false))
    return true;

#if INTEL_CUSTOMIZATION
  if (const Arg *A = Args.getLastArg(options::OPT_qopt_report_EQ))
    if (A->getValue() != StringRef("0"))
      return true;
#endif // INTEL_CUSTOMIZATION
  return false;
}

llvm::StringRef clang::driver::getDriverMode(StringRef ProgName,
                                             ArrayRef<const char *> Args) {
  static const std::string OptName =
      getDriverOptTable().getOption(options::OPT_driver_mode).getPrefixedName();
  llvm::StringRef Opt;
  for (StringRef Arg : Args) {
    if (!Arg.startswith(OptName))
      continue;
    Opt = Arg;
  }
  if (Opt.empty())
    Opt = ToolChain::getTargetAndModeFromProgramName(ProgName).DriverMode;
  return Opt.consume_front(OptName) ? Opt : "";
}

bool driver::IsClangCL(StringRef DriverMode) { return DriverMode.equals("cl"); }

#if INTEL_CUSTOMIZATION
Arg * clang::driver::getLastArchArg(const ArgList &Args, bool claimArg) {
  Arg *Res = nullptr;
  for (Arg *A : Args.filtered(options::OPT_march_EQ, options::OPT_x)) {
    if (A->getOption().matches(options::OPT_x) &&
        types::lookupTypeForTypeSpecifier(A->getValue()))
      continue;
    Res = A;
    if (claimArg)
      Res->claim();
  }
  return Res;
}
#endif // INTEL_CUSTOMIZATION<|MERGE_RESOLUTION|>--- conflicted
+++ resolved
@@ -985,13 +985,16 @@
 // Parse the LTO options and record the type of LTO compilation
 // based on which -f(no-)?lto(=.*)? or -f(no-)?offload-lto(=.*)?
 // option occurs last.
-<<<<<<< HEAD
-static driver::LTOKind parseLTOMode(Driver &D, const llvm::opt::ArgList &Args,
-                                    OptSpecifier OptEq, OptSpecifier OptNeg) {
+static llvm::Optional<driver::LTOKind>
+parseLTOMode(Driver &D, const llvm::opt::ArgList &Args, OptSpecifier OptPos,
+             OptSpecifier OptNeg, OptSpecifier OptEq, bool IsOffload) {
+  driver::LTOKind LTOMode = LTOK_None;
 #if INTEL_CUSTOMIZATION
-  if (!Args.hasFlag(OptEq, OptNeg, false) && D.IsIntelMode() &&
-      Args.hasArgNoClaim(options::OPT_Ofast)) {
-    driver::LTOKind LTOMode = LTOK_None;
+  if (!Args.hasFlag(options::OPT_flto, options::OPT_flto_EQ,
+                    options::OPT_fno_lto, false) &&
+      !Args.hasFlag(options::OPT_flto_EQ_auto, options::OPT_fno_lto, false) &&
+      !Args.hasFlag(options::OPT_flto_EQ_jobserver, options::OPT_fno_lto,
+                    false)) {
     // When dealing with -fast, the behavior is the same as -Ofast, except
     // that -flto is implied
     if (Arg *A = Args.getLastArg(options::OPT_Ofast, options::OPT_fno_lto))
@@ -1003,13 +1006,6 @@
     return LTOMode;
   }
 #endif // INTEL_CUSTOMIZATION
-  if (!Args.hasFlag(OptEq, OptNeg, false))
-    return LTOK_None;
-=======
-static llvm::Optional<driver::LTOKind>
-parseLTOMode(Driver &D, const llvm::opt::ArgList &Args, OptSpecifier OptPos,
-             OptSpecifier OptNeg, OptSpecifier OptEq, bool IsOffload) {
-  driver::LTOKind LTOMode = LTOK_None;
   // Non-offload LTO allows -flto=auto and -flto=jobserver. Offload LTO does
   // not support those options.
   if (!Args.hasFlag(OptPos, OptEq, OptNeg, false) &&
@@ -1020,7 +1016,6 @@
     return None;
 
   StringRef LTOName("full");
->>>>>>> 54612a03
 
   const Arg *A = Args.getLastArg(OptEq);
   if (A)
