--- conflicted
+++ resolved
@@ -3549,19 +3549,6 @@
           }
           continue;
         }
-<<<<<<< HEAD
-        ActionList DeviceObjects;
-        ActionList LinkObjects;
-        for (const auto &I : LI) {
-          // FPGA aoco does not go through the link, everything else does.
-          if (I->getType() == types::TY_FPGA_AOCO)
-            DeviceObjects.push_back(I);
-          else
-            LinkObjects.push_back(I);
-        }
-        auto *DeviceLinkAction =
-            C.MakeAction<LinkJobAction>(LinkObjects, types::TY_SPIRV);
-=======
         ActionList DeviceLibObjects;
         ActionList LinkObjects;
         for (const auto &Input : LI) {
@@ -3588,7 +3575,6 @@
         auto *SPIRVTranslateAction =
             C.MakeAction<SPIRVTranslatorJobAction>(SPIRVInput, OutType);
 
->>>>>>> efbe13c8
         auto TT = SYCLTripleList[I];
         bool SYCLAOTCompile =
             (TT.getSubArch() != llvm::Triple::NoSubArch &&
@@ -3608,21 +3594,12 @@
           // triple calls for it (provided a valid subarch).
           Action *DeviceBECompileAction;
           ActionList BEActionList;
-<<<<<<< HEAD
-          BEActionList.push_back(DeviceLinkAction);
-          if (!DeviceObjects.empty())
-            for (const auto &A : DeviceObjects)
-              BEActionList.push_back(A);
-          DeviceBECompileAction =
-              C.MakeAction<BackendCompileJobAction>(BEActionList, OutType);
-=======
           BEActionList.push_back(SPIRVTranslateAction);
           for (const auto &A : DeviceLibObjects)
             BEActionList.push_back(A);
           DeviceBECompileAction =
               C.MakeAction<BackendCompileJobAction>(BEActionList, OutType);
           WrapperInputs.push_back(DeviceBECompileAction);
->>>>>>> efbe13c8
           auto *DeviceWrappingAction = C.MakeAction<OffloadWrapperJobAction>(
               WrapperInputs, types::TY_Object);
           DA.add(*DeviceWrappingAction, **TC, /*BoundArch=*/nullptr,
@@ -4517,24 +4494,7 @@
     if (Args.hasArg(options::OPT_fintelfpga))
       unbundleStaticLib(types::TY_FPGA_AOCO);
   }
-<<<<<<< HEAD
-  // Pass along the -foffload-static-lib values to check if we need to
-  // add them for unbundling for FPGA AOT static lib usage.  Uses FPGA
-  // aoco type to differentiate if aoco unbundling is needed.
-  if (Args.hasArg(options::OPT_fintelfpga) &&
-      Args.hasArg(options::OPT_foffload_static_lib_EQ)) {
-    for (const auto *A : Args.filtered(options::OPT_foffload_static_lib_EQ)) {
-      Arg *InputArg = MakeInputArg(Args, getOpts(), A->getValue());
-      Action *Current = C.MakeAction<InputAction>(
-          *InputArg, types::TY_FPGA_AOCO);
-      OffloadBuilder.addHostDependenceToDeviceActions(Current, InputArg, Args);
-      OffloadBuilder.addDeviceDependencesToHostAction(
-          Current, InputArg, phases::Link, PL.back(), PL);
-    }
-  }
-=======
-
->>>>>>> efbe13c8
+
   // For an FPGA archive, we add the unbundling step above to take care of
   // the device side, but also unbundle here to extract the host side
   for (const auto &LI : LinkerInputs) {
@@ -5442,11 +5402,7 @@
             continue;
           }
           if (JA->getType() == types::TY_FPGA_AOCO) {
-<<<<<<< HEAD
-            TI = types::TY_Tempfilelist;
-=======
             TI = types::TY_TempAOCOfilelist;
->>>>>>> efbe13c8
             Ext = "txt";
           }
         } else if (EffectiveTriple.getSubArch() !=
