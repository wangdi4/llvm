//===--- Driver.cpp - Clang GCC Compatible Driver -------------------------===//
//
// Part of the LLVM Project, under the Apache License v2.0 with LLVM Exceptions.
// See https://llvm.org/LICENSE.txt for license information.
// SPDX-License-Identifier: Apache-2.0 WITH LLVM-exception
//
//===----------------------------------------------------------------------===//
#include "clang/Driver/Driver.h"
#include "InputInfo.h"
#include "ToolChains/AIX.h"
#include "ToolChains/AMDGPU.h"
#include "ToolChains/AMDGPUOpenMP.h"
#include "ToolChains/AVR.h"
#include "ToolChains/Ananas.h"
#include "ToolChains/BareMetal.h"
#include "ToolChains/Clang.h"
#include "ToolChains/CloudABI.h"
#include "ToolChains/Contiki.h"
#include "ToolChains/CrossWindows.h"
#if INTEL_CUSTOMIZATION
#if INTEL_FEATURE_CSA
#include "ToolChains/Intel_CSA.h"
#endif  // INTEL_FEATURE_CSA
#endif  // INTEL_CUSTOMIZATION
#include "ToolChains/Cuda.h"
#include "ToolChains/Darwin.h"
#include "ToolChains/DragonFly.h"
#include "ToolChains/FreeBSD.h"
#include "ToolChains/Fuchsia.h"
#include "ToolChains/Gnu.h"
#include "ToolChains/HIP.h"
#include "ToolChains/Haiku.h"
#include "ToolChains/Hexagon.h"
#include "ToolChains/Hurd.h"
#include "ToolChains/Lanai.h"
#include "ToolChains/Linux.h"
#include "ToolChains/MSP430.h"
#include "ToolChains/MSVC.h"
#include "ToolChains/MinGW.h"
#include "ToolChains/Minix.h"
#include "ToolChains/MipsLinux.h"
#include "ToolChains/Myriad.h"
#include "ToolChains/NaCl.h"
#include "ToolChains/NetBSD.h"
#include "ToolChains/OpenBSD.h"
#include "ToolChains/PPCLinux.h"
#include "ToolChains/PS4CPU.h"
#include "ToolChains/RISCVToolchain.h"
#include "ToolChains/SYCL.h"
#include "ToolChains/Solaris.h"
#include "ToolChains/TCE.h"
#include "ToolChains/VEToolchain.h"
#include "ToolChains/WebAssembly.h"
#include "ToolChains/XCore.h"
#if INTEL_CUSTOMIZATION
#include "ToolChains/Arch/X86.h"
#endif // INTEL_CUSTOMIZATION
#include "ToolChains/ZOS.h"
#include "clang/Basic/TargetID.h"
#include "clang/Basic/Version.h"
#include "clang/Config/config.h"
#include "clang/Driver/Action.h"
#include "clang/Driver/Compilation.h"
#include "clang/Driver/DriverDiagnostic.h"
#include "clang/Driver/Job.h"
#include "clang/Driver/Options.h"
#include "clang/Driver/SanitizerArgs.h"
#include "clang/Driver/Tool.h"
#include "clang/Driver/ToolChain.h"
#include "llvm/ADT/ArrayRef.h"
#include "llvm/ADT/STLExtras.h"
#include "llvm/ADT/SmallSet.h"
#include "llvm/ADT/StringExtras.h"
#include "llvm/ADT/StringSet.h"
#include "llvm/ADT/StringSwitch.h"
#include "llvm/BinaryFormat/Magic.h"
#include "llvm/Config/llvm-config.h"
#include "llvm/Option/Arg.h"
#include "llvm/Option/ArgList.h"
#include "llvm/Option/OptSpecifier.h"
#include "llvm/Option/OptTable.h"
#include "llvm/Option/Option.h"
#include "llvm/Support/CommandLine.h"
#include "llvm/Support/ErrorHandling.h"
#include "llvm/Support/ExitCodes.h"
#include "llvm/Support/FileSystem.h"
#include "llvm/Support/FormatVariadic.h"
#include "llvm/Support/Host.h"
#include "llvm/Support/MD5.h"
#include "llvm/Support/Path.h"
#include "llvm/Support/PrettyStackTrace.h"
#include "llvm/Support/Process.h"
#include "llvm/Support/Program.h"
#include "llvm/Support/StringSaver.h"
#include "llvm/Support/TargetRegistry.h"
#include "llvm/Support/VirtualFileSystem.h"
#include "llvm/Support/raw_ostream.h"
#include <map>
#include <memory>
#include <utility>
#if LLVM_ON_UNIX
#include <unistd.h> // getpid
#endif

using namespace clang::driver;
using namespace clang;
using namespace llvm::opt;

static llvm::Triple getHIPOffloadTargetTriple() {
  static const llvm::Triple T("amdgcn-amd-amdhsa");
  return T;
}

// static
std::string Driver::GetResourcesPath(StringRef BinaryPath,
                                     StringRef CustomResourceDir) {
  // Since the resource directory is embedded in the module hash, it's important
  // that all places that need it call this function, so that they get the
  // exact same string ("a/../b/" and "b/" get different hashes, for example).

  // Dir is bin/ or lib/, depending on where BinaryPath is.
  std::string Dir = std::string(llvm::sys::path::parent_path(BinaryPath));

  SmallString<128> P(Dir);
  if (CustomResourceDir != "") {
    llvm::sys::path::append(P, CustomResourceDir);
  } else {
    // On Windows, libclang.dll is in bin/.
    // On non-Windows, libclang.so/.dylib is in lib/.
    // With a static-library build of libclang, LibClangPath will contain the
    // path of the embedding binary, which for LLVM binaries will be in bin/.
    // ../lib gets us to lib/ in both cases.
    P = llvm::sys::path::parent_path(Dir);
    llvm::sys::path::append(P, Twine("lib") + CLANG_LIBDIR_SUFFIX, "clang",
                            CLANG_VERSION_STRING);
  }

  return std::string(P.str());
}

Driver::Driver(StringRef ClangExecutable, StringRef TargetTriple,
               DiagnosticsEngine &Diags, std::string Title,
               IntrusiveRefCntPtr<llvm::vfs::FileSystem> VFS)
    : Diags(Diags), VFS(std::move(VFS)), Mode(GCCMode),
      SaveTemps(SaveTempsNone), BitcodeEmbed(EmbedNone), LTOMode(LTOK_None),
      ClangExecutable(ClangExecutable), SysRoot(DEFAULT_SYSROOT),
      DriverTitle(Title), CCPrintStatReportFilename(), CCPrintOptionsFilename(),
      CCPrintHeadersFilename(), CCLogDiagnosticsFilename(),
      CCCPrintBindings(false), CCPrintOptions(false), CCPrintHeaders(false),
      CCLogDiagnostics(false), CCGenDiagnostics(false),
      CCPrintProcessStats(false), TargetTriple(TargetTriple),
      CCCGenericGCCName(""), Saver(Alloc), CheckInputsExist(true),
      GenReproducer(false),
#if INTEL_CUSTOMIZATION
      SuppressMissingInputWarning(false), IntelPrintOptions(false),
      IntelMode(false), DPCPPMode(false) {
#endif // INTEL_CUSTOMIZATION
  // Provide a sane fallback if no VFS is specified.
  if (!this->VFS)
    this->VFS = llvm::vfs::getRealFileSystem();

  Name = std::string(llvm::sys::path::filename(ClangExecutable));
  Dir = std::string(llvm::sys::path::parent_path(ClangExecutable));
  InstalledDir = Dir; // Provide a sensible default installed dir.

  if ((!SysRoot.empty()) && llvm::sys::path::is_relative(SysRoot)) {
    // Prepend InstalledDir if SysRoot is relative
    SmallString<128> P(InstalledDir);
    llvm::sys::path::append(P, SysRoot);
    SysRoot = std::string(P);
  }

#if defined(CLANG_CONFIG_FILE_SYSTEM_DIR)
  SystemConfigDir = CLANG_CONFIG_FILE_SYSTEM_DIR;
#endif
#if defined(CLANG_CONFIG_FILE_USER_DIR)
  UserConfigDir = CLANG_CONFIG_FILE_USER_DIR;
#endif

  // Compute the path to the resource directory.
  ResourceDir = GetResourcesPath(ClangExecutable, CLANG_RESOURCE_DIR);
}

void Driver::ParseDriverMode(StringRef ProgramName,
                             ArrayRef<const char *> Args) {
  if (ClangNameParts.isEmpty())
    ClangNameParts = ToolChain::getTargetAndModeFromProgramName(ProgramName);
  setDriverModeFromOption(ClangNameParts.DriverMode);

  for (const char *ArgPtr : Args) {
    // Ignore nullptrs, they are the response file's EOL markers.
    if (ArgPtr == nullptr)
      continue;
    const StringRef Arg = ArgPtr;
    setDriverModeFromOption(Arg);
  }
}

void Driver::setDriverModeFromOption(StringRef Opt) {
#if INTEL_CUSTOMIZATION
  if (Opt == getOpts().getOption(options::OPT__intel).getPrefixedName() ||
      Opt == getOpts().getOption(options::OPT__dpcpp).getPrefixedName()) {
    IntelMode = true;
    if (Opt == getOpts().getOption(options::OPT__dpcpp).getPrefixedName())
      DPCPPMode = true;
    return;
  }
#endif // INTEL_CUSTOMIZATION
  const std::string OptName =
      getOpts().getOption(options::OPT_driver_mode).getPrefixedName();
  if (!Opt.startswith(OptName))
    return;
  StringRef Value = Opt.drop_front(OptName.size());

  if (auto M = llvm::StringSwitch<llvm::Optional<DriverMode>>(Value)
                   .Case("gcc", GCCMode)
                   .Case("g++", GXXMode)
                   .Case("cpp", CPPMode)
                   .Case("cl", CLMode)
                   .Case("flang", FlangMode)
                   .Default(None))
    Mode = *M;
  else
    Diag(diag::err_drv_unsupported_option_argument) << OptName << Value;
}

InputArgList Driver::ParseArgStrings(ArrayRef<const char *> ArgStrings,
                                     bool IsClCompatMode,
                                     bool &ContainsError) {
  llvm::PrettyStackTraceString CrashInfo("Command line argument parsing");
  ContainsError = false;

  unsigned IncludedFlagsBitmask;
  unsigned ExcludedFlagsBitmask;
#if INTEL_CUSTOMIZATION
  if (IsDPCPPMode()) {
    // Check for /Q_allow-linux.
    bool AllowLinux = false;
    for (StringRef Opt : ArgStrings) {
      if (Opt == getOpts().getOption(options::OPT__SLASH_Q_allow_linux).getPrefixedName()) {
        AllowLinux = true;
        break;
      }
    }
    std::tie(IncludedFlagsBitmask, ExcludedFlagsBitmask) =
        getIncludeExcludeOptionFlagMasksDpcpp(IsClCompatMode, AllowLinux);
  } else
    std::tie(IncludedFlagsBitmask, ExcludedFlagsBitmask) =
        getIncludeExcludeOptionFlagMasks(IsClCompatMode);
#endif // INTEL_CUSTOMIZATION

  // Make sure that Flang-only options don't pollute the Clang output
  // TODO: Make sure that Clang-only options don't pollute Flang output
  if (!IsFlangMode())
    ExcludedFlagsBitmask |= options::FlangOnlyOption;

  unsigned MissingArgIndex, MissingArgCount;
  InputArgList Args =
      getOpts().ParseArgs(ArgStrings, MissingArgIndex, MissingArgCount,
                          IncludedFlagsBitmask, ExcludedFlagsBitmask);

  // Check for missing argument error.
  if (MissingArgCount) {
    Diag(diag::err_drv_missing_argument)
        << Args.getArgString(MissingArgIndex) << MissingArgCount;
    ContainsError |=
        Diags.getDiagnosticLevel(diag::err_drv_missing_argument,
                                 SourceLocation()) > DiagnosticsEngine::Warning;
  }

  // Check for unsupported options.
  for (const Arg *A : Args) {
#if INTEL_CUSTOMIZATION
    if (A->getOption().hasFlag(options::Unsupported) ||
        (A->getOption().hasFlag(options::DpcppUnsupported) && IsDPCPPMode())) {
#endif // INTEL_CUSTOMIZATION
      unsigned DiagID;
      auto ArgString = A->getAsString(Args);
      std::string Nearest;
#if INTEL_CUSTOMIZATION
      // Do not suggest an alternative with DPC++ unsupported options
      if (A->getOption().hasFlag(options::DpcppUnsupported) ||
          getOpts().findNearest(
#endif // INTEL_CUSTOMIZATION
            ArgString, Nearest, IncludedFlagsBitmask,
            ExcludedFlagsBitmask | options::Unsupported) > 1) {
        DiagID = diag::err_drv_unsupported_opt;
        Diag(DiagID) << ArgString;
      } else {
        DiagID = diag::err_drv_unsupported_opt_with_suggestion;
        Diag(DiagID) << ArgString << Nearest;
      }
      ContainsError |= Diags.getDiagnosticLevel(DiagID, SourceLocation()) >
                       DiagnosticsEngine::Warning;
      continue;
    }

    // Warn about -mcpu= without an argument.
    if (A->getOption().matches(options::OPT_mcpu_EQ) && A->containsValue("")) {
      Diag(diag::warn_drv_empty_joined_argument) << A->getAsString(Args);
      ContainsError |= Diags.getDiagnosticLevel(
                           diag::warn_drv_empty_joined_argument,
                           SourceLocation()) > DiagnosticsEngine::Warning;
    }
  }

  for (const Arg *A : Args.filtered(options::OPT_UNKNOWN)) {
    unsigned DiagID;
    auto ArgString = A->getAsString(Args);
    std::string Nearest;
    if (getOpts().findNearest(
          ArgString, Nearest, IncludedFlagsBitmask, ExcludedFlagsBitmask) > 1) {
      DiagID = IsCLMode() ? diag::warn_drv_unknown_argument_clang_cl
                          : diag::err_drv_unknown_argument;
      Diags.Report(DiagID) << ArgString;
    } else {
      DiagID = IsCLMode()
                   ? diag::warn_drv_unknown_argument_clang_cl_with_suggestion
                   : diag::err_drv_unknown_argument_with_suggestion;
      Diags.Report(DiagID) << ArgString << Nearest;
    }
    ContainsError |= Diags.getDiagnosticLevel(DiagID, SourceLocation()) >
                     DiagnosticsEngine::Warning;
  }

  return Args;
}

// Determine which compilation mode we are in. We look for options which
// affect the phase, starting with the earliest phases, and record which
// option we used to determine the final phase.
phases::ID Driver::getFinalPhase(const DerivedArgList &DAL,
                                 Arg **FinalPhaseArg) const {
  Arg *PhaseArg = nullptr;
  phases::ID FinalPhase;

  // -{E,EP,P,M,MM} only run the preprocessor.
  if (CCCIsCPP() || (PhaseArg = DAL.getLastArg(options::OPT_E)) ||
      (PhaseArg = DAL.getLastArg(options::OPT__SLASH_EP)) ||
      (PhaseArg = DAL.getLastArg(options::OPT_EP)) || // INTEL
      (PhaseArg = DAL.getLastArg(options::OPT_M, options::OPT_MM)) ||
      (PhaseArg = DAL.getLastArg(options::OPT__SLASH_P))) {
    FinalPhase = phases::Preprocess;

  // --precompile only runs up to precompilation.
  } else if ((PhaseArg = DAL.getLastArg(options::OPT__precompile))) {
    FinalPhase = phases::Precompile;

  // -{fsyntax-only,-analyze,emit-ast} only run up to the compiler.
  } else if ((PhaseArg = DAL.getLastArg(options::OPT_fsyntax_only)) ||
             (PhaseArg = DAL.getLastArg(options::OPT_print_supported_cpus)) ||
             (PhaseArg = DAL.getLastArg(options::OPT_module_file_info)) ||
             (PhaseArg = DAL.getLastArg(options::OPT_verify_pch)) ||
             (PhaseArg = DAL.getLastArg(options::OPT_rewrite_objc)) ||
             (PhaseArg = DAL.getLastArg(options::OPT_rewrite_legacy_objc)) ||
             (PhaseArg = DAL.getLastArg(options::OPT__migrate)) ||
             (PhaseArg = DAL.getLastArg(options::OPT__analyze)) ||
             (PhaseArg = DAL.getLastArg(options::OPT_emit_ast))) {
    FinalPhase = phases::Compile;

  // -S only runs up to the backend.
  } else if ((PhaseArg = DAL.getLastArg(options::OPT_S)) ||
             (PhaseArg = DAL.getLastArg(options::OPT_fsycl_device_only))) {
    FinalPhase = phases::Backend;

  // -c compilation only runs up to the assembler.
  } else if ((PhaseArg = DAL.getLastArg(options::OPT_c))) {
    FinalPhase = phases::Assemble;

  // Otherwise do everything.
  } else
    FinalPhase = phases::Link;

  if (FinalPhaseArg)
    *FinalPhaseArg = PhaseArg;

  return FinalPhase;
}

static Arg *MakeInputArg(DerivedArgList &Args, const OptTable &Opts,
                         StringRef Value, bool Claim = true) {
  Arg *A = new Arg(Opts.getOption(options::OPT_INPUT), Value,
                   Args.getBaseArgs().MakeIndex(Value), Value.data());
  Args.AddSynthesizedArg(A);
  if (Claim)
    A->claim();
  return A;
}

#if INTEL_CUSTOMIZATION
// Add any of the device libraries that are used for offload.  This includes
// math and system device libraries.
void Driver::addIntelOMPDeviceLibs(const ToolChain &TC, Driver::InputList &Inputs,
                                const OptTable &Opts,
                                DerivedArgList &Args) const {
  // For 'pure' sycl program, need to use '-f[no-]sycl-device-lib' to link
  // sycl device libraries with device code. In '-fsycl -fiopenmp' mode,
  // '-f[no-]sycl-device-lib' and '-[no-]device-math-lib' can be used together.
  if (Args.hasFlag(options::OPT_fsycl, options::OPT_fno_sycl, false) &&
      !Args.hasArg(options::OPT_fiopenmp)) {
    Arg *DeviceMathLibArg = Args.getLastArg(options::OPT_device_math_lib_EQ,
                                            options::OPT_no_device_math_lib_EQ);
    if (DeviceMathLibArg) {
      Diag(clang::diag::warn_drv_unused_argument)
          << DeviceMathLibArg->getSpelling();
      return;
    }
  }
  // Let the user know to use -fopenmp-device-lib instead
  if (Arg *OldOpt = Args.getLastArg(options::OPT_device_math_lib_EQ,
                                    options::OPT_no_device_math_lib_EQ))
    Diag(clang::diag::warn_drv_deprecated_arg)
        << OldOpt->getAsString(Args) << "-f[no-]openmp-device-lib";

  // Add the math device libs if requested by the user or enabled by default.
  // This needs to be done on the linking phase.
  Arg *FinalPhaseArg;
  phases::ID FinalPhase = getFinalPhase(Args, &FinalPhaseArg);

  if (FinalPhase < phases::Link)
    return;

  enum {
    LinkFP32 = 0x1,
    LinkFP64 = 0x2,
    LinkLibc = 0x4,
    // There is no option to override RTL linking.
    // It must be linked always.
    LinkRtl = 0x8,
    // ITT libraries must be linked always, unless
    // it is AOT compilation. Since the ITT libraries do not have
    // AOT images in the bundle, we can just unbundle/link them always.
    // Moreover, we just have to unbundle them, if both non-AOT
    // and AOT compilations are requested in one clang invocation.
    LinkITT = 0x10,
  };
  auto UpdateFlag =
      [](unsigned Flag, StringRef Val, bool Reset, bool OldOpt=false) {
        unsigned Bit = 0;
        if (OldOpt) {
          if (Val == "fp32")
            Bit = LinkFP32;
          else if (Val == "fp64")
            Bit = LinkFP64;
        } else {
          if (Val == "libm-fp32")
            Bit = LinkFP32;
          else if (Val == "libm-fp64")
            Bit = LinkFP64;
          else if (Val == "libc")
            Bit = LinkLibc;
          else if (Val == "all")
            Bit = LinkFP32 | LinkFP64 | LinkLibc;
        }

        if (Reset)
          return (Flag & ~Bit);
        else
          return (Flag | Bit);
      };

  // FIXME - There is a bit of common code in this function that can be
  // cleaned up.
  // -fopenmp-device-lib=all is the default
  unsigned LinkForOMP = LinkFP32 | LinkFP64 | LinkLibc | LinkRtl | LinkITT;

  // TODO - Clean out -device-math-lib usage when it is removed.  For now
  // it is deprecated.  Also, we do nothing special for when both options
  // (-fopenmp-device-lib and -device-math-lib) are passed on the command
  // line together.
  for (Arg *A : Args.filtered(options::OPT_device_math_lib_EQ,
                              options::OPT_no_device_math_lib_EQ)) {
    bool Reset = A->getOption().matches(options::OPT_no_device_math_lib_EQ);
    for (StringRef Val : A->getValues()) {
      LinkForOMP = UpdateFlag(LinkForOMP, Val, Reset, true);
    }
    A->claim();
  }

  for (Arg *A : Args.filtered(options::OPT_fopenmp_device_lib_EQ,
                              options::OPT_fno_openmp_device_lib_EQ)) {
    bool Reset = A->getOption().matches(options::OPT_fno_openmp_device_lib_EQ);
    for (StringRef Val : A->getValues())
      LinkForOMP = UpdateFlag(LinkForOMP, Val, Reset);
    A->claim();
  }

  if (LinkForOMP == 0)
    return;

  bool IsMSVC = TC.getTriple().isWindowsMSVCEnvironment();
  StringRef LibCName = IsMSVC ? "libomp-msvc" : "libomp-glibc";
  SmallVector<std::pair<const StringRef, unsigned>, 8> omp_device_libs = {
    // WARNING: the order will matter here, when we add -only-needed
    //          for llvm-link linking these libraries.
    { "libomp-spirvdevicertl", LinkRtl },
    { LibCName, LinkLibc },
    { "libomp-complex", LinkFP32 },
    { "libomp-complex-fp64", LinkFP64 },
    { "libomp-cmath", LinkFP32 },
    { "libomp-cmath-fp64", LinkFP64 },
    // Link the fallback implementations as well, since
    // SPIR-V modules linking is not supported yet.
    { "libomp-fallback-cassert", LinkLibc },
    { "libomp-fallback-complex", LinkFP32 },
    { "libomp-fallback-complex-fp64", LinkFP64 },
    { "libomp-fallback-cmath", LinkFP32 },
    { "libomp-fallback-cmath-fp64", LinkFP64 },
    // ITT libraries must be last in the unbundling/linking order,
    // since the other libraries may call ITT APIs.
    { "libomp-itt-user-wrappers", LinkITT },
    { "libomp-itt-compiler-wrappers", LinkITT },
    // The above ITT libraries are calling ITT stubs,
    // so the stubs must be linked after them.
    { "libomp-itt-stubs", LinkITT } };

  // Go through the lib vectors and add them accordingly.
  auto addInput = [&](const char * LibName) {
    Arg *InputArg = MakeInputArg(Args, Opts, LibName);
    Inputs.push_back(std::make_pair(types::TY_Object, InputArg));
  };
  bool addOmpLibs = false;
  if (Arg *A = Args.getLastArg(options::OPT_fopenmp_targets_EQ)) {
    for (StringRef Val : A->getValues())
      if (Val.startswith("spir64"))
        addOmpLibs = true;
  }
  StringRef OMPLibLoc(Args.MakeArgString(TC.getDriver().Dir + "/../lib"));
  StringRef Ext(IsMSVC ? ".obj" : ".o");
  if (addOmpLibs) {
    for (const std::pair<const StringRef, unsigned> &Lib : omp_device_libs) {
      SmallString<128> LibName(OMPLibLoc);
      llvm::sys::path::append(LibName, Lib.first);
      llvm::sys::path::replace_extension(LibName, Ext);
      if ((Lib.second & LinkForOMP) == Lib.second)
        addInput(Args.MakeArgString(LibName));
    }
  }
}

// Add any Intel specific options to the command line which are implied or
// are the default.
void Driver::addIntelArgs(DerivedArgList &DAL, const InputArgList &Args,
                                 const llvm::opt::OptTable &Opts) const {
  auto addClaim = [&](const OptSpecifier &Opt, StringRef OptArg="") {
    if (!OptArg.empty())
      DAL.AddJoinedArg(0, Opts.getOption(Opt), OptArg);
    else
      DAL.AddFlagArg(0, Opts.getOption(Opt));
    if (Arg *A = DAL.getLastArg(Opt))
      A->claim();
  };
  bool isIntelLTO = false;
  // When dealing with -fast, the behavior is the same as -Ofast, except
  // that -xHOST is implied.
  if (Arg *A = Args.getLastArg(options::OPT_Ofast)) {
    StringRef Opt(Args.MakeArgString(A->getAsString(Args)));
    bool hasXOpt = false;
    if (IsCLMode())
      hasXOpt = Args.hasArg(options::OPT__SLASH_Qx);
    else
      if (Arg *A = Args.getLastArg(options::OPT_x)) {
        StringRef Arch = A->getValue();
        hasXOpt = !types::lookupTypeForTypeSpecifier(Arch.data());
      }
    if (!Opt.contains("O")) {
      if (!hasXOpt)
        addClaim(IsCLMode() ? options::OPT__SLASH_Qx : options::OPT_x, "HOST");
      if (!Args.hasFlag(options::OPT_flto, options::OPT_flto_EQ,
                        options::OPT_fno_lto, false)) {
        // check to make sure that if LTO is disabled, it is done after fast.
        if (Arg *A = Args.getLastArg(options::OPT_Ofast, options::OPT_fno_lto))
          if (A->getOption().matches(options::OPT_Ofast)) {
            addClaim(options::OPT_flto);
            isIntelLTO = true;
          }
      }
    }
  }

  if (IsIntelMode()) {
    // The Intel compiler defaults to -O2
    if (!Args.hasArg(options::OPT_O_Group, options::OPT__SLASH_O,
                     options::OPT_g_Group, options::OPT_intel_debug_Group,
                     options::OPT__SLASH_Z7))
      addClaim(IsCLMode() ? options::OPT__SLASH_O : options::OPT_O, "2");
    // For LTO on Windows, use -fuse-ld=lld when /Qipo or /fast is used.
    if (Args.hasFlag(options::OPT_flto, options::OPT_flto_EQ,
                     options::OPT_fno_lto, false)) {
      if (Arg *A = Args.getLastArg(options::OPT_flto)) {
        StringRef Opt(Args.MakeArgString(A->getAsString(Args)));
        if (Opt.contains("Qipo"))
          isIntelLTO = true;
      }
    }
    // TODO - improve determination of last phase
    if (IsCLMode() && isIntelLTO && !Args.hasArg(options::OPT_fuse_ld_EQ) &&
        !Args.hasArg(options::OPT_c, options::OPT_S))
      addClaim(options::OPT_fuse_ld_EQ, "lld");
    // -fveclib=SVML default.
    if (!Args.hasArg(options::OPT_fveclib))
      addClaim(options::OPT_fveclib, "SVML");
    // -Wno-c++11-narrowing is default for Windows
    if (IsCLMode() && !Args.hasArg(options::OPT_Wcxx11_narrowing,
                                   options::OPT_Wno_cxx11_narrowing))
      addClaim(options::OPT_Wno_cxx11_narrowing);
    if (!IsCLMode())
      addClaim(options::OPT_fheinous_gnu_extensions);
  }
  // Any -debug options will be 'replaced' with -g equivalents to simplify
  // logic later in the driver.
  if (Arg *A = Args.getLastArg(options::OPT_intel_debug_Group,
                               options::OPT_g_Group)) {
    if (A->getOption().matches(options::OPT_intel_debug_Group)) {
      StringRef Value(A->getValue());
      if (Value != "none")
        addClaim(options::OPT_g_Flag);
      if (Value == "full" || Value == "all" || Value == "extended" ||
          Value == "parallel")
        ; // Do nothing, we already enabled debug above
      else if (Value == "expr-source-pos" || Value == "inline-debug-info" ||
               Value == "semantic-stepping" || Value == "variable-locations" ||
               Value == "noexpr-source-pos")
        ; // Just enable debug, these are icc compatible options that are
          // not hooked to anything
      else if (Value == "minimal")
        addClaim(options::OPT_gline_tables_only);
      else if (Value == "emit-column")
        addClaim(options::OPT_gcolumn_info);
      else if (Value != "none")
        Diag(diag::err_drv_unsupported_option_argument)
            << A->getOption().getName() << A->getValue();
    }
  }

  if (Arg *VA = Args.getLastArg(options::OPT_HASH_x, options::OPT__HASH,
                           options::OPT_v, options::OPT__HASH_HASH_HASH)) {
    if (VA->getOption().matches(options::OPT_HASH_x))
      DAL.AddFlagArg(VA, Opts.getOption(options::OPT_v));
    else if (VA->getOption().matches(options::OPT__HASH))
      DAL.AddFlagArg(VA, Opts.getOption(options::OPT__HASH_HASH_HASH));
  }

}
#endif // INTEL_CUSTOMIZATION

DerivedArgList *Driver::TranslateInputArgs(const InputArgList &Args) const {
  const llvm::opt::OptTable &Opts = getOpts();
  DerivedArgList *DAL = new DerivedArgList(Args);

  bool HasNostdlib = Args.hasArg(options::OPT_nostdlib);
  bool HasNostdlibxx = Args.hasArg(options::OPT_nostdlibxx);
  bool HasNodefaultlib = Args.hasArg(options::OPT_nodefaultlibs);
  for (Arg *A : Args) {
    // Unfortunately, we have to parse some forwarding options (-Xassembler,
    // -Xlinker, -Xpreprocessor) because we either integrate their functionality
    // (assembler and preprocessor), or bypass a previous driver ('collect2').

    // Rewrite linker options, to replace --no-demangle with a custom internal
    // option.
    if ((A->getOption().matches(options::OPT_Wl_COMMA) ||
         A->getOption().matches(options::OPT_Xlinker)) &&
        A->containsValue("--no-demangle")) {
      // Add the rewritten no-demangle argument.
      DAL->AddFlagArg(A, Opts.getOption(options::OPT_Z_Xlinker__no_demangle));

      // Add the remaining values as Xlinker arguments.
      for (StringRef Val : A->getValues())
        if (Val != "--no-demangle")
          DAL->AddSeparateArg(A, Opts.getOption(options::OPT_Xlinker), Val);

      continue;
    }

    // Rewrite preprocessor options, to replace -Wp,-MD,FOO which is used by
    // some build systems. We don't try to be complete here because we don't
    // care to encourage this usage model.
    if (A->getOption().matches(options::OPT_Wp_COMMA) &&
        (A->getValue(0) == StringRef("-MD") ||
         A->getValue(0) == StringRef("-MMD"))) {
      // Rewrite to -MD/-MMD along with -MF.
      if (A->getValue(0) == StringRef("-MD"))
        DAL->AddFlagArg(A, Opts.getOption(options::OPT_MD));
      else
        DAL->AddFlagArg(A, Opts.getOption(options::OPT_MMD));
      if (A->getNumValues() == 2)
        DAL->AddSeparateArg(A, Opts.getOption(options::OPT_MF), A->getValue(1));
      continue;
    }

    // Rewrite reserved library names.
    if (A->getOption().matches(options::OPT_l)) {
      StringRef Value = A->getValue();

      // Rewrite unless -nostdlib is present.
      if (!HasNostdlib && !HasNodefaultlib && !HasNostdlibxx &&
          Value == "stdc++") {
        DAL->AddFlagArg(A, Opts.getOption(options::OPT_Z_reserved_lib_stdcxx));
        continue;
      }

      // Rewrite unconditionally.
      if (Value == "cc_kext") {
        DAL->AddFlagArg(A, Opts.getOption(options::OPT_Z_reserved_lib_cckext));
        continue;
      }
#if INTEL_CUSTOMIZATION
      // libimf addition before libm.
      if (IsIntelMode() && Value == "m")
        DAL->AddFlagArg(A, Opts.getOption(options::OPT_Z_reserved_lib_imf));
#endif // INTEL_CUSTOMIZATION
    }
#if INTEL_CUSTOMIZATION
    // Expected valid 'tools': assembly,compiler,preprocessor and linker for now
    // TODO - for adding other 'tools'
    if (A->getOption().matches(options::OPT_Qoption_COMMA)) {
      if (A->getNumValues() < 2) {
        Diag(clang::diag::warn_invalid_num_qopt) << A->getNumValues();
      } else {
        StringRef ToolName = A->getValue(0);
        Option ToolOpt =
            llvm::StringSwitch<Option>(ToolName.str())
                .Cases("preprocessor","cpp","p", Opts.getOption(options::OPT_Wp_COMMA))
                .Cases("asm","assembler","a", Opts.getOption(options::OPT_Wa_COMMA))
                .Cases("link","ld","l", Opts.getOption(options::OPT_Wl_COMMA))
                .Cases("compiler","c","clang", Opts.getOption(options::OPT_Xclang))
                .Default(Opts.getOption(options::Unsupported));

        if (ToolOpt.getID() == options::Unsupported)
          Diag(clang::diag::warn_invalid_tool) << A->getValue(0);
        else {
          for (unsigned i = 1; i < A->getNumValues(); i++) {
            if (ToolOpt.getID() == options::OPT_Xclang)
              DAL->AddSeparateArg(A, ToolOpt, A->getValue(i));
            else
              DAL->AddJoinedArg(A, ToolOpt, A->getValue(i));
          }
        }
      }
    }
#endif // INTEL_CUSTOMIZATION


    // Pick up inputs via the -- option.
    if (A->getOption().matches(options::OPT__DASH_DASH)) {
      A->claim();
      for (StringRef Val : A->getValues())
        DAL->append(MakeInputArg(*DAL, Opts, Val, false));
      continue;
    }

    if (A->getOption().matches(options::OPT_offload_lib_Group)) {
      if (!A->getNumValues()) {
        Diag(clang::diag::warn_drv_unused_argument) << A->getSpelling();
        continue;
      }
    }

    DAL->append(A);
  }

  // Enforce -static if -miamcu is present.
  if (Args.hasFlag(options::OPT_miamcu, options::OPT_mno_iamcu, false))
    DAL->AddFlagArg(0, Opts.getOption(options::OPT_static));

  // Use of -fintelfpga implies -g
  if (Args.hasArg(options::OPT_fintelfpga)) {
    // if any -gN option is provided, use that.
    if (Arg *A = Args.getLastArg(options::OPT_gN_Group))
      DAL->append(A);
    else
      DAL->AddFlagArg(0, Opts.getOption(options::OPT_g_Flag));
  }

// Add a default value of -mlinker-version=, if one was given and the user
// didn't specify one.
#if defined(HOST_LINK_VERSION)
  if (!Args.hasArg(options::OPT_mlinker_version_EQ) &&
      strlen(HOST_LINK_VERSION) > 0) {
    DAL->AddJoinedArg(0, Opts.getOption(options::OPT_mlinker_version_EQ),
                      HOST_LINK_VERSION);
    DAL->getLastArg(options::OPT_mlinker_version_EQ)->claim();
  }
#endif

  addIntelArgs(*DAL, Args, Opts);

  return DAL;
}

/// Compute target triple from args.
///
/// This routine provides the logic to compute a target triple from various
/// args passed to the driver and the default triple string.
static llvm::Triple computeTargetTriple(const Driver &D,
                                        StringRef TargetTriple,
                                        const ArgList &Args,
                                        StringRef DarwinArchName = "") {
#if INTEL_CUSTOMIZATION
#if INTEL_FEATURE_ICECODE
  if (Args.getLastArg(options::OPT_micecode))
    return llvm::Triple(llvm::Triple::normalize("x86_icecode-unknown-unknown"));
#endif // INTEL_FEATURE_ICECODE
#endif // INTEL_CUSTOMIZATION

  // FIXME: Already done in Compilation *Driver::BuildCompilation
  if (const Arg *A = Args.getLastArg(options::OPT_target))
    TargetTriple = A->getValue();

  llvm::Triple Target(llvm::Triple::normalize(TargetTriple));

  // GNU/Hurd's triples should have been -hurd-gnu*, but were historically made
  // -gnu* only, and we can not change this, so we have to detect that case as
  // being the Hurd OS.
  if (TargetTriple.find("-unknown-gnu") != StringRef::npos ||
      TargetTriple.find("-pc-gnu") != StringRef::npos)
    Target.setOSName("hurd");

  // Handle Apple-specific options available here.
  if (Target.isOSBinFormatMachO()) {
    // If an explicit Darwin arch name is given, that trumps all.
    if (!DarwinArchName.empty()) {
      tools::darwin::setTripleTypeForMachOArchName(Target, DarwinArchName);
      return Target;
    }

    // Handle the Darwin '-arch' flag.
    if (Arg *A = Args.getLastArg(options::OPT_arch)) {
      StringRef ArchName = A->getValue();
      tools::darwin::setTripleTypeForMachOArchName(Target, ArchName);
    }
  }

  // Handle pseudo-target flags '-mlittle-endian'/'-EL' and
  // '-mbig-endian'/'-EB'.
  if (Arg *A = Args.getLastArg(options::OPT_mlittle_endian,
                               options::OPT_mbig_endian)) {
    if (A->getOption().matches(options::OPT_mlittle_endian)) {
      llvm::Triple LE = Target.getLittleEndianArchVariant();
      if (LE.getArch() != llvm::Triple::UnknownArch)
        Target = std::move(LE);
    } else {
      llvm::Triple BE = Target.getBigEndianArchVariant();
      if (BE.getArch() != llvm::Triple::UnknownArch)
        Target = std::move(BE);
    }
  }

  // Skip further flag support on OSes which don't support '-m32' or '-m64'.
  if (Target.getArch() == llvm::Triple::tce ||
      Target.getOS() == llvm::Triple::Minix)
    return Target;

  // On AIX, the env OBJECT_MODE may affect the resulting arch variant.
  if (Target.isOSAIX()) {
    if (Optional<std::string> ObjectModeValue =
            llvm::sys::Process::GetEnv("OBJECT_MODE")) {
      StringRef ObjectMode = *ObjectModeValue;
      llvm::Triple::ArchType AT = llvm::Triple::UnknownArch;

      if (ObjectMode.equals("64")) {
        AT = Target.get64BitArchVariant().getArch();
      } else if (ObjectMode.equals("32")) {
        AT = Target.get32BitArchVariant().getArch();
      } else {
        D.Diag(diag::err_drv_invalid_object_mode) << ObjectMode;
      }

      if (AT != llvm::Triple::UnknownArch && AT != Target.getArch())
        Target.setArch(AT);
    }
  }

  // Handle pseudo-target flags '-m64', '-mx32', '-m32' and '-m16'.
  Arg *A = Args.getLastArg(options::OPT_m64, options::OPT_mx32,
                           options::OPT_m32, options::OPT_m16);
  if (A) {
    llvm::Triple::ArchType AT = llvm::Triple::UnknownArch;

    if (A->getOption().matches(options::OPT_m64)) {
      AT = Target.get64BitArchVariant().getArch();
      if (Target.getEnvironment() == llvm::Triple::GNUX32)
        Target.setEnvironment(llvm::Triple::GNU);
      else if (Target.getEnvironment() == llvm::Triple::MuslX32)
        Target.setEnvironment(llvm::Triple::Musl);
    } else if (A->getOption().matches(options::OPT_mx32) &&
               Target.get64BitArchVariant().getArch() == llvm::Triple::x86_64) {
      AT = llvm::Triple::x86_64;
      if (Target.getEnvironment() == llvm::Triple::Musl)
        Target.setEnvironment(llvm::Triple::MuslX32);
      else
        Target.setEnvironment(llvm::Triple::GNUX32);
    } else if (A->getOption().matches(options::OPT_m32)) {
      AT = Target.get32BitArchVariant().getArch();
      if (Target.getEnvironment() == llvm::Triple::GNUX32)
        Target.setEnvironment(llvm::Triple::GNU);
      else if (Target.getEnvironment() == llvm::Triple::MuslX32)
        Target.setEnvironment(llvm::Triple::Musl);
    } else if (A->getOption().matches(options::OPT_m16) &&
               Target.get32BitArchVariant().getArch() == llvm::Triple::x86) {
      AT = llvm::Triple::x86;
      Target.setEnvironment(llvm::Triple::CODE16);
    }

    if (AT != llvm::Triple::UnknownArch && AT != Target.getArch())
      Target.setArch(AT);
  }

  // Handle -miamcu flag.
  if (Args.hasFlag(options::OPT_miamcu, options::OPT_mno_iamcu, false)) {
    if (Target.get32BitArchVariant().getArch() != llvm::Triple::x86)
      D.Diag(diag::err_drv_unsupported_opt_for_target) << "-miamcu"
                                                       << Target.str();

    if (A && !A->getOption().matches(options::OPT_m32))
      D.Diag(diag::err_drv_argument_not_allowed_with)
          << "-miamcu" << A->getBaseArg().getAsString(Args);

    Target.setArch(llvm::Triple::x86);
    Target.setArchName("i586");
    Target.setEnvironment(llvm::Triple::UnknownEnvironment);
    Target.setEnvironmentName("");
    Target.setOS(llvm::Triple::ELFIAMCU);
    Target.setVendor(llvm::Triple::UnknownVendor);
    Target.setVendorName("intel");
  }

  // If target is MIPS adjust the target triple
  // accordingly to provided ABI name.
  A = Args.getLastArg(options::OPT_mabi_EQ);
  if (A && Target.isMIPS()) {
    StringRef ABIName = A->getValue();
    if (ABIName == "32") {
      Target = Target.get32BitArchVariant();
      if (Target.getEnvironment() == llvm::Triple::GNUABI64 ||
          Target.getEnvironment() == llvm::Triple::GNUABIN32)
        Target.setEnvironment(llvm::Triple::GNU);
    } else if (ABIName == "n32") {
      Target = Target.get64BitArchVariant();
      if (Target.getEnvironment() == llvm::Triple::GNU ||
          Target.getEnvironment() == llvm::Triple::GNUABI64)
        Target.setEnvironment(llvm::Triple::GNUABIN32);
    } else if (ABIName == "64") {
      Target = Target.get64BitArchVariant();
      if (Target.getEnvironment() == llvm::Triple::GNU ||
          Target.getEnvironment() == llvm::Triple::GNUABIN32)
        Target.setEnvironment(llvm::Triple::GNUABI64);
    }
  }

  // If target is RISC-V adjust the target triple according to
  // provided architecture name
  A = Args.getLastArg(options::OPT_march_EQ);
  if (A && Target.isRISCV()) {
    StringRef ArchName = A->getValue();
    if (ArchName.startswith_insensitive("rv32"))
      Target.setArch(llvm::Triple::riscv32);
    else if (ArchName.startswith_insensitive("rv64"))
      Target.setArch(llvm::Triple::riscv64);
  }

  return Target;
}

// Parse the LTO options and record the type of LTO compilation
// based on which -f(no-)?lto(=.*)? or -f(no-)?offload-lto(=.*)?
// option occurs last.
static llvm::Optional<driver::LTOKind>
parseLTOMode(Driver &D, const llvm::opt::ArgList &Args, OptSpecifier OptPos,
             OptSpecifier OptNeg, OptSpecifier OptEq, bool IsOffload) {
  driver::LTOKind LTOMode = LTOK_None;
#if INTEL_CUSTOMIZATION
  if (!Args.hasFlag(options::OPT_flto, options::OPT_flto_EQ,
                    options::OPT_fno_lto, false) &&
      !Args.hasFlag(options::OPT_flto_EQ_auto, options::OPT_fno_lto, false) &&
      !Args.hasFlag(options::OPT_flto_EQ_jobserver, options::OPT_fno_lto,
                    false)) {
    // When dealing with -fast, the behavior is the same as -Ofast, except
    // that -flto is implied
    if (Arg *A = Args.getLastArg(options::OPT_Ofast, options::OPT_fno_lto))
      if (A->getOption().matches(options::OPT_Ofast)) {
        StringRef Opt(Args.MakeArgString(A->getAsString(Args)));
        if (!Opt.contains("O"))
          LTOMode = LTOK_Full;
      }
    return LTOMode;
  }
#endif // INTEL_CUSTOMIZATION
  // Non-offload LTO allows -flto=auto and -flto=jobserver. Offload LTO does
  // not support those options.
  if (!Args.hasFlag(OptPos, OptEq, OptNeg, false) &&
      (IsOffload ||
       (!Args.hasFlag(options::OPT_flto_EQ_auto, options::OPT_fno_lto, false) &&
        !Args.hasFlag(options::OPT_flto_EQ_jobserver, options::OPT_fno_lto,
                      false))))
    return None;

  StringRef LTOName("full");

  const Arg *A = Args.getLastArg(OptEq);
  if (A)
    LTOName = A->getValue();

  LTOMode = llvm::StringSwitch<LTOKind>(LTOName)
                .Case("full", LTOK_Full)
                .Case("thin", LTOK_Thin)
                .Default(LTOK_Unknown);

  if (LTOMode == LTOK_Unknown) {
    assert(A);
    D.Diag(diag::err_drv_unsupported_option_argument)
        << A->getOption().getName() << A->getValue();
    return None;
  }
  return LTOMode;
}

// Parse the LTO options.
void Driver::setLTOMode(const llvm::opt::ArgList &Args) {
  LTOMode = LTOK_None;
  if (auto M = parseLTOMode(*this, Args, options::OPT_flto,
                            options::OPT_fno_lto, options::OPT_flto_EQ,
                            /*IsOffload=*/false))
    LTOMode = M.getValue();

  OffloadLTOMode = LTOK_None;
  if (auto M = parseLTOMode(*this, Args, options::OPT_foffload_lto,
                            options::OPT_fno_offload_lto,
                            options::OPT_foffload_lto_EQ,
                            /*IsOffload=*/true))
    OffloadLTOMode = M.getValue();
}

/// Compute the desired OpenMP runtime from the flags provided.
Driver::OpenMPRuntimeKind Driver::getOpenMPRuntime(const ArgList &Args) const {
  StringRef RuntimeName(CLANG_DEFAULT_OPENMP_RUNTIME);

  const Arg *A = Args.getLastArg(options::OPT_fopenmp_EQ);
  if (A)
    RuntimeName = A->getValue();
#if INTEL_CUSTOMIZATION
  else if (IsIntelMode())
    RuntimeName = "libiomp5";
#endif // INTEL_CUSTOMIZATION

  auto RT = llvm::StringSwitch<OpenMPRuntimeKind>(RuntimeName)
                .Case("libomp", OMPRT_OMP)
                .Case("libgomp", OMPRT_GOMP)
                .Case("libiomp5", OMPRT_IOMP5)
                .Default(OMPRT_Unknown);

  if (RT == OMPRT_Unknown) {
    if (A)
      Diag(diag::err_drv_unsupported_option_argument)
          << A->getOption().getName() << A->getValue();
    else
      // FIXME: We could use a nicer diagnostic here.
      Diag(diag::err_drv_unsupported_opt) << "-fopenmp";
  }

  return RT;
}

static bool isValidSYCLTriple(llvm::Triple T) {
  // Intel DPC++ product should not support NVIDIA devices.
  // NVPTX is valid for SYCL.
  if (T.isNVPTX())
    return true;

  // AMDGCN is valid for SYCL
  if (T.isAMDGCN())
    return true;

  // Check for invalid SYCL device triple values.
  // Non-SPIR arch.
  if (!T.isSPIR())
    return false;
  // SPIR arch, but has invalid SubArch for AOT.
  StringRef A(T.getArchName());
  if (T.getSubArch() == llvm::Triple::NoSubArch &&
      ((T.getArch() == llvm::Triple::spir && !A.equals("spir")) ||
       (T.getArch() == llvm::Triple::spir64 && !A.equals("spir64"))))
    return false;
  return true;
}

void Driver::CreateOffloadingDeviceToolChains(Compilation &C,
                                              InputList &Inputs) {

  //
  // CUDA/HIP
  //
  // We need to generate a CUDA/HIP toolchain if any of the inputs has a CUDA
  // or HIP type. However, mixed CUDA/HIP compilation is not supported.
  bool IsCuda =
      llvm::any_of(Inputs, [](std::pair<types::ID, const llvm::opt::Arg *> &I) {
        return types::isCuda(I.first);
      });
  bool IsHIP =
      llvm::any_of(Inputs,
                   [](std::pair<types::ID, const llvm::opt::Arg *> &I) {
                     return types::isHIP(I.first);
                   }) ||
      C.getInputArgs().hasArg(options::OPT_hip_link);
  if (IsCuda && IsHIP) {
    Diag(clang::diag::err_drv_mix_cuda_hip);
    return;
  }
  if (IsCuda) {
    const ToolChain *HostTC = C.getSingleOffloadToolChain<Action::OFK_Host>();
    const llvm::Triple &HostTriple = HostTC->getTriple();
    StringRef DeviceTripleStr;
    auto OFK = Action::OFK_Cuda;
    DeviceTripleStr =
        HostTriple.isArch64Bit() ? "nvptx64-nvidia-cuda" : "nvptx-nvidia-cuda";
    llvm::Triple CudaTriple(DeviceTripleStr);
    // Use the CUDA and host triples as the key into the
    // getOffloadingDeviceToolChain, because the device toolchain we
    // create depends on both.
    auto CudaTC = &getOffloadingDeviceToolChain(C.getInputArgs(), CudaTriple,
                                                *HostTC, OFK);
    C.addOffloadDeviceToolChain(CudaTC, OFK);
  } else if (IsHIP) {
    const ToolChain *HostTC = C.getSingleOffloadToolChain<Action::OFK_Host>();
    auto OFK = Action::OFK_HIP;
    llvm::Triple HIPTriple = getHIPOffloadTargetTriple();
    // Use the HIP and host triples as the key into
    // getOffloadingDeviceToolChain, because the device toolchain we create
    // depends on both.
    auto HIPTC = &getOffloadingDeviceToolChain(C.getInputArgs(), HIPTriple,
                                               *HostTC, OFK);
    C.addOffloadDeviceToolChain(HIPTC, OFK);
  }

  //
  // OpenMP
  //
  // We need to generate an OpenMP toolchain if the user specified targets with
  // the -fopenmp-targets option.
  if (Arg *OpenMPTargets =
          C.getInputArgs().getLastArg(options::OPT_fopenmp_targets_EQ)) {
    if (OpenMPTargets->getNumValues()) {
      // We expect that -fopenmp-targets is always used in conjunction with the
      // option -fopenmp specifying a valid runtime with offloading support,
      // i.e. libomp or libiomp.
      bool HasValidOpenMPRuntime = C.getInputArgs().hasFlag(
          options::OPT_fopenmp, options::OPT_fopenmp_EQ,
#if INTEL_COLLAB
          options::OPT_fno_openmp, false) ||
          C.getInputArgs().hasFlag(options::OPT_fiopenmp,
                                   options::OPT_fno_openmp, false);
#else
          options::OPT_fno_openmp, false);
#endif // INTEL_COLLAB
      if (HasValidOpenMPRuntime) {
        OpenMPRuntimeKind OpenMPKind = getOpenMPRuntime(C.getInputArgs());
        HasValidOpenMPRuntime =
            OpenMPKind == OMPRT_OMP || OpenMPKind == OMPRT_IOMP5;
      }

      if (HasValidOpenMPRuntime) {
        llvm::StringMap<const char *> FoundNormalizedTriples;
        for (const char *Val : OpenMPTargets->getValues()) {
#if INTEL_CUSTOMIZATION
          // Strip off any trailing options from
          // -fopenmp-targets=<triple>="opts" usage.
          llvm::Triple TT(StringRef(Val).split('=').first);
#endif // INTEL_CUSTOMIZATION
          std::string NormalizedName = TT.normalize();

          // Make sure we don't have a duplicate triple.
          auto Duplicate = FoundNormalizedTriples.find(NormalizedName);
          if (Duplicate != FoundNormalizedTriples.end()) {
            Diag(clang::diag::warn_drv_omp_offload_target_duplicate)
                << Val << Duplicate->second;
            continue;
          }

          // Store the current triple so that we can check for duplicates in the
          // following iterations.
          FoundNormalizedTriples[NormalizedName] = Val;

          // If the specified target is invalid, emit a diagnostic.
          if (TT.getArch() == llvm::Triple::UnknownArch)
            Diag(clang::diag::err_drv_invalid_omp_target) << Val;
          else {
            const ToolChain *TC;
            // Device toolchains have to be selected differently. They pair host
            // and device in their implementation.
            if (TT.isNVPTX() || TT.isAMDGCN()) {
              const ToolChain *HostTC =
                  C.getSingleOffloadToolChain<Action::OFK_Host>();
              assert(HostTC && "Host toolchain should be always defined.");
              auto &DeviceTC =
                  ToolChains[TT.str() + "/" + HostTC->getTriple().normalize()];
              if (!DeviceTC) {
                if (TT.isNVPTX())
                  DeviceTC = std::make_unique<toolchains::CudaToolChain>(
                      *this, TT, *HostTC, C.getInputArgs(), Action::OFK_OpenMP);
                else if (TT.isAMDGCN())
                  DeviceTC =
                      std::make_unique<toolchains::AMDGPUOpenMPToolChain>(
                          *this, TT, *HostTC, C.getInputArgs());
                else
                  assert(DeviceTC && "Device toolchain not defined.");
              }

              TC = DeviceTC.get();
            } else
              TC = &getToolChain(C.getInputArgs(), TT);
            C.addOffloadDeviceToolChain(TC, Action::OFK_OpenMP);
          }
        }
      } else
        Diag(clang::diag::err_drv_expecting_fopenmp_with_fopenmp_targets);
    } else
      Diag(clang::diag::warn_drv_empty_joined_argument)
          << OpenMPTargets->getAsString(C.getInputArgs());
  }

  //
  // SYCL
  //
  // We need to generate a SYCL toolchain if the user specified targets with
  // the -fsycl-targets, -fsycl-add-targets or -fsycl-link-targets option.
  // If -fsycl is supplied without any of these we will assume SPIR-V.
  // Use of -fsycl-device-only overrides -fsycl.
  bool HasValidSYCLRuntime =
      C.getInputArgs().hasFlag(options::OPT_fsycl, options::OPT_fno_sycl,
                               false) ||
      C.getInputArgs().hasArg(options::OPT_fsycl_device_only);

  // A mechanism for retrieving SYCL-specific options, erroring out
  // if SYCL offloading wasn't enabled prior to that
  auto getArgRequiringSYCLRuntime = [&](OptSpecifier OptId) -> Arg * {
    Arg *SYCLArg = C.getInputArgs().getLastArg(OptId);
    if (SYCLArg && !HasValidSYCLRuntime) {
      Diag(clang::diag::err_drv_expecting_fsycl_with_sycl_opt)
          // Dropping the '=' symbol, which would otherwise pollute
          // the diagnostics for the most of options
          << SYCLArg->getSpelling().split('=').first;
      return nullptr;
    }
    return SYCLArg;
  };

  Arg *SYCLTargets = getArgRequiringSYCLRuntime(options::OPT_fsycl_targets_EQ);
  Arg *SYCLLinkTargets =
      getArgRequiringSYCLRuntime(options::OPT_fsycl_link_targets_EQ);
  Arg *SYCLAddTargets =
      getArgRequiringSYCLRuntime(options::OPT_fsycl_add_targets_EQ);
  Arg *SYCLLink = getArgRequiringSYCLRuntime(options::OPT_fsycl_link_EQ);
  Arg *SYCLfpga = getArgRequiringSYCLRuntime(options::OPT_fintelfpga);

  // -fsycl-targets cannot be used with -fsycl-link-targets
  if (SYCLTargets && SYCLLinkTargets)
    Diag(clang::diag::err_drv_option_conflict)
        << SYCLTargets->getSpelling() << SYCLLinkTargets->getSpelling();
  // -fsycl-link-targets and -fsycl-add-targets cannot be used together
  if (SYCLLinkTargets && SYCLAddTargets)
    Diag(clang::diag::err_drv_option_conflict)
        << SYCLLinkTargets->getSpelling() << SYCLAddTargets->getSpelling();
  // -fsycl-link-targets is not allowed with -fsycl-link
  if (SYCLLinkTargets && SYCLLink)
    Diag(clang::diag::err_drv_option_conflict)
        << SYCLLink->getSpelling() << SYCLLinkTargets->getSpelling();
  // -fsycl-targets cannot be used with -fintelfpga
  if (SYCLTargets && SYCLfpga)
    Diag(clang::diag::err_drv_option_conflict)
        << SYCLTargets->getSpelling() << SYCLfpga->getSpelling();
  // -ffreestanding cannot be used with -fsycl
  if (HasValidSYCLRuntime &&
      C.getInputArgs().hasArg(options::OPT_ffreestanding)) {
    Diag(clang::diag::err_drv_option_conflict) << "-fsycl"
                                               << "-ffreestanding";
  }

  bool HasSYCLTargetsOption = SYCLTargets || SYCLLinkTargets || SYCLAddTargets;
  llvm::StringMap<StringRef> FoundNormalizedTriples;
  llvm::SmallVector<llvm::Triple, 4> UniqueSYCLTriplesVec;
  if (HasSYCLTargetsOption) {
    // At this point, we know we have a valid combination
    // of -fsycl*target options passed
    Arg *SYCLTargetsValues = SYCLTargets ? SYCLTargets : SYCLLinkTargets;
    if (SYCLTargetsValues) {
      if (SYCLTargetsValues->getNumValues()) {
        for (StringRef Val : SYCLTargetsValues->getValues()) {
          llvm::Triple TT(MakeSYCLDeviceTriple(Val));
          if (!isValidSYCLTriple(TT)) {
            Diag(clang::diag::err_drv_invalid_sycl_target) << Val;
            continue;
          }
          std::string NormalizedName = TT.normalize();

          // Make sure we don't have a duplicate triple.
          auto Duplicate = FoundNormalizedTriples.find(NormalizedName);
          if (Duplicate != FoundNormalizedTriples.end()) {
            Diag(clang::diag::warn_drv_sycl_offload_target_duplicate)
                << Val << Duplicate->second;
            continue;
          }

          // Store the current triple so that we can check for duplicates in
          // the following iterations.
          FoundNormalizedTriples[NormalizedName] = Val;
          UniqueSYCLTriplesVec.push_back(TT);
        }
      } else
        Diag(clang::diag::warn_drv_empty_joined_argument)
            << SYCLTargetsValues->getAsString(C.getInputArgs());
    }
    // -fsycl-add-targets is a list of paired items (Triple and file) which are
    // gathered and used to be linked into the final device binary. This can
    // be used with -fsycl-targets to put together the final conglomerate binary
    if (SYCLAddTargets) {
      if (SYCLAddTargets->getNumValues()) {
        // Use of -fsycl-add-targets adds additional files to the SYCL device
        // link step.  Regular offload processing occurs below
        for (StringRef Val : SYCLAddTargets->getValues()) {
          // Parse out the Triple and Input (triple:binary) and create a
          // ToolChain for each entry.
          // The expected format is 'triple:file', any other format will
          // not be accepted.
          std::pair<StringRef, StringRef> I = Val.split(':');
          if (!I.first.empty() && !I.second.empty()) {
            llvm::Triple TT(I.first);
            if (!isValidSYCLTriple(TT)) {
              Diag(clang::diag::err_drv_invalid_sycl_target) << I.first;
              continue;
            }
            std::string NormalizedName = TT.normalize();

            // Make sure we don't have a duplicate triple.
            auto Duplicate = FoundNormalizedTriples.find(NormalizedName);
            if (Duplicate != FoundNormalizedTriples.end())
              // The toolchain for this triple was already created
              continue;

            // Store the current triple so that we can check for duplicates in
            // the following iterations.
            FoundNormalizedTriples[NormalizedName] = Val;
            UniqueSYCLTriplesVec.push_back(TT);
          } else {
            // No colon found, do not use the input
            C.getDriver().Diag(diag::err_drv_unsupported_option_argument)
                << SYCLAddTargets->getOption().getName() << Val;
          }
        }
      } else
        Diag(clang::diag::warn_drv_empty_joined_argument)
            << SYCLAddTargets->getAsString(C.getInputArgs());
    }
  } else {
    // If -fsycl is supplied without -fsycl-*targets we will assume SPIR-V
    // unless -fintelfpga is supplied, which uses SPIR-V with fpga AOT.
    // For -fsycl-device-only, we also setup the implied triple as needed.
    StringRef SYCLTargetArch;
    if (C.getInputArgs().hasArg(options::OPT_fsycl_device_only))
      if (C.getDefaultToolChain().getTriple().getArch() == llvm::Triple::x86)
        SYCLTargetArch = "spir";
      else
        SYCLTargetArch = "spir64";
    else if (HasValidSYCLRuntime)
      // Triple for -fintelfpga is spir64_fpga-unknown-unknown-sycldevice.
      SYCLTargetArch = SYCLfpga ? "spir64_fpga" : "spir64";
    if (!SYCLTargetArch.empty())
      UniqueSYCLTriplesVec.push_back(MakeSYCLDeviceTriple(SYCLTargetArch));
  }
  // We'll need to use the SYCL and host triples as the key into
  // getOffloadingDeviceToolChain, because the device toolchains we're
  // going to create will depend on both.
  const ToolChain *HostTC = C.getSingleOffloadToolChain<Action::OFK_Host>();
  for (auto &TT : UniqueSYCLTriplesVec) {
    auto SYCLTC = &getOffloadingDeviceToolChain(C.getInputArgs(), TT, *HostTC,
                                                Action::OFK_SYCL);
    C.addOffloadDeviceToolChain(SYCLTC, Action::OFK_SYCL);
  }

  //
  // TODO: Add support for other offloading programming models here.
  //
}

/// Looks the given directories for the specified file.
///
/// \param[out] FilePath File path, if the file was found.
/// \param[in]  Dirs Directories used for the search.
/// \param[in]  FileName Name of the file to search for.
/// \return True if file was found.
///
/// Looks for file specified by FileName sequentially in directories specified
/// by Dirs.
///
static bool searchForFile(SmallVectorImpl<char> &FilePath,
                          ArrayRef<StringRef> Dirs, StringRef FileName) {
  SmallString<128> WPath;
  for (const StringRef &Dir : Dirs) {
    if (Dir.empty())
      continue;
    WPath.clear();
    llvm::sys::path::append(WPath, Dir, FileName);
    llvm::sys::path::native(WPath);
    if (llvm::sys::fs::is_regular_file(WPath)) {
      FilePath = std::move(WPath);
      return true;
    }
  }
  return false;
}

bool Driver::readConfigFile(StringRef FileName) {
  // Try reading the given file.
  SmallVector<const char *, 32> NewCfgArgs;
  if (!llvm::cl::readConfigFile(FileName, Saver, NewCfgArgs)) {
    Diag(diag::err_drv_cannot_read_config_file) << FileName;
    return true;
  }

  // Read options from config file.
  llvm::SmallString<128> CfgFileName(FileName);
  llvm::sys::path::native(CfgFileName);
  ConfigFile = std::string(CfgFileName);
  bool ContainErrors;
  CfgOptions = std::make_unique<InputArgList>(
      ParseArgStrings(NewCfgArgs, IsCLMode(), ContainErrors));
  if (ContainErrors) {
    CfgOptions.reset();
    return true;
  }

  if (CfgOptions->hasArg(options::OPT_config)) {
    CfgOptions.reset();
    Diag(diag::err_drv_nested_config_file);
    return true;
  }

  // Claim all arguments that come from a configuration file so that the driver
  // does not warn on any that is unused.
  for (Arg *A : *CfgOptions)
    A->claim();
  return false;
}

bool Driver::loadConfigFile() {
  std::string CfgFileName;
  bool FileSpecifiedExplicitly = false;

  // Process options that change search path for config files.
  if (CLOptions) {
    if (CLOptions->hasArg(options::OPT_config_system_dir_EQ)) {
      SmallString<128> CfgDir;
      CfgDir.append(
          CLOptions->getLastArgValue(options::OPT_config_system_dir_EQ));
      if (!CfgDir.empty()) {
        if (llvm::sys::fs::make_absolute(CfgDir).value() != 0)
          SystemConfigDir.clear();
        else
          SystemConfigDir = std::string(CfgDir.begin(), CfgDir.end());
      }
    }
    if (CLOptions->hasArg(options::OPT_config_user_dir_EQ)) {
      SmallString<128> CfgDir;
      CfgDir.append(
          CLOptions->getLastArgValue(options::OPT_config_user_dir_EQ));
      if (!CfgDir.empty()) {
        if (llvm::sys::fs::make_absolute(CfgDir).value() != 0)
          UserConfigDir.clear();
        else
          UserConfigDir = std::string(CfgDir.begin(), CfgDir.end());
      }
    }
  }

  // First try to find config file specified in command line.
  if (CLOptions) {
    std::vector<std::string> ConfigFiles =
        CLOptions->getAllArgValues(options::OPT_config);
    if (ConfigFiles.size() > 1) {
      if (!std::all_of(ConfigFiles.begin(), ConfigFiles.end(),
                       [ConfigFiles](const std::string &s) {
                         return s == ConfigFiles[0];
                       })) {
        Diag(diag::err_drv_duplicate_config);
        return true;
      }
    }

    if (!ConfigFiles.empty()) {
      CfgFileName = ConfigFiles.front();
      assert(!CfgFileName.empty());

      // If argument contains directory separator, treat it as a path to
      // configuration file.
      if (llvm::sys::path::has_parent_path(CfgFileName)) {
        SmallString<128> CfgFilePath;
        if (llvm::sys::path::is_relative(CfgFileName))
          llvm::sys::fs::current_path(CfgFilePath);
        llvm::sys::path::append(CfgFilePath, CfgFileName);
        if (!llvm::sys::fs::is_regular_file(CfgFilePath)) {
          Diag(diag::err_drv_config_file_not_exist) << CfgFilePath;
          return true;
        }
        return readConfigFile(CfgFilePath);
      }

      FileSpecifiedExplicitly = true;
    }
  }

  // If config file is not specified explicitly, try to deduce configuration
  // from executable name. For instance, an executable 'armv7l-clang' will
  // search for config file 'armv7l-clang.cfg'.
  if (CfgFileName.empty() && !ClangNameParts.TargetPrefix.empty())
    CfgFileName = ClangNameParts.TargetPrefix + '-' + ClangNameParts.ModeSuffix;

  if (CfgFileName.empty())
    return false;

  // Determine architecture part of the file name, if it is present.
  StringRef CfgFileArch = CfgFileName;
  size_t ArchPrefixLen = CfgFileArch.find('-');
  if (ArchPrefixLen == StringRef::npos)
    ArchPrefixLen = CfgFileArch.size();
  llvm::Triple CfgTriple;
  CfgFileArch = CfgFileArch.take_front(ArchPrefixLen);
  CfgTriple = llvm::Triple(llvm::Triple::normalize(CfgFileArch));
  if (CfgTriple.getArch() == llvm::Triple::ArchType::UnknownArch)
    ArchPrefixLen = 0;

  if (!StringRef(CfgFileName).endswith(".cfg"))
    CfgFileName += ".cfg";

  // If config file starts with architecture name and command line options
  // redefine architecture (with options like -m32 -LE etc), try finding new
  // config file with that architecture.
  SmallString<128> FixedConfigFile;
  size_t FixedArchPrefixLen = 0;
  if (ArchPrefixLen) {
    // Get architecture name from config file name like 'i386.cfg' or
    // 'armv7l-clang.cfg'.
    // Check if command line options changes effective triple.
    llvm::Triple EffectiveTriple = computeTargetTriple(*this,
                                             CfgTriple.getTriple(), *CLOptions);
    if (CfgTriple.getArch() != EffectiveTriple.getArch()) {
      FixedConfigFile = EffectiveTriple.getArchName();
      FixedArchPrefixLen = FixedConfigFile.size();
      // Append the rest of original file name so that file name transforms
      // like: i386-clang.cfg -> x86_64-clang.cfg.
      if (ArchPrefixLen < CfgFileName.size())
        FixedConfigFile += CfgFileName.substr(ArchPrefixLen);
    }
  }

  // Prepare list of directories where config file is searched for.
  StringRef CfgFileSearchDirs[] = {UserConfigDir, SystemConfigDir, Dir};

  // Try to find config file. First try file with corrected architecture.
  llvm::SmallString<128> CfgFilePath;
  if (!FixedConfigFile.empty()) {
    if (searchForFile(CfgFilePath, CfgFileSearchDirs, FixedConfigFile))
      return readConfigFile(CfgFilePath);
    // If 'x86_64-clang.cfg' was not found, try 'x86_64.cfg'.
    FixedConfigFile.resize(FixedArchPrefixLen);
    FixedConfigFile.append(".cfg");
    if (searchForFile(CfgFilePath, CfgFileSearchDirs, FixedConfigFile))
      return readConfigFile(CfgFilePath);
  }

  // Then try original file name.
  if (searchForFile(CfgFilePath, CfgFileSearchDirs, CfgFileName))
    return readConfigFile(CfgFilePath);

  // Finally try removing driver mode part: 'x86_64-clang.cfg' -> 'x86_64.cfg'.
  if (!ClangNameParts.ModeSuffix.empty() &&
      !ClangNameParts.TargetPrefix.empty()) {
    CfgFileName.assign(ClangNameParts.TargetPrefix);
    CfgFileName.append(".cfg");
    if (searchForFile(CfgFilePath, CfgFileSearchDirs, CfgFileName))
      return readConfigFile(CfgFilePath);
  }

  // Report error but only if config file was specified explicitly, by option
  // --config. If it was deduced from executable name, it is not an error.
  if (FileSpecifiedExplicitly) {
    Diag(diag::err_drv_config_file_not_found) << CfgFileName;
    for (const StringRef &SearchDir : CfgFileSearchDirs)
      if (!SearchDir.empty())
        Diag(diag::note_drv_config_file_searched_in) << SearchDir;
    return true;
  }

  return false;
}

Compilation *Driver::BuildCompilation(ArrayRef<const char *> ArgList) {
  llvm::PrettyStackTraceString CrashInfo("Compilation construction");

  // FIXME: Handle environment options which affect driver behavior, somewhere
  // (client?). GCC_EXEC_PREFIX, LPATH, CC_PRINT_OPTIONS.

  // We look for the driver mode option early, because the mode can affect
  // how other options are parsed.
  ParseDriverMode(ClangExecutable, ArgList.slice(1));

  // FIXME: What are we going to do with -V and -b?

  // Arguments specified in command line.
  bool ContainsError;
  CLOptions = std::make_unique<InputArgList>(
      ParseArgStrings(ArgList.slice(1), IsCLMode(), ContainsError));

  // Try parsing configuration file.
  if (!ContainsError)
    ContainsError = loadConfigFile();
  bool HasConfigFile = !ContainsError && (CfgOptions.get() != nullptr);

  // All arguments, from both config file and command line.
  InputArgList Args = std::move(HasConfigFile ? std::move(*CfgOptions)
                                              : std::move(*CLOptions));

  // The args for config files or /clang: flags belong to different InputArgList
  // objects than Args. This copies an Arg from one of those other InputArgLists
  // to the ownership of Args.
  auto appendOneArg = [&Args](const Arg *Opt, const Arg *BaseArg) {
    unsigned Index = Args.MakeIndex(Opt->getSpelling());
    Arg *Copy = new llvm::opt::Arg(Opt->getOption(), Args.getArgString(Index),
                                   Index, BaseArg);
    Copy->getValues() = Opt->getValues();
    if (Opt->isClaimed())
      Copy->claim();
    Copy->setOwnsValues(Opt->getOwnsValues());
    Opt->setOwnsValues(false);
    Args.append(Copy);
  };

  if (HasConfigFile)
    for (auto *Opt : *CLOptions) {
      if (Opt->getOption().matches(options::OPT_config))
        continue;
      const Arg *BaseArg = &Opt->getBaseArg();
      if (BaseArg == Opt)
        BaseArg = nullptr;
      appendOneArg(Opt, BaseArg);
    }

  // In CL mode, look for any pass-through arguments
  if (IsCLMode() && !ContainsError) {
    SmallVector<const char *, 16> CLModePassThroughArgList;
    for (const auto *A : Args.filtered(options::OPT__SLASH_clang)) {
      A->claim();
      CLModePassThroughArgList.push_back(A->getValue());
    }

    if (!CLModePassThroughArgList.empty()) {
      // Parse any pass through args using default clang processing rather
      // than clang-cl processing.
      auto CLModePassThroughOptions = std::make_unique<InputArgList>(
          ParseArgStrings(CLModePassThroughArgList, false, ContainsError));

      if (!ContainsError)
        for (auto *Opt : *CLModePassThroughOptions) {
          appendOneArg(Opt, nullptr);
        }
    }
  }

  // Check for working directory option before accessing any files
  if (Arg *WD = Args.getLastArg(options::OPT_working_directory))
    if (VFS->setCurrentWorkingDirectory(WD->getValue()))
      Diag(diag::err_drv_unable_to_set_working_directory) << WD->getValue();

  // FIXME: This stuff needs to go into the Compilation, not the driver.
  bool CCCPrintPhases;

  // Silence driver warnings if requested
  Diags.setIgnoreAllWarnings(Args.hasArg(options::OPT_w));

#if INTEL_CUSTOMIZATION
  if (Arg *VA = Args.getLastArg(options::OPT_HASH_x, options::OPT__HASH,
                           options::OPT_v, options::OPT__HASH_HASH_HASH)) {
    if (VA->getOption().matches(options::OPT_HASH_x) ||
                 VA->getOption().matches(options::OPT__HASH))
      IntelPrintOptions = 1;
  }
  // Update the Driver Title to something more fitting
  std::string Title("Intel(R) oneAPI DPC++/C++ Compiler");
  setTitle(Title);
#endif // INTEL_CUSTOMIZATION

  // -no-canonical-prefixes is used very early in main.
  Args.ClaimAllArgs(options::OPT_no_canonical_prefixes);

  // f(no-)integated-cc1 is also used very early in main.
  Args.ClaimAllArgs(options::OPT_fintegrated_cc1);
  Args.ClaimAllArgs(options::OPT_fno_integrated_cc1);

  // Ignore -pipe.
  Args.ClaimAllArgs(options::OPT_pipe);

  // Extract -ccc args.
  //
  // FIXME: We need to figure out where this behavior should live. Most of it
  // should be outside in the client; the parts that aren't should have proper
  // options, either by introducing new ones or by overloading gcc ones like -V
  // or -b.
  CCCPrintPhases = Args.hasArg(options::OPT_ccc_print_phases);
  CCCPrintBindings = Args.hasArg(options::OPT_ccc_print_bindings);
  if (const Arg *A = Args.getLastArg(options::OPT_ccc_gcc_name))
    CCCGenericGCCName = A->getValue();
  GenReproducer = Args.hasFlag(options::OPT_gen_reproducer,
                               options::OPT_fno_crash_diagnostics,
                               !!::getenv("FORCE_CLANG_DIAGNOSTICS_CRASH"));

  // Process -fproc-stat-report options.
  if (const Arg *A = Args.getLastArg(options::OPT_fproc_stat_report_EQ)) {
    CCPrintProcessStats = true;
    CCPrintStatReportFilename = A->getValue();
  }
  if (Args.hasArg(options::OPT_fproc_stat_report))
    CCPrintProcessStats = true;

  // FIXME: TargetTriple is used by the target-prefixed calls to as/ld
  // and getToolChain is const.
  if (IsCLMode()) {
    // clang-cl targets MSVC-style Win32.
    llvm::Triple T(TargetTriple);
    T.setOS(llvm::Triple::Win32);
    T.setVendor(llvm::Triple::PC);
    T.setEnvironment(llvm::Triple::MSVC);
    T.setObjectFormat(llvm::Triple::COFF);
    TargetTriple = T.str();
  }
  if (const Arg *A = Args.getLastArg(options::OPT_target))
    TargetTriple = A->getValue();
  if (const Arg *A = Args.getLastArg(options::OPT_ccc_install_dir))
    Dir = InstalledDir = A->getValue();
  for (const Arg *A : Args.filtered(options::OPT_B)) {
    A->claim();
    PrefixDirs.push_back(A->getValue(0));
  }
  if (Optional<std::string> CompilerPathValue =
          llvm::sys::Process::GetEnv("COMPILER_PATH")) {
    StringRef CompilerPath = *CompilerPathValue;
    while (!CompilerPath.empty()) {
      std::pair<StringRef, StringRef> Split =
          CompilerPath.split(llvm::sys::EnvPathSeparator);
      PrefixDirs.push_back(std::string(Split.first));
      CompilerPath = Split.second;
    }
  }
  if (const Arg *A = Args.getLastArg(options::OPT__sysroot_EQ))
    SysRoot = A->getValue();
  if (const Arg *A = Args.getLastArg(options::OPT__dyld_prefix_EQ))
    DyldPrefix = A->getValue();

  if (const Arg *A = Args.getLastArg(options::OPT_resource_dir))
    ResourceDir = A->getValue();

  if (const Arg *A = Args.getLastArg(options::OPT_save_temps_EQ)) {
    SaveTemps = llvm::StringSwitch<SaveTempsMode>(A->getValue())
                    .Case("cwd", SaveTempsCwd)
                    .Case("obj", SaveTempsObj)
                    .Default(SaveTempsCwd);
  }

  setLTOMode(Args);

  // Process -fembed-bitcode= flags.
  if (Arg *A = Args.getLastArg(options::OPT_fembed_bitcode_EQ)) {
    StringRef Name = A->getValue();
    unsigned Model = llvm::StringSwitch<unsigned>(Name)
        .Case("off", EmbedNone)
        .Case("all", EmbedBitcode)
        .Case("bitcode", EmbedBitcode)
        .Case("marker", EmbedMarker)
        .Default(~0U);
    if (Model == ~0U) {
      Diags.Report(diag::err_drv_invalid_value) << A->getAsString(Args)
                                                << Name;
    } else
      BitcodeEmbed = static_cast<BitcodeEmbedMode>(Model);
  }

  std::unique_ptr<llvm::opt::InputArgList> UArgs =
      std::make_unique<InputArgList>(std::move(Args));

  // Perform the default argument translations.
  DerivedArgList *TranslatedArgs = TranslateInputArgs(*UArgs);

  // Owned by the host.
  const ToolChain &TC = getToolChain(
      *UArgs, computeTargetTriple(*this, TargetTriple, *UArgs));

  // The compilation takes ownership of Args.
  Compilation *C = new Compilation(*this, TC, UArgs.release(), TranslatedArgs,
                                   ContainsError);

  if (!HandleImmediateArgs(*C))
    return C;

  // Construct the list of inputs.
  InputList Inputs;
  BuildInputs(C->getDefaultToolChain(), *TranslatedArgs, Inputs);

  // Determine if there are any offload static libraries.
  if (checkForOffloadStaticLib(*C, *TranslatedArgs))
    setOffloadStaticLibSeen();

  // Populate the tool chains for the offloading devices, if any.
  CreateOffloadingDeviceToolChains(*C, Inputs);

  // Determine FPGA emulation status.
  if (C->hasOffloadToolChain<Action::OFK_SYCL>()) {
    auto SYCLTCRange = C->getOffloadToolChains<Action::OFK_SYCL>();
    ArgStringList TargetArgs;
    const ToolChain *TC = SYCLTCRange.first->second;
    const toolchains::SYCLToolChain *SYCLTC =
        static_cast<const toolchains::SYCLToolChain *>(TC);
    SYCLTC->TranslateBackendTargetArgs(Action::OFK_SYCL, *TranslatedArgs,
                                       TargetArgs);
    for (StringRef ArgString : TargetArgs) {
      if (ArgString.equals("-hardware") || ArgString.equals("-simulation")) {
        setFPGAEmulationMode(false);
        break;
      }
    }
  }

  // Construct the list of abstract actions to perform for this compilation. On
  // MachO targets this uses the driver-driver and universal actions.
  if (TC.getTriple().isOSBinFormatMachO())
    BuildUniversalActions(*C, C->getDefaultToolChain(), Inputs);
  else
    BuildActions(*C, C->getArgs(), Inputs, C->getActions());

  if (CCCPrintPhases) {
    PrintActions(*C);
    return C;
  }

  BuildJobs(*C);

  return C;
}

static void printArgList(raw_ostream &OS, const llvm::opt::ArgList &Args) {
  llvm::opt::ArgStringList ASL;
  for (const auto *A : Args)
    A->render(Args, ASL);

  for (auto I = ASL.begin(), E = ASL.end(); I != E; ++I) {
    if (I != ASL.begin())
      OS << ' ';
    llvm::sys::printArg(OS, *I, true);
  }
  OS << '\n';
}

bool Driver::getCrashDiagnosticFile(StringRef ReproCrashFilename,
                                    SmallString<128> &CrashDiagDir) {
  using namespace llvm::sys;
  assert(llvm::Triple(llvm::sys::getProcessTriple()).isOSDarwin() &&
         "Only knows about .crash files on Darwin");

  // The .crash file can be found on at ~/Library/Logs/DiagnosticReports/
  // (or /Library/Logs/DiagnosticReports for root) and has the filename pattern
  // clang-<VERSION>_<YYYY-MM-DD-HHMMSS>_<hostname>.crash.
  path::home_directory(CrashDiagDir);
  if (CrashDiagDir.startswith("/var/root"))
    CrashDiagDir = "/";
  path::append(CrashDiagDir, "Library/Logs/DiagnosticReports");
  int PID =
#if LLVM_ON_UNIX
      getpid();
#else
      0;
#endif
  std::error_code EC;
  fs::file_status FileStatus;
  TimePoint<> LastAccessTime;
  SmallString<128> CrashFilePath;
  // Lookup the .crash files and get the one generated by a subprocess spawned
  // by this driver invocation.
  for (fs::directory_iterator File(CrashDiagDir, EC), FileEnd;
       File != FileEnd && !EC; File.increment(EC)) {
    StringRef FileName = path::filename(File->path());
    if (!FileName.startswith(Name))
      continue;
    if (fs::status(File->path(), FileStatus))
      continue;
    llvm::ErrorOr<std::unique_ptr<llvm::MemoryBuffer>> CrashFile =
        llvm::MemoryBuffer::getFile(File->path());
    if (!CrashFile)
      continue;
    // The first line should start with "Process:", otherwise this isn't a real
    // .crash file.
    StringRef Data = CrashFile.get()->getBuffer();
    if (!Data.startswith("Process:"))
      continue;
    // Parse parent process pid line, e.g: "Parent Process: clang-4.0 [79141]"
    size_t ParentProcPos = Data.find("Parent Process:");
    if (ParentProcPos == StringRef::npos)
      continue;
    size_t LineEnd = Data.find_first_of("\n", ParentProcPos);
    if (LineEnd == StringRef::npos)
      continue;
    StringRef ParentProcess = Data.slice(ParentProcPos+15, LineEnd).trim();
    int OpenBracket = -1, CloseBracket = -1;
    for (size_t i = 0, e = ParentProcess.size(); i < e; ++i) {
      if (ParentProcess[i] == '[')
        OpenBracket = i;
      if (ParentProcess[i] == ']')
        CloseBracket = i;
    }
    // Extract the parent process PID from the .crash file and check whether
    // it matches this driver invocation pid.
    int CrashPID;
    if (OpenBracket < 0 || CloseBracket < 0 ||
        ParentProcess.slice(OpenBracket + 1, CloseBracket)
            .getAsInteger(10, CrashPID) || CrashPID != PID) {
      continue;
    }

    // Found a .crash file matching the driver pid. To avoid getting an older
    // and misleading crash file, continue looking for the most recent.
    // FIXME: the driver can dispatch multiple cc1 invocations, leading to
    // multiple crashes poiting to the same parent process. Since the driver
    // does not collect pid information for the dispatched invocation there's
    // currently no way to distinguish among them.
    const auto FileAccessTime = FileStatus.getLastModificationTime();
    if (FileAccessTime > LastAccessTime) {
      CrashFilePath.assign(File->path());
      LastAccessTime = FileAccessTime;
    }
  }

  // If found, copy it over to the location of other reproducer files.
  if (!CrashFilePath.empty()) {
    EC = fs::copy_file(CrashFilePath, ReproCrashFilename);
    if (EC)
      return false;
    return true;
  }

  return false;
}

// When clang crashes, produce diagnostic information including the fully
// preprocessed source file(s).  Request that the developer attach the
// diagnostic information to a bug report.
void Driver::generateCompilationDiagnostics(
    Compilation &C, const Command &FailingCommand,
    StringRef AdditionalInformation, CompilationDiagnosticReport *Report) {
  if (C.getArgs().hasArg(options::OPT_fno_crash_diagnostics))
    return;

  // Don't try to generate diagnostics for link or dsymutil jobs.
  if (FailingCommand.getCreator().isLinkJob() ||
      FailingCommand.getCreator().isDsymutilJob())
    return;

  // Print the version of the compiler.
  PrintVersion(C, llvm::errs());

  // Suppress driver output and emit preprocessor output to temp file.
  Mode = CPPMode;
  CCGenDiagnostics = true;

  // Save the original job command(s).
  Command Cmd = FailingCommand;

  // Keep track of whether we produce any errors while trying to produce
  // preprocessed sources.
  DiagnosticErrorTrap Trap(Diags);

  // Suppress tool output.
  C.initCompilationForDiagnostics();

  // Construct the list of inputs.
  InputList Inputs;
  BuildInputs(C.getDefaultToolChain(), C.getArgs(), Inputs);

  for (InputList::iterator it = Inputs.begin(), ie = Inputs.end(); it != ie;) {
    bool IgnoreInput = false;

    // Ignore input from stdin or any inputs that cannot be preprocessed.
    // Check type first as not all linker inputs have a value.
    if (types::getPreprocessedType(it->first) == types::TY_INVALID) {
      IgnoreInput = true;
    } else if (!strcmp(it->second->getValue(), "-")) {
      Diag(clang::diag::note_drv_command_failed_diag_msg)
          << "Error generating preprocessed source(s) - "
             "ignoring input from stdin.";
      IgnoreInput = true;
    }

    if (IgnoreInput) {
      it = Inputs.erase(it);
      ie = Inputs.end();
    } else {
      ++it;
    }
  }

  if (Inputs.empty()) {
    Diag(clang::diag::note_drv_command_failed_diag_msg)
        << "Error generating preprocessed source(s) - "
           "no preprocessable inputs.";
    return;
  }

  // Don't attempt to generate preprocessed files if multiple -arch options are
  // used, unless they're all duplicates.
  llvm::StringSet<> ArchNames;
  for (const Arg *A : C.getArgs()) {
    if (A->getOption().matches(options::OPT_arch)) {
      StringRef ArchName = A->getValue();
      ArchNames.insert(ArchName);
    }
  }
  if (ArchNames.size() > 1) {
    Diag(clang::diag::note_drv_command_failed_diag_msg)
        << "Error generating preprocessed source(s) - cannot generate "
           "preprocessed source with multiple -arch options.";
    return;
  }

  // Construct the list of abstract actions to perform for this compilation. On
  // Darwin OSes this uses the driver-driver and builds universal actions.
  const ToolChain &TC = C.getDefaultToolChain();
  if (TC.getTriple().isOSBinFormatMachO())
    BuildUniversalActions(C, TC, Inputs);
  else
    BuildActions(C, C.getArgs(), Inputs, C.getActions());

  BuildJobs(C);

  // If there were errors building the compilation, quit now.
  if (Trap.hasErrorOccurred()) {
    Diag(clang::diag::note_drv_command_failed_diag_msg)
        << "Error generating preprocessed source(s).";
    return;
  }

  // Generate preprocessed output.
  SmallVector<std::pair<int, const Command *>, 4> FailingCommands;
  C.ExecuteJobs(C.getJobs(), FailingCommands);

  // If any of the preprocessing commands failed, clean up and exit.
  if (!FailingCommands.empty()) {
    Diag(clang::diag::note_drv_command_failed_diag_msg)
        << "Error generating preprocessed source(s).";
    return;
  }

  const TempFileList &TempFiles = C.getTempFiles();
  if (TempFiles.empty()) {
    Diag(clang::diag::note_drv_command_failed_diag_msg)
        << "Error generating preprocessed source(s).";
    return;
  }

  Diag(clang::diag::note_drv_command_failed_diag_msg)
      << "\n********************\n\n"
         "PLEASE ATTACH THE FOLLOWING FILES TO THE BUG REPORT:\n"
         "Preprocessed source(s) and associated run script(s) are located at:";

  SmallString<128> VFS;
  SmallString<128> ReproCrashFilename;
  for (auto &TempFile : TempFiles) {
    Diag(clang::diag::note_drv_command_failed_diag_msg) << TempFile.first;
    if (Report)
      Report->TemporaryFiles.push_back(TempFile.first);
    if (ReproCrashFilename.empty()) {
      ReproCrashFilename = TempFile.first;
      llvm::sys::path::replace_extension(ReproCrashFilename, ".crash");
    }
    if (StringRef(TempFile.first).endswith(".cache")) {
      // In some cases (modules) we'll dump extra data to help with reproducing
      // the crash into a directory next to the output.
      VFS = llvm::sys::path::filename(TempFile.first);
      llvm::sys::path::append(VFS, "vfs", "vfs.yaml");
    }
  }

  // Assume associated files are based off of the first temporary file.
  CrashReportInfo CrashInfo(TempFiles[0].first, VFS);

  llvm::SmallString<128> Script(CrashInfo.Filename);
  llvm::sys::path::replace_extension(Script, "sh");
  std::error_code EC;
  llvm::raw_fd_ostream ScriptOS(Script, EC, llvm::sys::fs::CD_CreateNew,
                                llvm::sys::fs::FA_Write,
                                llvm::sys::fs::OF_Text);
  if (EC) {
    Diag(clang::diag::note_drv_command_failed_diag_msg)
        << "Error generating run script: " << Script << " " << EC.message();
  } else {
    ScriptOS << "# Crash reproducer for " << getClangFullVersion() << "\n"
             << "# Driver args: ";
    printArgList(ScriptOS, C.getInputArgs());
    ScriptOS << "# Original command: ";
    Cmd.Print(ScriptOS, "\n", /*Quote=*/true);
    Cmd.Print(ScriptOS, "\n", /*Quote=*/true, &CrashInfo);
    if (!AdditionalInformation.empty())
      ScriptOS << "\n# Additional information: " << AdditionalInformation
               << "\n";
    if (Report)
      Report->TemporaryFiles.push_back(std::string(Script.str()));
    Diag(clang::diag::note_drv_command_failed_diag_msg) << Script;
  }

  // On darwin, provide information about the .crash diagnostic report.
  if (llvm::Triple(llvm::sys::getProcessTriple()).isOSDarwin()) {
    SmallString<128> CrashDiagDir;
    if (getCrashDiagnosticFile(ReproCrashFilename, CrashDiagDir)) {
      Diag(clang::diag::note_drv_command_failed_diag_msg)
          << ReproCrashFilename.str();
    } else { // Suggest a directory for the user to look for .crash files.
      llvm::sys::path::append(CrashDiagDir, Name);
      CrashDiagDir += "_<YYYY-MM-DD-HHMMSS>_<hostname>.crash";
      Diag(clang::diag::note_drv_command_failed_diag_msg)
          << "Crash backtrace is located in";
      Diag(clang::diag::note_drv_command_failed_diag_msg)
          << CrashDiagDir.str();
      Diag(clang::diag::note_drv_command_failed_diag_msg)
          << "(choose the .crash file that corresponds to your crash)";
    }
  }

  for (const auto &A : C.getArgs().filtered(options::OPT_frewrite_map_file_EQ))
    Diag(clang::diag::note_drv_command_failed_diag_msg) << A->getValue();

  Diag(clang::diag::note_drv_command_failed_diag_msg)
      << "\n\n********************";
}

void Driver::setUpResponseFiles(Compilation &C, Command &Cmd) {
  // Since commandLineFitsWithinSystemLimits() may underestimate system's
  // capacity if the tool does not support response files, there is a chance/
  // that things will just work without a response file, so we silently just
  // skip it.
  if (Cmd.getResponseFileSupport().ResponseKind ==
          ResponseFileSupport::RF_None ||
      llvm::sys::commandLineFitsWithinSystemLimits(Cmd.getExecutable(),
                                                   Cmd.getArguments()))
    return;

  std::string TmpName = GetTemporaryPath("response", "txt");
  Cmd.setResponseFile(C.addTempFile(C.getArgs().MakeArgString(TmpName)));
}

int Driver::ExecuteCompilation(
    Compilation &C,
    SmallVectorImpl<std::pair<int, const Command *>> &FailingCommands) {

#if INTEL_CUSTOMIZATION
  // Generate Arg files when -i_keep opt is specified
  if (C.getArgs().hasArg(options::OPT_i_keep)) {
    const JobList &Jobs = C.getJobs();
    for (const auto &Job : Jobs) {
      const Command *FailingCommand = nullptr;
      if (int Res = C.GenArgFiles(Job, FailingCommand)) {
        FailingCommands.push_back(std::make_pair(Res, FailingCommand));
      }
    }
  }
#endif // INTEL_CUSTOMIZATION

  // Just print if -### was present.
  if (C.getArgs().hasArg(options::OPT__HASH_HASH_HASH)) {
    C.getJobs().Print(llvm::errs(), "\n", true);
    return 0;
  }

  // If there were errors building the compilation, quit now.
  if (Diags.hasErrorOccurred())
    return 1;

  // Set up response file names for each command, if necessary
  for (auto &Job : C.getJobs())
    setUpResponseFiles(C, Job);

  C.ExecuteJobs(C.getJobs(), FailingCommands);

  // If the command succeeded, we are done.
  if (FailingCommands.empty())
    return 0;

  // Otherwise, remove result files and print extra information about abnormal
  // failures.
  int Res = 0;
  for (const auto &CmdPair : FailingCommands) {
    int CommandRes = CmdPair.first;
    const Command *FailingCommand = CmdPair.second;

    // Remove result files if we're not saving temps.
    if (!isSaveTempsEnabled()) {
      const JobAction *JA = cast<JobAction>(&FailingCommand->getSource());
      C.CleanupFileMap(C.getResultFiles(), JA, true);

      // Failure result files are valid unless we crashed.
      if (CommandRes < 0)
        C.CleanupFileMap(C.getFailureResultFiles(), JA, true);
    }

#if LLVM_ON_UNIX
    // llvm/lib/Support/Unix/Signals.inc will exit with a special return code
    // for SIGPIPE. Do not print diagnostics for this case.
    if (CommandRes == EX_IOERR) {
      Res = CommandRes;
      continue;
    }
#endif

    // Print extra information about abnormal failures, if possible.
    //
    // This is ad-hoc, but we don't want to be excessively noisy. If the result
    // status was 1, assume the command failed normally. In particular, if it
    // was the compiler then assume it gave a reasonable error code. Failures
    // in other tools are less common, and they generally have worse
    // diagnostics, so always print the diagnostic there.
    const Tool &FailingTool = FailingCommand->getCreator();

    if (!FailingTool.hasGoodDiagnostics() || CommandRes != 1) {
      // FIXME: See FIXME above regarding result code interpretation.
      if (CommandRes < 0)
        Diag(clang::diag::err_drv_command_signalled)
            << FailingTool.getShortName();
      else
        Diag(clang::diag::err_drv_command_failed)
            << FailingTool.getShortName() << CommandRes;
    }

    auto CustomDiag = FailingCommand->getDiagForErrorCode(CommandRes);
    if (!CustomDiag.empty())
      Diag(clang::diag::note_drv_command_failed_diag_msg) << CustomDiag;
  }
  return Res;
}

#if INTEL_CUSTOMIZATION
void Driver::PrintHelp(const llvm::opt::ArgList &Args) const {
#endif // INTEL_CUSTOMIZATION
  unsigned IncludedFlagsBitmask;
  unsigned ExcludedFlagsBitmask;
  std::tie(IncludedFlagsBitmask, ExcludedFlagsBitmask) =
      getIncludeExcludeOptionFlagMasks(IsCLMode());

  ExcludedFlagsBitmask |= options::NoDriverOption;
#if INTEL_CUSTOMIZATION
  if (!Args.hasArg(options::OPT__help_hidden))
    ExcludedFlagsBitmask |= HelpHidden;
  if (IsDPCPPMode()) {
    ExcludedFlagsBitmask |= options::DpcppUnsupported;
    ExcludedFlagsBitmask |= options::DpcppHidden;
    if (!Args.hasArg(options::OPT_v))
      IncludedFlagsBitmask |= options::DpcppOption;
  }
#endif // INTEL_CUSTOMIZATION

  if (IsFlangMode())
    IncludedFlagsBitmask |= options::FlangOption;
  else
    ExcludedFlagsBitmask |= options::FlangOnlyOption;

  std::string Usage = llvm::formatv("{0} [options] file...", Name).str();
  getOpts().printHelp(llvm::outs(), Usage.c_str(), DriverTitle.c_str(),
                      IncludedFlagsBitmask, ExcludedFlagsBitmask,
                      /*ShowAllAliases=*/false);
#if INTEL_CUSTOMIZATION
  if (IsDPCPPMode() && !Args.hasArg(options::OPT_v))
    // Emit additional information for dpcpp -help to enable more verbose output
    llvm::outs() << "\nHelp displayed is for DPC++ specific options.\n"
                 << "Use '-help -v' to display more options.\n";
#endif // INTEL_CUSTOMIZATION
}

llvm::Triple Driver::MakeSYCLDeviceTriple(StringRef TargetArch) const {
<<<<<<< HEAD
#if INTEL_CUSTOMIZATION
  SmallVector<StringRef, 5> SYCLAlias = {"spir", "spir64", "spir64_fpga",
#endif // INTEL_CUSTOMIZATION
                                   "spir64_x86_64", "spir64_gen"};
=======
  SmallVector<StringRef, 5> SYCLAlias = {"spir", "spir64", "spir64_fpga",
                                         "spir64_x86_64", "spir64_gen"};
>>>>>>> b3ebc621
  if (std::find(SYCLAlias.begin(), SYCLAlias.end(), TargetArch) !=
      SYCLAlias.end()) {
    llvm::Triple TT;
    TT.setArchName(TargetArch);
    TT.setVendor(llvm::Triple::UnknownVendor);
    TT.setOS(llvm::Triple::UnknownOS);
    TT.setEnvironment(llvm::Triple::SYCLDevice);
    return TT;
  }
  return llvm::Triple(TargetArch);
}

// Print the help from any of the given tools which are used for AOT
// compilation for SYCL
void Driver::PrintSYCLToolHelp(const Compilation &C) const {
  SmallVector<std::tuple<llvm::Triple, StringRef, StringRef, StringRef>, 4>
      HelpArgs;
  // Populate the vector with the tools and help options
  if (Arg *A = C.getArgs().getLastArg(options::OPT_fsycl_help_EQ)) {
    StringRef AV(A->getValue());
    llvm::Triple T;
    if (AV == "gen" || AV == "all")
      HelpArgs.push_back(std::make_tuple(MakeSYCLDeviceTriple("spir64_gen"),
                                         "ocloc", "--help", ""));
    if (AV == "fpga" || AV == "all")
      HelpArgs.push_back(std::make_tuple(MakeSYCLDeviceTriple("spir64_fpga"),
                                         "aoc", "-help", "-sycl"));
    if (AV == "x86_64" || AV == "all")
      HelpArgs.push_back(std::make_tuple(MakeSYCLDeviceTriple("spir64_x86_64"),
                                         "opencl-aot", "--help", ""));
    if (HelpArgs.empty()) {
      C.getDriver().Diag(diag::err_drv_unsupported_option_argument)
                         << A->getOption().getName() << AV;
      return;
    }
  }

  // Go through the args and emit the help information for each.
  for (auto &HA : HelpArgs) {
    llvm::outs() << "Emitting help information for " << std::get<1>(HA) << '\n'
        << "Use triple of '" << std::get<0>(HA).normalize() <<
        "' to enable ahead of time compilation\n";
    std::vector<StringRef> ToolArgs = {std::get<1>(HA), std::get<2>(HA),
                                       std::get<3>(HA)};
    SmallString<128> ExecPath(
        C.getDefaultToolChain().GetProgramPath(std::get<1>(HA).data()));
    auto ToolBinary = llvm::sys::findProgramByName(ExecPath);
    if (ToolBinary.getError()) {
      C.getDriver().Diag(diag::err_drv_command_failure) << ExecPath;
      continue;
    }
    // do not run the tools with -###.
    if (C.getArgs().hasArg(options::OPT__HASH_HASH_HASH)) {
      llvm::errs() << "\"" << ExecPath << "\" \"" << ToolArgs[1] << "\"";
      if (!ToolArgs[2].empty())
        llvm::errs() << " \"" << ToolArgs[2] << "\"";
      llvm::errs() << "\n";
      continue;
    }
    // Run the Tool.
    llvm::sys::ExecuteAndWait(ToolBinary.get(), ToolArgs);
  }
}

void Driver::PrintVersion(const Compilation &C, raw_ostream &OS) const {
  if (IsFlangMode()) {
    OS << getClangToolFullVersion("flang-new") << '\n';
  } else {
    // FIXME: The following handlers should use a callback mechanism, we don't
    // know what the client would like to do.
    OS << getClangFullVersion() << '\n';
  }
  const ToolChain &TC = C.getDefaultToolChain();
  OS << "Target: " << TC.getTripleString() << '\n';

  // Print the threading model.
  if (Arg *A = C.getArgs().getLastArg(options::OPT_mthread_model)) {
    // Don't print if the ToolChain would have barfed on it already
    if (TC.isThreadModelSupported(A->getValue()))
      OS << "Thread model: " << A->getValue();
  } else
    OS << "Thread model: " << TC.getThreadModel();
  OS << '\n';

  // Print out the install directory.
  OS << "InstalledDir: " << InstalledDir << '\n';

  // If configuration file was used, print its path.
  if (!ConfigFile.empty())
    OS << "Configuration file: " << ConfigFile << '\n';
}

/// PrintDiagnosticCategories - Implement the --print-diagnostic-categories
/// option.
static void PrintDiagnosticCategories(raw_ostream &OS) {
  // Skip the empty category.
  for (unsigned i = 1, max = DiagnosticIDs::getNumberOfCategories(); i != max;
       ++i)
    OS << i << ',' << DiagnosticIDs::getCategoryNameFromID(i) << '\n';
}

void Driver::HandleAutocompletions(StringRef PassedFlags) const {
  if (PassedFlags == "")
    return;
  // Print out all options that start with a given argument. This is used for
  // shell autocompletion.
  std::vector<std::string> SuggestedCompletions;
  std::vector<std::string> Flags;

  unsigned int DisableFlags =
      options::NoDriverOption | options::Unsupported | options::Ignored;

  // Make sure that Flang-only options don't pollute the Clang output
  // TODO: Make sure that Clang-only options don't pollute Flang output
  if (!IsFlangMode())
    DisableFlags |= options::FlangOnlyOption;

  // Distinguish "--autocomplete=-someflag" and "--autocomplete=-someflag,"
  // because the latter indicates that the user put space before pushing tab
  // which should end up in a file completion.
  const bool HasSpace = PassedFlags.endswith(",");

  // Parse PassedFlags by "," as all the command-line flags are passed to this
  // function separated by ","
  StringRef TargetFlags = PassedFlags;
  while (TargetFlags != "") {
    StringRef CurFlag;
    std::tie(CurFlag, TargetFlags) = TargetFlags.split(",");
    Flags.push_back(std::string(CurFlag));
  }

  // We want to show cc1-only options only when clang is invoked with -cc1 or
  // -Xclang.
  if (llvm::is_contained(Flags, "-Xclang") || llvm::is_contained(Flags, "-cc1"))
    DisableFlags &= ~options::NoDriverOption;

  const llvm::opt::OptTable &Opts = getOpts();
  StringRef Cur;
  Cur = Flags.at(Flags.size() - 1);
  StringRef Prev;
  if (Flags.size() >= 2) {
    Prev = Flags.at(Flags.size() - 2);
    SuggestedCompletions = Opts.suggestValueCompletions(Prev, Cur);
  }

  if (SuggestedCompletions.empty())
    SuggestedCompletions = Opts.suggestValueCompletions(Cur, "");

  // If Flags were empty, it means the user typed `clang [tab]` where we should
  // list all possible flags. If there was no value completion and the user
  // pressed tab after a space, we should fall back to a file completion.
  // We're printing a newline to be consistent with what we print at the end of
  // this function.
  if (SuggestedCompletions.empty() && HasSpace && !Flags.empty()) {
    llvm::outs() << '\n';
    return;
  }

  // When flag ends with '=' and there was no value completion, return empty
  // string and fall back to the file autocompletion.
  if (SuggestedCompletions.empty() && !Cur.endswith("=")) {
    // If the flag is in the form of "--autocomplete=-foo",
    // we were requested to print out all option names that start with "-foo".
    // For example, "--autocomplete=-fsyn" is expanded to "-fsyntax-only".
    SuggestedCompletions = Opts.findByPrefix(Cur, DisableFlags);

    // We have to query the -W flags manually as they're not in the OptTable.
    // TODO: Find a good way to add them to OptTable instead and them remove
    // this code.
    for (StringRef S : DiagnosticIDs::getDiagnosticFlags())
      if (S.startswith(Cur))
        SuggestedCompletions.push_back(std::string(S));
  }

  // Sort the autocomplete candidates so that shells print them out in a
  // deterministic order. We could sort in any way, but we chose
  // case-insensitive sorting for consistency with the -help option
  // which prints out options in the case-insensitive alphabetical order.
  llvm::sort(SuggestedCompletions, [](StringRef A, StringRef B) {
    if (int X = A.compare_insensitive(B))
      return X < 0;
    return A.compare(B) > 0;
  });

  llvm::outs() << llvm::join(SuggestedCompletions, "\n") << '\n';
}

bool Driver::HandleImmediateArgs(const Compilation &C) {
  // The order these options are handled in gcc is all over the place, but we
  // don't expect inconsistencies w.r.t. that to matter in practice.

  if (C.getArgs().hasArg(options::OPT_dumpmachine)) {
    llvm::outs() << C.getDefaultToolChain().getTripleString() << '\n';
    return false;
  }

  if (C.getArgs().hasArg(options::OPT_dumpversion)) {
    // Since -dumpversion is only implemented for pedantic GCC compatibility, we
    // return an answer which matches our definition of __VERSION__.
    llvm::outs() << CLANG_VERSION_STRING << "\n";
    return false;
  }

  if (C.getArgs().hasArg(options::OPT__print_diagnostic_categories)) {
    PrintDiagnosticCategories(llvm::outs());
    return false;
  }

  if (C.getArgs().hasArg(options::OPT_help) ||
      C.getArgs().hasArg(options::OPT__help_hidden)) {
#if INTEL_CUSTOMIZATION
    PrintHelp(C.getArgs());
#endif // INTEL_CUSTOMIZATION
    return false;
  }

  if (C.getArgs().hasArg(options::OPT_fsycl_help_EQ)) {
    PrintSYCLToolHelp(C);
    return false;
  }

  if (C.getArgs().hasArg(options::OPT__version)) {
    // Follow gcc behavior and use stdout for --version and stderr for -v.
    PrintVersion(C, llvm::outs());
    return false;
  }

  if (C.getArgs().hasArg(options::OPT_v) ||
      C.getArgs().hasArg(options::OPT__HASH_HASH_HASH) ||
      C.getArgs().hasArg(options::OPT_print_supported_cpus)) {
    PrintVersion(C, llvm::errs());
    SuppressMissingInputWarning = true;
  }

  if (C.getArgs().hasArg(options::OPT_v)) {
    if (!SystemConfigDir.empty())
      llvm::errs() << "System configuration file directory: "
                   << SystemConfigDir << "\n";
    if (!UserConfigDir.empty())
      llvm::errs() << "User configuration file directory: "
                   << UserConfigDir << "\n";
  }

  const ToolChain &TC = C.getDefaultToolChain();

  if (C.getArgs().hasArg(options::OPT_v))
    TC.printVerboseInfo(llvm::errs());

  if (C.getArgs().hasArg(options::OPT_print_resource_dir)) {
    llvm::outs() << ResourceDir << '\n';
    return false;
  }

  if (C.getArgs().hasArg(options::OPT_print_search_dirs)) {
    llvm::outs() << "programs: =";
    bool separator = false;
    // Print -B and COMPILER_PATH.
    for (const std::string &Path : PrefixDirs) {
      if (separator)
        llvm::outs() << llvm::sys::EnvPathSeparator;
      llvm::outs() << Path;
      separator = true;
    }
    for (const std::string &Path : TC.getProgramPaths()) {
      if (separator)
        llvm::outs() << llvm::sys::EnvPathSeparator;
      llvm::outs() << Path;
      separator = true;
    }
    llvm::outs() << "\n";
    llvm::outs() << "libraries: =" << ResourceDir;

    StringRef sysroot = C.getSysRoot();

    for (const std::string &Path : TC.getFilePaths()) {
      // Always print a separator. ResourceDir was the first item shown.
      llvm::outs() << llvm::sys::EnvPathSeparator;
      // Interpretation of leading '=' is needed only for NetBSD.
      if (Path[0] == '=')
        llvm::outs() << sysroot << Path.substr(1);
      else
        llvm::outs() << Path;
    }
    llvm::outs() << "\n";
    return false;
  }

  if (C.getArgs().hasArg(options::OPT_print_runtime_dir)) {
    std::string CandidateRuntimePath = TC.getRuntimePath();
    if (getVFS().exists(CandidateRuntimePath))
      llvm::outs() << CandidateRuntimePath << '\n';
    else
      llvm::outs() << TC.getCompilerRTPath() << '\n';
    return false;
  }

  // FIXME: The following handlers should use a callback mechanism, we don't
  // know what the client would like to do.
  if (Arg *A = C.getArgs().getLastArg(options::OPT_print_file_name_EQ)) {
    llvm::outs() << GetFilePath(A->getValue(), TC) << "\n";
    return false;
  }

  if (Arg *A = C.getArgs().getLastArg(options::OPT_print_prog_name_EQ)) {
    StringRef ProgName = A->getValue();

    // Null program name cannot have a path.
    if (! ProgName.empty())
      llvm::outs() << GetProgramPath(ProgName, TC);

    llvm::outs() << "\n";
    return false;
  }

  if (Arg *A = C.getArgs().getLastArg(options::OPT_autocomplete)) {
    StringRef PassedFlags = A->getValue();
    HandleAutocompletions(PassedFlags);
    return false;
  }

  if (C.getArgs().hasArg(options::OPT_print_libgcc_file_name)) {
    ToolChain::RuntimeLibType RLT = TC.GetRuntimeLibType(C.getArgs());
    const llvm::Triple Triple(TC.ComputeEffectiveClangTriple(C.getArgs()));
    RegisterEffectiveTriple TripleRAII(TC, Triple);
    switch (RLT) {
    case ToolChain::RLT_CompilerRT:
      llvm::outs() << TC.getCompilerRT(C.getArgs(), "builtins") << "\n";
      break;
    case ToolChain::RLT_Libgcc:
      llvm::outs() << GetFilePath("libgcc.a", TC) << "\n";
      break;
    }
    return false;
  }

  if (C.getArgs().hasArg(options::OPT_print_multi_lib)) {
    for (const Multilib &Multilib : TC.getMultilibs())
      llvm::outs() << Multilib << "\n";
    return false;
  }

  if (C.getArgs().hasArg(options::OPT_print_multi_directory)) {
    const Multilib &Multilib = TC.getMultilib();
    if (Multilib.gccSuffix().empty())
      llvm::outs() << ".\n";
    else {
      StringRef Suffix(Multilib.gccSuffix());
      assert(Suffix.front() == '/');
      llvm::outs() << Suffix.substr(1) << "\n";
    }
    return false;
  }

  if (C.getArgs().hasArg(options::OPT_print_target_triple)) {
    llvm::outs() << TC.getTripleString() << "\n";
    return false;
  }

  if (C.getArgs().hasArg(options::OPT_print_effective_triple)) {
    const llvm::Triple Triple(TC.ComputeEffectiveClangTriple(C.getArgs()));
    llvm::outs() << Triple.getTriple() << "\n";
    return false;
  }

  if (C.getArgs().hasArg(options::OPT_print_multiarch)) {
    llvm::outs() << TC.getMultiarchTriple(*this, TC.getTriple(), SysRoot)
                 << "\n";
    return false;
  }

  if (C.getArgs().hasArg(options::OPT_print_targets)) {
    llvm::TargetRegistry::printRegisteredTargetsForVersion(llvm::outs());
    return false;
  }

  return true;
}

enum {
  TopLevelAction = 0,
  HeadSibAction = 1,
  OtherSibAction = 2,
};

// Display an action graph human-readably.  Action A is the "sink" node
// and latest-occuring action. Traversal is in pre-order, visiting the
// inputs to each action before printing the action itself.
static unsigned PrintActions1(const Compilation &C, Action *A,
                              std::map<Action *, unsigned> &Ids,
                              Twine Indent = {}, int Kind = TopLevelAction) {
  if (Ids.count(A)) // A was already visited.
    return Ids[A];

  std::string str;
  llvm::raw_string_ostream os(str);

  auto getSibIndent = [](int K) -> Twine {
    return (K == HeadSibAction) ? "   " : (K == OtherSibAction) ? "|  " : "";
  };

  Twine SibIndent = Indent + getSibIndent(Kind);
  int SibKind = HeadSibAction;
  os << Action::getClassName(A->getKind()) << ", ";
  if (InputAction *IA = dyn_cast<InputAction>(A)) {
    os << "\"" << IA->getInputArg().getValue() << "\"";
  } else if (BindArchAction *BIA = dyn_cast<BindArchAction>(A)) {
    os << '"' << BIA->getArchName() << '"' << ", {"
       << PrintActions1(C, *BIA->input_begin(), Ids, SibIndent, SibKind) << "}";
  } else if (OffloadAction *OA = dyn_cast<OffloadAction>(A)) {
    bool IsFirst = true;
    OA->doOnEachDependence(
        [&](Action *A, const ToolChain *TC, const char *BoundArch) {
          assert(TC && "Unknown host toolchain");
          // E.g. for two CUDA device dependences whose bound arch is sm_20 and
          // sm_35 this will generate:
          // "cuda-device" (nvptx64-nvidia-cuda:sm_20) {#ID}, "cuda-device"
          // (nvptx64-nvidia-cuda:sm_35) {#ID}
          if (!IsFirst)
            os << ", ";
          os << '"';
          os << A->getOffloadingKindPrefix();
          os << " (";
          os << TC->getTriple().normalize();
          if (BoundArch)
            os << ":" << BoundArch;
          os << ")";
          os << '"';
          os << " {" << PrintActions1(C, A, Ids, SibIndent, SibKind) << "}";
          IsFirst = false;
          SibKind = OtherSibAction;
        });
  } else {
    const ActionList *AL = &A->getInputs();

    if (AL->size()) {
      const char *Prefix = "{";
      for (Action *PreRequisite : *AL) {
        os << Prefix << PrintActions1(C, PreRequisite, Ids, SibIndent, SibKind);
        Prefix = ", ";
        SibKind = OtherSibAction;
      }
      os << "}";
    } else
      os << "{}";
  }

  // Append offload info for all options other than the offloading action
  // itself (e.g. (cuda-device, sm_20) or (cuda-host)).
  std::string offload_str;
  llvm::raw_string_ostream offload_os(offload_str);
  if (!isa<OffloadAction>(A)) {
    auto S = A->getOffloadingKindPrefix();
    if (!S.empty()) {
      offload_os << ", (" << S;
      if (A->getOffloadingArch())
        offload_os << ", " << A->getOffloadingArch();
      offload_os << ")";
    }
  }

  auto getSelfIndent = [](int K) -> Twine {
    return (K == HeadSibAction) ? "+- " : (K == OtherSibAction) ? "|- " : "";
  };

  unsigned Id = Ids.size();
  Ids[A] = Id;
  llvm::errs() << Indent + getSelfIndent(Kind) << Id << ": " << os.str() << ", "
               << types::getTypeName(A->getType()) << offload_os.str() << "\n";

  return Id;
}

// Print the action graphs in a compilation C.
// For example "clang -c file1.c file2.c" is composed of two subgraphs.
void Driver::PrintActions(const Compilation &C) const {
  std::map<Action *, unsigned> Ids;
  for (Action *A : C.getActions())
    PrintActions1(C, A, Ids);
}

/// Check whether the given input tree contains any compilation or
/// assembly actions.
static bool ContainsCompileOrAssembleAction(const Action *A) {
  if (isa<CompileJobAction>(A) || isa<BackendJobAction>(A) ||
      isa<AssembleJobAction>(A))
    return true;

  for (const Action *Input : A->inputs())
    if (ContainsCompileOrAssembleAction(Input))
      return true;

  return false;
}

void Driver::BuildUniversalActions(Compilation &C, const ToolChain &TC,
                                   const InputList &BAInputs) const {
  DerivedArgList &Args = C.getArgs();
  ActionList &Actions = C.getActions();
  llvm::PrettyStackTraceString CrashInfo("Building universal build actions");
  // Collect the list of architectures. Duplicates are allowed, but should only
  // be handled once (in the order seen).
  llvm::StringSet<> ArchNames;
  SmallVector<const char *, 4> Archs;
  for (Arg *A : Args) {
    if (A->getOption().matches(options::OPT_arch)) {
      // Validate the option here; we don't save the type here because its
      // particular spelling may participate in other driver choices.
      llvm::Triple::ArchType Arch =
          tools::darwin::getArchTypeForMachOArchName(A->getValue());
      if (Arch == llvm::Triple::UnknownArch) {
        Diag(clang::diag::err_drv_invalid_arch_name) << A->getAsString(Args);
        continue;
      }

      A->claim();
      if (ArchNames.insert(A->getValue()).second)
        Archs.push_back(A->getValue());
    }
  }

  // When there is no explicit arch for this platform, make sure we still bind
  // the architecture (to the default) so that -Xarch_ is handled correctly.
  if (!Archs.size())
    Archs.push_back(Args.MakeArgString(TC.getDefaultUniversalArchName()));

  ActionList SingleActions;
  BuildActions(C, Args, BAInputs, SingleActions);

  // Add in arch bindings for every top level action, as well as lipo and
  // dsymutil steps if needed.
  for (Action* Act : SingleActions) {
    // Make sure we can lipo this kind of output. If not (and it is an actual
    // output) then we disallow, since we can't create an output file with the
    // right name without overwriting it. We could remove this oddity by just
    // changing the output names to include the arch, which would also fix
    // -save-temps. Compatibility wins for now.

    if (Archs.size() > 1 && !types::canLipoType(Act->getType()))
      Diag(clang::diag::err_drv_invalid_output_with_multiple_archs)
          << types::getTypeName(Act->getType());

    ActionList Inputs;
    for (unsigned i = 0, e = Archs.size(); i != e; ++i)
      Inputs.push_back(C.MakeAction<BindArchAction>(Act, Archs[i]));

    // Lipo if necessary, we do it this way because we need to set the arch flag
    // so that -Xarch_ gets overwritten.
    if (Inputs.size() == 1 || Act->getType() == types::TY_Nothing)
      Actions.append(Inputs.begin(), Inputs.end());
    else
      Actions.push_back(C.MakeAction<LipoJobAction>(Inputs, Act->getType()));

    // Handle debug info queries.
    Arg *A = Args.getLastArg(options::OPT_g_Group);
    bool enablesDebugInfo = A && !A->getOption().matches(options::OPT_g0) &&
                            !A->getOption().matches(options::OPT_gstabs);
    if ((enablesDebugInfo || willEmitRemarks(Args)) &&
        ContainsCompileOrAssembleAction(Actions.back())) {

      // Add a 'dsymutil' step if necessary, when debug info is enabled and we
      // have a compile input. We need to run 'dsymutil' ourselves in such cases
      // because the debug info will refer to a temporary object file which
      // will be removed at the end of the compilation process.
      if (Act->getType() == types::TY_Image) {
        ActionList Inputs;
        Inputs.push_back(Actions.back());
        Actions.pop_back();
        Actions.push_back(
            C.MakeAction<DsymutilJobAction>(Inputs, types::TY_dSYM));
      }

      // Verify the debug info output.
      if (Args.hasArg(options::OPT_verify_debug_info)) {
        Action* LastAction = Actions.back();
        Actions.pop_back();
        Actions.push_back(C.MakeAction<VerifyDebugInfoJobAction>(
            LastAction, types::TY_Nothing));
      }
    }
  }
}

bool Driver::DiagnoseInputExistence(const DerivedArgList &Args, StringRef Value,
                                    types::ID Ty, bool TypoCorrect) const {
  if (!getCheckInputsExist())
    return true;

  // stdin always exists.
  if (Value == "-")
    return true;

  if (getVFS().exists(Value))
    return true;

  if (IsCLMode()) {
    if (!llvm::sys::path::is_absolute(Twine(Value)) &&
        llvm::sys::Process::FindInEnvPath("LIB", Value, ';'))
      return true;

    if (Args.hasArg(options::OPT__SLASH_link) && Ty == types::TY_Object) {
      // Arguments to the /link flag might cause the linker to search for object
      // and library files in paths we don't know about. Don't error in such
      // cases.
      return true;
    }
  }

  if (TypoCorrect) {
    // Check if the filename is a typo for an option flag. OptTable thinks
    // that all args that are not known options and that start with / are
    // filenames, but e.g. `/diagnostic:caret` is more likely a typo for
    // the option `/diagnostics:caret` than a reference to a file in the root
    // directory.
    unsigned IncludedFlagsBitmask;
    unsigned ExcludedFlagsBitmask;
    std::tie(IncludedFlagsBitmask, ExcludedFlagsBitmask) =
        getIncludeExcludeOptionFlagMasks(IsCLMode());
    std::string Nearest;
    if (getOpts().findNearest(Value, Nearest, IncludedFlagsBitmask,
                              ExcludedFlagsBitmask) <= 1) {
      Diag(clang::diag::err_drv_no_such_file_with_suggestion)
          << Value << Nearest;
      return false;
    }
  }

  Diag(clang::diag::err_drv_no_such_file) << Value;
  return false;
}

// Construct a the list of inputs and their types.
void Driver::BuildInputs(const ToolChain &TC, DerivedArgList &Args,
                         InputList &Inputs) const {
  const llvm::opt::OptTable &Opts = getOpts();
  // Track the current user specified (-x) input. We also explicitly track the
  // argument used to set the type; we only want to claim the type when we
  // actually use it, so we warn about unused -x arguments.
  types::ID InputType = types::TY_Nothing;
  Arg *InputTypeArg = nullptr;
  bool IsSYCL =
      Args.hasFlag(options::OPT_fsycl, options::OPT_fno_sycl, false) ||
      Args.hasArg(options::OPT_fsycl_device_only);

  // The last /TC or /TP option sets the input type to C or C++ globally.
  if (Arg *TCTP = Args.getLastArgNoClaim(options::OPT__SLASH_TC,
                                         options::OPT__SLASH_TP)) {
    InputTypeArg = TCTP;
    InputType = TCTP->getOption().matches(options::OPT__SLASH_TC) && !IsSYCL
                    ? types::TY_C
                    : types::TY_CXX;

    Arg *Previous = nullptr;
    bool ShowNote = false;
    for (Arg *A :
         Args.filtered(options::OPT__SLASH_TC, options::OPT__SLASH_TP)) {
      if (Previous) {
        Diag(clang::diag::warn_drv_overriding_flag_option)
          << Previous->getSpelling() << A->getSpelling();
        ShowNote = true;
      }
      Previous = A;
    }
    if (ShowNote)
      Diag(clang::diag::note_drv_t_option_is_global);

    // No driver mode exposes -x and /TC or /TP; we don't support mixing them.
    assert(!Args.hasArg(options::OPT_x) && "-x and /TC or /TP is not allowed");
  }

  for (Arg *A : Args) {
    if (A->getOption().getKind() == Option::InputClass) {
      const char *Value = A->getValue();
      types::ID Ty = types::TY_INVALID;

      // Infer the input type if necessary.
      if (InputType == types::TY_Nothing) {
        // If there was an explicit arg for this, claim it.
        if (InputTypeArg)
          InputTypeArg->claim();

        types::ID CType = types::TY_C;
        // For SYCL, all source file inputs are considered C++.
        if (IsSYCL)
          CType = types::TY_CXX;

        // stdin must be handled specially.
        if (memcmp(Value, "-", 2) == 0) {
          if (IsFlangMode()) {
            Ty = types::TY_Fortran;
          } else {
            // If running with -E, treat as a C input (this changes the
            // builtin macros, for example). This may be overridden by -ObjC
            // below.
            //
            // Otherwise emit an error but still use a valid type to avoid
            // spurious errors (e.g., no inputs).
            if (!Args.hasArgNoClaim(options::OPT_E) && !CCCIsCPP())
              Diag(IsCLMode() ? clang::diag::err_drv_unknown_stdin_type_clang_cl
                              : clang::diag::err_drv_unknown_stdin_type);
            Ty = types::TY_C;
          }
        } else {
          // Otherwise lookup by extension.
          // Fallback is C if invoked as C preprocessor, C++ if invoked with
          // clang-cl /E, or Object otherwise.
          // We use a host hook here because Darwin at least has its own
          // idea of what .s is.
          if (const char *Ext = strrchr(Value, '.'))
            Ty = TC.LookupTypeForExtension(Ext + 1);

          // For SYCL, convert C-type sources to C++-type sources.
          if (IsSYCL) {
            switch (Ty) {
            case types::TY_C:
              Ty = types::TY_CXX;
              break;
            case types::TY_CHeader:
              Ty = types::TY_CXXHeader;
              break;
            case types::TY_PP_C:
              Ty = types::TY_PP_CXX;
              break;
            case types::TY_PP_CHeader:
              Ty = types::TY_PP_CXXHeader;
              break;
            default:
              break;
            }
          }

          if (Ty == types::TY_INVALID) {
            if (CCCIsCPP())
              Ty = CType;
            else if (IsCLMode() && Args.hasArgNoClaim(options::OPT_E))
              Ty = types::TY_CXX;
            else
              Ty = types::TY_Object;
          }

          // If the driver is invoked as C++ compiler (like clang++ or c++) it
          // should autodetect some input files as C++ for g++ compatibility.
          if (CCCIsCXX()) {
            types::ID OldTy = Ty;
            Ty = types::lookupCXXTypeForCType(Ty);

            if (Ty != OldTy)
              Diag(clang::diag::warn_drv_treating_input_as_cxx)
                  << getTypeName(OldTy) << getTypeName(Ty);
          }

          // If running with -fthinlto-index=, extensions that normally identify
          // native object files actually identify LLVM bitcode files.
          if (Args.hasArgNoClaim(options::OPT_fthinlto_index_EQ) &&
              Ty == types::TY_Object)
            Ty = types::TY_LLVM_BC;
        }

        // -ObjC and -ObjC++ override the default language, but only for "source
        // files". We just treat everything that isn't a linker input as a
        // source file.
        //
        // FIXME: Clean this up if we move the phase sequence into the type.
        if (Ty != types::TY_Object) {
          if (Args.hasArg(options::OPT_ObjC))
            Ty = types::TY_ObjC;
          else if (Args.hasArg(options::OPT_ObjCXX))
            Ty = types::TY_ObjCXX;
        }
      } else {
        assert(InputTypeArg && "InputType set w/o InputTypeArg");
        if (!InputTypeArg->getOption().matches(options::OPT_x)) {
          // If emulating cl.exe, make sure that /TC and /TP don't affect input
          // object files.
          const char *Ext = strrchr(Value, '.');
          if (Ext && TC.LookupTypeForExtension(Ext + 1) == types::TY_Object)
            Ty = types::TY_Object;
        }
        if (Ty == types::TY_INVALID) {
          Ty = InputType;
          InputTypeArg->claim();
        }
      }

      if (DiagnoseInputExistence(Args, Value, Ty, /*TypoCorrect=*/true))
        Inputs.push_back(std::make_pair(Ty, A));

    } else if (A->getOption().matches(options::OPT__SLASH_Tc)) {
      StringRef Value = A->getValue();
      if (DiagnoseInputExistence(Args, Value, types::TY_C,
                                 /*TypoCorrect=*/false)) {
        Arg *InputArg = MakeInputArg(Args, Opts, A->getValue());
        Inputs.push_back(
            std::make_pair(IsSYCL ? types::TY_CXX : types::TY_C, InputArg));
      }
      A->claim();
    } else if (A->getOption().matches(options::OPT__SLASH_Tp)) {
      StringRef Value = A->getValue();
      if (DiagnoseInputExistence(Args, Value, types::TY_CXX,
                                 /*TypoCorrect=*/false)) {
        Arg *InputArg = MakeInputArg(Args, Opts, A->getValue());
        Inputs.push_back(std::make_pair(types::TY_CXX, InputArg));
      }
      A->claim();
    } else if (A->getOption().hasFlag(options::LinkerInput)) {
      // Just treat as object type, we could make a special type for this if
      // necessary.
      Inputs.push_back(std::make_pair(types::TY_Object, A));

    } else if (A->getOption().matches(options::OPT_x)) {
      InputTypeArg = A;
      InputType = types::lookupTypeForTypeSpecifier(A->getValue());
      A->claim();

      // Follow gcc behavior and treat as linker input for invalid -x
      // options. Its not clear why we shouldn't just revert to unknown; but
      // this isn't very important, we might as well be bug compatible.
      if (!InputType) {
#if INTEL_CUSTOMIZATION
        // Here we hijack the -x options to parse for Intel specific codes.
        // We have to do this as -x<code> is a common usage model even though
        // it conflicts with -x <language>.  Check for matching codes and
        // if one is not found, fallthrough to the error for -x <language>.
        if (tools::x86::isValidIntelCPU(A->getValue(), TC.getTriple())) {
          InputType = types::TY_Nothing;
          continue;
        }
#endif // INTEL_CUSTOMIZATION
        Diag(clang::diag::err_drv_unknown_language) << A->getValue();
        InputType = types::TY_Object;
      }
      // Emit an error if c-compilation is forced in -fsycl mode
      if (IsSYCL && (InputType == types::TY_C || InputType == types::TY_PP_C ||
                     InputType == types::TY_CHeader))
        Diag(clang::diag::err_drv_fsycl_with_c_type) << A->getAsString(Args);

    } else if (A->getOption().getID() == options::OPT_U) {
      assert(A->getNumValues() == 1 && "The /U option has one value.");
      StringRef Val = A->getValue(0);
      if (Val.find_first_of("/\\") != StringRef::npos) {
        // Warn about e.g. "/Users/me/myfile.c".
        Diag(diag::warn_slash_u_filename) << Val;
        Diag(diag::note_use_dashdash);
      }
    }
    // TODO: remove when -foffload-static-lib support is dropped.
    else if (A->getOption().matches(options::OPT_offload_lib_Group)) {
      // Add the foffload-static-lib library to the command line to allow
      // processing when no source or object is supplied as well as proper
      // host link.
      Arg *InputArg = MakeInputArg(Args, Opts, A->getValue());
      Inputs.push_back(std::make_pair(types::TY_Object, InputArg));
      A->claim();
      // Use of -foffload-static-lib and -foffload-whole-static-lib are
      // deprecated with the updated functionality to scan the static libs.
      Diag(clang::diag::warn_drv_deprecated_option)
          << A->getAsString(Args) << A->getValue();
    }
  }
  addIntelOMPDeviceLibs(TC, Inputs, Opts, Args); // INTEL
  if (CCCIsCPP() && Inputs.empty()) {
    // If called as standalone preprocessor, stdin is processed
    // if no other input is present.
    Arg *A = MakeInputArg(Args, Opts, "-");
    Inputs.push_back(std::make_pair(types::TY_C, A));
  }
}

static bool runBundler(const SmallVectorImpl<StringRef> &BundlerArgs,
                       Compilation &C) {
  // Find bundler.
  StringRef ExecPath(C.getArgs().MakeArgString(C.getDriver().Dir));
  llvm::ErrorOr<std::string> BundlerBinary =
      llvm::sys::findProgramByName("clang-offload-bundler", ExecPath);
  // Since this is run in real time and not in the toolchain, output the
  // command line if requested.
  bool OutputOnly = C.getArgs().hasArg(options::OPT__HASH_HASH_HASH);
  if (C.getArgs().hasArg(options::OPT_v) || OutputOnly) {
    for (StringRef A : BundlerArgs)
      if (OutputOnly)
        llvm::errs() << "\"" << A << "\" ";
      else
        llvm::errs() << A << " ";
    llvm::errs() << '\n';
  }
  if (BundlerBinary.getError())
    return false;

  return !llvm::sys::ExecuteAndWait(BundlerBinary.get(), BundlerArgs);
}

bool hasFPGABinary(Compilation &C, std::string Object, types::ID Type) {
  assert(types::isFPGA(Type) && "unexpected Type for FPGA binary check");
  // Do not do the check if the file doesn't exist
  if (!llvm::sys::fs::exists(Object))
    return false;

  // Temporary names for the output.
  llvm::Triple TT;
  TT.setArchName(types::getTypeName(Type));
  TT.setVendorName("intel");
  TT.setOS(llvm::Triple::UnknownOS);
  TT.setEnvironment(llvm::Triple::SYCLDevice);

  // Checking uses -check-section option with the input file, no output
  // file and the target triple being looked for.
  const char *Targets =
      C.getArgs().MakeArgString(Twine("-targets=sycl-") + TT.str());
  const char *Inputs = C.getArgs().MakeArgString(Twine("-inputs=") + Object);
  // Always use -type=ao for aocx/aocr bundle checking.  The 'bundles' are
  // actually archives.
  SmallVector<StringRef, 6> BundlerArgs = {"clang-offload-bundler", "-type=ao",
                                           Targets, Inputs, "-check-section"};
  return runBundler(BundlerArgs, C);
}

static bool hasOffloadSections(Compilation &C, const StringRef &Archive,
                               DerivedArgList &Args) {
  // Do not do the check if the file doesn't exist
  if (!llvm::sys::fs::exists(Archive))
    return false;

  llvm::Triple TT(C.getDefaultToolChain().getTriple());
  // Checking uses -check-section option with the input file, no output
  // file and the target triple being looked for.
  // TODO - Improve checking to check for explicit offload target instead
  // of the generic host availability.
  const char *Targets = Args.MakeArgString(Twine("-targets=host-") + TT.str());
  const char *Inputs = Args.MakeArgString(Twine("-inputs=") + Archive.str());
  // Always use -type=ao for bundle checking.  The 'bundles' are
  // actually archives.
  SmallVector<StringRef, 6> BundlerArgs = {"clang-offload-bundler", "-type=ao",
                                           Targets, Inputs, "-check-section"};
  return runBundler(BundlerArgs, C);
}

// Simple helper function for Linker options, where the option is valid if
// it has '-' or '--' as the designator.
static bool optionMatches(const std::string &Option,
                          const std::string &OptCheck) {
  return (Option == OptCheck || ("-" + Option) == OptCheck);
}

// Process linker inputs for use with offload static libraries.  We are only
// handling options and explicitly named static archives as these need to be
// partially linked.
static SmallVector<const char *, 16> getLinkerArgs(Compilation &C,
                                                   DerivedArgList &Args) {
  SmallVector<const char *, 16> LibArgs;
  for (const auto *A : Args) {
    std::string FileName = A->getAsString(Args);
    if (A->getOption().getKind() == Option::InputClass) {
      StringRef Value(A->getValue());
      if (isStaticArchiveFile(Value)) {
        LibArgs.push_back(Args.MakeArgString(FileName));
        continue;
      }
    }
    if (A->getOption().matches(options::OPT_Wl_COMMA) ||
        A->getOption().matches(options::OPT_Xlinker)) {
      // Parse through additional linker arguments that are meant to go
      // directly to the linker.
      // Keep the previous arg even if it is a new argument, for example:
      //   -Xlinker -rpath -Xlinker <dir>.
      // Without this history, we do not know that <dir> was assocated with
      // -rpath and is processed incorrectly.
      static std::string PrevArg;
      for (const std::string &Value : A->getValues()) {
        auto addKnownValues = [&](const StringRef &V) {
          // Only add named static libs objects and --whole-archive options.
          if (optionMatches("-whole-archive", V.str()) ||
              optionMatches("-no-whole-archive", V.str()) ||
              isStaticArchiveFile(V)) {
            LibArgs.push_back(Args.MakeArgString(V));
            return;
          }
          // Probably not the best way to handle this, but there are options
          // that take arguments which we should not add to the known values.
          // Handle -z and -rpath for now - can be expanded if/when usage shows
          // the need.
          if (PrevArg != "-z" && PrevArg != "-rpath" && V[0] != '-' &&
              isObjectFile(V.str())) {
            LibArgs.push_back(Args.MakeArgString(V));
            return;
          }
        };
        if (Value[0] == '@') {
          // Found a response file, we want to expand contents to try and
          // discover more libraries and options.
          SmallVector<const char *, 20> ExpandArgs;
          ExpandArgs.push_back(Value.c_str());

          llvm::BumpPtrAllocator A;
          llvm::StringSaver S(A);
          llvm::cl::ExpandResponseFiles(
              S,
              C.getDefaultToolChain().getTriple().isWindowsMSVCEnvironment()
                  ? llvm::cl::TokenizeWindowsCommandLine
                  : llvm::cl::TokenizeGNUCommandLine,
              ExpandArgs);
          for (StringRef EA : ExpandArgs)
            addKnownValues(EA);
        } else
          addKnownValues(Value);
        PrevArg = Value;
      }
      continue;
    }
    // Use of -foffload-static-lib and -foffload-whole-static-lib is
    // considered deprecated.  Usage should move to passing in the static
    // library name on the command line, encapsulating with
    // -Wl,--whole-archive <lib> -Wl,--no-whole-archive as needed.
    if (A->getOption().matches(options::OPT_foffload_static_lib_EQ)) {
      LibArgs.push_back(Args.MakeArgString(A->getValue()));
      continue;
    }
    if (A->getOption().matches(options::OPT_foffload_whole_static_lib_EQ)) {
      // For -foffload-whole-static-lib, we add the --whole-archive wrap
      // around the library which will be used during the partial link step.
      LibArgs.push_back("--whole-archive");
      LibArgs.push_back(Args.MakeArgString(A->getValue()));
      LibArgs.push_back("--no-whole-archive");
      continue;
    }
  }
  return LibArgs;
}

static bool IsSYCLDeviceLibObj(std::string ObjFilePath, bool isMSVCEnv) {
  StringRef ObjFileName = llvm::sys::path::filename(ObjFilePath);
  StringRef ObjSuffix = isMSVCEnv ? ".obj" : ".o";
  bool Ret =
      (ObjFileName.startswith("libsycl-") && ObjFileName.endswith(ObjSuffix))
          ? true
          : false;
  return Ret;
}

#if INTEL_CUSTOMIZATION
static bool HasIntelSYCLPerflib(Compilation &C, const DerivedArgList &Args) {
  // Performance libraries with -fsycl use offload static libs.
  bool IsMSVC = C.getDefaultToolChain().getTriple().isWindowsMSVCEnvironment();
  return Args.hasArg(options::OPT_fsycl) &&
             ((Args.hasArg(options::OPT_qmkl_EQ) &&
               (Args.hasArg(options::OPT_static) || IsMSVC)) ||
         Args.hasArg(options::OPT_qdaal_EQ));
}

const char *resolveLib(const StringRef &LibName, DerivedArgList &Args,
                       Compilation &C) {
  bool isMSVC = C.getDefaultToolChain().getTriple().isWindowsMSVCEnvironment();
  StringRef RetLib(LibName);
  const char *envVar(isMSVC ? "LIB" : "LIBRARY_PATH");
  // TODO - We may want to leverage this for Linux library searches.  This
  // is currently only used for Windows.
  if (llvm::Optional<std::string> LibDir = llvm::sys::Process::GetEnv(envVar)) {
    SmallVector<StringRef, 8> Dirs;
    StringRef(*LibDir).split(Dirs, llvm::sys::EnvPathSeparator, -1, false);
    for (StringRef Dir : Dirs) {
      SmallString<128> FullName(Dir);
      llvm::sys::path::append(FullName, LibName);
      if (llvm::sys::fs::exists(FullName))
        return Args.MakeArgString(FullName.c_str());
    }
  }
  return Args.MakeArgString(RetLib);
}
#endif // INTEL_CUSTOMIZATION

// Goes through all of the arguments, including inputs expected for the
// linker directly, to determine if we need to perform additional work for
// static offload libraries.
bool Driver::checkForOffloadStaticLib(Compilation &C,
                                      DerivedArgList &Args) const {
  // Check only if enabled with -fsycl or -fopenmp-targets
  if (!Args.hasFlag(options::OPT_fsycl, options::OPT_fno_sycl, false) &&
      !Args.hasArg(options::OPT_fopenmp_targets_EQ))
    return false;
#if INTEL_CUSTOMIZATION
  if (HasIntelSYCLPerflib(C, Args))
    return true;
#endif // INTEL_CUSTOMIZATION
  // Right off the bat, assume the presence of -foffload-static-lib means
  // the need to perform linking steps for fat static archive offloading.
  // TODO: remove when -foffload-static-lib support is dropped.
  if (Args.hasArg(options::OPT_offload_lib_Group))
    return true;
  SmallVector<const char *, 16> OffloadLibArgs(getLinkerArgs(C, Args));
#if INTEL_CUSTOMIZATION
  for (StringRef tOLArg : OffloadLibArgs) {
    StringRef OLArg(resolveLib(tOLArg, Args, C));
#endif // INTEL_CUSTOMIZATION
    if (isStaticArchiveFile(OLArg) && hasOffloadSections(C, OLArg, Args)) {
      // FPGA binaries with AOCX or AOCR sections are not considered fat
      // static archives.
      return !(hasFPGABinary(C, OLArg.str(), types::TY_FPGA_AOCR) ||
               hasFPGABinary(C, OLArg.str(), types::TY_FPGA_AOCX));
    }
  } // INTEL
  return false;
}

namespace {
/// Provides a convenient interface for different programming models to generate
/// the required device actions.
class OffloadingActionBuilder final {
  /// Flag used to trace errors in the builder.
  bool IsValid = false;

  /// The compilation that is using this builder.
  Compilation &C;

  /// Map between an input argument and the offload kinds used to process it.
  std::map<const Arg *, unsigned> InputArgToOffloadKindMap;

  /// Builder interface. It doesn't build anything or keep any state.
  class DeviceActionBuilder {
  public:
    typedef const llvm::SmallVectorImpl<phases::ID> PhasesTy;

    enum ActionBuilderReturnCode {
      // The builder acted successfully on the current action.
      ABRT_Success,
      // The builder didn't have to act on the current action.
      ABRT_Inactive,
      // The builder was successful and requested the host action to not be
      // generated.
      ABRT_Ignore_Host,
    };

  protected:
    /// Compilation associated with this builder.
    Compilation &C;

    /// Tool chains associated with this builder. The same programming
    /// model may have associated one or more tool chains.
    SmallVector<const ToolChain *, 2> ToolChains;

    /// The derived arguments associated with this builder.
    DerivedArgList &Args;

    /// The inputs associated with this builder.
    const Driver::InputList &Inputs;

    /// The associated offload kind.
    Action::OffloadKind AssociatedOffloadKind = Action::OFK_None;

  public:
    DeviceActionBuilder(Compilation &C, DerivedArgList &Args,
                        const Driver::InputList &Inputs,
                        Action::OffloadKind AssociatedOffloadKind)
        : C(C), Args(Args), Inputs(Inputs),
          AssociatedOffloadKind(AssociatedOffloadKind) {}
    virtual ~DeviceActionBuilder() {}

    /// Fill up the array \a DA with all the device dependences that should be
    /// added to the provided host action \a HostAction. By default it is
    /// inactive.
    virtual ActionBuilderReturnCode
    getDeviceDependences(OffloadAction::DeviceDependences &DA,
                         phases::ID CurPhase, phases::ID FinalPhase,
                         PhasesTy &Phases) {
      return ABRT_Inactive;
    }

    /// Update the state to include the provided host action \a HostAction as a
    /// dependency of the current device action. By default it is inactive.
    virtual ActionBuilderReturnCode addDeviceDepences(Action *HostAction) {
      return ABRT_Inactive;
    }

    /// Append top level actions generated by the builder.
    virtual void appendTopLevelActions(ActionList &AL) {}

    /// Append top level actions specific for certain link situations.
    virtual void appendTopLevelLinkAction(ActionList &AL) {}

    /// Append linker device actions generated by the builder.
    virtual void appendLinkDeviceActions(ActionList &AL) {}

    /// Append linker host action generated by the builder.
    virtual Action* appendLinkHostActions(ActionList &AL) { return nullptr; }

    /// Append linker actions generated by the builder.
    virtual void appendLinkDependences(OffloadAction::DeviceDependences &DA) {}

    /// Append linker actions generated by the builder.
    virtual void addDeviceLinkDependencies(OffloadDepsJobAction *DA) {}

    /// Initialize the builder. Return true if any initialization errors are
    /// found.
    virtual bool initialize() { return false; }

    /// Return true if the builder can use bundling/unbundling.
    virtual bool canUseBundlerUnbundler() const { return false; }

    /// Return true if this builder is valid. We have a valid builder if we have
    /// associated device tool chains.
    bool isValid() { return !ToolChains.empty(); }

    /// Return the associated offload kind.
    Action::OffloadKind getAssociatedOffloadKind() {
      return AssociatedOffloadKind;
    }
  };

  /// Base class for CUDA/HIP action builder. It injects device code in
  /// the host backend action.
  class CudaActionBuilderBase : public DeviceActionBuilder {
  protected:
    /// Flags to signal if the user requested host-only or device-only
    /// compilation.
    bool CompileHostOnly = false;
    bool CompileDeviceOnly = false;
    bool EmitLLVM = false;
    bool EmitAsm = false;

    /// ID to identify each device compilation. For CUDA it is simply the
    /// GPU arch string. For HIP it is either the GPU arch string or GPU
    /// arch string plus feature strings delimited by a plus sign, e.g.
    /// gfx906+xnack.
    struct TargetID {
      /// Target ID string which is persistent throughout the compilation.
      const char *ID;
      TargetID(CudaArch Arch) { ID = CudaArchToString(Arch); }
      TargetID(const char *ID) : ID(ID) {}
      operator const char *() { return ID; }
      operator StringRef() { return StringRef(ID); }
    };
    /// List of GPU architectures to use in this compilation.
    SmallVector<TargetID, 4> GpuArchList;

    /// The CUDA actions for the current input.
    ActionList CudaDeviceActions;

    /// The CUDA fat binary if it was generated for the current input.
    Action *CudaFatBinary = nullptr;

    /// Flag that is set to true if this builder acted on the current input.
    bool IsActive = false;

    /// Flag for -fgpu-rdc.
    bool Relocatable = false;

    /// Default GPU architecture if there's no one specified.
    CudaArch DefaultCudaArch = CudaArch::UNKNOWN;

    /// Method to generate compilation unit ID specified by option
    /// '-fuse-cuid='.
    enum UseCUIDKind { CUID_Hash, CUID_Random, CUID_None, CUID_Invalid };
    UseCUIDKind UseCUID = CUID_Hash;

    /// Compilation unit ID specified by option '-cuid='.
    StringRef FixedCUID;

  public:
    CudaActionBuilderBase(Compilation &C, DerivedArgList &Args,
                          const Driver::InputList &Inputs,
                          Action::OffloadKind OFKind)
        : DeviceActionBuilder(C, Args, Inputs, OFKind) {}

    ActionBuilderReturnCode addDeviceDepences(Action *HostAction) override {
      // While generating code for CUDA, we only depend on the host input action
      // to trigger the creation of all the CUDA device actions.

      // If we are dealing with an input action, replicate it for each GPU
      // architecture. If we are in host-only mode we return 'success' so that
      // the host uses the CUDA offload kind.
      if (auto *IA = dyn_cast<InputAction>(HostAction)) {
        assert(!GpuArchList.empty() &&
               "We should have at least one GPU architecture.");

        // If the host input is not CUDA or HIP, we don't need to bother about
        // this input.
        if (!(IA->getType() == types::TY_CUDA ||
              IA->getType() == types::TY_HIP ||
              IA->getType() == types::TY_PP_HIP)) {
          // The builder will ignore this input.
          IsActive = false;
          return ABRT_Inactive;
        }

        // Set the flag to true, so that the builder acts on the current input.
        IsActive = true;

        if (CompileHostOnly)
          return ABRT_Success;

        // Replicate inputs for each GPU architecture.
        auto Ty = IA->getType() == types::TY_HIP ? types::TY_HIP_DEVICE
                                                 : types::TY_CUDA_DEVICE;
        std::string CUID = FixedCUID.str();
        if (CUID.empty()) {
          if (UseCUID == CUID_Random)
            CUID = llvm::utohexstr(llvm::sys::Process::GetRandomNumber(),
                                   /*LowerCase=*/true);
          else if (UseCUID == CUID_Hash) {
            llvm::MD5 Hasher;
            llvm::MD5::MD5Result Hash;
            SmallString<256> RealPath;
            llvm::sys::fs::real_path(IA->getInputArg().getValue(), RealPath,
                                     /*expand_tilde=*/true);
            Hasher.update(RealPath);
            for (auto *A : Args) {
              if (A->getOption().matches(options::OPT_INPUT))
                continue;
              Hasher.update(A->getAsString(Args));
            }
            Hasher.final(Hash);
            CUID = llvm::utohexstr(Hash.low(), /*LowerCase=*/true);
          }
        }
        IA->setId(CUID);

        for (unsigned I = 0, E = GpuArchList.size(); I != E; ++I) {
          CudaDeviceActions.push_back(
              C.MakeAction<InputAction>(IA->getInputArg(), Ty, IA->getId()));
        }

        return ABRT_Success;
      }

      // If this is an unbundling action use it as is for each CUDA toolchain.
      if (auto *UA = dyn_cast<OffloadUnbundlingJobAction>(HostAction)) {

        // If -fgpu-rdc is disabled, should not unbundle since there is no
        // device code to link.
        if (UA->getType() == types::TY_Object && !Relocatable)
          return ABRT_Inactive;

        CudaDeviceActions.clear();
        if (auto *IA = dyn_cast<InputAction>(UA->getInputs().back())) {
          std::string FileName = IA->getInputArg().getAsString(Args);
          // Check if the type of the file is the same as the action. Do not
          // unbundle it if it is not. Do not unbundle .so files, for example,
          // which are not object files.
          if (IA->getType() == types::TY_Object &&
              (!llvm::sys::path::has_extension(FileName) ||
               types::lookupTypeForExtension(
                   llvm::sys::path::extension(FileName).drop_front()) !=
                   types::TY_Object))
            return ABRT_Inactive;
        }

        for (auto Arch : GpuArchList) {
          CudaDeviceActions.push_back(UA);
          UA->registerDependentActionInfo(ToolChains[0], Arch,
                                          AssociatedOffloadKind);
        }
        return ABRT_Success;
      }

      return IsActive ? ABRT_Success : ABRT_Inactive;
    }

    void appendTopLevelActions(ActionList &AL) override {
      // Utility to append actions to the top level list.
      auto AddTopLevel = [&](Action *A, TargetID TargetID) {
        OffloadAction::DeviceDependences Dep;
        Dep.add(*A, *ToolChains.front(), TargetID, AssociatedOffloadKind);
        AL.push_back(C.MakeAction<OffloadAction>(Dep, A->getType()));
      };

      // If we have a fat binary, add it to the list.
      if (CudaFatBinary) {
        AddTopLevel(CudaFatBinary, CudaArch::UNUSED);
        CudaDeviceActions.clear();
        CudaFatBinary = nullptr;
        return;
      }

      if (CudaDeviceActions.empty())
        return;

      // If we have CUDA actions at this point, that's because we have a have
      // partial compilation, so we should have an action for each GPU
      // architecture.
      assert(CudaDeviceActions.size() == GpuArchList.size() &&
             "Expecting one action per GPU architecture.");
      assert(ToolChains.size() == 1 &&
             "Expecting to have a sing CUDA toolchain.");
      for (unsigned I = 0, E = GpuArchList.size(); I != E; ++I)
        AddTopLevel(CudaDeviceActions[I], GpuArchList[I]);

      CudaDeviceActions.clear();
    }

    /// Get canonicalized offload arch option. \returns empty StringRef if the
    /// option is invalid.
    virtual StringRef getCanonicalOffloadArch(StringRef Arch) = 0;

    virtual llvm::Optional<std::pair<llvm::StringRef, llvm::StringRef>>
    getConflictOffloadArchCombination(const std::set<StringRef> &GpuArchs) = 0;

    bool initialize() override {
      assert(AssociatedOffloadKind == Action::OFK_Cuda ||
             AssociatedOffloadKind == Action::OFK_HIP);

      // We don't need to support CUDA.
      if (AssociatedOffloadKind == Action::OFK_Cuda &&
          !C.hasOffloadToolChain<Action::OFK_Cuda>())
        return false;

      // We don't need to support HIP.
      if (AssociatedOffloadKind == Action::OFK_HIP &&
          !C.hasOffloadToolChain<Action::OFK_HIP>())
        return false;

      Relocatable = Args.hasFlag(options::OPT_fgpu_rdc,
          options::OPT_fno_gpu_rdc, /*Default=*/false);

      const ToolChain *HostTC = C.getSingleOffloadToolChain<Action::OFK_Host>();
      assert(HostTC && "No toolchain for host compilation.");
      if (HostTC->getTriple().isNVPTX() ||
          HostTC->getTriple().getArch() == llvm::Triple::amdgcn) {
        // We do not support targeting NVPTX/AMDGCN for host compilation. Throw
        // an error and abort pipeline construction early so we don't trip
        // asserts that assume device-side compilation.
        C.getDriver().Diag(diag::err_drv_cuda_host_arch)
            << HostTC->getTriple().getArchName();
        return true;
      }

      ToolChains.push_back(
          AssociatedOffloadKind == Action::OFK_Cuda
              ? C.getSingleOffloadToolChain<Action::OFK_Cuda>()
              : C.getSingleOffloadToolChain<Action::OFK_HIP>());

      Arg *PartialCompilationArg = Args.getLastArg(
          options::OPT_cuda_host_only, options::OPT_cuda_device_only,
          options::OPT_cuda_compile_host_device);
      CompileHostOnly = PartialCompilationArg &&
                        PartialCompilationArg->getOption().matches(
                            options::OPT_cuda_host_only);
      CompileDeviceOnly = PartialCompilationArg &&
                          PartialCompilationArg->getOption().matches(
                              options::OPT_cuda_device_only);
      EmitLLVM = Args.getLastArg(options::OPT_emit_llvm);
      EmitAsm = Args.getLastArg(options::OPT_S);
      FixedCUID = Args.getLastArgValue(options::OPT_cuid_EQ);
      if (Arg *A = Args.getLastArg(options::OPT_fuse_cuid_EQ)) {
        StringRef UseCUIDStr = A->getValue();
        UseCUID = llvm::StringSwitch<UseCUIDKind>(UseCUIDStr)
                      .Case("hash", CUID_Hash)
                      .Case("random", CUID_Random)
                      .Case("none", CUID_None)
                      .Default(CUID_Invalid);
        if (UseCUID == CUID_Invalid) {
          C.getDriver().Diag(diag::err_drv_invalid_value)
              << A->getAsString(Args) << UseCUIDStr;
          C.setContainsError();
          return true;
        }
      }

      // Collect all cuda_gpu_arch parameters, removing duplicates.
      std::set<StringRef> GpuArchs;
      bool Error = false;
      for (Arg *A : Args) {
        if (!(A->getOption().matches(options::OPT_offload_arch_EQ) ||
              A->getOption().matches(options::OPT_no_offload_arch_EQ)))
          continue;
        A->claim();

        StringRef ArchStr = A->getValue();
        if (A->getOption().matches(options::OPT_no_offload_arch_EQ) &&
            ArchStr == "all") {
          GpuArchs.clear();
          continue;
        }
        ArchStr = getCanonicalOffloadArch(ArchStr);
        if (ArchStr.empty()) {
          Error = true;
        } else if (A->getOption().matches(options::OPT_offload_arch_EQ))
          GpuArchs.insert(ArchStr);
        else if (A->getOption().matches(options::OPT_no_offload_arch_EQ))
          GpuArchs.erase(ArchStr);
        else
          llvm_unreachable("Unexpected option.");
      }

      auto &&ConflictingArchs = getConflictOffloadArchCombination(GpuArchs);
      if (ConflictingArchs) {
        C.getDriver().Diag(clang::diag::err_drv_bad_offload_arch_combo)
            << ConflictingArchs.getValue().first
            << ConflictingArchs.getValue().second;
        C.setContainsError();
        return true;
      }

      // Collect list of GPUs remaining in the set.
      for (auto Arch : GpuArchs)
        GpuArchList.push_back(Arch.data());

      // Default to sm_20 which is the lowest common denominator for
      // supported GPUs.  sm_20 code should work correctly, if
      // suboptimally, on all newer GPUs.
      if (GpuArchList.empty())
        GpuArchList.push_back(DefaultCudaArch);

      return Error;
    }
  };

  /// \brief CUDA action builder. It injects device code in the host backend
  /// action.
  class CudaActionBuilder final : public CudaActionBuilderBase {
  public:
    CudaActionBuilder(Compilation &C, DerivedArgList &Args,
                      const Driver::InputList &Inputs)
        : CudaActionBuilderBase(C, Args, Inputs, Action::OFK_Cuda) {
      DefaultCudaArch = CudaArch::SM_20;
    }

    StringRef getCanonicalOffloadArch(StringRef ArchStr) override {
      CudaArch Arch = StringToCudaArch(ArchStr);
      if (Arch == CudaArch::UNKNOWN) {
        C.getDriver().Diag(clang::diag::err_drv_cuda_bad_gpu_arch) << ArchStr;
        return StringRef();
      }
      return CudaArchToString(Arch);
    }

    llvm::Optional<std::pair<llvm::StringRef, llvm::StringRef>>
    getConflictOffloadArchCombination(
        const std::set<StringRef> &GpuArchs) override {
      return llvm::None;
    }

    ActionBuilderReturnCode
    getDeviceDependences(OffloadAction::DeviceDependences &DA,
                         phases::ID CurPhase, phases::ID FinalPhase,
                         PhasesTy &Phases) override {
      if (!IsActive)
        return ABRT_Inactive;

      // If we don't have more CUDA actions, we don't have any dependences to
      // create for the host.
      if (CudaDeviceActions.empty())
        return ABRT_Success;

      assert(CudaDeviceActions.size() == GpuArchList.size() &&
             "Expecting one action per GPU architecture.");
      assert(!CompileHostOnly &&
             "Not expecting CUDA actions in host-only compilation.");

      // If we are generating code for the device or we are in a backend phase,
      // we attempt to generate the fat binary. We compile each arch to ptx and
      // assemble to cubin, then feed the cubin *and* the ptx into a device
      // "link" action, which uses fatbinary to combine these cubins into one
      // fatbin.  The fatbin is then an input to the host action if not in
      // device-only mode.
      if (CompileDeviceOnly || CurPhase == phases::Backend) {
        ActionList DeviceActions;
        for (unsigned I = 0, E = GpuArchList.size(); I != E; ++I) {
          // Produce the device action from the current phase up to the assemble
          // phase.
          for (auto Ph : Phases) {
            // Skip the phases that were already dealt with.
            if (Ph < CurPhase)
              continue;
            // We have to be consistent with the host final phase.
            if (Ph > FinalPhase)
              break;

            CudaDeviceActions[I] = C.getDriver().ConstructPhaseAction(
                C, Args, Ph, CudaDeviceActions[I], Action::OFK_Cuda);

            if (Ph == phases::Assemble)
              break;
          }

          // If we didn't reach the assemble phase, we can't generate the fat
          // binary. We don't need to generate the fat binary if we are not in
          // device-only mode.
          if (!isa<AssembleJobAction>(CudaDeviceActions[I]) ||
              CompileDeviceOnly)
            continue;

          Action *AssembleAction = CudaDeviceActions[I];
          assert(AssembleAction->getType() == types::TY_Object);
          assert(AssembleAction->getInputs().size() == 1);

          Action *BackendAction = AssembleAction->getInputs()[0];
          assert(BackendAction->getType() == types::TY_PP_Asm);

          for (auto &A : {AssembleAction, BackendAction}) {
            OffloadAction::DeviceDependences DDep;
            DDep.add(*A, *ToolChains.front(), GpuArchList[I], Action::OFK_Cuda);
            DeviceActions.push_back(
                C.MakeAction<OffloadAction>(DDep, A->getType()));
          }
        }

        // We generate the fat binary if we have device input actions.
        if (!DeviceActions.empty()) {
          CudaFatBinary =
              C.MakeAction<LinkJobAction>(DeviceActions, types::TY_CUDA_FATBIN);

          if (!CompileDeviceOnly) {
            DA.add(*CudaFatBinary, *ToolChains.front(), /*BoundArch=*/nullptr,
                   Action::OFK_Cuda);
            // Clear the fat binary, it is already a dependence to an host
            // action.
            CudaFatBinary = nullptr;
          }

          // Remove the CUDA actions as they are already connected to an host
          // action or fat binary.
          CudaDeviceActions.clear();
        }

        // We avoid creating host action in device-only mode.
        return CompileDeviceOnly ? ABRT_Ignore_Host : ABRT_Success;
      } else if (CurPhase > phases::Backend) {
        // If we are past the backend phase and still have a device action, we
        // don't have to do anything as this action is already a device
        // top-level action.
        return ABRT_Success;
      }

      assert(CurPhase < phases::Backend && "Generating single CUDA "
                                           "instructions should only occur "
                                           "before the backend phase!");

      // By default, we produce an action for each device arch.
      for (Action *&A : CudaDeviceActions)
        A = C.getDriver().ConstructPhaseAction(C, Args, CurPhase, A);

      return ABRT_Success;
    }
  };
  /// \brief HIP action builder. It injects device code in the host backend
  /// action.
  class HIPActionBuilder final : public CudaActionBuilderBase {
    /// The linker inputs obtained for each device arch.
    SmallVector<ActionList, 8> DeviceLinkerInputs;
    bool GPUSanitize;
    // The default bundling behavior depends on the type of output, therefore
    // BundleOutput needs to be tri-value: None, true, or false.
    // Bundle code objects except --no-gpu-output is specified for device
    // only compilation. Bundle other type of output files only if
    // --gpu-bundle-output is specified for device only compilation.
    Optional<bool> BundleOutput;

  public:
    HIPActionBuilder(Compilation &C, DerivedArgList &Args,
                     const Driver::InputList &Inputs)
        : CudaActionBuilderBase(C, Args, Inputs, Action::OFK_HIP) {
      DefaultCudaArch = CudaArch::GFX803;
      GPUSanitize = Args.hasFlag(options::OPT_fgpu_sanitize,
                                 options::OPT_fno_gpu_sanitize, false);
      if (Args.hasArg(options::OPT_gpu_bundle_output,
                      options::OPT_no_gpu_bundle_output))
        BundleOutput = Args.hasFlag(options::OPT_gpu_bundle_output,
                                    options::OPT_no_gpu_bundle_output);
    }

    bool canUseBundlerUnbundler() const override { return true; }

    StringRef getCanonicalOffloadArch(StringRef IdStr) override {
      llvm::StringMap<bool> Features;
      auto ArchStr =
          parseTargetID(getHIPOffloadTargetTriple(), IdStr, &Features);
      if (!ArchStr) {
        C.getDriver().Diag(clang::diag::err_drv_bad_target_id) << IdStr;
        C.setContainsError();
        return StringRef();
      }
      auto CanId = getCanonicalTargetID(ArchStr.getValue(), Features);
      return Args.MakeArgStringRef(CanId);
    };

    llvm::Optional<std::pair<llvm::StringRef, llvm::StringRef>>
    getConflictOffloadArchCombination(
        const std::set<StringRef> &GpuArchs) override {
      return getConflictTargetIDCombination(GpuArchs);
    }

    ActionBuilderReturnCode
    getDeviceDependences(OffloadAction::DeviceDependences &DA,
                         phases::ID CurPhase, phases::ID FinalPhase,
                         PhasesTy &Phases) override {
      // amdgcn does not support linking of object files, therefore we skip
      // backend and assemble phases to output LLVM IR. Except for generating
      // non-relocatable device coee, where we generate fat binary for device
      // code and pass to host in Backend phase.
      if (CudaDeviceActions.empty())
        return ABRT_Success;

      assert(((CurPhase == phases::Link && Relocatable) ||
              CudaDeviceActions.size() == GpuArchList.size()) &&
             "Expecting one action per GPU architecture.");
      assert(!CompileHostOnly &&
             "Not expecting CUDA actions in host-only compilation.");

      if (!Relocatable && CurPhase == phases::Backend && !EmitLLVM &&
          !EmitAsm) {
        // If we are in backend phase, we attempt to generate the fat binary.
        // We compile each arch to IR and use a link action to generate code
        // object containing ISA. Then we use a special "link" action to create
        // a fat binary containing all the code objects for different GPU's.
        // The fat binary is then an input to the host action.
        for (unsigned I = 0, E = GpuArchList.size(); I != E; ++I) {
          if (GPUSanitize || C.getDriver().isUsingLTO(/*IsOffload=*/true)) {
            // When GPU sanitizer is enabled, since we need to link in the
            // the sanitizer runtime library after the sanitize pass, we have
            // to skip the backend and assemble phases and use lld to link
            // the bitcode. The same happens if users request to use LTO
            // explicitly.
            ActionList AL;
            AL.push_back(CudaDeviceActions[I]);
            // Create a link action to link device IR with device library
            // and generate ISA.
            CudaDeviceActions[I] =
                C.MakeAction<LinkJobAction>(AL, types::TY_Image);
          } else {
            // When GPU sanitizer is not enabled, we follow the conventional
            // compiler phases, including backend and assemble phases.
            ActionList AL;
            auto BackendAction = C.getDriver().ConstructPhaseAction(
                C, Args, phases::Backend, CudaDeviceActions[I],
                AssociatedOffloadKind);
            auto AssembleAction = C.getDriver().ConstructPhaseAction(
                C, Args, phases::Assemble, BackendAction,
                AssociatedOffloadKind);
            AL.push_back(AssembleAction);
            // Create a link action to link device IR with device library
            // and generate ISA.
            CudaDeviceActions[I] =
                C.MakeAction<LinkJobAction>(AL, types::TY_Image);
          }

          // OffloadingActionBuilder propagates device arch until an offload
          // action. Since the next action for creating fatbin does
          // not have device arch, whereas the above link action and its input
          // have device arch, an offload action is needed to stop the null
          // device arch of the next action being propagated to the above link
          // action.
          OffloadAction::DeviceDependences DDep;
          DDep.add(*CudaDeviceActions[I], *ToolChains.front(), GpuArchList[I],
                   AssociatedOffloadKind);
          CudaDeviceActions[I] = C.MakeAction<OffloadAction>(
              DDep, CudaDeviceActions[I]->getType());
        }

        if (!CompileDeviceOnly || !BundleOutput.hasValue() ||
            BundleOutput.getValue()) {
          // Create HIP fat binary with a special "link" action.
          CudaFatBinary = C.MakeAction<LinkJobAction>(CudaDeviceActions,
                                                      types::TY_HIP_FATBIN);

          if (!CompileDeviceOnly) {
            DA.add(*CudaFatBinary, *ToolChains.front(), /*BoundArch=*/nullptr,
                   AssociatedOffloadKind);
            // Clear the fat binary, it is already a dependence to an host
            // action.
            CudaFatBinary = nullptr;
          }

          // Remove the CUDA actions as they are already connected to an host
          // action or fat binary.
          CudaDeviceActions.clear();
        }

        return CompileDeviceOnly ? ABRT_Ignore_Host : ABRT_Success;
      } else if (CurPhase == phases::Link) {
        // Save CudaDeviceActions to DeviceLinkerInputs for each GPU subarch.
        // This happens to each device action originated from each input file.
        // Later on, device actions in DeviceLinkerInputs are used to create
        // device link actions in appendLinkDependences and the created device
        // link actions are passed to the offload action as device dependence.
        DeviceLinkerInputs.resize(CudaDeviceActions.size());
        auto LI = DeviceLinkerInputs.begin();
        for (auto *A : CudaDeviceActions) {
          LI->push_back(A);
          ++LI;
        }

        // We will pass the device action as a host dependence, so we don't
        // need to do anything else with them.
        CudaDeviceActions.clear();
        return ABRT_Success;
      }

      // By default, we produce an action for each device arch.
      for (Action *&A : CudaDeviceActions)
        A = C.getDriver().ConstructPhaseAction(C, Args, CurPhase, A,
                                               AssociatedOffloadKind);

      if (CompileDeviceOnly && CurPhase == FinalPhase &&
          BundleOutput.hasValue() && BundleOutput.getValue()) {
        for (unsigned I = 0, E = GpuArchList.size(); I != E; ++I) {
          OffloadAction::DeviceDependences DDep;
          DDep.add(*CudaDeviceActions[I], *ToolChains.front(), GpuArchList[I],
                   AssociatedOffloadKind);
          CudaDeviceActions[I] = C.MakeAction<OffloadAction>(
              DDep, CudaDeviceActions[I]->getType());
        }
        CudaFatBinary =
            C.MakeAction<OffloadBundlingJobAction>(CudaDeviceActions);
        CudaDeviceActions.clear();
      }

      return (CompileDeviceOnly && CurPhase == FinalPhase) ? ABRT_Ignore_Host
                                                           : ABRT_Success;
    }

    void appendLinkDeviceActions(ActionList &AL) override {
      if (DeviceLinkerInputs.size() == 0)
        return;

      assert(DeviceLinkerInputs.size() == GpuArchList.size() &&
             "Linker inputs and GPU arch list sizes do not match.");

      // Append a new link action for each device.
      unsigned I = 0;
      for (auto &LI : DeviceLinkerInputs) {
        // Each entry in DeviceLinkerInputs corresponds to a GPU arch.
        auto *DeviceLinkAction =
            C.MakeAction<LinkJobAction>(LI, types::TY_Image);
        // Linking all inputs for the current GPU arch.
        // LI contains all the inputs for the linker.
        OffloadAction::DeviceDependences DeviceLinkDeps;
        DeviceLinkDeps.add(*DeviceLinkAction, *ToolChains[0],
            GpuArchList[I], AssociatedOffloadKind);
        AL.push_back(C.MakeAction<OffloadAction>(DeviceLinkDeps,
            DeviceLinkAction->getType()));
        ++I;
      }
      DeviceLinkerInputs.clear();

      // Create a host object from all the device images by embedding them
      // in a fat binary.
      OffloadAction::DeviceDependences DDeps;
      auto *TopDeviceLinkAction =
          C.MakeAction<LinkJobAction>(AL, types::TY_Object);
      DDeps.add(*TopDeviceLinkAction, *ToolChains[0],
          nullptr, AssociatedOffloadKind);

      // Offload the host object to the host linker.
      AL.push_back(C.MakeAction<OffloadAction>(DDeps, TopDeviceLinkAction->getType()));
    }

    Action* appendLinkHostActions(ActionList &AL) override { return AL.back(); }

    void appendLinkDependences(OffloadAction::DeviceDependences &DA) override {}
  };

  /// OpenMP action builder. The host bitcode is passed to the device frontend
  /// and all the device linked images are passed to the host link phase.
  class OpenMPActionBuilder final : public DeviceActionBuilder {
    /// The OpenMP actions for the current input.
    ActionList OpenMPDeviceActions;

    /// The linker inputs obtained for each toolchain.
    SmallVector<ActionList, 8> DeviceLinkerInputs;

  public:
    OpenMPActionBuilder(Compilation &C, DerivedArgList &Args,
                        const Driver::InputList &Inputs)
        : DeviceActionBuilder(C, Args, Inputs, Action::OFK_OpenMP) {}

    ActionBuilderReturnCode
    getDeviceDependences(OffloadAction::DeviceDependences &DA,
                         phases::ID CurPhase, phases::ID FinalPhase,
                         PhasesTy &Phases) override {
      if (OpenMPDeviceActions.empty())
        return ABRT_Inactive;

      // We should always have an action for each input.
      assert(OpenMPDeviceActions.size() == ToolChains.size() &&
             "Number of OpenMP actions and toolchains do not match.");

      // The host only depends on device action in the linking phase, when all
      // the device images have to be embedded in the host image.
      if (CurPhase == phases::Link) {
        assert(ToolChains.size() == DeviceLinkerInputs.size() &&
               "Toolchains and linker inputs sizes do not match.");
        auto LI = DeviceLinkerInputs.begin();
        for (auto *A : OpenMPDeviceActions) {
          LI->push_back(A);
          ++LI;
        }

        // We passed the device action as a host dependence, so we don't need to
        // do anything else with them.
        OpenMPDeviceActions.clear();
        return ABRT_Success;
      }

      // By default, we produce an action for each device arch.
#if INTEL_CUSTOMIZATION
      unsigned I = 0;
      for (Action *&A : OpenMPDeviceActions) {
        if (ToolChains[I]->getTriple().isSPIR() &&
            CurPhase == phases::Backend) {
          types::ID OutputTy = (Args.hasArg(options::OPT_emit_llvm) &&
                                Args.hasArg(options::OPT_S))
                                   ? types::TY_LLVM_IR
                                   : types::TY_LLVM_BC;
          A = C.MakeAction<BackendJobAction>(A, OutputTy);
          continue;
        }
        A = C.getDriver().ConstructPhaseAction(C, Args, CurPhase, A);
        ++I;
      }
#endif // INTEL_CUSTOMIZATION

      return ABRT_Success;
    }

    ActionBuilderReturnCode addDeviceDepences(Action *HostAction) override {

      // If this is an input action replicate it for each OpenMP toolchain.
      if (auto *IA = dyn_cast<InputAction>(HostAction)) {
        OpenMPDeviceActions.clear();
#if INTEL_CUSTOMIZATION
        // Objects should already be consumed when encountering a fat static
        // library.
        if (C.getDriver().getOffloadStaticLibSeen() &&
            IA->getType() == types::TY_Object &&
            isObjectFile(IA->getInputArg().getAsString(Args)))
          return ABRT_Inactive;
#endif // INTEL_CUSTOMIZATION
        for (unsigned I = 0; I < ToolChains.size(); ++I)
          OpenMPDeviceActions.push_back(
              C.MakeAction<InputAction>(IA->getInputArg(), IA->getType()));
        return ABRT_Success;
      }

      // If this is an unbundling action use it as is for each OpenMP toolchain.
      if (auto *UA = dyn_cast<OffloadUnbundlingJobAction>(HostAction)) {
        OpenMPDeviceActions.clear();
        if (auto *IA = dyn_cast<InputAction>(UA->getInputs().back())) {
          std::string FileName = IA->getInputArg().getAsString(Args);
          // Check if the type of the file is the same as the action. Do not
          // unbundle it if it is not. Do not unbundle .so files, for example,
          // which are not object files.
          if (IA->getType() == types::TY_Object &&
              (!llvm::sys::path::has_extension(FileName) ||
               types::lookupTypeForExtension(
                   llvm::sys::path::extension(FileName).drop_front()) !=
                   types::TY_Object))
            return ABRT_Inactive;
#if INTEL_CUSTOMIZATION
          // Windows archives are handled differently
          if (isStaticArchiveFile(IA->getInputArg().getAsString(Args)) &&
              IA->getType() == types::TY_Object)
            return ABRT_Inactive;
#endif // INTEL_CUSTOMIZATION
        }
        for (unsigned I = 0; I < ToolChains.size(); ++I) {
          OpenMPDeviceActions.push_back(UA);
          UA->registerDependentActionInfo(
              ToolChains[I], /*BoundArch=*/StringRef(), Action::OFK_OpenMP);
        }
        return ABRT_Success;
      }

      // When generating code for OpenMP we use the host compile phase result as
      // a dependence to the device compile phase so that it can learn what
      // declarations should be emitted. However, this is not the only use for
      // the host action, so we prevent it from being collapsed.
      if (isa<CompileJobAction>(HostAction)) {
        HostAction->setCannotBeCollapsedWithNextDependentAction();
        assert(ToolChains.size() == OpenMPDeviceActions.size() &&
               "Toolchains and device action sizes do not match.");
        OffloadAction::HostDependence HDep(
            *HostAction, *C.getSingleOffloadToolChain<Action::OFK_Host>(),
            /*BoundArch=*/nullptr, Action::OFK_OpenMP);
        auto TC = ToolChains.begin();
        for (Action *&A : OpenMPDeviceActions) {
          assert(isa<CompileJobAction>(A));
          OffloadAction::DeviceDependences DDep;
          DDep.add(*A, **TC, /*BoundArch=*/nullptr, Action::OFK_OpenMP);
          A = C.MakeAction<OffloadAction>(HDep, DDep);
          ++TC;
        }
      }
      return ABRT_Success;
    }

    void appendTopLevelActions(ActionList &AL) override {
      if (OpenMPDeviceActions.empty())
        return;

      // We should always have an action for each input.
      assert(OpenMPDeviceActions.size() == ToolChains.size() &&
             "Number of OpenMP actions and toolchains do not match.");

      // Append all device actions followed by the proper offload action.
      auto TI = ToolChains.begin();
      for (auto *A : OpenMPDeviceActions) {
        OffloadAction::DeviceDependences Dep;
        Dep.add(*A, **TI, /*BoundArch=*/nullptr, Action::OFK_OpenMP);
        AL.push_back(C.MakeAction<OffloadAction>(Dep, A->getType()));
        ++TI;
      }
      // We no longer need the action stored in this builder.
      OpenMPDeviceActions.clear();
    }

    void appendLinkDeviceActions(ActionList &AL) override {
      assert(ToolChains.size() == DeviceLinkerInputs.size() &&
             "Toolchains and linker inputs sizes do not match.");

      // Append a new link action for each device.
      auto TC = ToolChains.begin();
      for (auto &LI : DeviceLinkerInputs) {
#ifdef INTEL_CUSTOMIZATION
        OffloadAction::DeviceDependences DeviceLinkDeps;
        auto *DeviceLinkAction =
            C.MakeAction<LinkJobAction>(LI, types::TY_LLVM_BC);
        llvm::Triple TT = (*TC)->getTriple();
        if (TT.isSPIR()) {
          auto *PostLinkAction = C.MakeAction<SYCLPostLinkJobAction>(
              DeviceLinkAction, types::TY_LLVM_BC);
          Action *SPIRVTranslateAction = C.MakeAction<SPIRVTranslatorJobAction>(
              PostLinkAction, types::TY_SPIRV);
          // After the Link, wrap the files before the final host link
          if (TT.getSubArch() == llvm::Triple::SPIRSubArch_gen ||
              TT.getSubArch() == llvm::Triple::SPIRSubArch_x86_64) {
            // Do the additional Ahead of Time compilation when the specific
            // triple calls for it (provided a valid subarch).
            ActionList BEInputs;
            BEInputs.push_back(SPIRVTranslateAction);
            SPIRVTranslateAction =
                C.MakeAction<BackendCompileJobAction>(BEInputs, types::TY_Image);
          }
          DeviceLinkDeps.add(*SPIRVTranslateAction, **TC, /*BoundArch=*/nullptr,
                             Action::OFK_OpenMP);
        } else
          DeviceLinkDeps.add(*DeviceLinkAction, **TC, /*BoundArch=*/nullptr,
                             Action::OFK_OpenMP);
#endif
        AL.push_back(C.MakeAction<OffloadAction>(DeviceLinkDeps,
            DeviceLinkAction->getType()));
        ++TC;
      }
      DeviceLinkerInputs.clear();
    }

    Action* appendLinkHostActions(ActionList &AL) override {
      // Create wrapper bitcode from the result of device link actions and compile
      // it to an object which will be added to the host link command.
      auto *BC = C.MakeAction<OffloadWrapperJobAction>(AL, types::TY_LLVM_BC);
      auto *ASM = C.MakeAction<BackendJobAction>(BC, types::TY_PP_Asm);
      return C.MakeAction<AssembleJobAction>(ASM, types::TY_Object);
    }

    void appendLinkDependences(OffloadAction::DeviceDependences &DA) override {}

    void addDeviceLinkDependencies(OffloadDepsJobAction *DA) override {
      for (unsigned I = 0; I < ToolChains.size(); ++I) {
        // Register dependent toolchain.
        DA->registerDependentActionInfo(
            ToolChains[I], /*BoundArch=*/StringRef(), Action::OFK_OpenMP);

        if (!ToolChains[I]->getTriple().isSPIR()) {
          // Create object from the deps bitcode.
          auto *BA = C.MakeAction<BackendJobAction>(DA, types::TY_PP_Asm);
          auto *AA = C.MakeAction<AssembleJobAction>(BA, types::TY_Object);

          // Add deps object to linker inputs.
          DeviceLinkerInputs[I].push_back(AA);
        } else
          DeviceLinkerInputs[I].push_back(DA);
      }
    }

    bool initialize() override {
      // Get the OpenMP toolchains. If we don't get any, the action builder will
      // know there is nothing to do related to OpenMP offloading.
      auto OpenMPTCRange = C.getOffloadToolChains<Action::OFK_OpenMP>();
      for (auto TI = OpenMPTCRange.first, TE = OpenMPTCRange.second; TI != TE;
           ++TI)
        ToolChains.push_back(TI->second);

      DeviceLinkerInputs.resize(ToolChains.size());
      return false;
    }

    bool canUseBundlerUnbundler() const override {
      // OpenMP should use bundled files whenever possible.
      return true;
    }
  };

  /// SYCL action builder. The host bitcode is passed to the device frontend
  /// and all the device linked images are passed to the host link phase.
  /// SPIR related are wrapped before added to the fat binary
  class SYCLActionBuilder final : public DeviceActionBuilder {
    /// Flag to signal if the user requested device-only compilation.
    bool CompileDeviceOnly = false;

    /// Flag to signal if the user requested the device object to be wrapped.
    bool WrapDeviceOnlyBinary = false;

    /// Flag to signal if the user requested device code split.
    bool DeviceCodeSplit = false;

    /// The SYCL actions for the current input.
    ActionList SYCLDeviceActions;

    /// The SYCL link binary if it was generated for the current input.
    Action *SYCLLinkBinary = nullptr;

    /// Running list of SYCL actions specific for device linking.
    ActionList SYCLLinkBinaryList;

    /// SYCL ahead of time compilation inputs
    SmallVector<std::pair<llvm::Triple, const char *>, 8> SYCLAOTInputs;

    /// The linker inputs obtained for each toolchain.
    SmallVector<ActionList, 8> DeviceLinkerInputs;

    /// The compiler inputs obtained for each toolchain
    Action * DeviceCompilerInput = nullptr;

    /// List of offload device triples needed to track for different toolchain
    /// construction. Does not track AOT binary inputs triples.
    SmallVector<llvm::Triple, 4> SYCLTripleList;

    /// Type of output file for FPGA device compilation.
    types::ID FPGAOutType = types::TY_FPGA_AOCX;

    /// List of objects to extract FPGA dependency info from
    ActionList FPGAObjectInputs;

    /// List of static archives to extract FPGA dependency info from
    ActionList FPGAArchiveInputs;

    /// List of CUDA architectures to use in this compilation with NVPTX targets.
    SmallVector<CudaArch, 8> GpuArchList;

    /// Build the last steps for CUDA after all BC files have been linked.
    Action *finalizeNVPTXDependences(Action *Input, const llvm::Triple &TT) {
      auto *BA = C.getDriver().ConstructPhaseAction(
          C, Args, phases::Backend, Input, AssociatedOffloadKind);
      if (TT.getOS() != llvm::Triple::NVCL) {
        auto *AA = C.getDriver().ConstructPhaseAction(
            C, Args, phases::Assemble, BA, AssociatedOffloadKind);
        ActionList DeviceActions = {BA, AA};
        return C.MakeAction<LinkJobAction>(DeviceActions,
                                           types::TY_CUDA_FATBIN);
      }
      return BA;
    }

    Action *finalizeAMDGCNDependences(Action *Input, const llvm::Triple &TT) {
      auto *BA = C.getDriver().ConstructPhaseAction(
          C, Args, phases::Backend, Input, AssociatedOffloadKind);

      auto *AA = C.getDriver().ConstructPhaseAction(C, Args, phases::Assemble,
                                                    BA, AssociatedOffloadKind);

      ActionList AL = {AA};
      Action *LinkAction = C.MakeAction<LinkJobAction>(AL, types::TY_Image);
      ActionList HIPActions = {LinkAction};
      Action *HIPFatBinary =
          C.MakeAction<LinkJobAction>(HIPActions, types::TY_HIP_FATBIN);
      return HIPFatBinary;
    }

  public:
    SYCLActionBuilder(Compilation &C, DerivedArgList &Args,
                      const Driver::InputList &Inputs)
        : DeviceActionBuilder(C, Args, Inputs, Action::OFK_SYCL) {}

    void withBoundArchForToolChain(const ToolChain* TC,
                                   llvm::function_ref<void(const char *)> Op) {
      if (TC->getTriple().isNVPTX())
        for (CudaArch A : GpuArchList)
          Op(CudaArchToString(A));
      else
        Op(nullptr);
    }

    ActionBuilderReturnCode
    getDeviceDependences(OffloadAction::DeviceDependences &DA,
                         phases::ID CurPhase, phases::ID FinalPhase,
                         PhasesTy &Phases) override {
      bool SYCLDeviceOnly = Args.hasArg(options::OPT_fsycl_device_only);
      if (CurPhase == phases::Preprocess) {
        // Do not perform the host compilation when doing preprocessing only
        // with -fsycl-device-only.
        bool IsPreprocessOnly =
            Args.getLastArg(options::OPT_E) ||
            Args.getLastArg(options::OPT__SLASH_EP, options::OPT__SLASH_P) ||
            Args.getLastArg(options::OPT_M, options::OPT_MM);
        if (IsPreprocessOnly) {
          for (Action *&A : SYCLDeviceActions) {
            A = C.getDriver().ConstructPhaseAction(C, Args, CurPhase, A,
                                                   AssociatedOffloadKind);
            if (SYCLDeviceOnly)
              continue;
            // Add an additional compile action to generate the integration
            // header.
            Action *CompileAction =
                C.MakeAction<CompileJobAction>(A, types::TY_Nothing);
            DA.add(*CompileAction, *ToolChains.front(), nullptr,
                   Action::OFK_SYCL);
          }
          return SYCLDeviceOnly ? ABRT_Ignore_Host : ABRT_Success;
        }
      }

      // Device compilation generates LLVM BC.
      if (CurPhase == phases::Compile) {
        for (Action *&A : SYCLDeviceActions) {
          types::ID OutputType = types::TY_LLVM_BC;
          if ((SYCLDeviceOnly || Args.hasArg(options::OPT_emit_llvm)) &&
              Args.hasArg(options::OPT_S))
            OutputType = types::TY_LLVM_IR;
          if (SYCLDeviceOnly) {
            if (Args.hasFlag(options::OPT_fno_sycl_use_bitcode,
                             options::OPT_fsycl_use_bitcode, false)) {
              auto *CompileAction =
                  C.MakeAction<CompileJobAction>(A, types::TY_LLVM_BC);
              A = C.MakeAction<SPIRVTranslatorJobAction>(CompileAction,
                                                         types::TY_SPIRV);
              continue;
            }
          }
          A = C.MakeAction<CompileJobAction>(A, OutputType);
          DeviceCompilerInput = A;
        }
        const auto *TC = ToolChains.front();
        const char *BoundArch = nullptr;
        if (TC->getTriple().isNVPTX())
          BoundArch = CudaArchToString(GpuArchList.front());
        DA.add(*DeviceCompilerInput, *TC, BoundArch, Action::OFK_SYCL);
        // Clear the input file, it is already a dependence to a host
        // action.
        DeviceCompilerInput = nullptr;
        return SYCLDeviceOnly ? ABRT_Ignore_Host : ABRT_Success;
      }

      // Backend/Assemble actions are obsolete for the SYCL device side
      if (CurPhase == phases::Backend || CurPhase == phases::Assemble)
        return ABRT_Inactive;

      // The host only depends on device action in the linking phase, when all
      // the device images have to be embedded in the host image.
      if (CurPhase == phases::Link) {
        assert(ToolChains.size() == DeviceLinkerInputs.size() &&
               "Toolchains and linker inputs sizes do not match.");
        auto LI = DeviceLinkerInputs.begin();
        for (auto *A : SYCLDeviceActions) {
          LI->push_back(A);
          ++LI;
        }

        // With -fsycl-link-targets, we will take the unbundled binaries
        // for each device and link them together to a single binary that will
        // be used in a split compilation step.
        if (CompileDeviceOnly && !SYCLDeviceActions.empty()) {
          for (auto SDA : SYCLDeviceActions)
            SYCLLinkBinaryList.push_back(SDA);
          if (WrapDeviceOnlyBinary) {
            // -fsycl-link behavior does the following to the unbundled device
            // binaries:
            //   1) Link them together using llvm-link
            //   2) Pass the linked binary through sycl-post-link
            //   3) Translate final .bc file to .spv
            //   4) Wrap the binary with the offload wrapper which can be used
            //      by any compilation link step.
            auto *DeviceLinkAction = C.MakeAction<LinkJobAction>(
                SYCLLinkBinaryList, types::TY_Image);
            ActionList FullSYCLLinkBinaryList;
            bool SYCLDeviceLibLinked = false;
            FullSYCLLinkBinaryList.push_back(DeviceLinkAction);
            // If used without the FPGA target, -fsycl-link is used to wrap
            // device objects for future host link. Device libraries should
            // be linked by default to resolve any undefined reference.
            const auto *TC = ToolChains.front();
            if (TC->getTriple().getSubArch() !=
                llvm::Triple::SPIRSubArch_fpga) {
              SYCLDeviceLibLinked =
                  addSYCLDeviceLibs(TC, FullSYCLLinkBinaryList, true,
                                    C.getDefaultToolChain()
                                        .getTriple()
                                        .isWindowsMSVCEnvironment());
            }

            Action *FullDeviceLinkAction = nullptr;
            if (SYCLDeviceLibLinked)
              FullDeviceLinkAction = C.MakeAction<LinkJobAction>(
                  FullSYCLLinkBinaryList, types::TY_LLVM_BC);
            else
              FullDeviceLinkAction = DeviceLinkAction;
            auto *PostLinkAction = C.MakeAction<SYCLPostLinkJobAction>(
                FullDeviceLinkAction, types::TY_LLVM_BC);
            auto *TranslateAction = C.MakeAction<SPIRVTranslatorJobAction>(
                PostLinkAction, types::TY_Image);
            SYCLLinkBinary = C.MakeAction<OffloadWrapperJobAction>(
                TranslateAction, types::TY_Object);
          } else {
            auto *Link = C.MakeAction<LinkJobAction>(SYCLLinkBinaryList,
                                                         types::TY_Image);
            SYCLLinkBinary = C.MakeAction<SPIRVTranslatorJobAction>(
                Link, types::TY_Image);
          }

          // Remove the SYCL actions as they are already connected to an host
          // action or fat binary.
          SYCLDeviceActions.clear();
          // We avoid creating host action in device-only mode.
          return ABRT_Ignore_Host;
        }

        // We passed the device action as a host dependence, so we don't need to
        // do anything else with them.
        SYCLDeviceActions.clear();
        return ABRT_Success;
      }

      // By default, we produce an action for each device arch.
      auto TC = ToolChains.begin();
      for (Action *&A : SYCLDeviceActions) {
        if ((*TC)->getTriple().isNVPTX() && CurPhase >= phases::Backend) {
          // For CUDA, stop to emit LLVM IR so it can be linked later on.
          ++TC;
          continue;
        }

        A = C.getDriver().ConstructPhaseAction(C, Args, CurPhase, A,
                                               AssociatedOffloadKind);
        ++TC;
      }

      return ABRT_Success;
    }

    ActionBuilderReturnCode addDeviceDepences(Action *HostAction) override {

      // If this is an input action replicate it for each SYCL toolchain.
      if (auto *IA = dyn_cast<InputAction>(HostAction)) {
        SYCLDeviceActions.clear();

        // Options that are considered LinkerInput are not valid input actions
        // to the device tool chain.
        if (IA->getInputArg().getOption().hasFlag(options::LinkerInput))
          return ABRT_Inactive;

        std::string InputName = IA->getInputArg().getAsString(Args);
        // Objects will be consumed as part of the partial link step when
        // dealing with offload static libraries
        if (C.getDriver().getOffloadStaticLibSeen() &&
            IA->getType() == types::TY_Object && isObjectFile(InputName))
          return ABRT_Inactive;

        // Libraries are not processed in the SYCL toolchain
        if (IA->getType() == types::TY_Object && !isObjectFile(InputName))
          return ABRT_Inactive;

        for (unsigned I = 0; I < ToolChains.size(); ++I)
          SYCLDeviceActions.push_back(
              C.MakeAction<InputAction>(IA->getInputArg(), IA->getType()));
        return ABRT_Success;
      }

      // If this is an unbundling action use it as is for each SYCL toolchain.
      if (auto *UA = dyn_cast<OffloadUnbundlingJobAction>(HostAction)) {
        SYCLDeviceActions.clear();
        if (auto *IA = dyn_cast<InputAction>(UA->getInputs().back())) {
          // Options that are considered LinkerInput are not valid input actions
          // to the device tool chain.
          if (IA->getInputArg().getOption().hasFlag(options::LinkerInput))
            return ABRT_Inactive;

          std::string FileName = IA->getInputArg().getAsString(Args);
          // Check if the type of the file is the same as the action. Do not
          // unbundle it if it is not. Do not unbundle .so files, for example,
          // which are not object files.
          if (IA->getType() == types::TY_Object) {
            if (!isObjectFile(FileName))
              return ABRT_Inactive;
            // For SYCL device libraries, don't need to add them to
            // FPGAObjectInputs as there is no FPGA dep files inside.
            const auto *TC = ToolChains.front();
            if (TC->getTriple().getSubArch() ==
                    llvm::Triple::SPIRSubArch_fpga &&
                !IsSYCLDeviceLibObj(FileName, C.getDefaultToolChain()
                                                  .getTriple()
                                                  .isWindowsMSVCEnvironment()))
              FPGAObjectInputs.push_back(IA);
          }
        }
        for (unsigned I = 0; I < ToolChains.size(); ++I) {
          SYCLDeviceActions.push_back(UA);
          UA->registerDependentActionInfo(
            ToolChains[I], /*BoundArch=*/StringRef(), Action::OFK_SYCL);
        }
        return ABRT_Success;
      }
      return ABRT_Success;
    }

    // Actions that can only be appended after all Inputs have been processed
    // occur here.  Not all offload actions are against single files.
    void appendTopLevelLinkAction(ActionList &AL) override {
      if (!SYCLLinkBinary)
        return;

      OffloadAction::DeviceDependences Dep;
      Dep.add(*SYCLLinkBinary, *ToolChains.front(), /*BoundArch=*/nullptr,
              Action::OFK_SYCL);
      AL.push_back(C.MakeAction<OffloadAction>(Dep,
                                               SYCLLinkBinary->getType()));
      SYCLLinkBinary = nullptr;
    }

    void appendTopLevelActions(ActionList &AL) override {
      if (SYCLDeviceActions.empty())
        return;

      // We should always have an action for each input.
      assert(SYCLDeviceActions.size() == ToolChains.size() &&
             "Number of SYCL actions and toolchains do not match.");

      // Append all device actions followed by the proper offload action.
      auto TI = ToolChains.begin();
      for (auto *A : SYCLDeviceActions) {
        OffloadAction::DeviceDependences Dep;
        withBoundArchForToolChain(*TI, [&](const char *BoundArch) {
          Dep.add(*A, **TI, BoundArch, Action::OFK_SYCL);
        });
        AL.push_back(C.MakeAction<OffloadAction>(Dep, A->getType()));
        ++TI;
      }
      // We no longer need the action stored in this builder.
      SYCLDeviceActions.clear();
    }

#if INTEL_CUSTOMIZATION
    bool addPerformanceDeviceLibs(const ToolChain *TC,
                                  ActionList &DeviceLinkObjects,
                                  bool IsMSVCEnv) {
      bool PerflibAdded = false;
      auto AddToActionList = [&](StringRef LibName) {
        Arg *InputArg = MakeInputArg(Args, C.getDriver().getOpts(),
                                     Args.MakeArgString(LibName));
        auto *SYCLDeviceLibsInputAction =
            C.MakeAction<InputAction>(*InputArg, types::TY_Archive);
        auto *SYCLDeviceLibsUnbundleAction =
            C.MakeAction<OffloadUnbundlingJobAction>(SYCLDeviceLibsInputAction);
        addDeviceDepences(SYCLDeviceLibsUnbundleAction);
        DeviceLinkObjects.push_back(SYCLDeviceLibsUnbundleAction);
        PerflibAdded = true;
      };
      // Only add the MKL static lib if used with -static or is Windows.
      if (Args.hasArg(options::OPT_qmkl_EQ) &&
          (IsMSVCEnv || Args.hasArg(options::OPT_static))) {
        SmallString<128> LibName(TC->GetMKLLibPath());
        LibName = TC->GetMKLLibPath();
        SmallString<128> MKLLib("libmkl_sycl.a");
        if (IsMSVCEnv) {
          MKLLib = "mkl_sycl";
          if (Args.hasArg(options::OPT__SLASH_MDd))
            MKLLib += "d";
          MKLLib += ".lib";
        }
        llvm::sys::path::append(LibName, MKLLib);
        AddToActionList(LibName);
      }
      // DAAL is also only available in static form.
      if (Args.hasArg(options::OPT_qdaal_EQ)) {
        SmallString<128> LibName(TC->GetDAALLibPath());
        llvm::sys::path::append(LibName, IsMSVCEnv ? "onedal_sycl.lib"
                                                   : "libonedal_sycl.a");
        AddToActionList(LibName);
      }
      return PerflibAdded;
    }
#endif // INTEL_CUSTOMIZATION

    bool addSYCLDeviceLibs(const ToolChain *TC, ActionList &DeviceLinkObjects,
                           bool isSpirvAOT, bool isMSVCEnv) {
      enum SYCLDeviceLibType {
        sycl_devicelib_wrapper,
        sycl_devicelib_fallback
      };
      struct DeviceLibOptInfo {
        StringRef devicelib_name;
        StringRef devicelib_option;
      };

      bool NoDeviceLibs = false;
      int NumOfDeviceLibLinked = 0;
      // Currently, all SYCL device libraries will be linked by default
      llvm::StringMap<bool> devicelib_link_info = {
          {"libc", true}, {"libm-fp32", true}, {"libm-fp64", true}};
      if (Arg *A = Args.getLastArg(options::OPT_fsycl_device_lib_EQ,
                                   options::OPT_fno_sycl_device_lib_EQ)) {
        if (A->getValues().size() == 0)
          C.getDriver().Diag(diag::warn_drv_empty_joined_argument)
              << A->getAsString(Args);
        else {
          if (A->getOption().matches(options::OPT_fno_sycl_device_lib_EQ))
            NoDeviceLibs = true;

          for (StringRef Val : A->getValues()) {
            if (Val == "all") {
              for (auto &K : devicelib_link_info.keys())
                devicelib_link_info[K] = true && !NoDeviceLibs;
              break;
            }
            auto LinkInfoIter = devicelib_link_info.find(Val);
            if (LinkInfoIter == devicelib_link_info.end()) {
              C.getDriver().Diag(diag::err_drv_unsupported_option_argument)
                  << A->getOption().getName() << Val;
            }
            devicelib_link_info[Val] = true && !NoDeviceLibs;
          }
        }
      }

      const toolchains::SYCLToolChain *SYCLTC =
          static_cast<const toolchains::SYCLToolChain *>(TC);
      SmallVector<SmallString<128>, 4> LibLocCandidates;
      SYCLTC->SYCLInstallation.getSYCLDeviceLibPath(LibLocCandidates);
      StringRef LibSuffix = isMSVCEnv ? ".obj" : ".o";
      SmallVector<DeviceLibOptInfo, 5> sycl_device_wrapper_libs = {
          {"libsycl-crt", "libc"},
          {"libsycl-complex", "libm-fp32"},
          {"libsycl-complex-fp64", "libm-fp64"},
          {"libsycl-cmath", "libm-fp32"},
          {"libsycl-cmath-fp64", "libm-fp64"}};
      // For AOT compilation, we need to link sycl_device_fallback_libs as
      // default too.
      SmallVector<DeviceLibOptInfo, 5> sycl_device_fallback_libs = {
          {"libsycl-fallback-cassert", "libc"},
          {"libsycl-fallback-complex", "libm-fp32"},
          {"libsycl-fallback-complex-fp64", "libm-fp64"},
          {"libsycl-fallback-cmath", "libm-fp32"},
          {"libsycl-fallback-cmath-fp64", "libm-fp64"}};
      auto addInputs = [&](SYCLDeviceLibType t) {
        auto sycl_libs = (t == sycl_devicelib_wrapper)
                             ? sycl_device_wrapper_libs
                             : sycl_device_fallback_libs;
        bool LibLocSelected = false;
        for (const auto &LLCandidate : LibLocCandidates) {
          if (LibLocSelected)
            break;
          for (const DeviceLibOptInfo &Lib : sycl_libs) {
            if (!devicelib_link_info[Lib.devicelib_option])
              continue;
            SmallString<128> LibName(LLCandidate);
            llvm::sys::path::append(LibName, Lib.devicelib_name);
            llvm::sys::path::replace_extension(LibName, LibSuffix);
            if (llvm::sys::fs::exists(LibName)) {
              ++NumOfDeviceLibLinked;
              Arg *InputArg = MakeInputArg(Args, C.getDriver().getOpts(),
                                           Args.MakeArgString(LibName));
              auto *SYCLDeviceLibsInputAction =
                  C.MakeAction<InputAction>(*InputArg, types::TY_Object);
              auto *SYCLDeviceLibsUnbundleAction =
                  C.MakeAction<OffloadUnbundlingJobAction>(
                      SYCLDeviceLibsInputAction);
              addDeviceDepences(SYCLDeviceLibsUnbundleAction);
              DeviceLinkObjects.push_back(SYCLDeviceLibsUnbundleAction);
              if (!LibLocSelected)
                LibLocSelected = !LibLocSelected;
            }
          }
        }
      };
      addInputs(sycl_devicelib_wrapper);
      if (isSpirvAOT)
        addInputs(sycl_devicelib_fallback);
      return NumOfDeviceLibLinked != 0;
    }

    void appendLinkDependences(OffloadAction::DeviceDependences &DA) override {
      assert(ToolChains.size() == DeviceLinkerInputs.size() &&
             "Toolchains and linker inputs sizes do not match.");

      // Append a new link action for each device.
      auto TC = ToolChains.begin();

      unsigned I = 0;
      for (auto &LI : DeviceLinkerInputs) {

        auto TripleIt = llvm::find_if(SYCLTripleList, [&](auto &SYCLTriple) {
          return SYCLTriple == (*TC)->getTriple();
        });
        if (TripleIt == SYCLTripleList.end()) {
          // If the toolchain's triple is absent in this "main" triple
          // collection, this means it was created specifically for one of
          // the SYCL AOT inputs. Those will be handled separately.
          ++TC;
          continue;
        }
        if (LI.empty())
          // Current list is empty, nothing to process.
          continue;

        ActionList DeviceLibObjects;
        ActionList LinkObjects;
        auto TT = SYCLTripleList[I];
        auto isNVPTX = (*TC)->getTriple().isNVPTX();
        auto isAMDGCN = (*TC)->getTriple().isAMDGCN();
        bool isSpirvAOT = TT.getSubArch() == llvm::Triple::SPIRSubArch_fpga ||
                          TT.getSubArch() == llvm::Triple::SPIRSubArch_gen ||
                          TT.getSubArch() == llvm::Triple::SPIRSubArch_x86_64;
        for (const auto &Input : LI) {
          // FPGA aoco does not go through the link, everything else does.
          if (Input->getType() == types::TY_FPGA_AOCO)
            DeviceLibObjects.push_back(Input);
          // FPGA aocr/aocx does not go through the link and is passed
          // directly to the backend compilation step (aocr) or wrapper (aocx)
          else if (types::isFPGA(Input->getType())) {
            Action *FPGAAOTAction;
            constexpr char COL_CODE[] = "Code";
            constexpr char COL_ZERO[] = "0";
            if (Input->getType() == types::TY_FPGA_AOCR ||
                Input->getType() == types::TY_FPGA_AOCR_EMU)
              // Generate AOCX/AOCR
              FPGAAOTAction =
                  C.MakeAction<BackendCompileJobAction>(Input, FPGAOutType);
            else if (Input->getType() == types::TY_FPGA_AOCX ||
                     Input->getType() == types::TY_FPGA_AOCX_EMU)
              FPGAAOTAction = Input;
            else
              llvm_unreachable("Unexpected FPGA input type.");
            auto *RenameAction = C.MakeAction<FileTableTformJobAction>(
                FPGAAOTAction, types::TY_Tempfilelist);
            RenameAction->addRenameColumnTform(COL_ZERO, COL_CODE);
            auto *DeviceWrappingAction = C.MakeAction<OffloadWrapperJobAction>(
                RenameAction, types::TY_Object);
            DA.add(*DeviceWrappingAction, **TC, /*BoundArch=*/nullptr,
                   Action::OFK_SYCL);
          } else
            LinkObjects.push_back(Input);
        }
        if (LinkObjects.empty())
          continue;

        // The linkage actions subgraph leading to the offload wrapper.
        // [cond] Means incoming/outgoing dependence is created only when cond
        //        is true. A function of:
        //   n - target is NVPTX
        //   a - SPIRV AOT compilation is requested
        //   s - device code split requested
        //   * - "all other cases"
        //     - no condition means output/input is "always" present
        // First symbol indicates output/input type
        //   . - single file output (TY_SPIRV, TY_LLVM_BC,...)
        //   - - TY_Tempfilelist
        //   + - TY_Tempfiletable
        //
        //                   .-----------------.
        //                   |Link(LinkObjects)|
        //                   .-----------------.
        //                            |
        //         .--------------------------------------.
        //         |               PostLink               |
        //         .--------------------------------------.
        //         [.n]                [+*]           [+*]
        //           |                   |              |
        //           |          .-----------------.     |
        //           |          | FileTableTform  |     |
        //           |          | (extract "Code")|     |
        //           |          .-----------------.     |
        //           |                  [-]             |
        //           |                   |              |
        //           |                 [-*]             |
        //    .-------------.   .-------------------.   |
        //    |finalizeNVPTX|   |  SPIRVTranslator  |   |
        //    .-------------.   .-------------------.   |
        //           |              [-as]      [-!a]    |
        //           |                |          |      |
        //           |              [-s]         |      |
        //           |       .----------------.  |      |
        //           |       | BackendCompile |  |      |
        //           |       .----------------.  |      |
        //           |              [-s]         |      |
        //           |                |          |      |
        //           |              [-a]      [-!a]    [+]
        //           |              .--------------------.
        //           |              |   FileTableTform   |
        //           |              |  (replace "Code")  |
        //           |              .--------------------.
        //           |                          |
        //         [.n]                       [+*]
        //         .--------------------------------------.
        //         |            OffloadWrapper            |
        //         .--------------------------------------.
        //
        Action *DeviceLinkAction =
            C.MakeAction<LinkJobAction>(LinkObjects, types::TY_LLVM_BC);
        ActionList FullLinkObjects;
        bool SYCLDeviceLibLinked = false;
        FullLinkObjects.push_back(DeviceLinkAction);

        // FIXME: Link all wrapper and fallback device libraries as default,
        // When spv online link is supported by all backends, the fallback
        // device libraries are only needed when current toolchain is using
        // AOT compilation.
        if (!isNVPTX && !isAMDGCN) {
          SYCLDeviceLibLinked = addSYCLDeviceLibs(
              *TC, FullLinkObjects, true,
              C.getDefaultToolChain().getTriple().isWindowsMSVCEnvironment());
        }
#if INTEL_CUSTOMIZATION
        SYCLDeviceLibLinked |= addPerformanceDeviceLibs(
            *TC, FullLinkObjects,
            C.getDefaultToolChain().getTriple().isWindowsMSVCEnvironment());
#endif // INTEL_CUSTOMIZATION
        Action *FullDeviceLinkAction = nullptr;
        if (SYCLDeviceLibLinked)
          FullDeviceLinkAction =
              C.MakeAction<LinkJobAction>(FullLinkObjects, types::TY_LLVM_BC);
        else
          FullDeviceLinkAction = DeviceLinkAction;
        // setup some flags upfront

        if ((isNVPTX || isAMDGCN) && DeviceCodeSplit) {
          // TODO Temporary limitation, need to support code splitting for PTX
          const Driver &D = C.getDriver();
          const std::string &OptName =
              D.getOpts()
                  .getOption(options::OPT_fsycl_device_code_split)
                  .getPrefixedName();
          D.Diag(diag::err_drv_unsupported_opt_for_target)
              << OptName << (*TC)->getTriple().str();
        }
        // reflects whether current target is ahead-of-time and can't support
        // runtime setting of specialization constants
        bool isAOT = isNVPTX || isAMDGCN || isSpirvAOT;
        // TODO support device code split for NVPTX target

        ActionList WrapperInputs;
        // post link is not optional - even if not splitting, always need to
        // process specialization constants
        types::ID PostLinkOutType =
            isNVPTX || isAMDGCN ? types::TY_LLVM_BC : types::TY_Tempfiletable;
        auto *PostLinkAction = C.MakeAction<SYCLPostLinkJobAction>(
            FullDeviceLinkAction, PostLinkOutType);
        PostLinkAction->setRTSetsSpecConstants(!isAOT);

        if (isNVPTX) {
          Action *FinAction =
              finalizeNVPTXDependences(PostLinkAction, (*TC)->getTriple());
          WrapperInputs.push_back(FinAction);
        } else if (isAMDGCN) {
          Action *FinAction =
              finalizeAMDGCNDependences(PostLinkAction, (*TC)->getTriple());
          WrapperInputs.push_back(FinAction);
        } else {
          // For SPIRV-based targets - translate to SPIRV then optionally
          // compile ahead-of-time to native architecture
          constexpr char COL_CODE[] = "Code";
          auto *ExtractIRFilesAction = C.MakeAction<FileTableTformJobAction>(
              PostLinkAction, types::TY_Tempfilelist);
          // single column w/o title fits TY_Tempfilelist format
          ExtractIRFilesAction->addExtractColumnTform(COL_CODE,
                                                      false /*drop titles*/);
          Action *BuildCodeAction = C.MakeAction<SPIRVTranslatorJobAction>(
              ExtractIRFilesAction, types::TY_Tempfilelist);

          // After the Link, wrap the files before the final host link
          if (isSpirvAOT) {
            types::ID OutType = types::TY_Tempfilelist;
            if (!DeviceCodeSplit) {
              OutType = (TT.getSubArch() == llvm::Triple::SPIRSubArch_fpga)
                            ? FPGAOutType
                            : types::TY_Image;
            }
            // Do the additional Ahead of Time compilation when the specific
            // triple calls for it (provided a valid subarch).
            ActionList BEInputs;
            BEInputs.push_back(BuildCodeAction);
            auto unbundleAdd = [&](Action *A, types::ID T) {
              ActionList AL;
              AL.push_back(A);
              Action *UnbundleAction =
                  C.MakeAction<OffloadUnbundlingJobAction>(AL, T);
              BEInputs.push_back(UnbundleAction);
            };
            // Send any known objects/archives through the unbundler to grab the
            // dependency file associated.  This is only done for -fintelfpga.
            for (Action *A : FPGAObjectInputs)
              unbundleAdd(A, types::TY_FPGA_Dependencies);
            for (Action *A : FPGAArchiveInputs)
              unbundleAdd(A, types::TY_FPGA_Dependencies_List);
            for (const auto &A : DeviceLibObjects)
              BEInputs.push_back(A);
            BuildCodeAction =
                C.MakeAction<BackendCompileJobAction>(BEInputs, OutType);
          }
          ActionList TformInputs{PostLinkAction, BuildCodeAction};
          auto *ReplaceFilesAction = C.MakeAction<FileTableTformJobAction>(
              TformInputs, types::TY_Tempfiletable);
          ReplaceFilesAction->addReplaceColumnTform(COL_CODE, COL_CODE);
          WrapperInputs.push_back(ReplaceFilesAction);
        }
        // After the Link, wrap the files before the final host link
        auto *DeviceWrappingAction = C.MakeAction<OffloadWrapperJobAction>(
            WrapperInputs, types::TY_Object);

        if (isSpirvAOT)
          DA.add(*DeviceWrappingAction, **TC, /*BoundArch=*/nullptr,
                 Action::OFK_SYCL);
        else
          withBoundArchForToolChain(*TC, [&](const char *BoundArch) {
            DA.add(*DeviceWrappingAction, **TC, BoundArch, Action::OFK_SYCL);
          });
        ++TC;
        ++I;
      }

      for (auto &SAI : SYCLAOTInputs) {
        // Extract binary file name
        std::string FN(SAI.second);
        const char *FNStr = Args.MakeArgString(FN);
        Arg *myArg = Args.MakeSeparateArg(
            nullptr, C.getDriver().getOpts().getOption(options::OPT_INPUT),
            FNStr);
        auto *SYCLAdd =
            C.MakeAction<InputAction>(*myArg, types::TY_SYCL_FATBIN);
        auto *DeviceWrappingAction =
            C.MakeAction<OffloadWrapperJobAction>(SYCLAdd, types::TY_Object);

        // Extract the target triple for this binary
        llvm::Triple TT(SAI.first);
        // Extract the toolchain for this target triple
        auto SYCLDeviceTC = llvm::find_if(
            ToolChains, [&](auto &TC) { return TC->getTriple() == TT; });
        assert(SYCLDeviceTC != ToolChains.end() &&
               "No toolchain found for this AOT input");

        DA.add(*DeviceWrappingAction, **SYCLDeviceTC,
               /*BoundArch=*/nullptr, Action::OFK_SYCL);
      }
    }

    void addDeviceLinkDependencies(OffloadDepsJobAction *DA) override {
      for (unsigned I = 0; I < ToolChains.size(); ++I) {
        // Register dependent toolchain.
        DA->registerDependentActionInfo(
            ToolChains[I], /*BoundArch=*/StringRef(), Action::OFK_SYCL);

        // Add deps output to linker inputs.
        DeviceLinkerInputs[I].push_back(DA);
      }
    }

    /// Initialize the GPU architecture list from arguments - this populates `GpuArchList` from
    /// `--cuda-gpu-arch` flags. Only relevant if compiling to CUDA. Return true if any
    /// initialization errors are found.
    bool initializeGpuArchMap() {
      const OptTable &Opts = C.getDriver().getOpts();
      for (auto *A : Args) {
        unsigned Index;

        if (A->getOption().matches(options::OPT_Xsycl_backend_EQ))
          // Passing device args: -Xsycl-target-backend=<triple> -opt=val.
          if (llvm::Triple(A->getValue(0)).isNVPTX())
            Index = Args.getBaseArgs().MakeIndex(A->getValue(1));
          else
            continue;
        else if (A->getOption().matches(options::OPT_Xsycl_backend))
          // Passing device args: -Xsycl-target-backend -opt=val.
          Index = Args.getBaseArgs().MakeIndex(A->getValue(0));
        else
          continue;

        A->claim();
        auto ParsedArg = Opts.ParseOneArg(Args, Index);
        // TODO: Support --no-cuda-gpu-arch, --{,no-}cuda-gpu-arch=all.
        if (ParsedArg &&
            ParsedArg->getOption().matches(options::OPT_offload_arch_EQ)) {
          ParsedArg->claim();
          GpuArchList.push_back(StringToCudaArch(ParsedArg->getValue(0)));
        }
      }

      // If there are no CUDA architectures provided then default to SM_50.
      if (GpuArchList.empty()) {
        GpuArchList.push_back(CudaArch::SM_50);
      }

      return false;
    }

    bool initialize() override {
      // Get the SYCL toolchains. If we don't get any, the action builder will
      // know there is nothing to do related to SYCL offloading.
      auto SYCLTCRange = C.getOffloadToolChains<Action::OFK_SYCL>();
      for (auto TI = SYCLTCRange.first, TE = SYCLTCRange.second; TI != TE;
           ++TI)
        ToolChains.push_back(TI->second);

      Arg *SYCLLinkTargets = Args.getLastArg(
                                  options::OPT_fsycl_link_targets_EQ);
      WrapDeviceOnlyBinary = Args.hasArg(options::OPT_fsycl_link_EQ);
      auto *DeviceCodeSplitArg =
          Args.getLastArg(options::OPT_fsycl_device_code_split_EQ);
      // -fsycl-device-code-split is an alias to
      // -fsycl-device-code-split=per_source
      DeviceCodeSplit = DeviceCodeSplitArg &&
                        DeviceCodeSplitArg->getValue() != StringRef("off");
      // Gather information about the SYCL Ahead of Time targets.  The targets
      // are determined on the SubArch values passed along in the triple.
      Arg *SYCLTargets =
              C.getInputArgs().getLastArg(options::OPT_fsycl_targets_EQ);
      Arg *SYCLAddTargets = Args.getLastArg(options::OPT_fsycl_add_targets_EQ);
      bool HasValidSYCLRuntime = C.getInputArgs().hasFlag(
          options::OPT_fsycl, options::OPT_fno_sycl, false);
      bool SYCLfpgaTriple = false;
      if (SYCLTargets || SYCLAddTargets) {
        if (SYCLTargets) {
          llvm::StringMap<StringRef> FoundNormalizedTriples;
          for (const char *Val : SYCLTargets->getValues()) {
            llvm::Triple TT(C.getDriver().MakeSYCLDeviceTriple(Val));
            std::string NormalizedName = TT.normalize();

            // Make sure we don't have a duplicate triple.
            auto Duplicate = FoundNormalizedTriples.find(NormalizedName);
            if (Duplicate != FoundNormalizedTriples.end())
              continue;

            // Store the current triple so that we can check for duplicates in
            // the following iterations.
            FoundNormalizedTriples[NormalizedName] = Val;

            SYCLTripleList.push_back(TT);
            if (TT.getSubArch() == llvm::Triple::SPIRSubArch_fpga)
              SYCLfpgaTriple = true;
          }
        }
        if (SYCLAddTargets) {
          for (StringRef Val : SYCLAddTargets->getValues()) {
            // Parse out the Triple and Input (triple:binary). At this point,
            // the format has already been validated at the Driver level.
            // Populate the pairs. Each of these will be wrapped and fed
            // into the final binary.
            std::pair<StringRef, StringRef> I = Val.split(':');
            llvm::Triple TT(I.first);
            const char *TF = C.getArgs().MakeArgString(I.second);

            // populate the AOT binary inputs vector.
            SYCLAOTInputs.push_back(std::make_pair(TT, TF));
          }
        }
      } else if (HasValidSYCLRuntime) {
        // -fsycl is provided without -fsycl-*targets.
        bool SYCLfpga = C.getInputArgs().hasArg(options::OPT_fintelfpga);
        // -fsycl -fintelfpga implies spir64_fpga
        const char *SYCLTargetArch = SYCLfpga ? "spir64_fpga" : "spir64";
        SYCLTripleList.push_back(
            C.getDriver().MakeSYCLDeviceTriple(SYCLTargetArch));
        if (SYCLfpga)
          SYCLfpgaTriple = true;
      }

      // Device only compilation for -fsycl-link (no FPGA) and
      // -fsycl-link-targets
      CompileDeviceOnly =
          (SYCLLinkTargets || (WrapDeviceOnlyBinary && !SYCLfpgaTriple));

      // Set the FPGA output type based on command line (-fsycl-link).
      if (auto *A = C.getInputArgs().getLastArg(options::OPT_fsycl_link_EQ)) {
        FPGAOutType = (A->getValue() == StringRef("early"))
                          ? types::TY_FPGA_AOCR
                          : types::TY_FPGA_AOCX;
        if (C.getDriver().isFPGAEmulationMode())
          FPGAOutType = (A->getValue() == StringRef("early"))
                            ? types::TY_FPGA_AOCR_EMU
                            : types::TY_FPGA_AOCX_EMU;
      }

      // Populate FPGA static archives that could contain dep files to be
      // incorporated into the aoc compilation
      if (SYCLfpgaTriple && Args.hasArg(options::OPT_fintelfpga)) {
        SmallVector<const char *, 16> LinkArgs(getLinkerArgs(C, Args));
        for (StringRef LA : LinkArgs) {
          if (isStaticArchiveFile(LA) && hasOffloadSections(C, LA, Args)) {
            const llvm::opt::OptTable &Opts = C.getDriver().getOpts();
            Arg *InputArg = MakeInputArg(Args, Opts, Args.MakeArgString(LA));
            Action *Current =
                C.MakeAction<InputAction>(*InputArg, types::TY_Archive);
            FPGAArchiveInputs.push_back(Current);
          }
        }
      }

      DeviceLinkerInputs.resize(ToolChains.size());
      return initializeGpuArchMap();
    }

    bool canUseBundlerUnbundler() const override {
      // SYCL should use bundled files whenever possible.
      return true;
    }
  };

  ///
  /// TODO: Add the implementation for other specialized builders here.
  ///

  /// Specialized builders being used by this offloading action builder.
  SmallVector<DeviceActionBuilder *, 4> SpecializedBuilders;

  /// Flag set to true if all valid builders allow file bundling/unbundling.
  bool CanUseBundler;

public:
  OffloadingActionBuilder(Compilation &C, DerivedArgList &Args,
                          const Driver::InputList &Inputs)
      : C(C) {
    // Create a specialized builder for each device toolchain.

    IsValid = true;

    // Create a specialized builder for CUDA.
    SpecializedBuilders.push_back(new CudaActionBuilder(C, Args, Inputs));

    // Create a specialized builder for HIP.
    SpecializedBuilders.push_back(new HIPActionBuilder(C, Args, Inputs));

    // Create a specialized builder for OpenMP.
    SpecializedBuilders.push_back(new OpenMPActionBuilder(C, Args, Inputs));

    // Create a specialized builder for SYCL.
    SpecializedBuilders.push_back(new SYCLActionBuilder(C, Args, Inputs));

    //
    // TODO: Build other specialized builders here.
    //

    // Initialize all the builders, keeping track of errors. If all valid
    // builders agree that we can use bundling, set the flag to true.
    unsigned ValidBuilders = 0u;
    unsigned ValidBuildersSupportingBundling = 0u;
    for (auto *SB : SpecializedBuilders) {
      IsValid = IsValid && !SB->initialize();

      // Update the counters if the builder is valid.
      if (SB->isValid()) {
        ++ValidBuilders;
        if (SB->canUseBundlerUnbundler())
          ++ValidBuildersSupportingBundling;
      }
    }
    CanUseBundler =
        ValidBuilders && ValidBuilders == ValidBuildersSupportingBundling;
  }

  ~OffloadingActionBuilder() {
    for (auto *SB : SpecializedBuilders)
      delete SB;
  }

  /// Generate an action that adds device dependences (if any) to a host action.
  /// If no device dependence actions exist, just return the host action \a
  /// HostAction. If an error is found or if no builder requires the host action
  /// to be generated, return nullptr.
  Action *
  addDeviceDependencesToHostAction(Action *HostAction, const Arg *InputArg,
                                   phases::ID CurPhase, phases::ID FinalPhase,
                                   DeviceActionBuilder::PhasesTy &Phases) {
    if (!IsValid)
      return nullptr;

    if (SpecializedBuilders.empty())
      return HostAction;

    assert(HostAction && "Invalid host action!");

    OffloadAction::DeviceDependences DDeps;
    // Check if all the programming models agree we should not emit the host
    // action. Also, keep track of the offloading kinds employed.
    auto &OffloadKind = InputArgToOffloadKindMap[InputArg];
    unsigned InactiveBuilders = 0u;
    unsigned IgnoringBuilders = 0u;
    for (auto *SB : SpecializedBuilders) {
      if (!SB->isValid()) {
        ++InactiveBuilders;
        continue;
      }

      auto RetCode =
          SB->getDeviceDependences(DDeps, CurPhase, FinalPhase, Phases);

      // If the builder explicitly says the host action should be ignored,
      // we need to increment the variable that tracks the builders that request
      // the host object to be ignored.
      if (RetCode == DeviceActionBuilder::ABRT_Ignore_Host)
        ++IgnoringBuilders;

      // Unless the builder was inactive for this action, we have to record the
      // offload kind because the host will have to use it.
      if (RetCode != DeviceActionBuilder::ABRT_Inactive)
        OffloadKind |= SB->getAssociatedOffloadKind();
    }

    // If all builders agree that the host object should be ignored, just return
    // nullptr.
    if (IgnoringBuilders &&
        SpecializedBuilders.size() == (InactiveBuilders + IgnoringBuilders))
      return nullptr;

    if (DDeps.getActions().empty())
      return HostAction;

    // We have dependences we need to bundle together. We use an offload action
    // for that.
    OffloadAction::HostDependence HDep(
        *HostAction, *C.getSingleOffloadToolChain<Action::OFK_Host>(),
        /*BoundArch=*/nullptr, DDeps);
    return C.MakeAction<OffloadAction>(HDep, DDeps);
  }

  // Update Input action to reflect FPGA device archive specifics based
  // on archive contents.
  bool updateInputForFPGA(Action *&A, const Arg *InputArg,
                          DerivedArgList &Args) {
    std::string InputName = InputArg->getAsString(Args);
    const Driver &D = C.getDriver();
    bool IsFPGAEmulation = D.isFPGAEmulationMode();
    // Only check for FPGA device information when using fpga SubArch.
    if (A->getType() == types::TY_Object && isObjectFile(InputName))
      return true;

    auto ArchiveTypeMismatch = [&D, &InputName](bool EmitDiag) {
      if (EmitDiag)
        D.Diag(clang::diag::warn_drv_mismatch_fpga_archive) << InputName;
    };
    // Type FPGA aoco is a special case for static archives
    if (A->getType() == types::TY_FPGA_AOCO) {
      if (!hasFPGABinary(C, InputName, types::TY_FPGA_AOCO))
        return false;
      A = C.MakeAction<InputAction>(*InputArg, types::TY_FPGA_AOCO);
      return true;
    }

    SmallVector<std::pair<types::ID, bool>, 4> FPGAAOCTypes = {
        {types::TY_FPGA_AOCX, false},
        {types::TY_FPGA_AOCR, false},
        {types::TY_FPGA_AOCX_EMU, true},
        {types::TY_FPGA_AOCR_EMU, true}};
    for (const auto &ArchiveType : FPGAAOCTypes) {
      bool BinaryFound = hasFPGABinary(C, InputName, ArchiveType.first);
      if (BinaryFound && ArchiveType.second == IsFPGAEmulation) {
        // Binary matches check and emulation type, we keep this one.
        A = C.MakeAction<InputAction>(*InputArg, ArchiveType.first);
        return true;
      }
      ArchiveTypeMismatch(BinaryFound && ArchiveType.second != IsFPGAEmulation);
    }
    return true;
  }

  /// Generate an action that adds a host dependence to a device action. The
  /// results will be kept in this action builder. Return true if an error was
  /// found.
  bool addHostDependenceToDeviceActions(Action *&HostAction,
                                        const Arg *InputArg,
                                        DerivedArgList &Args) {
    if (!IsValid)
      return true;

    // An FPGA AOCX input does not have a host dependence to the unbundler
    if (HostAction->getType() == types::TY_FPGA_AOCX ||
        HostAction->getType() == types::TY_FPGA_AOCX_EMU)
      return false;

    // If we are supporting bundling/unbundling and the current action is an
    // input action of non-source file, we replace the host action by the
    // unbundling action. The bundler tool has the logic to detect if an input
    // is a bundle or not and if the input is not a bundle it assumes it is a
    // host file. Therefore it is safe to create an unbundling action even if
    // the input is not a bundle.
    bool HasFPGATarget = false;
    if (CanUseBundler && isa<InputAction>(HostAction) &&
        InputArg->getOption().getKind() == llvm::opt::Option::InputClass &&
        !InputArg->getOption().hasFlag(options::LinkerInput) &&
        (!types::isSrcFile(HostAction->getType()) ||
         HostAction->getType() == types::TY_PP_HIP)) {
      ActionList HostActionList;
      Action *A(HostAction);
      // Only check for FPGA device information when using fpga SubArch.
      auto SYCLTCRange = C.getOffloadToolChains<Action::OFK_SYCL>();
      for (auto TI = SYCLTCRange.first, TE = SYCLTCRange.second; TI != TE; ++TI)
        HasFPGATarget |= TI->second->getTriple().getSubArch() ==
                         llvm::Triple::SPIRSubArch_fpga;
      bool isArchive = !(HostAction->getType() == types::TY_Object &&
                         isObjectFile(InputArg->getAsString(Args)));
      if (!HasFPGATarget && isArchive &&
          HostAction->getType() == types::TY_FPGA_AOCO)
        // Archive with Non-FPGA target with AOCO type should not be unbundled.
        return false;
      if (HasFPGATarget && !updateInputForFPGA(A, InputArg, Args))
        return false;
      auto UnbundlingHostAction = C.MakeAction<OffloadUnbundlingJobAction>(A);
      UnbundlingHostAction->registerDependentActionInfo(
          C.getSingleOffloadToolChain<Action::OFK_Host>(),
          /*BoundArch=*/StringRef(), Action::OFK_Host);
      HostAction = UnbundlingHostAction;
    }

    assert(HostAction && "Invalid host action!");

    // Register the offload kinds that are used.
    auto &OffloadKind = InputArgToOffloadKindMap[InputArg];
    for (auto *SB : SpecializedBuilders) {
      if (!SB->isValid())
        continue;

      auto RetCode = SB->addDeviceDepences(HostAction);

      // Host dependences for device actions are not compatible with that same
      // action being ignored.
      assert(RetCode != DeviceActionBuilder::ABRT_Ignore_Host &&
             "Host dependence not expected to be ignored.!");

      // Unless the builder was inactive for this action, we have to record the
      // offload kind because the host will have to use it.
      if (RetCode != DeviceActionBuilder::ABRT_Inactive)
        OffloadKind |= SB->getAssociatedOffloadKind();
    }

    // Do not use unbundler if the Host does not depend on device action.
    // Now that we have unbundled the object, when doing -fsycl-link we
    // want to continue the host link with the input object.
    // For unbundling of an FPGA AOCX binary, we want to link with the original
    // FPGA device archive.
    if ((OffloadKind == Action::OFK_None && CanUseBundler) ||
        (HasFPGATarget && ((Args.hasArg(options::OPT_fsycl_link_EQ) &&
                            HostAction->getType() == types::TY_Object) ||
                           HostAction->getType() == types::TY_FPGA_AOCX ||
                           HostAction->getType() == types::TY_FPGA_AOCX_EMU)))
      if (auto *UA = dyn_cast<OffloadUnbundlingJobAction>(HostAction))
        HostAction = UA->getInputs().back();

    return false;
  }

  /// Add the offloading top level actions that are specific for unique
  /// linking situations where objects are used at only the device link
  /// with no intermedate steps.
  bool appendTopLevelLinkAction(ActionList &AL) {
    // Get the device actions to be appended.
    ActionList OffloadAL;
    for (auto *SB : SpecializedBuilders) {
      if (!SB->isValid())
        continue;
      SB->appendTopLevelLinkAction(OffloadAL);
    }
    // Append the device actions.
    AL.append(OffloadAL.begin(), OffloadAL.end());
    return false;
  }

  /// Add the offloading top level actions to the provided action list. This
  /// function can replace the host action by a bundling action if the
  /// programming models allow it.
  bool appendTopLevelActions(ActionList &AL, Action *HostAction,
                             const Arg *InputArg) {
    // Get the device actions to be appended.
    ActionList OffloadAL;
    for (auto *SB : SpecializedBuilders) {
      if (!SB->isValid())
        continue;
      SB->appendTopLevelActions(OffloadAL);
    }

    // If we can use the bundler, replace the host action by the bundling one in
    // the resulting list. Otherwise, just append the device actions. For
    // device only compilation, HostAction is a null pointer, therefore only do
    // this when HostAction is not a null pointer.
    if (CanUseBundler && HostAction &&
        HostAction->getType() != types::TY_Nothing && !OffloadAL.empty()) {
      // Add the host action to the list in order to create the bundling action.
      OffloadAL.push_back(HostAction);

      // We expect that the host action was just appended to the action list
      // before this method was called.
      assert(HostAction == AL.back() && "Host action not in the list??");
      HostAction = C.MakeAction<OffloadBundlingJobAction>(OffloadAL);
      AL.back() = HostAction;
    } else
      AL.append(OffloadAL.begin(), OffloadAL.end());

    // Propagate to the current host action (if any) the offload information
    // associated with the current input.
    if (HostAction)
      HostAction->propagateHostOffloadInfo(InputArgToOffloadKindMap[InputArg],
                                           /*BoundArch=*/nullptr);
    return false;
  }

  /// Create link job from the given host inputs and feed the result to offload
  /// deps job which fetches device dependencies from the linked host image.
  /// Offload deps output is then forwarded to active device action builders so
  /// they can add it to the device linker inputs.
  void addDeviceLinkDependenciesFromHost(ActionList &LinkerInputs) {
    // Link image for reading dependencies from it.
    auto *LA = C.MakeAction<LinkJobAction>(LinkerInputs, types::TY_Image);

    // Calculate all the offload kinds used in the current compilation.
    unsigned ActiveOffloadKinds = 0u;
    for (auto &I : InputArgToOffloadKindMap)
      ActiveOffloadKinds |= I.second;

    OffloadAction::HostDependence HDep(
        *LA, *C.getSingleOffloadToolChain<Action::OFK_Host>(),
        /*BoundArch*/ nullptr, ActiveOffloadKinds);

    auto *DA = C.MakeAction<OffloadDepsJobAction>(HDep, types::TY_LLVM_BC);

    for (auto *SB : SpecializedBuilders) {
      if (!SB->isValid())
        continue;
      SB->addDeviceLinkDependencies(DA);
    }
  }

  void makeHostLinkAction(ActionList &LinkerInputs) {
    // Build a list of device linking actions.
    ActionList DeviceAL;
    for (DeviceActionBuilder *SB : SpecializedBuilders) {
      if (!SB->isValid())
        continue;
      SB->appendLinkDeviceActions(DeviceAL);
    }

    if (DeviceAL.empty())
      return;

    // Let builders add host linking actions.
    for (DeviceActionBuilder *SB : SpecializedBuilders) {
      if (!SB->isValid())
        continue;
      if (Action *HA = SB->appendLinkHostActions(DeviceAL))
        LinkerInputs.push_back(HA);
    }
  }

  /// Processes the host linker action. This currently consists of replacing it
  /// with an offload action if there are device link objects and propagate to
  /// the host action all the offload kinds used in the current compilation. The
  /// resulting action is returned.
  Action *processHostLinkAction(Action *HostAction) {
    // Add all the dependences from the device linking actions.
    OffloadAction::DeviceDependences DDeps;
    for (auto *SB : SpecializedBuilders) {
      if (!SB->isValid())
        continue;

      SB->appendLinkDependences(DDeps);
    }

    // Calculate all the offload kinds used in the current compilation.
    unsigned ActiveOffloadKinds = 0u;
    for (auto &I : InputArgToOffloadKindMap)
      ActiveOffloadKinds |= I.second;

    // If we don't have device dependencies, we don't have to create an offload
    // action.
    if (DDeps.getActions().empty()) {
      // Propagate all the active kinds to host action. Given that it is a link
      // action it is assumed to depend on all actions generated so far.
      HostAction->propagateHostOffloadInfo(ActiveOffloadKinds,
                                           /*BoundArch=*/nullptr);
      return HostAction;
    }

    // Create the offload action with all dependences. When an offload action
    // is created the kinds are propagated to the host action, so we don't have
    // to do that explicitly here.
    OffloadAction::HostDependence HDep(
        *HostAction, *C.getSingleOffloadToolChain<Action::OFK_Host>(),
        /*BoundArch*/ nullptr, ActiveOffloadKinds);
    return C.MakeAction<OffloadAction>(HDep, DDeps);
  }
};
} // anonymous namespace.

void Driver::handleArguments(Compilation &C, DerivedArgList &Args,
                             const InputList &Inputs,
                             ActionList &Actions) const {

  // Ignore /Yc/Yu if both /Yc and /Yu passed but with different filenames.
  Arg *YcArg = Args.getLastArg(options::OPT__SLASH_Yc);
  Arg *YuArg = Args.getLastArg(options::OPT__SLASH_Yu);
  if (YcArg && YuArg && strcmp(YcArg->getValue(), YuArg->getValue()) != 0) {
    Diag(clang::diag::warn_drv_ycyu_different_arg_clang_cl);
    Args.eraseArg(options::OPT__SLASH_Yc);
    Args.eraseArg(options::OPT__SLASH_Yu);
    YcArg = YuArg = nullptr;
  }
  if (YcArg && Inputs.size() > 1) {
    Diag(clang::diag::warn_drv_yc_multiple_inputs_clang_cl);
    Args.eraseArg(options::OPT__SLASH_Yc);
    YcArg = nullptr;
  }

  Arg *FinalPhaseArg;
  phases::ID FinalPhase = getFinalPhase(Args, &FinalPhaseArg);

  if (FinalPhase == phases::Link) {
    if (Args.hasArg(options::OPT_emit_llvm))
      Diag(clang::diag::err_drv_emit_llvm_link);
    if (IsCLMode() && LTOMode != LTOK_None &&
        !Args.getLastArgValue(options::OPT_fuse_ld_EQ)
             .equals_insensitive("lld"))
      Diag(clang::diag::err_drv_lto_without_lld);
  }

  if (FinalPhase == phases::Preprocess || Args.hasArg(options::OPT__SLASH_Y_)) {
    // If only preprocessing or /Y- is used, all pch handling is disabled.
    // Rather than check for it everywhere, just remove clang-cl pch-related
    // flags here.
    Args.eraseArg(options::OPT__SLASH_Fp);
    Args.eraseArg(options::OPT__SLASH_Yc);
    Args.eraseArg(options::OPT__SLASH_Yu);
    YcArg = YuArg = nullptr;
  }

  unsigned LastPLSize = 0;
  llvm::SmallVector<phases::ID, phases::MaxNumberOfPhases> PL;
  for (auto &I : Inputs) {
    types::ID InputType = I.first;
    const Arg *InputArg = I.second;

    auto PL = types::getCompilationPhases(InputType);
    LastPLSize = PL.size();

    // If the first step comes after the final phase we are doing as part of
    // this compilation, warn the user about it.
    phases::ID InitialPhase = PL[0];
    if (InitialPhase > FinalPhase) {
      if (InputArg->isClaimed())
        continue;

      // Claim here to avoid the more general unused warning.
      InputArg->claim();

      // Suppress all unused style warnings with -Qunused-arguments
      if (Args.hasArg(options::OPT_Qunused_arguments))
        continue;

      // Special case when final phase determined by binary name, rather than
      // by a command-line argument with a corresponding Arg.
      if (CCCIsCPP())
        Diag(clang::diag::warn_drv_input_file_unused_by_cpp)
            << InputArg->getAsString(Args) << getPhaseName(InitialPhase);
      // Special case '-E' warning on a previously preprocessed file to make
      // more sense.
      else if (InitialPhase == phases::Compile &&
               (Args.getLastArg(options::OPT__SLASH_EP,
                                options::OPT__SLASH_P) ||
                Args.getLastArg(options::OPT_E, options::OPT_EP) || // INTEL
                Args.getLastArg(options::OPT_M, options::OPT_MM)) &&
               getPreprocessedType(InputType) == types::TY_INVALID)
        Diag(clang::diag::warn_drv_preprocessed_input_file_unused)
            << InputArg->getAsString(Args) << !!FinalPhaseArg
            << (FinalPhaseArg ? FinalPhaseArg->getOption().getName() : "");
      else
        Diag(clang::diag::warn_drv_input_file_unused)
            << InputArg->getAsString(Args) << getPhaseName(InitialPhase)
            << !!FinalPhaseArg
            << (FinalPhaseArg ? FinalPhaseArg->getOption().getName() : "");
      continue;
    }

    if (YcArg) {
      // Add a separate precompile phase for the compile phase.
      if (FinalPhase >= phases::Compile) {
        const types::ID HeaderType = lookupHeaderTypeForSourceType(InputType);
        // Build the pipeline for the pch file.
        Action *ClangClPch = C.MakeAction<InputAction>(*InputArg, HeaderType);
        for (phases::ID Phase : types::getCompilationPhases(HeaderType))
          ClangClPch = ConstructPhaseAction(C, Args, Phase, ClangClPch);
        assert(ClangClPch);
        Actions.push_back(ClangClPch);
        // The driver currently exits after the first failed command.  This
        // relies on that behavior, to make sure if the pch generation fails,
        // the main compilation won't run.
        // FIXME: If the main compilation fails, the PCH generation should
        // probably not be considered successful either.
      }
    }
  }

  // If we are linking, claim any options which are obviously only used for
  // compilation.
  // FIXME: Understand why the last Phase List length is used here.
  if (FinalPhase == phases::Link && LastPLSize == 1) {
    Args.ClaimAllArgs(options::OPT_CompileOnly_Group);
    Args.ClaimAllArgs(options::OPT_cl_compile_Group);
  }
}

void Driver::BuildActions(Compilation &C, DerivedArgList &Args,
                          const InputList &Inputs, ActionList &Actions) const {
  llvm::PrettyStackTraceString CrashInfo("Building compilation actions");

  if (!SuppressMissingInputWarning && Inputs.empty()) {
    Diag(clang::diag::err_drv_no_input_files);
    return;
  }

  // Reject -Z* at the top level, these options should never have been exposed
  // by gcc.
  if (Arg *A = Args.getLastArg(options::OPT_Z_Joined))
    Diag(clang::diag::err_drv_use_of_Z_option) << A->getAsString(Args);

  // Diagnose misuse of /Fo.
  if (Arg *A = Args.getLastArg(options::OPT__SLASH_Fo)) {
    StringRef V = A->getValue();
    if (Inputs.size() > 1 && !V.empty() &&
        !llvm::sys::path::is_separator(V.back())) {
      // Check whether /Fo tries to name an output file for multiple inputs.
      Diag(clang::diag::err_drv_out_file_argument_with_multiple_sources)
          << A->getSpelling() << V;
      Args.eraseArg(options::OPT__SLASH_Fo);
    }
  }

  // Diagnose misuse of /Fa.
  if (Arg *A = Args.getLastArg(options::OPT__SLASH_Fa)) {
    StringRef V = A->getValue();
    if (Inputs.size() > 1 && !V.empty() &&
        !llvm::sys::path::is_separator(V.back())) {
      // Check whether /Fa tries to name an asm file for multiple inputs.
      Diag(clang::diag::err_drv_out_file_argument_with_multiple_sources)
          << A->getSpelling() << V;
      Args.eraseArg(options::OPT__SLASH_Fa);
    }
  }

  // Diagnose misuse of /o.
  if (Arg *A = Args.getLastArg(options::OPT__SLASH_o)) {
    if (A->getValue()[0] == '\0') {
      // It has to have a value.
      Diag(clang::diag::err_drv_missing_argument) << A->getSpelling() << 1;
      Args.eraseArg(options::OPT__SLASH_o);
    }
  }

#if INTEL_CUSTOMIZATION
  // Go ahead and claim usage of --dpcpp
  Args.ClaimAllArgs(options::OPT__dpcpp);
  // Claim usage of -i_no-use-libirc
  // TODO: Consider a more generic claiming for internal Intel options
  Args.ClaimAllArgs(options::OPT_i_no_use_libirc);
  Args.ClaimAllArgs(options::OPT__SLASH_Q_allow_linux);
#endif // INTEL_CUSTOMIZATION

  handleArguments(C, Args, Inputs, Actions);

  // When compiling for -fsycl, generate the integration header files and the
  // Unique ID that will be used during the compilation.
  if (Args.hasFlag(options::OPT_fsycl, options::OPT_fno_sycl, false)) {
    for (auto &I : Inputs) {
      std::string SrcFileName(I.second->getAsString(Args));
      if (I.first == types::TY_PP_C || I.first == types::TY_PP_CXX ||
          types::isSrcFile(I.first)) {
        // Unique ID is generated for source files and preprocessed files.
        SmallString<128> ResultID;
        llvm::sys::fs::createUniquePath("%%%%%%%%%%%%%%%%", ResultID, false);
        addSYCLUniqueID(Args.MakeArgString(ResultID.str()), SrcFileName);
      }
      if (!types::isSrcFile(I.first))
        continue;
      std::string TmpFileNameHeader = C.getDriver().GetTemporaryPath(
          llvm::sys::path::stem(SrcFileName).str() + "-header", "h");
      StringRef TmpFileHeader =
          C.addTempFile(C.getArgs().MakeArgString(TmpFileNameHeader));
      std::string TmpFileNameFooter = C.getDriver().GetTemporaryPath(
          llvm::sys::path::stem(SrcFileName).str() + "-footer", "h");
      StringRef TmpFileFooter =
          C.addTempFile(C.getArgs().MakeArgString(TmpFileNameFooter));
      addIntegrationFiles(TmpFileHeader, TmpFileFooter, SrcFileName);
    }
  }

  // Builder to be used to build offloading actions.
  OffloadingActionBuilder OffloadBuilder(C, Args, Inputs);

  // Construct the actions to perform.
  HeaderModulePrecompileJobAction *HeaderModuleAction = nullptr;
  ActionList LinkerInputs;
  ActionList MergerInputs;

  llvm::SmallVector<phases::ID, phases::MaxNumberOfPhases> PL;
  for (auto &I : Inputs) {
    types::ID InputType = I.first;
    const Arg *InputArg = I.second;

    PL = types::getCompilationPhases(*this, Args, InputType);
    if (PL.empty())
      continue;

    auto FullPL = types::getCompilationPhases(InputType);

    // Build the pipeline for this file.
    Action *Current = C.MakeAction<InputAction>(*InputArg, InputType);

    // Use the current host action in any of the offloading actions, if
    // required.
    if (OffloadBuilder.addHostDependenceToDeviceActions(Current, InputArg,
                                                        Args))
      break;

    for (phases::ID Phase : PL) {

      // Add any offload action the host action depends on.
      Current = OffloadBuilder.addDeviceDependencesToHostAction(
          Current, InputArg, Phase, PL.back(), FullPL);
      if (!Current)
        break;

      // Queue linker inputs.
      if (Phase == phases::Link) {
        assert(Phase == PL.back() && "linking must be final compilation step.");
        LinkerInputs.push_back(Current);
        Current = nullptr;
        break;
      }

      // TODO: Consider removing this because the merged may not end up being
      // the final Phase in the pipeline. Perhaps the merged could just merge
      // and then pass an artifact of some sort to the Link Phase.
      // Queue merger inputs.
      if (Phase == phases::IfsMerge) {
        assert(Phase == PL.back() && "merging must be final compilation step.");
        MergerInputs.push_back(Current);
        Current = nullptr;
        break;
      }

      // Each precompiled header file after a module file action is a module
      // header of that same module file, rather than being compiled to a
      // separate PCH.
      if (Phase == phases::Precompile && HeaderModuleAction &&
          getPrecompiledType(InputType) == types::TY_PCH) {
        HeaderModuleAction->addModuleHeaderInput(Current);
        Current = nullptr;
        break;
      }

      // FIXME: Should we include any prior module file outputs as inputs of
      // later actions in the same command line?

      // Otherwise construct the appropriate action.
      Action *NewCurrent = ConstructPhaseAction(C, Args, Phase, Current);

      // We didn't create a new action, so we will just move to the next phase.
      if (NewCurrent == Current)
        continue;

      if (auto *HMA = dyn_cast<HeaderModulePrecompileJobAction>(NewCurrent))
        HeaderModuleAction = HMA;

      Current = NewCurrent;

      // Use the current host action in any of the offloading actions, if
      // required.
      if (OffloadBuilder.addHostDependenceToDeviceActions(Current, InputArg,
                                                          Args))
        break;

      if (Current->getType() == types::TY_Nothing)
        break;
    }

    // If we ended with something, add to the output list.
    if (Current)
      Actions.push_back(Current);

    // Add any top level actions generated for offloading.
    OffloadBuilder.appendTopLevelActions(Actions, Current, InputArg);
  }

  OffloadBuilder.appendTopLevelLinkAction(Actions);

  // With static fat archives we need to create additional steps for
  // generating dependence objects for device link actions.
#if INTEL_CUSTOMIZATION
  if ((!LinkerInputs.empty() || HasIntelSYCLPerflib(C, Args)) &&
      C.getDriver().getOffloadStaticLibSeen())
#endif // INTEL_CUSTOMIZATION
    OffloadBuilder.addDeviceLinkDependenciesFromHost(LinkerInputs);

  // Go through all of the args, and create a Linker specific argument list.
  // When dealing with fat static archives each archive is individually
  // unbundled.
  SmallVector<const char *, 16> LinkArgs(getLinkerArgs(C, Args));
  const llvm::opt::OptTable &Opts = getOpts();
  auto unbundleStaticLib = [&](types::ID T, const StringRef &A) {
    Arg *InputArg = MakeInputArg(Args, Opts, Args.MakeArgString(A));
    Action *Current = C.MakeAction<InputAction>(*InputArg, T);
    OffloadBuilder.addHostDependenceToDeviceActions(Current, InputArg, Args);
    OffloadBuilder.addDeviceDependencesToHostAction(
        Current, InputArg, phases::Link, PL.back(), PL);
  };
#if INTEL_CUSTOMIZATION
  for (StringRef tLA : LinkArgs) {
    // Augment the current argument to add additional directory information
    // in case the location of the lib is not in CWD.
    StringRef LA(resolveLib(tLA, Args, C));
#endif // INTEL_CUSTOMIZATION
    // At this point, we will process the archives for FPGA AOCO and individual
    // archive unbundling for Windows.
    if (!isStaticArchiveFile(LA))
      continue;
    // FPGA AOCX/AOCR files are archives, but we do not want to unbundle them
    // here as they have already been unbundled and processed for linking.
    // TODO: The multiple binary checks for FPGA types getting a little out
    // of hand. Improve this by doing a single scan of the args and holding
    // that in a data structure for reference.
    if (hasFPGABinary(C, LA.str(), types::TY_FPGA_AOCX) ||
        hasFPGABinary(C, LA.str(), types::TY_FPGA_AOCR) ||
        hasFPGABinary(C, LA.str(), types::TY_FPGA_AOCX_EMU) ||
        hasFPGABinary(C, LA.str(), types::TY_FPGA_AOCR_EMU))
      continue;
    // For offload-static-libs we add an unbundling action for each static
    // archive which produces list files with extracted objects. Device lists
    // are then added to the appropriate device link actions and host list is
    // ignored since we are adding offload-static-libs as normal libraries to
    // the host link command.
    if (hasOffloadSections(C, LA, Args)) {
      unbundleStaticLib(types::TY_Archive, LA);
      // Pass along the static libraries to check if we need to add them for
      // unbundling for FPGA AOT static lib usage.  Uses FPGA aoco type to
      // differentiate if aoco unbundling is needed.
      unbundleStaticLib(types::TY_FPGA_AOCO, LA);
    }
  }

  // For an FPGA archive, we add the unbundling step above to take care of
  // the device side, but also unbundle here to extract the host side
  bool EarlyLink = false;
  if (const Arg *A = Args.getLastArg(options::OPT_fsycl_link_EQ))
    EarlyLink = A->getValue() == StringRef("early");
  for (auto &LI : LinkerInputs) {
    Action *UnbundlerInput = nullptr;
    auto wrapObject = [&] {
      if (EarlyLink && Args.hasArg(options::OPT_fintelfpga)) {
        // Only wrap the object with -fsycl-link=early
        auto *BC = C.MakeAction<OffloadWrapperJobAction>(LI, types::TY_LLVM_BC);
        auto *ASM = C.MakeAction<BackendJobAction>(BC, types::TY_PP_Asm);
        LI = C.MakeAction<AssembleJobAction>(ASM, types::TY_Object);
      }
    };
    if (auto *IA = dyn_cast<InputAction>(LI)) {
      if (IA->getType() == types::TY_FPGA_AOCR ||
          IA->getType() == types::TY_FPGA_AOCX ||
          IA->getType() == types::TY_FPGA_AOCR_EMU ||
          IA->getType() == types::TY_FPGA_AOCX_EMU) {
        // Add to unbundler.
        UnbundlerInput = LI;
      } else {
        std::string FileName = IA->getInputArg().getAsString(Args);
        if ((IA->getType() == types::TY_Object && !isObjectFile(FileName)) ||
            IA->getInputArg().getOption().hasFlag(options::LinkerInput))
          continue;
        wrapObject();
      }
    } else {
      wrapObject();
    }
    if (UnbundlerInput && !PL.empty()) {
      if (auto *IA = dyn_cast<InputAction>(UnbundlerInput)) {
        std::string FileName = IA->getInputArg().getAsString(Args);
        Arg *InputArg = MakeInputArg(Args, Opts, FileName);
        OffloadBuilder.addHostDependenceToDeviceActions(UnbundlerInput,
                                                        InputArg, Args);
        OffloadBuilder.addDeviceDependencesToHostAction(
            UnbundlerInput, InputArg, phases::Link, PL.back(), PL);
      }
    }
  }

  // Add a link action if necessary.
  if (!LinkerInputs.empty()) {
    OffloadBuilder.makeHostLinkAction(LinkerInputs);
    types::ID LinkType(types::TY_Image);
    if (Args.hasArg(options::OPT_fsycl_link_EQ))
      LinkType = types::TY_Archive;
    Action *LA;
    // Check if this Linker Job should emit a static library.
    if (ShouldEmitStaticLibrary(Args)) {
      LA = C.MakeAction<StaticLibJobAction>(LinkerInputs, LinkType);
    } else {
      LA = C.MakeAction<LinkJobAction>(LinkerInputs, LinkType);
    }
    LA = OffloadBuilder.processHostLinkAction(LA);
    Actions.push_back(LA);
  }

  // Add an interface stubs merge action if necessary.
  if (!MergerInputs.empty())
    Actions.push_back(
        C.MakeAction<IfsMergeJobAction>(MergerInputs, types::TY_Image));

  if (Args.hasArg(options::OPT_emit_interface_stubs)) {
    auto PhaseList = types::getCompilationPhases(
        types::TY_IFS_CPP,
        Args.hasArg(options::OPT_c) ? phases::Compile : phases::LastPhase);

    ActionList MergerInputs;

    for (auto &I : Inputs) {
      types::ID InputType = I.first;
      const Arg *InputArg = I.second;

      // Currently clang and the llvm assembler do not support generating symbol
      // stubs from assembly, so we skip the input on asm files. For ifs files
      // we rely on the normal pipeline setup in the pipeline setup code above.
      if (InputType == types::TY_IFS || InputType == types::TY_PP_Asm ||
          InputType == types::TY_Asm)
        continue;

      Action *Current = C.MakeAction<InputAction>(*InputArg, InputType);

      for (auto Phase : PhaseList) {
        switch (Phase) {
        default:
          llvm_unreachable(
              "IFS Pipeline can only consist of Compile followed by IfsMerge.");
        case phases::Compile: {
          // Only IfsMerge (llvm-ifs) can handle .o files by looking for ifs
          // files where the .o file is located. The compile action can not
          // handle this.
          if (InputType == types::TY_Object)
            break;

          Current = C.MakeAction<CompileJobAction>(Current, types::TY_IFS_CPP);
          break;
        }
        case phases::IfsMerge: {
          assert(Phase == PhaseList.back() &&
                 "merging must be final compilation step.");
          MergerInputs.push_back(Current);
          Current = nullptr;
          break;
        }
        }
      }

      // If we ended with something, add to the output list.
      if (Current)
        Actions.push_back(Current);
    }

    // Add an interface stubs merge action if necessary.
    if (!MergerInputs.empty())
      Actions.push_back(
          C.MakeAction<IfsMergeJobAction>(MergerInputs, types::TY_Image));
  }

  // If --print-supported-cpus, -mcpu=? or -mtune=? is specified, build a custom
  // Compile phase that prints out supported cpu models and quits.
  if (Arg *A = Args.getLastArg(options::OPT_print_supported_cpus)) {
    // Use the -mcpu=? flag as the dummy input to cc1.
    Actions.clear();
    Action *InputAc = C.MakeAction<InputAction>(*A, types::TY_C);
    Actions.push_back(
        C.MakeAction<PrecompileJobAction>(InputAc, types::TY_Nothing));
    for (auto &I : Inputs)
      I.second->claim();
  }

  // Claim ignored clang-cl options.
  Args.ClaimAllArgs(options::OPT_cl_ignored_Group);

  // Claim --cuda-host-only and --cuda-compile-host-device, which may be passed
  // to non-CUDA compilations and should not trigger warnings there.
  Args.ClaimAllArgs(options::OPT_cuda_host_only);
  Args.ClaimAllArgs(options::OPT_cuda_compile_host_device);
}

Action *Driver::ConstructPhaseAction(
    Compilation &C, const ArgList &Args, phases::ID Phase, Action *Input,
    Action::OffloadKind TargetDeviceOffloadKind) const {
  llvm::PrettyStackTraceString CrashInfo("Constructing phase actions");

  // Some types skip the assembler phase (e.g., llvm-bc), but we can't
  // encode this in the steps because the intermediate type depends on
  // arguments. Just special case here.
  if (Phase == phases::Assemble && Input->getType() != types::TY_PP_Asm)
    return Input;

  // Build the appropriate action.
  switch (Phase) {
  case phases::Link:
    llvm_unreachable("link action invalid here.");
  case phases::IfsMerge:
    llvm_unreachable("ifsmerge action invalid here.");
  case phases::Preprocess: {
    types::ID OutputTy;
    // -M and -MM specify the dependency file name by altering the output type,
    // -if -MD and -MMD are not specified.
    if (Args.hasArg(options::OPT_M, options::OPT_MM) &&
        !Args.hasArg(options::OPT_MD, options::OPT_MMD)) {
      OutputTy = types::TY_Dependencies;
    } else {
      OutputTy = Input->getType();
      if (!Args.hasFlag(options::OPT_frewrite_includes,
                        options::OPT_fno_rewrite_includes, false) &&
          !Args.hasFlag(options::OPT_frewrite_imports,
                        options::OPT_fno_rewrite_imports, false) &&
          !CCGenDiagnostics)
        OutputTy = types::getPreprocessedType(OutputTy);
      assert(OutputTy != types::TY_INVALID &&
             "Cannot preprocess this input type!");
    }
    types::ID HostPPType = types::getPreprocessedType(Input->getType());
    if (Args.hasArg(options::OPT_fsycl) && HostPPType != types::TY_INVALID &&
        Args.hasArg(options::OPT_fsycl_use_footer) &&
        TargetDeviceOffloadKind == Action::OFK_None) {
      // Performing a host compilation with -fsycl.  Append the integration
      // footer to the preprocessed source file.  We then add another
      // preprocessed step to complete the action chain.
      auto *Preprocess = C.MakeAction<PreprocessJobAction>(Input, HostPPType);
      auto *AppendFooter =
          C.MakeAction<AppendFooterJobAction>(Preprocess, types::TY_CXX);
      // FIXME: There are 2 issues with dependency generation in regards to
      // the integration footer that need to be addressed.
      // 1) Input file referenced on the RHS of a dependency is based on the
      //    input src, which is a temporary.  We want this to be the true
      //    user input src file.
      // 2) When generating dependencies against a preprocessed file, header
      //    file information (using -MD or-MMD) is not provided.
      return C.MakeAction<PreprocessJobAction>(AppendFooter, OutputTy);
    }
    return C.MakeAction<PreprocessJobAction>(Input, OutputTy);
  }
  case phases::Precompile: {
    types::ID OutputTy = getPrecompiledType(Input->getType());
    assert(OutputTy != types::TY_INVALID &&
           "Cannot precompile this input type!");

    // If we're given a module name, precompile header file inputs as a
    // module, not as a precompiled header.
    const char *ModName = nullptr;
    if (OutputTy == types::TY_PCH) {
      if (Arg *A = Args.getLastArg(options::OPT_fmodule_name_EQ))
        ModName = A->getValue();
      if (ModName)
        OutputTy = types::TY_ModuleFile;
    }

    if (Args.hasArg(options::OPT_fsyntax_only)) {
      // Syntax checks should not emit a PCH file
      OutputTy = types::TY_Nothing;
    }

    if (ModName)
      return C.MakeAction<HeaderModulePrecompileJobAction>(Input, OutputTy,
                                                           ModName);
    return C.MakeAction<PrecompileJobAction>(Input, OutputTy);
  }
  case phases::Compile: {
    if (Args.hasArg(options::OPT_fsyntax_only))
      return C.MakeAction<CompileJobAction>(Input, types::TY_Nothing);
    if (Args.hasArg(options::OPT_rewrite_objc))
      return C.MakeAction<CompileJobAction>(Input, types::TY_RewrittenObjC);
    if (Args.hasArg(options::OPT_rewrite_legacy_objc))
      return C.MakeAction<CompileJobAction>(Input,
                                            types::TY_RewrittenLegacyObjC);
    if (Args.hasArg(options::OPT__analyze))
      return C.MakeAction<AnalyzeJobAction>(Input, types::TY_Plist);
    if (Args.hasArg(options::OPT__migrate))
      return C.MakeAction<MigrateJobAction>(Input, types::TY_Remap);
    if (Args.hasArg(options::OPT_emit_ast))
      return C.MakeAction<CompileJobAction>(Input, types::TY_AST);
    if (Args.hasArg(options::OPT_module_file_info))
      return C.MakeAction<CompileJobAction>(Input, types::TY_ModuleFile);
    if (Args.hasArg(options::OPT_verify_pch))
      return C.MakeAction<VerifyPCHJobAction>(Input, types::TY_Nothing);
    return C.MakeAction<CompileJobAction>(Input, types::TY_LLVM_BC);
  }
  case phases::Backend: {
    if (isUsingLTO() && TargetDeviceOffloadKind == Action::OFK_None) {
      types::ID Output =
          Args.hasArg(options::OPT_S) ? types::TY_LTO_IR : types::TY_LTO_BC;
      return C.MakeAction<BackendJobAction>(Input, Output);
    }
    if (Args.hasArg(options::OPT_emit_llvm) ||
        (TargetDeviceOffloadKind == Action::OFK_HIP &&
         Args.hasFlag(options::OPT_fgpu_rdc, options::OPT_fno_gpu_rdc,
                      false))) {
      types::ID Output =
          Args.hasArg(options::OPT_S) ? types::TY_LLVM_IR : types::TY_LLVM_BC;
      return C.MakeAction<BackendJobAction>(Input, Output);
    }
    return C.MakeAction<BackendJobAction>(Input, types::TY_PP_Asm);
  }
  case phases::Assemble:
    return C.MakeAction<AssembleJobAction>(std::move(Input), types::TY_Object);
  }

  llvm_unreachable("invalid phase in ConstructPhaseAction");
}

void Driver::BuildJobs(Compilation &C) const {
  llvm::PrettyStackTraceString CrashInfo("Building compilation jobs");

  Arg *FinalOutput = C.getArgs().getLastArg(options::OPT_o);

  // It is an error to provide a -o option if we are making multiple output
  // files. There are exceptions:
  //
  // IfsMergeJob: when generating interface stubs enabled we want to be able to
  // generate the stub file at the same time that we generate the real
  // library/a.out. So when a .o, .so, etc are the output, with clang interface
  // stubs there will also be a .ifs and .ifso at the same location.
  //
  // CompileJob of type TY_IFS_CPP: when generating interface stubs is enabled
  // and -c is passed, we still want to be able to generate a .ifs file while
  // we are also generating .o files. So we allow more than one output file in
  // this case as well.
  //
  if (FinalOutput) {
    unsigned NumOutputs = 0;
    unsigned NumIfsOutputs = 0;
    for (const Action *A : C.getActions())
      if (A->getType() != types::TY_Nothing &&
          !(A->getKind() == Action::IfsMergeJobClass ||
            (A->getType() == clang::driver::types::TY_IFS_CPP &&
             A->getKind() == clang::driver::Action::CompileJobClass &&
             0 == NumIfsOutputs++) ||
            (A->getKind() == Action::BindArchClass && A->getInputs().size() &&
             A->getInputs().front()->getKind() == Action::IfsMergeJobClass)))
        ++NumOutputs;

    if (NumOutputs > 1) {
      Diag(clang::diag::err_drv_output_argument_with_multiple_files);
      FinalOutput = nullptr;
    }
  }

  const llvm::Triple &RawTriple = C.getDefaultToolChain().getTriple();
  if (RawTriple.isOSAIX()) {
    if (Arg *A = C.getArgs().getLastArg(options::OPT_G))
      Diag(diag::err_drv_unsupported_opt_for_target)
          << A->getSpelling() << RawTriple.str();
    if (LTOMode == LTOK_Thin)
      Diag(diag::err_drv_clang_unsupported) << "thinLTO on AIX";
  }

  // Collect the list of architectures.
  llvm::StringSet<> ArchNames;
  if (RawTriple.isOSBinFormatMachO())
    for (const Arg *A : C.getArgs())
      if (A->getOption().matches(options::OPT_arch))
        ArchNames.insert(A->getValue());

  // Set of (Action, canonical ToolChain triple) pairs we've built jobs for.
  std::map<std::pair<const Action *, std::string>, InputInfo> CachedResults;
  for (Action *A : C.getActions()) {
    // If we are linking an image for multiple archs then the linker wants
    // -arch_multiple and -final_output <final image name>. Unfortunately, this
    // doesn't fit in cleanly because we have to pass this information down.
    //
    // FIXME: This is a hack; find a cleaner way to integrate this into the
    // process.
    const char *LinkingOutput = nullptr;
    if (isa<LipoJobAction>(A)) {
      if (FinalOutput)
        LinkingOutput = FinalOutput->getValue();
      else
        LinkingOutput = getDefaultImageName();
    }

    BuildJobsForAction(C, A, &C.getDefaultToolChain(),
                       /*BoundArch*/ StringRef(),
                       /*AtTopLevel*/ true,
                       /*MultipleArchs*/ ArchNames.size() > 1,
                       /*LinkingOutput*/ LinkingOutput, CachedResults,
                       /*TargetDeviceOffloadKind*/ Action::OFK_None);
  }

  // If we have more than one job, then disable integrated-cc1 for now. Do this
  // also when we need to report process execution statistics.
  if (C.getJobs().size() > 1 || CCPrintProcessStats)
    for (auto &J : C.getJobs())
      J.InProcess = false;

  if (CCPrintProcessStats) {
    C.setPostCallback([=](const Command &Cmd, int Res) {
      Optional<llvm::sys::ProcessStatistics> ProcStat =
          Cmd.getProcessStatistics();
      if (!ProcStat)
        return;

      const char *LinkingOutput = nullptr;
      if (FinalOutput)
        LinkingOutput = FinalOutput->getValue();
      else if (!Cmd.getOutputFilenames().empty())
        LinkingOutput = Cmd.getOutputFilenames().front().c_str();
      else
        LinkingOutput = getDefaultImageName();

      if (CCPrintStatReportFilename.empty()) {
        using namespace llvm;
        // Human readable output.
        outs() << sys::path::filename(Cmd.getExecutable()) << ": "
               << "output=" << LinkingOutput;
        outs() << ", total="
               << format("%.3f", ProcStat->TotalTime.count() / 1000.) << " ms"
               << ", user="
               << format("%.3f", ProcStat->UserTime.count() / 1000.) << " ms"
               << ", mem=" << ProcStat->PeakMemory << " Kb\n";
      } else {
        // CSV format.
        std::string Buffer;
        llvm::raw_string_ostream Out(Buffer);
        llvm::sys::printArg(Out, llvm::sys::path::filename(Cmd.getExecutable()),
                            /*Quote*/ true);
        Out << ',';
        llvm::sys::printArg(Out, LinkingOutput, true);
        Out << ',' << ProcStat->TotalTime.count() << ','
            << ProcStat->UserTime.count() << ',' << ProcStat->PeakMemory
            << '\n';
        Out.flush();
        std::error_code EC;
        llvm::raw_fd_ostream OS(CCPrintStatReportFilename.c_str(), EC,
                                llvm::sys::fs::OF_Append |
                                    llvm::sys::fs::OF_Text);
        if (EC)
          return;
        auto L = OS.lock();
        if (!L) {
          llvm::errs() << "ERROR: Cannot lock file "
                       << CCPrintStatReportFilename << ": "
                       << toString(L.takeError()) << "\n";
          return;
        }
        OS << Buffer;
        OS.flush();
      }
    });
  }

  // If the user passed -Qunused-arguments or there were errors, don't warn
  // about any unused arguments.
  if (Diags.hasErrorOccurred() ||
      C.getArgs().hasArg(options::OPT_Qunused_arguments))
    return;

  // Claim -### here.
  (void)C.getArgs().hasArg(options::OPT__HASH_HASH_HASH);

  // Claim --driver-mode, --rsp-quoting, it was handled earlier.
  (void)C.getArgs().hasArg(options::OPT_driver_mode);
  (void)C.getArgs().hasArg(options::OPT_rsp_quoting);
#if INTEL_CUSTOMIZATION
  (void)C.getArgs().hasArg(options::OPT__intel);
#endif // INTEL_CUSTOMIZATION

  for (Arg *A : C.getArgs()) {
    // FIXME: It would be nice to be able to send the argument to the
    // DiagnosticsEngine, so that extra values, position, and so on could be
    // printed.
    if (!A->isClaimed()) {
      if (A->getOption().hasFlag(options::NoArgumentUnused))
        continue;

      // Suppress the warning automatically if this is just a flag, and it is an
      // instance of an argument we already claimed.
      const Option &Opt = A->getOption();
      if (Opt.getKind() == Option::FlagClass) {
        bool DuplicateClaimed = false;

        for (const Arg *AA : C.getArgs().filtered(&Opt)) {
          if (AA->isClaimed()) {
            DuplicateClaimed = true;
            break;
          }
        }

        if (DuplicateClaimed)
          continue;
      }

      // In clang-cl, don't mention unknown arguments here since they have
      // already been warned about.
      if (!IsCLMode() || !A->getOption().matches(options::OPT_UNKNOWN))
        Diag(clang::diag::warn_drv_unused_argument)
            << A->getAsString(C.getArgs());
    }
  }
}

namespace {
/// Utility class to control the collapse of dependent actions and select the
/// tools accordingly.
class ToolSelector final {
  /// The tool chain this selector refers to.
  const ToolChain &TC;

  /// The compilation this selector refers to.
  const Compilation &C;

  /// The base action this selector refers to.
  const JobAction *BaseAction;

  /// Set to true if the current toolchain refers to host actions.
  bool IsHostSelector;

  /// Set to true if save-temps and embed-bitcode functionalities are active.
  bool SaveTemps;
  bool EmbedBitcode;

  /// Get previous dependent action or null if that does not exist. If
  /// \a CanBeCollapsed is false, that action must be legal to collapse or
  /// null will be returned.
  const JobAction *getPrevDependentAction(const ActionList &Inputs,
                                          ActionList &SavedOffloadAction,
                                          bool CanBeCollapsed = true) {
    // An option can be collapsed only if it has a single input.
    if (Inputs.size() != 1)
      return nullptr;

    Action *CurAction = *Inputs.begin();
    if (CanBeCollapsed &&
        !CurAction->isCollapsingWithNextDependentActionLegal())
      return nullptr;

    // If the input action is an offload action. Look through it and save any
    // offload action that can be dropped in the event of a collapse.
    if (auto *OA = dyn_cast<OffloadAction>(CurAction)) {
      // If the dependent action is a device action, we will attempt to collapse
      // only with other device actions. Otherwise, we would do the same but
      // with host actions only.
      if (!IsHostSelector) {
        if (OA->hasSingleDeviceDependence(/*DoNotConsiderHostActions=*/true)) {
          CurAction =
              OA->getSingleDeviceDependence(/*DoNotConsiderHostActions=*/true);
          if (CanBeCollapsed &&
              !CurAction->isCollapsingWithNextDependentActionLegal())
            return nullptr;
          SavedOffloadAction.push_back(OA);
          return dyn_cast<JobAction>(CurAction);
        }
      } else if (OA->hasHostDependence()) {
        CurAction = OA->getHostDependence();
        if (CanBeCollapsed &&
            !CurAction->isCollapsingWithNextDependentActionLegal())
          return nullptr;
        SavedOffloadAction.push_back(OA);
        return dyn_cast<JobAction>(CurAction);
      }
      return nullptr;
    }

    return dyn_cast<JobAction>(CurAction);
  }

  /// Return true if an assemble action can be collapsed.
  bool canCollapseAssembleAction() const {
    return TC.useIntegratedAs() && !SaveTemps &&
           !C.getArgs().hasArg(options::OPT_via_file_asm) &&
           !C.getArgs().hasArg(options::OPT__SLASH_FA) &&
           !C.getArgs().hasArg(options::OPT__SLASH_Fa);
  }

  /// Return true if a preprocessor action can be collapsed.
  bool canCollapsePreprocessorAction() const {
    return !C.getArgs().hasArg(options::OPT_no_integrated_cpp) &&
           !C.getArgs().hasArg(options::OPT_traditional_cpp) && !SaveTemps &&
           !C.getArgs().hasArg(options::OPT_rewrite_objc);
  }

  /// Struct that relates an action with the offload actions that would be
  /// collapsed with it.
  struct JobActionInfo final {
    /// The action this info refers to.
    const JobAction *JA = nullptr;
    /// The offload actions we need to take care off if this action is
    /// collapsed.
    ActionList SavedOffloadAction;
  };

  /// Append collapsed offload actions from the give nnumber of elements in the
  /// action info array.
  static void AppendCollapsedOffloadAction(ActionList &CollapsedOffloadAction,
                                           ArrayRef<JobActionInfo> &ActionInfo,
                                           unsigned ElementNum) {
    assert(ElementNum <= ActionInfo.size() && "Invalid number of elements.");
    for (unsigned I = 0; I < ElementNum; ++I)
      CollapsedOffloadAction.append(ActionInfo[I].SavedOffloadAction.begin(),
                                    ActionInfo[I].SavedOffloadAction.end());
  }

  /// Functions that attempt to perform the combining. They detect if that is
  /// legal, and if so they update the inputs \a Inputs and the offload action
  /// that were collapsed in \a CollapsedOffloadAction. A tool that deals with
  /// the combined action is returned. If the combining is not legal or if the
  /// tool does not exist, null is returned.
  /// Currently three kinds of collapsing are supported:
  ///  - Assemble + Backend + Compile;
  ///  - Assemble + Backend ;
  ///  - Backend + Compile.
  const Tool *
  combineAssembleBackendCompile(ArrayRef<JobActionInfo> ActionInfo,
                                ActionList &Inputs,
                                ActionList &CollapsedOffloadAction) {
    if (ActionInfo.size() < 3 || !canCollapseAssembleAction())
      return nullptr;
    auto *AJ = dyn_cast<AssembleJobAction>(ActionInfo[0].JA);
    auto *BJ = dyn_cast<BackendJobAction>(ActionInfo[1].JA);
    auto *CJ = dyn_cast<CompileJobAction>(ActionInfo[2].JA);
    if (!AJ || !BJ || !CJ)
      return nullptr;

    // Get compiler tool.
    const Tool *T = TC.SelectTool(*CJ);
    if (!T)
      return nullptr;

    // When using -fembed-bitcode, it is required to have the same tool (clang)
    // for both CompilerJA and BackendJA. Otherwise, combine two stages.
    if (EmbedBitcode) {
      const Tool *BT = TC.SelectTool(*BJ);
      if (BT == T)
        return nullptr;
    }

    if (!T->hasIntegratedAssembler())
      return nullptr;

    Inputs = CJ->getInputs();
    AppendCollapsedOffloadAction(CollapsedOffloadAction, ActionInfo,
                                 /*NumElements=*/3);
    return T;
  }
  const Tool *combineAssembleBackend(ArrayRef<JobActionInfo> ActionInfo,
                                     ActionList &Inputs,
                                     ActionList &CollapsedOffloadAction) {
    if (ActionInfo.size() < 2 || !canCollapseAssembleAction())
      return nullptr;
    auto *AJ = dyn_cast<AssembleJobAction>(ActionInfo[0].JA);
    auto *BJ = dyn_cast<BackendJobAction>(ActionInfo[1].JA);
    if (!AJ || !BJ)
      return nullptr;

    // Get backend tool.
    const Tool *T = TC.SelectTool(*BJ);
    if (!T)
      return nullptr;

    if (!T->hasIntegratedAssembler())
      return nullptr;

    Inputs = BJ->getInputs();
    AppendCollapsedOffloadAction(CollapsedOffloadAction, ActionInfo,
                                 /*NumElements=*/2);
    return T;
  }
  const Tool *combineBackendCompile(ArrayRef<JobActionInfo> ActionInfo,
                                    ActionList &Inputs,
                                    ActionList &CollapsedOffloadAction) {
    if (ActionInfo.size() < 2)
      return nullptr;
    auto *BJ = dyn_cast<BackendJobAction>(ActionInfo[0].JA);
    auto *CJ = dyn_cast<CompileJobAction>(ActionInfo[1].JA);
    if (!BJ || !CJ)
      return nullptr;

    // Check if the initial input (to the compile job or its predessor if one
    // exists) is LLVM bitcode. In that case, no preprocessor step is required
    // and we can still collapse the compile and backend jobs when we have
    // -save-temps. I.e. there is no need for a separate compile job just to
    // emit unoptimized bitcode.
    bool InputIsBitcode = true;
    for (size_t i = 1; i < ActionInfo.size(); i++)
      if (ActionInfo[i].JA->getType() != types::TY_LLVM_BC &&
          ActionInfo[i].JA->getType() != types::TY_LTO_BC) {
        InputIsBitcode = false;
        break;
      }
    if (!InputIsBitcode && !canCollapsePreprocessorAction())
      return nullptr;

    // Get compiler tool.
    const Tool *T = TC.SelectTool(*CJ);
    if (!T)
      return nullptr;

    if (T->canEmitIR() && ((SaveTemps && !InputIsBitcode) || EmbedBitcode))
      return nullptr;

    Inputs = CJ->getInputs();
    AppendCollapsedOffloadAction(CollapsedOffloadAction, ActionInfo,
                                 /*NumElements=*/2);
    return T;
  }

  /// Updates the inputs if the obtained tool supports combining with
  /// preprocessor action, and the current input is indeed a preprocessor
  /// action. If combining results in the collapse of offloading actions, those
  /// are appended to \a CollapsedOffloadAction.
  void combineWithPreprocessor(const Tool *T, ActionList &Inputs,
                               ActionList &CollapsedOffloadAction) {
    if (!T || !canCollapsePreprocessorAction() || !T->hasIntegratedCPP())
      return;

    // Attempt to get a preprocessor action dependence.
    ActionList PreprocessJobOffloadActions;
    ActionList NewInputs;
    for (Action *A : Inputs) {
      auto *PJ = getPrevDependentAction({A}, PreprocessJobOffloadActions);
      if (!PJ || !isa<PreprocessJobAction>(PJ)) {
        NewInputs.push_back(A);
        continue;
      }

      // This is legal to combine. Append any offload action we found and add the
      // current input to preprocessor inputs.
      CollapsedOffloadAction.append(PreprocessJobOffloadActions.begin(),
                                    PreprocessJobOffloadActions.end());
      NewInputs.append(PJ->input_begin(), PJ->input_end());
    }
    Inputs = NewInputs;
  }

public:
  ToolSelector(const JobAction *BaseAction, const ToolChain &TC,
               const Compilation &C, bool SaveTemps, bool EmbedBitcode)
      : TC(TC), C(C), BaseAction(BaseAction), SaveTemps(SaveTemps),
        EmbedBitcode(EmbedBitcode) {
    assert(BaseAction && "Invalid base action.");
    IsHostSelector = BaseAction->getOffloadingDeviceKind() == Action::OFK_None;
  }

  /// Check if a chain of actions can be combined and return the tool that can
  /// handle the combination of actions. The pointer to the current inputs \a
  /// Inputs and the list of offload actions \a CollapsedOffloadActions
  /// connected to collapsed actions are updated accordingly. The latter enables
  /// the caller of the selector to process them afterwards instead of just
  /// dropping them. If no suitable tool is found, null will be returned.
  const Tool *getTool(ActionList &Inputs,
                      ActionList &CollapsedOffloadAction) {
    //
    // Get the largest chain of actions that we could combine.
    //

    SmallVector<JobActionInfo, 5> ActionChain(1);
    ActionChain.back().JA = BaseAction;
    while (ActionChain.back().JA) {
      const Action *CurAction = ActionChain.back().JA;

      // Grow the chain by one element.
      ActionChain.resize(ActionChain.size() + 1);
      JobActionInfo &AI = ActionChain.back();

      // Attempt to fill it with the
      AI.JA =
          getPrevDependentAction(CurAction->getInputs(), AI.SavedOffloadAction);
    }

    // Pop the last action info as it could not be filled.
    ActionChain.pop_back();

    //
    // Attempt to combine actions. If all combining attempts failed, just return
    // the tool of the provided action. At the end we attempt to combine the
    // action with any preprocessor action it may depend on.
    //

    const Tool *T = combineAssembleBackendCompile(ActionChain, Inputs,
                                                  CollapsedOffloadAction);
    if (!T)
      T = combineAssembleBackend(ActionChain, Inputs, CollapsedOffloadAction);
    if (!T)
      T = combineBackendCompile(ActionChain, Inputs, CollapsedOffloadAction);
    if (!T) {
      Inputs = BaseAction->getInputs();
      T = TC.SelectTool(*BaseAction);
    }

    combineWithPreprocessor(T, Inputs, CollapsedOffloadAction);
    return T;
  }
};
}

/// Return a string that uniquely identifies the result of a job. The bound arch
/// is not necessarily represented in the toolchain's triple -- for example,
/// armv7 and armv7s both map to the same triple -- so we need both in our map.
/// Also, we need to add the offloading device kind, as the same tool chain can
/// be used for host and device for some programming models, e.g. OpenMP.
static std::string GetTriplePlusArchString(const ToolChain *TC,
                                           StringRef BoundArch,
                                           Action::OffloadKind OffloadKind) {
  std::string TriplePlusArch = TC->getTriple().normalize();
  if (!BoundArch.empty()) {
    TriplePlusArch += "-";
    TriplePlusArch += BoundArch;
  }
  TriplePlusArch += "-";
  TriplePlusArch += Action::GetOffloadKindName(OffloadKind);
  return TriplePlusArch;
}

InputInfo Driver::BuildJobsForAction(
    Compilation &C, const Action *A, const ToolChain *TC, StringRef BoundArch,
    bool AtTopLevel, bool MultipleArchs, const char *LinkingOutput,
    std::map<std::pair<const Action *, std::string>, InputInfo> &CachedResults,
    Action::OffloadKind TargetDeviceOffloadKind) const {
  std::pair<const Action *, std::string> ActionTC = {
      A, GetTriplePlusArchString(TC, BoundArch, TargetDeviceOffloadKind)};
  auto CachedResult = CachedResults.find(ActionTC);
  if (CachedResult != CachedResults.end()) {
    return CachedResult->second;
  }
  InputInfo Result = BuildJobsForActionNoCache(
      C, A, TC, BoundArch, AtTopLevel, MultipleArchs, LinkingOutput,
      CachedResults, TargetDeviceOffloadKind);
  CachedResults[ActionTC] = Result;
  return Result;
}

InputInfo Driver::BuildJobsForActionNoCache(
    Compilation &C, const Action *A, const ToolChain *TC, StringRef BoundArch,
    bool AtTopLevel, bool MultipleArchs, const char *LinkingOutput,
    std::map<std::pair<const Action *, std::string>, InputInfo> &CachedResults,
    Action::OffloadKind TargetDeviceOffloadKind) const {
  llvm::PrettyStackTraceString CrashInfo("Building compilation jobs");

  InputInfoList OffloadDependencesInputInfo;
  bool BuildingForOffloadDevice = TargetDeviceOffloadKind != Action::OFK_None;
  if (const OffloadAction *OA = dyn_cast<OffloadAction>(A)) {
    // The 'Darwin' toolchain is initialized only when its arguments are
    // computed. Get the default arguments for OFK_None to ensure that
    // initialization is performed before processing the offload action.
    // FIXME: Remove when darwin's toolchain is initialized during construction.
    C.getArgsForToolChain(TC, BoundArch, Action::OFK_None);

    // The offload action is expected to be used in four different situations.
    //
    // a) Set a toolchain/architecture/kind for a host action:
    //    Host Action 1 -> OffloadAction -> Host Action 2
    //
    // b) Set a toolchain/architecture/kind for a device action;
    //    Device Action 1 -> OffloadAction -> Device Action 2
    //
    // c) Specify a device dependence to a host action;
    //    Device Action 1  _
    //                      \
    //      Host Action 1  ---> OffloadAction -> Host Action 2
    //
    // d) Specify a host dependence to a device action.
    //      Host Action 1  _
    //                      \
    //    Device Action 1  ---> OffloadAction -> Device Action 2
    //
    // For a) and b), we just return the job generated for the dependence. For
    // c) and d) we override the current action with the host/device dependence
    // if the current toolchain is host/device and set the offload dependences
    // info with the jobs obtained from the device/host dependence(s).

    // If there is a single device option, just generate the job for it.
    if (OA->hasSingleDeviceDependence()) {
      InputInfo DevA;
      OA->doOnEachDeviceDependence([&](Action *DepA, const ToolChain *DepTC,
                                       const char *DepBoundArch) {
        DevA =
            BuildJobsForAction(C, DepA, DepTC, DepBoundArch, AtTopLevel,
                               /*MultipleArchs*/ !!DepBoundArch, LinkingOutput,
                               CachedResults, DepA->getOffloadingDeviceKind());
      });
      return DevA;
    }

    // If 'Action 2' is host, we generate jobs for the device dependences and
    // override the current action with the host dependence. Otherwise, we
    // generate the host dependences and override the action with the device
    // dependence. The dependences can't therefore be a top-level action.
    OA->doOnEachDependence(
        /*IsHostDependence=*/BuildingForOffloadDevice,
        [&](Action *DepA, const ToolChain *DepTC, const char *DepBoundArch) {
          OffloadDependencesInputInfo.push_back(BuildJobsForAction(
              C, DepA, DepTC, DepBoundArch, /*AtTopLevel=*/false,
              /*MultipleArchs*/ !!DepBoundArch, LinkingOutput, CachedResults,
              DepA->getOffloadingDeviceKind()));
        });

    A = BuildingForOffloadDevice
            ? OA->getSingleDeviceDependence(/*DoNotConsiderHostActions=*/true)
            : OA->getHostDependence();
  }

  if (const InputAction *IA = dyn_cast<InputAction>(A)) {
    // FIXME: It would be nice to not claim this here; maybe the old scheme of
    // just using Args was better?
    const Arg &Input = IA->getInputArg();
    Input.claim();
    if (Input.getOption().matches(options::OPT_INPUT)) {
      const char *Name = Input.getValue();
      return InputInfo(A, Name, /* _BaseInput = */ Name);
    }
    return InputInfo(A, &Input, /* _BaseInput = */ "");
  }
  if (const BindArchAction *BAA = dyn_cast<BindArchAction>(A)) {
    const ToolChain *TC;
    StringRef ArchName = BAA->getArchName();

    if (!ArchName.empty())
      TC = &getToolChain(C.getArgs(),
                         computeTargetTriple(*this, TargetTriple,
                                             C.getArgs(), ArchName));
    else
      TC = &C.getDefaultToolChain();

    return BuildJobsForAction(C, *BAA->input_begin(), TC, ArchName, AtTopLevel,
                              MultipleArchs, LinkingOutput, CachedResults,
                              TargetDeviceOffloadKind);
  }


  ActionList Inputs = A->getInputs();

  const JobAction *JA = cast<JobAction>(A);
  ActionList CollapsedOffloadActions;

  auto *DA = dyn_cast<OffloadDepsJobAction>(JA);
  const ToolChain *JATC = DA ? DA->getHostTC() : TC;

  ToolSelector TS(JA, *JATC, C, isSaveTempsEnabled(),
                  embedBitcodeInObject() && !isUsingLTO());
  const Tool *T = TS.getTool(Inputs, CollapsedOffloadActions);

  if (!T)
    return InputInfo();

  if (BuildingForOffloadDevice &&
      A->getOffloadingDeviceKind() == Action::OFK_OpenMP) {
    if (TC->getTriple().isAMDGCN()) {
      // AMDGCN treats backend and assemble actions as no-op because
      // linker does not support object files.
      if (const BackendJobAction *BA = dyn_cast<BackendJobAction>(A)) {
        return BuildJobsForAction(C, *BA->input_begin(), TC, BoundArch,
                                  AtTopLevel, MultipleArchs, LinkingOutput,
                                  CachedResults, TargetDeviceOffloadKind);
      }

      if (const AssembleJobAction *AA = dyn_cast<AssembleJobAction>(A)) {
        return BuildJobsForAction(C, *AA->input_begin(), TC, BoundArch,
                                  AtTopLevel, MultipleArchs, LinkingOutput,
                                  CachedResults, TargetDeviceOffloadKind);
      }
    }
  }

  // If we've collapsed action list that contained OffloadAction we
  // need to build jobs for host/device-side inputs it may have held.
  for (const auto *OA : CollapsedOffloadActions)
    cast<OffloadAction>(OA)->doOnEachDependence(
        /*IsHostDependence=*/BuildingForOffloadDevice,
        [&](Action *DepA, const ToolChain *DepTC, const char *DepBoundArch) {
          OffloadDependencesInputInfo.push_back(BuildJobsForAction(
              C, DepA, DepTC, DepBoundArch, /* AtTopLevel */ false,
              /*MultipleArchs=*/!!DepBoundArch, LinkingOutput, CachedResults,
              DepA->getOffloadingDeviceKind()));
        });

  // Only use pipes when there is exactly one input.
  InputInfoList InputInfos;
  for (const Action *Input : Inputs) {
    // Treat dsymutil and verify sub-jobs as being at the top-level too, they
    // shouldn't get temporary output names.
    // FIXME: Clean this up.
    bool SubJobAtTopLevel =
        AtTopLevel && (isa<DsymutilJobAction>(A) || isa<VerifyJobAction>(A));
    InputInfos.push_back(BuildJobsForAction(
        C, Input, JATC, DA ? DA->getOffloadingArch() : BoundArch,
        SubJobAtTopLevel, MultipleArchs, LinkingOutput, CachedResults,
        A->getOffloadingDeviceKind()));
  }

  // Always use the first input as the base input.
  const char *BaseInput = InputInfos[0].getBaseInput();

  // ... except dsymutil actions, which use their actual input as the base
  // input.
  if (JA->getType() == types::TY_dSYM)
    BaseInput = InputInfos[0].getFilename();

  // ... and in header module compilations, which use the module name.
  if (auto *ModuleJA = dyn_cast<HeaderModulePrecompileJobAction>(JA))
    BaseInput = ModuleJA->getModuleName();

  // Append outputs of offload device jobs to the input list
  if (!OffloadDependencesInputInfo.empty())
    InputInfos.append(OffloadDependencesInputInfo.begin(),
                      OffloadDependencesInputInfo.end());

  // Set the effective triple of the toolchain for the duration of this job.
  llvm::Triple EffectiveTriple;
  const ToolChain &ToolTC = T->getToolChain();
  const ArgList &Args =
      C.getArgsForToolChain(TC, BoundArch, A->getOffloadingDeviceKind());
  if (InputInfos.size() != 1) {
    EffectiveTriple = llvm::Triple(ToolTC.ComputeEffectiveClangTriple(Args));
  } else {
    // Pass along the input type if it can be unambiguously determined.
    EffectiveTriple = llvm::Triple(
        ToolTC.ComputeEffectiveClangTriple(Args, InputInfos[0].getType()));
  }
  RegisterEffectiveTriple TripleRAII(ToolTC, EffectiveTriple);

  // Determine the place to write output to, if any.
  InputInfo Result;
  InputInfoList UnbundlingResults;
  if (auto *UA = dyn_cast<OffloadUnbundlingJobAction>(JA)) {
    // If we have an unbundling job, we need to create results for all the
    // outputs. We also update the results cache so that other actions using
    // this unbundling action can get the right results.
    for (auto &UI : UA->getDependentActionsInfo()) {
      assert(UI.DependentOffloadKind != Action::OFK_None &&
             "Unbundling with no offloading??");

      // Unbundling actions are never at the top level. When we generate the
      // offloading prefix, we also do that for the host file because the
      // unbundling action does not change the type of the output which can
      // cause a overwrite.
      InputInfo CurI;
      bool IsFPGAObjLink =
          (JA->getType() == types::TY_Object &&
           EffectiveTriple.getSubArch() == llvm::Triple::SPIRSubArch_fpga &&
           C.getInputArgs().hasArg(options::OPT_fsycl_link_EQ));
      if (C.getDriver().getOffloadStaticLibSeen() &&
          JA->getType() == types::TY_Archive) {
        // Host part of the unbundled static archive is not used.
        if (UI.DependentOffloadKind == Action::OFK_Host)
          continue;
        // Host part of the unbundled object is not used when using the
        // FPGA target and -fsycl-link is enabled.
        if (UI.DependentOffloadKind == Action::OFK_Host && IsFPGAObjLink)
          continue;
        std::string TmpFileName = C.getDriver().GetTemporaryPath(
            llvm::sys::path::stem(BaseInput), "a");
        const char *TmpFile =
            C.addTempFile(C.getArgs().MakeArgString(TmpFileName));
        CurI = InputInfo(types::TY_Archive, TmpFile, TmpFile);
      } else if (types::isFPGA(JA->getType())) {
        std::string Ext(types::getTypeTempSuffix(JA->getType()));
        types::ID TI = types::TY_Object;
        if (EffectiveTriple.getSubArch() == llvm::Triple::SPIRSubArch_fpga) {
          // Output file from unbundle is FPGA device. Name the file
          // accordingly.
          if (UI.DependentOffloadKind == Action::OFK_Host) {
            // Do not add the current info for Host with FPGA device.  The host
            // side isn't used
            continue;
          }
          if (JA->getType() == types::TY_FPGA_AOCO) {
            TI = types::TY_TempAOCOfilelist;
            Ext = "txt";
          }
          if (JA->getType() == types::TY_FPGA_AOCR ||
              JA->getType() == types::TY_FPGA_AOCR_EMU)
            // AOCR files are always unbundled into a list file.
            TI = types::TY_Tempfilelist;
        } else if (EffectiveTriple.getSubArch() !=
                   llvm::Triple::SPIRSubArch_fpga) {
          if (UI.DependentOffloadKind == Action::OFK_SYCL) {
            // Do not add the current info for device with FPGA device.  The
            // device side isn't used
            continue;
          }
          TI = types::TY_Tempfilelist;
          Ext = "txt";
        }
        std::string TmpFileName = C.getDriver().GetTemporaryPath(
            llvm::sys::path::stem(BaseInput), Ext);
        const char *TmpFile =
                        C.addTempFile(C.getArgs().MakeArgString(TmpFileName));
        CurI = InputInfo(TI, TmpFile, TmpFile);
      } else {
        // Host part of the unbundled object is not used when -fsycl-link is
        // enabled with FPGA target
        if (UI.DependentOffloadKind == Action::OFK_Host && IsFPGAObjLink)
          continue;
        std::string OffloadingPrefix = Action::GetOffloadingFileNamePrefix(
          UI.DependentOffloadKind,
          UI.DependentToolChain->getTriple().normalize(),
          /*CreatePrefixForHost=*/true);
        CurI = InputInfo(
          UA,
          GetNamedOutputPath(C, *UA, BaseInput, UI.DependentBoundArch,
                             /*AtTopLevel=*/false,
                             MultipleArchs ||
                                 UI.DependentOffloadKind == Action::OFK_HIP,
                             OffloadingPrefix),
          BaseInput);
      }
      // Save the unbundling result.
      UnbundlingResults.push_back(CurI);

      // Get the unique string identifier for this dependence and cache the
      // result.
      StringRef Arch;
      if (TargetDeviceOffloadKind == Action::OFK_HIP) {
        if (UI.DependentOffloadKind == Action::OFK_Host)
          Arch = StringRef();
        else
          Arch = UI.DependentBoundArch;
      } else
        Arch = BoundArch;
      // When unbundling for SYCL and there is no Target offload, assume
      // Host as the dependent offload, as the host path has been stripped
      // in this instance
      Action::OffloadKind DependentOffloadKind;
      if (UI.DependentOffloadKind == Action::OFK_SYCL &&
          TargetDeviceOffloadKind == Action::OFK_None)
        DependentOffloadKind = Action::OFK_Host;
      else
        DependentOffloadKind = UI.DependentOffloadKind;

      CachedResults[{A, GetTriplePlusArchString(UI.DependentToolChain, Arch,
                                                DependentOffloadKind)}] =
          CurI;
    }
    // Do a check for a dependency file unbundle for FPGA.  This is out of line
    // from a regular unbundle, so just create and return the name of the
    // unbundled file.
    if (JA->getType() == types::TY_FPGA_Dependencies ||
        JA->getType() == types::TY_FPGA_Dependencies_List) {
      std::string Ext(types::getTypeTempSuffix(JA->getType()));
      std::string TmpFileName =
          C.getDriver().GetTemporaryPath(llvm::sys::path::stem(BaseInput), Ext);
      const char *TmpFile =
          C.addTempFile(C.getArgs().MakeArgString(TmpFileName));
      Result = InputInfo(JA->getType(), TmpFile, TmpFile);
      UnbundlingResults.push_back(Result);
    } else {
      // Now that we have all the results generated, select the one that should
      // be returned for the current depending action.
      std::pair<const Action *, std::string> ActionTC = {
          A, GetTriplePlusArchString(TC, BoundArch, TargetDeviceOffloadKind)};
      assert(CachedResults.find(ActionTC) != CachedResults.end() &&
             "Result does not exist??");
      Result = CachedResults[ActionTC];
    }
  } else if (auto *DA = dyn_cast<OffloadDepsJobAction>(JA)) {
    for (auto &DI : DA->getDependentActionsInfo()) {
      assert(DI.DependentOffloadKind != Action::OFK_None &&
             "Deps job with no offloading");

      std::string OffloadingPrefix = Action::GetOffloadingFileNamePrefix(
          DI.DependentOffloadKind,
          DI.DependentToolChain->getTriple().normalize(),
          /*CreatePrefixForHost=*/true);
      auto CurI = InputInfo(
          DA,
          GetNamedOutputPath(C, *DA, BaseInput, DI.DependentBoundArch,
                             /*AtTopLevel=*/false,
                             MultipleArchs ||
                                 DI.DependentOffloadKind == Action::OFK_HIP,
                             OffloadingPrefix),
          BaseInput);
      // Save the result.
      UnbundlingResults.push_back(CurI);

      // Get the unique string identifier for this dependence and cache the
      // result.
      StringRef Arch = TargetDeviceOffloadKind == Action::OFK_HIP
                           ? DI.DependentOffloadKind == Action::OFK_Host
                                 ? StringRef()
                                 : DI.DependentBoundArch
                           : BoundArch;

      CachedResults[{A, GetTriplePlusArchString(DI.DependentToolChain, Arch,
                                                DI.DependentOffloadKind)}] =
          CurI;
    }

    // Now that we have all the results generated, select the one that should be
    // returned for the current depending action.
    std::pair<const Action *, std::string> ActionTC = {
        A, GetTriplePlusArchString(TC, BoundArch, TargetDeviceOffloadKind)};
    auto It = CachedResults.find(ActionTC);
    assert(It != CachedResults.end() && "Result does not exist??");
    Result = It->second;
  } else if (JA->getType() == types::TY_Nothing)
    Result = InputInfo(A, BaseInput);
  else {
    std::string OffloadingPrefix;
    // When generating binaries with -fsycl-link-target or -fsycl-link, the
    // output file prefix is the triple arch only.  Do not add the arch when
    // compiling for host.
    if (!A->getOffloadingHostActiveKinds() &&
        (Args.getLastArg(options::OPT_fsycl_link_targets_EQ) ||
         Args.hasArg(options::OPT_fsycl_link_EQ))) {
      OffloadingPrefix = "-";
      OffloadingPrefix += TC->getTriple().getArchName();
    } else {
      // We only have to generate a prefix for the host if this is not a
      // top-level action.
      OffloadingPrefix = Action::GetOffloadingFileNamePrefix(
        A->getOffloadingDeviceKind(), TC->getTriple().normalize(),
        /*CreatePrefixForHost=*/!!A->getOffloadingHostActiveKinds() &&
            !AtTopLevel);
    }
    if (isa<OffloadWrapperJobAction>(JA)) {
      if (Arg *FinalOutput = C.getArgs().getLastArg(options::OPT_o))
        BaseInput = FinalOutput->getValue();
      else
        BaseInput = getDefaultImageName();
      BaseInput =
          C.getArgs().MakeArgString(std::string(BaseInput) + "-wrapper");
    }
    Result = InputInfo(A, GetNamedOutputPath(C, *JA, BaseInput, BoundArch,
                                             AtTopLevel, MultipleArchs,
                                             OffloadingPrefix),
                       BaseInput);
  }

  if (CCCPrintBindings && !CCGenDiagnostics) {
    llvm::errs() << "# \"" << T->getToolChain().getTripleString() << '"'
                 << " - \"" << T->getName() << "\", inputs: [";
    for (unsigned i = 0, e = InputInfos.size(); i != e; ++i) {
      llvm::errs() << InputInfos[i].getAsString();
      if (i + 1 != e)
        llvm::errs() << ", ";
    }
    if (UnbundlingResults.empty())
      llvm::errs() << "], output: " << Result.getAsString() << "\n";
    else {
      llvm::errs() << "], outputs: [";
      for (unsigned i = 0, e = UnbundlingResults.size(); i != e; ++i) {
        llvm::errs() << UnbundlingResults[i].getAsString();
        if (i + 1 != e)
          llvm::errs() << ", ";
      }
      llvm::errs() << "] \n";
    }
  } else {
    if (UnbundlingResults.empty())
      T->ConstructJob(
          C, *JA, Result, InputInfos,
          C.getArgsForToolChain(TC, BoundArch, JA->getOffloadingDeviceKind()),
          LinkingOutput);
    else
      T->ConstructJobMultipleOutputs(
          C, *JA, UnbundlingResults, InputInfos,
          C.getArgsForToolChain(TC, BoundArch, JA->getOffloadingDeviceKind()),
          LinkingOutput);
  }
  return Result;
}

const char *Driver::getDefaultImageName() const {
  llvm::Triple Target(llvm::Triple::normalize(TargetTriple));
  return Target.isOSWindows() ? "a.exe" : "a.out";
}

/// Create output filename based on ArgValue, which could either be a
/// full filename, filename without extension, or a directory. If ArgValue
/// does not provide a filename, then use BaseName, and use the extension
/// suitable for FileType.
static const char *MakeCLOutputFilename(const ArgList &Args, StringRef ArgValue,
                                        StringRef BaseName,
                                        types::ID FileType) {
  SmallString<128> Filename = ArgValue;

  if (ArgValue.empty()) {
    // If the argument is empty, output to BaseName in the current dir.
    Filename = BaseName;
  } else if (llvm::sys::path::is_separator(Filename.back())) {
    // If the argument is a directory, output to BaseName in that dir.
    llvm::sys::path::append(Filename, BaseName);
  }

  if (!llvm::sys::path::has_extension(ArgValue)) {
    // If the argument didn't provide an extension, then set it.
    const char *Extension = types::getTypeTempSuffix(FileType, true);

    if (FileType == types::TY_Image &&
        Args.hasArg(options::OPT__SLASH_LD, options::OPT__SLASH_LDd)) {
      // The output file is a dll.
      Extension = "dll";
    }

    llvm::sys::path::replace_extension(Filename, Extension);
  }

  return Args.MakeArgString(Filename.c_str());
}

static bool HasPreprocessOutput(const Action &JA) {
  if (isa<PreprocessJobAction>(JA))
    return true;
  if (isa<OffloadAction>(JA) && isa<PreprocessJobAction>(JA.getInputs()[0]))
    return true;
  if (isa<OffloadBundlingJobAction>(JA) &&
      HasPreprocessOutput(*(JA.getInputs()[0])))
    return true;
  return false;
}

const char *Driver::GetNamedOutputPath(Compilation &C, const JobAction &JA,
                                       const char *BaseInput,
                                       StringRef OrigBoundArch, bool AtTopLevel,
                                       bool MultipleArchs,
                                       StringRef OffloadingPrefix) const {
  std::string BoundArch = OrigBoundArch.str();
#if defined(_WIN32)
  // BoundArch may contains ':', which is invalid in file names on Windows,
  // therefore replace it with '%'.
  std::replace(BoundArch.begin(), BoundArch.end(), ':', '@');
#endif

  llvm::PrettyStackTraceString CrashInfo("Computing output path");
  // Output to a user requested destination?
  if (AtTopLevel && !isa<DsymutilJobAction>(JA) && !isa<VerifyJobAction>(JA)) {
    if (Arg *FinalOutput = C.getArgs().getLastArg(options::OPT_o))
      return C.addResultFile(FinalOutput->getValue(), &JA);
    // Output to destination for -fsycl-device-only and Windows -o
    if (C.getArgs().hasArg(options::OPT_fsycl_device_only))
      if (Arg *FinalOutput = C.getArgs().getLastArg(options::OPT__SLASH_o))
        return C.addResultFile(FinalOutput->getValue(), &JA);
  }

  // For /P, preprocess to file named after BaseInput.
  if (C.getArgs().hasArg(options::OPT__SLASH_P) &&
      ((AtTopLevel && isa<PreprocessJobAction>(JA)) ||
       isa<OffloadBundlingJobAction>(JA))) {
    StringRef BaseName = llvm::sys::path::filename(BaseInput);
    StringRef NameArg;
    if (Arg *A = C.getArgs().getLastArg(options::OPT__SLASH_Fi))
      NameArg = A->getValue();
    return C.addResultFile(
        MakeCLOutputFilename(C.getArgs(), NameArg, BaseName, types::TY_PP_C),
        &JA);
  }

  // Default to writing to stdout?
  if (AtTopLevel && !CCGenDiagnostics && HasPreprocessOutput(JA)) {
    return "-";
  }

  if (JA.getType() == types::TY_ModuleFile &&
      C.getArgs().getLastArg(options::OPT_module_file_info)) {
    return "-";
  }

  // Is this the assembly listing for /FA?
  if (JA.getType() == types::TY_PP_Asm &&
      (C.getArgs().hasArg(options::OPT__SLASH_FA) ||
       C.getArgs().hasArg(options::OPT__SLASH_Fa))) {
    // Use /Fa and the input filename to determine the asm file name.
    StringRef BaseName = llvm::sys::path::filename(BaseInput);
    StringRef FaValue = C.getArgs().getLastArgValue(options::OPT__SLASH_Fa);
    return C.addResultFile(
        MakeCLOutputFilename(C.getArgs(), FaValue, BaseName, JA.getType()),
        &JA);
  }

  // Output to a temporary file?
  if ((!AtTopLevel && !isSaveTempsEnabled() &&
       (!C.getArgs().hasArg(options::OPT__SLASH_Fo) ||
        // FIXME - The use of /Fo is limited when offloading is enabled.  When
        // compiling to exe use of /Fo does not produce the named obj.  We also
        // should not use the named output when performing unbundling.
        (C.getArgs().hasArg(options::OPT__SLASH_Fo) &&
         (!JA.isOffloading(Action::OFK_None) ||
          isa<OffloadUnbundlingJobAction>(JA) ||
          JA.getOffloadingHostActiveKinds() > Action::OFK_Host)))) ||
      CCGenDiagnostics) {
    StringRef Name = llvm::sys::path::filename(BaseInput);
    std::pair<StringRef, StringRef> Split = Name.split('.');
    SmallString<128> TmpName;
    const char *Suffix = types::getTypeTempSuffix(JA.getType(), IsCLMode());
    Arg *A = C.getArgs().getLastArg(options::OPT_fcrash_diagnostics_dir);
    if (CCGenDiagnostics && A) {
      SmallString<128> CrashDirectory(A->getValue());
      if (!getVFS().exists(CrashDirectory))
        llvm::sys::fs::create_directories(CrashDirectory);
      llvm::sys::path::append(CrashDirectory, Split.first);
      const char *Middle = Suffix ? "-%%%%%%." : "-%%%%%%";
      std::error_code EC = llvm::sys::fs::createUniqueFile(
          CrashDirectory + Middle + Suffix, TmpName);
      if (EC) {
        Diag(clang::diag::err_unable_to_make_temp) << EC.message();
        return "";
      }
    } else {
      TmpName = GetTemporaryPath(Split.first, Suffix);
    }
    return C.addTempFile(C.getArgs().MakeArgString(TmpName), JA.getType());
  }

  SmallString<128> BasePath(BaseInput);
  SmallString<128> ExternalPath("");
  StringRef BaseName;

  // Dsymutil actions should use the full path.
  if (isa<DsymutilJobAction>(JA) && C.getArgs().hasArg(options::OPT_dsym_dir)) {
    ExternalPath += C.getArgs().getLastArg(options::OPT_dsym_dir)->getValue();
    // We use posix style here because the tests (specifically
    // darwin-dsymutil.c) demonstrate that posix style paths are acceptable
    // even on Windows and if we don't then the similar test covering this
    // fails.
    llvm::sys::path::append(ExternalPath, llvm::sys::path::Style::posix,
                            llvm::sys::path::filename(BasePath));
    BaseName = ExternalPath;
  } else if (isa<DsymutilJobAction>(JA) || isa<VerifyJobAction>(JA))
    BaseName = BasePath;
  else
    BaseName = llvm::sys::path::filename(BasePath);

  // Determine what the derived output name should be.
  const char *NamedOutput;

  if ((JA.getType() == types::TY_Object || JA.getType() == types::TY_LTO_BC ||
       JA.getType() == types::TY_Archive) &&
      C.getArgs().hasArg(options::OPT__SLASH_Fo, options::OPT__SLASH_o)) {
    // The /Fo or /o flag decides the object filename.
    StringRef Val =
        C.getArgs()
            .getLastArg(options::OPT__SLASH_Fo, options::OPT__SLASH_o)
            ->getValue();
    NamedOutput =
        MakeCLOutputFilename(C.getArgs(), Val, BaseName, types::TY_Object);
  } else if (JA.getType() == types::TY_Image &&
             C.getArgs().hasArg(options::OPT__SLASH_Fe,
                                options::OPT__SLASH_o)) {
    // The /Fe or /o flag names the linked file.
    StringRef Val =
        C.getArgs()
            .getLastArg(options::OPT__SLASH_Fe, options::OPT__SLASH_o)
            ->getValue();
    NamedOutput =
        MakeCLOutputFilename(C.getArgs(), Val, BaseName, types::TY_Image);
  } else if (JA.getType() == types::TY_Image) {
    if (IsCLMode()) {
      // clang-cl uses BaseName for the executable name.
      NamedOutput =
          MakeCLOutputFilename(C.getArgs(), "", BaseName, types::TY_Image);
    } else {
      SmallString<128> Output(getDefaultImageName());
      // HIP image for device compilation with -fno-gpu-rdc is per compilation
      // unit.
      bool IsHIPNoRDC = JA.getOffloadingDeviceKind() == Action::OFK_HIP &&
                        !C.getArgs().hasFlag(options::OPT_fgpu_rdc,
                                             options::OPT_fno_gpu_rdc, false);
      if (IsHIPNoRDC) {
        Output = BaseName;
        llvm::sys::path::replace_extension(Output, "");
      }
      Output += OffloadingPrefix;
      if (MultipleArchs && !BoundArch.empty()) {
        Output += "-";
        Output.append(BoundArch);
      }
      if (IsHIPNoRDC)
        Output += ".out";
      NamedOutput = C.getArgs().MakeArgString(Output.c_str());
    }
  } else if (JA.getType() == types::TY_PCH && IsCLMode()) {
    NamedOutput = C.getArgs().MakeArgString(GetClPchPath(C, BaseName));
  } else {
    const char *Suffix = types::getTypeTempSuffix(JA.getType(), IsCLMode());
    assert(Suffix && "All types used for output should have a suffix.");

    std::string::size_type End = std::string::npos;
    if (!types::appendSuffixForType(JA.getType()))
      End = BaseName.rfind('.');
    SmallString<128> Suffixed(BaseName.substr(0, End));
    Suffixed += OffloadingPrefix;
    if (MultipleArchs && !BoundArch.empty()) {
      Suffixed += "-";
      Suffixed.append(BoundArch);
    }
    // When using both -save-temps and -emit-llvm, use a ".tmp.bc" suffix for
    // the unoptimized bitcode so that it does not get overwritten by the ".bc"
    // optimized bitcode output.
    auto IsHIPRDCInCompilePhase = [](const JobAction &JA,
                                     const llvm::opt::DerivedArgList &Args) {
      // The relocatable compilation in HIP implies -emit-llvm. Similarly, use a
      // ".tmp.bc" suffix for the unoptimized bitcode (generated in the compile
      // phase.)
      return isa<CompileJobAction>(JA) &&
             JA.getOffloadingDeviceKind() == Action::OFK_HIP &&
             Args.hasFlag(options::OPT_fgpu_rdc, options::OPT_fno_gpu_rdc,
                          false);
    };
    if (!AtTopLevel && JA.getType() == types::TY_LLVM_BC &&
        (C.getArgs().hasArg(options::OPT_emit_llvm) ||
         IsHIPRDCInCompilePhase(JA, C.getArgs())))
      Suffixed += ".tmp";
    Suffixed += '.';
    Suffixed += Suffix;
    NamedOutput = C.getArgs().MakeArgString(Suffixed.c_str());
  }

  // Prepend object file path if -save-temps=obj
  if (!AtTopLevel && isSaveTempsObj() && C.getArgs().hasArg(options::OPT_o) &&
      JA.getType() != types::TY_PCH) {
    Arg *FinalOutput = C.getArgs().getLastArg(options::OPT_o);
    SmallString<128> TempPath(FinalOutput->getValue());
    llvm::sys::path::remove_filename(TempPath);
    StringRef OutputFileName = llvm::sys::path::filename(NamedOutput);
    llvm::sys::path::append(TempPath, OutputFileName);
    NamedOutput = C.getArgs().MakeArgString(TempPath.c_str());
  }

  if (isSaveTempsEnabled()) {
    // If we're saving temps and the temp file conflicts with any
    // input/resulting file, then avoid overwriting.
    if (!AtTopLevel) {
      bool SameFile = false;
      SmallString<256> Result;
      llvm::sys::fs::current_path(Result);
      llvm::sys::path::append(Result, BaseName);
      llvm::sys::fs::equivalent(BaseInput, Result.c_str(), SameFile);
      // Must share the same path to conflict.
      if (SameFile) {
        StringRef Name = llvm::sys::path::filename(BaseInput);
        std::pair<StringRef, StringRef> Split = Name.split('.');
        std::string TmpName = GetTemporaryPath(
            Split.first, types::getTypeTempSuffix(JA.getType(), IsCLMode()));
        return C.addTempFile(C.getArgs().MakeArgString(TmpName));
      }
    }

    const auto &ResultFiles = C.getResultFiles();
    const auto CollidingFilenameIt =
        llvm::find_if(ResultFiles, [NamedOutput](const auto &It) {
          return StringRef(NamedOutput).equals(It.second);
        });
    if (CollidingFilenameIt != ResultFiles.end()) {
      // Upon any collision, a unique hash will be appended to the filename,
      // similar to what is done for temporary files in the regular flow.
      StringRef CollidingName(CollidingFilenameIt->second);
      std::pair<StringRef, StringRef> Split = CollidingName.split('.');
      std::string UniqueName = GetUniquePath(
          Split.first, types::getTypeTempSuffix(JA.getType(), IsCLMode()));
      return C.addResultFile(C.getArgs().MakeArgString(UniqueName), &JA);
    }
  }

  // As an annoying special case, PCH generation doesn't strip the pathname.
  if (JA.getType() == types::TY_PCH && !IsCLMode()) {
    llvm::sys::path::remove_filename(BasePath);
    if (BasePath.empty())
      BasePath = NamedOutput;
    else
      llvm::sys::path::append(BasePath, NamedOutput);
    return C.addResultFile(C.getArgs().MakeArgString(BasePath.c_str()), &JA);
  } else {
    return C.addResultFile(NamedOutput, &JA);
  }
}

std::string Driver::GetFilePath(StringRef Name, const ToolChain &TC) const {
  // Search for Name in a list of paths.
  auto SearchPaths = [&](const llvm::SmallVectorImpl<std::string> &P)
      -> llvm::Optional<std::string> {
    // Respect a limited subset of the '-Bprefix' functionality in GCC by
    // attempting to use this prefix when looking for file paths.
    for (const auto &Dir : P) {
      if (Dir.empty())
        continue;
      SmallString<128> P(Dir[0] == '=' ? SysRoot + Dir.substr(1) : Dir);
      llvm::sys::path::append(P, Name);
      if (llvm::sys::fs::exists(Twine(P)))
        return std::string(P);
    }
    return None;
  };

  if (auto P = SearchPaths(PrefixDirs))
    return *P;

  SmallString<128> R(ResourceDir);
  llvm::sys::path::append(R, Name);
  if (llvm::sys::fs::exists(Twine(R)))
    return std::string(R.str());

  SmallString<128> P(TC.getCompilerRTPath());
  llvm::sys::path::append(P, Name);
  if (llvm::sys::fs::exists(Twine(P)))
    return std::string(P.str());

  SmallString<128> D(Dir);
  llvm::sys::path::append(D, "..", Name);
  if (llvm::sys::fs::exists(Twine(D)))
    return std::string(D.str());

  if (auto P = SearchPaths(TC.getLibraryPaths()))
    return *P;

  if (auto P = SearchPaths(TC.getFilePaths()))
    return *P;

  return std::string(Name);
}

void Driver::generatePrefixedToolNames(
    StringRef Tool, const ToolChain &TC,
    SmallVectorImpl<std::string> &Names) const {
  // FIXME: Needs a better variable than TargetTriple
  Names.emplace_back((TargetTriple + "-" + Tool).str());
  Names.emplace_back(Tool);
}

static bool ScanDirForExecutable(SmallString<128> &Dir, StringRef Name) {
  llvm::sys::path::append(Dir, Name);
  if (llvm::sys::fs::can_execute(Twine(Dir)))
    return true;
  llvm::sys::path::remove_filename(Dir);
  return false;
}

std::string Driver::GetProgramPath(StringRef Name, const ToolChain &TC) const {
  SmallVector<std::string, 2> TargetSpecificExecutables;
  generatePrefixedToolNames(Name, TC, TargetSpecificExecutables);

  // Respect a limited subset of the '-Bprefix' functionality in GCC by
  // attempting to use this prefix when looking for program paths.
  for (const auto &PrefixDir : PrefixDirs) {
    if (llvm::sys::fs::is_directory(PrefixDir)) {
      SmallString<128> P(PrefixDir);
      if (ScanDirForExecutable(P, Name))
        return std::string(P.str());
    } else {
      SmallString<128> P((PrefixDir + Name).str());
      if (llvm::sys::fs::can_execute(Twine(P)))
        return std::string(P.str());
    }
  }

  const ToolChain::path_list &List = TC.getProgramPaths();
  for (const auto &TargetSpecificExecutable : TargetSpecificExecutables) {
    // For each possible name of the tool look for it in
    // program paths first, then the path.
    // Higher priority names will be first, meaning that
    // a higher priority name in the path will be found
    // instead of a lower priority name in the program path.
    // E.g. <triple>-gcc on the path will be found instead
    // of gcc in the program path
    for (const auto &Path : List) {
      SmallString<128> P(Path);
      if (ScanDirForExecutable(P, TargetSpecificExecutable))
        return std::string(P.str());
    }

    // Fall back to the path
    if (llvm::ErrorOr<std::string> P =
            llvm::sys::findProgramByName(TargetSpecificExecutable))
      return *P;
  }

  return std::string(Name);
}

std::string Driver::GetTemporaryPath(StringRef Prefix, StringRef Suffix) const {
  SmallString<128> Path;
  std::error_code EC = llvm::sys::fs::createTemporaryFile(Prefix, Suffix, Path);
  if (EC) {
    Diag(clang::diag::err_unable_to_make_temp) << EC.message();
    return "";
  }

  return std::string(Path.str());
}

std::string Driver::GetUniquePath(StringRef BaseName, StringRef Ext) const {
  SmallString<128> Path;
  std::error_code EC = llvm::sys::fs::createUniqueFile(
      Twine(BaseName) + Twine("-%%%%%%.") + Ext, Path);
  if (EC) {
    Diag(clang::diag::err_unable_to_make_temp) << EC.message();
    return "";
  }

  return std::string(Path.str());
}

std::string Driver::GetTemporaryDirectory(StringRef Prefix) const {
  SmallString<128> Path;
  std::error_code EC = llvm::sys::fs::createUniqueDirectory(Prefix, Path);
  if (EC) {
    Diag(clang::diag::err_unable_to_make_temp) << EC.message();
    return "";
  }

  return std::string(Path.str());
}

std::string Driver::GetClPchPath(Compilation &C, StringRef BaseName) const {
  SmallString<128> Output;
  if (Arg *FpArg = C.getArgs().getLastArg(options::OPT__SLASH_Fp)) {
    // FIXME: If anybody needs it, implement this obscure rule:
    // "If you specify a directory without a file name, the default file name
    // is VCx0.pch., where x is the major version of Visual C++ in use."
    Output = FpArg->getValue();

    // "If you do not specify an extension as part of the path name, an
    // extension of .pch is assumed. "
    if (!llvm::sys::path::has_extension(Output))
      Output += ".pch";
  } else {
    if (Arg *YcArg = C.getArgs().getLastArg(options::OPT__SLASH_Yc))
      Output = YcArg->getValue();
    if (Output.empty())
      Output = BaseName;
    llvm::sys::path::replace_extension(Output, ".pch");
  }
  return std::string(Output.str());
}

const ToolChain &Driver::getToolChain(const ArgList &Args,
                                      const llvm::Triple &Target) const {

  auto &TC = ToolChains[Target.str()];
  if (!TC) {
    switch (Target.getOS()) {
    case llvm::Triple::AIX:
      TC = std::make_unique<toolchains::AIX>(*this, Target, Args);
      break;
    case llvm::Triple::Haiku:
      TC = std::make_unique<toolchains::Haiku>(*this, Target, Args);
      break;
    case llvm::Triple::Ananas:
      TC = std::make_unique<toolchains::Ananas>(*this, Target, Args);
      break;
    case llvm::Triple::CloudABI:
      TC = std::make_unique<toolchains::CloudABI>(*this, Target, Args);
      break;
    case llvm::Triple::Darwin:
    case llvm::Triple::MacOSX:
    case llvm::Triple::IOS:
    case llvm::Triple::TvOS:
    case llvm::Triple::WatchOS:
      TC = std::make_unique<toolchains::DarwinClang>(*this, Target, Args);
      break;
    case llvm::Triple::DragonFly:
      TC = std::make_unique<toolchains::DragonFly>(*this, Target, Args);
      break;
    case llvm::Triple::OpenBSD:
      TC = std::make_unique<toolchains::OpenBSD>(*this, Target, Args);
      break;
    case llvm::Triple::NetBSD:
      TC = std::make_unique<toolchains::NetBSD>(*this, Target, Args);
      break;
    case llvm::Triple::FreeBSD:
      TC = std::make_unique<toolchains::FreeBSD>(*this, Target, Args);
      break;
    case llvm::Triple::Minix:
      TC = std::make_unique<toolchains::Minix>(*this, Target, Args);
      break;
    case llvm::Triple::Linux:
    case llvm::Triple::ELFIAMCU:
      if (Target.getArch() == llvm::Triple::hexagon)
        TC = std::make_unique<toolchains::HexagonToolChain>(*this, Target,
                                                             Args);
      else if ((Target.getVendor() == llvm::Triple::MipsTechnologies) &&
               !Target.hasEnvironment())
        TC = std::make_unique<toolchains::MipsLLVMToolChain>(*this, Target,
                                                              Args);
      else if (Target.isPPC())
        TC = std::make_unique<toolchains::PPCLinuxToolChain>(*this, Target,
                                                              Args);
      else if (Target.getArch() == llvm::Triple::ve)
        TC = std::make_unique<toolchains::VEToolChain>(*this, Target, Args);

      else
        TC = std::make_unique<toolchains::Linux>(*this, Target, Args);
      break;
    case llvm::Triple::NaCl:
      TC = std::make_unique<toolchains::NaClToolChain>(*this, Target, Args);
      break;
    case llvm::Triple::Fuchsia:
      TC = std::make_unique<toolchains::Fuchsia>(*this, Target, Args);
      break;
    case llvm::Triple::Solaris:
      TC = std::make_unique<toolchains::Solaris>(*this, Target, Args);
      break;
    case llvm::Triple::AMDHSA:
      TC = std::make_unique<toolchains::ROCMToolChain>(*this, Target, Args);
      break;
    case llvm::Triple::AMDPAL:
    case llvm::Triple::Mesa3D:
      TC = std::make_unique<toolchains::AMDGPUToolChain>(*this, Target, Args);
      break;
    case llvm::Triple::Win32:
      switch (Target.getEnvironment()) {
      default:
        if (Target.isOSBinFormatELF())
          TC = std::make_unique<toolchains::Generic_ELF>(*this, Target, Args);
        else if (Target.isOSBinFormatMachO())
          TC = std::make_unique<toolchains::MachO>(*this, Target, Args);
        else
          TC = std::make_unique<toolchains::Generic_GCC>(*this, Target, Args);
        break;
      case llvm::Triple::GNU:
        TC = std::make_unique<toolchains::MinGW>(*this, Target, Args);
        break;
      case llvm::Triple::Itanium:
        TC = std::make_unique<toolchains::CrossWindowsToolChain>(*this, Target,
                                                                  Args);
        break;
      case llvm::Triple::MSVC:
      case llvm::Triple::UnknownEnvironment:
      case llvm::Triple::SYCLDevice:
        if (Args.getLastArgValue(options::OPT_fuse_ld_EQ)
                .startswith_insensitive("bfd"))
          TC = std::make_unique<toolchains::CrossWindowsToolChain>(
              *this, Target, Args);
        else
          TC =
              std::make_unique<toolchains::MSVCToolChain>(*this, Target, Args);
        break;
      }
      break;
    case llvm::Triple::PS4:
      TC = std::make_unique<toolchains::PS4CPU>(*this, Target, Args);
      break;
    case llvm::Triple::Contiki:
      TC = std::make_unique<toolchains::Contiki>(*this, Target, Args);
      break;
    case llvm::Triple::Hurd:
      TC = std::make_unique<toolchains::Hurd>(*this, Target, Args);
      break;
    case llvm::Triple::ZOS:
      TC = std::make_unique<toolchains::ZOS>(*this, Target, Args);
      break;
    default:
      // Of these targets, Hexagon is the only one that might have
      // an OS of Linux, in which case it got handled above already.
      switch (Target.getArch()) {
      case llvm::Triple::tce:
        TC = std::make_unique<toolchains::TCEToolChain>(*this, Target, Args);
        break;
      case llvm::Triple::tcele:
        TC = std::make_unique<toolchains::TCELEToolChain>(*this, Target, Args);
        break;
      case llvm::Triple::hexagon:
        TC = std::make_unique<toolchains::HexagonToolChain>(*this, Target,
                                                             Args);
        break;
      case llvm::Triple::lanai:
        TC = std::make_unique<toolchains::LanaiToolChain>(*this, Target, Args);
        break;
      case llvm::Triple::xcore:
        TC = std::make_unique<toolchains::XCoreToolChain>(*this, Target, Args);
        break;
#if INTEL_CUSTOMIZATION
#if INTEL_FEATURE_CSA
      case llvm::Triple::csa:
        TC = std::make_unique<toolchains::CSAToolChain>(*this, Target, Args);
        break;
#endif  // INTEL_FEATURE_CSA
#endif  // INTEL_CUSTOMIZATION
      case llvm::Triple::wasm32:
      case llvm::Triple::wasm64:
        TC = std::make_unique<toolchains::WebAssembly>(*this, Target, Args);
        break;
      case llvm::Triple::avr:
        TC = std::make_unique<toolchains::AVRToolChain>(*this, Target, Args);
        break;
      case llvm::Triple::msp430:
        TC =
            std::make_unique<toolchains::MSP430ToolChain>(*this, Target, Args);
        break;
      case llvm::Triple::riscv32:
      case llvm::Triple::riscv64:
        if (toolchains::RISCVToolChain::hasGCCToolchain(*this, Args))
          TC =
              std::make_unique<toolchains::RISCVToolChain>(*this, Target, Args);
        else
          TC = std::make_unique<toolchains::BareMetal>(*this, Target, Args);
        break;
      case llvm::Triple::ve:
        TC = std::make_unique<toolchains::VEToolChain>(*this, Target, Args);
        break;
      default:
        if (Target.getVendor() == llvm::Triple::Myriad)
          TC = std::make_unique<toolchains::MyriadToolChain>(*this, Target,
                                                              Args);
        else if (toolchains::BareMetal::handlesTarget(Target))
          TC = std::make_unique<toolchains::BareMetal>(*this, Target, Args);
        else if (Target.isOSBinFormatELF())
          TC = std::make_unique<toolchains::Generic_ELF>(*this, Target, Args);
        else if (Target.isOSBinFormatMachO())
          TC = std::make_unique<toolchains::MachO>(*this, Target, Args);
        else
          TC = std::make_unique<toolchains::Generic_GCC>(*this, Target, Args);
      }
    }
  }

  // Intentionally omitted from the switch above: llvm::Triple::CUDA.  CUDA
  // compiles always need two toolchains, the CUDA toolchain and the host
  // toolchain.  So the only valid way to create a CUDA toolchain is via
  // CreateOffloadingDeviceToolChains.

  return *TC;
}

const ToolChain &Driver::getOffloadingDeviceToolChain(const ArgList &Args,
                  const llvm::Triple &Target, const ToolChain &HostTC,
                  const Action::OffloadKind &TargetDeviceOffloadKind) const {
  // Use device / host triples as the key into the ToolChains map because the
  // device ToolChain we create depends on both.
  auto &TC = ToolChains[Target.str() + "/" + HostTC.getTriple().str()];
  if (!TC) {
    // Categorized by offload kind > arch rather than OS > arch like
    // the normal getToolChain call, as it seems a reasonable way to categorize
    // things.
    switch (TargetDeviceOffloadKind) {
      case Action::OFK_Cuda:
        TC = std::make_unique<toolchains::CudaToolChain>(
          *this, Target, HostTC, Args, TargetDeviceOffloadKind);
        break;
      case Action::OFK_HIP:
        TC = std::make_unique<toolchains::HIPToolChain>(
            *this, Target, HostTC, Args, TargetDeviceOffloadKind);
        break;
      case Action::OFK_OpenMP:
        // omp + nvptx
        TC = std::make_unique<toolchains::CudaToolChain>(
          *this, Target, HostTC, Args, TargetDeviceOffloadKind);
        break;
      case Action::OFK_SYCL:
        switch (Target.getArch()) {
          case llvm::Triple::spir:
          case llvm::Triple::spir64:
            TC = std::make_unique<toolchains::SYCLToolChain>(
              *this, Target, HostTC, Args);
            break;
          case llvm::Triple::nvptx:
          case llvm::Triple::nvptx64:
            TC = std::make_unique<toolchains::CudaToolChain>(
              *this, Target, HostTC, Args, TargetDeviceOffloadKind);
            break;
          case llvm::Triple::amdgcn:
            TC = std::make_unique<toolchains::HIPToolChain>(
                *this, Target, HostTC, Args, TargetDeviceOffloadKind);
            break;
          default:
          break;
        }
      break;
      default:
      break;
    }
  }

  return *TC;
}

bool Driver::ShouldUseClangCompiler(const JobAction &JA) const {
  // Say "no" if there is not exactly one input of a type clang understands.
  if (JA.size() != 1 ||
      !types::isAcceptedByClang((*JA.input_begin())->getType()))
    return false;

  // And say "no" if this is not a kind of action clang understands.
  if (!isa<PreprocessJobAction>(JA) && !isa<PrecompileJobAction>(JA) &&
      !isa<CompileJobAction>(JA) && !isa<BackendJobAction>(JA))
    return false;

  return true;
}

bool Driver::ShouldUseFlangCompiler(const JobAction &JA) const {
  // Say "no" if there is not exactly one input of a type flang understands.
  if (JA.size() != 1 ||
      !types::isFortran((*JA.input_begin())->getType()))
    return false;

  // And say "no" if this is not a kind of action flang understands.
  if (!isa<PreprocessJobAction>(JA) && !isa<CompileJobAction>(JA) && !isa<BackendJobAction>(JA))
    return false;

  return true;
}

bool Driver::ShouldEmitStaticLibrary(const ArgList &Args) const {
  // Only emit static library if the flag is set explicitly.
  if (Args.hasArg(options::OPT_emit_static_lib))
    return true;
  return false;
}

/// GetReleaseVersion - Parse (([0-9]+)(.([0-9]+)(.([0-9]+)?))?)? and return the
/// grouped values as integers. Numbers which are not provided are set to 0.
///
/// \return True if the entire string was parsed (9.2), or all groups were
/// parsed (10.3.5extrastuff).
bool Driver::GetReleaseVersion(StringRef Str, unsigned &Major, unsigned &Minor,
                               unsigned &Micro, bool &HadExtra) {
  HadExtra = false;

  Major = Minor = Micro = 0;
  if (Str.empty())
    return false;

  if (Str.consumeInteger(10, Major))
    return false;
  if (Str.empty())
    return true;
  if (Str[0] != '.')
    return false;

  Str = Str.drop_front(1);

  if (Str.consumeInteger(10, Minor))
    return false;
  if (Str.empty())
    return true;
  if (Str[0] != '.')
    return false;
  Str = Str.drop_front(1);

  if (Str.consumeInteger(10, Micro))
    return false;
  if (!Str.empty())
    HadExtra = true;
  return true;
}

/// Parse digits from a string \p Str and fulfill \p Digits with
/// the parsed numbers. This method assumes that the max number of
/// digits to look for is equal to Digits.size().
///
/// \return True if the entire string was parsed and there are
/// no extra characters remaining at the end.
bool Driver::GetReleaseVersion(StringRef Str,
                               MutableArrayRef<unsigned> Digits) {
  if (Str.empty())
    return false;

  unsigned CurDigit = 0;
  while (CurDigit < Digits.size()) {
    unsigned Digit;
    if (Str.consumeInteger(10, Digit))
      return false;
    Digits[CurDigit] = Digit;
    if (Str.empty())
      return true;
    if (Str[0] != '.')
      return false;
    Str = Str.drop_front(1);
    CurDigit++;
  }

  // More digits than requested, bail out...
  return false;
}

std::pair<unsigned, unsigned>
Driver::getIncludeExcludeOptionFlagMasks(bool IsClCompatMode) const {
  unsigned IncludedFlagsBitmask = 0;
  unsigned ExcludedFlagsBitmask = options::NoDriverOption;

  if (IsClCompatMode) {
    // Include CL and Core options.
    IncludedFlagsBitmask |= options::CLOption;
    IncludedFlagsBitmask |= options::CoreOption;
  } else {
    ExcludedFlagsBitmask |= options::CLOption;
  }

  return std::make_pair(IncludedFlagsBitmask, ExcludedFlagsBitmask);
}

#if INTEL_CUSTOMIZATION
std::pair<unsigned, unsigned>
Driver::getIncludeExcludeOptionFlagMasksDpcpp(bool IsClCompatMode,
                                              bool AllowLinux) const {
  unsigned IncludedFlagsBitmask = 0;
  unsigned ExcludedFlagsBitmask = options::NoDriverOption;

  // For dpcpp on Windows, we are allowing both MSVC and Linux options to be
  // accepted and parsed.  This allows for a transition period for using a more
  // traditional set of drivers; dpcpp for Linux and dpcpp-cl for Windows.
  if (IsClCompatMode) {
    if (!AllowLinux) {
      // Include CL and Core options.
      IncludedFlagsBitmask |= options::CLOption;
      IncludedFlagsBitmask |= options::CoreOption;
    }
  } else {
    ExcludedFlagsBitmask |= options::CLOption;
  }

  return std::make_pair(IncludedFlagsBitmask, ExcludedFlagsBitmask);
}

bool clang::driver::isOptimizationLevelFast(const Driver &D,
                                            const ArgList &Args) {
  // For Intel and -Ofast is given, don't override if another -O is
  // provided on the command line.
  if (D.IsIntelMode() && Args.hasArgNoClaim(options::OPT_Ofast))
    return true;
#endif // INTEL_CUSTOMIZATION
  return Args.hasFlag(options::OPT_Ofast, options::OPT_O_Group, false);
}

bool clang::driver::isObjectFile(std::string FileName) {
  if (!llvm::sys::path::has_extension(FileName))
    // Any file with no extension should be considered an Object. Take into
    // account -lsomelib library filenames.
    return FileName.rfind("-l", 0) != 0;
  std::string Ext(llvm::sys::path::extension(FileName).drop_front());
  // We cannot rely on lookupTypeForExtension solely as that has 'lib'
  // marked as an object.
  return (Ext != "lib" &&
          types::lookupTypeForExtension(Ext) == types::TY_Object);
}

bool clang::driver::isStaticArchiveFile(const StringRef &FileName) {
  if (!llvm::sys::path::has_extension(FileName))
    // Any file with no extension should not be considered an Archive.
    return false;
  StringRef Ext(llvm::sys::path::extension(FileName).drop_front());
  llvm::file_magic Magic;
  llvm::identify_magic(FileName, Magic);
  // Only .lib and archive files are to be considered.
  return (Ext == "lib" || Magic == llvm::file_magic::archive);
}

bool clang::driver::willEmitRemarks(const ArgList &Args) {
  // -fsave-optimization-record enables it.
  if (Args.hasFlag(options::OPT_fsave_optimization_record,
                   options::OPT_fno_save_optimization_record, false))
    return true;

  // -fsave-optimization-record=<format> enables it as well.
  if (Args.hasFlag(options::OPT_fsave_optimization_record_EQ,
                   options::OPT_fno_save_optimization_record, false))
    return true;

  // -foptimization-record-file alone enables it too.
  if (Args.hasFlag(options::OPT_foptimization_record_file_EQ,
                   options::OPT_fno_save_optimization_record, false))
    return true;

  // -foptimization-record-passes alone enables it too.
  if (Args.hasFlag(options::OPT_foptimization_record_passes_EQ,
                   options::OPT_fno_save_optimization_record, false))
    return true;

#if INTEL_CUSTOMIZATION
  if (const Arg *A = Args.getLastArg(options::OPT_qopt_report_EQ))
    if (A->getValue() != StringRef("0"))
      return true;
#endif // INTEL_CUSTOMIZATION
  return false;
}<|MERGE_RESOLUTION|>--- conflicted
+++ resolved
@@ -2277,15 +2277,8 @@
 }
 
 llvm::Triple Driver::MakeSYCLDeviceTriple(StringRef TargetArch) const {
-<<<<<<< HEAD
-#if INTEL_CUSTOMIZATION
-  SmallVector<StringRef, 5> SYCLAlias = {"spir", "spir64", "spir64_fpga",
-#endif // INTEL_CUSTOMIZATION
-                                   "spir64_x86_64", "spir64_gen"};
-=======
   SmallVector<StringRef, 5> SYCLAlias = {"spir", "spir64", "spir64_fpga",
                                          "spir64_x86_64", "spir64_gen"};
->>>>>>> b3ebc621
   if (std::find(SYCLAlias.begin(), SYCLAlias.end(), TargetArch) !=
       SYCLAlias.end()) {
     llvm::Triple TT;
