//===--- Driver.cpp - Clang GCC Compatible Driver -------------------------===//
// INTEL_CUSTOMIZATION
//
// INTEL CONFIDENTIAL
//
// Modifications, Copyright (C) 2021 Intel Corporation
//
// This software and the related documents are Intel copyrighted materials, and
// your use of them is governed by the express license under which they were
// provided to you ("License"). Unless the License provides otherwise, you may not
// use, modify, copy, publish, distribute, disclose or transmit this software or
// the related documents without Intel's prior written permission.
//
// This software and the related documents are provided as is, with no express
// or implied warranties, other than those that are expressly stated in the
// License.
//
// end INTEL_CUSTOMIZATION
//
// Part of the LLVM Project, under the Apache License v2.0 with LLVM Exceptions.
// See https://llvm.org/LICENSE.txt for license information.
// SPDX-License-Identifier: Apache-2.0 WITH LLVM-exception
//
//===----------------------------------------------------------------------===//
#include "clang/Driver/Driver.h"
#include "ToolChains/AIX.h"
#include "ToolChains/AMDGPU.h"
#include "ToolChains/AMDGPUOpenMP.h"
#include "ToolChains/AVR.h"
#include "ToolChains/Ananas.h"
#include "ToolChains/BareMetal.h"
#include "ToolChains/CSKYToolChain.h"
#include "ToolChains/Clang.h"
#include "ToolChains/CloudABI.h"
#include "ToolChains/Contiki.h"
#include "ToolChains/CrossWindows.h"
#include "ToolChains/Cuda.h"
#include "ToolChains/Darwin.h"
#include "ToolChains/DragonFly.h"
#include "ToolChains/FreeBSD.h"
#include "ToolChains/Fuchsia.h"
#include "ToolChains/Gnu.h"
#include "ToolChains/HIPAMD.h"
#include "ToolChains/HIPSPV.h"
#include "ToolChains/HLSL.h"
#include "ToolChains/Haiku.h"
#include "ToolChains/Hexagon.h"
#include "ToolChains/Hurd.h"
#include "ToolChains/Lanai.h"
#include "ToolChains/Linux.h"
#include "ToolChains/MSP430.h"
#include "ToolChains/MSVC.h"
#include "ToolChains/MinGW.h"
#include "ToolChains/Minix.h"
#include "ToolChains/MipsLinux.h"
#include "ToolChains/Myriad.h"
#include "ToolChains/NaCl.h"
#include "ToolChains/NetBSD.h"
#include "ToolChains/OpenBSD.h"
#include "ToolChains/PPCFreeBSD.h"
#include "ToolChains/PPCLinux.h"
#include "ToolChains/PS4CPU.h"
#include "ToolChains/RISCVToolchain.h"
#include "ToolChains/SPIRV.h"
#include "ToolChains/SYCL.h"
#include "ToolChains/Solaris.h"
#include "ToolChains/TCE.h"
#include "ToolChains/VEToolchain.h"
#include "ToolChains/WebAssembly.h"
#include "ToolChains/XCore.h"
#include "ToolChains/ZOS.h"
#include "clang/Basic/TargetID.h"
#include "clang/Basic/Version.h"
#include "clang/Config/config.h"
#include "clang/Driver/Action.h"
#include "clang/Driver/Compilation.h"
#include "clang/Driver/DriverDiagnostic.h"
#include "clang/Driver/InputInfo.h"
#include "clang/Driver/Job.h"
#include "clang/Driver/Options.h"
#include "clang/Driver/Phases.h"
#include "clang/Driver/SanitizerArgs.h"
#include "clang/Driver/Tool.h"
#include "clang/Driver/ToolChain.h"
#include "clang/Driver/Types.h"
#include "llvm/ADT/ArrayRef.h"
#include "llvm/ADT/MapVector.h"
#include "llvm/ADT/STLExtras.h"
#include "llvm/ADT/SmallSet.h"
#include "llvm/ADT/StringExtras.h"
#include "llvm/ADT/StringRef.h"
#include "llvm/ADT/StringSet.h"
#include "llvm/ADT/StringSwitch.h"
#include "llvm/BinaryFormat/Magic.h"
#include "llvm/Config/llvm-config.h"
#include "llvm/MC/TargetRegistry.h"
#include "llvm/Option/Arg.h"
#include "llvm/Option/ArgList.h"
#include "llvm/Option/OptSpecifier.h"
#include "llvm/Option/OptTable.h"
#include "llvm/Option/Option.h"
#include "llvm/Support/CommandLine.h"
#include "llvm/Support/ErrorHandling.h"
#include "llvm/Support/ExitCodes.h"
#include "llvm/Support/FileSystem.h"
#include "llvm/Support/FileUtilities.h"
#include "llvm/Support/FormatVariadic.h"
#include "llvm/Support/Host.h"
#include "llvm/Support/LineIterator.h"
#include "llvm/Support/MD5.h"
#include "llvm/Support/Path.h"
#include "llvm/Support/PrettyStackTrace.h"
#include "llvm/Support/Process.h"
#include "llvm/Support/Program.h"
#include "llvm/Support/StringSaver.h"
#include "llvm/Support/VirtualFileSystem.h"
#include "llvm/Support/raw_ostream.h"
#include <cstdlib> // ::getenv
#include <map>
#include <memory>
#include <regex>
#include <sstream>
#include <optional>
#include <utility>
#if LLVM_ON_UNIX
#include <unistd.h> // getpid
#endif

#if INTEL_CUSTOMIZATION
#include "ToolChains/Arch/X86.h"
#if INTEL_FEATURE_CSA
#include "ToolChains/Intel_CSA.h"
#endif  // INTEL_FEATURE_CSA
#endif // INTEL_CUSTOMIZATION

using namespace clang::driver;
using namespace clang;
using namespace llvm::opt;

static std::optional<llvm::Triple> getOffloadTargetTriple(const Driver &D,
                                                          const ArgList &Args) {
  auto OffloadTargets = Args.getAllArgValues(options::OPT_offload_EQ);
  // Offload compilation flow does not support multiple targets for now. We
  // need the HIPActionBuilder (and possibly the CudaActionBuilder{,Base}too)
  // to support multiple tool chains first.
  switch (OffloadTargets.size()) {
  default:
    D.Diag(diag::err_drv_only_one_offload_target_supported);
    return std::nullopt;
  case 0:
    D.Diag(diag::err_drv_invalid_or_unsupported_offload_target) << "";
    return std::nullopt;
  case 1:
    break;
  }
  return llvm::Triple(OffloadTargets[0]);
}

static std::optional<llvm::Triple>
getNVIDIAOffloadTargetTriple(const Driver &D, const ArgList &Args,
                             const llvm::Triple &HostTriple) {
  if (!Args.hasArg(options::OPT_offload_EQ)) {
    return llvm::Triple(HostTriple.isArch64Bit() ? "nvptx64-nvidia-cuda"
                                                 : "nvptx-nvidia-cuda");
  }
  auto TT = getOffloadTargetTriple(D, Args);
  if (TT && (TT->getArch() == llvm::Triple::spirv32 ||
             TT->getArch() == llvm::Triple::spirv64)) {
    if (Args.hasArg(options::OPT_emit_llvm))
      return TT;
    D.Diag(diag::err_drv_cuda_offload_only_emit_bc);
    return std::nullopt;
  }
  D.Diag(diag::err_drv_invalid_or_unsupported_offload_target) << TT->str();
  return std::nullopt;
}
static std::optional<llvm::Triple>
getHIPOffloadTargetTriple(const Driver &D, const ArgList &Args) {
  if (!Args.hasArg(options::OPT_offload_EQ)) {
    return llvm::Triple("amdgcn-amd-amdhsa"); // Default HIP triple.
  }
  auto TT = getOffloadTargetTriple(D, Args);
  if (!TT)
    return std::nullopt;
  if (TT->getArch() == llvm::Triple::amdgcn &&
      TT->getVendor() == llvm::Triple::AMD &&
      TT->getOS() == llvm::Triple::AMDHSA)
    return TT;
  if (TT->getArch() == llvm::Triple::spirv64)
    return TT;
  D.Diag(diag::err_drv_invalid_or_unsupported_offload_target) << TT->str();
  return std::nullopt;
}

// static
std::string Driver::GetResourcesPath(StringRef BinaryPath,
                                     StringRef CustomResourceDir) {
  // Since the resource directory is embedded in the module hash, it's important
  // that all places that need it call this function, so that they get the
  // exact same string ("a/../b/" and "b/" get different hashes, for example).

  // Dir is bin/ or lib/, depending on where BinaryPath is.
  std::string Dir = std::string(llvm::sys::path::parent_path(BinaryPath));

  SmallString<128> P(Dir);
  if (CustomResourceDir != "") {
    llvm::sys::path::append(P, CustomResourceDir);
  } else {
    // On Windows, libclang.dll is in bin/.
    // On non-Windows, libclang.so/.dylib is in lib/.
    // With a static-library build of libclang, LibClangPath will contain the
    // path of the embedding binary, which for LLVM binaries will be in bin/.
    // ../lib gets us to lib/ in both cases.
    P = llvm::sys::path::parent_path(Dir);
#if INTEL_CUSTOMIZATION
    // We're trying to compute a relative path to the "lib" directory, but the
    // number of levels we need to travel up depends on whether we're being
    // invoked from the build directory or the deploy directory. Dynamically
    // determine how far up to go by searching for the "lib" directory.
    auto HasLibSubdir = [=](const StringRef Path) {
      SmallString<128> Cand(Path);
      llvm::sys::path::append(Cand, "lib");
      return llvm::sys::fs::is_directory(Cand);
    };
    while (P != "" && !HasLibSubdir(P)) {
      if (!llvm::sys::path::has_parent_path(P))
        break;
      SmallString<128> Child(P);
      P = llvm::sys::path::parent_path(Child);
    }
#endif
    llvm::sys::path::append(P, CLANG_INSTALL_LIBDIR_BASENAME, "clang",
                            CLANG_VERSION_MAJOR_STRING);
  }

  return std::string(P.str());
}

Driver::Driver(StringRef ClangExecutable, StringRef TargetTriple,
               DiagnosticsEngine &Diags, std::string Title,
               IntrusiveRefCntPtr<llvm::vfs::FileSystem> VFS)
    : Diags(Diags), VFS(std::move(VFS)), Mode(GCCMode),
      SaveTemps(SaveTempsNone), BitcodeEmbed(EmbedNone),
      Offload(OffloadHostDevice), CXX20HeaderType(HeaderMode_None),
      ModulesModeCXX20(false), LTOMode(LTOK_None),
#if INTEL_CUSTOMIZATION
      IntelPrintOptions(false), IntelMode(false), DPCPPMode(false),
#endif // INTEL_CUSTOMIZATION
      ClangExecutable(ClangExecutable), SysRoot(DEFAULT_SYSROOT),
      DriverTitle(Title), CCCPrintBindings(false), CCPrintOptions(false),
      CCLogDiagnostics(false), CCGenDiagnostics(false),
      CCPrintProcessStats(false), TargetTriple(TargetTriple), Saver(Alloc),
      CheckInputsExist(true), ProbePrecompiled(true),
      SuppressMissingInputWarning(false) {
  // Provide a sane fallback if no VFS is specified.
  if (!this->VFS)
    this->VFS = llvm::vfs::getRealFileSystem();

  Name = std::string(llvm::sys::path::filename(ClangExecutable));
  Dir = std::string(llvm::sys::path::parent_path(ClangExecutable));
  InstalledDir = Dir; // Provide a sensible default installed dir.

  if ((!SysRoot.empty()) && llvm::sys::path::is_relative(SysRoot)) {
    // Prepend InstalledDir if SysRoot is relative
    SmallString<128> P(InstalledDir);
    llvm::sys::path::append(P, SysRoot);
    SysRoot = std::string(P);
  }

#if defined(CLANG_CONFIG_FILE_SYSTEM_DIR)
  SystemConfigDir = CLANG_CONFIG_FILE_SYSTEM_DIR;
#endif
#if defined(CLANG_CONFIG_FILE_USER_DIR)
  {
    SmallString<128> P;
    llvm::sys::fs::expand_tilde(CLANG_CONFIG_FILE_USER_DIR, P);
    UserConfigDir = static_cast<std::string>(P);
  }
#endif

  // Compute the path to the resource directory.
  ResourceDir = GetResourcesPath(ClangExecutable, CLANG_RESOURCE_DIR);
}

void Driver::setDriverMode(StringRef Value) {
  static const std::string OptName =
      getOpts().getOption(options::OPT_driver_mode).getPrefixedName();
  if (auto M = llvm::StringSwitch<std::optional<DriverMode>>(Value)
                   .Case("gcc", GCCMode)
                   .Case("g++", GXXMode)
                   .Case("cpp", CPPMode)
                   .Case("cl", CLMode)
                   .Case("flang", FlangMode)
                   .Case("dxc", DXCMode)
                   .Default(std::nullopt))
    Mode = *M;
  else
    Diag(diag::err_drv_unsupported_option_argument) << OptName << Value;
}

InputArgList Driver::ParseArgStrings(ArrayRef<const char *> ArgStrings,
                                     bool IsClCompatMode,
                                     bool &ContainsError) {
  llvm::PrettyStackTraceString CrashInfo("Command line argument parsing");
  ContainsError = false;

  unsigned IncludedFlagsBitmask;
  unsigned ExcludedFlagsBitmask;
#if INTEL_CUSTOMIZATION
  if (IsIntelMode()) {
    // Check for -i_allow-all-opts.
    bool AllowAllOpts = false;
    for (StringRef Opt : ArgStrings) {
      if (Opt == getOpts().getOption(
              options::OPT_i_allow_all_opts).getPrefixedName()) {
        AllowAllOpts = true;
        break;
      }
    }
    std::tie(IncludedFlagsBitmask, ExcludedFlagsBitmask) =
        getIncludeExcludeOptionFlagMasksIntel(IsClCompatMode, AllowAllOpts);
  } else
#endif // INTEL_CUSTOMIZATION
  std::tie(IncludedFlagsBitmask, ExcludedFlagsBitmask) =
      getIncludeExcludeOptionFlagMasks(IsClCompatMode);

  // Make sure that Flang-only options don't pollute the Clang output
  // TODO: Make sure that Clang-only options don't pollute Flang output
  if (!IsFlangMode())
    ExcludedFlagsBitmask |= options::FlangOnlyOption;

  unsigned MissingArgIndex, MissingArgCount;
  InputArgList Args =
      getOpts().ParseArgs(ArgStrings, MissingArgIndex, MissingArgCount,
                          IncludedFlagsBitmask, ExcludedFlagsBitmask);

  // Check for missing argument error.
  if (MissingArgCount) {
    Diag(diag::err_drv_missing_argument)
        << Args.getArgString(MissingArgIndex) << MissingArgCount;
    ContainsError |=
        Diags.getDiagnosticLevel(diag::err_drv_missing_argument,
                                 SourceLocation()) > DiagnosticsEngine::Warning;
  }

  // Check for unsupported options.
  for (const Arg *A : Args) {
    if (A->getOption().hasFlag(options::Unsupported)) {
      unsigned DiagID;
      auto ArgString = A->getAsString(Args);
      std::string Nearest;
      if (getOpts().findNearest(
            ArgString, Nearest, IncludedFlagsBitmask,
            ExcludedFlagsBitmask | options::Unsupported) > 1) {
        DiagID = diag::err_drv_unsupported_opt;
        Diag(DiagID) << ArgString;
      } else {
        DiagID = diag::err_drv_unsupported_opt_with_suggestion;
        Diag(DiagID) << ArgString << Nearest;
      }
      ContainsError |= Diags.getDiagnosticLevel(DiagID, SourceLocation()) >
                       DiagnosticsEngine::Warning;
      continue;
    }

    // Deprecated options emit a diagnostic about deprecation, but are still
    // supported until removed.
    if (A->getOption().hasFlag(options::Deprecated)) {
      Diag(diag::warn_drv_deprecated_option_release) << A->getAsString(Args);
      ContainsError |= Diags.getDiagnosticLevel(
                           diag::warn_drv_deprecated_option_release,
                           SourceLocation()) > DiagnosticsEngine::Warning;
    }

    // Warn about -mcpu= without an argument.
    if (A->getOption().matches(options::OPT_mcpu_EQ) && A->containsValue("")) {
      Diag(diag::warn_drv_empty_joined_argument) << A->getAsString(Args);
      ContainsError |= Diags.getDiagnosticLevel(
                           diag::warn_drv_empty_joined_argument,
                           SourceLocation()) > DiagnosticsEngine::Warning;
    }
  }

  for (const Arg *A : Args.filtered(options::OPT_UNKNOWN)) {
    unsigned DiagID;
    auto ArgString = A->getAsString(Args);
    std::string Nearest;
    if (getOpts().findNearest(ArgString, Nearest, IncludedFlagsBitmask,
                              ExcludedFlagsBitmask) > 1) {
      if (getOpts().findNearest(ArgString, Nearest, options::CC1Option) == 0 &&
          !IsCLMode()) {
        DiagID = diag::err_drv_unknown_argument_with_suggestion;
        Diags.Report(DiagID) << ArgString << "-Xclang " + Nearest;
      } else {
        DiagID = IsCLMode() ? diag::warn_drv_unknown_argument_clang_cl
                            : diag::err_drv_unknown_argument;
        Diags.Report(DiagID) << ArgString;
      }
    } else {
      DiagID = IsCLMode()
                   ? diag::warn_drv_unknown_argument_clang_cl_with_suggestion
                   : diag::err_drv_unknown_argument_with_suggestion;
      Diags.Report(DiagID) << ArgString << Nearest;
    }
    ContainsError |= Diags.getDiagnosticLevel(DiagID, SourceLocation()) >
                     DiagnosticsEngine::Warning;
  }

  for (const Arg *A : Args.filtered(options::OPT_o)) {
    if (ArgStrings[A->getIndex()] == A->getSpelling())
      continue;

    // Warn on joined arguments that are similar to a long argument.
    std::string ArgString = ArgStrings[A->getIndex()];
    std::string Nearest;
    if (getOpts().findNearest("-" + ArgString, Nearest, IncludedFlagsBitmask,
                              ExcludedFlagsBitmask) == 0)
      Diags.Report(diag::warn_drv_potentially_misspelled_joined_argument)
          << A->getAsString(Args) << Nearest;
  }

  return Args;
}

// Determine which compilation mode we are in. We look for options which
// affect the phase, starting with the earliest phases, and record which
// option we used to determine the final phase.
phases::ID Driver::getFinalPhase(const DerivedArgList &DAL,
                                 Arg **FinalPhaseArg) const {
  Arg *PhaseArg = nullptr;
  phases::ID FinalPhase;

  // -{E,EP,P,M,MM} only run the preprocessor.
  if (CCCIsCPP() || (PhaseArg = DAL.getLastArg(options::OPT_E)) ||
      (PhaseArg = DAL.getLastArg(options::OPT__SLASH_EP)) ||
      (PhaseArg = DAL.getLastArg(options::OPT_EP)) || // INTEL
      (PhaseArg = DAL.getLastArg(options::OPT_M, options::OPT_MM)) ||
      (PhaseArg = DAL.getLastArg(options::OPT__SLASH_P)) ||
      CCGenDiagnostics) {
    FinalPhase = phases::Preprocess;

    // --precompile only runs up to precompilation.
    // Options that cause the output of C++20 compiled module interfaces or
    // header units have the same effect.
  } else if ((PhaseArg = DAL.getLastArg(options::OPT__precompile)) ||
             (PhaseArg = DAL.getLastArg(options::OPT_extract_api)) ||
             (PhaseArg = DAL.getLastArg(options::OPT_fmodule_header,
                                        options::OPT_fmodule_header_EQ))) {
    FinalPhase = phases::Precompile;
    // -{fsyntax-only,-analyze,emit-ast} only run up to the compiler.
  } else if ((PhaseArg = DAL.getLastArg(options::OPT_fsyntax_only)) ||
             (PhaseArg = DAL.getLastArg(options::OPT_print_supported_cpus)) ||
             (PhaseArg = DAL.getLastArg(options::OPT_module_file_info)) ||
             (PhaseArg = DAL.getLastArg(options::OPT_verify_pch)) ||
             (PhaseArg = DAL.getLastArg(options::OPT_rewrite_objc)) ||
             (PhaseArg = DAL.getLastArg(options::OPT_rewrite_legacy_objc)) ||
             (PhaseArg = DAL.getLastArg(options::OPT__migrate)) ||
             (PhaseArg = DAL.getLastArg(options::OPT__analyze)) ||
             (PhaseArg = DAL.getLastArg(options::OPT_emit_ast))) {
    FinalPhase = phases::Compile;

  // -S only runs up to the backend.
  } else if ((PhaseArg = DAL.getLastArg(options::OPT_S)) ||
             (PhaseArg = DAL.getLastArg(options::OPT_fsycl_device_only))) {
    FinalPhase = phases::Backend;

  // -c compilation only runs up to the assembler.
  } else if ((PhaseArg = DAL.getLastArg(options::OPT_c))) {
    FinalPhase = phases::Assemble;

  } else if ((PhaseArg = DAL.getLastArg(options::OPT_emit_interface_stubs))) {
    FinalPhase = phases::IfsMerge;

  // Otherwise do everything.
  } else
    FinalPhase = phases::Link;

  if (FinalPhaseArg)
    *FinalPhaseArg = PhaseArg;

  return FinalPhase;
}

static Arg *MakeInputArg(DerivedArgList &Args, const OptTable &Opts,
                         StringRef Value, bool Claim = true) {
  Arg *A = new Arg(Opts.getOption(options::OPT_INPUT), Value,
                   Args.getBaseArgs().MakeIndex(Value), Value.data());
  Args.AddSynthesizedArg(A);
  if (Claim)
    A->claim();
  return A;
}
#if INTEL_CUSTOMIZATION
void Driver::parseIntelDriverMode(ArrayRef<const char *> Args) {
  static const std::string OptIntel =
      getOpts().getOption(options::OPT__intel).getPrefixedName();
  static const std::string OptDPCPP =
      getOpts().getOption(options::OPT__dpcpp).getPrefixedName();

  for (StringRef Arg : Args) {
    if (Arg != OptIntel && Arg != OptDPCPP)
      continue;

    IntelMode = true;
    if (Arg != OptDPCPP)
      continue;

    DPCPPMode = true;
    return;
  }
}

// Add any Intel specific options to the command line which are implied or
// are the default.
void Driver::addIntelArgs(DerivedArgList &DAL, const InputArgList &Args,
                                 const llvm::opt::OptTable &Opts) const {
  auto addClaim = [&](const OptSpecifier &Opt, StringRef OptArg="") {
    if (!OptArg.empty())
      DAL.AddJoinedArg(0, Opts.getOption(Opt), OptArg);
    else
      DAL.AddFlagArg(0, Opts.getOption(Opt));
    if (Arg *A = DAL.getLastArg(Opt))
      A->claim();
  };
  bool isIntelLTO = false;
  // When dealing with -fast, the behavior is the same as -Ofast, except
  // that -xHOST is implied.
  if (Arg *A = Args.getLastArg(options::OPT_Ofast)) {
    StringRef Opt(Args.MakeArgString(A->getAsString(Args)));
    bool hasXOpt = false;
    if (IsCLMode())
      hasXOpt = Args.hasArg(options::OPT__SLASH_Qx);
    else
      if (Arg *A = Args.getLastArg(options::OPT_x)) {
        StringRef Arch = A->getValue();
        hasXOpt = !types::lookupTypeForTypeSpecifier(Arch.data());
      }
    if (!Opt.contains("O")) {
      if (!hasXOpt)
        addClaim(IsCLMode() ? options::OPT__SLASH_Qx : options::OPT_x, "HOST");
      if (!Args.hasFlag(options::OPT_flto_EQ, options::OPT_fno_lto, false)) {
        // check to make sure that if LTO is disabled, it is done after fast.
        if (Arg *A = Args.getLastArg(options::OPT_Ofast, options::OPT_fno_lto))
          if (A->getOption().matches(options::OPT_Ofast))
            isIntelLTO = true;
      }
    }
  }

  if (IsIntelMode()) {
    // The Intel compiler defaults to -O2
    if (!Args.hasArgNoClaim(
            options::OPT_O_Group, options::OPT__SLASH_O, options::OPT_g_Group,
            options::OPT_intel_debug_Group, options::OPT__SLASH_Z7)) {
      addClaim(IsCLMode() ? options::OPT__SLASH_O : options::OPT_O, "2");
      // "-vectorize-loops" and "-vectorize-slp" are enabled when optimization
      // level is -O2 or higher. The implied -O2 is appended to the options
      // list, which will make -fno-vectorize and -fno-slp-vectorize cannot
      // control "-vectorize-loops" and "-vectorize-slp".
      // We need to append -fno-vectorize and -fno-slp-vectorize after -O2.
      if (Arg *A = Args.getLastArg(options::OPT_fvectorize,
                                   options::OPT_fno_vectorize))
        if (A->getOption().matches(options::OPT_fno_vectorize))
          addClaim(options::OPT_fno_vectorize);
      if (Arg *A = Args.getLastArg(options::OPT_fslp_vectorize,
                                   options::OPT_fno_slp_vectorize))
        if (A->getOption().matches(options::OPT_fno_slp_vectorize))
          addClaim(options::OPT_fno_slp_vectorize);
    } else if (!Args.hasArgNoClaim(options::OPT_O_Group, options::OPT__SLASH_O))
        // Users may inadvertently use debug options without adding any
        // optimization level options. Thus, users are not aware of most
        // optimization are disabled, which may take considerable time to
        // track down compilation issues.
        // To improve user experience, warn users in this scenario.
        if (Arg *A = Args.getLastArgNoClaim(options::OPT_g_Group,
                                            options::OPT_intel_debug_Group,
                                            options::OPT__SLASH_Z7)) {
          bool emitremark = true;
          for (auto Value : Args.getAllArgValues(options::OPT_R_Joined)) {
            if (Value == StringRef("no-debug-disables-optimization")) {
              emitremark = false;
            }
          }
          if (emitremark)
            Diags.setSeverity(
                diag::remark_use_of_debug_turn_off_optimization_level,
                diag::Severity::Remark, {});
          Diag(clang::diag::remark_use_of_debug_turn_off_optimization_level)
              << A->getSpelling().split('=').first
              << (IsCLMode() ? "/Od" : "-O0");
        }
    // For LTO on Windows, use -fuse-ld=lld when /Qipo or /fast is used.
    if (Args.hasFlag(options::OPT_flto_EQ, options::OPT_fno_lto, false)) {
      if (Arg *A = Args.getLastArg(options::OPT_flto_EQ)) {
        StringRef Opt(Args.MakeArgString(A->getAsString(Args)));
        if (Opt.contains("Qipo"))
          isIntelLTO = true;
      }
    }

    // TODO - improve determination of last phase
    if (IsCLMode() && isIntelLTO &&
        !Args.hasArg(options::OPT_fuse_ld_EQ) &&
        !Args.hasArg(options::OPT_c, options::OPT_S))
      addClaim(options::OPT_fuse_ld_EQ, "lld");

    // -fveclib=SVML default. Use of -ffreestanding disables this.
    if (!Args.hasArg(options::OPT_fveclib) &&
        !Args.hasArg(options::OPT_ffreestanding)) {
      bool HasDefaultVeclib = true;
      const Arg *A = Args.getLastArg(options::OPT_no_intel_lib,
                                     options::OPT_no_intel_lib_EQ);
      if (A) {
        if (A->getOption().matches(options::OPT_no_intel_lib))
          HasDefaultVeclib = false;
        else
          for (StringRef Val : A->getValues()) {
            if (Val.equals_insensitive("libsvml")) {
              HasDefaultVeclib = false;
              break;
            }
          }
      }
      if (HasDefaultVeclib)
        addClaim(options::OPT_fveclib, "SVML");
    }
    // -Wno-c++11-narrowing is default for Windows
    if (IsCLMode() && !Args.hasArg(options::OPT_Wcxx11_narrowing,
                                   options::OPT_Wno_cxx11_narrowing))
      addClaim(options::OPT_Wno_cxx11_narrowing);
    if (!IsCLMode())
      addClaim(options::OPT_fheinous_gnu_extensions);
  }
  // Any -debug options will be 'replaced' with -g equivalents to simplify
  // logic later in the driver.
  if (Arg *A = Args.getLastArg(options::OPT_intel_debug_Group,
                               options::OPT_g_Group)) {
    if (A->getOption().matches(options::OPT_intel_debug_Group)) {
      StringRef Value(A->getValue());
      if (Value != "none")
        addClaim(options::OPT_g_Flag);
      if (Value == "full" || Value == "all" || Value == "extended" ||
          Value == "parallel")
        ; // Do nothing, we already enabled debug above
      else if (Value == "expr-source-pos" || Value == "inline-debug-info" ||
               Value == "semantic-stepping" || Value == "variable-locations" ||
               Value == "noexpr-source-pos")
        ; // Just enable debug, these are icc compatible options that are
          // not hooked to anything
      else if (Value == "minimal")
        addClaim(options::OPT_gline_tables_only);
      else if (Value == "emit-column")
        addClaim(options::OPT_gcolumn_info);
      else if (Value != "none")
        Diag(diag::err_drv_unsupported_option_argument)
            << A->getSpelling() << A->getValue();
    }
  }

  if (Arg *VA = Args.getLastArg(options::OPT_HASH_x, options::OPT__HASH,
                           options::OPT_v, options::OPT__HASH_HASH_HASH)) {
    if (VA->getOption().matches(options::OPT_HASH_x))
      DAL.AddFlagArg(VA, Opts.getOption(options::OPT_v));
    else if (VA->getOption().matches(options::OPT__HASH))
      DAL.AddFlagArg(VA, Opts.getOption(options::OPT__HASH_HASH_HASH));
  }

}

static bool HasIntelSYCLPerflib(Compilation &C, const DerivedArgList &Args) {
  // Performance libraries with -fsycl use offload static libs.
  bool IsMSVC = C.getDefaultToolChain().getTriple().isWindowsMSVCEnvironment();
  return Args.hasArg(options::OPT_fsycl) &&
         ((Args.hasArg(options::OPT_qmkl_EQ, options::OPT_qmkl_ilp64_EQ) &&
           (Args.hasArg(options::OPT_static) || IsMSVC)) ||
          Args.hasArg(options::OPT_qdaal_EQ));
}

std::string Driver::GetUserOnlyTemporaryDirectory(StringRef Prefix) const {
  SmallString<128> Path;
  llvm::sys::fs::createUniquePath(Twine(Prefix) + Twine("-%%%%%%"), Path, true);
  std::error_code EC =
      llvm::sys::fs::create_directory(Path, true, llvm::sys::fs::owner_all);
  if (EC) {
    Diag(clang::diag::err_unable_to_make_temp) << EC.message();
    return "";
  }
  return std::string(Path.str());
}

std::pair<unsigned, unsigned>
Driver::getIncludeExcludeOptionFlagMasksIntel(bool IsClCompatMode,
                                              bool AllowAllOpts) const {
  unsigned IncludedFlagsBitmask = 0;
  unsigned ExcludedFlagsBitmask = options::NoDriverOption;

  // For dpcpp on Windows, we are allowing both MSVC and Linux options to be
  // accepted and parsed.  This allows for a transition period for using a more
  // traditional set of drivers; dpcpp for Linux and dpcpp-cl for Windows.
  if (IsClCompatMode) {
    if (!AllowAllOpts) {
      // Include CL and Core options.
      IncludedFlagsBitmask |= options::CLOption;
      IncludedFlagsBitmask |= options::CLDXCOption;
      IncludedFlagsBitmask |= options::CoreOption;
    }
  } else {
    if (!AllowAllOpts)
      ExcludedFlagsBitmask |= options::CLOption;
  }
  if (IsDXCMode()) {
    // Include DXC and Core options.
    IncludedFlagsBitmask |= options::DXCOption;
    IncludedFlagsBitmask |= options::CLDXCOption;
    IncludedFlagsBitmask |= options::CoreOption;
  } else {
    ExcludedFlagsBitmask |= options::DXCOption;
  }
  if (!IsClCompatMode && !IsDXCMode())
    if (!AllowAllOpts)
      ExcludedFlagsBitmask |= options::CLDXCOption;

  return std::make_pair(IncludedFlagsBitmask, ExcludedFlagsBitmask);
}

Arg *clang::driver::getLastArchArg(const ArgList &Args, bool claimArg) {
  Arg *Res = nullptr;
  for (Arg *A : Args.filtered(options::OPT_march_EQ, options::OPT_x)) {
    if (A->getOption().matches(options::OPT_x) &&
        types::lookupTypeForTypeSpecifier(A->getValue()))
      continue;
    Res = A;
    if (claimArg)
      Res->claim();
  }
  return Res;
}
#endif // INTEL_CUSTOMIZATION

DerivedArgList *Driver::TranslateInputArgs(const InputArgList &Args) const {
  const llvm::opt::OptTable &Opts = getOpts();
  DerivedArgList *DAL = new DerivedArgList(Args);

  bool HasNostdlib = Args.hasArg(options::OPT_nostdlib);
  bool HasNostdlibxx = Args.hasArg(options::OPT_nostdlibxx);
  bool HasNodefaultlib = Args.hasArg(options::OPT_nodefaultlibs);
  bool IgnoreUnused = false;
  for (Arg *A : Args) {
    if (IgnoreUnused)
      A->claim();

    if (A->getOption().matches(options::OPT_start_no_unused_arguments)) {
      IgnoreUnused = true;
      continue;
    }
    if (A->getOption().matches(options::OPT_end_no_unused_arguments)) {
      IgnoreUnused = false;
      continue;
    }

    // Unfortunately, we have to parse some forwarding options (-Xassembler,
    // -Xlinker, -Xpreprocessor) because we either integrate their functionality
    // (assembler and preprocessor), or bypass a previous driver ('collect2').

    // Rewrite linker options, to replace --no-demangle with a custom internal
    // option.
    if ((A->getOption().matches(options::OPT_Wl_COMMA) ||
         A->getOption().matches(options::OPT_Xlinker)) &&
        A->containsValue("--no-demangle")) {
      // Add the rewritten no-demangle argument.
      DAL->AddFlagArg(A, Opts.getOption(options::OPT_Z_Xlinker__no_demangle));

      // Add the remaining values as Xlinker arguments.
      for (StringRef Val : A->getValues())
        if (Val != "--no-demangle")
          DAL->AddSeparateArg(A, Opts.getOption(options::OPT_Xlinker), Val);

      continue;
    }

    // Rewrite preprocessor options, to replace -Wp,-MD,FOO which is used by
    // some build systems. We don't try to be complete here because we don't
    // care to encourage this usage model.
    if (A->getOption().matches(options::OPT_Wp_COMMA) &&
        (A->getValue(0) == StringRef("-MD") ||
         A->getValue(0) == StringRef("-MMD"))) {
      // Rewrite to -MD/-MMD along with -MF.
      if (A->getValue(0) == StringRef("-MD"))
        DAL->AddFlagArg(A, Opts.getOption(options::OPT_MD));
      else
        DAL->AddFlagArg(A, Opts.getOption(options::OPT_MMD));
      if (A->getNumValues() == 2)
        DAL->AddSeparateArg(A, Opts.getOption(options::OPT_MF), A->getValue(1));
      continue;
    }

    // Rewrite reserved library names.
    if (A->getOption().matches(options::OPT_l)) {
      StringRef Value = A->getValue();

      // Rewrite unless -nostdlib is present.
      if (!HasNostdlib && !HasNodefaultlib && !HasNostdlibxx &&
          Value == "stdc++") {
        DAL->AddFlagArg(A, Opts.getOption(options::OPT_Z_reserved_lib_stdcxx));
        continue;
      }

      // Rewrite unconditionally.
      if (Value == "cc_kext") {
        DAL->AddFlagArg(A, Opts.getOption(options::OPT_Z_reserved_lib_cckext));
        continue;
      }
#if INTEL_CUSTOMIZATION
      // libimf addition before libm.
      if (IsIntelMode() && Value == "m")
        DAL->AddFlagArg(A, Opts.getOption(options::OPT_Z_reserved_lib_imf));
#endif // INTEL_CUSTOMIZATION
    }
#if INTEL_CUSTOMIZATION
    // Expected valid 'tools': assembly,compiler,preprocessor and linker for now
    // TODO - for adding other 'tools'
    if (A->getOption().matches(options::OPT_Qoption_COMMA)) {
      if (A->getNumValues() < 2) {
        Diag(clang::diag::warn_invalid_num_qopt) << A->getNumValues();
      } else {
        StringRef ToolName = A->getValue(0);
        Option ToolOpt =
            llvm::StringSwitch<Option>(ToolName.str())
                .Cases("preprocessor","cpp","p", Opts.getOption(options::OPT_Wp_COMMA))
                .Cases("asm","assembler","a", Opts.getOption(options::OPT_Wa_COMMA))
                .Cases("link","ld","l", Opts.getOption(options::OPT_Wl_COMMA))
                .Cases("compiler","c","clang", Opts.getOption(options::OPT_Xclang))
                .Default(Opts.getOption(options::Unsupported));

        if (ToolOpt.getID() == options::Unsupported)
          Diag(clang::diag::warn_invalid_tool) << A->getValue(0);
        else {
          for (unsigned i = 1; i < A->getNumValues(); i++) {
            if (ToolOpt.getID() == options::OPT_Xclang)
              DAL->AddSeparateArg(A, ToolOpt, A->getValue(i));
            else
              DAL->AddJoinedArg(A, ToolOpt, A->getValue(i));
          }
        }
      }
    }
    // -falgn-stack=maintain-16-byte means -mstack-alignment=16 -mstackrealign
    // FIXME: Option processing in this manner doesn't allow for full override
    // with -falign-stack=assume-?-byte values.
    if (A->getOption().matches(options::OPT_falign_stack_EQ_maintain_16_byte)) {
      DAL->AddJoinedArg(A, Opts.getOption(options::OPT_mstack_alignment), "16");
      DAL->getLastArg(options::OPT_mstack_alignment)->claim();
      DAL->AddFlagArg(A, Opts.getOption(options::OPT_mstackrealign));
      DAL->getLastArg(options::OPT_mstackrealign)->claim();
    }
#endif // INTEL_CUSTOMIZATION

    // Pick up inputs via the -- option.
    if (A->getOption().matches(options::OPT__DASH_DASH)) {
      A->claim();
      for (StringRef Val : A->getValues())
        DAL->append(MakeInputArg(*DAL, Opts, Val, false));
      continue;
    }

    if (A->getOption().matches(options::OPT_offload_lib_Group)) {
      if (!A->getNumValues()) {
        Diag(clang::diag::warn_drv_unused_argument) << A->getSpelling();
        continue;
      }
    }

    DAL->append(A);
  }

  // Enforce -static if -miamcu is present.
  if (Args.hasFlag(options::OPT_miamcu, options::OPT_mno_iamcu, false))
    DAL->AddFlagArg(nullptr, Opts.getOption(options::OPT_static));

  // Use of -fintelfpga implies -g
  if (Args.hasArg(options::OPT_fintelfpga)) {
    // if any -gN option is provided, use that.
    if (Arg *A = Args.getLastArg(options::OPT_gN_Group))
      DAL->append(A);
    else
      DAL->AddFlagArg(0, Opts.getOption(options::OPT_g_Flag));
  }

// Add a default value of -mlinker-version=, if one was given and the user
// didn't specify one.
#if defined(HOST_LINK_VERSION)
  if (!Args.hasArg(options::OPT_mlinker_version_EQ) &&
      strlen(HOST_LINK_VERSION) > 0) {
    DAL->AddJoinedArg(0, Opts.getOption(options::OPT_mlinker_version_EQ),
                      HOST_LINK_VERSION);
    DAL->getLastArg(options::OPT_mlinker_version_EQ)->claim();
  }
#endif

#if INTEL_CUSTOMIZATION
  addIntelArgs(*DAL, Args, Opts);
#endif // INTEL_CUSTOMIZATION

  return DAL;
}

/// Compute target triple from args.
///
/// This routine provides the logic to compute a target triple from various
/// args passed to the driver and the default triple string.
static llvm::Triple computeTargetTriple(const Driver &D, StringRef TargetTriple,
                                        const ArgList &Args,
                                        StringRef DarwinArchName = "") {
  // FIXME: Already done in Compilation *Driver::BuildCompilation
  if (const Arg *A = Args.getLastArg(options::OPT_target))
    TargetTriple = A->getValue();

  llvm::Triple Target(llvm::Triple::normalize(TargetTriple));

#if INTEL_CUSTOMIZATION
#if INTEL_FEATURE_XUCC
  // Handle '-mxucc' flag.
  if (Args.getLastArg(options::OPT_mxucc))
    return llvm::Triple(llvm::Triple::normalize("x86_64_xucc-unknown-unknown"));
#endif // INTEL_FEATURE_XUCC

  // Any use of NVPTX or AMDGCN is not supported.  This should only be allowed
  // during offloading compilations.
  if (D.IsIntelMode() && (Target.isNVPTX() || Target.isAMDGCN()))
    D.Diag(diag::err_drv_unsupported_target) << Target.str();
#endif // INTEL_CUSTOMIZATION

  // GNU/Hurd's triples should have been -hurd-gnu*, but were historically made
  // -gnu* only, and we can not change this, so we have to detect that case as
  // being the Hurd OS.
  if (TargetTriple.contains("-unknown-gnu") || TargetTriple.contains("-pc-gnu"))
    Target.setOSName("hurd");

  // Handle Apple-specific options available here.
  if (Target.isOSBinFormatMachO()) {
    // If an explicit Darwin arch name is given, that trumps all.
    if (!DarwinArchName.empty()) {
      tools::darwin::setTripleTypeForMachOArchName(Target, DarwinArchName);
      return Target;
    }

    // Handle the Darwin '-arch' flag.
    if (Arg *A = Args.getLastArg(options::OPT_arch)) {
      StringRef ArchName = A->getValue();
      tools::darwin::setTripleTypeForMachOArchName(Target, ArchName);
    }
  }

  // Handle pseudo-target flags '-mlittle-endian'/'-EL' and
  // '-mbig-endian'/'-EB'.
  if (Arg *A = Args.getLastArg(options::OPT_mlittle_endian,
                               options::OPT_mbig_endian)) {
    if (A->getOption().matches(options::OPT_mlittle_endian)) {
      llvm::Triple LE = Target.getLittleEndianArchVariant();
      if (LE.getArch() != llvm::Triple::UnknownArch)
        Target = std::move(LE);
    } else {
      llvm::Triple BE = Target.getBigEndianArchVariant();
      if (BE.getArch() != llvm::Triple::UnknownArch)
        Target = std::move(BE);
    }
  }

  // Skip further flag support on OSes which don't support '-m32' or '-m64'.
  if (Target.getArch() == llvm::Triple::tce ||
      Target.getOS() == llvm::Triple::Minix)
    return Target;

  // On AIX, the env OBJECT_MODE may affect the resulting arch variant.
  if (Target.isOSAIX()) {
    if (std::optional<std::string> ObjectModeValue =
            llvm::sys::Process::GetEnv("OBJECT_MODE")) {
      StringRef ObjectMode = *ObjectModeValue;
      llvm::Triple::ArchType AT = llvm::Triple::UnknownArch;

      if (ObjectMode.equals("64")) {
        AT = Target.get64BitArchVariant().getArch();
      } else if (ObjectMode.equals("32")) {
        AT = Target.get32BitArchVariant().getArch();
      } else {
        D.Diag(diag::err_drv_invalid_object_mode) << ObjectMode;
      }

      if (AT != llvm::Triple::UnknownArch && AT != Target.getArch())
        Target.setArch(AT);
    }
  }

  // Handle pseudo-target flags '-m64', '-mx32', '-m32' and '-m16'.
  Arg *A = Args.getLastArg(options::OPT_m64, options::OPT_mx32,
                           options::OPT_m32, options::OPT_m16);
  if (A) {
    llvm::Triple::ArchType AT = llvm::Triple::UnknownArch;

    if (A->getOption().matches(options::OPT_m64)) {
      AT = Target.get64BitArchVariant().getArch();
      if (Target.getEnvironment() == llvm::Triple::GNUX32)
        Target.setEnvironment(llvm::Triple::GNU);
      else if (Target.getEnvironment() == llvm::Triple::MuslX32)
        Target.setEnvironment(llvm::Triple::Musl);
    } else if (A->getOption().matches(options::OPT_mx32) &&
               Target.get64BitArchVariant().getArch() == llvm::Triple::x86_64) {
      AT = llvm::Triple::x86_64;
      if (Target.getEnvironment() == llvm::Triple::Musl)
        Target.setEnvironment(llvm::Triple::MuslX32);
      else
        Target.setEnvironment(llvm::Triple::GNUX32);
    } else if (A->getOption().matches(options::OPT_m32)) {
      AT = Target.get32BitArchVariant().getArch();
      if (Target.getEnvironment() == llvm::Triple::GNUX32)
        Target.setEnvironment(llvm::Triple::GNU);
      else if (Target.getEnvironment() == llvm::Triple::MuslX32)
        Target.setEnvironment(llvm::Triple::Musl);
    } else if (A->getOption().matches(options::OPT_m16) &&
               Target.get32BitArchVariant().getArch() == llvm::Triple::x86) {
      AT = llvm::Triple::x86;
      Target.setEnvironment(llvm::Triple::CODE16);
    }

    if (AT != llvm::Triple::UnknownArch && AT != Target.getArch()) {
      Target.setArch(AT);
      if (Target.isWindowsGNUEnvironment())
        toolchains::MinGW::fixTripleArch(D, Target, Args);
    }
  }

  // Handle -miamcu flag.
  if (Args.hasFlag(options::OPT_miamcu, options::OPT_mno_iamcu, false)) {
    if (Target.get32BitArchVariant().getArch() != llvm::Triple::x86)
      D.Diag(diag::err_drv_unsupported_opt_for_target) << "-miamcu"
                                                       << Target.str();

    if (A && !A->getOption().matches(options::OPT_m32))
      D.Diag(diag::err_drv_argument_not_allowed_with)
          << "-miamcu" << A->getBaseArg().getAsString(Args);

    Target.setArch(llvm::Triple::x86);
    Target.setArchName("i586");
    Target.setEnvironment(llvm::Triple::UnknownEnvironment);
    Target.setEnvironmentName("");
    Target.setOS(llvm::Triple::ELFIAMCU);
    Target.setVendor(llvm::Triple::UnknownVendor);
    Target.setVendorName("intel");
  }

  // If target is MIPS adjust the target triple
  // accordingly to provided ABI name.
  if (Target.isMIPS()) {
    if ((A = Args.getLastArg(options::OPT_mabi_EQ))) {
      StringRef ABIName = A->getValue();
      if (ABIName == "32") {
        Target = Target.get32BitArchVariant();
        if (Target.getEnvironment() == llvm::Triple::GNUABI64 ||
            Target.getEnvironment() == llvm::Triple::GNUABIN32)
          Target.setEnvironment(llvm::Triple::GNU);
      } else if (ABIName == "n32") {
        Target = Target.get64BitArchVariant();
        if (Target.getEnvironment() == llvm::Triple::GNU ||
            Target.getEnvironment() == llvm::Triple::GNUABI64)
          Target.setEnvironment(llvm::Triple::GNUABIN32);
      } else if (ABIName == "64") {
        Target = Target.get64BitArchVariant();
        if (Target.getEnvironment() == llvm::Triple::GNU ||
            Target.getEnvironment() == llvm::Triple::GNUABIN32)
          Target.setEnvironment(llvm::Triple::GNUABI64);
      }
    }
  }

  // If target is RISC-V adjust the target triple according to
  // provided architecture name
  if (Target.isRISCV()) {
    if ((A = Args.getLastArg(options::OPT_march_EQ))) {
      StringRef ArchName = A->getValue();
      if (ArchName.startswith_insensitive("rv32"))
        Target.setArch(llvm::Triple::riscv32);
      else if (ArchName.startswith_insensitive("rv64"))
        Target.setArch(llvm::Triple::riscv64);
    }
  }

  return Target;
}

// Parse the LTO options and record the type of LTO compilation
// based on which -f(no-)?lto(=.*)? or -f(no-)?offload-lto(=.*)?
// option occurs last.
static driver::LTOKind parseLTOMode(Driver &D, const llvm::opt::ArgList &Args,
                                    OptSpecifier OptEq, OptSpecifier OptNeg) {
#if INTEL_CUSTOMIZATION
  if (OptEq == options::OPT_flto_EQ && !Args.hasFlag(OptEq, OptNeg, false) &&
      D.IsIntelMode() && Args.hasArgNoClaim(options::OPT_Ofast)) {
    driver::LTOKind LTOMode = LTOK_None;
    // When dealing with -fast, the behavior is the same as -Ofast, except
    // that -flto is implied
    if (Arg *A = Args.getLastArg(options::OPT_Ofast, options::OPT_fno_lto))
      if (A->getOption().matches(options::OPT_Ofast)) {
        StringRef Opt(Args.MakeArgString(A->getAsString(Args)));
        if (!Opt.contains("O"))
          LTOMode = LTOK_Full;
      }
    return LTOMode;
  }
#endif // INTEL_CUSTOMIZATION
  if (!Args.hasFlag(OptEq, OptNeg, false))
    return LTOK_None;

  const Arg *A = Args.getLastArg(OptEq);
  StringRef LTOName = A->getValue();

  driver::LTOKind LTOMode = llvm::StringSwitch<LTOKind>(LTOName)
                                .Case("full", LTOK_Full)
                                .Case("thin", LTOK_Thin)
                                .Default(LTOK_Unknown);

  if (LTOMode == LTOK_Unknown) {
    D.Diag(diag::err_drv_unsupported_option_argument)
        << A->getSpelling() << A->getValue();
    return LTOK_None;
  }
  return LTOMode;
}

// Parse the LTO options.
void Driver::setLTOMode(const llvm::opt::ArgList &Args) {
  LTOMode =
      parseLTOMode(*this, Args, options::OPT_flto_EQ, options::OPT_fno_lto);

  OffloadLTOMode = parseLTOMode(*this, Args, options::OPT_foffload_lto_EQ,
                                options::OPT_fno_offload_lto);
}

/// Compute the desired OpenMP runtime from the flags provided.
Driver::OpenMPRuntimeKind Driver::getOpenMPRuntime(const ArgList &Args) const {
  StringRef RuntimeName(CLANG_DEFAULT_OPENMP_RUNTIME);

  const Arg *A = Args.getLastArg(options::OPT_fopenmp_EQ);
  if (A)
    RuntimeName = A->getValue();
#if INTEL_CUSTOMIZATION
  else if (IsIntelMode())
    RuntimeName = "libiomp5";
#endif // INTEL_CUSTOMIZATION

  auto RT = llvm::StringSwitch<OpenMPRuntimeKind>(RuntimeName)
                .Case("libomp", OMPRT_OMP)
                .Case("libgomp", OMPRT_GOMP)
                .Case("libiomp5", OMPRT_IOMP5)
                .Default(OMPRT_Unknown);

  if (RT == OMPRT_Unknown) {
    if (A)
      Diag(diag::err_drv_unsupported_option_argument)
          << A->getSpelling() << A->getValue();
    else
      // FIXME: We could use a nicer diagnostic here.
      Diag(diag::err_drv_unsupported_opt) << "-fopenmp";
  }

  return RT;
}

static bool isValidSYCLTriple(llvm::Triple T) {
  // Intel DPC++ product should not support NVIDIA devices.
  // NVPTX is valid for SYCL.
  if (T.isNVPTX())
    return true;

  // AMDGCN is valid for SYCL
  if (T.isAMDGCN())
    return true;

  // Check for invalid SYCL device triple values.
  // Non-SPIR arch.
  if (!T.isSPIR())
    return false;
  // SPIR arch, but has invalid SubArch for AOT.
  StringRef A(T.getArchName());
  if (T.getSubArch() == llvm::Triple::NoSubArch &&
      ((T.getArch() == llvm::Triple::spir && !A.equals("spir")) ||
       (T.getArch() == llvm::Triple::spir64 && !A.equals("spir64"))))
    return false;
  return true;
}

static const char *getDefaultSYCLArch(Compilation &C) {
  if (C.getDefaultToolChain().getTriple().getArch() == llvm::Triple::x86)
    return "spir";
  return "spir64";
}

static bool addSYCLDefaultTriple(Compilation &C,
                                 SmallVectorImpl<llvm::Triple> &SYCLTriples) {
  /// Returns true if a triple is added to SYCLTriples, false otherwise
  if (!C.getDriver().isSYCLDefaultTripleImplied())
    return false;
  if (C.getInputArgs().hasArg(options::OPT_fsycl_force_target_EQ))
    return false;
  for (const auto &SYCLTriple : SYCLTriples) {
    if (SYCLTriple.getSubArch() == llvm::Triple::NoSubArch &&
        SYCLTriple.isSPIR())
      return false;
    // If we encounter a known non-spir* target, do not add the default triple.
    if (SYCLTriple.isNVPTX() || SYCLTriple.isAMDGCN())
      return false;
  }
  // Add the default triple as it was not found.
  llvm::Triple DefaultTriple =
      C.getDriver().MakeSYCLDeviceTriple(getDefaultSYCLArch(C));
  SYCLTriples.insert(SYCLTriples.begin(), DefaultTriple);
  return true;
}

// Prefix for Intel GPU specific targets used for -fsycl-targets
constexpr char IntelGPU[] = "intel_gpu_";

static llvm::Optional<StringRef> isIntelGPUTarget(StringRef Target) {
  // Handle target specifications that resemble 'intel_gpu_*' here. These are
  // 'spir64_gen' based.
  if (Target.startswith(IntelGPU)) {
    return tools::SYCL::gen::resolveGenDevice(
        Target.drop_front(sizeof(IntelGPU) - 1));
  }
  return llvm::None;
}

void Driver::CreateOffloadingDeviceToolChains(Compilation &C,
                                              InputList &Inputs) {

  //
  // CUDA/HIP
  //
  // We need to generate a CUDA/HIP toolchain if any of the inputs has a CUDA
  // or HIP type. However, mixed CUDA/HIP compilation is not supported.
  using namespace tools::SYCL;
  bool IsCuda =
      llvm::any_of(Inputs, [](std::pair<types::ID, const llvm::opt::Arg *> &I) {
        return types::isCuda(I.first);
      });
  bool IsHIP =
      llvm::any_of(Inputs,
                   [](std::pair<types::ID, const llvm::opt::Arg *> &I) {
                     return types::isHIP(I.first);
                   }) ||
      C.getInputArgs().hasArg(options::OPT_hip_link);
  if (IsCuda && IsHIP) {
    Diag(clang::diag::err_drv_mix_cuda_hip);
    return;
  }
  if (IsCuda) {
    const ToolChain *HostTC = C.getSingleOffloadToolChain<Action::OFK_Host>();
    const llvm::Triple &HostTriple = HostTC->getTriple();
    auto OFK = Action::OFK_Cuda;
    auto CudaTriple =
        getNVIDIAOffloadTargetTriple(*this, C.getInputArgs(), HostTriple);
    if (!CudaTriple)
      return;
    // Use the CUDA and host triples as the key into the
    // getOffloadingDeviceToolChain, because the device toolchain we
    // create depends on both.
    auto CudaTC = &getOffloadingDeviceToolChain(C.getInputArgs(), *CudaTriple,
                                                *HostTC, OFK);
    C.addOffloadDeviceToolChain(CudaTC, OFK);
  } else if (IsHIP) {
    if (auto *OMPTargetArg =
            C.getInputArgs().getLastArg(options::OPT_fopenmp_targets_EQ)) {
      Diag(clang::diag::err_drv_unsupported_opt_for_language_mode)
          << OMPTargetArg->getSpelling() << "HIP";
      return;
    }
    const ToolChain *HostTC = C.getSingleOffloadToolChain<Action::OFK_Host>();
    auto OFK = Action::OFK_HIP;
    auto HIPTriple = getHIPOffloadTargetTriple(*this, C.getInputArgs());
    if (!HIPTriple)
      return;
    auto *HIPTC = &getOffloadingDeviceToolChain(C.getInputArgs(), *HIPTriple,
                                                *HostTC, OFK);
    assert(HIPTC && "Could not create offloading device tool chain.");
    C.addOffloadDeviceToolChain(HIPTC, OFK);
  }

  //
  // OpenMP
  //
  // We need to generate an OpenMP toolchain if the user specified targets with
  // the -fopenmp-targets option or used --offload-arch with OpenMP enabled.
  bool IsOpenMPOffloading =
#if INTEL_COLLAB
      (C.getInputArgs().hasFlag(options::OPT_fopenmp, options::OPT_fopenmp_EQ,
                                options::OPT_fno_openmp, false) ||
       C.getInputArgs().hasFlag(options::OPT_fiopenmp, options::OPT_fno_openmp,
                                false)) &&
#else
      C.getInputArgs().hasFlag(options::OPT_fopenmp, options::OPT_fopenmp_EQ,
                               options::OPT_fno_openmp, false) &&
#endif // INTEL_COLLAB
      (C.getInputArgs().hasArg(options::OPT_fopenmp_targets_EQ) ||
       C.getInputArgs().hasArg(options::OPT_offload_arch_EQ));
  if (IsOpenMPOffloading) {
    // We expect that -fopenmp-targets is always used in conjunction with the
    // option -fopenmp specifying a valid runtime with offloading support, i.e.
    // libomp or libiomp.
    OpenMPRuntimeKind RuntimeKind = getOpenMPRuntime(C.getInputArgs());
    if (RuntimeKind != OMPRT_OMP && RuntimeKind != OMPRT_IOMP5) {
      Diag(clang::diag::err_drv_expecting_fopenmp_with_fopenmp_targets);
      return;
    }

    llvm::StringMap<llvm::DenseSet<StringRef>> DerivedArchs;
    llvm::StringMap<StringRef> FoundNormalizedTriples;
    llvm::SmallVector<StringRef, 4> OpenMPTriples;

    // If the user specified -fopenmp-targets= we create a toolchain for each
    // valid triple. Otherwise, if only --offload-arch= was specified we instead
    // attempt to derive the appropriate toolchains from the arguments.
    if (Arg *OpenMPTargets =
            C.getInputArgs().getLastArg(options::OPT_fopenmp_targets_EQ)) {
      if (OpenMPTargets && !OpenMPTargets->getNumValues()) {
        Diag(clang::diag::warn_drv_empty_joined_argument)
            << OpenMPTargets->getAsString(C.getInputArgs());
        return;
      }
      llvm::copy(OpenMPTargets->getValues(), std::back_inserter(OpenMPTriples));
    } else if (C.getInputArgs().hasArg(options::OPT_offload_arch_EQ) &&
               !IsHIP && !IsCuda) {
      const ToolChain *HostTC = C.getSingleOffloadToolChain<Action::OFK_Host>();
      auto AMDTriple = getHIPOffloadTargetTriple(*this, C.getInputArgs());
      auto NVPTXTriple = getNVIDIAOffloadTargetTriple(*this, C.getInputArgs(),
                                                      HostTC->getTriple());

      // Attempt to deduce the offloading triple from the set of architectures.
      // We can only correctly deduce NVPTX / AMDGPU triples currently.
      llvm::DenseSet<StringRef> Archs =
          getOffloadArchs(C, C.getArgs(), Action::OFK_OpenMP, nullptr);
      for (StringRef Arch : Archs) {
        if (NVPTXTriple && IsNVIDIAGpuArch(StringToCudaArch(
                               getProcessorFromTargetID(*NVPTXTriple, Arch)))) {
          DerivedArchs[NVPTXTriple->getTriple()].insert(Arch);
        } else if (AMDTriple &&
                   IsAMDGpuArch(StringToCudaArch(
                       getProcessorFromTargetID(*AMDTriple, Arch)))) {
          DerivedArchs[AMDTriple->getTriple()].insert(Arch);
        } else {
          Diag(clang::diag::err_drv_failed_to_deduce_target_from_arch) << Arch;
          return;
        }
      }

      for (const auto &TripleAndArchs : DerivedArchs)
        OpenMPTriples.push_back(TripleAndArchs.first());
    }

    for (StringRef Val : OpenMPTriples) {
#if INTEL_CUSTOMIZATION
      // Strip off any trailing options from the triple, which comes from
      // -fopenmp-targets=<triple>="opts" usage.
      llvm::Triple TT(
          ToolChain::getOpenMPTriple(StringRef(Val).split('=').first));
#endif // INTEL_CUSTOMIZATION
      std::string NormalizedName = TT.normalize();

      // Make sure we don't have a duplicate triple.
      auto Duplicate = FoundNormalizedTriples.find(NormalizedName);
      if (Duplicate != FoundNormalizedTriples.end()) {
        Diag(clang::diag::warn_drv_omp_offload_target_duplicate)
            << Val << Duplicate->second;
        continue;
      }

      // Store the current triple so that we can check for duplicates in the
      // following iterations.
      FoundNormalizedTriples[NormalizedName] = Val;

      // If the specified target is invalid, emit a diagnostic.
      if (TT.getArch() == llvm::Triple::UnknownArch)
        Diag(clang::diag::err_drv_invalid_omp_target) << Val;
      else {
        const ToolChain *TC;
        // Device toolchains have to be selected differently. They pair host
        // and device in their implementation.
        if (TT.isNVPTX() || TT.isAMDGCN()) {
          const ToolChain *HostTC =
              C.getSingleOffloadToolChain<Action::OFK_Host>();
          assert(HostTC && "Host toolchain should be always defined.");
          auto &DeviceTC =
              ToolChains[TT.str() + "/" + HostTC->getTriple().normalize()];
          if (!DeviceTC) {
            if (TT.isNVPTX())
              DeviceTC = std::make_unique<toolchains::CudaToolChain>(
                  *this, TT, *HostTC, C.getInputArgs(), Action::OFK_OpenMP);
            else if (TT.isAMDGCN())
              DeviceTC = std::make_unique<toolchains::AMDGPUOpenMPToolChain>(
                  *this, TT, *HostTC, C.getInputArgs());
            else
              assert(DeviceTC && "Device toolchain not defined.");
          }

          TC = DeviceTC.get();
        } else
          TC = &getToolChain(C.getInputArgs(), TT);
        C.addOffloadDeviceToolChain(TC, Action::OFK_OpenMP);
        if (DerivedArchs.find(TT.getTriple()) != DerivedArchs.end())
          KnownArchs[TC] = DerivedArchs[TT.getTriple()];
      }
    }
  } else if (C.getInputArgs().hasArg(options::OPT_fopenmp_targets_EQ)) {
    Diag(clang::diag::err_drv_expecting_fopenmp_with_fopenmp_targets);
    return;
  }

  //
  // SYCL
  //
  // We need to generate a SYCL toolchain if the user specified targets with
  // the -fsycl-targets, -fsycl-add-targets or -fsycl-link-targets option.
  // If -fsycl is supplied without any of these we will assume SPIR-V.
  // Use of -fsycl-device-only overrides -fsycl.
  bool HasValidSYCLRuntime =
      C.getInputArgs().hasFlag(options::OPT_fsycl, options::OPT_fno_sycl,
                               false) ||
      C.getInputArgs().hasArg(options::OPT_fsycl_device_only);

  // A mechanism for retrieving SYCL-specific options, erroring out
  // if SYCL offloading wasn't enabled prior to that
  auto getArgRequiringSYCLRuntime = [&](OptSpecifier OptId) -> Arg * {
    Arg *SYCLArg = C.getInputArgs().getLastArg(OptId);
    if (SYCLArg && !HasValidSYCLRuntime) {
      Diag(clang::diag::err_drv_expecting_fsycl_with_sycl_opt)
          // Dropping the '=' symbol, which would otherwise pollute
          // the diagnostics for the most of options
          << SYCLArg->getSpelling().split('=').first;
      return nullptr;
    }
    return SYCLArg;
  };

  Arg *SYCLTargets = getArgRequiringSYCLRuntime(options::OPT_fsycl_targets_EQ);
  Arg *SYCLLinkTargets =
      getArgRequiringSYCLRuntime(options::OPT_fsycl_link_targets_EQ);
  Arg *SYCLAddTargets =
      getArgRequiringSYCLRuntime(options::OPT_fsycl_add_targets_EQ);
  Arg *SYCLLink = getArgRequiringSYCLRuntime(options::OPT_fsycl_link_EQ);
  Arg *SYCLfpga = getArgRequiringSYCLRuntime(options::OPT_fintelfpga);

  // -fsycl-targets cannot be used with -fsycl-link-targets
  if (SYCLTargets && SYCLLinkTargets)
    Diag(clang::diag::err_drv_option_conflict)
        << SYCLTargets->getSpelling() << SYCLLinkTargets->getSpelling();
  // -fsycl-link-targets and -fsycl-add-targets cannot be used together
  if (SYCLLinkTargets && SYCLAddTargets)
    Diag(clang::diag::err_drv_option_conflict)
        << SYCLLinkTargets->getSpelling() << SYCLAddTargets->getSpelling();
  // -fsycl-link-targets is not allowed with -fsycl-link
  if (SYCLLinkTargets && SYCLLink)
    Diag(clang::diag::err_drv_option_conflict)
        << SYCLLink->getSpelling() << SYCLLinkTargets->getSpelling();
  // -fsycl-targets cannot be used with -fintelfpga
  if (SYCLTargets && SYCLfpga)
    Diag(clang::diag::err_drv_option_conflict)
        << SYCLTargets->getSpelling() << SYCLfpga->getSpelling();

  auto argSYCLIncompatible = [&](OptSpecifier OptId) {
    if (!HasValidSYCLRuntime)
      return;
    if (Arg *IncompatArg = C.getInputArgs().getLastArg(OptId))
      Diag(clang::diag::err_drv_fsycl_unsupported_with_opt)
          << IncompatArg->getSpelling();
  };
  // -static-libstdc++ is not compatible with -fsycl.
  argSYCLIncompatible(options::OPT_static_libstdcxx);
  // -ffreestanding cannot be used with -fsycl
  argSYCLIncompatible(options::OPT_ffreestanding);

  // Diagnose incorrect inputs to SYCL options.
  // FIXME: Since the option definition includes the list of possible values,
  // the validation must be automatic, not requiring separate disjointed code
  // blocks accross the driver code. Long-term, the detection of incorrect
  // values must happen at the level of TableGen and Arg class design, with
  // Compilation/Driver class constructors handling the driver-specific
  // diagnostic output.
  auto checkSingleArgValidity = [&](Arg *A,
                                    SmallVector<StringRef, 4> AllowedValues) {
    if (!A)
      return;
    const char *ArgValue = A->getValue();
    for (const StringRef AllowedValue : AllowedValues)
      if (AllowedValue.equals(ArgValue))
        return;
    Diag(clang::diag::err_drv_invalid_argument_to_option)
        << ArgValue << A->getOption().getName();
  };
  Arg *DeviceCodeSplit =
      C.getInputArgs().getLastArg(options::OPT_fsycl_device_code_split_EQ);
  checkSingleArgValidity(SYCLLink, {"early", "image"});
  checkSingleArgValidity(DeviceCodeSplit,
                         {"per_kernel", "per_source", "auto", "off"});

  Arg *SYCLForceTarget =
      getArgRequiringSYCLRuntime(options::OPT_fsycl_force_target_EQ);
  if (SYCLForceTarget) {
    StringRef Val(SYCLForceTarget->getValue());
    llvm::Triple TT(MakeSYCLDeviceTriple(Val));
    if (!isValidSYCLTriple(TT))
      Diag(clang::diag::err_drv_invalid_sycl_target) << Val;
  }
  bool HasSYCLTargetsOption = SYCLTargets || SYCLLinkTargets || SYCLAddTargets;
  llvm::StringMap<StringRef> FoundNormalizedTriples;
  llvm::SmallVector<llvm::Triple, 4> UniqueSYCLTriplesVec;
  if (HasSYCLTargetsOption) {
    // At this point, we know we have a valid combination
    // of -fsycl*target options passed
    Arg *SYCLTargetsValues = SYCLTargets ? SYCLTargets : SYCLLinkTargets;
    if (SYCLTargetsValues) {
      if (SYCLTargetsValues->getNumValues()) {

        // Multiple targets are currently not supported when using
        // -fsycl-force-target as the bundler does not allow for multiple
        // outputs of the same target.
        if (SYCLForceTarget && SYCLTargetsValues->getNumValues() > 1)
          Diag(clang::diag::err_drv_multiple_target_with_forced_target)
              << SYCLTargetsValues->getAsString(C.getInputArgs())
              << SYCLForceTarget->getAsString(C.getInputArgs());

        for (StringRef Val : SYCLTargetsValues->getValues()) {
#if INTEL_CUSTOMIZATION
          // Strip off any trailing options from the triple which come from
          // -fsycl-targets=<triple>="opts" usage.
          if (SYCLTargets)
            Val = Val.split('=').first;
#endif // INTEL_CUSTOMIZATION
          StringRef UserTargetName(Val);
<<<<<<< HEAD
          if (auto Device = isIntelGPUTarget(Val)) {
=======
          if (auto Device = gen::isGPUTarget<gen::IntelGPU>(Val)) {
>>>>>>> bfff8914
            if (Device->empty()) {
              Diag(clang::diag::err_drv_invalid_sycl_target) << Val;
              continue;
            }
            UserTargetName = "spir64_gen";
<<<<<<< HEAD
=======
          } else if (auto Device = gen::isGPUTarget<gen::NvidiaGPU>(Val)) {
            if (Device->empty()) {
              Diag(clang::diag::err_drv_invalid_sycl_target) << Val;
              continue;
            }
            UserTargetName = "nvptx64-nvidia-cuda";
          } else if (auto Device = gen::isGPUTarget<gen::AmdGPU>(Val)) {
            if (Device->empty()) {
              Diag(clang::diag::err_drv_invalid_sycl_target) << Val;
              continue;
            }
            UserTargetName = "amdgcn-amd-amdhsa";
>>>>>>> bfff8914
          }

          if (!isValidSYCLTriple(MakeSYCLDeviceTriple(UserTargetName))) {
            Diag(clang::diag::err_drv_invalid_sycl_target) << Val;
            continue;
          }

          // Make sure we don't have a duplicate triple.
          std::string NormalizedName = MakeSYCLDeviceTriple(Val).normalize();
          auto Duplicate = FoundNormalizedTriples.find(NormalizedName);
          if (Duplicate != FoundNormalizedTriples.end()) {
            Diag(clang::diag::warn_drv_sycl_offload_target_duplicate)
                << Val << Duplicate->second;
            continue;
          }

          // Warn about deprecated `sycldevice` environment component.
          llvm::Triple TT(MakeSYCLDeviceTriple(UserTargetName));
          if (TT.getEnvironmentName() == "sycldevice") {
            // Build a string with suggested target triple.
            std::string SuggestedTriple = TT.getArchName().str();
            if (TT.getOS() != llvm::Triple::UnknownOS) {
              SuggestedTriple += '-';
              if (TT.getVendor() != llvm::Triple::UnknownVendor)
                SuggestedTriple += TT.getVendorName();
              SuggestedTriple += Twine("-" + TT.getOSName()).str();
            } else if (TT.getVendor() != llvm::Triple::UnknownVendor)
              SuggestedTriple += Twine("-" + TT.getVendorName()).str();
            Diag(clang::diag::warn_drv_deprecated_arg)
                << TT.str() << SuggestedTriple;
            // Drop environment component.
            std::string EffectiveTriple =
                Twine(TT.getArchName() + "-" + TT.getVendorName() + "-" +
                      TT.getOSName())
                    .str();
            TT.setTriple(EffectiveTriple);
          }

          // Store the current triple so that we can check for duplicates in
          // the following iterations.
          FoundNormalizedTriples[NormalizedName] = Val;
          UniqueSYCLTriplesVec.push_back(TT);
        }
        addSYCLDefaultTriple(C, UniqueSYCLTriplesVec);
      } else
        Diag(clang::diag::warn_drv_empty_joined_argument)
            << SYCLTargetsValues->getAsString(C.getInputArgs());
    }
    // -fsycl-add-targets is a list of paired items (Triple and file) which are
    // gathered and used to be linked into the final device binary. This can
    // be used with -fsycl-targets to put together the final conglomerate binary
    if (SYCLAddTargets) {
      if (SYCLAddTargets->getNumValues()) {
        // Use of -fsycl-add-targets adds additional files to the SYCL device
        // link step.  Regular offload processing occurs below
        for (StringRef Val : SYCLAddTargets->getValues()) {
          // Parse out the Triple and Input (triple:binary) and create a
          // ToolChain for each entry.
          // The expected format is 'triple:file', any other format will
          // not be accepted.
          std::pair<StringRef, StringRef> I = Val.split(':');
          if (!I.first.empty() && !I.second.empty()) {
            llvm::Triple TT(I.first);
            if (!isValidSYCLTriple(TT)) {
              Diag(clang::diag::err_drv_invalid_sycl_target) << I.first;
              continue;
            }
            std::string NormalizedName = TT.normalize();

            // Make sure we don't have a duplicate triple.
            auto Duplicate = FoundNormalizedTriples.find(NormalizedName);
            if (Duplicate != FoundNormalizedTriples.end())
              // The toolchain for this triple was already created
              continue;

            // Store the current triple so that we can check for duplicates in
            // the following iterations.
            FoundNormalizedTriples[NormalizedName] = Val;
            UniqueSYCLTriplesVec.push_back(TT);
          } else {
            // No colon found, do not use the input
            C.getDriver().Diag(diag::err_drv_unsupported_option_argument)
                << SYCLAddTargets->getSpelling() << Val; // INTEL
          }
        }
      } else
        Diag(clang::diag::warn_drv_empty_joined_argument)
            << SYCLAddTargets->getAsString(C.getInputArgs());
    }
  } else {
    // If -fsycl is supplied without -fsycl-*targets we will assume SPIR-V
    // unless -fintelfpga is supplied, which uses SPIR-V with fpga AOT.
    // For -fsycl-device-only, we also setup the implied triple as needed.
    if (HasValidSYCLRuntime) {
      StringRef SYCLTargetArch = getDefaultSYCLArch(C);
      if (SYCLfpga)
        // Triple for -fintelfpga is spir64_fpga.
        SYCLTargetArch = "spir64_fpga";
      UniqueSYCLTriplesVec.push_back(MakeSYCLDeviceTriple(SYCLTargetArch));
      addSYCLDefaultTriple(C, UniqueSYCLTriplesVec);
    }
  }
  // -fno-sycl-libspirv flag is reserved for very unusual cases where the
  // libspirv library is not linked when using CUDA/HIP: so output appropriate
  // warnings.
  if (C.getInputArgs().hasArg(options::OPT_fno_sycl_libspirv)) {
    for (auto &TT : UniqueSYCLTriplesVec) {
      if (TT.isNVPTX() || TT.isAMDGCN()) {
        Diag(diag::warn_flag_no_sycl_libspirv) << TT.getTriple();
      } else {
        Diag(diag::warn_drv_unsupported_option_for_target)
            << "-fno-sycl-libspirv" << TT.getTriple();
      }
    }
  }
  // We'll need to use the SYCL and host triples as the key into
  // getOffloadingDeviceToolChain, because the device toolchains we're
  // going to create will depend on both.
  const ToolChain *HostTC = C.getSingleOffloadToolChain<Action::OFK_Host>();
  for (auto &TT : UniqueSYCLTriplesVec) {
    auto SYCLTC = &getOffloadingDeviceToolChain(C.getInputArgs(), TT, *HostTC,
                                                Action::OFK_SYCL);
    C.addOffloadDeviceToolChain(SYCLTC, Action::OFK_SYCL);
  }

  //
  // TODO: Add support for other offloading programming models here.
  //
}

/// Looks the given directories for the specified file.
///
/// \param[out] FilePath File path, if the file was found.
/// \param[in]  Dirs Directories used for the search.
/// \param[in]  FileName Name of the file to search for.
/// \return True if file was found.
///
/// Looks for file specified by FileName sequentially in directories specified
/// by Dirs.
///
static bool searchForFile(SmallVectorImpl<char> &FilePath,
                          ArrayRef<StringRef> Dirs, StringRef FileName,
                          llvm::vfs::FileSystem &FS) {
  SmallString<128> WPath;
  for (const StringRef &Dir : Dirs) {
    if (Dir.empty())
      continue;
    WPath.clear();
    llvm::sys::path::append(WPath, Dir, FileName);
    llvm::sys::path::native(WPath);
    auto Status = FS.status(WPath);
    if (Status && Status->getType() == llvm::sys::fs::file_type::regular_file) {
      FilePath = std::move(WPath);
      return true;
    }
  }
  return false;
}

static void appendOneArg(InputArgList &Args, const Arg *Opt,
                         const Arg *BaseArg) {
  // The args for config files or /clang: flags belong to different InputArgList
  // objects than Args. This copies an Arg from one of those other InputArgLists
  // to the ownership of Args.
  unsigned Index = Args.MakeIndex(Opt->getSpelling());
  Arg *Copy = new llvm::opt::Arg(Opt->getOption(), Args.getArgString(Index),
                                 Index, BaseArg);
  Copy->getValues() = Opt->getValues();
  if (Opt->isClaimed())
    Copy->claim();
  Copy->setOwnsValues(Opt->getOwnsValues());
  Opt->setOwnsValues(false);
  Args.append(Copy);
}

bool Driver::readConfigFile(StringRef FileName,
                            llvm::cl::ExpansionContext &ExpCtx) {
  // Try opening the given file.
  auto Status = getVFS().status(FileName);
  if (!Status) {
    Diag(diag::err_drv_cannot_open_config_file)
        << FileName << Status.getError().message();
    return true;
  }
  if (Status->getType() != llvm::sys::fs::file_type::regular_file) {
    Diag(diag::err_drv_cannot_open_config_file)
        << FileName << "not a regular file";
    return true;
  }

  // Try reading the given file.
  SmallVector<const char *, 32> NewCfgArgs;
  if (llvm::Error Err = ExpCtx.readConfigFile(FileName, NewCfgArgs)) {
    Diag(diag::err_drv_cannot_read_config_file)
        << FileName << toString(std::move(Err));
    return true;
  }

  // Read options from config file.
  llvm::SmallString<128> CfgFileName(FileName);
  llvm::sys::path::native(CfgFileName);
  bool ContainErrors;
  std::unique_ptr<InputArgList> NewOptions = std::make_unique<InputArgList>(
      ParseArgStrings(NewCfgArgs, IsCLMode(), ContainErrors));
  if (ContainErrors)
    return true;

  // Claim all arguments that come from a configuration file so that the driver
  // does not warn on any that is unused.
  for (Arg *A : *NewOptions)
    A->claim();

  if (!CfgOptions)
    CfgOptions = std::move(NewOptions);
  else {
    // If this is a subsequent config file, append options to the previous one.
    for (auto *Opt : *NewOptions) {
      const Arg *BaseArg = &Opt->getBaseArg();
      if (BaseArg == Opt)
        BaseArg = nullptr;
      appendOneArg(*CfgOptions, Opt, BaseArg);
    }
  }
  ConfigFiles.push_back(std::string(CfgFileName));
  return false;
}

bool Driver::loadConfigFiles() {
  llvm::cl::ExpansionContext ExpCtx(Saver.getAllocator(),
                                    llvm::cl::tokenizeConfigFile);
  ExpCtx.setVFS(&getVFS());

  // Process options that change search path for config files.
  if (CLOptions) {
    if (CLOptions->hasArg(options::OPT_config_system_dir_EQ)) {
      SmallString<128> CfgDir;
      CfgDir.append(
          CLOptions->getLastArgValue(options::OPT_config_system_dir_EQ));
      if (CfgDir.empty() || getVFS().makeAbsolute(CfgDir))
        SystemConfigDir.clear();
      else
        SystemConfigDir = static_cast<std::string>(CfgDir);
    }
    if (CLOptions->hasArg(options::OPT_config_user_dir_EQ)) {
      SmallString<128> CfgDir;
      llvm::sys::fs::expand_tilde(
          CLOptions->getLastArgValue(options::OPT_config_user_dir_EQ), CfgDir);
      if (CfgDir.empty() || getVFS().makeAbsolute(CfgDir))
        UserConfigDir.clear();
      else
        UserConfigDir = static_cast<std::string>(CfgDir);
    }
  }

  // Prepare list of directories where config file is searched for.
  StringRef CfgFileSearchDirs[] = {UserConfigDir, SystemConfigDir, Dir};
  ExpCtx.setSearchDirs(CfgFileSearchDirs);

  // First try to load configuration from the default files, return on error.
  if (loadDefaultConfigFiles(ExpCtx))
    return true;

  // Then load configuration files specified explicitly.
  SmallString<128> CfgFilePath;
  if (CLOptions) {
    for (auto CfgFileName : CLOptions->getAllArgValues(options::OPT_config)) {
      // If argument contains directory separator, treat it as a path to
      // configuration file.
      if (llvm::sys::path::has_parent_path(CfgFileName)) {
        CfgFilePath.assign(CfgFileName);
        if (llvm::sys::path::is_relative(CfgFilePath)) {
          if (getVFS().makeAbsolute(CfgFilePath)) {
            Diag(diag::err_drv_cannot_open_config_file)
                << CfgFilePath << "cannot get absolute path";
            return true;
          }
        }
      } else if (!ExpCtx.findConfigFile(CfgFileName, CfgFilePath)) {
        // Report an error that the config file could not be found.
        Diag(diag::err_drv_config_file_not_found) << CfgFileName;
        for (const StringRef &SearchDir : CfgFileSearchDirs)
          if (!SearchDir.empty())
            Diag(diag::note_drv_config_file_searched_in) << SearchDir;
        return true;
      }

      // Try to read the config file, return on error.
      if (readConfigFile(CfgFilePath, ExpCtx))
        return true;
    }
  }

  // No error occurred.
  return false;
}

bool Driver::loadDefaultConfigFiles(llvm::cl::ExpansionContext &ExpCtx) {
#if INTEL_CUSTOMIZATION
  if (CLOptions && IsIntelMode()) {
    // Process any user defined .cfg files via environment variables.
    //   ICPXCFG  - location/name for icpx usage
    //   ICXCFG   - location/name for icx usage
    //   DPCPPCFG - location/name for dpcpp/dpcpp-cl usage
    // If the configuration file environment variable is set, assume it is
    // valid and being used.  Do not continue and pick up the default config.
    auto EnvVar = llvm::StringSwitch<StringRef>(Name)
                      .Case("dpcpp", "DPCPPCFG")
                      .Case("icpx", "ICPXCFG")
                      .Case("icx", "ICXCFG")
                      .Case("icx-cl", "ICXCLCFG")
                      .Default("");
    // Use of 'DPCPPCFG' is deprecated.
    if (IsDPCPPMode()) {
      if (std::optional<std::string>EnvVarValue =
              llvm::sys::Process::GetEnv("DPCPPCFG"))
        Diag(diag::warn_drv_deprecated_env_var) << "DPCPPCFG" << EnvVar;
    }
    if (std::optional<std::string> EnvVarValue =
            llvm::sys::Process::GetEnv(EnvVar)) {
      if (!readConfigFile(*EnvVarValue, ExpCtx)) {
        // The default .cfg file can be empty, allow for more config
        // processing if it is.
        if (CfgOptions.get()->size() > 0)
          return false;
        CfgOptions.reset();
      }
    } else {
      // Process default .cfg files.  These files are named according to the
      // driver name used:  dpcpp.cfg, icx.cfg, icpx.cfg, icx-cl.cfg
      SmallString<128> CfgFileBase(Name + ".cfg");
      llvm::SmallString<128> CfgFilePath;
      // Add an alternate search directory for the default cfg file.  This is
      // ../bin from the location of the driver, which could be in 'bin-llvm'
      SmallString<128> AltDir(Dir);
      llvm::sys::path::append(AltDir, "..", "bin");
      if (searchForFile(CfgFilePath, {Dir, AltDir}, CfgFileBase, getVFS())) {
        if (!readConfigFile(CfgFilePath, ExpCtx)) {
          // The default .cfg file can be empty, allow for more config
          // processing if it is.
          if (CfgOptions.get()->size() > 0)
            return false;
          CfgOptions.reset();
        }
      }
    }
  }
#endif // INTEL_CUSTOMIZATION

  // Disable default config if CLANG_NO_DEFAULT_CONFIG is set to a non-empty
  // value.
  if (const char *NoConfigEnv = ::getenv("CLANG_NO_DEFAULT_CONFIG")) {
    if (*NoConfigEnv)
      return false;
  }
  if (CLOptions && CLOptions->hasArg(options::OPT_no_default_config))
    return false;

  std::string RealMode = getExecutableForDriverMode(Mode);
  std::string Triple;

  // If name prefix is present, no --target= override was passed via CLOptions
  // and the name prefix is not a valid triple, force it for backwards
  // compatibility.
  if (!ClangNameParts.TargetPrefix.empty() &&
      computeTargetTriple(*this, "/invalid/", *CLOptions).str() ==
          "/invalid/") {
    llvm::Triple PrefixTriple{ClangNameParts.TargetPrefix};
    if (PrefixTriple.getArch() == llvm::Triple::UnknownArch ||
        PrefixTriple.isOSUnknown())
      Triple = PrefixTriple.str();
  }

  // Otherwise, use the real triple as used by the driver.
  if (Triple.empty()) {
    llvm::Triple RealTriple =
        computeTargetTriple(*this, TargetTriple, *CLOptions);
    Triple = RealTriple.str();
    assert(!Triple.empty());
  }

  // Search for config files in the following order:
  // 1. <triple>-<mode>.cfg using real driver mode
  //    (e.g. i386-pc-linux-gnu-clang++.cfg).
  // 2. <triple>-<mode>.cfg using executable suffix
  //    (e.g. i386-pc-linux-gnu-clang-g++.cfg for *clang-g++).
  // 3. <triple>.cfg + <mode>.cfg using real driver mode
  //    (e.g. i386-pc-linux-gnu.cfg + clang++.cfg).
  // 4. <triple>.cfg + <mode>.cfg using executable suffix
  //    (e.g. i386-pc-linux-gnu.cfg + clang-g++.cfg for *clang-g++).

  // Try loading <triple>-<mode>.cfg, and return if we find a match.
  SmallString<128> CfgFilePath;
  std::string CfgFileName = Triple + '-' + RealMode + ".cfg";
  if (ExpCtx.findConfigFile(CfgFileName, CfgFilePath))
    return readConfigFile(CfgFilePath, ExpCtx);

  bool TryModeSuffix = !ClangNameParts.ModeSuffix.empty() &&
                       ClangNameParts.ModeSuffix != RealMode;
  if (TryModeSuffix) {
    CfgFileName = Triple + '-' + ClangNameParts.ModeSuffix + ".cfg";
    if (ExpCtx.findConfigFile(CfgFileName, CfgFilePath))
      return readConfigFile(CfgFilePath, ExpCtx);
  }

  // Try loading <mode>.cfg, and return if loading failed.  If a matching file
  // was not found, still proceed on to try <triple>.cfg.
  CfgFileName = RealMode + ".cfg";
  if (ExpCtx.findConfigFile(CfgFileName, CfgFilePath)) {
    if (readConfigFile(CfgFilePath, ExpCtx))
      return true;
  } else if (TryModeSuffix) {
    CfgFileName = ClangNameParts.ModeSuffix + ".cfg";
    if (ExpCtx.findConfigFile(CfgFileName, CfgFilePath) &&
        readConfigFile(CfgFilePath, ExpCtx))
      return true;
  }

  // Try loading <triple>.cfg and return if we find a match.
  CfgFileName = Triple + ".cfg";
  if (ExpCtx.findConfigFile(CfgFileName, CfgFilePath))
    return readConfigFile(CfgFilePath, ExpCtx);

  // If we were unable to find a config file deduced from executable name,
  // that is not an error.
  return false;
}

Compilation *Driver::BuildCompilation(ArrayRef<const char *> ArgList) {
  llvm::PrettyStackTraceString CrashInfo("Compilation construction");

  // FIXME: Handle environment options which affect driver behavior, somewhere
  // (client?). GCC_EXEC_PREFIX, LPATH, CC_PRINT_OPTIONS.

  // We look for the driver mode option early, because the mode can affect
  // how other options are parsed.
#if INTEL_CUSTOMIZATION
  parseIntelDriverMode(ArgList.slice(1));
#endif // INTEL_CUSTOMIZATION
  auto DriverMode = getDriverMode(ClangExecutable, ArgList.slice(1));
  if (!DriverMode.empty())
    setDriverMode(DriverMode);

  // FIXME: What are we going to do with -V and -b?

  // Arguments specified in command line.
  bool ContainsError;
  CLOptions = std::make_unique<InputArgList>(
      ParseArgStrings(ArgList.slice(1), IsCLMode(), ContainsError));

  // Try parsing configuration file.
  if (!ContainsError)
    ContainsError = loadConfigFiles();
  bool HasConfigFile = !ContainsError && (CfgOptions.get() != nullptr);

  // All arguments, from both config file and command line.
  InputArgList Args = std::move(HasConfigFile ? std::move(*CfgOptions)
                                              : std::move(*CLOptions));

  if (HasConfigFile)
    for (auto *Opt : *CLOptions) {
      if (Opt->getOption().matches(options::OPT_config))
        continue;
      const Arg *BaseArg = &Opt->getBaseArg();
      if (BaseArg == Opt)
        BaseArg = nullptr;
      appendOneArg(Args, Opt, BaseArg);
    }

  // In CL mode, look for any pass-through arguments
  if (IsCLMode() && !ContainsError) {
    SmallVector<const char *, 16> CLModePassThroughArgList;
    for (const auto *A : Args.filtered(options::OPT__SLASH_clang)) {
      A->claim();
      CLModePassThroughArgList.push_back(A->getValue());
    }

    if (!CLModePassThroughArgList.empty()) {
      // Parse any pass through args using default clang processing rather
      // than clang-cl processing.
      auto CLModePassThroughOptions = std::make_unique<InputArgList>(
          ParseArgStrings(CLModePassThroughArgList, false, ContainsError));

      if (!ContainsError)
        for (auto *Opt : *CLModePassThroughOptions) {
          appendOneArg(Args, Opt, nullptr);
        }
    }
  }

#if INTEL_CUSTOMIZATION
  // Temporary files will be created in the TMP location underneath an
  // additional directory.  Set that directory here.
  if (!Args.hasArg(options::OPT_disable_extra_temp_dir))
    BaseTempDir = GetUserOnlyTemporaryDirectory(Name);

  // Use of 'dpcpp' is deprecated.
  if (Args.hasArg(options::OPT__dpcpp))
    Diag(diag::warn_drv_deprecated_driver_use_driver_opt)
        << (IsCLMode() ? "dpcpp-cl" : "dpcpp") << Name << "-fsycl";
#endif // INTEL_CUSTOMIZATION

  // Check for working directory option before accessing any files
  if (Arg *WD = Args.getLastArg(options::OPT_working_directory))
    if (VFS->setCurrentWorkingDirectory(WD->getValue()))
      Diag(diag::err_drv_unable_to_set_working_directory) << WD->getValue();

  // FIXME: This stuff needs to go into the Compilation, not the driver.
  bool CCCPrintPhases;

#if INTEL_CUSTOMIZATION
  if (Arg *VA = Args.getLastArg(options::OPT_HASH_x, options::OPT__HASH,
                           options::OPT_v, options::OPT__HASH_HASH_HASH)) {
    if (VA->getOption().matches(options::OPT_HASH_x) ||
                 VA->getOption().matches(options::OPT__HASH))
      IntelPrintOptions = 1;
  }
  // Update the Driver Title to something more fitting
  std::string Title("Intel(R) oneAPI DPC++/C++ Compiler");
  setTitle(Title);
#endif // INTEL_CUSTOMIZATION

  // -canonical-prefixes, -no-canonical-prefixes are used very early in main.
  Args.ClaimAllArgs(options::OPT_canonical_prefixes);
  Args.ClaimAllArgs(options::OPT_no_canonical_prefixes);

  // f(no-)integated-cc1 is also used very early in main.
  Args.ClaimAllArgs(options::OPT_fintegrated_cc1);
  Args.ClaimAllArgs(options::OPT_fno_integrated_cc1);

  // Ignore -pipe.
  Args.ClaimAllArgs(options::OPT_pipe);

  // Extract -ccc args.
  //
  // FIXME: We need to figure out where this behavior should live. Most of it
  // should be outside in the client; the parts that aren't should have proper
  // options, either by introducing new ones or by overloading gcc ones like -V
  // or -b.
  CCCPrintPhases = Args.hasArg(options::OPT_ccc_print_phases);
  CCCPrintBindings = Args.hasArg(options::OPT_ccc_print_bindings);
  if (const Arg *A = Args.getLastArg(options::OPT_ccc_gcc_name))
    CCCGenericGCCName = A->getValue();

  // Process -fproc-stat-report options.
  if (const Arg *A = Args.getLastArg(options::OPT_fproc_stat_report_EQ)) {
    CCPrintProcessStats = true;
    CCPrintStatReportFilename = A->getValue();
  }
  if (Args.hasArg(options::OPT_fproc_stat_report))
    CCPrintProcessStats = true;

  // FIXME: TargetTriple is used by the target-prefixed calls to as/ld
  // and getToolChain is const.
  if (IsCLMode()) {
    // clang-cl targets MSVC-style Win32.
    llvm::Triple T(TargetTriple);
    T.setOS(llvm::Triple::Win32);
    T.setVendor(llvm::Triple::PC);
    T.setEnvironment(llvm::Triple::MSVC);
    T.setObjectFormat(llvm::Triple::COFF);
    if (Args.hasArg(options::OPT__SLASH_arm64EC))
      T.setArch(llvm::Triple::aarch64, llvm::Triple::AArch64SubArch_arm64ec);
    TargetTriple = T.str();
  } else if (IsDXCMode()) {
    // Build TargetTriple from target_profile option for clang-dxc.
    if (const Arg *A = Args.getLastArg(options::OPT_target_profile)) {
      StringRef TargetProfile = A->getValue();
      if (auto Triple =
              toolchains::HLSLToolChain::parseTargetProfile(TargetProfile))
        TargetTriple = *Triple;
      else
        Diag(diag::err_drv_invalid_directx_shader_module) << TargetProfile;

      A->claim();
    } else {
      Diag(diag::err_drv_dxc_missing_target_profile);
    }
  }

  if (const Arg *A = Args.getLastArg(options::OPT_target))
    TargetTriple = A->getValue();
  if (const Arg *A = Args.getLastArg(options::OPT_ccc_install_dir))
    Dir = InstalledDir = A->getValue();
  for (const Arg *A : Args.filtered(options::OPT_B)) {
    A->claim();
    PrefixDirs.push_back(A->getValue(0));
  }
  if (std::optional<std::string> CompilerPathValue =
          llvm::sys::Process::GetEnv("COMPILER_PATH")) {
    StringRef CompilerPath = *CompilerPathValue;
    while (!CompilerPath.empty()) {
      std::pair<StringRef, StringRef> Split =
          CompilerPath.split(llvm::sys::EnvPathSeparator);
      PrefixDirs.push_back(std::string(Split.first));
      CompilerPath = Split.second;
    }
  }
  if (const Arg *A = Args.getLastArg(options::OPT__sysroot_EQ))
    SysRoot = A->getValue();
  if (const Arg *A = Args.getLastArg(options::OPT__dyld_prefix_EQ))
    DyldPrefix = A->getValue();

  if (const Arg *A = Args.getLastArg(options::OPT_resource_dir))
    ResourceDir = A->getValue();

  if (const Arg *A = Args.getLastArg(options::OPT_save_temps_EQ)) {
    SaveTemps = llvm::StringSwitch<SaveTempsMode>(A->getValue())
                    .Case("cwd", SaveTempsCwd)
                    .Case("obj", SaveTempsObj)
                    .Default(SaveTempsCwd);
  }

  if (const Arg *A = Args.getLastArg(options::OPT_offload_host_only,
                                     options::OPT_offload_device_only,
                                     options::OPT_offload_host_device)) {
    if (A->getOption().matches(options::OPT_offload_host_only))
      Offload = OffloadHost;
    else if (A->getOption().matches(options::OPT_offload_device_only))
      Offload = OffloadDevice;
    else
      Offload = OffloadHostDevice;
  }

  setLTOMode(Args);

  // Process -fembed-bitcode= flags.
  if (Arg *A = Args.getLastArg(options::OPT_fembed_bitcode_EQ)) {
    StringRef Name = A->getValue();
    unsigned Model = llvm::StringSwitch<unsigned>(Name)
        .Case("off", EmbedNone)
        .Case("all", EmbedBitcode)
        .Case("bitcode", EmbedBitcode)
        .Case("marker", EmbedMarker)
        .Default(~0U);
    if (Model == ~0U) {
      Diags.Report(diag::err_drv_invalid_value) << A->getAsString(Args)
                                                << Name;
    } else
      BitcodeEmbed = static_cast<BitcodeEmbedMode>(Model);
  }

  // Remove existing compilation database so that each job can append to it.
  if (Arg *A = Args.getLastArg(options::OPT_MJ))
    llvm::sys::fs::remove(A->getValue());

  // Setting up the jobs for some precompile cases depends on whether we are
  // treating them as PCH, implicit modules or C++20 ones.
  // TODO: inferring the mode like this seems fragile (it meets the objective
  // of not requiring anything new for operation, however).
  const Arg *Std = Args.getLastArg(options::OPT_std_EQ);
  ModulesModeCXX20 =
      !Args.hasArg(options::OPT_fmodules) && Std &&
      (Std->containsValue("c++20") || Std->containsValue("c++2b") ||
       Std->containsValue("c++2a") || Std->containsValue("c++latest"));

  // Process -fmodule-header{=} flags.
  if (Arg *A = Args.getLastArg(options::OPT_fmodule_header_EQ,
                               options::OPT_fmodule_header)) {
    // These flags force C++20 handling of headers.
    ModulesModeCXX20 = true;
    if (A->getOption().matches(options::OPT_fmodule_header))
      CXX20HeaderType = HeaderMode_Default;
    else {
      StringRef ArgName = A->getValue();
      unsigned Kind = llvm::StringSwitch<unsigned>(ArgName)
                          .Case("user", HeaderMode_User)
                          .Case("system", HeaderMode_System)
                          .Default(~0U);
      if (Kind == ~0U) {
        Diags.Report(diag::err_drv_invalid_value)
            << A->getAsString(Args) << ArgName;
      } else
        CXX20HeaderType = static_cast<ModuleHeaderMode>(Kind);
    }
  }

  std::unique_ptr<llvm::opt::InputArgList> UArgs =
      std::make_unique<InputArgList>(std::move(Args));

  // Perform the default argument translations.
  DerivedArgList *TranslatedArgs = TranslateInputArgs(*UArgs);

  // Owned by the host.
  const ToolChain &TC = getToolChain(
      *UArgs, computeTargetTriple(*this, TargetTriple, *UArgs));

  // Report warning when arm64EC option is overridden by specified target
  if ((TC.getTriple().getArch() != llvm::Triple::aarch64 ||
       TC.getTriple().getSubArch() != llvm::Triple::AArch64SubArch_arm64ec) &&
      UArgs->hasArg(options::OPT__SLASH_arm64EC)) {
    getDiags().Report(clang::diag::warn_target_override_arm64ec)
        << TC.getTriple().str();
  }

  // The compilation takes ownership of Args.
  Compilation *C = new Compilation(*this, TC, UArgs.release(), TranslatedArgs,
                                   ContainsError);

  if (!HandleImmediateArgs(*C))
    return C;

  // Construct the list of inputs.
  InputList Inputs;
  BuildInputs(C->getDefaultToolChain(), *TranslatedArgs, Inputs);

  // Determine if there are any offload static libraries.
  if (checkForOffloadStaticLib(*C, *TranslatedArgs))
    setOffloadStaticLibSeen();

  // Check for any objects/archives that need to be compiled with the default
  // triple.
  if (checkForSYCLDefaultDevice(*C, *TranslatedArgs))
    setSYCLDefaultTriple(true);

  // Populate the tool chains for the offloading devices, if any.
  CreateOffloadingDeviceToolChains(*C, Inputs);

  // Use new offloading path for OpenMP.  This is disabled as the SYCL
  // offloading path is not properly setup to use the updated device linking
  // scheme.
  if ((C->isOffloadingHostKind(Action::OFK_OpenMP) &&
       Args.hasFlag(options::OPT_fopenmp_new_driver,
                    options::OPT_no_offload_new_driver, true)) ||
      Args.hasFlag(options::OPT_offload_new_driver,
                   options::OPT_no_offload_new_driver, false))
    setUseNewOffloadingDriver();

  // Determine FPGA emulation status.
  if (C->hasOffloadToolChain<Action::OFK_SYCL>()) {
    auto SYCLTCRange = C->getOffloadToolChains<Action::OFK_SYCL>();
    for (auto TI = SYCLTCRange.first, TE = SYCLTCRange.second; TI != TE; ++TI) {
      if (TI->second->getTriple().getSubArch() !=
          llvm::Triple::SPIRSubArch_fpga)
        continue;
      ArgStringList TargetArgs;
      const toolchains::SYCLToolChain *FPGATC =
          static_cast<const toolchains::SYCLToolChain *>(TI->second);
#if INTEL_CUSTOMIZATION
      FPGATC->TranslateBackendTargetArgs(Action::OFK_SYCL, FPGATC->getTriple(), *TranslatedArgs,
                                         TargetArgs);
#endif // INTEL_CUSTOMIZATION
      for (StringRef ArgString : TargetArgs) {
        if (ArgString.equals("-hardware") || ArgString.equals("-simulation")) {
          setFPGAEmulationMode(false);
          break;
        }
      }
      break;
    }
  }

  // Construct the list of abstract actions to perform for this compilation. On
  // MachO targets this uses the driver-driver and universal actions.
  if (TC.getTriple().isOSBinFormatMachO())
    BuildUniversalActions(*C, C->getDefaultToolChain(), Inputs);
  else
    BuildActions(*C, C->getArgs(), Inputs, C->getActions());

  if (CCCPrintPhases) {
    PrintActions(*C);
    return C;
  }

  BuildJobs(*C);

  return C;
}

static void printArgList(raw_ostream &OS, const llvm::opt::ArgList &Args) {
  llvm::opt::ArgStringList ASL;
  for (const auto *A : Args) {
    // Use user's original spelling of flags. For example, use
    // `/source-charset:utf-8` instead of `-finput-charset=utf-8` if the user
    // wrote the former.
    while (A->getAlias())
      A = A->getAlias();
    A->render(Args, ASL);
  }

  for (auto I = ASL.begin(), E = ASL.end(); I != E; ++I) {
    if (I != ASL.begin())
      OS << ' ';
    llvm::sys::printArg(OS, *I, true);
  }
  OS << '\n';
}

bool Driver::getCrashDiagnosticFile(StringRef ReproCrashFilename,
                                    SmallString<128> &CrashDiagDir) {
  using namespace llvm::sys;
  assert(llvm::Triple(llvm::sys::getProcessTriple()).isOSDarwin() &&
         "Only knows about .crash files on Darwin");

  // The .crash file can be found on at ~/Library/Logs/DiagnosticReports/
  // (or /Library/Logs/DiagnosticReports for root) and has the filename pattern
  // clang-<VERSION>_<YYYY-MM-DD-HHMMSS>_<hostname>.crash.
  path::home_directory(CrashDiagDir);
  if (CrashDiagDir.startswith("/var/root"))
    CrashDiagDir = "/";
  path::append(CrashDiagDir, "Library/Logs/DiagnosticReports");
  int PID =
#if LLVM_ON_UNIX
      getpid();
#else
      0;
#endif
  std::error_code EC;
  fs::file_status FileStatus;
  TimePoint<> LastAccessTime;
  SmallString<128> CrashFilePath;
  // Lookup the .crash files and get the one generated by a subprocess spawned
  // by this driver invocation.
  for (fs::directory_iterator File(CrashDiagDir, EC), FileEnd;
       File != FileEnd && !EC; File.increment(EC)) {
    StringRef FileName = path::filename(File->path());
    if (!FileName.startswith(Name))
      continue;
    if (fs::status(File->path(), FileStatus))
      continue;
    llvm::ErrorOr<std::unique_ptr<llvm::MemoryBuffer>> CrashFile =
        llvm::MemoryBuffer::getFile(File->path());
    if (!CrashFile)
      continue;
    // The first line should start with "Process:", otherwise this isn't a real
    // .crash file.
    StringRef Data = CrashFile.get()->getBuffer();
    if (!Data.startswith("Process:"))
      continue;
    // Parse parent process pid line, e.g: "Parent Process: clang-4.0 [79141]"
    size_t ParentProcPos = Data.find("Parent Process:");
    if (ParentProcPos == StringRef::npos)
      continue;
    size_t LineEnd = Data.find_first_of("\n", ParentProcPos);
    if (LineEnd == StringRef::npos)
      continue;
    StringRef ParentProcess = Data.slice(ParentProcPos+15, LineEnd).trim();
    int OpenBracket = -1, CloseBracket = -1;
    for (size_t i = 0, e = ParentProcess.size(); i < e; ++i) {
      if (ParentProcess[i] == '[')
        OpenBracket = i;
      if (ParentProcess[i] == ']')
        CloseBracket = i;
    }
    // Extract the parent process PID from the .crash file and check whether
    // it matches this driver invocation pid.
    int CrashPID;
    if (OpenBracket < 0 || CloseBracket < 0 ||
        ParentProcess.slice(OpenBracket + 1, CloseBracket)
            .getAsInteger(10, CrashPID) || CrashPID != PID) {
      continue;
    }

    // Found a .crash file matching the driver pid. To avoid getting an older
    // and misleading crash file, continue looking for the most recent.
    // FIXME: the driver can dispatch multiple cc1 invocations, leading to
    // multiple crashes poiting to the same parent process. Since the driver
    // does not collect pid information for the dispatched invocation there's
    // currently no way to distinguish among them.
    const auto FileAccessTime = FileStatus.getLastModificationTime();
    if (FileAccessTime > LastAccessTime) {
      CrashFilePath.assign(File->path());
      LastAccessTime = FileAccessTime;
    }
  }

  // If found, copy it over to the location of other reproducer files.
  if (!CrashFilePath.empty()) {
    EC = fs::copy_file(CrashFilePath, ReproCrashFilename);
    if (EC)
      return false;
    return true;
  }

  return false;
}

static const char BugReporMsg[] =
    "\n********************\n\n"
    "PLEASE ATTACH THE FOLLOWING FILES TO THE BUG REPORT:\n"
    "Preprocessed source(s) and associated run script(s) are located at:";

// When clang crashes, produce diagnostic information including the fully
// preprocessed source file(s).  Request that the developer attach the
// diagnostic information to a bug report.
void Driver::generateCompilationDiagnostics(
    Compilation &C, const Command &FailingCommand,
    StringRef AdditionalInformation, CompilationDiagnosticReport *Report) {
  if (C.getArgs().hasArg(options::OPT_fno_crash_diagnostics))
    return;

  unsigned Level = 1;
  if (Arg *A = C.getArgs().getLastArg(options::OPT_fcrash_diagnostics_EQ)) {
    Level = llvm::StringSwitch<unsigned>(A->getValue())
                .Case("off", 0)
                .Case("compiler", 1)
                .Case("all", 2)
                .Default(1);
  }
  if (!Level)
    return;

  // Don't try to generate diagnostics for dsymutil jobs.
  if (FailingCommand.getCreator().isDsymutilJob())
    return;

  bool IsLLD = false;
  TempFileList SavedTemps;
  if (FailingCommand.getCreator().isLinkJob()) {
    C.getDefaultToolChain().GetLinkerPath(&IsLLD);
    if (!IsLLD || Level < 2)
      return;

    // If lld crashed, we will re-run the same command with the input it used
    // to have. In that case we should not remove temp files in
    // initCompilationForDiagnostics yet. They will be added back and removed
    // later.
    SavedTemps = std::move(C.getTempFiles());
    assert(!C.getTempFiles().size());
  }

  // Print the version of the compiler.
  PrintVersion(C, llvm::errs());

  // Suppress driver output and emit preprocessor output to temp file.
  CCGenDiagnostics = true;

  // Save the original job command(s).
  Command Cmd = FailingCommand;

  // Keep track of whether we produce any errors while trying to produce
  // preprocessed sources.
  DiagnosticErrorTrap Trap(Diags);

  // Suppress tool output.
  C.initCompilationForDiagnostics();

  // If lld failed, rerun it again with --reproduce.
  if (IsLLD) {
    const char *TmpName = CreateTempFile(C, "linker-crash", "tar");
    Command NewLLDInvocation = Cmd;
    llvm::opt::ArgStringList ArgList = NewLLDInvocation.getArguments();
    StringRef ReproduceOption =
        C.getDefaultToolChain().getTriple().isWindowsMSVCEnvironment()
            ? "/reproduce:"
            : "--reproduce=";
    ArgList.push_back(Saver.save(Twine(ReproduceOption) + TmpName).data());
    NewLLDInvocation.replaceArguments(std::move(ArgList));

    // Redirect stdout/stderr to /dev/null.
    NewLLDInvocation.Execute({std::nullopt, {""}, {""}}, nullptr, nullptr);
    Diag(clang::diag::note_drv_command_failed_diag_msg) << BugReporMsg;
    Diag(clang::diag::note_drv_command_failed_diag_msg) << TmpName;
    Diag(clang::diag::note_drv_command_failed_diag_msg)
        << "\n\n********************";
    if (Report)
      Report->TemporaryFiles.push_back(TmpName);
    return;
  }

  // Construct the list of inputs.
  InputList Inputs;
  BuildInputs(C.getDefaultToolChain(), C.getArgs(), Inputs);

  for (InputList::iterator it = Inputs.begin(), ie = Inputs.end(); it != ie;) {
    bool IgnoreInput = false;

    // Ignore input from stdin or any inputs that cannot be preprocessed.
    // Check type first as not all linker inputs have a value.
    if (types::getPreprocessedType(it->first) == types::TY_INVALID) {
      IgnoreInput = true;
    } else if (!strcmp(it->second->getValue(), "-")) {
      Diag(clang::diag::note_drv_command_failed_diag_msg)
          << "Error generating preprocessed source(s) - "
             "ignoring input from stdin.";
      IgnoreInput = true;
    }

    if (IgnoreInput) {
      it = Inputs.erase(it);
      ie = Inputs.end();
    } else {
      ++it;
    }
  }

  if (Inputs.empty()) {
    Diag(clang::diag::note_drv_command_failed_diag_msg)
        << "Error generating preprocessed source(s) - "
           "no preprocessable inputs.";
    return;
  }

  // Don't attempt to generate preprocessed files if multiple -arch options are
  // used, unless they're all duplicates.
  llvm::StringSet<> ArchNames;
  for (const Arg *A : C.getArgs()) {
    if (A->getOption().matches(options::OPT_arch)) {
      StringRef ArchName = A->getValue();
      ArchNames.insert(ArchName);
    }
  }
  if (ArchNames.size() > 1) {
    Diag(clang::diag::note_drv_command_failed_diag_msg)
        << "Error generating preprocessed source(s) - cannot generate "
           "preprocessed source with multiple -arch options.";
    return;
  }

  // Construct the list of abstract actions to perform for this compilation. On
  // Darwin OSes this uses the driver-driver and builds universal actions.
  const ToolChain &TC = C.getDefaultToolChain();
  if (TC.getTriple().isOSBinFormatMachO())
    BuildUniversalActions(C, TC, Inputs);
  else
    BuildActions(C, C.getArgs(), Inputs, C.getActions());

  BuildJobs(C);

  // If there were errors building the compilation, quit now.
  if (Trap.hasErrorOccurred()) {
    Diag(clang::diag::note_drv_command_failed_diag_msg)
        << "Error generating preprocessed source(s).";
    return;
  }

  // Generate preprocessed output.
  SmallVector<std::pair<int, const Command *>, 4> FailingCommands;
  C.ExecuteJobs(C.getJobs(), FailingCommands);

  // If any of the preprocessing commands failed, clean up and exit.
  if (!FailingCommands.empty()) {
    Diag(clang::diag::note_drv_command_failed_diag_msg)
        << "Error generating preprocessed source(s).";
    return;
  }

  const TempFileList &TempFiles = C.getTempFiles();
  if (TempFiles.empty()) {
    Diag(clang::diag::note_drv_command_failed_diag_msg)
        << "Error generating preprocessed source(s).";
    return;
  }

  Diag(clang::diag::note_drv_command_failed_diag_msg) << BugReporMsg;

  SmallString<128> VFS;
  SmallString<128> ReproCrashFilename;
  for (auto &TempFile : TempFiles) {
    Diag(clang::diag::note_drv_command_failed_diag_msg) << TempFile.first;
    if (Report)
      Report->TemporaryFiles.push_back(TempFile.first);
    if (ReproCrashFilename.empty()) {
      ReproCrashFilename = TempFile.first;
      llvm::sys::path::replace_extension(ReproCrashFilename, ".crash");
    }
    if (StringRef(TempFile.first).endswith(".cache")) {
      // In some cases (modules) we'll dump extra data to help with reproducing
      // the crash into a directory next to the output.
      VFS = llvm::sys::path::filename(TempFile.first);
      llvm::sys::path::append(VFS, "vfs", "vfs.yaml");
    }
  }

  for (auto &TempFile : SavedTemps)
    C.addTempFile(TempFile.first);

  // Assume associated files are based off of the first temporary file.
  CrashReportInfo CrashInfo(TempFiles[0].first, VFS);

  llvm::SmallString<128> Script(CrashInfo.Filename);
  llvm::sys::path::replace_extension(Script, "sh");
  std::error_code EC;
  llvm::raw_fd_ostream ScriptOS(Script, EC, llvm::sys::fs::CD_CreateNew,
                                llvm::sys::fs::FA_Write,
                                llvm::sys::fs::OF_Text);
  if (EC) {
    Diag(clang::diag::note_drv_command_failed_diag_msg)
        << "Error generating run script: " << Script << " " << EC.message();
  } else {
    ScriptOS << "# Crash reproducer for " << getClangFullVersion() << "\n"
             << "# Driver args: ";
    printArgList(ScriptOS, C.getInputArgs());
    ScriptOS << "# Original command: ";
    Cmd.Print(ScriptOS, "\n", /*Quote=*/true);
    Cmd.Print(ScriptOS, "\n", /*Quote=*/true, &CrashInfo);
    if (!AdditionalInformation.empty())
      ScriptOS << "\n# Additional information: " << AdditionalInformation
               << "\n";
    if (Report)
      Report->TemporaryFiles.push_back(std::string(Script.str()));
    Diag(clang::diag::note_drv_command_failed_diag_msg) << Script;
  }

  // On darwin, provide information about the .crash diagnostic report.
  if (llvm::Triple(llvm::sys::getProcessTriple()).isOSDarwin()) {
    SmallString<128> CrashDiagDir;
    if (getCrashDiagnosticFile(ReproCrashFilename, CrashDiagDir)) {
      Diag(clang::diag::note_drv_command_failed_diag_msg)
          << ReproCrashFilename.str();
    } else { // Suggest a directory for the user to look for .crash files.
      llvm::sys::path::append(CrashDiagDir, Name);
      CrashDiagDir += "_<YYYY-MM-DD-HHMMSS>_<hostname>.crash";
      Diag(clang::diag::note_drv_command_failed_diag_msg)
          << "Crash backtrace is located in";
      Diag(clang::diag::note_drv_command_failed_diag_msg)
          << CrashDiagDir.str();
      Diag(clang::diag::note_drv_command_failed_diag_msg)
          << "(choose the .crash file that corresponds to your crash)";
    }
  }

  for (const auto &A : C.getArgs().filtered(options::OPT_frewrite_map_file_EQ))
    Diag(clang::diag::note_drv_command_failed_diag_msg) << A->getValue();

  Diag(clang::diag::note_drv_command_failed_diag_msg)
      << "\n\n********************";
}

void Driver::setUpResponseFiles(Compilation &C, Command &Cmd) {
  // Since commandLineFitsWithinSystemLimits() may underestimate system's
  // capacity if the tool does not support response files, there is a chance/
  // that things will just work without a response file, so we silently just
  // skip it.
  if (Cmd.getResponseFileSupport().ResponseKind ==
          ResponseFileSupport::RF_None ||
      llvm::sys::commandLineFitsWithinSystemLimits(Cmd.getExecutable(),
                                                   Cmd.getArguments()))
    return;

  std::string TmpName = GetTemporaryPath("response", "txt");
  Cmd.setResponseFile(C.addTempFile(C.getArgs().MakeArgString(TmpName)));
}

int Driver::ExecuteCompilation(
    Compilation &C,
    SmallVectorImpl<std::pair<int, const Command *>> &FailingCommands) {
  if (C.getArgs().hasArg(options::OPT_fdriver_only)) {
    if (C.getArgs().hasArg(options::OPT_v))
      C.getJobs().Print(llvm::errs(), "\n", true);

    C.ExecuteJobs(C.getJobs(), FailingCommands, /*LogOnly=*/true);

    // If there were errors building the compilation, quit now.
    if (!FailingCommands.empty() || Diags.hasErrorOccurred())
      return 1;

    return 0;
  }

#if INTEL_CUSTOMIZATION
  // Generate Arg files when -i_keep opt is specified
  if (C.getArgs().hasArg(options::OPT_i_keep)) {
    const JobList &Jobs = C.getJobs();
    for (const auto &Job : Jobs) {
      const Command *FailingCommand = nullptr;
      if (int Res = C.GenArgFiles(Job, FailingCommand)) {
        FailingCommands.push_back(std::make_pair(Res, FailingCommand));
      }
    }
  }
#endif // INTEL_CUSTOMIZATION

  // Just print if -### was present.
  if (C.getArgs().hasArg(options::OPT__HASH_HASH_HASH)) {
    C.getJobs().Print(llvm::errs(), "\n", true);
    return 0;
  }

  // If there were errors building the compilation, quit now.
  if (Diags.hasErrorOccurred())
    return 1;

  // Set up response file names for each command, if necessary.
  for (auto &Job : C.getJobs())
    setUpResponseFiles(C, Job);

  C.ExecuteJobs(C.getJobs(), FailingCommands);

  // If the command succeeded, we are done.
  if (FailingCommands.empty())
    return 0;

  // Otherwise, remove result files and print extra information about abnormal
  // failures.
  int Res = 0;
  for (const auto &CmdPair : FailingCommands) {
    int CommandRes = CmdPair.first;
    const Command *FailingCommand = CmdPair.second;

    // Remove result files if we're not saving temps.
    if (!isSaveTempsEnabled()) {
      const JobAction *JA = cast<JobAction>(&FailingCommand->getSource());
      C.CleanupFileMap(C.getResultFiles(), JA, true);

      // Failure result files are valid unless we crashed.
      if (CommandRes < 0)
        C.CleanupFileMap(C.getFailureResultFiles(), JA, true);
    }

#if LLVM_ON_UNIX
    // llvm/lib/Support/Unix/Signals.inc will exit with a special return code
    // for SIGPIPE. Do not print diagnostics for this case.
    if (CommandRes == EX_IOERR) {
      Res = CommandRes;
      continue;
    }
#endif

    // Print extra information about abnormal failures, if possible.
    //
    // This is ad-hoc, but we don't want to be excessively noisy. If the result
    // status was 1, assume the command failed normally. In particular, if it
    // was the compiler then assume it gave a reasonable error code. Failures
    // in other tools are less common, and they generally have worse
    // diagnostics, so always print the diagnostic there.
    const Tool &FailingTool = FailingCommand->getCreator();

    if (!FailingTool.hasGoodDiagnostics() || CommandRes != 1) {
      // FIXME: See FIXME above regarding result code interpretation.
      if (CommandRes < 0)
        Diag(clang::diag::err_drv_command_signalled)
            << FailingTool.getShortName();
      else
        Diag(clang::diag::err_drv_command_failed)
            << FailingTool.getShortName() << CommandRes;
    }

    auto CustomDiag = FailingCommand->getDiagForErrorCode(CommandRes);
    if (!CustomDiag.empty())
      Diag(clang::diag::note_drv_command_failed_diag_msg) << CustomDiag;
  }
  return Res;
}

void Driver::PrintHelp(bool ShowHidden) const {
  unsigned IncludedFlagsBitmask;
  unsigned ExcludedFlagsBitmask;
  std::tie(IncludedFlagsBitmask, ExcludedFlagsBitmask) =
      getIncludeExcludeOptionFlagMasks(IsCLMode());

  ExcludedFlagsBitmask |= options::NoDriverOption;
  if (!ShowHidden)
    ExcludedFlagsBitmask |= HelpHidden;

  if (IsFlangMode())
    IncludedFlagsBitmask |= options::FlangOption;
  else
    ExcludedFlagsBitmask |= options::FlangOnlyOption;

  std::string Usage = llvm::formatv("{0} [options] file...", Name).str();
  getOpts().printHelp(llvm::outs(), Usage.c_str(), DriverTitle.c_str(),
                      IncludedFlagsBitmask, ExcludedFlagsBitmask,
                      /*ShowAllAliases=*/false);
}

llvm::Triple Driver::MakeSYCLDeviceTriple(StringRef TargetArch) const {
#if INTEL_CUSTOMIZATION
  // "x86_64" means non-spirv CPU AOT device, replace it with "spir64_x86_64"
  // (spirv CPU AOT) to let CFE properly treat it as a SYCL device.
  // e.g. _Float16 is supported on SPIR targets while not on "x86_64".
  // e.g. there's only one addrspace (0) for "x86_64".
  if (TargetArch.startswith("x86_64"))
    TargetArch = "spir64_x86_64";
#endif // INTEL_CUSTOMIZATION
  SmallVector<StringRef, 5> SYCLAlias = {"spir", "spir64", "spir64_fpga",
                                         "spir64_x86_64", "spir64_gen"};
  if (std::find(SYCLAlias.begin(), SYCLAlias.end(), TargetArch) !=
      SYCLAlias.end()) {
    llvm::Triple TT;
    TT.setArchName(TargetArch);
    TT.setVendor(llvm::Triple::UnknownVendor);
    TT.setOS(llvm::Triple::UnknownOS);
    return TT;
  }
  return llvm::Triple(TargetArch);
}

// Print the help from any of the given tools which are used for AOT
// compilation for SYCL
void Driver::PrintSYCLToolHelp(const Compilation &C) const {
  SmallVector<std::tuple<llvm::Triple, StringRef, StringRef, StringRef>, 4>
      HelpArgs;
  // Populate the vector with the tools and help options
  if (Arg *A = C.getArgs().getLastArg(options::OPT_fsycl_help_EQ)) {
    StringRef AV(A->getValue());
    llvm::Triple T;
    if (AV == "gen" || AV == "all")
      HelpArgs.push_back(std::make_tuple(MakeSYCLDeviceTriple("spir64_gen"),
                                         "ocloc", "--help", ""));
    if (AV == "fpga" || AV == "all")
      HelpArgs.push_back(std::make_tuple(MakeSYCLDeviceTriple("spir64_fpga"),
                                         "aoc", "-help", "-sycl"));
    if (AV == "x86_64" || AV == "all")
      HelpArgs.push_back(std::make_tuple(MakeSYCLDeviceTriple("spir64_x86_64"),
                                         "opencl-aot", "--help", ""));
    if (HelpArgs.empty()) {
      C.getDriver().Diag(diag::err_drv_unsupported_option_argument)
                         << A->getSpelling() << AV; // INTEL
      return;
    }
  }

  // Go through the args and emit the help information for each.
  for (auto &HA : HelpArgs) {
    llvm::outs() << "Emitting help information for " << std::get<1>(HA) << '\n'
        << "Use triple of '" << std::get<0>(HA).normalize() <<
        "' to enable ahead of time compilation\n";
    // Flush out the buffer before calling the external tool.
    llvm::outs().flush();
    std::vector<StringRef> ToolArgs = {std::get<1>(HA), std::get<2>(HA),
                                       std::get<3>(HA)};
    SmallString<128> ExecPath(
        C.getDefaultToolChain().GetProgramPath(std::get<1>(HA).data()));
    // do not run the tools with -###.
    if (C.getArgs().hasArg(options::OPT__HASH_HASH_HASH)) {
      llvm::errs() << "\"" << ExecPath << "\" \"" << ToolArgs[1] << "\"";
      if (!ToolArgs[2].empty())
        llvm::errs() << " \"" << ToolArgs[2] << "\"";
      llvm::errs() << "\n";
      continue;
    }
    auto ToolBinary = llvm::sys::findProgramByName(ExecPath);
    if (ToolBinary.getError()) {
      C.getDriver().Diag(diag::err_drv_command_failure) << ExecPath;
      continue;
    }
    // Run the Tool.
    llvm::sys::ExecuteAndWait(ToolBinary.get(), ToolArgs);
  }
}

void Driver::PrintVersion(const Compilation &C, raw_ostream &OS) const {
  if (IsFlangMode()) {
    OS << getClangToolFullVersion("flang-new") << '\n';
  } else {
    // FIXME: The following handlers should use a callback mechanism, we don't
    // know what the client would like to do.
    OS << getClangFullVersion() << '\n';
  }
  const ToolChain &TC = C.getDefaultToolChain();
  OS << "Target: " << TC.getTripleString() << '\n';

  // Print the threading model.
  if (Arg *A = C.getArgs().getLastArg(options::OPT_mthread_model)) {
    // Don't print if the ToolChain would have barfed on it already
    if (TC.isThreadModelSupported(A->getValue()))
      OS << "Thread model: " << A->getValue();
  } else
    OS << "Thread model: " << TC.getThreadModel();
  OS << '\n';

  // Print out the install directory.
  OS << "InstalledDir: " << InstalledDir << '\n';

  // If configuration files were used, print their paths.
  for (auto ConfigFile : ConfigFiles)
    OS << "Configuration file: " << ConfigFile << '\n';
}

/// PrintDiagnosticCategories - Implement the --print-diagnostic-categories
/// option.
static void PrintDiagnosticCategories(raw_ostream &OS) {
  // Skip the empty category.
  for (unsigned i = 1, max = DiagnosticIDs::getNumberOfCategories(); i != max;
       ++i)
    OS << i << ',' << DiagnosticIDs::getCategoryNameFromID(i) << '\n';
}

void Driver::HandleAutocompletions(StringRef PassedFlags) const {
  if (PassedFlags == "")
    return;
  // Print out all options that start with a given argument. This is used for
  // shell autocompletion.
  std::vector<std::string> SuggestedCompletions;
  std::vector<std::string> Flags;

  unsigned int DisableFlags =
      options::NoDriverOption | options::Unsupported | options::Ignored;

  // Make sure that Flang-only options don't pollute the Clang output
  // TODO: Make sure that Clang-only options don't pollute Flang output
  if (!IsFlangMode())
    DisableFlags |= options::FlangOnlyOption;

  // Distinguish "--autocomplete=-someflag" and "--autocomplete=-someflag,"
  // because the latter indicates that the user put space before pushing tab
  // which should end up in a file completion.
  const bool HasSpace = PassedFlags.endswith(",");

  // Parse PassedFlags by "," as all the command-line flags are passed to this
  // function separated by ","
  StringRef TargetFlags = PassedFlags;
  while (TargetFlags != "") {
    StringRef CurFlag;
    std::tie(CurFlag, TargetFlags) = TargetFlags.split(",");
    Flags.push_back(std::string(CurFlag));
  }

  // We want to show cc1-only options only when clang is invoked with -cc1 or
  // -Xclang.
  if (llvm::is_contained(Flags, "-Xclang") || llvm::is_contained(Flags, "-cc1"))
    DisableFlags &= ~options::NoDriverOption;

  const llvm::opt::OptTable &Opts = getOpts();
  StringRef Cur;
  Cur = Flags.at(Flags.size() - 1);
  StringRef Prev;
  if (Flags.size() >= 2) {
    Prev = Flags.at(Flags.size() - 2);
    SuggestedCompletions = Opts.suggestValueCompletions(Prev, Cur);
  }

  if (SuggestedCompletions.empty())
    SuggestedCompletions = Opts.suggestValueCompletions(Cur, "");

  // If Flags were empty, it means the user typed `clang [tab]` where we should
  // list all possible flags. If there was no value completion and the user
  // pressed tab after a space, we should fall back to a file completion.
  // We're printing a newline to be consistent with what we print at the end of
  // this function.
  if (SuggestedCompletions.empty() && HasSpace && !Flags.empty()) {
    llvm::outs() << '\n';
    return;
  }

  // When flag ends with '=' and there was no value completion, return empty
  // string and fall back to the file autocompletion.
  if (SuggestedCompletions.empty() && !Cur.endswith("=")) {
    // If the flag is in the form of "--autocomplete=-foo",
    // we were requested to print out all option names that start with "-foo".
    // For example, "--autocomplete=-fsyn" is expanded to "-fsyntax-only".
    SuggestedCompletions = Opts.findByPrefix(Cur, DisableFlags);

    // We have to query the -W flags manually as they're not in the OptTable.
    // TODO: Find a good way to add them to OptTable instead and them remove
    // this code.
    for (StringRef S : DiagnosticIDs::getDiagnosticFlags())
      if (S.startswith(Cur))
        SuggestedCompletions.push_back(std::string(S));
  }

  // Sort the autocomplete candidates so that shells print them out in a
  // deterministic order. We could sort in any way, but we chose
  // case-insensitive sorting for consistency with the -help option
  // which prints out options in the case-insensitive alphabetical order.
  llvm::sort(SuggestedCompletions, [](StringRef A, StringRef B) {
    if (int X = A.compare_insensitive(B))
      return X < 0;
    return A.compare(B) > 0;
  });

  llvm::outs() << llvm::join(SuggestedCompletions, "\n") << '\n';
}

bool Driver::HandleImmediateArgs(const Compilation &C) {
  // The order these options are handled in gcc is all over the place, but we
  // don't expect inconsistencies w.r.t. that to matter in practice.

  if (C.getArgs().hasArg(options::OPT_dumpmachine)) {
    llvm::outs() << C.getDefaultToolChain().getTripleString() << '\n';
    return false;
  }

  if (C.getArgs().hasArg(options::OPT_dumpversion)) {
    // Since -dumpversion is only implemented for pedantic GCC compatibility, we
    // return an answer which matches our definition of __VERSION__.
    llvm::outs() << CLANG_VERSION_STRING << "\n";
    return false;
  }

  if (C.getArgs().hasArg(options::OPT__print_diagnostic_categories)) {
    PrintDiagnosticCategories(llvm::outs());
    return false;
  }

  if (C.getArgs().hasArg(options::OPT_help) ||
      C.getArgs().hasArg(options::OPT__help_hidden)) {
    PrintHelp(C.getArgs().hasArg(options::OPT__help_hidden));
    return false;
  }

  if (C.getArgs().hasArg(options::OPT_fsycl_help_EQ)) {
    PrintSYCLToolHelp(C);
    return false;
  }

  if (C.getArgs().hasArg(options::OPT__version)) {
    // Follow gcc behavior and use stdout for --version and stderr for -v.
    PrintVersion(C, llvm::outs());
    return false;
  }

  if (C.getArgs().hasArg(options::OPT_v) ||
      C.getArgs().hasArg(options::OPT__HASH_HASH_HASH) ||
      C.getArgs().hasArg(options::OPT_print_supported_cpus)) {
    PrintVersion(C, llvm::errs());
    SuppressMissingInputWarning = true;
  }

  if (C.getArgs().hasArg(options::OPT_v)) {
    if (!SystemConfigDir.empty())
      llvm::errs() << "System configuration file directory: "
                   << SystemConfigDir << "\n";
    if (!UserConfigDir.empty())
      llvm::errs() << "User configuration file directory: "
                   << UserConfigDir << "\n";
  }

  const ToolChain &TC = C.getDefaultToolChain();

  if (C.getArgs().hasArg(options::OPT_v))
    TC.printVerboseInfo(llvm::errs());

  if (C.getArgs().hasArg(options::OPT_print_resource_dir)) {
    llvm::outs() << ResourceDir << '\n';
    return false;
  }

  if (C.getArgs().hasArg(options::OPT_print_search_dirs)) {
    llvm::outs() << "programs: =";
    bool separator = false;
    // Print -B and COMPILER_PATH.
    for (const std::string &Path : PrefixDirs) {
      if (separator)
        llvm::outs() << llvm::sys::EnvPathSeparator;
      llvm::outs() << Path;
      separator = true;
    }
    for (const std::string &Path : TC.getProgramPaths()) {
      if (separator)
        llvm::outs() << llvm::sys::EnvPathSeparator;
      llvm::outs() << Path;
      separator = true;
    }
    llvm::outs() << "\n";
    llvm::outs() << "libraries: =" << ResourceDir;

    StringRef sysroot = C.getSysRoot();

    for (const std::string &Path : TC.getFilePaths()) {
      // Always print a separator. ResourceDir was the first item shown.
      llvm::outs() << llvm::sys::EnvPathSeparator;
      // Interpretation of leading '=' is needed only for NetBSD.
      if (Path[0] == '=')
        llvm::outs() << sysroot << Path.substr(1);
      else
        llvm::outs() << Path;
    }
    llvm::outs() << "\n";
    return false;
  }

  if (C.getArgs().hasArg(options::OPT_print_runtime_dir)) {
    std::string RuntimePath;
    // Get the first existing path, if any.
    for (auto Path : TC.getRuntimePaths()) {
      if (getVFS().exists(Path)) {
        RuntimePath = Path;
        break;
      }
    }
    if (!RuntimePath.empty())
      llvm::outs() << RuntimePath << '\n';
    else
      llvm::outs() << TC.getCompilerRTPath() << '\n';
    return false;
  }

  if (C.getArgs().hasArg(options::OPT_print_diagnostic_options)) {
    std::vector<std::string> Flags = DiagnosticIDs::getDiagnosticFlags();
    for (std::size_t I = 0; I != Flags.size(); I += 2)
      llvm::outs() << "  " << Flags[I] << "\n  " << Flags[I + 1] << "\n\n";
    return false;
  }

  // FIXME: The following handlers should use a callback mechanism, we don't
  // know what the client would like to do.
  if (Arg *A = C.getArgs().getLastArg(options::OPT_print_file_name_EQ)) {
    llvm::outs() << GetFilePath(A->getValue(), TC) << "\n";
    return false;
  }

  if (Arg *A = C.getArgs().getLastArg(options::OPT_print_prog_name_EQ)) {
    StringRef ProgName = A->getValue();

    // Null program name cannot have a path.
    if (! ProgName.empty())
      llvm::outs() << GetProgramPath(ProgName, TC);

    llvm::outs() << "\n";
    return false;
  }

  if (Arg *A = C.getArgs().getLastArg(options::OPT_autocomplete)) {
    StringRef PassedFlags = A->getValue();
    HandleAutocompletions(PassedFlags);
    return false;
  }

  if (C.getArgs().hasArg(options::OPT_print_libgcc_file_name)) {
    ToolChain::RuntimeLibType RLT = TC.GetRuntimeLibType(C.getArgs());
    const llvm::Triple Triple(TC.ComputeEffectiveClangTriple(C.getArgs()));
    RegisterEffectiveTriple TripleRAII(TC, Triple);
    switch (RLT) {
    case ToolChain::RLT_CompilerRT:
      llvm::outs() << TC.getCompilerRT(C.getArgs(), "builtins") << "\n";
      break;
    case ToolChain::RLT_Libgcc:
      llvm::outs() << GetFilePath("libgcc.a", TC) << "\n";
      break;
    }
    return false;
  }

  if (C.getArgs().hasArg(options::OPT_print_multi_lib)) {
    for (const Multilib &Multilib : TC.getMultilibs())
      llvm::outs() << Multilib << "\n";
    return false;
  }

  if (C.getArgs().hasArg(options::OPT_print_multi_directory)) {
    const Multilib &Multilib = TC.getMultilib();
    if (Multilib.gccSuffix().empty())
      llvm::outs() << ".\n";
    else {
      StringRef Suffix(Multilib.gccSuffix());
      assert(Suffix.front() == '/');
      llvm::outs() << Suffix.substr(1) << "\n";
    }
    return false;
  }

  if (C.getArgs().hasArg(options::OPT_print_target_triple)) {
    llvm::outs() << TC.getTripleString() << "\n";
    return false;
  }

  if (C.getArgs().hasArg(options::OPT_print_effective_triple)) {
    const llvm::Triple Triple(TC.ComputeEffectiveClangTriple(C.getArgs()));
    llvm::outs() << Triple.getTriple() << "\n";
    return false;
  }

  if (C.getArgs().hasArg(options::OPT_print_targets)) {
    llvm::TargetRegistry::printRegisteredTargetsForVersion(llvm::outs());
    return false;
  }

  return true;
}

enum {
  TopLevelAction = 0,
  HeadSibAction = 1,
  OtherSibAction = 2,
};

// Display an action graph human-readably.  Action A is the "sink" node
// and latest-occuring action. Traversal is in pre-order, visiting the
// inputs to each action before printing the action itself.
static unsigned PrintActions1(const Compilation &C, Action *A,
                              std::map<Action *, unsigned> &Ids,
                              Twine Indent = {}, int Kind = TopLevelAction) {
  if (Ids.count(A)) // A was already visited.
    return Ids[A];

  std::string str;
  llvm::raw_string_ostream os(str);

  auto getSibIndent = [](int K) -> Twine {
    return (K == HeadSibAction) ? "   " : (K == OtherSibAction) ? "|  " : "";
  };

  Twine SibIndent = Indent + getSibIndent(Kind);
  int SibKind = HeadSibAction;
  os << Action::getClassName(A->getKind()) << ", ";
  if (InputAction *IA = dyn_cast<InputAction>(A)) {
    os << "\"" << IA->getInputArg().getValue() << "\"";
  } else if (BindArchAction *BIA = dyn_cast<BindArchAction>(A)) {
    os << '"' << BIA->getArchName() << '"' << ", {"
       << PrintActions1(C, *BIA->input_begin(), Ids, SibIndent, SibKind) << "}";
  } else if (OffloadAction *OA = dyn_cast<OffloadAction>(A)) {
    bool IsFirst = true;
    OA->doOnEachDependence(
        [&](Action *A, const ToolChain *TC, const char *BoundArch) {
          assert(TC && "Unknown host toolchain");
          // E.g. for two CUDA device dependences whose bound arch is sm_20 and
          // sm_35 this will generate:
          // "cuda-device" (nvptx64-nvidia-cuda:sm_20) {#ID}, "cuda-device"
          // (nvptx64-nvidia-cuda:sm_35) {#ID}
          if (!IsFirst)
            os << ", ";
          os << '"';
          os << A->getOffloadingKindPrefix();
          os << " (";
          os << TC->getTriple().normalize();
          if (BoundArch)
            os << ":" << BoundArch;
          os << ")";
          os << '"';
          os << " {" << PrintActions1(C, A, Ids, SibIndent, SibKind) << "}";
          IsFirst = false;
          SibKind = OtherSibAction;
        });
  } else {
    const ActionList *AL = &A->getInputs();

    if (AL->size()) {
      const char *Prefix = "{";
      for (Action *PreRequisite : *AL) {
        os << Prefix << PrintActions1(C, PreRequisite, Ids, SibIndent, SibKind);
        Prefix = ", ";
        SibKind = OtherSibAction;
      }
      os << "}";
    } else
      os << "{}";
  }

  // Append offload info for all options other than the offloading action
  // itself (e.g. (cuda-device, sm_20) or (cuda-host)).
  std::string offload_str;
  llvm::raw_string_ostream offload_os(offload_str);
  if (!isa<OffloadAction>(A)) {
    auto S = A->getOffloadingKindPrefix();
    if (!S.empty()) {
      offload_os << ", (" << S;
      if (A->getOffloadingArch())
        offload_os << ", " << A->getOffloadingArch();
      offload_os << ")";
    }
  }

  auto getSelfIndent = [](int K) -> Twine {
    return (K == HeadSibAction) ? "+- " : (K == OtherSibAction) ? "|- " : "";
  };

  unsigned Id = Ids.size();
  Ids[A] = Id;
  llvm::errs() << Indent + getSelfIndent(Kind) << Id << ": " << os.str() << ", "
               << types::getTypeName(A->getType()) << offload_os.str() << "\n";

  return Id;
}

// Print the action graphs in a compilation C.
// For example "clang -c file1.c file2.c" is composed of two subgraphs.
void Driver::PrintActions(const Compilation &C) const {
  std::map<Action *, unsigned> Ids;
  for (Action *A : C.getActions())
    PrintActions1(C, A, Ids);
}

/// Check whether the given input tree contains any compilation or
/// assembly actions.
static bool ContainsCompileOrAssembleAction(const Action *A) {
  if (isa<CompileJobAction>(A) || isa<BackendJobAction>(A) ||
      isa<AssembleJobAction>(A))
    return true;

  return llvm::any_of(A->inputs(), ContainsCompileOrAssembleAction);
}

void Driver::BuildUniversalActions(Compilation &C, const ToolChain &TC,
                                   const InputList &BAInputs) const {
  DerivedArgList &Args = C.getArgs();
  ActionList &Actions = C.getActions();
  llvm::PrettyStackTraceString CrashInfo("Building universal build actions");
  // Collect the list of architectures. Duplicates are allowed, but should only
  // be handled once (in the order seen).
  llvm::StringSet<> ArchNames;
  SmallVector<const char *, 4> Archs;
  for (Arg *A : Args) {
    if (A->getOption().matches(options::OPT_arch)) {
      // Validate the option here; we don't save the type here because its
      // particular spelling may participate in other driver choices.
      llvm::Triple::ArchType Arch =
          tools::darwin::getArchTypeForMachOArchName(A->getValue());
      if (Arch == llvm::Triple::UnknownArch) {
        Diag(clang::diag::err_drv_invalid_arch_name) << A->getAsString(Args);
        continue;
      }

      A->claim();
      if (ArchNames.insert(A->getValue()).second)
        Archs.push_back(A->getValue());
    }
  }

  // When there is no explicit arch for this platform, make sure we still bind
  // the architecture (to the default) so that -Xarch_ is handled correctly.
  if (!Archs.size())
    Archs.push_back(Args.MakeArgString(TC.getDefaultUniversalArchName()));

  ActionList SingleActions;
  BuildActions(C, Args, BAInputs, SingleActions);

  // Add in arch bindings for every top level action, as well as lipo and
  // dsymutil steps if needed.
  for (Action* Act : SingleActions) {
    // Make sure we can lipo this kind of output. If not (and it is an actual
    // output) then we disallow, since we can't create an output file with the
    // right name without overwriting it. We could remove this oddity by just
    // changing the output names to include the arch, which would also fix
    // -save-temps. Compatibility wins for now.

    if (Archs.size() > 1 && !types::canLipoType(Act->getType()))
      Diag(clang::diag::err_drv_invalid_output_with_multiple_archs)
          << types::getTypeName(Act->getType());

    ActionList Inputs;
    for (unsigned i = 0, e = Archs.size(); i != e; ++i)
      Inputs.push_back(C.MakeAction<BindArchAction>(Act, Archs[i]));

    // Lipo if necessary, we do it this way because we need to set the arch flag
    // so that -Xarch_ gets overwritten.
    if (Inputs.size() == 1 || Act->getType() == types::TY_Nothing)
      Actions.append(Inputs.begin(), Inputs.end());
    else
      Actions.push_back(C.MakeAction<LipoJobAction>(Inputs, Act->getType()));

    // Handle debug info queries.
    Arg *A = Args.getLastArg(options::OPT_g_Group);
    bool enablesDebugInfo = A && !A->getOption().matches(options::OPT_g0) &&
                            !A->getOption().matches(options::OPT_gstabs);
    if ((enablesDebugInfo || willEmitRemarks(Args)) &&
        ContainsCompileOrAssembleAction(Actions.back())) {

      // Add a 'dsymutil' step if necessary, when debug info is enabled and we
      // have a compile input. We need to run 'dsymutil' ourselves in such cases
      // because the debug info will refer to a temporary object file which
      // will be removed at the end of the compilation process.
      if (Act->getType() == types::TY_Image) {
        ActionList Inputs;
        Inputs.push_back(Actions.back());
        Actions.pop_back();
        Actions.push_back(
            C.MakeAction<DsymutilJobAction>(Inputs, types::TY_dSYM));
      }

      // Verify the debug info output.
      if (Args.hasArg(options::OPT_verify_debug_info)) {
        Action* LastAction = Actions.back();
        Actions.pop_back();
        Actions.push_back(C.MakeAction<VerifyDebugInfoJobAction>(
            LastAction, types::TY_Nothing));
      }
    }
  }
}

bool Driver::DiagnoseInputExistence(const DerivedArgList &Args, StringRef Value,
                                    types::ID Ty, bool TypoCorrect) const {
  if (!getCheckInputsExist())
    return true;

  // stdin always exists.
  if (Value == "-")
    return true;

  // If it's a header to be found in the system or user search path, then defer
  // complaints about its absence until those searches can be done.  When we
  // are definitely processing headers for C++20 header units, extend this to
  // allow the user to put "-fmodule-header -xc++-header vector" for example.
  if (Ty == types::TY_CXXSHeader || Ty == types::TY_CXXUHeader ||
      (ModulesModeCXX20 && Ty == types::TY_CXXHeader))
    return true;

  if (getVFS().exists(Value))
    return true;

  if (TypoCorrect) {
    // Check if the filename is a typo for an option flag. OptTable thinks
    // that all args that are not known options and that start with / are
    // filenames, but e.g. `/diagnostic:caret` is more likely a typo for
    // the option `/diagnostics:caret` than a reference to a file in the root
    // directory.
    unsigned IncludedFlagsBitmask;
    unsigned ExcludedFlagsBitmask;
    std::tie(IncludedFlagsBitmask, ExcludedFlagsBitmask) =
        getIncludeExcludeOptionFlagMasks(IsCLMode());
    std::string Nearest;
    if (getOpts().findNearest(Value, Nearest, IncludedFlagsBitmask,
                              ExcludedFlagsBitmask) <= 1) {
      Diag(clang::diag::err_drv_no_such_file_with_suggestion)
          << Value << Nearest;
      return false;
    }
  }

  // In CL mode, don't error on apparently non-existent linker inputs, because
  // they can be influenced by linker flags the clang driver might not
  // understand.
  // Examples:
  // - `clang-cl main.cc ole32.lib` in a non-MSVC shell will make the driver
  //   module look for an MSVC installation in the registry. (We could ask
  //   the MSVCToolChain object if it can find `ole32.lib`, but the logic to
  //   look in the registry might move into lld-link in the future so that
  //   lld-link invocations in non-MSVC shells just work too.)
  // - `clang-cl ... /link ...` can pass arbitrary flags to the linker,
  //   including /libpath:, which is used to find .lib and .obj files.
  // So do not diagnose this on the driver level. Rely on the linker diagnosing
  // it. (If we don't end up invoking the linker, this means we'll emit a
  // "'linker' input unused [-Wunused-command-line-argument]" warning instead
  // of an error.)
  //
  // Only do this skip after the typo correction step above. `/Brepo` is treated
  // as TY_Object, but it's clearly a typo for `/Brepro`. It seems fine to emit
  // an error if we have a flag that's within an edit distance of 1 from a
  // flag. (Users can use `-Wl,` or `/linker` to launder the flag past the
  // driver in the unlikely case they run into this.)
  //
  // Don't do this for inputs that start with a '/', else we'd pass options
  // like /libpath: through to the linker silently.
  //
  // Emitting an error for linker inputs can also cause incorrect diagnostics
  // with the gcc driver. The command
  //     clang -fuse-ld=lld -Wl,--chroot,some/dir /file.o
  // will make lld look for some/dir/file.o, while we will diagnose here that
  // `/file.o` does not exist. However, configure scripts check if
  // `clang /GR-` compiles without error to see if the compiler is cl.exe,
  // so we can't downgrade diagnostics for `/GR-` from an error to a warning
  // in cc mode. (We can in cl mode because cl.exe itself only warns on
  // unknown flags.)
  if (IsCLMode() && Ty == types::TY_Object && !Value.startswith("/"))
    return true;

  Diag(clang::diag::err_drv_no_such_file) << Value;
  return false;
}

// Get the C++20 Header Unit type corresponding to the input type.
static types::ID CXXHeaderUnitType(ModuleHeaderMode HM) {
  switch (HM) {
  case HeaderMode_User:
    return types::TY_CXXUHeader;
  case HeaderMode_System:
    return types::TY_CXXSHeader;
  case HeaderMode_Default:
    break;
  case HeaderMode_None:
    llvm_unreachable("should not be called in this case");
  }
  return types::TY_CXXHUHeader;
}

// Construct a the list of inputs and their types.
void Driver::BuildInputs(const ToolChain &TC, DerivedArgList &Args,
                         InputList &Inputs) const {
  const llvm::opt::OptTable &Opts = getOpts();
  // Track the current user specified (-x) input. We also explicitly track the
  // argument used to set the type; we only want to claim the type when we
  // actually use it, so we warn about unused -x arguments.
  types::ID InputType = types::TY_Nothing;
  Arg *InputTypeArg = nullptr;
  bool IsSYCL =
      Args.hasFlag(options::OPT_fsycl, options::OPT_fno_sycl, false) ||
      Args.hasArg(options::OPT_fsycl_device_only);

  // The last /TC or /TP option sets the input type to C or C++ globally.
  if (Arg *TCTP = Args.getLastArgNoClaim(options::OPT__SLASH_TC,
                                         options::OPT__SLASH_TP)) {
    InputTypeArg = TCTP;
    InputType = TCTP->getOption().matches(options::OPT__SLASH_TC) && !IsSYCL
                    ? types::TY_C
                    : types::TY_CXX;

    Arg *Previous = nullptr;
    bool ShowNote = false;
    for (Arg *A :
         Args.filtered(options::OPT__SLASH_TC, options::OPT__SLASH_TP)) {
      if (Previous) {
        Diag(clang::diag::warn_drv_overriding_flag_option)
          << Previous->getSpelling() << A->getSpelling();
        ShowNote = true;
      }
      Previous = A;
    }
    if (ShowNote)
      Diag(clang::diag::note_drv_t_option_is_global);

    // No driver mode exposes -x and /TC or /TP; we don't support mixing them.
    assert(!Args.hasArg(options::OPT_x) && "-x and /TC or /TP is not allowed");
  }

  // Warn -x after last input file has no effect
  {
    Arg *LastXArg = Args.getLastArgNoClaim(options::OPT_x);
    Arg *LastInputArg = Args.getLastArgNoClaim(options::OPT_INPUT);
    if (LastXArg && LastInputArg && LastInputArg->getIndex() < LastXArg->getIndex())
      Diag(clang::diag::warn_drv_unused_x) << LastXArg->getValue();
  }

  for (Arg *A : Args) {
    if (A->getOption().getKind() == Option::InputClass) {
      const char *Value = A->getValue();
      types::ID Ty = types::TY_INVALID;

      // Infer the input type if necessary.
      if (InputType == types::TY_Nothing) {
        // If there was an explicit arg for this, claim it.
        if (InputTypeArg)
          InputTypeArg->claim();

        types::ID CType = types::TY_C;
        // For SYCL, all source file inputs are considered C++.
        if (IsSYCL)
          CType = types::TY_CXX;

        // stdin must be handled specially.
        if (memcmp(Value, "-", 2) == 0) {
          if (IsFlangMode()) {
            Ty = types::TY_Fortran;
          } else {
            // If running with -E, treat as a C input (this changes the
            // builtin macros, for example). This may be overridden by -ObjC
            // below.
            //
            // Otherwise emit an error but still use a valid type to avoid
            // spurious errors (e.g., no inputs).
            assert(!CCGenDiagnostics && "stdin produces no crash reproducer");
            if (!Args.hasArgNoClaim(options::OPT_E) && !CCCIsCPP())
              Diag(IsCLMode() ? clang::diag::err_drv_unknown_stdin_type_clang_cl
                              : clang::diag::err_drv_unknown_stdin_type);
            Ty = types::TY_C;
          }
        } else {
          // Otherwise lookup by extension.
          // Fallback is C if invoked as C preprocessor, C++ if invoked with
          // clang-cl /E, or Object otherwise.
          // We use a host hook here because Darwin at least has its own
          // idea of what .s is.
          if (const char *Ext = strrchr(Value, '.'))
            Ty = TC.LookupTypeForExtension(Ext + 1);

          // For SYCL, convert C-type sources to C++-type sources.
          if (IsSYCL) {
            types::ID OldTy = Ty;
            switch (Ty) {
            case types::TY_C:
              Ty = types::TY_CXX;
              break;
            case types::TY_CHeader:
              Ty = types::TY_CXXHeader;
              break;
            case types::TY_PP_C:
              Ty = types::TY_PP_CXX;
              break;
            case types::TY_PP_CHeader:
              Ty = types::TY_PP_CXXHeader;
              break;
            default:
              break;
            }
            if (OldTy != Ty) {
              Diag(clang::diag::warn_drv_fsycl_with_c_type)
                  << getTypeName(OldTy) << getTypeName(Ty);
            }
          }

          if (Ty == types::TY_INVALID) {
            if (IsCLMode() && (Args.hasArgNoClaim(options::OPT_E) || CCGenDiagnostics))
              Ty = types::TY_CXX;
#if INTEL_CUSTOMIZATION
            // For Intel Classic compatibility, assume that any unknown
            // extensions when used to preprocess, we perform preprocessing.
            else if (CCCIsCPP() || CCGenDiagnostics ||
                     (IsIntelMode() && Args.hasArgNoClaim(options::OPT_E)))
#endif // INTEL_CUSTOMIZATION
              Ty = CType;
            else
              Ty = types::TY_Object;
          }

          // If the driver is invoked as C++ compiler (like clang++ or c++) it
          // should autodetect some input files as C++ for g++ compatibility.
          if (CCCIsCXX()) {
            types::ID OldTy = Ty;
            Ty = types::lookupCXXTypeForCType(Ty);

            // Do not complain about foo.h, when we are known to be processing
            // it as a C++20 header unit.
            if (Ty != OldTy && !(OldTy == types::TY_CHeader && hasHeaderMode()))
              Diag(clang::diag::warn_drv_treating_input_as_cxx)
                  << getTypeName(OldTy) << getTypeName(Ty);
          }

          // If running with -fthinlto-index=, extensions that normally identify
          // native object files actually identify LLVM bitcode files.
          if (Args.hasArgNoClaim(options::OPT_fthinlto_index_EQ) &&
              Ty == types::TY_Object)
            Ty = types::TY_LLVM_BC;

#if INTEL_CUSTOMIZATION
          // If running with -E, treat Fortran input as a C input
          if (Ty == types::TY_PP_Fortran && Args.hasArgNoClaim(options::OPT_E))
            Ty = types::TY_C;
#endif // INTEL_CUSTOMIZATION
        }

        // -ObjC and -ObjC++ override the default language, but only for "source
        // files". We just treat everything that isn't a linker input as a
        // source file.
        //
        // FIXME: Clean this up if we move the phase sequence into the type.
        if (Ty != types::TY_Object) {
          if (Args.hasArg(options::OPT_ObjC))
            Ty = types::TY_ObjC;
          else if (Args.hasArg(options::OPT_ObjCXX))
            Ty = types::TY_ObjCXX;
        }

        // Disambiguate headers that are meant to be header units from those
        // intended to be PCH.  Avoid missing '.h' cases that are counted as
        // C headers by default - we know we are in C++ mode and we do not
        // want to issue a complaint about compiling things in the wrong mode.
        if ((Ty == types::TY_CXXHeader || Ty == types::TY_CHeader) &&
            hasHeaderMode())
          Ty = CXXHeaderUnitType(CXX20HeaderType);
      } else {
        assert(InputTypeArg && "InputType set w/o InputTypeArg");
        if (!InputTypeArg->getOption().matches(options::OPT_x)) {
          // If emulating cl.exe, make sure that /TC and /TP don't affect input
          // object files.
          const char *Ext = strrchr(Value, '.');
          if (Ext && TC.LookupTypeForExtension(Ext + 1) == types::TY_Object)
            Ty = types::TY_Object;
        }
        if (Ty == types::TY_INVALID) {
          Ty = InputType;
          InputTypeArg->claim();
        }
      }

      if (DiagnoseInputExistence(Args, Value, Ty, /*TypoCorrect=*/true))
        Inputs.push_back(std::make_pair(Ty, A));

    } else if (A->getOption().matches(options::OPT__SLASH_Tc)) {
      StringRef Value = A->getValue();
      if (DiagnoseInputExistence(Args, Value, types::TY_C,
                                 /*TypoCorrect=*/false)) {
        Arg *InputArg = MakeInputArg(Args, Opts, A->getValue());
        Inputs.push_back(
            std::make_pair(IsSYCL ? types::TY_CXX : types::TY_C, InputArg));
      }
      A->claim();
    } else if (A->getOption().matches(options::OPT__SLASH_Tp)) {
      StringRef Value = A->getValue();
      if (DiagnoseInputExistence(Args, Value, types::TY_CXX,
                                 /*TypoCorrect=*/false)) {
        Arg *InputArg = MakeInputArg(Args, Opts, A->getValue());
        Inputs.push_back(std::make_pair(types::TY_CXX, InputArg));
      }
      A->claim();
    } else if (A->getOption().hasFlag(options::LinkerInput)) {
      // Just treat as object type, we could make a special type for this if
      // necessary.
      Inputs.push_back(std::make_pair(types::TY_Object, A));

    } else if (A->getOption().matches(options::OPT_x)) {
      InputTypeArg = A;
      InputType = types::lookupTypeForTypeSpecifier(A->getValue());
      A->claim();

      // Follow gcc behavior and treat as linker input for invalid -x
      // options. Its not clear why we shouldn't just revert to unknown; but
      // this isn't very important, we might as well be bug compatible.
      if (!InputType) {
#if INTEL_CUSTOMIZATION
        // Here we hijack the -x options to parse for Intel specific codes.
        // We have to do this as -x<code> is a common usage model even though
        // it conflicts with -x <language>.  Check for matching codes and
        // if one is not found, fallthrough to the error for -x <language>.
        if (tools::x86::isValidIntelCPU(A->getValue(), TC.getTriple())) {
          InputType = types::TY_Nothing;
          continue;
        }
#endif // INTEL_CUSTOMIZATION
        Diag(clang::diag::err_drv_unknown_language) << A->getValue();
        InputType = types::TY_Object;
      }
      // Emit an error if c-compilation is forced in -fsycl mode
      if (IsSYCL && (InputType == types::TY_C || InputType == types::TY_PP_C ||
                     InputType == types::TY_CHeader))
        Diag(clang::diag::err_drv_fsycl_with_c_type) << A->getAsString(Args);

      // If the user has put -fmodule-header{,=} then we treat C++ headers as
      // header unit inputs.  So we 'promote' -xc++-header appropriately.
      if (InputType == types::TY_CXXHeader && hasHeaderMode())
        InputType = CXXHeaderUnitType(CXX20HeaderType);
    } else if (A->getOption().getID() == options::OPT_U) {
      assert(A->getNumValues() == 1 && "The /U option has one value.");
      StringRef Val = A->getValue(0);
      if (Val.find_first_of("/\\") != StringRef::npos) {
        // Warn about e.g. "/Users/me/myfile.c".
        Diag(diag::warn_slash_u_filename) << Val;
        Diag(diag::note_use_dashdash);
      }
    }
    // TODO: remove when -foffload-static-lib support is dropped.
    else if (A->getOption().matches(options::OPT_offload_lib_Group)) {
      // Add the foffload-static-lib library to the command line to allow
      // processing when no source or object is supplied as well as proper
      // host link.
      Arg *InputArg = MakeInputArg(Args, Opts, A->getValue());
      Inputs.push_back(std::make_pair(types::TY_Object, InputArg));
      A->claim();
      // Use of -foffload-static-lib and -foffload-whole-static-lib are
      // deprecated with the updated functionality to scan the static libs.
      Diag(clang::diag::warn_drv_deprecated_option)
          << A->getAsString(Args) << A->getValue();
    }
  }
  if (CCCIsCPP() && Inputs.empty()) {
    // If called as standalone preprocessor, stdin is processed
    // if no other input is present.
    Arg *A = MakeInputArg(Args, Opts, "-");
    Inputs.push_back(std::make_pair(types::TY_C, A));
  }
#if INTEL_CUSTOMIZATION
  if ((getFinalPhase(Args) == phases::Link) && CCCIsCC())
    for (auto Ins : Inputs) {
      if (types::isCXX(Ins.first))
        Diag(clang::diag::warn_drv_cxx_input_with_cc)
            << Name << llvm::sys::path::filename((Ins.second)->getAsString(Args));
    }
#endif // INTEL_CUSTOMIZATION
}

static bool runBundler(const SmallVectorImpl<StringRef> &InputArgs,
                       Compilation &C) {
  // Find bundler.
  StringRef ExecPath(C.getArgs().MakeArgString(C.getDriver().Dir));
  llvm::ErrorOr<std::string> BundlerBinary =
      llvm::sys::findProgramByName("clang-offload-bundler", ExecPath);
  SmallVector<StringRef, 6> BundlerArgs;
  BundlerArgs.push_back(BundlerBinary.getError() ? "clang-offload-bundler"
                                                 : BundlerBinary.get().c_str());
  BundlerArgs.append(InputArgs);
  // Since this is run in real time and not in the toolchain, output the
  // command line if requested.
  bool OutputOnly = C.getArgs().hasArg(options::OPT__HASH_HASH_HASH);
  if (C.getArgs().hasArg(options::OPT_v) || OutputOnly) {
    for (StringRef A : BundlerArgs)
      if (OutputOnly)
        llvm::errs() << "\"" << A << "\" ";
      else
        llvm::errs() << A << " ";
    llvm::errs() << '\n';
  }
  if (BundlerBinary.getError())
    return false;

  return !llvm::sys::ExecuteAndWait(BundlerBinary.get(), BundlerArgs);
}

static bool hasFPGABinary(Compilation &C, std::string Object, types::ID Type) {
  assert(types::isFPGA(Type) && "unexpected Type for FPGA binary check");
  // Do not do the check if the file doesn't exist
  if (!llvm::sys::fs::exists(Object))
    return false;

  // Only static archives are valid FPGA Binaries for unbundling.
  if (!isStaticArchiveFile(Object))
    return false;

  // Temporary names for the output.
  llvm::Triple TT;
  TT.setArchName(types::getTypeName(Type));
  TT.setVendorName("intel");
  TT.setOS(llvm::Triple::UnknownOS);

  // Checking uses -check-section option with the input file, no output
  // file and the target triple being looked for.
  const char *Targets =
      C.getArgs().MakeArgString(Twine("-targets=sycl-") + TT.str());
  const char *Inputs = C.getArgs().MakeArgString(Twine("-input=") + Object);
  // Always use -type=ao for aocx/aocr bundle checking.  The 'bundles' are
  // actually archives.
  SmallVector<StringRef, 6> BundlerArgs = {"-type=ao", Targets, Inputs,
                                           "-check-section"};
#if INTEL_CUSTOMIZATION
  const char *TmpDir =
      C.getArgs().MakeArgString(Twine("-base-temp-dir=") +
                                C.getDriver().BaseTempDir);
  BundlerArgs.push_back(TmpDir);
#endif // INTEL_CUSTOMIZATION
  return runBundler(BundlerArgs, C);
}

static SmallVector<std::string, 4> getOffloadSections(Compilation &C,
                                                      const StringRef &File) {
  // Do not do the check if the file doesn't exist
  if (!llvm::sys::fs::exists(File))
    return {};

  bool IsArchive = isStaticArchiveFile(File);
  if (!(IsArchive || isObjectFile(File.str())))
    return {};

  // Use the bundler to grab the list of sections from the given archive
  // or object.
  StringRef ExecPath(C.getArgs().MakeArgString(C.getDriver().Dir));
  llvm::ErrorOr<std::string> BundlerBinary =
      llvm::sys::findProgramByName("clang-offload-bundler", ExecPath);
  const char *Input = C.getArgs().MakeArgString(Twine("-input=") + File.str());
  // Always use -type=ao for bundle checking.  The 'bundles' are
  // actually archives.
  SmallVector<StringRef, 6> BundlerArgs = {
      BundlerBinary.get(), IsArchive ? "-type=ao" : "-type=o", Input, "-list"};
  // Since this is run in real time and not in the toolchain, output the
  // command line if requested.
  bool OutputOnly = C.getArgs().hasArg(options::OPT__HASH_HASH_HASH);
  if (C.getArgs().hasArg(options::OPT_v) || OutputOnly) {
    for (StringRef A : BundlerArgs)
      if (OutputOnly)
        llvm::errs() << "\"" << A << "\" ";
      else
        llvm::errs() << A << " ";
    llvm::errs() << '\n';
  }
  if (BundlerBinary.getError())
    return {};
  llvm::SmallString<64> OutputFile(
      C.getDriver().GetTemporaryPath("bundle-list", "txt"));
  llvm::FileRemover OutputRemover(OutputFile.c_str());
  std::optional<llvm::StringRef> Redirects[] = {
      {""},
      OutputFile.str(),
      OutputFile.str(),
  };

  std::string ErrorMessage;
  if (llvm::sys::ExecuteAndWait(BundlerBinary.get(), BundlerArgs, {}, Redirects,
                                /*SecondsToWait*/ 0, /*MemoryLimit*/ 0,
                                &ErrorMessage)) {
    // Could not get the information, return false
    return {};
  }

  llvm::ErrorOr<std::unique_ptr<llvm::MemoryBuffer>> OutputBuf =
      llvm::MemoryBuffer::getFile(OutputFile.c_str());
  if (!OutputBuf) {
    // Could not capture output, return false
    return {};
  }

  SmallVector<std::string, 4> Sections;
  for (llvm::line_iterator LineIt(**OutputBuf); !LineIt.is_at_end(); ++LineIt)
    Sections.push_back(LineIt->str());
  if (Sections.empty())
    return {};

  return Sections;
}

static bool hasSYCLDefaultSection(Compilation &C, const StringRef &File) {
  // Do not do the check if the file doesn't exist
  if (!llvm::sys::fs::exists(File))
    return false;

  bool IsArchive = isStaticArchiveFile(File);
  if (!(IsArchive || isObjectFile(File.str())))
    return false;

  llvm::Triple TT(C.getDriver().MakeSYCLDeviceTriple(getDefaultSYCLArch(C)));
  // Checking uses -check-section option with the input file, no output
  // file and the target triple being looked for.
  const char *Targets =
      C.getArgs().MakeArgString(Twine("-targets=sycl-") + TT.str());
  const char *Inputs = C.getArgs().MakeArgString(Twine("-input=") + File.str());
  SmallVector<StringRef, 6> BundlerArgs = {IsArchive ? "-type=ao" : "-type=o",
                                           Targets, Inputs, "-check-section"};
#if INTEL_CUSTOMIZATION
  const char *TmpDir =
      C.getArgs().MakeArgString(Twine("-base-temp-dir=") +
                                C.getDriver().BaseTempDir);
  BundlerArgs.push_back(TmpDir);
#endif // INTEL_CUSTOMIZATION
  return runBundler(BundlerArgs, C);
}

static bool hasOffloadSections(Compilation &C, const StringRef &File,
                               DerivedArgList &Args) {
  // Do not do the check if the file doesn't exist
  if (!llvm::sys::fs::exists(File))
    return false;

  bool IsArchive = isStaticArchiveFile(File);
  if (!(IsArchive || isObjectFile(File.str())))
    return false;

  llvm::Triple TT(C.getDefaultToolChain().getTriple());
  // Checking uses -check-section option with the input file, no output
  // file and the target triple being looked for.
  // TODO - Improve checking to check for explicit offload target instead
  // of the generic host availability.
  const char *Targets = Args.MakeArgString(Twine("-targets=host-") + TT.str());
  const char *Inputs = Args.MakeArgString(Twine("-input=") + File.str());
  SmallVector<StringRef, 6> BundlerArgs = {IsArchive ? "-type=ao" : "-type=o",
                                           Targets, Inputs, "-check-section"};
#if INTEL_CUSTOMIZATION
  const char *TmpDir = 
      Args.MakeArgString(Twine("-base-temp-dir=") + C.getDriver().BaseTempDir);
  BundlerArgs.push_back(TmpDir);
#endif // INTEL_CUSTOMIZATION
  return runBundler(BundlerArgs, C);
}

// Simple helper function for Linker options, where the option is valid if
// it has '-' or '--' as the designator.
static bool optionMatches(const std::string &Option,
                          const std::string &OptCheck) {
  return (Option == OptCheck || ("-" + Option) == OptCheck);
}

// Process linker inputs for use with offload static libraries.  We are only
// handling options and explicitly named static archives as these need to be
// partially linked.
static SmallVector<const char *, 16>
getLinkerArgs(Compilation &C, DerivedArgList &Args, bool IncludeObj = false) {
  SmallVector<const char *, 16> LibArgs;
  SmallVector<std::string, 8> LibPaths;
  bool IsMSVC = C.getDefaultToolChain().getTriple().isWindowsMSVCEnvironment();
  // Add search directories from LIBRARY_PATH/LIB env variable
  std::optional<std::string> LibPath =
      llvm::sys::Process::GetEnv(IsMSVC ? "LIB" : "LIBRARY_PATH");
  if (LibPath) {
    SmallVector<StringRef, 8> SplitPaths;
    const char EnvPathSeparatorStr[] = {llvm::sys::EnvPathSeparator, '\0'};
    llvm::SplitString(*LibPath, SplitPaths, EnvPathSeparatorStr);
    for (StringRef Path : SplitPaths)
      LibPaths.emplace_back(Path.trim());
  }
  // Add directories from user-specified -L options
  for (std::string LibDirs : Args.getAllArgValues(options::OPT_L))
    LibPaths.emplace_back(LibDirs);

  // Do processing for any -l<arg> options passed and see if any static
  // libraries representing the name exists.  If so, convert the name and
  // use that inline with the rest of the libraries.
  // TODO: The static archive processing for SYCL is done in a different
  // manner than the OpenMP processing.  We should try and refactor this
  // to use the OpenMP flow (adding -l<name> to the llvm-link step)
  auto resolveStaticLib = [&](StringRef LibName, bool IsStatic) -> bool {
    if (!LibName.startswith("-l"))
      return false;
    for (auto LPath : LibPaths) {
      if (!IsStatic) {
        // Current linking state is dynamic.  We will first check for the
        // shared object and not pull in the static library if it is found.
        SmallString<128> SoLibName(LPath);
        llvm::sys::path::append(SoLibName,
                                Twine("lib" + LibName.substr(2) + ".so").str());
        if (llvm::sys::fs::exists(SoLibName))
          return false;
      }
      SmallString<128> FullName(LPath);
      llvm::sys::path::append(FullName,
                              Twine("lib" + LibName.substr(2) + ".a").str());
      if (llvm::sys::fs::exists(FullName)) {
        LibArgs.push_back(Args.MakeArgString(FullName));
        return true;
      }
    }
    return false;
  };
  for (const auto *A : Args) {
    std::string FileName = A->getAsString(Args);
    static bool IsLinkStateStatic(Args.hasArg(options::OPT_static));
    auto addLibArg = [&](StringRef LibName) -> bool {
      if (isStaticArchiveFile(LibName) ||
          (IncludeObj && isObjectFile(LibName.str()))) {
        LibArgs.push_back(Args.MakeArgString(LibName));
        return true;
      }
      return false;
    };
    if (A->getOption().getKind() == Option::InputClass) {
      if (addLibArg(FileName))
        continue;
#if INTEL_CUSTOMIZATION
      for (auto LPath : LibPaths) {
        SmallString<128> FullLib(LPath);
        llvm::sys::path::append(FullLib, FileName);
        if (addLibArg(FullLib))
          continue;
      }
#endif // INTEL_CUSTOMIZATION
    }
    // Evaluate any libraries passed along after /link. These are typically
    // ignored by the driver and sent directly to the linker. When performing
    // offload, we should evaluate them at the driver level.
    if (A->getOption().matches(options::OPT__SLASH_link)) {
      for (const std::string &Value : A->getValues()) {
        // Add any libpath values.
        StringRef OptCheck(Value);
        if (OptCheck.startswith_insensitive("-libpath:") ||
            OptCheck.startswith_insensitive("/libpath:"))
          LibPaths.emplace_back(Value.substr(std::string("-libpath:").size()));
        if (addLibArg(Value))
          continue;
        for (auto LPath : LibPaths) {
          SmallString<128> FullLib(LPath);
          llvm::sys::path::append(FullLib, Value);
          if (addLibArg(FullLib))
            continue;
        }
      }
    }
    if (A->getOption().matches(options::OPT_Wl_COMMA) ||
        A->getOption().matches(options::OPT_Xlinker)) {
      // Parse through additional linker arguments that are meant to go
      // directly to the linker.
      // Keep the previous arg even if it is a new argument, for example:
      //   -Xlinker -rpath -Xlinker <dir>.
      // Without this history, we do not know that <dir> was assocated with
      // -rpath and is processed incorrectly.
      static std::string PrevArg;
      for (const std::string &Value : A->getValues()) {
        auto addKnownValues = [&](const StringRef &V) {
          // Only add named static libs objects and --whole-archive options.
          if (optionMatches("-whole-archive", V.str()) ||
              optionMatches("-no-whole-archive", V.str()) ||
              isStaticArchiveFile(V) || (IncludeObj && isObjectFile(V.str()))) {
            LibArgs.push_back(Args.MakeArgString(V));
            return;
          }
          // Probably not the best way to handle this, but there are options
          // that take arguments which we should not add to the known values.
          // Handle -z and -rpath for now - can be expanded if/when usage shows
          // the need.
          if (PrevArg != "-z" && PrevArg != "-rpath" && V[0] != '-' &&
              isObjectFile(V.str())) {
            LibArgs.push_back(Args.MakeArgString(V));
            return;
          }
          if (optionMatches("-Bstatic", V.str()) ||
              optionMatches("-dn", V.str()) ||
              optionMatches("-non_shared", V.str()) ||
              optionMatches("-static", V.str())) {
            IsLinkStateStatic = true;
            return;
          }
          if (optionMatches("-Bdynamic", V.str()) ||
              optionMatches("-dy", V.str()) ||
              optionMatches("-call_shared", V.str())) {
            IsLinkStateStatic = false;
            return;
          }
          resolveStaticLib(V, IsLinkStateStatic);
        };
        if (Value[0] == '@') {
          // Found a response file, we want to expand contents to try and
          // discover more libraries and options.
          SmallVector<const char *, 20> ExpandArgs;
          ExpandArgs.push_back(Value.c_str());

          llvm::BumpPtrAllocator A;
          llvm::StringSaver S(A);
          llvm::cl::ExpandResponseFiles(
              S,
              IsMSVC ? llvm::cl::TokenizeWindowsCommandLine
                     : llvm::cl::TokenizeGNUCommandLine,
              ExpandArgs);
          for (StringRef EA : ExpandArgs)
            addKnownValues(EA);
        } else
          addKnownValues(Value);
        PrevArg = Value;
      }
      continue;
    }
    // Use of -foffload-static-lib and -foffload-whole-static-lib is
    // considered deprecated.  Usage should move to passing in the static
    // library name on the command line, encapsulating with
    // -Wl,--whole-archive <lib> -Wl,--no-whole-archive as needed.
    if (A->getOption().matches(options::OPT_foffload_static_lib_EQ)) {
      LibArgs.push_back(Args.MakeArgString(A->getValue()));
      continue;
    }
    if (A->getOption().matches(options::OPT_foffload_whole_static_lib_EQ)) {
      // For -foffload-whole-static-lib, we add the --whole-archive wrap
      // around the library which will be used during the partial link step.
      LibArgs.push_back("--whole-archive");
      LibArgs.push_back(Args.MakeArgString(A->getValue()));
      LibArgs.push_back("--no-whole-archive");
      continue;
    }
    if (A->getOption().matches(options::OPT_l))
      resolveStaticLib(A->getAsString(Args), IsLinkStateStatic);
  }
  return LibArgs;
}

static bool IsSYCLDeviceLibObj(std::string ObjFilePath, bool isMSVCEnv) {
  StringRef ObjFileName = llvm::sys::path::filename(ObjFilePath);
  StringRef ObjSuffix = isMSVCEnv ? ".obj" : ".o";
  bool Ret =
      (ObjFileName.startswith("libsycl-") && ObjFileName.endswith(ObjSuffix))
          ? true
          : false;
  return Ret;
}

// Goes through all of the arguments, including inputs expected for the
// linker directly, to determine if we need to potentially add the SYCL
// default triple.
bool Driver::checkForSYCLDefaultDevice(Compilation &C,
                                       DerivedArgList &Args) const {
  // Check only if enabled with -fsycl
  if (!Args.hasFlag(options::OPT_fsycl, options::OPT_fno_sycl, false))
    return false;

  if (Args.hasArg(options::OPT_fno_sycl_link_spirv))
    return false;

  // Do not do the check if the default device is passed in -fsycl-targets
  // or if -fsycl-targets isn't passed (that implies default device)
  if (const Arg *A = Args.getLastArg(options::OPT_fsycl_targets_EQ)) {
    for (const char *Val : A->getValues()) {
      llvm::Triple TT(C.getDriver().MakeSYCLDeviceTriple(Val));
      if (TT.isSPIR() && TT.getSubArch() == llvm::Triple::NoSubArch)
        // Default triple found
        return false;
    }
  } else if (!Args.hasArg(options::OPT_fintelfpga))
    return false;

  SmallVector<const char *, 16> AllArgs(getLinkerArgs(C, Args, true));
  for (StringRef Arg : AllArgs) {
    if (hasSYCLDefaultSection(C, Arg))
      return true;
  }
  return false;
}

// Goes through all of the arguments, including inputs expected for the
// linker directly, to determine if we need to perform additional work for
// static offload libraries.
bool Driver::checkForOffloadStaticLib(Compilation &C,
                                      DerivedArgList &Args) const {
  // Check only if enabled with -fsycl or -fopenmp-targets
  if (!Args.hasFlag(options::OPT_fsycl, options::OPT_fno_sycl, false) &&
      !Args.hasArg(options::OPT_fopenmp_targets_EQ))
    return false;
#if INTEL_CUSTOMIZATION
  if (HasIntelSYCLPerflib(C, Args))
    return true;
#endif // INTEL_CUSTOMIZATION
  // Right off the bat, assume the presence of -foffload-static-lib means
  // the need to perform linking steps for fat static archive offloading.
  // TODO: remove when -foffload-static-lib support is dropped.
  if (Args.hasArg(options::OPT_offload_lib_Group))
    return true;
  SmallVector<const char *, 16> OffloadLibArgs(getLinkerArgs(C, Args));
  for (StringRef OLArg : OffloadLibArgs)
    if (isStaticArchiveFile(OLArg) && hasOffloadSections(C, OLArg, Args)) {
      // FPGA binaries with AOCX or AOCR sections are not considered fat
      // static archives.
      return !(hasFPGABinary(C, OLArg.str(), types::TY_FPGA_AOCR) ||
               hasFPGABinary(C, OLArg.str(), types::TY_FPGA_AOCX));
    }
  return false;
}

<<<<<<< HEAD
// Goes through all of the arguments, including inputs expected for the
// linker directly, to determine if the targets contained in the objects and
// archives match target expectations being performed.
void Driver::checkForOffloadMismatch(Compilation &C,
                                     DerivedArgList &Args) const {
  // Check only if enabled with -fsycl
  if (!Args.hasFlag(options::OPT_fsycl, options::OPT_fno_sycl, false))
    return;

  SmallVector<const char *, 16> OffloadLibArgs(getLinkerArgs(C, Args, true));
  // Gather all of the sections seen in the offload objects/archives
  SmallVector<std::string, 4> UniqueSections;
  for (StringRef OLArg : OffloadLibArgs) {
    SmallVector<std::string, 4> Sections(getOffloadSections(C, OLArg));
    for (auto Section : Sections) {
      // We only care about sections that start with 'sycl-'.  Also remove
      // the prefix before adding it.
      std::string Prefix("sycl-");
      if (Section.compare(0, Prefix.length(), Prefix) != 0)
        continue;
      std::string Arch = Section.substr(Prefix.length());
      // There are a few different variants for FPGA, if we see one, just
      // use the default FPGA triple to reduce possible match confusion.
      if (Arch.compare(0, 4, "fpga") == 0)
        Arch = C.getDriver().MakeSYCLDeviceTriple("spir64_fpga").str();
      if (std::find(UniqueSections.begin(), UniqueSections.end(), Arch) ==
          UniqueSections.end())
        UniqueSections.push_back(Arch);
    }
  }

  if (!UniqueSections.size())
    return;

  // Put together list of user defined and implied targets, we will diagnose
  // each target individually.
  SmallVector<StringRef, 4> Targets;
  if (const Arg *A = Args.getLastArg(options::OPT_fsycl_targets_EQ)) {
    for (StringRef Val : A->getValues()) {
      if (auto ValidDevice = isIntelGPUTarget(Val)) {
        if (!ValidDevice->empty())
          Targets.push_back(Args.MakeArgString(
              C.getDriver().MakeSYCLDeviceTriple("spir64_gen").str() + "-" +
              *ValidDevice));
        continue;
      }
      Targets.push_back(Val);
    }
  } else { // Implied targets
    // No -fsycl-targets given, check based on -fintelfpga or default device
    bool SYCLfpga = C.getInputArgs().hasArg(options::OPT_fintelfpga);
    // -fsycl -fintelfpga implies spir64_fpga
    Targets.push_back(SYCLfpga ? "spir64_fpga" : getDefaultSYCLArch(C));
  }

  for (auto SyclTarget : Targets) {
    // Match found sections with user and implied targets.
    llvm::Triple TT(C.getDriver().MakeSYCLDeviceTriple(SyclTarget));
    // If any matching section is found, we are good.
    if (std::find(UniqueSections.begin(), UniqueSections.end(), TT.str()) !=
        UniqueSections.end())
      continue;
    // Didn't find any matches, return the full list for the diagnostic.
    SmallString<128> ArchListStr;
    int Cnt = 0;
    for (std::string Section : UniqueSections) {
      if (Cnt)
        ArchListStr += ", ";
      ArchListStr += Section;
      Cnt++;
    }
    Diag(diag::warn_drv_sycl_target_missing) << SyclTarget << ArchListStr;
  }
}

=======
>>>>>>> bfff8914
/// Check whether the given input tree contains any clang-offload-dependency
/// actions.
static bool ContainsOffloadDepsAction(const Action *A) {
  if (isa<OffloadDepsJobAction>(A))
    return true;
  return llvm::any_of(A->inputs(), ContainsOffloadDepsAction);
}

namespace {
/// Provides a convenient interface for different programming models to generate
/// the required device actions.
class OffloadingActionBuilder final {
  /// Flag used to trace errors in the builder.
  bool IsValid = false;

  /// The compilation that is using this builder.
  Compilation &C;

  /// Map between an input argument and the offload kinds used to process it.
  std::map<const Arg *, unsigned> InputArgToOffloadKindMap;

  /// Map between a host action and its originating input argument.
  std::map<Action *, const Arg *> HostActionToInputArgMap;

  /// Builder interface. It doesn't build anything or keep any state.
  class DeviceActionBuilder {
  public:
    typedef const llvm::SmallVectorImpl<phases::ID> PhasesTy;

    enum ActionBuilderReturnCode {
      // The builder acted successfully on the current action.
      ABRT_Success,
      // The builder didn't have to act on the current action.
      ABRT_Inactive,
      // The builder was successful and requested the host action to not be
      // generated.
      ABRT_Ignore_Host,
    };

  protected:
    /// Compilation associated with this builder.
    Compilation &C;

    /// Tool chains associated with this builder. The same programming
    /// model may have associated one or more tool chains.
    SmallVector<const ToolChain *, 2> ToolChains;

    /// The derived arguments associated with this builder.
    DerivedArgList &Args;

    /// The inputs associated with this builder.
    const Driver::InputList &Inputs;

    /// The associated offload kind.
    Action::OffloadKind AssociatedOffloadKind = Action::OFK_None;

    /// The OffloadingActionBuilder reference.
    OffloadingActionBuilder &OffloadingActionBuilderRef;

  public:
    DeviceActionBuilder(Compilation &C, DerivedArgList &Args,
                        const Driver::InputList &Inputs,
                        Action::OffloadKind AssociatedOffloadKind,
                        OffloadingActionBuilder &OAB)
        : C(C), Args(Args), Inputs(Inputs),
          AssociatedOffloadKind(AssociatedOffloadKind),
          OffloadingActionBuilderRef(OAB) {}
    virtual ~DeviceActionBuilder() {}

    /// Fill up the array \a DA with all the device dependences that should be
    /// added to the provided host action \a HostAction. By default it is
    /// inactive.
    virtual ActionBuilderReturnCode
    getDeviceDependences(OffloadAction::DeviceDependences &DA,
                         phases::ID CurPhase, phases::ID FinalPhase,
                         PhasesTy &Phases) {
      return ABRT_Inactive;
    }

    /// Update the state to include the provided host action \a HostAction as a
    /// dependency of the current device action. By default it is inactive.
    virtual ActionBuilderReturnCode addDeviceDependences(Action *HostAction) {
      return ABRT_Inactive;
    }

    /// Append top level actions generated by the builder.
    virtual void appendTopLevelActions(ActionList &AL) {}

    /// Append top level actions specific for certain link situations.
    virtual void appendTopLevelLinkAction(ActionList &AL) {}

    /// Append linker device actions generated by the builder.
    virtual void appendLinkDeviceActions(ActionList &AL) {}

    /// Append linker host action generated by the builder.
    virtual Action* appendLinkHostActions(ActionList &AL) { return nullptr; }

    /// Append linker actions generated by the builder.
    virtual void appendLinkDependences(OffloadAction::DeviceDependences &DA) {}

    /// Append linker actions generated by the builder.
    virtual void addDeviceLinkDependencies(OffloadDepsJobAction *DA) {}

    /// Initialize the builder. Return true if any initialization errors are
    /// found.
    virtual bool initialize() { return false; }

    /// Return true if the builder can use bundling/unbundling.
    virtual bool canUseBundlerUnbundler() const { return false; }

    /// Return true if this builder is valid. We have a valid builder if we have
    /// associated device tool chains.
    bool isValid() { return !ToolChains.empty(); }

    /// Return the associated offload kind.
    Action::OffloadKind getAssociatedOffloadKind() {
      return AssociatedOffloadKind;
    }

    /// Push an action from a different DeviceActionBuilder (i.e., foreign
    /// action) in the current one
    virtual void pushForeignAction(Action *A) {}
  };

  /// Base class for CUDA/HIP action builder. It injects device code in
  /// the host backend action.
  class CudaActionBuilderBase : public DeviceActionBuilder {
  protected:
    /// Flags to signal if the user requested host-only or device-only
    /// compilation.
    bool CompileHostOnly = false;
    bool CompileDeviceOnly = false;
    bool EmitLLVM = false;
    bool EmitAsm = false;

    /// ID to identify each device compilation. For CUDA it is simply the
    /// GPU arch string. For HIP it is either the GPU arch string or GPU
    /// arch string plus feature strings delimited by a plus sign, e.g.
    /// gfx906+xnack.
    struct TargetID {
      /// Target ID string which is persistent throughout the compilation.
      const char *ID;
      TargetID(CudaArch Arch) { ID = CudaArchToString(Arch); }
      TargetID(const char *ID) : ID(ID) {}
      operator const char *() { return ID; }
      operator StringRef() { return StringRef(ID); }
    };
    /// List of GPU architectures to use in this compilation.
    SmallVector<TargetID, 4> GpuArchList;

    /// The CUDA actions for the current input.
    ActionList CudaDeviceActions;

    /// The CUDA fat binary if it was generated for the current input.
    Action *CudaFatBinary = nullptr;

    /// Flag that is set to true if this builder acted on the current input.
    bool IsActive = false;

    /// Flag for -fgpu-rdc.
    bool Relocatable = false;

    /// Default GPU architecture if there's no one specified.
    CudaArch DefaultCudaArch = CudaArch::UNKNOWN;

    /// Method to generate compilation unit ID specified by option
    /// '-fuse-cuid='.
    enum UseCUIDKind { CUID_Hash, CUID_Random, CUID_None, CUID_Invalid };
    UseCUIDKind UseCUID = CUID_Hash;

    /// Compilation unit ID specified by option '-cuid='.
    StringRef FixedCUID;

  public:
    CudaActionBuilderBase(Compilation &C, DerivedArgList &Args,
                          const Driver::InputList &Inputs,
                          Action::OffloadKind OFKind,
                          OffloadingActionBuilder &OAB)
        : DeviceActionBuilder(C, Args, Inputs, OFKind, OAB) {}

    ActionBuilderReturnCode addDeviceDependences(Action *HostAction) override {
      // While generating code for CUDA, we only depend on the host input action
      // to trigger the creation of all the CUDA device actions.

      // If we are dealing with an input action, replicate it for each GPU
      // architecture. If we are in host-only mode we return 'success' so that
      // the host uses the CUDA offload kind.
      if (auto *IA = dyn_cast<InputAction>(HostAction)) {
        assert(!GpuArchList.empty() &&
               "We should have at least one GPU architecture.");

        // If the host input is not CUDA or HIP, we don't need to bother about
        // this input.
        if (!(IA->getType() == types::TY_CUDA ||
              IA->getType() == types::TY_HIP ||
              IA->getType() == types::TY_PP_HIP)) {
          // The builder will ignore this input.
          IsActive = false;
          return ABRT_Inactive;
        }

        // Set the flag to true, so that the builder acts on the current input.
        IsActive = true;

        if (CompileHostOnly)
          return ABRT_Success;

        // Replicate inputs for each GPU architecture.
        auto Ty = IA->getType() == types::TY_HIP ? types::TY_HIP_DEVICE
                                                 : types::TY_CUDA_DEVICE;
        std::string CUID = FixedCUID.str();
        if (CUID.empty()) {
          if (UseCUID == CUID_Random)
            CUID = llvm::utohexstr(llvm::sys::Process::GetRandomNumber(),
                                   /*LowerCase=*/true);
          else if (UseCUID == CUID_Hash) {
            llvm::MD5 Hasher;
            llvm::MD5::MD5Result Hash;
            SmallString<256> RealPath;
            llvm::sys::fs::real_path(IA->getInputArg().getValue(), RealPath,
                                     /*expand_tilde=*/true);
            Hasher.update(RealPath);
            for (auto *A : Args) {
              if (A->getOption().matches(options::OPT_INPUT))
                continue;
              Hasher.update(A->getAsString(Args));
            }
            Hasher.final(Hash);
            CUID = llvm::utohexstr(Hash.low(), /*LowerCase=*/true);
          }
        }
        IA->setId(CUID);

        for (unsigned I = 0, E = GpuArchList.size(); I != E; ++I) {
          CudaDeviceActions.push_back(
              C.MakeAction<InputAction>(IA->getInputArg(), Ty, IA->getId()));
        }

        return ABRT_Success;
      }

      // If this is an unbundling action use it as is for each CUDA toolchain.
      if (auto *UA = dyn_cast<OffloadUnbundlingJobAction>(HostAction)) {

        // If -fgpu-rdc is disabled, should not unbundle since there is no
        // device code to link.
        if (UA->getType() == types::TY_Object && !Relocatable)
          return ABRT_Inactive;

        CudaDeviceActions.clear();
        auto *IA = cast<InputAction>(UA->getInputs().back());
        std::string FileName = IA->getInputArg().getAsString(Args);
        // Check if the type of the file is the same as the action. Do not
        // unbundle it if it is not. Do not unbundle .so files, for example,
        // which are not object files. Files with extension ".lib" is classified
        // as TY_Object but they are actually archives, therefore should not be
        // unbundled here as objects. They will be handled at other places.
        const StringRef LibFileExt = ".lib";
        if (IA->getType() == types::TY_Object &&
            (!llvm::sys::path::has_extension(FileName) ||
             types::lookupTypeForExtension(
                 llvm::sys::path::extension(FileName).drop_front()) !=
                 types::TY_Object ||
             llvm::sys::path::extension(FileName) == LibFileExt))
          return ABRT_Inactive;

        for (auto Arch : GpuArchList) {
          CudaDeviceActions.push_back(UA);
          UA->registerDependentActionInfo(ToolChains[0], Arch,
                                          AssociatedOffloadKind);
        }
        IsActive = true;
        return ABRT_Success;
      }

      return IsActive ? ABRT_Success : ABRT_Inactive;
    }

    void appendTopLevelActions(ActionList &AL) override {
      // Utility to append actions to the top level list.
      auto AddTopLevel = [&](Action *A, TargetID TargetID) {
        OffloadAction::DeviceDependences Dep;
        Dep.add(*A, *ToolChains.front(), TargetID, AssociatedOffloadKind);
        AL.push_back(C.MakeAction<OffloadAction>(Dep, A->getType()));
      };

      // If we have a fat binary, add it to the list.
      if (CudaFatBinary) {
        AddTopLevel(CudaFatBinary, CudaArch::UNUSED);
        CudaDeviceActions.clear();
        CudaFatBinary = nullptr;
        return;
      }

      if (CudaDeviceActions.empty())
        return;

      // If we have CUDA actions at this point, that's because we have a have
      // partial compilation, so we should have an action for each GPU
      // architecture.
      assert(CudaDeviceActions.size() == GpuArchList.size() &&
             "Expecting one action per GPU architecture.");
      assert(ToolChains.size() == 1 &&
             "Expecting to have a single CUDA toolchain.");
      for (unsigned I = 0, E = GpuArchList.size(); I != E; ++I)
        AddTopLevel(CudaDeviceActions[I], GpuArchList[I]);

      CudaDeviceActions.clear();
    }

    /// Get canonicalized offload arch option. \returns empty StringRef if the
    /// option is invalid.
    virtual StringRef getCanonicalOffloadArch(StringRef Arch) = 0;

    virtual std::optional<std::pair<llvm::StringRef, llvm::StringRef>>
    getConflictOffloadArchCombination(const std::set<StringRef> &GpuArchs) = 0;

    bool initialize() override {
      assert(AssociatedOffloadKind == Action::OFK_Cuda ||
             AssociatedOffloadKind == Action::OFK_HIP);

      // We don't need to support CUDA.
      if (AssociatedOffloadKind == Action::OFK_Cuda &&
          !C.hasOffloadToolChain<Action::OFK_Cuda>())
        return false;

      // We don't need to support HIP.
      if (AssociatedOffloadKind == Action::OFK_HIP &&
          !C.hasOffloadToolChain<Action::OFK_HIP>())
        return false;

      Relocatable = Args.hasFlag(options::OPT_fgpu_rdc,
                                 options::OPT_fno_gpu_rdc, /*Default=*/false);

      const ToolChain *HostTC = C.getSingleOffloadToolChain<Action::OFK_Host>();
      assert(HostTC && "No toolchain for host compilation.");
      if (HostTC->getTriple().isNVPTX() ||
          HostTC->getTriple().getArch() == llvm::Triple::amdgcn) {
        // We do not support targeting NVPTX/AMDGCN for host compilation. Throw
        // an error and abort pipeline construction early so we don't trip
        // asserts that assume device-side compilation.
        C.getDriver().Diag(diag::err_drv_cuda_host_arch)
            << HostTC->getTriple().getArchName();
        return true;
      }

      ToolChains.push_back(
          AssociatedOffloadKind == Action::OFK_Cuda
              ? C.getSingleOffloadToolChain<Action::OFK_Cuda>()
              : C.getSingleOffloadToolChain<Action::OFK_HIP>());

      CompileHostOnly = C.getDriver().offloadHostOnly();
      CompileDeviceOnly = C.getDriver().offloadDeviceOnly();
      EmitLLVM = Args.getLastArg(options::OPT_emit_llvm);
      EmitAsm = Args.getLastArg(options::OPT_S);
      FixedCUID = Args.getLastArgValue(options::OPT_cuid_EQ);
      if (Arg *A = Args.getLastArg(options::OPT_fuse_cuid_EQ)) {
        StringRef UseCUIDStr = A->getValue();
        UseCUID = llvm::StringSwitch<UseCUIDKind>(UseCUIDStr)
                      .Case("hash", CUID_Hash)
                      .Case("random", CUID_Random)
                      .Case("none", CUID_None)
                      .Default(CUID_Invalid);
        if (UseCUID == CUID_Invalid) {
          C.getDriver().Diag(diag::err_drv_invalid_value)
              << A->getAsString(Args) << UseCUIDStr;
          C.setContainsError();
          return true;
        }
      }

      // --offload and --offload-arch options are mutually exclusive.
      if (Args.hasArgNoClaim(options::OPT_offload_EQ) &&
          Args.hasArgNoClaim(options::OPT_offload_arch_EQ,
                             options::OPT_no_offload_arch_EQ)) {
        C.getDriver().Diag(diag::err_opt_not_valid_with_opt) << "--offload-arch"
                                                             << "--offload";
      }

      // Collect all offload arch parameters, removing duplicates.
      std::set<StringRef> GpuArchs;
      bool Error = false;
      for (Arg *A : Args) {
        if (!(A->getOption().matches(options::OPT_offload_arch_EQ) ||
              A->getOption().matches(options::OPT_no_offload_arch_EQ)))
          continue;
        A->claim();

        for (StringRef ArchStr : llvm::split(A->getValue(), ",")) {
          if (A->getOption().matches(options::OPT_no_offload_arch_EQ) &&
              ArchStr == "all") {
            GpuArchs.clear();
          } else {
            ArchStr = getCanonicalOffloadArch(ArchStr);
            if (ArchStr.empty()) {
              Error = true;
            } else if (A->getOption().matches(options::OPT_offload_arch_EQ))
              GpuArchs.insert(ArchStr);
            else if (A->getOption().matches(options::OPT_no_offload_arch_EQ))
              GpuArchs.erase(ArchStr);
            else
              llvm_unreachable("Unexpected option.");
          }
        }
      }

      auto &&ConflictingArchs = getConflictOffloadArchCombination(GpuArchs);
      if (ConflictingArchs) {
        C.getDriver().Diag(clang::diag::err_drv_bad_offload_arch_combo)
            << ConflictingArchs->first << ConflictingArchs->second;
        C.setContainsError();
        return true;
      }

      // Collect list of GPUs remaining in the set.
      for (auto Arch : GpuArchs)
        GpuArchList.push_back(Arch.data());

      // Default to sm_20 which is the lowest common denominator for
      // supported GPUs.  sm_20 code should work correctly, if
      // suboptimally, on all newer GPUs.
      if (GpuArchList.empty()) {
        if (ToolChains.front()->getTriple().isSPIRV())
          GpuArchList.push_back(CudaArch::Generic);
        else
          GpuArchList.push_back(DefaultCudaArch);
      }

      return Error;
    }
  };

  /// \brief CUDA action builder. It injects device code in the host backend
  /// action.
  class CudaActionBuilder final : public CudaActionBuilderBase {
  public:
    CudaActionBuilder(Compilation &C, DerivedArgList &Args,
                      const Driver::InputList &Inputs,
                      OffloadingActionBuilder &OAB)
        : CudaActionBuilderBase(C, Args, Inputs, Action::OFK_Cuda, OAB) {
      DefaultCudaArch = CudaArch::SM_35;
    }

    StringRef getCanonicalOffloadArch(StringRef ArchStr) override {
      CudaArch Arch = StringToCudaArch(ArchStr);
      if (Arch == CudaArch::UNKNOWN || !IsNVIDIAGpuArch(Arch)) {
        C.getDriver().Diag(clang::diag::err_drv_cuda_bad_gpu_arch) << ArchStr;
        return StringRef();
      }
      return CudaArchToString(Arch);
    }

    std::optional<std::pair<llvm::StringRef, llvm::StringRef>>
    getConflictOffloadArchCombination(
        const std::set<StringRef> &GpuArchs) override {
      return std::nullopt;
    }

    bool canUseBundlerUnbundler() const override {
      return Args.hasFlag(options::OPT_fsycl, options::OPT_fno_sycl, false);
    }

    ActionBuilderReturnCode
    getDeviceDependences(OffloadAction::DeviceDependences &DA,
                         phases::ID CurPhase, phases::ID FinalPhase,
                         PhasesTy &Phases) override {
      if (!IsActive)
        return ABRT_Inactive;

      // If we don't have more CUDA actions, we don't have any dependences to
      // create for the host.
      if (CudaDeviceActions.empty())
        return ABRT_Success;

      assert(CudaDeviceActions.size() == GpuArchList.size() &&
             "Expecting one action per GPU architecture.");
      assert(!CompileHostOnly &&
             "Not expecting CUDA actions in host-only compilation.");

      // If we are generating code for the device or we are in a backend phase,
      // we attempt to generate the fat binary. We compile each arch to ptx and
      // assemble to cubin, then feed the cubin *and* the ptx into a device
      // "link" action, which uses fatbinary to combine these cubins into one
      // fatbin.  The fatbin is then an input to the host action if not in
      // device-only mode.
      if (CompileDeviceOnly || CurPhase == phases::Backend) {
        ActionList DeviceActions;
        for (unsigned I = 0, E = GpuArchList.size(); I != E; ++I) {
          // Produce the device action from the current phase up to the assemble
          // phase.
          for (auto Ph : Phases) {
            // Skip the phases that were already dealt with.
            if (Ph < CurPhase)
              continue;
            // We have to be consistent with the host final phase.
            if (Ph > FinalPhase)
              break;

            CudaDeviceActions[I] = C.getDriver().ConstructPhaseAction(
                C, Args, Ph, CudaDeviceActions[I], Action::OFK_Cuda);

            if (Ph == phases::Assemble)
              break;
          }

          // If we didn't reach the assemble phase, we can't generate the fat
          // binary. We don't need to generate the fat binary if we are not in
          // device-only mode.
          if (!isa<AssembleJobAction>(CudaDeviceActions[I]) ||
              CompileDeviceOnly)
            continue;

          Action *AssembleAction = CudaDeviceActions[I];
          assert(AssembleAction->getType() == types::TY_Object);
          assert(AssembleAction->getInputs().size() == 1);

          Action *BackendAction = AssembleAction->getInputs()[0];
          assert(BackendAction->getType() == types::TY_PP_Asm);

          for (auto &A : {AssembleAction, BackendAction}) {
            OffloadAction::DeviceDependences DDep;
            DDep.add(*A, *ToolChains.front(), GpuArchList[I], Action::OFK_Cuda);
            DeviceActions.push_back(
                C.MakeAction<OffloadAction>(DDep, A->getType()));
          }
        }

        // We generate the fat binary if we have device input actions.
        if (!DeviceActions.empty()) {
          CudaFatBinary =
              C.MakeAction<LinkJobAction>(DeviceActions, types::TY_CUDA_FATBIN);

          if (!CompileDeviceOnly) {
            DA.add(*CudaFatBinary, *ToolChains.front(), /*BoundArch=*/nullptr,
                   Action::OFK_Cuda);
            // Clear the fat binary, it is already a dependence to an host
            // action.
            CudaFatBinary = nullptr;
          }

          // Remove the CUDA actions as they are already connected to an host
          // action or fat binary.
          CudaDeviceActions.clear();
        }

        // We avoid creating host action in device-only mode.
        return CompileDeviceOnly ? ABRT_Ignore_Host : ABRT_Success;
      } else if (CurPhase > phases::Backend) {
        // If we are past the backend phase and still have a device action, we
        // don't have to do anything as this action is already a device
        // top-level action.
        return ABRT_Success;
      }

      assert(CurPhase < phases::Backend && "Generating single CUDA "
                                           "instructions should only occur "
                                           "before the backend phase!");

      // By default, we produce an action for each device arch.
      for (unsigned I = 0, E = GpuArchList.size(); I != E; ++I) {

        CudaDeviceActions[I] = C.getDriver().ConstructPhaseAction(
            C, Args, CurPhase, CudaDeviceActions[I]);

        if (CurPhase == phases::Compile) {
          OffloadAction::DeviceDependences DDep;
          DDep.add(*CudaDeviceActions[I], *ToolChains.front(), GpuArchList[I],
                   Action::OFK_Cuda);

          OffloadingActionBuilderRef.pushForeignAction(
              C.MakeAction<OffloadAction>(
                  DDep, DDep.getActions().front()->getType()));
        }
      }

      return ABRT_Success;
    }
  };
  /// \brief HIP action builder. It injects device code in the host backend
  /// action.
  class HIPActionBuilder final : public CudaActionBuilderBase {
    /// The linker inputs obtained for each device arch.
    SmallVector<ActionList, 8> DeviceLinkerInputs;
    // The default bundling behavior depends on the type of output, therefore
    // BundleOutput needs to be tri-value: None, true, or false.
    // Bundle code objects except --no-gpu-output is specified for device
    // only compilation. Bundle other type of output files only if
    // --gpu-bundle-output is specified for device only compilation.
    std::optional<bool> BundleOutput;

  public:
    HIPActionBuilder(Compilation &C, DerivedArgList &Args,
                     const Driver::InputList &Inputs,
                     OffloadingActionBuilder &OAB)
        : CudaActionBuilderBase(C, Args, Inputs, Action::OFK_HIP, OAB) {
      DefaultCudaArch = CudaArch::GFX803;
      if (Args.hasArg(options::OPT_gpu_bundle_output,
                      options::OPT_no_gpu_bundle_output))
        BundleOutput = Args.hasFlag(options::OPT_gpu_bundle_output,
                                    options::OPT_no_gpu_bundle_output, true);
    }

    bool canUseBundlerUnbundler() const override { return true; }

    StringRef getCanonicalOffloadArch(StringRef IdStr) override {
      llvm::StringMap<bool> Features;
      // getHIPOffloadTargetTriple() is known to return valid value as it has
      // been called successfully in the CreateOffloadingDeviceToolChains().
      auto ArchStr = parseTargetID(
          *getHIPOffloadTargetTriple(C.getDriver(), C.getInputArgs()), IdStr,
          &Features);
      if (!ArchStr) {
        C.getDriver().Diag(clang::diag::err_drv_bad_target_id) << IdStr;
        C.setContainsError();
        return StringRef();
      }
      auto CanId = getCanonicalTargetID(*ArchStr, Features);
      return Args.MakeArgStringRef(CanId);
    };

    std::optional<std::pair<llvm::StringRef, llvm::StringRef>>
    getConflictOffloadArchCombination(
        const std::set<StringRef> &GpuArchs) override {
      return getConflictTargetIDCombination(GpuArchs);
    }

    ActionBuilderReturnCode
    getDeviceDependences(OffloadAction::DeviceDependences &DA,
                         phases::ID CurPhase, phases::ID FinalPhase,
                         PhasesTy &Phases) override {
      if (!IsActive)
        return ABRT_Inactive;

      // amdgcn does not support linking of object files, therefore we skip
      // backend and assemble phases to output LLVM IR. Except for generating
      // non-relocatable device code, where we generate fat binary for device
      // code and pass to host in Backend phase.
      if (CudaDeviceActions.empty())
        return ABRT_Success;

      assert(((CurPhase == phases::Link && Relocatable) ||
              CudaDeviceActions.size() == GpuArchList.size()) &&
             "Expecting one action per GPU architecture.");
      assert(!CompileHostOnly &&
             "Not expecting HIP actions in host-only compilation.");

      if (!Relocatable && CurPhase == phases::Backend && !EmitLLVM &&
          !EmitAsm) {
        // If we are in backend phase, we attempt to generate the fat binary.
        // We compile each arch to IR and use a link action to generate code
        // object containing ISA. Then we use a special "link" action to create
        // a fat binary containing all the code objects for different GPU's.
        // The fat binary is then an input to the host action.
        for (unsigned I = 0, E = GpuArchList.size(); I != E; ++I) {
          if (C.getDriver().isUsingLTO(/*IsOffload=*/true)) {
            // When LTO is enabled, skip the backend and assemble phases and
            // use lld to link the bitcode.
            ActionList AL;
            AL.push_back(CudaDeviceActions[I]);
            // Create a link action to link device IR with device library
            // and generate ISA.
            CudaDeviceActions[I] =
                C.MakeAction<LinkJobAction>(AL, types::TY_Image);
          } else {
            // When LTO is not enabled, we follow the conventional
            // compiler phases, including backend and assemble phases.
            ActionList AL;
            Action *BackendAction = nullptr;
            if (ToolChains.front()->getTriple().isSPIRV()) {
              // Emit LLVM bitcode for SPIR-V targets. SPIR-V device tool chain
              // (HIPSPVToolChain) runs post-link LLVM IR passes.
              types::ID Output = Args.hasArg(options::OPT_S)
                                     ? types::TY_LLVM_IR
                                     : types::TY_LLVM_BC;
              BackendAction =
                  C.MakeAction<BackendJobAction>(CudaDeviceActions[I], Output);
            } else
              BackendAction = C.getDriver().ConstructPhaseAction(
                  C, Args, phases::Backend, CudaDeviceActions[I],
                  AssociatedOffloadKind);
            auto AssembleAction = C.getDriver().ConstructPhaseAction(
                C, Args, phases::Assemble, BackendAction,
                AssociatedOffloadKind);
            AL.push_back(AssembleAction);
            // Create a link action to link device IR with device library
            // and generate ISA.
            CudaDeviceActions[I] =
                C.MakeAction<LinkJobAction>(AL, types::TY_Image);
          }

          // OffloadingActionBuilder propagates device arch until an offload
          // action. Since the next action for creating fatbin does
          // not have device arch, whereas the above link action and its input
          // have device arch, an offload action is needed to stop the null
          // device arch of the next action being propagated to the above link
          // action.
          OffloadAction::DeviceDependences DDep;
          DDep.add(*CudaDeviceActions[I], *ToolChains.front(), GpuArchList[I],
                   AssociatedOffloadKind);
          CudaDeviceActions[I] = C.MakeAction<OffloadAction>(
              DDep, CudaDeviceActions[I]->getType());
        }

        if (!CompileDeviceOnly || !BundleOutput || *BundleOutput) {
          // Create HIP fat binary with a special "link" action.
          CudaFatBinary = C.MakeAction<LinkJobAction>(CudaDeviceActions,
                                                      types::TY_HIP_FATBIN);

          if (!CompileDeviceOnly) {
            DA.add(*CudaFatBinary, *ToolChains.front(), /*BoundArch=*/nullptr,
                   AssociatedOffloadKind);
            // Clear the fat binary, it is already a dependence to an host
            // action.
            CudaFatBinary = nullptr;
          }

          // Remove the CUDA actions as they are already connected to an host
          // action or fat binary.
          CudaDeviceActions.clear();
        }

        return CompileDeviceOnly ? ABRT_Ignore_Host : ABRT_Success;
      } else if (CurPhase == phases::Link) {
        // Save CudaDeviceActions to DeviceLinkerInputs for each GPU subarch.
        // This happens to each device action originated from each input file.
        // Later on, device actions in DeviceLinkerInputs are used to create
        // device link actions in appendLinkDependences and the created device
        // link actions are passed to the offload action as device dependence.
        DeviceLinkerInputs.resize(CudaDeviceActions.size());
        auto LI = DeviceLinkerInputs.begin();
        for (auto *A : CudaDeviceActions) {
          LI->push_back(A);
          ++LI;
        }

        // We will pass the device action as a host dependence, so we don't
        // need to do anything else with them.
        CudaDeviceActions.clear();
        return CompileDeviceOnly ? ABRT_Ignore_Host : ABRT_Success;
      }

      // By default, we produce an action for each device arch.
      for (Action *&A : CudaDeviceActions)
        A = C.getDriver().ConstructPhaseAction(C, Args, CurPhase, A,
                                               AssociatedOffloadKind);

      if (CompileDeviceOnly && CurPhase == FinalPhase && BundleOutput &&
          BundleOutput.value()) {
        for (unsigned I = 0, E = GpuArchList.size(); I != E; ++I) {
          OffloadAction::DeviceDependences DDep;
          DDep.add(*CudaDeviceActions[I], *ToolChains.front(), GpuArchList[I],
                   AssociatedOffloadKind);
          CudaDeviceActions[I] = C.MakeAction<OffloadAction>(
              DDep, CudaDeviceActions[I]->getType());
        }
        CudaFatBinary =
            C.MakeAction<OffloadBundlingJobAction>(CudaDeviceActions);
        CudaDeviceActions.clear();
      }

      return (CompileDeviceOnly && CurPhase == FinalPhase) ? ABRT_Ignore_Host
                                                           : ABRT_Success;
    }

    void appendLinkDeviceActions(ActionList &AL) override {
      if (DeviceLinkerInputs.size() == 0)
        return;

      assert(DeviceLinkerInputs.size() == GpuArchList.size() &&
             "Linker inputs and GPU arch list sizes do not match.");

      ActionList Actions;
      unsigned I = 0;
      // Append a new link action for each device.
      // Each entry in DeviceLinkerInputs corresponds to a GPU arch.
      for (auto &LI : DeviceLinkerInputs) {

        types::ID Output = Args.hasArg(options::OPT_emit_llvm)
                                   ? types::TY_LLVM_BC
                                   : types::TY_Image;

        auto *DeviceLinkAction = C.MakeAction<LinkJobAction>(LI, Output);
        // Linking all inputs for the current GPU arch.
        // LI contains all the inputs for the linker.
        OffloadAction::DeviceDependences DeviceLinkDeps;
        DeviceLinkDeps.add(*DeviceLinkAction, *ToolChains[0],
            GpuArchList[I], AssociatedOffloadKind);
        Actions.push_back(C.MakeAction<OffloadAction>(
            DeviceLinkDeps, DeviceLinkAction->getType()));
        ++I;
      }
      DeviceLinkerInputs.clear();

      // If emitting LLVM, do not generate final host/device compilation action
      if (Args.hasArg(options::OPT_emit_llvm)) {
          AL.append(Actions);
          return;
      }

      // Create a host object from all the device images by embedding them
      // in a fat binary for mixed host-device compilation. For device-only
      // compilation, creates a fat binary.
      OffloadAction::DeviceDependences DDeps;
      if (!CompileDeviceOnly || !BundleOutput || *BundleOutput) {
        auto *TopDeviceLinkAction = C.MakeAction<LinkJobAction>(
            Actions,
            CompileDeviceOnly ? types::TY_HIP_FATBIN : types::TY_Object);
        DDeps.add(*TopDeviceLinkAction, *ToolChains[0], nullptr,
                  AssociatedOffloadKind);
        // Offload the host object to the host linker.
        AL.push_back(
            C.MakeAction<OffloadAction>(DDeps, TopDeviceLinkAction->getType()));
      } else {
        AL.append(Actions);
      }
    }

    Action* appendLinkHostActions(ActionList &AL) override { return AL.back(); }

    void appendLinkDependences(OffloadAction::DeviceDependences &DA) override {}
  };

  /// OpenMP action builder. The host bitcode is passed to the device frontend
  /// and all the device linked images are passed to the host link phase.
  class OpenMPActionBuilder final : public DeviceActionBuilder {
    /// The OpenMP actions for the current input.
    ActionList OpenMPDeviceActions;

    /// The linker inputs obtained for each toolchain.
    SmallVector<ActionList, 8> DeviceLinkerInputs;

  public:
    OpenMPActionBuilder(Compilation &C, DerivedArgList &Args,
                        const Driver::InputList &Inputs,
                        OffloadingActionBuilder &OAB)
        : DeviceActionBuilder(C, Args, Inputs, Action::OFK_OpenMP, OAB) {}

    ActionBuilderReturnCode
    getDeviceDependences(OffloadAction::DeviceDependences &DA,
                         phases::ID CurPhase, phases::ID FinalPhase,
                         PhasesTy &Phases) override {
      if (OpenMPDeviceActions.empty())
        return ABRT_Inactive;

      // We should always have an action for each input.
      assert(OpenMPDeviceActions.size() == ToolChains.size() &&
             "Number of OpenMP actions and toolchains do not match.");

      // The host only depends on device action in the linking phase, when all
      // the device images have to be embedded in the host image.
      if (CurPhase == phases::Link) {
        assert(ToolChains.size() == DeviceLinkerInputs.size() &&
               "Toolchains and linker inputs sizes do not match.");
        auto LI = DeviceLinkerInputs.begin();
        for (auto *A : OpenMPDeviceActions) {
          LI->push_back(A);
          ++LI;
        }

        // We passed the device action as a host dependence, so we don't need to
        // do anything else with them.
        OpenMPDeviceActions.clear();
        return ABRT_Success;
      }

      // By default, we produce an action for each device arch.
#if INTEL_CUSTOMIZATION
      unsigned I = 0;
      for (Action *&A : OpenMPDeviceActions) {
        if (ToolChains[I]->getTriple().isSPIR() &&
            CurPhase == phases::Backend) {
          types::ID OutputTy = (Args.hasArg(options::OPT_emit_llvm) &&
                                Args.hasArg(options::OPT_S))
                                   ? types::TY_LLVM_IR
                                   : types::TY_LLVM_BC;
          A = C.MakeAction<BackendJobAction>(A, OutputTy);
          continue;
        }
        A = C.getDriver().ConstructPhaseAction(C, Args, CurPhase, A,
                                               AssociatedOffloadKind);
        ++I;
      }
#endif // INTEL_CUSTOMIZATION

      return ABRT_Success;
    }

    ActionBuilderReturnCode addDeviceDependences(Action *HostAction) override {

      // If this is an input action replicate it for each OpenMP toolchain.
      if (auto *IA = dyn_cast<InputAction>(HostAction)) {
        OpenMPDeviceActions.clear();
#if INTEL_CUSTOMIZATION
        // Objects should already be consumed when encountering a fat static
        // library.
        if (C.getDriver().getOffloadStaticLibSeen() &&
            IA->getType() == types::TY_Object &&
            isObjectFile(IA->getInputArg().getAsString(Args)))
          return ABRT_Inactive;
#endif // INTEL_CUSTOMIZATION
        for (unsigned I = 0; I < ToolChains.size(); ++I)
          OpenMPDeviceActions.push_back(
              C.MakeAction<InputAction>(IA->getInputArg(), IA->getType()));
        return ABRT_Success;
      }

      // If this is an unbundling action use it as is for each OpenMP toolchain.
      if (auto *UA = dyn_cast<OffloadUnbundlingJobAction>(HostAction)) {
        OpenMPDeviceActions.clear();
        if (auto *IA = dyn_cast<InputAction>(UA->getInputs().back())) {
          std::string FileName = IA->getInputArg().getAsString(Args);
          // Check if the type of the file is the same as the action. Do not
          // unbundle it if it is not. Do not unbundle .so files, for example,
          // which are not object files.
          if (IA->getType() == types::TY_Object &&
              (!llvm::sys::path::has_extension(FileName) ||
               types::lookupTypeForExtension(
                   llvm::sys::path::extension(FileName).drop_front()) !=
                   types::TY_Object))
            return ABRT_Inactive;
#if INTEL_CUSTOMIZATION
          // Windows archives are handled differently
          StringRef Ext(llvm::sys::path::extension(FileName).drop_front());
          if ((isStaticArchiveFile(FileName) || Ext == "lib") &&
              IA->getType() == types::TY_Object)
            return ABRT_Inactive;
#endif // INTEL_CUSTOMIZATION
        }
        for (unsigned I = 0; I < ToolChains.size(); ++I) {
          OpenMPDeviceActions.push_back(UA);
          UA->registerDependentActionInfo(
              ToolChains[I], /*BoundArch=*/StringRef(), Action::OFK_OpenMP);
        }
        return ABRT_Success;
      }

      // When generating code for OpenMP we use the host compile phase result as
      // a dependence to the device compile phase so that it can learn what
      // declarations should be emitted. However, this is not the only use for
      // the host action, so we prevent it from being collapsed.
      if (isa<CompileJobAction>(HostAction)) {
        HostAction->setCannotBeCollapsedWithNextDependentAction();
        assert(ToolChains.size() == OpenMPDeviceActions.size() &&
               "Toolchains and device action sizes do not match.");
        OffloadAction::HostDependence HDep(
            *HostAction, *C.getSingleOffloadToolChain<Action::OFK_Host>(),
            /*BoundArch=*/nullptr, Action::OFK_OpenMP);
        auto TC = ToolChains.begin();
        for (Action *&A : OpenMPDeviceActions) {
          assert(isa<CompileJobAction>(A));
          OffloadAction::DeviceDependences DDep;
          DDep.add(*A, **TC, /*BoundArch=*/nullptr, Action::OFK_OpenMP);
          A = C.MakeAction<OffloadAction>(HDep, DDep);
          ++TC;
        }
      }
      return ABRT_Success;
    }

    void appendTopLevelActions(ActionList &AL) override {
      if (OpenMPDeviceActions.empty())
        return;

      // We should always have an action for each input.
      assert(OpenMPDeviceActions.size() == ToolChains.size() &&
             "Number of OpenMP actions and toolchains do not match.");

      // Append all device actions followed by the proper offload action.
      auto TI = ToolChains.begin();
      for (auto *A : OpenMPDeviceActions) {
        OffloadAction::DeviceDependences Dep;
        Dep.add(*A, **TI, /*BoundArch=*/nullptr, Action::OFK_OpenMP);
        AL.push_back(C.MakeAction<OffloadAction>(Dep, A->getType()));
        ++TI;
      }
      // We no longer need the action stored in this builder.
      OpenMPDeviceActions.clear();
    }

#if INTEL_CUSTOMIZATION
    // Add any of the device libraries that are used for offload. This includes
    // math and system device libraries.
    void addIntelOMPDeviceLibs(const ToolChain *TC,
                               ActionList &DeviceLinkObjects) {
      // For 'pure' sycl program, need to use '-f[no-]sycl-device-lib' to link
      // sycl device libraries with device code. In '-fsycl -fiopenmp' mode,
      // '-f[no-]sycl-device-lib' and '-[no-]device-math-lib' can be used
      // together.
      if (Args.hasFlag(options::OPT_fsycl, options::OPT_fno_sycl, false) &&
          !Args.hasArg(options::OPT_fiopenmp)) {
        Arg *DeviceMathLibArg = Args.getLastArg(options::OPT_device_math_lib_EQ,
            options::OPT_no_device_math_lib_EQ);
        if (DeviceMathLibArg) {
          C.getDriver().Diag(clang::diag::warn_drv_unused_argument)
              << DeviceMathLibArg->getSpelling();
          return;
        }
      }
      // Let the user know to use -fopenmp-device-lib instead
      if (Arg *OldOpt = Args.getLastArg(options::OPT_device_math_lib_EQ,
                                        options::OPT_no_device_math_lib_EQ))
        C.getDriver().Diag(clang::diag::warn_drv_deprecated_arg)
            << OldOpt->getAsString(Args) << "-f[no-]openmp-device-lib";

      // Add the math device libs if requested by the user or enabled by
      // default.
      enum {
        LinkFP32 = 0x1,
        LinkFP64 = 0x2,
        LinkLibc = 0x4,
        // There is no option to override RTL linking.
        // It must be linked always.
        LinkRtl = 0x8,
        // ITT libraries must be linked always, unless
        // it is AOT compilation. Since the ITT libraries do not have
        // AOT images in the bundle, we can just unbundle/link them always.
        // Moreover, we just have to unbundle them, if both non-AOT
        // and AOT compilations are requested in one clang invocation.
        LinkITT = 0x10,
      };
      auto UpdateFlag =
          [](unsigned Flag, StringRef Val, bool Reset, bool OldOpt=false) {
            unsigned Bit = 0;
            if (OldOpt) {
              if (Val == "fp32")
                Bit = LinkFP32;
              else if (Val == "fp64")
                Bit = LinkFP64;
            } else {
              if (Val == "libm-fp32")
                Bit = LinkFP32;
              else if (Val == "libm-fp64")
                Bit = LinkFP64;
              else if (Val == "libc")
                Bit = LinkLibc;
              else if (Val == "all")
                Bit = LinkFP32 | LinkFP64 | LinkLibc;
            }

            if (Reset)
              return (Flag & ~Bit);
            else
              return (Flag | Bit);
          };

      // FIXME - There is a bit of common code in this function that can be
      // cleaned up.
      // -fopenmp-device-lib=all is the default
      unsigned LinkForOMP = LinkFP32 | LinkFP64 | LinkLibc | LinkRtl | LinkITT;

      // TODO - Clean out -device-math-lib usage when it is removed.  For now
      // it is deprecated.  Also, we do nothing special for when both options
      // (-fopenmp-device-lib and -device-math-lib) are passed on the command
      // line together.
      for (Arg *A : Args.filtered(options::OPT_device_math_lib_EQ,
                                  options::OPT_no_device_math_lib_EQ)) {
        bool Reset = A->getOption().matches(options::OPT_no_device_math_lib_EQ);
        for (StringRef Val : A->getValues()) {
          LinkForOMP = UpdateFlag(LinkForOMP, Val, Reset, true);
        }
        A->claim();
      }

      for (Arg *A : Args.filtered(options::OPT_fopenmp_device_lib_EQ,
                                  options::OPT_fno_openmp_device_lib_EQ)) {
        bool Reset =
            A->getOption().matches(options::OPT_fno_openmp_device_lib_EQ);
        for (StringRef Val : A->getValues())
          LinkForOMP = UpdateFlag(LinkForOMP, Val, Reset);
        A->claim();
      }

      if (LinkForOMP == 0)
        return;

      bool IsMSVC =
          C.getDefaultToolChain().getTriple().isWindowsMSVCEnvironment();
      StringRef LibCName = IsMSVC ? "libomp-msvc" : "libomp-glibc";
      SmallVector<std::pair<const StringRef, unsigned>, 8> omp_device_libs = {
          // WARNING: the order will matter here, when we add -only-needed
          //          for llvm-link linking these libraries.
          {"libomp-spirvdevicertl", LinkRtl},
          {LibCName, LinkLibc},
          {"libomp-complex", LinkFP32},
          {"libomp-complex-fp64", LinkFP64},
          {"libomp-cmath", LinkFP32},
          {"libomp-cmath-fp64", LinkFP64},
          // Link the fallback implementations as well, since
          // SPIR-V modules linking is not supported yet.
          {"libomp-fallback-cassert", LinkLibc},
          {"libomp-fallback-cstring", LinkLibc},
          {"libomp-fallback-complex", LinkFP32},
          {"libomp-fallback-complex-fp64", LinkFP64},
          {"libomp-fallback-cmath", LinkFP32},
          {"libomp-fallback-cmath-fp64", LinkFP64},
          // ITT libraries must be last in the unbundling/linking order,
          // since the other libraries may call ITT APIs.
          {"libomp-itt-user-wrappers", LinkITT},
          {"libomp-itt-compiler-wrappers", LinkITT},
          // The above ITT libraries are calling ITT stubs,
          // so the stubs must be linked after them.
          { "libomp-itt-stubs",
            LinkITT }};
      if (Args.hasArg(options::OPT_fopenmp_target_simd))
        omp_device_libs.push_back({"libomp-device-svml", LinkFP32 | LinkFP64});

      // Go through the lib vectors and add them accordingly.
      auto addInput = [&](StringRef LibName) {
        Arg *InputArg = MakeInputArg(Args, C.getDriver().getOpts(),
                                     Args.MakeArgString(LibName));
        auto *DeviceLibsInputAction =
            C.MakeAction<InputAction>(*InputArg, types::TY_Object);
        auto *DeviceLibsUnbundleAction =
            C.MakeAction<OffloadUnbundlingJobAction>(
                DeviceLibsInputAction);
        addDeviceDependences(DeviceLibsUnbundleAction);
        DeviceLinkObjects.push_back(DeviceLibsUnbundleAction);
      };
      bool addOmpLibs = false;
      if (Arg *A = Args.getLastArg(options::OPT_fopenmp_targets_EQ)) {
        for (StringRef Val : A->getValues())
          if (Val.startswith("spir64"))
            addOmpLibs = true;
      }
      if (addOmpLibs) {
        for (const std::pair<const StringRef, unsigned> &Lib
                 : omp_device_libs) {
          SmallString<128> LibName(TC->getDriver().Dir);
#if INTEL_DEPLOY_UNIFIED_LAYOUT
          llvm::sys::path::append(LibName, "..", "opt", "compiler");
#else
          llvm::sys::path::append(LibName, "..");
#endif // INTEL_DEPLOY_UNIFIED_LAYOUT
          llvm::sys::path::append(LibName, "lib", Lib.first);
          llvm::sys::path::replace_extension(LibName, IsMSVC ? ".obj" : ".o");
          if ((Lib.second & LinkForOMP) == Lib.second)
            addInput(Args.MakeArgString(LibName));
        }
      }
    }

#endif // INTEL_CUSTOMIZATION

    void appendLinkDeviceActions(ActionList &AL) override {
      assert(ToolChains.size() == DeviceLinkerInputs.size() &&
             "Toolchains and linker inputs sizes do not match.");

      // Append a new link action for each device.
      auto TC = ToolChains.begin();
      for (auto &LI : DeviceLinkerInputs) {
#ifdef INTEL_CUSTOMIZATION
        OffloadAction::DeviceDependences DeviceLinkDeps;
        llvm::Triple TT = (*TC)->getTriple();
        ActionList ToLinkAction;
        if (TT.isSPIR()) {
          for (const auto &Input : LI) {
            // Only convert if we know we are coming in from the unbundler.
            if (!isa<OffloadUnbundlingJobAction>(Input)) {
              ToLinkAction.push_back(Input);
              continue;
            }
            // Convert SPIR-V to LLVM-IR.
            Action *IrInput = C.MakeAction<SpirvToIrWrapperJobAction>(
                Input, Input->getType() == types::TY_Tempfilelist
                           ? types::TY_Tempfilelist
                           : types::TY_LLVM_BC);
            ToLinkAction.push_back(IrInput);
          }
        } else
          ToLinkAction = LI;
        // Add the device libs after we add the spirv-to-ir-wrapper step
        // as the objects here we know contain IR.
        addIntelOMPDeviceLibs(*TC, ToLinkAction);
        auto *DeviceLinkAction =
            C.MakeAction<LinkJobAction>(ToLinkAction, types::TY_LLVM_BC);
        if (TT.isSPIR()) {
          // Only use llvm-foreach when we enable -fopenmp-device-code-split.
          bool DeviceCodeSplit = false;
          for (StringRef Val : Args.getAllArgValues(
                   options::OPT_fopenmp_device_code_split_EQ)) {
            // Capture triple from -fopenmp-device-code-split=<triple>=<arg>
            std::pair<StringRef, StringRef> T = Val.split('=');
            if (!T.second.empty()) {
              // Triple provided, use that to determine if the current
              // toolchain should be doing any splitting (i.e. enable
              // usage of llvm-foreach)
              if (llvm::Triple(T.first) == TT)
                DeviceCodeSplit = true;
            } else
              // No triple provided, turn on splitting for all targets.
              DeviceCodeSplit = true;
          }
          types::ID LinkType =
              DeviceCodeSplit ? types::TY_Tempfiletable : types::TY_LLVM_BC;
          auto *PostLinkAction = C.MakeAction<SYCLPostLinkJobAction>(
              DeviceLinkAction, LinkType, LinkType);
          Action *SPIRVTranslateAction;
          if (DeviceCodeSplit) {
            auto *ExtractIRFilesAction = C.MakeAction<FileTableTformJobAction>(
                PostLinkAction, types::TY_Tempfilelist, types::TY_Tempfilelist);
            // single column w/o title fits TY_Tempfilelist format
            ExtractIRFilesAction->addExtractColumnTform(
                FileTableTformJobAction::COL_CODE, false /*drop titles*/);
            SPIRVTranslateAction = C.MakeAction<SPIRVTranslatorJobAction>(
                ExtractIRFilesAction, types::TY_Tempfilelist);
          } else
            SPIRVTranslateAction = C.MakeAction<SPIRVTranslatorJobAction>(
                PostLinkAction, types::TY_SPIRV);
          // After the Link, wrap the files before the final host link
          if (TT.getSubArch() == llvm::Triple::SPIRSubArch_gen ||
              TT.getSubArch() == llvm::Triple::SPIRSubArch_x86_64) {
            // Do the additional Ahead of Time compilation when the specific
            // triple calls for it (provided a valid subarch).
            ActionList BEInputs;
            BEInputs.push_back(SPIRVTranslateAction);
            SPIRVTranslateAction = C.MakeAction<BackendCompileJobAction>(
                BEInputs, types::TY_Image);
          }
          if (DeviceCodeSplit) {
            ActionList TformInputs{PostLinkAction, SPIRVTranslateAction};
            auto *ReplaceFilesAction = C.MakeAction<FileTableTformJobAction>(
                TformInputs, types::TY_Tempfiletable, types::TY_Tempfiletable);
            ReplaceFilesAction->addReplaceColumnTform(
                FileTableTformJobAction::COL_CODE,
                FileTableTformJobAction::COL_CODE);

            DeviceLinkDeps.add(*ReplaceFilesAction, **TC, /*BoundArch=*/nullptr,
                               Action::OFK_OpenMP);
          } else
            DeviceLinkDeps.add(*SPIRVTranslateAction, **TC,
                               /*BoundArch=*/nullptr, Action::OFK_OpenMP);
        } else
          DeviceLinkDeps.add(*DeviceLinkAction, **TC, /*BoundArch=*/nullptr,
                             Action::OFK_OpenMP);
#endif
        AL.push_back(C.MakeAction<OffloadAction>(DeviceLinkDeps,
            DeviceLinkAction->getType()));
        ++TC;
      }
      DeviceLinkerInputs.clear();
    }

    Action* appendLinkHostActions(ActionList &AL) override {
      // Create wrapper bitcode from the result of device link actions and compile
      // it to an object which will be added to the host link command.
      auto *BC = C.MakeAction<OffloadWrapperJobAction>(AL, types::TY_LLVM_BC);
      auto *ASM = C.MakeAction<BackendJobAction>(BC, types::TY_PP_Asm);
      return C.MakeAction<AssembleJobAction>(ASM, types::TY_Object);
    }

    void appendLinkDependences(OffloadAction::DeviceDependences &DA) override {}

    void addDeviceLinkDependencies(OffloadDepsJobAction *DA) override {
      for (unsigned I = 0; I < ToolChains.size(); ++I) {
        // Register dependent toolchain.
        DA->registerDependentActionInfo(
            ToolChains[I], /*BoundArch=*/StringRef(), Action::OFK_OpenMP);

        if (!ToolChains[I]->getTriple().isSPIR()) {
          // Create object from the deps bitcode.
          auto *BA = C.MakeAction<BackendJobAction>(DA, types::TY_PP_Asm);
          auto *AA = C.MakeAction<AssembleJobAction>(BA, types::TY_Object);

          // Add deps object to linker inputs.
          DeviceLinkerInputs[I].push_back(AA);
        } else
          DeviceLinkerInputs[I].push_back(DA);
      }
    }

    bool initialize() override {
      // Get the OpenMP toolchains. If we don't get any, the action builder will
      // know there is nothing to do related to OpenMP offloading.
      auto OpenMPTCRange = C.getOffloadToolChains<Action::OFK_OpenMP>();
      for (auto TI = OpenMPTCRange.first, TE = OpenMPTCRange.second; TI != TE;
           ++TI)
        ToolChains.push_back(TI->second);

      DeviceLinkerInputs.resize(ToolChains.size());
      return false;
    }

    bool canUseBundlerUnbundler() const override {
      // OpenMP should use bundled files whenever possible.
      return true;
    }
  };

  /// SYCL action builder. The host bitcode is passed to the device frontend
  /// and all the device linked images are passed to the host link phase.
  /// SPIR related are wrapped before added to the fat binary
  class SYCLActionBuilder final : public DeviceActionBuilder {
    /// Flag to signal if the user requested device-only compilation.
    bool CompileDeviceOnly = false;

    /// Flag to signal if the user requested the device object to be wrapped.
    bool WrapDeviceOnlyBinary = false;

    /// Flag to signal if the user requested device code split.
    bool DeviceCodeSplit = false;

#if INTEL_CUSTOMIZATION
    /// Flag to signal if the user intended for the non-spirv CPU target.
    bool NonSpirvCPU = false;

    bool addPerformanceDeviceLibs(const ToolChain *TC,
                                  ActionList &DeviceLinkObjects,
                                  bool IsMSVCEnv) {
      bool PerflibAdded = false;
      auto AddToActionList = [&](StringRef LibName) {
        Arg *InputArg = MakeInputArg(Args, C.getDriver().getOpts(),
                                     Args.MakeArgString(LibName));
        auto *SYCLDeviceLibsInputAction =
            C.MakeAction<InputAction>(*InputArg, types::TY_Archive);
        auto *SYCLDeviceLibsUnbundleAction =
            C.MakeAction<OffloadUnbundlingJobAction>(SYCLDeviceLibsInputAction);
        addDeviceDependences(SYCLDeviceLibsUnbundleAction);

        auto *ConvertSPIRVAction = C.MakeAction<SpirvToIrWrapperJobAction>(
            SYCLDeviceLibsUnbundleAction, types::TY_Tempfilelist);
        DeviceLinkObjects.push_back(ConvertSPIRVAction);
        PerflibAdded = true;
      };
      // Only add the MKL static lib if used with -static or is Windows.
      if ((Args.hasArg(options::OPT_qmkl_EQ, options::OPT_qmkl_ilp64_EQ)) &&
          (IsMSVCEnv || Args.hasArg(options::OPT_static))) {
        SmallString<128> LibName(TC->GetMKLLibPath());
        LibName = TC->GetMKLLibPath();
        SmallString<128> MKLLib("libmkl_sycl.a");
        if (IsMSVCEnv) {
          MKLLib = "mkl_sycl";
          if (Args.hasArg(options::OPT__SLASH_MDd))
            MKLLib += "d";
          MKLLib += ".lib";
        }
        llvm::sys::path::append(LibName, MKLLib);
        AddToActionList(LibName);
      }
      // DAAL is also only available in static form.
      if (Args.hasArg(options::OPT_qdaal_EQ)) {
        SmallString<128> LibName(TC->GetDAALLibPath());
        llvm::sys::path::append(LibName, IsMSVCEnv ? "onedal_sycl.lib"
                                                   : "libonedal_sycl.a");
        AddToActionList(LibName);
      }
      return PerflibAdded;
    }

#endif // INTEL_CUSTOMIZATION

    /// List of offload device toolchain, bound arch needed to track for
    /// different binary constructions.
    /// POD to hold information about a SYCL device action.
    /// Each Action is bound to a <TC, arch> pair,
    /// we keep them together under a struct for clarity.
    struct DeviceTargetInfo {
      DeviceTargetInfo(const ToolChain *TC, const char *BA)
          : TC(TC), BoundArch(BA) {}

      const ToolChain *TC;
      const char *BoundArch;
    };
    SmallVector<DeviceTargetInfo, 4> SYCLTargetInfoList;

    /// The SYCL actions for the current input.
    /// One action per triple/boundarch.
    SmallVector<Action *, 4> SYCLDeviceActions;

    /// The linker inputs obtained for each input/toolchain/arch.
    SmallVector<ActionList, 4> DeviceLinkerInputs;

    /// The SYCL link binary if it was generated for the current input.
    Action *SYCLLinkBinary = nullptr;

    /// Running list of SYCL actions specific for device linking.
    ActionList SYCLLinkBinaryList;

    /// SYCL ahead of time compilation inputs
    SmallVector<std::pair<llvm::Triple, const char *>, 8> SYCLAOTInputs;

    /// List of offload device triples as provided on the CLI.
    /// Does not track AOT binary inputs triples.
    SmallVector<llvm::Triple, 4> SYCLTripleList;

    /// Type of output file for FPGA device compilation.
    types::ID FPGAOutType = types::TY_FPGA_AOCX;

    /// List of objects to extract FPGA dependency info from
    ActionList FPGAObjectInputs;

    /// List of static archives to extract FPGA dependency info from
    ActionList FPGAArchiveInputs;

    // SYCLInstallation is needed in order to link SYCLDeviceLibs
    SYCLInstallationDetector SYCLInstallation;

    /// List of GPU architectures to use in this compilation with NVPTX/AMDGCN
    /// targets.
    SmallVector<std::pair<llvm::Triple, const char *>, 8> GpuArchList;

    /// Build the last steps for CUDA after all BC files have been linked.
    JobAction *finalizeNVPTXDependences(Action *Input, const llvm::Triple &TT) {
      auto *BA = C.getDriver().ConstructPhaseAction(
          C, Args, phases::Backend, Input, AssociatedOffloadKind);
      if (TT.getOS() != llvm::Triple::NVCL) {
        auto *AA = C.getDriver().ConstructPhaseAction(
            C, Args, phases::Assemble, BA, AssociatedOffloadKind);
        ActionList DeviceActions = {BA, AA};
        return C.MakeAction<LinkJobAction>(DeviceActions,
                                           types::TY_CUDA_FATBIN);
      }
      return cast<JobAction>(BA);
    }

    JobAction *finalizeAMDGCNDependences(Action *Input,
                                         const llvm::Triple &TT) {
      auto *BA = C.getDriver().ConstructPhaseAction(
          C, Args, phases::Backend, Input, AssociatedOffloadKind);

      auto *AA = C.getDriver().ConstructPhaseAction(C, Args, phases::Assemble,
                                                    BA, AssociatedOffloadKind);

      ActionList AL = {AA};
      Action *LinkAction = C.MakeAction<LinkJobAction>(AL, types::TY_Image);
      ActionList HIPActions = {LinkAction};
      JobAction *HIPFatBinary =
          C.MakeAction<LinkJobAction>(HIPActions, types::TY_HIP_FATBIN);
      return HIPFatBinary;
    }

    Action *ExternalCudaAction = nullptr;

  public:
    SYCLActionBuilder(Compilation &C, DerivedArgList &Args,
                      const Driver::InputList &Inputs,
                      OffloadingActionBuilder &OAB)
        : DeviceActionBuilder(C, Args, Inputs, Action::OFK_SYCL, OAB),
          SYCLInstallation(C.getDriver()) {}

    void withBoundArchForToolChain(const ToolChain *TC,
                                   llvm::function_ref<void(const char *)> Op) {
      for (auto &A : GpuArchList) {
        if (TC->getTriple() == A.first) {
          Op(A.second ? Args.MakeArgString(A.second) : nullptr);
          return;
        }
      }

      // no bound arch for this toolchain
      Op(nullptr);
    }

    void pushForeignAction(Action *A) override {
      // Accept a foreign action from the CudaActionBuilder for compiling CUDA
      // sources
      if (A->getOffloadingDeviceKind() == Action::OFK_Cuda)
        ExternalCudaAction = A;
    }

    ActionBuilderReturnCode
    getDeviceDependences(OffloadAction::DeviceDependences &DA,
                         phases::ID CurPhase, phases::ID FinalPhase,
                         PhasesTy &Phases) override {
      bool SYCLDeviceOnly = Args.hasArg(options::OPT_fsycl_device_only);
      if (CurPhase == phases::Preprocess) {
        // Do not perform the host compilation when doing preprocessing only
        // with -fsycl-device-only.
        bool IsPreprocessOnly =
            Args.getLastArg(options::OPT_E) ||
            Args.getLastArg(options::OPT__SLASH_EP, options::OPT__SLASH_P) ||
            Args.getLastArg(options::OPT_M, options::OPT_MM);
        if (IsPreprocessOnly) {
          for (auto TargetActionInfo :
               llvm::zip(SYCLDeviceActions, SYCLTargetInfoList)) {
            Action *&A = std::get<0>(TargetActionInfo);
            auto &TargetInfo = std::get<1>(TargetActionInfo);
            A = C.getDriver().ConstructPhaseAction(C, Args, CurPhase, A,
                                                   AssociatedOffloadKind);
            if (SYCLDeviceOnly)
              continue;
            // Add an additional compile action to generate the integration
            // header.
            Action *CompileAction =
                C.MakeAction<CompileJobAction>(A, types::TY_Nothing);
            DA.add(*CompileAction, *TargetInfo.TC, TargetInfo.BoundArch,
                   Action::OFK_SYCL);
          }
          return SYCLDeviceOnly ? ABRT_Ignore_Host : ABRT_Success;
        }
      }

      // Device compilation generates LLVM BC.
      if (CurPhase == phases::Compile && !SYCLTargetInfoList.empty()) {
        // TODO: handle stubfile handling when mix and matching programming
        // model.
        if (SYCLDeviceActions.empty())
          return ABRT_Success;

        Action *DeviceCompilerInput = nullptr;
        for (Action *&A : SYCLDeviceActions) {
          types::ID OutputType = types::TY_LLVM_BC;
          if ((SYCLDeviceOnly || Args.hasArg(options::OPT_emit_llvm)) &&
              Args.hasArg(options::OPT_S))
            OutputType = types::TY_LLVM_IR;
          // Use of -fsycl-device-obj=spirv converts the original LLVM-IR
          // file to SPIR-V for later consumption.
          if ((SYCLDeviceOnly || FinalPhase != phases::Link) &&
              Args.getLastArgValue(options::OPT_fsycl_device_obj_EQ)
                  .equals_insensitive("spirv")) {
            auto *CompileAction =
                C.MakeAction<CompileJobAction>(A, types::TY_LLVM_BC);
            A = C.MakeAction<SPIRVTranslatorJobAction>(CompileAction,
                                                       types::TY_SPIRV);
            if (SYCLDeviceOnly)
              continue;
          } else {
            if (Args.hasArg(options::OPT_fsyntax_only))
              OutputType = types::TY_Nothing;
            A = C.MakeAction<CompileJobAction>(A, OutputType);
          }
          DeviceCompilerInput = A;
        }
        const DeviceTargetInfo &DevTarget = SYCLTargetInfoList.back();
        DA.add(*DeviceCompilerInput, *DevTarget.TC, DevTarget.BoundArch,
               Action::OFK_SYCL);
        return SYCLDeviceOnly ? ABRT_Ignore_Host : ABRT_Success;
      }

      // Backend/Assemble actions are obsolete for the SYCL device side
      if (CurPhase == phases::Backend || CurPhase == phases::Assemble)
        return ABRT_Inactive;

      // The host only depends on device action in the linking phase, when all
      // the device images have to be embedded in the host image.
      if (CurPhase == phases::Link) {
        if (!SYCLDeviceActions.empty()) {
          assert(SYCLDeviceActions.size() == DeviceLinkerInputs.size() &&
                 "Device action and device linker inputs sizes do not match.");

          for (auto TargetAction :
               llvm::zip(DeviceLinkerInputs, SYCLDeviceActions)) {
            ActionList &LinkerList = std::get<0>(TargetAction);
            Action *A = std::get<1>(TargetAction);

            LinkerList.push_back(A);
          }
        }

        if (ExternalCudaAction) {
          assert(DeviceLinkerInputs.size() == 1 &&
                 "Number of SYCL actions and toolchains/boundarch pairs do not "
                 "match.");
          DeviceLinkerInputs[0].push_back(ExternalCudaAction);
          ExternalCudaAction = nullptr;
        }

        // With -fsycl-link-targets, we will take the unbundled binaries
        // for each device and link them together to a single binary that will
        // be used in a split compilation step.
        if (CompileDeviceOnly && !SYCLDeviceActions.empty()) {
          for (auto SDA : SYCLDeviceActions)
            SYCLLinkBinaryList.push_back(SDA);
          if (WrapDeviceOnlyBinary) {
            // -fsycl-link behavior does the following to the unbundled device
            // binaries:
            //   1) Link them together using llvm-link
            //   2) Pass the linked binary through sycl-post-link
            //   3) Translate final .bc file to .spv
            //   4) Wrap the binary with the offload wrapper which can be used
            //      by any compilation link step.
            auto *DeviceLinkAction = C.MakeAction<LinkJobAction>(
                SYCLLinkBinaryList, types::TY_Image);
            ActionList FullSYCLLinkBinaryList;
            bool SYCLDeviceLibLinked = false;
            FullSYCLLinkBinaryList.push_back(DeviceLinkAction);
            // If used without the FPGA target, -fsycl-link is used to wrap
            // device objects for future host link. Device libraries should
            // be linked by default to resolve any undefined reference.
            const auto *TC = ToolChains.front();
            llvm::Triple TT(TC->getTriple());
            bool isAOT = TT.getSubArch() == llvm::Triple::SPIRSubArch_fpga ||
                         TT.getSubArch() == llvm::Triple::SPIRSubArch_gen ||
                         TT.getSubArch() == llvm::Triple::SPIRSubArch_x86_64;
            if (TT.getSubArch() != llvm::Triple::SPIRSubArch_fpga) {
              SYCLDeviceLibLinked =
                  addSYCLDeviceLibs(TC, FullSYCLLinkBinaryList, true,
                                    C.getDefaultToolChain()
                                        .getTriple()
                                        .isWindowsMSVCEnvironment());
            }

            Action *FullDeviceLinkAction = nullptr;
            if (SYCLDeviceLibLinked)
              FullDeviceLinkAction = C.MakeAction<LinkJobAction>(
                  FullSYCLLinkBinaryList, types::TY_LLVM_BC);
            else
              FullDeviceLinkAction = DeviceLinkAction;
            auto *PostLinkAction = C.MakeAction<SYCLPostLinkJobAction>(
                FullDeviceLinkAction, types::TY_LLVM_BC,
                types::TY_Tempfiletable);
            PostLinkAction->setRTSetsSpecConstants(!isAOT);
            auto *ExtractIRFilesAction = C.MakeAction<FileTableTformJobAction>(
                PostLinkAction, types::TY_Tempfilelist, types::TY_Tempfilelist);
            // single column w/o title fits TY_Tempfilelist format
            ExtractIRFilesAction->addExtractColumnTform(
                FileTableTformJobAction::COL_CODE, false /*drop titles*/);
            auto *TranslateAction = C.MakeAction<SPIRVTranslatorJobAction>(
                ExtractIRFilesAction, types::TY_Tempfilelist);

            ActionList TformInputs{PostLinkAction, TranslateAction};
            auto *ReplaceFilesAction = C.MakeAction<FileTableTformJobAction>(
                TformInputs, types::TY_Tempfiletable, types::TY_Tempfiletable);
            ReplaceFilesAction->addReplaceColumnTform(
                FileTableTformJobAction::COL_CODE,
                FileTableTformJobAction::COL_CODE);

            SYCLLinkBinary = C.MakeAction<OffloadWrapperJobAction>(
                ReplaceFilesAction, types::TY_Object);
          } else {
            auto *Link = C.MakeAction<LinkJobAction>(SYCLLinkBinaryList,
                                                         types::TY_Image);
            SYCLLinkBinary = C.MakeAction<SPIRVTranslatorJobAction>(
                Link, types::TY_Image);
          }

          // Remove the SYCL actions as they are already connected to an host
          // action or fat binary.
          SYCLDeviceActions.clear();
          // We avoid creating host action in device-only mode.
          return ABRT_Ignore_Host;
        }

        // We passed the device action as a host dependence, so we don't need to
        // do anything else with them.
        SYCLDeviceActions.clear();
        return ABRT_Success;
      }

      // By default, we produce an action for each device arch.
      auto TC = ToolChains.begin();
      for (Action *&A : SYCLDeviceActions) {
        if ((*TC)->getTriple().isNVPTX() && CurPhase >= phases::Backend) {
          // For CUDA, stop to emit LLVM IR so it can be linked later on.
          ++TC;
          continue;
        }

        A = C.getDriver().ConstructPhaseAction(C, Args, CurPhase, A,
                                               AssociatedOffloadKind);
        ++TC;
      }

      return ABRT_Success;
    }

    ActionBuilderReturnCode addDeviceDependences(Action *HostAction) override {

      // If this is an input action replicate it for each SYCL toolchain.
      if (auto *IA = dyn_cast<InputAction>(HostAction)) {
        SYCLDeviceActions.clear();

        // Skip CUDA Actions
        if (IA->getType() == types::TY_CUDA)
          return ABRT_Inactive;

        // Options that are considered LinkerInput are not valid input actions
        // to the device tool chain.
        if (IA->getInputArg().getOption().hasFlag(options::LinkerInput))
          return ABRT_Inactive;

        std::string InputName = IA->getInputArg().getAsString(Args);
        // Objects will be consumed as part of the partial link step when
        // dealing with offload static libraries
        if (C.getDriver().getOffloadStaticLibSeen() &&
            IA->getType() == types::TY_Object && isObjectFile(InputName))
          return ABRT_Inactive;

        // Libraries are not processed in the SYCL toolchain
        if (IA->getType() == types::TY_Object && !isObjectFile(InputName))
          return ABRT_Inactive;

        for (auto &TargetInfo : SYCLTargetInfoList) {
          (void)TargetInfo;
          SYCLDeviceActions.push_back(
              C.MakeAction<InputAction>(IA->getInputArg(), IA->getType()));
        }
        return ABRT_Success;
      }

      // If this is an unbundling action use it as is for each SYCL toolchain.
      if (auto *UA = dyn_cast<OffloadUnbundlingJobAction>(HostAction)) {
        SYCLDeviceActions.clear();
        if (auto *IA = dyn_cast<InputAction>(UA->getInputs().back())) {
          // Options that are considered LinkerInput are not valid input actions
          // to the device tool chain.
          if (IA->getInputArg().getOption().hasFlag(options::LinkerInput))
            return ABRT_Inactive;

          std::string FileName = IA->getInputArg().getAsString(Args);
          // Check if the type of the file is the same as the action. Do not
          // unbundle it if it is not. Do not unbundle .so files, for example,
          // which are not object files.
          if (IA->getType() == types::TY_Object) {
            if (!isObjectFile(FileName))
              return ABRT_Inactive;
            // For SYCL device libraries, don't need to add them to
            // FPGAObjectInputs as there is no FPGA dep files inside.
            const auto *TC = ToolChains.front();
            if (TC->getTriple().getSubArch() ==
                    llvm::Triple::SPIRSubArch_fpga &&
                !IsSYCLDeviceLibObj(FileName, C.getDefaultToolChain()
                                                  .getTriple()
                                                  .isWindowsMSVCEnvironment()))
              FPGAObjectInputs.push_back(IA);
          }
        }
        // Create 1 device action per triple/bound arch
        for (auto &TargetInfo : SYCLTargetInfoList) {
          SYCLDeviceActions.push_back(UA);
          UA->registerDependentActionInfo(TargetInfo.TC, TargetInfo.BoundArch,
                                          Action::OFK_SYCL);
        }
        return ABRT_Success;
      }
      return ABRT_Success;
    }

    // Actions that can only be appended after all Inputs have been processed
    // occur here.  Not all offload actions are against single files.
    void appendTopLevelLinkAction(ActionList &AL) override {
      if (!SYCLLinkBinary)
        return;

      OffloadAction::DeviceDependences Dep;
      withBoundArchForToolChain(ToolChains.front(), [&](const char *BoundArch) {
        Dep.add(*SYCLLinkBinary, *ToolChains.front(), BoundArch,
                Action::OFK_SYCL);
      });
      AL.push_back(C.MakeAction<OffloadAction>(Dep, SYCLLinkBinary->getType()));
      SYCLLinkBinary = nullptr;
    }

    void appendTopLevelActions(ActionList &AL) override {
      // We should always have an action for each input.
      if (!SYCLDeviceActions.empty()) {
        assert(SYCLDeviceActions.size() == SYCLTargetInfoList.size() &&
               "Number of SYCL actions and toolchains/boundarch pairs do not "
               "match.");

        // Append all device actions followed by the proper offload action.
        for (auto TargetActionInfo :
             llvm::zip(SYCLDeviceActions, SYCLTargetInfoList)) {
          Action *A = std::get<0>(TargetActionInfo);
          DeviceTargetInfo &TargetInfo = std::get<1>(TargetActionInfo);

          OffloadAction::DeviceDependences Dep;
          Dep.add(*A, *TargetInfo.TC, TargetInfo.BoundArch, Action::OFK_SYCL);
          AL.push_back(C.MakeAction<OffloadAction>(Dep, A->getType()));
        }
        // We no longer need the action stored in this builder.
        SYCLDeviceActions.clear();
      }

      if (ExternalCudaAction) {
        assert(SYCLTargetInfoList.size() == 1 &&
               "Number of SYCL actions and toolchains/boundarch pairs do not "
               "match.");
        AL.push_back(ExternalCudaAction);
        ExternalCudaAction = nullptr;
      }
    }

    // Return whether to use native bfloat16 library.
    bool selectBfloatLibs(const ToolChain *TC, bool &useNative) {
      const char *TargetOpt = nullptr;
      const char *DeviceOpt = nullptr;
      bool needLibs = false;
      for (auto *A : Args) {
        llvm::Triple *TargetBE = nullptr;

        auto GetTripleIt = [&, this](llvm::StringRef Triple) {
          llvm::Triple TargetTriple{Triple};
          auto TripleIt = llvm::find_if(SYCLTripleList, [&](auto &SYCLTriple) {
            return SYCLTriple == TargetTriple;
          });
          return TripleIt != SYCLTripleList.end() ? &*TripleIt : nullptr;
        };

        if (A->getOption().matches(options::OPT_fsycl_targets_EQ)) {
          // spir64 target is actually JIT compilation, so we defer selection of
          // bfloat16 libraries to runtime. For AOT we need libraries.
          needLibs = TC->getTriple().getSubArch() != llvm::Triple::NoSubArch;
          TargetBE = GetTripleIt(A->getValue(0));
          if (TargetBE)
            TargetOpt = A->getValue(0);
          else
            continue;
        } else if (A->getOption().matches(options::OPT_Xsycl_backend_EQ)) {
          // Passing device args: -Xsycl-target-backend=<triple> <opt>
          TargetBE = GetTripleIt(A->getValue(0));
          if (TargetBE)
            DeviceOpt = A->getValue(1);
          else
            continue;
        } else if (A->getOption().matches(options::OPT_Xsycl_backend)) {
          // Passing device args: -Xsycl-target-backend <opt>
          TargetBE = &SYCLTripleList.front();
          DeviceOpt = A->getValue(0);
        } else if (A->getOption().matches(options::OPT_Xs_separate)) {
          // Passing device args: -Xs <opt>
          DeviceOpt = A->getValue(0);
        } else {
          continue;
        };
      }
      useNative = false;
      if (needLibs)
        if (TC->getTriple().getSubArch() == llvm::Triple::SPIRSubArch_gen &&
            TargetOpt && DeviceOpt) {

          auto checkBF = [=](std::string &Dev) {
            static const std::regex BFFs("pvc.*|ats.*");
            return std::regex_match(Dev, BFFs);
          };

          needLibs = true;
          std::string Params{DeviceOpt};
          size_t DevicesPos = Params.find("-device ");
          useNative = false;
          if (DevicesPos != std::string::npos) {
            useNative = true;
            std::istringstream Devices(Params.substr(DevicesPos + 8));
            for (std::string S; std::getline(Devices, S, ',');) {
              useNative &= checkBF(S);
            }
          }
        }

      return needLibs;
    }

    bool addSYCLDeviceLibs(const ToolChain *TC, ActionList &DeviceLinkObjects,
                           bool isSpirvAOT, bool isMSVCEnv) {
      struct DeviceLibOptInfo {
        StringRef devicelib_name;
        StringRef devicelib_option;
      };

      bool NoDeviceLibs = false;
      int NumOfDeviceLibLinked = 0;
      // Currently, all SYCL device libraries will be linked by default. Linkage
      // of "internal" libraries cannot be affected via -fno-sycl-device-lib.
      llvm::StringMap<bool> devicelib_link_info = {
          {"libc", true},        {"libm-fp32", true},   {"libm-fp64", true},
          {"libimf-fp32", true}, {"libimf-fp64", true}, {"libimf-bf16", true},
          {"internal", true}};
      if (Arg *A = Args.getLastArg(options::OPT_fsycl_device_lib_EQ,
                                   options::OPT_fno_sycl_device_lib_EQ)) {
        if (A->getValues().size() == 0)
          C.getDriver().Diag(diag::warn_drv_empty_joined_argument)
              << A->getAsString(Args);
        else {
          if (A->getOption().matches(options::OPT_fno_sycl_device_lib_EQ))
            NoDeviceLibs = true;

          for (StringRef Val : A->getValues()) {
            if (Val == "all") {
              for (const auto &K : devicelib_link_info.keys())
                devicelib_link_info[K] =
                    true && (!NoDeviceLibs || K.equals("internal"));
              break;
            }
            auto LinkInfoIter = devicelib_link_info.find(Val);
            if (LinkInfoIter == devicelib_link_info.end() ||
                Val.equals("internal")) {
              // TODO: Move the diagnostic to the SYCL section of
              // Driver::CreateOffloadingDeviceToolChains() to minimize code
              // duplication.
              C.getDriver().Diag(diag::err_drv_unsupported_option_argument)
                  << A->getSpelling() << Val; // INTEL
            }
            devicelib_link_info[Val] = true && !NoDeviceLibs;
          }
        }
      }

      SmallVector<SmallString<128>, 4> LibLocCandidates;
      SYCLInstallation.getSYCLDeviceLibPath(LibLocCandidates);
      StringRef LibSuffix = isMSVCEnv ? ".obj" : ".o";
      using SYCLDeviceLibsList = SmallVector<DeviceLibOptInfo, 5>;

      const SYCLDeviceLibsList sycl_device_wrapper_libs = {
        {"libsycl-crt", "libc"},
        {"libsycl-complex", "libm-fp32"},
        {"libsycl-complex-fp64", "libm-fp64"},
        {"libsycl-cmath", "libm-fp32"},
        {"libsycl-cmath-fp64", "libm-fp64"},
#if defined(_WIN32)
        {"libsycl-msvc-math", "libm-fp32"},
#endif
        {"libsycl-imf", "libimf-fp32"},
        {"libsycl-imf-fp64", "libimf-fp64"},
        {"libsycl-imf-bf16", "libimf-bf16"},
      };
      // For AOT compilation, we need to link sycl_device_fallback_libs as
      // default too.
      const SYCLDeviceLibsList sycl_device_fallback_libs = {
          {"libsycl-fallback-cassert", "libc"},
          {"libsycl-fallback-cstring", "libc"},
          {"libsycl-fallback-complex", "libm-fp32"},
          {"libsycl-fallback-complex-fp64", "libm-fp64"},
          {"libsycl-fallback-cmath", "libm-fp32"},
          {"libsycl-fallback-cmath-fp64", "libm-fp64"},
          {"libsycl-fallback-imf", "libimf-fp32"},
          {"libsycl-fallback-imf-fp64", "libimf-fp64"},
          {"libsycl-fallback-imf-bf16", "libimf-bf16"}};
      const SYCLDeviceLibsList sycl_device_bfloat16_fallback_lib = {
          {"libsycl-fallback-bfloat16", "libm-bfloat16"}};
      const SYCLDeviceLibsList sycl_device_bfloat16_native_lib = {
          {"libsycl-native-bfloat16", "libm-bfloat16"}};
      // ITT annotation libraries are linked in separately whenever the device
      // code instrumentation is enabled.
      const SYCLDeviceLibsList sycl_device_annotation_libs = {
          {"libsycl-itt-user-wrappers", "internal"},
          {"libsycl-itt-compiler-wrappers", "internal"},
          {"libsycl-itt-stubs", "internal"}};
      auto addInputs = [&](const SYCLDeviceLibsList &LibsList) {
        bool LibLocSelected = false;
        for (const auto &LLCandidate : LibLocCandidates) {
          if (LibLocSelected)
            break;
          for (const DeviceLibOptInfo &Lib : LibsList) {
            if (!devicelib_link_info[Lib.devicelib_option])
              continue;
            SmallString<128> LibName(LLCandidate);
            llvm::sys::path::append(LibName, Lib.devicelib_name);
            llvm::sys::path::replace_extension(LibName, LibSuffix);
            if (llvm::sys::fs::exists(LibName)) {
              ++NumOfDeviceLibLinked;
              Arg *InputArg = MakeInputArg(Args, C.getDriver().getOpts(),
                                           Args.MakeArgString(LibName));
              auto *SYCLDeviceLibsInputAction =
                  C.MakeAction<InputAction>(*InputArg, types::TY_Object);
              auto *SYCLDeviceLibsUnbundleAction =
                  C.MakeAction<OffloadUnbundlingJobAction>(
                      SYCLDeviceLibsInputAction);

              // We are using BoundArch="" here since the NVPTX bundles in
              // the devicelib .o files do not contain any arch information
              SYCLDeviceLibsUnbundleAction->registerDependentActionInfo(
                  TC, /*BoundArch=*/"", Action::OFK_SYCL);
              OffloadAction::DeviceDependences Dep;
              Dep.add(*SYCLDeviceLibsUnbundleAction, *TC, /*BoundArch=*/"",
                      Action::OFK_SYCL);
              auto *SYCLDeviceLibsDependenciesAction =
                  C.MakeAction<OffloadAction>(
                      Dep, SYCLDeviceLibsUnbundleAction->getType());

              DeviceLinkObjects.push_back(SYCLDeviceLibsDependenciesAction);
              if (!LibLocSelected)
                LibLocSelected = !LibLocSelected;
            }
          }
        }
      };

      addInputs(sycl_device_wrapper_libs);
      if (isSpirvAOT || TC->getTriple().isNVPTX())
        addInputs(sycl_device_fallback_libs);

      bool nativeBfloatLibs;
      bool needBfloatLibs = selectBfloatLibs(TC, nativeBfloatLibs);
      if (needBfloatLibs) {
        // Add native or fallback bfloat16 library.
        if (nativeBfloatLibs)
          addInputs(sycl_device_bfloat16_native_lib);
        else
          addInputs(sycl_device_bfloat16_fallback_lib);
      }

      if (Args.hasFlag(options::OPT_fsycl_instrument_device_code,
                       options::OPT_fno_sycl_instrument_device_code, true))
        addInputs(sycl_device_annotation_libs);

      // For NVPTX backend we need to also link libclc and CUDA libdevice
      // at the same stage that we link all of the unbundled SYCL libdevice
      // objects together.
      if (TC->getTriple().isNVPTX() && NumOfDeviceLibLinked) {
        std::string LibSpirvFile;
        if (Args.hasArg(options::OPT_fsycl_libspirv_path_EQ)) {
          auto ProvidedPath =
              Args.getLastArgValue(options::OPT_fsycl_libspirv_path_EQ).str();
          if (llvm::sys::fs::exists(ProvidedPath))
            LibSpirvFile = ProvidedPath;
        } else {
          SmallVector<StringRef, 8> LibraryPaths;

          // Expected path w/out install.
          SmallString<256> WithoutInstallPath(C.getDriver().ResourceDir);
          llvm::sys::path::append(WithoutInstallPath, Twine("../../clc"));
          LibraryPaths.emplace_back(WithoutInstallPath.c_str());

          // Expected path w/ install.
          SmallString<256> WithInstallPath(C.getDriver().ResourceDir);
          llvm::sys::path::append(WithInstallPath, Twine("../../../share/clc"));
          LibraryPaths.emplace_back(WithInstallPath.c_str());

          // Select remangled libclc variant
          std::string LibSpirvTargetName =
              (TC->getAuxTriple()->isOSWindows())
                  ? "remangled-l32-signed_char.libspirv-nvptx64-nvidia-cuda."
                    "bc"
                  : "remangled-l64-signed_char.libspirv-nvptx64-nvidia-cuda."
                    "bc";

          for (StringRef LibraryPath : LibraryPaths) {
            SmallString<128> LibSpirvTargetFile(LibraryPath);
            llvm::sys::path::append(LibSpirvTargetFile, LibSpirvTargetName);
            if (llvm::sys::fs::exists(LibSpirvTargetFile) ||
                Args.hasArg(options::OPT__HASH_HASH_HASH)) {
              LibSpirvFile = std::string(LibSpirvTargetFile.str());
              break;
            }
          }
        }

        if (!LibSpirvFile.empty()) {
          Arg *LibClcInputArg = MakeInputArg(Args, C.getDriver().getOpts(),
                                             Args.MakeArgString(LibSpirvFile));
          auto *SYCLLibClcInputAction =
              C.MakeAction<InputAction>(*LibClcInputArg, types::TY_LLVM_BC);
          DeviceLinkObjects.push_back(SYCLLibClcInputAction);
        }

        const toolchains::CudaToolChain *CudaTC =
            static_cast<const toolchains::CudaToolChain *>(TC);
        for (auto LinkInputEnum : enumerate(DeviceLinkerInputs)) {
          const char *BoundArch =
              SYCLTargetInfoList[LinkInputEnum.index()].BoundArch;
          std::string LibDeviceFile =
              CudaTC->CudaInstallation.getLibDeviceFile(BoundArch);
          if (!LibDeviceFile.empty()) {
            Arg *CudaDeviceLibInputArg =
                MakeInputArg(Args, C.getDriver().getOpts(),
                             Args.MakeArgString(LibDeviceFile));
            auto *SYCLDeviceLibInputAction = C.MakeAction<InputAction>(
                *CudaDeviceLibInputArg, types::TY_LLVM_BC);
            DeviceLinkObjects.push_back(SYCLDeviceLibInputAction);
          }
        }
      }
      return NumOfDeviceLibLinked != 0;
    }

    void appendLinkDependences(OffloadAction::DeviceDependences &DA) override {
      // DeviceLinkerInputs holds binaries per ToolChain (TC) / bound-arch pair
      // The following will loop link and post process for each TC / bound-arch
      // to produce a final binary.
      // They will be bundled per TC before being sent to the Offload Wrapper.
      llvm::MapVector<const ToolChain *, ActionList> LinkedInputs;
      for (auto LinkInputEnum : enumerate(DeviceLinkerInputs)) {
        auto &LI = LinkInputEnum.value();
        const ToolChain *TC = SYCLTargetInfoList[LinkInputEnum.index()].TC;
        const char *BoundArch =
            SYCLTargetInfoList[LinkInputEnum.index()].BoundArch;

        auto TripleIt = llvm::find_if(SYCLTripleList, [&](auto &SYCLTriple) {
          return SYCLTriple == TC->getTriple();
        });
        if (TripleIt == SYCLTripleList.end()) {
          // If the toolchain's triple is absent in this "main" triple
          // collection, this means it was created specifically for one of
          // the SYCL AOT inputs. Those will be handled separately.
          continue;
        }
        if (LI.empty())
          // Current list is empty, nothing to process.
          continue;

        ActionList DeviceLibs;
        ActionList DeviceLibObjects;
        ActionList LinkObjects;
        auto TT = TC->getTriple();
        auto isNVPTX = TT.isNVPTX();
        auto isAMDGCN = TT.isAMDGCN();
        auto isSPIR = TT.isSPIR();
        bool isSpirvAOT = TT.getSubArch() == llvm::Triple::SPIRSubArch_fpga ||
                          TT.getSubArch() == llvm::Triple::SPIRSubArch_gen ||
                          TT.getSubArch() == llvm::Triple::SPIRSubArch_x86_64;
        for (const auto &Input : LI) {
          if (TT.getSubArch() == llvm::Triple::SPIRSubArch_fpga &&
              types::isFPGA(Input->getType())) {
            assert(BoundArch == nullptr &&
                   "fpga triple bounded arch not nullptr");
            // FPGA aoco does not go through the link, everything else does.
            if (Input->getType() == types::TY_FPGA_AOCO) {
              DeviceLibObjects.push_back(Input);
              continue;
            }
            // FPGA aocr/aocx does not go through the link and is passed
            // directly to the backend compilation step (aocr) or wrapper (aocx)
            Action *FPGAAOTAction;
            if (Input->getType() == types::TY_FPGA_AOCR ||
                Input->getType() == types::TY_FPGA_AOCR_EMU)
              // Generate AOCX/AOCR
              FPGAAOTAction =
                  C.MakeAction<BackendCompileJobAction>(Input, FPGAOutType);
            else if (Input->getType() == types::TY_FPGA_AOCX)
              FPGAAOTAction = Input;
            else
              llvm_unreachable("Unexpected FPGA input type.");
            auto *RenameAction = C.MakeAction<FileTableTformJobAction>(
                FPGAAOTAction, types::TY_Tempfilelist, types::TY_Tempfilelist);
            RenameAction->addRenameColumnTform(
                FileTableTformJobAction::COL_ZERO,
                FileTableTformJobAction::COL_CODE);
            auto *DeviceWrappingAction = C.MakeAction<OffloadWrapperJobAction>(
                RenameAction, types::TY_Object);
            DA.add(*DeviceWrappingAction, *TC, BoundArch, Action::OFK_SYCL);
            continue;
          } else if (!types::isFPGA(Input->getType())) {
            // No need for any conversion if we are coming in from the
            // clang-offload-deps or regular compilation path.
            if (isNVPTX || isAMDGCN || ContainsOffloadDepsAction(Input) ||
                ContainsCompileOrAssembleAction(Input)) {
              LinkObjects.push_back(Input);
              continue;
            }
            Action *ConvertSPIRVAction =
                C.MakeAction<SpirvToIrWrapperJobAction>(
                    Input, Input->getType() == types::TY_Tempfilelist
                               ? types::TY_Tempfilelist
                               : types::TY_LLVM_BC);
            LinkObjects.push_back(ConvertSPIRVAction);
          }
        }
        if (LinkObjects.empty())
          continue;

        // The linkage actions subgraph leading to the offload wrapper.
        // [cond] Means incoming/outgoing dependence is created only when cond
        //        is true. A function of:
        //   n - target is NVPTX/AMDGCN
        //   a - SPIRV AOT compilation is requested
        //   s - device code split requested
        //   r - relocatable device code is requested
        //   f - link object output type is TY_Tempfilelist (fat archive)
        //   * - "all other cases"
        //     - no condition means output/input is "always" present
        // First symbol indicates output/input type
        //   . - single file output (TY_SPIRV, TY_LLVM_BC,...)
        //   - - TY_Tempfilelist
        //   + - TY_Tempfiletable
        //
        //                   .-----------------.
        //                   |Link(LinkObjects)|
        //                   .-----------------.
        //                ----[-!rf]   [*]
        //               [-!rf]         |
        //         .-------------.      |
        //         | llvm-foreach|      |
        //         .-------------.      |
        //               [.]            |
        //                |             |
        //                |             |
        //         .---------------------------------------.
        //         |               PostLink                |
        //         .---------------------------------------.
        //                           [+*]                [+]
        //                             |                  |
        //                             |                  |
        //                             |---------         |
        //                             |        |         |
        //                             |        |         |
        //                             |      [+!rf]      |
        //                             |  .-------------. |
        //                             |  | llvm-foreach| |
        //                             |  .-------------. |
        //                             |        |         |
        //                            [+*]    [+!rf]      |
        //                      .-----------------.       |
        //                      | FileTableTform  |       |
        //                      | (extract "Code")|       |
        //                      .-----------------.       |
        //                              [-]               |-----------
        //           --------------------|                           |
        //           |                   |                           |
        //           |                   |-----------------          |
        //           |                   |                |          |
        //           |                   |               [-!rf]      |
        //           |                   |         .--------------.  |
        //           |                   |         |FileTableTform|  |
        //           |                   |         |   (merge)    |  |
        //           |                   |         .--------------.  |
        //           |                   |               [-]         |-------
        //           |                   |                |          |      |
        //           |                   |                |    ------|      |
        //           |                   |        --------|    |            |
        //          [.]                 [-*]   [-!rf]        [+!rf]         |
        //   .---------------.  .-------------------. .--------------.      |
        //   | finalizeNVPTX  | |  SPIRVTranslator  | |FileTableTform|      |
        //   | finalizeAMDGCN | |                   | |   (merge)    |      |
        //   .---------------.  .-------------------. . -------------.      |
        //          [.]             [-as]      [-!a]         |              |
        //           |                |          |           |              |
        //           |              [-s]         |           |              |
        //           |       .----------------.  |           |              |
        //           |       | BackendCompile |  |           |              |
        //           |       .----------------.  |     ------|              |
        //           |              [-s]         |     |                    |
        //           |                |          |     |                    |
        //           |              [-a]      [-!a]  [-!rf]                 |
        //           |              .--------------------.                  |
        //           -----------[-n]|   FileTableTform   |[+*]--------------|
        //                          |  (replace "Code")  |
        //                          .--------------------.
        //                                      |
        //                                    [+*]
        //         .--------------------------------------.
        //         |            OffloadWrapper            |
        //         .--------------------------------------.
        //
        ActionList FullLinkObjects;
        bool IsRDC = !tools::SYCL::shouldDoPerObjectFileLinking(C);
        if (IsRDC) {
          Action *DeviceLinkAction =
              C.MakeAction<LinkJobAction>(LinkObjects, types::TY_LLVM_BC);
          FullLinkObjects.push_back(DeviceLinkAction);
        } else
          FullLinkObjects = LinkObjects;

        // FIXME: Link all wrapper and fallback device libraries as default,
        // When spv online link is supported by all backends, the fallback
        // device libraries are only needed when current toolchain is using
        // AOT compilation.
        bool SYCLDeviceLibLinked = false;
        if (isSPIR || isNVPTX) {
          bool UseJitLink =
              isSPIR &&
              Args.hasFlag(options::OPT_fsycl_device_lib_jit_link,
                           options::OPT_fno_sycl_device_lib_jit_link, false);
          bool UseAOTLink = isSPIR && (isSpirvAOT || !UseJitLink);
          SYCLDeviceLibLinked = addSYCLDeviceLibs(
              TC, DeviceLibs, UseAOTLink,
              C.getDefaultToolChain().getTriple().isWindowsMSVCEnvironment());
        }
#if INTEL_CUSTOMIZATION
        SYCLDeviceLibLinked |= addPerformanceDeviceLibs(
            TC, DeviceLibs,
            C.getDefaultToolChain().getTriple().isWindowsMSVCEnvironment());
#endif // INTEL_CUSTOMIZATION
        JobAction *LinkSYCLLibs =
            C.MakeAction<LinkJobAction>(DeviceLibs, types::TY_LLVM_BC);
        for (Action *FullLinkObject : FullLinkObjects) {
          if (FullLinkObject->getKind() ==
              clang::driver::Action::OffloadDepsJobClass)
            continue;
          Action *FullDeviceLinkAction = nullptr;
          ActionList WrapperInputs;

          if (SYCLDeviceLibLinked) {
            if (IsRDC) {
              // First object has to be non-DeviceLib for only-needed to be
              // passed.
              DeviceLibs.insert(DeviceLibs.begin(), FullLinkObject);
              FullDeviceLinkAction =
                  C.MakeAction<LinkJobAction>(DeviceLibs, types::TY_LLVM_BC);
            } else {
              FullDeviceLinkAction = FullLinkObject;

              ActionList DeviceCodeAndSYCLLibs{FullDeviceLinkAction, LinkSYCLLibs};
              JobAction *LinkDeviceCode =
                  C.MakeAction<LinkJobAction>(DeviceCodeAndSYCLLibs, types::TY_LLVM_BC);

              if (FullDeviceLinkAction->getType() == types::TY_Tempfilelist) {
                // If our compiler input outputs a temp file list (eg. fat
                // static archive), we need to link the device code against
                // each entry in the static archive.
                auto *ParallelLinkDeviceCode =
                    C.MakeAction<ForEachWrappingAction>(
                        cast<JobAction>(FullDeviceLinkAction), LinkDeviceCode);
                // The SYCL device library action tree should not be
                // for-eached, it only needs to happen once total. The
                // for-each action should start linking device code with the
                // device libraries.
                std::function<void(const Action *)> traverseActionTree =
                    [&](const Action *Act) {
                      ParallelLinkDeviceCode->addSerialAction(Act);
                      for (const auto &Input : Act->getInputs()) {
                        traverseActionTree(Input);
                      }
                    };
                traverseActionTree(LinkSYCLLibs);
                ActionList TformInputs{FullDeviceLinkAction,
                                       ParallelLinkDeviceCode};
                auto *ReplaceFilesAction =
                    C.MakeAction<FileTableTformJobAction>(
                        TformInputs, types::TY_Tempfilelist,
                        types::TY_Tempfilelist);
                ReplaceFilesAction->addReplaceColumnTform(
                    FileTableTformJobAction::COL_ZERO,
                    FileTableTformJobAction::COL_ZERO);
                ReplaceFilesAction->addExtractColumnTform(
                    FileTableTformJobAction::COL_ZERO, false /*drop titles*/);
                FullDeviceLinkAction = ReplaceFilesAction;
              } else {
                // If our compiler input is singular, just do a single link.
                FullDeviceLinkAction = LinkDeviceCode;
              }
            }
          } else
            FullDeviceLinkAction = FullLinkObject;

          // reflects whether current target is ahead-of-time and can't
          // support runtime setting of specialization constants
          bool isAOT = isNVPTX || isAMDGCN || isSpirvAOT;

          // post link is not optional - even if not splitting, always need to
          // process specialization constants
          types::ID PostLinkOutType = isSPIR ? types::TY_Tempfiletable
                                             : FullDeviceLinkAction->getType();
          auto createPostLinkAction = [&]() {
            // For SPIR-V targets, force TY_Tempfiletable.
            auto TypedPostLinkAction = C.MakeAction<SYCLPostLinkJobAction>(
                FullDeviceLinkAction, PostLinkOutType, types::TY_Tempfiletable);
            TypedPostLinkAction->setRTSetsSpecConstants(!isAOT);
            return TypedPostLinkAction;
          };
          Action *PostLinkAction = createPostLinkAction();
          bool NoRDCFatStaticArchive =
              !IsRDC &&
              FullDeviceLinkAction->getType() == types::TY_Tempfilelist;
          if (NoRDCFatStaticArchive)
            PostLinkAction = C.MakeAction<ForEachWrappingAction>(
                cast<JobAction>(FullDeviceLinkAction),
                cast<JobAction>(PostLinkAction));

          auto createExtractIRFilesAction = [&]() {
            auto *TypedExtractIRFilesAction =
                C.MakeAction<FileTableTformJobAction>(
                    PostLinkAction,
                    isSPIR ? types::TY_Tempfilelist : PostLinkAction->getType(),
                    types::TY_Tempfilelist);
            // single column w/o title fits TY_Tempfilelist format
            TypedExtractIRFilesAction->addExtractColumnTform(
                FileTableTformJobAction::COL_CODE, false /*drop titles*/);
            return TypedExtractIRFilesAction;
          };

          Action *ExtractIRFilesAction = createExtractIRFilesAction();

          if (isNVPTX || isAMDGCN) {
            JobAction *FinAction =
                isNVPTX ? finalizeNVPTXDependences(ExtractIRFilesAction,
                                                   TC->getTriple())
                        : finalizeAMDGCNDependences(ExtractIRFilesAction,
                                                    TC->getTriple());
            auto *ForEachWrapping = C.MakeAction<ForEachWrappingAction>(
                cast<JobAction>(ExtractIRFilesAction), FinAction);

            ActionList TformInputs{PostLinkAction, ForEachWrapping};
            auto *ReplaceFilesAction = C.MakeAction<FileTableTformJobAction>(
                TformInputs, types::TY_Tempfiletable, types::TY_Tempfiletable);
            ReplaceFilesAction->addReplaceColumnTform(
                FileTableTformJobAction::COL_CODE,
                FileTableTformJobAction::COL_CODE);

            WrapperInputs.push_back(ReplaceFilesAction);
          } else {
            if (NoRDCFatStaticArchive) {
              ExtractIRFilesAction = C.MakeAction<ForEachWrappingAction>(
                  cast<JobAction>(FullDeviceLinkAction),
                  cast<JobAction>(ExtractIRFilesAction));

              auto *MergeAllTablesIntoOne =
                  C.MakeAction<FileTableTformJobAction>(ExtractIRFilesAction,
                                                        types::TY_Tempfilelist,
                                                        types::TY_Tempfilelist);
              MergeAllTablesIntoOne->addMergeTform(
                  FileTableTformJobAction::COL_ZERO);
              ExtractIRFilesAction = MergeAllTablesIntoOne;
            }
            // For SPIRV-based targets - translate to SPIRV then optionally
            // compile ahead-of-time to native architecture
            Action *BuildCodeAction = C.MakeAction<SPIRVTranslatorJobAction>(
                ExtractIRFilesAction, types::TY_Tempfilelist);

#if INTEL_CUSTOMIZATION
            // Skip SPIRV generation for non-spirv CPU device.
            if (TT.getSubArch() == llvm::Triple::SPIRSubArch_x86_64 &&
                NonSpirvCPU)
              BuildCodeAction = ExtractIRFilesAction;
#endif // INTEL_CUSTOMIZATION

            // After the Link, wrap the files before the final host link
            if (isAOT) {
              types::ID OutType = types::TY_Tempfilelist;
              if (!DeviceCodeSplit) {
                OutType = (TT.getSubArch() == llvm::Triple::SPIRSubArch_fpga)
                              ? FPGAOutType
                              : types::TY_Image;
              }
              // Do the additional Ahead of Time compilation when the specific
              // triple calls for it (provided a valid subarch).
              ActionList BEInputs;
              BEInputs.push_back(BuildCodeAction);
              auto unbundleAdd = [&](Action *A, types::ID T) {
                ActionList AL;
                AL.push_back(A);
                Action *UnbundleAction =
                    C.MakeAction<OffloadUnbundlingJobAction>(AL, T);
                BEInputs.push_back(UnbundleAction);
              };
              // Send any known objects/archives through the unbundler to grab
              // the dependency file associated.  This is only done for
              // -fintelfpga.
              for (Action *A : FPGAObjectInputs)
                unbundleAdd(A, types::TY_FPGA_Dependencies);
              for (Action *A : FPGAArchiveInputs)
                unbundleAdd(A, types::TY_FPGA_Dependencies_List);
              for (const auto &A : DeviceLibObjects)
                BEInputs.push_back(A);
              BuildCodeAction =
                  C.MakeAction<BackendCompileJobAction>(BEInputs, OutType);
            }
            if (NoRDCFatStaticArchive) {
              auto *MergeAllTablesIntoOne =
                  C.MakeAction<FileTableTformJobAction>(PostLinkAction,
                                                        types::TY_Tempfilelist,
                                                        types::TY_Tempfilelist);
              MergeAllTablesIntoOne->addMergeTform(
                  FileTableTformJobAction::COL_ZERO);
              PostLinkAction = MergeAllTablesIntoOne;
            }
            ActionList TformInputs{PostLinkAction, BuildCodeAction};
            auto *ReplaceFilesAction = C.MakeAction<FileTableTformJobAction>(
                TformInputs, types::TY_Tempfiletable, types::TY_Tempfiletable);
            ReplaceFilesAction->addReplaceColumnTform(
                FileTableTformJobAction::COL_CODE,
                FileTableTformJobAction::COL_CODE);
            WrapperInputs.push_back(ReplaceFilesAction);
          }

          // After the Link, wrap the files before the final host link
          auto *DeviceWrappingAction = C.MakeAction<OffloadWrapperJobAction>(
              WrapperInputs, types::TY_Object);

<<<<<<< HEAD
        if (isSpirvAOT) {
          bool AddBA = (TT.getSubArch() == llvm::Triple::SPIRSubArch_gen &&
                        BoundArch != nullptr);
          DA.add(*DeviceWrappingAction, *TC, AddBA ? BoundArch : nullptr,
                 Action::OFK_SYCL);
        } else
          withBoundArchForToolChain(TC, [&](const char *BoundArch) {
            DA.add(*DeviceWrappingAction, *TC, BoundArch, Action::OFK_SYCL);
          });
=======
          if (isSpirvAOT) {
            bool AddBA = (TT.getSubArch() == llvm::Triple::SPIRSubArch_gen &&
                          BoundArch != nullptr);
            DA.add(*DeviceWrappingAction, *TC, AddBA ? BoundArch : nullptr,
                   Action::OFK_SYCL);
          } else
            withBoundArchForToolChain(TC, [&](const char *BoundArch) {
              DA.add(*DeviceWrappingAction, *TC, BoundArch, Action::OFK_SYCL);
            });
        }
>>>>>>> bfff8914
      }
      for (auto &SAI : SYCLAOTInputs) {
        // Extract binary file name
        std::string FN(SAI.second);
        const char *FNStr = Args.MakeArgString(FN);
        Arg *myArg = Args.MakeSeparateArg(
            nullptr, C.getDriver().getOpts().getOption(options::OPT_INPUT),
            FNStr);
        auto *SYCLAdd =
            C.MakeAction<InputAction>(*myArg, types::TY_SYCL_FATBIN);
        auto *DeviceWrappingAction =
            C.MakeAction<OffloadWrapperJobAction>(SYCLAdd, types::TY_Object);

        // Extract the target triple for this binary
        llvm::Triple TT(SAI.first);
        // Extract the toolchain for this target triple
        auto SYCLDeviceTC = llvm::find_if(
            ToolChains, [&](auto &TC) { return TC->getTriple() == TT; });
        assert(SYCLDeviceTC != ToolChains.end() &&
               "No toolchain found for this AOT input");

        DA.add(*DeviceWrappingAction, **SYCLDeviceTC,
               /*BoundArch=*/nullptr, Action::OFK_SYCL);
      }
    }

    void addDeviceLinkDependencies(OffloadDepsJobAction *DA) override {
      unsigned I = 0;
      for (auto &TargetInfo : SYCLTargetInfoList) {
        DA->registerDependentActionInfo(TargetInfo.TC, TargetInfo.BoundArch,
                                        Action::OFK_SYCL);
        DeviceLinkerInputs[I++].push_back(DA);
      }
    }

    /// Initialize the GPU architecture list from arguments - this populates
    /// `GpuArchList` from `--offload-arch` flags. Only relevant if compiling to
    /// CUDA or AMDGCN. Return true if any initialization errors are found.
    /// FIXME: "offload-arch" and the BoundArch mechanism should also be
    // used in the SYCLToolChain for SPIR-V AOT to track the offload
    // architecture instead of the Triple sub-arch it currently uses.
    bool initializeGpuArchMap() {
      const OptTable &Opts = C.getDriver().getOpts();
      for (auto *A : Args) {
        unsigned Index;
        llvm::Triple *TargetBE = nullptr;

        auto GetTripleIt = [&, this](llvm::StringRef Triple) {
          llvm::Triple TargetTriple{Triple};
          auto TripleIt = llvm::find_if(SYCLTripleList, [&](auto &SYCLTriple) {
            return SYCLTriple == TargetTriple;
          });
          return TripleIt != SYCLTripleList.end() ? &*TripleIt : nullptr;
        };

        if (A->getOption().matches(options::OPT_Xsycl_backend_EQ)) {
          TargetBE = GetTripleIt(A->getValue(0));
          // Passing device args: -Xsycl-target-backend=<triple> -opt=val.
          if (TargetBE)
            Index = Args.getBaseArgs().MakeIndex(A->getValue(1));
          else
            continue;
        } else if (A->getOption().matches(options::OPT_Xsycl_backend)) {
          if (SYCLTripleList.size() > 1) {
            C.getDriver().Diag(diag::err_drv_Xsycl_target_missing_triple)
                << A->getSpelling();
            continue;
          }
          // Passing device args: -Xsycl-target-backend -opt=val.
          TargetBE = &SYCLTripleList.front();
          Index = Args.getBaseArgs().MakeIndex(A->getValue(0));
        } else
          continue;

        auto ParsedArg = Opts.ParseOneArg(Args, Index);

        // TODO: Support --no-cuda-gpu-arch, --{,no-}cuda-gpu-arch=all.
        if (ParsedArg &&
            ParsedArg->getOption().matches(options::OPT_offload_arch_EQ)) {
          const char *ArchStr = ParsedArg->getValue(0);
          if (TargetBE->isNVPTX()) {
            // CUDA arch also applies to AMDGCN ...
            CudaArch Arch = StringToCudaArch(ArchStr);
            if (Arch == CudaArch::UNKNOWN || !IsNVIDIAGpuArch(Arch)) {
              C.getDriver().Diag(clang::diag::err_drv_cuda_bad_gpu_arch)
                  << ArchStr;
              continue;
            }
            ArchStr = CudaArchToString(Arch);
          } else if (TargetBE->isAMDGCN()) {
            llvm::StringMap<bool> Features;
            auto Arch = parseTargetID(
                *getHIPOffloadTargetTriple(C.getDriver(), C.getInputArgs()),
                ArchStr, &Features);
            if (!Arch) {
              C.getDriver().Diag(clang::diag::err_drv_bad_target_id) << ArchStr;
              continue;
            }
            auto CanId = getCanonicalTargetID(Arch.value(), Features);
            ArchStr = Args.MakeArgStringRef(CanId);
          }
          ParsedArg->claim();
          GpuArchList.emplace_back(*TargetBE, ArchStr);
          A->claim();
        }
      }

      // Handle defaults architectures
      for (auto &Triple : SYCLTripleList) {
        // For NVIDIA use SM_50 as a default
        if (Triple.isNVPTX() && llvm::none_of(GpuArchList, [&](auto &P) {
              return P.first.isNVPTX();
            })) {
          const char *DefaultArch = CudaArchToString(CudaArch::SM_50);
          GpuArchList.emplace_back(Triple, DefaultArch);
        }

        // For AMD require the architecture to be set by the user
        if (Triple.isAMDGCN() && llvm::none_of(GpuArchList, [&](auto &P) {
              return P.first.isAMDGCN();
            })) {
          C.getDriver().Diag(clang::diag::err_drv_sycl_missing_amdgpu_arch);
          return true;
        }
      }

      return false;
    }

    // Goes through all of the arguments, including inputs expected for the
    // linker directly, to determine if the targets contained in the objects and
    // archives match target expectations being performed.
    void
    checkForOffloadMismatch(Compilation &C, DerivedArgList &Args,
                            SmallVector<DeviceTargetInfo, 4> &Targets) const {
      if (Targets.empty())
        return;

      SmallVector<const char *, 16> OffloadLibArgs(
          getLinkerArgs(C, Args, true));
      // Gather all of the sections seen in the offload objects/archives
      SmallVector<std::string, 4> UniqueSections;
      for (StringRef OLArg : OffloadLibArgs) {
        SmallVector<std::string, 4> Sections(getOffloadSections(C, OLArg));
        for (auto Section : Sections) {
          // We only care about sections that start with 'sycl-'.  Also remove
          // the prefix before adding it.
          std::string Prefix("sycl-");
          if (Section.compare(0, Prefix.length(), Prefix) != 0)
            continue;

          std::string Arch = Section.substr(Prefix.length());

          // There are a few different variants for FPGA, if we see one, just
          // use the default FPGA triple to reduce possible match confusion.
          if (Arch.compare(0, 4, "fpga") == 0)
            Arch = C.getDriver().MakeSYCLDeviceTriple("spir64_fpga").str();
          if (std::find(UniqueSections.begin(), UniqueSections.end(), Arch) ==
              UniqueSections.end())
            UniqueSections.push_back(Arch);
        }
      }

      if (!UniqueSections.size())
        return;

      for (auto SyclTarget : Targets) {
        std::string SectionTriple = SyclTarget.TC->getTriple().str();
        if (SyclTarget.BoundArch) {
          SectionTriple += "-";
          SectionTriple += SyclTarget.BoundArch;
        }

        // If any matching section is found, we are good.
        if (std::find(UniqueSections.begin(), UniqueSections.end(),
                      SectionTriple) != UniqueSections.end())
          continue;
        // Didn't find any matches, return the full list for the diagnostic.
        SmallString<128> ArchListStr;
        int Cnt = 0;
        for (std::string Section : UniqueSections) {
          if (Cnt)
            ArchListStr += ", ";
          ArchListStr += Section;
          Cnt++;
        }
        if (tools::SYCL::shouldDoPerObjectFileLinking(C)) {
          C.getDriver().Diag(diag::err_drv_no_rdc_sycl_target_missing)
              << SectionTriple << ArchListStr;
          C.setContainsError();
        } else {
          C.getDriver().Diag(diag::warn_drv_sycl_target_missing)
              << SectionTriple << ArchListStr;
        }
      }
    }

    bool initialize() override {
      using namespace tools::SYCL;
      // Get the SYCL toolchains. If we don't get any, the action builder will
      // know there is nothing to do related to SYCL offloading.
      auto SYCLTCRange = C.getOffloadToolChains<Action::OFK_SYCL>();
      for (auto TI = SYCLTCRange.first, TE = SYCLTCRange.second; TI != TE;
           ++TI)
        ToolChains.push_back(TI->second);

      // Nothing to offload if no SYCL Toolchain
      if (ToolChains.empty())
        return false;

      Arg *SYCLLinkTargets = Args.getLastArg(
                                  options::OPT_fsycl_link_targets_EQ);
      WrapDeviceOnlyBinary = Args.hasArg(options::OPT_fsycl_link_EQ);
      auto *DeviceCodeSplitArg =
          Args.getLastArg(options::OPT_fsycl_device_code_split_EQ);
      // -fsycl-device-code-split is an alias to
      // -fsycl-device-code-split=auto
      DeviceCodeSplit = DeviceCodeSplitArg &&
                        DeviceCodeSplitArg->getValue() != StringRef("off");
      // Gather information about the SYCL Ahead of Time targets.  The targets
      // are determined on the SubArch values passed along in the triple.
      Arg *SYCLTargets =
              C.getInputArgs().getLastArg(options::OPT_fsycl_targets_EQ);
      Arg *SYCLAddTargets = Args.getLastArg(options::OPT_fsycl_add_targets_EQ);
      bool HasValidSYCLRuntime = C.getInputArgs().hasFlag(
          options::OPT_fsycl, options::OPT_fno_sycl, false);
      bool SYCLfpgaTriple = false;
      bool ShouldAddDefaultTriple = true;
      bool GpuInitHasErrors = false;
      bool HasSYCLTargetsOption =
          SYCLAddTargets || SYCLTargets || SYCLLinkTargets;
      if (HasSYCLTargetsOption) {
        if (SYCLTargets || SYCLLinkTargets) {
          Arg *SYCLTargetsValues = SYCLTargets ? SYCLTargets : SYCLLinkTargets;
          // Fill SYCLTripleList
          llvm::StringMap<StringRef> FoundNormalizedTriples;
          for (StringRef Val : SYCLTargetsValues->getValues()) {
            StringRef UserTargetName(Val);
<<<<<<< HEAD
            if (auto ValidDevice = isIntelGPUTarget(Val)) {
=======
            if (auto ValidDevice = gen::isGPUTarget<gen::IntelGPU>(Val)) {
>>>>>>> bfff8914
              if (ValidDevice->empty())
                // Unrecognized, we have already diagnosed this earlier; skip.
                continue;
              // Add the proper -device value to the list.
              GpuArchList.emplace_back(C.getDriver().MakeSYCLDeviceTriple(
                                       "spir64_gen"), ValidDevice->data());
              UserTargetName = "spir64_gen";
<<<<<<< HEAD
            }
=======
            } else if (auto ValidDevice =
                           gen::isGPUTarget<gen::NvidiaGPU>(Val)) {
              if (ValidDevice->empty())
                // Unrecognized, we have already diagnosed this earlier; skip.
                continue;
              // Add the proper -device value to the list.
              GpuArchList.emplace_back(
                  C.getDriver().MakeSYCLDeviceTriple("nvptx64-nvidia-cuda"),
                  ValidDevice->data());
              UserTargetName = "nvptx64-nvidia-cuda";
            } else if (auto ValidDevice = gen::isGPUTarget<gen::AmdGPU>(Val)) {
              if (ValidDevice->empty())
                // Unrecognized, we have already diagnosed this earlier; skip.
                continue;
              // Add the proper -device value to the list.
              GpuArchList.emplace_back(
                  C.getDriver().MakeSYCLDeviceTriple("amdgcn-amd-amdhsa"),
                  ValidDevice->data());
              UserTargetName = "amdgcn-amd-amdhsa";
            }

>>>>>>> bfff8914
            llvm::Triple TT(C.getDriver().MakeSYCLDeviceTriple(Val));
            std::string NormalizedName = TT.normalize();

            // Make sure we don't have a duplicate triple.
            auto Duplicate = FoundNormalizedTriples.find(NormalizedName);
            if (Duplicate != FoundNormalizedTriples.end())
              continue;

            // Store the current triple so that we can check for duplicates in
            // the following iterations.
            FoundNormalizedTriples[NormalizedName] = Val;

            SYCLTripleList.push_back(
                C.getDriver().MakeSYCLDeviceTriple(UserTargetName));
            if (TT.getSubArch() == llvm::Triple::SPIRSubArch_fpga)
              SYCLfpgaTriple = true;
#if INTEL_CUSTOMIZATION
            // Record that whether the non-spirv path is the real intention.
            // "NonSpirvCPU" is later used to determine whether "llvm-spirv"
            // is involved in the toolchain for SPIRV generation.
            // We keep the triple as "spir64_x86_64" to minimize the risks in
            // CFE, SYCL runtime & OCL CPU BE.
            if (TT.getSubArch() == llvm::Triple::SPIRSubArch_x86_64 &&
                StringRef(Val).startswith("x86_64"))
              NonSpirvCPU = true;
#endif // INTEL_CUSTOMIZATION
            // For user specified spir64_gen, add an empty device value as a
            // placeholder.
            if (TT.getSubArch() == llvm::Triple::SPIRSubArch_gen)
              GpuArchList.emplace_back(TT, nullptr);
          }

          // Fill GpuArchList, end if there are issues in initializingGpuArchMap
          GpuInitHasErrors = initializeGpuArchMap();
          if (GpuInitHasErrors)
            return true;

          int I = 0;
          // Fill SYCLTargetInfoList
          for (auto TT : SYCLTripleList) {
            auto TCIt = llvm::find_if(
                ToolChains, [&](auto &TC) { return TT == TC->getTriple(); });
            assert(TCIt != ToolChains.end() &&
                   "Toolchain was not created for this platform");
            if (!TT.isNVPTX() && !TT.isAMDGCN()) {
              // When users specify the target as 'intel_gpu_*', the proper
              // triple is 'spir64_gen'.  The given string from intel_gpu_*
              // is the target device.
              if (TT.isSPIR() &&
                  TT.getSubArch() == llvm::Triple::SPIRSubArch_gen) {
                StringRef Device(GpuArchList[I].second);
                SYCLTargetInfoList.emplace_back(
                    *TCIt, Device.empty() ? nullptr : Device.data());
                ++I;
                continue;
              }
              SYCLTargetInfoList.emplace_back(*TCIt, nullptr);
            } else {
<<<<<<< HEAD
              SYCLTargetInfoList.emplace_back(*TCIt, GpuArchList[I].second);
=======
              const char *OffloadArch = nullptr;
              for (auto &A : GpuArchList) {
                if (TT == A.first) {
                  OffloadArch = A.second;
                  break;
                }
              }
              assert(OffloadArch && "Failed to find matching arch.");
              SYCLTargetInfoList.emplace_back(*TCIt, OffloadArch);
>>>>>>> bfff8914
              ++I;
            }
          }
        }
        if (SYCLAddTargets) {
          for (StringRef Val : SYCLAddTargets->getValues()) {
            // Parse out the Triple and Input (triple:binary). At this point,
            // the format has already been validated at the Driver level.
            // Populate the pairs. Each of these will be wrapped and fed
            // into the final binary.
            std::pair<StringRef, StringRef> I = Val.split(':');
            llvm::Triple TT(I.first);

            auto TCIt = llvm::find_if(
                ToolChains, [&](auto &TC) { return TT == TC->getTriple(); });
            assert(TCIt != ToolChains.end() &&
                   "Toolchain was not created for this platform");
#if INTEL_CUSTOMIZATION
            (void)TCIt;
#endif // INTEL_CUSTOMIZATION

            const char *TF = C.getArgs().MakeArgString(I.second);
            // populate the AOT binary inputs vector.
            SYCLAOTInputs.push_back(std::make_pair(TT, TF));
            ShouldAddDefaultTriple = false;
            // Add an empty entry to the Device list
            if (TT.getSubArch() == llvm::Triple::SPIRSubArch_gen)
              GpuArchList.emplace_back(TT, nullptr);
          }
        }
      } else if (HasValidSYCLRuntime) {
        // -fsycl is provided without -fsycl-*targets.
        bool SYCLfpga = C.getInputArgs().hasArg(options::OPT_fintelfpga);
        // -fsycl -fintelfpga implies spir64_fpga
        const char *SYCLTargetArch =
            SYCLfpga ? "spir64_fpga" : getDefaultSYCLArch(C);
        llvm::Triple TT = C.getDriver().MakeSYCLDeviceTriple(SYCLTargetArch);
        auto TCIt = llvm::find_if(
            ToolChains, [&](auto &TC) { return TT == TC->getTriple(); });
        assert(TCIt != ToolChains.end() &&
               "Toolchain was not created for this platform");
        SYCLTripleList.push_back(TT);
        SYCLTargetInfoList.emplace_back(*TCIt, nullptr);
        if (SYCLfpga)
          SYCLfpgaTriple = true;
      }

      // Device only compilation for -fsycl-link (no FPGA) and
      // -fsycl-link-targets
      CompileDeviceOnly =
          (SYCLLinkTargets || (WrapDeviceOnlyBinary && !SYCLfpgaTriple));

      // Set the FPGA output type based on command line (-fsycl-link).
      if (auto *A = C.getInputArgs().getLastArg(options::OPT_fsycl_link_EQ)) {
        FPGAOutType = (A->getValue() == StringRef("early"))
                          ? types::TY_FPGA_AOCR
                          : types::TY_FPGA_AOCX;
        if (C.getDriver().isFPGAEmulationMode())
          FPGAOutType = (A->getValue() == StringRef("early"))
                            ? types::TY_FPGA_AOCR_EMU
                            : types::TY_FPGA_AOCX;
      }

      // Populate FPGA static archives that could contain dep files to be
      // incorporated into the aoc compilation
      if (SYCLfpgaTriple && Args.hasArg(options::OPT_fintelfpga)) {
        SmallVector<const char *, 16> LinkArgs(getLinkerArgs(C, Args));
        for (StringRef LA : LinkArgs) {
          if (isStaticArchiveFile(LA) && hasOffloadSections(C, LA, Args)) {
            const llvm::opt::OptTable &Opts = C.getDriver().getOpts();
            Arg *InputArg = MakeInputArg(Args, Opts, Args.MakeArgString(LA));
            Action *Current =
                C.MakeAction<InputAction>(*InputArg, types::TY_Archive);
            FPGAArchiveInputs.push_back(Current);
          }
        }
      }

      if (ShouldAddDefaultTriple && addSYCLDefaultTriple(C, SYCLTripleList)) {
        // If a SYCLDefaultTriple is added to SYCLTripleList,
        // add new target to SYCLTargetInfoList
        llvm::Triple TT = SYCLTripleList.front();
        auto TCIt = llvm::find_if(
            ToolChains, [&](auto &TC) { return TT == TC->getTriple(); });
        SYCLTargetInfoList.emplace_back(*TCIt, nullptr);
      }
      if (SYCLTargetInfoList.empty()) {
        // If there are no SYCL Targets add the front toolchain, this is for
        // `-fsycl-device-only` is provided with no `fsycl` or when all dummy
        // targets are given
        const auto *TC = ToolChains.front();
        SYCLTargetInfoList.emplace_back(TC, nullptr);
      }

      checkForOffloadMismatch(C, Args, SYCLTargetInfoList);

      DeviceLinkerInputs.resize(SYCLTargetInfoList.size());
      return false;
    }

    bool canUseBundlerUnbundler() const override {
      // SYCL should use bundled files whenever possible.
      return true;
    }
  };

  ///
  /// TODO: Add the implementation for other specialized builders here.
  ///

  /// Specialized builders being used by this offloading action builder.
  SmallVector<DeviceActionBuilder *, 4> SpecializedBuilders;

  /// Flag set to true if all valid builders allow file bundling/unbundling.
  bool CanUseBundler;

public:
  OffloadingActionBuilder(Compilation &C, DerivedArgList &Args,
                          const Driver::InputList &Inputs)
      : C(C) {
    // Create a specialized builder for each device toolchain.

    IsValid = true;

    // Create a specialized builder for CUDA.
    SpecializedBuilders.push_back(
        new CudaActionBuilder(C, Args, Inputs, *this));

    // Create a specialized builder for HIP.
    SpecializedBuilders.push_back(new HIPActionBuilder(C, Args, Inputs, *this));

    // Create a specialized builder for OpenMP.
    SpecializedBuilders.push_back(
        new OpenMPActionBuilder(C, Args, Inputs, *this));

    // Create a specialized builder for SYCL.
    SpecializedBuilders.push_back(
        new SYCLActionBuilder(C, Args, Inputs, *this));

    //
    // TODO: Build other specialized builders here.
    //

    // Initialize all the builders, keeping track of errors. If all valid
    // builders agree that we can use bundling, set the flag to true.
    unsigned ValidBuilders = 0u;
    unsigned ValidBuildersSupportingBundling = 0u;
    for (auto *SB : SpecializedBuilders) {
      IsValid = IsValid && !SB->initialize();

      // Update the counters if the builder is valid.
      if (SB->isValid()) {
        ++ValidBuilders;
        if (SB->canUseBundlerUnbundler())
          ++ValidBuildersSupportingBundling;
      }
    }
    CanUseBundler =
        ValidBuilders && ValidBuilders == ValidBuildersSupportingBundling;
  }

  ~OffloadingActionBuilder() {
    for (auto *SB : SpecializedBuilders)
      delete SB;
  }

  /// Push an action coming from a specialized DeviceActionBuilder (i.e.,
  /// foreign action) to the other ones
  void pushForeignAction(Action *A) {
    for (auto *SB : SpecializedBuilders) {
      if (SB->isValid())
        SB->pushForeignAction(A);
    }
  }

  /// Record a host action and its originating input argument.
  void recordHostAction(Action *HostAction, const Arg *InputArg) {
    assert(HostAction && "Invalid host action");
    assert(InputArg && "Invalid input argument");
    auto Loc = HostActionToInputArgMap.find(HostAction);
    if (Loc == HostActionToInputArgMap.end())
      HostActionToInputArgMap[HostAction] = InputArg;
    assert(HostActionToInputArgMap[HostAction] == InputArg &&
           "host action mapped to multiple input arguments");
  }

  /// Generate an action that adds device dependences (if any) to a host action.
  /// If no device dependence actions exist, just return the host action \a
  /// HostAction. If an error is found or if no builder requires the host action
  /// to be generated, return nullptr.
  Action *
  addDeviceDependencesToHostAction(Action *HostAction, const Arg *InputArg,
                                   phases::ID CurPhase, phases::ID FinalPhase,
                                   DeviceActionBuilder::PhasesTy &Phases) {
    if (!IsValid)
      return nullptr;

    if (SpecializedBuilders.empty())
      return HostAction;

    assert(HostAction && "Invalid host action!");
    recordHostAction(HostAction, InputArg);

    OffloadAction::DeviceDependences DDeps;
    // Check if all the programming models agree we should not emit the host
    // action. Also, keep track of the offloading kinds employed.
    auto &OffloadKind = InputArgToOffloadKindMap[InputArg];
    unsigned InactiveBuilders = 0u;
    unsigned IgnoringBuilders = 0u;
    for (auto *SB : SpecializedBuilders) {
      if (!SB->isValid()) {
        ++InactiveBuilders;
        continue;
      }

      auto RetCode =
          SB->getDeviceDependences(DDeps, CurPhase, FinalPhase, Phases);

      // If the builder explicitly says the host action should be ignored,
      // we need to increment the variable that tracks the builders that request
      // the host object to be ignored.
      if (RetCode == DeviceActionBuilder::ABRT_Ignore_Host)
        ++IgnoringBuilders;

      // Unless the builder was inactive for this action, we have to record the
      // offload kind because the host will have to use it.
      if (RetCode != DeviceActionBuilder::ABRT_Inactive)
        OffloadKind |= SB->getAssociatedOffloadKind();
    }

    // If all builders agree that the host object should be ignored, just return
    // nullptr.
    if (IgnoringBuilders &&
        SpecializedBuilders.size() == (InactiveBuilders + IgnoringBuilders))
      return nullptr;

    if (DDeps.getActions().empty())
      return HostAction;

    // We have dependences we need to bundle together. We use an offload action
    // for that.
    OffloadAction::HostDependence HDep(
        *HostAction, *C.getSingleOffloadToolChain<Action::OFK_Host>(),
        /*BoundArch=*/nullptr, DDeps);
    return C.MakeAction<OffloadAction>(HDep, DDeps);
  }

  // Update Input action to reflect FPGA device archive specifics based
  // on archive contents.
  bool updateInputForFPGA(Action *&A, const Arg *InputArg,
                          DerivedArgList &Args) {
    std::string InputName = InputArg->getAsString(Args);
    const Driver &D = C.getDriver();
    bool IsFPGAEmulation = D.isFPGAEmulationMode();
    // Only check for FPGA device information when using fpga SubArch.
    if (A->getType() == types::TY_Object && isObjectFile(InputName))
      return true;

    auto ArchiveTypeMismatch = [&D, &InputName](bool EmitDiag) {
      if (EmitDiag)
        D.Diag(clang::diag::warn_drv_mismatch_fpga_archive) << InputName;
    };
    // Type FPGA aoco is a special case for static archives
    if (A->getType() == types::TY_FPGA_AOCO) {
      if (!hasFPGABinary(C, InputName, types::TY_FPGA_AOCO))
        return false;
      A = C.MakeAction<InputAction>(*InputArg, types::TY_FPGA_AOCO);
      return true;
    }

    // Type FPGA aocx is considered the same way for Hardware and Emulation.
    if (hasFPGABinary(C, InputName, types::TY_FPGA_AOCX)) {
      A = C.MakeAction<InputAction>(*InputArg, types::TY_FPGA_AOCX);
      return true;
    }

    SmallVector<std::pair<types::ID, bool>, 4> FPGAAOCTypes = {
        {types::TY_FPGA_AOCR, false},
        {types::TY_FPGA_AOCR_EMU, true}};
    for (const auto &ArchiveType : FPGAAOCTypes) {
      bool BinaryFound = hasFPGABinary(C, InputName, ArchiveType.first);
      if (BinaryFound && ArchiveType.second == IsFPGAEmulation) {
        // Binary matches check and emulation type, we keep this one.
        A = C.MakeAction<InputAction>(*InputArg, ArchiveType.first);
        return true;
      }
      ArchiveTypeMismatch(BinaryFound && ArchiveType.second != IsFPGAEmulation);
    }
    return true;
  }

  /// Generate an action that adds a host dependence to a device action. The
  /// results will be kept in this action builder. Return true if an error was
  /// found.
  bool addHostDependenceToDeviceActions(Action *&HostAction,
                                        const Arg *InputArg,
                                        DerivedArgList &Args) {
    if (!IsValid)
      return true;

    // An FPGA AOCX input does not have a host dependence to the unbundler
    if (HostAction->getType() == types::TY_FPGA_AOCX)
      return false;

    recordHostAction(HostAction, InputArg);

    // If we are supporting bundling/unbundling and the current action is an
    // input action of non-source file, we replace the host action by the
    // unbundling action. The bundler tool has the logic to detect if an input
    // is a bundle or not and if the input is not a bundle it assumes it is a
    // host file. Therefore it is safe to create an unbundling action even if
    // the input is not a bundle.
    bool HasFPGATarget = false;
    if (CanUseBundler && isa<InputAction>(HostAction) &&
        InputArg->getOption().getKind() == llvm::opt::Option::InputClass &&
        !InputArg->getOption().hasFlag(options::LinkerInput) &&
        (!types::isSrcFile(HostAction->getType()) ||
         HostAction->getType() == types::TY_PP_HIP)) {
      ActionList HostActionList;
      Action *A(HostAction);
      bool HasSPIRTarget = false;
      // Only check for FPGA device information when using fpga SubArch.
      auto SYCLTCRange = C.getOffloadToolChains<Action::OFK_SYCL>();
      for (auto TI = SYCLTCRange.first, TE = SYCLTCRange.second; TI != TE;
           ++TI) {
        HasFPGATarget |= TI->second->getTriple().getSubArch() ==
                         llvm::Triple::SPIRSubArch_fpga;
        HasSPIRTarget |= TI->second->getTriple().isSPIR();
      }
#if INTEL_CUSTOMIZATION
      auto OpenMPTCRange = C.getOffloadToolChains<Action::OFK_OpenMP>();
      for (auto TI = OpenMPTCRange.first, TE = OpenMPTCRange.second; TI != TE;
           ++TI) {
        HasSPIRTarget |= TI->second->getTriple().isSPIR();
      }
#endif // INTEL_CUSTOMIZATION
      bool isArchive = !(HostAction->getType() == types::TY_Object &&
                         isObjectFile(InputArg->getAsString(Args)));
      if (!HasFPGATarget && isArchive &&
          HostAction->getType() == types::TY_FPGA_AOCO)
        // Archive with Non-FPGA target with AOCO type should not be unbundled.
        return false;
      if (HasFPGATarget && !updateInputForFPGA(A, InputArg, Args))
        return false;
      auto UnbundlingHostAction = C.MakeAction<OffloadUnbundlingJobAction>(
          A, (HasSPIRTarget && HostAction->getType() == types::TY_Archive)
                 ? types::TY_Tempfilelist
                 : A->getType());
      UnbundlingHostAction->registerDependentActionInfo(
          C.getSingleOffloadToolChain<Action::OFK_Host>(),
          /*BoundArch=*/StringRef(), Action::OFK_Host);
      HostAction = UnbundlingHostAction;
      recordHostAction(HostAction, InputArg);
    }

    assert(HostAction && "Invalid host action!");

    // Register the offload kinds that are used.
    auto &OffloadKind = InputArgToOffloadKindMap[InputArg];
    for (auto *SB : SpecializedBuilders) {
      if (!SB->isValid())
        continue;

      auto RetCode = SB->addDeviceDependences(HostAction);

      // Host dependences for device actions are not compatible with that same
      // action being ignored.
      assert(RetCode != DeviceActionBuilder::ABRT_Ignore_Host &&
             "Host dependence not expected to be ignored.!");

      // Unless the builder was inactive for this action, we have to record the
      // offload kind because the host will have to use it.
      if (RetCode != DeviceActionBuilder::ABRT_Inactive)
        OffloadKind |= SB->getAssociatedOffloadKind();
    }

    // Do not use unbundler if the Host does not depend on device action.
    // Now that we have unbundled the object, when doing -fsycl-link we
    // want to continue the host link with the input object.
    // For unbundling of an FPGA AOCX binary, we want to link with the original
    // FPGA device archive.
    if ((OffloadKind == Action::OFK_None && CanUseBundler) ||
        (HasFPGATarget && ((Args.hasArg(options::OPT_fsycl_link_EQ) &&
                            HostAction->getType() == types::TY_Object) ||
                           HostAction->getType() == types::TY_FPGA_AOCX)))
      if (auto *UA = dyn_cast<OffloadUnbundlingJobAction>(HostAction))
        HostAction = UA->getInputs().back();

    return false;
  }

  /// Add the offloading top level actions that are specific for unique
  /// linking situations where objects are used at only the device link
  /// with no intermedate steps.
  bool appendTopLevelLinkAction(ActionList &AL) {
    // Get the device actions to be appended.
    ActionList OffloadAL;
    for (auto *SB : SpecializedBuilders) {
      if (!SB->isValid())
        continue;
      SB->appendTopLevelLinkAction(OffloadAL);
    }
    // Append the device actions.
    AL.append(OffloadAL.begin(), OffloadAL.end());
    return false;
  }

  /// Add the offloading top level actions to the provided action list. This
  /// function can replace the host action by a bundling action if the
  /// programming models allow it.
  bool appendTopLevelActions(ActionList &AL, Action *HostAction,
                             const Arg *InputArg) {
    if (HostAction)
      recordHostAction(HostAction, InputArg);

    // Get the device actions to be appended.
    ActionList OffloadAL;
    for (auto *SB : SpecializedBuilders) {
      if (!SB->isValid())
        continue;
      SB->appendTopLevelActions(OffloadAL);
    }

    // If we can use the bundler, replace the host action by the bundling one in
    // the resulting list. Otherwise, just append the device actions. For
    // device only compilation, HostAction is a null pointer, therefore only do
    // this when HostAction is not a null pointer.
    if (CanUseBundler && HostAction &&
        HostAction->getType() != types::TY_Nothing && !OffloadAL.empty()) {
      // Add the host action to the list in order to create the bundling action.
      OffloadAL.push_back(HostAction);

      // We expect that the host action was just appended to the action list
      // before this method was called.
      assert(HostAction == AL.back() && "Host action not in the list??");
      HostAction = C.MakeAction<OffloadBundlingJobAction>(OffloadAL);
      recordHostAction(HostAction, InputArg);
      AL.back() = HostAction;
    } else
      AL.append(OffloadAL.begin(), OffloadAL.end());

    // Propagate to the current host action (if any) the offload information
    // associated with the current input.
    if (HostAction)
      HostAction->propagateHostOffloadInfo(InputArgToOffloadKindMap[InputArg],
                                           /*BoundArch=*/nullptr);
    return false;
  }

  /// Create link job from the given host inputs and feed the result to offload
  /// deps job which fetches device dependencies from the linked host image.
  /// Offload deps output is then forwarded to active device action builders so
  /// they can add it to the device linker inputs.
  void addDeviceLinkDependenciesFromHost(ActionList &LinkerInputs) {
    // Link image for reading dependencies from it.
    auto *LA = C.MakeAction<LinkJobAction>(LinkerInputs,
                                           types::TY_Host_Dependencies_Image);

    // Calculate all the offload kinds used in the current compilation.
    unsigned ActiveOffloadKinds = 0u;
    for (auto &I : InputArgToOffloadKindMap)
      ActiveOffloadKinds |= I.second;

    OffloadAction::HostDependence HDep(
        *LA, *C.getSingleOffloadToolChain<Action::OFK_Host>(),
        /*BoundArch*/ nullptr, ActiveOffloadKinds);

    auto *DA = C.MakeAction<OffloadDepsJobAction>(HDep, types::TY_LLVM_BC);

    for (auto *SB : SpecializedBuilders) {
      if (!SB->isValid())
        continue;
      SB->addDeviceLinkDependencies(DA);
    }
  }

  void appendDeviceLinkActions(ActionList &AL) {
    for (DeviceActionBuilder *SB : SpecializedBuilders) {
      if (!SB->isValid())
        continue;
      SB->appendLinkDeviceActions(AL);
    }
  }

  void makeHostLinkAction(ActionList &LinkerInputs) {

    bool IsCUinSYCL = false;
    for (auto &I : InputArgToOffloadKindMap) {
      if (I.second == (Action::OFK_Cuda | Action::OFK_SYCL)) {
        IsCUinSYCL = true;
      }
    }

    // Add offload action for the SYCL compilation of .cu files
    if (IsCUinSYCL) {
      for (size_t i = 0; i < LinkerInputs.size(); ++i) {
        OffloadAction::HostDependence HDep(
            *LinkerInputs[i], *C.getSingleOffloadToolChain<Action::OFK_Host>(),
            nullptr,
            InputArgToOffloadKindMap[HostActionToInputArgMap[LinkerInputs[i]]]);
        LinkerInputs[i] = C.MakeAction<OffloadAction>(HDep);
      }
    }

    // Build a list of device linking actions.
    ActionList DeviceAL;
    appendDeviceLinkActions(DeviceAL);
    if (DeviceAL.empty())
      return;

    // Let builders add host linking actions.
    Action* HA = nullptr;
    for (DeviceActionBuilder *SB : SpecializedBuilders) {
      if (!SB->isValid())
        continue;
      HA = SB->appendLinkHostActions(DeviceAL);
      // This created host action has no originating input argument, therefore
      // needs to set its offloading kind directly.
      if (HA) {
        HA->propagateHostOffloadInfo(SB->getAssociatedOffloadKind(),
                                     /*BoundArch=*/nullptr);
        LinkerInputs.push_back(HA);
      }
    }
  }

  /// Processes the host linker action. This currently consists of replacing it
  /// with an offload action if there are device link objects and propagate to
  /// the host action all the offload kinds used in the current compilation. The
  /// resulting action is returned.
  Action *processHostLinkAction(Action *HostAction) {
    // Add all the dependences from the device linking actions.
    OffloadAction::DeviceDependences DDeps;
    for (auto *SB : SpecializedBuilders) {
      if (!SB->isValid())
        continue;

      SB->appendLinkDependences(DDeps);
    }

    // Calculate all the offload kinds used in the current compilation.
    unsigned ActiveOffloadKinds = 0u;
    for (auto &I : InputArgToOffloadKindMap)
      ActiveOffloadKinds |= I.second;

    // If we don't have device dependencies, we don't have to create an offload
    // action.
    if (DDeps.getActions().empty()) {
      // Set all the active offloading kinds to the link action. Given that it
      // is a link action it is assumed to depend on all actions generated so
      // far.
      HostAction->setHostOffloadInfo(ActiveOffloadKinds,
                                     /*BoundArch=*/nullptr);
      // Propagate active offloading kinds for each input to the link action.
      // Each input may have different active offloading kind.
      for (auto *A : HostAction->inputs()) {
        auto ArgLoc = HostActionToInputArgMap.find(A);
        if (ArgLoc == HostActionToInputArgMap.end())
          continue;
        auto OFKLoc = InputArgToOffloadKindMap.find(ArgLoc->second);
        if (OFKLoc == InputArgToOffloadKindMap.end())
          continue;
        A->propagateHostOffloadInfo(OFKLoc->second, /*BoundArch=*/nullptr);
      }
      return HostAction;
    }

    // Create the offload action with all dependences. When an offload action
    // is created the kinds are propagated to the host action, so we don't have
    // to do that explicitly here.
    OffloadAction::HostDependence HDep(
        *HostAction, *C.getSingleOffloadToolChain<Action::OFK_Host>(),
        /*BoundArch*/ nullptr, ActiveOffloadKinds);
    return C.MakeAction<OffloadAction>(HDep, DDeps);
  }

  void unbundleStaticArchives(Compilation &C, DerivedArgList &Args,
                              DeviceActionBuilder::PhasesTy &PL) {
#if INTEL_CUSTOMIZATION
    if (!Args.hasFlag(options::OPT_fsycl, options::OPT_fno_sycl, false) &&
        !Args.hasArg(options::OPT_fopenmp_targets_EQ))
#endif // INTEL_CUSTOMIZATION
      return;

    // Go through all of the args, and create a Linker specific argument list.
    // When dealing with fat static archives each archive is individually
    // unbundled.
    SmallVector<const char *, 16> LinkArgs(getLinkerArgs(C, Args));
    const llvm::opt::OptTable &Opts = C.getDriver().getOpts();
    auto unbundleStaticLib = [&](types::ID T, const StringRef &A) {
      Arg *InputArg = MakeInputArg(Args, Opts, Args.MakeArgString(A));
      Action *Current = C.MakeAction<InputAction>(*InputArg, T);
      addHostDependenceToDeviceActions(Current, InputArg, Args);
      addDeviceDependencesToHostAction(Current, InputArg, phases::Link,
                                       PL.back(), PL);
    };
    for (StringRef LA : LinkArgs) {
      // At this point, we will process the archives for FPGA AOCO and
      // individual archive unbundling for Windows.
      if (!isStaticArchiveFile(LA))
        continue;
      // FPGA AOCX/AOCR files are archives, but we do not want to unbundle them
      // here as they have already been unbundled and processed for linking.
      // TODO: The multiple binary checks for FPGA types getting a little out
      // of hand. Improve this by doing a single scan of the args and holding
      // that in a data structure for reference.
      if (hasFPGABinary(C, LA.str(), types::TY_FPGA_AOCX) ||
          hasFPGABinary(C, LA.str(), types::TY_FPGA_AOCR) ||
          hasFPGABinary(C, LA.str(), types::TY_FPGA_AOCR_EMU))
        continue;
      // For offload-static-libs we add an unbundling action for each static
      // archive which produces list files with extracted objects. Device lists
      // are then added to the appropriate device link actions and host list is
      // ignored since we are adding offload-static-libs as normal libraries to
      // the host link command.
      if (hasOffloadSections(C, LA, Args)) {
        // Pass along the static libraries to check if we need to add them for
        // unbundling for FPGA AOT static lib usage.  Uses FPGA aoco type to
        // differentiate if aoco unbundling is needed.  Unbundling of aoco is
        // not needed for emulation, as these are treated as regular archives.
        if (!C.getDriver().isFPGAEmulationMode())
          unbundleStaticLib(types::TY_FPGA_AOCO, LA);
        // Do not unbundle any AOCO archive as a regular archive when we are
        // in FPGA Hardware/Simulation mode.
        if (!C.getDriver().isFPGAEmulationMode() &&
            hasFPGABinary(C, LA.str(), types::TY_FPGA_AOCO))
          continue;
        unbundleStaticLib(types::TY_Archive, LA);
      }
    }
  }
};
} // anonymous namespace.

void Driver::handleArguments(Compilation &C, DerivedArgList &Args,
                             const InputList &Inputs,
                             ActionList &Actions) const {

  // Ignore /Yc/Yu if both /Yc and /Yu passed but with different filenames.
  Arg *YcArg = Args.getLastArg(options::OPT__SLASH_Yc);
  Arg *YuArg = Args.getLastArg(options::OPT__SLASH_Yu);
  if (YcArg && YuArg && strcmp(YcArg->getValue(), YuArg->getValue()) != 0) {
    Diag(clang::diag::warn_drv_ycyu_different_arg_clang_cl);
    Args.eraseArg(options::OPT__SLASH_Yc);
    Args.eraseArg(options::OPT__SLASH_Yu);
    YcArg = YuArg = nullptr;
  }
  if (YcArg && Inputs.size() > 1) {
    Diag(clang::diag::warn_drv_yc_multiple_inputs_clang_cl);
    Args.eraseArg(options::OPT__SLASH_Yc);
    YcArg = nullptr;
  }

  Arg *FinalPhaseArg;
  phases::ID FinalPhase = getFinalPhase(Args, &FinalPhaseArg);

  if (FinalPhase == phases::Link) {
    // Emitting LLVM while linking disabled except in HIPAMD Toolchain
    if (Args.hasArg(options::OPT_emit_llvm) && !Args.hasArg(options::OPT_hip_link))
      Diag(clang::diag::err_drv_emit_llvm_link);
    if (IsCLMode() && LTOMode != LTOK_None &&
        !Args.getLastArgValue(options::OPT_fuse_ld_EQ)
             .equals_insensitive("lld"))
      Diag(clang::diag::err_drv_lto_without_lld);
  }

  if (FinalPhase == phases::Preprocess || Args.hasArg(options::OPT__SLASH_Y_)) {
    // If only preprocessing or /Y- is used, all pch handling is disabled.
    // Rather than check for it everywhere, just remove clang-cl pch-related
    // flags here.
    Args.eraseArg(options::OPT__SLASH_Fp);
    Args.eraseArg(options::OPT__SLASH_Yc);
    Args.eraseArg(options::OPT__SLASH_Yu);
    YcArg = YuArg = nullptr;
  }

  unsigned LastPLSize = 0;
  llvm::SmallVector<phases::ID, phases::MaxNumberOfPhases> PL;
  for (auto &I : Inputs) {
    types::ID InputType = I.first;
    const Arg *InputArg = I.second;

    auto PL = types::getCompilationPhases(InputType);
    LastPLSize = PL.size();

    // If the first step comes after the final phase we are doing as part of
    // this compilation, warn the user about it.
    phases::ID InitialPhase = PL[0];
    if (InitialPhase > FinalPhase) {
      if (InputArg->isClaimed())
        continue;

      // Claim here to avoid the more general unused warning.
      InputArg->claim();

      // Suppress all unused style warnings with -Qunused-arguments
      if (Args.hasArg(options::OPT_Qunused_arguments))
        continue;

      // Special case when final phase determined by binary name, rather than
      // by a command-line argument with a corresponding Arg.
      if (CCCIsCPP())
        Diag(clang::diag::warn_drv_input_file_unused_by_cpp)
            << InputArg->getAsString(Args) << getPhaseName(InitialPhase);
      // Special case '-E' warning on a previously preprocessed file to make
      // more sense.
      else if (InitialPhase == phases::Compile &&
               (Args.getLastArg(options::OPT__SLASH_EP,
                                options::OPT__SLASH_P) ||
                Args.getLastArg(options::OPT_E, options::OPT_EP) || // INTEL
                Args.getLastArg(options::OPT_M, options::OPT_MM)) &&
               getPreprocessedType(InputType) == types::TY_INVALID)
        Diag(clang::diag::warn_drv_preprocessed_input_file_unused)
            << InputArg->getAsString(Args) << !!FinalPhaseArg
            << (FinalPhaseArg ? FinalPhaseArg->getOption().getName() : "");
      else
        Diag(clang::diag::warn_drv_input_file_unused)
            << InputArg->getAsString(Args) << getPhaseName(InitialPhase)
            << !!FinalPhaseArg
            << (FinalPhaseArg ? FinalPhaseArg->getOption().getName() : "");
      continue;
    }

    if (YcArg) {
      // Add a separate precompile phase for the compile phase.
      if (FinalPhase >= phases::Compile) {
        const types::ID HeaderType = lookupHeaderTypeForSourceType(InputType);
        // Build the pipeline for the pch file.
        Action *ClangClPch = C.MakeAction<InputAction>(*InputArg, HeaderType);
        for (phases::ID Phase : types::getCompilationPhases(HeaderType))
          ClangClPch = ConstructPhaseAction(C, Args, Phase, ClangClPch);
        assert(ClangClPch);
        Actions.push_back(ClangClPch);
        // The driver currently exits after the first failed command.  This
        // relies on that behavior, to make sure if the pch generation fails,
        // the main compilation won't run.
        // FIXME: If the main compilation fails, the PCH generation should
        // probably not be considered successful either.
      }
    }
  }

  // If we are linking, claim any options which are obviously only used for
  // compilation.
  // FIXME: Understand why the last Phase List length is used here.
  if (FinalPhase == phases::Link && LastPLSize == 1) {
    Args.ClaimAllArgs(options::OPT_CompileOnly_Group);
    Args.ClaimAllArgs(options::OPT_cl_compile_Group);
  }
}

void Driver::BuildActions(Compilation &C, DerivedArgList &Args,
                          const InputList &Inputs, ActionList &Actions) const {
  llvm::PrettyStackTraceString CrashInfo("Building compilation actions");

  if (!SuppressMissingInputWarning && Inputs.empty()) {
    Diag(clang::diag::err_drv_no_input_files);
    return;
  }

  // Diagnose misuse of /Fo.
  if (Arg *A = Args.getLastArg(options::OPT__SLASH_Fo)) {
    StringRef V = A->getValue();
    if (Inputs.size() > 1 && !V.empty() &&
        !llvm::sys::path::is_separator(V.back())) {
      // Check whether /Fo tries to name an output file for multiple inputs.
      Diag(clang::diag::err_drv_out_file_argument_with_multiple_sources)
          << A->getSpelling() << V;
      Args.eraseArg(options::OPT__SLASH_Fo);
    }
  }

  // Diagnose misuse of /Fa.
  if (Arg *A = Args.getLastArg(options::OPT__SLASH_Fa)) {
    StringRef V = A->getValue();
    if (Inputs.size() > 1 && !V.empty() &&
        !llvm::sys::path::is_separator(V.back())) {
      // Check whether /Fa tries to name an asm file for multiple inputs.
      Diag(clang::diag::err_drv_out_file_argument_with_multiple_sources)
          << A->getSpelling() << V;
      Args.eraseArg(options::OPT__SLASH_Fa);
    }
  }

  // Diagnose misuse of /o.
  if (Arg *A = Args.getLastArg(options::OPT__SLASH_o)) {
    if (A->getValue()[0] == '\0') {
      // It has to have a value.
      Diag(clang::diag::err_drv_missing_argument) << A->getSpelling() << 1;
      Args.eraseArg(options::OPT__SLASH_o);
    }
  }

#if INTEL_CUSTOMIZATION
  // Go ahead and claim usage of --dpcpp
  Args.ClaimAllArgs(options::OPT__dpcpp);
  // Claim usage of -i_no-use-libirc
  // TODO: Consider a more generic claiming for internal Intel options
  Args.ClaimAllArgs(options::OPT_i_no_use_libirc);
  Args.ClaimAllArgs(options::OPT_i_allow_all_opts);
  Args.ClaimAllArgs(options::OPT__icx);
#endif // INTEL_CUSTOMIZATION

  handleArguments(C, Args, Inputs, Actions);

  // When compiling for -fsycl, generate the integration header files and the
  // Unique ID that will be used during the compilation.
  if (Args.hasFlag(options::OPT_fsycl, options::OPT_fno_sycl, false)) {
    const bool IsSaveTemps = isSaveTempsEnabled();
    SmallString<128> OutFileDir;
    if (IsSaveTemps) {
      if (SaveTemps == SaveTempsObj) {
        auto *OptO = C.getArgs().getLastArg(options::OPT_o);
        OutFileDir = (OptO ? OptO->getValues()[0] : "");
        llvm::sys::path::remove_filename(OutFileDir);
        if (!OutFileDir.empty())
          OutFileDir.append(llvm::sys::path::get_separator());
      }
    }
    for (auto &I : Inputs) {
      std::string SrcFileName(I.second->getAsString(Args));
      if (I.first != types::TY_CUDA) {
        if ((I.first == types::TY_PP_C || I.first == types::TY_PP_CXX ||
             types::isSrcFile(I.first))) {
          // Unique ID is generated for source files and preprocessed files.
          SmallString<128> ResultID;
          llvm::sys::fs::createUniquePath("%%%%%%%%%%%%%%%%", ResultID, false);
          addSYCLUniqueID(Args.MakeArgString(ResultID.str()), SrcFileName);
        }
        if (!types::isSrcFile(I.first))
          continue;
      }

      std::string TmpFileNameHeader;
      std::string TmpFileNameFooter;
      auto StemmedSrcFileName = llvm::sys::path::stem(SrcFileName).str();
      if (IsSaveTemps) {
        TmpFileNameHeader.append(C.getDriver().GetUniquePath(
            OutFileDir.c_str() + StemmedSrcFileName + "-header", "h"));
        TmpFileNameFooter.append(C.getDriver().GetUniquePath(
            OutFileDir.c_str() + StemmedSrcFileName + "-footer", "h"));
      } else {
        TmpFileNameHeader.assign(C.getDriver().GetTemporaryPath(
            StemmedSrcFileName + "-header", "h"));
        TmpFileNameFooter =
            C.getDriver().GetTemporaryPath(StemmedSrcFileName + "-footer", "h");
      }
      StringRef TmpFileHeader =
          C.addTempFile(C.getArgs().MakeArgString(TmpFileNameHeader));
      StringRef TmpFileFooter =
          C.addTempFile(C.getArgs().MakeArgString(TmpFileNameFooter));
      // Use of -fsycl-footer-path puts the integration footer into that
      // specified location.
      if (Arg *A = C.getArgs().getLastArg(options::OPT_fsycl_footer_path_EQ)) {
        SmallString<128> OutName(A->getValue());
        llvm::sys::path::append(OutName,
                                llvm::sys::path::filename(TmpFileNameFooter));
        TmpFileFooter = C.addTempFile(C.getArgs().MakeArgString(OutName));
      }
      addIntegrationFiles(TmpFileHeader, TmpFileFooter, SrcFileName);
    }
  }

  bool UseNewOffloadingDriver =
      (C.isOffloadingHostKind(Action::OFK_OpenMP) &&
       Args.hasFlag(options::OPT_fopenmp_new_driver,
                    options::OPT_no_offload_new_driver, false)) || // INTEL
      Args.hasFlag(options::OPT_offload_new_driver,
                   options::OPT_no_offload_new_driver, false);

  // Builder to be used to build offloading actions.
  std::unique_ptr<OffloadingActionBuilder> OffloadBuilder =
      !UseNewOffloadingDriver
          ? std::make_unique<OffloadingActionBuilder>(C, Args, Inputs)
          : nullptr;

  // Construct the actions to perform.
  ExtractAPIJobAction *ExtractAPIAction = nullptr;
  ActionList LinkerInputs;
  ActionList MergerInputs;
  llvm::SmallVector<phases::ID, phases::MaxNumberOfPhases> PL;

  for (auto &I : Inputs) {
    types::ID InputType = I.first;
    const Arg *InputArg = I.second;

    PL = types::getCompilationPhases(*this, Args, InputType);
    if (PL.empty())
      continue;

    auto FullPL = types::getCompilationPhases(InputType);

    // Build the pipeline for this file.
    Action *Current = C.MakeAction<InputAction>(*InputArg, InputType);

    // Use the current host action in any of the offloading actions, if
    // required.
    if (!UseNewOffloadingDriver)
      if (OffloadBuilder->addHostDependenceToDeviceActions(Current, InputArg, Args))
        break;

    for (phases::ID Phase : PL) {

      // Add any offload action the host action depends on.
      if (!UseNewOffloadingDriver)
        Current = OffloadBuilder->addDeviceDependencesToHostAction(
            Current, InputArg, Phase, PL.back(), FullPL);
      if (!Current)
        break;

      // Queue linker inputs.
      if (Phase == phases::Link) {
        assert(Phase == PL.back() && "linking must be final compilation step.");
        // We don't need to generate additional link commands if emitting AMD bitcode
        if (!(C.getInputArgs().hasArg(options::OPT_hip_link) &&
             (C.getInputArgs().hasArg(options::OPT_emit_llvm))))
          LinkerInputs.push_back(Current);
        Current = nullptr;
        break;
      }

      // TODO: Consider removing this because the merged may not end up being
      // the final Phase in the pipeline. Perhaps the merged could just merge
      // and then pass an artifact of some sort to the Link Phase.
      // Queue merger inputs.
      if (Phase == phases::IfsMerge) {
        assert(Phase == PL.back() && "merging must be final compilation step.");
        MergerInputs.push_back(Current);
        Current = nullptr;
        break;
      }

      // When performing -fsycl based compilations and generating dependency
      // information, perform a specific dependency generation compilation which
      // is not based on the source + footer compilation.
      // TODO: Support SYCL offloading with CUDA files
      if (Phase == phases::Preprocess && Args.hasArg(options::OPT_fsycl) &&
          Args.hasArg(options::OPT_M_Group) &&
          !Args.hasArg(options::OPT_fno_sycl_use_footer) &&
          I.first != types::TY_CUDA) {
        Action *PreprocessAction =
            C.MakeAction<PreprocessJobAction>(Current, types::TY_Dependencies);
        PreprocessAction->propagateHostOffloadInfo(Action::OFK_SYCL,
                                                   /*BoundArch=*/nullptr);
        Actions.push_back(PreprocessAction);
      }

      if (Phase == phases::Precompile && ExtractAPIAction) {
        ExtractAPIAction->addHeaderInput(Current);
        Current = nullptr;
        break;
      }

      // FIXME: Should we include any prior module file outputs as inputs of
      // later actions in the same command line?

      // Otherwise construct the appropriate action.
      Action *NewCurrent = ConstructPhaseAction(C, Args, Phase, Current);

      // We didn't create a new action, so we will just move to the next phase.
      if (NewCurrent == Current)
        continue;

      if (auto *EAA = dyn_cast<ExtractAPIJobAction>(NewCurrent))
        ExtractAPIAction = EAA;

      Current = NewCurrent;

      // Use the current host action in any of the offloading actions, if
      // required.
      if (!UseNewOffloadingDriver)
        if (OffloadBuilder->addHostDependenceToDeviceActions(Current, InputArg, Args))
          break;

      // Try to build the offloading actions and add the result as a dependency
      // to the host.
      if (UseNewOffloadingDriver)
        Current = BuildOffloadingActions(C, Args, I, Current);

      if (Current->getType() == types::TY_Nothing)
        break;
    }

    // If we ended with something, add to the output list.
    if (Current)
      Actions.push_back(Current);

    // Add any top level actions generated for offloading.
    if (!UseNewOffloadingDriver)
      OffloadBuilder->appendTopLevelActions(Actions, Current, InputArg);
    else if (Current)
      Current->propagateHostOffloadInfo(C.getActiveOffloadKinds(),
                                        /*BoundArch=*/nullptr);
  }

#if INTEL_CUSTOMIZATION
  if (!UseNewOffloadingDriver) {
    OffloadBuilder->appendTopLevelLinkAction(Actions);

    // With static fat archives we need to create additional steps for
    // generating dependence objects for device link actions.
    if ((!LinkerInputs.empty() || HasIntelSYCLPerflib(C, Args)) &&
        C.getDriver().getOffloadStaticLibSeen())
      OffloadBuilder->addDeviceLinkDependenciesFromHost(LinkerInputs);

    OffloadBuilder->unbundleStaticArchives(C, Args, PL);
  }
#endif // INTEL_CUSTOMIZATION

  // For an FPGA archive, we add the unbundling step above to take care of
  // the device side, but also unbundle here to extract the host side
  bool EarlyLink = false;
  if (const Arg *A = Args.getLastArg(options::OPT_fsycl_link_EQ))
    EarlyLink = A->getValue() == StringRef("early");
  for (auto &LI : LinkerInputs) {
    Action *UnbundlerInput = nullptr;
    auto wrapObject = [&] {
      if (EarlyLink && Args.hasArg(options::OPT_fintelfpga)) {
        // Only wrap the object with -fsycl-link=early
        auto *BC = C.MakeAction<OffloadWrapperJobAction>(LI, types::TY_LLVM_BC);
        auto *ASM = C.MakeAction<BackendJobAction>(BC, types::TY_PP_Asm);
        LI = C.MakeAction<AssembleJobAction>(ASM, types::TY_Object);
      }
    };
    if (auto *IA = dyn_cast<InputAction>(LI)) {
      if (IA->getType() == types::TY_FPGA_AOCR ||
          IA->getType() == types::TY_FPGA_AOCX ||
          IA->getType() == types::TY_FPGA_AOCR_EMU) {
        // Add to unbundler.
        UnbundlerInput = LI;
      } else {
        std::string FileName = IA->getInputArg().getAsString(Args);
        if ((IA->getType() == types::TY_Object && !isObjectFile(FileName)) ||
            IA->getInputArg().getOption().hasFlag(options::LinkerInput))
          continue;
        wrapObject();
      }
    } else {
      wrapObject();
    }
    if (UnbundlerInput && !PL.empty()) {
      if (auto *IA = dyn_cast<InputAction>(UnbundlerInput)) {
        std::string FileName = IA->getInputArg().getAsString(Args);
        Arg *InputArg = MakeInputArg(Args, getOpts(), FileName);
        OffloadBuilder->addHostDependenceToDeviceActions(UnbundlerInput,
                                                        InputArg, Args);
      }
    }
  }

  // Add a link action if necessary.

  if (LinkerInputs.empty()) {
    Arg *FinalPhaseArg;
    if (getFinalPhase(Args, &FinalPhaseArg) == phases::Link)
      if (!UseNewOffloadingDriver)
        OffloadBuilder->appendDeviceLinkActions(Actions);
  }

  if (!LinkerInputs.empty()) {
    if (!UseNewOffloadingDriver)
      OffloadBuilder->makeHostLinkAction(LinkerInputs);
    types::ID LinkType(types::TY_Image);
    if (Args.hasArg(options::OPT_fsycl_link_EQ))
      LinkType = types::TY_Archive;
    Action *LA;
    // Check if this Linker Job should emit a static library.
    if (ShouldEmitStaticLibrary(Args)) {
      LA = C.MakeAction<StaticLibJobAction>(LinkerInputs, LinkType);
    } else if (UseNewOffloadingDriver ||
               Args.hasArg(options::OPT_offload_link)) {
      LA = C.MakeAction<LinkerWrapperJobAction>(LinkerInputs, types::TY_Image);
      LA->propagateHostOffloadInfo(C.getActiveOffloadKinds(),
                                   /*BoundArch=*/nullptr);
    } else {
      LA = C.MakeAction<LinkJobAction>(LinkerInputs, LinkType);
    }
    if (!UseNewOffloadingDriver)
      LA = OffloadBuilder->processHostLinkAction(LA);
    Actions.push_back(LA);
  }

  // Add an interface stubs merge action if necessary.
  if (!MergerInputs.empty())
    Actions.push_back(
        C.MakeAction<IfsMergeJobAction>(MergerInputs, types::TY_Image));

  if (Args.hasArg(options::OPT_emit_interface_stubs)) {
    auto PhaseList = types::getCompilationPhases(
        types::TY_IFS_CPP,
        Args.hasArg(options::OPT_c) ? phases::Compile : phases::IfsMerge);

    ActionList MergerInputs;

    for (auto &I : Inputs) {
      types::ID InputType = I.first;
      const Arg *InputArg = I.second;

      // Currently clang and the llvm assembler do not support generating symbol
      // stubs from assembly, so we skip the input on asm files. For ifs files
      // we rely on the normal pipeline setup in the pipeline setup code above.
      if (InputType == types::TY_IFS || InputType == types::TY_PP_Asm ||
          InputType == types::TY_Asm)
        continue;

      Action *Current = C.MakeAction<InputAction>(*InputArg, InputType);

      for (auto Phase : PhaseList) {
        switch (Phase) {
        default:
          llvm_unreachable(
              "IFS Pipeline can only consist of Compile followed by IfsMerge.");
        case phases::Compile: {
          // Only IfsMerge (llvm-ifs) can handle .o files by looking for ifs
          // files where the .o file is located. The compile action can not
          // handle this.
          if (InputType == types::TY_Object)
            break;

          Current = C.MakeAction<CompileJobAction>(Current, types::TY_IFS_CPP);
          break;
        }
        case phases::IfsMerge: {
          assert(Phase == PhaseList.back() &&
                 "merging must be final compilation step.");
          MergerInputs.push_back(Current);
          Current = nullptr;
          break;
        }
        }
      }

      // If we ended with something, add to the output list.
      if (Current)
        Actions.push_back(Current);
    }

    // Add an interface stubs merge action if necessary.
    if (!MergerInputs.empty())
      Actions.push_back(
          C.MakeAction<IfsMergeJobAction>(MergerInputs, types::TY_Image));
  }

  // If --print-supported-cpus, -mcpu=? or -mtune=? is specified, build a custom
  // Compile phase that prints out supported cpu models and quits.
  if (Arg *A = Args.getLastArg(options::OPT_print_supported_cpus)) {
    // Use the -mcpu=? flag as the dummy input to cc1.
    Actions.clear();
    Action *InputAc = C.MakeAction<InputAction>(*A, types::TY_C);
    Actions.push_back(
        C.MakeAction<PrecompileJobAction>(InputAc, types::TY_Nothing));
    for (auto &I : Inputs)
      I.second->claim();
  }

  // Claim ignored clang-cl options.
  Args.ClaimAllArgs(options::OPT_cl_ignored_Group);
}

/// Returns the canonical name for the offloading architecture when using a HIP
/// or CUDA architecture.
static StringRef getCanonicalArchString(Compilation &C,
                                        const llvm::opt::DerivedArgList &Args,
                                        StringRef ArchStr,
                                        const llvm::Triple &Triple) {
  // Lookup the CUDA / HIP architecture string. Only report an error if we were
  // expecting the triple to be only NVPTX / AMDGPU.
  CudaArch Arch = StringToCudaArch(getProcessorFromTargetID(Triple, ArchStr));
  if (Triple.isNVPTX() &&
      (Arch == CudaArch::UNKNOWN || !IsNVIDIAGpuArch(Arch))) {
    C.getDriver().Diag(clang::diag::err_drv_offload_bad_gpu_arch)
        << "CUDA" << ArchStr;
    return StringRef();
  } else if (Triple.isAMDGPU() &&
             (Arch == CudaArch::UNKNOWN || !IsAMDGpuArch(Arch))) {
    C.getDriver().Diag(clang::diag::err_drv_offload_bad_gpu_arch)
        << "HIP" << ArchStr;
    return StringRef();
  }

  if (IsNVIDIAGpuArch(Arch))
    return Args.MakeArgStringRef(CudaArchToString(Arch));

  if (IsAMDGpuArch(Arch)) {
    llvm::StringMap<bool> Features;
    auto HIPTriple = getHIPOffloadTargetTriple(C.getDriver(), C.getInputArgs());
    if (!HIPTriple)
      return StringRef();
    auto Arch = parseTargetID(*HIPTriple, ArchStr, &Features);
    if (!Arch) {
      C.getDriver().Diag(clang::diag::err_drv_bad_target_id) << ArchStr;
      C.setContainsError();
      return StringRef();
    }
    return Args.MakeArgStringRef(getCanonicalTargetID(*Arch, Features));
  }

  // If the input isn't CUDA or HIP just return the architecture.
  return ArchStr;
}

/// Checks if the set offloading architectures does not conflict. Returns the
/// incompatible pair if a conflict occurs.
static std::optional<std::pair<llvm::StringRef, llvm::StringRef>>
getConflictOffloadArchCombination(const llvm::DenseSet<StringRef> &Archs,
                                  Action::OffloadKind Kind) {
  if (Kind != Action::OFK_HIP)
    return std::nullopt;

  std::set<StringRef> ArchSet;
  llvm::copy(Archs, std::inserter(ArchSet, ArchSet.begin()));
  return getConflictTargetIDCombination(ArchSet);
}

llvm::DenseSet<StringRef>
Driver::getOffloadArchs(Compilation &C, const llvm::opt::DerivedArgList &Args,
                        Action::OffloadKind Kind, const ToolChain *TC) const {
  if (!TC)
    TC = &C.getDefaultToolChain();

  // --offload and --offload-arch options are mutually exclusive.
  if (Args.hasArgNoClaim(options::OPT_offload_EQ) &&
      Args.hasArgNoClaim(options::OPT_offload_arch_EQ,
                         options::OPT_no_offload_arch_EQ)) {
    C.getDriver().Diag(diag::err_opt_not_valid_with_opt)
        << "--offload"
        << (Args.hasArgNoClaim(options::OPT_offload_arch_EQ)
                ? "--offload-arch"
                : "--no-offload-arch");
  }

  if (KnownArchs.find(TC) != KnownArchs.end())
    return KnownArchs.lookup(TC);

  llvm::DenseSet<StringRef> Archs;
  for (auto *Arg : Args) {
    // Extract any '--[no-]offload-arch' arguments intended for this toolchain.
    std::unique_ptr<llvm::opt::Arg> ExtractedArg = nullptr;
    if (Arg->getOption().matches(options::OPT_Xopenmp_target_EQ) &&
        ToolChain::getOpenMPTriple(Arg->getValue(0)) == TC->getTriple()) {
      Arg->claim();
      unsigned Index = Args.getBaseArgs().MakeIndex(Arg->getValue(1));
      ExtractedArg = getOpts().ParseOneArg(Args, Index);
      Arg = ExtractedArg.get();
    }

    // Add or remove the seen architectures in order of appearance. If an
    // invalid architecture is given we simply exit.
    if (Arg->getOption().matches(options::OPT_offload_arch_EQ)) {
      for (StringRef Arch : llvm::split(Arg->getValue(), ",")) {
        StringRef ArchStr =
            getCanonicalArchString(C, Args, Arch, TC->getTriple());
        if (ArchStr.empty())
          return Archs;
        Archs.insert(ArchStr);
      }
    } else if (Arg->getOption().matches(options::OPT_no_offload_arch_EQ)) {
      for (StringRef Arch : llvm::split(Arg->getValue(), ",")) {
        if (Arch == "all") {
          Archs.clear();
        } else {
          StringRef ArchStr =
              getCanonicalArchString(C, Args, Arch, TC->getTriple());
          if (ArchStr.empty())
            return Archs;
          Archs.erase(ArchStr);
        }
      }
    }
  }

  if (auto ConflictingArchs = getConflictOffloadArchCombination(Archs, Kind)) {
    C.getDriver().Diag(clang::diag::err_drv_bad_offload_arch_combo)
        << ConflictingArchs->first << ConflictingArchs->second;
    C.setContainsError();
  }

  if (Archs.empty()) {
    if (Kind == Action::OFK_Cuda)
      Archs.insert(CudaArchToString(CudaArch::CudaDefault));
    else if (Kind == Action::OFK_HIP)
      Archs.insert(CudaArchToString(CudaArch::HIPDefault));
    else if (Kind == Action::OFK_OpenMP)
      Archs.insert(StringRef());
  } else {
    Args.ClaimAllArgs(options::OPT_offload_arch_EQ);
    Args.ClaimAllArgs(options::OPT_no_offload_arch_EQ);
  }

  return Archs;
}

Action *Driver::BuildOffloadingActions(Compilation &C,
                                       llvm::opt::DerivedArgList &Args,
                                       const InputTy &Input,
                                       Action *HostAction) const {
  // Don't build offloading actions if explicitly disabled or we do not have a
  // valid source input and compile action to embed it in. If preprocessing only
  // ignore embedding.
  if (offloadHostOnly() || !types::isSrcFile(Input.first) ||
      !(isa<CompileJobAction>(HostAction) ||
        getFinalPhase(Args) == phases::Preprocess))
    return HostAction;

  ActionList OffloadActions;
  OffloadAction::DeviceDependences DDeps;

  const Action::OffloadKind OffloadKinds[] = {
      Action::OFK_OpenMP, Action::OFK_Cuda, Action::OFK_HIP};

  for (Action::OffloadKind Kind : OffloadKinds) {
    SmallVector<const ToolChain *, 2> ToolChains;
    ActionList DeviceActions;

    auto TCRange = C.getOffloadToolChains(Kind);
    for (auto TI = TCRange.first, TE = TCRange.second; TI != TE; ++TI)
      ToolChains.push_back(TI->second);

    if (ToolChains.empty())
      continue;

    types::ID InputType = Input.first;
    const Arg *InputArg = Input.second;

    // The toolchain can be active for unsupported file types.
    if ((Kind == Action::OFK_Cuda && !types::isCuda(InputType)) ||
        (Kind == Action::OFK_HIP && !types::isHIP(InputType)))
      continue;

    // Get the product of all bound architectures and toolchains.
    SmallVector<std::pair<const ToolChain *, StringRef>> TCAndArchs;
    for (const ToolChain *TC : ToolChains)
      for (StringRef Arch : getOffloadArchs(C, Args, Kind, TC))
        TCAndArchs.push_back(std::make_pair(TC, Arch));

    for (unsigned I = 0, E = TCAndArchs.size(); I != E; ++I)
      DeviceActions.push_back(C.MakeAction<InputAction>(*InputArg, InputType));

    if (DeviceActions.empty())
      return HostAction;

    auto PL = types::getCompilationPhases(*this, Args, InputType);

    for (phases::ID Phase : PL) {
      if (Phase == phases::Link) {
        assert(Phase == PL.back() && "linking must be final compilation step.");
        break;
      }

      auto TCAndArch = TCAndArchs.begin();
      for (Action *&A : DeviceActions) {
        if (A->getType() == types::TY_Nothing)
          continue;

        A = ConstructPhaseAction(C, Args, Phase, A, Kind);

        if (isa<CompileJobAction>(A) && isa<CompileJobAction>(HostAction) &&
            Kind == Action::OFK_OpenMP &&
            HostAction->getType() != types::TY_Nothing) {
          // OpenMP offloading has a dependency on the host compile action to
          // identify which declarations need to be emitted. This shouldn't be
          // collapsed with any other actions so we can use it in the device.
          HostAction->setCannotBeCollapsedWithNextDependentAction();
          OffloadAction::HostDependence HDep(
              *HostAction, *C.getSingleOffloadToolChain<Action::OFK_Host>(),
              TCAndArch->second.data(), Kind);
          OffloadAction::DeviceDependences DDep;
          DDep.add(*A, *TCAndArch->first, TCAndArch->second.data(), Kind);
          A = C.MakeAction<OffloadAction>(HDep, DDep);
        }
        ++TCAndArch;
      }
    }

    // Compiling HIP in non-RDC mode requires linking each action individually.
    for (Action *&A : DeviceActions) {
      if ((A->getType() != types::TY_Object &&
           A->getType() != types::TY_LTO_BC) ||
          Kind != Action::OFK_HIP ||
          Args.hasFlag(options::OPT_fgpu_rdc, options::OPT_fno_gpu_rdc, false))
        continue;
      ActionList LinkerInput = {A};
      A = C.MakeAction<LinkJobAction>(LinkerInput, types::TY_Image);
    }

    auto TCAndArch = TCAndArchs.begin();
    for (Action *A : DeviceActions) {
      DDeps.add(*A, *TCAndArch->first, TCAndArch->second.data(), Kind);
      OffloadAction::DeviceDependences DDep;
      DDep.add(*A, *TCAndArch->first, TCAndArch->second.data(), Kind);
      OffloadActions.push_back(C.MakeAction<OffloadAction>(DDep, A->getType()));
      ++TCAndArch;
    }
  }

  if (offloadDeviceOnly())
    return C.MakeAction<OffloadAction>(DDeps, types::TY_Nothing);

  if (OffloadActions.empty())
    return HostAction;

  OffloadAction::DeviceDependences DDep;
  if (C.isOffloadingHostKind(Action::OFK_Cuda) &&
      !Args.hasFlag(options::OPT_fgpu_rdc, options::OPT_fno_gpu_rdc, false)) {
    // If we are not in RDC-mode we just emit the final CUDA fatbinary for
    // each translation unit without requiring any linking.
    Action *FatbinAction =
        C.MakeAction<LinkJobAction>(OffloadActions, types::TY_CUDA_FATBIN);
    DDep.add(*FatbinAction, *C.getSingleOffloadToolChain<Action::OFK_Cuda>(),
             nullptr, Action::OFK_Cuda);
  } else if (C.isOffloadingHostKind(Action::OFK_HIP) &&
             !Args.hasFlag(options::OPT_fgpu_rdc, options::OPT_fno_gpu_rdc,
                           false)) {
    // If we are not in RDC-mode we just emit the final HIP fatbinary for each
    // translation unit, linking each input individually.
    Action *FatbinAction =
        C.MakeAction<LinkJobAction>(OffloadActions, types::TY_HIP_FATBIN);
    DDep.add(*FatbinAction, *C.getSingleOffloadToolChain<Action::OFK_HIP>(),
             nullptr, Action::OFK_HIP);
  } else {
    // Package all the offloading actions into a single output that can be
    // embedded in the host and linked.
    Action *PackagerAction =
        C.MakeAction<OffloadPackagerJobAction>(OffloadActions, types::TY_Image);
    DDep.add(*PackagerAction, *C.getSingleOffloadToolChain<Action::OFK_Host>(),
             nullptr, C.getActiveOffloadKinds());
  }

  // If we are unable to embed a single device output into the host, we need to
  // add each device output as a host dependency to ensure they are still built.
  bool SingleDeviceOutput = !llvm::any_of(OffloadActions, [](Action *A) {
    return A->getType() == types::TY_Nothing;
  }) && isa<CompileJobAction>(HostAction);
  OffloadAction::HostDependence HDep(
      *HostAction, *C.getSingleOffloadToolChain<Action::OFK_Host>(),
      /*BoundArch=*/nullptr, SingleDeviceOutput ? DDep : DDeps);
  return C.MakeAction<OffloadAction>(HDep, SingleDeviceOutput ? DDep : DDeps);
}

Action *Driver::ConstructPhaseAction(
    Compilation &C, const ArgList &Args, phases::ID Phase, Action *Input,
    Action::OffloadKind TargetDeviceOffloadKind) const {
  llvm::PrettyStackTraceString CrashInfo("Constructing phase actions");

  // Some types skip the assembler phase (e.g., llvm-bc), but we can't
  // encode this in the steps because the intermediate type depends on
  // arguments. Just special case here.
  if (Phase == phases::Assemble && Input->getType() != types::TY_PP_Asm)
    return Input;

  // Build the appropriate action.
  switch (Phase) {
  case phases::Link:
    llvm_unreachable("link action invalid here.");
  case phases::IfsMerge:
    llvm_unreachable("ifsmerge action invalid here.");
  case phases::Preprocess: {
    types::ID OutputTy;
    // -M and -MM specify the dependency file name by altering the output type,
    // -if -MD and -MMD are not specified.
    if (Args.hasArg(options::OPT_M, options::OPT_MM) &&
        !Args.hasArg(options::OPT_MD, options::OPT_MMD)) {
      OutputTy = types::TY_Dependencies;
    } else {
      OutputTy = Input->getType();
      // For these cases, the preprocessor is only translating forms, the Output
      // still needs preprocessing.
      if (!Args.hasFlag(options::OPT_frewrite_includes,
                        options::OPT_fno_rewrite_includes, false) &&
          !Args.hasFlag(options::OPT_frewrite_imports,
                        options::OPT_fno_rewrite_imports, false) &&
          !Args.hasFlag(options::OPT_fdirectives_only,
                        options::OPT_fno_directives_only, false) &&
          !CCGenDiagnostics)
        OutputTy = types::getPreprocessedType(OutputTy);
      assert(OutputTy != types::TY_INVALID &&
             "Cannot preprocess this input type!");
    }
    types::ID HostPPType = types::getPreprocessedType(Input->getType());
    // TODO: Support SYCL offloading with CUDA files
    if (Args.hasArg(options::OPT_fsycl) && HostPPType != types::TY_INVALID &&
        !Args.hasArg(options::OPT_fno_sycl_use_footer) &&
        TargetDeviceOffloadKind == Action::OFK_None &&
        Input->getType() != types::TY_CUDA &&
        Input->getType() != types::TY_CUDA_DEVICE) {
      // Performing a host compilation with -fsycl.  Append the integration
      // footer to the source file.
      auto *AppendFooter =
          C.MakeAction<AppendFooterJobAction>(Input, types::TY_CXX);
      // FIXME: There are 2 issues with dependency generation in regards to
      // the integration footer that need to be addressed.
      // 1) Input file referenced on the RHS of a dependency is based on the
      //    input src, which is a temporary.  We want this to be the true
      //    user input src file.
      // 2) When generating dependencies against a preprocessed file, header
      //    file information (using -MD or-MMD) is not provided.
      return C.MakeAction<PreprocessJobAction>(AppendFooter, OutputTy);
    }
    return C.MakeAction<PreprocessJobAction>(Input, OutputTy);
  }
  case phases::Precompile: {
    // API extraction should not generate an actual precompilation action.
    if (Args.hasArg(options::OPT_extract_api))
      return C.MakeAction<ExtractAPIJobAction>(Input, types::TY_API_INFO);

    types::ID OutputTy = getPrecompiledType(Input->getType());
    assert(OutputTy != types::TY_INVALID &&
           "Cannot precompile this input type!");

    // If we're given a module name, precompile header file inputs as a
    // module, not as a precompiled header.
    const char *ModName = nullptr;
    if (OutputTy == types::TY_PCH) {
      if (Arg *A = Args.getLastArg(options::OPT_fmodule_name_EQ))
        ModName = A->getValue();
      if (ModName)
        OutputTy = types::TY_ModuleFile;
    }

    if (Args.hasArg(options::OPT_fsyntax_only)) {
      // Syntax checks should not emit a PCH file
      OutputTy = types::TY_Nothing;
    }

    return C.MakeAction<PrecompileJobAction>(Input, OutputTy);
  }
  case phases::Compile: {
    if (Args.hasArg(options::OPT_fsyntax_only))
      return C.MakeAction<CompileJobAction>(Input, types::TY_Nothing);
    if (Args.hasArg(options::OPT_rewrite_objc))
      return C.MakeAction<CompileJobAction>(Input, types::TY_RewrittenObjC);
    if (Args.hasArg(options::OPT_rewrite_legacy_objc))
      return C.MakeAction<CompileJobAction>(Input,
                                            types::TY_RewrittenLegacyObjC);
    if (Args.hasArg(options::OPT__analyze))
      return C.MakeAction<AnalyzeJobAction>(Input, types::TY_Plist);
    if (Args.hasArg(options::OPT__migrate))
      return C.MakeAction<MigrateJobAction>(Input, types::TY_Remap);
    if (Args.hasArg(options::OPT_emit_ast))
      return C.MakeAction<CompileJobAction>(Input, types::TY_AST);
    if (Args.hasArg(options::OPT_module_file_info))
      return C.MakeAction<CompileJobAction>(Input, types::TY_ModuleFile);
    if (Args.hasArg(options::OPT_verify_pch))
      return C.MakeAction<VerifyPCHJobAction>(Input, types::TY_Nothing);
    if (Args.hasArg(options::OPT_extract_api))
      return C.MakeAction<ExtractAPIJobAction>(Input, types::TY_API_INFO);
    return C.MakeAction<CompileJobAction>(Input, types::TY_LLVM_BC);
  }
  case phases::Backend: {
    if (isUsingLTO() && TargetDeviceOffloadKind == Action::OFK_None) {
      types::ID Output =
          Args.hasArg(options::OPT_S) ? types::TY_LTO_IR : types::TY_LTO_BC;
      return C.MakeAction<BackendJobAction>(Input, Output);
    }
    if (isUsingLTO(/* IsOffload */ true) &&
        TargetDeviceOffloadKind != Action::OFK_None) {
      types::ID Output =
          Args.hasArg(options::OPT_S) ? types::TY_LTO_IR : types::TY_LTO_BC;
      return C.MakeAction<BackendJobAction>(Input, Output);
    }
    if (Args.hasArg(options::OPT_emit_llvm) ||
        (TargetDeviceOffloadKind == Action::OFK_HIP &&
         Args.hasFlag(options::OPT_fgpu_rdc, options::OPT_fno_gpu_rdc,
                      false))) {
      types::ID Output =
          Args.hasArg(options::OPT_S) ? types::TY_LLVM_IR : types::TY_LLVM_BC;
      return C.MakeAction<BackendJobAction>(Input, Output);
    }
    return C.MakeAction<BackendJobAction>(Input, types::TY_PP_Asm);
  }
  case phases::Assemble:
    return C.MakeAction<AssembleJobAction>(std::move(Input), types::TY_Object);
  }

  llvm_unreachable("invalid phase in ConstructPhaseAction");
}

void Driver::BuildJobs(Compilation &C) const {
  llvm::PrettyStackTraceString CrashInfo("Building compilation jobs");

  Arg *FinalOutput = C.getArgs().getLastArg(options::OPT_o);

  // It is an error to provide a -o option if we are making multiple output
  // files. There are exceptions:
  //
  // IfsMergeJob: when generating interface stubs enabled we want to be able to
  // generate the stub file at the same time that we generate the real
  // library/a.out. So when a .o, .so, etc are the output, with clang interface
  // stubs there will also be a .ifs and .ifso at the same location.
  //
  // CompileJob of type TY_IFS_CPP: when generating interface stubs is enabled
  // and -c is passed, we still want to be able to generate a .ifs file while
  // we are also generating .o files. So we allow more than one output file in
  // this case as well.
  //
  // Preprocessing job performed for -fsycl enabled compilation specifically
  // for dependency generation (TY_Dependencies)
  //
  // OffloadClass of type TY_Nothing: device-only output will place many outputs
  // into a single offloading action. We should count all inputs to the action
  // as outputs. Also ignore device-only outputs if we're compiling with
  // -fsyntax-only.
  if (FinalOutput) {
    unsigned NumOutputs = 0;
    unsigned NumIfsOutputs = 0;
    for (const Action *A : C.getActions()) {
      if (A->getType() != types::TY_Nothing &&
          !(A->getKind() == Action::IfsMergeJobClass ||
            (A->getType() == clang::driver::types::TY_IFS_CPP &&
             A->getKind() == clang::driver::Action::CompileJobClass &&
             0 == NumIfsOutputs++) ||
            (A->getKind() == Action::BindArchClass && A->getInputs().size() &&
             A->getInputs().front()->getKind() == Action::IfsMergeJobClass) ||
            (A->getKind() == Action::PreprocessJobClass &&
             A->getType() == types::TY_Dependencies &&
             C.getArgs().hasArg(options::OPT_fsycl))))
        ++NumOutputs;
      else if (A->getKind() == Action::OffloadClass &&
               A->getType() == types::TY_Nothing &&
               !C.getArgs().hasArg(options::OPT_fsyntax_only))
        NumOutputs += A->size();
    }

    if (NumOutputs > 1) {
      Diag(clang::diag::err_drv_output_argument_with_multiple_files);
      FinalOutput = nullptr;
    }
  }

  const llvm::Triple &RawTriple = C.getDefaultToolChain().getTriple();
  if (RawTriple.isOSAIX()) {
    if (Arg *A = C.getArgs().getLastArg(options::OPT_G))
      Diag(diag::err_drv_unsupported_opt_for_target)
          << A->getSpelling() << RawTriple.str();
    if (LTOMode == LTOK_Thin)
      Diag(diag::err_drv_clang_unsupported) << "thinLTO on AIX";
  }

  // Collect the list of architectures.
  llvm::StringSet<> ArchNames;
  if (RawTriple.isOSBinFormatMachO())
    for (const Arg *A : C.getArgs())
      if (A->getOption().matches(options::OPT_arch))
        ArchNames.insert(A->getValue());

  // Set of (Action, canonical ToolChain triple) pairs we've built jobs for.
  std::map<std::pair<const Action *, std::string>, InputInfoList> CachedResults;
  for (Action *A : C.getActions()) {
    // If we are linking an image for multiple archs then the linker wants
    // -arch_multiple and -final_output <final image name>. Unfortunately, this
    // doesn't fit in cleanly because we have to pass this information down.
    //
    // FIXME: This is a hack; find a cleaner way to integrate this into the
    // process.
    const char *LinkingOutput = nullptr;
    if (isa<LipoJobAction>(A)) {
      if (FinalOutput)
        LinkingOutput = FinalOutput->getValue();
      else
        LinkingOutput = getDefaultImageName();
    }

    BuildJobsForAction(C, A, &C.getDefaultToolChain(),
                       /*BoundArch*/ StringRef(),
                       /*AtTopLevel*/ true,
                       /*MultipleArchs*/ ArchNames.size() > 1,
                       /*LinkingOutput*/ LinkingOutput, CachedResults,
                       /*TargetDeviceOffloadKind*/ Action::OFK_None);
  }

  // If we have more than one job, then disable integrated-cc1 for now. Do this
  // also when we need to report process execution statistics.
  if (C.getJobs().size() > 1 || CCPrintProcessStats)
    for (auto &J : C.getJobs())
      J.InProcess = false;

  if (CCPrintProcessStats) {
    C.setPostCallback([=](const Command &Cmd, int Res) {
      std::optional<llvm::sys::ProcessStatistics> ProcStat =
          Cmd.getProcessStatistics();
      if (!ProcStat)
        return;

      const char *LinkingOutput = nullptr;
      if (FinalOutput)
        LinkingOutput = FinalOutput->getValue();
      else if (!Cmd.getOutputFilenames().empty())
        LinkingOutput = Cmd.getOutputFilenames().front().c_str();
      else
        LinkingOutput = getDefaultImageName();

      if (CCPrintStatReportFilename.empty()) {
        using namespace llvm;
        // Human readable output.
        outs() << sys::path::filename(Cmd.getExecutable()) << ": "
               << "output=" << LinkingOutput;
        outs() << ", total="
               << format("%.3f", ProcStat->TotalTime.count() / 1000.) << " ms"
               << ", user="
               << format("%.3f", ProcStat->UserTime.count() / 1000.) << " ms"
               << ", mem=" << ProcStat->PeakMemory << " Kb\n";
      } else {
        // CSV format.
        std::string Buffer;
        llvm::raw_string_ostream Out(Buffer);
        llvm::sys::printArg(Out, llvm::sys::path::filename(Cmd.getExecutable()),
                            /*Quote*/ true);
        Out << ',';
        llvm::sys::printArg(Out, LinkingOutput, true);
        Out << ',' << ProcStat->TotalTime.count() << ','
            << ProcStat->UserTime.count() << ',' << ProcStat->PeakMemory
            << '\n';
        Out.flush();
        std::error_code EC;
        llvm::raw_fd_ostream OS(CCPrintStatReportFilename, EC,
                                llvm::sys::fs::OF_Append |
                                    llvm::sys::fs::OF_Text);
        if (EC)
          return;
        auto L = OS.lock();
        if (!L) {
          llvm::errs() << "ERROR: Cannot lock file "
                       << CCPrintStatReportFilename << ": "
                       << toString(L.takeError()) << "\n";
          return;
        }
        OS << Buffer;
        OS.flush();
      }
    });
  }

  // If the user passed -Qunused-arguments or there were errors, don't warn
  // about any unused arguments.
  if (Diags.hasErrorOccurred() ||
      C.getArgs().hasArg(options::OPT_Qunused_arguments))
    return;

  // Claim -fdriver-only here.
  (void)C.getArgs().hasArg(options::OPT_fdriver_only);
  // Claim -### here.
  (void)C.getArgs().hasArg(options::OPT__HASH_HASH_HASH);

  // Claim --driver-mode, --rsp-quoting, it was handled earlier.
  (void)C.getArgs().hasArg(options::OPT_driver_mode);
  (void)C.getArgs().hasArg(options::OPT_rsp_quoting);
#if INTEL_CUSTOMIZATION
  (void)C.getArgs().hasArg(options::OPT__intel);
#endif // INTEL_CUSTOMIZATION

  for (Arg *A : C.getArgs()) {
    // FIXME: It would be nice to be able to send the argument to the
    // DiagnosticsEngine, so that extra values, position, and so on could be
    // printed.
    if (!A->isClaimed()) {
      if (A->getOption().hasFlag(options::NoArgumentUnused))
        continue;

      // Suppress the warning automatically if this is just a flag, and it is an
      // instance of an argument we already claimed.
      const Option &Opt = A->getOption();
      if (Opt.getKind() == Option::FlagClass) {
        bool DuplicateClaimed = false;

        for (const Arg *AA : C.getArgs().filtered(&Opt)) {
          if (AA->isClaimed()) {
            DuplicateClaimed = true;
            break;
          }
        }

        if (DuplicateClaimed)
          continue;
      }

      // In clang-cl, don't mention unknown arguments here since they have
      // already been warned about.
      if (!IsCLMode() || !A->getOption().matches(options::OPT_UNKNOWN))
        Diag(clang::diag::warn_drv_unused_argument)
            << A->getAsString(C.getArgs());
    }
  }
}

namespace {
/// Utility class to control the collapse of dependent actions and select the
/// tools accordingly.
class ToolSelector final {
  /// The tool chain this selector refers to.
  const ToolChain &TC;

  /// The compilation this selector refers to.
  const Compilation &C;

  /// The base action this selector refers to.
  const JobAction *BaseAction;

  /// Set to true if the current toolchain refers to host actions.
  bool IsHostSelector;

  /// Set to true if save-temps and embed-bitcode functionalities are active.
  bool SaveTemps;
  bool EmbedBitcode;

  /// Get previous dependent action or null if that does not exist. If
  /// \a CanBeCollapsed is false, that action must be legal to collapse or
  /// null will be returned.
  const JobAction *getPrevDependentAction(const ActionList &Inputs,
                                          ActionList &SavedOffloadAction,
                                          bool CanBeCollapsed = true) {
    // An option can be collapsed only if it has a single input.
    if (Inputs.size() != 1)
      return nullptr;

    Action *CurAction = *Inputs.begin();
    if (CanBeCollapsed &&
        !CurAction->isCollapsingWithNextDependentActionLegal())
      return nullptr;

    // If the input action is an offload action. Look through it and save any
    // offload action that can be dropped in the event of a collapse.
    if (auto *OA = dyn_cast<OffloadAction>(CurAction)) {
      // If the dependent action is a device action, we will attempt to collapse
      // only with other device actions. Otherwise, we would do the same but
      // with host actions only.
      if (!IsHostSelector) {
        if (OA->hasSingleDeviceDependence(/*DoNotConsiderHostActions=*/true)) {
          CurAction =
              OA->getSingleDeviceDependence(/*DoNotConsiderHostActions=*/true);
          if (CanBeCollapsed &&
              !CurAction->isCollapsingWithNextDependentActionLegal())
            return nullptr;
          SavedOffloadAction.push_back(OA);
          return dyn_cast<JobAction>(CurAction);
        }
      } else if (OA->hasHostDependence()) {
        CurAction = OA->getHostDependence();
        if (CanBeCollapsed &&
            !CurAction->isCollapsingWithNextDependentActionLegal())
          return nullptr;
        SavedOffloadAction.push_back(OA);
        return dyn_cast<JobAction>(CurAction);
      }
      return nullptr;
    }

    return dyn_cast<JobAction>(CurAction);
  }

  /// Return true if an assemble action can be collapsed.
  bool canCollapseAssembleAction() const {
    return TC.useIntegratedAs() && !SaveTemps &&
           !C.getArgs().hasArg(options::OPT_via_file_asm) &&
           !C.getArgs().hasArg(options::OPT__SLASH_FA) &&
           !C.getArgs().hasArg(options::OPT__SLASH_Fa);
  }

  /// Return true if a preprocessor action can be collapsed.
  bool canCollapsePreprocessorAction() const {
    return !C.getArgs().hasArg(options::OPT_no_integrated_cpp) &&
           !C.getArgs().hasArg(options::OPT_traditional_cpp) && !SaveTemps &&
           !C.getArgs().hasArg(options::OPT_rewrite_objc);
  }

  /// Struct that relates an action with the offload actions that would be
  /// collapsed with it.
  struct JobActionInfo final {
    /// The action this info refers to.
    const JobAction *JA = nullptr;
    /// The offload actions we need to take care off if this action is
    /// collapsed.
    ActionList SavedOffloadAction;
  };

  /// Append collapsed offload actions from the give nnumber of elements in the
  /// action info array.
  static void AppendCollapsedOffloadAction(ActionList &CollapsedOffloadAction,
                                           ArrayRef<JobActionInfo> &ActionInfo,
                                           unsigned ElementNum) {
    assert(ElementNum <= ActionInfo.size() && "Invalid number of elements.");
    for (unsigned I = 0; I < ElementNum; ++I)
      CollapsedOffloadAction.append(ActionInfo[I].SavedOffloadAction.begin(),
                                    ActionInfo[I].SavedOffloadAction.end());
  }

  /// Functions that attempt to perform the combining. They detect if that is
  /// legal, and if so they update the inputs \a Inputs and the offload action
  /// that were collapsed in \a CollapsedOffloadAction. A tool that deals with
  /// the combined action is returned. If the combining is not legal or if the
  /// tool does not exist, null is returned.
  /// Currently three kinds of collapsing are supported:
  ///  - Assemble + Backend + Compile;
  ///  - Assemble + Backend ;
  ///  - Backend + Compile.
  const Tool *
  combineAssembleBackendCompile(ArrayRef<JobActionInfo> ActionInfo,
                                ActionList &Inputs,
                                ActionList &CollapsedOffloadAction) {
    if (ActionInfo.size() < 3 || !canCollapseAssembleAction())
      return nullptr;
    auto *AJ = dyn_cast<AssembleJobAction>(ActionInfo[0].JA);
    auto *BJ = dyn_cast<BackendJobAction>(ActionInfo[1].JA);
    auto *CJ = dyn_cast<CompileJobAction>(ActionInfo[2].JA);
    if (!AJ || !BJ || !CJ)
      return nullptr;

    // Get compiler tool.
    const Tool *T = TC.SelectTool(*CJ);
    if (!T)
      return nullptr;

    // Can't collapse if we don't have codegen support unless we are
    // emitting LLVM IR.
    bool OutputIsLLVM = types::isLLVMIR(ActionInfo[0].JA->getType());
    if (!T->hasIntegratedBackend() && !(OutputIsLLVM && T->canEmitIR()))
      return nullptr;

    // When using -fembed-bitcode, it is required to have the same tool (clang)
    // for both CompilerJA and BackendJA. Otherwise, combine two stages.
    if (EmbedBitcode) {
      const Tool *BT = TC.SelectTool(*BJ);
      if (BT == T)
        return nullptr;
    }

    if (!T->hasIntegratedAssembler())
      return nullptr;

    Inputs = CJ->getInputs();
    AppendCollapsedOffloadAction(CollapsedOffloadAction, ActionInfo,
                                 /*NumElements=*/3);
    return T;
  }
  const Tool *combineAssembleBackend(ArrayRef<JobActionInfo> ActionInfo,
                                     ActionList &Inputs,
                                     ActionList &CollapsedOffloadAction) {
    if (ActionInfo.size() < 2 || !canCollapseAssembleAction())
      return nullptr;
    auto *AJ = dyn_cast<AssembleJobAction>(ActionInfo[0].JA);
    auto *BJ = dyn_cast<BackendJobAction>(ActionInfo[1].JA);
    if (!AJ || !BJ)
      return nullptr;

    // Get backend tool.
    const Tool *T = TC.SelectTool(*BJ);
    if (!T)
      return nullptr;

    if (!T->hasIntegratedAssembler())
      return nullptr;

    Inputs = BJ->getInputs();
    AppendCollapsedOffloadAction(CollapsedOffloadAction, ActionInfo,
                                 /*NumElements=*/2);
    return T;
  }
  const Tool *combineBackendCompile(ArrayRef<JobActionInfo> ActionInfo,
                                    ActionList &Inputs,
                                    ActionList &CollapsedOffloadAction) {
    if (ActionInfo.size() < 2)
      return nullptr;
    auto *BJ = dyn_cast<BackendJobAction>(ActionInfo[0].JA);
    auto *CJ = dyn_cast<CompileJobAction>(ActionInfo[1].JA);
    if (!BJ || !CJ)
      return nullptr;

    // Check if the initial input (to the compile job or its predessor if one
    // exists) is LLVM bitcode. In that case, no preprocessor step is required
    // and we can still collapse the compile and backend jobs when we have
    // -save-temps. I.e. there is no need for a separate compile job just to
    // emit unoptimized bitcode.
    bool InputIsBitcode = true;
    for (size_t i = 1; i < ActionInfo.size(); i++)
      if (ActionInfo[i].JA->getType() != types::TY_LLVM_BC &&
          ActionInfo[i].JA->getType() != types::TY_LTO_BC) {
        InputIsBitcode = false;
        break;
      }
#if INTEL_PRODUCT_RELEASE
    // For product release builds, we do not allow for .bc generation.
    // Make sure we collapse bitcode compilation in the toolchain for
    // -save-temps
    if (SaveTemps)
      InputIsBitcode = true;
#endif // INTEL_PRODUCT_RELEASE
    if (!InputIsBitcode && !canCollapsePreprocessorAction())
      return nullptr;

    // Get compiler tool.
    const Tool *T = TC.SelectTool(*CJ);
    if (!T)
      return nullptr;

    // Can't collapse if we don't have codegen support unless we are
    // emitting LLVM IR.
    bool OutputIsLLVM = types::isLLVMIR(ActionInfo[0].JA->getType());
    if (!T->hasIntegratedBackend() && !(OutputIsLLVM && T->canEmitIR()))
      return nullptr;

    if (T->canEmitIR() && ((SaveTemps && !InputIsBitcode) || EmbedBitcode))
      return nullptr;

    Inputs = CJ->getInputs();
    AppendCollapsedOffloadAction(CollapsedOffloadAction, ActionInfo,
                                 /*NumElements=*/2);
    return T;
  }

  /// Updates the inputs if the obtained tool supports combining with
  /// preprocessor action, and the current input is indeed a preprocessor
  /// action. If combining results in the collapse of offloading actions, those
  /// are appended to \a CollapsedOffloadAction.
  void combineWithPreprocessor(const Tool *T, ActionList &Inputs,
                               ActionList &CollapsedOffloadAction) {
    if (!T || !canCollapsePreprocessorAction() || !T->hasIntegratedCPP())
      return;

    // Attempt to get a preprocessor action dependence.
    ActionList PreprocessJobOffloadActions;
    ActionList NewInputs;
    for (Action *A : Inputs) {
      auto *PJ = getPrevDependentAction({A}, PreprocessJobOffloadActions);
      if (!PJ || !isa<PreprocessJobAction>(PJ)) {
        NewInputs.push_back(A);
        continue;
      }

      // This is legal to combine. Append any offload action we found and add the
      // current input to preprocessor inputs.
      CollapsedOffloadAction.append(PreprocessJobOffloadActions.begin(),
                                    PreprocessJobOffloadActions.end());
      NewInputs.append(PJ->input_begin(), PJ->input_end());
    }
    Inputs = NewInputs;
  }

public:
  ToolSelector(const JobAction *BaseAction, const ToolChain &TC,
               const Compilation &C, bool SaveTemps, bool EmbedBitcode)
      : TC(TC), C(C), BaseAction(BaseAction), SaveTemps(SaveTemps),
        EmbedBitcode(EmbedBitcode) {
    assert(BaseAction && "Invalid base action.");
    IsHostSelector = BaseAction->getOffloadingDeviceKind() == Action::OFK_None;
  }

  /// Check if a chain of actions can be combined and return the tool that can
  /// handle the combination of actions. The pointer to the current inputs \a
  /// Inputs and the list of offload actions \a CollapsedOffloadActions
  /// connected to collapsed actions are updated accordingly. The latter enables
  /// the caller of the selector to process them afterwards instead of just
  /// dropping them. If no suitable tool is found, null will be returned.
  const Tool *getTool(ActionList &Inputs,
                      ActionList &CollapsedOffloadAction) {
    //
    // Get the largest chain of actions that we could combine.
    //

    SmallVector<JobActionInfo, 5> ActionChain(1);
    ActionChain.back().JA = BaseAction;
    while (ActionChain.back().JA) {
      const Action *CurAction = ActionChain.back().JA;

      // Grow the chain by one element.
      ActionChain.resize(ActionChain.size() + 1);
      JobActionInfo &AI = ActionChain.back();

      // Attempt to fill it with the
      AI.JA =
          getPrevDependentAction(CurAction->getInputs(), AI.SavedOffloadAction);
    }

    // Pop the last action info as it could not be filled.
    ActionChain.pop_back();

    //
    // Attempt to combine actions. If all combining attempts failed, just return
    // the tool of the provided action. At the end we attempt to combine the
    // action with any preprocessor action it may depend on.
    //

    const Tool *T = combineAssembleBackendCompile(ActionChain, Inputs,
                                                  CollapsedOffloadAction);
    if (!T)
      T = combineAssembleBackend(ActionChain, Inputs, CollapsedOffloadAction);
    if (!T)
      T = combineBackendCompile(ActionChain, Inputs, CollapsedOffloadAction);
    if (!T) {
      Inputs = BaseAction->getInputs();
      T = TC.SelectTool(*BaseAction);
    }

    combineWithPreprocessor(T, Inputs, CollapsedOffloadAction);
    return T;
  }
};
}

/// Return a string that uniquely identifies the result of a job. The bound arch
/// is not necessarily represented in the toolchain's triple -- for example,
/// armv7 and armv7s both map to the same triple -- so we need both in our map.
/// Also, we need to add the offloading device kind, as the same tool chain can
/// be used for host and device for some programming models, e.g. OpenMP.
static std::string GetTriplePlusArchString(const ToolChain *TC,
                                           StringRef BoundArch,
                                           Action::OffloadKind OffloadKind) {
  std::string TriplePlusArch = TC->getTriple().normalize();
  if (!BoundArch.empty()) {
    TriplePlusArch += "-";
    TriplePlusArch += BoundArch;
  }
  TriplePlusArch += "-";
  TriplePlusArch += Action::GetOffloadKindName(OffloadKind);
  return TriplePlusArch;
}

static void CollectForEachInputs(
    InputInfoList &InputInfos, const Action *SourceAction, const ToolChain *TC,
    StringRef BoundArch, Action::OffloadKind TargetDeviceOffloadKind,
    const std::map<std::pair<const Action *, std::string>, InputInfoList>
        &CachedResults,
    const ForEachWrappingAction *FEA) {
  for (const Action *Input : SourceAction->getInputs()) {
    // Search for the Input, if not in the cache assume actions were collapsed
    // so recurse.
    auto Lookup = CachedResults.find(
        {Input,
         GetTriplePlusArchString(TC, BoundArch, TargetDeviceOffloadKind)});
    if (Lookup != CachedResults.end()) {
      if (!FEA->getSerialActions().count(Input)) {
        InputInfos.append(Lookup->second);
      }
    } else {
      CollectForEachInputs(InputInfos, Input, TC, BoundArch,
                           TargetDeviceOffloadKind, CachedResults, FEA);
    }
  }
}

InputInfoList Driver::BuildJobsForAction(
    Compilation &C, const Action *A, const ToolChain *TC, StringRef BoundArch,
    bool AtTopLevel, bool MultipleArchs, const char *LinkingOutput,
    std::map<std::pair<const Action *, std::string>, InputInfoList>
        &CachedResults,
    Action::OffloadKind TargetDeviceOffloadKind) const {
  std::pair<const Action *, std::string> ActionTC = {
      A, GetTriplePlusArchString(TC, BoundArch, TargetDeviceOffloadKind)};
  auto CachedResult = CachedResults.find(ActionTC);
  if (CachedResult != CachedResults.end()) {
    return CachedResult->second;
  }
  InputInfoList Result = BuildJobsForActionNoCache(
      C, A, TC, BoundArch, AtTopLevel, MultipleArchs, LinkingOutput,
      CachedResults, TargetDeviceOffloadKind);
  CachedResults[ActionTC] = Result;
  return Result;
}

InputInfoList Driver::BuildJobsForActionNoCache(
    Compilation &C, const Action *A, const ToolChain *TC, StringRef BoundArch,
    bool AtTopLevel, bool MultipleArchs, const char *LinkingOutput,
    std::map<std::pair<const Action *, std::string>, InputInfoList>
        &CachedResults,
    Action::OffloadKind TargetDeviceOffloadKind) const {
  llvm::PrettyStackTraceString CrashInfo("Building compilation jobs");

  InputInfoList OffloadDependencesInputInfo;
  bool BuildingForOffloadDevice = TargetDeviceOffloadKind != Action::OFK_None;
  if (const OffloadAction *OA = dyn_cast<OffloadAction>(A)) {
    // The 'Darwin' toolchain is initialized only when its arguments are
    // computed. Get the default arguments for OFK_None to ensure that
    // initialization is performed before processing the offload action.
    // FIXME: Remove when darwin's toolchain is initialized during construction.
    C.getArgsForToolChain(TC, BoundArch, Action::OFK_None);

    // The offload action is expected to be used in four different situations.
    //
    // a) Set a toolchain/architecture/kind for a host action:
    //    Host Action 1 -> OffloadAction -> Host Action 2
    //
    // b) Set a toolchain/architecture/kind for a device action;
    //    Device Action 1 -> OffloadAction -> Device Action 2
    //
    // c) Specify a device dependence to a host action;
    //    Device Action 1  _
    //                      \
    //      Host Action 1  ---> OffloadAction -> Host Action 2
    //
    // d) Specify a host dependence to a device action.
    //      Host Action 1  _
    //                      \
    //    Device Action 1  ---> OffloadAction -> Device Action 2
    //
    // For a) and b), we just return the job generated for the dependences. For
    // c) and d) we override the current action with the host/device dependence
    // if the current toolchain is host/device and set the offload dependences
    // info with the jobs obtained from the device/host dependence(s).

    // If there is a single device option or has no host action, just generate
    // the job for it.
    if (OA->hasSingleDeviceDependence() || !OA->hasHostDependence()) {
      InputInfoList DevA;
      OA->doOnEachDeviceDependence([&](Action *DepA, const ToolChain *DepTC,
                                       const char *DepBoundArch) {
        DevA.append(BuildJobsForAction(C, DepA, DepTC, DepBoundArch, AtTopLevel,
                                       /*MultipleArchs*/ !!DepBoundArch,
                                       LinkingOutput, CachedResults,
                                       DepA->getOffloadingDeviceKind()));
      });
      return DevA;
    }

    // If 'Action 2' is host, we generate jobs for the device dependences and
    // override the current action with the host dependence. Otherwise, we
    // generate the host dependences and override the action with the device
    // dependence. The dependences can't therefore be a top-level action.
    OA->doOnEachDependence(
        /*IsHostDependence=*/BuildingForOffloadDevice,
        [&](Action *DepA, const ToolChain *DepTC, const char *DepBoundArch) {
          OffloadDependencesInputInfo.append(BuildJobsForAction(
              C, DepA, DepTC, DepBoundArch, /*AtTopLevel=*/false,
              /*MultipleArchs*/ !!DepBoundArch, LinkingOutput, CachedResults,
              DepA->getOffloadingDeviceKind()));
        });

    A = BuildingForOffloadDevice
            ? OA->getSingleDeviceDependence(/*DoNotConsiderHostActions=*/true)
            : OA->getHostDependence();

    // We may have already built this action as a part of the offloading
    // toolchain, return the cached input if so.
    std::pair<const Action *, std::string> ActionTC = {
        OA->getHostDependence(),
        GetTriplePlusArchString(TC, BoundArch, TargetDeviceOffloadKind)};
    if (CachedResults.find(ActionTC) != CachedResults.end()) {
      InputInfoList Inputs = CachedResults[ActionTC];
      Inputs.append(OffloadDependencesInputInfo);
      return Inputs;
    }
  }

  if (const InputAction *IA = dyn_cast<InputAction>(A)) {
    // FIXME: It would be nice to not claim this here; maybe the old scheme of
    // just using Args was better?
    const Arg &Input = IA->getInputArg();
    Input.claim();
    if (Input.getOption().matches(options::OPT_INPUT)) {
      const char *Name = Input.getValue();
      return {InputInfo(A, Name, /* _BaseInput = */ Name)};
    }
    return {InputInfo(A, &Input, /* _BaseInput = */ "")};
  }
  if (const BindArchAction *BAA = dyn_cast<BindArchAction>(A)) {
    const ToolChain *TC;
    StringRef ArchName = BAA->getArchName();

    if (!ArchName.empty())
      TC = &getToolChain(C.getArgs(),
                         computeTargetTriple(*this, TargetTriple,
                                             C.getArgs(), ArchName));
    else
      TC = &C.getDefaultToolChain();

    return BuildJobsForAction(C, *BAA->input_begin(), TC, ArchName, AtTopLevel,
                              MultipleArchs, LinkingOutput, CachedResults,
                              TargetDeviceOffloadKind);
  }

  if (const ForEachWrappingAction *FEA = dyn_cast<ForEachWrappingAction>(A)) {
    // Check that the main action wasn't already processed.
    auto MainActionOutput = CachedResults.find(
        {FEA->getJobAction(),
         GetTriplePlusArchString(TC, BoundArch, TargetDeviceOffloadKind)});
    if (MainActionOutput != CachedResults.end()) {
      // The input was processed on behalf of another foreach.
      // Add entry in cache and return.
      CachedResults[{FEA, GetTriplePlusArchString(TC, BoundArch,
                                                  TargetDeviceOffloadKind)}] =
          MainActionOutput->second;
      return MainActionOutput->second;
    }

    // Build commands for the TFormInput then take any command added after as
    // needing a llvm-foreach wrapping.
    BuildJobsForAction(C, FEA->getTFormInput(), TC, BoundArch,
                       /*AtTopLevel=*/false, MultipleArchs, LinkingOutput,
                       CachedResults, TargetDeviceOffloadKind);
    unsigned OffsetIdx = C.getJobs().size();
    BuildJobsForAction(C, FEA->getJobAction(), TC, BoundArch,
                       /*AtTopLevel=*/false, MultipleArchs, LinkingOutput,
                       CachedResults, TargetDeviceOffloadKind);

    auto begin = C.getJobs().getJobsForOverride().begin() + OffsetIdx;
    auto end = C.getJobs().getJobsForOverride().end();

    // Steal the commands.
    llvm::SmallVector<std::unique_ptr<Command>, 4> JobsToWrap(
        std::make_move_iterator(begin), std::make_move_iterator(end));
    C.getJobs().getJobsForOverride().erase(begin, end);

    InputInfo ActionResult;
    for (std::unique_ptr<Command> Cmd :
         llvm::make_range(std::make_move_iterator(JobsToWrap.begin()),
                          std::make_move_iterator(JobsToWrap.end()))) {
      const JobAction *SourceAction = cast<JobAction>(&Cmd->getSource());
      if (FEA->getSerialActions().count(SourceAction)) {
        C.addCommand(std::move(Cmd));
        continue;
      }
      ActionResult = CachedResults.at(
          {SourceAction,
           GetTriplePlusArchString(TC, BoundArch, TargetDeviceOffloadKind)}).front();
      InputInfoList InputInfos;
      CollectForEachInputs(InputInfos, SourceAction, TC, BoundArch,
                           TargetDeviceOffloadKind, CachedResults, FEA);
      const Tool *Creator = &Cmd->getCreator();
      StringRef ParallelJobs;
      if (TargetDeviceOffloadKind == Action::OFK_SYCL)
        ParallelJobs = C.getArgs().getLastArgValue(
            options::OPT_fsycl_max_parallel_jobs_EQ);

      tools::SYCL::constructLLVMForeachCommand(
          C, *SourceAction, std::move(Cmd), InputInfos, ActionResult, Creator,
          "", types::getTypeTempSuffix(ActionResult.getType()), ParallelJobs);
    }
    return { ActionResult };
  }

  ActionList Inputs = A->getInputs();

  const JobAction *JA = cast<JobAction>(A);
  ActionList CollapsedOffloadActions;

  auto *DA = dyn_cast<OffloadDepsJobAction>(JA);
  const ToolChain *JATC = DA ? DA->getHostTC() : TC;

  ToolSelector TS(JA, *JATC, C, isSaveTempsEnabled(),
                  embedBitcodeInObject() && !isUsingLTO());
  const Tool *T = TS.getTool(Inputs, CollapsedOffloadActions);

  if (!T)
    return {InputInfo()};

  if (BuildingForOffloadDevice &&
      A->getOffloadingDeviceKind() == Action::OFK_OpenMP) {
    if (TC->getTriple().isAMDGCN()) {
      // AMDGCN treats backend and assemble actions as no-op because
      // linker does not support object files.
      if (const BackendJobAction *BA = dyn_cast<BackendJobAction>(A)) {
        return BuildJobsForAction(C, *BA->input_begin(), TC, BoundArch,
                                  AtTopLevel, MultipleArchs, LinkingOutput,
                                  CachedResults, TargetDeviceOffloadKind);
      }

      if (const AssembleJobAction *AA = dyn_cast<AssembleJobAction>(A)) {
        return BuildJobsForAction(C, *AA->input_begin(), TC, BoundArch,
                                  AtTopLevel, MultipleArchs, LinkingOutput,
                                  CachedResults, TargetDeviceOffloadKind);
      }
    }
  }

  // If we've collapsed action list that contained OffloadAction we
  // need to build jobs for host/device-side inputs it may have held.
  for (const auto *OA : CollapsedOffloadActions)
    cast<OffloadAction>(OA)->doOnEachDependence(
        /*IsHostDependence=*/BuildingForOffloadDevice,
        [&](Action *DepA, const ToolChain *DepTC, const char *DepBoundArch) {
          OffloadDependencesInputInfo.append(BuildJobsForAction(
              C, DepA, DepTC, DepBoundArch, /* AtTopLevel */ false,
              /*MultipleArchs=*/!!DepBoundArch, LinkingOutput, CachedResults,
              DepA->getOffloadingDeviceKind()));
        });

  // Only use pipes when there is exactly one input.
  InputInfoList InputInfos;
  for (const Action *Input : Inputs) {
    // Treat dsymutil and verify sub-jobs as being at the top-level too, they
    // shouldn't get temporary output names.
    // FIXME: Clean this up.
    bool SubJobAtTopLevel =
        AtTopLevel && (isa<DsymutilJobAction>(A) || isa<VerifyJobAction>(A));
    InputInfos.append(BuildJobsForAction(
        C, Input, JATC, DA ? DA->getOffloadingArch() : BoundArch,
        SubJobAtTopLevel, MultipleArchs, LinkingOutput, CachedResults,
        A->getOffloadingDeviceKind()));
  }

  // Always use the first file input as the base input.
  const char *BaseInput = InputInfos[0].getBaseInput();
  for (auto &Info : InputInfos) {
    if (Info.isFilename()) {
      BaseInput = Info.getBaseInput();
      break;
    }
  }

  // ... except dsymutil actions, which use their actual input as the base
  // input.
  if (JA->getType() == types::TY_dSYM)
    BaseInput = InputInfos[0].getFilename();

  // Append outputs of offload device jobs to the input list
  if (!OffloadDependencesInputInfo.empty())
    InputInfos.append(OffloadDependencesInputInfo.begin(),
                      OffloadDependencesInputInfo.end());

  // Set the effective triple of the toolchain for the duration of this job.
  llvm::Triple EffectiveTriple;
  const ToolChain &ToolTC = T->getToolChain();
  const ArgList &Args =
      C.getArgsForToolChain(TC, BoundArch, A->getOffloadingDeviceKind());
  if (InputInfos.size() != 1) {
    EffectiveTriple = llvm::Triple(ToolTC.ComputeEffectiveClangTriple(Args));
  } else {
    // Pass along the input type if it can be unambiguously determined.
    EffectiveTriple = llvm::Triple(
        ToolTC.ComputeEffectiveClangTriple(Args, InputInfos[0].getType()));
  }
  RegisterEffectiveTriple TripleRAII(ToolTC, EffectiveTriple);

  // Determine the place to write output to, if any.
  InputInfo Result;
  InputInfoList UnbundlingResults;
  if (auto *UA = dyn_cast<OffloadUnbundlingJobAction>(JA)) {
    // If we have an unbundling job, we need to create results for all the
    // outputs. We also update the results cache so that other actions using
    // this unbundling action can get the right results.
    for (auto &UI : UA->getDependentActionsInfo()) {
      assert(UI.DependentOffloadKind != Action::OFK_None &&
             "Unbundling with no offloading??");

      // Unbundling actions are never at the top level. When we generate the
      // offloading prefix, we also do that for the host file because the
      // unbundling action does not change the type of the output which can
      // cause a overwrite.
      InputInfo CurI;
      bool IsFPGAObjLink =
          (JA->getType() == types::TY_Object &&
           EffectiveTriple.getSubArch() == llvm::Triple::SPIRSubArch_fpga &&
           C.getInputArgs().hasArg(options::OPT_fsycl_link_EQ));
      if (C.getDriver().getOffloadStaticLibSeen() &&
          (JA->getType() == types::TY_Archive ||
           JA->getType() == types::TY_Tempfilelist)) {
        // Host part of the unbundled static archive is not used.
        if (UI.DependentOffloadKind == Action::OFK_Host)
          continue;
        // Host part of the unbundled object is not used when using the
        // FPGA target and -fsycl-link is enabled.
        if (UI.DependentOffloadKind == Action::OFK_Host && IsFPGAObjLink)
          continue;
        std::string TmpFileName = C.getDriver().GetTemporaryPath(
            llvm::sys::path::stem(BaseInput),
            JA->getType() == types::TY_Archive ? "a" : "txt");
        const char *TmpFile = C.addTempFile(
            C.getArgs().MakeArgString(TmpFileName), JA->getType());
        CurI = InputInfo(JA->getType(), TmpFile, TmpFile);
      } else if (types::isFPGA(JA->getType())) {
        std::string Ext(types::getTypeTempSuffix(JA->getType()));
        types::ID TI = types::TY_Object;
        if (EffectiveTriple.isSPIR()) {
          if (!UI.DependentToolChain->getTriple().isSPIR())
            continue;
          // Output file from unbundle is FPGA device. Name the file
          // accordingly.
          if (UI.DependentOffloadKind == Action::OFK_Host) {
            // Do not add the current info for Host with FPGA device.  The host
            // side isn't used
            continue;
          }
          if (JA->getType() == types::TY_FPGA_AOCO) {
            TI = types::TY_TempAOCOfilelist;
            Ext = "txt";
          }
          if (JA->getType() == types::TY_FPGA_AOCR ||
              JA->getType() == types::TY_FPGA_AOCR_EMU)
            // AOCR files are always unbundled into a list file.
            TI = types::TY_Tempfilelist;
        } else {
          if (UI.DependentOffloadKind == Action::OFK_SYCL)
            // Do not add the current info for device with FPGA device.  The
            // device side isn't used
            continue;
          TI = types::TY_Tempfilelist;
          Ext = "txt";
        }
        std::string TmpFileName = C.getDriver().GetTemporaryPath(
            llvm::sys::path::stem(BaseInput), Ext);
        const char *TmpFile =
            C.addTempFile(C.getArgs().MakeArgString(TmpFileName), TI);
        CurI = InputInfo(TI, TmpFile, TmpFile);
      } else {
        // Host part of the unbundled object is not used when -fsycl-link is
        // enabled with FPGA target
        if (UI.DependentOffloadKind == Action::OFK_Host && IsFPGAObjLink)
          continue;
        std::string OffloadingPrefix = Action::GetOffloadingFileNamePrefix(
          UI.DependentOffloadKind,
          UI.DependentToolChain->getTriple().normalize(),
          /*CreatePrefixForHost=*/true);
        CurI = InputInfo(
          UA,
          GetNamedOutputPath(C, *UA, BaseInput, UI.DependentBoundArch,
                             /*AtTopLevel=*/false,
                             MultipleArchs ||
                                 UI.DependentOffloadKind == Action::OFK_HIP,
                             OffloadingPrefix),
          BaseInput);
      }
      // Save the unbundling result.
      UnbundlingResults.push_back(CurI);

      // Get the unique string identifier for this dependence and cache the
      // result.
      StringRef Arch;
      if (TargetDeviceOffloadKind == Action::OFK_HIP ||
          TargetDeviceOffloadKind == Action::OFK_SYCL) {
        if (UI.DependentOffloadKind == Action::OFK_Host)
          Arch = StringRef();
        else
          Arch = UI.DependentBoundArch;
      } else
        Arch = BoundArch;
      // When unbundling for SYCL and there is no Target offload, assume
      // Host as the dependent offload, as the host path has been stripped
      // in this instance
      Action::OffloadKind DependentOffloadKind;
      if (UI.DependentOffloadKind == Action::OFK_SYCL &&
          TargetDeviceOffloadKind == Action::OFK_None)
        DependentOffloadKind = Action::OFK_Host;
      else
        DependentOffloadKind = UI.DependentOffloadKind;

      CachedResults[{A, GetTriplePlusArchString(UI.DependentToolChain, Arch,
                                                DependentOffloadKind)}] = {
          CurI};
    }
    // Do a check for a dependency file unbundle for FPGA.  This is out of line
    // from a regular unbundle, so just create and return the name of the
    // unbundled file.
    if (JA->getType() == types::TY_FPGA_Dependencies ||
        JA->getType() == types::TY_FPGA_Dependencies_List) {
      std::string Ext(types::getTypeTempSuffix(JA->getType()));
      std::string TmpFileName =
          C.getDriver().GetTemporaryPath(llvm::sys::path::stem(BaseInput), Ext);
      const char *TmpFile =
          C.addTempFile(C.getArgs().MakeArgString(TmpFileName), JA->getType());
      Result = InputInfo(JA->getType(), TmpFile, TmpFile);
      UnbundlingResults.push_back(Result);
    } else {
      // Now that we have all the results generated, select the one that should
      // be returned for the current depending action.
      std::pair<const Action *, std::string> ActionTC = {
          A, GetTriplePlusArchString(TC, BoundArch, TargetDeviceOffloadKind)};
      assert(CachedResults.find(ActionTC) != CachedResults.end() &&
             "Result does not exist??");
      Result = CachedResults[ActionTC].front();
    }
  } else if (auto *DA = dyn_cast<OffloadDepsJobAction>(JA)) {
    for (auto &DI : DA->getDependentActionsInfo()) {
      assert(DI.DependentOffloadKind != Action::OFK_None &&
             "Deps job with no offloading");

      std::string OffloadingPrefix = Action::GetOffloadingFileNamePrefix(
          DI.DependentOffloadKind,
          DI.DependentToolChain->getTriple().normalize(),
          /*CreatePrefixForHost=*/true);
      auto CurI = InputInfo(
          DA,
          GetNamedOutputPath(C, *DA, BaseInput, DI.DependentBoundArch,
                             /*AtTopLevel=*/false,
                             MultipleArchs ||
                                 DI.DependentOffloadKind == Action::OFK_HIP,
                             OffloadingPrefix),
          BaseInput);
      // Save the result.
      UnbundlingResults.push_back(CurI);

      // Get the unique string identifier for this dependence and cache the
      // result.
      StringRef Arch = TargetDeviceOffloadKind == Action::OFK_HIP
                           ? DI.DependentOffloadKind == Action::OFK_Host
                                 ? StringRef()
                                 : DI.DependentBoundArch
                           : BoundArch;

      CachedResults[{A, GetTriplePlusArchString(DI.DependentToolChain, Arch,
                                                DI.DependentOffloadKind)}] = {
          CurI};
    }

    // Now that we have all the results generated, select the one that should be
    // returned for the current depending action.
    std::pair<const Action *, std::string> ActionTC = {
        A, GetTriplePlusArchString(TC, BoundArch, TargetDeviceOffloadKind)};
    auto It = CachedResults.find(ActionTC);
    assert(It != CachedResults.end() && "Result does not exist??");
    Result = It->second.front();
  } else if (JA->getType() == types::TY_Nothing)
    Result = {InputInfo(A, BaseInput)};
  else {
    std::string OffloadingPrefix;
    // When generating binaries with -fsycl-link-target or -fsycl-link, the
    // output file prefix is the triple arch only.  Do not add the arch when
    // compiling for host.
    if (!A->getOffloadingHostActiveKinds() &&
        (Args.getLastArg(options::OPT_fsycl_link_targets_EQ) ||
         Args.hasArg(options::OPT_fsycl_link_EQ))) {
      OffloadingPrefix = "-";
      OffloadingPrefix += TC->getTriple().getArchName();
    } else {
      // We only have to generate a prefix for the host if this is not a
      // top-level action.
      OffloadingPrefix = Action::GetOffloadingFileNamePrefix(
        A->getOffloadingDeviceKind(), TC->getTriple().normalize(),
        /*CreatePrefixForHost=*/isa<OffloadPackagerJobAction>(A) ||
            !(A->getOffloadingHostActiveKinds() == Action::OFK_None ||
              AtTopLevel));
    }
    if (isa<OffloadWrapperJobAction>(JA)) {
      if (Arg *FinalOutput = C.getArgs().getLastArg(options::OPT_o))
        BaseInput = FinalOutput->getValue();
      else
        BaseInput = getDefaultImageName();
      BaseInput =
          C.getArgs().MakeArgString(std::string(BaseInput) + "-wrapper");
    }
    Result = InputInfo(A, GetNamedOutputPath(C, *JA, BaseInput, BoundArch,
                                             AtTopLevel, MultipleArchs,
                                             OffloadingPrefix),
                       BaseInput);
  }

  if (CCCPrintBindings && !CCGenDiagnostics) {
    llvm::errs() << "# \"" << T->getToolChain().getTripleString() << '"'
                 << " - \"" << T->getName() << "\", inputs: [";
    for (unsigned i = 0, e = InputInfos.size(); i != e; ++i) {
      llvm::errs() << InputInfos[i].getAsString();
      if (i + 1 != e)
        llvm::errs() << ", ";
    }
    if (UnbundlingResults.empty())
      llvm::errs() << "], output: " << Result.getAsString() << "\n";
    else {
      llvm::errs() << "], outputs: [";
      for (unsigned i = 0, e = UnbundlingResults.size(); i != e; ++i) {
        llvm::errs() << UnbundlingResults[i].getAsString();
        if (i + 1 != e)
          llvm::errs() << ", ";
      }
      llvm::errs() << "] \n";
    }
  } else {
    if (UnbundlingResults.empty())
      T->ConstructJob(
          C, *JA, Result, InputInfos,
          C.getArgsForToolChain(TC, BoundArch, JA->getOffloadingDeviceKind()),
          LinkingOutput);
    else
      T->ConstructJobMultipleOutputs(
          C, *JA, UnbundlingResults, InputInfos,
          C.getArgsForToolChain(TC, BoundArch, JA->getOffloadingDeviceKind()),
          LinkingOutput);
  }
  return {Result};
}

const char *Driver::getDefaultImageName() const {
  llvm::Triple Target(llvm::Triple::normalize(TargetTriple));
  return Target.isOSWindows() ? "a.exe" : "a.out";
}

/// Create output filename based on ArgValue, which could either be a
/// full filename, filename without extension, or a directory. If ArgValue
/// does not provide a filename, then use BaseName, and use the extension
/// suitable for FileType.
static const char *MakeCLOutputFilename(const ArgList &Args, StringRef ArgValue,
                                        StringRef BaseName,
                                        types::ID FileType) {
  SmallString<128> Filename = ArgValue;

  if (ArgValue.empty()) {
    // If the argument is empty, output to BaseName in the current dir.
    Filename = BaseName;
  } else if (llvm::sys::path::is_separator(Filename.back())) {
    // If the argument is a directory, output to BaseName in that dir.
    llvm::sys::path::append(Filename, BaseName);
  }

  if (!llvm::sys::path::has_extension(ArgValue)) {
    // If the argument didn't provide an extension, then set it.
    const char *Extension = types::getTypeTempSuffix(FileType, true);

    if (FileType == types::TY_Image &&
        Args.hasArg(options::OPT__SLASH_LD, options::OPT__SLASH_LDd)) {
      // The output file is a dll.
      Extension = "dll";
    }

    llvm::sys::path::replace_extension(Filename, Extension);
  }

  return Args.MakeArgString(Filename.c_str());
}

static bool HasPreprocessOutput(const Action &JA) {
  if (isa<PreprocessJobAction>(JA))
    return true;
  if (isa<OffloadAction>(JA) && isa<PreprocessJobAction>(JA.getInputs()[0]))
    return true;
  if (isa<OffloadBundlingJobAction>(JA) &&
      HasPreprocessOutput(*(JA.getInputs()[0])))
    return true;
  return false;
}

const char *Driver::CreateTempFile(Compilation &C, StringRef Prefix,
                                   StringRef Suffix, bool MultipleArchs,
                                   StringRef BoundArch,
                                   types::ID Type) const {
  SmallString<128> TmpName;
  Arg *A = C.getArgs().getLastArg(options::OPT_fcrash_diagnostics_dir);
  std::optional<std::string> CrashDirectory =
      CCGenDiagnostics && A
          ? std::string(A->getValue())
          : llvm::sys::Process::GetEnv("CLANG_CRASH_DIAGNOSTICS_DIR");
  if (CrashDirectory) {
    if (!getVFS().exists(*CrashDirectory))
      llvm::sys::fs::create_directories(*CrashDirectory);
    SmallString<128> Path(*CrashDirectory);
    llvm::sys::path::append(Path, Prefix);
    const char *Middle = !Suffix.empty() ? "-%%%%%%." : "-%%%%%%";
    if (std::error_code EC =
            llvm::sys::fs::createUniqueFile(Path + Middle + Suffix, TmpName)) {
      Diag(clang::diag::err_unable_to_make_temp) << EC.message();
      return "";
    }
  } else {
    if (MultipleArchs && !BoundArch.empty()) {
      TmpName = GetTemporaryDirectory(Prefix);
      llvm::sys::path::append(TmpName,
                              Twine(Prefix) + "-" + BoundArch + "." + Suffix);
    } else {
      TmpName = GetTemporaryPath(Prefix, Suffix);
    }
  }
  return C.addTempFile(C.getArgs().MakeArgString(TmpName), Type);
}

const char *Driver::GetNamedOutputPath(Compilation &C, const JobAction &JA,
                                       const char *BaseInput,
                                       StringRef OrigBoundArch, bool AtTopLevel,
                                       bool MultipleArchs,
                                       StringRef OffloadingPrefix) const {
  std::string BoundArch = OrigBoundArch.str();
  if (is_style_windows(llvm::sys::path::Style::native)) {
    // BoundArch may contains ':', which is invalid in file names on Windows,
    // therefore replace it with '%'.
    std::replace(BoundArch.begin(), BoundArch.end(), ':', '@');
  }

  llvm::PrettyStackTraceString CrashInfo("Computing output path");
  // Output to a user requested destination?
  if (AtTopLevel && !isa<DsymutilJobAction>(JA) && !isa<VerifyJobAction>(JA)) {
    if (Arg *FinalOutput = C.getArgs().getLastArg(options::OPT_o))
      return C.addResultFile(FinalOutput->getValue(), &JA);
    // Output to destination for -fsycl-device-only and Windows -o
    if (C.getArgs().hasArg(options::OPT_fsycl_device_only))
      if (Arg *FinalOutput = C.getArgs().getLastArg(options::OPT__SLASH_o))
        return C.addResultFile(FinalOutput->getValue(), &JA);
  }

  // For /P, preprocess to file named after BaseInput.
  if (C.getArgs().hasArg(options::OPT__SLASH_P) &&
      ((AtTopLevel && isa<PreprocessJobAction>(JA)) ||
       isa<OffloadBundlingJobAction>(JA))) {
    StringRef BaseName = llvm::sys::path::filename(BaseInput);
    StringRef NameArg;
    if (Arg *A = C.getArgs().getLastArg(options::OPT__SLASH_Fi))
      NameArg = A->getValue();
    return C.addResultFile(
        MakeCLOutputFilename(C.getArgs(), NameArg, BaseName, types::TY_PP_C),
        &JA);
  }

  // Redirect output for the generated source + integration footer.
  if (isa<AppendFooterJobAction>(JA)) {
    if (Arg *A = C.getArgs().getLastArg(options::OPT_fsycl_footer_path_EQ)) {
      SmallString<128> OutName(A->getValue());
      StringRef BaseName = llvm::sys::path::filename(BaseInput);
      if (isSaveTempsEnabled()) {
        // Retain the location specified by the user with -save-temps.
        const char *Suffix = types::getTypeTempSuffix(JA.getType());
        std::string::size_type End = std::string::npos;
        if (!types::appendSuffixForType(JA.getType()))
          End = BaseName.rfind('.');
        SmallString<128> Suffixed(BaseName.substr(0, End));
        Suffixed += OffloadingPrefix;
        Suffixed += '.';
        Suffixed += Suffix;
        llvm::sys::path::append(OutName, Suffixed.c_str());
      } else {
        std::string TmpName =
            GetTemporaryPath(llvm::sys::path::stem(BaseName),
                             types::getTypeTempSuffix(JA.getType()));
        llvm::sys::path::append(OutName, llvm::sys::path::filename(TmpName));
      }
      return C.addTempFile(C.getArgs().MakeArgString(OutName));
    }
  }

  // Default to writing to stdout?
  if (AtTopLevel && !CCGenDiagnostics && HasPreprocessOutput(JA)) {
    return "-";
  }

  if (JA.getType() == types::TY_ModuleFile &&
      C.getArgs().getLastArg(options::OPT_module_file_info)) {
    return "-";
  }

  if (IsDXCMode() && !C.getArgs().hasArg(options::OPT_o))
    return "-";

  // Is this the assembly listing for /FA?
  if (JA.getType() == types::TY_PP_Asm &&
      (C.getArgs().hasArg(options::OPT__SLASH_FA) ||
       C.getArgs().hasArg(options::OPT__SLASH_Fa))) {
    // Use /Fa and the input filename to determine the asm file name.
    StringRef BaseName = llvm::sys::path::filename(BaseInput);
    StringRef FaValue = C.getArgs().getLastArgValue(options::OPT__SLASH_Fa);
    return C.addResultFile(
        MakeCLOutputFilename(C.getArgs(), FaValue, BaseName, JA.getType()),
        &JA);
  }

  // Output to a temporary file?
  if ((!AtTopLevel && !isSaveTempsEnabled() &&
       (!C.getArgs().hasArg(options::OPT__SLASH_Fo) ||
        // FIXME - The use of /Fo is limited when offloading is enabled.  When
        // compiling to exe use of /Fo does not produce the named obj.  We also
        // should not use the named output when performing unbundling.
        (C.getArgs().hasArg(options::OPT__SLASH_Fo) &&
         (!JA.isOffloading(Action::OFK_None) ||
          isa<OffloadUnbundlingJobAction>(JA) ||
          JA.getOffloadingHostActiveKinds() > Action::OFK_Host)))) ||
      CCGenDiagnostics) {
    StringRef Name = llvm::sys::path::filename(BaseInput);
    std::pair<StringRef, StringRef> Split = Name.split('.');
    const char *Suffix = types::getTypeTempSuffix(JA.getType(), IsCLMode());
    return CreateTempFile(C, Split.first, Suffix, MultipleArchs, BoundArch,
                          JA.getType());
  }

  SmallString<128> BasePath(BaseInput);
  SmallString<128> ExternalPath("");
  StringRef BaseName;

  // Dsymutil actions should use the full path.
  if (isa<DsymutilJobAction>(JA) && C.getArgs().hasArg(options::OPT_dsym_dir)) {
    ExternalPath += C.getArgs().getLastArg(options::OPT_dsym_dir)->getValue();
    // We use posix style here because the tests (specifically
    // darwin-dsymutil.c) demonstrate that posix style paths are acceptable
    // even on Windows and if we don't then the similar test covering this
    // fails.
    llvm::sys::path::append(ExternalPath, llvm::sys::path::Style::posix,
                            llvm::sys::path::filename(BasePath));
    BaseName = ExternalPath;
  } else if (isa<DsymutilJobAction>(JA) || isa<VerifyJobAction>(JA))
    BaseName = BasePath;
  else
    BaseName = llvm::sys::path::filename(BasePath);

  // Determine what the derived output name should be.
  const char *NamedOutput;

  if ((JA.getType() == types::TY_Object || JA.getType() == types::TY_LTO_BC ||
       JA.getType() == types::TY_Archive) &&
      C.getArgs().hasArg(options::OPT__SLASH_Fo, options::OPT__SLASH_o)) {
    // The /Fo or /o flag decides the object filename.
    StringRef Val =
        C.getArgs()
            .getLastArg(options::OPT__SLASH_Fo, options::OPT__SLASH_o)
            ->getValue();
    NamedOutput =
        MakeCLOutputFilename(C.getArgs(), Val, BaseName, types::TY_Object);
  } else if (JA.getType() == types::TY_Image &&
             C.getArgs().hasArg(options::OPT__SLASH_Fe,
                                options::OPT__SLASH_o)) {
    // The /Fe or /o flag names the linked file.
    StringRef Val =
        C.getArgs()
            .getLastArg(options::OPT__SLASH_Fe, options::OPT__SLASH_o)
            ->getValue();
    NamedOutput =
        MakeCLOutputFilename(C.getArgs(), Val, BaseName, types::TY_Image);
  } else if (JA.getType() == types::TY_Image) {
    if (IsCLMode()) {
      // clang-cl uses BaseName for the executable name.
      NamedOutput =
          MakeCLOutputFilename(C.getArgs(), "", BaseName, types::TY_Image);
    } else {
      SmallString<128> Output(getDefaultImageName());
      // HIP image for device compilation with -fno-gpu-rdc is per compilation
      // unit.
      bool IsHIPNoRDC = JA.getOffloadingDeviceKind() == Action::OFK_HIP &&
                        !C.getArgs().hasFlag(options::OPT_fgpu_rdc,
                                             options::OPT_fno_gpu_rdc, false);
      bool UseOutExtension = IsHIPNoRDC || isa<OffloadPackagerJobAction>(JA);
      if (UseOutExtension) {
        Output = BaseName;
        llvm::sys::path::replace_extension(Output, "");
      }
      Output += OffloadingPrefix;
      if (MultipleArchs && !BoundArch.empty()) {
        Output += "-";
        Output.append(BoundArch);
      }
      if (UseOutExtension)
        Output += ".out";
      NamedOutput = C.getArgs().MakeArgString(Output.c_str());
    }
  } else if (JA.getType() == types::TY_PCH && IsCLMode()) {
    NamedOutput = C.getArgs().MakeArgString(GetClPchPath(C, BaseName));
  } else if ((JA.getType() == types::TY_Plist || JA.getType() == types::TY_AST) &&
             C.getArgs().hasArg(options::OPT__SLASH_o)) {
    StringRef Val =
        C.getArgs()
            .getLastArg(options::OPT__SLASH_o)
            ->getValue();
    NamedOutput =
        MakeCLOutputFilename(C.getArgs(), Val, BaseName, types::TY_Object);
  } else {
    const char *Suffix = types::getTypeTempSuffix(JA.getType(), IsCLMode());
    assert(Suffix && "All types used for output should have a suffix.");

    std::string::size_type End = std::string::npos;
    if (!types::appendSuffixForType(JA.getType()))
      End = BaseName.rfind('.');
    SmallString<128> Suffixed(BaseName.substr(0, End));
    Suffixed += OffloadingPrefix;
    if (MultipleArchs && !BoundArch.empty()) {
      Suffixed += "-";
      Suffixed.append(BoundArch);
    }
    // When using both -save-temps and -emit-llvm, use a ".tmp.bc" suffix for
    // the unoptimized bitcode so that it does not get overwritten by the ".bc"
    // optimized bitcode output.
    auto IsHIPRDCInCompilePhase = [](const JobAction &JA,
                                     const llvm::opt::DerivedArgList &Args) {
      // The relocatable compilation in HIP implies -emit-llvm. Similarly, use a
      // ".tmp.bc" suffix for the unoptimized bitcode (generated in the compile
      // phase.)
      return isa<CompileJobAction>(JA) &&
             JA.getOffloadingDeviceKind() == Action::OFK_HIP &&
             Args.hasFlag(options::OPT_fgpu_rdc, options::OPT_fno_gpu_rdc,
                          false);
    };
    if (!AtTopLevel && JA.getType() == types::TY_LLVM_BC &&
        (C.getArgs().hasArg(options::OPT_emit_llvm) ||
         IsHIPRDCInCompilePhase(JA, C.getArgs())))
      Suffixed += ".tmp";
    Suffixed += '.';
    Suffixed += Suffix;
    NamedOutput = C.getArgs().MakeArgString(Suffixed.c_str());
  }

  // Prepend object file path if -save-temps=obj
  if (!AtTopLevel && isSaveTempsObj() && C.getArgs().hasArg(options::OPT_o) &&
      JA.getType() != types::TY_PCH) {
    Arg *FinalOutput = C.getArgs().getLastArg(options::OPT_o);
    SmallString<128> TempPath(FinalOutput->getValue());
    llvm::sys::path::remove_filename(TempPath);
    StringRef OutputFileName = llvm::sys::path::filename(NamedOutput);
    llvm::sys::path::append(TempPath, OutputFileName);
    NamedOutput = C.getArgs().MakeArgString(TempPath.c_str());
  }

  if (isSaveTempsEnabled()) {
    // If we're saving temps and the temp file conflicts with any
    // input/resulting file, then avoid overwriting.
    if (!AtTopLevel) {
      bool SameFile = false;
      SmallString<256> Result;
      llvm::sys::fs::current_path(Result);
      llvm::sys::path::append(Result, BaseName);
      llvm::sys::fs::equivalent(BaseInput, Result.c_str(), SameFile);
      // Must share the same path to conflict.
      if (SameFile) {
        StringRef Name = llvm::sys::path::filename(BaseInput);
        std::pair<StringRef, StringRef> Split = Name.split('.');
        std::string TmpName = GetTemporaryPath(
            Split.first, types::getTypeTempSuffix(JA.getType(), IsCLMode()));
        return C.addTempFile(C.getArgs().MakeArgString(TmpName));
      }
    }

    const auto &ResultFiles = C.getResultFiles();
    const auto CollidingFilenameIt =
        llvm::find_if(ResultFiles, [NamedOutput](const auto &It) {
          return StringRef(NamedOutput).equals(It.second);
        });
    if (CollidingFilenameIt != ResultFiles.end()) {
      // Upon any collision, a unique hash will be appended to the filename,
      // similar to what is done for temporary files in the regular flow.
      StringRef CollidingName(CollidingFilenameIt->second);
      std::pair<StringRef, StringRef> Split = CollidingName.split('.');
      std::string UniqueName = GetUniquePath(
          Split.first, types::getTypeTempSuffix(JA.getType(), IsCLMode()));
      return C.addTempFile(C.getArgs().MakeArgString(UniqueName));
    }
  }

  // As an annoying special case, PCH generation doesn't strip the pathname.
  if (JA.getType() == types::TY_PCH && !IsCLMode()) {
    llvm::sys::path::remove_filename(BasePath);
    if (BasePath.empty())
      BasePath = NamedOutput;
    else
      llvm::sys::path::append(BasePath, NamedOutput);
    return C.addResultFile(C.getArgs().MakeArgString(BasePath.c_str()), &JA);
  } else {
    return C.addResultFile(NamedOutput, &JA);
  }
}

std::string Driver::GetFilePath(StringRef Name, const ToolChain &TC) const {
  // Search for Name in a list of paths.
  auto SearchPaths = [&](const llvm::SmallVectorImpl<std::string> &P)
      -> std::optional<std::string> {
    // Respect a limited subset of the '-Bprefix' functionality in GCC by
    // attempting to use this prefix when looking for file paths.
    for (const auto &Dir : P) {
      if (Dir.empty())
        continue;
      SmallString<128> P(Dir[0] == '=' ? SysRoot + Dir.substr(1) : Dir);
      llvm::sys::path::append(P, Name);
      if (llvm::sys::fs::exists(Twine(P)))
        return std::string(P);
    }
    return std::nullopt;
  };

  if (auto P = SearchPaths(PrefixDirs))
    return *P;

  SmallString<128> R(ResourceDir);
  llvm::sys::path::append(R, Name);
  if (llvm::sys::fs::exists(Twine(R)))
    return std::string(R.str());

  SmallString<128> P(TC.getCompilerRTPath());
  llvm::sys::path::append(P, Name);
  if (llvm::sys::fs::exists(Twine(P)))
    return std::string(P.str());

  SmallString<128> D(Dir);
  llvm::sys::path::append(D, "..", Name);
  if (llvm::sys::fs::exists(Twine(D)))
    return std::string(D.str());

  if (auto P = SearchPaths(TC.getLibraryPaths()))
    return *P;

  if (auto P = SearchPaths(TC.getFilePaths()))
    return *P;

  return std::string(Name);
}

void Driver::generatePrefixedToolNames(
    StringRef Tool, const ToolChain &TC,
    SmallVectorImpl<std::string> &Names) const {
  // FIXME: Needs a better variable than TargetTriple
  Names.emplace_back((TargetTriple + "-" + Tool).str());
  Names.emplace_back(Tool);
}

static bool ScanDirForExecutable(SmallString<128> &Dir, StringRef Name) {
  llvm::sys::path::append(Dir, Name);
  if (llvm::sys::fs::can_execute(Twine(Dir)))
    return true;
  llvm::sys::path::remove_filename(Dir);
  return false;
}

std::string Driver::GetProgramPath(StringRef Name, const ToolChain &TC) const {
  SmallVector<std::string, 2> TargetSpecificExecutables;
  generatePrefixedToolNames(Name, TC, TargetSpecificExecutables);

  // Respect a limited subset of the '-Bprefix' functionality in GCC by
  // attempting to use this prefix when looking for program paths.
  for (const auto &PrefixDir : PrefixDirs) {
    if (llvm::sys::fs::is_directory(PrefixDir)) {
      SmallString<128> P(PrefixDir);
      if (ScanDirForExecutable(P, Name))
        return std::string(P.str());
    } else {
      SmallString<128> P((PrefixDir + Name).str());
      if (llvm::sys::fs::can_execute(Twine(P)))
        return std::string(P.str());
    }
  }

  const ToolChain::path_list &List = TC.getProgramPaths();
  for (const auto &TargetSpecificExecutable : TargetSpecificExecutables) {
    // For each possible name of the tool look for it in
    // program paths first, then the path.
    // Higher priority names will be first, meaning that
    // a higher priority name in the path will be found
    // instead of a lower priority name in the program path.
    // E.g. <triple>-gcc on the path will be found instead
    // of gcc in the program path
    for (const auto &Path : List) {
      SmallString<128> P(Path);
      if (ScanDirForExecutable(P, TargetSpecificExecutable))
        return std::string(P.str());
    }

    // Fall back to the path
    if (llvm::ErrorOr<std::string> P =
            llvm::sys::findProgramByName(TargetSpecificExecutable))
      return *P;
  }

  return std::string(Name);
}

std::string Driver::GetTemporaryPath(StringRef Prefix, StringRef Suffix) const {
  SmallString<128> Path;
#if INTEL_CUSTOMIZATION
  std::error_code EC;
  if (BaseTempDir.size()) {
    SmallString<128> BaseAndPrefix(BaseTempDir);
    llvm::sys::path::append(BaseAndPrefix, Prefix);
    EC = llvm::sys::fs::createUniqueFile(
        Twine(BaseAndPrefix) + Twine("-%%%%%%.") + Suffix, Path,
        llvm::sys::fs::owner_read | llvm::sys::fs::owner_write);
  } else
    EC = llvm::sys::fs::createTemporaryFile(Prefix, Suffix, Path);
#endif // INTEL_CUSTOMIZATION
  if (EC) {
    Diag(clang::diag::err_unable_to_make_temp) << EC.message();
    return "";
  }

  return std::string(Path.str());
}

std::string Driver::GetUniquePath(StringRef BaseName, StringRef Ext) const {
  SmallString<128> Path;
  std::error_code EC = llvm::sys::fs::getPotentiallyUniqueFileName(
      Twine(BaseName) + Twine("-%%%%%%.") + Ext, Path);
  if (EC) {
    Diag(clang::diag::err_unable_to_make_temp) << EC.message();
    return "";
  }

  return std::string(Path.str());
}

std::string Driver::GetTemporaryDirectory(StringRef Prefix) const {
  SmallString<128> Path;
  std::error_code EC = llvm::sys::fs::createUniqueDirectory(Prefix, Path);
  if (EC) {
    Diag(clang::diag::err_unable_to_make_temp) << EC.message();
    return "";
  }

  return std::string(Path.str());
}

std::string Driver::GetClPchPath(Compilation &C, StringRef BaseName) const {
  SmallString<128> Output;
  if (Arg *FpArg = C.getArgs().getLastArg(options::OPT__SLASH_Fp)) {
    // FIXME: If anybody needs it, implement this obscure rule:
    // "If you specify a directory without a file name, the default file name
    // is VCx0.pch., where x is the major version of Visual C++ in use."
    Output = FpArg->getValue();

    // "If you do not specify an extension as part of the path name, an
    // extension of .pch is assumed. "
    if (!llvm::sys::path::has_extension(Output))
      Output += ".pch";
  } else {
    if (Arg *YcArg = C.getArgs().getLastArg(options::OPT__SLASH_Yc))
      Output = YcArg->getValue();
    if (Output.empty())
      Output = BaseName;
    llvm::sys::path::replace_extension(Output, ".pch");
  }
  return std::string(Output.str());
}

const ToolChain &Driver::getToolChain(const ArgList &Args,
                                      const llvm::Triple &Target) const {

  auto &TC = ToolChains[Target.str()];
  if (!TC) {
    switch (Target.getOS()) {
    case llvm::Triple::AIX:
      TC = std::make_unique<toolchains::AIX>(*this, Target, Args);
      break;
    case llvm::Triple::Haiku:
      TC = std::make_unique<toolchains::Haiku>(*this, Target, Args);
      break;
    case llvm::Triple::Ananas:
      TC = std::make_unique<toolchains::Ananas>(*this, Target, Args);
      break;
    case llvm::Triple::CloudABI:
      TC = std::make_unique<toolchains::CloudABI>(*this, Target, Args);
      break;
    case llvm::Triple::Darwin:
    case llvm::Triple::MacOSX:
    case llvm::Triple::IOS:
    case llvm::Triple::TvOS:
    case llvm::Triple::WatchOS:
    case llvm::Triple::DriverKit:
      TC = std::make_unique<toolchains::DarwinClang>(*this, Target, Args);
      break;
    case llvm::Triple::DragonFly:
      TC = std::make_unique<toolchains::DragonFly>(*this, Target, Args);
      break;
    case llvm::Triple::OpenBSD:
      TC = std::make_unique<toolchains::OpenBSD>(*this, Target, Args);
      break;
    case llvm::Triple::NetBSD:
      TC = std::make_unique<toolchains::NetBSD>(*this, Target, Args);
      break;
    case llvm::Triple::FreeBSD:
      if (Target.isPPC())
        TC = std::make_unique<toolchains::PPCFreeBSDToolChain>(*this, Target,
                                                               Args);
      else
        TC = std::make_unique<toolchains::FreeBSD>(*this, Target, Args);
      break;
    case llvm::Triple::Minix:
      TC = std::make_unique<toolchains::Minix>(*this, Target, Args);
      break;
    case llvm::Triple::Linux:
    case llvm::Triple::ELFIAMCU:
      if (Target.getArch() == llvm::Triple::hexagon)
        TC = std::make_unique<toolchains::HexagonToolChain>(*this, Target,
                                                             Args);
      else if ((Target.getVendor() == llvm::Triple::MipsTechnologies) &&
               !Target.hasEnvironment())
        TC = std::make_unique<toolchains::MipsLLVMToolChain>(*this, Target,
                                                              Args);
      else if (Target.isPPC())
        TC = std::make_unique<toolchains::PPCLinuxToolChain>(*this, Target,
                                                              Args);
      else if (Target.getArch() == llvm::Triple::ve)
        TC = std::make_unique<toolchains::VEToolChain>(*this, Target, Args);

      else
        TC = std::make_unique<toolchains::Linux>(*this, Target, Args);
      break;
    case llvm::Triple::NaCl:
      TC = std::make_unique<toolchains::NaClToolChain>(*this, Target, Args);
      break;
    case llvm::Triple::Fuchsia:
      TC = std::make_unique<toolchains::Fuchsia>(*this, Target, Args);
      break;
    case llvm::Triple::Solaris:
      TC = std::make_unique<toolchains::Solaris>(*this, Target, Args);
      break;
    case llvm::Triple::AMDHSA:
      TC = std::make_unique<toolchains::ROCMToolChain>(*this, Target, Args);
      break;
    case llvm::Triple::AMDPAL:
    case llvm::Triple::Mesa3D:
      TC = std::make_unique<toolchains::AMDGPUToolChain>(*this, Target, Args);
      break;
    case llvm::Triple::Win32:
      switch (Target.getEnvironment()) {
      default:
        if (Target.isOSBinFormatELF())
          TC = std::make_unique<toolchains::Generic_ELF>(*this, Target, Args);
        else if (Target.isOSBinFormatMachO())
          TC = std::make_unique<toolchains::MachO>(*this, Target, Args);
        else
          TC = std::make_unique<toolchains::Generic_GCC>(*this, Target, Args);
        break;
      case llvm::Triple::GNU:
        TC = std::make_unique<toolchains::MinGW>(*this, Target, Args);
        break;
      case llvm::Triple::Itanium:
        TC = std::make_unique<toolchains::CrossWindowsToolChain>(*this, Target,
                                                                  Args);
        break;
      case llvm::Triple::MSVC:
      case llvm::Triple::UnknownEnvironment:
        if (Args.getLastArgValue(options::OPT_fuse_ld_EQ)
                .startswith_insensitive("bfd"))
          TC = std::make_unique<toolchains::CrossWindowsToolChain>(
              *this, Target, Args);
        else
          TC =
              std::make_unique<toolchains::MSVCToolChain>(*this, Target, Args);
        break;
      }
      break;
    case llvm::Triple::PS4:
      TC = std::make_unique<toolchains::PS4CPU>(*this, Target, Args);
      break;
    case llvm::Triple::PS5:
      TC = std::make_unique<toolchains::PS5CPU>(*this, Target, Args);
      break;
    case llvm::Triple::Contiki:
      TC = std::make_unique<toolchains::Contiki>(*this, Target, Args);
      break;
    case llvm::Triple::Hurd:
      TC = std::make_unique<toolchains::Hurd>(*this, Target, Args);
      break;
    case llvm::Triple::ZOS:
      TC = std::make_unique<toolchains::ZOS>(*this, Target, Args);
      break;
    case llvm::Triple::ShaderModel:
      TC = std::make_unique<toolchains::HLSLToolChain>(*this, Target, Args);
      break;
    default:
      // Of these targets, Hexagon is the only one that might have
      // an OS of Linux, in which case it got handled above already.
      switch (Target.getArch()) {
      case llvm::Triple::tce:
        TC = std::make_unique<toolchains::TCEToolChain>(*this, Target, Args);
        break;
      case llvm::Triple::tcele:
        TC = std::make_unique<toolchains::TCELEToolChain>(*this, Target, Args);
        break;
      case llvm::Triple::hexagon:
        TC = std::make_unique<toolchains::HexagonToolChain>(*this, Target,
                                                             Args);
        break;
      case llvm::Triple::lanai:
        TC = std::make_unique<toolchains::LanaiToolChain>(*this, Target, Args);
        break;
      case llvm::Triple::xcore:
        TC = std::make_unique<toolchains::XCoreToolChain>(*this, Target, Args);
        break;
#if INTEL_CUSTOMIZATION
#if INTEL_FEATURE_CSA
      case llvm::Triple::csa:
        TC = std::make_unique<toolchains::CSAToolChain>(*this, Target, Args);
        break;
#endif  // INTEL_FEATURE_CSA
#endif  // INTEL_CUSTOMIZATION
      case llvm::Triple::wasm32:
      case llvm::Triple::wasm64:
        TC = std::make_unique<toolchains::WebAssembly>(*this, Target, Args);
        break;
      case llvm::Triple::avr:
        TC = std::make_unique<toolchains::AVRToolChain>(*this, Target, Args);
        break;
      case llvm::Triple::msp430:
        TC =
            std::make_unique<toolchains::MSP430ToolChain>(*this, Target, Args);
        break;
      case llvm::Triple::riscv32:
      case llvm::Triple::riscv64:
        if (toolchains::RISCVToolChain::hasGCCToolchain(*this, Args))
          TC =
              std::make_unique<toolchains::RISCVToolChain>(*this, Target, Args);
        else
          TC = std::make_unique<toolchains::BareMetal>(*this, Target, Args);
        break;
      case llvm::Triple::ve:
        TC = std::make_unique<toolchains::VEToolChain>(*this, Target, Args);
        break;
      case llvm::Triple::spirv32:
      case llvm::Triple::spirv64:
        TC = std::make_unique<toolchains::SPIRVToolChain>(*this, Target, Args);
        break;
      case llvm::Triple::csky:
        TC = std::make_unique<toolchains::CSKYToolChain>(*this, Target, Args);
        break;
      default:
        if (Target.getVendor() == llvm::Triple::Myriad)
          TC = std::make_unique<toolchains::MyriadToolChain>(*this, Target,
                                                              Args);
        else if (toolchains::BareMetal::handlesTarget(Target))
          TC = std::make_unique<toolchains::BareMetal>(*this, Target, Args);
        else if (Target.isOSBinFormatELF())
          TC = std::make_unique<toolchains::Generic_ELF>(*this, Target, Args);
        else if (Target.isOSBinFormatMachO())
          TC = std::make_unique<toolchains::MachO>(*this, Target, Args);
        else
          TC = std::make_unique<toolchains::Generic_GCC>(*this, Target, Args);
      }
    }
  }

  // Intentionally omitted from the switch above: llvm::Triple::CUDA.  CUDA
  // compiles always need two toolchains, the CUDA toolchain and the host
  // toolchain.  So the only valid way to create a CUDA toolchain is via
  // CreateOffloadingDeviceToolChains.

  return *TC;
}

const ToolChain &Driver::getOffloadingDeviceToolChain(const ArgList &Args,
                  const llvm::Triple &Target, const ToolChain &HostTC,
                  const Action::OffloadKind &TargetDeviceOffloadKind) const {
  // Use device / host triples offload kind as the key into the ToolChains map
  // because the device ToolChain we create depends on both.
  auto &TC = ToolChains[Target.str() + "/" + HostTC.getTriple().str() +
                        std::to_string(TargetDeviceOffloadKind)];
  if (!TC) {
    // Categorized by offload kind > arch rather than OS > arch like
    // the normal getToolChain call, as it seems a reasonable way to categorize
    // things.
    switch (TargetDeviceOffloadKind) {
      case Action::OFK_Cuda:
        TC = std::make_unique<toolchains::CudaToolChain>(
          *this, Target, HostTC, Args, TargetDeviceOffloadKind);
        break;
      case Action::OFK_HIP: {
        if (Target.getArch() == llvm::Triple::amdgcn &&
            Target.getVendor() == llvm::Triple::AMD &&
            Target.getOS() == llvm::Triple::AMDHSA)
          TC = std::make_unique<toolchains::HIPAMDToolChain>(
              *this, Target, HostTC, Args, TargetDeviceOffloadKind);
        else if (Target.getArch() == llvm::Triple::spirv64 &&
                 Target.getVendor() == llvm::Triple::UnknownVendor &&
                 Target.getOS() == llvm::Triple::UnknownOS)
          TC = std::make_unique<toolchains::HIPSPVToolChain>(*this, Target,
                                                             HostTC, Args);
        break;
      }
      case Action::OFK_OpenMP:
        // omp + nvptx
        TC = std::make_unique<toolchains::CudaToolChain>(
          *this, Target, HostTC, Args, TargetDeviceOffloadKind);
        break;
      case Action::OFK_SYCL:
        switch (Target.getArch()) {
          case llvm::Triple::spir:
          case llvm::Triple::spir64:
            TC = std::make_unique<toolchains::SYCLToolChain>(
              *this, Target, HostTC, Args);
            break;
          case llvm::Triple::nvptx:
          case llvm::Triple::nvptx64:
            TC = std::make_unique<toolchains::CudaToolChain>(
              *this, Target, HostTC, Args, TargetDeviceOffloadKind);
            break;
          case llvm::Triple::amdgcn:
            TC = std::make_unique<toolchains::HIPAMDToolChain>(
                *this, Target, HostTC, Args, TargetDeviceOffloadKind);
            break;
          default:
          break;
        }
      break;
      default:
      break;
    }
  }

  return *TC;
}

bool Driver::ShouldUseClangCompiler(const JobAction &JA) const {
  // Say "no" if there is not exactly one input of a type clang understands.
  if (JA.size() != 1 ||
      !types::isAcceptedByClang((*JA.input_begin())->getType()))
    return false;

  // And say "no" if this is not a kind of action clang understands.
  if (!isa<PreprocessJobAction>(JA) && !isa<PrecompileJobAction>(JA) &&
      !isa<CompileJobAction>(JA) && !isa<BackendJobAction>(JA) &&
      !isa<ExtractAPIJobAction>(JA))
    return false;

  return true;
}

bool Driver::ShouldUseFlangCompiler(const JobAction &JA) const {
  // Say "no" if there is not exactly one input of a type flang understands.
  if (JA.size() != 1 ||
      !types::isAcceptedByFlang((*JA.input_begin())->getType()))
    return false;

  // And say "no" if this is not a kind of action flang understands.
  if (!isa<PreprocessJobAction>(JA) && !isa<CompileJobAction>(JA) &&
      !isa<BackendJobAction>(JA))
    return false;

  return true;
}

bool Driver::ShouldEmitStaticLibrary(const ArgList &Args) const {
  // Only emit static library if the flag is set explicitly.
  if (Args.hasArg(options::OPT_emit_static_lib))
    return true;
  return false;
}

/// GetReleaseVersion - Parse (([0-9]+)(.([0-9]+)(.([0-9]+)?))?)? and return the
/// grouped values as integers. Numbers which are not provided are set to 0.
///
/// \return True if the entire string was parsed (9.2), or all groups were
/// parsed (10.3.5extrastuff).
bool Driver::GetReleaseVersion(StringRef Str, unsigned &Major, unsigned &Minor,
                               unsigned &Micro, bool &HadExtra) {
  HadExtra = false;

  Major = Minor = Micro = 0;
  if (Str.empty())
    return false;

  if (Str.consumeInteger(10, Major))
    return false;
  if (Str.empty())
    return true;
  if (Str[0] != '.')
    return false;

  Str = Str.drop_front(1);

  if (Str.consumeInteger(10, Minor))
    return false;
  if (Str.empty())
    return true;
  if (Str[0] != '.')
    return false;
  Str = Str.drop_front(1);

  if (Str.consumeInteger(10, Micro))
    return false;
  if (!Str.empty())
    HadExtra = true;
  return true;
}

/// Parse digits from a string \p Str and fulfill \p Digits with
/// the parsed numbers. This method assumes that the max number of
/// digits to look for is equal to Digits.size().
///
/// \return True if the entire string was parsed and there are
/// no extra characters remaining at the end.
bool Driver::GetReleaseVersion(StringRef Str,
                               MutableArrayRef<unsigned> Digits) {
  if (Str.empty())
    return false;

  unsigned CurDigit = 0;
  while (CurDigit < Digits.size()) {
    unsigned Digit;
    if (Str.consumeInteger(10, Digit))
      return false;
    Digits[CurDigit] = Digit;
    if (Str.empty())
      return true;
    if (Str[0] != '.')
      return false;
    Str = Str.drop_front(1);
    CurDigit++;
  }

  // More digits than requested, bail out...
  return false;
}

std::pair<unsigned, unsigned>
Driver::getIncludeExcludeOptionFlagMasks(bool IsClCompatMode) const {
  unsigned IncludedFlagsBitmask = 0;
  unsigned ExcludedFlagsBitmask = options::NoDriverOption;

  if (IsClCompatMode) {
    // Include CL and Core options.
    IncludedFlagsBitmask |= options::CLOption;
    IncludedFlagsBitmask |= options::CLDXCOption;
    IncludedFlagsBitmask |= options::CoreOption;
  } else {
    ExcludedFlagsBitmask |= options::CLOption;
  }
  if (IsDXCMode()) {
    // Include DXC and Core options.
    IncludedFlagsBitmask |= options::DXCOption;
    IncludedFlagsBitmask |= options::CLDXCOption;
    IncludedFlagsBitmask |= options::CoreOption;
  } else {
    ExcludedFlagsBitmask |= options::DXCOption;
  }
  if (!IsClCompatMode && !IsDXCMode())
    ExcludedFlagsBitmask |= options::CLDXCOption;

  return std::make_pair(IncludedFlagsBitmask, ExcludedFlagsBitmask);
}

const char *Driver::getExecutableForDriverMode(DriverMode Mode) {
  switch (Mode) {
  case GCCMode:
    return "clang";
  case GXXMode:
    return "clang++";
  case CPPMode:
    return "clang-cpp";
  case CLMode:
    return "clang-cl";
  case FlangMode:
    return "flang";
  case DXCMode:
    return "clang-dxc";
  }

  llvm_unreachable("Unhandled Mode");
}
#if INTEL_CUSTOMIZATION
bool clang::driver::isOptimizationLevelFast(const Driver &D,
                                            const ArgList &Args) {
  // For Intel and -Ofast is given, don't override if another -O is
  // provided on the command line.
  if (D.IsIntelMode() && Args.hasArgNoClaim(options::OPT_Ofast))
    return true;
#endif // INTEL_CUSTOMIZATION
  return Args.hasFlag(options::OPT_Ofast, options::OPT_O_Group, false);
}

bool clang::driver::isObjectFile(std::string FileName) {
  if (llvm::sys::fs::is_directory(FileName))
    return false;
  if (!llvm::sys::path::has_extension(FileName))
    // Any file with no extension should be considered an Object. Take into
    // account -lsomelib library filenames.
    return FileName.rfind("-l", 0) != 0;
  std::string Ext(llvm::sys::path::extension(FileName).drop_front());
  // We cannot rely on lookupTypeForExtension solely as that has 'lib'
  // marked as an object.
  return (Ext != "lib" &&
          types::lookupTypeForExtension(Ext) == types::TY_Object);
}

bool clang::driver::isStaticArchiveFile(const StringRef &FileName) {
  if (!llvm::sys::path::has_extension(FileName))
    // Any file with no extension should not be considered an Archive.
    return false;
  llvm::file_magic Magic;
  llvm::identify_magic(FileName, Magic);
  // Only .lib and archive files are to be considered.
  return (Magic == llvm::file_magic::archive);
}

bool clang::driver::willEmitRemarks(const ArgList &Args) {
  // -fsave-optimization-record enables it.
  if (Args.hasFlag(options::OPT_fsave_optimization_record,
                   options::OPT_fno_save_optimization_record, false))
    return true;

  // -fsave-optimization-record=<format> enables it as well.
  if (Args.hasFlag(options::OPT_fsave_optimization_record_EQ,
                   options::OPT_fno_save_optimization_record, false))
    return true;

  // -foptimization-record-file alone enables it too.
  if (Args.hasFlag(options::OPT_foptimization_record_file_EQ,
                   options::OPT_fno_save_optimization_record, false))
    return true;

  // -foptimization-record-passes alone enables it too.
  if (Args.hasFlag(options::OPT_foptimization_record_passes_EQ,
                   options::OPT_fno_save_optimization_record, false))
    return true;

#if INTEL_CUSTOMIZATION
  if (const Arg *A = Args.getLastArg(options::OPT_qopt_report_EQ))
    if (A->getValue() != StringRef("0"))
      return true;
#endif // INTEL_CUSTOMIZATION
  return false;
}

llvm::StringRef clang::driver::getDriverMode(StringRef ProgName,
                                             ArrayRef<const char *> Args) {
  static const std::string OptName =
      getDriverOptTable().getOption(options::OPT_driver_mode).getPrefixedName();
  llvm::StringRef Opt;
  for (StringRef Arg : Args) {
    if (!Arg.startswith(OptName))
      continue;
    Opt = Arg;
  }
  if (Opt.empty())
    Opt = ToolChain::getTargetAndModeFromProgramName(ProgName).DriverMode;
  return Opt.consume_front(OptName) ? Opt : "";
}

bool driver::IsClangCL(StringRef DriverMode) { return DriverMode.equals("cl"); }<|MERGE_RESOLUTION|>--- conflicted
+++ resolved
@@ -1216,19 +1216,6 @@
   return true;
 }
 
-// Prefix for Intel GPU specific targets used for -fsycl-targets
-constexpr char IntelGPU[] = "intel_gpu_";
-
-static llvm::Optional<StringRef> isIntelGPUTarget(StringRef Target) {
-  // Handle target specifications that resemble 'intel_gpu_*' here. These are
-  // 'spir64_gen' based.
-  if (Target.startswith(IntelGPU)) {
-    return tools::SYCL::gen::resolveGenDevice(
-        Target.drop_front(sizeof(IntelGPU) - 1));
-  }
-  return llvm::None;
-}
-
 void Driver::CreateOffloadingDeviceToolChains(Compilation &C,
                                               InputList &Inputs) {
 
@@ -1534,18 +1521,12 @@
             Val = Val.split('=').first;
 #endif // INTEL_CUSTOMIZATION
           StringRef UserTargetName(Val);
-<<<<<<< HEAD
-          if (auto Device = isIntelGPUTarget(Val)) {
-=======
           if (auto Device = gen::isGPUTarget<gen::IntelGPU>(Val)) {
->>>>>>> bfff8914
             if (Device->empty()) {
               Diag(clang::diag::err_drv_invalid_sycl_target) << Val;
               continue;
             }
             UserTargetName = "spir64_gen";
-<<<<<<< HEAD
-=======
           } else if (auto Device = gen::isGPUTarget<gen::NvidiaGPU>(Val)) {
             if (Device->empty()) {
               Diag(clang::diag::err_drv_invalid_sycl_target) << Val;
@@ -1558,7 +1539,6 @@
               continue;
             }
             UserTargetName = "amdgcn-amd-amdhsa";
->>>>>>> bfff8914
           }
 
           if (!isValidSYCLTriple(MakeSYCLDeviceTriple(UserTargetName))) {
@@ -4225,84 +4205,6 @@
   return false;
 }
 
-<<<<<<< HEAD
-// Goes through all of the arguments, including inputs expected for the
-// linker directly, to determine if the targets contained in the objects and
-// archives match target expectations being performed.
-void Driver::checkForOffloadMismatch(Compilation &C,
-                                     DerivedArgList &Args) const {
-  // Check only if enabled with -fsycl
-  if (!Args.hasFlag(options::OPT_fsycl, options::OPT_fno_sycl, false))
-    return;
-
-  SmallVector<const char *, 16> OffloadLibArgs(getLinkerArgs(C, Args, true));
-  // Gather all of the sections seen in the offload objects/archives
-  SmallVector<std::string, 4> UniqueSections;
-  for (StringRef OLArg : OffloadLibArgs) {
-    SmallVector<std::string, 4> Sections(getOffloadSections(C, OLArg));
-    for (auto Section : Sections) {
-      // We only care about sections that start with 'sycl-'.  Also remove
-      // the prefix before adding it.
-      std::string Prefix("sycl-");
-      if (Section.compare(0, Prefix.length(), Prefix) != 0)
-        continue;
-      std::string Arch = Section.substr(Prefix.length());
-      // There are a few different variants for FPGA, if we see one, just
-      // use the default FPGA triple to reduce possible match confusion.
-      if (Arch.compare(0, 4, "fpga") == 0)
-        Arch = C.getDriver().MakeSYCLDeviceTriple("spir64_fpga").str();
-      if (std::find(UniqueSections.begin(), UniqueSections.end(), Arch) ==
-          UniqueSections.end())
-        UniqueSections.push_back(Arch);
-    }
-  }
-
-  if (!UniqueSections.size())
-    return;
-
-  // Put together list of user defined and implied targets, we will diagnose
-  // each target individually.
-  SmallVector<StringRef, 4> Targets;
-  if (const Arg *A = Args.getLastArg(options::OPT_fsycl_targets_EQ)) {
-    for (StringRef Val : A->getValues()) {
-      if (auto ValidDevice = isIntelGPUTarget(Val)) {
-        if (!ValidDevice->empty())
-          Targets.push_back(Args.MakeArgString(
-              C.getDriver().MakeSYCLDeviceTriple("spir64_gen").str() + "-" +
-              *ValidDevice));
-        continue;
-      }
-      Targets.push_back(Val);
-    }
-  } else { // Implied targets
-    // No -fsycl-targets given, check based on -fintelfpga or default device
-    bool SYCLfpga = C.getInputArgs().hasArg(options::OPT_fintelfpga);
-    // -fsycl -fintelfpga implies spir64_fpga
-    Targets.push_back(SYCLfpga ? "spir64_fpga" : getDefaultSYCLArch(C));
-  }
-
-  for (auto SyclTarget : Targets) {
-    // Match found sections with user and implied targets.
-    llvm::Triple TT(C.getDriver().MakeSYCLDeviceTriple(SyclTarget));
-    // If any matching section is found, we are good.
-    if (std::find(UniqueSections.begin(), UniqueSections.end(), TT.str()) !=
-        UniqueSections.end())
-      continue;
-    // Didn't find any matches, return the full list for the diagnostic.
-    SmallString<128> ArchListStr;
-    int Cnt = 0;
-    for (std::string Section : UniqueSections) {
-      if (Cnt)
-        ArchListStr += ", ";
-      ArchListStr += Section;
-      Cnt++;
-    }
-    Diag(diag::warn_drv_sycl_target_missing) << SyclTarget << ArchListStr;
-  }
-}
-
-=======
->>>>>>> bfff8914
 /// Check whether the given input tree contains any clang-offload-dependency
 /// actions.
 static bool ContainsOffloadDepsAction(const Action *A) {
@@ -6750,17 +6652,6 @@
           auto *DeviceWrappingAction = C.MakeAction<OffloadWrapperJobAction>(
               WrapperInputs, types::TY_Object);
 
-<<<<<<< HEAD
-        if (isSpirvAOT) {
-          bool AddBA = (TT.getSubArch() == llvm::Triple::SPIRSubArch_gen &&
-                        BoundArch != nullptr);
-          DA.add(*DeviceWrappingAction, *TC, AddBA ? BoundArch : nullptr,
-                 Action::OFK_SYCL);
-        } else
-          withBoundArchForToolChain(TC, [&](const char *BoundArch) {
-            DA.add(*DeviceWrappingAction, *TC, BoundArch, Action::OFK_SYCL);
-          });
-=======
           if (isSpirvAOT) {
             bool AddBA = (TT.getSubArch() == llvm::Triple::SPIRSubArch_gen &&
                           BoundArch != nullptr);
@@ -6771,7 +6662,6 @@
               DA.add(*DeviceWrappingAction, *TC, BoundArch, Action::OFK_SYCL);
             });
         }
->>>>>>> bfff8914
       }
       for (auto &SAI : SYCLAOTInputs) {
         // Extract binary file name
@@ -7010,11 +6900,7 @@
           llvm::StringMap<StringRef> FoundNormalizedTriples;
           for (StringRef Val : SYCLTargetsValues->getValues()) {
             StringRef UserTargetName(Val);
-<<<<<<< HEAD
-            if (auto ValidDevice = isIntelGPUTarget(Val)) {
-=======
             if (auto ValidDevice = gen::isGPUTarget<gen::IntelGPU>(Val)) {
->>>>>>> bfff8914
               if (ValidDevice->empty())
                 // Unrecognized, we have already diagnosed this earlier; skip.
                 continue;
@@ -7022,9 +6908,6 @@
               GpuArchList.emplace_back(C.getDriver().MakeSYCLDeviceTriple(
                                        "spir64_gen"), ValidDevice->data());
               UserTargetName = "spir64_gen";
-<<<<<<< HEAD
-            }
-=======
             } else if (auto ValidDevice =
                            gen::isGPUTarget<gen::NvidiaGPU>(Val)) {
               if (ValidDevice->empty())
@@ -7046,7 +6929,6 @@
               UserTargetName = "amdgcn-amd-amdhsa";
             }
 
->>>>>>> bfff8914
             llvm::Triple TT(C.getDriver().MakeSYCLDeviceTriple(Val));
             std::string NormalizedName = TT.normalize();
 
@@ -7105,9 +6987,6 @@
               }
               SYCLTargetInfoList.emplace_back(*TCIt, nullptr);
             } else {
-<<<<<<< HEAD
-              SYCLTargetInfoList.emplace_back(*TCIt, GpuArchList[I].second);
-=======
               const char *OffloadArch = nullptr;
               for (auto &A : GpuArchList) {
                 if (TT == A.first) {
@@ -7117,7 +6996,6 @@
               }
               assert(OffloadArch && "Failed to find matching arch.");
               SYCLTargetInfoList.emplace_back(*TCIt, OffloadArch);
->>>>>>> bfff8914
               ++I;
             }
           }
