--- conflicted
+++ resolved
@@ -989,17 +989,12 @@
 // Parse the LTO options and record the type of LTO compilation
 // based on which -f(no-)?lto(=.*)? or -f(no-)?offload-lto(=.*)?
 // option occurs last.
-<<<<<<< HEAD
-static llvm::Optional<driver::LTOKind>
-parseLTOMode(Driver &D, const llvm::opt::ArgList &Args, OptSpecifier OptPos,
-             OptSpecifier OptNeg, OptSpecifier OptEq, bool IsOffload) {
-  driver::LTOKind LTOMode = LTOK_None;
+static driver::LTOKind parseLTOMode(Driver &D, const llvm::opt::ArgList &Args,
+                                    OptSpecifier OptEq, OptSpecifier OptNeg) {
 #if INTEL_CUSTOMIZATION
-  if (!Args.hasFlag(options::OPT_flto, options::OPT_flto_EQ,
-                    options::OPT_fno_lto, false) &&
-      !Args.hasFlag(options::OPT_flto_EQ_auto, options::OPT_fno_lto, false) &&
-      !Args.hasFlag(options::OPT_flto_EQ_jobserver, options::OPT_fno_lto,
-                    false)) {
+  if (!Args.hasFlag(OptEq, OptNeg, false) && D.IsIntelMode() &&
+      Args.hasArgNoClaim(options::OPT_Ofast)) {
+    driver::LTOKind LTOMode = LTOK_None;
     // When dealing with -fast, the behavior is the same as -Ofast, except
     // that -flto is implied
     if (Arg *A = Args.getLastArg(options::OPT_Ofast, options::OPT_fno_lto))
@@ -1011,22 +1006,8 @@
     return LTOMode;
   }
 #endif // INTEL_CUSTOMIZATION
-  // Non-offload LTO allows -flto=auto and -flto=jobserver. Offload LTO does
-  // not support those options.
-  if (!Args.hasFlag(OptPos, OptEq, OptNeg, false) &&
-      (IsOffload ||
-       (!Args.hasFlag(options::OPT_flto_EQ_auto, options::OPT_fno_lto, false) &&
-        !Args.hasFlag(options::OPT_flto_EQ_jobserver, options::OPT_fno_lto,
-                      false))))
-    return None;
-
-  StringRef LTOName("full");
-=======
-static driver::LTOKind parseLTOMode(Driver &D, const llvm::opt::ArgList &Args,
-                                    OptSpecifier OptEq, OptSpecifier OptNeg) {
   if (!Args.hasFlag(OptEq, OptNeg, false))
     return LTOK_None;
->>>>>>> d2d2e5ea
 
   const Arg *A = Args.getLastArg(OptEq);
   StringRef LTOName = A->getValue();
