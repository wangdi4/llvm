--- conflicted
+++ resolved
@@ -4480,13 +4480,9 @@
               return ABRT_Inactive;
             // For SYCL device libraries, don't need to add them to
             // FPGAObjectInputs as there is no FPGA dep files inside.
-<<<<<<< HEAD
-            if (Args.hasArg(options::OPT_fintelfpga) &&
-=======
             const auto *TC = ToolChains.front();
             if (TC->getTriple().getSubArch() ==
                     llvm::Triple::SPIRSubArch_fpga &&
->>>>>>> c9a65fc4
                 !IsSYCLDeviceLibObj(FileName, C.getDefaultToolChain()
                                                   .getTriple()
                                                   .isWindowsMSVCEnvironment()))
@@ -6692,10 +6688,10 @@
       // unbundling action does not change the type of the output which can
       // cause a overwrite.
       InputInfo CurI;
-<<<<<<< HEAD
-      bool IsFPGAObjLink = (JA->getType() == types::TY_Object &&
-          C.getInputArgs().hasArg(options::OPT_fintelfpga) &&
-          C.getInputArgs().hasArg(options::OPT_fsycl_link_EQ));
+      bool IsFPGAObjLink =
+          (JA->getType() == types::TY_Object &&
+           EffectiveTriple.getSubArch() == llvm::Triple::SPIRSubArch_fpga &&
+           C.getInputArgs().hasArg(options::OPT_fsycl_link_EQ));
 #if INTEL_CUSTOMIZATION
       // We create list files for unbundling when using -foffload-static-lib.
       // This is also true for -qmkl and -daal, as they imply additional
@@ -6704,16 +6700,8 @@
             C.getInputArgs().hasArg(options::OPT_static)) ||
            C.getInputArgs().hasArg(options::OPT_qdaal_EQ) ||
            C.getDriver().getOffloadStaticLibSeen() ||
-           JA->getType() == types::TY_Archive) &&
+           JA->getType() == types::TY_Archive)) {
 #endif // INTEL_CUSTOMIZATION
-=======
-      bool IsFPGAObjLink =
-          (JA->getType() == types::TY_Object &&
-           EffectiveTriple.getSubArch() == llvm::Triple::SPIRSubArch_fpga &&
-           C.getInputArgs().hasArg(options::OPT_fsycl_link_EQ));
-      if (C.getDriver().getOffloadStaticLibSeen() &&
->>>>>>> c9a65fc4
-          JA->getType() == types::TY_Archive) {
         // Host part of the unbundled static archive is not used.
         if (UI.DependentOffloadKind == Action::OFK_Host)
           continue;
