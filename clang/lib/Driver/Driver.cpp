//===--- Driver.cpp - Clang GCC Compatible Driver -------------------------===//
//
// Part of the LLVM Project, under the Apache License v2.0 with LLVM Exceptions.
// See https://llvm.org/LICENSE.txt for license information.
// SPDX-License-Identifier: Apache-2.0 WITH LLVM-exception
//
//===----------------------------------------------------------------------===//

#include "clang/Driver/Driver.h"
#include "InputInfo.h"
#include "ToolChains/AMDGPU.h"
#include "ToolChains/AVR.h"
#include "ToolChains/Ananas.h"
#include "ToolChains/BareMetal.h"
#include "ToolChains/Clang.h"
#include "ToolChains/CloudABI.h"
#include "ToolChains/Contiki.h"
#include "ToolChains/CrossWindows.h"
#if INTEL_CUSTOMIZATION
#if INTEL_FEATURE_CSA
#include "ToolChains/Intel_CSA.h"
#endif  // INTEL_FEATURE_CSA
#endif  // INTEL_CUSTOMIZATION
#include "ToolChains/Cuda.h"
#include "ToolChains/Darwin.h"
#include "ToolChains/DragonFly.h"
#include "ToolChains/FreeBSD.h"
#include "ToolChains/Fuchsia.h"
#include "ToolChains/Gnu.h"
#include "ToolChains/HIP.h"
#include "ToolChains/Haiku.h"
#include "ToolChains/Hexagon.h"
#include "ToolChains/Hurd.h"
#include "ToolChains/Lanai.h"
#include "ToolChains/Linux.h"
#include "ToolChains/MSP430.h"
#include "ToolChains/MSVC.h"
#include "ToolChains/MinGW.h"
#include "ToolChains/Minix.h"
#include "ToolChains/MipsLinux.h"
#include "ToolChains/Myriad.h"
#include "ToolChains/NaCl.h"
#include "ToolChains/NetBSD.h"
#include "ToolChains/OpenBSD.h"
#include "ToolChains/PS4CPU.h"
#include "ToolChains/PPCLinux.h"
#include "ToolChains/RISCVToolchain.h"
#include "ToolChains/Solaris.h"
#include "ToolChains/TCE.h"
#include "ToolChains/WebAssembly.h"
#include "ToolChains/XCore.h"
#include "ToolChains/SYCL.h"
#include "clang/Basic/Version.h"
#include "clang/Config/config.h"
#include "clang/Driver/Action.h"
#include "clang/Driver/Compilation.h"
#include "clang/Driver/DriverDiagnostic.h"
#include "clang/Driver/Job.h"
#include "clang/Driver/Options.h"
#include "clang/Driver/SanitizerArgs.h"
#include "clang/Driver/Tool.h"
#include "clang/Driver/ToolChain.h"
#include "llvm/ADT/ArrayRef.h"
#include "llvm/ADT/STLExtras.h"
#include "llvm/ADT/SmallSet.h"
#include "llvm/ADT/StringExtras.h"
#include "llvm/ADT/StringSet.h"
#include "llvm/ADT/StringSwitch.h"
#include "llvm/Config/llvm-config.h"
#include "llvm/Option/Arg.h"
#include "llvm/Option/ArgList.h"
#include "llvm/Option/OptSpecifier.h"
#include "llvm/Option/OptTable.h"
#include "llvm/Option/Option.h"
#include "llvm/Support/CommandLine.h"
#include "llvm/Support/ErrorHandling.h"
#include "llvm/Support/FileSystem.h"
#include "llvm/Support/FormatVariadic.h"
#include "llvm/Support/Path.h"
#include "llvm/Support/PrettyStackTrace.h"
#include "llvm/Support/Process.h"
#include "llvm/Support/Program.h"
#include "llvm/Support/StringSaver.h"
#include "llvm/Support/TargetRegistry.h"
#include "llvm/Support/VirtualFileSystem.h"
#include "llvm/Support/raw_ostream.h"
#include <map>
#include <memory>
#include <utility>
#if LLVM_ON_UNIX
#include <unistd.h> // getpid
#include <sysexits.h> // EX_IOERR
#endif

using namespace clang::driver;
using namespace clang;
using namespace llvm::opt;

// static
std::string Driver::GetResourcesPath(StringRef BinaryPath,
                                     StringRef CustomResourceDir) {
  // Since the resource directory is embedded in the module hash, it's important
  // that all places that need it call this function, so that they get the
  // exact same string ("a/../b/" and "b/" get different hashes, for example).

  // Dir is bin/ or lib/, depending on where BinaryPath is.
  std::string Dir = llvm::sys::path::parent_path(BinaryPath);

  SmallString<128> P(Dir);
  if (CustomResourceDir != "") {
    llvm::sys::path::append(P, CustomResourceDir);
  } else {
    // On Windows, libclang.dll is in bin/.
    // On non-Windows, libclang.so/.dylib is in lib/.
    // With a static-library build of libclang, LibClangPath will contain the
    // path of the embedding binary, which for LLVM binaries will be in bin/.
    // ../lib gets us to lib/ in both cases.
    P = llvm::sys::path::parent_path(Dir);
    llvm::sys::path::append(P, Twine("lib") + CLANG_LIBDIR_SUFFIX, "clang",
                            CLANG_VERSION_STRING);
  }

  return P.str();
}

Driver::Driver(StringRef ClangExecutable, StringRef TargetTriple,
               DiagnosticsEngine &Diags,
               IntrusiveRefCntPtr<llvm::vfs::FileSystem> VFS)
    : Diags(Diags), VFS(std::move(VFS)), Mode(GCCMode),
      SaveTemps(SaveTempsNone), BitcodeEmbed(EmbedNone), LTOMode(LTOK_None),
      ClangExecutable(ClangExecutable), SysRoot(DEFAULT_SYSROOT),
      DriverTitle("clang LLVM compiler"), CCPrintOptionsFilename(nullptr),
      CCPrintHeadersFilename(nullptr), CCLogDiagnosticsFilename(nullptr),
      CCCPrintBindings(false), CCPrintOptions(false), CCPrintHeaders(false),
      CCLogDiagnostics(false), CCGenDiagnostics(false),
      TargetTriple(TargetTriple), CCCGenericGCCName(""), Saver(Alloc),
      CheckInputsExist(true), GenReproducer(false),
      SuppressMissingInputWarning(false) {

  // Provide a sane fallback if no VFS is specified.
  if (!this->VFS)
    this->VFS = llvm::vfs::getRealFileSystem();

  Name = llvm::sys::path::filename(ClangExecutable);
  Dir = llvm::sys::path::parent_path(ClangExecutable);
  InstalledDir = Dir; // Provide a sensible default installed dir.

#if defined(CLANG_CONFIG_FILE_SYSTEM_DIR)
  SystemConfigDir = CLANG_CONFIG_FILE_SYSTEM_DIR;
#endif
#if defined(CLANG_CONFIG_FILE_USER_DIR)
  UserConfigDir = CLANG_CONFIG_FILE_USER_DIR;
#endif

  // Compute the path to the resource directory.
  ResourceDir = GetResourcesPath(ClangExecutable, CLANG_RESOURCE_DIR);
}

void Driver::ParseDriverMode(StringRef ProgramName,
                             ArrayRef<const char *> Args) {
  if (ClangNameParts.isEmpty())
    ClangNameParts = ToolChain::getTargetAndModeFromProgramName(ProgramName);
  setDriverModeFromOption(ClangNameParts.DriverMode);

  for (const char *ArgPtr : Args) {
    // Ignore nullptrs, they are the response file's EOL markers.
    if (ArgPtr == nullptr)
      continue;
    const StringRef Arg = ArgPtr;
    setDriverModeFromOption(Arg);
  }
}

void Driver::setDriverModeFromOption(StringRef Opt) {
  const std::string OptName =
      getOpts().getOption(options::OPT_driver_mode).getPrefixedName();
  if (!Opt.startswith(OptName))
    return;
  StringRef Value = Opt.drop_front(OptName.size());

  if (auto M = llvm::StringSwitch<llvm::Optional<DriverMode>>(Value)
                   .Case("gcc", GCCMode)
                   .Case("g++", GXXMode)
                   .Case("cpp", CPPMode)
                   .Case("cl", CLMode)
                   .Default(None))
    Mode = *M;
  else
    Diag(diag::err_drv_unsupported_option_argument) << OptName << Value;
}

InputArgList Driver::ParseArgStrings(ArrayRef<const char *> ArgStrings,
                                     bool IsClCompatMode,
                                     bool &ContainsError) {
  llvm::PrettyStackTraceString CrashInfo("Command line argument parsing");
  ContainsError = false;

  unsigned IncludedFlagsBitmask;
  unsigned ExcludedFlagsBitmask;
  std::tie(IncludedFlagsBitmask, ExcludedFlagsBitmask) =
      getIncludeExcludeOptionFlagMasks(IsClCompatMode);

  unsigned MissingArgIndex, MissingArgCount;
  InputArgList Args =
      getOpts().ParseArgs(ArgStrings, MissingArgIndex, MissingArgCount,
                          IncludedFlagsBitmask, ExcludedFlagsBitmask);

  // Check for missing argument error.
  if (MissingArgCount) {
    Diag(diag::err_drv_missing_argument)
        << Args.getArgString(MissingArgIndex) << MissingArgCount;
    ContainsError |=
        Diags.getDiagnosticLevel(diag::err_drv_missing_argument,
                                 SourceLocation()) > DiagnosticsEngine::Warning;
  }

  // Check for unsupported options.
  for (const Arg *A : Args) {
    if (A->getOption().hasFlag(options::Unsupported)) {
      unsigned DiagID;
      auto ArgString = A->getAsString(Args);
      std::string Nearest;
      if (getOpts().findNearest(
            ArgString, Nearest, IncludedFlagsBitmask,
            ExcludedFlagsBitmask | options::Unsupported) > 1) {
        DiagID = diag::err_drv_unsupported_opt;
        Diag(DiagID) << ArgString;
      } else {
        DiagID = diag::err_drv_unsupported_opt_with_suggestion;
        Diag(DiagID) << ArgString << Nearest;
      }
      ContainsError |= Diags.getDiagnosticLevel(DiagID, SourceLocation()) >
                       DiagnosticsEngine::Warning;
      continue;
    }

    // Warn about -mcpu= without an argument.
    if (A->getOption().matches(options::OPT_mcpu_EQ) && A->containsValue("")) {
      Diag(diag::warn_drv_empty_joined_argument) << A->getAsString(Args);
      ContainsError |= Diags.getDiagnosticLevel(
                           diag::warn_drv_empty_joined_argument,
                           SourceLocation()) > DiagnosticsEngine::Warning;
    }
  }

  for (const Arg *A : Args.filtered(options::OPT_UNKNOWN)) {
    unsigned DiagID;
    auto ArgString = A->getAsString(Args);
    std::string Nearest;
    if (getOpts().findNearest(
          ArgString, Nearest, IncludedFlagsBitmask, ExcludedFlagsBitmask) > 1) {
      DiagID = IsCLMode() ? diag::warn_drv_unknown_argument_clang_cl
                          : diag::err_drv_unknown_argument;
      Diags.Report(DiagID) << ArgString;
    } else {
      DiagID = IsCLMode()
                   ? diag::warn_drv_unknown_argument_clang_cl_with_suggestion
                   : diag::err_drv_unknown_argument_with_suggestion;
      Diags.Report(DiagID) << ArgString << Nearest;
    }
    ContainsError |= Diags.getDiagnosticLevel(DiagID, SourceLocation()) >
                     DiagnosticsEngine::Warning;
  }

  return Args;
}

// Determine which compilation mode we are in. We look for options which
// affect the phase, starting with the earliest phases, and record which
// option we used to determine the final phase.
phases::ID Driver::getFinalPhase(const DerivedArgList &DAL,
                                 Arg **FinalPhaseArg) const {
  Arg *PhaseArg = nullptr;
  phases::ID FinalPhase;

  // -{E,EP,P,M,MM} only run the preprocessor.
  if (CCCIsCPP() || (PhaseArg = DAL.getLastArg(options::OPT_E)) ||
      (PhaseArg = DAL.getLastArg(options::OPT__SLASH_EP)) ||
      (PhaseArg = DAL.getLastArg(options::OPT_M, options::OPT_MM)) ||
      (PhaseArg = DAL.getLastArg(options::OPT__SLASH_P))) {
    FinalPhase = phases::Preprocess;

    // --precompile only runs up to precompilation.
  } else if ((PhaseArg = DAL.getLastArg(options::OPT__precompile))) {
    FinalPhase = phases::Precompile;

    // -{fsyntax-only,-analyze,emit-ast} only run up to the compiler.
  } else if ((PhaseArg = DAL.getLastArg(options::OPT_fsyntax_only)) ||
             (PhaseArg = DAL.getLastArg(options::OPT_print_supported_cpus)) ||
             (PhaseArg = DAL.getLastArg(options::OPT_module_file_info)) ||
             (PhaseArg = DAL.getLastArg(options::OPT_verify_pch)) ||
             (PhaseArg = DAL.getLastArg(options::OPT_rewrite_objc)) ||
             (PhaseArg = DAL.getLastArg(options::OPT_rewrite_legacy_objc)) ||
             (PhaseArg = DAL.getLastArg(options::OPT__migrate)) ||
             (PhaseArg = DAL.getLastArg(options::OPT_emit_iterface_stubs)) ||
             (PhaseArg = DAL.getLastArg(options::OPT__analyze)) ||
             (PhaseArg = DAL.getLastArg(options::OPT_emit_ast))) {
    FinalPhase = phases::Compile;

<<<<<<< HEAD
  // clang interface stubs
  } else if ((PhaseArg = DAL.getLastArg(options::OPT_emit_iterface_stubs))) {
    FinalPhase = phases::IfsMerge;

=======
>>>>>>> 70c8dc4d
    // -S only runs up to the backend.
  } else if ((PhaseArg = DAL.getLastArg(options::OPT_S)) ||
             (PhaseArg = DAL.getLastArg(options::OPT_sycl_device_only))) {
    FinalPhase = phases::Backend;

    // -c compilation only runs up to the assembler.
  } else if ((PhaseArg = DAL.getLastArg(options::OPT_c))) {
    FinalPhase = phases::Assemble;

    // Otherwise do everything.
  } else
    FinalPhase = phases::Link;

  if (FinalPhaseArg)
    *FinalPhaseArg = PhaseArg;

  return FinalPhase;
}

static Arg *MakeInputArg(DerivedArgList &Args, const OptTable &Opts,
                         StringRef Value, bool Claim = true) {
  Arg *A = new Arg(Opts.getOption(options::OPT_INPUT), Value,
                   Args.getBaseArgs().MakeIndex(Value), Value.data());
  Args.AddSynthesizedArg(A);
  if (Claim)
    A->claim();
  return A;
}

DerivedArgList *Driver::TranslateInputArgs(const InputArgList &Args) const {
  const llvm::opt::OptTable &Opts = getOpts();
  DerivedArgList *DAL = new DerivedArgList(Args);

  bool HasNostdlib = Args.hasArg(options::OPT_nostdlib);
  bool HasNostdlibxx = Args.hasArg(options::OPT_nostdlibxx);
  bool HasNodefaultlib = Args.hasArg(options::OPT_nodefaultlibs);
  for (Arg *A : Args) {
    // Unfortunately, we have to parse some forwarding options (-Xassembler,
    // -Xlinker, -Xpreprocessor) because we either integrate their functionality
    // (assembler and preprocessor), or bypass a previous driver ('collect2').

    // Rewrite linker options, to replace --no-demangle with a custom internal
    // option.
    if ((A->getOption().matches(options::OPT_Wl_COMMA) ||
         A->getOption().matches(options::OPT_Xlinker)) &&
        A->containsValue("--no-demangle")) {
      // Add the rewritten no-demangle argument.
      DAL->AddFlagArg(A, Opts.getOption(options::OPT_Z_Xlinker__no_demangle));

      // Add the remaining values as Xlinker arguments.
      for (StringRef Val : A->getValues())
        if (Val != "--no-demangle")
          DAL->AddSeparateArg(A, Opts.getOption(options::OPT_Xlinker), Val);

      continue;
    }

    // Rewrite preprocessor options, to replace -Wp,-MD,FOO which is used by
    // some build systems. We don't try to be complete here because we don't
    // care to encourage this usage model.
    if (A->getOption().matches(options::OPT_Wp_COMMA) &&
        (A->getValue(0) == StringRef("-MD") ||
         A->getValue(0) == StringRef("-MMD"))) {
      // Rewrite to -MD/-MMD along with -MF.
      if (A->getValue(0) == StringRef("-MD"))
        DAL->AddFlagArg(A, Opts.getOption(options::OPT_MD));
      else
        DAL->AddFlagArg(A, Opts.getOption(options::OPT_MMD));
      if (A->getNumValues() == 2)
        DAL->AddSeparateArg(A, Opts.getOption(options::OPT_MF), A->getValue(1));
      continue;
    }

    // Rewrite reserved library names.
    if (A->getOption().matches(options::OPT_l)) {
      StringRef Value = A->getValue();

      // Rewrite unless -nostdlib is present.
      if (!HasNostdlib && !HasNodefaultlib && !HasNostdlibxx &&
          Value == "stdc++") {
        DAL->AddFlagArg(A, Opts.getOption(options::OPT_Z_reserved_lib_stdcxx));
        continue;
      }

      // Rewrite unconditionally.
      if (Value == "cc_kext") {
        DAL->AddFlagArg(A, Opts.getOption(options::OPT_Z_reserved_lib_cckext));
        continue;
      }
    }

    // Pick up inputs via the -- option.
    if (A->getOption().matches(options::OPT__DASH_DASH)) {
      A->claim();
      for (StringRef Val : A->getValues())
        DAL->append(MakeInputArg(*DAL, Opts, Val, false));
      continue;
    }

    DAL->append(A);
  }

  // Enforce -static if -miamcu is present.
  if (Args.hasFlag(options::OPT_miamcu, options::OPT_mno_iamcu, false))
    DAL->AddFlagArg(0, Opts.getOption(options::OPT_static));

  // Use of -fintelfpga implies -g and -MMD
  if (Args.hasArg(options::OPT_fintelfpga)) {
    DAL->AddFlagArg(0, Opts.getOption(options::OPT_MMD));
<<<<<<< HEAD
    // if any -gN option is provided, use that.
    if (Arg *A = Args.getLastArg(options::OPT_gN_Group))
      DAL->append(A);
    else
      DAL->AddFlagArg(0, Opts.getOption(options::OPT_g_Flag));
=======
    DAL->AddFlagArg(0, Opts.getOption(options::OPT_g_Flag));
>>>>>>> 70c8dc4d
  }

// Add a default value of -mlinker-version=, if one was given and the user
// didn't specify one.
#if defined(HOST_LINK_VERSION)
  if (!Args.hasArg(options::OPT_mlinker_version_EQ) &&
      strlen(HOST_LINK_VERSION) > 0) {
    DAL->AddJoinedArg(0, Opts.getOption(options::OPT_mlinker_version_EQ),
                      HOST_LINK_VERSION);
    DAL->getLastArg(options::OPT_mlinker_version_EQ)->claim();
  }
#endif

#if INTEL_CUSTOMIZATION
  // The Intel compiler defaults to -O2
  if (Args.hasArg(options::OPT__intel) && !Args.hasArg(options::OPT_O_Group)) {
    DAL->AddJoinedArg(0, Opts.getOption(options::OPT_O), "2");
  }
#endif // INTEL_CUSTOMIZATION

  return DAL;
}

/// Compute target triple from args.
///
/// This routine provides the logic to compute a target triple from various
/// args passed to the driver and the default triple string.
static llvm::Triple computeTargetTriple(const Driver &D,
                                        StringRef TargetTriple,
                                        const ArgList &Args,
                                        StringRef DarwinArchName = "") {
#if INTEL_CUSTOMIZATION
#if INTEL_FEATURE_ICECODE
  if (Args.getLastArg(options::OPT_micecode))
    return llvm::Triple(llvm::Triple::normalize("x86_icecode-unknown-unknown"));
#endif // INTEL_FEATURE_ICECODE
#endif // INTEL_CUSTOMIZATION

  // FIXME: Already done in Compilation *Driver::BuildCompilation
  if (const Arg *A = Args.getLastArg(options::OPT_target))
    TargetTriple = A->getValue();

  llvm::Triple Target(llvm::Triple::normalize(TargetTriple));

  // GNU/Hurd's triples should have been -hurd-gnu*, but were historically made
  // -gnu* only, and we can not change this, so we have to detect that case as
  // being the Hurd OS.
  if (TargetTriple.find("-unknown-gnu") != StringRef::npos ||
      TargetTriple.find("-pc-gnu") != StringRef::npos)
    Target.setOSName("hurd");

  // Handle Apple-specific options available here.
  if (Target.isOSBinFormatMachO()) {
    // If an explicit Darwin arch name is given, that trumps all.
    if (!DarwinArchName.empty()) {
      tools::darwin::setTripleTypeForMachOArchName(Target, DarwinArchName);
      return Target;
    }

    // Handle the Darwin '-arch' flag.
    if (Arg *A = Args.getLastArg(options::OPT_arch)) {
      StringRef ArchName = A->getValue();
      tools::darwin::setTripleTypeForMachOArchName(Target, ArchName);
    }
  }

  // Handle pseudo-target flags '-mlittle-endian'/'-EL' and
  // '-mbig-endian'/'-EB'.
  if (Arg *A = Args.getLastArg(options::OPT_mlittle_endian,
                               options::OPT_mbig_endian)) {
    if (A->getOption().matches(options::OPT_mlittle_endian)) {
      llvm::Triple LE = Target.getLittleEndianArchVariant();
      if (LE.getArch() != llvm::Triple::UnknownArch)
        Target = std::move(LE);
    } else {
      llvm::Triple BE = Target.getBigEndianArchVariant();
      if (BE.getArch() != llvm::Triple::UnknownArch)
        Target = std::move(BE);
    }
  }

  // Skip further flag support on OSes which don't support '-m32' or '-m64'.
  if (Target.getArch() == llvm::Triple::tce ||
      Target.getOS() == llvm::Triple::Minix)
    return Target;

  // Handle pseudo-target flags '-m64', '-mx32', '-m32' and '-m16'.
  Arg *A = Args.getLastArg(options::OPT_m64, options::OPT_mx32,
                           options::OPT_m32, options::OPT_m16);
  if (A) {
    llvm::Triple::ArchType AT = llvm::Triple::UnknownArch;

    if (A->getOption().matches(options::OPT_m64)) {
      AT = Target.get64BitArchVariant().getArch();
      if (Target.getEnvironment() == llvm::Triple::GNUX32)
        Target.setEnvironment(llvm::Triple::GNU);
    } else if (A->getOption().matches(options::OPT_mx32) &&
               Target.get64BitArchVariant().getArch() == llvm::Triple::x86_64) {
      AT = llvm::Triple::x86_64;
      Target.setEnvironment(llvm::Triple::GNUX32);
    } else if (A->getOption().matches(options::OPT_m32)) {
      AT = Target.get32BitArchVariant().getArch();
      if (Target.getEnvironment() == llvm::Triple::GNUX32)
        Target.setEnvironment(llvm::Triple::GNU);
    } else if (A->getOption().matches(options::OPT_m16) &&
               Target.get32BitArchVariant().getArch() == llvm::Triple::x86) {
      AT = llvm::Triple::x86;
      Target.setEnvironment(llvm::Triple::CODE16);
    }

    if (AT != llvm::Triple::UnknownArch && AT != Target.getArch())
      Target.setArch(AT);
  }

  // Handle -miamcu flag.
  if (Args.hasFlag(options::OPT_miamcu, options::OPT_mno_iamcu, false)) {
    if (Target.get32BitArchVariant().getArch() != llvm::Triple::x86)
      D.Diag(diag::err_drv_unsupported_opt_for_target) << "-miamcu"
                                                       << Target.str();

    if (A && !A->getOption().matches(options::OPT_m32))
      D.Diag(diag::err_drv_argument_not_allowed_with)
          << "-miamcu" << A->getBaseArg().getAsString(Args);

    Target.setArch(llvm::Triple::x86);
    Target.setArchName("i586");
    Target.setEnvironment(llvm::Triple::UnknownEnvironment);
    Target.setEnvironmentName("");
    Target.setOS(llvm::Triple::ELFIAMCU);
    Target.setVendor(llvm::Triple::UnknownVendor);
    Target.setVendorName("intel");
  }

  // If target is MIPS adjust the target triple
  // accordingly to provided ABI name.
  A = Args.getLastArg(options::OPT_mabi_EQ);
  if (A && Target.isMIPS()) {
    StringRef ABIName = A->getValue();
    if (ABIName == "32") {
      Target = Target.get32BitArchVariant();
      if (Target.getEnvironment() == llvm::Triple::GNUABI64 ||
          Target.getEnvironment() == llvm::Triple::GNUABIN32)
        Target.setEnvironment(llvm::Triple::GNU);
    } else if (ABIName == "n32") {
      Target = Target.get64BitArchVariant();
      if (Target.getEnvironment() == llvm::Triple::GNU ||
          Target.getEnvironment() == llvm::Triple::GNUABI64)
        Target.setEnvironment(llvm::Triple::GNUABIN32);
    } else if (ABIName == "64") {
      Target = Target.get64BitArchVariant();
      if (Target.getEnvironment() == llvm::Triple::GNU ||
          Target.getEnvironment() == llvm::Triple::GNUABIN32)
        Target.setEnvironment(llvm::Triple::GNUABI64);
    }
  }

  return Target;
}

// Parse the LTO options and record the type of LTO compilation
// based on which -f(no-)?lto(=.*)? option occurs last.
void Driver::setLTOMode(const llvm::opt::ArgList &Args) {
  LTOMode = LTOK_None;
  if (!Args.hasFlag(options::OPT_flto, options::OPT_flto_EQ,
                    options::OPT_fno_lto, false))
    return;

  StringRef LTOName("full");

  const Arg *A = Args.getLastArg(options::OPT_flto_EQ);
  if (A)
    LTOName = A->getValue();

  LTOMode = llvm::StringSwitch<LTOKind>(LTOName)
                .Case("full", LTOK_Full)
                .Case("thin", LTOK_Thin)
                .Default(LTOK_Unknown);

  if (LTOMode == LTOK_Unknown) {
    assert(A);
    Diag(diag::err_drv_unsupported_option_argument) << A->getOption().getName()
                                                    << A->getValue();
  }
}

/// Compute the desired OpenMP runtime from the flags provided.
Driver::OpenMPRuntimeKind Driver::getOpenMPRuntime(const ArgList &Args) const {
  StringRef RuntimeName(CLANG_DEFAULT_OPENMP_RUNTIME);

  const Arg *A = Args.getLastArg(options::OPT_fopenmp_EQ);
  if (A)
      RuntimeName = A->getValue();
  else if (Args.hasArg(options::OPT__intel))
      RuntimeName = "libiomp5";

  auto RT = llvm::StringSwitch<OpenMPRuntimeKind>(RuntimeName)
                .Case("libomp", OMPRT_OMP)
                .Case("libgomp", OMPRT_GOMP)
                .Case("libiomp5", OMPRT_IOMP5)
                .Default(OMPRT_Unknown);

  if (RT == OMPRT_Unknown) {
    if (A)
      Diag(diag::err_drv_unsupported_option_argument)
          << A->getOption().getName() << A->getValue();
    else
      // FIXME: We could use a nicer diagnostic here.
      Diag(diag::err_drv_unsupported_opt) << "-fopenmp";
  }

  return RT;
}

void Driver::CreateOffloadingDeviceToolChains(Compilation &C,
                                              InputList &Inputs) {

  //
  // CUDA/HIP
  //
  // We need to generate a CUDA/HIP toolchain if any of the inputs has a CUDA
  // or HIP type. However, mixed CUDA/HIP compilation is not supported.
  bool IsCuda =
      llvm::any_of(Inputs, [](std::pair<types::ID, const llvm::opt::Arg *> &I) {
        return types::isCuda(I.first);
      });
  bool IsHIP =
      llvm::any_of(Inputs,
                   [](std::pair<types::ID, const llvm::opt::Arg *> &I) {
                     return types::isHIP(I.first);
                   }) ||
      C.getInputArgs().hasArg(options::OPT_hip_link);
  if (IsCuda && IsHIP) {
    Diag(clang::diag::err_drv_mix_cuda_hip);
    return;
  }
  if (IsCuda) {
    const ToolChain *HostTC = C.getSingleOffloadToolChain<Action::OFK_Host>();
    const llvm::Triple &HostTriple = HostTC->getTriple();
    StringRef DeviceTripleStr;
    auto OFK = Action::OFK_Cuda;
    DeviceTripleStr =
        HostTriple.isArch64Bit() ? "nvptx64-nvidia-cuda" : "nvptx-nvidia-cuda";
    llvm::Triple CudaTriple(DeviceTripleStr);
    // Use the CUDA and host triples as the key into the
    // getOffloadingDeviceToolChain, because the device toolchain we
    // create depends on both.
    auto CudaTC = &getOffloadingDeviceToolChain(C.getInputArgs(), CudaTriple,
                                                *HostTC, OFK);
    C.addOffloadDeviceToolChain(CudaTC, OFK);
  } else if (IsHIP) {
    const ToolChain *HostTC = C.getSingleOffloadToolChain<Action::OFK_Host>();
    StringRef DeviceTripleStr;
    auto OFK = Action::OFK_HIP;
    DeviceTripleStr = "amdgcn-amd-amdhsa";
    llvm::Triple HIPTriple(DeviceTripleStr);
    // Use the HIP and host triples as the key into
    // getOffloadingDeviceToolChain, because the device toolchain we create
    // depends on both.
    auto HIPTC = &getOffloadingDeviceToolChain(C.getInputArgs(), HIPTriple,
                                               *HostTC, OFK);
    C.addOffloadDeviceToolChain(HIPTC, OFK);
  }

  //
  // OpenMP
  //
  // We need to generate an OpenMP toolchain if the user specified targets with
  // the -fopenmp-targets option.
  if (Arg *OpenMPTargets =
          C.getInputArgs().getLastArg(options::OPT_fopenmp_targets_EQ)) {
    if (OpenMPTargets->getNumValues()) {
      // We expect that -fopenmp-targets is always used in conjunction with the
      // option -fopenmp specifying a valid runtime with offloading support,
      // i.e. libomp or libiomp.
      bool HasValidOpenMPRuntime = C.getInputArgs().hasFlag(
          options::OPT_fopenmp, options::OPT_fopenmp_EQ,
#if INTEL_COLLAB
          options::OPT_fno_openmp, false) ||
          C.getInputArgs().hasArg(options::OPT_fiopenmp);
#else
          options::OPT_fno_openmp, false);
#endif // INTEL_COLLAB
      if (HasValidOpenMPRuntime) {
        OpenMPRuntimeKind OpenMPKind = getOpenMPRuntime(C.getInputArgs());
        HasValidOpenMPRuntime =
            OpenMPKind == OMPRT_OMP || OpenMPKind == OMPRT_IOMP5;
      }

      if (HasValidOpenMPRuntime) {
        llvm::StringMap<const char *> FoundNormalizedTriples;
        for (const char *Val : OpenMPTargets->getValues()) {
          llvm::Triple TT(Val);
          std::string NormalizedName = TT.normalize();

          // Make sure we don't have a duplicate triple.
          auto Duplicate = FoundNormalizedTriples.find(NormalizedName);
          if (Duplicate != FoundNormalizedTriples.end()) {
            Diag(clang::diag::warn_drv_omp_offload_target_duplicate)
                << Val << Duplicate->second;
            continue;
          }

          // Store the current triple so that we can check for duplicates in the
          // following iterations.
          FoundNormalizedTriples[NormalizedName] = Val;

          // If the specified target is invalid, emit a diagnostic.
          if (TT.getArch() == llvm::Triple::UnknownArch)
            Diag(clang::diag::err_drv_invalid_omp_target) << Val;
          else {
            const ToolChain *TC;
            // CUDA toolchains have to be selected differently. They pair host
            // and device in their implementation.
            if (TT.isNVPTX()) {
              const ToolChain *HostTC =
                  C.getSingleOffloadToolChain<Action::OFK_Host>();
              assert(HostTC && "Host toolchain should be always defined.");
              TC = &getOffloadingDeviceToolChain(C.getInputArgs(), TT, *HostTC,
                                                 Action::OFK_OpenMP);
            } else
              TC = &getToolChain(C.getInputArgs(), TT);
            C.addOffloadDeviceToolChain(TC, Action::OFK_OpenMP);
          }
        }
      } else
        Diag(clang::diag::err_drv_expecting_fopenmp_with_fopenmp_targets);
    } else
      Diag(clang::diag::warn_drv_empty_joined_argument)
          << OpenMPTargets->getAsString(C.getInputArgs());
  }

  //
  // SYCL
  //
  // We need to generate a SYCL toolchain if the user specified targets with
  // the -fsycl-targets, -fsycl-add-targets or -fsycl-link-targets option.
  // If -fsycl is supplied without any of these we will assume SPIR-V.
  // Use of -fsycl-device-only overrides -fsycl.
  bool HasValidSYCLRuntime = (C.getInputArgs().hasFlag(options::OPT_fsycl,
      options::OPT_fno_sycl, false) &&
      !C.getInputArgs().hasArg(options::OPT_sycl_device_only));

  Arg *SYCLTargets =
          C.getInputArgs().getLastArg(options::OPT_fsycl_targets_EQ);
  Arg *SYCLLinkTargets =
          C.getInputArgs().getLastArg(options::OPT_fsycl_link_targets_EQ);
  Arg *SYCLAddTargets =
          C.getInputArgs().getLastArg(options::OPT_fsycl_add_targets_EQ);
  bool SYCLLink = C.getInputArgs().hasArg(options::OPT_fsycl_link_EQ);
  bool SYCLfpga = C.getInputArgs().hasArg(options::OPT_fintelfpga);
  // -fsycl-targets cannot be used with -fsycl-link-targets
  if (SYCLTargets && SYCLLinkTargets)
    Diag(clang::diag::err_drv_option_conflict) << SYCLTargets->getSpelling()
      << SYCLLinkTargets->getSpelling();
  // -fsycl-link-targets and -fsycl-add-targets cannot be used together
  if (SYCLLinkTargets && SYCLAddTargets)
    Diag(clang::diag::err_drv_option_conflict) << SYCLLinkTargets->getSpelling()
      << SYCLAddTargets->getSpelling();
  // -fsycl-link-targets is not allowed with -fsycl-link
  if (SYCLLinkTargets && SYCLLink)
    Diag(clang::diag::err_drv_option_conflict)
      << C.getInputArgs().getLastArg(options::OPT_fsycl_link_EQ)->getSpelling()
      << SYCLLinkTargets->getSpelling();
  // -fsycl-targets cannot be used with -fintelfpga
  if (SYCLTargets && SYCLfpga)
    Diag(clang::diag::err_drv_option_conflict)
      << SYCLTargets->getSpelling()
      << C.getInputArgs().getLastArg(options::OPT_fintelfpga)->getSpelling();

  // -fsycl-add-targets is a list of paired items (Triple and file) which are
  // gathered and used to be linked into the final device binary. This can
  // be used with -fsycl-targets to put together the final conglomerate binary
  if (SYCLAddTargets) {
    if (SYCLAddTargets->getNumValues()) {
      // -fsycl-add-targets should be used with -fsycl
      if (HasValidSYCLRuntime) {
        // Use of -fsycl-add-targets adds additional files to the SYCL device
        // link step.  Regular offload processing occurs below
      } else
        Diag(clang::diag::err_drv_expecting_fsycl_with_fsycl_targets)
            << "-add-";
    } else
      Diag(clang::diag::warn_drv_empty_joined_argument)
          << SYCLAddTargets->getAsString(C.getInputArgs());
  }
  if (SYCLTargets || SYCLLinkTargets) {
    // At this point, we know we have a valid -fsycl*target option passed
    Arg * SYCLTargetsValues = SYCLTargets ? SYCLTargets : SYCLLinkTargets;
    if (SYCLTargetsValues->getNumValues()) {
      // We expect that -fsycl-targets is always used in conjunction with the
      // -fsycl option
      if (HasValidSYCLRuntime) {
        llvm::StringMap<const char *> FoundNormalizedTriples;
        for (const char *Val : SYCLTargetsValues->getValues()) {
          llvm::Triple TT(Val);
          std::string NormalizedName = TT.normalize();

          // Make sure we don't have a duplicate triple.
          auto Duplicate = FoundNormalizedTriples.find(NormalizedName);
          if (Duplicate != FoundNormalizedTriples.end()) {
            Diag(clang::diag::warn_drv_sycl_offload_target_duplicate)
                << Val << Duplicate->second;
            continue;
          }

          // Store the current triple so that we can check for duplicates in the
          // following iterations.
          FoundNormalizedTriples[NormalizedName] = Val;

          // If the specified target is invalid, emit a diagnostic.
          if (TT.getArch() == llvm::Triple::UnknownArch ||
              !(TT.getArch() == llvm::Triple::spir ||
                TT.getArch() == llvm::Triple::spir64))
            Diag(clang::diag::err_drv_invalid_sycl_target) << Val;
          else {
            const ToolChain *HostTC =
                C.getSingleOffloadToolChain<Action::OFK_Host>();
            // Use the SYCL and host triples as the key into
            // getOffloadingDeviceToolChain, because the device toolchain we
            // create depends on both.
            auto SYCLTC = &getOffloadingDeviceToolChain(C.getInputArgs(), TT,
                                                        *HostTC,
                                                        Action::OFK_SYCL);
            C.addOffloadDeviceToolChain(SYCLTC, Action::OFK_SYCL);
          }
        }
      } else {
        const char *syclArg = SYCLTargets ? "-" : "-link-";
        Diag(clang::diag::err_drv_expecting_fsycl_with_fsycl_targets)
            << syclArg;
      }
    } else
      Diag(clang::diag::warn_drv_empty_joined_argument)
          << SYCLTargetsValues->getAsString(C.getInputArgs());
  } else {
    // If -fsycl is supplied without -fsycl-targets we will assume SPIR-V
    // unless -fintelfpga is supplied, which uses SPIR-V with fpga AOT.
    if (HasValidSYCLRuntime) {
      const ToolChain *HostTC =
          C.getSingleOffloadToolChain<Action::OFK_Host>();
      llvm::Triple TT(TargetTriple);
      if (SYCLfpga) {
        // Triple for -fintelfpga is spir64_fpga-unknown-<os>-sycldevice.
        // TODO: Use 'unknown' for OS as devices do not have any OS.
        TT.setArchName("spir64_fpga");
        TT.setVendor(llvm::Triple::UnknownVendor);
        TT.setOS(llvm::Triple(llvm::sys::getProcessTriple()).getOS());
        TT.setEnvironment(llvm::Triple::SYCLDevice);
      } else {
        TT.setArch(llvm::Triple::spir64);
        TT.setVendor(llvm::Triple::UnknownVendor);
        TT.setOS(llvm::Triple(llvm::sys::getProcessTriple()).getOS());
        TT.setEnvironment(llvm::Triple::SYCLDevice);
      }
      // Use the SYCL and host triples as the key into
      // getOffloadingDeviceToolChain, because the device toolchain we create
      // depends on both.
      auto SYCLTC = &getOffloadingDeviceToolChain(C.getInputArgs(), TT, *HostTC,
                                                  Action::OFK_SYCL);
      C.addOffloadDeviceToolChain(SYCLTC, Action::OFK_SYCL);
    }
  }

  //
  // TODO: Add support for other offloading programming models here.
  //
}

/// Looks the given directories for the specified file.
///
/// \param[out] FilePath File path, if the file was found.
/// \param[in]  Dirs Directories used for the search.
/// \param[in]  FileName Name of the file to search for.
/// \return True if file was found.
///
/// Looks for file specified by FileName sequentially in directories specified
/// by Dirs.
///
static bool searchForFile(SmallVectorImpl<char> &FilePath,
                          ArrayRef<std::string> Dirs,
                          StringRef FileName) {
  SmallString<128> WPath;
  for (const StringRef &Dir : Dirs) {
    if (Dir.empty())
      continue;
    WPath.clear();
    llvm::sys::path::append(WPath, Dir, FileName);
    llvm::sys::path::native(WPath);
    if (llvm::sys::fs::is_regular_file(WPath)) {
      FilePath = std::move(WPath);
      return true;
    }
  }
  return false;
}

bool Driver::readConfigFile(StringRef FileName) {
  // Try reading the given file.
  SmallVector<const char *, 32> NewCfgArgs;
  if (!llvm::cl::readConfigFile(FileName, Saver, NewCfgArgs)) {
    Diag(diag::err_drv_cannot_read_config_file) << FileName;
    return true;
  }

  // Read options from config file.
  llvm::SmallString<128> CfgFileName(FileName);
  llvm::sys::path::native(CfgFileName);
  ConfigFile = CfgFileName.str();
  bool ContainErrors;
  CfgOptions = std::make_unique<InputArgList>(
      ParseArgStrings(NewCfgArgs, IsCLMode(), ContainErrors));
  if (ContainErrors) {
    CfgOptions.reset();
    return true;
  }

  if (CfgOptions->hasArg(options::OPT_config)) {
    CfgOptions.reset();
    Diag(diag::err_drv_nested_config_file);
    return true;
  }

  // Claim all arguments that come from a configuration file so that the driver
  // does not warn on any that is unused.
  for (Arg *A : *CfgOptions)
    A->claim();
  return false;
}

bool Driver::loadConfigFile() {
  std::string CfgFileName;
  bool FileSpecifiedExplicitly = false;

  // Process options that change search path for config files.
  if (CLOptions) {
    if (CLOptions->hasArg(options::OPT_config_system_dir_EQ)) {
      SmallString<128> CfgDir;
      CfgDir.append(
          CLOptions->getLastArgValue(options::OPT_config_system_dir_EQ));
      if (!CfgDir.empty()) {
        if (llvm::sys::fs::make_absolute(CfgDir).value() != 0)
          SystemConfigDir.clear();
        else
          SystemConfigDir = std::string(CfgDir.begin(), CfgDir.end());
      }
    }
    if (CLOptions->hasArg(options::OPT_config_user_dir_EQ)) {
      SmallString<128> CfgDir;
      CfgDir.append(
          CLOptions->getLastArgValue(options::OPT_config_user_dir_EQ));
      if (!CfgDir.empty()) {
        if (llvm::sys::fs::make_absolute(CfgDir).value() != 0)
          UserConfigDir.clear();
        else
          UserConfigDir = std::string(CfgDir.begin(), CfgDir.end());
      }
    }
  }

  // First try to find config file specified in command line.
  if (CLOptions) {
    std::vector<std::string> ConfigFiles =
        CLOptions->getAllArgValues(options::OPT_config);
    if (ConfigFiles.size() > 1) {
      Diag(diag::err_drv_duplicate_config);
      return true;
    }

    if (!ConfigFiles.empty()) {
      CfgFileName = ConfigFiles.front();
      assert(!CfgFileName.empty());

      // If argument contains directory separator, treat it as a path to
      // configuration file.
      if (llvm::sys::path::has_parent_path(CfgFileName)) {
        SmallString<128> CfgFilePath;
        if (llvm::sys::path::is_relative(CfgFileName))
          llvm::sys::fs::current_path(CfgFilePath);
        llvm::sys::path::append(CfgFilePath, CfgFileName);
        if (!llvm::sys::fs::is_regular_file(CfgFilePath)) {
          Diag(diag::err_drv_config_file_not_exist) << CfgFilePath;
          return true;
        }
        return readConfigFile(CfgFilePath);
      }

      FileSpecifiedExplicitly = true;
    }
  }

  // If config file is not specified explicitly, try to deduce configuration
  // from executable name. For instance, an executable 'armv7l-clang' will
  // search for config file 'armv7l-clang.cfg'.
  if (CfgFileName.empty() && !ClangNameParts.TargetPrefix.empty())
    CfgFileName = ClangNameParts.TargetPrefix + '-' + ClangNameParts.ModeSuffix;

  if (CfgFileName.empty())
    return false;

  // Determine architecture part of the file name, if it is present.
  StringRef CfgFileArch = CfgFileName;
  size_t ArchPrefixLen = CfgFileArch.find('-');
  if (ArchPrefixLen == StringRef::npos)
    ArchPrefixLen = CfgFileArch.size();
  llvm::Triple CfgTriple;
  CfgFileArch = CfgFileArch.take_front(ArchPrefixLen);
  CfgTriple = llvm::Triple(llvm::Triple::normalize(CfgFileArch));
  if (CfgTriple.getArch() == llvm::Triple::ArchType::UnknownArch)
    ArchPrefixLen = 0;

  if (!StringRef(CfgFileName).endswith(".cfg"))
    CfgFileName += ".cfg";

  // If config file starts with architecture name and command line options
  // redefine architecture (with options like -m32 -LE etc), try finding new
  // config file with that architecture.
  SmallString<128> FixedConfigFile;
  size_t FixedArchPrefixLen = 0;
  if (ArchPrefixLen) {
    // Get architecture name from config file name like 'i386.cfg' or
    // 'armv7l-clang.cfg'.
    // Check if command line options changes effective triple.
    llvm::Triple EffectiveTriple = computeTargetTriple(*this,
                                             CfgTriple.getTriple(), *CLOptions);
    if (CfgTriple.getArch() != EffectiveTriple.getArch()) {
      FixedConfigFile = EffectiveTriple.getArchName();
      FixedArchPrefixLen = FixedConfigFile.size();
      // Append the rest of original file name so that file name transforms
      // like: i386-clang.cfg -> x86_64-clang.cfg.
      if (ArchPrefixLen < CfgFileName.size())
        FixedConfigFile += CfgFileName.substr(ArchPrefixLen);
    }
  }

  // Prepare list of directories where config file is searched for.
  SmallVector<std::string, 3> CfgFileSearchDirs;
  CfgFileSearchDirs.push_back(UserConfigDir);
  CfgFileSearchDirs.push_back(SystemConfigDir);
  CfgFileSearchDirs.push_back(Dir);

  // Try to find config file. First try file with corrected architecture.
  llvm::SmallString<128> CfgFilePath;
  if (!FixedConfigFile.empty()) {
    if (searchForFile(CfgFilePath, CfgFileSearchDirs, FixedConfigFile))
      return readConfigFile(CfgFilePath);
    // If 'x86_64-clang.cfg' was not found, try 'x86_64.cfg'.
    FixedConfigFile.resize(FixedArchPrefixLen);
    FixedConfigFile.append(".cfg");
    if (searchForFile(CfgFilePath, CfgFileSearchDirs, FixedConfigFile))
      return readConfigFile(CfgFilePath);
  }

  // Then try original file name.
  if (searchForFile(CfgFilePath, CfgFileSearchDirs, CfgFileName))
    return readConfigFile(CfgFilePath);

  // Finally try removing driver mode part: 'x86_64-clang.cfg' -> 'x86_64.cfg'.
  if (!ClangNameParts.ModeSuffix.empty() &&
      !ClangNameParts.TargetPrefix.empty()) {
    CfgFileName.assign(ClangNameParts.TargetPrefix);
    CfgFileName.append(".cfg");
    if (searchForFile(CfgFilePath, CfgFileSearchDirs, CfgFileName))
      return readConfigFile(CfgFilePath);
  }

  // Report error but only if config file was specified explicitly, by option
  // --config. If it was deduced from executable name, it is not an error.
  if (FileSpecifiedExplicitly) {
    Diag(diag::err_drv_config_file_not_found) << CfgFileName;
    for (const std::string &SearchDir : CfgFileSearchDirs)
      if (!SearchDir.empty())
        Diag(diag::note_drv_config_file_searched_in) << SearchDir;
    return true;
  }

  return false;
}

Compilation *Driver::BuildCompilation(ArrayRef<const char *> ArgList) {
  llvm::PrettyStackTraceString CrashInfo("Compilation construction");

  // FIXME: Handle environment options which affect driver behavior, somewhere
  // (client?). GCC_EXEC_PREFIX, LPATH, CC_PRINT_OPTIONS.

  if (Optional<std::string> CompilerPathValue =
          llvm::sys::Process::GetEnv("COMPILER_PATH")) {
    StringRef CompilerPath = *CompilerPathValue;
    while (!CompilerPath.empty()) {
      std::pair<StringRef, StringRef> Split =
          CompilerPath.split(llvm::sys::EnvPathSeparator);
      PrefixDirs.push_back(Split.first);
      CompilerPath = Split.second;
    }
  }

  // We look for the driver mode option early, because the mode can affect
  // how other options are parsed.
  ParseDriverMode(ClangExecutable, ArgList.slice(1));

  // FIXME: What are we going to do with -V and -b?

  // Arguments specified in command line.
  bool ContainsError;
  CLOptions = std::make_unique<InputArgList>(
      ParseArgStrings(ArgList.slice(1), IsCLMode(), ContainsError));

  // Try parsing configuration file.
  if (!ContainsError)
    ContainsError = loadConfigFile();
  bool HasConfigFile = !ContainsError && (CfgOptions.get() != nullptr);

  // All arguments, from both config file and command line.
  InputArgList Args = std::move(HasConfigFile ? std::move(*CfgOptions)
                                              : std::move(*CLOptions));

  // The args for config files or /clang: flags belong to different InputArgList
  // objects than Args. This copies an Arg from one of those other InputArgLists
  // to the ownership of Args.
  auto appendOneArg = [&Args](const Arg *Opt, const Arg *BaseArg) {
      unsigned Index = Args.MakeIndex(Opt->getSpelling());
      Arg *Copy = new llvm::opt::Arg(Opt->getOption(), Opt->getSpelling(),
                                     Index, BaseArg);
      Copy->getValues() = Opt->getValues();
      if (Opt->isClaimed())
        Copy->claim();
      Args.append(Copy);
  };

  if (HasConfigFile)
    for (auto *Opt : *CLOptions) {
      if (Opt->getOption().matches(options::OPT_config))
        continue;
      const Arg *BaseArg = &Opt->getBaseArg();
      if (BaseArg == Opt)
        BaseArg = nullptr;
      appendOneArg(Opt, BaseArg);
    }

  // In CL mode, look for any pass-through arguments
  if (IsCLMode() && !ContainsError) {
    SmallVector<const char *, 16> CLModePassThroughArgList;
    for (const auto *A : Args.filtered(options::OPT__SLASH_clang)) {
      A->claim();
      CLModePassThroughArgList.push_back(A->getValue());
    }

    if (!CLModePassThroughArgList.empty()) {
      // Parse any pass through args using default clang processing rather
      // than clang-cl processing.
      auto CLModePassThroughOptions = std::make_unique<InputArgList>(
          ParseArgStrings(CLModePassThroughArgList, false, ContainsError));

      if (!ContainsError)
        for (auto *Opt : *CLModePassThroughOptions) {
          appendOneArg(Opt, nullptr);
        }
    }
  }

  // FIXME: This stuff needs to go into the Compilation, not the driver.
  bool CCCPrintPhases;

  // Silence driver warnings if requested
  Diags.setIgnoreAllWarnings(Args.hasArg(options::OPT_w));

  // -no-canonical-prefixes is used very early in main.
  Args.ClaimAllArgs(options::OPT_no_canonical_prefixes);

  // Ignore -pipe.
  Args.ClaimAllArgs(options::OPT_pipe);

  // Extract -ccc args.
  //
  // FIXME: We need to figure out where this behavior should live. Most of it
  // should be outside in the client; the parts that aren't should have proper
  // options, either by introducing new ones or by overloading gcc ones like -V
  // or -b.
  CCCPrintPhases = Args.hasArg(options::OPT_ccc_print_phases);
  CCCPrintBindings = Args.hasArg(options::OPT_ccc_print_bindings);
  if (const Arg *A = Args.getLastArg(options::OPT_ccc_gcc_name))
    CCCGenericGCCName = A->getValue();
  GenReproducer = Args.hasFlag(options::OPT_gen_reproducer,
                               options::OPT_fno_crash_diagnostics,
                               !!::getenv("FORCE_CLANG_DIAGNOSTICS_CRASH"));
  // FIXME: TargetTriple is used by the target-prefixed calls to as/ld
  // and getToolChain is const.
  if (IsCLMode()) {
    // clang-cl targets MSVC-style Win32.
    llvm::Triple T(TargetTriple);
    T.setOS(llvm::Triple::Win32);
    T.setVendor(llvm::Triple::PC);
    T.setEnvironment(llvm::Triple::MSVC);
    T.setObjectFormat(llvm::Triple::COFF);
    TargetTriple = T.str();
  }
  if (Args.hasArg(options::OPT_sycl_device_only)) {
    // --sycl implies spir arch and SYCL Device
    llvm::Triple T(TargetTriple);
    // FIXME: defaults to spir64, should probably have a way to set spir
    // possibly new -sycl-target option
    T.setArch(llvm::Triple::spir64);
    T.setVendor(llvm::Triple::UnknownVendor);
    T.setOS(llvm::Triple(llvm::sys::getProcessTriple()).getOS());
    T.setEnvironment(llvm::Triple::SYCLDevice);
    TargetTriple = T.str();
  }
  if (const Arg *A = Args.getLastArg(options::OPT_target))
    TargetTriple = A->getValue();
  if (const Arg *A = Args.getLastArg(options::OPT_ccc_install_dir))
    Dir = InstalledDir = A->getValue();
  for (const Arg *A : Args.filtered(options::OPT_B)) {
    A->claim();
    PrefixDirs.push_back(A->getValue(0));
  }
  if (const Arg *A = Args.getLastArg(options::OPT__sysroot_EQ))
    SysRoot = A->getValue();
  if (const Arg *A = Args.getLastArg(options::OPT__dyld_prefix_EQ))
    DyldPrefix = A->getValue();

  if (const Arg *A = Args.getLastArg(options::OPT_resource_dir))
    ResourceDir = A->getValue();

  if (const Arg *A = Args.getLastArg(options::OPT_save_temps_EQ)) {
    SaveTemps = llvm::StringSwitch<SaveTempsMode>(A->getValue())
                    .Case("cwd", SaveTempsCwd)
                    .Case("obj", SaveTempsObj)
                    .Default(SaveTempsCwd);
  }

  setLTOMode(Args);

  // Process -fembed-bitcode= flags.
  if (Arg *A = Args.getLastArg(options::OPT_fembed_bitcode_EQ)) {
    StringRef Name = A->getValue();
    unsigned Model = llvm::StringSwitch<unsigned>(Name)
        .Case("off", EmbedNone)
        .Case("all", EmbedBitcode)
        .Case("bitcode", EmbedBitcode)
        .Case("marker", EmbedMarker)
        .Default(~0U);
    if (Model == ~0U) {
      Diags.Report(diag::err_drv_invalid_value) << A->getAsString(Args)
                                                << Name;
    } else
      BitcodeEmbed = static_cast<BitcodeEmbedMode>(Model);
  }

  std::unique_ptr<llvm::opt::InputArgList> UArgs =
      std::make_unique<InputArgList>(std::move(Args));

  // Perform the default argument translations.
  DerivedArgList *TranslatedArgs = TranslateInputArgs(*UArgs);

  // Owned by the host.
  const ToolChain &TC = getToolChain(
      *UArgs, computeTargetTriple(*this, TargetTriple, *UArgs));

  // The compilation takes ownership of Args.
  Compilation *C = new Compilation(*this, TC, UArgs.release(), TranslatedArgs,
                                   ContainsError);

  if (!HandleImmediateArgs(*C))
    return C;

  // Construct the list of inputs.
  InputList Inputs;
  BuildInputs(C->getDefaultToolChain(), *TranslatedArgs, Inputs);

  // Populate the tool chains for the offloading devices, if any.
  CreateOffloadingDeviceToolChains(*C, Inputs);

  // Construct the list of abstract actions to perform for this compilation. On
  // MachO targets this uses the driver-driver and universal actions.
  if (TC.getTriple().isOSBinFormatMachO())
    BuildUniversalActions(*C, C->getDefaultToolChain(), Inputs);
  else
    BuildActions(*C, C->getArgs(), Inputs, C->getActions());

  if (CCCPrintPhases) {
    PrintActions(*C);
    return C;
  }

  BuildJobs(*C);

  return C;
}

static void printArgList(raw_ostream &OS, const llvm::opt::ArgList &Args) {
  llvm::opt::ArgStringList ASL;
  for (const auto *A : Args)
    A->render(Args, ASL);

  for (auto I = ASL.begin(), E = ASL.end(); I != E; ++I) {
    if (I != ASL.begin())
      OS << ' ';
    Command::printArg(OS, *I, true);
  }
  OS << '\n';
}

bool Driver::getCrashDiagnosticFile(StringRef ReproCrashFilename,
                                    SmallString<128> &CrashDiagDir) {
  using namespace llvm::sys;
  assert(llvm::Triple(llvm::sys::getProcessTriple()).isOSDarwin() &&
         "Only knows about .crash files on Darwin");

  // The .crash file can be found on at ~/Library/Logs/DiagnosticReports/
  // (or /Library/Logs/DiagnosticReports for root) and has the filename pattern
  // clang-<VERSION>_<YYYY-MM-DD-HHMMSS>_<hostname>.crash.
  path::home_directory(CrashDiagDir);
  if (CrashDiagDir.startswith("/var/root"))
    CrashDiagDir = "/";
  path::append(CrashDiagDir, "Library/Logs/DiagnosticReports");
  int PID =
#if LLVM_ON_UNIX
      getpid();
#else
      0;
#endif
  std::error_code EC;
  fs::file_status FileStatus;
  TimePoint<> LastAccessTime;
  SmallString<128> CrashFilePath;
  // Lookup the .crash files and get the one generated by a subprocess spawned
  // by this driver invocation.
  for (fs::directory_iterator File(CrashDiagDir, EC), FileEnd;
       File != FileEnd && !EC; File.increment(EC)) {
    StringRef FileName = path::filename(File->path());
    if (!FileName.startswith(Name))
      continue;
    if (fs::status(File->path(), FileStatus))
      continue;
    llvm::ErrorOr<std::unique_ptr<llvm::MemoryBuffer>> CrashFile =
        llvm::MemoryBuffer::getFile(File->path());
    if (!CrashFile)
      continue;
    // The first line should start with "Process:", otherwise this isn't a real
    // .crash file.
    StringRef Data = CrashFile.get()->getBuffer();
    if (!Data.startswith("Process:"))
      continue;
    // Parse parent process pid line, e.g: "Parent Process: clang-4.0 [79141]"
    size_t ParentProcPos = Data.find("Parent Process:");
    if (ParentProcPos == StringRef::npos)
      continue;
    size_t LineEnd = Data.find_first_of("\n", ParentProcPos);
    if (LineEnd == StringRef::npos)
      continue;
    StringRef ParentProcess = Data.slice(ParentProcPos+15, LineEnd).trim();
    int OpenBracket = -1, CloseBracket = -1;
    for (size_t i = 0, e = ParentProcess.size(); i < e; ++i) {
      if (ParentProcess[i] == '[')
        OpenBracket = i;
      if (ParentProcess[i] == ']')
        CloseBracket = i;
    }
    // Extract the parent process PID from the .crash file and check whether
    // it matches this driver invocation pid.
    int CrashPID;
    if (OpenBracket < 0 || CloseBracket < 0 ||
        ParentProcess.slice(OpenBracket + 1, CloseBracket)
            .getAsInteger(10, CrashPID) || CrashPID != PID) {
      continue;
    }

    // Found a .crash file matching the driver pid. To avoid getting an older
    // and misleading crash file, continue looking for the most recent.
    // FIXME: the driver can dispatch multiple cc1 invocations, leading to
    // multiple crashes poiting to the same parent process. Since the driver
    // does not collect pid information for the dispatched invocation there's
    // currently no way to distinguish among them.
    const auto FileAccessTime = FileStatus.getLastModificationTime();
    if (FileAccessTime > LastAccessTime) {
      CrashFilePath.assign(File->path());
      LastAccessTime = FileAccessTime;
    }
  }

  // If found, copy it over to the location of other reproducer files.
  if (!CrashFilePath.empty()) {
    EC = fs::copy_file(CrashFilePath, ReproCrashFilename);
    if (EC)
      return false;
    return true;
  }

  return false;
}

// When clang crashes, produce diagnostic information including the fully
// preprocessed source file(s).  Request that the developer attach the
// diagnostic information to a bug report.
void Driver::generateCompilationDiagnostics(
    Compilation &C, const Command &FailingCommand,
    StringRef AdditionalInformation, CompilationDiagnosticReport *Report) {
  if (C.getArgs().hasArg(options::OPT_fno_crash_diagnostics))
    return;

  // Don't try to generate diagnostics for link or dsymutil jobs.
  if (FailingCommand.getCreator().isLinkJob() ||
      FailingCommand.getCreator().isDsymutilJob())
    return;

  // Print the version of the compiler.
  PrintVersion(C, llvm::errs());

  Diag(clang::diag::note_drv_command_failed_diag_msg)
      << "PLEASE submit a bug report to " BUG_REPORT_URL " and include the "
         "crash backtrace, preprocessed source, and associated run script.";

  // Suppress driver output and emit preprocessor output to temp file.
  Mode = CPPMode;
  CCGenDiagnostics = true;

  // Save the original job command(s).
  Command Cmd = FailingCommand;

  // Keep track of whether we produce any errors while trying to produce
  // preprocessed sources.
  DiagnosticErrorTrap Trap(Diags);

  // Suppress tool output.
  C.initCompilationForDiagnostics();

  // Construct the list of inputs.
  InputList Inputs;
  BuildInputs(C.getDefaultToolChain(), C.getArgs(), Inputs);

  for (InputList::iterator it = Inputs.begin(), ie = Inputs.end(); it != ie;) {
    bool IgnoreInput = false;

    // Ignore input from stdin or any inputs that cannot be preprocessed.
    // Check type first as not all linker inputs have a value.
    if (types::getPreprocessedType(it->first) == types::TY_INVALID) {
      IgnoreInput = true;
    } else if (!strcmp(it->second->getValue(), "-")) {
      Diag(clang::diag::note_drv_command_failed_diag_msg)
          << "Error generating preprocessed source(s) - "
             "ignoring input from stdin.";
      IgnoreInput = true;
    }

    if (IgnoreInput) {
      it = Inputs.erase(it);
      ie = Inputs.end();
    } else {
      ++it;
    }
  }

  if (Inputs.empty()) {
    Diag(clang::diag::note_drv_command_failed_diag_msg)
        << "Error generating preprocessed source(s) - "
           "no preprocessable inputs.";
    return;
  }

  // Don't attempt to generate preprocessed files if multiple -arch options are
  // used, unless they're all duplicates.
  llvm::StringSet<> ArchNames;
  for (const Arg *A : C.getArgs()) {
    if (A->getOption().matches(options::OPT_arch)) {
      StringRef ArchName = A->getValue();
      ArchNames.insert(ArchName);
    }
  }
  if (ArchNames.size() > 1) {
    Diag(clang::diag::note_drv_command_failed_diag_msg)
        << "Error generating preprocessed source(s) - cannot generate "
           "preprocessed source with multiple -arch options.";
    return;
  }

  // Construct the list of abstract actions to perform for this compilation. On
  // Darwin OSes this uses the driver-driver and builds universal actions.
  const ToolChain &TC = C.getDefaultToolChain();
  if (TC.getTriple().isOSBinFormatMachO())
    BuildUniversalActions(C, TC, Inputs);
  else
    BuildActions(C, C.getArgs(), Inputs, C.getActions());

  BuildJobs(C);

  // If there were errors building the compilation, quit now.
  if (Trap.hasErrorOccurred()) {
    Diag(clang::diag::note_drv_command_failed_diag_msg)
        << "Error generating preprocessed source(s).";
    return;
  }

  // Generate preprocessed output.
  SmallVector<std::pair<int, const Command *>, 4> FailingCommands;
  C.ExecuteJobs(C.getJobs(), FailingCommands);

  // If any of the preprocessing commands failed, clean up and exit.
  if (!FailingCommands.empty()) {
    Diag(clang::diag::note_drv_command_failed_diag_msg)
        << "Error generating preprocessed source(s).";
    return;
  }

  const TempFileList &TempFiles = C.getTempFiles();
  if (TempFiles.empty()) {
    Diag(clang::diag::note_drv_command_failed_diag_msg)
        << "Error generating preprocessed source(s).";
    return;
  }

  Diag(clang::diag::note_drv_command_failed_diag_msg)
      << "\n********************\n\n"
         "PLEASE ATTACH THE FOLLOWING FILES TO THE BUG REPORT:\n"
         "Preprocessed source(s) and associated run script(s) are located at:";

  SmallString<128> VFS;
  SmallString<128> ReproCrashFilename;
  for (auto &TempFile : TempFiles) {
    Diag(clang::diag::note_drv_command_failed_diag_msg) << TempFile.first;
    if (Report)
      Report->TemporaryFiles.push_back(TempFile.first);
    if (ReproCrashFilename.empty()) {
      ReproCrashFilename = TempFile.first;
      llvm::sys::path::replace_extension(ReproCrashFilename, ".crash");
    }
    if (StringRef(TempFile.first).endswith(".cache")) {
      // In some cases (modules) we'll dump extra data to help with reproducing
      // the crash into a directory next to the output.
      VFS = llvm::sys::path::filename(TempFile.first);
      llvm::sys::path::append(VFS, "vfs", "vfs.yaml");
    }
  }

  // Assume associated files are based off of the first temporary file.
  CrashReportInfo CrashInfo(TempFiles[0].first, VFS);

  llvm::SmallString<128> Script(CrashInfo.Filename);
  llvm::sys::path::replace_extension(Script, "sh");
  std::error_code EC;
  llvm::raw_fd_ostream ScriptOS(Script, EC, llvm::sys::fs::CD_CreateNew);
  if (EC) {
    Diag(clang::diag::note_drv_command_failed_diag_msg)
        << "Error generating run script: " << Script << " " << EC.message();
  } else {
    ScriptOS << "# Crash reproducer for " << getClangFullVersion() << "\n"
             << "# Driver args: ";
    printArgList(ScriptOS, C.getInputArgs());
    ScriptOS << "# Original command: ";
    Cmd.Print(ScriptOS, "\n", /*Quote=*/true);
    Cmd.Print(ScriptOS, "\n", /*Quote=*/true, &CrashInfo);
    if (!AdditionalInformation.empty())
      ScriptOS << "\n# Additional information: " << AdditionalInformation
               << "\n";
    if (Report)
      Report->TemporaryFiles.push_back(Script.str());
    Diag(clang::diag::note_drv_command_failed_diag_msg) << Script;
  }

  // On darwin, provide information about the .crash diagnostic report.
  if (llvm::Triple(llvm::sys::getProcessTriple()).isOSDarwin()) {
    SmallString<128> CrashDiagDir;
    if (getCrashDiagnosticFile(ReproCrashFilename, CrashDiagDir)) {
      Diag(clang::diag::note_drv_command_failed_diag_msg)
          << ReproCrashFilename.str();
    } else { // Suggest a directory for the user to look for .crash files.
      llvm::sys::path::append(CrashDiagDir, Name);
      CrashDiagDir += "_<YYYY-MM-DD-HHMMSS>_<hostname>.crash";
      Diag(clang::diag::note_drv_command_failed_diag_msg)
          << "Crash backtrace is located in";
      Diag(clang::diag::note_drv_command_failed_diag_msg)
          << CrashDiagDir.str();
      Diag(clang::diag::note_drv_command_failed_diag_msg)
          << "(choose the .crash file that corresponds to your crash)";
    }
  }

  for (const auto &A : C.getArgs().filtered(options::OPT_frewrite_map_file,
                                            options::OPT_frewrite_map_file_EQ))
    Diag(clang::diag::note_drv_command_failed_diag_msg) << A->getValue();

  Diag(clang::diag::note_drv_command_failed_diag_msg)
      << "\n\n********************";
}

void Driver::setUpResponseFiles(Compilation &C, Command &Cmd) {
  // Since commandLineFitsWithinSystemLimits() may underestimate system's
  // capacity if the tool does not support response files, there is a chance/
  // that things will just work without a response file, so we silently just
  // skip it.
  if (Cmd.getCreator().getResponseFilesSupport() == Tool::RF_None ||
      llvm::sys::commandLineFitsWithinSystemLimits(Cmd.getExecutable(),
                                                   Cmd.getArguments()))
    return;

  std::string TmpName = GetTemporaryPath("response", "txt");
  Cmd.setResponseFile(C.addTempFile(C.getArgs().MakeArgString(TmpName)));
}

int Driver::ExecuteCompilation(
    Compilation &C,
    SmallVectorImpl<std::pair<int, const Command *>> &FailingCommands) {
  // Just print if -### was present.
  if (C.getArgs().hasArg(options::OPT__HASH_HASH_HASH)) {
    C.getJobs().Print(llvm::errs(), "\n", true);
    return 0;
  }

  // If there were errors building the compilation, quit now.
  if (Diags.hasErrorOccurred())
    return 1;

  // Set up response file names for each command, if necessary
  for (auto &Job : C.getJobs())
    setUpResponseFiles(C, Job);

  C.ExecuteJobs(C.getJobs(), FailingCommands);

  // If the command succeeded, we are done.
  if (FailingCommands.empty())
    return 0;

  // Otherwise, remove result files and print extra information about abnormal
  // failures.
  int Res = 0;
  for (const auto &CmdPair : FailingCommands) {
    int CommandRes = CmdPair.first;
    const Command *FailingCommand = CmdPair.second;

    // Remove result files if we're not saving temps.
    if (!isSaveTempsEnabled()) {
      const JobAction *JA = cast<JobAction>(&FailingCommand->getSource());
      C.CleanupFileMap(C.getResultFiles(), JA, true);

      // Failure result files are valid unless we crashed.
      if (CommandRes < 0)
        C.CleanupFileMap(C.getFailureResultFiles(), JA, true);
    }

#if LLVM_ON_UNIX
    // llvm/lib/Support/Unix/Signals.inc will exit with a special return code
    // for SIGPIPE. Do not print diagnostics for this case.
    if (CommandRes == EX_IOERR) {
      Res = CommandRes;
      continue;
    }
#endif

    // Print extra information about abnormal failures, if possible.
    //
    // This is ad-hoc, but we don't want to be excessively noisy. If the result
    // status was 1, assume the command failed normally. In particular, if it
    // was the compiler then assume it gave a reasonable error code. Failures
    // in other tools are less common, and they generally have worse
    // diagnostics, so always print the diagnostic there.
    const Tool &FailingTool = FailingCommand->getCreator();

    if (!FailingCommand->getCreator().hasGoodDiagnostics() || CommandRes != 1) {
      // FIXME: See FIXME above regarding result code interpretation.
      if (CommandRes < 0)
        Diag(clang::diag::err_drv_command_signalled)
            << FailingTool.getShortName();
      else
        Diag(clang::diag::err_drv_command_failed)
            << FailingTool.getShortName() << CommandRes;
    }
  }
  return Res;
}

void Driver::PrintHelp(bool ShowHidden) const {
  unsigned IncludedFlagsBitmask;
  unsigned ExcludedFlagsBitmask;
  std::tie(IncludedFlagsBitmask, ExcludedFlagsBitmask) =
      getIncludeExcludeOptionFlagMasks(IsCLMode());

  ExcludedFlagsBitmask |= options::NoDriverOption;
  if (!ShowHidden)
    ExcludedFlagsBitmask |= HelpHidden;

  std::string Usage = llvm::formatv("{0} [options] file...", Name).str();
  getOpts().PrintHelp(llvm::outs(), Usage.c_str(), DriverTitle.c_str(),
                      IncludedFlagsBitmask, ExcludedFlagsBitmask,
                      /*ShowAllAliases=*/false);
}

llvm::Triple makeDeviceTriple(StringRef subArch) {
  llvm::Triple TT;
  TT.setArchName(subArch);
  TT.setVendor(llvm::Triple::UnknownVendor);
  TT.setOS(llvm::Triple(llvm::sys::getProcessTriple()).getOS());
  TT.setEnvironment(llvm::Triple::SYCLDevice);
  return TT;
}

// Print the help from any of the given tools which are used for AOT
// compilation for SYCL
void Driver::PrintSYCLToolHelp(const Compilation &C) const {
  SmallVector<std::tuple<llvm::Triple, StringRef, StringRef>, 4> HelpArgs;
  // Populate the vector with the tools and help options
  if (Arg *A = C.getArgs().getLastArg(options::OPT_fsycl_help_EQ)) {
    StringRef AV(A->getValue());
    llvm::Triple T;
    if (AV == "gen" || AV == "all")
      HelpArgs.push_back(std::make_tuple(makeDeviceTriple("spir64_gen"),
<<<<<<< HEAD
                                         "ocloc", "--help"));
=======
                                         "ocloc", "-?"));
>>>>>>> 70c8dc4d
    if (AV == "fpga" || AV == "all")
      HelpArgs.push_back(std::make_tuple(makeDeviceTriple("spir64_fpga"),
                                         "aoc", "-help"));
    if (AV == "x86_64" || AV == "all")
      HelpArgs.push_back(std::make_tuple(makeDeviceTriple("spir64_x86_64"),
                                         "ioc64", "-help"));
    if (HelpArgs.empty()) {
      C.getDriver().Diag(diag::err_drv_unsupported_option_argument)
                         << A->getOption().getName() << AV;
      return;
    }
  }

  // Go through the args and emit the help information for each.
  for (auto &HA : HelpArgs) {
    llvm::outs() << "Emitting help information for " << std::get<1>(HA) << '\n'
        << "Use triple of '" << std::get<0>(HA).normalize() <<
        "' to enable ahead of time compilation\n";
<<<<<<< HEAD
    std::vector<StringRef> ToolArgs = { std::get<1>(HA), std::get<2>(HA) };
    SmallString<128> ExecPath(
        C.getDefaultToolChain().GetProgramPath(std::get<1>(HA).data()));
=======
    // do not run the tools with -###.
    if (C.getArgs().hasArg(options::OPT__HASH_HASH_HASH))
      continue;
    std::vector<StringRef> ToolArgs = { std::get<1>(HA), std::get<2>(HA) };
    StringRef ExecPath(C.getDefaultToolChain().GetProgramPath(std::get<1>(HA).data()));
>>>>>>> 70c8dc4d
    auto ToolBinary = llvm::sys::findProgramByName(ExecPath);
    if (ToolBinary.getError()) {
      C.getDriver().Diag(diag::err_drv_command_failure) << ExecPath;
      continue;
    }
<<<<<<< HEAD
    // do not run the tools with -###.
    if (C.getArgs().hasArg(options::OPT__HASH_HASH_HASH)) {
      llvm::errs() << "\"" << ExecPath << "\" \"" << ToolArgs[1] << "\"\n";
      continue;
    }
=======
>>>>>>> 70c8dc4d
    // Run the Tool.
    llvm::sys::ExecuteAndWait(ToolBinary.get(), ToolArgs);
  }
}

void Driver::PrintVersion(const Compilation &C, raw_ostream &OS) const {
  // FIXME: The following handlers should use a callback mechanism, we don't
  // know what the client would like to do.
  OS << getClangFullVersion() << '\n';
  const ToolChain &TC = C.getDefaultToolChain();
  OS << "Target: " << TC.getTripleString() << '\n';

  // Print the threading model.
  if (Arg *A = C.getArgs().getLastArg(options::OPT_mthread_model)) {
    // Don't print if the ToolChain would have barfed on it already
    if (TC.isThreadModelSupported(A->getValue()))
      OS << "Thread model: " << A->getValue();
  } else
    OS << "Thread model: " << TC.getThreadModel();
  OS << '\n';

  // Print out the install directory.
  OS << "InstalledDir: " << InstalledDir << '\n';

  // If configuration file was used, print its path.
  if (!ConfigFile.empty())
    OS << "Configuration file: " << ConfigFile << '\n';
}

/// PrintDiagnosticCategories - Implement the --print-diagnostic-categories
/// option.
static void PrintDiagnosticCategories(raw_ostream &OS) {
  // Skip the empty category.
  for (unsigned i = 1, max = DiagnosticIDs::getNumberOfCategories(); i != max;
       ++i)
    OS << i << ',' << DiagnosticIDs::getCategoryNameFromID(i) << '\n';
}

void Driver::HandleAutocompletions(StringRef PassedFlags) const {
  if (PassedFlags == "")
    return;
  // Print out all options that start with a given argument. This is used for
  // shell autocompletion.
  std::vector<std::string> SuggestedCompletions;
  std::vector<std::string> Flags;

  unsigned short DisableFlags =
      options::NoDriverOption | options::Unsupported | options::Ignored;

  // Distinguish "--autocomplete=-someflag" and "--autocomplete=-someflag,"
  // because the latter indicates that the user put space before pushing tab
  // which should end up in a file completion.
  const bool HasSpace = PassedFlags.endswith(",");

  // Parse PassedFlags by "," as all the command-line flags are passed to this
  // function separated by ","
  StringRef TargetFlags = PassedFlags;
  while (TargetFlags != "") {
    StringRef CurFlag;
    std::tie(CurFlag, TargetFlags) = TargetFlags.split(",");
    Flags.push_back(std::string(CurFlag));
  }

  // We want to show cc1-only options only when clang is invoked with -cc1 or
  // -Xclang.
  if (llvm::is_contained(Flags, "-Xclang") || llvm::is_contained(Flags, "-cc1"))
    DisableFlags &= ~options::NoDriverOption;

  const llvm::opt::OptTable &Opts = getOpts();
  StringRef Cur;
  Cur = Flags.at(Flags.size() - 1);
  StringRef Prev;
  if (Flags.size() >= 2) {
    Prev = Flags.at(Flags.size() - 2);
    SuggestedCompletions = Opts.suggestValueCompletions(Prev, Cur);
  }

  if (SuggestedCompletions.empty())
    SuggestedCompletions = Opts.suggestValueCompletions(Cur, "");

  // If Flags were empty, it means the user typed `clang [tab]` where we should
  // list all possible flags. If there was no value completion and the user
  // pressed tab after a space, we should fall back to a file completion.
  // We're printing a newline to be consistent with what we print at the end of
  // this function.
  if (SuggestedCompletions.empty() && HasSpace && !Flags.empty()) {
    llvm::outs() << '\n';
    return;
  }

  // When flag ends with '=' and there was no value completion, return empty
  // string and fall back to the file autocompletion.
  if (SuggestedCompletions.empty() && !Cur.endswith("=")) {
    // If the flag is in the form of "--autocomplete=-foo",
    // we were requested to print out all option names that start with "-foo".
    // For example, "--autocomplete=-fsyn" is expanded to "-fsyntax-only".
    SuggestedCompletions = Opts.findByPrefix(Cur, DisableFlags);

    // We have to query the -W flags manually as they're not in the OptTable.
    // TODO: Find a good way to add them to OptTable instead and them remove
    // this code.
    for (StringRef S : DiagnosticIDs::getDiagnosticFlags())
      if (S.startswith(Cur))
        SuggestedCompletions.push_back(S);
  }

  // Sort the autocomplete candidates so that shells print them out in a
  // deterministic order. We could sort in any way, but we chose
  // case-insensitive sorting for consistency with the -help option
  // which prints out options in the case-insensitive alphabetical order.
  llvm::sort(SuggestedCompletions, [](StringRef A, StringRef B) {
    if (int X = A.compare_lower(B))
      return X < 0;
    return A.compare(B) > 0;
  });

  llvm::outs() << llvm::join(SuggestedCompletions, "\n") << '\n';
}

bool Driver::HandleImmediateArgs(const Compilation &C) {
  // The order these options are handled in gcc is all over the place, but we
  // don't expect inconsistencies w.r.t. that to matter in practice.

  if (C.getArgs().hasArg(options::OPT_dumpmachine)) {
    llvm::outs() << C.getDefaultToolChain().getTripleString() << '\n';
    return false;
  }

  if (C.getArgs().hasArg(options::OPT_dumpversion)) {
    // Since -dumpversion is only implemented for pedantic GCC compatibility, we
    // return an answer which matches our definition of __VERSION__.
    llvm::outs() << CLANG_VERSION_STRING << "\n";
    return false;
  }

  if (C.getArgs().hasArg(options::OPT__print_diagnostic_categories)) {
    PrintDiagnosticCategories(llvm::outs());
    return false;
  }

  if (C.getArgs().hasArg(options::OPT_help) ||
      C.getArgs().hasArg(options::OPT__help_hidden)) {
    PrintHelp(C.getArgs().hasArg(options::OPT__help_hidden));
    return false;
  }

  if (C.getArgs().hasArg(options::OPT_fsycl_help_EQ)) {
    PrintSYCLToolHelp(C);
    return false;
  }

  if (C.getArgs().hasArg(options::OPT__version)) {
    // Follow gcc behavior and use stdout for --version and stderr for -v.
    PrintVersion(C, llvm::outs());
    return false;
  }

  if (C.getArgs().hasArg(options::OPT_v) ||
      C.getArgs().hasArg(options::OPT__HASH_HASH_HASH) ||
      C.getArgs().hasArg(options::OPT_print_supported_cpus)) {
    PrintVersion(C, llvm::errs());
    SuppressMissingInputWarning = true;
  }

  if (C.getArgs().hasArg(options::OPT_v)) {
    if (!SystemConfigDir.empty())
      llvm::errs() << "System configuration file directory: "
                   << SystemConfigDir << "\n";
    if (!UserConfigDir.empty())
      llvm::errs() << "User configuration file directory: "
                   << UserConfigDir << "\n";
  }

  const ToolChain &TC = C.getDefaultToolChain();

  if (C.getArgs().hasArg(options::OPT_v))
    TC.printVerboseInfo(llvm::errs());

  if (C.getArgs().hasArg(options::OPT_print_resource_dir)) {
    llvm::outs() << ResourceDir << '\n';
    return false;
  }

  if (C.getArgs().hasArg(options::OPT_print_search_dirs)) {
    llvm::outs() << "programs: =";
    bool separator = false;
    for (const std::string &Path : TC.getProgramPaths()) {
      if (separator)
        llvm::outs() << llvm::sys::EnvPathSeparator;
      llvm::outs() << Path;
      separator = true;
    }
    llvm::outs() << "\n";
    llvm::outs() << "libraries: =" << ResourceDir;

    StringRef sysroot = C.getSysRoot();

    for (const std::string &Path : TC.getFilePaths()) {
      // Always print a separator. ResourceDir was the first item shown.
      llvm::outs() << llvm::sys::EnvPathSeparator;
      // Interpretation of leading '=' is needed only for NetBSD.
      if (Path[0] == '=')
        llvm::outs() << sysroot << Path.substr(1);
      else
        llvm::outs() << Path;
    }
    llvm::outs() << "\n";
    return false;
  }

  // FIXME: The following handlers should use a callback mechanism, we don't
  // know what the client would like to do.
  if (Arg *A = C.getArgs().getLastArg(options::OPT_print_file_name_EQ)) {
    llvm::outs() << GetFilePath(A->getValue(), TC) << "\n";
    return false;
  }

  if (Arg *A = C.getArgs().getLastArg(options::OPT_print_prog_name_EQ)) {
    StringRef ProgName = A->getValue();

    // Null program name cannot have a path.
    if (! ProgName.empty())
      llvm::outs() << GetProgramPath(ProgName, TC);

    llvm::outs() << "\n";
    return false;
  }

  if (Arg *A = C.getArgs().getLastArg(options::OPT_autocomplete)) {
    StringRef PassedFlags = A->getValue();
    HandleAutocompletions(PassedFlags);
    return false;
  }

  if (C.getArgs().hasArg(options::OPT_print_libgcc_file_name)) {
    ToolChain::RuntimeLibType RLT = TC.GetRuntimeLibType(C.getArgs());
    const llvm::Triple Triple(TC.ComputeEffectiveClangTriple(C.getArgs()));
    RegisterEffectiveTriple TripleRAII(TC, Triple);
    switch (RLT) {
    case ToolChain::RLT_CompilerRT:
      llvm::outs() << TC.getCompilerRT(C.getArgs(), "builtins") << "\n";
      break;
    case ToolChain::RLT_Libgcc:
      llvm::outs() << GetFilePath("libgcc.a", TC) << "\n";
      break;
    }
    return false;
  }

  if (C.getArgs().hasArg(options::OPT_print_multi_lib)) {
    for (const Multilib &Multilib : TC.getMultilibs())
      llvm::outs() << Multilib << "\n";
    return false;
  }

  if (C.getArgs().hasArg(options::OPT_print_multi_directory)) {
    const Multilib &Multilib = TC.getMultilib();
    if (Multilib.gccSuffix().empty())
      llvm::outs() << ".\n";
    else {
      StringRef Suffix(Multilib.gccSuffix());
      assert(Suffix.front() == '/');
      llvm::outs() << Suffix.substr(1) << "\n";
    }
    return false;
  }

  if (C.getArgs().hasArg(options::OPT_print_target_triple)) {
    llvm::outs() << TC.getTripleString() << "\n";
    return false;
  }

  if (C.getArgs().hasArg(options::OPT_print_effective_triple)) {
    const llvm::Triple Triple(TC.ComputeEffectiveClangTriple(C.getArgs()));
    llvm::outs() << Triple.getTriple() << "\n";
    return false;
  }

  return true;
}

// Display an action graph human-readably.  Action A is the "sink" node
// and latest-occuring action. Traversal is in pre-order, visiting the
// inputs to each action before printing the action itself.
static unsigned PrintActions1(const Compilation &C, Action *A,
                              std::map<Action *, unsigned> &Ids) {
  if (Ids.count(A)) // A was already visited.
    return Ids[A];

  std::string str;
  llvm::raw_string_ostream os(str);

  os << Action::getClassName(A->getKind()) << ", ";
  if (InputAction *IA = dyn_cast<InputAction>(A)) {
    os << "\"" << IA->getInputArg().getValue() << "\"";
  } else if (BindArchAction *BIA = dyn_cast<BindArchAction>(A)) {
    os << '"' << BIA->getArchName() << '"' << ", {"
       << PrintActions1(C, *BIA->input_begin(), Ids) << "}";
  } else if (OffloadAction *OA = dyn_cast<OffloadAction>(A)) {
    bool IsFirst = true;
    OA->doOnEachDependence(
        [&](Action *A, const ToolChain *TC, const char *BoundArch) {
          // E.g. for two CUDA device dependences whose bound arch is sm_20 and
          // sm_35 this will generate:
          // "cuda-device" (nvptx64-nvidia-cuda:sm_20) {#ID}, "cuda-device"
          // (nvptx64-nvidia-cuda:sm_35) {#ID}
          if (!IsFirst)
            os << ", ";
          os << '"';
          if (TC)
            os << A->getOffloadingKindPrefix();
          else
            os << "host";
          os << " (";
          os << TC->getTriple().normalize();

          if (BoundArch)
            os << ":" << BoundArch;
          os << ")";
          os << '"';
          os << " {" << PrintActions1(C, A, Ids) << "}";
          IsFirst = false;
        });
  } else {
    const ActionList *AL = &A->getInputs();

    if (AL->size()) {
      const char *Prefix = "{";
      for (Action *PreRequisite : *AL) {
        os << Prefix << PrintActions1(C, PreRequisite, Ids);
        Prefix = ", ";
      }
      os << "}";
    } else
      os << "{}";
  }

  // Append offload info for all options other than the offloading action
  // itself (e.g. (cuda-device, sm_20) or (cuda-host)).
  std::string offload_str;
  llvm::raw_string_ostream offload_os(offload_str);
  if (!isa<OffloadAction>(A)) {
    auto S = A->getOffloadingKindPrefix();
    if (!S.empty()) {
      offload_os << ", (" << S;
      if (A->getOffloadingArch())
        offload_os << ", " << A->getOffloadingArch();
      offload_os << ")";
    }
  }

  unsigned Id = Ids.size();
  Ids[A] = Id;
  llvm::errs() << Id << ": " << os.str() << ", "
               << types::getTypeName(A->getType()) << offload_os.str() << "\n";

  return Id;
}

// Print the action graphs in a compilation C.
// For example "clang -c file1.c file2.c" is composed of two subgraphs.
void Driver::PrintActions(const Compilation &C) const {
  std::map<Action *, unsigned> Ids;
  for (Action *A : C.getActions())
    PrintActions1(C, A, Ids);
}

/// Check whether the given input tree contains any compilation or
/// assembly actions.
static bool ContainsCompileOrAssembleAction(const Action *A) {
  if (isa<CompileJobAction>(A) || isa<BackendJobAction>(A) ||
      isa<AssembleJobAction>(A))
    return true;

  for (const Action *Input : A->inputs())
    if (ContainsCompileOrAssembleAction(Input))
      return true;

  return false;
}

void Driver::BuildUniversalActions(Compilation &C, const ToolChain &TC,
                                   const InputList &BAInputs) const {
  DerivedArgList &Args = C.getArgs();
  ActionList &Actions = C.getActions();
  llvm::PrettyStackTraceString CrashInfo("Building universal build actions");
  // Collect the list of architectures. Duplicates are allowed, but should only
  // be handled once (in the order seen).
  llvm::StringSet<> ArchNames;
  SmallVector<const char *, 4> Archs;
  for (Arg *A : Args) {
    if (A->getOption().matches(options::OPT_arch)) {
      // Validate the option here; we don't save the type here because its
      // particular spelling may participate in other driver choices.
      llvm::Triple::ArchType Arch =
          tools::darwin::getArchTypeForMachOArchName(A->getValue());
      if (Arch == llvm::Triple::UnknownArch) {
        Diag(clang::diag::err_drv_invalid_arch_name) << A->getAsString(Args);
        continue;
      }

      A->claim();
      if (ArchNames.insert(A->getValue()).second)
        Archs.push_back(A->getValue());
    }
  }

  // When there is no explicit arch for this platform, make sure we still bind
  // the architecture (to the default) so that -Xarch_ is handled correctly.
  if (!Archs.size())
    Archs.push_back(Args.MakeArgString(TC.getDefaultUniversalArchName()));

  ActionList SingleActions;
  BuildActions(C, Args, BAInputs, SingleActions);

  // Add in arch bindings for every top level action, as well as lipo and
  // dsymutil steps if needed.
  for (Action* Act : SingleActions) {
    // Make sure we can lipo this kind of output. If not (and it is an actual
    // output) then we disallow, since we can't create an output file with the
    // right name without overwriting it. We could remove this oddity by just
    // changing the output names to include the arch, which would also fix
    // -save-temps. Compatibility wins for now.

    if (Archs.size() > 1 && !types::canLipoType(Act->getType()))
      Diag(clang::diag::err_drv_invalid_output_with_multiple_archs)
          << types::getTypeName(Act->getType());

    ActionList Inputs;
    for (unsigned i = 0, e = Archs.size(); i != e; ++i)
      Inputs.push_back(C.MakeAction<BindArchAction>(Act, Archs[i]));

    // Lipo if necessary, we do it this way because we need to set the arch flag
    // so that -Xarch_ gets overwritten.
    if (Inputs.size() == 1 || Act->getType() == types::TY_Nothing)
      Actions.append(Inputs.begin(), Inputs.end());
    else
      Actions.push_back(C.MakeAction<LipoJobAction>(Inputs, Act->getType()));

    // Handle debug info queries.
    Arg *A = Args.getLastArg(options::OPT_g_Group);
    if (A && !A->getOption().matches(options::OPT_g0) &&
        !A->getOption().matches(options::OPT_gstabs) &&
        ContainsCompileOrAssembleAction(Actions.back())) {

      // Add a 'dsymutil' step if necessary, when debug info is enabled and we
      // have a compile input. We need to run 'dsymutil' ourselves in such cases
      // because the debug info will refer to a temporary object file which
      // will be removed at the end of the compilation process.
      if (Act->getType() == types::TY_Image) {
        ActionList Inputs;
        Inputs.push_back(Actions.back());
        Actions.pop_back();
        Actions.push_back(
            C.MakeAction<DsymutilJobAction>(Inputs, types::TY_dSYM));
      }

      // Verify the debug info output.
      if (Args.hasArg(options::OPT_verify_debug_info)) {
        Action* LastAction = Actions.back();
        Actions.pop_back();
        Actions.push_back(C.MakeAction<VerifyDebugInfoJobAction>(
            LastAction, types::TY_Nothing));
      }
    }
  }
}

bool Driver::DiagnoseInputExistence(const DerivedArgList &Args, StringRef Value,
                                    types::ID Ty, bool TypoCorrect) const {
  if (!getCheckInputsExist())
    return true;

  // stdin always exists.
  if (Value == "-")
    return true;

  SmallString<64> Path(Value);
  if (Arg *WorkDir = Args.getLastArg(options::OPT_working_directory)) {
    if (!llvm::sys::path::is_absolute(Path)) {
      SmallString<64> Directory(WorkDir->getValue());
      llvm::sys::path::append(Directory, Value);
      Path.assign(Directory);
    }
  }

  if (getVFS().exists(Path))
    return true;

  if (IsCLMode()) {
    if (!llvm::sys::path::is_absolute(Twine(Path)) &&
        llvm::sys::Process::FindInEnvPath("LIB", Value))
      return true;

    if (Args.hasArg(options::OPT__SLASH_link) && Ty == types::TY_Object) {
      // Arguments to the /link flag might cause the linker to search for object
      // and library files in paths we don't know about. Don't error in such
      // cases.
      return true;
    }
  }

  if (TypoCorrect) {
    // Check if the filename is a typo for an option flag. OptTable thinks
    // that all args that are not known options and that start with / are
    // filenames, but e.g. `/diagnostic:caret` is more likely a typo for
    // the option `/diagnostics:caret` than a reference to a file in the root
    // directory.
    unsigned IncludedFlagsBitmask;
    unsigned ExcludedFlagsBitmask;
    std::tie(IncludedFlagsBitmask, ExcludedFlagsBitmask) =
        getIncludeExcludeOptionFlagMasks(IsCLMode());
    std::string Nearest;
    if (getOpts().findNearest(Value, Nearest, IncludedFlagsBitmask,
                              ExcludedFlagsBitmask) <= 1) {
      Diag(clang::diag::err_drv_no_such_file_with_suggestion)
          << Path << Nearest;
      return false;
    }
  }

  Diag(clang::diag::err_drv_no_such_file) << Path;
  return false;
}

// Construct a the list of inputs and their types.
void Driver::BuildInputs(const ToolChain &TC, DerivedArgList &Args,
                         InputList &Inputs) const {
  const llvm::opt::OptTable &Opts = getOpts();
  // Track the current user specified (-x) input. We also explicitly track the
  // argument used to set the type; we only want to claim the type when we
  // actually use it, so we warn about unused -x arguments.
  types::ID InputType = types::TY_Nothing;
  Arg *InputTypeArg = nullptr;

  // The last /TC or /TP option sets the input type to C or C++ globally.
  if (Arg *TCTP = Args.getLastArgNoClaim(options::OPT__SLASH_TC,
                                         options::OPT__SLASH_TP)) {
    InputTypeArg = TCTP;
    InputType = TCTP->getOption().matches(options::OPT__SLASH_TC)
                    ? types::TY_C
                    : types::TY_CXX;

    Arg *Previous = nullptr;
    bool ShowNote = false;
    for (Arg *A :
         Args.filtered(options::OPT__SLASH_TC, options::OPT__SLASH_TP)) {
      if (Previous) {
        Diag(clang::diag::warn_drv_overriding_flag_option)
          << Previous->getSpelling() << A->getSpelling();
        ShowNote = true;
      }
      Previous = A;
    }
    if (ShowNote)
      Diag(clang::diag::note_drv_t_option_is_global);

    // No driver mode exposes -x and /TC or /TP; we don't support mixing them.
    assert(!Args.hasArg(options::OPT_x) && "-x and /TC or /TP is not allowed");
  }

  for (Arg *A : Args) {
    if (A->getOption().getKind() == Option::InputClass) {
      const char *Value = A->getValue();
      types::ID Ty = types::TY_INVALID;

      // Infer the input type if necessary.
      if (InputType == types::TY_Nothing) {
        // If there was an explicit arg for this, claim it.
        if (InputTypeArg)
          InputTypeArg->claim();

        // stdin must be handled specially.
        if (memcmp(Value, "-", 2) == 0) {
          // If running with -E, treat as a C input (this changes the builtin
          // macros, for example). This may be overridden by -ObjC below.
          //
          // Otherwise emit an error but still use a valid type to avoid
          // spurious errors (e.g., no inputs).
          if (!Args.hasArgNoClaim(options::OPT_E) && !CCCIsCPP())
            Diag(IsCLMode() ? clang::diag::err_drv_unknown_stdin_type_clang_cl
                            : clang::diag::err_drv_unknown_stdin_type);
          Ty = types::TY_C;
        } else {
          // Otherwise lookup by extension.
          // Fallback is C if invoked as C preprocessor, C++ if invoked with
          // clang-cl /E, or Object otherwise.
          // We use a host hook here because Darwin at least has its own
          // idea of what .s is.
          if (const char *Ext = strrchr(Value, '.'))
            Ty = TC.LookupTypeForExtension(Ext + 1);

          if (Ty == types::TY_INVALID) {
            if (CCCIsCPP())
              Ty = types::TY_C;
            else if (IsCLMode() && Args.hasArgNoClaim(options::OPT_E))
              Ty = types::TY_CXX;
            else
              Ty = types::TY_Object;
          }

          // If the driver is invoked as C++ compiler (like clang++ or c++) it
          // should autodetect some input files as C++ for g++ compatibility.
          if (CCCIsCXX()) {
            types::ID OldTy = Ty;
            Ty = types::lookupCXXTypeForCType(Ty);

            if (Ty != OldTy)
              Diag(clang::diag::warn_drv_treating_input_as_cxx)
                  << getTypeName(OldTy) << getTypeName(Ty);
          }

          // If running with -fthinlto-index=, extensions that normally identify
          // native object files actually identify LLVM bitcode files.
          if (Args.hasArgNoClaim(options::OPT_fthinlto_index_EQ) &&
              Ty == types::TY_Object)
            Ty = types::TY_LLVM_BC;
        }

        // -ObjC and -ObjC++ override the default language, but only for "source
        // files". We just treat everything that isn't a linker input as a
        // source file.
        //
        // FIXME: Clean this up if we move the phase sequence into the type.
        if (Ty != types::TY_Object) {
          if (Args.hasArg(options::OPT_ObjC))
            Ty = types::TY_ObjC;
          else if (Args.hasArg(options::OPT_ObjCXX))
            Ty = types::TY_ObjCXX;
        }
      } else {
        assert(InputTypeArg && "InputType set w/o InputTypeArg");
        if (!InputTypeArg->getOption().matches(options::OPT_x)) {
          // If emulating cl.exe, make sure that /TC and /TP don't affect input
          // object files.
          const char *Ext = strrchr(Value, '.');
          if (Ext && TC.LookupTypeForExtension(Ext + 1) == types::TY_Object)
            Ty = types::TY_Object;
        }
        if (Ty == types::TY_INVALID) {
          Ty = InputType;
          InputTypeArg->claim();
        }
      }

      if (DiagnoseInputExistence(Args, Value, Ty, /*TypoCorrect=*/true))
        Inputs.push_back(std::make_pair(Ty, A));

    } else if (A->getOption().matches(options::OPT__SLASH_Tc)) {
      StringRef Value = A->getValue();
      if (DiagnoseInputExistence(Args, Value, types::TY_C,
                                 /*TypoCorrect=*/false)) {
        Arg *InputArg = MakeInputArg(Args, Opts, A->getValue());
        Inputs.push_back(std::make_pair(types::TY_C, InputArg));
      }
      A->claim();
    } else if (A->getOption().matches(options::OPT__SLASH_Tp)) {
      StringRef Value = A->getValue();
      if (DiagnoseInputExistence(Args, Value, types::TY_CXX,
                                 /*TypoCorrect=*/false)) {
        Arg *InputArg = MakeInputArg(Args, Opts, A->getValue());
        Inputs.push_back(std::make_pair(types::TY_CXX, InputArg));
      }
      A->claim();
    } else if (A->getOption().hasFlag(options::LinkerInput)) {
      // Just treat as object type, we could make a special type for this if
      // necessary.
      Inputs.push_back(std::make_pair(types::TY_Object, A));

    } else if (A->getOption().matches(options::OPT_x)) {
      InputTypeArg = A;
      InputType = types::lookupTypeForTypeSpecifier(A->getValue());
      A->claim();

      // Follow gcc behavior and treat as linker input for invalid -x
      // options. Its not clear why we shouldn't just revert to unknown; but
      // this isn't very important, we might as well be bug compatible.
      if (!InputType) {
        Diag(clang::diag::err_drv_unknown_language) << A->getValue();
        InputType = types::TY_Object;
      }
    } else if (A->getOption().getID() == options::OPT_U) {
      assert(A->getNumValues() == 1 && "The /U option has one value.");
      StringRef Val = A->getValue(0);
      if (Val.find_first_of("/\\") != StringRef::npos) {
        // Warn about e.g. "/Users/me/myfile.c".
        Diag(diag::warn_slash_u_filename) << Val;
        Diag(diag::note_use_dashdash);
      }
    }
  }
  if (CCCIsCPP() && Inputs.empty()) {
    // If called as standalone preprocessor, stdin is processed
    // if no other input is present.
    Arg *A = MakeInputArg(Args, Opts, "-");
    Inputs.push_back(std::make_pair(types::TY_C, A));
  }
}

namespace {
/// Provides a convenient interface for different programming models to generate
/// the required device actions.
class OffloadingActionBuilder final {
  /// Flag used to trace errors in the builder.
  bool IsValid = false;

  /// The compilation that is using this builder.
  Compilation &C;

  /// Map between an input argument and the offload kinds used to process it.
  std::map<const Arg *, unsigned> InputArgToOffloadKindMap;

  /// Builder interface. It doesn't build anything or keep any state.
  class DeviceActionBuilder {
  public:
    typedef const llvm::SmallVectorImpl<phases::ID> PhasesTy;

    enum ActionBuilderReturnCode {
      // The builder acted successfully on the current action.
      ABRT_Success,
      // The builder didn't have to act on the current action.
      ABRT_Inactive,
      // The builder was successful and requested the host action to not be
      // generated.
      ABRT_Ignore_Host,
    };

  protected:
    /// Compilation associated with this builder.
    Compilation &C;

    /// Tool chains associated with this builder. The same programming
    /// model may have associated one or more tool chains.
    SmallVector<const ToolChain *, 2> ToolChains;

    /// The derived arguments associated with this builder.
    DerivedArgList &Args;

    /// The inputs associated with this builder.
    const Driver::InputList &Inputs;

    /// The associated offload kind.
    Action::OffloadKind AssociatedOffloadKind = Action::OFK_None;

  public:
    DeviceActionBuilder(Compilation &C, DerivedArgList &Args,
                        const Driver::InputList &Inputs,
                        Action::OffloadKind AssociatedOffloadKind)
        : C(C), Args(Args), Inputs(Inputs),
          AssociatedOffloadKind(AssociatedOffloadKind) {}
    virtual ~DeviceActionBuilder() {}

    /// Fill up the array \a DA with all the device dependences that should be
    /// added to the provided host action \a HostAction. By default it is
    /// inactive.
    virtual ActionBuilderReturnCode
    getDeviceDependences(OffloadAction::DeviceDependences &DA,
                         phases::ID CurPhase, phases::ID FinalPhase,
                         PhasesTy &Phases) {
      return ABRT_Inactive;
    }

    /// Update the state to include the provided host action \a HostAction as a
    /// dependency of the current device action. By default it is inactive.
    virtual ActionBuilderReturnCode addDeviceDepences(Action *HostAction) {
      return ABRT_Inactive;
    }

    /// Append top level actions generated by the builder.
    virtual void appendTopLevelActions(ActionList &AL) {}

    /// Append top level actions specific for certain link situations.
    virtual void appendTopLevelLinkAction(ActionList &AL) {}

    /// Append linker actions generated by the builder.
    virtual void appendLinkDependences(OffloadAction::DeviceDependences &DA) {}

    /// Initialize the builder. Return true if any initialization errors are
    /// found.
    virtual bool initialize() { return false; }

    /// Return true if the builder can use bundling/unbundling.
    virtual bool canUseBundlerUnbundler() const { return false; }

    /// Return true if this builder is valid. We have a valid builder if we have
    /// associated device tool chains.
    bool isValid() { return !ToolChains.empty(); }

    /// Return the associated offload kind.
    Action::OffloadKind getAssociatedOffloadKind() {
      return AssociatedOffloadKind;
    }
  };

  /// Base class for CUDA/HIP action builder. It injects device code in
  /// the host backend action.
  class CudaActionBuilderBase : public DeviceActionBuilder {
  protected:
    /// Flags to signal if the user requested host-only or device-only
    /// compilation.
    bool CompileHostOnly = false;
    bool CompileDeviceOnly = false;

    /// List of GPU architectures to use in this compilation.
    SmallVector<CudaArch, 4> GpuArchList;

    /// The CUDA actions for the current input.
    ActionList CudaDeviceActions;

    /// The CUDA fat binary if it was generated for the current input.
    Action *CudaFatBinary = nullptr;

    /// Flag that is set to true if this builder acted on the current input.
    bool IsActive = false;

    /// Flag for -fgpu-rdc.
    bool Relocatable = false;
  public:
    CudaActionBuilderBase(Compilation &C, DerivedArgList &Args,
                          const Driver::InputList &Inputs,
                          Action::OffloadKind OFKind)
        : DeviceActionBuilder(C, Args, Inputs, OFKind) {}

    ActionBuilderReturnCode addDeviceDepences(Action *HostAction) override {
      // While generating code for CUDA, we only depend on the host input action
      // to trigger the creation of all the CUDA device actions.

      // If we are dealing with an input action, replicate it for each GPU
      // architecture. If we are in host-only mode we return 'success' so that
      // the host uses the CUDA offload kind.
      if (auto *IA = dyn_cast<InputAction>(HostAction)) {
        assert(!GpuArchList.empty() &&
               "We should have at least one GPU architecture.");

        // If the host input is not CUDA or HIP, we don't need to bother about
        // this input.
        if (IA->getType() != types::TY_CUDA &&
            IA->getType() != types::TY_HIP) {
          // The builder will ignore this input.
          IsActive = false;
          return ABRT_Inactive;
        }

        // Set the flag to true, so that the builder acts on the current input.
        IsActive = true;

        if (CompileHostOnly)
          return ABRT_Success;

        // Replicate inputs for each GPU architecture.
        auto Ty = IA->getType() == types::TY_HIP ? types::TY_HIP_DEVICE
                                                 : types::TY_CUDA_DEVICE;
        for (unsigned I = 0, E = GpuArchList.size(); I != E; ++I) {
          CudaDeviceActions.push_back(
              C.MakeAction<InputAction>(IA->getInputArg(), Ty));
        }

        return ABRT_Success;
      }

      // If this is an unbundling action use it as is for each CUDA toolchain.
      if (auto *UA = dyn_cast<OffloadUnbundlingJobAction>(HostAction)) {

        // If -fgpu-rdc is disabled, should not unbundle since there is no
        // device code to link.
        if (!Relocatable)
          return ABRT_Inactive;

        CudaDeviceActions.clear();
        if (auto *IA = dyn_cast<InputAction>(UA->getInputs().back())) {
          std::string FileName = IA->getInputArg().getAsString(Args);
          // Check if the type of the file is the same as the action. Do not
          // unbundle it if it is not. Do not unbundle .so files, for example,
          // which are not object files.
          if (IA->getType() == types::TY_Object &&
              (!llvm::sys::path::has_extension(FileName) ||
               types::lookupTypeForExtension(
                   llvm::sys::path::extension(FileName).drop_front()) !=
                   types::TY_Object))
            return ABRT_Inactive;
        }

        for (auto Arch : GpuArchList) {
          CudaDeviceActions.push_back(UA);
          UA->registerDependentActionInfo(ToolChains[0], CudaArchToString(Arch),
                                          AssociatedOffloadKind);
        }
        return ABRT_Success;
      }

      return IsActive ? ABRT_Success : ABRT_Inactive;
    }

    void appendTopLevelActions(ActionList &AL) override {
      // Utility to append actions to the top level list.
      auto AddTopLevel = [&](Action *A, CudaArch BoundArch) {
        OffloadAction::DeviceDependences Dep;
        Dep.add(*A, *ToolChains.front(), CudaArchToString(BoundArch),
                AssociatedOffloadKind);
        AL.push_back(C.MakeAction<OffloadAction>(Dep, A->getType()));
      };

      // If we have a fat binary, add it to the list.
      if (CudaFatBinary) {
        AddTopLevel(CudaFatBinary, CudaArch::UNKNOWN);
        CudaDeviceActions.clear();
        CudaFatBinary = nullptr;
        return;
      }

      if (CudaDeviceActions.empty())
        return;

      // If we have CUDA actions at this point, that's because we have a have
      // partial compilation, so we should have an action for each GPU
      // architecture.
      assert(CudaDeviceActions.size() == GpuArchList.size() &&
             "Expecting one action per GPU architecture.");
      assert(ToolChains.size() == 1 &&
             "Expecting to have a sing CUDA toolchain.");
      for (unsigned I = 0, E = GpuArchList.size(); I != E; ++I)
        AddTopLevel(CudaDeviceActions[I], GpuArchList[I]);

      CudaDeviceActions.clear();
    }

    bool initialize() override {
      assert(AssociatedOffloadKind == Action::OFK_Cuda ||
             AssociatedOffloadKind == Action::OFK_HIP);

      // We don't need to support CUDA.
      if (AssociatedOffloadKind == Action::OFK_Cuda &&
          !C.hasOffloadToolChain<Action::OFK_Cuda>())
        return false;

      // We don't need to support HIP.
      if (AssociatedOffloadKind == Action::OFK_HIP &&
          !C.hasOffloadToolChain<Action::OFK_HIP>())
        return false;

      Relocatable = Args.hasFlag(options::OPT_fgpu_rdc,
          options::OPT_fno_gpu_rdc, /*Default=*/false);

      const ToolChain *HostTC = C.getSingleOffloadToolChain<Action::OFK_Host>();
      assert(HostTC && "No toolchain for host compilation.");
      if (HostTC->getTriple().isNVPTX() ||
          HostTC->getTriple().getArch() == llvm::Triple::amdgcn) {
        // We do not support targeting NVPTX/AMDGCN for host compilation. Throw
        // an error and abort pipeline construction early so we don't trip
        // asserts that assume device-side compilation.
        C.getDriver().Diag(diag::err_drv_cuda_host_arch)
            << HostTC->getTriple().getArchName();
        return true;
      }

      ToolChains.push_back(
          AssociatedOffloadKind == Action::OFK_Cuda
              ? C.getSingleOffloadToolChain<Action::OFK_Cuda>()
              : C.getSingleOffloadToolChain<Action::OFK_HIP>());

      Arg *PartialCompilationArg = Args.getLastArg(
          options::OPT_cuda_host_only, options::OPT_cuda_device_only,
          options::OPT_cuda_compile_host_device);
      CompileHostOnly = PartialCompilationArg &&
                        PartialCompilationArg->getOption().matches(
                            options::OPT_cuda_host_only);
      CompileDeviceOnly = PartialCompilationArg &&
                          PartialCompilationArg->getOption().matches(
                              options::OPT_cuda_device_only);

      // Collect all cuda_gpu_arch parameters, removing duplicates.
      std::set<CudaArch> GpuArchs;
      bool Error = false;
      for (Arg *A : Args) {
        if (!(A->getOption().matches(options::OPT_cuda_gpu_arch_EQ) ||
              A->getOption().matches(options::OPT_no_cuda_gpu_arch_EQ)))
          continue;
        A->claim();

        const StringRef ArchStr = A->getValue();
        if (A->getOption().matches(options::OPT_no_cuda_gpu_arch_EQ) &&
            ArchStr == "all") {
          GpuArchs.clear();
          continue;
        }
        CudaArch Arch = StringToCudaArch(ArchStr);
        if (Arch == CudaArch::UNKNOWN) {
          C.getDriver().Diag(clang::diag::err_drv_cuda_bad_gpu_arch) << ArchStr;
          Error = true;
        } else if (A->getOption().matches(options::OPT_cuda_gpu_arch_EQ))
          GpuArchs.insert(Arch);
        else if (A->getOption().matches(options::OPT_no_cuda_gpu_arch_EQ))
          GpuArchs.erase(Arch);
        else
          llvm_unreachable("Unexpected option.");
      }

      // Collect list of GPUs remaining in the set.
      for (CudaArch Arch : GpuArchs)
        GpuArchList.push_back(Arch);

      // Default to sm_20 which is the lowest common denominator for
      // supported GPUs.  sm_20 code should work correctly, if
      // suboptimally, on all newer GPUs.
      if (GpuArchList.empty())
        GpuArchList.push_back(CudaArch::SM_20);

      return Error;
    }
  };

  /// \brief CUDA action builder. It injects device code in the host backend
  /// action.
  class CudaActionBuilder final : public CudaActionBuilderBase {
  public:
    CudaActionBuilder(Compilation &C, DerivedArgList &Args,
                      const Driver::InputList &Inputs)
        : CudaActionBuilderBase(C, Args, Inputs, Action::OFK_Cuda) {}

    ActionBuilderReturnCode
    getDeviceDependences(OffloadAction::DeviceDependences &DA,
                         phases::ID CurPhase, phases::ID FinalPhase,
                         PhasesTy &Phases) override {
      if (!IsActive)
        return ABRT_Inactive;

      // If we don't have more CUDA actions, we don't have any dependences to
      // create for the host.
      if (CudaDeviceActions.empty())
        return ABRT_Success;

      assert(CudaDeviceActions.size() == GpuArchList.size() &&
             "Expecting one action per GPU architecture.");
      assert(!CompileHostOnly &&
             "Not expecting CUDA actions in host-only compilation.");

      // If we are generating code for the device or we are in a backend phase,
      // we attempt to generate the fat binary. We compile each arch to ptx and
      // assemble to cubin, then feed the cubin *and* the ptx into a device
      // "link" action, which uses fatbinary to combine these cubins into one
      // fatbin.  The fatbin is then an input to the host action if not in
      // device-only mode.
      if (CompileDeviceOnly || CurPhase == phases::Backend) {
        ActionList DeviceActions;
        for (unsigned I = 0, E = GpuArchList.size(); I != E; ++I) {
          // Produce the device action from the current phase up to the assemble
          // phase.
          for (auto Ph : Phases) {
            // Skip the phases that were already dealt with.
            if (Ph < CurPhase)
              continue;
            // We have to be consistent with the host final phase.
            if (Ph > FinalPhase)
              break;

            CudaDeviceActions[I] = C.getDriver().ConstructPhaseAction(
                C, Args, Ph, CudaDeviceActions[I], Action::OFK_Cuda);

            if (Ph == phases::Assemble)
              break;
          }

          // If we didn't reach the assemble phase, we can't generate the fat
          // binary. We don't need to generate the fat binary if we are not in
          // device-only mode.
          if (!isa<AssembleJobAction>(CudaDeviceActions[I]) ||
              CompileDeviceOnly)
            continue;

          Action *AssembleAction = CudaDeviceActions[I];
          assert(AssembleAction->getType() == types::TY_Object);
          assert(AssembleAction->getInputs().size() == 1);

          Action *BackendAction = AssembleAction->getInputs()[0];
          assert(BackendAction->getType() == types::TY_PP_Asm);

          for (auto &A : {AssembleAction, BackendAction}) {
            OffloadAction::DeviceDependences DDep;
            DDep.add(*A, *ToolChains.front(), CudaArchToString(GpuArchList[I]),
                     Action::OFK_Cuda);
            DeviceActions.push_back(
                C.MakeAction<OffloadAction>(DDep, A->getType()));
          }
        }

        // We generate the fat binary if we have device input actions.
        if (!DeviceActions.empty()) {
          CudaFatBinary =
              C.MakeAction<LinkJobAction>(DeviceActions, types::TY_CUDA_FATBIN);

          if (!CompileDeviceOnly) {
            DA.add(*CudaFatBinary, *ToolChains.front(), /*BoundArch=*/nullptr,
                   Action::OFK_Cuda);
            // Clear the fat binary, it is already a dependence to an host
            // action.
            CudaFatBinary = nullptr;
          }

          // Remove the CUDA actions as they are already connected to an host
          // action or fat binary.
          CudaDeviceActions.clear();
        }

        // We avoid creating host action in device-only mode.
        return CompileDeviceOnly ? ABRT_Ignore_Host : ABRT_Success;
      } else if (CurPhase > phases::Backend) {
        // If we are past the backend phase and still have a device action, we
        // don't have to do anything as this action is already a device
        // top-level action.
        return ABRT_Success;
      }

      assert(CurPhase < phases::Backend && "Generating single CUDA "
                                           "instructions should only occur "
                                           "before the backend phase!");

      // By default, we produce an action for each device arch.
      for (Action *&A : CudaDeviceActions)
        A = C.getDriver().ConstructPhaseAction(C, Args, CurPhase, A);

      return ABRT_Success;
    }
  };
  /// \brief HIP action builder. It injects device code in the host backend
  /// action.
  class HIPActionBuilder final : public CudaActionBuilderBase {
    /// The linker inputs obtained for each device arch.
    SmallVector<ActionList, 8> DeviceLinkerInputs;

  public:
    HIPActionBuilder(Compilation &C, DerivedArgList &Args,
                     const Driver::InputList &Inputs)
        : CudaActionBuilderBase(C, Args, Inputs, Action::OFK_HIP) {}

    bool canUseBundlerUnbundler() const override { return true; }

    ActionBuilderReturnCode
    getDeviceDependences(OffloadAction::DeviceDependences &DA,
                         phases::ID CurPhase, phases::ID FinalPhase,
                         PhasesTy &Phases) override {
      // amdgcn does not support linking of object files, therefore we skip
      // backend and assemble phases to output LLVM IR. Except for generating
      // non-relocatable device coee, where we generate fat binary for device
      // code and pass to host in Backend phase.
      if (CudaDeviceActions.empty() ||
          (CurPhase == phases::Backend && Relocatable) ||
          CurPhase == phases::Assemble)
        return ABRT_Success;

      assert(((CurPhase == phases::Link && Relocatable) ||
              CudaDeviceActions.size() == GpuArchList.size()) &&
             "Expecting one action per GPU architecture.");
      assert(!CompileHostOnly &&
             "Not expecting CUDA actions in host-only compilation.");

      if (!Relocatable && CurPhase == phases::Backend) {
        // If we are in backend phase, we attempt to generate the fat binary.
        // We compile each arch to IR and use a link action to generate code
        // object containing ISA. Then we use a special "link" action to create
        // a fat binary containing all the code objects for different GPU's.
        // The fat binary is then an input to the host action.
        for (unsigned I = 0, E = GpuArchList.size(); I != E; ++I) {
          // Create a link action to link device IR with device library
          // and generate ISA.
          ActionList AL;
          AL.push_back(CudaDeviceActions[I]);
          CudaDeviceActions[I] =
              C.MakeAction<LinkJobAction>(AL, types::TY_Image);

          // OffloadingActionBuilder propagates device arch until an offload
          // action. Since the next action for creating fatbin does
          // not have device arch, whereas the above link action and its input
          // have device arch, an offload action is needed to stop the null
          // device arch of the next action being propagated to the above link
          // action.
          OffloadAction::DeviceDependences DDep;
          DDep.add(*CudaDeviceActions[I], *ToolChains.front(),
                   CudaArchToString(GpuArchList[I]), AssociatedOffloadKind);
          CudaDeviceActions[I] = C.MakeAction<OffloadAction>(
              DDep, CudaDeviceActions[I]->getType());
        }
        // Create HIP fat binary with a special "link" action.
        CudaFatBinary =
            C.MakeAction<LinkJobAction>(CudaDeviceActions,
                types::TY_HIP_FATBIN);

        if (!CompileDeviceOnly) {
          DA.add(*CudaFatBinary, *ToolChains.front(), /*BoundArch=*/nullptr,
                 AssociatedOffloadKind);
          // Clear the fat binary, it is already a dependence to an host
          // action.
          CudaFatBinary = nullptr;
        }

        // Remove the CUDA actions as they are already connected to an host
        // action or fat binary.
        CudaDeviceActions.clear();

        return CompileDeviceOnly ? ABRT_Ignore_Host : ABRT_Success;
      } else if (CurPhase == phases::Link) {
        // Save CudaDeviceActions to DeviceLinkerInputs for each GPU subarch.
        // This happens to each device action originated from each input file.
        // Later on, device actions in DeviceLinkerInputs are used to create
        // device link actions in appendLinkDependences and the created device
        // link actions are passed to the offload action as device dependence.
        DeviceLinkerInputs.resize(CudaDeviceActions.size());
        auto LI = DeviceLinkerInputs.begin();
        for (auto *A : CudaDeviceActions) {
          LI->push_back(A);
          ++LI;
        }

        // We will pass the device action as a host dependence, so we don't
        // need to do anything else with them.
        CudaDeviceActions.clear();
        return ABRT_Success;
      }

      // By default, we produce an action for each device arch.
      for (Action *&A : CudaDeviceActions)
        A = C.getDriver().ConstructPhaseAction(C, Args, CurPhase, A,
                                               AssociatedOffloadKind);

      return ABRT_Success;
    }

    void appendLinkDependences(OffloadAction::DeviceDependences &DA) override {
      // Append a new link action for each device.
      unsigned I = 0;
      for (auto &LI : DeviceLinkerInputs) {
        auto *DeviceLinkAction =
            C.MakeAction<LinkJobAction>(LI, types::TY_Image);
        DA.add(*DeviceLinkAction, *ToolChains[0],
               CudaArchToString(GpuArchList[I]), AssociatedOffloadKind);
        ++I;
      }
    }
  };

  /// OpenMP action builder. The host bitcode is passed to the device frontend
  /// and all the device linked images are passed to the host link phase.
  class OpenMPActionBuilder final : public DeviceActionBuilder {
    /// The OpenMP actions for the current input.
    ActionList OpenMPDeviceActions;

    /// The linker inputs obtained for each toolchain.
    SmallVector<ActionList, 8> DeviceLinkerInputs;

  public:
    OpenMPActionBuilder(Compilation &C, DerivedArgList &Args,
                        const Driver::InputList &Inputs)
        : DeviceActionBuilder(C, Args, Inputs, Action::OFK_OpenMP) {}

    ActionBuilderReturnCode
    getDeviceDependences(OffloadAction::DeviceDependences &DA,
                         phases::ID CurPhase, phases::ID FinalPhase,
                         PhasesTy &Phases) override {
      if (OpenMPDeviceActions.empty())
        return ABRT_Inactive;

      // We should always have an action for each input.
      assert(OpenMPDeviceActions.size() == ToolChains.size() &&
             "Number of OpenMP actions and toolchains do not match.");

      // The host only depends on device action in the linking phase, when all
      // the device images have to be embedded in the host image.
      if (CurPhase == phases::Link) {
        assert(ToolChains.size() == DeviceLinkerInputs.size() &&
               "Toolchains and linker inputs sizes do not match.");
        auto LI = DeviceLinkerInputs.begin();
        for (auto *A : OpenMPDeviceActions) {
          LI->push_back(A);
          ++LI;
        }

        // We passed the device action as a host dependence, so we don't need to
        // do anything else with them.
        OpenMPDeviceActions.clear();
        return ABRT_Success;
      }

      // By default, we produce an action for each device arch.
      for (Action *&A : OpenMPDeviceActions)
        A = C.getDriver().ConstructPhaseAction(C, Args, CurPhase, A);

      return ABRT_Success;
    }

    ActionBuilderReturnCode addDeviceDepences(Action *HostAction) override {

      // If this is an input action replicate it for each OpenMP toolchain.
      if (auto *IA = dyn_cast<InputAction>(HostAction)) {
        OpenMPDeviceActions.clear();
        for (unsigned I = 0; I < ToolChains.size(); ++I)
          OpenMPDeviceActions.push_back(
              C.MakeAction<InputAction>(IA->getInputArg(), IA->getType()));
        return ABRT_Success;
      }

      // If this is an unbundling action use it as is for each OpenMP toolchain.
      if (auto *UA = dyn_cast<OffloadUnbundlingJobAction>(HostAction)) {
        OpenMPDeviceActions.clear();
        if (auto *IA = dyn_cast<InputAction>(UA->getInputs().back())) {
          std::string FileName = IA->getInputArg().getAsString(Args);
          // Check if the type of the file is the same as the action. Do not
          // unbundle it if it is not. Do not unbundle .so files, for example,
          // which are not object files.
          if (IA->getType() == types::TY_Object &&
              (!llvm::sys::path::has_extension(FileName) ||
               types::lookupTypeForExtension(
                   llvm::sys::path::extension(FileName).drop_front()) !=
                   types::TY_Object))
            return ABRT_Inactive;
        }
        for (unsigned I = 0; I < ToolChains.size(); ++I) {
          OpenMPDeviceActions.push_back(UA);
          UA->registerDependentActionInfo(
              ToolChains[I], /*BoundArch=*/StringRef(), Action::OFK_OpenMP);
        }
        return ABRT_Success;
      }

      // When generating code for OpenMP we use the host compile phase result as
      // a dependence to the device compile phase so that it can learn what
      // declarations should be emitted. However, this is not the only use for
      // the host action, so we prevent it from being collapsed.
      if (isa<CompileJobAction>(HostAction)) {
        HostAction->setCannotBeCollapsedWithNextDependentAction();
        assert(ToolChains.size() == OpenMPDeviceActions.size() &&
               "Toolchains and device action sizes do not match.");
        OffloadAction::HostDependence HDep(
            *HostAction, *C.getSingleOffloadToolChain<Action::OFK_Host>(),
            /*BoundArch=*/nullptr, Action::OFK_OpenMP);
        auto TC = ToolChains.begin();
        for (Action *&A : OpenMPDeviceActions) {
          assert(isa<CompileJobAction>(A));
          OffloadAction::DeviceDependences DDep;
          DDep.add(*A, **TC, /*BoundArch=*/nullptr, Action::OFK_OpenMP);
          A = C.MakeAction<OffloadAction>(HDep, DDep);
          ++TC;
        }
      }
      return ABRT_Success;
    }

    void appendTopLevelActions(ActionList &AL) override {
      if (OpenMPDeviceActions.empty())
        return;

      // We should always have an action for each input.
      assert(OpenMPDeviceActions.size() == ToolChains.size() &&
             "Number of OpenMP actions and toolchains do not match.");

      // Append all device actions followed by the proper offload action.
      auto TI = ToolChains.begin();
      for (auto *A : OpenMPDeviceActions) {
        OffloadAction::DeviceDependences Dep;
        Dep.add(*A, **TI, /*BoundArch=*/nullptr, Action::OFK_OpenMP);
        AL.push_back(C.MakeAction<OffloadAction>(Dep, A->getType()));
        ++TI;
      }
      // We no longer need the action stored in this builder.
      OpenMPDeviceActions.clear();
    }

    void appendLinkDependences(OffloadAction::DeviceDependences &DA) override {
      assert(ToolChains.size() == DeviceLinkerInputs.size() &&
             "Toolchains and linker inputs sizes do not match.");

      // Append a new link action for each device.
      auto TC = ToolChains.begin();
      for (auto &LI : DeviceLinkerInputs) {
        auto *DeviceLinkAction =
            C.MakeAction<LinkJobAction>(LI, types::TY_Image);
        DA.add(*DeviceLinkAction, **TC, /*BoundArch=*/nullptr,
               Action::OFK_OpenMP);
        ++TC;
      }
    }

    bool initialize() override {
      // Get the OpenMP toolchains. If we don't get any, the action builder will
      // know there is nothing to do related to OpenMP offloading.
      auto OpenMPTCRange = C.getOffloadToolChains<Action::OFK_OpenMP>();
      for (auto TI = OpenMPTCRange.first, TE = OpenMPTCRange.second; TI != TE;
           ++TI)
        ToolChains.push_back(TI->second);

      DeviceLinkerInputs.resize(ToolChains.size());
      return false;
    }

    bool canUseBundlerUnbundler() const override {
      // OpenMP should use bundled files whenever possible.
      return true;
    }
  };

  /// SYCL action builder. The host bitcode is passed to the device frontend
  /// and all the device linked images are passed to the host link phase.
  /// SPIR related are wrapped before added to the fat binary
  class SYCLActionBuilder final : public DeviceActionBuilder {
    /// Flag to signal if the user requested device-only compilation.
    bool CompileDeviceOnly = false;

    /// Flag to signal if the user requested the device object to be wrapped
    bool WrapDeviceOnlyBinary = false;

    /// The SYCL actions for the current input.
    ActionList SYCLDeviceActions;

    /// The SYCL link binary if it was generated for the current input.
    Action *SYCLLinkBinary = nullptr;

    /// Running list of SYCL actions specific for device linking.
    ActionList SYCLLinkBinaryList;

    /// SYCL ahead of time compilation inputs
    SmallVector<std::pair<llvm::Triple, const char *>, 8> SYCLAOTInputs;

    /// The linker inputs obtained for each toolchain.
    SmallVector<ActionList, 8> DeviceLinkerInputs;

    /// The compiler inputs obtained for each toolchain
    Action * DeviceCompilerInput = nullptr;

    /// List of offload device triples needed to track for different toolchain
    /// construction
    SmallVector<llvm::Triple, 4> SYCLTripleList;

    /// Running count of FPGA device binaries.
    unsigned FPGAxCount = 0;
    unsigned FPGArCount = 0;

    /// Type of output file for FPGA device compilation.
    types::ID FPGAOutType = types::TY_FPGA_AOCX;

  public:
    SYCLActionBuilder(Compilation &C, DerivedArgList &Args,
                      const Driver::InputList &Inputs)
        : DeviceActionBuilder(C, Args, Inputs, Action::OFK_SYCL) {}

    ActionBuilderReturnCode
    getDeviceDependences(OffloadAction::DeviceDependences &DA,
                         phases::ID CurPhase, phases::ID FinalPhase,
                         PhasesTy &Phases) override {

      // FIXME: This adds the integrated header generation pass before the
      // Host compilation pass so the Host can use the header generated.  This
      // can be improved upon to where the header generation and spv generation
      // is done in the same step.  Currently, its not too efficient.
      // The host depends on the generated integrated header from the device
      // compilation.
      if (CurPhase == phases::Compile) {
        for (Action *&A : SYCLDeviceActions) {
          DeviceCompilerInput =
              C.MakeAction<CompileJobAction>(A, types::TY_SYCL_Header);
        }
        DA.add(*DeviceCompilerInput, *ToolChains.front(), /*BoundArch=*/nullptr,
               Action::OFK_SYCL);
        // Clear the input file, it is already a dependence to a host
        // action.
        DeviceCompilerInput = nullptr;
      }

      // The host only depends on device action in the linking phase, when all
      // the device images have to be embedded in the host image.
      if (CurPhase == phases::Link) {
        assert(ToolChains.size() == DeviceLinkerInputs.size() &&
               "Toolchains and linker inputs sizes do not match.");
        auto LI = DeviceLinkerInputs.begin();
        for (auto *A : SYCLDeviceActions) {
          LI->push_back(A);
          ++LI;
        }

        // With -fsycl-link-targets, we will take the unbundled binaries
        // for each device and link them together to a single binary that will
        // be used in a split compilation step.
        if (CompileDeviceOnly && !SYCLDeviceActions.empty()) {
          for (auto SDA : SYCLDeviceActions)
            SYCLLinkBinaryList.push_back(SDA);
          if (WrapDeviceOnlyBinary) {
            auto *DeviceLinkAction =
              C.MakeAction<LinkJobAction>(SYCLLinkBinaryList, types::TY_Image);
            // Wrap the binary when -fsycl-link is given
            SYCLLinkBinary =
                C.MakeAction<OffloadWrappingJobAction>(DeviceLinkAction,
                                                       types::TY_Object);
          } else
            SYCLLinkBinary = C.MakeAction<LinkJobAction>(SYCLLinkBinaryList,
                                                         types::TY_Image);

          // Remove the SYCL actions as they are already connected to an host
          // action or fat binary.
          SYCLDeviceActions.clear();
          // We avoid creating host action in device-only mode.
          return ABRT_Ignore_Host;
        }

        // We passed the device action as a host dependence, so we don't need to
        // do anything else with them.
        SYCLDeviceActions.clear();
        return ABRT_Success;
      }

      // By default, we produce an action for each device arch.
      for (Action *&A : SYCLDeviceActions) {
        A = C.getDriver().ConstructPhaseAction(C, Args, CurPhase, A,
                                               AssociatedOffloadKind);
      }

      return ABRT_Success;
    }

    ActionBuilderReturnCode addDeviceDepences(Action *HostAction) override {

      // If this is an input action replicate it for each SYCL toolchain.
      if (auto *IA = dyn_cast<InputAction>(HostAction)) {
        SYCLDeviceActions.clear();

        std::string InputName = IA->getInputArg().getValue();
        // Objects should already be consumed with -foffload-static-lib
        if (Args.hasArg(options::OPT_foffload_static_lib_EQ) &&
            IA->getType() == types::TY_Object && isObjectFile(InputName))
          return ABRT_Inactive;

        // Libraries are not processed in the SYCL toolchain
        if (IA->getType() == types::TY_Object && !isObjectFile(InputName))
          return ABRT_Inactive;

        for (unsigned I = 0; I < ToolChains.size(); ++I)
          SYCLDeviceActions.push_back(
              C.MakeAction<InputAction>(IA->getInputArg(), IA->getType()));
        return ABRT_Success;
      }

      // If this is an unbundling action use it as is for each SYCL toolchain.
      if (auto *UA = dyn_cast<OffloadUnbundlingJobAction>(HostAction)) {
        SYCLDeviceActions.clear();
        if (auto *IA = dyn_cast<InputAction>(UA->getInputs().back())) {
          std::string FileName = IA->getInputArg().getAsString(Args);
          // Check if the type of the file is the same as the action. Do not
          // unbundle it if it is not. Do not unbundle .so files, for example,
          // which are not object files.
          if (IA->getType() == types::TY_Object && !isObjectFile(FileName))
            return ABRT_Inactive;
          // When creating FPGA device fat objects, all host objects are
          // partially linked.  Gather that list here.
          if (IA->getType() == types::TY_Object ||
              IA->getType() == types::TY_FPGA_AOCX ||
              IA->getType() == types::TY_FPGA_AOCR) {
            // Keep track of the number of FPGA devices encountered
            // Only one of these is allowed at a single time.
            if (IA->getType() == types::TY_FPGA_AOCX)
              FPGAxCount++;
            if (IA->getType() == types::TY_FPGA_AOCR)
              FPGArCount++;
            if ((FPGAxCount && FPGArCount) || FPGAxCount > 1 || FPGArCount > 1)
              C.getDriver().Diag(clang::diag::err_drv_bad_fpga_device_count);
          }
        }
        for (unsigned I = 0; I < ToolChains.size(); ++I) {
          SYCLDeviceActions.push_back(UA);
          UA->registerDependentActionInfo(
            ToolChains[I], /*BoundArch=*/StringRef(), Action::OFK_SYCL);
        }
        return ABRT_Success;
      }
      return ABRT_Success;
    }

    // Actions that can only be appended after all Inputs have been processed
    // occur here.  Not all offload actions are against single files.
    void appendTopLevelLinkAction(ActionList &AL) override {
      if (!SYCLLinkBinary)
        return;

      OffloadAction::DeviceDependences Dep;
      Dep.add(*SYCLLinkBinary, *ToolChains.front(), /*BoundArch=*/nullptr,
              Action::OFK_SYCL);
      AL.push_back(C.MakeAction<OffloadAction>(Dep,
                                               SYCLLinkBinary->getType()));
      SYCLLinkBinary = nullptr;
    }

    void appendTopLevelActions(ActionList &AL) override {
      if (SYCLDeviceActions.empty())
        return;

      // We should always have an action for each input.
      assert(SYCLDeviceActions.size() == ToolChains.size() &&
             "Number of SYCL actions and toolchains do not match.");

      // Append all device actions followed by the proper offload action.
      auto TI = ToolChains.begin();
      for (auto *A : SYCLDeviceActions) {
        OffloadAction::DeviceDependences Dep;
        Dep.add(*A, **TI, /*BoundArch=*/nullptr, Action::OFK_SYCL);
        AL.push_back(C.MakeAction<OffloadAction>(Dep, A->getType()));
        ++TI;
      }
      // We no longer need the action stored in this builder.
      SYCLDeviceActions.clear();
    }

    void appendLinkDependences(OffloadAction::DeviceDependences &DA) override {
      assert(ToolChains.size() == DeviceLinkerInputs.size() &&
             "Toolchains and linker inputs sizes do not match.");

      // FIXME - If -fsycl-add-targets is provided, do not link in the regular
      // device binaries - only pull in the add-targets variants.  We are doing
      // this to allow for a specific device only binary to be created until
      // we have the ability to resolve multiple devices
      if (SYCLAOTInputs.empty()) {
        // Append a new link action for each device.
        auto TC = ToolChains.begin();

        unsigned I = 0;
        for (auto &LI : DeviceLinkerInputs) {
          // Perform a check for device kernels.  This is done for FPGA when an
          // aocx or aocr based file is found.
          if (FPGAxCount || FPGArCount) {
            ActionList DeviceObjects;
            for (const auto &I : LI) {
              if (I->getType() == types::TY_Object) {
                // Perform a check for SPIR kernel.
                auto *DeviceCheckAction =
                    C.MakeAction<SPIRCheckJobAction>(I, types::TY_Object);
                DeviceObjects.push_back(DeviceCheckAction);
              } else {
                // Do not perform a device link and only pass the aocr
                // file to the offline compilation before wrapping.  Just
                // wrap an aocx file.
                Action * DeviceWrappingAction;
                if (I->getType() == types::TY_FPGA_AOCR) {
                  auto *DeviceBECompileAction =
                      C.MakeAction<BackendCompileJobAction>(I, FPGAOutType);
                  DeviceWrappingAction =
                    C.MakeAction<OffloadWrappingJobAction>(
                                DeviceBECompileAction, types::TY_Object);
                } else
                  DeviceWrappingAction =
                    C.MakeAction<OffloadWrappingJobAction>(I, types::TY_Object);
                DA.add(*DeviceWrappingAction, **TC, /*BoundArch=*/nullptr,
                       Action::OFK_SYCL);
              }
            }
            if (!DeviceObjects.empty()) {
              // link and wrap the device binary, but do not perform the
              // backend compile.
              auto *DeviceLinkAction =
                  C.MakeAction<LinkJobAction>(DeviceObjects, types::TY_SPIRV);
              auto *DeviceWrappingAction =
                  C.MakeAction<OffloadWrappingJobAction>(DeviceLinkAction,
                                                         types::TY_Object);
              DA.add(*DeviceWrappingAction, **TC, /*BoundArch=*/nullptr,
                     Action::OFK_SYCL);
            }
            continue;
          }
          auto *DeviceLinkAction =
              C.MakeAction<LinkJobAction>(LI, types::TY_SPIRV);
          auto TT = SYCLTripleList[I];
          bool SYCLAOTCompile = (TT.getSubArch() != llvm::Triple::NoSubArch &&
                         (TT.getSubArch() == llvm::Triple::SPIRSubArch_fpga ||
                          TT.getSubArch() == llvm::Triple::SPIRSubArch_gen ||
                          TT.getSubArch() == llvm::Triple::SPIRSubArch_x86_64));

          // After the Link, wrap the files before the final host link
          if (SYCLAOTCompile) {
            types::ID OutType = types::TY_Image;
            if (TT.getSubArch() == llvm::Triple::SPIRSubArch_fpga)
              OutType = FPGAOutType;
            // Do the additional Ahead of Time compilation when the specific
            // triple calls for it (provided a valid subarch).
            auto *DeviceBECompileAction =
                C.MakeAction<BackendCompileJobAction>(DeviceLinkAction,
                                                      OutType);

            auto *DeviceWrappingAction =
              C.MakeAction<OffloadWrappingJobAction>(DeviceBECompileAction,
                                                     types::TY_Object);
            DA.add(*DeviceWrappingAction, **TC, /*BoundArch=*/nullptr,
                   Action::OFK_SYCL);
          } else {
            auto *DeviceWrappingAction =
              C.MakeAction<OffloadWrappingJobAction>(DeviceLinkAction,
                                                     types::TY_Object);
            DA.add(*DeviceWrappingAction, **TC, /*BoundArch=*/nullptr,
                   Action::OFK_SYCL);
          }
          ++TC;
          ++I;
        }
      } else {
        // Perform additional wraps against -fsycl-add-targets
        // FIXME - The triple is currently not used from the AOT inputs, these
        // will eventually be added to a manifest that is built into the final
        // binary
        ActionList AddInputs;
        for (auto SAI : SYCLAOTInputs) {
          std::string FN(SAI.second);
          const char * FNStr = Args.MakeArgString(FN);
          Arg *myArg = Args.MakeSeparateArg(nullptr,
                 C.getDriver().getOpts().getOption(options::OPT_INPUT), FNStr);
          Action *SYCLAdd = C.MakeAction<InputAction>(*myArg,
                                                      types::TY_SYCL_FATBIN);
          AddInputs.push_back(SYCLAdd);
        }
        for (auto &LI : AddInputs) {
          auto *DeviceWrappingAction =
              C.MakeAction<OffloadWrappingJobAction>(LI, types::TY_Object);
          DA.add(*DeviceWrappingAction, *ToolChains.front(),
                 /*BoundArch=*/nullptr, Action::OFK_SYCL);
        }
      }
    }

    bool initialize() override {
      // Get the SYCL toolchains. If we don't get any, the action builder will
      // know there is nothing to do related to SYCL offloading.
      auto SYCLTCRange = C.getOffloadToolChains<Action::OFK_SYCL>();
      for (auto TI = SYCLTCRange.first, TE = SYCLTCRange.second; TI != TE;
           ++TI)
        ToolChains.push_back(TI->second);

      Arg *SYCLLinkTargets = Args.getLastArg(
                                  options::OPT_fsycl_link_targets_EQ);
      WrapDeviceOnlyBinary = Args.hasArg(options::OPT_fsycl_link_EQ);
      // Device only compilation for -fsycl-link (no FPGA) and
      // -fsycl-link-targets
      CompileDeviceOnly =
          (SYCLLinkTargets ||
           (WrapDeviceOnlyBinary && !Args.hasArg(options::OPT_fintelfpga)));
      Arg *SYCLAddTargets = Args.getLastArg(
                                  options::OPT_fsycl_add_targets_EQ);
      if (SYCLAddTargets) {
        for (StringRef Val : SYCLAddTargets->getValues()) {
          // Parse out the Triple and Input (triple:binary) and create a
          // ToolChain for each entry.  Each of these will be wrapped and fed
          // into the final binary.
          // Populate the pairs, expects format of 'triple:file', any other
          // format will not be accepted.
          std::pair<StringRef, StringRef> I = Val.split(':');
          llvm::Triple TT;
          const char * TF;
          if (!I.first.empty() && !I.second.empty()) {
            TT = llvm::Triple(I.first);
            TF = C.getArgs().MakeArgString(I.second);
            // populate the input vector
            SYCLAOTInputs.push_back(std::make_pair(TT, TF));
          } else {
            // No colon found, do not use the input
            C.getDriver().Diag(diag::err_drv_unsupported_option_argument)
                 << SYCLAddTargets->getOption().getName() << Val;
          }
        }
      }
      // Gather information about the SYCL Ahead of Time targets.  The targets
      // are determined on the SubArch values passed along in the triple.
      Arg *SYCLTargets =
              C.getInputArgs().getLastArg(options::OPT_fsycl_targets_EQ);
      bool HasValidSYCLRuntime = C.getInputArgs().hasFlag(options::OPT_fsycl,
                                              options::OPT_fno_sycl, false);

      // Add additional check for -fintelfpga, which if set will add the fpga
      // specific target triple.  There is a check done earlier for the setting
      // of both options, so we can freely just check argument contents.
      if (!SYCLTargets && C.getInputArgs().hasArg(options::OPT_fintelfpga)) {
        SYCLTargets = Args.MakeJoinedArg(nullptr,
            C.getDriver().getOpts().getOption(options::OPT_fsycl_targets_EQ),
            Args.MakeArgString("spir64_fpga-unknown-linux-sycldevice"));
      }
      if (SYCLTargets) {
        llvm::StringMap<const char *> FoundNormalizedTriples;
        for (const char *Val : SYCLTargets->getValues()) {
          llvm::Triple TT(Val);
          std::string NormalizedName = TT.normalize();

          // Make sure we don't have a duplicate triple.
          auto Duplicate = FoundNormalizedTriples.find(NormalizedName);
          if (Duplicate != FoundNormalizedTriples.end())
            continue;

          // Store the current triple so that we can check for duplicates in
          // the following iterations.
          FoundNormalizedTriples[NormalizedName] = Val;

          SYCLTripleList.push_back(TT);
        }
      } else if (HasValidSYCLRuntime) {
        // Only -fsycl is provided without -fsycl-targets.
        llvm::Triple TT;
        TT.setArch(llvm::Triple::spir64);
        TT.setVendor(llvm::Triple::UnknownVendor);
        TT.setOS(llvm::Triple(llvm::sys::getProcessTriple()).getOS());
        TT.setEnvironment(llvm::Triple::SYCLDevice);
        SYCLTripleList.push_back(TT);
      }
      // Set the FPGA output type based on command line (-fsycl-link).
      if (auto * A = C.getInputArgs().getLastArg(options::OPT_fsycl_link_EQ))
        FPGAOutType = (A->getValue() == StringRef("early"))
                         ? types::TY_FPGA_AOCR : types::TY_FPGA_AOCX;

      DeviceLinkerInputs.resize(ToolChains.size());
      return false;
    }

    bool canUseBundlerUnbundler() const override {
      // SYCL should use bundled files whenever possible.
      return true;
    }
  };

  ///
  /// TODO: Add the implementation for other specialized builders here.
  ///

  /// Specialized builders being used by this offloading action builder.
  SmallVector<DeviceActionBuilder *, 4> SpecializedBuilders;

  /// Flag set to true if all valid builders allow file bundling/unbundling.
  bool CanUseBundler;

public:
  OffloadingActionBuilder(Compilation &C, DerivedArgList &Args,
                          const Driver::InputList &Inputs)
      : C(C) {
    // Create a specialized builder for each device toolchain.

    IsValid = true;

    // Create a specialized builder for CUDA.
    SpecializedBuilders.push_back(new CudaActionBuilder(C, Args, Inputs));

    // Create a specialized builder for HIP.
    SpecializedBuilders.push_back(new HIPActionBuilder(C, Args, Inputs));

    // Create a specialized builder for OpenMP.
    SpecializedBuilders.push_back(new OpenMPActionBuilder(C, Args, Inputs));

    // Create a specialized builder for SYCL.
    SpecializedBuilders.push_back(new SYCLActionBuilder(C, Args, Inputs));

    //
    // TODO: Build other specialized builders here.
    //

    // Initialize all the builders, keeping track of errors. If all valid
    // builders agree that we can use bundling, set the flag to true.
    unsigned ValidBuilders = 0u;
    unsigned ValidBuildersSupportingBundling = 0u;
    for (auto *SB : SpecializedBuilders) {
      IsValid = IsValid && !SB->initialize();

      // Update the counters if the builder is valid.
      if (SB->isValid()) {
        ++ValidBuilders;
        if (SB->canUseBundlerUnbundler())
          ++ValidBuildersSupportingBundling;
      }
    }
    CanUseBundler =
        ValidBuilders && ValidBuilders == ValidBuildersSupportingBundling;
  }

  ~OffloadingActionBuilder() {
    for (auto *SB : SpecializedBuilders)
      delete SB;
  }

  /// Generate an action that adds device dependences (if any) to a host action.
  /// If no device dependence actions exist, just return the host action \a
  /// HostAction. If an error is found or if no builder requires the host action
  /// to be generated, return nullptr.
  Action *
  addDeviceDependencesToHostAction(Action *HostAction, const Arg *InputArg,
                                   phases::ID CurPhase, phases::ID FinalPhase,
                                   DeviceActionBuilder::PhasesTy &Phases) {
    if (!IsValid)
      return nullptr;

    if (SpecializedBuilders.empty())
      return HostAction;

    assert(HostAction && "Invalid host action!");

    OffloadAction::DeviceDependences DDeps;
    // Check if all the programming models agree we should not emit the host
    // action. Also, keep track of the offloading kinds employed.
    auto &OffloadKind = InputArgToOffloadKindMap[InputArg];
    unsigned InactiveBuilders = 0u;
    unsigned IgnoringBuilders = 0u;
    for (auto *SB : SpecializedBuilders) {
      if (!SB->isValid()) {
        ++InactiveBuilders;
        continue;
      }

      auto RetCode =
          SB->getDeviceDependences(DDeps, CurPhase, FinalPhase, Phases);

      // If the builder explicitly says the host action should be ignored,
      // we need to increment the variable that tracks the builders that request
      // the host object to be ignored.
      if (RetCode == DeviceActionBuilder::ABRT_Ignore_Host)
        ++IgnoringBuilders;

      // Unless the builder was inactive for this action, we have to record the
      // offload kind because the host will have to use it.
      if (RetCode != DeviceActionBuilder::ABRT_Inactive)
        OffloadKind |= SB->getAssociatedOffloadKind();
    }

    // If all builders agree that the host object should be ignored, just return
    // nullptr.
    if (IgnoringBuilders &&
        SpecializedBuilders.size() == (InactiveBuilders + IgnoringBuilders))
      return nullptr;

    if (DDeps.getActions().empty())
      return HostAction;

    // We have dependences we need to bundle together. We use an offload action
    // for that.
    OffloadAction::HostDependence HDep(
        *HostAction, *C.getSingleOffloadToolChain<Action::OFK_Host>(),
        /*BoundArch=*/nullptr, DDeps);
    return C.MakeAction<OffloadAction>(HDep, DDeps);
  }

  bool HasFPGADeviceBinary(Compilation &C, std::string Object,
                           bool CheckAOCX = false) {
    // Temporary names for the output.
    const ToolChain *OTC = C.getSingleOffloadToolChain<Action::OFK_SYCL>();
    llvm::Triple TT;
    TT.setArchName(CheckAOCX ? "fpga_aocx" : "fpga_aocr");
    TT.setVendorName("intel");
    TT.setOS(llvm::Triple(OTC->getTriple()).getOS());
    TT.setEnvironment(llvm::Triple::SYCLDevice);

    // Checking uses -check-section option with the input file, no output
    // file and the target triple being looked for.
    const char *Targets =
        C.getArgs().MakeArgString(Twine("-targets=sycl-") + TT.str());
    const char *Inputs = C.getArgs().MakeArgString(Twine("-inputs=") +
                         Object);
    // Always use -type=ao for aocx/aocr bundle checking.  The 'bundles' are
    // actually archives.
    const char *Type = C.getArgs().MakeArgString("-type=ao");
    std::vector<StringRef> BundlerArgs = { "clang-offload-bundler",
                                           Type,
                                           Targets,
                                           Inputs,
                                           "-check-section" };
    // Find bundler.
    StringRef ExecPath(C.getArgs().MakeArgString(C.getDriver().Dir));
    auto BundlerBinary = llvm::sys::findProgramByName("clang-offload-bundler",
                                                      ExecPath);
    if (C.getArgs().hasArg(options::OPT_ccc_print_phases,
                           options::OPT_ccc_print_bindings))
      return false;
    // Since this is run in real time and not in the toolchain, output the
    // command line if requested.
    bool OutputOnly = C.getArgs().hasArg(options::OPT__HASH_HASH_HASH);
    if (C.getArgs().hasArg(options::OPT_v) || OutputOnly) {
      for (StringRef A : BundlerArgs)
        if (OutputOnly)
          llvm::errs() << "\"" << A << "\" ";
        else
          llvm::errs() << A << " ";
      llvm::errs() << '\n';
    }
    if (BundlerBinary.getError())
      return false;

    // Run the bundler.
    bool Failed = llvm::sys::ExecuteAndWait(BundlerBinary.get(), BundlerArgs);
    if (!Failed)
      return true;
    return false;
  }

  /// Generate an action that adds a host dependence to a device action. The
  /// results will be kept in this action builder. Return true if an error was
  /// found.
  bool addHostDependenceToDeviceActions(Action *&HostAction,
                                        const Arg *InputArg,
                                        DerivedArgList &Args) {
    if (!IsValid)
      return true;

    // If we are supporting bundling/unbundling and the current action is an
    // input action of non-source file, we replace the host action by the
    // unbundling action. The bundler tool has the logic to detect if an input
    // is a bundle or not and if the input is not a bundle it assumes it is a
    // host file. Therefore it is safe to create an unbundling action even if
    // the input is not a bundle.
    if (CanUseBundler && isa<InputAction>(HostAction) &&
        InputArg->getOption().getKind() == llvm::opt::Option::InputClass &&
        !types::isSrcFile(HostAction->getType())) {
      std::string InputName = InputArg->getValue();
      // Do not create an unbundling action for an object when we know a fat
      // static library is being used.  A separate unbundling action is created
      // for all objects and the fat static library.
      // But in MSVC environment static offload archives are handled differently
      // due to absence of partial linking support in the linker. Instead of
      // partially linking input objects and static archives and then unbundling
      // result we are unbundling all objects and offload archives to extract
      // device parts. Therefore, in case on MSVC environment unbundling action
      // for objects is still needed.
      if (C.getDefaultToolChain().getTriple().isWindowsMSVCEnvironment() ||
          !(HostAction->getType() == types::TY_Object &&
            isObjectFile(InputName) &&
            Args.hasArg(options::OPT_foffload_static_lib_EQ))) {
        ActionList HostActionList;
        Action *A(HostAction);
        // Only check for FPGA device information when using fpga SubArch.
        if (Args.hasArg(options::OPT_fintelfpga) &&
            HostAction->getType() != types::TY_FPGA_AOCR &&
            HostAction->getType() != types::TY_FPGA_AOCX &&
            !(HostAction->getType() == types::TY_Object &&
              isObjectFile(InputName))) {
          if (HasFPGADeviceBinary(C, InputArg->getAsString(Args), true))
            A = C.MakeAction<InputAction>(*InputArg, types::TY_FPGA_AOCX);
          else if (HasFPGADeviceBinary(C, InputArg->getAsString(Args)))
            A = C.MakeAction<InputAction>(*InputArg, types::TY_FPGA_AOCR);
        }
        HostActionList.push_back(A);
        if (!HostActionList.empty()) {
          auto UnbundlingHostAction =
            C.MakeAction<OffloadUnbundlingJobAction>(HostActionList);
          UnbundlingHostAction->registerDependentActionInfo(
            C.getSingleOffloadToolChain<Action::OFK_Host>(),
            /*BoundArch=*/StringRef(), Action::OFK_Host);
          HostAction = UnbundlingHostAction;
        }
      }
    }

    assert(HostAction && "Invalid host action!");

    // Register the offload kinds that are used.
    auto &OffloadKind = InputArgToOffloadKindMap[InputArg];
    for (auto *SB : SpecializedBuilders) {
      if (!SB->isValid())
        continue;

      auto RetCode = SB->addDeviceDepences(HostAction);

      // Host dependences for device actions are not compatible with that same
      // action being ignored.
      assert(RetCode != DeviceActionBuilder::ABRT_Ignore_Host &&
             "Host dependence not expected to be ignored.!");

      // Unless the builder was inactive for this action, we have to record the
      // offload kind because the host will have to use it.
      if (RetCode != DeviceActionBuilder::ABRT_Inactive)
        OffloadKind |= SB->getAssociatedOffloadKind();
    }

    // Do not use unbundler if the Host does not depend on device action.
    if (OffloadKind == Action::OFK_None && CanUseBundler)
      if (auto *UA = dyn_cast<OffloadUnbundlingJobAction>(HostAction))
        HostAction = UA->getInputs().back();

    return false;
  }

  /// Generate an action that adds a host dependence to an unbundling action.
  /// The results will be kept in this action builder. Return true if an error
  /// was found.
  bool addHostDependenceToUnbundlingAction(Action *&HostAction,
                                           ActionList &InputActionList,
                                           const Arg *InputArg) {
    if (!IsValid || InputActionList.empty())
      return true;

    auto *DeviceUnbundlingAction =
              C.MakeAction<OffloadUnbundlingJobAction>(InputActionList);
    DeviceUnbundlingAction->registerDependentActionInfo(
          C.getSingleOffloadToolChain<Action::OFK_Host>(),
          /*BoundArch=*/StringRef(), Action::OFK_Host);
    HostAction = DeviceUnbundlingAction;

    // Register the offload kinds that are used.
    auto &OffloadKind = InputArgToOffloadKindMap[InputArg];
    for (auto *SB : SpecializedBuilders) {
      if (!SB->isValid())
        continue;

      auto RetCode = SB->addDeviceDepences(HostAction);

      // Host dependences for device actions are not compatible with that same
      // action being ignored.
      assert(RetCode != DeviceActionBuilder::ABRT_Ignore_Host &&
             "Host dependence not expected to be ignored.!");

      // Unless the builder was inactive for this action, we have to record the
      // offload kind because the host will have to use it.
      if (RetCode != DeviceActionBuilder::ABRT_Inactive)
        OffloadKind |= SB->getAssociatedOffloadKind();
    }
    return false;
  }

  /// Add the offloading top level actions that are specific for unique
  /// linking situations where objects are used at only the device link
  /// with no intermedate steps.
  bool appendTopLevelLinkAction(ActionList &AL) {
    // Get the device actions to be appended.
    ActionList OffloadAL;
    for (auto *SB : SpecializedBuilders) {
      if (!SB->isValid())
        continue;
      SB->appendTopLevelLinkAction(OffloadAL);
    }
    // Append the device actions.
    AL.append(OffloadAL.begin(), OffloadAL.end());
    return false;
  }

  /// Add the offloading top level actions to the provided action list. This
  /// function can replace the host action by a bundling action if the
  /// programming models allow it.
  bool appendTopLevelActions(ActionList &AL, Action *HostAction,
                             const Arg *InputArg) {
    // Get the device actions to be appended.
    ActionList OffloadAL;
    for (auto *SB : SpecializedBuilders) {
      if (!SB->isValid())
        continue;
      SB->appendTopLevelActions(OffloadAL);
    }

    // If we can use the bundler, replace the host action by the bundling one in
    // the resulting list. Otherwise, just append the device actions. For
    // device only compilation, HostAction is a null pointer, therefore only do
    // this when HostAction is not a null pointer.
    if (CanUseBundler && HostAction && !OffloadAL.empty()) {
      // Add the host action to the list in order to create the bundling action.
      OffloadAL.push_back(HostAction);

      // We expect that the host action was just appended to the action list
      // before this method was called.
      assert(HostAction == AL.back() && "Host action not in the list??");
      HostAction = C.MakeAction<OffloadBundlingJobAction>(OffloadAL);
      AL.back() = HostAction;
    } else
      AL.append(OffloadAL.begin(), OffloadAL.end());

    // Propagate to the current host action (if any) the offload information
    // associated with the current input.
    if (HostAction)
      HostAction->propagateHostOffloadInfo(InputArgToOffloadKindMap[InputArg],
                                           /*BoundArch=*/nullptr);
    return false;
  }

  /// Processes the host linker action. This currently consists of replacing it
  /// with an offload action if there are device link objects and propagate to
  /// the host action all the offload kinds used in the current compilation. The
  /// resulting action is returned.
  Action *processHostLinkAction(Action *HostAction) {
    // Add all the dependences from the device linking actions.
    OffloadAction::DeviceDependences DDeps;
    for (auto *SB : SpecializedBuilders) {
      if (!SB->isValid())
        continue;

      SB->appendLinkDependences(DDeps);
    }

    // Calculate all the offload kinds used in the current compilation.
    unsigned ActiveOffloadKinds = 0u;
    for (auto &I : InputArgToOffloadKindMap)
      ActiveOffloadKinds |= I.second;

    // If we don't have device dependencies, we don't have to create an offload
    // action.
    if (DDeps.getActions().empty()) {
      // Propagate all the active kinds to host action. Given that it is a link
      // action it is assumed to depend on all actions generated so far.
      HostAction->propagateHostOffloadInfo(ActiveOffloadKinds,
                                           /*BoundArch=*/nullptr);
      return HostAction;
    }

    // Create the offload action with all dependences. When an offload action
    // is created the kinds are propagated to the host action, so we don't have
    // to do that explicitly here.
    OffloadAction::HostDependence HDep(
        *HostAction, *C.getSingleOffloadToolChain<Action::OFK_Host>(),
        /*BoundArch*/ nullptr, ActiveOffloadKinds);
    return C.MakeAction<OffloadAction>(HDep, DDeps);
  }
};
} // anonymous namespace.

void Driver::handleArguments(Compilation &C, DerivedArgList &Args,
                             const InputList &Inputs,
                             ActionList &Actions) const {

  // Ignore /Yc/Yu if both /Yc and /Yu passed but with different filenames.
  Arg *YcArg = Args.getLastArg(options::OPT__SLASH_Yc);
  Arg *YuArg = Args.getLastArg(options::OPT__SLASH_Yu);
  if (YcArg && YuArg && strcmp(YcArg->getValue(), YuArg->getValue()) != 0) {
    Diag(clang::diag::warn_drv_ycyu_different_arg_clang_cl);
    Args.eraseArg(options::OPT__SLASH_Yc);
    Args.eraseArg(options::OPT__SLASH_Yu);
    YcArg = YuArg = nullptr;
  }
  if (YcArg && Inputs.size() > 1) {
    Diag(clang::diag::warn_drv_yc_multiple_inputs_clang_cl);
    Args.eraseArg(options::OPT__SLASH_Yc);
    YcArg = nullptr;
  }

  Arg *FinalPhaseArg;
  phases::ID FinalPhase = getFinalPhase(Args, &FinalPhaseArg);

  if (FinalPhase == phases::Link) {
    if (Args.hasArg(options::OPT_emit_llvm))
      Diag(clang::diag::err_drv_emit_llvm_link);
    if (IsCLMode() && LTOMode != LTOK_None &&
        !Args.getLastArgValue(options::OPT_fuse_ld_EQ).equals_lower("lld"))
      Diag(clang::diag::err_drv_lto_without_lld);
  }

  if (FinalPhase == phases::Preprocess || Args.hasArg(options::OPT__SLASH_Y_)) {
    // If only preprocessing or /Y- is used, all pch handling is disabled.
    // Rather than check for it everywhere, just remove clang-cl pch-related
    // flags here.
    Args.eraseArg(options::OPT__SLASH_Fp);
    Args.eraseArg(options::OPT__SLASH_Yc);
    Args.eraseArg(options::OPT__SLASH_Yu);
    YcArg = YuArg = nullptr;
  }

  unsigned LastPLSize = 0;
  llvm::SmallVector<phases::ID, phases::MaxNumberOfPhases> PL;
  for (auto &I : Inputs) {
    types::ID InputType = I.first;
    const Arg *InputArg = I.second;

    PL.clear();
    types::getCompilationPhases(InputType, PL);
    LastPLSize = PL.size();

    // If the first step comes after the final phase we are doing as part of
    // this compilation, warn the user about it.
    phases::ID InitialPhase = PL[0];
    if (InitialPhase > FinalPhase) {
      if (InputArg->isClaimed())
        continue;

      // Claim here to avoid the more general unused warning.
      InputArg->claim();

      // Suppress all unused style warnings with -Qunused-arguments
      if (Args.hasArg(options::OPT_Qunused_arguments))
        continue;

      // Special case when final phase determined by binary name, rather than
      // by a command-line argument with a corresponding Arg.
      if (CCCIsCPP())
        Diag(clang::diag::warn_drv_input_file_unused_by_cpp)
            << InputArg->getAsString(Args) << getPhaseName(InitialPhase);
      // Special case '-E' warning on a previously preprocessed file to make
      // more sense.
      else if (InitialPhase == phases::Compile &&
               (Args.getLastArg(options::OPT__SLASH_EP,
                                options::OPT__SLASH_P) ||
                Args.getLastArg(options::OPT_E) ||
                Args.getLastArg(options::OPT_M, options::OPT_MM)) &&
               getPreprocessedType(InputType) == types::TY_INVALID)
        Diag(clang::diag::warn_drv_preprocessed_input_file_unused)
            << InputArg->getAsString(Args) << !!FinalPhaseArg
            << (FinalPhaseArg ? FinalPhaseArg->getOption().getName() : "");
      else
        Diag(clang::diag::warn_drv_input_file_unused)
            << InputArg->getAsString(Args) << getPhaseName(InitialPhase)
            << !!FinalPhaseArg
            << (FinalPhaseArg ? FinalPhaseArg->getOption().getName() : "");
      continue;
    }

    if (YcArg) {
      // Add a separate precompile phase for the compile phase.
      if (FinalPhase >= phases::Compile) {
        const types::ID HeaderType = lookupHeaderTypeForSourceType(InputType);
        llvm::SmallVector<phases::ID, phases::MaxNumberOfPhases> PCHPL;
        types::getCompilationPhases(HeaderType, PCHPL);
        // Build the pipeline for the pch file.
        Action *ClangClPch = C.MakeAction<InputAction>(*InputArg, HeaderType);
        for (phases::ID Phase : PCHPL)
          ClangClPch = ConstructPhaseAction(C, Args, Phase, ClangClPch);
        assert(ClangClPch);
        Actions.push_back(ClangClPch);
        // The driver currently exits after the first failed command.  This
        // relies on that behavior, to make sure if the pch generation fails,
        // the main compilation won't run.
        // FIXME: If the main compilation fails, the PCH generation should
        // probably not be considered successful either.
      }
    }
  }

  // If we are linking, claim any options which are obviously only used for
  // compilation.
  // FIXME: Understand why the last Phase List length is used here.
  if (FinalPhase == phases::Link && LastPLSize == 1) {
    Args.ClaimAllArgs(options::OPT_CompileOnly_Group);
    Args.ClaimAllArgs(options::OPT_cl_compile_Group);
  }
}

void Driver::BuildActions(Compilation &C, DerivedArgList &Args,
                          const InputList &Inputs, ActionList &Actions) const {
  llvm::PrettyStackTraceString CrashInfo("Building compilation actions");

  if (!SuppressMissingInputWarning && Inputs.empty()) {
    Diag(clang::diag::err_drv_no_input_files);
    return;
  }

  // Reject -Z* at the top level, these options should never have been exposed
  // by gcc.
  if (Arg *A = Args.getLastArg(options::OPT_Z_Joined))
    Diag(clang::diag::err_drv_use_of_Z_option) << A->getAsString(Args);

  // Diagnose misuse of /Fo.
  if (Arg *A = Args.getLastArg(options::OPT__SLASH_Fo)) {
    StringRef V = A->getValue();
    if (Inputs.size() > 1 && !V.empty() &&
        !llvm::sys::path::is_separator(V.back())) {
      // Check whether /Fo tries to name an output file for multiple inputs.
      Diag(clang::diag::err_drv_out_file_argument_with_multiple_sources)
          << A->getSpelling() << V;
      Args.eraseArg(options::OPT__SLASH_Fo);
    }
  }

  // Diagnose misuse of /Fa.
  if (Arg *A = Args.getLastArg(options::OPT__SLASH_Fa)) {
    StringRef V = A->getValue();
    if (Inputs.size() > 1 && !V.empty() &&
        !llvm::sys::path::is_separator(V.back())) {
      // Check whether /Fa tries to name an asm file for multiple inputs.
      Diag(clang::diag::err_drv_out_file_argument_with_multiple_sources)
          << A->getSpelling() << V;
      Args.eraseArg(options::OPT__SLASH_Fa);
    }
  }

  // Diagnose misuse of /o.
  if (Arg *A = Args.getLastArg(options::OPT__SLASH_o)) {
    if (A->getValue()[0] == '\0') {
      // It has to have a value.
      Diag(clang::diag::err_drv_missing_argument) << A->getSpelling() << 1;
      Args.eraseArg(options::OPT__SLASH_o);
    }
  }

  handleArguments(C, Args, Inputs, Actions);

  // Builder to be used to build offloading actions.
  OffloadingActionBuilder OffloadBuilder(C, Args, Inputs);

  // Construct the actions to perform.
  HeaderModulePrecompileJobAction *HeaderModuleAction = nullptr;
  ActionList LinkerInputs;

  llvm::SmallVector<phases::ID, phases::MaxNumberOfPhases> PL;
  for (auto &I : Inputs) {
    types::ID InputType = I.first;
    const Arg *InputArg = I.second;

    PL.clear();
    types::getCompilationPhases(*this, Args, InputType, PL);
    if (PL.empty())
      continue;

    llvm::SmallVector<phases::ID, phases::MaxNumberOfPhases> FullPL;
    types::getCompilationPhases(InputType, FullPL);

    // Build the pipeline for this file.
    Action *Current = C.MakeAction<InputAction>(*InputArg, InputType);

    // Use the current host action in any of the offloading actions, if
    // required.
    if (OffloadBuilder.addHostDependenceToDeviceActions(Current, InputArg,
                                                        Args))
      break;

    for (phases::ID Phase : PL) {

      // Add any offload action the host action depends on.
      Current = OffloadBuilder.addDeviceDependencesToHostAction(
          Current, InputArg, Phase, PL.back(), FullPL);
      if (!Current)
        break;

      // Queue linker inputs.
      if (Phase == phases::Link) {
        assert(Phase == PL.back() && "linking must be final compilation step.");
        LinkerInputs.push_back(Current);
        Current = nullptr;
        break;
      }

      // Each precompiled header file after a module file action is a module
      // header of that same module file, rather than being compiled to a
      // separate PCH.
      if (Phase == phases::Precompile && HeaderModuleAction &&
          getPrecompiledType(InputType) == types::TY_PCH) {
        HeaderModuleAction->addModuleHeaderInput(Current);
        Current = nullptr;
        break;
      }

      // FIXME: Should we include any prior module file outputs as inputs of
      // later actions in the same command line?

      // Otherwise construct the appropriate action.
      Action *NewCurrent = ConstructPhaseAction(C, Args, Phase, Current);

      // We didn't create a new action, so we will just move to the next phase.
      if (NewCurrent == Current)
        continue;

      if (auto *HMA = dyn_cast<HeaderModulePrecompileJobAction>(NewCurrent))
        HeaderModuleAction = HMA;

      Current = NewCurrent;

      // Use the current host action in any of the offloading actions, if
      // required.
      if (OffloadBuilder.addHostDependenceToDeviceActions(Current, InputArg,
                                                          Args))
        break;

      if (Current->getType() == types::TY_Nothing)
        break;
    }

    // If we ended with something, add to the output list.
    if (Current)
      Actions.push_back(Current);

    // Add any top level actions generated for offloading.
    OffloadBuilder.appendTopLevelActions(Actions, Current, InputArg);
  }

  OffloadBuilder.appendTopLevelLinkAction(Actions);

  // When a static fat archive is provided, create a new unbundling step
  // for all of the objects.
  if (!C.getDefaultToolChain().getTriple().isWindowsMSVCEnvironment() &&
      Args.hasArg(options::OPT_foffload_static_lib_EQ) &&
      !LinkerInputs.empty()) {
    ActionList UnbundlerInputs;
    ActionList TempLinkerInputs;
    for (const auto &LI : LinkerInputs) {
      // Unbundler only handles objects.
      if (auto *IA = dyn_cast<InputAction>(LI)) {
        std::string FileName = IA->getInputArg().getAsString(Args);
        if (IA->getType() == types::TY_Object &&
            !isObjectFile(FileName))
          // Pass the Input along to linker.
          TempLinkerInputs.push_back(LI);
        else
          // Add to unbundler.
          UnbundlerInputs.push_back(LI);
      } else
        UnbundlerInputs.push_back(LI);
    }
    LinkerInputs.clear();
    if (!UnbundlerInputs.empty()) {
      Action *Current;
      const Arg *LastArg = Args.getLastArg(options::OPT_foffload_static_lib_EQ);
      OffloadBuilder.addHostDependenceToUnbundlingAction(Current,
                                                    UnbundlerInputs, LastArg);
      Current = OffloadBuilder.addDeviceDependencesToHostAction(Current,
                                       LastArg, phases::Link, PL.back(), PL);
      LinkerInputs.push_back(Current);
    }
    for (const auto &TLI : TempLinkerInputs)
      LinkerInputs.push_back(TLI);
  }
  const llvm::opt::OptTable &Opts = getOpts();
  if (C.getDefaultToolChain().getTriple().isWindowsMSVCEnvironment() &&
      Args.hasArg(options::OPT_foffload_static_lib_EQ)) {
    // In MSVC environment offload-static-libs are handled slightly different
    // because of missing support for partial linking in the linker. We add an
    // unbundling action for each static archive which produces list files with
    // extracted objects. Device lists are then added to the appropriate device
    // link actions and host list is ignored since we are adding
    // offload-static-libs as normal libraries to the host link command.
    for (const auto *A : Args.filtered(options::OPT_foffload_static_lib_EQ)) {
      Arg *InputArg = MakeInputArg(Args, Opts, A->getValue());
      Action *Current = C.MakeAction<InputAction>(*InputArg, types::TY_Archive);
      OffloadBuilder.addHostDependenceToDeviceActions(Current, InputArg, Args);
      OffloadBuilder.addDeviceDependencesToHostAction(
          Current, InputArg, phases::Link, PL.back(), PL);
    }
  }
  // For an FPGA archive, we add the unbundling step above to take care of
  // the device side, but also unbundle here to extract the host side
  for (const auto &LI : LinkerInputs) {
    Action *UnbundlerInput = nullptr;
    if (auto *IA = dyn_cast<InputAction>(LI)) {
      if (IA->getType() == types::TY_FPGA_AOCR ||
          IA->getType() == types::TY_FPGA_AOCX) {
        // Add to unbundler.
        UnbundlerInput = LI;
      }
    }
    if (UnbundlerInput) {
      if (auto *IA = dyn_cast<InputAction>(UnbundlerInput)) {
        std::string FileName = IA->getInputArg().getAsString(Args);
        Arg *InputArg = MakeInputArg(Args, Opts, FileName);
        OffloadBuilder.addHostDependenceToDeviceActions(UnbundlerInput,
                                                        InputArg, Args);
        OffloadBuilder.addDeviceDependencesToHostAction(
            UnbundlerInput, InputArg, phases::Link, PL.back(), PL);
      }
    }
  }

  // Add a link action if necessary.
  if (!LinkerInputs.empty()) {
    types::ID LinkType(types::TY_Image);
    if (Args.hasArg(options::OPT_fsycl_link_EQ))
      LinkType = types::TY_Archive;
    Action *LA = C.MakeAction<LinkJobAction>(LinkerInputs, LinkType);
    LA = OffloadBuilder.processHostLinkAction(LA);
    Actions.push_back(LA);
  }

  // If --print-supported-cpus, -mcpu=? or -mtune=? is specified, build a custom
  // Compile phase that prints out supported cpu models and quits.
  if (Arg *A = Args.getLastArg(options::OPT_print_supported_cpus)) {
    // Use the -mcpu=? flag as the dummy input to cc1.
    Actions.clear();
    Action *InputAc = C.MakeAction<InputAction>(*A, types::TY_C);
    Actions.push_back(
        C.MakeAction<PrecompileJobAction>(InputAc, types::TY_Nothing));
    for (auto &I : Inputs)
      I.second->claim();
  }

  // Claim ignored clang-cl options.
  Args.ClaimAllArgs(options::OPT_cl_ignored_Group);

  // Claim --cuda-host-only and --cuda-compile-host-device, which may be passed
  // to non-CUDA compilations and should not trigger warnings there.
  Args.ClaimAllArgs(options::OPT_cuda_host_only);
  Args.ClaimAllArgs(options::OPT_cuda_compile_host_device);
}

Action *Driver::ConstructPhaseAction(
    Compilation &C, const ArgList &Args, phases::ID Phase, Action *Input,
    Action::OffloadKind TargetDeviceOffloadKind) const {
  llvm::PrettyStackTraceString CrashInfo("Constructing phase actions");

  // Some types skip the assembler phase (e.g., llvm-bc), but we can't
  // encode this in the steps because the intermediate type depends on
  // arguments. Just special case here.
  if (Phase == phases::Assemble && Input->getType() != types::TY_PP_Asm)
    return Input;

  // Build the appropriate action.
  switch (Phase) {
  case phases::Link:
    llvm_unreachable("link action invalid here.");
  case phases::Preprocess: {
    types::ID OutputTy;
    // -M and -MM specify the dependency file name by altering the output type,
    // -if -MD and -MMD are not specified.
    if (Args.hasArg(options::OPT_M, options::OPT_MM) &&
        !Args.hasArg(options::OPT_MD, options::OPT_MMD)) {
      OutputTy = types::TY_Dependencies;
    } else {
      OutputTy = Input->getType();
      if (!Args.hasFlag(options::OPT_frewrite_includes,
                        options::OPT_fno_rewrite_includes, false) &&
          !Args.hasFlag(options::OPT_frewrite_imports,
                        options::OPT_fno_rewrite_imports, false) &&
          !CCGenDiagnostics)
        OutputTy = types::getPreprocessedType(OutputTy);
      assert(OutputTy != types::TY_INVALID &&
             "Cannot preprocess this input type!");
    }
    return C.MakeAction<PreprocessJobAction>(Input, OutputTy);
  }
  case phases::Precompile: {
    types::ID OutputTy = getPrecompiledType(Input->getType());
    assert(OutputTy != types::TY_INVALID &&
           "Cannot precompile this input type!");

    // If we're given a module name, precompile header file inputs as a
    // module, not as a precompiled header.
    const char *ModName = nullptr;
    if (OutputTy == types::TY_PCH) {
      if (Arg *A = Args.getLastArg(options::OPT_fmodule_name_EQ))
        ModName = A->getValue();
      if (ModName)
        OutputTy = types::TY_ModuleFile;
    }

    if (Args.hasArg(options::OPT_fsyntax_only)) {
      // Syntax checks should not emit a PCH file
      OutputTy = types::TY_Nothing;
    }

    if (ModName)
      return C.MakeAction<HeaderModulePrecompileJobAction>(Input, OutputTy,
                                                           ModName);
    return C.MakeAction<PrecompileJobAction>(Input, OutputTy);
  }
  case phases::Compile: {
    if (Args.hasArg(options::OPT_fsyntax_only))
      return C.MakeAction<CompileJobAction>(Input, types::TY_Nothing);
    if (Args.hasArg(options::OPT_rewrite_objc))
      return C.MakeAction<CompileJobAction>(Input, types::TY_RewrittenObjC);
    if (Args.hasArg(options::OPT_rewrite_legacy_objc))
      return C.MakeAction<CompileJobAction>(Input,
                                            types::TY_RewrittenLegacyObjC);
    if (Args.hasArg(options::OPT__analyze))
      return C.MakeAction<AnalyzeJobAction>(Input, types::TY_Plist);
    if (Args.hasArg(options::OPT__migrate))
      return C.MakeAction<MigrateJobAction>(Input, types::TY_Remap);
    if (Args.hasArg(options::OPT_emit_ast))
      return C.MakeAction<CompileJobAction>(Input, types::TY_AST);
    if (Args.hasArg(options::OPT_module_file_info))
      return C.MakeAction<CompileJobAction>(Input, types::TY_ModuleFile);
    if (Args.hasArg(options::OPT_verify_pch))
      return C.MakeAction<VerifyPCHJobAction>(Input, types::TY_Nothing);
    if (Args.hasArg(options::OPT_emit_iterface_stubs))
      return C.MakeAction<CompileJobAction>(Input, types::TY_IFS);
    return C.MakeAction<CompileJobAction>(Input, types::TY_LLVM_BC);
  }
  case phases::Backend: {
    if (isUsingLTO() && TargetDeviceOffloadKind == Action::OFK_None) {
      types::ID Output =
          Args.hasArg(options::OPT_S) ? types::TY_LTO_IR : types::TY_LTO_BC;
      return C.MakeAction<BackendJobAction>(Input, Output);
    }
    if (Args.hasArg(options::OPT_emit_llvm)) {
      types::ID Output =
          Args.hasArg(options::OPT_S) ? types::TY_LLVM_IR : types::TY_LLVM_BC;
      return C.MakeAction<BackendJobAction>(Input, Output);
    }
    if (Args.hasArg(options::OPT_sycl_device_only)) {
      if (Args.hasFlag(options::OPT_fsycl_use_bitcode,
                       options::OPT_fno_sycl_use_bitcode, true))
        return C.MakeAction<BackendJobAction>(Input, types::TY_LLVM_BC);
      // Use of --sycl creates a bitcode file, we need to translate that to
      // a SPIR-V file with -fno-sycl-use-bitcode
      auto *BackendAction =
          C.MakeAction<BackendJobAction>(Input, types::TY_LLVM_BC);
      return C.MakeAction<SPIRVTranslatorJobAction>(BackendAction,
                                                    types::TY_SPIRV);
    }
    return C.MakeAction<BackendJobAction>(Input, types::TY_PP_Asm);
  }
  case phases::Assemble:
    return C.MakeAction<AssembleJobAction>(std::move(Input), types::TY_Object);
  }

  llvm_unreachable("invalid phase in ConstructPhaseAction");
}

void Driver::BuildJobs(Compilation &C) const {
  llvm::PrettyStackTraceString CrashInfo("Building compilation jobs");

  Arg *FinalOutput = C.getArgs().getLastArg(options::OPT_o);

  // It is an error to provide a -o option if we are making multiple output
  // files.
  if (FinalOutput) {
    unsigned NumOutputs = 0;
    for (const Action *A : C.getActions())
      if (A->getType() != types::TY_Nothing)
        ++NumOutputs;

    if (NumOutputs > 1) {
      Diag(clang::diag::err_drv_output_argument_with_multiple_files);
      FinalOutput = nullptr;
    }
  }

  // Collect the list of architectures.
  llvm::StringSet<> ArchNames;
  if (C.getDefaultToolChain().getTriple().isOSBinFormatMachO())
    for (const Arg *A : C.getArgs())
      if (A->getOption().matches(options::OPT_arch))
        ArchNames.insert(A->getValue());

  // Set of (Action, canonical ToolChain triple) pairs we've built jobs for.
  std::map<std::pair<const Action *, std::string>, InputInfo> CachedResults;
  for (Action *A : C.getActions()) {
    // If we are linking an image for multiple archs then the linker wants
    // -arch_multiple and -final_output <final image name>. Unfortunately, this
    // doesn't fit in cleanly because we have to pass this information down.
    //
    // FIXME: This is a hack; find a cleaner way to integrate this into the
    // process.
    const char *LinkingOutput = nullptr;
    if (isa<LipoJobAction>(A)) {
      if (FinalOutput)
        LinkingOutput = FinalOutput->getValue();
      else
        LinkingOutput = getDefaultImageName();
    }

    BuildJobsForAction(C, A, &C.getDefaultToolChain(),
                       /*BoundArch*/ StringRef(),
                       /*AtTopLevel*/ true,
                       /*MultipleArchs*/ ArchNames.size() > 1,
                       /*LinkingOutput*/ LinkingOutput, CachedResults,
                       /*TargetDeviceOffloadKind*/ Action::OFK_None);
  }

  // If the user passed -Qunused-arguments or there were errors, don't warn
  // about any unused arguments.
  if (Diags.hasErrorOccurred() ||
      C.getArgs().hasArg(options::OPT_Qunused_arguments))
    return;

  // Claim -### here.
  (void)C.getArgs().hasArg(options::OPT__HASH_HASH_HASH);

  // Claim --driver-mode, --rsp-quoting, it was handled earlier.
  (void)C.getArgs().hasArg(options::OPT_driver_mode);
  (void)C.getArgs().hasArg(options::OPT_rsp_quoting);

  for (Arg *A : C.getArgs()) {
    // FIXME: It would be nice to be able to send the argument to the
    // DiagnosticsEngine, so that extra values, position, and so on could be
    // printed.
    if (!A->isClaimed()) {
      if (A->getOption().hasFlag(options::NoArgumentUnused))
        continue;

      // Suppress the warning automatically if this is just a flag, and it is an
      // instance of an argument we already claimed.
      const Option &Opt = A->getOption();
      if (Opt.getKind() == Option::FlagClass) {
        bool DuplicateClaimed = false;

        for (const Arg *AA : C.getArgs().filtered(&Opt)) {
          if (AA->isClaimed()) {
            DuplicateClaimed = true;
            break;
          }
        }

        if (DuplicateClaimed)
          continue;
      }

      // In clang-cl, don't mention unknown arguments here since they have
      // already been warned about.
      if (!IsCLMode() || !A->getOption().matches(options::OPT_UNKNOWN))
        Diag(clang::diag::warn_drv_unused_argument)
            << A->getAsString(C.getArgs());
    }
  }
}

namespace {
/// Utility class to control the collapse of dependent actions and select the
/// tools accordingly.
class ToolSelector final {
  /// The tool chain this selector refers to.
  const ToolChain &TC;

  /// The compilation this selector refers to.
  const Compilation &C;

  /// The base action this selector refers to.
  const JobAction *BaseAction;

  /// Set to true if the current toolchain refers to host actions.
  bool IsHostSelector;

  /// Set to true if save-temps and embed-bitcode functionalities are active.
  bool SaveTemps;
  bool EmbedBitcode;

  /// Get previous dependent action or null if that does not exist. If
  /// \a CanBeCollapsed is false, that action must be legal to collapse or
  /// null will be returned.
  const JobAction *getPrevDependentAction(const ActionList &Inputs,
                                          ActionList &SavedOffloadAction,
                                          bool CanBeCollapsed = true) {
    // An option can be collapsed only if it has a single input.
    if (Inputs.size() != 1)
      return nullptr;

    Action *CurAction = *Inputs.begin();
    if (CanBeCollapsed &&
        !CurAction->isCollapsingWithNextDependentActionLegal())
      return nullptr;

    // If the input action is an offload action. Look through it and save any
    // offload action that can be dropped in the event of a collapse.
    if (auto *OA = dyn_cast<OffloadAction>(CurAction)) {
      // If the dependent action is a device action, we will attempt to collapse
      // only with other device actions. Otherwise, we would do the same but
      // with host actions only.
      if (!IsHostSelector) {
        if (OA->hasSingleDeviceDependence(/*DoNotConsiderHostActions=*/true)) {
          CurAction =
              OA->getSingleDeviceDependence(/*DoNotConsiderHostActions=*/true);
          if (CanBeCollapsed &&
              !CurAction->isCollapsingWithNextDependentActionLegal())
            return nullptr;
          SavedOffloadAction.push_back(OA);
          return dyn_cast<JobAction>(CurAction);
        }
      } else if (OA->hasHostDependence()) {
        CurAction = OA->getHostDependence();
        if (CanBeCollapsed &&
            !CurAction->isCollapsingWithNextDependentActionLegal())
          return nullptr;
        SavedOffloadAction.push_back(OA);
        return dyn_cast<JobAction>(CurAction);
      }
      return nullptr;
    }

    return dyn_cast<JobAction>(CurAction);
  }

  /// Return true if an assemble action can be collapsed.
  bool canCollapseAssembleAction() const {
    return TC.useIntegratedAs() && !SaveTemps &&
           !C.getArgs().hasArg(options::OPT_via_file_asm) &&
           !C.getArgs().hasArg(options::OPT__SLASH_FA) &&
           !C.getArgs().hasArg(options::OPT__SLASH_Fa);
  }

  /// Return true if a preprocessor action can be collapsed.
  bool canCollapsePreprocessorAction() const {
    return !C.getArgs().hasArg(options::OPT_no_integrated_cpp) &&
           !C.getArgs().hasArg(options::OPT_traditional_cpp) && !SaveTemps &&
           !C.getArgs().hasArg(options::OPT_rewrite_objc);
  }

  /// Struct that relates an action with the offload actions that would be
  /// collapsed with it.
  struct JobActionInfo final {
    /// The action this info refers to.
    const JobAction *JA = nullptr;
    /// The offload actions we need to take care off if this action is
    /// collapsed.
    ActionList SavedOffloadAction;
  };

  /// Append collapsed offload actions from the give nnumber of elements in the
  /// action info array.
  static void AppendCollapsedOffloadAction(ActionList &CollapsedOffloadAction,
                                           ArrayRef<JobActionInfo> &ActionInfo,
                                           unsigned ElementNum) {
    assert(ElementNum <= ActionInfo.size() && "Invalid number of elements.");
    for (unsigned I = 0; I < ElementNum; ++I)
      CollapsedOffloadAction.append(ActionInfo[I].SavedOffloadAction.begin(),
                                    ActionInfo[I].SavedOffloadAction.end());
  }

  /// Functions that attempt to perform the combining. They detect if that is
  /// legal, and if so they update the inputs \a Inputs and the offload action
  /// that were collapsed in \a CollapsedOffloadAction. A tool that deals with
  /// the combined action is returned. If the combining is not legal or if the
  /// tool does not exist, null is returned.
  /// Currently three kinds of collapsing are supported:
  ///  - Assemble + Backend + Compile;
  ///  - Assemble + Backend ;
  ///  - Backend + Compile.
  const Tool *
  combineAssembleBackendCompile(ArrayRef<JobActionInfo> ActionInfo,
                                ActionList &Inputs,
                                ActionList &CollapsedOffloadAction) {
    if (ActionInfo.size() < 3 || !canCollapseAssembleAction())
      return nullptr;
    auto *AJ = dyn_cast<AssembleJobAction>(ActionInfo[0].JA);
    auto *BJ = dyn_cast<BackendJobAction>(ActionInfo[1].JA);
    auto *CJ = dyn_cast<CompileJobAction>(ActionInfo[2].JA);
    if (!AJ || !BJ || !CJ)
      return nullptr;

    // Get compiler tool.
    const Tool *T = TC.SelectTool(*CJ);
    if (!T)
      return nullptr;

    // When using -fembed-bitcode, it is required to have the same tool (clang)
    // for both CompilerJA and BackendJA. Otherwise, combine two stages.
    if (EmbedBitcode) {
      const Tool *BT = TC.SelectTool(*BJ);
      if (BT == T)
        return nullptr;
    }

    if (!T->hasIntegratedAssembler())
      return nullptr;

    Inputs = CJ->getInputs();
    AppendCollapsedOffloadAction(CollapsedOffloadAction, ActionInfo,
                                 /*NumElements=*/3);
    return T;
  }
  const Tool *combineAssembleBackend(ArrayRef<JobActionInfo> ActionInfo,
                                     ActionList &Inputs,
                                     ActionList &CollapsedOffloadAction) {
    if (ActionInfo.size() < 2 || !canCollapseAssembleAction())
      return nullptr;
    auto *AJ = dyn_cast<AssembleJobAction>(ActionInfo[0].JA);
    auto *BJ = dyn_cast<BackendJobAction>(ActionInfo[1].JA);
    if (!AJ || !BJ)
      return nullptr;

    // Retrieve the compile job, backend action must always be preceded by one.
    ActionList CompileJobOffloadActions;
    auto *CJ = getPrevDependentAction(BJ->getInputs(), CompileJobOffloadActions,
                                      /*CanBeCollapsed=*/false);
    if (!AJ || !BJ || !CJ)
      return nullptr;

    assert(isa<CompileJobAction>(CJ) &&
           "Expecting compile job preceding backend job.");

    // Get compiler tool.
    const Tool *T = TC.SelectTool(*CJ);
    if (!T)
      return nullptr;

    if (!T->hasIntegratedAssembler())
      return nullptr;

    Inputs = BJ->getInputs();
    AppendCollapsedOffloadAction(CollapsedOffloadAction, ActionInfo,
                                 /*NumElements=*/2);
    return T;
  }
  const Tool *combineBackendCompile(ArrayRef<JobActionInfo> ActionInfo,
                                    ActionList &Inputs,
                                    ActionList &CollapsedOffloadAction) {
    if (ActionInfo.size() < 2)
      return nullptr;
    auto *BJ = dyn_cast<BackendJobAction>(ActionInfo[0].JA);
    auto *CJ = dyn_cast<CompileJobAction>(ActionInfo[1].JA);
    if (!BJ || !CJ)
      return nullptr;

    // Check if the initial input (to the compile job or its predessor if one
    // exists) is LLVM bitcode. In that case, no preprocessor step is required
    // and we can still collapse the compile and backend jobs when we have
    // -save-temps. I.e. there is no need for a separate compile job just to
    // emit unoptimized bitcode.
    bool InputIsBitcode = true;
    for (size_t i = 1; i < ActionInfo.size(); i++)
      if (ActionInfo[i].JA->getType() != types::TY_LLVM_BC &&
          ActionInfo[i].JA->getType() != types::TY_LTO_BC) {
        InputIsBitcode = false;
        break;
      }
    if (!InputIsBitcode && !canCollapsePreprocessorAction())
      return nullptr;

    // Get compiler tool.
    const Tool *T = TC.SelectTool(*CJ);
    if (!T)
      return nullptr;

    if (T->canEmitIR() && ((SaveTemps && !InputIsBitcode) || EmbedBitcode))
      return nullptr;

    Inputs = CJ->getInputs();
    AppendCollapsedOffloadAction(CollapsedOffloadAction, ActionInfo,
                                 /*NumElements=*/2);
    return T;
  }

  /// Updates the inputs if the obtained tool supports combining with
  /// preprocessor action, and the current input is indeed a preprocessor
  /// action. If combining results in the collapse of offloading actions, those
  /// are appended to \a CollapsedOffloadAction.
  void combineWithPreprocessor(const Tool *T, ActionList &Inputs,
                               ActionList &CollapsedOffloadAction) {
    if (!T || !canCollapsePreprocessorAction() || !T->hasIntegratedCPP())
      return;

    // Attempt to get a preprocessor action dependence.
    ActionList PreprocessJobOffloadActions;
    ActionList NewInputs;
    for (Action *A : Inputs) {
      auto *PJ = getPrevDependentAction({A}, PreprocessJobOffloadActions);
      if (!PJ || !isa<PreprocessJobAction>(PJ)) {
        NewInputs.push_back(A);
        continue;
      }

      // This is legal to combine. Append any offload action we found and add the
      // current input to preprocessor inputs.
      CollapsedOffloadAction.append(PreprocessJobOffloadActions.begin(),
                                    PreprocessJobOffloadActions.end());
      NewInputs.append(PJ->input_begin(), PJ->input_end());
    }
    Inputs = NewInputs;
  }

public:
  ToolSelector(const JobAction *BaseAction, const ToolChain &TC,
               const Compilation &C, bool SaveTemps, bool EmbedBitcode)
      : TC(TC), C(C), BaseAction(BaseAction), SaveTemps(SaveTemps),
        EmbedBitcode(EmbedBitcode) {
    assert(BaseAction && "Invalid base action.");
    IsHostSelector = BaseAction->getOffloadingDeviceKind() == Action::OFK_None;
  }

  /// Check if a chain of actions can be combined and return the tool that can
  /// handle the combination of actions. The pointer to the current inputs \a
  /// Inputs and the list of offload actions \a CollapsedOffloadActions
  /// connected to collapsed actions are updated accordingly. The latter enables
  /// the caller of the selector to process them afterwards instead of just
  /// dropping them. If no suitable tool is found, null will be returned.
  const Tool *getTool(ActionList &Inputs,
                      ActionList &CollapsedOffloadAction) {
    //
    // Get the largest chain of actions that we could combine.
    //

    SmallVector<JobActionInfo, 5> ActionChain(1);
    ActionChain.back().JA = BaseAction;
    while (ActionChain.back().JA) {
      const Action *CurAction = ActionChain.back().JA;

      // Grow the chain by one element.
      ActionChain.resize(ActionChain.size() + 1);
      JobActionInfo &AI = ActionChain.back();

      // Attempt to fill it with the
      AI.JA =
          getPrevDependentAction(CurAction->getInputs(), AI.SavedOffloadAction);
    }

    // Pop the last action info as it could not be filled.
    ActionChain.pop_back();

    //
    // Attempt to combine actions. If all combining attempts failed, just return
    // the tool of the provided action. At the end we attempt to combine the
    // action with any preprocessor action it may depend on.
    //

    const Tool *T = combineAssembleBackendCompile(ActionChain, Inputs,
                                                  CollapsedOffloadAction);
    if (!T)
      T = combineAssembleBackend(ActionChain, Inputs, CollapsedOffloadAction);
    if (!T)
      T = combineBackendCompile(ActionChain, Inputs, CollapsedOffloadAction);
    if (!T) {
      Inputs = BaseAction->getInputs();
      T = TC.SelectTool(*BaseAction);
    }

    combineWithPreprocessor(T, Inputs, CollapsedOffloadAction);
    return T;
  }
};
}

/// Return a string that uniquely identifies the result of a job. The bound arch
/// is not necessarily represented in the toolchain's triple -- for example,
/// armv7 and armv7s both map to the same triple -- so we need both in our map.
/// Also, we need to add the offloading device kind, as the same tool chain can
/// be used for host and device for some programming models, e.g. OpenMP.
static std::string GetTriplePlusArchString(const ToolChain *TC,
                                           StringRef BoundArch,
                                           Action::OffloadKind OffloadKind) {
  std::string TriplePlusArch = TC->getTriple().normalize();
  if (!BoundArch.empty()) {
    TriplePlusArch += "-";
    TriplePlusArch += BoundArch;
  }
  TriplePlusArch += "-";
  TriplePlusArch += Action::GetOffloadKindName(OffloadKind);
  return TriplePlusArch;
}

InputInfo Driver::BuildJobsForAction(
    Compilation &C, const Action *A, const ToolChain *TC, StringRef BoundArch,
    bool AtTopLevel, bool MultipleArchs, const char *LinkingOutput,
    std::map<std::pair<const Action *, std::string>, InputInfo> &CachedResults,
    Action::OffloadKind TargetDeviceOffloadKind) const {
  std::pair<const Action *, std::string> ActionTC = {
      A, GetTriplePlusArchString(TC, BoundArch, TargetDeviceOffloadKind)};
  auto CachedResult = CachedResults.find(ActionTC);
  if (CachedResult != CachedResults.end()) {
    return CachedResult->second;
  }
  InputInfo Result = BuildJobsForActionNoCache(
      C, A, TC, BoundArch, AtTopLevel, MultipleArchs, LinkingOutput,
      CachedResults, TargetDeviceOffloadKind);
  CachedResults[ActionTC] = Result;
  return Result;
}

InputInfo Driver::BuildJobsForActionNoCache(
    Compilation &C, const Action *A, const ToolChain *TC, StringRef BoundArch,
    bool AtTopLevel, bool MultipleArchs, const char *LinkingOutput,
    std::map<std::pair<const Action *, std::string>, InputInfo> &CachedResults,
    Action::OffloadKind TargetDeviceOffloadKind) const {
  llvm::PrettyStackTraceString CrashInfo("Building compilation jobs");

  InputInfoList OffloadDependencesInputInfo;
  bool BuildingForOffloadDevice = TargetDeviceOffloadKind != Action::OFK_None;
  if (const OffloadAction *OA = dyn_cast<OffloadAction>(A)) {
    // The 'Darwin' toolchain is initialized only when its arguments are
    // computed. Get the default arguments for OFK_None to ensure that
    // initialization is performed before processing the offload action.
    // FIXME: Remove when darwin's toolchain is initialized during construction.
    C.getArgsForToolChain(TC, BoundArch, Action::OFK_None);

    // The offload action is expected to be used in four different situations.
    //
    // a) Set a toolchain/architecture/kind for a host action:
    //    Host Action 1 -> OffloadAction -> Host Action 2
    //
    // b) Set a toolchain/architecture/kind for a device action;
    //    Device Action 1 -> OffloadAction -> Device Action 2
    //
    // c) Specify a device dependence to a host action;
    //    Device Action 1  _
    //                      \
    //      Host Action 1  ---> OffloadAction -> Host Action 2
    //
    // d) Specify a host dependence to a device action.
    //      Host Action 1  _
    //                      \
    //    Device Action 1  ---> OffloadAction -> Device Action 2
    //
    // For a) and b), we just return the job generated for the dependence. For
    // c) and d) we override the current action with the host/device dependence
    // if the current toolchain is host/device and set the offload dependences
    // info with the jobs obtained from the device/host dependence(s).

    // If there is a single device option, just generate the job for it.
    if (OA->hasSingleDeviceDependence()) {
      InputInfo DevA;
      OA->doOnEachDeviceDependence([&](Action *DepA, const ToolChain *DepTC,
                                       const char *DepBoundArch) {
        DevA =
            BuildJobsForAction(C, DepA, DepTC, DepBoundArch, AtTopLevel,
                               /*MultipleArchs*/ !!DepBoundArch, LinkingOutput,
                               CachedResults, DepA->getOffloadingDeviceKind());
      });
      return DevA;
    }

    // If 'Action 2' is host, we generate jobs for the device dependences and
    // override the current action with the host dependence. Otherwise, we
    // generate the host dependences and override the action with the device
    // dependence. The dependences can't therefore be a top-level action.
    OA->doOnEachDependence(
        /*IsHostDependence=*/BuildingForOffloadDevice,
        [&](Action *DepA, const ToolChain *DepTC, const char *DepBoundArch) {
          OffloadDependencesInputInfo.push_back(BuildJobsForAction(
              C, DepA, DepTC, DepBoundArch, /*AtTopLevel=*/false,
              /*MultipleArchs*/ !!DepBoundArch, LinkingOutput, CachedResults,
              DepA->getOffloadingDeviceKind()));
        });

    A = BuildingForOffloadDevice
            ? OA->getSingleDeviceDependence(/*DoNotConsiderHostActions=*/true)
            : OA->getHostDependence();
  }

  if (const InputAction *IA = dyn_cast<InputAction>(A)) {
    // FIXME: It would be nice to not claim this here; maybe the old scheme of
    // just using Args was better?
    const Arg &Input = IA->getInputArg();
    Input.claim();
    if (Input.getOption().matches(options::OPT_INPUT)) {
      const char *Name = Input.getValue();
      return InputInfo(A, Name, /* _BaseInput = */ Name);
    }
    return InputInfo(A, &Input, /* _BaseInput = */ "");
  }

  if (const BindArchAction *BAA = dyn_cast<BindArchAction>(A)) {
    const ToolChain *TC;
    StringRef ArchName = BAA->getArchName();

    if (!ArchName.empty())
      TC = &getToolChain(C.getArgs(),
                         computeTargetTriple(*this, TargetTriple,
                                             C.getArgs(), ArchName));
    else
      TC = &C.getDefaultToolChain();

    return BuildJobsForAction(C, *BAA->input_begin(), TC, ArchName, AtTopLevel,
                              MultipleArchs, LinkingOutput, CachedResults,
                              TargetDeviceOffloadKind);
  }


  ActionList Inputs = A->getInputs();

  const JobAction *JA = cast<JobAction>(A);
  ActionList CollapsedOffloadActions;

  ToolSelector TS(JA, *TC, C, isSaveTempsEnabled(),
                  embedBitcodeInObject() && !isUsingLTO());
  const Tool *T = TS.getTool(Inputs, CollapsedOffloadActions);

  if (!T)
    return InputInfo();

  // If we've collapsed action list that contained OffloadAction we
  // need to build jobs for host/device-side inputs it may have held.
  for (const auto *OA : CollapsedOffloadActions)
    cast<OffloadAction>(OA)->doOnEachDependence(
        /*IsHostDependence=*/BuildingForOffloadDevice,
        [&](Action *DepA, const ToolChain *DepTC, const char *DepBoundArch) {
          OffloadDependencesInputInfo.push_back(BuildJobsForAction(
              C, DepA, DepTC, DepBoundArch, /* AtTopLevel */ false,
              /*MultipleArchs=*/!!DepBoundArch, LinkingOutput, CachedResults,
              DepA->getOffloadingDeviceKind()));
        });

  // Only use pipes when there is exactly one input.
  InputInfoList InputInfos;
  for (const Action *Input : Inputs) {
    // Treat dsymutil and verify sub-jobs as being at the top-level too, they
    // shouldn't get temporary output names.
    // FIXME: Clean this up.
    bool SubJobAtTopLevel =
        AtTopLevel && (isa<DsymutilJobAction>(A) || isa<VerifyJobAction>(A));
    InputInfos.push_back(BuildJobsForAction(
        C, Input, TC, BoundArch, SubJobAtTopLevel, MultipleArchs, LinkingOutput,
        CachedResults, A->getOffloadingDeviceKind()));
  }

  // Always use the first input as the base input.
  const char *BaseInput = InputInfos[0].getBaseInput();

  // ... except dsymutil actions, which use their actual input as the base
  // input.
  if (JA->getType() == types::TY_dSYM)
    BaseInput = InputInfos[0].getFilename();

  // ... and in header module compilations, which use the module name.
  if (auto *ModuleJA = dyn_cast<HeaderModulePrecompileJobAction>(JA))
    BaseInput = ModuleJA->getModuleName();

  // Append outputs of offload device jobs to the input list
  if (!OffloadDependencesInputInfo.empty())
    InputInfos.append(OffloadDependencesInputInfo.begin(),
                      OffloadDependencesInputInfo.end());

  // Set the effective triple of the toolchain for the duration of this job.
  llvm::Triple EffectiveTriple;
  const ToolChain &ToolTC = T->getToolChain();
  const ArgList &Args =
      C.getArgsForToolChain(TC, BoundArch, A->getOffloadingDeviceKind());
  if (InputInfos.size() != 1) {
    EffectiveTriple = llvm::Triple(ToolTC.ComputeEffectiveClangTriple(Args));
  } else {
    // Pass along the input type if it can be unambiguously determined.
    EffectiveTriple = llvm::Triple(
        ToolTC.ComputeEffectiveClangTriple(Args, InputInfos[0].getType()));
  }
  RegisterEffectiveTriple TripleRAII(ToolTC, EffectiveTriple);

  // Determine the place to write output to, if any.
  InputInfo Result;
  InputInfoList UnbundlingResults;
  if (auto *UA = dyn_cast<OffloadUnbundlingJobAction>(JA)) {
    // If we have an unbundling job, we need to create results for all the
    // outputs. We also update the results cache so that other actions using
    // this unbundling action can get the right results.
    for (auto &UI : UA->getDependentActionsInfo()) {
      assert(UI.DependentOffloadKind != Action::OFK_None &&
             "Unbundling with no offloading??");

      // Unbundling actions are never at the top level. When we generate the
      // offloading prefix, we also do that for the host file because the
      // unbundling action does not change the type of the output which can
      // cause a overwrite.
      InputInfo CurI;
      bool IsMSVCEnv =
          C.getDefaultToolChain().getTriple().isWindowsMSVCEnvironment();
      if (C.getInputArgs().hasArg(options::OPT_foffload_static_lib_EQ) &&
<<<<<<< HEAD
          ((JA->getType() == types::TY_Archive && IsMSVCEnv) ||
           (UI.DependentOffloadKind != Action::OFK_Host &&
            (JA->getType() == types::TY_Object && !IsMSVCEnv)))) {
        // Host part of the unbundled static archive is not used.
        if (UI.DependentOffloadKind == Action::OFK_Host &&
            JA->getType() == types::TY_Archive && IsMSVCEnv)
          continue;
=======
          UI.DependentOffloadKind != Action::OFK_Host &&
          ((JA->getType() == types::TY_Object && !IsMSVCEnv) ||
           (JA->getType() == types::TY_Archive && IsMSVCEnv))) {
>>>>>>> 70c8dc4d
        std::string TmpFileName =
           C.getDriver().GetTemporaryPath(llvm::sys::path::stem(BaseInput),
                                          "txt");
        const char *TmpFile =
                        C.addTempFile(C.getArgs().MakeArgString(TmpFileName),
                                      types::TY_Tempfilelist);
        CurI = InputInfo(types::TY_Tempfilelist, TmpFile, TmpFile);
      } else if (JA->getType() == types::TY_FPGA_AOCX ||
                 JA->getType() == types::TY_FPGA_AOCR) {
        std::string Ext(types::getTypeTempSuffix(JA->getType()));
        types::ID TI = types::TY_Object;
        if (EffectiveTriple.getSubArch() == llvm::Triple::SPIRSubArch_fpga) {
          // Output file from unbundle is FPGA device. Name the file
          // accordingly.
          if (UI.DependentOffloadKind == Action::OFK_Host) {
            // Do not add the current info for Host with FPGA device.  The host
            // side isn't used
            continue;
          }
        } else if (EffectiveTriple.getSubArch() !=
                   llvm::Triple::SPIRSubArch_fpga) {
          if (UI.DependentOffloadKind == Action::OFK_SYCL) {
            // Do not add the current info for device with FPGA device.  The
            // device side isn't used
            continue;
          }
          TI = types::TY_Tempfilelist;
          Ext = "txt";
        }
        std::string TmpFileName = C.getDriver().GetTemporaryPath(
            llvm::sys::path::stem(BaseInput), Ext);
        const char *TmpFile =
                        C.addTempFile(C.getArgs().MakeArgString(TmpFileName));
        CurI = InputInfo(TI, TmpFile, TmpFile);
      } else {
        std::string OffloadingPrefix = Action::GetOffloadingFileNamePrefix(
          UI.DependentOffloadKind,
          UI.DependentToolChain->getTriple().normalize(),
          /*CreatePrefixForHost=*/true);
        CurI = InputInfo(
          UA,
          GetNamedOutputPath(C, *UA, BaseInput, UI.DependentBoundArch,
                             /*AtTopLevel=*/false,
                             MultipleArchs ||
                                 UI.DependentOffloadKind == Action::OFK_HIP,
                             OffloadingPrefix),
          BaseInput);
      }
      // Save the unbundling result.
      UnbundlingResults.push_back(CurI);

      // Get the unique string identifier for this dependence and cache the
      // result.
      StringRef Arch;
      if (TargetDeviceOffloadKind == Action::OFK_HIP) {
        if (UI.DependentOffloadKind == Action::OFK_Host)
          Arch = StringRef();
        else
          Arch = UI.DependentBoundArch;
      } else
        Arch = BoundArch;
      // When unbundling for SYCL and there is no Target offload, assume
      // Host as the dependent offload, as the host path has been stripped
      // in this instance
      Action::OffloadKind DependentOffloadKind;
      if (UI.DependentOffloadKind == Action::OFK_SYCL &&
          TargetDeviceOffloadKind == Action::OFK_None)
        DependentOffloadKind = Action::OFK_Host;
      else
        DependentOffloadKind = UI.DependentOffloadKind;

      CachedResults[{A, GetTriplePlusArchString(UI.DependentToolChain, Arch,
                                                DependentOffloadKind)}] =
          CurI;
    }

    // Now that we have all the results generated, select the one that should be
    // returned for the current depending action.
    std::pair<const Action *, std::string> ActionTC = {
        A, GetTriplePlusArchString(TC, BoundArch, TargetDeviceOffloadKind)};
    assert(CachedResults.find(ActionTC) != CachedResults.end() &&
           "Result does not exist??");
    Result = CachedResults[ActionTC];
  } else if (JA->getType() == types::TY_Nothing)
    Result = InputInfo(A, BaseInput);
  else {
    std::string OffloadingPrefix;
    // When generating binaries with -fsycl-link-target or -fsycl-link, the
    // output file prefix is the triple arch only.
    if (Args.getLastArg(options::OPT_fsycl_link_targets_EQ) ||
        Args.hasArg(options::OPT_fsycl_link_EQ)) {
      OffloadingPrefix = "-";
      OffloadingPrefix += TC->getTriple().getArchName();
    } else {
      // We only have to generate a prefix for the host if this is not a
      // top-level action.
      OffloadingPrefix = Action::GetOffloadingFileNamePrefix(
        A->getOffloadingDeviceKind(), TC->getTriple().normalize(),
        /*CreatePrefixForHost=*/!!A->getOffloadingHostActiveKinds() &&
            !AtTopLevel);
    }
    Result = InputInfo(A, GetNamedOutputPath(C, *JA, BaseInput, BoundArch,
                                             AtTopLevel, MultipleArchs,
                                             OffloadingPrefix),
                       BaseInput);
  }

  if (CCCPrintBindings && !CCGenDiagnostics) {
    llvm::errs() << "# \"" << T->getToolChain().getTripleString() << '"'
                 << " - \"" << T->getName() << "\", inputs: [";
    for (unsigned i = 0, e = InputInfos.size(); i != e; ++i) {
      llvm::errs() << InputInfos[i].getAsString();
      if (i + 1 != e)
        llvm::errs() << ", ";
    }
    if (UnbundlingResults.empty())
      llvm::errs() << "], output: " << Result.getAsString() << "\n";
    else {
      llvm::errs() << "], outputs: [";
      for (unsigned i = 0, e = UnbundlingResults.size(); i != e; ++i) {
        llvm::errs() << UnbundlingResults[i].getAsString();
        if (i + 1 != e)
          llvm::errs() << ", ";
      }
      llvm::errs() << "] \n";
    }
  } else {
    if (UnbundlingResults.empty())
      T->ConstructJob(
          C, *JA, Result, InputInfos,
          C.getArgsForToolChain(TC, BoundArch, JA->getOffloadingDeviceKind()),
          LinkingOutput);
    else
      T->ConstructJobMultipleOutputs(
          C, *JA, UnbundlingResults, InputInfos,
          C.getArgsForToolChain(TC, BoundArch, JA->getOffloadingDeviceKind()),
          LinkingOutput);
  }
  return Result;
}

const char *Driver::getDefaultImageName() const {
  llvm::Triple Target(llvm::Triple::normalize(TargetTriple));
  return Target.isOSWindows() ? "a.exe" : "a.out";
}

/// Create output filename based on ArgValue, which could either be a
/// full filename, filename without extension, or a directory. If ArgValue
/// does not provide a filename, then use BaseName, and use the extension
/// suitable for FileType.
static const char *MakeCLOutputFilename(const ArgList &Args, StringRef ArgValue,
                                        StringRef BaseName,
                                        types::ID FileType) {
  SmallString<128> Filename = ArgValue;

  if (ArgValue.empty()) {
    // If the argument is empty, output to BaseName in the current dir.
    Filename = BaseName;
  } else if (llvm::sys::path::is_separator(Filename.back())) {
    // If the argument is a directory, output to BaseName in that dir.
    llvm::sys::path::append(Filename, BaseName);
  }

  if (!llvm::sys::path::has_extension(ArgValue)) {
    // If the argument didn't provide an extension, then set it.
    const char *Extension = types::getTypeTempSuffix(FileType, true);

    if (FileType == types::TY_Image &&
        Args.hasArg(options::OPT__SLASH_LD, options::OPT__SLASH_LDd)) {
      // The output file is a dll.
      Extension = "dll";
    }

    llvm::sys::path::replace_extension(Filename, Extension);
  }

  return Args.MakeArgString(Filename.c_str());
}

const char *Driver::GetNamedOutputPath(Compilation &C, const JobAction &JA,
                                       const char *BaseInput,
                                       StringRef BoundArch, bool AtTopLevel,
                                       bool MultipleArchs,
                                       StringRef OffloadingPrefix) const {
  llvm::PrettyStackTraceString CrashInfo("Computing output path");
  // Output to a user requested destination?
  if (AtTopLevel && !isa<DsymutilJobAction>(JA) && !isa<VerifyJobAction>(JA)) {
    if (Arg *FinalOutput = C.getArgs().getLastArg(options::OPT_o))
      return C.addResultFile(FinalOutput->getValue(), &JA);
  }

  // For /P, preprocess to file named after BaseInput.
  if (C.getArgs().hasArg(options::OPT__SLASH_P)) {
    assert(AtTopLevel && isa<PreprocessJobAction>(JA));
    StringRef BaseName = llvm::sys::path::filename(BaseInput);
    StringRef NameArg;
    if (Arg *A = C.getArgs().getLastArg(options::OPT__SLASH_Fi))
      NameArg = A->getValue();
    return C.addResultFile(
        MakeCLOutputFilename(C.getArgs(), NameArg, BaseName, types::TY_PP_C),
        &JA);
  }

  // Default to writing to stdout?
  if (AtTopLevel && !CCGenDiagnostics && isa<PreprocessJobAction>(JA))
    return "-";

  // Is this the assembly listing for /FA?
  if (JA.getType() == types::TY_PP_Asm &&
      (C.getArgs().hasArg(options::OPT__SLASH_FA) ||
       C.getArgs().hasArg(options::OPT__SLASH_Fa))) {
    // Use /Fa and the input filename to determine the asm file name.
    StringRef BaseName = llvm::sys::path::filename(BaseInput);
    StringRef FaValue = C.getArgs().getLastArgValue(options::OPT__SLASH_Fa);
    return C.addResultFile(
        MakeCLOutputFilename(C.getArgs(), FaValue, BaseName, JA.getType()),
        &JA);
  }

  // Output to a temporary file?
  if ((!AtTopLevel && !isSaveTempsEnabled() &&
       !C.getArgs().hasArg(options::OPT__SLASH_Fo)) ||
      CCGenDiagnostics) {
    StringRef Name = llvm::sys::path::filename(BaseInput);
    std::pair<StringRef, StringRef> Split = Name.split('.');
    SmallString<128> TmpName;
    const char *Suffix = types::getTypeTempSuffix(JA.getType(), IsCLMode());
    Arg *A = C.getArgs().getLastArg(options::OPT_fcrash_diagnostics_dir);
    if (CCGenDiagnostics && A) {
      SmallString<128> CrashDirectory(A->getValue());
      if (!getVFS().exists(CrashDirectory))
        llvm::sys::fs::create_directories(CrashDirectory);
      llvm::sys::path::append(CrashDirectory, Split.first);
      const char *Middle = Suffix ? "-%%%%%%." : "-%%%%%%";
      std::error_code EC = llvm::sys::fs::createUniqueFile(
          CrashDirectory + Middle + Suffix, TmpName);
      if (EC) {
        Diag(clang::diag::err_unable_to_make_temp) << EC.message();
        return "";
      }
    } else {
      TmpName = GetTemporaryPath(Split.first, Suffix);
    }
    return C.addTempFile(C.getArgs().MakeArgString(TmpName));
  }

  SmallString<128> BasePath(BaseInput);
  StringRef BaseName;

  // Dsymutil actions should use the full path.
  if (isa<DsymutilJobAction>(JA) || isa<VerifyJobAction>(JA))
    BaseName = BasePath;
  else
    BaseName = llvm::sys::path::filename(BasePath);

  // Determine what the derived output name should be.
  const char *NamedOutput;

  if ((JA.getType() == types::TY_Object || JA.getType() == types::TY_LTO_BC) &&
      C.getArgs().hasArg(options::OPT__SLASH_Fo, options::OPT__SLASH_o)) {
    // The /Fo or /o flag decides the object filename.
    StringRef Val =
        C.getArgs()
            .getLastArg(options::OPT__SLASH_Fo, options::OPT__SLASH_o)
            ->getValue();
    NamedOutput =
        MakeCLOutputFilename(C.getArgs(), Val, BaseName, types::TY_Object);
  } else if (JA.getType() == types::TY_Image &&
             C.getArgs().hasArg(options::OPT__SLASH_Fe,
                                options::OPT__SLASH_o)) {
    // The /Fe or /o flag names the linked file.
    StringRef Val =
        C.getArgs()
            .getLastArg(options::OPT__SLASH_Fe, options::OPT__SLASH_o)
            ->getValue();
    NamedOutput =
        MakeCLOutputFilename(C.getArgs(), Val, BaseName, types::TY_Image);
  } else if (JA.getType() == types::TY_Image) {
    if (IsCLMode()) {
      // clang-cl uses BaseName for the executable name.
      NamedOutput =
          MakeCLOutputFilename(C.getArgs(), "", BaseName, types::TY_Image);
    } else {
      SmallString<128> Output(getDefaultImageName());
      Output += OffloadingPrefix;
      if (MultipleArchs && !BoundArch.empty()) {
        Output += "-";
        Output.append(BoundArch);
      }
      NamedOutput = C.getArgs().MakeArgString(Output.c_str());
    }
  } else if (JA.getType() == types::TY_PCH && IsCLMode()) {
    NamedOutput = C.getArgs().MakeArgString(GetClPchPath(C, BaseName));
  } else {
    const char *Suffix = types::getTypeTempSuffix(JA.getType(), IsCLMode());
    assert(Suffix && "All types used for output should have a suffix.");

    std::string::size_type End = std::string::npos;
    if (!types::appendSuffixForType(JA.getType()))
      End = BaseName.rfind('.');
    SmallString<128> Suffixed(BaseName.substr(0, End));
    Suffixed += OffloadingPrefix;
    if (MultipleArchs && !BoundArch.empty()) {
      Suffixed += "-";
      Suffixed.append(BoundArch);
    }
    // When using both -save-temps and -emit-llvm, use a ".tmp.bc" suffix for
    // the unoptimized bitcode so that it does not get overwritten by the ".bc"
    // optimized bitcode output.
    if (!AtTopLevel && C.getArgs().hasArg(options::OPT_emit_llvm) &&
        JA.getType() == types::TY_LLVM_BC)
      Suffixed += ".tmp";
    Suffixed += '.';
    Suffixed += Suffix;
    NamedOutput = C.getArgs().MakeArgString(Suffixed.c_str());
  }

  // Prepend object file path if -save-temps=obj
  if (!AtTopLevel && isSaveTempsObj() && C.getArgs().hasArg(options::OPT_o) &&
      JA.getType() != types::TY_PCH) {
    Arg *FinalOutput = C.getArgs().getLastArg(options::OPT_o);
    SmallString<128> TempPath(FinalOutput->getValue());
    llvm::sys::path::remove_filename(TempPath);
    StringRef OutputFileName = llvm::sys::path::filename(NamedOutput);
    llvm::sys::path::append(TempPath, OutputFileName);
    NamedOutput = C.getArgs().MakeArgString(TempPath.c_str());
  }

  // If we're saving temps and the temp file conflicts with the input file,
  // then avoid overwriting input file.
  if (!AtTopLevel && isSaveTempsEnabled() && NamedOutput == BaseName) {
    bool SameFile = false;
    SmallString<256> Result;
    llvm::sys::fs::current_path(Result);
    llvm::sys::path::append(Result, BaseName);
    llvm::sys::fs::equivalent(BaseInput, Result.c_str(), SameFile);
    // Must share the same path to conflict.
    if (SameFile) {
      StringRef Name = llvm::sys::path::filename(BaseInput);
      std::pair<StringRef, StringRef> Split = Name.split('.');
      std::string TmpName = GetTemporaryPath(
          Split.first, types::getTypeTempSuffix(JA.getType(), IsCLMode()));
      return C.addTempFile(C.getArgs().MakeArgString(TmpName));
    }
  }

  // As an annoying special case, PCH generation doesn't strip the pathname.
  if (JA.getType() == types::TY_PCH && !IsCLMode()) {
    llvm::sys::path::remove_filename(BasePath);
    if (BasePath.empty())
      BasePath = NamedOutput;
    else
      llvm::sys::path::append(BasePath, NamedOutput);
    return C.addResultFile(C.getArgs().MakeArgString(BasePath.c_str()), &JA);
  } else {
    return C.addResultFile(NamedOutput, &JA);
  }
}

std::string Driver::GetFilePath(StringRef Name, const ToolChain &TC) const {
  // Search for Name in a list of paths.
  auto SearchPaths = [&](const llvm::SmallVectorImpl<std::string> &P)
      -> llvm::Optional<std::string> {
    // Respect a limited subset of the '-Bprefix' functionality in GCC by
    // attempting to use this prefix when looking for file paths.
    for (const auto &Dir : P) {
      if (Dir.empty())
        continue;
      SmallString<128> P(Dir[0] == '=' ? SysRoot + Dir.substr(1) : Dir);
      llvm::sys::path::append(P, Name);
      if (llvm::sys::fs::exists(Twine(P)))
        return P.str().str();
    }
    return None;
  };

  if (auto P = SearchPaths(PrefixDirs))
    return *P;

  SmallString<128> R(ResourceDir);
  llvm::sys::path::append(R, Name);
  if (llvm::sys::fs::exists(Twine(R)))
    return R.str();

  SmallString<128> P(TC.getCompilerRTPath());
  llvm::sys::path::append(P, Name);
  if (llvm::sys::fs::exists(Twine(P)))
    return P.str();

  SmallString<128> D(Dir);
  llvm::sys::path::append(D, "..", Name);
  if (llvm::sys::fs::exists(Twine(D)))
    return D.str();

  if (auto P = SearchPaths(TC.getLibraryPaths()))
    return *P;

  if (auto P = SearchPaths(TC.getFilePaths()))
    return *P;

  return Name;
}

void Driver::generatePrefixedToolNames(
    StringRef Tool, const ToolChain &TC,
    SmallVectorImpl<std::string> &Names) const {
  // FIXME: Needs a better variable than TargetTriple
  Names.emplace_back((TargetTriple + "-" + Tool).str());
  Names.emplace_back(Tool);

  // Allow the discovery of tools prefixed with LLVM's default target triple.
  std::string DefaultTargetTriple = llvm::sys::getDefaultTargetTriple();
  if (DefaultTargetTriple != TargetTriple)
    Names.emplace_back((DefaultTargetTriple + "-" + Tool).str());
}

static bool ScanDirForExecutable(SmallString<128> &Dir,
                                 ArrayRef<std::string> Names) {
  for (const auto &Name : Names) {
    llvm::sys::path::append(Dir, Name);
    if (llvm::sys::fs::can_execute(Twine(Dir)))
      return true;
    llvm::sys::path::remove_filename(Dir);
  }
  return false;
}

std::string Driver::GetProgramPath(StringRef Name, const ToolChain &TC) const {
  SmallVector<std::string, 2> TargetSpecificExecutables;
  generatePrefixedToolNames(Name, TC, TargetSpecificExecutables);

  // Respect a limited subset of the '-Bprefix' functionality in GCC by
  // attempting to use this prefix when looking for program paths.
  for (const auto &PrefixDir : PrefixDirs) {
    if (llvm::sys::fs::is_directory(PrefixDir)) {
      SmallString<128> P(PrefixDir);
      if (ScanDirForExecutable(P, TargetSpecificExecutables))
        return P.str();
    } else {
      SmallString<128> P((PrefixDir + Name).str());
      if (llvm::sys::fs::can_execute(Twine(P)))
        return P.str();
    }
  }

  const ToolChain::path_list &List = TC.getProgramPaths();
  for (const auto &Path : List) {
    SmallString<128> P(Path);
    if (ScanDirForExecutable(P, TargetSpecificExecutables))
      return P.str();
  }

  // If all else failed, search the path.
  for (const auto &TargetSpecificExecutable : TargetSpecificExecutables)
    if (llvm::ErrorOr<std::string> P =
            llvm::sys::findProgramByName(TargetSpecificExecutable))
      return *P;

  return Name;
}

std::string Driver::GetTemporaryPath(StringRef Prefix, StringRef Suffix) const {
  SmallString<128> Path;
  std::error_code EC = llvm::sys::fs::createTemporaryFile(Prefix, Suffix, Path);
  if (EC) {
    Diag(clang::diag::err_unable_to_make_temp) << EC.message();
    return "";
  }

  return Path.str();
}

std::string Driver::GetTemporaryDirectory(StringRef Prefix) const {
  SmallString<128> Path;
  std::error_code EC = llvm::sys::fs::createUniqueDirectory(Prefix, Path);
  if (EC) {
    Diag(clang::diag::err_unable_to_make_temp) << EC.message();
    return "";
  }

  return Path.str();
}

std::string Driver::GetClPchPath(Compilation &C, StringRef BaseName) const {
  SmallString<128> Output;
  if (Arg *FpArg = C.getArgs().getLastArg(options::OPT__SLASH_Fp)) {
    // FIXME: If anybody needs it, implement this obscure rule:
    // "If you specify a directory without a file name, the default file name
    // is VCx0.pch., where x is the major version of Visual C++ in use."
    Output = FpArg->getValue();

    // "If you do not specify an extension as part of the path name, an
    // extension of .pch is assumed. "
    if (!llvm::sys::path::has_extension(Output))
      Output += ".pch";
  } else {
    if (Arg *YcArg = C.getArgs().getLastArg(options::OPT__SLASH_Yc))
      Output = YcArg->getValue();
    if (Output.empty())
      Output = BaseName;
    llvm::sys::path::replace_extension(Output, ".pch");
  }
  return Output.str();
}

const ToolChain &Driver::getToolChain(const ArgList &Args,
                                      const llvm::Triple &Target) const {

  auto &TC = ToolChains[Target.str()];
  if (!TC) {
    switch (Target.getOS()) {
    case llvm::Triple::Haiku:
      TC = std::make_unique<toolchains::Haiku>(*this, Target, Args);
      break;
    case llvm::Triple::Ananas:
      TC = std::make_unique<toolchains::Ananas>(*this, Target, Args);
      break;
    case llvm::Triple::CloudABI:
      TC = std::make_unique<toolchains::CloudABI>(*this, Target, Args);
      break;
    case llvm::Triple::Darwin:
    case llvm::Triple::MacOSX:
    case llvm::Triple::IOS:
    case llvm::Triple::TvOS:
    case llvm::Triple::WatchOS:
      TC = std::make_unique<toolchains::DarwinClang>(*this, Target, Args);
      break;
    case llvm::Triple::DragonFly:
      TC = std::make_unique<toolchains::DragonFly>(*this, Target, Args);
      break;
    case llvm::Triple::OpenBSD:
      TC = std::make_unique<toolchains::OpenBSD>(*this, Target, Args);
      break;
    case llvm::Triple::NetBSD:
      TC = std::make_unique<toolchains::NetBSD>(*this, Target, Args);
      break;
    case llvm::Triple::FreeBSD:
      TC = std::make_unique<toolchains::FreeBSD>(*this, Target, Args);
      break;
    case llvm::Triple::Minix:
      TC = std::make_unique<toolchains::Minix>(*this, Target, Args);
      break;
    case llvm::Triple::Linux:
    case llvm::Triple::ELFIAMCU:
      if (Target.getArch() == llvm::Triple::hexagon)
        TC = std::make_unique<toolchains::HexagonToolChain>(*this, Target,
                                                             Args);
      else if ((Target.getVendor() == llvm::Triple::MipsTechnologies) &&
               !Target.hasEnvironment())
        TC = std::make_unique<toolchains::MipsLLVMToolChain>(*this, Target,
                                                              Args);
      else if (Target.getArch() == llvm::Triple::ppc ||
               Target.getArch() == llvm::Triple::ppc64 ||
               Target.getArch() == llvm::Triple::ppc64le)
        TC = std::make_unique<toolchains::PPCLinuxToolChain>(*this, Target,
                                                              Args);
      else
        TC = std::make_unique<toolchains::Linux>(*this, Target, Args);
      break;
    case llvm::Triple::NaCl:
      TC = std::make_unique<toolchains::NaClToolChain>(*this, Target, Args);
      break;
    case llvm::Triple::Fuchsia:
      TC = std::make_unique<toolchains::Fuchsia>(*this, Target, Args);
      break;
    case llvm::Triple::Solaris:
      TC = std::make_unique<toolchains::Solaris>(*this, Target, Args);
      break;
    case llvm::Triple::AMDHSA:
    case llvm::Triple::AMDPAL:
    case llvm::Triple::Mesa3D:
      TC = std::make_unique<toolchains::AMDGPUToolChain>(*this, Target, Args);
      break;
    case llvm::Triple::Win32:
      switch (Target.getEnvironment()) {
      default:
        if (Target.isOSBinFormatELF())
          TC = std::make_unique<toolchains::Generic_ELF>(*this, Target, Args);
        else if (Target.isOSBinFormatMachO())
          TC = std::make_unique<toolchains::MachO>(*this, Target, Args);
        else
          TC = std::make_unique<toolchains::Generic_GCC>(*this, Target, Args);
        break;
      case llvm::Triple::GNU:
        TC = std::make_unique<toolchains::MinGW>(*this, Target, Args);
        break;
      case llvm::Triple::Itanium:
        TC = std::make_unique<toolchains::CrossWindowsToolChain>(*this, Target,
                                                                  Args);
        break;
      case llvm::Triple::MSVC:
      case llvm::Triple::UnknownEnvironment:
      case llvm::Triple::SYCLDevice:
        if (Args.getLastArgValue(options::OPT_fuse_ld_EQ)
                .startswith_lower("bfd"))
          TC = std::make_unique<toolchains::CrossWindowsToolChain>(
              *this, Target, Args);
        else
          TC =
              std::make_unique<toolchains::MSVCToolChain>(*this, Target, Args);
        break;
      }
      break;
    case llvm::Triple::PS4:
      TC = std::make_unique<toolchains::PS4CPU>(*this, Target, Args);
      break;
    case llvm::Triple::Contiki:
      TC = std::make_unique<toolchains::Contiki>(*this, Target, Args);
      break;
    case llvm::Triple::Hurd:
      TC = std::make_unique<toolchains::Hurd>(*this, Target, Args);
      break;
    default:
      // Of these targets, Hexagon is the only one that might have
      // an OS of Linux, in which case it got handled above already.
      switch (Target.getArch()) {
      case llvm::Triple::tce:
        TC = std::make_unique<toolchains::TCEToolChain>(*this, Target, Args);
        break;
      case llvm::Triple::tcele:
        TC = std::make_unique<toolchains::TCELEToolChain>(*this, Target, Args);
        break;
      case llvm::Triple::hexagon:
        TC = std::make_unique<toolchains::HexagonToolChain>(*this, Target,
                                                             Args);
        break;
      case llvm::Triple::lanai:
        TC = std::make_unique<toolchains::LanaiToolChain>(*this, Target, Args);
        break;
      case llvm::Triple::xcore:
        TC = std::make_unique<toolchains::XCoreToolChain>(*this, Target, Args);
        break;
#if INTEL_CUSTOMIZATION
#if INTEL_FEATURE_CSA
      case llvm::Triple::csa:
        TC = std::make_unique<toolchains::CSAToolChain>(*this, Target, Args);
        break;
#endif  // INTEL_FEATURE_CSA
#endif  // INTEL_CUSTOMIZATION
      case llvm::Triple::wasm32:
      case llvm::Triple::wasm64:
        TC = std::make_unique<toolchains::WebAssembly>(*this, Target, Args);
        break;
      case llvm::Triple::avr:
        TC = std::make_unique<toolchains::AVRToolChain>(*this, Target, Args);
        break;
      case llvm::Triple::msp430:
        TC =
            std::make_unique<toolchains::MSP430ToolChain>(*this, Target, Args);
        break;
      case llvm::Triple::riscv32:
      case llvm::Triple::riscv64:
        TC = std::make_unique<toolchains::RISCVToolChain>(*this, Target, Args);
        break;
      default:
        if (Target.getVendor() == llvm::Triple::Myriad)
          TC = std::make_unique<toolchains::MyriadToolChain>(*this, Target,
                                                              Args);
        else if (toolchains::BareMetal::handlesTarget(Target))
          TC = std::make_unique<toolchains::BareMetal>(*this, Target, Args);
        else if (Target.isOSBinFormatELF())
          TC = std::make_unique<toolchains::Generic_ELF>(*this, Target, Args);
        else if (Target.isOSBinFormatMachO())
          TC = std::make_unique<toolchains::MachO>(*this, Target, Args);
        else
          TC = std::make_unique<toolchains::Generic_GCC>(*this, Target, Args);
      }
    }
  }

  // Intentionally omitted from the switch above: llvm::Triple::CUDA.  CUDA
  // compiles always need two toolchains, the CUDA toolchain and the host
  // toolchain.  So the only valid way to create a CUDA toolchain is via
  // CreateOffloadingDeviceToolChains.

  return *TC;
}

const ToolChain &Driver::getOffloadingDeviceToolChain(const ArgList &Args,
                  const llvm::Triple &Target, const ToolChain &HostTC,
                  const Action::OffloadKind &TargetDeviceOffloadKind) const {
  // Use device / host triples as the key into the ToolChains map because the
  // device ToolChain we create depends on both.
  auto &TC = ToolChains[Target.str() + "/" + HostTC.getTriple().str()];
  if (!TC) {
    // Categorized by offload kind > arch rather than OS > arch like
    // the normal getToolChain call, as it seems a reasonable way to categorize
    // things.
    switch (TargetDeviceOffloadKind) {
      case Action::OFK_Cuda:
        TC = std::make_unique<toolchains::CudaToolChain>(
          *this, Target, HostTC, Args, TargetDeviceOffloadKind);
        break;
      case Action::OFK_HIP:
        TC = std::make_unique<toolchains::HIPToolChain>(
          *this, Target, HostTC, Args);
        break;
      case Action::OFK_OpenMP:
        // omp + nvptx
        TC = std::make_unique<toolchains::CudaToolChain>(
          *this, Target, HostTC, Args, TargetDeviceOffloadKind);
        break;
      case Action::OFK_SYCL:
        switch (Target.getArch()) {
          case llvm::Triple::spir:
          case llvm::Triple::spir64:
            TC = std::make_unique<toolchains::SYCLToolChain>(
              *this, Target, HostTC, Args);
            break;
          default:
          break;
        }
      break;
      default:
      break;
    }
  }

  return *TC;
}

bool Driver::ShouldUseClangCompiler(const JobAction &JA) const {
  // Say "no" if there is not exactly one input of a type clang understands.
  if (JA.size() != 1 ||
      !types::isAcceptedByClang((*JA.input_begin())->getType()))
    return false;

  // And say "no" if this is not a kind of action clang understands.
  if (!isa<PreprocessJobAction>(JA) && !isa<PrecompileJobAction>(JA) &&
      !isa<CompileJobAction>(JA) && !isa<BackendJobAction>(JA))
    return false;

  return true;
}

/// GetReleaseVersion - Parse (([0-9]+)(.([0-9]+)(.([0-9]+)?))?)? and return the
/// grouped values as integers. Numbers which are not provided are set to 0.
///
/// \return True if the entire string was parsed (9.2), or all groups were
/// parsed (10.3.5extrastuff).
bool Driver::GetReleaseVersion(StringRef Str, unsigned &Major, unsigned &Minor,
                               unsigned &Micro, bool &HadExtra) {
  HadExtra = false;

  Major = Minor = Micro = 0;
  if (Str.empty())
    return false;

  if (Str.consumeInteger(10, Major))
    return false;
  if (Str.empty())
    return true;
  if (Str[0] != '.')
    return false;

  Str = Str.drop_front(1);

  if (Str.consumeInteger(10, Minor))
    return false;
  if (Str.empty())
    return true;
  if (Str[0] != '.')
    return false;
  Str = Str.drop_front(1);

  if (Str.consumeInteger(10, Micro))
    return false;
  if (!Str.empty())
    HadExtra = true;
  return true;
}

/// Parse digits from a string \p Str and fulfill \p Digits with
/// the parsed numbers. This method assumes that the max number of
/// digits to look for is equal to Digits.size().
///
/// \return True if the entire string was parsed and there are
/// no extra characters remaining at the end.
bool Driver::GetReleaseVersion(StringRef Str,
                               MutableArrayRef<unsigned> Digits) {
  if (Str.empty())
    return false;

  unsigned CurDigit = 0;
  while (CurDigit < Digits.size()) {
    unsigned Digit;
    if (Str.consumeInteger(10, Digit))
      return false;
    Digits[CurDigit] = Digit;
    if (Str.empty())
      return true;
    if (Str[0] != '.')
      return false;
    Str = Str.drop_front(1);
    CurDigit++;
  }

  // More digits than requested, bail out...
  return false;
}

std::pair<unsigned, unsigned>
Driver::getIncludeExcludeOptionFlagMasks(bool IsClCompatMode) const {
  unsigned IncludedFlagsBitmask = 0;
  unsigned ExcludedFlagsBitmask = options::NoDriverOption;

  if (IsClCompatMode) {
    // Include CL and Core options.
    IncludedFlagsBitmask |= options::CLOption;
    IncludedFlagsBitmask |= options::CoreOption;
  } else {
    ExcludedFlagsBitmask |= options::CLOption;
  }

  return std::make_pair(IncludedFlagsBitmask, ExcludedFlagsBitmask);
}

bool clang::driver::isOptimizationLevelFast(const ArgList &Args) {
  return Args.hasFlag(options::OPT_Ofast, options::OPT_O_Group, false);
}

bool clang::driver::isObjectFile(std::string FileName) {
  return (llvm::sys::path::has_extension(FileName) &&
      types::lookupTypeForExtension(
          llvm::sys::path::extension(FileName).drop_front()) ==
          types::TY_Object);
}<|MERGE_RESOLUTION|>--- conflicted
+++ resolved
@@ -297,13 +297,6 @@
              (PhaseArg = DAL.getLastArg(options::OPT_emit_ast))) {
     FinalPhase = phases::Compile;
 
-<<<<<<< HEAD
-  // clang interface stubs
-  } else if ((PhaseArg = DAL.getLastArg(options::OPT_emit_iterface_stubs))) {
-    FinalPhase = phases::IfsMerge;
-
-=======
->>>>>>> 70c8dc4d
     // -S only runs up to the backend.
   } else if ((PhaseArg = DAL.getLastArg(options::OPT_S)) ||
              (PhaseArg = DAL.getLastArg(options::OPT_sycl_device_only))) {
@@ -413,15 +406,11 @@
   // Use of -fintelfpga implies -g and -MMD
   if (Args.hasArg(options::OPT_fintelfpga)) {
     DAL->AddFlagArg(0, Opts.getOption(options::OPT_MMD));
-<<<<<<< HEAD
     // if any -gN option is provided, use that.
     if (Arg *A = Args.getLastArg(options::OPT_gN_Group))
       DAL->append(A);
     else
       DAL->AddFlagArg(0, Opts.getOption(options::OPT_g_Flag));
-=======
-    DAL->AddFlagArg(0, Opts.getOption(options::OPT_g_Flag));
->>>>>>> 70c8dc4d
   }
 
 // Add a default value of -mlinker-version=, if one was given and the user
@@ -1725,11 +1714,7 @@
     llvm::Triple T;
     if (AV == "gen" || AV == "all")
       HelpArgs.push_back(std::make_tuple(makeDeviceTriple("spir64_gen"),
-<<<<<<< HEAD
                                          "ocloc", "--help"));
-=======
-                                         "ocloc", "-?"));
->>>>>>> 70c8dc4d
     if (AV == "fpga" || AV == "all")
       HelpArgs.push_back(std::make_tuple(makeDeviceTriple("spir64_fpga"),
                                          "aoc", "-help"));
@@ -1748,30 +1733,19 @@
     llvm::outs() << "Emitting help information for " << std::get<1>(HA) << '\n'
         << "Use triple of '" << std::get<0>(HA).normalize() <<
         "' to enable ahead of time compilation\n";
-<<<<<<< HEAD
     std::vector<StringRef> ToolArgs = { std::get<1>(HA), std::get<2>(HA) };
     SmallString<128> ExecPath(
         C.getDefaultToolChain().GetProgramPath(std::get<1>(HA).data()));
-=======
-    // do not run the tools with -###.
-    if (C.getArgs().hasArg(options::OPT__HASH_HASH_HASH))
-      continue;
-    std::vector<StringRef> ToolArgs = { std::get<1>(HA), std::get<2>(HA) };
-    StringRef ExecPath(C.getDefaultToolChain().GetProgramPath(std::get<1>(HA).data()));
->>>>>>> 70c8dc4d
     auto ToolBinary = llvm::sys::findProgramByName(ExecPath);
     if (ToolBinary.getError()) {
       C.getDriver().Diag(diag::err_drv_command_failure) << ExecPath;
       continue;
     }
-<<<<<<< HEAD
     // do not run the tools with -###.
     if (C.getArgs().hasArg(options::OPT__HASH_HASH_HASH)) {
       llvm::errs() << "\"" << ExecPath << "\" \"" << ToolArgs[1] << "\"\n";
       continue;
     }
-=======
->>>>>>> 70c8dc4d
     // Run the Tool.
     llvm::sys::ExecuteAndWait(ToolBinary.get(), ToolArgs);
   }
@@ -5071,7 +5045,6 @@
       bool IsMSVCEnv =
           C.getDefaultToolChain().getTriple().isWindowsMSVCEnvironment();
       if (C.getInputArgs().hasArg(options::OPT_foffload_static_lib_EQ) &&
-<<<<<<< HEAD
           ((JA->getType() == types::TY_Archive && IsMSVCEnv) ||
            (UI.DependentOffloadKind != Action::OFK_Host &&
             (JA->getType() == types::TY_Object && !IsMSVCEnv)))) {
@@ -5079,11 +5052,6 @@
         if (UI.DependentOffloadKind == Action::OFK_Host &&
             JA->getType() == types::TY_Archive && IsMSVCEnv)
           continue;
-=======
-          UI.DependentOffloadKind != Action::OFK_Host &&
-          ((JA->getType() == types::TY_Object && !IsMSVCEnv) ||
-           (JA->getType() == types::TY_Archive && IsMSVCEnv))) {
->>>>>>> 70c8dc4d
         std::string TmpFileName =
            C.getDriver().GetTemporaryPath(llvm::sys::path::stem(BaseInput),
                                           "txt");
