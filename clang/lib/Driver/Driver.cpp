//===--- Driver.cpp - Clang GCC Compatible Driver -------------------------===//
//
// Part of the LLVM Project, under the Apache License v2.0 with LLVM Exceptions.
// See https://llvm.org/LICENSE.txt for license information.
// SPDX-License-Identifier: Apache-2.0 WITH LLVM-exception
//
//===----------------------------------------------------------------------===//
#include "clang/Driver/Driver.h"
#include "InputInfo.h"
#include "ToolChains/AIX.h"
#include "ToolChains/AMDGPU.h"
#include "ToolChains/AMDGPUOpenMP.h"
#include "ToolChains/AVR.h"
#include "ToolChains/Ananas.h"
#include "ToolChains/BareMetal.h"
#include "ToolChains/Clang.h"
#include "ToolChains/CloudABI.h"
#include "ToolChains/Contiki.h"
#include "ToolChains/CrossWindows.h"
#if INTEL_CUSTOMIZATION
#if INTEL_FEATURE_CSA
#include "ToolChains/Intel_CSA.h"
#endif  // INTEL_FEATURE_CSA
#endif  // INTEL_CUSTOMIZATION
#include "ToolChains/Cuda.h"
#include "ToolChains/Darwin.h"
#include "ToolChains/DragonFly.h"
#include "ToolChains/FreeBSD.h"
#include "ToolChains/Fuchsia.h"
#include "ToolChains/Gnu.h"
#include "ToolChains/HIP.h"
#include "ToolChains/Haiku.h"
#include "ToolChains/Hexagon.h"
#include "ToolChains/Hurd.h"
#include "ToolChains/Lanai.h"
#include "ToolChains/Linux.h"
#include "ToolChains/MSP430.h"
#include "ToolChains/MSVC.h"
#include "ToolChains/MinGW.h"
#include "ToolChains/Minix.h"
#include "ToolChains/MipsLinux.h"
#include "ToolChains/Myriad.h"
#include "ToolChains/NaCl.h"
#include "ToolChains/NetBSD.h"
#include "ToolChains/OpenBSD.h"
#include "ToolChains/PPCLinux.h"
#include "ToolChains/PS4CPU.h"
#include "ToolChains/RISCVToolchain.h"
#include "ToolChains/SYCL.h"
#include "ToolChains/Solaris.h"
#include "ToolChains/TCE.h"
#include "ToolChains/VEToolchain.h"
#include "ToolChains/WebAssembly.h"
#include "ToolChains/XCore.h"
#if INTEL_CUSTOMIZATION
#include "ToolChains/Arch/X86.h"
#endif // INTEL_CUSTOMIZATION
#include "ToolChains/ZOS.h"
#include "clang/Basic/TargetID.h"
#include "clang/Basic/Version.h"
#include "clang/Config/config.h"
#include "clang/Driver/Action.h"
#include "clang/Driver/Compilation.h"
#include "clang/Driver/DriverDiagnostic.h"
#include "clang/Driver/Job.h"
#include "clang/Driver/Options.h"
#include "clang/Driver/SanitizerArgs.h"
#include "clang/Driver/Tool.h"
#include "clang/Driver/ToolChain.h"
#include "llvm/ADT/ArrayRef.h"
#include "llvm/ADT/STLExtras.h"
#include "llvm/ADT/SmallSet.h"
#include "llvm/ADT/StringExtras.h"
#include "llvm/ADT/StringSet.h"
#include "llvm/ADT/StringSwitch.h"
#include "llvm/BinaryFormat/Magic.h"
#include "llvm/Config/llvm-config.h"
#include "llvm/Option/Arg.h"
#include "llvm/Option/ArgList.h"
#include "llvm/Option/OptSpecifier.h"
#include "llvm/Option/OptTable.h"
#include "llvm/Option/Option.h"
#include "llvm/Support/CommandLine.h"
#include "llvm/Support/ErrorHandling.h"
#include "llvm/Support/ExitCodes.h"
#include "llvm/Support/FileSystem.h"
#include "llvm/Support/FormatVariadic.h"
#include "llvm/Support/Host.h"
#include "llvm/Support/MD5.h"
#include "llvm/Support/Path.h"
#include "llvm/Support/PrettyStackTrace.h"
#include "llvm/Support/Process.h"
#include "llvm/Support/Program.h"
#include "llvm/Support/StringSaver.h"
#include "llvm/Support/TargetRegistry.h"
#include "llvm/Support/VirtualFileSystem.h"
#include "llvm/Support/raw_ostream.h"
#include <map>
#include <memory>
#include <utility>
#if LLVM_ON_UNIX
#include <unistd.h> // getpid
#endif

using namespace clang::driver;
using namespace clang;
using namespace llvm::opt;

static llvm::Triple getHIPOffloadTargetTriple() {
  static const llvm::Triple T("amdgcn-amd-amdhsa");
  return T;
}

// static
std::string Driver::GetResourcesPath(StringRef BinaryPath,
                                     StringRef CustomResourceDir) {
  // Since the resource directory is embedded in the module hash, it's important
  // that all places that need it call this function, so that they get the
  // exact same string ("a/../b/" and "b/" get different hashes, for example).

  // Dir is bin/ or lib/, depending on where BinaryPath is.
  std::string Dir = std::string(llvm::sys::path::parent_path(BinaryPath));

  SmallString<128> P(Dir);
  if (CustomResourceDir != "") {
    llvm::sys::path::append(P, CustomResourceDir);
  } else {
    // On Windows, libclang.dll is in bin/.
    // On non-Windows, libclang.so/.dylib is in lib/.
    // With a static-library build of libclang, LibClangPath will contain the
    // path of the embedding binary, which for LLVM binaries will be in bin/.
    // ../lib gets us to lib/ in both cases.
    P = llvm::sys::path::parent_path(Dir);
    llvm::sys::path::append(P, Twine("lib") + CLANG_LIBDIR_SUFFIX, "clang",
                            CLANG_VERSION_STRING);
  }

  return std::string(P.str());
}

Driver::Driver(StringRef ClangExecutable, StringRef TargetTriple,
               DiagnosticsEngine &Diags, std::string Title,
               IntrusiveRefCntPtr<llvm::vfs::FileSystem> VFS)
    : Diags(Diags), VFS(std::move(VFS)), Mode(GCCMode),
      SaveTemps(SaveTempsNone), BitcodeEmbed(EmbedNone), LTOMode(LTOK_None),
      ClangExecutable(ClangExecutable), SysRoot(DEFAULT_SYSROOT),
      DriverTitle(Title), CCPrintStatReportFilename(nullptr),
      CCPrintOptionsFilename(nullptr), CCPrintHeadersFilename(nullptr),
      CCLogDiagnosticsFilename(nullptr), CCCPrintBindings(false),
      CCPrintOptions(false), CCPrintHeaders(false), CCLogDiagnostics(false),
      CCGenDiagnostics(false), CCPrintProcessStats(false),
      TargetTriple(TargetTriple), CCCGenericGCCName(""), Saver(Alloc),
      CheckInputsExist(true), GenReproducer(false),
#if INTEL_CUSTOMIZATION
      SuppressMissingInputWarning(false), IntelPrintOptions(false),
      IntelMode(false) {
#endif // INTEL_CUSTOMIZATION
  // Provide a sane fallback if no VFS is specified.
  if (!this->VFS)
    this->VFS = llvm::vfs::getRealFileSystem();

  Name = std::string(llvm::sys::path::filename(ClangExecutable));
  Dir = std::string(llvm::sys::path::parent_path(ClangExecutable));
  InstalledDir = Dir; // Provide a sensible default installed dir.

  if ((!SysRoot.empty()) && llvm::sys::path::is_relative(SysRoot)) {
    // Prepend InstalledDir if SysRoot is relative
    SmallString<128> P(InstalledDir);
    llvm::sys::path::append(P, SysRoot);
    SysRoot = std::string(P);
  }

#if defined(CLANG_CONFIG_FILE_SYSTEM_DIR)
  SystemConfigDir = CLANG_CONFIG_FILE_SYSTEM_DIR;
#endif
#if defined(CLANG_CONFIG_FILE_USER_DIR)
  UserConfigDir = CLANG_CONFIG_FILE_USER_DIR;
#endif

  // Compute the path to the resource directory.
  ResourceDir = GetResourcesPath(ClangExecutable, CLANG_RESOURCE_DIR);
}

void Driver::ParseDriverMode(StringRef ProgramName,
                             ArrayRef<const char *> Args) {
  if (ClangNameParts.isEmpty())
    ClangNameParts = ToolChain::getTargetAndModeFromProgramName(ProgramName);
  setDriverModeFromOption(ClangNameParts.DriverMode);

  for (const char *ArgPtr : Args) {
    // Ignore nullptrs, they are the response file's EOL markers.
    if (ArgPtr == nullptr)
      continue;
    const StringRef Arg = ArgPtr;
    setDriverModeFromOption(Arg);
  }
}

void Driver::setDriverModeFromOption(StringRef Opt) {
#if INTEL_CUSTOMIZATION
  if (Opt == getOpts().getOption(options::OPT__intel).getPrefixedName() ||
      Opt == getOpts().getOption(options::OPT__dpcpp).getPrefixedName()) {
    IntelMode = true;
    return;
  }
#endif // INTEL_CUSTOMIZATION
  const std::string OptName =
      getOpts().getOption(options::OPT_driver_mode).getPrefixedName();
  if (!Opt.startswith(OptName))
    return;
  StringRef Value = Opt.drop_front(OptName.size());

  if (auto M = llvm::StringSwitch<llvm::Optional<DriverMode>>(Value)
                   .Case("gcc", GCCMode)
                   .Case("g++", GXXMode)
                   .Case("cpp", CPPMode)
                   .Case("cl", CLMode)
                   .Case("flang", FlangMode)
                   .Default(None))
    Mode = *M;
  else
    Diag(diag::err_drv_unsupported_option_argument) << OptName << Value;
}

InputArgList Driver::ParseArgStrings(ArrayRef<const char *> ArgStrings,
                                     bool IsClCompatMode,
                                     bool &ContainsError) {
  llvm::PrettyStackTraceString CrashInfo("Command line argument parsing");
  ContainsError = false;

  unsigned IncludedFlagsBitmask;
  unsigned ExcludedFlagsBitmask;
  std::tie(IncludedFlagsBitmask, ExcludedFlagsBitmask) =
      getIncludeExcludeOptionFlagMasks(IsClCompatMode);

  // Make sure that Flang-only options don't pollute the Clang output
  // TODO: Make sure that Clang-only options don't pollute Flang output
  if (!IsFlangMode())
    ExcludedFlagsBitmask |= options::FlangOnlyOption;

  unsigned MissingArgIndex, MissingArgCount;
  InputArgList Args =
      getOpts().ParseArgs(ArgStrings, MissingArgIndex, MissingArgCount,
                          IncludedFlagsBitmask, ExcludedFlagsBitmask);

  // Check for missing argument error.
  if (MissingArgCount) {
    Diag(diag::err_drv_missing_argument)
        << Args.getArgString(MissingArgIndex) << MissingArgCount;
    ContainsError |=
        Diags.getDiagnosticLevel(diag::err_drv_missing_argument,
                                 SourceLocation()) > DiagnosticsEngine::Warning;
  }

  // Check for unsupported options.
  for (const Arg *A : Args) {
#if INTEL_CUSTOMIZATION
    if (A->getOption().hasFlag(options::Unsupported) ||
        (A->getOption().hasFlag(options::DpcppUnsupported) &&
         Args.hasArg(options::OPT__dpcpp))) {
#endif // INTEL_CUSTOMIZATION
      unsigned DiagID;
      auto ArgString = A->getAsString(Args);
      std::string Nearest;
#if INTEL_CUSTOMIZATION
      // Do not suggest an alternative with DPC++ unsupported options
      if (A->getOption().hasFlag(options::DpcppUnsupported) ||
          getOpts().findNearest(
#endif // INTEL_CUSTOMIZATION
            ArgString, Nearest, IncludedFlagsBitmask,
            ExcludedFlagsBitmask | options::Unsupported) > 1) {
        DiagID = diag::err_drv_unsupported_opt;
        Diag(DiagID) << ArgString;
      } else {
        DiagID = diag::err_drv_unsupported_opt_with_suggestion;
        Diag(DiagID) << ArgString << Nearest;
      }
      ContainsError |= Diags.getDiagnosticLevel(DiagID, SourceLocation()) >
                       DiagnosticsEngine::Warning;
      continue;
    }

    // Warn about -mcpu= without an argument.
    if (A->getOption().matches(options::OPT_mcpu_EQ) && A->containsValue("")) {
      Diag(diag::warn_drv_empty_joined_argument) << A->getAsString(Args);
      ContainsError |= Diags.getDiagnosticLevel(
                           diag::warn_drv_empty_joined_argument,
                           SourceLocation()) > DiagnosticsEngine::Warning;
    }
  }

  for (const Arg *A : Args.filtered(options::OPT_UNKNOWN)) {
    unsigned DiagID;
    auto ArgString = A->getAsString(Args);
    std::string Nearest;
    if (getOpts().findNearest(
          ArgString, Nearest, IncludedFlagsBitmask, ExcludedFlagsBitmask) > 1) {
      DiagID = IsCLMode() ? diag::warn_drv_unknown_argument_clang_cl
                          : diag::err_drv_unknown_argument;
      Diags.Report(DiagID) << ArgString;
    } else {
      DiagID = IsCLMode()
                   ? diag::warn_drv_unknown_argument_clang_cl_with_suggestion
                   : diag::err_drv_unknown_argument_with_suggestion;
      Diags.Report(DiagID) << ArgString << Nearest;
    }
    ContainsError |= Diags.getDiagnosticLevel(DiagID, SourceLocation()) >
                     DiagnosticsEngine::Warning;
  }

  return Args;
}

// Determine which compilation mode we are in. We look for options which
// affect the phase, starting with the earliest phases, and record which
// option we used to determine the final phase.
phases::ID Driver::getFinalPhase(const DerivedArgList &DAL,
                                 Arg **FinalPhaseArg) const {
  Arg *PhaseArg = nullptr;
  phases::ID FinalPhase;

  // -{E,EP,P,M,MM} only run the preprocessor.
  if (CCCIsCPP() || (PhaseArg = DAL.getLastArg(options::OPT_E)) ||
      (PhaseArg = DAL.getLastArg(options::OPT__SLASH_EP)) ||
      (PhaseArg = DAL.getLastArg(options::OPT_EP)) || // INTEL
      (PhaseArg = DAL.getLastArg(options::OPT_M, options::OPT_MM)) ||
      (PhaseArg = DAL.getLastArg(options::OPT__SLASH_P))) {
    FinalPhase = phases::Preprocess;

  // --precompile only runs up to precompilation.
  } else if ((PhaseArg = DAL.getLastArg(options::OPT__precompile))) {
    FinalPhase = phases::Precompile;

  // -{fsyntax-only,-analyze,emit-ast} only run up to the compiler.
  } else if ((PhaseArg = DAL.getLastArg(options::OPT_fsyntax_only)) ||
             (PhaseArg = DAL.getLastArg(options::OPT_print_supported_cpus)) ||
             (PhaseArg = DAL.getLastArg(options::OPT_module_file_info)) ||
             (PhaseArg = DAL.getLastArg(options::OPT_verify_pch)) ||
             (PhaseArg = DAL.getLastArg(options::OPT_rewrite_objc)) ||
             (PhaseArg = DAL.getLastArg(options::OPT_rewrite_legacy_objc)) ||
             (PhaseArg = DAL.getLastArg(options::OPT__migrate)) ||
             (PhaseArg = DAL.getLastArg(options::OPT__analyze)) ||
             (PhaseArg = DAL.getLastArg(options::OPT_emit_ast))) {
    FinalPhase = phases::Compile;

  // -S only runs up to the backend.
  } else if ((PhaseArg = DAL.getLastArg(options::OPT_S)) ||
             (PhaseArg = DAL.getLastArg(options::OPT_fsycl_device_only))) {
    FinalPhase = phases::Backend;

  // -c compilation only runs up to the assembler.
  } else if ((PhaseArg = DAL.getLastArg(options::OPT_c))) {
    FinalPhase = phases::Assemble;

  // Otherwise do everything.
  } else
    FinalPhase = phases::Link;

  if (FinalPhaseArg)
    *FinalPhaseArg = PhaseArg;

  return FinalPhase;
}

static Arg *MakeInputArg(DerivedArgList &Args, const OptTable &Opts,
                         StringRef Value, bool Claim = true) {
  Arg *A = new Arg(Opts.getOption(options::OPT_INPUT), Value,
                   Args.getBaseArgs().MakeIndex(Value), Value.data());
  Args.AddSynthesizedArg(A);
  if (Claim)
    A->claim();
  return A;
}

#if INTEL_CUSTOMIZATION
// Add any of the device libraries that are used for offload.  This includes
// math and system device libraries.
void Driver::addIntelOMPDeviceLibs(const ToolChain &TC, Driver::InputList &Inputs,
                                const OptTable &Opts,
                                DerivedArgList &Args) const {
  // For 'pure' sycl program, need to use '-f[no-]sycl-device-lib' to link
  // sycl device libraries with device code. In '-fsycl -fiopenmp' mode,
  // '-f[no-]sycl-device-lib' and '-[no-]device-math-lib' can be used together.
  if (Args.hasFlag(options::OPT_fsycl, options::OPT_fno_sycl, false) &&
      !Args.hasArg(options::OPT_fiopenmp)) {
    Arg *DeviceMathLibArg = Args.getLastArg(options::OPT_device_math_lib_EQ,
                                            options::OPT_no_device_math_lib_EQ);
    if (DeviceMathLibArg) {
      Diag(clang::diag::warn_drv_unused_argument)
          << DeviceMathLibArg->getSpelling();
      return;
    }
  }
  // Let the user know to use -fopenmp-device-lib instead
  if (Arg *OldOpt = Args.getLastArg(options::OPT_device_math_lib_EQ,
                                    options::OPT_no_device_math_lib_EQ))
    Diag(clang::diag::warn_drv_deprecated_arg)
        << OldOpt->getAsString(Args) << "-f[no-]openmp-device-lib";

  // Add the math device libs if requested by the user or enabled by default.
  // This needs to be done on the linking phase.
  Arg *FinalPhaseArg;
  phases::ID FinalPhase = getFinalPhase(Args, &FinalPhaseArg);

  if (FinalPhase < phases::Link)
    return;

  enum {
    LinkFP32 = 0x1,
    LinkFP64 = 0x2,
    LinkLibc = 0x4,
    // There is no option to override RTL linking.
    // It must be linked always.
    LinkRtl = 0x8,
    // ITT libraries must be linked always, unless
    // it is AOT compilation. Since the ITT libraries do not have
    // AOT images in the bundle, we can just unbundle/link them always.
    // Moreover, we just have to unbundle them, if both non-AOT
    // and AOT compilations are requested in one clang invocation.
    LinkITT = 0x10,
  };
  auto UpdateFlag =
      [](unsigned Flag, StringRef Val, bool Reset, bool OldOpt=false) {
        unsigned Bit = 0;
        if (OldOpt) {
          if (Val == "fp32")
            Bit = LinkFP32;
          else if (Val == "fp64")
            Bit = LinkFP64;
        } else {
          if (Val == "libm-fp32")
            Bit = LinkFP32;
          else if (Val == "libm-fp64")
            Bit = LinkFP64;
          else if (Val == "libc")
            Bit = LinkLibc;
          else if (Val == "all")
            Bit = LinkFP32 | LinkFP64 | LinkLibc;
        }

        if (Reset)
          return (Flag & ~Bit);
        else
          return (Flag | Bit);
      };

  // TODO - this will become the default sometime in the future.
  // FIXME - There is a bit of common code in this function that can be
  // cleaned up.
  unsigned LinkForOMP = LinkFP32 | LinkFP64 | LinkRtl | LinkITT;

  // TODO - Clean out -device-math-lib usage when it is removed.  For now
  // it is deprecated.  Also, we do nothing special for when both options
  // (-fopenmp-device-lib and -device-math-lib) are passed on the command
  // line together.
  for (Arg *A : Args.filtered(options::OPT_device_math_lib_EQ,
                              options::OPT_no_device_math_lib_EQ)) {
    bool Reset = A->getOption().matches(options::OPT_no_device_math_lib_EQ);
    for (StringRef Val : A->getValues()) {
      LinkForOMP = UpdateFlag(LinkForOMP, Val, Reset, true);
    }
    A->claim();
  }

  for (Arg *A : Args.filtered(options::OPT_fopenmp_device_lib_EQ,
                              options::OPT_fno_openmp_device_lib_EQ)) {
    bool Reset = A->getOption().matches(options::OPT_fno_openmp_device_lib_EQ);
    for (StringRef Val : A->getValues())
      LinkForOMP = UpdateFlag(LinkForOMP, Val, Reset);
    A->claim();
  }

  if (LinkForOMP == 0)
    return;

  bool IsMSVC = TC.getTriple().isWindowsMSVCEnvironment();
  StringRef LibCName = IsMSVC ? "libomp-msvc" : "libomp-glibc";
  SmallVector<std::pair<const StringRef, unsigned>, 8> omp_device_libs = {
    // WARNING: the order will matter here, when we add -only-needed
    //          for llvm-link linking these libraries.
    { "libomp-spirvdevicertl", LinkRtl },
    { LibCName, LinkLibc },
    { "libomp-complex", LinkFP32 },
    { "libomp-complex-fp64", LinkFP64 },
    { "libomp-cmath", LinkFP32 },
    { "libomp-cmath-fp64", LinkFP64 },
    // Link the fallback implementations as well, since
    // SPIR-V modules linking is not supported yet.
    { "libomp-fallback-cassert", LinkLibc },
    { "libomp-fallback-complex", LinkFP32 },
    { "libomp-fallback-complex-fp64", LinkFP64 },
    { "libomp-fallback-cmath", LinkFP32 },
    { "libomp-fallback-cmath-fp64", LinkFP64 },
    // ITT libraries must be last in the unbundling/linking order,
    // since the other libraries may call ITT APIs.
    { "libomp-itt-user-wrappers", LinkITT },
    { "libomp-itt-compiler-wrappers", LinkITT },
    // The above ITT libraries are calling ITT stubs,
    // so the stubs must be linked after them.
    { "libomp-itt-stubs", LinkITT } };

  // Go through the lib vectors and add them accordingly.
  auto addInput = [&](const char * LibName) {
    Arg *InputArg = MakeInputArg(Args, Opts, LibName);
    Inputs.push_back(std::make_pair(types::TY_Object, InputArg));
  };
  bool addOmpLibs = false;
  if (Arg *A = Args.getLastArg(options::OPT_fopenmp_targets_EQ)) {
    for (StringRef Val : A->getValues())
      if (Val.startswith("spir64"))
        addOmpLibs = true;
  }
  StringRef OMPLibLoc(Args.MakeArgString(TC.getDriver().Dir + "/../lib"));
  StringRef Ext(IsMSVC ? ".obj" : ".o");
  if (addOmpLibs) {
    for (const std::pair<const StringRef, unsigned> &Lib : omp_device_libs) {
      SmallString<128> LibName(OMPLibLoc);
      llvm::sys::path::append(LibName, Lib.first);
      llvm::sys::path::replace_extension(LibName, Ext);
      if ((Lib.second & LinkForOMP) == Lib.second)
        addInput(Args.MakeArgString(LibName));
    }
  }
}

// Add any Intel specific options to the command line which are implied or
// are the default.
void Driver::addIntelArgs(DerivedArgList &DAL, const InputArgList &Args,
                                 const llvm::opt::OptTable &Opts) const {
  auto addClaim = [&](const OptSpecifier &Opt, StringRef OptArg="") {
    if (!OptArg.empty())
      DAL.AddJoinedArg(0, Opts.getOption(Opt), OptArg);
    else
      DAL.AddFlagArg(0, Opts.getOption(Opt));
    if (Arg *A = DAL.getLastArg(Opt))
      A->claim();
  };
  bool isIntelLTO = false;
  // When dealing with -fast, the behavior is the same as -Ofast, except
  // that -xHOST is implied.
  if (Arg *A = Args.getLastArg(options::OPT_Ofast)) {
    StringRef Opt(Args.MakeArgString(A->getAsString(Args)));
    bool hasXOpt = false;
    if (IsCLMode())
      hasXOpt = Args.hasArg(options::OPT__SLASH_Qx);
    else
      if (Arg *A = Args.getLastArg(options::OPT_x)) {
        StringRef Arch = A->getValue();
        hasXOpt = !types::lookupTypeForTypeSpecifier(Arch.data());
      }
    if (!Opt.contains("O")) {
      if (!hasXOpt)
        addClaim(IsCLMode() ? options::OPT__SLASH_Qx : options::OPT_x, "HOST");
      if (!Args.hasFlag(options::OPT_flto, options::OPT_flto_EQ,
                        options::OPT_fno_lto, false)) {
        // check to make sure that if LTO is disabled, it is done after fast.
        if (Arg *A = Args.getLastArg(options::OPT_Ofast, options::OPT_fno_lto))
          if (A->getOption().matches(options::OPT_Ofast)) {
            addClaim(options::OPT_flto);
            isIntelLTO = true;
          }
      }
    }
  }

  if (IsIntelMode()) {
    // The Intel compiler defaults to -O2
    if (!Args.hasArg(options::OPT_O_Group, options::OPT__SLASH_O,
                     options::OPT_g_Group, options::OPT_intel_debug_Group,
                     options::OPT__SLASH_Z7))
      addClaim(IsCLMode() ? options::OPT__SLASH_O : options::OPT_O, "2");
    // For LTO on Windows, use -fuse-ld=lld when /Qipo or /fast is used.
    if (Args.hasFlag(options::OPT_flto, options::OPT_flto_EQ,
                     options::OPT_fno_lto, false)) {
      if (Arg *A = Args.getLastArg(options::OPT_flto)) {
        StringRef Opt(Args.MakeArgString(A->getAsString(Args)));
        if (Opt.contains("Qipo"))
          isIntelLTO = true;
      }
    }
    // TODO - improve determination of last phase
    if (IsCLMode() && isIntelLTO && !Args.hasArg(options::OPT_fuse_ld_EQ) &&
        !Args.hasArg(options::OPT_c, options::OPT_S))
      addClaim(options::OPT_fuse_ld_EQ, "lld");
    // -fveclib=SVML default.
    if (!Args.hasArg(options::OPT_fveclib))
      addClaim(options::OPT_fveclib, "SVML");
    // -Wno-c++11-narrowing is default for Windows
    if (IsCLMode() && !Args.hasArg(options::OPT_Wcxx11_narrowing,
                                   options::OPT_Wno_cxx11_narrowing))
      addClaim(options::OPT_Wno_cxx11_narrowing);
    if (!IsCLMode())
      addClaim(options::OPT_fheinous_gnu_extensions);
  }
  // Any -debug options will be 'replaced' with -g equivalents to simplify
  // logic later in the driver.
  if (Arg *A = Args.getLastArg(options::OPT_intel_debug_Group,
                               options::OPT_g_Group)) {
    if (A->getOption().matches(options::OPT_intel_debug_Group)) {
      StringRef Value(A->getValue());
      if (Value != "none")
        addClaim(options::OPT_g_Flag);
      if (Value == "full" || Value == "all" || Value == "extended" ||
          Value == "parallel")
        ; // Do nothing, we already enabled debug above
      else if (Value == "expr-source-pos" || Value == "inline-debug-info" ||
               Value == "semantic-stepping" || Value == "variable-locations" ||
               Value == "noexpr-source-pos")
        ; // Just enable debug, these are icc compatible options that are
          // not hooked to anything
      else if (Value == "minimal")
        addClaim(options::OPT_gline_tables_only);
      else if (Value == "emit-column")
        addClaim(options::OPT_gcolumn_info);
      else if (Value != "none")
        Diag(diag::err_drv_unsupported_option_argument)
            << A->getOption().getName() << A->getValue();
    }
  }

  if (Arg *VA = Args.getLastArg(options::OPT_HASH_x, options::OPT__HASH,
                           options::OPT_v, options::OPT__HASH_HASH_HASH)) {
    if (VA->getOption().matches(options::OPT_HASH_x))
      DAL.AddFlagArg(VA, Opts.getOption(options::OPT_v));
    else if (VA->getOption().matches(options::OPT__HASH))
      DAL.AddFlagArg(VA, Opts.getOption(options::OPT__HASH_HASH_HASH));
  }

}
#endif // INTEL_CUSTOMIZATION

DerivedArgList *Driver::TranslateInputArgs(const InputArgList &Args) const {
  const llvm::opt::OptTable &Opts = getOpts();
  DerivedArgList *DAL = new DerivedArgList(Args);

  bool HasNostdlib = Args.hasArg(options::OPT_nostdlib);
  bool HasNostdlibxx = Args.hasArg(options::OPT_nostdlibxx);
  bool HasNodefaultlib = Args.hasArg(options::OPT_nodefaultlibs);
  for (Arg *A : Args) {
    // Unfortunately, we have to parse some forwarding options (-Xassembler,
    // -Xlinker, -Xpreprocessor) because we either integrate their functionality
    // (assembler and preprocessor), or bypass a previous driver ('collect2').

    // Rewrite linker options, to replace --no-demangle with a custom internal
    // option.
    if ((A->getOption().matches(options::OPT_Wl_COMMA) ||
         A->getOption().matches(options::OPT_Xlinker)) &&
        A->containsValue("--no-demangle")) {
      // Add the rewritten no-demangle argument.
      DAL->AddFlagArg(A, Opts.getOption(options::OPT_Z_Xlinker__no_demangle));

      // Add the remaining values as Xlinker arguments.
      for (StringRef Val : A->getValues())
        if (Val != "--no-demangle")
          DAL->AddSeparateArg(A, Opts.getOption(options::OPT_Xlinker), Val);

      continue;
    }

    // Rewrite preprocessor options, to replace -Wp,-MD,FOO which is used by
    // some build systems. We don't try to be complete here because we don't
    // care to encourage this usage model.
    if (A->getOption().matches(options::OPT_Wp_COMMA) &&
        (A->getValue(0) == StringRef("-MD") ||
         A->getValue(0) == StringRef("-MMD"))) {
      // Rewrite to -MD/-MMD along with -MF.
      if (A->getValue(0) == StringRef("-MD"))
        DAL->AddFlagArg(A, Opts.getOption(options::OPT_MD));
      else
        DAL->AddFlagArg(A, Opts.getOption(options::OPT_MMD));
      if (A->getNumValues() == 2)
        DAL->AddSeparateArg(A, Opts.getOption(options::OPT_MF), A->getValue(1));
      continue;
    }

    // Rewrite reserved library names.
    if (A->getOption().matches(options::OPT_l)) {
      StringRef Value = A->getValue();

      // Rewrite unless -nostdlib is present.
      if (!HasNostdlib && !HasNodefaultlib && !HasNostdlibxx &&
          Value == "stdc++") {
        DAL->AddFlagArg(A, Opts.getOption(options::OPT_Z_reserved_lib_stdcxx));
        continue;
      }

      // Rewrite unconditionally.
      if (Value == "cc_kext") {
        DAL->AddFlagArg(A, Opts.getOption(options::OPT_Z_reserved_lib_cckext));
        continue;
      }
#if INTEL_CUSTOMIZATION
      if (IsIntelMode() && (Value == "m"))
        DAL->AddJoinedArg(0, Opts.getOption(options::OPT_l), "imf");
#endif //INTEL_CUSTOMIZATION
    }
#if INTEL_CUSTOMIZATION
    // Expected valid 'tools': assembly,compiler,preprocessor and linker for now
    // TODO - for adding other 'tools'
    if (A->getOption().matches(options::OPT_Qoption_COMMA)) {
      if (A->getNumValues() < 2) {
        Diag(clang::diag::warn_invalid_num_qopt) << A->getNumValues();
      } else {
        StringRef ToolName = A->getValue(0);
        Option ToolOpt =
            llvm::StringSwitch<Option>(ToolName.str())
                .Cases("preprocessor","cpp","p", Opts.getOption(options::OPT_Wp_COMMA))
                .Cases("asm","assembler","a", Opts.getOption(options::OPT_Wa_COMMA))
                .Cases("link","ld","l", Opts.getOption(options::OPT_Wl_COMMA))
                .Cases("compiler","c","clang", Opts.getOption(options::OPT_Xclang))
                .Default(Opts.getOption(options::Unsupported));

        if (ToolOpt.getID() == options::Unsupported)
          Diag(clang::diag::warn_invalid_tool) << A->getValue(0);
        else {
          for (unsigned i = 1; i < A->getNumValues(); i++) {
            if (ToolOpt.getID() == options::OPT_Xclang)
              DAL->AddSeparateArg(A, ToolOpt, A->getValue(i));
            else
              DAL->AddJoinedArg(A, ToolOpt, A->getValue(i));
          }
        }
      }
    }
#endif // INTEL_CUSTOMIZATION


    // Pick up inputs via the -- option.
    if (A->getOption().matches(options::OPT__DASH_DASH)) {
      A->claim();
      for (StringRef Val : A->getValues())
        DAL->append(MakeInputArg(*DAL, Opts, Val, false));
      continue;
    }

    if (A->getOption().matches(options::OPT_offload_lib_Group)) {
      if (!A->getNumValues()) {
        Diag(clang::diag::warn_drv_unused_argument) << A->getSpelling();
        continue;
      }
    }

    DAL->append(A);
  }

  // Enforce -static if -miamcu is present.
  if (Args.hasFlag(options::OPT_miamcu, options::OPT_mno_iamcu, false))
    DAL->AddFlagArg(0, Opts.getOption(options::OPT_static));

  // Use of -fintelfpga implies -g
  if (Args.hasArg(options::OPT_fintelfpga)) {
    // if any -gN option is provided, use that.
    if (Arg *A = Args.getLastArg(options::OPT_gN_Group))
      DAL->append(A);
    else
      DAL->AddFlagArg(0, Opts.getOption(options::OPT_g_Flag));
  }

// Add a default value of -mlinker-version=, if one was given and the user
// didn't specify one.
#if defined(HOST_LINK_VERSION)
  if (!Args.hasArg(options::OPT_mlinker_version_EQ) &&
      strlen(HOST_LINK_VERSION) > 0) {
    DAL->AddJoinedArg(0, Opts.getOption(options::OPT_mlinker_version_EQ),
                      HOST_LINK_VERSION);
    DAL->getLastArg(options::OPT_mlinker_version_EQ)->claim();
  }
#endif

  addIntelArgs(*DAL, Args, Opts);

  return DAL;
}

/// Compute target triple from args.
///
/// This routine provides the logic to compute a target triple from various
/// args passed to the driver and the default triple string.
static llvm::Triple computeTargetTriple(const Driver &D,
                                        StringRef TargetTriple,
                                        const ArgList &Args,
                                        StringRef DarwinArchName = "") {
#if INTEL_CUSTOMIZATION
#if INTEL_FEATURE_ICECODE
  if (Args.getLastArg(options::OPT_micecode))
    return llvm::Triple(llvm::Triple::normalize("x86_icecode-unknown-unknown"));
#endif // INTEL_FEATURE_ICECODE
#endif // INTEL_CUSTOMIZATION

  // FIXME: Already done in Compilation *Driver::BuildCompilation
  if (const Arg *A = Args.getLastArg(options::OPT_target))
    TargetTriple = A->getValue();

  llvm::Triple Target(llvm::Triple::normalize(TargetTriple));

  // GNU/Hurd's triples should have been -hurd-gnu*, but were historically made
  // -gnu* only, and we can not change this, so we have to detect that case as
  // being the Hurd OS.
  if (TargetTriple.find("-unknown-gnu") != StringRef::npos ||
      TargetTriple.find("-pc-gnu") != StringRef::npos)
    Target.setOSName("hurd");

  // Handle Apple-specific options available here.
  if (Target.isOSBinFormatMachO()) {
    // If an explicit Darwin arch name is given, that trumps all.
    if (!DarwinArchName.empty()) {
      tools::darwin::setTripleTypeForMachOArchName(Target, DarwinArchName);
      return Target;
    }

    // Handle the Darwin '-arch' flag.
    if (Arg *A = Args.getLastArg(options::OPT_arch)) {
      StringRef ArchName = A->getValue();
      tools::darwin::setTripleTypeForMachOArchName(Target, ArchName);
    }
  }

  // Handle pseudo-target flags '-mlittle-endian'/'-EL' and
  // '-mbig-endian'/'-EB'.
  if (Arg *A = Args.getLastArg(options::OPT_mlittle_endian,
                               options::OPT_mbig_endian)) {
    if (A->getOption().matches(options::OPT_mlittle_endian)) {
      llvm::Triple LE = Target.getLittleEndianArchVariant();
      if (LE.getArch() != llvm::Triple::UnknownArch)
        Target = std::move(LE);
    } else {
      llvm::Triple BE = Target.getBigEndianArchVariant();
      if (BE.getArch() != llvm::Triple::UnknownArch)
        Target = std::move(BE);
    }
  }

  // Skip further flag support on OSes which don't support '-m32' or '-m64'.
  if (Target.getArch() == llvm::Triple::tce ||
      Target.getOS() == llvm::Triple::Minix)
    return Target;

  // On AIX, the env OBJECT_MODE may affect the resulting arch variant.
  if (Target.isOSAIX()) {
    if (Optional<std::string> ObjectModeValue =
            llvm::sys::Process::GetEnv("OBJECT_MODE")) {
      StringRef ObjectMode = *ObjectModeValue;
      llvm::Triple::ArchType AT = llvm::Triple::UnknownArch;

      if (ObjectMode.equals("64")) {
        AT = Target.get64BitArchVariant().getArch();
      } else if (ObjectMode.equals("32")) {
        AT = Target.get32BitArchVariant().getArch();
      } else {
        D.Diag(diag::err_drv_invalid_object_mode) << ObjectMode;
      }

      if (AT != llvm::Triple::UnknownArch && AT != Target.getArch())
        Target.setArch(AT);
    }
  }

  // Handle pseudo-target flags '-m64', '-mx32', '-m32' and '-m16'.
  Arg *A = Args.getLastArg(options::OPT_m64, options::OPT_mx32,
                           options::OPT_m32, options::OPT_m16);
  if (A) {
    llvm::Triple::ArchType AT = llvm::Triple::UnknownArch;

    if (A->getOption().matches(options::OPT_m64)) {
      AT = Target.get64BitArchVariant().getArch();
      if (Target.getEnvironment() == llvm::Triple::GNUX32)
        Target.setEnvironment(llvm::Triple::GNU);
    } else if (A->getOption().matches(options::OPT_mx32) &&
               Target.get64BitArchVariant().getArch() == llvm::Triple::x86_64) {
      AT = llvm::Triple::x86_64;
      Target.setEnvironment(llvm::Triple::GNUX32);
    } else if (A->getOption().matches(options::OPT_m32)) {
      AT = Target.get32BitArchVariant().getArch();
      if (Target.getEnvironment() == llvm::Triple::GNUX32)
        Target.setEnvironment(llvm::Triple::GNU);
    } else if (A->getOption().matches(options::OPT_m16) &&
               Target.get32BitArchVariant().getArch() == llvm::Triple::x86) {
      AT = llvm::Triple::x86;
      Target.setEnvironment(llvm::Triple::CODE16);
    }

    if (AT != llvm::Triple::UnknownArch && AT != Target.getArch())
      Target.setArch(AT);
  }

  // Handle -miamcu flag.
  if (Args.hasFlag(options::OPT_miamcu, options::OPT_mno_iamcu, false)) {
    if (Target.get32BitArchVariant().getArch() != llvm::Triple::x86)
      D.Diag(diag::err_drv_unsupported_opt_for_target) << "-miamcu"
                                                       << Target.str();

    if (A && !A->getOption().matches(options::OPT_m32))
      D.Diag(diag::err_drv_argument_not_allowed_with)
          << "-miamcu" << A->getBaseArg().getAsString(Args);

    Target.setArch(llvm::Triple::x86);
    Target.setArchName("i586");
    Target.setEnvironment(llvm::Triple::UnknownEnvironment);
    Target.setEnvironmentName("");
    Target.setOS(llvm::Triple::ELFIAMCU);
    Target.setVendor(llvm::Triple::UnknownVendor);
    Target.setVendorName("intel");
  }

  // If target is MIPS adjust the target triple
  // accordingly to provided ABI name.
  A = Args.getLastArg(options::OPT_mabi_EQ);
  if (A && Target.isMIPS()) {
    StringRef ABIName = A->getValue();
    if (ABIName == "32") {
      Target = Target.get32BitArchVariant();
      if (Target.getEnvironment() == llvm::Triple::GNUABI64 ||
          Target.getEnvironment() == llvm::Triple::GNUABIN32)
        Target.setEnvironment(llvm::Triple::GNU);
    } else if (ABIName == "n32") {
      Target = Target.get64BitArchVariant();
      if (Target.getEnvironment() == llvm::Triple::GNU ||
          Target.getEnvironment() == llvm::Triple::GNUABI64)
        Target.setEnvironment(llvm::Triple::GNUABIN32);
    } else if (ABIName == "64") {
      Target = Target.get64BitArchVariant();
      if (Target.getEnvironment() == llvm::Triple::GNU ||
          Target.getEnvironment() == llvm::Triple::GNUABIN32)
        Target.setEnvironment(llvm::Triple::GNUABI64);
    }
  }

  // If target is RISC-V adjust the target triple according to
  // provided architecture name
  A = Args.getLastArg(options::OPT_march_EQ);
  if (A && Target.isRISCV()) {
    StringRef ArchName = A->getValue();
    if (ArchName.startswith_lower("rv32"))
      Target.setArch(llvm::Triple::riscv32);
    else if (ArchName.startswith_lower("rv64"))
      Target.setArch(llvm::Triple::riscv64);
  }

  return Target;
}

// Parse the LTO options and record the type of LTO compilation
// based on which -f(no-)?lto(=.*)? option occurs last.
void Driver::setLTOMode(const llvm::opt::ArgList &Args) {
  LTOMode = LTOK_None;
#if INTEL_CUSTOMIZATION
  if (!Args.hasFlag(options::OPT_flto, options::OPT_flto_EQ,
                    options::OPT_fno_lto, false)) {
    // When dealing with -fast, the behavior is the same as -Ofast, except
    // that -flto is implied
    if (Arg *A = Args.getLastArg(options::OPT_Ofast, options::OPT_fno_lto))
      if (A->getOption().matches(options::OPT_Ofast)) {
        StringRef Opt(Args.MakeArgString(A->getAsString(Args)));
        if (!Opt.contains("O"))
          LTOMode = LTOK_Full;
      }
    return;
  }
#endif // INTEL_CUSTOMIZATION

  StringRef LTOName("full");

  const Arg *A = Args.getLastArg(options::OPT_flto_EQ);
  if (A)
    LTOName = A->getValue();

  LTOMode = llvm::StringSwitch<LTOKind>(LTOName)
                .Case("full", LTOK_Full)
                .Case("thin", LTOK_Thin)
                .Default(LTOK_Unknown);

  if (LTOMode == LTOK_Unknown) {
    assert(A);
    Diag(diag::err_drv_unsupported_option_argument) << A->getOption().getName()
                                                    << A->getValue();
  }
}

/// Compute the desired OpenMP runtime from the flags provided.
Driver::OpenMPRuntimeKind Driver::getOpenMPRuntime(const ArgList &Args) const {
  StringRef RuntimeName(CLANG_DEFAULT_OPENMP_RUNTIME);

  const Arg *A = Args.getLastArg(options::OPT_fopenmp_EQ);
  if (A)
    RuntimeName = A->getValue();
#if INTEL_CUSTOMIZATION
  else if (IsIntelMode())
    RuntimeName = "libiomp5";
#endif // INTEL_CUSTOMIZATION

  auto RT = llvm::StringSwitch<OpenMPRuntimeKind>(RuntimeName)
                .Case("libomp", OMPRT_OMP)
                .Case("libgomp", OMPRT_GOMP)
                .Case("libiomp5", OMPRT_IOMP5)
                .Default(OMPRT_Unknown);

  if (RT == OMPRT_Unknown) {
    if (A)
      Diag(diag::err_drv_unsupported_option_argument)
          << A->getOption().getName() << A->getValue();
    else
      // FIXME: We could use a nicer diagnostic here.
      Diag(diag::err_drv_unsupported_opt) << "-fopenmp";
  }

  return RT;
}

static bool isValidSYCLTriple(llvm::Triple T) {
  // Intel DPC++ product should not support NVIDIA devices.
#if !INTEL_CUSTOMIZATION
  // NVPTX is valid for SYCL.
  if (T.isNVPTX())
    return true;
#endif // !INTEL_CUSTOMIZATION
  // Check for invalid SYCL device triple values.
  // Non-SPIR arch.
  if (!T.isSPIR())
    return false;
  // SPIR arch, but has invalid SubArch for AOT.
  StringRef A(T.getArchName());
  if (T.getSubArch() == llvm::Triple::NoSubArch &&
      ((T.getArch() == llvm::Triple::spir && !A.equals("spir")) ||
       (T.getArch() == llvm::Triple::spir64 && !A.equals("spir64"))))
    return false;
  return true;
}

void Driver::CreateOffloadingDeviceToolChains(Compilation &C,
                                              InputList &Inputs) {

  //
  // CUDA/HIP
  //
  // We need to generate a CUDA/HIP toolchain if any of the inputs has a CUDA
  // or HIP type. However, mixed CUDA/HIP compilation is not supported.
  bool IsCuda =
      llvm::any_of(Inputs, [](std::pair<types::ID, const llvm::opt::Arg *> &I) {
        return types::isCuda(I.first);
      });
  bool IsHIP =
      llvm::any_of(Inputs,
                   [](std::pair<types::ID, const llvm::opt::Arg *> &I) {
                     return types::isHIP(I.first);
                   }) ||
      C.getInputArgs().hasArg(options::OPT_hip_link);
  if (IsCuda && IsHIP) {
    Diag(clang::diag::err_drv_mix_cuda_hip);
    return;
  }
  if (IsCuda) {
    const ToolChain *HostTC = C.getSingleOffloadToolChain<Action::OFK_Host>();
    const llvm::Triple &HostTriple = HostTC->getTriple();
    StringRef DeviceTripleStr;
    auto OFK = Action::OFK_Cuda;
    DeviceTripleStr =
        HostTriple.isArch64Bit() ? "nvptx64-nvidia-cuda" : "nvptx-nvidia-cuda";
    llvm::Triple CudaTriple(DeviceTripleStr);
    // Use the CUDA and host triples as the key into the
    // getOffloadingDeviceToolChain, because the device toolchain we
    // create depends on both.
    auto CudaTC = &getOffloadingDeviceToolChain(C.getInputArgs(), CudaTriple,
                                                *HostTC, OFK);
    C.addOffloadDeviceToolChain(CudaTC, OFK);
  } else if (IsHIP) {
    const ToolChain *HostTC = C.getSingleOffloadToolChain<Action::OFK_Host>();
    auto OFK = Action::OFK_HIP;
    llvm::Triple HIPTriple = getHIPOffloadTargetTriple();
    // Use the HIP and host triples as the key into
    // getOffloadingDeviceToolChain, because the device toolchain we create
    // depends on both.
    auto HIPTC = &getOffloadingDeviceToolChain(C.getInputArgs(), HIPTriple,
                                               *HostTC, OFK);
    C.addOffloadDeviceToolChain(HIPTC, OFK);
  }

  //
  // OpenMP
  //
  // We need to generate an OpenMP toolchain if the user specified targets with
  // the -fopenmp-targets option.
  if (Arg *OpenMPTargets =
          C.getInputArgs().getLastArg(options::OPT_fopenmp_targets_EQ)) {
    if (OpenMPTargets->getNumValues()) {
      // We expect that -fopenmp-targets is always used in conjunction with the
      // option -fopenmp specifying a valid runtime with offloading support,
      // i.e. libomp or libiomp.
      bool HasValidOpenMPRuntime = C.getInputArgs().hasFlag(
          options::OPT_fopenmp, options::OPT_fopenmp_EQ,
#if INTEL_COLLAB
          options::OPT_fno_openmp, false) ||
          C.getInputArgs().hasFlag(options::OPT_fiopenmp,
                                   options::OPT_fno_openmp, false);
#else
          options::OPT_fno_openmp, false);
#endif // INTEL_COLLAB
      if (HasValidOpenMPRuntime) {
        OpenMPRuntimeKind OpenMPKind = getOpenMPRuntime(C.getInputArgs());
        HasValidOpenMPRuntime =
            OpenMPKind == OMPRT_OMP || OpenMPKind == OMPRT_IOMP5;
      }

      if (HasValidOpenMPRuntime) {
        llvm::StringMap<const char *> FoundNormalizedTriples;
        for (const char *Val : OpenMPTargets->getValues()) {
#if INTEL_CUSTOMIZATION
          // Strip off any trailing options from
          // -fopenmp-targets=<triple>="opts" usage.
          llvm::Triple TT(StringRef(Val).split('=').first);
#endif // INTEL_CUSTOMIZATION
          std::string NormalizedName = TT.normalize();

          // Make sure we don't have a duplicate triple.
          auto Duplicate = FoundNormalizedTriples.find(NormalizedName);
          if (Duplicate != FoundNormalizedTriples.end()) {
            Diag(clang::diag::warn_drv_omp_offload_target_duplicate)
                << Val << Duplicate->second;
            continue;
          }

          // Store the current triple so that we can check for duplicates in the
          // following iterations.
          FoundNormalizedTriples[NormalizedName] = Val;

          // If the specified target is invalid, emit a diagnostic.
          if (TT.getArch() == llvm::Triple::UnknownArch)
            Diag(clang::diag::err_drv_invalid_omp_target) << Val;
          else {
            const ToolChain *TC;
            // Device toolchains have to be selected differently. They pair host
            // and device in their implementation.
            if (TT.isNVPTX() || TT.isAMDGCN()) {
              const ToolChain *HostTC =
                  C.getSingleOffloadToolChain<Action::OFK_Host>();
              assert(HostTC && "Host toolchain should be always defined.");
              auto &DeviceTC =
                  ToolChains[TT.str() + "/" + HostTC->getTriple().normalize()];
              if (!DeviceTC) {
                if (TT.isNVPTX())
                  DeviceTC = std::make_unique<toolchains::CudaToolChain>(
                      *this, TT, *HostTC, C.getInputArgs(), Action::OFK_OpenMP);
                else if (TT.isAMDGCN())
                  DeviceTC =
                      std::make_unique<toolchains::AMDGPUOpenMPToolChain>(
                          *this, TT, *HostTC, C.getInputArgs());
                else
                  assert(DeviceTC && "Device toolchain not defined.");
              }

              TC = DeviceTC.get();
            } else
              TC = &getToolChain(C.getInputArgs(), TT);
            C.addOffloadDeviceToolChain(TC, Action::OFK_OpenMP);
          }
        }
      } else
        Diag(clang::diag::err_drv_expecting_fopenmp_with_fopenmp_targets);
    } else
      Diag(clang::diag::warn_drv_empty_joined_argument)
          << OpenMPTargets->getAsString(C.getInputArgs());
  }

  //
  // SYCL
  //
  // We need to generate a SYCL toolchain if the user specified targets with
  // the -fsycl-targets, -fsycl-add-targets or -fsycl-link-targets option.
  // If -fsycl is supplied without any of these we will assume SPIR-V.
  // Use of -fsycl-device-only overrides -fsycl.
  bool HasValidSYCLRuntime =
      C.getInputArgs().hasFlag(options::OPT_fsycl, options::OPT_fno_sycl,
                               false) ||
      C.getInputArgs().hasArg(options::OPT_fsycl_device_only);

  // A mechanism for retrieving SYCL-specific options, erroring out
  // if SYCL offloading wasn't enabled prior to that
  auto getArgRequiringSYCLRuntime = [&](OptSpecifier OptId) -> Arg * {
    Arg *SYCLArg = C.getInputArgs().getLastArg(OptId);
    if (SYCLArg && !HasValidSYCLRuntime) {
      Diag(clang::diag::err_drv_expecting_fsycl_with_sycl_opt)
          // Dropping the '=' symbol, which would otherwise pollute
          // the diagnostics for the most of options
          << SYCLArg->getSpelling().split('=').first;
      return nullptr;
    }
    return SYCLArg;
  };

  Arg *SYCLTargets = getArgRequiringSYCLRuntime(options::OPT_fsycl_targets_EQ);
  Arg *SYCLLinkTargets =
      getArgRequiringSYCLRuntime(options::OPT_fsycl_link_targets_EQ);
  Arg *SYCLAddTargets =
      getArgRequiringSYCLRuntime(options::OPT_fsycl_add_targets_EQ);
  Arg *SYCLLink = getArgRequiringSYCLRuntime(options::OPT_fsycl_link_EQ);
  Arg *SYCLfpga = getArgRequiringSYCLRuntime(options::OPT_fintelfpga);

  // -fsycl-targets cannot be used with -fsycl-link-targets
  if (SYCLTargets && SYCLLinkTargets)
    Diag(clang::diag::err_drv_option_conflict)
        << SYCLTargets->getSpelling() << SYCLLinkTargets->getSpelling();
  // -fsycl-link-targets and -fsycl-add-targets cannot be used together
  if (SYCLLinkTargets && SYCLAddTargets)
    Diag(clang::diag::err_drv_option_conflict)
        << SYCLLinkTargets->getSpelling() << SYCLAddTargets->getSpelling();
  // -fsycl-link-targets is not allowed with -fsycl-link
  if (SYCLLinkTargets && SYCLLink)
    Diag(clang::diag::err_drv_option_conflict)
        << SYCLLink->getSpelling() << SYCLLinkTargets->getSpelling();
  // -fsycl-targets cannot be used with -fintelfpga
  if (SYCLTargets && SYCLfpga)
    Diag(clang::diag::err_drv_option_conflict)
        << SYCLTargets->getSpelling() << SYCLfpga->getSpelling();

  bool HasSYCLTargetsOption = SYCLTargets || SYCLLinkTargets || SYCLAddTargets;
  llvm::StringMap<StringRef> FoundNormalizedTriples;
  llvm::SmallVector<llvm::Triple, 4> UniqueSYCLTriplesVec;
  if (HasSYCLTargetsOption) {
    // At this point, we know we have a valid combination
    // of -fsycl*target options passed
    Arg *SYCLTargetsValues = SYCLTargets ? SYCLTargets : SYCLLinkTargets;
    if (SYCLTargetsValues) {
      if (SYCLTargetsValues->getNumValues()) {
        for (StringRef Val : SYCLTargetsValues->getValues()) {
          llvm::Triple TT(Val);
          if (!isValidSYCLTriple(TT)) {
            Diag(clang::diag::err_drv_invalid_sycl_target) << Val;
            continue;
          }
          std::string NormalizedName = TT.normalize();

          // Make sure we don't have a duplicate triple.
          auto Duplicate = FoundNormalizedTriples.find(NormalizedName);
          if (Duplicate != FoundNormalizedTriples.end()) {
            Diag(clang::diag::warn_drv_sycl_offload_target_duplicate)
                << Val << Duplicate->second;
            continue;
          }

          // Store the current triple so that we can check for duplicates in
          // the following iterations.
          FoundNormalizedTriples[NormalizedName] = Val;
          UniqueSYCLTriplesVec.push_back(TT);
        }
      } else
        Diag(clang::diag::warn_drv_empty_joined_argument)
            << SYCLTargetsValues->getAsString(C.getInputArgs());
    }
    // -fsycl-add-targets is a list of paired items (Triple and file) which are
    // gathered and used to be linked into the final device binary. This can
    // be used with -fsycl-targets to put together the final conglomerate binary
    if (SYCLAddTargets) {
      if (SYCLAddTargets->getNumValues()) {
        // Use of -fsycl-add-targets adds additional files to the SYCL device
        // link step.  Regular offload processing occurs below
        for (StringRef Val : SYCLAddTargets->getValues()) {
          // Parse out the Triple and Input (triple:binary) and create a
          // ToolChain for each entry.
          // The expected format is 'triple:file', any other format will
          // not be accepted.
          std::pair<StringRef, StringRef> I = Val.split(':');
          if (!I.first.empty() && !I.second.empty()) {
            llvm::Triple TT(I.first);
            if (!isValidSYCLTriple(TT)) {
              Diag(clang::diag::err_drv_invalid_sycl_target) << I.first;
              continue;
            }
            std::string NormalizedName = TT.normalize();

            // Make sure we don't have a duplicate triple.
            auto Duplicate = FoundNormalizedTriples.find(NormalizedName);
            if (Duplicate != FoundNormalizedTriples.end())
              // The toolchain for this triple was already created
              continue;

            // Store the current triple so that we can check for duplicates in
            // the following iterations.
            FoundNormalizedTriples[NormalizedName] = Val;
            UniqueSYCLTriplesVec.push_back(TT);
          } else {
            // No colon found, do not use the input
            C.getDriver().Diag(diag::err_drv_unsupported_option_argument)
                << SYCLAddTargets->getOption().getName() << Val;
          }
        }
      } else
        Diag(clang::diag::warn_drv_empty_joined_argument)
            << SYCLAddTargets->getAsString(C.getInputArgs());
    }
  } else {
    // If -fsycl is supplied without -fsycl-*targets we will assume SPIR-V
    // unless -fintelfpga is supplied, which uses SPIR-V with fpga AOT.
    // For -fsycl-device-only, we also setup the implied triple as needed.
    StringRef SYCLTargetArch;
    if (C.getInputArgs().hasArg(options::OPT_fsycl_device_only))
      if (C.getDefaultToolChain().getTriple().getArch() == llvm::Triple::x86)
        SYCLTargetArch = "spir";
      else
        SYCLTargetArch = "spir64";
    else if (HasValidSYCLRuntime)
      // Triple for -fintelfpga is spir64_fpga-unknown-unknown-sycldevice.
      SYCLTargetArch = SYCLfpga ? "spir64_fpga" : "spir64";
    if (!SYCLTargetArch.empty())
      UniqueSYCLTriplesVec.push_back(MakeSYCLDeviceTriple(SYCLTargetArch));
  }
  // We'll need to use the SYCL and host triples as the key into
  // getOffloadingDeviceToolChain, because the device toolchains we're
  // going to create will depend on both.
  const ToolChain *HostTC = C.getSingleOffloadToolChain<Action::OFK_Host>();
  for (auto &TT : UniqueSYCLTriplesVec) {
    auto SYCLTC = &getOffloadingDeviceToolChain(C.getInputArgs(), TT, *HostTC,
                                                Action::OFK_SYCL);
    C.addOffloadDeviceToolChain(SYCLTC, Action::OFK_SYCL);
  }

  //
  // TODO: Add support for other offloading programming models here.
  //
}

/// Looks the given directories for the specified file.
///
/// \param[out] FilePath File path, if the file was found.
/// \param[in]  Dirs Directories used for the search.
/// \param[in]  FileName Name of the file to search for.
/// \return True if file was found.
///
/// Looks for file specified by FileName sequentially in directories specified
/// by Dirs.
///
static bool searchForFile(SmallVectorImpl<char> &FilePath,
                          ArrayRef<StringRef> Dirs, StringRef FileName) {
  SmallString<128> WPath;
  for (const StringRef &Dir : Dirs) {
    if (Dir.empty())
      continue;
    WPath.clear();
    llvm::sys::path::append(WPath, Dir, FileName);
    llvm::sys::path::native(WPath);
    if (llvm::sys::fs::is_regular_file(WPath)) {
      FilePath = std::move(WPath);
      return true;
    }
  }
  return false;
}

bool Driver::readConfigFile(StringRef FileName) {
  // Try reading the given file.
  SmallVector<const char *, 32> NewCfgArgs;
  if (!llvm::cl::readConfigFile(FileName, Saver, NewCfgArgs)) {
    Diag(diag::err_drv_cannot_read_config_file) << FileName;
    return true;
  }

  // Read options from config file.
  llvm::SmallString<128> CfgFileName(FileName);
  llvm::sys::path::native(CfgFileName);
  ConfigFile = std::string(CfgFileName);
  bool ContainErrors;
  CfgOptions = std::make_unique<InputArgList>(
      ParseArgStrings(NewCfgArgs, IsCLMode(), ContainErrors));
  if (ContainErrors) {
    CfgOptions.reset();
    return true;
  }

  if (CfgOptions->hasArg(options::OPT_config)) {
    CfgOptions.reset();
    Diag(diag::err_drv_nested_config_file);
    return true;
  }

  // Claim all arguments that come from a configuration file so that the driver
  // does not warn on any that is unused.
  for (Arg *A : *CfgOptions)
    A->claim();
  return false;
}

bool Driver::loadConfigFile() {
  std::string CfgFileName;
  bool FileSpecifiedExplicitly = false;

  // Process options that change search path for config files.
  if (CLOptions) {
    if (CLOptions->hasArg(options::OPT_config_system_dir_EQ)) {
      SmallString<128> CfgDir;
      CfgDir.append(
          CLOptions->getLastArgValue(options::OPT_config_system_dir_EQ));
      if (!CfgDir.empty()) {
        if (llvm::sys::fs::make_absolute(CfgDir).value() != 0)
          SystemConfigDir.clear();
        else
          SystemConfigDir = std::string(CfgDir.begin(), CfgDir.end());
      }
    }
    if (CLOptions->hasArg(options::OPT_config_user_dir_EQ)) {
      SmallString<128> CfgDir;
      CfgDir.append(
          CLOptions->getLastArgValue(options::OPT_config_user_dir_EQ));
      if (!CfgDir.empty()) {
        if (llvm::sys::fs::make_absolute(CfgDir).value() != 0)
          UserConfigDir.clear();
        else
          UserConfigDir = std::string(CfgDir.begin(), CfgDir.end());
      }
    }
  }

  // First try to find config file specified in command line.
  if (CLOptions) {
    std::vector<std::string> ConfigFiles =
        CLOptions->getAllArgValues(options::OPT_config);
    if (ConfigFiles.size() > 1) {
      if (!std::all_of(ConfigFiles.begin(), ConfigFiles.end(),
                       [ConfigFiles](const std::string &s) {
                         return s == ConfigFiles[0];
                       })) {
        Diag(diag::err_drv_duplicate_config);
        return true;
      }
    }

    if (!ConfigFiles.empty()) {
      CfgFileName = ConfigFiles.front();
      assert(!CfgFileName.empty());

      // If argument contains directory separator, treat it as a path to
      // configuration file.
      if (llvm::sys::path::has_parent_path(CfgFileName)) {
        SmallString<128> CfgFilePath;
        if (llvm::sys::path::is_relative(CfgFileName))
          llvm::sys::fs::current_path(CfgFilePath);
        llvm::sys::path::append(CfgFilePath, CfgFileName);
        if (!llvm::sys::fs::is_regular_file(CfgFilePath)) {
          Diag(diag::err_drv_config_file_not_exist) << CfgFilePath;
          return true;
        }
        return readConfigFile(CfgFilePath);
      }

      FileSpecifiedExplicitly = true;
    }
  }

  // If config file is not specified explicitly, try to deduce configuration
  // from executable name. For instance, an executable 'armv7l-clang' will
  // search for config file 'armv7l-clang.cfg'.
  if (CfgFileName.empty() && !ClangNameParts.TargetPrefix.empty())
    CfgFileName = ClangNameParts.TargetPrefix + '-' + ClangNameParts.ModeSuffix;

  if (CfgFileName.empty())
    return false;

  // Determine architecture part of the file name, if it is present.
  StringRef CfgFileArch = CfgFileName;
  size_t ArchPrefixLen = CfgFileArch.find('-');
  if (ArchPrefixLen == StringRef::npos)
    ArchPrefixLen = CfgFileArch.size();
  llvm::Triple CfgTriple;
  CfgFileArch = CfgFileArch.take_front(ArchPrefixLen);
  CfgTriple = llvm::Triple(llvm::Triple::normalize(CfgFileArch));
  if (CfgTriple.getArch() == llvm::Triple::ArchType::UnknownArch)
    ArchPrefixLen = 0;

  if (!StringRef(CfgFileName).endswith(".cfg"))
    CfgFileName += ".cfg";

  // If config file starts with architecture name and command line options
  // redefine architecture (with options like -m32 -LE etc), try finding new
  // config file with that architecture.
  SmallString<128> FixedConfigFile;
  size_t FixedArchPrefixLen = 0;
  if (ArchPrefixLen) {
    // Get architecture name from config file name like 'i386.cfg' or
    // 'armv7l-clang.cfg'.
    // Check if command line options changes effective triple.
    llvm::Triple EffectiveTriple = computeTargetTriple(*this,
                                             CfgTriple.getTriple(), *CLOptions);
    if (CfgTriple.getArch() != EffectiveTriple.getArch()) {
      FixedConfigFile = EffectiveTriple.getArchName();
      FixedArchPrefixLen = FixedConfigFile.size();
      // Append the rest of original file name so that file name transforms
      // like: i386-clang.cfg -> x86_64-clang.cfg.
      if (ArchPrefixLen < CfgFileName.size())
        FixedConfigFile += CfgFileName.substr(ArchPrefixLen);
    }
  }

  // Prepare list of directories where config file is searched for.
  StringRef CfgFileSearchDirs[] = {UserConfigDir, SystemConfigDir, Dir};

  // Try to find config file. First try file with corrected architecture.
  llvm::SmallString<128> CfgFilePath;
  if (!FixedConfigFile.empty()) {
    if (searchForFile(CfgFilePath, CfgFileSearchDirs, FixedConfigFile))
      return readConfigFile(CfgFilePath);
    // If 'x86_64-clang.cfg' was not found, try 'x86_64.cfg'.
    FixedConfigFile.resize(FixedArchPrefixLen);
    FixedConfigFile.append(".cfg");
    if (searchForFile(CfgFilePath, CfgFileSearchDirs, FixedConfigFile))
      return readConfigFile(CfgFilePath);
  }

  // Then try original file name.
  if (searchForFile(CfgFilePath, CfgFileSearchDirs, CfgFileName))
    return readConfigFile(CfgFilePath);

  // Finally try removing driver mode part: 'x86_64-clang.cfg' -> 'x86_64.cfg'.
  if (!ClangNameParts.ModeSuffix.empty() &&
      !ClangNameParts.TargetPrefix.empty()) {
    CfgFileName.assign(ClangNameParts.TargetPrefix);
    CfgFileName.append(".cfg");
    if (searchForFile(CfgFilePath, CfgFileSearchDirs, CfgFileName))
      return readConfigFile(CfgFilePath);
  }

  // Report error but only if config file was specified explicitly, by option
  // --config. If it was deduced from executable name, it is not an error.
  if (FileSpecifiedExplicitly) {
    Diag(diag::err_drv_config_file_not_found) << CfgFileName;
    for (const StringRef &SearchDir : CfgFileSearchDirs)
      if (!SearchDir.empty())
        Diag(diag::note_drv_config_file_searched_in) << SearchDir;
    return true;
  }

  return false;
}

Compilation *Driver::BuildCompilation(ArrayRef<const char *> ArgList) {
  llvm::PrettyStackTraceString CrashInfo("Compilation construction");

  // FIXME: Handle environment options which affect driver behavior, somewhere
  // (client?). GCC_EXEC_PREFIX, LPATH, CC_PRINT_OPTIONS.

  // We look for the driver mode option early, because the mode can affect
  // how other options are parsed.
  ParseDriverMode(ClangExecutable, ArgList.slice(1));

  // FIXME: What are we going to do with -V and -b?

  // Arguments specified in command line.
  bool ContainsError;
  CLOptions = std::make_unique<InputArgList>(
      ParseArgStrings(ArgList.slice(1), IsCLMode(), ContainsError));

  // Try parsing configuration file.
  if (!ContainsError)
    ContainsError = loadConfigFile();
  bool HasConfigFile = !ContainsError && (CfgOptions.get() != nullptr);

  // All arguments, from both config file and command line.
  InputArgList Args = std::move(HasConfigFile ? std::move(*CfgOptions)
                                              : std::move(*CLOptions));

  // The args for config files or /clang: flags belong to different InputArgList
  // objects than Args. This copies an Arg from one of those other InputArgLists
  // to the ownership of Args.
  auto appendOneArg = [&Args](const Arg *Opt, const Arg *BaseArg) {
    unsigned Index = Args.MakeIndex(Opt->getSpelling());
    Arg *Copy = new llvm::opt::Arg(Opt->getOption(), Args.getArgString(Index),
                                   Index, BaseArg);
    Copy->getValues() = Opt->getValues();
    if (Opt->isClaimed())
      Copy->claim();
    Copy->setOwnsValues(Opt->getOwnsValues());
    Opt->setOwnsValues(false);
    Args.append(Copy);
  };

  if (HasConfigFile)
    for (auto *Opt : *CLOptions) {
      if (Opt->getOption().matches(options::OPT_config))
        continue;
      const Arg *BaseArg = &Opt->getBaseArg();
      if (BaseArg == Opt)
        BaseArg = nullptr;
      appendOneArg(Opt, BaseArg);
    }

  // In CL mode, look for any pass-through arguments
  if (IsCLMode() && !ContainsError) {
    SmallVector<const char *, 16> CLModePassThroughArgList;
    for (const auto *A : Args.filtered(options::OPT__SLASH_clang)) {
      A->claim();
      CLModePassThroughArgList.push_back(A->getValue());
    }

    if (!CLModePassThroughArgList.empty()) {
      // Parse any pass through args using default clang processing rather
      // than clang-cl processing.
      auto CLModePassThroughOptions = std::make_unique<InputArgList>(
          ParseArgStrings(CLModePassThroughArgList, false, ContainsError));

      if (!ContainsError)
        for (auto *Opt : *CLModePassThroughOptions) {
          appendOneArg(Opt, nullptr);
        }
    }
  }

  // Check for working directory option before accessing any files
  if (Arg *WD = Args.getLastArg(options::OPT_working_directory))
    if (VFS->setCurrentWorkingDirectory(WD->getValue()))
      Diag(diag::err_drv_unable_to_set_working_directory) << WD->getValue();

  // FIXME: This stuff needs to go into the Compilation, not the driver.
  bool CCCPrintPhases;

  // Silence driver warnings if requested
  Diags.setIgnoreAllWarnings(Args.hasArg(options::OPT_w));

#if INTEL_CUSTOMIZATION
  if (Arg *VA = Args.getLastArg(options::OPT_HASH_x, options::OPT__HASH,
                           options::OPT_v, options::OPT__HASH_HASH_HASH)) {
    if (VA->getOption().matches(options::OPT_HASH_x) ||
                 VA->getOption().matches(options::OPT__HASH))
      IntelPrintOptions = 1;
  }
  // Update the Driver Title to something more fitting
  std::string Title("Intel(R) oneAPI DPC++/C++ Compiler");
  setTitle(Title);
#endif // INTEL_CUSTOMIZATION

  // -no-canonical-prefixes is used very early in main.
  Args.ClaimAllArgs(options::OPT_no_canonical_prefixes);

  // f(no-)integated-cc1 is also used very early in main.
  Args.ClaimAllArgs(options::OPT_fintegrated_cc1);
  Args.ClaimAllArgs(options::OPT_fno_integrated_cc1);

  // Ignore -pipe.
  Args.ClaimAllArgs(options::OPT_pipe);

  // Extract -ccc args.
  //
  // FIXME: We need to figure out where this behavior should live. Most of it
  // should be outside in the client; the parts that aren't should have proper
  // options, either by introducing new ones or by overloading gcc ones like -V
  // or -b.
  CCCPrintPhases = Args.hasArg(options::OPT_ccc_print_phases);
  CCCPrintBindings = Args.hasArg(options::OPT_ccc_print_bindings);
  if (const Arg *A = Args.getLastArg(options::OPT_ccc_gcc_name))
    CCCGenericGCCName = A->getValue();
  GenReproducer = Args.hasFlag(options::OPT_gen_reproducer,
                               options::OPT_fno_crash_diagnostics,
                               !!::getenv("FORCE_CLANG_DIAGNOSTICS_CRASH"));

  // Process -fproc-stat-report options.
  if (const Arg *A = Args.getLastArg(options::OPT_fproc_stat_report_EQ)) {
    CCPrintProcessStats = true;
    CCPrintStatReportFilename = A->getValue();
  }
  if (Args.hasArg(options::OPT_fproc_stat_report))
    CCPrintProcessStats = true;

  // FIXME: TargetTriple is used by the target-prefixed calls to as/ld
  // and getToolChain is const.
  if (IsCLMode()) {
    // clang-cl targets MSVC-style Win32.
    llvm::Triple T(TargetTriple);
    T.setOS(llvm::Triple::Win32);
    T.setVendor(llvm::Triple::PC);
    T.setEnvironment(llvm::Triple::MSVC);
    T.setObjectFormat(llvm::Triple::COFF);
    TargetTriple = T.str();
  }
  if (const Arg *A = Args.getLastArg(options::OPT_target))
    TargetTriple = A->getValue();
  if (const Arg *A = Args.getLastArg(options::OPT_ccc_install_dir))
    Dir = InstalledDir = A->getValue();
  for (const Arg *A : Args.filtered(options::OPT_B)) {
    A->claim();
    PrefixDirs.push_back(A->getValue(0));
  }
  if (Optional<std::string> CompilerPathValue =
          llvm::sys::Process::GetEnv("COMPILER_PATH")) {
    StringRef CompilerPath = *CompilerPathValue;
    while (!CompilerPath.empty()) {
      std::pair<StringRef, StringRef> Split =
          CompilerPath.split(llvm::sys::EnvPathSeparator);
      PrefixDirs.push_back(std::string(Split.first));
      CompilerPath = Split.second;
    }
  }
  if (const Arg *A = Args.getLastArg(options::OPT__sysroot_EQ))
    SysRoot = A->getValue();
  if (const Arg *A = Args.getLastArg(options::OPT__dyld_prefix_EQ))
    DyldPrefix = A->getValue();

  if (const Arg *A = Args.getLastArg(options::OPT_resource_dir))
    ResourceDir = A->getValue();

  if (const Arg *A = Args.getLastArg(options::OPT_save_temps_EQ)) {
    SaveTemps = llvm::StringSwitch<SaveTempsMode>(A->getValue())
                    .Case("cwd", SaveTempsCwd)
                    .Case("obj", SaveTempsObj)
                    .Default(SaveTempsCwd);
  }

  setLTOMode(Args);

  // Process -fembed-bitcode= flags.
  if (Arg *A = Args.getLastArg(options::OPT_fembed_bitcode_EQ)) {
    StringRef Name = A->getValue();
    unsigned Model = llvm::StringSwitch<unsigned>(Name)
        .Case("off", EmbedNone)
        .Case("all", EmbedBitcode)
        .Case("bitcode", EmbedBitcode)
        .Case("marker", EmbedMarker)
        .Default(~0U);
    if (Model == ~0U) {
      Diags.Report(diag::err_drv_invalid_value) << A->getAsString(Args)
                                                << Name;
    } else
      BitcodeEmbed = static_cast<BitcodeEmbedMode>(Model);
  }

  std::unique_ptr<llvm::opt::InputArgList> UArgs =
      std::make_unique<InputArgList>(std::move(Args));

  // Perform the default argument translations.
  DerivedArgList *TranslatedArgs = TranslateInputArgs(*UArgs);

  // Owned by the host.
  const ToolChain &TC = getToolChain(
      *UArgs, computeTargetTriple(*this, TargetTriple, *UArgs));

  // The compilation takes ownership of Args.
  Compilation *C = new Compilation(*this, TC, UArgs.release(), TranslatedArgs,
                                   ContainsError);

  if (!HandleImmediateArgs(*C))
    return C;

  // Construct the list of inputs.
  InputList Inputs;
  BuildInputs(C->getDefaultToolChain(), *TranslatedArgs, Inputs);

  // Determine if there are any offload static libraries.
  if (checkForOffloadStaticLib(*C, *TranslatedArgs))
    setOffloadStaticLibSeen();

  // Populate the tool chains for the offloading devices, if any.
  CreateOffloadingDeviceToolChains(*C, Inputs);

  // Construct the list of abstract actions to perform for this compilation. On
  // MachO targets this uses the driver-driver and universal actions.
  if (TC.getTriple().isOSBinFormatMachO())
    BuildUniversalActions(*C, C->getDefaultToolChain(), Inputs);
  else
    BuildActions(*C, C->getArgs(), Inputs, C->getActions());

  if (CCCPrintPhases) {
    PrintActions(*C);
    return C;
  }

  BuildJobs(*C);

  return C;
}

static void printArgList(raw_ostream &OS, const llvm::opt::ArgList &Args) {
  llvm::opt::ArgStringList ASL;
  for (const auto *A : Args)
    A->render(Args, ASL);

  for (auto I = ASL.begin(), E = ASL.end(); I != E; ++I) {
    if (I != ASL.begin())
      OS << ' ';
    llvm::sys::printArg(OS, *I, true);
  }
  OS << '\n';
}

bool Driver::getCrashDiagnosticFile(StringRef ReproCrashFilename,
                                    SmallString<128> &CrashDiagDir) {
  using namespace llvm::sys;
  assert(llvm::Triple(llvm::sys::getProcessTriple()).isOSDarwin() &&
         "Only knows about .crash files on Darwin");

  // The .crash file can be found on at ~/Library/Logs/DiagnosticReports/
  // (or /Library/Logs/DiagnosticReports for root) and has the filename pattern
  // clang-<VERSION>_<YYYY-MM-DD-HHMMSS>_<hostname>.crash.
  path::home_directory(CrashDiagDir);
  if (CrashDiagDir.startswith("/var/root"))
    CrashDiagDir = "/";
  path::append(CrashDiagDir, "Library/Logs/DiagnosticReports");
  int PID =
#if LLVM_ON_UNIX
      getpid();
#else
      0;
#endif
  std::error_code EC;
  fs::file_status FileStatus;
  TimePoint<> LastAccessTime;
  SmallString<128> CrashFilePath;
  // Lookup the .crash files and get the one generated by a subprocess spawned
  // by this driver invocation.
  for (fs::directory_iterator File(CrashDiagDir, EC), FileEnd;
       File != FileEnd && !EC; File.increment(EC)) {
    StringRef FileName = path::filename(File->path());
    if (!FileName.startswith(Name))
      continue;
    if (fs::status(File->path(), FileStatus))
      continue;
    llvm::ErrorOr<std::unique_ptr<llvm::MemoryBuffer>> CrashFile =
        llvm::MemoryBuffer::getFile(File->path());
    if (!CrashFile)
      continue;
    // The first line should start with "Process:", otherwise this isn't a real
    // .crash file.
    StringRef Data = CrashFile.get()->getBuffer();
    if (!Data.startswith("Process:"))
      continue;
    // Parse parent process pid line, e.g: "Parent Process: clang-4.0 [79141]"
    size_t ParentProcPos = Data.find("Parent Process:");
    if (ParentProcPos == StringRef::npos)
      continue;
    size_t LineEnd = Data.find_first_of("\n", ParentProcPos);
    if (LineEnd == StringRef::npos)
      continue;
    StringRef ParentProcess = Data.slice(ParentProcPos+15, LineEnd).trim();
    int OpenBracket = -1, CloseBracket = -1;
    for (size_t i = 0, e = ParentProcess.size(); i < e; ++i) {
      if (ParentProcess[i] == '[')
        OpenBracket = i;
      if (ParentProcess[i] == ']')
        CloseBracket = i;
    }
    // Extract the parent process PID from the .crash file and check whether
    // it matches this driver invocation pid.
    int CrashPID;
    if (OpenBracket < 0 || CloseBracket < 0 ||
        ParentProcess.slice(OpenBracket + 1, CloseBracket)
            .getAsInteger(10, CrashPID) || CrashPID != PID) {
      continue;
    }

    // Found a .crash file matching the driver pid. To avoid getting an older
    // and misleading crash file, continue looking for the most recent.
    // FIXME: the driver can dispatch multiple cc1 invocations, leading to
    // multiple crashes poiting to the same parent process. Since the driver
    // does not collect pid information for the dispatched invocation there's
    // currently no way to distinguish among them.
    const auto FileAccessTime = FileStatus.getLastModificationTime();
    if (FileAccessTime > LastAccessTime) {
      CrashFilePath.assign(File->path());
      LastAccessTime = FileAccessTime;
    }
  }

  // If found, copy it over to the location of other reproducer files.
  if (!CrashFilePath.empty()) {
    EC = fs::copy_file(CrashFilePath, ReproCrashFilename);
    if (EC)
      return false;
    return true;
  }

  return false;
}

// When clang crashes, produce diagnostic information including the fully
// preprocessed source file(s).  Request that the developer attach the
// diagnostic information to a bug report.
void Driver::generateCompilationDiagnostics(
    Compilation &C, const Command &FailingCommand,
    StringRef AdditionalInformation, CompilationDiagnosticReport *Report) {
  if (C.getArgs().hasArg(options::OPT_fno_crash_diagnostics))
    return;

  // Don't try to generate diagnostics for link or dsymutil jobs.
  if (FailingCommand.getCreator().isLinkJob() ||
      FailingCommand.getCreator().isDsymutilJob())
    return;

  // Print the version of the compiler.
  PrintVersion(C, llvm::errs());

  // Suppress driver output and emit preprocessor output to temp file.
  Mode = CPPMode;
  CCGenDiagnostics = true;

  // Save the original job command(s).
  Command Cmd = FailingCommand;

  // Keep track of whether we produce any errors while trying to produce
  // preprocessed sources.
  DiagnosticErrorTrap Trap(Diags);

  // Suppress tool output.
  C.initCompilationForDiagnostics();

  // Construct the list of inputs.
  InputList Inputs;
  BuildInputs(C.getDefaultToolChain(), C.getArgs(), Inputs);

  for (InputList::iterator it = Inputs.begin(), ie = Inputs.end(); it != ie;) {
    bool IgnoreInput = false;

    // Ignore input from stdin or any inputs that cannot be preprocessed.
    // Check type first as not all linker inputs have a value.
    if (types::getPreprocessedType(it->first) == types::TY_INVALID) {
      IgnoreInput = true;
    } else if (!strcmp(it->second->getValue(), "-")) {
      Diag(clang::diag::note_drv_command_failed_diag_msg)
          << "Error generating preprocessed source(s) - "
             "ignoring input from stdin.";
      IgnoreInput = true;
    }

    if (IgnoreInput) {
      it = Inputs.erase(it);
      ie = Inputs.end();
    } else {
      ++it;
    }
  }

  if (Inputs.empty()) {
    Diag(clang::diag::note_drv_command_failed_diag_msg)
        << "Error generating preprocessed source(s) - "
           "no preprocessable inputs.";
    return;
  }

  // Don't attempt to generate preprocessed files if multiple -arch options are
  // used, unless they're all duplicates.
  llvm::StringSet<> ArchNames;
  for (const Arg *A : C.getArgs()) {
    if (A->getOption().matches(options::OPT_arch)) {
      StringRef ArchName = A->getValue();
      ArchNames.insert(ArchName);
    }
  }
  if (ArchNames.size() > 1) {
    Diag(clang::diag::note_drv_command_failed_diag_msg)
        << "Error generating preprocessed source(s) - cannot generate "
           "preprocessed source with multiple -arch options.";
    return;
  }

  // Construct the list of abstract actions to perform for this compilation. On
  // Darwin OSes this uses the driver-driver and builds universal actions.
  const ToolChain &TC = C.getDefaultToolChain();
  if (TC.getTriple().isOSBinFormatMachO())
    BuildUniversalActions(C, TC, Inputs);
  else
    BuildActions(C, C.getArgs(), Inputs, C.getActions());

  BuildJobs(C);

  // If there were errors building the compilation, quit now.
  if (Trap.hasErrorOccurred()) {
    Diag(clang::diag::note_drv_command_failed_diag_msg)
        << "Error generating preprocessed source(s).";
    return;
  }

  // Generate preprocessed output.
  SmallVector<std::pair<int, const Command *>, 4> FailingCommands;
  C.ExecuteJobs(C.getJobs(), FailingCommands);

  // If any of the preprocessing commands failed, clean up and exit.
  if (!FailingCommands.empty()) {
    Diag(clang::diag::note_drv_command_failed_diag_msg)
        << "Error generating preprocessed source(s).";
    return;
  }

  const TempFileList &TempFiles = C.getTempFiles();
  if (TempFiles.empty()) {
    Diag(clang::diag::note_drv_command_failed_diag_msg)
        << "Error generating preprocessed source(s).";
    return;
  }

  Diag(clang::diag::note_drv_command_failed_diag_msg)
      << "\n********************\n\n"
         "PLEASE ATTACH THE FOLLOWING FILES TO THE BUG REPORT:\n"
         "Preprocessed source(s) and associated run script(s) are located at:";

  SmallString<128> VFS;
  SmallString<128> ReproCrashFilename;
  for (auto &TempFile : TempFiles) {
    Diag(clang::diag::note_drv_command_failed_diag_msg) << TempFile.first;
    if (Report)
      Report->TemporaryFiles.push_back(TempFile.first);
    if (ReproCrashFilename.empty()) {
      ReproCrashFilename = TempFile.first;
      llvm::sys::path::replace_extension(ReproCrashFilename, ".crash");
    }
    if (StringRef(TempFile.first).endswith(".cache")) {
      // In some cases (modules) we'll dump extra data to help with reproducing
      // the crash into a directory next to the output.
      VFS = llvm::sys::path::filename(TempFile.first);
      llvm::sys::path::append(VFS, "vfs", "vfs.yaml");
    }
  }

  // Assume associated files are based off of the first temporary file.
  CrashReportInfo CrashInfo(TempFiles[0].first, VFS);

  llvm::SmallString<128> Script(CrashInfo.Filename);
  llvm::sys::path::replace_extension(Script, "sh");
  std::error_code EC;
  llvm::raw_fd_ostream ScriptOS(Script, EC, llvm::sys::fs::CD_CreateNew,
                                llvm::sys::fs::FA_Write,
                                llvm::sys::fs::OF_Text);
  if (EC) {
    Diag(clang::diag::note_drv_command_failed_diag_msg)
        << "Error generating run script: " << Script << " " << EC.message();
  } else {
    ScriptOS << "# Crash reproducer for " << getClangFullVersion() << "\n"
             << "# Driver args: ";
    printArgList(ScriptOS, C.getInputArgs());
    ScriptOS << "# Original command: ";
    Cmd.Print(ScriptOS, "\n", /*Quote=*/true);
    Cmd.Print(ScriptOS, "\n", /*Quote=*/true, &CrashInfo);
    if (!AdditionalInformation.empty())
      ScriptOS << "\n# Additional information: " << AdditionalInformation
               << "\n";
    if (Report)
      Report->TemporaryFiles.push_back(std::string(Script.str()));
    Diag(clang::diag::note_drv_command_failed_diag_msg) << Script;
  }

  // On darwin, provide information about the .crash diagnostic report.
  if (llvm::Triple(llvm::sys::getProcessTriple()).isOSDarwin()) {
    SmallString<128> CrashDiagDir;
    if (getCrashDiagnosticFile(ReproCrashFilename, CrashDiagDir)) {
      Diag(clang::diag::note_drv_command_failed_diag_msg)
          << ReproCrashFilename.str();
    } else { // Suggest a directory for the user to look for .crash files.
      llvm::sys::path::append(CrashDiagDir, Name);
      CrashDiagDir += "_<YYYY-MM-DD-HHMMSS>_<hostname>.crash";
      Diag(clang::diag::note_drv_command_failed_diag_msg)
          << "Crash backtrace is located in";
      Diag(clang::diag::note_drv_command_failed_diag_msg)
          << CrashDiagDir.str();
      Diag(clang::diag::note_drv_command_failed_diag_msg)
          << "(choose the .crash file that corresponds to your crash)";
    }
  }

  for (const auto &A : C.getArgs().filtered(options::OPT_frewrite_map_file_EQ))
    Diag(clang::diag::note_drv_command_failed_diag_msg) << A->getValue();

  Diag(clang::diag::note_drv_command_failed_diag_msg)
      << "\n\n********************";
}

void Driver::setUpResponseFiles(Compilation &C, Command &Cmd) {
  // Since commandLineFitsWithinSystemLimits() may underestimate system's
  // capacity if the tool does not support response files, there is a chance/
  // that things will just work without a response file, so we silently just
  // skip it.
  if (Cmd.getResponseFileSupport().ResponseKind ==
          ResponseFileSupport::RF_None ||
      llvm::sys::commandLineFitsWithinSystemLimits(Cmd.getExecutable(),
                                                   Cmd.getArguments()))
    return;

  std::string TmpName = GetTemporaryPath("response", "txt");
  Cmd.setResponseFile(C.addTempFile(C.getArgs().MakeArgString(TmpName)));
}

int Driver::ExecuteCompilation(
    Compilation &C,
    SmallVectorImpl<std::pair<int, const Command *>> &FailingCommands) {

#if INTEL_CUSTOMIZATION
  // Generate Arg files when -i_keep opt is specified
  if (C.getArgs().hasArg(options::OPT_i_keep)) {
    const JobList &Jobs = C.getJobs();
    for (const auto &Job : Jobs) {
      const Command *FailingCommand = nullptr;
      if (int Res = C.GenArgFiles(Job, FailingCommand)) {
        FailingCommands.push_back(std::make_pair(Res, FailingCommand));
      }
    }
  }
#endif // INTEL_CUSTOMIZATION

  // Just print if -### was present.
  if (C.getArgs().hasArg(options::OPT__HASH_HASH_HASH)) {
    C.getJobs().Print(llvm::errs(), "\n", true);
    return 0;
  }

  // If there were errors building the compilation, quit now.
  if (Diags.hasErrorOccurred())
    return 1;

  // Set up response file names for each command, if necessary
  for (auto &Job : C.getJobs())
    setUpResponseFiles(C, Job);

  C.ExecuteJobs(C.getJobs(), FailingCommands);

  // If the command succeeded, we are done.
  if (FailingCommands.empty())
    return 0;

  // Otherwise, remove result files and print extra information about abnormal
  // failures.
  int Res = 0;
  for (const auto &CmdPair : FailingCommands) {
    int CommandRes = CmdPair.first;
    const Command *FailingCommand = CmdPair.second;

    // Remove result files if we're not saving temps.
    if (!isSaveTempsEnabled()) {
      const JobAction *JA = cast<JobAction>(&FailingCommand->getSource());
      C.CleanupFileMap(C.getResultFiles(), JA, true);

      // Failure result files are valid unless we crashed.
      if (CommandRes < 0)
        C.CleanupFileMap(C.getFailureResultFiles(), JA, true);
    }

#if LLVM_ON_UNIX
    // llvm/lib/Support/Unix/Signals.inc will exit with a special return code
    // for SIGPIPE. Do not print diagnostics for this case.
    if (CommandRes == EX_IOERR) {
      Res = CommandRes;
      continue;
    }
#endif

    // Print extra information about abnormal failures, if possible.
    //
    // This is ad-hoc, but we don't want to be excessively noisy. If the result
    // status was 1, assume the command failed normally. In particular, if it
    // was the compiler then assume it gave a reasonable error code. Failures
    // in other tools are less common, and they generally have worse
    // diagnostics, so always print the diagnostic there.
    const Tool &FailingTool = FailingCommand->getCreator();

    if (!FailingTool.hasGoodDiagnostics() || CommandRes != 1) {
      // FIXME: See FIXME above regarding result code interpretation.
      if (CommandRes < 0)
        Diag(clang::diag::err_drv_command_signalled)
            << FailingTool.getShortName();
      else
        Diag(clang::diag::err_drv_command_failed)
            << FailingTool.getShortName() << CommandRes;
    }

    auto CustomDiag = FailingCommand->getDiagForErrorCode(CommandRes);
    if (!CustomDiag.empty())
      Diag(clang::diag::note_drv_command_failed_diag_msg) << CustomDiag;
  }
  return Res;
}

#if INTEL_CUSTOMIZATION
void Driver::PrintHelp(const llvm::opt::ArgList &Args) const {
#endif // INTEL_CUSTOMIZATION
  unsigned IncludedFlagsBitmask;
  unsigned ExcludedFlagsBitmask;
  std::tie(IncludedFlagsBitmask, ExcludedFlagsBitmask) =
      getIncludeExcludeOptionFlagMasks(IsCLMode());

  ExcludedFlagsBitmask |= options::NoDriverOption;
#if INTEL_CUSTOMIZATION
  if (!Args.hasArg(options::OPT__help_hidden))
    ExcludedFlagsBitmask |= HelpHidden;
  if (Args.hasArg(options::OPT__dpcpp)) {
    ExcludedFlagsBitmask |= options::DpcppUnsupported;
    ExcludedFlagsBitmask |= options::DpcppHidden;
    if (!Args.hasArg(options::OPT_v))
      IncludedFlagsBitmask |= options::DpcppOption;
  }
#endif // INTEL_CUSTOMIZATION

  if (IsFlangMode())
    IncludedFlagsBitmask |= options::FlangOption;
  else
    ExcludedFlagsBitmask |= options::FlangOnlyOption;

  std::string Usage = llvm::formatv("{0} [options] file...", Name).str();
  getOpts().PrintHelp(llvm::outs(), Usage.c_str(), DriverTitle.c_str(),
                      IncludedFlagsBitmask, ExcludedFlagsBitmask,
                      /*ShowAllAliases=*/false);
#if INTEL_CUSTOMIZATION
  if (Args.hasArg(options::OPT__dpcpp) && !Args.hasArg(options::OPT_v))
    // Emit additional information for dpcpp -help to enable more verbose output
    llvm::outs() << "\nHelp displayed is for DPC++ specific options.\n"
                 << "Use '-help -v' to display more options.\n";
#endif // INTEL_CUSTOMIZATION
}

llvm::Triple Driver::MakeSYCLDeviceTriple(StringRef TargetArch) const {
  llvm::Triple TT;
  TT.setArchName(TargetArch);
  TT.setVendor(llvm::Triple::UnknownVendor);
  TT.setOS(llvm::Triple::UnknownOS);
  TT.setEnvironment(llvm::Triple::SYCLDevice);
  return TT;
}

// Print the help from any of the given tools which are used for AOT
// compilation for SYCL
void Driver::PrintSYCLToolHelp(const Compilation &C) const {
  SmallVector<std::tuple<llvm::Triple, StringRef, StringRef, StringRef>, 4>
      HelpArgs;
  // Populate the vector with the tools and help options
  if (Arg *A = C.getArgs().getLastArg(options::OPT_fsycl_help_EQ)) {
    StringRef AV(A->getValue());
    llvm::Triple T;
    if (AV == "gen" || AV == "all")
      HelpArgs.push_back(std::make_tuple(MakeSYCLDeviceTriple("spir64_gen"),
                                         "ocloc", "--help", ""));
    if (AV == "fpga" || AV == "all")
      HelpArgs.push_back(std::make_tuple(MakeSYCLDeviceTriple("spir64_fpga"),
                                         "aoc", "-help", "-sycl"));
    if (AV == "x86_64" || AV == "all")
      HelpArgs.push_back(std::make_tuple(MakeSYCLDeviceTriple("spir64_x86_64"),
                                         "opencl-aot", "--help", ""));
    if (HelpArgs.empty()) {
      C.getDriver().Diag(diag::err_drv_unsupported_option_argument)
                         << A->getOption().getName() << AV;
      return;
    }
  }

  // Go through the args and emit the help information for each.
  for (auto &HA : HelpArgs) {
    llvm::outs() << "Emitting help information for " << std::get<1>(HA) << '\n'
        << "Use triple of '" << std::get<0>(HA).normalize() <<
        "' to enable ahead of time compilation\n";
    std::vector<StringRef> ToolArgs = {std::get<1>(HA), std::get<2>(HA),
                                       std::get<3>(HA)};
    SmallString<128> ExecPath(
        C.getDefaultToolChain().GetProgramPath(std::get<1>(HA).data()));
    auto ToolBinary = llvm::sys::findProgramByName(ExecPath);
    if (ToolBinary.getError()) {
      C.getDriver().Diag(diag::err_drv_command_failure) << ExecPath;
      continue;
    }
    // do not run the tools with -###.
    if (C.getArgs().hasArg(options::OPT__HASH_HASH_HASH)) {
      llvm::errs() << "\"" << ExecPath << "\" \"" << ToolArgs[1] << "\"";
      if (!ToolArgs[2].empty())
        llvm::errs() << " \"" << ToolArgs[2] << "\"";
      llvm::errs() << "\n";
      continue;
    }
    // Run the Tool.
    llvm::sys::ExecuteAndWait(ToolBinary.get(), ToolArgs);
  }
}

void Driver::PrintVersion(const Compilation &C, raw_ostream &OS) const {
  if (IsFlangMode()) {
    OS << getClangToolFullVersion("flang-new") << '\n';
  } else {
    // FIXME: The following handlers should use a callback mechanism, we don't
    // know what the client would like to do.
    OS << getClangFullVersion() << '\n';
  }
  const ToolChain &TC = C.getDefaultToolChain();
  OS << "Target: " << TC.getTripleString() << '\n';

  // Print the threading model.
  if (Arg *A = C.getArgs().getLastArg(options::OPT_mthread_model)) {
    // Don't print if the ToolChain would have barfed on it already
    if (TC.isThreadModelSupported(A->getValue()))
      OS << "Thread model: " << A->getValue();
  } else
    OS << "Thread model: " << TC.getThreadModel();
  OS << '\n';

  // Print out the install directory.
  OS << "InstalledDir: " << InstalledDir << '\n';

  // If configuration file was used, print its path.
  if (!ConfigFile.empty())
    OS << "Configuration file: " << ConfigFile << '\n';
}

/// PrintDiagnosticCategories - Implement the --print-diagnostic-categories
/// option.
static void PrintDiagnosticCategories(raw_ostream &OS) {
  // Skip the empty category.
  for (unsigned i = 1, max = DiagnosticIDs::getNumberOfCategories(); i != max;
       ++i)
    OS << i << ',' << DiagnosticIDs::getCategoryNameFromID(i) << '\n';
}

void Driver::HandleAutocompletions(StringRef PassedFlags) const {
  if (PassedFlags == "")
    return;
  // Print out all options that start with a given argument. This is used for
  // shell autocompletion.
  std::vector<std::string> SuggestedCompletions;
  std::vector<std::string> Flags;

  unsigned int DisableFlags =
      options::NoDriverOption | options::Unsupported | options::Ignored;

  // Make sure that Flang-only options don't pollute the Clang output
  // TODO: Make sure that Clang-only options don't pollute Flang output
  if (!IsFlangMode())
    DisableFlags |= options::FlangOnlyOption;

  // Distinguish "--autocomplete=-someflag" and "--autocomplete=-someflag,"
  // because the latter indicates that the user put space before pushing tab
  // which should end up in a file completion.
  const bool HasSpace = PassedFlags.endswith(",");

  // Parse PassedFlags by "," as all the command-line flags are passed to this
  // function separated by ","
  StringRef TargetFlags = PassedFlags;
  while (TargetFlags != "") {
    StringRef CurFlag;
    std::tie(CurFlag, TargetFlags) = TargetFlags.split(",");
    Flags.push_back(std::string(CurFlag));
  }

  // We want to show cc1-only options only when clang is invoked with -cc1 or
  // -Xclang.
  if (llvm::is_contained(Flags, "-Xclang") || llvm::is_contained(Flags, "-cc1"))
    DisableFlags &= ~options::NoDriverOption;

  const llvm::opt::OptTable &Opts = getOpts();
  StringRef Cur;
  Cur = Flags.at(Flags.size() - 1);
  StringRef Prev;
  if (Flags.size() >= 2) {
    Prev = Flags.at(Flags.size() - 2);
    SuggestedCompletions = Opts.suggestValueCompletions(Prev, Cur);
  }

  if (SuggestedCompletions.empty())
    SuggestedCompletions = Opts.suggestValueCompletions(Cur, "");

  // If Flags were empty, it means the user typed `clang [tab]` where we should
  // list all possible flags. If there was no value completion and the user
  // pressed tab after a space, we should fall back to a file completion.
  // We're printing a newline to be consistent with what we print at the end of
  // this function.
  if (SuggestedCompletions.empty() && HasSpace && !Flags.empty()) {
    llvm::outs() << '\n';
    return;
  }

  // When flag ends with '=' and there was no value completion, return empty
  // string and fall back to the file autocompletion.
  if (SuggestedCompletions.empty() && !Cur.endswith("=")) {
    // If the flag is in the form of "--autocomplete=-foo",
    // we were requested to print out all option names that start with "-foo".
    // For example, "--autocomplete=-fsyn" is expanded to "-fsyntax-only".
    SuggestedCompletions = Opts.findByPrefix(Cur, DisableFlags);

    // We have to query the -W flags manually as they're not in the OptTable.
    // TODO: Find a good way to add them to OptTable instead and them remove
    // this code.
    for (StringRef S : DiagnosticIDs::getDiagnosticFlags())
      if (S.startswith(Cur))
        SuggestedCompletions.push_back(std::string(S));
  }

  // Sort the autocomplete candidates so that shells print them out in a
  // deterministic order. We could sort in any way, but we chose
  // case-insensitive sorting for consistency with the -help option
  // which prints out options in the case-insensitive alphabetical order.
  llvm::sort(SuggestedCompletions, [](StringRef A, StringRef B) {
    if (int X = A.compare_lower(B))
      return X < 0;
    return A.compare(B) > 0;
  });

  llvm::outs() << llvm::join(SuggestedCompletions, "\n") << '\n';
}

bool Driver::HandleImmediateArgs(const Compilation &C) {
  // The order these options are handled in gcc is all over the place, but we
  // don't expect inconsistencies w.r.t. that to matter in practice.

  if (C.getArgs().hasArg(options::OPT_dumpmachine)) {
    llvm::outs() << C.getDefaultToolChain().getTripleString() << '\n';
    return false;
  }

  if (C.getArgs().hasArg(options::OPT_dumpversion)) {
    // Since -dumpversion is only implemented for pedantic GCC compatibility, we
    // return an answer which matches our definition of __VERSION__.
    llvm::outs() << CLANG_VERSION_STRING << "\n";
    return false;
  }

  if (C.getArgs().hasArg(options::OPT__print_diagnostic_categories)) {
    PrintDiagnosticCategories(llvm::outs());
    return false;
  }

  if (C.getArgs().hasArg(options::OPT_help) ||
      C.getArgs().hasArg(options::OPT__help_hidden)) {
#if INTEL_CUSTOMIZATION
    PrintHelp(C.getArgs());
#endif // INTEL_CUSTOMIZATION
    return false;
  }

  if (C.getArgs().hasArg(options::OPT_fsycl_help_EQ)) {
    PrintSYCLToolHelp(C);
    return false;
  }

  if (C.getArgs().hasArg(options::OPT__version)) {
    // Follow gcc behavior and use stdout for --version and stderr for -v.
    PrintVersion(C, llvm::outs());
    return false;
  }

  if (C.getArgs().hasArg(options::OPT_v) ||
      C.getArgs().hasArg(options::OPT__HASH_HASH_HASH) ||
      C.getArgs().hasArg(options::OPT_print_supported_cpus)) {
    PrintVersion(C, llvm::errs());
    SuppressMissingInputWarning = true;
  }

  if (C.getArgs().hasArg(options::OPT_v)) {
    if (!SystemConfigDir.empty())
      llvm::errs() << "System configuration file directory: "
                   << SystemConfigDir << "\n";
    if (!UserConfigDir.empty())
      llvm::errs() << "User configuration file directory: "
                   << UserConfigDir << "\n";
  }

  const ToolChain &TC = C.getDefaultToolChain();

  if (C.getArgs().hasArg(options::OPT_v))
    TC.printVerboseInfo(llvm::errs());

  if (C.getArgs().hasArg(options::OPT_print_resource_dir)) {
    llvm::outs() << ResourceDir << '\n';
    return false;
  }

  if (C.getArgs().hasArg(options::OPT_print_search_dirs)) {
    llvm::outs() << "programs: =";
    bool separator = false;
    // Print -B and COMPILER_PATH.
    for (const std::string &Path : PrefixDirs) {
      if (separator)
        llvm::outs() << llvm::sys::EnvPathSeparator;
      llvm::outs() << Path;
      separator = true;
    }
    for (const std::string &Path : TC.getProgramPaths()) {
      if (separator)
        llvm::outs() << llvm::sys::EnvPathSeparator;
      llvm::outs() << Path;
      separator = true;
    }
    llvm::outs() << "\n";
    llvm::outs() << "libraries: =" << ResourceDir;

    StringRef sysroot = C.getSysRoot();

    for (const std::string &Path : TC.getFilePaths()) {
      // Always print a separator. ResourceDir was the first item shown.
      llvm::outs() << llvm::sys::EnvPathSeparator;
      // Interpretation of leading '=' is needed only for NetBSD.
      if (Path[0] == '=')
        llvm::outs() << sysroot << Path.substr(1);
      else
        llvm::outs() << Path;
    }
    llvm::outs() << "\n";
    return false;
  }

  if (C.getArgs().hasArg(options::OPT_print_runtime_dir)) {
    if (auto RuntimePath = TC.getRuntimePath()) {
      llvm::outs() << *RuntimePath << '\n';
      return false;
    }
    llvm::outs() << TC.getCompilerRTPath() << '\n';
    return false;
  }

  // FIXME: The following handlers should use a callback mechanism, we don't
  // know what the client would like to do.
  if (Arg *A = C.getArgs().getLastArg(options::OPT_print_file_name_EQ)) {
    llvm::outs() << GetFilePath(A->getValue(), TC) << "\n";
    return false;
  }

  if (Arg *A = C.getArgs().getLastArg(options::OPT_print_prog_name_EQ)) {
    StringRef ProgName = A->getValue();

    // Null program name cannot have a path.
    if (! ProgName.empty())
      llvm::outs() << GetProgramPath(ProgName, TC);

    llvm::outs() << "\n";
    return false;
  }

  if (Arg *A = C.getArgs().getLastArg(options::OPT_autocomplete)) {
    StringRef PassedFlags = A->getValue();
    HandleAutocompletions(PassedFlags);
    return false;
  }

  if (C.getArgs().hasArg(options::OPT_print_libgcc_file_name)) {
    ToolChain::RuntimeLibType RLT = TC.GetRuntimeLibType(C.getArgs());
    const llvm::Triple Triple(TC.ComputeEffectiveClangTriple(C.getArgs()));
    RegisterEffectiveTriple TripleRAII(TC, Triple);
    switch (RLT) {
    case ToolChain::RLT_CompilerRT:
      llvm::outs() << TC.getCompilerRT(C.getArgs(), "builtins") << "\n";
      break;
    case ToolChain::RLT_Libgcc:
      llvm::outs() << GetFilePath("libgcc.a", TC) << "\n";
      break;
    }
    return false;
  }

  if (C.getArgs().hasArg(options::OPT_print_multi_lib)) {
    for (const Multilib &Multilib : TC.getMultilibs())
      llvm::outs() << Multilib << "\n";
    return false;
  }

  if (C.getArgs().hasArg(options::OPT_print_multi_directory)) {
    const Multilib &Multilib = TC.getMultilib();
    if (Multilib.gccSuffix().empty())
      llvm::outs() << ".\n";
    else {
      StringRef Suffix(Multilib.gccSuffix());
      assert(Suffix.front() == '/');
      llvm::outs() << Suffix.substr(1) << "\n";
    }
    return false;
  }

  if (C.getArgs().hasArg(options::OPT_print_target_triple)) {
    llvm::outs() << TC.getTripleString() << "\n";
    return false;
  }

  if (C.getArgs().hasArg(options::OPT_print_effective_triple)) {
    const llvm::Triple Triple(TC.ComputeEffectiveClangTriple(C.getArgs()));
    llvm::outs() << Triple.getTriple() << "\n";
    return false;
  }

  if (C.getArgs().hasArg(options::OPT_print_targets)) {
    llvm::TargetRegistry::printRegisteredTargetsForVersion(llvm::outs());
    return false;
  }

  return true;
}

enum {
  TopLevelAction = 0,
  HeadSibAction = 1,
  OtherSibAction = 2,
};

// Display an action graph human-readably.  Action A is the "sink" node
// and latest-occuring action. Traversal is in pre-order, visiting the
// inputs to each action before printing the action itself.
static unsigned PrintActions1(const Compilation &C, Action *A,
                              std::map<Action *, unsigned> &Ids,
                              Twine Indent = {}, int Kind = TopLevelAction) {
  if (Ids.count(A)) // A was already visited.
    return Ids[A];

  std::string str;
  llvm::raw_string_ostream os(str);

  auto getSibIndent = [](int K) -> Twine {
    return (K == HeadSibAction) ? "   " : (K == OtherSibAction) ? "|  " : "";
  };

  Twine SibIndent = Indent + getSibIndent(Kind);
  int SibKind = HeadSibAction;
  os << Action::getClassName(A->getKind()) << ", ";
  if (InputAction *IA = dyn_cast<InputAction>(A)) {
    os << "\"" << IA->getInputArg().getValue() << "\"";
  } else if (BindArchAction *BIA = dyn_cast<BindArchAction>(A)) {
    os << '"' << BIA->getArchName() << '"' << ", {"
       << PrintActions1(C, *BIA->input_begin(), Ids, SibIndent, SibKind) << "}";
  } else if (OffloadAction *OA = dyn_cast<OffloadAction>(A)) {
    bool IsFirst = true;
    OA->doOnEachDependence(
        [&](Action *A, const ToolChain *TC, const char *BoundArch) {
          assert(TC && "Unknown host toolchain");
          // E.g. for two CUDA device dependences whose bound arch is sm_20 and
          // sm_35 this will generate:
          // "cuda-device" (nvptx64-nvidia-cuda:sm_20) {#ID}, "cuda-device"
          // (nvptx64-nvidia-cuda:sm_35) {#ID}
          if (!IsFirst)
            os << ", ";
          os << '"';
          os << A->getOffloadingKindPrefix();
          os << " (";
          os << TC->getTriple().normalize();
          if (BoundArch)
            os << ":" << BoundArch;
          os << ")";
          os << '"';
          os << " {" << PrintActions1(C, A, Ids, SibIndent, SibKind) << "}";
          IsFirst = false;
          SibKind = OtherSibAction;
        });
  } else {
    const ActionList *AL = &A->getInputs();

    if (AL->size()) {
      const char *Prefix = "{";
      for (Action *PreRequisite : *AL) {
        os << Prefix << PrintActions1(C, PreRequisite, Ids, SibIndent, SibKind);
        Prefix = ", ";
        SibKind = OtherSibAction;
      }
      os << "}";
    } else
      os << "{}";
  }

  // Append offload info for all options other than the offloading action
  // itself (e.g. (cuda-device, sm_20) or (cuda-host)).
  std::string offload_str;
  llvm::raw_string_ostream offload_os(offload_str);
  if (!isa<OffloadAction>(A)) {
    auto S = A->getOffloadingKindPrefix();
    if (!S.empty()) {
      offload_os << ", (" << S;
      if (A->getOffloadingArch())
        offload_os << ", " << A->getOffloadingArch();
      offload_os << ")";
    }
  }

  auto getSelfIndent = [](int K) -> Twine {
    return (K == HeadSibAction) ? "+- " : (K == OtherSibAction) ? "|- " : "";
  };

  unsigned Id = Ids.size();
  Ids[A] = Id;
  llvm::errs() << Indent + getSelfIndent(Kind) << Id << ": " << os.str() << ", "
               << types::getTypeName(A->getType()) << offload_os.str() << "\n";

  return Id;
}

// Print the action graphs in a compilation C.
// For example "clang -c file1.c file2.c" is composed of two subgraphs.
void Driver::PrintActions(const Compilation &C) const {
  std::map<Action *, unsigned> Ids;
  for (Action *A : C.getActions())
    PrintActions1(C, A, Ids);
}

/// Check whether the given input tree contains any compilation or
/// assembly actions.
static bool ContainsCompileOrAssembleAction(const Action *A) {
  if (isa<CompileJobAction>(A) || isa<BackendJobAction>(A) ||
      isa<AssembleJobAction>(A))
    return true;

  for (const Action *Input : A->inputs())
    if (ContainsCompileOrAssembleAction(Input))
      return true;

  return false;
}

void Driver::BuildUniversalActions(Compilation &C, const ToolChain &TC,
                                   const InputList &BAInputs) const {
  DerivedArgList &Args = C.getArgs();
  ActionList &Actions = C.getActions();
  llvm::PrettyStackTraceString CrashInfo("Building universal build actions");
  // Collect the list of architectures. Duplicates are allowed, but should only
  // be handled once (in the order seen).
  llvm::StringSet<> ArchNames;
  SmallVector<const char *, 4> Archs;
  for (Arg *A : Args) {
    if (A->getOption().matches(options::OPT_arch)) {
      // Validate the option here; we don't save the type here because its
      // particular spelling may participate in other driver choices.
      llvm::Triple::ArchType Arch =
          tools::darwin::getArchTypeForMachOArchName(A->getValue());
      if (Arch == llvm::Triple::UnknownArch) {
        Diag(clang::diag::err_drv_invalid_arch_name) << A->getAsString(Args);
        continue;
      }

      A->claim();
      if (ArchNames.insert(A->getValue()).second)
        Archs.push_back(A->getValue());
    }
  }

  // When there is no explicit arch for this platform, make sure we still bind
  // the architecture (to the default) so that -Xarch_ is handled correctly.
  if (!Archs.size())
    Archs.push_back(Args.MakeArgString(TC.getDefaultUniversalArchName()));

  ActionList SingleActions;
  BuildActions(C, Args, BAInputs, SingleActions);

  // Add in arch bindings for every top level action, as well as lipo and
  // dsymutil steps if needed.
  for (Action* Act : SingleActions) {
    // Make sure we can lipo this kind of output. If not (and it is an actual
    // output) then we disallow, since we can't create an output file with the
    // right name without overwriting it. We could remove this oddity by just
    // changing the output names to include the arch, which would also fix
    // -save-temps. Compatibility wins for now.

    if (Archs.size() > 1 && !types::canLipoType(Act->getType()))
      Diag(clang::diag::err_drv_invalid_output_with_multiple_archs)
          << types::getTypeName(Act->getType());

    ActionList Inputs;
    for (unsigned i = 0, e = Archs.size(); i != e; ++i)
      Inputs.push_back(C.MakeAction<BindArchAction>(Act, Archs[i]));

    // Lipo if necessary, we do it this way because we need to set the arch flag
    // so that -Xarch_ gets overwritten.
    if (Inputs.size() == 1 || Act->getType() == types::TY_Nothing)
      Actions.append(Inputs.begin(), Inputs.end());
    else
      Actions.push_back(C.MakeAction<LipoJobAction>(Inputs, Act->getType()));

    // Handle debug info queries.
    Arg *A = Args.getLastArg(options::OPT_g_Group);
    bool enablesDebugInfo = A && !A->getOption().matches(options::OPT_g0) &&
                            !A->getOption().matches(options::OPT_gstabs);
    if ((enablesDebugInfo || willEmitRemarks(Args)) &&
        ContainsCompileOrAssembleAction(Actions.back())) {

      // Add a 'dsymutil' step if necessary, when debug info is enabled and we
      // have a compile input. We need to run 'dsymutil' ourselves in such cases
      // because the debug info will refer to a temporary object file which
      // will be removed at the end of the compilation process.
      if (Act->getType() == types::TY_Image) {
        ActionList Inputs;
        Inputs.push_back(Actions.back());
        Actions.pop_back();
        Actions.push_back(
            C.MakeAction<DsymutilJobAction>(Inputs, types::TY_dSYM));
      }

      // Verify the debug info output.
      if (Args.hasArg(options::OPT_verify_debug_info)) {
        Action* LastAction = Actions.back();
        Actions.pop_back();
        Actions.push_back(C.MakeAction<VerifyDebugInfoJobAction>(
            LastAction, types::TY_Nothing));
      }
    }
  }
}

bool Driver::DiagnoseInputExistence(const DerivedArgList &Args, StringRef Value,
                                    types::ID Ty, bool TypoCorrect) const {
  if (!getCheckInputsExist())
    return true;

  // stdin always exists.
  if (Value == "-")
    return true;

  if (getVFS().exists(Value))
    return true;

  if (IsCLMode()) {
    if (!llvm::sys::path::is_absolute(Twine(Value)) &&
        llvm::sys::Process::FindInEnvPath("LIB", Value, ';'))
      return true;

    if (Args.hasArg(options::OPT__SLASH_link) && Ty == types::TY_Object) {
      // Arguments to the /link flag might cause the linker to search for object
      // and library files in paths we don't know about. Don't error in such
      // cases.
      return true;
    }
  }

  if (TypoCorrect) {
    // Check if the filename is a typo for an option flag. OptTable thinks
    // that all args that are not known options and that start with / are
    // filenames, but e.g. `/diagnostic:caret` is more likely a typo for
    // the option `/diagnostics:caret` than a reference to a file in the root
    // directory.
    unsigned IncludedFlagsBitmask;
    unsigned ExcludedFlagsBitmask;
    std::tie(IncludedFlagsBitmask, ExcludedFlagsBitmask) =
        getIncludeExcludeOptionFlagMasks(IsCLMode());
    std::string Nearest;
    if (getOpts().findNearest(Value, Nearest, IncludedFlagsBitmask,
                              ExcludedFlagsBitmask) <= 1) {
      Diag(clang::diag::err_drv_no_such_file_with_suggestion)
          << Value << Nearest;
      return false;
    }
  }

  Diag(clang::diag::err_drv_no_such_file) << Value;
  return false;
}

// Construct a the list of inputs and their types.
void Driver::BuildInputs(const ToolChain &TC, DerivedArgList &Args,
                         InputList &Inputs) const {
  const llvm::opt::OptTable &Opts = getOpts();
  // Track the current user specified (-x) input. We also explicitly track the
  // argument used to set the type; we only want to claim the type when we
  // actually use it, so we warn about unused -x arguments.
  types::ID InputType = types::TY_Nothing;
  Arg *InputTypeArg = nullptr;
  bool IsSYCL =
      Args.hasFlag(options::OPT_fsycl, options::OPT_fno_sycl, false) ||
      Args.hasArg(options::OPT_fsycl_device_only);

  // The last /TC or /TP option sets the input type to C or C++ globally.
  if (Arg *TCTP = Args.getLastArgNoClaim(options::OPT__SLASH_TC,
                                         options::OPT__SLASH_TP)) {
    InputTypeArg = TCTP;
    InputType = TCTP->getOption().matches(options::OPT__SLASH_TC) && !IsSYCL
                    ? types::TY_C
                    : types::TY_CXX;

    Arg *Previous = nullptr;
    bool ShowNote = false;
    for (Arg *A :
         Args.filtered(options::OPT__SLASH_TC, options::OPT__SLASH_TP)) {
      if (Previous) {
        Diag(clang::diag::warn_drv_overriding_flag_option)
          << Previous->getSpelling() << A->getSpelling();
        ShowNote = true;
      }
      Previous = A;
    }
    if (ShowNote)
      Diag(clang::diag::note_drv_t_option_is_global);

    // No driver mode exposes -x and /TC or /TP; we don't support mixing them.
    assert(!Args.hasArg(options::OPT_x) && "-x and /TC or /TP is not allowed");
  }

  for (Arg *A : Args) {
    if (A->getOption().getKind() == Option::InputClass) {
      const char *Value = A->getValue();
      types::ID Ty = types::TY_INVALID;

      // Infer the input type if necessary.
      if (InputType == types::TY_Nothing) {
        // If there was an explicit arg for this, claim it.
        if (InputTypeArg)
          InputTypeArg->claim();

        types::ID CType = types::TY_C;
        // For SYCL, all source file inputs are considered C++.
        if (IsSYCL)
          CType = types::TY_CXX;

        // stdin must be handled specially.
        if (memcmp(Value, "-", 2) == 0) {
          if (IsFlangMode()) {
            Ty = types::TY_Fortran;
          } else {
            // If running with -E, treat as a C input (this changes the
            // builtin macros, for example). This may be overridden by -ObjC
            // below.
            //
            // Otherwise emit an error but still use a valid type to avoid
            // spurious errors (e.g., no inputs).
            if (!Args.hasArgNoClaim(options::OPT_E) && !CCCIsCPP())
              Diag(IsCLMode() ? clang::diag::err_drv_unknown_stdin_type_clang_cl
                              : clang::diag::err_drv_unknown_stdin_type);
            Ty = types::TY_C;
          }
        } else {
          // Otherwise lookup by extension.
          // Fallback is C if invoked as C preprocessor, C++ if invoked with
          // clang-cl /E, or Object otherwise.
          // We use a host hook here because Darwin at least has its own
          // idea of what .s is.
          if (const char *Ext = strrchr(Value, '.'))
            Ty = TC.LookupTypeForExtension(Ext + 1);

          // For SYCL, convert C-type sources to C++-type sources.
          if (IsSYCL) {
            switch (Ty) {
            case types::TY_C:
              Ty = types::TY_CXX;
              break;
            case types::TY_CHeader:
              Ty = types::TY_CXXHeader;
              break;
            case types::TY_PP_C:
              Ty = types::TY_PP_CXX;
              break;
            case types::TY_PP_CHeader:
              Ty = types::TY_PP_CXXHeader;
              break;
            default:
              break;
            }
          }

          if (Ty == types::TY_INVALID) {
            if (CCCIsCPP())
              Ty = CType;
            else if (IsCLMode() && Args.hasArgNoClaim(options::OPT_E))
              Ty = types::TY_CXX;
            else
              Ty = types::TY_Object;
          }

          // If the driver is invoked as C++ compiler (like clang++ or c++) it
          // should autodetect some input files as C++ for g++ compatibility.
          if (CCCIsCXX()) {
            types::ID OldTy = Ty;
            Ty = types::lookupCXXTypeForCType(Ty);

            if (Ty != OldTy)
              Diag(clang::diag::warn_drv_treating_input_as_cxx)
                  << getTypeName(OldTy) << getTypeName(Ty);
          }

          // If running with -fthinlto-index=, extensions that normally identify
          // native object files actually identify LLVM bitcode files.
          if (Args.hasArgNoClaim(options::OPT_fthinlto_index_EQ) &&
              Ty == types::TY_Object)
            Ty = types::TY_LLVM_BC;
        }

        // -ObjC and -ObjC++ override the default language, but only for "source
        // files". We just treat everything that isn't a linker input as a
        // source file.
        //
        // FIXME: Clean this up if we move the phase sequence into the type.
        if (Ty != types::TY_Object) {
          if (Args.hasArg(options::OPT_ObjC))
            Ty = types::TY_ObjC;
          else if (Args.hasArg(options::OPT_ObjCXX))
            Ty = types::TY_ObjCXX;
        }
      } else {
        assert(InputTypeArg && "InputType set w/o InputTypeArg");
        if (!InputTypeArg->getOption().matches(options::OPT_x)) {
          // If emulating cl.exe, make sure that /TC and /TP don't affect input
          // object files.
          const char *Ext = strrchr(Value, '.');
          if (Ext && TC.LookupTypeForExtension(Ext + 1) == types::TY_Object)
            Ty = types::TY_Object;
        }
        if (Ty == types::TY_INVALID) {
          Ty = InputType;
          InputTypeArg->claim();
        }
      }

      if (DiagnoseInputExistence(Args, Value, Ty, /*TypoCorrect=*/true))
        Inputs.push_back(std::make_pair(Ty, A));

    } else if (A->getOption().matches(options::OPT__SLASH_Tc)) {
      StringRef Value = A->getValue();
      if (DiagnoseInputExistence(Args, Value, types::TY_C,
                                 /*TypoCorrect=*/false)) {
        Arg *InputArg = MakeInputArg(Args, Opts, A->getValue());
        Inputs.push_back(
            std::make_pair(IsSYCL ? types::TY_CXX : types::TY_C, InputArg));
      }
      A->claim();
    } else if (A->getOption().matches(options::OPT__SLASH_Tp)) {
      StringRef Value = A->getValue();
      if (DiagnoseInputExistence(Args, Value, types::TY_CXX,
                                 /*TypoCorrect=*/false)) {
        Arg *InputArg = MakeInputArg(Args, Opts, A->getValue());
        Inputs.push_back(std::make_pair(types::TY_CXX, InputArg));
      }
      A->claim();
    } else if (A->getOption().hasFlag(options::LinkerInput)) {
      // Just treat as object type, we could make a special type for this if
      // necessary.
      Inputs.push_back(std::make_pair(types::TY_Object, A));

    } else if (A->getOption().matches(options::OPT_x)) {
      InputTypeArg = A;
      InputType = types::lookupTypeForTypeSpecifier(A->getValue());
      A->claim();

      // Follow gcc behavior and treat as linker input for invalid -x
      // options. Its not clear why we shouldn't just revert to unknown; but
      // this isn't very important, we might as well be bug compatible.
      if (!InputType) {
#if INTEL_CUSTOMIZATION
        // Here we hijack the -x options to parse for Intel specific codes.
        // We have to do this as -x<code> is a common usage model even though
        // it conflicts with -x <language>.  Check for matching codes and
        // if one is not found, fallthrough to the error for -x <language>.
        if (tools::x86::isValidIntelCPU(A->getValue(), TC.getTriple())) {
          InputType = types::TY_Nothing;
          continue;
        }
#endif // INTEL_CUSTOMIZATION
        Diag(clang::diag::err_drv_unknown_language) << A->getValue();
        InputType = types::TY_Object;
      }
      // Emit an error if c-compilation is forced in -fsycl mode
      if (IsSYCL && (InputType == types::TY_C || InputType == types::TY_PP_C ||
                     InputType == types::TY_CHeader))
        Diag(clang::diag::err_drv_fsycl_with_c_type) << A->getAsString(Args);

    } else if (A->getOption().getID() == options::OPT_U) {
      assert(A->getNumValues() == 1 && "The /U option has one value.");
      StringRef Val = A->getValue(0);
      if (Val.find_first_of("/\\") != StringRef::npos) {
        // Warn about e.g. "/Users/me/myfile.c".
        Diag(diag::warn_slash_u_filename) << Val;
        Diag(diag::note_use_dashdash);
      }
    }
    // TODO: remove when -foffload-static-lib support is dropped.
    else if (A->getOption().matches(options::OPT_offload_lib_Group)) {
      // Add the foffload-static-lib library to the command line to allow
      // processing when no source or object is supplied as well as proper
      // host link.
      Arg *InputArg = MakeInputArg(Args, Opts, A->getValue());
      Inputs.push_back(std::make_pair(types::TY_Object, InputArg));
      A->claim();
      // Use of -foffload-static-lib and -foffload-whole-static-lib are
      // deprecated with the updated functionality to scan the static libs.
      Diag(clang::diag::warn_drv_deprecated_option)
          << A->getAsString(Args) << A->getValue();
    }
#if INTEL_CUSTOMIZATION
    // Handle Performance library inputs that imply specific libraries that
    // need to be unbundled (i.e. are fat static libraries).  MKL and DAAL
    // are part of this.
    if ((A->getOption().matches(options::OPT_qmkl_EQ) ||
         A->getOption().matches(options::OPT_qdaal_EQ)) &&
        Args.hasArg(options::OPT_fsycl)) {
      SmallString<128> LibName;
      bool IsMSVC = TC.getTriple().isWindowsMSVCEnvironment();
      if (A->getOption().matches(options::OPT_qmkl_EQ)) {
        LibName = TC.GetMKLLibPath();
        llvm::sys::path::append(LibName, IsMSVC ? "mkl_sycl.lib"
                                                : "libmkl_sycl.a");
      }
      if (A->getOption().matches(options::OPT_qdaal_EQ)) {
        LibName = TC.GetDAALLibPath();
        llvm::sys::path::append(LibName, IsMSVC ? "onedal_sycl.lib"
                                                : "libonedal_sycl.a");
      }
      // Only add the static lib if used with -static or is Windows.
      // DAAL is also only available in static form.
      if ((Args.hasArg(options::OPT_static) ||
           A->getOption().matches(options::OPT_qdaal_EQ) || IsMSVC) &&
          !LibName.empty()) {
        // Add the library as an offload static library and also add as a lib
        // direct on the command line.
        Args.AddJoinedArg(A,
            Opts.getOption(options::OPT_foffload_static_lib_EQ),
            Args.MakeArgString(LibName));
        Arg *InputArg = MakeInputArg(Args, Opts, Args.MakeArgString(LibName));
        Inputs.push_back(std::make_pair(types::TY_Object, InputArg));
      }
    }
#endif // INTEL_CUSTOMIZATION
  }
  addIntelOMPDeviceLibs(TC, Inputs, Opts, Args); // INTEL
  if (CCCIsCPP() && Inputs.empty()) {
    // If called as standalone preprocessor, stdin is processed
    // if no other input is present.
    Arg *A = MakeInputArg(Args, Opts, "-");
    Inputs.push_back(std::make_pair(types::TY_C, A));
  }
}

static bool runBundler(const SmallVectorImpl<StringRef> &BundlerArgs,
                       Compilation &C) {
  // Find bundler.
  StringRef ExecPath(C.getArgs().MakeArgString(C.getDriver().Dir));
  llvm::ErrorOr<std::string> BundlerBinary =
      llvm::sys::findProgramByName("clang-offload-bundler", ExecPath);
  // Since this is run in real time and not in the toolchain, output the
  // command line if requested.
  bool OutputOnly = C.getArgs().hasArg(options::OPT__HASH_HASH_HASH);
  if (C.getArgs().hasArg(options::OPT_v) || OutputOnly) {
    for (StringRef A : BundlerArgs)
      if (OutputOnly)
        llvm::errs() << "\"" << A << "\" ";
      else
        llvm::errs() << A << " ";
    llvm::errs() << '\n';
  }
  if (BundlerBinary.getError())
    return false;

  return !llvm::sys::ExecuteAndWait(BundlerBinary.get(), BundlerArgs);
}

bool hasFPGABinary(Compilation &C, std::string Object, types::ID Type) {
  assert(types::isFPGA(Type) && "unexpected Type for FPGA binary check");
  // Do not do the check if the file doesn't exist
  if (!llvm::sys::fs::exists(Object))
    return false;

  // Temporary names for the output.
  llvm::Triple TT;
  TT.setArchName(types::getTypeName(Type));
  TT.setVendorName("intel");
  TT.setOS(llvm::Triple::UnknownOS);
  TT.setEnvironment(llvm::Triple::SYCLDevice);

  // Checking uses -check-section option with the input file, no output
  // file and the target triple being looked for.
  const char *Targets =
      C.getArgs().MakeArgString(Twine("-targets=sycl-") + TT.str());
  const char *Inputs = C.getArgs().MakeArgString(Twine("-inputs=") + Object);
  // Always use -type=ao for aocx/aocr bundle checking.  The 'bundles' are
  // actually archives.
  SmallVector<StringRef, 6> BundlerArgs = {"clang-offload-bundler", "-type=ao",
                                           Targets, Inputs, "-check-section"};
  return runBundler(BundlerArgs, C);
}

static bool hasOffloadSections(Compilation &C, const StringRef &Archive,
                               DerivedArgList &Args) {
  // Do not do the check if the file doesn't exist
  if (!llvm::sys::fs::exists(Archive))
    return false;

  llvm::Triple TT(C.getDefaultToolChain().getTriple());
  // Checking uses -check-section option with the input file, no output
  // file and the target triple being looked for.
  // TODO - Improve checking to check for explicit offload target instead
  // of the generic host availability.
  const char *Targets = Args.MakeArgString(Twine("-targets=host-") + TT.str());
  const char *Inputs = Args.MakeArgString(Twine("-inputs=") + Archive.str());
  // Always use -type=ao for bundle checking.  The 'bundles' are
  // actually archives.
  SmallVector<StringRef, 6> BundlerArgs = {"clang-offload-bundler", "-type=ao",
                                           Targets, Inputs, "-check-section"};
  return runBundler(BundlerArgs, C);
}

// Simple helper function for Linker options, where the option is valid if
// it has '-' or '--' as the designator.
static bool optionMatches(const std::string &Option,
                          const std::string &OptCheck) {
  return (Option == OptCheck || ("-" + Option) == OptCheck);
}

// Process linker inputs for use with offload static libraries.  We are only
// handling options and explicitly named static archives as these need to be
// partially linked.
static SmallVector<const char *, 16> getLinkerArgs(Compilation &C,
                                                   DerivedArgList &Args) {
  SmallVector<const char *, 16> LibArgs;
  for (const auto *A : Args) {
    std::string FileName = A->getAsString(Args);
    if (A->getOption().getKind() == Option::InputClass) {
      StringRef Value(A->getValue());
      if (isStaticArchiveFile(Value)) {
        LibArgs.push_back(Args.MakeArgString(FileName));
        continue;
      }
    }
    if (A->getOption().matches(options::OPT_Wl_COMMA) ||
        A->getOption().matches(options::OPT_Xlinker)) {
      // Parse through additional linker arguments that are meant to go
      // directly to the linker.
      // Keep the previous arg even if it is a new argument, for example:
      //   -Xlinker -rpath -Xlinker <dir>.
      // Without this history, we do not know that <dir> was assocated with
      // -rpath and is processed incorrectly.
      static std::string PrevArg;
      for (const std::string &Value : A->getValues()) {
        auto addKnownValues = [&](const StringRef &V) {
          // Only add named static libs objects and --whole-archive options.
          if (optionMatches("-whole-archive", V.str()) ||
              optionMatches("-no-whole-archive", V.str()) ||
              isStaticArchiveFile(V)) {
            LibArgs.push_back(Args.MakeArgString(V));
            return;
          }
          // Probably not the best way to handle this, but there are options
          // that take arguments which we should not add to the known values.
          // Handle -z and -rpath for now - can be expanded if/when usage shows
          // the need.
          if (PrevArg != "-z" && PrevArg != "-rpath" && V[0] != '-' &&
              isObjectFile(V.str())) {
            LibArgs.push_back(Args.MakeArgString(V));
            return;
          }
        };
        if (Value[0] == '@') {
          // Found a response file, we want to expand contents to try and
          // discover more libraries and options.
          SmallVector<const char *, 20> ExpandArgs;
          ExpandArgs.push_back(Value.c_str());

          llvm::BumpPtrAllocator A;
          llvm::StringSaver S(A);
          llvm::cl::ExpandResponseFiles(
              S,
              C.getDefaultToolChain().getTriple().isWindowsMSVCEnvironment()
                  ? llvm::cl::TokenizeWindowsCommandLine
                  : llvm::cl::TokenizeGNUCommandLine,
              ExpandArgs);
          for (StringRef EA : ExpandArgs)
            addKnownValues(EA);
        } else
          addKnownValues(Value);
        PrevArg = Value;
      }
      continue;
    }
    // Use of -foffload-static-lib and -foffload-whole-static-lib is
    // considered deprecated.  Usage should move to passing in the static
    // library name on the command line, encapsulating with
    // -Wl,--whole-archive <lib> -Wl,--no-whole-archive as needed.
    if (A->getOption().matches(options::OPT_foffload_static_lib_EQ)) {
      LibArgs.push_back(Args.MakeArgString(A->getValue()));
      continue;
    }
    if (A->getOption().matches(options::OPT_foffload_whole_static_lib_EQ)) {
      // For -foffload-whole-static-lib, we add the --whole-archive wrap
      // around the library which will be used during the partial link step.
      LibArgs.push_back("--whole-archive");
      LibArgs.push_back(Args.MakeArgString(A->getValue()));
      LibArgs.push_back("--no-whole-archive");
      continue;
    }
  }
  return LibArgs;
}

static bool IsSYCLDeviceLibObj(std::string ObjFilePath, bool isMSVCEnv) {
  StringRef ObjFileName = llvm::sys::path::filename(ObjFilePath);
  StringRef ObjSuffix = isMSVCEnv ? ".obj" : ".o";
  bool Ret =
      (ObjFileName.startswith("libsycl-") && ObjFileName.endswith(ObjSuffix))
          ? true
          : false;
  return Ret;
}

// Goes through all of the arguments, including inputs expected for the
// linker directly, to determine if we need to perform additional work for
// static offload libraries.
bool Driver::checkForOffloadStaticLib(Compilation &C,
                                      DerivedArgList &Args) const {
  // Check only if enabled with -fsycl or -fopenmp-targets
  if (!Args.hasFlag(options::OPT_fsycl, options::OPT_fno_sycl, false) &&
      !Args.hasArg(options::OPT_fopenmp_targets_EQ))
    return false;

  // Right off the bat, assume the presence of -foffload-static-lib means
  // the need to perform linking steps for fat static archive offloading.
  // TODO: remove when -foffload-static-lib support is dropped.
  if (Args.hasArg(options::OPT_offload_lib_Group))
    return true;
  SmallVector<const char *, 16> OffloadLibArgs(getLinkerArgs(C, Args));
  for (StringRef OLArg : OffloadLibArgs)
    if (isStaticArchiveFile(OLArg) && hasOffloadSections(C, OLArg, Args)) {
      // FPGA binaries with AOCX or AOCR sections are not considered fat
      // static archives.
      return !(hasFPGABinary(C, OLArg.str(), types::TY_FPGA_AOCR) ||
               hasFPGABinary(C, OLArg.str(), types::TY_FPGA_AOCX));
    }
  return false;
}

namespace {
/// Provides a convenient interface for different programming models to generate
/// the required device actions.
class OffloadingActionBuilder final {
  /// Flag used to trace errors in the builder.
  bool IsValid = false;

  /// The compilation that is using this builder.
  Compilation &C;

  /// Map between an input argument and the offload kinds used to process it.
  std::map<const Arg *, unsigned> InputArgToOffloadKindMap;

  /// Builder interface. It doesn't build anything or keep any state.
  class DeviceActionBuilder {
  public:
    typedef const llvm::SmallVectorImpl<phases::ID> PhasesTy;

    enum ActionBuilderReturnCode {
      // The builder acted successfully on the current action.
      ABRT_Success,
      // The builder didn't have to act on the current action.
      ABRT_Inactive,
      // The builder was successful and requested the host action to not be
      // generated.
      ABRT_Ignore_Host,
    };

  protected:
    /// Compilation associated with this builder.
    Compilation &C;

    /// Tool chains associated with this builder. The same programming
    /// model may have associated one or more tool chains.
    SmallVector<const ToolChain *, 2> ToolChains;

    /// The derived arguments associated with this builder.
    DerivedArgList &Args;

    /// The inputs associated with this builder.
    const Driver::InputList &Inputs;

    /// The associated offload kind.
    Action::OffloadKind AssociatedOffloadKind = Action::OFK_None;

  public:
    DeviceActionBuilder(Compilation &C, DerivedArgList &Args,
                        const Driver::InputList &Inputs,
                        Action::OffloadKind AssociatedOffloadKind)
        : C(C), Args(Args), Inputs(Inputs),
          AssociatedOffloadKind(AssociatedOffloadKind) {}
    virtual ~DeviceActionBuilder() {}

    /// Fill up the array \a DA with all the device dependences that should be
    /// added to the provided host action \a HostAction. By default it is
    /// inactive.
    virtual ActionBuilderReturnCode
    getDeviceDependences(OffloadAction::DeviceDependences &DA,
                         phases::ID CurPhase, phases::ID FinalPhase,
                         PhasesTy &Phases) {
      return ABRT_Inactive;
    }

    /// Update the state to include the provided host action \a HostAction as a
    /// dependency of the current device action. By default it is inactive.
    virtual ActionBuilderReturnCode addDeviceDepences(Action *HostAction) {
      return ABRT_Inactive;
    }

    /// Append top level actions generated by the builder.
    virtual void appendTopLevelActions(ActionList &AL) {}

    /// Append top level actions specific for certain link situations.
    virtual void appendTopLevelLinkAction(ActionList &AL) {}

    /// Append linker device actions generated by the builder.
    virtual void appendLinkDeviceActions(ActionList &AL) {}

    /// Append linker host action generated by the builder.
    virtual Action* appendLinkHostActions(ActionList &AL) { return nullptr; }

    /// Append linker actions generated by the builder.
    virtual void appendLinkDependences(OffloadAction::DeviceDependences &DA) {}

    /// Append linker actions generated by the builder.
    virtual void addDeviceLinkDependencies(OffloadDepsJobAction *DA) {}

    /// Initialize the builder. Return true if any initialization errors are
    /// found.
    virtual bool initialize() { return false; }

    /// Return true if the builder can use bundling/unbundling.
    virtual bool canUseBundlerUnbundler() const { return false; }

    /// Return true if this builder is valid. We have a valid builder if we have
    /// associated device tool chains.
    bool isValid() { return !ToolChains.empty(); }

    /// Return the associated offload kind.
    Action::OffloadKind getAssociatedOffloadKind() {
      return AssociatedOffloadKind;
    }
  };

  /// Base class for CUDA/HIP action builder. It injects device code in
  /// the host backend action.
  class CudaActionBuilderBase : public DeviceActionBuilder {
  protected:
    /// Flags to signal if the user requested host-only or device-only
    /// compilation.
    bool CompileHostOnly = false;
    bool CompileDeviceOnly = false;
    bool EmitLLVM = false;
    bool EmitAsm = false;

    /// ID to identify each device compilation. For CUDA it is simply the
    /// GPU arch string. For HIP it is either the GPU arch string or GPU
    /// arch string plus feature strings delimited by a plus sign, e.g.
    /// gfx906+xnack.
    struct TargetID {
      /// Target ID string which is persistent throughout the compilation.
      const char *ID;
      TargetID(CudaArch Arch) { ID = CudaArchToString(Arch); }
      TargetID(const char *ID) : ID(ID) {}
      operator const char *() { return ID; }
      operator StringRef() { return StringRef(ID); }
    };
    /// List of GPU architectures to use in this compilation.
    SmallVector<TargetID, 4> GpuArchList;

    /// The CUDA actions for the current input.
    ActionList CudaDeviceActions;

    /// The CUDA fat binary if it was generated for the current input.
    Action *CudaFatBinary = nullptr;

    /// Flag that is set to true if this builder acted on the current input.
    bool IsActive = false;

    /// Flag for -fgpu-rdc.
    bool Relocatable = false;

    /// Default GPU architecture if there's no one specified.
    CudaArch DefaultCudaArch = CudaArch::UNKNOWN;

    /// Method to generate compilation unit ID specified by option
    /// '-fuse-cuid='.
    enum UseCUIDKind { CUID_Hash, CUID_Random, CUID_None, CUID_Invalid };
    UseCUIDKind UseCUID = CUID_Hash;

    /// Compilation unit ID specified by option '-cuid='.
    StringRef FixedCUID;

  public:
    CudaActionBuilderBase(Compilation &C, DerivedArgList &Args,
                          const Driver::InputList &Inputs,
                          Action::OffloadKind OFKind)
        : DeviceActionBuilder(C, Args, Inputs, OFKind) {}

    ActionBuilderReturnCode addDeviceDepences(Action *HostAction) override {
      // While generating code for CUDA, we only depend on the host input action
      // to trigger the creation of all the CUDA device actions.

      // If we are dealing with an input action, replicate it for each GPU
      // architecture. If we are in host-only mode we return 'success' so that
      // the host uses the CUDA offload kind.
      if (auto *IA = dyn_cast<InputAction>(HostAction)) {
        assert(!GpuArchList.empty() &&
               "We should have at least one GPU architecture.");

        // If the host input is not CUDA or HIP, we don't need to bother about
        // this input.
        if (!(IA->getType() == types::TY_CUDA ||
              IA->getType() == types::TY_HIP ||
              IA->getType() == types::TY_PP_HIP)) {
          // The builder will ignore this input.
          IsActive = false;
          return ABRT_Inactive;
        }

        // Set the flag to true, so that the builder acts on the current input.
        IsActive = true;

        if (CompileHostOnly)
          return ABRT_Success;

        // Replicate inputs for each GPU architecture.
        auto Ty = IA->getType() == types::TY_HIP ? types::TY_HIP_DEVICE
                                                 : types::TY_CUDA_DEVICE;
        std::string CUID = FixedCUID.str();
        if (CUID.empty()) {
          if (UseCUID == CUID_Random)
            CUID = llvm::utohexstr(llvm::sys::Process::GetRandomNumber(),
                                   /*LowerCase=*/true);
          else if (UseCUID == CUID_Hash) {
            llvm::MD5 Hasher;
            llvm::MD5::MD5Result Hash;
            SmallString<256> RealPath;
            llvm::sys::fs::real_path(IA->getInputArg().getValue(), RealPath,
                                     /*expand_tilde=*/true);
            Hasher.update(RealPath);
            for (auto *A : Args) {
              if (A->getOption().matches(options::OPT_INPUT))
                continue;
              Hasher.update(A->getAsString(Args));
            }
            Hasher.final(Hash);
            CUID = llvm::utohexstr(Hash.low(), /*LowerCase=*/true);
          }
        }
        IA->setId(CUID);

        for (unsigned I = 0, E = GpuArchList.size(); I != E; ++I) {
          CudaDeviceActions.push_back(
              C.MakeAction<InputAction>(IA->getInputArg(), Ty, IA->getId()));
        }

        return ABRT_Success;
      }

      // If this is an unbundling action use it as is for each CUDA toolchain.
      if (auto *UA = dyn_cast<OffloadUnbundlingJobAction>(HostAction)) {

        // If -fgpu-rdc is disabled, should not unbundle since there is no
        // device code to link.
        if (UA->getType() == types::TY_Object && !Relocatable)
          return ABRT_Inactive;

        CudaDeviceActions.clear();
        if (auto *IA = dyn_cast<InputAction>(UA->getInputs().back())) {
          std::string FileName = IA->getInputArg().getAsString(Args);
          // Check if the type of the file is the same as the action. Do not
          // unbundle it if it is not. Do not unbundle .so files, for example,
          // which are not object files.
          if (IA->getType() == types::TY_Object &&
              (!llvm::sys::path::has_extension(FileName) ||
               types::lookupTypeForExtension(
                   llvm::sys::path::extension(FileName).drop_front()) !=
                   types::TY_Object))
            return ABRT_Inactive;
        }

        for (auto Arch : GpuArchList) {
          CudaDeviceActions.push_back(UA);
          UA->registerDependentActionInfo(ToolChains[0], Arch,
                                          AssociatedOffloadKind);
        }
        return ABRT_Success;
      }

      return IsActive ? ABRT_Success : ABRT_Inactive;
    }

    void appendTopLevelActions(ActionList &AL) override {
      // Utility to append actions to the top level list.
      auto AddTopLevel = [&](Action *A, TargetID TargetID) {
        OffloadAction::DeviceDependences Dep;
        Dep.add(*A, *ToolChains.front(), TargetID, AssociatedOffloadKind);
        AL.push_back(C.MakeAction<OffloadAction>(Dep, A->getType()));
      };

      // If we have a fat binary, add it to the list.
      if (CudaFatBinary) {
        AddTopLevel(CudaFatBinary, CudaArch::UNUSED);
        CudaDeviceActions.clear();
        CudaFatBinary = nullptr;
        return;
      }

      if (CudaDeviceActions.empty())
        return;

      // If we have CUDA actions at this point, that's because we have a have
      // partial compilation, so we should have an action for each GPU
      // architecture.
      assert(CudaDeviceActions.size() == GpuArchList.size() &&
             "Expecting one action per GPU architecture.");
      assert(ToolChains.size() == 1 &&
             "Expecting to have a sing CUDA toolchain.");
      for (unsigned I = 0, E = GpuArchList.size(); I != E; ++I)
        AddTopLevel(CudaDeviceActions[I], GpuArchList[I]);

      CudaDeviceActions.clear();
    }

    /// Get canonicalized offload arch option. \returns empty StringRef if the
    /// option is invalid.
    virtual StringRef getCanonicalOffloadArch(StringRef Arch) = 0;

    virtual llvm::Optional<std::pair<llvm::StringRef, llvm::StringRef>>
    getConflictOffloadArchCombination(const std::set<StringRef> &GpuArchs) = 0;

    bool initialize() override {
      assert(AssociatedOffloadKind == Action::OFK_Cuda ||
             AssociatedOffloadKind == Action::OFK_HIP);

      // We don't need to support CUDA.
      if (AssociatedOffloadKind == Action::OFK_Cuda &&
          !C.hasOffloadToolChain<Action::OFK_Cuda>())
        return false;

      // We don't need to support HIP.
      if (AssociatedOffloadKind == Action::OFK_HIP &&
          !C.hasOffloadToolChain<Action::OFK_HIP>())
        return false;

      Relocatable = Args.hasFlag(options::OPT_fgpu_rdc,
          options::OPT_fno_gpu_rdc, /*Default=*/false);

      const ToolChain *HostTC = C.getSingleOffloadToolChain<Action::OFK_Host>();
      assert(HostTC && "No toolchain for host compilation.");
      if (HostTC->getTriple().isNVPTX() ||
          HostTC->getTriple().getArch() == llvm::Triple::amdgcn) {
        // We do not support targeting NVPTX/AMDGCN for host compilation. Throw
        // an error and abort pipeline construction early so we don't trip
        // asserts that assume device-side compilation.
        C.getDriver().Diag(diag::err_drv_cuda_host_arch)
            << HostTC->getTriple().getArchName();
        return true;
      }

      ToolChains.push_back(
          AssociatedOffloadKind == Action::OFK_Cuda
              ? C.getSingleOffloadToolChain<Action::OFK_Cuda>()
              : C.getSingleOffloadToolChain<Action::OFK_HIP>());

      Arg *PartialCompilationArg = Args.getLastArg(
          options::OPT_cuda_host_only, options::OPT_cuda_device_only,
          options::OPT_cuda_compile_host_device);
      CompileHostOnly = PartialCompilationArg &&
                        PartialCompilationArg->getOption().matches(
                            options::OPT_cuda_host_only);
      CompileDeviceOnly = PartialCompilationArg &&
                          PartialCompilationArg->getOption().matches(
                              options::OPT_cuda_device_only);
      EmitLLVM = Args.getLastArg(options::OPT_emit_llvm);
      EmitAsm = Args.getLastArg(options::OPT_S);
      FixedCUID = Args.getLastArgValue(options::OPT_cuid_EQ);
      if (Arg *A = Args.getLastArg(options::OPT_fuse_cuid_EQ)) {
        StringRef UseCUIDStr = A->getValue();
        UseCUID = llvm::StringSwitch<UseCUIDKind>(UseCUIDStr)
                      .Case("hash", CUID_Hash)
                      .Case("random", CUID_Random)
                      .Case("none", CUID_None)
                      .Default(CUID_Invalid);
        if (UseCUID == CUID_Invalid) {
          C.getDriver().Diag(diag::err_drv_invalid_value)
              << A->getAsString(Args) << UseCUIDStr;
          C.setContainsError();
          return true;
        }
      }

      // Collect all cuda_gpu_arch parameters, removing duplicates.
      std::set<StringRef> GpuArchs;
      bool Error = false;
      for (Arg *A : Args) {
        if (!(A->getOption().matches(options::OPT_offload_arch_EQ) ||
              A->getOption().matches(options::OPT_no_offload_arch_EQ)))
          continue;
        A->claim();

        StringRef ArchStr = A->getValue();
        if (A->getOption().matches(options::OPT_no_offload_arch_EQ) &&
            ArchStr == "all") {
          GpuArchs.clear();
          continue;
        }
        ArchStr = getCanonicalOffloadArch(ArchStr);
        if (ArchStr.empty()) {
          Error = true;
        } else if (A->getOption().matches(options::OPT_offload_arch_EQ))
          GpuArchs.insert(ArchStr);
        else if (A->getOption().matches(options::OPT_no_offload_arch_EQ))
          GpuArchs.erase(ArchStr);
        else
          llvm_unreachable("Unexpected option.");
      }

      auto &&ConflictingArchs = getConflictOffloadArchCombination(GpuArchs);
      if (ConflictingArchs) {
        C.getDriver().Diag(clang::diag::err_drv_bad_offload_arch_combo)
            << ConflictingArchs.getValue().first
            << ConflictingArchs.getValue().second;
        C.setContainsError();
        return true;
      }

      // Collect list of GPUs remaining in the set.
      for (auto Arch : GpuArchs)
        GpuArchList.push_back(Arch.data());

      // Default to sm_20 which is the lowest common denominator for
      // supported GPUs.  sm_20 code should work correctly, if
      // suboptimally, on all newer GPUs.
      if (GpuArchList.empty())
        GpuArchList.push_back(DefaultCudaArch);

      return Error;
    }
  };

  /// \brief CUDA action builder. It injects device code in the host backend
  /// action.
  class CudaActionBuilder final : public CudaActionBuilderBase {
  public:
    CudaActionBuilder(Compilation &C, DerivedArgList &Args,
                      const Driver::InputList &Inputs)
        : CudaActionBuilderBase(C, Args, Inputs, Action::OFK_Cuda) {
      DefaultCudaArch = CudaArch::SM_20;
    }

    StringRef getCanonicalOffloadArch(StringRef ArchStr) override {
      CudaArch Arch = StringToCudaArch(ArchStr);
      if (Arch == CudaArch::UNKNOWN) {
        C.getDriver().Diag(clang::diag::err_drv_cuda_bad_gpu_arch) << ArchStr;
        return StringRef();
      }
      return CudaArchToString(Arch);
    }

    llvm::Optional<std::pair<llvm::StringRef, llvm::StringRef>>
    getConflictOffloadArchCombination(
        const std::set<StringRef> &GpuArchs) override {
      return llvm::None;
    }

    ActionBuilderReturnCode
    getDeviceDependences(OffloadAction::DeviceDependences &DA,
                         phases::ID CurPhase, phases::ID FinalPhase,
                         PhasesTy &Phases) override {
      if (!IsActive)
        return ABRT_Inactive;

      // If we don't have more CUDA actions, we don't have any dependences to
      // create for the host.
      if (CudaDeviceActions.empty())
        return ABRT_Success;

      assert(CudaDeviceActions.size() == GpuArchList.size() &&
             "Expecting one action per GPU architecture.");
      assert(!CompileHostOnly &&
             "Not expecting CUDA actions in host-only compilation.");

      // If we are generating code for the device or we are in a backend phase,
      // we attempt to generate the fat binary. We compile each arch to ptx and
      // assemble to cubin, then feed the cubin *and* the ptx into a device
      // "link" action, which uses fatbinary to combine these cubins into one
      // fatbin.  The fatbin is then an input to the host action if not in
      // device-only mode.
      if (CompileDeviceOnly || CurPhase == phases::Backend) {
        ActionList DeviceActions;
        for (unsigned I = 0, E = GpuArchList.size(); I != E; ++I) {
          // Produce the device action from the current phase up to the assemble
          // phase.
          for (auto Ph : Phases) {
            // Skip the phases that were already dealt with.
            if (Ph < CurPhase)
              continue;
            // We have to be consistent with the host final phase.
            if (Ph > FinalPhase)
              break;

            CudaDeviceActions[I] = C.getDriver().ConstructPhaseAction(
                C, Args, Ph, CudaDeviceActions[I], Action::OFK_Cuda);

            if (Ph == phases::Assemble)
              break;
          }

          // If we didn't reach the assemble phase, we can't generate the fat
          // binary. We don't need to generate the fat binary if we are not in
          // device-only mode.
          if (!isa<AssembleJobAction>(CudaDeviceActions[I]) ||
              CompileDeviceOnly)
            continue;

          Action *AssembleAction = CudaDeviceActions[I];
          assert(AssembleAction->getType() == types::TY_Object);
          assert(AssembleAction->getInputs().size() == 1);

          Action *BackendAction = AssembleAction->getInputs()[0];
          assert(BackendAction->getType() == types::TY_PP_Asm);

          for (auto &A : {AssembleAction, BackendAction}) {
            OffloadAction::DeviceDependences DDep;
            DDep.add(*A, *ToolChains.front(), GpuArchList[I], Action::OFK_Cuda);
            DeviceActions.push_back(
                C.MakeAction<OffloadAction>(DDep, A->getType()));
          }
        }

        // We generate the fat binary if we have device input actions.
        if (!DeviceActions.empty()) {
          CudaFatBinary =
              C.MakeAction<LinkJobAction>(DeviceActions, types::TY_CUDA_FATBIN);

          if (!CompileDeviceOnly) {
            DA.add(*CudaFatBinary, *ToolChains.front(), /*BoundArch=*/nullptr,
                   Action::OFK_Cuda);
            // Clear the fat binary, it is already a dependence to an host
            // action.
            CudaFatBinary = nullptr;
          }

          // Remove the CUDA actions as they are already connected to an host
          // action or fat binary.
          CudaDeviceActions.clear();
        }

        // We avoid creating host action in device-only mode.
        return CompileDeviceOnly ? ABRT_Ignore_Host : ABRT_Success;
      } else if (CurPhase > phases::Backend) {
        // If we are past the backend phase and still have a device action, we
        // don't have to do anything as this action is already a device
        // top-level action.
        return ABRT_Success;
      }

      assert(CurPhase < phases::Backend && "Generating single CUDA "
                                           "instructions should only occur "
                                           "before the backend phase!");

      // By default, we produce an action for each device arch.
      for (Action *&A : CudaDeviceActions)
        A = C.getDriver().ConstructPhaseAction(C, Args, CurPhase, A);

      return ABRT_Success;
    }
  };
  /// \brief HIP action builder. It injects device code in the host backend
  /// action.
  class HIPActionBuilder final : public CudaActionBuilderBase {
    /// The linker inputs obtained for each device arch.
    SmallVector<ActionList, 8> DeviceLinkerInputs;
    bool GPUSanitize;

  public:
    HIPActionBuilder(Compilation &C, DerivedArgList &Args,
                     const Driver::InputList &Inputs)
        : CudaActionBuilderBase(C, Args, Inputs, Action::OFK_HIP) {
      DefaultCudaArch = CudaArch::GFX803;
      GPUSanitize = Args.hasFlag(options::OPT_fgpu_sanitize,
                                 options::OPT_fno_gpu_sanitize, false);
    }

    bool canUseBundlerUnbundler() const override { return true; }

    StringRef getCanonicalOffloadArch(StringRef IdStr) override {
      llvm::StringMap<bool> Features;
      auto ArchStr =
          parseTargetID(getHIPOffloadTargetTriple(), IdStr, &Features);
      if (!ArchStr) {
        C.getDriver().Diag(clang::diag::err_drv_bad_target_id) << IdStr;
        C.setContainsError();
        return StringRef();
      }
      auto CanId = getCanonicalTargetID(ArchStr.getValue(), Features);
      return Args.MakeArgStringRef(CanId);
    };

    llvm::Optional<std::pair<llvm::StringRef, llvm::StringRef>>
    getConflictOffloadArchCombination(
        const std::set<StringRef> &GpuArchs) override {
      return getConflictTargetIDCombination(GpuArchs);
    }

    ActionBuilderReturnCode
    getDeviceDependences(OffloadAction::DeviceDependences &DA,
                         phases::ID CurPhase, phases::ID FinalPhase,
                         PhasesTy &Phases) override {
      // amdgcn does not support linking of object files, therefore we skip
      // backend and assemble phases to output LLVM IR. Except for generating
      // non-relocatable device coee, where we generate fat binary for device
      // code and pass to host in Backend phase.
      if (CudaDeviceActions.empty())
        return ABRT_Success;

      assert(((CurPhase == phases::Link && Relocatable) ||
              CudaDeviceActions.size() == GpuArchList.size()) &&
             "Expecting one action per GPU architecture.");
      assert(!CompileHostOnly &&
             "Not expecting CUDA actions in host-only compilation.");

      if (!Relocatable && CurPhase == phases::Backend && !EmitLLVM &&
          !EmitAsm) {
        // If we are in backend phase, we attempt to generate the fat binary.
        // We compile each arch to IR and use a link action to generate code
        // object containing ISA. Then we use a special "link" action to create
        // a fat binary containing all the code objects for different GPU's.
        // The fat binary is then an input to the host action.
        for (unsigned I = 0, E = GpuArchList.size(); I != E; ++I) {
          if (GPUSanitize) {
            // When GPU sanitizer is enabled, since we need to link in the
            // the sanitizer runtime library after the sanitize pass, we have
            // to skip the backend and assemble phases and use lld to link
            // the bitcode.
            ActionList AL;
            AL.push_back(CudaDeviceActions[I]);
            // Create a link action to link device IR with device library
            // and generate ISA.
            CudaDeviceActions[I] =
                C.MakeAction<LinkJobAction>(AL, types::TY_Image);
          } else {
            // When GPU sanitizer is not enabled, we follow the conventional
            // compiler phases, including backend and assemble phases.
            ActionList AL;
            auto BackendAction = C.getDriver().ConstructPhaseAction(
                C, Args, phases::Backend, CudaDeviceActions[I],
                AssociatedOffloadKind);
            auto AssembleAction = C.getDriver().ConstructPhaseAction(
                C, Args, phases::Assemble, BackendAction,
                AssociatedOffloadKind);
            AL.push_back(AssembleAction);
            // Create a link action to link device IR with device library
            // and generate ISA.
            CudaDeviceActions[I] =
                C.MakeAction<LinkJobAction>(AL, types::TY_Image);
          }

          // OffloadingActionBuilder propagates device arch until an offload
          // action. Since the next action for creating fatbin does
          // not have device arch, whereas the above link action and its input
          // have device arch, an offload action is needed to stop the null
          // device arch of the next action being propagated to the above link
          // action.
          OffloadAction::DeviceDependences DDep;
          DDep.add(*CudaDeviceActions[I], *ToolChains.front(), GpuArchList[I],
                   AssociatedOffloadKind);
          CudaDeviceActions[I] = C.MakeAction<OffloadAction>(
              DDep, CudaDeviceActions[I]->getType());
        }
        // Create HIP fat binary with a special "link" action.
        CudaFatBinary =
            C.MakeAction<LinkJobAction>(CudaDeviceActions,
                types::TY_HIP_FATBIN);

        if (!CompileDeviceOnly) {
          DA.add(*CudaFatBinary, *ToolChains.front(), /*BoundArch=*/nullptr,
                 AssociatedOffloadKind);
          // Clear the fat binary, it is already a dependence to an host
          // action.
          CudaFatBinary = nullptr;
        }

        // Remove the CUDA actions as they are already connected to an host
        // action or fat binary.
        CudaDeviceActions.clear();

        return CompileDeviceOnly ? ABRT_Ignore_Host : ABRT_Success;
      } else if (CurPhase == phases::Link) {
        // Save CudaDeviceActions to DeviceLinkerInputs for each GPU subarch.
        // This happens to each device action originated from each input file.
        // Later on, device actions in DeviceLinkerInputs are used to create
        // device link actions in appendLinkDependences and the created device
        // link actions are passed to the offload action as device dependence.
        DeviceLinkerInputs.resize(CudaDeviceActions.size());
        auto LI = DeviceLinkerInputs.begin();
        for (auto *A : CudaDeviceActions) {
          LI->push_back(A);
          ++LI;
        }

        // We will pass the device action as a host dependence, so we don't
        // need to do anything else with them.
        CudaDeviceActions.clear();
        return ABRT_Success;
      }

      // By default, we produce an action for each device arch.
      for (Action *&A : CudaDeviceActions)
        A = C.getDriver().ConstructPhaseAction(C, Args, CurPhase, A,
                                               AssociatedOffloadKind);

      return (CompileDeviceOnly && CurPhase == FinalPhase) ? ABRT_Ignore_Host
                                                           : ABRT_Success;
    }

    void appendLinkDeviceActions(ActionList &AL) override {
      if (DeviceLinkerInputs.size() == 0)
        return;

      assert(DeviceLinkerInputs.size() == GpuArchList.size() &&
             "Linker inputs and GPU arch list sizes do not match.");

      // Append a new link action for each device.
      unsigned I = 0;
      for (auto &LI : DeviceLinkerInputs) {
        // Each entry in DeviceLinkerInputs corresponds to a GPU arch.
        auto *DeviceLinkAction =
            C.MakeAction<LinkJobAction>(LI, types::TY_Image);
        // Linking all inputs for the current GPU arch.
        // LI contains all the inputs for the linker.
        OffloadAction::DeviceDependences DeviceLinkDeps;
        DeviceLinkDeps.add(*DeviceLinkAction, *ToolChains[0],
            GpuArchList[I], AssociatedOffloadKind);
        AL.push_back(C.MakeAction<OffloadAction>(DeviceLinkDeps,
            DeviceLinkAction->getType()));
        ++I;
      }
      DeviceLinkerInputs.clear();

      // Create a host object from all the device images by embedding them
      // in a fat binary.
      OffloadAction::DeviceDependences DDeps;
      auto *TopDeviceLinkAction =
          C.MakeAction<LinkJobAction>(AL, types::TY_Object);
      DDeps.add(*TopDeviceLinkAction, *ToolChains[0],
          nullptr, AssociatedOffloadKind);

      // Offload the host object to the host linker.
      AL.push_back(C.MakeAction<OffloadAction>(DDeps, TopDeviceLinkAction->getType()));
    }

    Action* appendLinkHostActions(ActionList &AL) override { return AL.back(); }

    void appendLinkDependences(OffloadAction::DeviceDependences &DA) override {}
  };

  /// OpenMP action builder. The host bitcode is passed to the device frontend
  /// and all the device linked images are passed to the host link phase.
  class OpenMPActionBuilder final : public DeviceActionBuilder {
    /// The OpenMP actions for the current input.
    ActionList OpenMPDeviceActions;

    /// The linker inputs obtained for each toolchain.
    SmallVector<ActionList, 8> DeviceLinkerInputs;

  public:
    OpenMPActionBuilder(Compilation &C, DerivedArgList &Args,
                        const Driver::InputList &Inputs)
        : DeviceActionBuilder(C, Args, Inputs, Action::OFK_OpenMP) {}

    ActionBuilderReturnCode
    getDeviceDependences(OffloadAction::DeviceDependences &DA,
                         phases::ID CurPhase, phases::ID FinalPhase,
                         PhasesTy &Phases) override {
      if (OpenMPDeviceActions.empty())
        return ABRT_Inactive;

      // We should always have an action for each input.
      assert(OpenMPDeviceActions.size() == ToolChains.size() &&
             "Number of OpenMP actions and toolchains do not match.");

      // The host only depends on device action in the linking phase, when all
      // the device images have to be embedded in the host image.
      if (CurPhase == phases::Link) {
        assert(ToolChains.size() == DeviceLinkerInputs.size() &&
               "Toolchains and linker inputs sizes do not match.");
        auto LI = DeviceLinkerInputs.begin();
        for (auto *A : OpenMPDeviceActions) {
          LI->push_back(A);
          ++LI;
        }

        // We passed the device action as a host dependence, so we don't need to
        // do anything else with them.
        OpenMPDeviceActions.clear();
        return ABRT_Success;
      }

      // By default, we produce an action for each device arch.
      for (unsigned I = 0; I < ToolChains.size(); ++I) {
        Action *&A = OpenMPDeviceActions[I];
<<<<<<< HEAD
#if INTEL_CUSTOMIZATION
        if (ToolChains[I]->getTriple().isSPIR() &&
            CurPhase == phases::Backend) {
          A = C.MakeAction<BackendJobAction>(A, types::TY_LLVM_BC);
          continue;
        }
=======
>>>>>>> 94be5dd6
        // AMDGPU does not support linking of object files, so we skip
        // assemble and backend actions to produce LLVM IR.
        if (ToolChains[I]->getTriple().isAMDGCN() &&
            (CurPhase == phases::Assemble || CurPhase == phases::Backend))
          continue;

<<<<<<< HEAD
        A = C.getDriver().ConstructPhaseAction(C, Args, CurPhase, A,
                                               Action::OFK_OpenMP);
#endif // INTEL_CUSTOMIZATION
=======
        A = C.getDriver().ConstructPhaseAction(C, Args, CurPhase, A);
>>>>>>> 94be5dd6
      }

      return ABRT_Success;
    }

    ActionBuilderReturnCode addDeviceDepences(Action *HostAction) override {

      // If this is an input action replicate it for each OpenMP toolchain.
      if (auto *IA = dyn_cast<InputAction>(HostAction)) {
        OpenMPDeviceActions.clear();
#if INTEL_CUSTOMIZATION
        // Objects should already be consumed when encountering a fat static
        // library.
        if (C.getDriver().getOffloadStaticLibSeen() &&
            IA->getType() == types::TY_Object &&
            isObjectFile(IA->getInputArg().getAsString(Args)))
          return ABRT_Inactive;
#endif // INTEL_CUSTOMIZATION
        for (unsigned I = 0; I < ToolChains.size(); ++I)
          OpenMPDeviceActions.push_back(
              C.MakeAction<InputAction>(IA->getInputArg(), IA->getType()));
        return ABRT_Success;
      }

      // If this is an unbundling action use it as is for each OpenMP toolchain.
      if (auto *UA = dyn_cast<OffloadUnbundlingJobAction>(HostAction)) {
        OpenMPDeviceActions.clear();
        if (auto *IA = dyn_cast<InputAction>(UA->getInputs().back())) {
          std::string FileName = IA->getInputArg().getAsString(Args);
          // Check if the type of the file is the same as the action. Do not
          // unbundle it if it is not. Do not unbundle .so files, for example,
          // which are not object files.
          if (IA->getType() == types::TY_Object &&
              (!llvm::sys::path::has_extension(FileName) ||
               types::lookupTypeForExtension(
                   llvm::sys::path::extension(FileName).drop_front()) !=
                   types::TY_Object))
            return ABRT_Inactive;
#if INTEL_CUSTOMIZATION
          // Windows archives are handled differently
          if (isStaticArchiveFile(IA->getInputArg().getAsString(Args)) &&
              IA->getType() == types::TY_Object)
            return ABRT_Inactive;
#endif // INTEL_CUSTOMIZATION
        }
        for (unsigned I = 0; I < ToolChains.size(); ++I) {
          OpenMPDeviceActions.push_back(UA);
          UA->registerDependentActionInfo(
              ToolChains[I], /*BoundArch=*/StringRef(), Action::OFK_OpenMP);
        }
        return ABRT_Success;
      }

      // When generating code for OpenMP we use the host compile phase result as
      // a dependence to the device compile phase so that it can learn what
      // declarations should be emitted. However, this is not the only use for
      // the host action, so we prevent it from being collapsed.
      if (isa<CompileJobAction>(HostAction)) {
        HostAction->setCannotBeCollapsedWithNextDependentAction();
        assert(ToolChains.size() == OpenMPDeviceActions.size() &&
               "Toolchains and device action sizes do not match.");
        OffloadAction::HostDependence HDep(
            *HostAction, *C.getSingleOffloadToolChain<Action::OFK_Host>(),
            /*BoundArch=*/nullptr, Action::OFK_OpenMP);
        auto TC = ToolChains.begin();
        for (Action *&A : OpenMPDeviceActions) {
          assert(isa<CompileJobAction>(A));
          OffloadAction::DeviceDependences DDep;
          DDep.add(*A, **TC, /*BoundArch=*/nullptr, Action::OFK_OpenMP);
          A = C.MakeAction<OffloadAction>(HDep, DDep);
          ++TC;
        }
      }
      return ABRT_Success;
    }

    void appendTopLevelActions(ActionList &AL) override {
      if (OpenMPDeviceActions.empty())
        return;

      // We should always have an action for each input.
      assert(OpenMPDeviceActions.size() == ToolChains.size() &&
             "Number of OpenMP actions and toolchains do not match.");

      // Append all device actions followed by the proper offload action.
      auto TI = ToolChains.begin();
      for (auto *A : OpenMPDeviceActions) {
        OffloadAction::DeviceDependences Dep;
        Dep.add(*A, **TI, /*BoundArch=*/nullptr, Action::OFK_OpenMP);
        AL.push_back(C.MakeAction<OffloadAction>(Dep, A->getType()));
        ++TI;
      }
      // We no longer need the action stored in this builder.
      OpenMPDeviceActions.clear();
    }

    void appendLinkDeviceActions(ActionList &AL) override {
      assert(ToolChains.size() == DeviceLinkerInputs.size() &&
             "Toolchains and linker inputs sizes do not match.");

      // Append a new link action for each device.
      auto TC = ToolChains.begin();
      for (auto &LI : DeviceLinkerInputs) {
#ifdef INTEL_CUSTOMIZATION
        OffloadAction::DeviceDependences DeviceLinkDeps;
        auto *DeviceLinkAction =
            C.MakeAction<LinkJobAction>(LI, types::TY_LLVM_BC);
        llvm::Triple TT = (*TC)->getTriple();
        if (TT.isSPIR()) {
          auto *PostLinkAction = C.MakeAction<SYCLPostLinkJobAction>(
              DeviceLinkAction, types::TY_LLVM_BC);
          Action *SPIRVTranslateAction = C.MakeAction<SPIRVTranslatorJobAction>(
              PostLinkAction, types::TY_SPIRV);
          // After the Link, wrap the files before the final host link
          if (TT.getSubArch() == llvm::Triple::SPIRSubArch_gen ||
              TT.getSubArch() == llvm::Triple::SPIRSubArch_x86_64) {
            // Do the additional Ahead of Time compilation when the specific
            // triple calls for it (provided a valid subarch).
            ActionList BEInputs;
            BEInputs.push_back(SPIRVTranslateAction);
            SPIRVTranslateAction =
                C.MakeAction<BackendCompileJobAction>(BEInputs, types::TY_Image);
          }
          DeviceLinkDeps.add(*SPIRVTranslateAction, **TC, /*BoundArch=*/nullptr,
                             Action::OFK_OpenMP);
        } else
          DeviceLinkDeps.add(*DeviceLinkAction, **TC, /*BoundArch=*/nullptr,
                             Action::OFK_OpenMP);
#endif
        AL.push_back(C.MakeAction<OffloadAction>(DeviceLinkDeps,
            DeviceLinkAction->getType()));
        ++TC;
      }
      DeviceLinkerInputs.clear();
    }

    Action* appendLinkHostActions(ActionList &AL) override {
      // Create wrapper bitcode from the result of device link actions and compile
      // it to an object which will be added to the host link command.
      auto *BC = C.MakeAction<OffloadWrapperJobAction>(AL, types::TY_LLVM_BC);
      auto *ASM = C.MakeAction<BackendJobAction>(BC, types::TY_PP_Asm);
      return C.MakeAction<AssembleJobAction>(ASM, types::TY_Object);
    }

    void appendLinkDependences(OffloadAction::DeviceDependences &DA) override {}

    void addDeviceLinkDependencies(OffloadDepsJobAction *DA) override {
      for (unsigned I = 0; I < ToolChains.size(); ++I) {
        // Register dependent toolchain.
        DA->registerDependentActionInfo(
            ToolChains[I], /*BoundArch=*/StringRef(), Action::OFK_OpenMP);

        if (!ToolChains[I]->getTriple().isSPIR()) {
          // Create object from the deps bitcode.
          auto *BA = C.MakeAction<BackendJobAction>(DA, types::TY_PP_Asm);
          auto *AA = C.MakeAction<AssembleJobAction>(BA, types::TY_Object);

          // Add deps object to linker inputs.
          DeviceLinkerInputs[I].push_back(AA);
        } else
          DeviceLinkerInputs[I].push_back(DA);
      }
    }

    bool initialize() override {
      // Get the OpenMP toolchains. If we don't get any, the action builder will
      // know there is nothing to do related to OpenMP offloading.
      auto OpenMPTCRange = C.getOffloadToolChains<Action::OFK_OpenMP>();
      for (auto TI = OpenMPTCRange.first, TE = OpenMPTCRange.second; TI != TE;
           ++TI)
        ToolChains.push_back(TI->second);

      DeviceLinkerInputs.resize(ToolChains.size());
      return false;
    }

    bool canUseBundlerUnbundler() const override {
      // OpenMP should use bundled files whenever possible.
      return true;
    }
  };

  /// SYCL action builder. The host bitcode is passed to the device frontend
  /// and all the device linked images are passed to the host link phase.
  /// SPIR related are wrapped before added to the fat binary
  class SYCLActionBuilder final : public DeviceActionBuilder {
    /// Flag to signal if the user requested device-only compilation.
    bool CompileDeviceOnly = false;

    /// Flag to signal if the user requested the device object to be wrapped.
    bool WrapDeviceOnlyBinary = false;

    /// Flag to signal if the user requested device code split.
    bool DeviceCodeSplit = false;

    /// Flag to signal if DAE optimization is turned on.
    bool EnableDAE = false;

    /// The SYCL actions for the current input.
    ActionList SYCLDeviceActions;

    /// The SYCL link binary if it was generated for the current input.
    Action *SYCLLinkBinary = nullptr;

    /// Running list of SYCL actions specific for device linking.
    ActionList SYCLLinkBinaryList;

    /// SYCL ahead of time compilation inputs
    SmallVector<std::pair<llvm::Triple, const char *>, 8> SYCLAOTInputs;

    /// The linker inputs obtained for each toolchain.
    SmallVector<ActionList, 8> DeviceLinkerInputs;

    /// The compiler inputs obtained for each toolchain
    Action * DeviceCompilerInput = nullptr;

    /// List of offload device triples needed to track for different toolchain
    /// construction. Does not track AOT binary inputs triples.
    SmallVector<llvm::Triple, 4> SYCLTripleList;

    /// Type of output file for FPGA device compilation.
    types::ID FPGAOutType = types::TY_FPGA_AOCX;

    /// List of objects to extract FPGA dependency info from
    ActionList FPGAObjectInputs;

    /// List of static archives to extract FPGA dependency info from
    ActionList FPGAArchiveInputs;

    /// List of CUDA architectures to use in this compilation with NVPTX targets.
    SmallVector<CudaArch, 8> GpuArchList;

    /// Build the last steps for CUDA after all BC files have been linked.
    Action *finalizeNVPTXDependences(Action *Input, const llvm::Triple &TT) {
      auto *BA = C.getDriver().ConstructPhaseAction(
          C, Args, phases::Backend, Input, AssociatedOffloadKind);
      if (TT.getOS() != llvm::Triple::NVCL) {
        auto *AA = C.getDriver().ConstructPhaseAction(
            C, Args, phases::Assemble, BA, AssociatedOffloadKind);
        ActionList DeviceActions = {BA, AA};
        return C.MakeAction<LinkJobAction>(DeviceActions,
                                           types::TY_CUDA_FATBIN);
      }
      return BA;
    }

  public:
    SYCLActionBuilder(Compilation &C, DerivedArgList &Args,
                      const Driver::InputList &Inputs)
        : DeviceActionBuilder(C, Args, Inputs, Action::OFK_SYCL) {}

    void withBoundArchForToolChain(const ToolChain* TC,
                                   llvm::function_ref<void(const char *)> Op) {
      if (TC->getTriple().isNVPTX())
        for (CudaArch A : GpuArchList)
          Op(CudaArchToString(A));
      else
        Op(nullptr);
    }

    ActionBuilderReturnCode
    getDeviceDependences(OffloadAction::DeviceDependences &DA,
                         phases::ID CurPhase, phases::ID FinalPhase,
                         PhasesTy &Phases) override {
      if (CurPhase == phases::Preprocess) {
        // Do not perform the host compilation when doing preprocessing only
        // with -fsycl-device-only.
        bool IsPreprocessOnly =
            Args.getLastArg(options::OPT_E) ||
            Args.getLastArg(options::OPT__SLASH_EP, options::OPT__SLASH_P) ||
            Args.getLastArg(options::OPT_M, options::OPT_MM);
        if (Args.hasArg(options::OPT_fsycl_device_only) && IsPreprocessOnly) {
          for (Action *&A : SYCLDeviceActions)
            A = C.getDriver().ConstructPhaseAction(C, Args, CurPhase, A,
                                                   AssociatedOffloadKind);
          return ABRT_Ignore_Host;
        }
      }

      // FIXME: This adds the integration header generation pass before the
      // Host compilation pass so the Host can use the header generated.  This
      // can be improved upon to where the header generation and spv generation
      // is done in the same step.  Currently, its not too efficient.
      // The host depends on the generated integrated header from the device
      // compilation.
      if (CurPhase == phases::Compile) {
        bool SYCLDeviceOnly = Args.hasArg(options::OPT_fsycl_device_only);
        for (Action *&A : SYCLDeviceActions) {
          DeviceCompilerInput =
              C.MakeAction<CompileJobAction>(A, types::TY_SYCL_Header);
          types::ID OutputType = types::TY_LLVM_BC;
          if (SYCLDeviceOnly) {
            if (Args.hasArg(options::OPT_S))
              OutputType = types::TY_LLVM_IR;
            if (Args.hasFlag(options::OPT_fno_sycl_use_bitcode,
                             options::OPT_fsycl_use_bitcode, false)) {
              auto *CompileAction =
                  C.MakeAction<CompileJobAction>(A, types::TY_LLVM_BC);
              A = C.MakeAction<SPIRVTranslatorJobAction>(CompileAction,
                                                         types::TY_SPIRV);
              continue;
            }
          }
          A = C.MakeAction<CompileJobAction>(A, OutputType);
        }
        const auto *TC = ToolChains.front();
        const char *BoundArch = nullptr;
        if (TC->getTriple().isNVPTX())
          BoundArch = CudaArchToString(GpuArchList.front());
        DA.add(*DeviceCompilerInput, *TC, BoundArch, Action::OFK_SYCL);
        // Clear the input file, it is already a dependence to a host
        // action.
        DeviceCompilerInput = nullptr;
        return SYCLDeviceOnly ? ABRT_Ignore_Host : ABRT_Success;
      }

      // Backend/Assemble actions are obsolete for the SYCL device side
      if (CurPhase == phases::Backend || CurPhase == phases::Assemble)
        return ABRT_Inactive;

      // The host only depends on device action in the linking phase, when all
      // the device images have to be embedded in the host image.
      if (CurPhase == phases::Link) {
        assert(ToolChains.size() == DeviceLinkerInputs.size() &&
               "Toolchains and linker inputs sizes do not match.");
        auto LI = DeviceLinkerInputs.begin();
        for (auto *A : SYCLDeviceActions) {
          LI->push_back(A);
          ++LI;
        }

        // With -fsycl-link-targets, we will take the unbundled binaries
        // for each device and link them together to a single binary that will
        // be used in a split compilation step.
        if (CompileDeviceOnly && !SYCLDeviceActions.empty()) {
          for (auto SDA : SYCLDeviceActions)
            SYCLLinkBinaryList.push_back(SDA);
          if (WrapDeviceOnlyBinary) {
            // -fsycl-link behavior does the following to the unbundled device
            // binaries:
            //   1) Link them together using llvm-link
            //   2) Pass the linked binary through sycl-post-link
            //   3) Translate final .bc file to .spv
            //   4) Wrap the binary with the offload wrapper which can be used
            //      by any compilation link step.
            auto *DeviceLinkAction = C.MakeAction<LinkJobAction>(
                SYCLLinkBinaryList, types::TY_Image);
            ActionList FullSYCLLinkBinaryList;
            bool SYCLDeviceLibLinked = false;
            FullSYCLLinkBinaryList.push_back(DeviceLinkAction);
            // If used without the FPGA target, -fsycl-link is used to wrap
            // device objects for future host link. Device libraries should
            // be linked by default to resolve any undefined reference.
            const auto *TC = ToolChains.front();
            if (TC->getTriple().getSubArch() !=
                llvm::Triple::SPIRSubArch_fpga) {
              SYCLDeviceLibLinked =
                  addSYCLDeviceLibs(TC, FullSYCLLinkBinaryList, true,
                                    C.getDefaultToolChain()
                                        .getTriple()
                                        .isWindowsMSVCEnvironment());
            }

            Action *FullDeviceLinkAction = nullptr;
            if (SYCLDeviceLibLinked)
              FullDeviceLinkAction = C.MakeAction<LinkJobAction>(
                  FullSYCLLinkBinaryList, types::TY_LLVM_BC);
            else
              FullDeviceLinkAction = DeviceLinkAction;
            auto *PostLinkAction = C.MakeAction<SYCLPostLinkJobAction>(
                FullDeviceLinkAction, types::TY_LLVM_BC);
            auto *TranslateAction = C.MakeAction<SPIRVTranslatorJobAction>(
                PostLinkAction, types::TY_Image);
            SYCLLinkBinary = C.MakeAction<OffloadWrapperJobAction>(
                TranslateAction, types::TY_Object);
          } else {
            auto *Link = C.MakeAction<LinkJobAction>(SYCLLinkBinaryList,
                                                         types::TY_Image);
            SYCLLinkBinary = C.MakeAction<SPIRVTranslatorJobAction>(
                Link, types::TY_Image);
          }

          // Remove the SYCL actions as they are already connected to an host
          // action or fat binary.
          SYCLDeviceActions.clear();
          // We avoid creating host action in device-only mode.
          return ABRT_Ignore_Host;
        }

        // We passed the device action as a host dependence, so we don't need to
        // do anything else with them.
        SYCLDeviceActions.clear();
        return ABRT_Success;
      }

      // By default, we produce an action for each device arch.
      auto TC = ToolChains.begin();
      for (Action *&A : SYCLDeviceActions) {
        if ((*TC)->getTriple().isNVPTX() && CurPhase >= phases::Backend) {
          // For CUDA, stop to emit LLVM IR so it can be linked later on.
          ++TC;
          continue;
        }

        A = C.getDriver().ConstructPhaseAction(C, Args, CurPhase, A,
                                               AssociatedOffloadKind);
        ++TC;
      }

      return ABRT_Success;
    }

    ActionBuilderReturnCode addDeviceDepences(Action *HostAction) override {

      // If this is an input action replicate it for each SYCL toolchain.
      if (auto *IA = dyn_cast<InputAction>(HostAction)) {
        SYCLDeviceActions.clear();

        // Options that are considered LinkerInput are not valid input actions
        // to the device tool chain.
        if (IA->getInputArg().getOption().hasFlag(options::LinkerInput))
          return ABRT_Inactive;

        std::string InputName = IA->getInputArg().getAsString(Args);
        // Objects will be consumed as part of the partial link step when
        // dealing with offload static libraries
        if (C.getDriver().getOffloadStaticLibSeen() &&
            IA->getType() == types::TY_Object && isObjectFile(InputName))
          return ABRT_Inactive;

        // Libraries are not processed in the SYCL toolchain
        if (IA->getType() == types::TY_Object && !isObjectFile(InputName))
          return ABRT_Inactive;

        for (unsigned I = 0; I < ToolChains.size(); ++I)
          SYCLDeviceActions.push_back(
              C.MakeAction<InputAction>(IA->getInputArg(), IA->getType()));
        return ABRT_Success;
      }

      // If this is an unbundling action use it as is for each SYCL toolchain.
      if (auto *UA = dyn_cast<OffloadUnbundlingJobAction>(HostAction)) {
        SYCLDeviceActions.clear();
        if (auto *IA = dyn_cast<InputAction>(UA->getInputs().back())) {
          // Options that are considered LinkerInput are not valid input actions
          // to the device tool chain.
          if (IA->getInputArg().getOption().hasFlag(options::LinkerInput))
            return ABRT_Inactive;

          std::string FileName = IA->getInputArg().getAsString(Args);
          // Check if the type of the file is the same as the action. Do not
          // unbundle it if it is not. Do not unbundle .so files, for example,
          // which are not object files.
          if (IA->getType() == types::TY_Object) {
            if (!isObjectFile(FileName))
              return ABRT_Inactive;
            // For SYCL device libraries, don't need to add them to
            // FPGAObjectInputs as there is no FPGA dep files inside.
            const auto *TC = ToolChains.front();
            if (TC->getTriple().getSubArch() ==
                    llvm::Triple::SPIRSubArch_fpga &&
                !IsSYCLDeviceLibObj(FileName, C.getDefaultToolChain()
                                                  .getTriple()
                                                  .isWindowsMSVCEnvironment()))
              FPGAObjectInputs.push_back(IA);
          }
        }
        for (unsigned I = 0; I < ToolChains.size(); ++I) {
          SYCLDeviceActions.push_back(UA);
          UA->registerDependentActionInfo(
            ToolChains[I], /*BoundArch=*/StringRef(), Action::OFK_SYCL);
        }
        return ABRT_Success;
      }
      return ABRT_Success;
    }

    // Actions that can only be appended after all Inputs have been processed
    // occur here.  Not all offload actions are against single files.
    void appendTopLevelLinkAction(ActionList &AL) override {
      if (!SYCLLinkBinary)
        return;

      OffloadAction::DeviceDependences Dep;
      Dep.add(*SYCLLinkBinary, *ToolChains.front(), /*BoundArch=*/nullptr,
              Action::OFK_SYCL);
      AL.push_back(C.MakeAction<OffloadAction>(Dep,
                                               SYCLLinkBinary->getType()));
      SYCLLinkBinary = nullptr;
    }

    void appendTopLevelActions(ActionList &AL) override {
      if (SYCLDeviceActions.empty())
        return;

      // We should always have an action for each input.
      assert(SYCLDeviceActions.size() == ToolChains.size() &&
             "Number of SYCL actions and toolchains do not match.");

      // Append all device actions followed by the proper offload action.
      auto TI = ToolChains.begin();
      for (auto *A : SYCLDeviceActions) {
        OffloadAction::DeviceDependences Dep;
        withBoundArchForToolChain(*TI, [&](const char *BoundArch) {
          Dep.add(*A, **TI, BoundArch, Action::OFK_SYCL);
        });
        AL.push_back(C.MakeAction<OffloadAction>(Dep, A->getType()));
        ++TI;
      }
      // We no longer need the action stored in this builder.
      SYCLDeviceActions.clear();
    }

    bool addSYCLDeviceLibs(const ToolChain *TC, ActionList &DeviceLinkObjects,
                           bool isSpirvAOT, bool isMSVCEnv) {
      enum SYCLDeviceLibType {
        sycl_devicelib_wrapper,
        sycl_devicelib_fallback
      };
      struct DeviceLibOptInfo {
        StringRef devicelib_name;
        StringRef devicelib_option;
      };

      bool NoDeviceLibs = false;
      int NumOfDeviceLibLinked = 0;
      // Currently, all SYCL device libraries will be linked by default
      llvm::StringMap<bool> devicelib_link_info = {
          {"libc", true}, {"libm-fp32", true}, {"libm-fp64", true}};
      if (Arg *A = Args.getLastArg(options::OPT_fsycl_device_lib_EQ,
                                   options::OPT_fno_sycl_device_lib_EQ)) {
        if (A->getValues().size() == 0)
          C.getDriver().Diag(diag::warn_drv_empty_joined_argument)
              << A->getAsString(Args);
        else {
          if (A->getOption().matches(options::OPT_fno_sycl_device_lib_EQ))
            NoDeviceLibs = true;

          for (StringRef Val : A->getValues()) {
            if (Val == "all") {
              for (auto &K : devicelib_link_info.keys())
                devicelib_link_info[K] = true && !NoDeviceLibs;
              break;
            }
            auto LinkInfoIter = devicelib_link_info.find(Val);
            if (LinkInfoIter == devicelib_link_info.end()) {
              C.getDriver().Diag(diag::err_drv_unsupported_option_argument)
                  << A->getOption().getName() << Val;
            }
            devicelib_link_info[Val] = true && !NoDeviceLibs;
          }
        }
      }

      SmallString<128> LibLoc(TC->getDriver().Dir);
      llvm::sys::path::append(LibLoc, "/../lib");
      StringRef LibSuffix = isMSVCEnv ? ".obj" : ".o";
      SmallVector<DeviceLibOptInfo, 5> sycl_device_wrapper_libs = {
          {"libsycl-crt", "libc"},
          {"libsycl-complex", "libm-fp32"},
          {"libsycl-complex-fp64", "libm-fp64"},
          {"libsycl-cmath", "libm-fp32"},
          {"libsycl-cmath-fp64", "libm-fp64"}};
      // For AOT compilation, we need to link sycl_device_fallback_libs as
      // default too.
      SmallVector<DeviceLibOptInfo, 5> sycl_device_fallback_libs = {
          {"libsycl-fallback-cassert", "libc"},
          {"libsycl-fallback-complex", "libm-fp32"},
          {"libsycl-fallback-complex-fp64", "libm-fp64"},
          {"libsycl-fallback-cmath", "libm-fp32"},
          {"libsycl-fallback-cmath-fp64", "libm-fp64"}};
      auto addInputs = [&](SYCLDeviceLibType t) {
        auto sycl_libs = (t == sycl_devicelib_wrapper)
                             ? sycl_device_wrapper_libs
                             : sycl_device_fallback_libs;
        for (const DeviceLibOptInfo &Lib : sycl_libs) {
          if (!devicelib_link_info[Lib.devicelib_option])
            continue;
          SmallString<128> LibName(LibLoc);
          llvm::sys::path::append(LibName, Lib.devicelib_name);
          llvm::sys::path::replace_extension(LibName, LibSuffix);
          if (llvm::sys::fs::exists(LibName)) {
            ++NumOfDeviceLibLinked;
            Arg *InputArg = MakeInputArg(Args, C.getDriver().getOpts(),
                                         Args.MakeArgString(LibName));
            auto *SYCLDeviceLibsInputAction =
                C.MakeAction<InputAction>(*InputArg, types::TY_Object);
            auto *SYCLDeviceLibsUnbundleAction =
                C.MakeAction<OffloadUnbundlingJobAction>(
                    SYCLDeviceLibsInputAction);
            addDeviceDepences(SYCLDeviceLibsUnbundleAction);
            DeviceLinkObjects.push_back(SYCLDeviceLibsUnbundleAction);
          }
        }
      };
      addInputs(sycl_devicelib_wrapper);
      if (isSpirvAOT)
        addInputs(sycl_devicelib_fallback);
      return NumOfDeviceLibLinked != 0;
    }

    void appendLinkDependences(OffloadAction::DeviceDependences &DA) override {
      assert(ToolChains.size() == DeviceLinkerInputs.size() &&
             "Toolchains and linker inputs sizes do not match.");

      // Append a new link action for each device.
      auto TC = ToolChains.begin();

      unsigned I = 0;
      for (auto &LI : DeviceLinkerInputs) {

        auto TripleIt = llvm::find_if(SYCLTripleList, [&](auto &SYCLTriple) {
          return SYCLTriple == (*TC)->getTriple();
        });
        if (TripleIt == SYCLTripleList.end()) {
          // If the toolchain's triple is absent in this "main" triple
          // collection, this means it was created specifically for one of
          // the SYCL AOT inputs. Those will be handled separately.
          ++TC;
          continue;
        }
        if (LI.empty())
          // Current list is empty, nothing to process.
          continue;

        ActionList DeviceLibObjects;
        ActionList LinkObjects;
        auto TT = SYCLTripleList[I];
        auto isNVPTX = (*TC)->getTriple().isNVPTX();
        bool isSpirvAOT = TT.getSubArch() == llvm::Triple::SPIRSubArch_fpga ||
                          TT.getSubArch() == llvm::Triple::SPIRSubArch_gen ||
                          TT.getSubArch() == llvm::Triple::SPIRSubArch_x86_64;
        for (const auto &Input : LI) {
          // FPGA aoco does not go through the link, everything else does.
          if (Input->getType() == types::TY_FPGA_AOCO)
            DeviceLibObjects.push_back(Input);
          // FPGA aocr/aocx does not go through the link and is passed
          // directly to the backend compilation step (aocr) or wrapper (aocx)
          else if (types::isFPGA(Input->getType())) {
            Action *FPGAAOTAction;
            constexpr char COL_CODE[] = "Code";
            constexpr char COL_ZERO[] = "0";
            if (Input->getType() == types::TY_FPGA_AOCR)
              // Generate AOCX/AOCR
              FPGAAOTAction =
                  C.MakeAction<BackendCompileJobAction>(Input, FPGAOutType);
            else if (Input->getType() == types::TY_FPGA_AOCX)
              FPGAAOTAction = Input;
            else
              llvm_unreachable("Unexpected FPGA input type.");
            auto *RenameAction = C.MakeAction<FileTableTformJobAction>(
                FPGAAOTAction, types::TY_Tempfilelist);
            RenameAction->addRenameColumnTform(COL_ZERO, COL_CODE);
            auto *DeviceWrappingAction = C.MakeAction<OffloadWrapperJobAction>(
                RenameAction, types::TY_Object);
            DA.add(*DeviceWrappingAction, **TC, /*BoundArch=*/nullptr,
                   Action::OFK_SYCL);
          } else
            LinkObjects.push_back(Input);
        }
        if (LinkObjects.empty())
          continue;

        // The linkage actions subgraph leading to the offload wrapper.
        // [cond] Means incoming/outgoing dependence is created only when cond
        //        is true. A function of:
        //   n - target is NVPTX
        //   a - SPIRV AOT compilation is requested
        //   s - device code split requested
        //   * - "all other cases"
        //     - no condition means output/input is "always" present
        // First symbol indicates output/input type
        //   . - single file output (TY_SPIRV, TY_LLVM_BC,...)
        //   - - TY_Tempfilelist
        //   + - TY_Tempfiletable
        //
        //                   .-----------------.
        //                   |Link(LinkObjects)|
        //                   .-----------------.
        //                            |
        //         .--------------------------------------.
        //         |               PostLink               |
        //         .--------------------------------------.
        //         [.n]       [.!na!s]    [+*]         [+*]
        //           |           |          |            |
        //           |           |  .----------------.   |
        //           |           |  |FileTableTform  |   |
        //           |           |  |(extract "Code")|   |
        //           |           |  .----------------.   |
        //           |           |         [-]           |
        //           |           |          |            |
        //           |         [.a!s]     [-*]           |
        //    .-------------.  .---------------------.   |
        //    |finalizeNVPTX|  |   SPIRVTranslator   |   |
        //    .-------------.  .---------------------.   |
        //           |         [.a!s]     [-as]  [-!a]   |
        //           |           |          |      |     |
        //           |         [.!s]      [-s]     |     |
        //           |       .----------------.    |     |
        //           |       | BackendCompile |    |     |
        //           |       .----------------.    |     |
        //           |         [.!s]      [-s]     |     |
        //           |           |          |      |     |
        //           |           |        [-a]   [-!a]  [+]
        //           |           |        .----------------.
        //           |           |        |FileTableTform  |
        //           |           |        |(replace "Code")|
        //           |           |        .----------------.
        //           |           |                |
        //         [.n]      [.!na!s]           [+*]
        //         .--------------------------------------.
        //         |            OffloadWrapper            |
        //         .--------------------------------------.
        //
        Action *DeviceLinkAction =
            C.MakeAction<LinkJobAction>(LinkObjects, types::TY_LLVM_BC);
        ActionList FullLinkObjects;
        bool SYCLDeviceLibLinked = false;
        FullLinkObjects.push_back(DeviceLinkAction);

        // FIXME: Link all wrapper and fallback device libraries as default,
        // When spv online link is supported by all backends, the fallback
        // device libraries are only needed when current toolchain is using
        // AOT compilation.
        if (!isNVPTX) {
          SYCLDeviceLibLinked = addSYCLDeviceLibs(
              *TC, FullLinkObjects, true,
              C.getDefaultToolChain().getTriple().isWindowsMSVCEnvironment());
        }

        Action *FullDeviceLinkAction = nullptr;
        if (SYCLDeviceLibLinked)
          FullDeviceLinkAction =
              C.MakeAction<LinkJobAction>(FullLinkObjects, types::TY_LLVM_BC);
        else
          FullDeviceLinkAction = DeviceLinkAction;
        // setup some flags upfront

        if (isNVPTX && DeviceCodeSplit) {
          // TODO Temporary limitation, need to support code splitting for PTX
          const Driver &D = C.getDriver();
          const std::string &OptName =
              D.getOpts()
                  .getOption(options::OPT_fsycl_device_code_split)
                  .getPrefixedName();
          D.Diag(diag::err_drv_unsupported_opt_for_target)
              << OptName << (*TC)->getTriple().str();
        }
        // reflects whether current target is ahead-of-time and can't support
        // runtime setting of specialization constants
        bool isAOT = isNVPTX || isSpirvAOT;
        // TODO support device code split for NVPTX target

        ActionList WrapperInputs;
        // post link is not optional - even if not splitting, always need to
        // process specialization constants
        bool MultiFileActionDeps = !isSpirvAOT || DeviceCodeSplit || EnableDAE;
        types::ID PostLinkOutType = isNVPTX || !MultiFileActionDeps
                                        ? types::TY_LLVM_BC
                                        : types::TY_Tempfiletable;
        auto *PostLinkAction = C.MakeAction<SYCLPostLinkJobAction>(
            FullDeviceLinkAction, PostLinkOutType);
        PostLinkAction->setRTSetsSpecConstants(!isAOT);

        if (isNVPTX) {
          Action *FinAction =
              finalizeNVPTXDependences(PostLinkAction, (*TC)->getTriple());
          WrapperInputs.push_back(FinAction);
        } else {
          // For SPIRV-based targets - translate to SPIRV then optionally
          // compile ahead-of-time to native architecture
          Action *SPIRVInput = PostLinkAction;
          constexpr char COL_CODE[] = "Code";

          if (MultiFileActionDeps) {
            auto *ExtractIRFilesAction = C.MakeAction<FileTableTformJobAction>(
                PostLinkAction, types::TY_Tempfilelist);
            // single column w/o title fits TY_Tempfilelist format
            ExtractIRFilesAction->addExtractColumnTform(COL_CODE,
                                                        false /*drop titles*/);
            SPIRVInput = ExtractIRFilesAction;
          }
          types::ID SPIRVOutType =
              MultiFileActionDeps ? types::TY_Tempfilelist : types::TY_SPIRV;
          Action *BuildCodeAction =
              C.MakeAction<SPIRVTranslatorJobAction>(SPIRVInput, SPIRVOutType);

          // After the Link, wrap the files before the final host link
          if (isSpirvAOT) {
            types::ID OutType = types::TY_Tempfilelist;
            if (!DeviceCodeSplit) {
              OutType = (TT.getSubArch() == llvm::Triple::SPIRSubArch_fpga)
                            ? FPGAOutType
                            : types::TY_Image;
            }
            // Do the additional Ahead of Time compilation when the specific
            // triple calls for it (provided a valid subarch).
            ActionList BEInputs;
            BEInputs.push_back(BuildCodeAction);
            auto unbundleAdd = [&](Action *A, types::ID T) {
              ActionList AL;
              AL.push_back(A);
              Action *UnbundleAction =
                  C.MakeAction<OffloadUnbundlingJobAction>(AL, T);
              BEInputs.push_back(UnbundleAction);
            };
            // Send any known objects/archives through the unbundler to grab the
            // dependency file associated.  This is only done for -fintelfpga.
            for (Action *A : FPGAObjectInputs)
              unbundleAdd(A, types::TY_FPGA_Dependencies);
            for (Action *A : FPGAArchiveInputs)
              unbundleAdd(A, types::TY_FPGA_Dependencies_List);
            for (const auto &A : DeviceLibObjects)
              BEInputs.push_back(A);
            BuildCodeAction =
                C.MakeAction<BackendCompileJobAction>(BEInputs, OutType);
          }
          if (MultiFileActionDeps) {
            ActionList TformInputs{PostLinkAction, BuildCodeAction};
            auto *ReplaceFilesAction = C.MakeAction<FileTableTformJobAction>(
                TformInputs, types::TY_Tempfiletable);
            ReplaceFilesAction->addReplaceColumnTform(COL_CODE, COL_CODE);
            BuildCodeAction = ReplaceFilesAction;
          }
          WrapperInputs.push_back(BuildCodeAction);
        }
        // After the Link, wrap the files before the final host link
        auto *DeviceWrappingAction = C.MakeAction<OffloadWrapperJobAction>(
            WrapperInputs, types::TY_Object);

        if (isSpirvAOT)
          DA.add(*DeviceWrappingAction, **TC, /*BoundArch=*/nullptr,
                 Action::OFK_SYCL);
        else
          withBoundArchForToolChain(*TC, [&](const char *BoundArch) {
            DA.add(*DeviceWrappingAction, **TC, BoundArch, Action::OFK_SYCL);
          });
        ++TC;
        ++I;
      }

      for (auto &SAI : SYCLAOTInputs) {
        // Extract binary file name
        std::string FN(SAI.second);
        const char *FNStr = Args.MakeArgString(FN);
        Arg *myArg = Args.MakeSeparateArg(
            nullptr, C.getDriver().getOpts().getOption(options::OPT_INPUT),
            FNStr);
        auto *SYCLAdd =
            C.MakeAction<InputAction>(*myArg, types::TY_SYCL_FATBIN);
        auto *DeviceWrappingAction =
            C.MakeAction<OffloadWrapperJobAction>(SYCLAdd, types::TY_Object);

        // Extract the target triple for this binary
        llvm::Triple TT(SAI.first);
        // Extract the toolchain for this target triple
        auto SYCLDeviceTC = llvm::find_if(
            ToolChains, [&](auto &TC) { return TC->getTriple() == TT; });
        assert(SYCLDeviceTC != ToolChains.end() &&
               "No toolchain found for this AOT input");

        DA.add(*DeviceWrappingAction, **SYCLDeviceTC,
               /*BoundArch=*/nullptr, Action::OFK_SYCL);
      }
    }

    void addDeviceLinkDependencies(OffloadDepsJobAction *DA) override {
      for (unsigned I = 0; I < ToolChains.size(); ++I) {
        // Register dependent toolchain.
        DA->registerDependentActionInfo(
            ToolChains[I], /*BoundArch=*/StringRef(), Action::OFK_SYCL);

        // Add deps output to linker inputs.
        DeviceLinkerInputs[I].push_back(DA);
      }
    }

    /// Initialize the GPU architecture list from arguments - this populates `GpuArchList` from
    /// `--cuda-gpu-arch` flags. Only relevant if compiling to CUDA. Return true if any
    /// initialization errors are found.
    bool initializeGpuArchMap() {
      const OptTable &Opts = C.getDriver().getOpts();
      for (auto *A : Args) {
        unsigned Index;

        if (A->getOption().matches(options::OPT_Xsycl_backend_EQ))
          // Passing device args: -Xsycl-target-backend=<triple> -opt=val.
          if (llvm::Triple(A->getValue(0)).isNVPTX())
            Index = Args.getBaseArgs().MakeIndex(A->getValue(1));
          else
            continue;
        else if (A->getOption().matches(options::OPT_Xsycl_backend))
          // Passing device args: -Xsycl-target-backend -opt=val.
          Index = Args.getBaseArgs().MakeIndex(A->getValue(0));
        else
          continue;

        A->claim();
        auto ParsedArg = Opts.ParseOneArg(Args, Index);
        // TODO: Support --no-cuda-gpu-arch, --{,no-}cuda-gpu-arch=all.
        if (ParsedArg &&
            ParsedArg->getOption().matches(options::OPT_offload_arch_EQ)) {
          ParsedArg->claim();
          GpuArchList.push_back(StringToCudaArch(ParsedArg->getValue(0)));
        }
      }

      // If there are no CUDA architectures provided then default to SM_50.
      if (GpuArchList.empty()) {
        GpuArchList.push_back(CudaArch::SM_50);
      }

      return false;
    }

    bool initialize() override {
      // Get the SYCL toolchains. If we don't get any, the action builder will
      // know there is nothing to do related to SYCL offloading.
      auto SYCLTCRange = C.getOffloadToolChains<Action::OFK_SYCL>();
      for (auto TI = SYCLTCRange.first, TE = SYCLTCRange.second; TI != TE;
           ++TI)
        ToolChains.push_back(TI->second);

      Arg *SYCLLinkTargets = Args.getLastArg(
                                  options::OPT_fsycl_link_targets_EQ);
      WrapDeviceOnlyBinary = Args.hasArg(options::OPT_fsycl_link_EQ);
      auto *DeviceCodeSplitArg =
          Args.getLastArg(options::OPT_fsycl_device_code_split_EQ);
      EnableDAE =
          Args.hasFlag(options::OPT_fsycl_dead_args_optimization,
                       options::OPT_fno_sycl_dead_args_optimization, false);
      // -fsycl-device-code-split is an alias to
      // -fsycl-device-code-split=per_source
      DeviceCodeSplit = DeviceCodeSplitArg &&
                        DeviceCodeSplitArg->getValue() != StringRef("off");
      // Gather information about the SYCL Ahead of Time targets.  The targets
      // are determined on the SubArch values passed along in the triple.
      Arg *SYCLTargets =
              C.getInputArgs().getLastArg(options::OPT_fsycl_targets_EQ);
      Arg *SYCLAddTargets = Args.getLastArg(options::OPT_fsycl_add_targets_EQ);
      bool HasValidSYCLRuntime = C.getInputArgs().hasFlag(
          options::OPT_fsycl, options::OPT_fno_sycl, false);
      bool SYCLfpgaTriple = false;
      if (SYCLTargets || SYCLAddTargets) {
        if (SYCLTargets) {
          llvm::StringMap<StringRef> FoundNormalizedTriples;
          for (const char *Val : SYCLTargets->getValues()) {
            llvm::Triple TT(Val);
            std::string NormalizedName = TT.normalize();

            // Make sure we don't have a duplicate triple.
            auto Duplicate = FoundNormalizedTriples.find(NormalizedName);
            if (Duplicate != FoundNormalizedTriples.end())
              continue;

            // Store the current triple so that we can check for duplicates in
            // the following iterations.
            FoundNormalizedTriples[NormalizedName] = Val;

            SYCLTripleList.push_back(TT);
            if (TT.getSubArch() == llvm::Triple::SPIRSubArch_fpga)
              SYCLfpgaTriple = true;
          }
        }
        if (SYCLAddTargets) {
          for (StringRef Val : SYCLAddTargets->getValues()) {
            // Parse out the Triple and Input (triple:binary). At this point,
            // the format has already been validated at the Driver level.
            // Populate the pairs. Each of these will be wrapped and fed
            // into the final binary.
            std::pair<StringRef, StringRef> I = Val.split(':');
            llvm::Triple TT(I.first);
            const char *TF = C.getArgs().MakeArgString(I.second);

            // populate the AOT binary inputs vector.
            SYCLAOTInputs.push_back(std::make_pair(TT, TF));
          }
        }
      } else if (HasValidSYCLRuntime) {
        // -fsycl is provided without -fsycl-*targets.
        bool SYCLfpga = C.getInputArgs().hasArg(options::OPT_fintelfpga);
        // -fsycl -fintelfpga implies spir64_fpga
        const char *SYCLTargetArch = SYCLfpga ? "spir64_fpga" : "spir64";
        SYCLTripleList.push_back(
            C.getDriver().MakeSYCLDeviceTriple(SYCLTargetArch));
        if (SYCLfpga)
          SYCLfpgaTriple = true;
      }

      // Device only compilation for -fsycl-link (no FPGA) and
      // -fsycl-link-targets
      CompileDeviceOnly =
          (SYCLLinkTargets || (WrapDeviceOnlyBinary && !SYCLfpgaTriple));

      // Set the FPGA output type based on command line (-fsycl-link).
      if (auto * A = C.getInputArgs().getLastArg(options::OPT_fsycl_link_EQ))
        FPGAOutType = (A->getValue() == StringRef("early"))
                         ? types::TY_FPGA_AOCR : types::TY_FPGA_AOCX;

      // Populate FPGA static archives that could contain dep files to be
      // incorporated into the aoc compilation
      if (SYCLfpgaTriple && Args.hasArg(options::OPT_fintelfpga)) {
        SmallVector<const char *, 16> LinkArgs(getLinkerArgs(C, Args));
        for (StringRef LA : LinkArgs) {
          if (isStaticArchiveFile(LA) && hasOffloadSections(C, LA, Args)) {
            const llvm::opt::OptTable &Opts = C.getDriver().getOpts();
            Arg *InputArg = MakeInputArg(Args, Opts, Args.MakeArgString(LA));
            Action *Current =
                C.MakeAction<InputAction>(*InputArg, types::TY_Archive);
            FPGAArchiveInputs.push_back(Current);
          }
        }
      }

      DeviceLinkerInputs.resize(ToolChains.size());
      return initializeGpuArchMap();
    }

    bool canUseBundlerUnbundler() const override {
      // SYCL should use bundled files whenever possible.
      return true;
    }
  };

  ///
  /// TODO: Add the implementation for other specialized builders here.
  ///

  /// Specialized builders being used by this offloading action builder.
  SmallVector<DeviceActionBuilder *, 4> SpecializedBuilders;

  /// Flag set to true if all valid builders allow file bundling/unbundling.
  bool CanUseBundler;

public:
  OffloadingActionBuilder(Compilation &C, DerivedArgList &Args,
                          const Driver::InputList &Inputs)
      : C(C) {
    // Create a specialized builder for each device toolchain.

    IsValid = true;

    // Create a specialized builder for CUDA.
    SpecializedBuilders.push_back(new CudaActionBuilder(C, Args, Inputs));

    // Create a specialized builder for HIP.
    SpecializedBuilders.push_back(new HIPActionBuilder(C, Args, Inputs));

    // Create a specialized builder for OpenMP.
    SpecializedBuilders.push_back(new OpenMPActionBuilder(C, Args, Inputs));

    // Create a specialized builder for SYCL.
    SpecializedBuilders.push_back(new SYCLActionBuilder(C, Args, Inputs));

    //
    // TODO: Build other specialized builders here.
    //

    // Initialize all the builders, keeping track of errors. If all valid
    // builders agree that we can use bundling, set the flag to true.
    unsigned ValidBuilders = 0u;
    unsigned ValidBuildersSupportingBundling = 0u;
    for (auto *SB : SpecializedBuilders) {
      IsValid = IsValid && !SB->initialize();

      // Update the counters if the builder is valid.
      if (SB->isValid()) {
        ++ValidBuilders;
        if (SB->canUseBundlerUnbundler())
          ++ValidBuildersSupportingBundling;
      }
    }
    CanUseBundler =
        ValidBuilders && ValidBuilders == ValidBuildersSupportingBundling;
  }

  ~OffloadingActionBuilder() {
    for (auto *SB : SpecializedBuilders)
      delete SB;
  }

  /// Generate an action that adds device dependences (if any) to a host action.
  /// If no device dependence actions exist, just return the host action \a
  /// HostAction. If an error is found or if no builder requires the host action
  /// to be generated, return nullptr.
  Action *
  addDeviceDependencesToHostAction(Action *HostAction, const Arg *InputArg,
                                   phases::ID CurPhase, phases::ID FinalPhase,
                                   DeviceActionBuilder::PhasesTy &Phases) {
    if (!IsValid)
      return nullptr;

    if (SpecializedBuilders.empty())
      return HostAction;

    assert(HostAction && "Invalid host action!");

    OffloadAction::DeviceDependences DDeps;
    // Check if all the programming models agree we should not emit the host
    // action. Also, keep track of the offloading kinds employed.
    auto &OffloadKind = InputArgToOffloadKindMap[InputArg];
    unsigned InactiveBuilders = 0u;
    unsigned IgnoringBuilders = 0u;
    for (auto *SB : SpecializedBuilders) {
      if (!SB->isValid()) {
        ++InactiveBuilders;
        continue;
      }

      auto RetCode =
          SB->getDeviceDependences(DDeps, CurPhase, FinalPhase, Phases);

      // If the builder explicitly says the host action should be ignored,
      // we need to increment the variable that tracks the builders that request
      // the host object to be ignored.
      if (RetCode == DeviceActionBuilder::ABRT_Ignore_Host)
        ++IgnoringBuilders;

      // Unless the builder was inactive for this action, we have to record the
      // offload kind because the host will have to use it.
      if (RetCode != DeviceActionBuilder::ABRT_Inactive)
        OffloadKind |= SB->getAssociatedOffloadKind();
    }

    // If all builders agree that the host object should be ignored, just return
    // nullptr.
    if (IgnoringBuilders &&
        SpecializedBuilders.size() == (InactiveBuilders + IgnoringBuilders))
      return nullptr;

    if (DDeps.getActions().empty())
      return HostAction;

    // We have dependences we need to bundle together. We use an offload action
    // for that.
    OffloadAction::HostDependence HDep(
        *HostAction, *C.getSingleOffloadToolChain<Action::OFK_Host>(),
        /*BoundArch=*/nullptr, DDeps);
    return C.MakeAction<OffloadAction>(HDep, DDeps);
  }

  /// Generate an action that adds a host dependence to a device action. The
  /// results will be kept in this action builder. Return true if an error was
  /// found.
  bool addHostDependenceToDeviceActions(Action *&HostAction,
                                        const Arg *InputArg,
                                        DerivedArgList &Args) {
    if (!IsValid)
      return true;

    // An FPGA AOCX input does not have a host dependence to the unbundler
    if (HostAction->getType() == types::TY_FPGA_AOCX)
      return false;

    // If we are supporting bundling/unbundling and the current action is an
    // input action of non-source file, we replace the host action by the
    // unbundling action. The bundler tool has the logic to detect if an input
    // is a bundle or not and if the input is not a bundle it assumes it is a
    // host file. Therefore it is safe to create an unbundling action even if
    // the input is not a bundle.
    bool HasFPGATarget = false;
    if (CanUseBundler && isa<InputAction>(HostAction) &&
        InputArg->getOption().getKind() == llvm::opt::Option::InputClass &&
        !InputArg->getOption().hasFlag(options::LinkerInput) &&
        (!types::isSrcFile(HostAction->getType()) ||
         HostAction->getType() == types::TY_PP_HIP)) {
      std::string InputName = InputArg->getAsString(Args);
      ActionList HostActionList;
      Action *A(HostAction);
      // Only check for FPGA device information when using fpga SubArch.
      auto SYCLTCRange = C.getOffloadToolChains<Action::OFK_SYCL>();
      for (auto TI = SYCLTCRange.first, TE = SYCLTCRange.second; TI != TE; ++TI)
        HasFPGATarget |= TI->second->getTriple().getSubArch() ==
                         llvm::Triple::SPIRSubArch_fpga;
      bool isArchive = !(HostAction->getType() == types::TY_Object &&
                         isObjectFile(InputName));
      if (!HasFPGATarget && isArchive &&
          HostAction->getType() == types::TY_FPGA_AOCO)
        // Archive with Non-FPGA target with AOCO type should not be unbundled.
        return false;
      if (HasFPGATarget && isArchive) {
        // Type FPGA aoco is a special case for -foffload-static-lib.
        if (HostAction->getType() == types::TY_FPGA_AOCO) {
          if (!hasFPGABinary(C, InputName, types::TY_FPGA_AOCO))
            return false;
          A = C.MakeAction<InputAction>(*InputArg, types::TY_FPGA_AOCO);
        } else if (hasFPGABinary(C, InputName, types::TY_FPGA_AOCX))
          A = C.MakeAction<InputAction>(*InputArg, types::TY_FPGA_AOCX);
        else if (hasFPGABinary(C, InputName, types::TY_FPGA_AOCR))
          A = C.MakeAction<InputAction>(*InputArg, types::TY_FPGA_AOCR);
      }
      auto UnbundlingHostAction = C.MakeAction<OffloadUnbundlingJobAction>(A);
      UnbundlingHostAction->registerDependentActionInfo(
          C.getSingleOffloadToolChain<Action::OFK_Host>(),
          /*BoundArch=*/StringRef(), Action::OFK_Host);
      HostAction = UnbundlingHostAction;
    }

    assert(HostAction && "Invalid host action!");

    // Register the offload kinds that are used.
    auto &OffloadKind = InputArgToOffloadKindMap[InputArg];
    for (auto *SB : SpecializedBuilders) {
      if (!SB->isValid())
        continue;

      auto RetCode = SB->addDeviceDepences(HostAction);

      // Host dependences for device actions are not compatible with that same
      // action being ignored.
      assert(RetCode != DeviceActionBuilder::ABRT_Ignore_Host &&
             "Host dependence not expected to be ignored.!");

      // Unless the builder was inactive for this action, we have to record the
      // offload kind because the host will have to use it.
      if (RetCode != DeviceActionBuilder::ABRT_Inactive)
        OffloadKind |= SB->getAssociatedOffloadKind();
    }

    // Do not use unbundler if the Host does not depend on device action.
    // Now that we have unbundled the object, when doing -fsycl-link we
    // want to continue the host link with the input object.
    // For unbundling of an FPGA AOCX binary, we want to link with the original
    // FPGA device archive.
    if ((OffloadKind == Action::OFK_None && CanUseBundler) ||
        (HasFPGATarget && ((Args.hasArg(options::OPT_fsycl_link_EQ) &&
                            HostAction->getType() == types::TY_Object) ||
                           HostAction->getType() == types::TY_FPGA_AOCX)))
      if (auto *UA = dyn_cast<OffloadUnbundlingJobAction>(HostAction))
        HostAction = UA->getInputs().back();

    return false;
  }

  /// Add the offloading top level actions that are specific for unique
  /// linking situations where objects are used at only the device link
  /// with no intermedate steps.
  bool appendTopLevelLinkAction(ActionList &AL) {
    // Get the device actions to be appended.
    ActionList OffloadAL;
    for (auto *SB : SpecializedBuilders) {
      if (!SB->isValid())
        continue;
      SB->appendTopLevelLinkAction(OffloadAL);
    }
    // Append the device actions.
    AL.append(OffloadAL.begin(), OffloadAL.end());
    return false;
  }

  /// Add the offloading top level actions to the provided action list. This
  /// function can replace the host action by a bundling action if the
  /// programming models allow it.
  bool appendTopLevelActions(ActionList &AL, Action *HostAction,
                             const Arg *InputArg) {
    // Get the device actions to be appended.
    ActionList OffloadAL;
    for (auto *SB : SpecializedBuilders) {
      if (!SB->isValid())
        continue;
      SB->appendTopLevelActions(OffloadAL);
    }

    // If we can use the bundler, replace the host action by the bundling one in
    // the resulting list. Otherwise, just append the device actions. For
    // device only compilation, HostAction is a null pointer, therefore only do
    // this when HostAction is not a null pointer.
    if (CanUseBundler && HostAction &&
        HostAction->getType() != types::TY_Nothing && !OffloadAL.empty()) {
      // Add the host action to the list in order to create the bundling action.
      OffloadAL.push_back(HostAction);

      // We expect that the host action was just appended to the action list
      // before this method was called.
      assert(HostAction == AL.back() && "Host action not in the list??");
      HostAction = C.MakeAction<OffloadBundlingJobAction>(OffloadAL);
      AL.back() = HostAction;
    } else
      AL.append(OffloadAL.begin(), OffloadAL.end());

    // Propagate to the current host action (if any) the offload information
    // associated with the current input.
    if (HostAction)
      HostAction->propagateHostOffloadInfo(InputArgToOffloadKindMap[InputArg],
                                           /*BoundArch=*/nullptr);
    return false;
  }

  /// Create link job from the given host inputs and feed the result to offload
  /// deps job which fetches device dependencies from the linked host image.
  /// Offload deps output is then forwarded to active device action builders so
  /// they can add it to the device linker inputs.
  void addDeviceLinkDependenciesFromHost(ActionList &LinkerInputs) {
    // Link image for reading dependencies from it.
    auto *LA = C.MakeAction<LinkJobAction>(LinkerInputs, types::TY_Image);

    // Calculate all the offload kinds used in the current compilation.
    unsigned ActiveOffloadKinds = 0u;
    for (auto &I : InputArgToOffloadKindMap)
      ActiveOffloadKinds |= I.second;

    OffloadAction::HostDependence HDep(
        *LA, *C.getSingleOffloadToolChain<Action::OFK_Host>(),
        /*BoundArch*/ nullptr, ActiveOffloadKinds);

    auto *DA = C.MakeAction<OffloadDepsJobAction>(HDep, types::TY_LLVM_BC);

    for (auto *SB : SpecializedBuilders) {
      if (!SB->isValid())
        continue;
      SB->addDeviceLinkDependencies(DA);
    }
  }

  void makeHostLinkAction(ActionList &LinkerInputs) {
    // Build a list of device linking actions.
    ActionList DeviceAL;
    for (DeviceActionBuilder *SB : SpecializedBuilders) {
      if (!SB->isValid())
        continue;
      SB->appendLinkDeviceActions(DeviceAL);
    }

    if (DeviceAL.empty())
      return;

    // Let builders add host linking actions.
    for (DeviceActionBuilder *SB : SpecializedBuilders) {
      if (!SB->isValid())
        continue;
      if (Action *HA = SB->appendLinkHostActions(DeviceAL))
        LinkerInputs.push_back(HA);
    }
  }

  /// Processes the host linker action. This currently consists of replacing it
  /// with an offload action if there are device link objects and propagate to
  /// the host action all the offload kinds used in the current compilation. The
  /// resulting action is returned.
  Action *processHostLinkAction(Action *HostAction) {
    // Add all the dependences from the device linking actions.
    OffloadAction::DeviceDependences DDeps;
    for (auto *SB : SpecializedBuilders) {
      if (!SB->isValid())
        continue;

      SB->appendLinkDependences(DDeps);
    }

    // Calculate all the offload kinds used in the current compilation.
    unsigned ActiveOffloadKinds = 0u;
    for (auto &I : InputArgToOffloadKindMap)
      ActiveOffloadKinds |= I.second;

    // If we don't have device dependencies, we don't have to create an offload
    // action.
    if (DDeps.getActions().empty()) {
      // Propagate all the active kinds to host action. Given that it is a link
      // action it is assumed to depend on all actions generated so far.
      HostAction->propagateHostOffloadInfo(ActiveOffloadKinds,
                                           /*BoundArch=*/nullptr);
      return HostAction;
    }

    // Create the offload action with all dependences. When an offload action
    // is created the kinds are propagated to the host action, so we don't have
    // to do that explicitly here.
    OffloadAction::HostDependence HDep(
        *HostAction, *C.getSingleOffloadToolChain<Action::OFK_Host>(),
        /*BoundArch*/ nullptr, ActiveOffloadKinds);
    return C.MakeAction<OffloadAction>(HDep, DDeps);
  }
};
} // anonymous namespace.

void Driver::handleArguments(Compilation &C, DerivedArgList &Args,
                             const InputList &Inputs,
                             ActionList &Actions) const {

  // Ignore /Yc/Yu if both /Yc and /Yu passed but with different filenames.
  Arg *YcArg = Args.getLastArg(options::OPT__SLASH_Yc);
  Arg *YuArg = Args.getLastArg(options::OPT__SLASH_Yu);
  if (YcArg && YuArg && strcmp(YcArg->getValue(), YuArg->getValue()) != 0) {
    Diag(clang::diag::warn_drv_ycyu_different_arg_clang_cl);
    Args.eraseArg(options::OPT__SLASH_Yc);
    Args.eraseArg(options::OPT__SLASH_Yu);
    YcArg = YuArg = nullptr;
  }
  if (YcArg && Inputs.size() > 1) {
    Diag(clang::diag::warn_drv_yc_multiple_inputs_clang_cl);
    Args.eraseArg(options::OPT__SLASH_Yc);
    YcArg = nullptr;
  }

  Arg *FinalPhaseArg;
  phases::ID FinalPhase = getFinalPhase(Args, &FinalPhaseArg);

  if (FinalPhase == phases::Link) {
    if (Args.hasArg(options::OPT_emit_llvm))
      Diag(clang::diag::err_drv_emit_llvm_link);
    if (IsCLMode() && LTOMode != LTOK_None &&
        !Args.getLastArgValue(options::OPT_fuse_ld_EQ).equals_lower("lld"))
      Diag(clang::diag::err_drv_lto_without_lld);
  }

  if (FinalPhase == phases::Preprocess || Args.hasArg(options::OPT__SLASH_Y_)) {
    // If only preprocessing or /Y- is used, all pch handling is disabled.
    // Rather than check for it everywhere, just remove clang-cl pch-related
    // flags here.
    Args.eraseArg(options::OPT__SLASH_Fp);
    Args.eraseArg(options::OPT__SLASH_Yc);
    Args.eraseArg(options::OPT__SLASH_Yu);
    YcArg = YuArg = nullptr;
  }

  unsigned LastPLSize = 0;
  llvm::SmallVector<phases::ID, phases::MaxNumberOfPhases> PL;
  for (auto &I : Inputs) {
    types::ID InputType = I.first;
    const Arg *InputArg = I.second;

    auto PL = types::getCompilationPhases(InputType);
    LastPLSize = PL.size();

    // If the first step comes after the final phase we are doing as part of
    // this compilation, warn the user about it.
    phases::ID InitialPhase = PL[0];
    if (InitialPhase > FinalPhase) {
      if (InputArg->isClaimed())
        continue;

      // Claim here to avoid the more general unused warning.
      InputArg->claim();

      // Suppress all unused style warnings with -Qunused-arguments
      if (Args.hasArg(options::OPT_Qunused_arguments))
        continue;

      // Special case when final phase determined by binary name, rather than
      // by a command-line argument with a corresponding Arg.
      if (CCCIsCPP())
        Diag(clang::diag::warn_drv_input_file_unused_by_cpp)
            << InputArg->getAsString(Args) << getPhaseName(InitialPhase);
      // Special case '-E' warning on a previously preprocessed file to make
      // more sense.
      else if (InitialPhase == phases::Compile &&
               (Args.getLastArg(options::OPT__SLASH_EP,
                                options::OPT__SLASH_P) ||
                Args.getLastArg(options::OPT_E, options::OPT_EP) || // INTEL
                Args.getLastArg(options::OPT_M, options::OPT_MM)) &&
               getPreprocessedType(InputType) == types::TY_INVALID)
        Diag(clang::diag::warn_drv_preprocessed_input_file_unused)
            << InputArg->getAsString(Args) << !!FinalPhaseArg
            << (FinalPhaseArg ? FinalPhaseArg->getOption().getName() : "");
      else
        Diag(clang::diag::warn_drv_input_file_unused)
            << InputArg->getAsString(Args) << getPhaseName(InitialPhase)
            << !!FinalPhaseArg
            << (FinalPhaseArg ? FinalPhaseArg->getOption().getName() : "");
      continue;
    }

    if (YcArg) {
      // Add a separate precompile phase for the compile phase.
      if (FinalPhase >= phases::Compile) {
        const types::ID HeaderType = lookupHeaderTypeForSourceType(InputType);
        // Build the pipeline for the pch file.
        Action *ClangClPch = C.MakeAction<InputAction>(*InputArg, HeaderType);
        for (phases::ID Phase : types::getCompilationPhases(HeaderType))
          ClangClPch = ConstructPhaseAction(C, Args, Phase, ClangClPch);
        assert(ClangClPch);
        Actions.push_back(ClangClPch);
        // The driver currently exits after the first failed command.  This
        // relies on that behavior, to make sure if the pch generation fails,
        // the main compilation won't run.
        // FIXME: If the main compilation fails, the PCH generation should
        // probably not be considered successful either.
      }
    }
  }

  // If we are linking, claim any options which are obviously only used for
  // compilation.
  // FIXME: Understand why the last Phase List length is used here.
  if (FinalPhase == phases::Link && LastPLSize == 1) {
    Args.ClaimAllArgs(options::OPT_CompileOnly_Group);
    Args.ClaimAllArgs(options::OPT_cl_compile_Group);
  }
}

#if INTEL_CUSTOMIZATION
const char *resolveLib(const StringRef &LibName, DerivedArgList &Args,
                       Compilation &C) {
  bool isMSVC = C.getDefaultToolChain().getTriple().isWindowsMSVCEnvironment();
  StringRef RetLib(LibName);
  const char *envVar(isMSVC ? "LIB" : "LIBRARY_PATH");
  // TODO - We may want to leverage this for Linux library searches.  This
  // is currently only used for Windows.
  if (llvm::Optional<std::string> LibDir = llvm::sys::Process::GetEnv(envVar)) {
    SmallVector<StringRef, 8> Dirs;
    StringRef(*LibDir).split(Dirs, llvm::sys::EnvPathSeparator, -1, false);
    for (StringRef Dir : Dirs) {
      SmallString<128> FullName(Dir);
      llvm::sys::path::append(FullName, LibName);
      if (llvm::sys::fs::exists(FullName))
        return Args.MakeArgString(FullName.c_str());
    }
  }
  return Args.MakeArgString(RetLib);
}
#endif // INTEL_CUSTOMIZATION

void Driver::BuildActions(Compilation &C, DerivedArgList &Args,
                          const InputList &Inputs, ActionList &Actions) const {
  llvm::PrettyStackTraceString CrashInfo("Building compilation actions");

  if (!SuppressMissingInputWarning && Inputs.empty()) {
    Diag(clang::diag::err_drv_no_input_files);
    return;
  }

  // Reject -Z* at the top level, these options should never have been exposed
  // by gcc.
  if (Arg *A = Args.getLastArg(options::OPT_Z_Joined))
    Diag(clang::diag::err_drv_use_of_Z_option) << A->getAsString(Args);

  // Diagnose misuse of /Fo.
  if (Arg *A = Args.getLastArg(options::OPT__SLASH_Fo)) {
    StringRef V = A->getValue();
    if (Inputs.size() > 1 && !V.empty() &&
        !llvm::sys::path::is_separator(V.back())) {
      // Check whether /Fo tries to name an output file for multiple inputs.
      Diag(clang::diag::err_drv_out_file_argument_with_multiple_sources)
          << A->getSpelling() << V;
      Args.eraseArg(options::OPT__SLASH_Fo);
    }
  }

  // Diagnose misuse of /Fa.
  if (Arg *A = Args.getLastArg(options::OPT__SLASH_Fa)) {
    StringRef V = A->getValue();
    if (Inputs.size() > 1 && !V.empty() &&
        !llvm::sys::path::is_separator(V.back())) {
      // Check whether /Fa tries to name an asm file for multiple inputs.
      Diag(clang::diag::err_drv_out_file_argument_with_multiple_sources)
          << A->getSpelling() << V;
      Args.eraseArg(options::OPT__SLASH_Fa);
    }
  }

  // Diagnose misuse of /o.
  if (Arg *A = Args.getLastArg(options::OPT__SLASH_o)) {
    if (A->getValue()[0] == '\0') {
      // It has to have a value.
      Diag(clang::diag::err_drv_missing_argument) << A->getSpelling() << 1;
      Args.eraseArg(options::OPT__SLASH_o);
    }
  }

#if INTEL_CUSTOMIZATION
  // Go ahead and claim usage of --dpcpp
  Args.ClaimAllArgs(options::OPT__dpcpp);
  // Claim usage of -i_no-use-libirc
  // TODO: Consider a more generic claiming for internal Intel options
  Args.ClaimAllArgs(options::OPT_i_no_use_libirc);
#endif // INTEL_CUSTOMIZATION

  handleArguments(C, Args, Inputs, Actions);

  // Builder to be used to build offloading actions.
  OffloadingActionBuilder OffloadBuilder(C, Args, Inputs);

  // Construct the actions to perform.
  HeaderModulePrecompileJobAction *HeaderModuleAction = nullptr;
  ActionList LinkerInputs;
  ActionList MergerInputs;

  llvm::SmallVector<phases::ID, phases::MaxNumberOfPhases> PL;
  for (auto &I : Inputs) {
    types::ID InputType = I.first;
    const Arg *InputArg = I.second;

    PL = types::getCompilationPhases(*this, Args, InputType);
    if (PL.empty())
      continue;

    auto FullPL = types::getCompilationPhases(InputType);

    // Build the pipeline for this file.
    Action *Current = C.MakeAction<InputAction>(*InputArg, InputType);

    // Use the current host action in any of the offloading actions, if
    // required.
    if (OffloadBuilder.addHostDependenceToDeviceActions(Current, InputArg,
                                                        Args))
      break;

    for (phases::ID Phase : PL) {

      // Add any offload action the host action depends on.
      Current = OffloadBuilder.addDeviceDependencesToHostAction(
          Current, InputArg, Phase, PL.back(), FullPL);
      if (!Current)
        break;

      // Queue linker inputs.
      if (Phase == phases::Link) {
        assert(Phase == PL.back() && "linking must be final compilation step.");
        LinkerInputs.push_back(Current);
        Current = nullptr;
        break;
      }

      // TODO: Consider removing this because the merged may not end up being
      // the final Phase in the pipeline. Perhaps the merged could just merge
      // and then pass an artifact of some sort to the Link Phase.
      // Queue merger inputs.
      if (Phase == phases::IfsMerge) {
        assert(Phase == PL.back() && "merging must be final compilation step.");
        MergerInputs.push_back(Current);
        Current = nullptr;
        break;
      }

      // Each precompiled header file after a module file action is a module
      // header of that same module file, rather than being compiled to a
      // separate PCH.
      if (Phase == phases::Precompile && HeaderModuleAction &&
          getPrecompiledType(InputType) == types::TY_PCH) {
        HeaderModuleAction->addModuleHeaderInput(Current);
        Current = nullptr;
        break;
      }

      // FIXME: Should we include any prior module file outputs as inputs of
      // later actions in the same command line?

      // Otherwise construct the appropriate action.
      Action *NewCurrent = ConstructPhaseAction(C, Args, Phase, Current);

      // We didn't create a new action, so we will just move to the next phase.
      if (NewCurrent == Current)
        continue;

      if (auto *HMA = dyn_cast<HeaderModulePrecompileJobAction>(NewCurrent))
        HeaderModuleAction = HMA;

      Current = NewCurrent;

      // Use the current host action in any of the offloading actions, if
      // required.
      if (OffloadBuilder.addHostDependenceToDeviceActions(Current, InputArg,
                                                          Args))
        break;

      if (Current->getType() == types::TY_Nothing)
        break;
    }

    // If we ended with something, add to the output list.
    if (Current)
      Actions.push_back(Current);

    // Add any top level actions generated for offloading.
    OffloadBuilder.appendTopLevelActions(Actions, Current, InputArg);
  }

  OffloadBuilder.appendTopLevelLinkAction(Actions);

  // With static fat archives we need to create additional steps for
  // generating dependence objects for device link actions.
  if (!LinkerInputs.empty() && C.getDriver().getOffloadStaticLibSeen())
    OffloadBuilder.addDeviceLinkDependenciesFromHost(LinkerInputs);

  // Go through all of the args, and create a Linker specific argument list.
  // When dealing with fat static archives each archive is individually
  // unbundled.
  SmallVector<const char *, 16> LinkArgs(getLinkerArgs(C, Args));
  const llvm::opt::OptTable &Opts = getOpts();
  auto unbundleStaticLib = [&](types::ID T, const StringRef &A) {
    Arg *InputArg = MakeInputArg(Args, Opts, Args.MakeArgString(A));
    Action *Current = C.MakeAction<InputAction>(*InputArg, T);
    OffloadBuilder.addHostDependenceToDeviceActions(Current, InputArg, Args);
    OffloadBuilder.addDeviceDependencesToHostAction(
        Current, InputArg, phases::Link, PL.back(), PL);
  };
#if INTEL_CUSTOMIZATION
  for (StringRef tLA : LinkArgs) {
    // Augment the current argument to add additional directory information
    // in case the location of the lib is not in CWD.
    StringRef LA(resolveLib(tLA, Args, C));
#endif // INTEL_CUSTOMIZATION
    // At this point, we will process the archives for FPGA AOCO and individual
    // archive unbundling for Windows.
    if (!isStaticArchiveFile(LA))
      continue;
    // FPGA AOCX/AOCR files are archives, but we do not want to unbundle them
    // here as they have already been unbundled and processed for linking.
    if (hasFPGABinary(C, LA.str(), types::TY_FPGA_AOCX) ||
        hasFPGABinary(C, LA.str(), types::TY_FPGA_AOCR))
      continue;
    // For offload-static-libs we add an unbundling action for each static
    // archive which produces list files with extracted objects. Device lists
    // are then added to the appropriate device link actions and host list is
    // ignored since we are adding offload-static-libs as normal libraries to
    // the host link command.
    if (hasOffloadSections(C, LA, Args)) {
      unbundleStaticLib(types::TY_Archive, LA);
      // Pass along the static libraries to check if we need to add them for
      // unbundling for FPGA AOT static lib usage.  Uses FPGA aoco type to
      // differentiate if aoco unbundling is needed.
      unbundleStaticLib(types::TY_FPGA_AOCO, LA);
    }
  }

  // For an FPGA archive, we add the unbundling step above to take care of
  // the device side, but also unbundle here to extract the host side
  bool EarlyLink = false;
  if (const Arg *A = Args.getLastArg(options::OPT_fsycl_link_EQ))
    EarlyLink = A->getValue() == StringRef("early");
  for (auto &LI : LinkerInputs) {
    Action *UnbundlerInput = nullptr;
    auto wrapObject = [&] {
      if (EarlyLink && Args.hasArg(options::OPT_fintelfpga)) {
        // Only wrap the object with -fsycl-link=early
        auto *BC = C.MakeAction<OffloadWrapperJobAction>(LI, types::TY_LLVM_BC);
        auto *ASM = C.MakeAction<BackendJobAction>(BC, types::TY_PP_Asm);
        LI = C.MakeAction<AssembleJobAction>(ASM, types::TY_Object);
      }
    };
    if (auto *IA = dyn_cast<InputAction>(LI)) {
      if (IA->getType() == types::TY_FPGA_AOCR ||
          IA->getType() == types::TY_FPGA_AOCX) {
        // Add to unbundler.
        UnbundlerInput = LI;
      } else {
        std::string FileName = IA->getInputArg().getAsString(Args);
        if ((IA->getType() == types::TY_Object && !isObjectFile(FileName)) ||
            IA->getInputArg().getOption().hasFlag(options::LinkerInput))
          continue;
        wrapObject();
      }
    } else {
      wrapObject();
    }
    if (UnbundlerInput && !PL.empty()) {
      if (auto *IA = dyn_cast<InputAction>(UnbundlerInput)) {
        std::string FileName = IA->getInputArg().getAsString(Args);
        Arg *InputArg = MakeInputArg(Args, Opts, FileName);
        OffloadBuilder.addHostDependenceToDeviceActions(UnbundlerInput,
                                                        InputArg, Args);
        OffloadBuilder.addDeviceDependencesToHostAction(
            UnbundlerInput, InputArg, phases::Link, PL.back(), PL);
      }
    }
  }

  // Add a link action if necessary.
  if (!LinkerInputs.empty()) {
    OffloadBuilder.makeHostLinkAction(LinkerInputs);
    types::ID LinkType(types::TY_Image);
    if (Args.hasArg(options::OPT_fsycl_link_EQ))
      LinkType = types::TY_Archive;
    Action *LA;
    // Check if this Linker Job should emit a static library.
    if (ShouldEmitStaticLibrary(Args)) {
      LA = C.MakeAction<StaticLibJobAction>(LinkerInputs, LinkType);
    } else {
      LA = C.MakeAction<LinkJobAction>(LinkerInputs, LinkType);
    }
    LA = OffloadBuilder.processHostLinkAction(LA);
    Actions.push_back(LA);
  }

  // Add an interface stubs merge action if necessary.
  if (!MergerInputs.empty())
    Actions.push_back(
        C.MakeAction<IfsMergeJobAction>(MergerInputs, types::TY_Image));

  if (Args.hasArg(options::OPT_emit_interface_stubs)) {
    auto PhaseList = types::getCompilationPhases(
        types::TY_IFS_CPP,
        Args.hasArg(options::OPT_c) ? phases::Compile : phases::LastPhase);

    ActionList MergerInputs;

    for (auto &I : Inputs) {
      types::ID InputType = I.first;
      const Arg *InputArg = I.second;

      // Currently clang and the llvm assembler do not support generating symbol
      // stubs from assembly, so we skip the input on asm files. For ifs files
      // we rely on the normal pipeline setup in the pipeline setup code above.
      if (InputType == types::TY_IFS || InputType == types::TY_PP_Asm ||
          InputType == types::TY_Asm)
        continue;

      Action *Current = C.MakeAction<InputAction>(*InputArg, InputType);

      for (auto Phase : PhaseList) {
        switch (Phase) {
        default:
          llvm_unreachable(
              "IFS Pipeline can only consist of Compile followed by IfsMerge.");
        case phases::Compile: {
          // Only IfsMerge (llvm-ifs) can handle .o files by looking for ifs
          // files where the .o file is located. The compile action can not
          // handle this.
          if (InputType == types::TY_Object)
            break;

          Current = C.MakeAction<CompileJobAction>(Current, types::TY_IFS_CPP);
          break;
        }
        case phases::IfsMerge: {
          assert(Phase == PhaseList.back() &&
                 "merging must be final compilation step.");
          MergerInputs.push_back(Current);
          Current = nullptr;
          break;
        }
        }
      }

      // If we ended with something, add to the output list.
      if (Current)
        Actions.push_back(Current);
    }

    // Add an interface stubs merge action if necessary.
    if (!MergerInputs.empty())
      Actions.push_back(
          C.MakeAction<IfsMergeJobAction>(MergerInputs, types::TY_Image));
  }

  // If --print-supported-cpus, -mcpu=? or -mtune=? is specified, build a custom
  // Compile phase that prints out supported cpu models and quits.
  if (Arg *A = Args.getLastArg(options::OPT_print_supported_cpus)) {
    // Use the -mcpu=? flag as the dummy input to cc1.
    Actions.clear();
    Action *InputAc = C.MakeAction<InputAction>(*A, types::TY_C);
    Actions.push_back(
        C.MakeAction<PrecompileJobAction>(InputAc, types::TY_Nothing));
    for (auto &I : Inputs)
      I.second->claim();
  }

  // Claim ignored clang-cl options.
  Args.ClaimAllArgs(options::OPT_cl_ignored_Group);

  // Claim --cuda-host-only and --cuda-compile-host-device, which may be passed
  // to non-CUDA compilations and should not trigger warnings there.
  Args.ClaimAllArgs(options::OPT_cuda_host_only);
  Args.ClaimAllArgs(options::OPT_cuda_compile_host_device);
}

Action *Driver::ConstructPhaseAction(
    Compilation &C, const ArgList &Args, phases::ID Phase, Action *Input,
    Action::OffloadKind TargetDeviceOffloadKind) const {
  llvm::PrettyStackTraceString CrashInfo("Constructing phase actions");

  // Some types skip the assembler phase (e.g., llvm-bc), but we can't
  // encode this in the steps because the intermediate type depends on
  // arguments. Just special case here.
  if (Phase == phases::Assemble && Input->getType() != types::TY_PP_Asm)
    return Input;

  // Build the appropriate action.
  switch (Phase) {
  case phases::Link:
    llvm_unreachable("link action invalid here.");
  case phases::IfsMerge:
    llvm_unreachable("ifsmerge action invalid here.");
  case phases::Preprocess: {
    types::ID OutputTy;
    // -M and -MM specify the dependency file name by altering the output type,
    // -if -MD and -MMD are not specified.
    if (Args.hasArg(options::OPT_M, options::OPT_MM) &&
        !Args.hasArg(options::OPT_MD, options::OPT_MMD)) {
      OutputTy = types::TY_Dependencies;
    } else {
      OutputTy = Input->getType();
      if (!Args.hasFlag(options::OPT_frewrite_includes,
                        options::OPT_fno_rewrite_includes, false) &&
          !Args.hasFlag(options::OPT_frewrite_imports,
                        options::OPT_fno_rewrite_imports, false) &&
          !CCGenDiagnostics)
        OutputTy = types::getPreprocessedType(OutputTy);
      assert(OutputTy != types::TY_INVALID &&
             "Cannot preprocess this input type!");
    }
    return C.MakeAction<PreprocessJobAction>(Input, OutputTy);
  }
  case phases::Precompile: {
    types::ID OutputTy = getPrecompiledType(Input->getType());
    assert(OutputTy != types::TY_INVALID &&
           "Cannot precompile this input type!");

    // If we're given a module name, precompile header file inputs as a
    // module, not as a precompiled header.
    const char *ModName = nullptr;
    if (OutputTy == types::TY_PCH) {
      if (Arg *A = Args.getLastArg(options::OPT_fmodule_name_EQ))
        ModName = A->getValue();
      if (ModName)
        OutputTy = types::TY_ModuleFile;
    }

    if (Args.hasArg(options::OPT_fsyntax_only)) {
      // Syntax checks should not emit a PCH file
      OutputTy = types::TY_Nothing;
    }

    if (ModName)
      return C.MakeAction<HeaderModulePrecompileJobAction>(Input, OutputTy,
                                                           ModName);
    return C.MakeAction<PrecompileJobAction>(Input, OutputTy);
  }
  case phases::Compile: {
    if (Args.hasArg(options::OPT_fsyntax_only))
      return C.MakeAction<CompileJobAction>(Input, types::TY_Nothing);
    if (Args.hasArg(options::OPT_rewrite_objc))
      return C.MakeAction<CompileJobAction>(Input, types::TY_RewrittenObjC);
    if (Args.hasArg(options::OPT_rewrite_legacy_objc))
      return C.MakeAction<CompileJobAction>(Input,
                                            types::TY_RewrittenLegacyObjC);
    if (Args.hasArg(options::OPT__analyze))
      return C.MakeAction<AnalyzeJobAction>(Input, types::TY_Plist);
    if (Args.hasArg(options::OPT__migrate))
      return C.MakeAction<MigrateJobAction>(Input, types::TY_Remap);
    if (Args.hasArg(options::OPT_emit_ast))
      return C.MakeAction<CompileJobAction>(Input, types::TY_AST);
    if (Args.hasArg(options::OPT_module_file_info))
      return C.MakeAction<CompileJobAction>(Input, types::TY_ModuleFile);
    if (Args.hasArg(options::OPT_verify_pch))
      return C.MakeAction<VerifyPCHJobAction>(Input, types::TY_Nothing);
    return C.MakeAction<CompileJobAction>(Input, types::TY_LLVM_BC);
  }
  case phases::Backend: {
    if (isUsingLTO() && TargetDeviceOffloadKind == Action::OFK_None) {
      types::ID Output =
          Args.hasArg(options::OPT_S) ? types::TY_LTO_IR : types::TY_LTO_BC;
      return C.MakeAction<BackendJobAction>(Input, Output);
    }
    if (Args.hasArg(options::OPT_emit_llvm) ||
        (TargetDeviceOffloadKind == Action::OFK_HIP &&
         Args.hasFlag(options::OPT_fgpu_rdc, options::OPT_fno_gpu_rdc,
                      false))) {
      types::ID Output =
          Args.hasArg(options::OPT_S) ? types::TY_LLVM_IR : types::TY_LLVM_BC;
      return C.MakeAction<BackendJobAction>(Input, Output);
    }
    return C.MakeAction<BackendJobAction>(Input, types::TY_PP_Asm);
  }
  case phases::Assemble:
    return C.MakeAction<AssembleJobAction>(std::move(Input), types::TY_Object);
  }

  llvm_unreachable("invalid phase in ConstructPhaseAction");
}

void Driver::BuildJobs(Compilation &C) const {
  llvm::PrettyStackTraceString CrashInfo("Building compilation jobs");

  Arg *FinalOutput = C.getArgs().getLastArg(options::OPT_o);

  // It is an error to provide a -o option if we are making multiple output
  // files. There are exceptions:
  //
  // IfsMergeJob: when generating interface stubs enabled we want to be able to
  // generate the stub file at the same time that we generate the real
  // library/a.out. So when a .o, .so, etc are the output, with clang interface
  // stubs there will also be a .ifs and .ifso at the same location.
  //
  // CompileJob of type TY_IFS_CPP: when generating interface stubs is enabled
  // and -c is passed, we still want to be able to generate a .ifs file while
  // we are also generating .o files. So we allow more than one output file in
  // this case as well.
  //
  if (FinalOutput) {
    unsigned NumOutputs = 0;
    unsigned NumIfsOutputs = 0;
    for (const Action *A : C.getActions())
      if (A->getType() != types::TY_Nothing &&
          !(A->getKind() == Action::IfsMergeJobClass ||
            (A->getType() == clang::driver::types::TY_IFS_CPP &&
             A->getKind() == clang::driver::Action::CompileJobClass &&
             0 == NumIfsOutputs++) ||
            (A->getKind() == Action::BindArchClass && A->getInputs().size() &&
             A->getInputs().front()->getKind() == Action::IfsMergeJobClass)))
        ++NumOutputs;

    if (NumOutputs > 1) {
      Diag(clang::diag::err_drv_output_argument_with_multiple_files);
      FinalOutput = nullptr;
    }
  }

  const llvm::Triple &RawTriple = C.getDefaultToolChain().getTriple();
  if (RawTriple.isOSAIX())
    if (Arg *A = C.getArgs().getLastArg(options::OPT_G))
      Diag(diag::err_drv_unsupported_opt_for_target)
          << A->getSpelling() << RawTriple.str();

  // Collect the list of architectures.
  llvm::StringSet<> ArchNames;
  if (RawTriple.isOSBinFormatMachO())
    for (const Arg *A : C.getArgs())
      if (A->getOption().matches(options::OPT_arch))
        ArchNames.insert(A->getValue());

  // Set of (Action, canonical ToolChain triple) pairs we've built jobs for.
  std::map<std::pair<const Action *, std::string>, InputInfo> CachedResults;
  for (Action *A : C.getActions()) {
    // If we are linking an image for multiple archs then the linker wants
    // -arch_multiple and -final_output <final image name>. Unfortunately, this
    // doesn't fit in cleanly because we have to pass this information down.
    //
    // FIXME: This is a hack; find a cleaner way to integrate this into the
    // process.
    const char *LinkingOutput = nullptr;
    if (isa<LipoJobAction>(A)) {
      if (FinalOutput)
        LinkingOutput = FinalOutput->getValue();
      else
        LinkingOutput = getDefaultImageName();
    }

    BuildJobsForAction(C, A, &C.getDefaultToolChain(),
                       /*BoundArch*/ StringRef(),
                       /*AtTopLevel*/ true,
                       /*MultipleArchs*/ ArchNames.size() > 1,
                       /*LinkingOutput*/ LinkingOutput, CachedResults,
                       /*TargetDeviceOffloadKind*/ Action::OFK_None);
  }

  // If we have more than one job, then disable integrated-cc1 for now. Do this
  // also when we need to report process execution statistics.
  if (C.getJobs().size() > 1 || CCPrintProcessStats)
    for (auto &J : C.getJobs())
      J.InProcess = false;

  if (CCPrintProcessStats) {
    C.setPostCallback([=](const Command &Cmd, int Res) {
      Optional<llvm::sys::ProcessStatistics> ProcStat =
          Cmd.getProcessStatistics();
      if (!ProcStat)
        return;

      const char *LinkingOutput = nullptr;
      if (FinalOutput)
        LinkingOutput = FinalOutput->getValue();
      else if (!Cmd.getOutputFilenames().empty())
        LinkingOutput = Cmd.getOutputFilenames().front().c_str();
      else
        LinkingOutput = getDefaultImageName();

      if (!CCPrintStatReportFilename) {
        using namespace llvm;
        // Human readable output.
        outs() << sys::path::filename(Cmd.getExecutable()) << ": "
               << "output=" << LinkingOutput;
        outs() << ", total="
               << format("%.3f", ProcStat->TotalTime.count() / 1000.) << " ms"
               << ", user="
               << format("%.3f", ProcStat->UserTime.count() / 1000.) << " ms"
               << ", mem=" << ProcStat->PeakMemory << " Kb\n";
      } else {
        // CSV format.
        std::string Buffer;
        llvm::raw_string_ostream Out(Buffer);
        llvm::sys::printArg(Out, llvm::sys::path::filename(Cmd.getExecutable()),
                            /*Quote*/ true);
        Out << ',';
        llvm::sys::printArg(Out, LinkingOutput, true);
        Out << ',' << ProcStat->TotalTime.count() << ','
            << ProcStat->UserTime.count() << ',' << ProcStat->PeakMemory
            << '\n';
        Out.flush();
        std::error_code EC;
        llvm::raw_fd_ostream OS(CCPrintStatReportFilename, EC,
                                llvm::sys::fs::OF_Append);
        if (EC)
          return;
        auto L = OS.lock();
        if (!L) {
          llvm::errs() << "ERROR: Cannot lock file "
                       << CCPrintStatReportFilename << ": "
                       << toString(L.takeError()) << "\n";
          return;
        }
        OS << Buffer;
        OS.flush();
      }
    });
  }

  // If the user passed -Qunused-arguments or there were errors, don't warn
  // about any unused arguments.
  if (Diags.hasErrorOccurred() ||
      C.getArgs().hasArg(options::OPT_Qunused_arguments))
    return;

  // Claim -### here.
  (void)C.getArgs().hasArg(options::OPT__HASH_HASH_HASH);

  // Claim --driver-mode, --rsp-quoting, it was handled earlier.
  (void)C.getArgs().hasArg(options::OPT_driver_mode);
  (void)C.getArgs().hasArg(options::OPT_rsp_quoting);
#if INTEL_CUSTOMIZATION
  (void)C.getArgs().hasArg(options::OPT__intel);
#endif // INTEL_CUSTOMIZATION

  for (Arg *A : C.getArgs()) {
    // FIXME: It would be nice to be able to send the argument to the
    // DiagnosticsEngine, so that extra values, position, and so on could be
    // printed.
    if (!A->isClaimed()) {
      if (A->getOption().hasFlag(options::NoArgumentUnused))
        continue;

      // Suppress the warning automatically if this is just a flag, and it is an
      // instance of an argument we already claimed.
      const Option &Opt = A->getOption();
      if (Opt.getKind() == Option::FlagClass) {
        bool DuplicateClaimed = false;

        for (const Arg *AA : C.getArgs().filtered(&Opt)) {
          if (AA->isClaimed()) {
            DuplicateClaimed = true;
            break;
          }
        }

        if (DuplicateClaimed)
          continue;
      }

      // In clang-cl, don't mention unknown arguments here since they have
      // already been warned about.
      if (!IsCLMode() || !A->getOption().matches(options::OPT_UNKNOWN))
        Diag(clang::diag::warn_drv_unused_argument)
            << A->getAsString(C.getArgs());
    }
  }
}

namespace {
/// Utility class to control the collapse of dependent actions and select the
/// tools accordingly.
class ToolSelector final {
  /// The tool chain this selector refers to.
  const ToolChain &TC;

  /// The compilation this selector refers to.
  const Compilation &C;

  /// The base action this selector refers to.
  const JobAction *BaseAction;

  /// Set to true if the current toolchain refers to host actions.
  bool IsHostSelector;

  /// Set to true if save-temps and embed-bitcode functionalities are active.
  bool SaveTemps;
  bool EmbedBitcode;

  /// Get previous dependent action or null if that does not exist. If
  /// \a CanBeCollapsed is false, that action must be legal to collapse or
  /// null will be returned.
  const JobAction *getPrevDependentAction(const ActionList &Inputs,
                                          ActionList &SavedOffloadAction,
                                          bool CanBeCollapsed = true) {
    // An option can be collapsed only if it has a single input.
    if (Inputs.size() != 1)
      return nullptr;

    Action *CurAction = *Inputs.begin();
    if (CanBeCollapsed &&
        !CurAction->isCollapsingWithNextDependentActionLegal())
      return nullptr;

    // If the input action is an offload action. Look through it and save any
    // offload action that can be dropped in the event of a collapse.
    if (auto *OA = dyn_cast<OffloadAction>(CurAction)) {
      // If the dependent action is a device action, we will attempt to collapse
      // only with other device actions. Otherwise, we would do the same but
      // with host actions only.
      if (!IsHostSelector) {
        if (OA->hasSingleDeviceDependence(/*DoNotConsiderHostActions=*/true)) {
          CurAction =
              OA->getSingleDeviceDependence(/*DoNotConsiderHostActions=*/true);
          if (CanBeCollapsed &&
              !CurAction->isCollapsingWithNextDependentActionLegal())
            return nullptr;
          SavedOffloadAction.push_back(OA);
          return dyn_cast<JobAction>(CurAction);
        }
      } else if (OA->hasHostDependence()) {
        CurAction = OA->getHostDependence();
        if (CanBeCollapsed &&
            !CurAction->isCollapsingWithNextDependentActionLegal())
          return nullptr;
        SavedOffloadAction.push_back(OA);
        return dyn_cast<JobAction>(CurAction);
      }
      return nullptr;
    }

    return dyn_cast<JobAction>(CurAction);
  }

  /// Return true if an assemble action can be collapsed.
  bool canCollapseAssembleAction() const {
    return TC.useIntegratedAs() && !SaveTemps &&
           !C.getArgs().hasArg(options::OPT_via_file_asm) &&
           !C.getArgs().hasArg(options::OPT__SLASH_FA) &&
           !C.getArgs().hasArg(options::OPT__SLASH_Fa);
  }

  /// Return true if a preprocessor action can be collapsed.
  bool canCollapsePreprocessorAction() const {
    return !C.getArgs().hasArg(options::OPT_no_integrated_cpp) &&
           !C.getArgs().hasArg(options::OPT_traditional_cpp) && !SaveTemps &&
           !C.getArgs().hasArg(options::OPT_rewrite_objc);
  }

  /// Struct that relates an action with the offload actions that would be
  /// collapsed with it.
  struct JobActionInfo final {
    /// The action this info refers to.
    const JobAction *JA = nullptr;
    /// The offload actions we need to take care off if this action is
    /// collapsed.
    ActionList SavedOffloadAction;
  };

  /// Append collapsed offload actions from the give nnumber of elements in the
  /// action info array.
  static void AppendCollapsedOffloadAction(ActionList &CollapsedOffloadAction,
                                           ArrayRef<JobActionInfo> &ActionInfo,
                                           unsigned ElementNum) {
    assert(ElementNum <= ActionInfo.size() && "Invalid number of elements.");
    for (unsigned I = 0; I < ElementNum; ++I)
      CollapsedOffloadAction.append(ActionInfo[I].SavedOffloadAction.begin(),
                                    ActionInfo[I].SavedOffloadAction.end());
  }

  /// Functions that attempt to perform the combining. They detect if that is
  /// legal, and if so they update the inputs \a Inputs and the offload action
  /// that were collapsed in \a CollapsedOffloadAction. A tool that deals with
  /// the combined action is returned. If the combining is not legal or if the
  /// tool does not exist, null is returned.
  /// Currently three kinds of collapsing are supported:
  ///  - Assemble + Backend + Compile;
  ///  - Assemble + Backend ;
  ///  - Backend + Compile.
  const Tool *
  combineAssembleBackendCompile(ArrayRef<JobActionInfo> ActionInfo,
                                ActionList &Inputs,
                                ActionList &CollapsedOffloadAction) {
    if (ActionInfo.size() < 3 || !canCollapseAssembleAction())
      return nullptr;
    auto *AJ = dyn_cast<AssembleJobAction>(ActionInfo[0].JA);
    auto *BJ = dyn_cast<BackendJobAction>(ActionInfo[1].JA);
    auto *CJ = dyn_cast<CompileJobAction>(ActionInfo[2].JA);
    if (!AJ || !BJ || !CJ)
      return nullptr;

    // Get compiler tool.
    const Tool *T = TC.SelectTool(*CJ);
    if (!T)
      return nullptr;

    // When using -fembed-bitcode, it is required to have the same tool (clang)
    // for both CompilerJA and BackendJA. Otherwise, combine two stages.
    if (EmbedBitcode) {
      const Tool *BT = TC.SelectTool(*BJ);
      if (BT == T)
        return nullptr;
    }

    if (!T->hasIntegratedAssembler())
      return nullptr;

    Inputs = CJ->getInputs();
    AppendCollapsedOffloadAction(CollapsedOffloadAction, ActionInfo,
                                 /*NumElements=*/3);
    return T;
  }
  const Tool *combineAssembleBackend(ArrayRef<JobActionInfo> ActionInfo,
                                     ActionList &Inputs,
                                     ActionList &CollapsedOffloadAction) {
    if (ActionInfo.size() < 2 || !canCollapseAssembleAction())
      return nullptr;
    auto *AJ = dyn_cast<AssembleJobAction>(ActionInfo[0].JA);
    auto *BJ = dyn_cast<BackendJobAction>(ActionInfo[1].JA);
    if (!AJ || !BJ)
      return nullptr;

    // Get backend tool.
    const Tool *T = TC.SelectTool(*BJ);
    if (!T)
      return nullptr;

    if (!T->hasIntegratedAssembler())
      return nullptr;

    Inputs = BJ->getInputs();
    AppendCollapsedOffloadAction(CollapsedOffloadAction, ActionInfo,
                                 /*NumElements=*/2);
    return T;
  }
  const Tool *combineBackendCompile(ArrayRef<JobActionInfo> ActionInfo,
                                    ActionList &Inputs,
                                    ActionList &CollapsedOffloadAction) {
    if (ActionInfo.size() < 2)
      return nullptr;
    auto *BJ = dyn_cast<BackendJobAction>(ActionInfo[0].JA);
    auto *CJ = dyn_cast<CompileJobAction>(ActionInfo[1].JA);
    if (!BJ || !CJ)
      return nullptr;

    // Check if the initial input (to the compile job or its predessor if one
    // exists) is LLVM bitcode. In that case, no preprocessor step is required
    // and we can still collapse the compile and backend jobs when we have
    // -save-temps. I.e. there is no need for a separate compile job just to
    // emit unoptimized bitcode.
    bool InputIsBitcode = true;
    for (size_t i = 1; i < ActionInfo.size(); i++)
      if (ActionInfo[i].JA->getType() != types::TY_LLVM_BC &&
          ActionInfo[i].JA->getType() != types::TY_LTO_BC) {
        InputIsBitcode = false;
        break;
      }
    if (!InputIsBitcode && !canCollapsePreprocessorAction())
      return nullptr;

    // Get compiler tool.
    const Tool *T = TC.SelectTool(*CJ);
    if (!T)
      return nullptr;

    if (T->canEmitIR() && ((SaveTemps && !InputIsBitcode) || EmbedBitcode))
      return nullptr;

    Inputs = CJ->getInputs();
    AppendCollapsedOffloadAction(CollapsedOffloadAction, ActionInfo,
                                 /*NumElements=*/2);
    return T;
  }

  /// Updates the inputs if the obtained tool supports combining with
  /// preprocessor action, and the current input is indeed a preprocessor
  /// action. If combining results in the collapse of offloading actions, those
  /// are appended to \a CollapsedOffloadAction.
  void combineWithPreprocessor(const Tool *T, ActionList &Inputs,
                               ActionList &CollapsedOffloadAction) {
    if (!T || !canCollapsePreprocessorAction() || !T->hasIntegratedCPP())
      return;

    // Attempt to get a preprocessor action dependence.
    ActionList PreprocessJobOffloadActions;
    ActionList NewInputs;
    for (Action *A : Inputs) {
      auto *PJ = getPrevDependentAction({A}, PreprocessJobOffloadActions);
      if (!PJ || !isa<PreprocessJobAction>(PJ)) {
        NewInputs.push_back(A);
        continue;
      }

      // This is legal to combine. Append any offload action we found and add the
      // current input to preprocessor inputs.
      CollapsedOffloadAction.append(PreprocessJobOffloadActions.begin(),
                                    PreprocessJobOffloadActions.end());
      NewInputs.append(PJ->input_begin(), PJ->input_end());
    }
    Inputs = NewInputs;
  }

public:
  ToolSelector(const JobAction *BaseAction, const ToolChain &TC,
               const Compilation &C, bool SaveTemps, bool EmbedBitcode)
      : TC(TC), C(C), BaseAction(BaseAction), SaveTemps(SaveTemps),
        EmbedBitcode(EmbedBitcode) {
    assert(BaseAction && "Invalid base action.");
    IsHostSelector = BaseAction->getOffloadingDeviceKind() == Action::OFK_None;
  }

  /// Check if a chain of actions can be combined and return the tool that can
  /// handle the combination of actions. The pointer to the current inputs \a
  /// Inputs and the list of offload actions \a CollapsedOffloadActions
  /// connected to collapsed actions are updated accordingly. The latter enables
  /// the caller of the selector to process them afterwards instead of just
  /// dropping them. If no suitable tool is found, null will be returned.
  const Tool *getTool(ActionList &Inputs,
                      ActionList &CollapsedOffloadAction) {
    //
    // Get the largest chain of actions that we could combine.
    //

    SmallVector<JobActionInfo, 5> ActionChain(1);
    ActionChain.back().JA = BaseAction;
    while (ActionChain.back().JA) {
      const Action *CurAction = ActionChain.back().JA;

      // Grow the chain by one element.
      ActionChain.resize(ActionChain.size() + 1);
      JobActionInfo &AI = ActionChain.back();

      // Attempt to fill it with the
      AI.JA =
          getPrevDependentAction(CurAction->getInputs(), AI.SavedOffloadAction);
    }

    // Pop the last action info as it could not be filled.
    ActionChain.pop_back();

    //
    // Attempt to combine actions. If all combining attempts failed, just return
    // the tool of the provided action. At the end we attempt to combine the
    // action with any preprocessor action it may depend on.
    //

    const Tool *T = combineAssembleBackendCompile(ActionChain, Inputs,
                                                  CollapsedOffloadAction);
    if (!T)
      T = combineAssembleBackend(ActionChain, Inputs, CollapsedOffloadAction);
    if (!T)
      T = combineBackendCompile(ActionChain, Inputs, CollapsedOffloadAction);
    if (!T) {
      Inputs = BaseAction->getInputs();
      T = TC.SelectTool(*BaseAction);
    }

    combineWithPreprocessor(T, Inputs, CollapsedOffloadAction);
    return T;
  }
};
}

/// Return a string that uniquely identifies the result of a job. The bound arch
/// is not necessarily represented in the toolchain's triple -- for example,
/// armv7 and armv7s both map to the same triple -- so we need both in our map.
/// Also, we need to add the offloading device kind, as the same tool chain can
/// be used for host and device for some programming models, e.g. OpenMP.
static std::string GetTriplePlusArchString(const ToolChain *TC,
                                           StringRef BoundArch,
                                           Action::OffloadKind OffloadKind) {
  std::string TriplePlusArch = TC->getTriple().normalize();
  if (!BoundArch.empty()) {
    TriplePlusArch += "-";
    TriplePlusArch += BoundArch;
  }
  TriplePlusArch += "-";
  TriplePlusArch += Action::GetOffloadKindName(OffloadKind);
  return TriplePlusArch;
}

InputInfo Driver::BuildJobsForAction(
    Compilation &C, const Action *A, const ToolChain *TC, StringRef BoundArch,
    bool AtTopLevel, bool MultipleArchs, const char *LinkingOutput,
    std::map<std::pair<const Action *, std::string>, InputInfo> &CachedResults,
    Action::OffloadKind TargetDeviceOffloadKind) const {
  std::pair<const Action *, std::string> ActionTC = {
      A, GetTriplePlusArchString(TC, BoundArch, TargetDeviceOffloadKind)};
  auto CachedResult = CachedResults.find(ActionTC);
  if (CachedResult != CachedResults.end()) {
    return CachedResult->second;
  }
  InputInfo Result = BuildJobsForActionNoCache(
      C, A, TC, BoundArch, AtTopLevel, MultipleArchs, LinkingOutput,
      CachedResults, TargetDeviceOffloadKind);
  CachedResults[ActionTC] = Result;
  return Result;
}

InputInfo Driver::BuildJobsForActionNoCache(
    Compilation &C, const Action *A, const ToolChain *TC, StringRef BoundArch,
    bool AtTopLevel, bool MultipleArchs, const char *LinkingOutput,
    std::map<std::pair<const Action *, std::string>, InputInfo> &CachedResults,
    Action::OffloadKind TargetDeviceOffloadKind) const {
  llvm::PrettyStackTraceString CrashInfo("Building compilation jobs");

  InputInfoList OffloadDependencesInputInfo;
  bool BuildingForOffloadDevice = TargetDeviceOffloadKind != Action::OFK_None;
  if (const OffloadAction *OA = dyn_cast<OffloadAction>(A)) {
    // The 'Darwin' toolchain is initialized only when its arguments are
    // computed. Get the default arguments for OFK_None to ensure that
    // initialization is performed before processing the offload action.
    // FIXME: Remove when darwin's toolchain is initialized during construction.
    C.getArgsForToolChain(TC, BoundArch, Action::OFK_None);

    // The offload action is expected to be used in four different situations.
    //
    // a) Set a toolchain/architecture/kind for a host action:
    //    Host Action 1 -> OffloadAction -> Host Action 2
    //
    // b) Set a toolchain/architecture/kind for a device action;
    //    Device Action 1 -> OffloadAction -> Device Action 2
    //
    // c) Specify a device dependence to a host action;
    //    Device Action 1  _
    //                      \
    //      Host Action 1  ---> OffloadAction -> Host Action 2
    //
    // d) Specify a host dependence to a device action.
    //      Host Action 1  _
    //                      \
    //    Device Action 1  ---> OffloadAction -> Device Action 2
    //
    // For a) and b), we just return the job generated for the dependence. For
    // c) and d) we override the current action with the host/device dependence
    // if the current toolchain is host/device and set the offload dependences
    // info with the jobs obtained from the device/host dependence(s).

    // If there is a single device option, just generate the job for it.
    if (OA->hasSingleDeviceDependence()) {
      InputInfo DevA;
      OA->doOnEachDeviceDependence([&](Action *DepA, const ToolChain *DepTC,
                                       const char *DepBoundArch) {
        DevA =
            BuildJobsForAction(C, DepA, DepTC, DepBoundArch, AtTopLevel,
                               /*MultipleArchs*/ !!DepBoundArch, LinkingOutput,
                               CachedResults, DepA->getOffloadingDeviceKind());
      });
      return DevA;
    }

    // If 'Action 2' is host, we generate jobs for the device dependences and
    // override the current action with the host dependence. Otherwise, we
    // generate the host dependences and override the action with the device
    // dependence. The dependences can't therefore be a top-level action.
    OA->doOnEachDependence(
        /*IsHostDependence=*/BuildingForOffloadDevice,
        [&](Action *DepA, const ToolChain *DepTC, const char *DepBoundArch) {
          OffloadDependencesInputInfo.push_back(BuildJobsForAction(
              C, DepA, DepTC, DepBoundArch, /*AtTopLevel=*/false,
              /*MultipleArchs*/ !!DepBoundArch, LinkingOutput, CachedResults,
              DepA->getOffloadingDeviceKind()));
        });

    A = BuildingForOffloadDevice
            ? OA->getSingleDeviceDependence(/*DoNotConsiderHostActions=*/true)
            : OA->getHostDependence();
  }

  if (const InputAction *IA = dyn_cast<InputAction>(A)) {
    // FIXME: It would be nice to not claim this here; maybe the old scheme of
    // just using Args was better?
    const Arg &Input = IA->getInputArg();
    Input.claim();
    if (Input.getOption().matches(options::OPT_INPUT)) {
      const char *Name = Input.getValue();
      return InputInfo(A, Name, /* _BaseInput = */ Name);
    }
    return InputInfo(A, &Input, /* _BaseInput = */ "");
  }

  if (const BindArchAction *BAA = dyn_cast<BindArchAction>(A)) {
    const ToolChain *TC;
    StringRef ArchName = BAA->getArchName();

    if (!ArchName.empty())
      TC = &getToolChain(C.getArgs(),
                         computeTargetTriple(*this, TargetTriple,
                                             C.getArgs(), ArchName));
    else
      TC = &C.getDefaultToolChain();

    return BuildJobsForAction(C, *BAA->input_begin(), TC, ArchName, AtTopLevel,
                              MultipleArchs, LinkingOutput, CachedResults,
                              TargetDeviceOffloadKind);
  }


  ActionList Inputs = A->getInputs();

  const JobAction *JA = cast<JobAction>(A);
  ActionList CollapsedOffloadActions;

  auto *DA = dyn_cast<OffloadDepsJobAction>(JA);
  const ToolChain *JATC = DA ? DA->getHostTC() : TC;

  ToolSelector TS(JA, *JATC, C, isSaveTempsEnabled(),
                  embedBitcodeInObject() && !isUsingLTO());
  const Tool *T = TS.getTool(Inputs, CollapsedOffloadActions);

  if (!T)
    return InputInfo();

  // If we've collapsed action list that contained OffloadAction we
  // need to build jobs for host/device-side inputs it may have held.
  for (const auto *OA : CollapsedOffloadActions)
    cast<OffloadAction>(OA)->doOnEachDependence(
        /*IsHostDependence=*/BuildingForOffloadDevice,
        [&](Action *DepA, const ToolChain *DepTC, const char *DepBoundArch) {
          OffloadDependencesInputInfo.push_back(BuildJobsForAction(
              C, DepA, DepTC, DepBoundArch, /* AtTopLevel */ false,
              /*MultipleArchs=*/!!DepBoundArch, LinkingOutput, CachedResults,
              DepA->getOffloadingDeviceKind()));
        });

  // Only use pipes when there is exactly one input.
  InputInfoList InputInfos;
  bool JobForPreprocessToStdout = false;
  for (const Action *Input : Inputs) {
    // Treat dsymutil and verify sub-jobs as being at the top-level too, they
    // shouldn't get temporary output names.
    // FIXME: Clean this up.
    bool SubJobAtTopLevel =
        AtTopLevel && (isa<DsymutilJobAction>(A) || isa<VerifyJobAction>(A));
    InputInfos.push_back(BuildJobsForAction(
        C, Input, JATC, DA ? DA->getOffloadingArch() : BoundArch,
        SubJobAtTopLevel, MultipleArchs, LinkingOutput, CachedResults,
        A->getOffloadingDeviceKind()));
  }
  // Check if we are in sub-work for preprocessing for host side. If so we will
  // add another job to print information to terminal later.
  if (!AtTopLevel && A->getKind() == Action::PreprocessJobClass &&
      C.getJobs().size() == 1)
    JobForPreprocessToStdout = true;

  // Always use the first input as the base input.
  const char *BaseInput = InputInfos[0].getBaseInput();

  // ... except dsymutil actions, which use their actual input as the base
  // input.
  if (JA->getType() == types::TY_dSYM)
    BaseInput = InputInfos[0].getFilename();

  // ... and in header module compilations, which use the module name.
  if (auto *ModuleJA = dyn_cast<HeaderModulePrecompileJobAction>(JA))
    BaseInput = ModuleJA->getModuleName();

  // Append outputs of offload device jobs to the input list
  if (!OffloadDependencesInputInfo.empty())
    InputInfos.append(OffloadDependencesInputInfo.begin(),
                      OffloadDependencesInputInfo.end());

  // Set the effective triple of the toolchain for the duration of this job.
  llvm::Triple EffectiveTriple;
  const ToolChain &ToolTC = T->getToolChain();
  const ArgList &Args =
      C.getArgsForToolChain(TC, BoundArch, A->getOffloadingDeviceKind());
  if (InputInfos.size() != 1) {
    EffectiveTriple = llvm::Triple(ToolTC.ComputeEffectiveClangTriple(Args));
  } else {
    // Pass along the input type if it can be unambiguously determined.
    EffectiveTriple = llvm::Triple(
        ToolTC.ComputeEffectiveClangTriple(Args, InputInfos[0].getType()));
  }
  RegisterEffectiveTriple TripleRAII(ToolTC, EffectiveTriple);

  // Determine the place to write output to, if any.
  InputInfo Result;
  InputInfo ResultForPreprocessToStdout;
  InputInfoList UnbundlingResults;
  if (auto *UA = dyn_cast<OffloadUnbundlingJobAction>(JA)) {
    // If we have an unbundling job, we need to create results for all the
    // outputs. We also update the results cache so that other actions using
    // this unbundling action can get the right results.
    for (auto &UI : UA->getDependentActionsInfo()) {
      assert(UI.DependentOffloadKind != Action::OFK_None &&
             "Unbundling with no offloading??");

      // Unbundling actions are never at the top level. When we generate the
      // offloading prefix, we also do that for the host file because the
      // unbundling action does not change the type of the output which can
      // cause a overwrite.
      InputInfo CurI;
      bool IsFPGAObjLink =
          (JA->getType() == types::TY_Object &&
           EffectiveTriple.getSubArch() == llvm::Triple::SPIRSubArch_fpga &&
           C.getInputArgs().hasArg(options::OPT_fsycl_link_EQ));
#if INTEL_CUSTOMIZATION
      // We create list files for unbundling when using -foffload-static-lib.
      // This is also true for -qmkl and -daal, as they imply additional
      // fat static libraries.
      if (((C.getInputArgs().hasArg(options::OPT_qmkl_EQ) &&
            C.getInputArgs().hasArg(options::OPT_static)) ||
           C.getInputArgs().hasArg(options::OPT_qdaal_EQ) ||
           C.getDriver().getOffloadStaticLibSeen() ||
           JA->getType() == types::TY_Archive)) {
#endif // INTEL_CUSTOMIZATION
        // Host part of the unbundled static archive is not used.
        if (UI.DependentOffloadKind == Action::OFK_Host)
          continue;
        // Host part of the unbundled object is not used when using the
        // FPGA target and -fsycl-link is enabled.
        if (UI.DependentOffloadKind == Action::OFK_Host && IsFPGAObjLink)
          continue;
        std::string TmpFileName = C.getDriver().GetTemporaryPath(
            llvm::sys::path::stem(BaseInput), "a");
        const char *TmpFile =
            C.addTempFile(C.getArgs().MakeArgString(TmpFileName));
        CurI = InputInfo(types::TY_Archive, TmpFile, TmpFile);
      } else if (types::isFPGA(JA->getType())) {
        std::string Ext(types::getTypeTempSuffix(JA->getType()));
        types::ID TI = types::TY_Object;
        if (EffectiveTriple.getSubArch() == llvm::Triple::SPIRSubArch_fpga) {
          // Output file from unbundle is FPGA device. Name the file
          // accordingly.
          if (UI.DependentOffloadKind == Action::OFK_Host) {
            // Do not add the current info for Host with FPGA device.  The host
            // side isn't used
            continue;
          }
          if (JA->getType() == types::TY_FPGA_AOCO) {
            TI = types::TY_TempAOCOfilelist;
            Ext = "txt";
          }
          if (JA->getType() == types::TY_FPGA_AOCR)
            // AOCR files are always unbundled into a list file.
            TI = types::TY_Tempfilelist;
        } else if (EffectiveTriple.getSubArch() !=
                   llvm::Triple::SPIRSubArch_fpga) {
          if (UI.DependentOffloadKind == Action::OFK_SYCL) {
            // Do not add the current info for device with FPGA device.  The
            // device side isn't used
            continue;
          }
          TI = types::TY_Tempfilelist;
          Ext = "txt";
        }
        std::string TmpFileName = C.getDriver().GetTemporaryPath(
            llvm::sys::path::stem(BaseInput), Ext);
        const char *TmpFile =
                        C.addTempFile(C.getArgs().MakeArgString(TmpFileName));
        CurI = InputInfo(TI, TmpFile, TmpFile);
      } else {
        // Host part of the unbundled object is not used when -fsycl-link is
        // enabled with FPGA target
        if (UI.DependentOffloadKind == Action::OFK_Host && IsFPGAObjLink)
          continue;
        std::string OffloadingPrefix = Action::GetOffloadingFileNamePrefix(
          UI.DependentOffloadKind,
          UI.DependentToolChain->getTriple().normalize(),
          /*CreatePrefixForHost=*/true);
        CurI = InputInfo(
          UA,
          GetNamedOutputPath(C, *UA, BaseInput, UI.DependentBoundArch,
                             /*AtTopLevel=*/false,
                             MultipleArchs ||
                                 UI.DependentOffloadKind == Action::OFK_HIP,
                             OffloadingPrefix),
          BaseInput);
      }
      // Save the unbundling result.
      UnbundlingResults.push_back(CurI);

      // Get the unique string identifier for this dependence and cache the
      // result.
      StringRef Arch;
      if (TargetDeviceOffloadKind == Action::OFK_HIP) {
        if (UI.DependentOffloadKind == Action::OFK_Host)
          Arch = StringRef();
        else
          Arch = UI.DependentBoundArch;
      } else
        Arch = BoundArch;
      // When unbundling for SYCL and there is no Target offload, assume
      // Host as the dependent offload, as the host path has been stripped
      // in this instance
      Action::OffloadKind DependentOffloadKind;
      if (UI.DependentOffloadKind == Action::OFK_SYCL &&
          TargetDeviceOffloadKind == Action::OFK_None)
        DependentOffloadKind = Action::OFK_Host;
      else
        DependentOffloadKind = UI.DependentOffloadKind;

      CachedResults[{A, GetTriplePlusArchString(UI.DependentToolChain, Arch,
                                                DependentOffloadKind)}] =
          CurI;
    }
    // Do a check for a dependency file unbundle for FPGA.  This is out of line
    // from a regular unbundle, so just create and return the name of the
    // unbundled file.
    if (JA->getType() == types::TY_FPGA_Dependencies ||
        JA->getType() == types::TY_FPGA_Dependencies_List) {
      std::string Ext(types::getTypeTempSuffix(JA->getType()));
      std::string TmpFileName =
          C.getDriver().GetTemporaryPath(llvm::sys::path::stem(BaseInput), Ext);
      const char *TmpFile =
          C.addTempFile(C.getArgs().MakeArgString(TmpFileName));
      Result = InputInfo(JA->getType(), TmpFile, TmpFile);
      UnbundlingResults.push_back(Result);
    } else {
      // Now that we have all the results generated, select the one that should
      // be returned for the current depending action.
      std::pair<const Action *, std::string> ActionTC = {
          A, GetTriplePlusArchString(TC, BoundArch, TargetDeviceOffloadKind)};
      assert(CachedResults.find(ActionTC) != CachedResults.end() &&
             "Result does not exist??");
      Result = CachedResults[ActionTC];
    }
  } else if (auto *DA = dyn_cast<OffloadDepsJobAction>(JA)) {
    for (auto &DI : DA->getDependentActionsInfo()) {
      assert(DI.DependentOffloadKind != Action::OFK_None &&
             "Deps job with no offloading");

      std::string OffloadingPrefix = Action::GetOffloadingFileNamePrefix(
          DI.DependentOffloadKind,
          DI.DependentToolChain->getTriple().normalize(),
          /*CreatePrefixForHost=*/true);
      auto CurI = InputInfo(
          DA,
          GetNamedOutputPath(C, *DA, BaseInput, DI.DependentBoundArch,
                             /*AtTopLevel=*/false,
                             MultipleArchs ||
                                 DI.DependentOffloadKind == Action::OFK_HIP,
                             OffloadingPrefix),
          BaseInput);
      // Save the result.
      UnbundlingResults.push_back(CurI);

      // Get the unique string identifier for this dependence and cache the
      // result.
      StringRef Arch = TargetDeviceOffloadKind == Action::OFK_HIP
                           ? DI.DependentOffloadKind == Action::OFK_Host
                                 ? StringRef()
                                 : DI.DependentBoundArch
                           : BoundArch;

      CachedResults[{A, GetTriplePlusArchString(DI.DependentToolChain, Arch,
                                                DI.DependentOffloadKind)}] =
          CurI;
    }

    // Now that we have all the results generated, select the one that should be
    // returned for the current depending action.
    std::pair<const Action *, std::string> ActionTC = {
        A, GetTriplePlusArchString(TC, BoundArch, TargetDeviceOffloadKind)};
    auto It = CachedResults.find(ActionTC);
    assert(It != CachedResults.end() && "Result does not exist??");
    Result = It->second;
  } else if (JA->getType() == types::TY_Nothing)
    Result = InputInfo(A, BaseInput);
  else {
    std::string OffloadingPrefix;
    // When generating binaries with -fsycl-link-target or -fsycl-link, the
    // output file prefix is the triple arch only.  Do not add the arch when
    // compiling for host.
    if (!A->getOffloadingHostActiveKinds() &&
        (Args.getLastArg(options::OPT_fsycl_link_targets_EQ) ||
         Args.hasArg(options::OPT_fsycl_link_EQ))) {
      OffloadingPrefix = "-";
      OffloadingPrefix += TC->getTriple().getArchName();
    } else {
      // We only have to generate a prefix for the host if this is not a
      // top-level action.
      OffloadingPrefix = Action::GetOffloadingFileNamePrefix(
        A->getOffloadingDeviceKind(), TC->getTriple().normalize(),
        /*CreatePrefixForHost=*/!!A->getOffloadingHostActiveKinds() &&
            !AtTopLevel);
    }
    if (isa<OffloadWrapperJobAction>(JA)) {
      if (Arg *FinalOutput = C.getArgs().getLastArg(options::OPT_o))
        BaseInput = FinalOutput->getValue();
      else
        BaseInput = getDefaultImageName();
      BaseInput =
          C.getArgs().MakeArgString(std::string(BaseInput) + "-wrapper");
    }
    Result = InputInfo(A, GetNamedOutputPath(C, *JA, BaseInput, BoundArch,
                                             AtTopLevel, MultipleArchs,
                                             OffloadingPrefix),
                       BaseInput);
    if (JobForPreprocessToStdout)
      ResultForPreprocessToStdout = InputInfo(A, "-", BaseInput);
  }

  if (CCCPrintBindings && !CCGenDiagnostics) {
    llvm::errs() << "# \"" << T->getToolChain().getTripleString() << '"'
                 << " - \"" << T->getName() << "\", inputs: [";
    for (unsigned i = 0, e = InputInfos.size(); i != e; ++i) {
      llvm::errs() << InputInfos[i].getAsString();
      if (i + 1 != e)
        llvm::errs() << ", ";
    }
    if (UnbundlingResults.empty())
      llvm::errs() << "], output: " << Result.getAsString() << "\n";
    else {
      llvm::errs() << "], outputs: [";
      for (unsigned i = 0, e = UnbundlingResults.size(); i != e; ++i) {
        llvm::errs() << UnbundlingResults[i].getAsString();
        if (i + 1 != e)
          llvm::errs() << ", ";
      }
      llvm::errs() << "] \n";
    }
  } else {
    if (UnbundlingResults.empty()) {
      T->ConstructJob(
          C, *JA, Result, InputInfos,
          C.getArgsForToolChain(TC, BoundArch, JA->getOffloadingDeviceKind()),
          LinkingOutput);
      // Add another job to print information to terminal for host side.
      if (JobForPreprocessToStdout) {
        T->ConstructJob(
            C, *JA, ResultForPreprocessToStdout, InputInfos,
            C.getArgsForToolChain(TC, BoundArch, JA->getOffloadingDeviceKind()),
            LinkingOutput);
      }
    } else
      T->ConstructJobMultipleOutputs(
          C, *JA, UnbundlingResults, InputInfos,
          C.getArgsForToolChain(TC, BoundArch, JA->getOffloadingDeviceKind()),
          LinkingOutput);
  }
  return Result;
}

const char *Driver::getDefaultImageName() const {
  llvm::Triple Target(llvm::Triple::normalize(TargetTriple));
  return Target.isOSWindows() ? "a.exe" : "a.out";
}

/// Create output filename based on ArgValue, which could either be a
/// full filename, filename without extension, or a directory. If ArgValue
/// does not provide a filename, then use BaseName, and use the extension
/// suitable for FileType.
static const char *MakeCLOutputFilename(const ArgList &Args, StringRef ArgValue,
                                        StringRef BaseName,
                                        types::ID FileType) {
  SmallString<128> Filename = ArgValue;

  if (ArgValue.empty()) {
    // If the argument is empty, output to BaseName in the current dir.
    Filename = BaseName;
  } else if (llvm::sys::path::is_separator(Filename.back())) {
    // If the argument is a directory, output to BaseName in that dir.
    llvm::sys::path::append(Filename, BaseName);
  }

  if (!llvm::sys::path::has_extension(ArgValue)) {
    // If the argument didn't provide an extension, then set it.
    const char *Extension = types::getTypeTempSuffix(FileType, true);

    if (FileType == types::TY_Image &&
        Args.hasArg(options::OPT__SLASH_LD, options::OPT__SLASH_LDd)) {
      // The output file is a dll.
      Extension = "dll";
    }

    llvm::sys::path::replace_extension(Filename, Extension);
  }

  return Args.MakeArgString(Filename.c_str());
}

static bool HasPreprocessOutput(const Action &JA) {
  if (isa<PreprocessJobAction>(JA))
    return true;
  if (isa<OffloadAction>(JA) && isa<PreprocessJobAction>(JA.getInputs()[0]))
    return true;
  if (isa<OffloadBundlingJobAction>(JA) &&
      HasPreprocessOutput(*(JA.getInputs()[0])))
    return true;
  return false;
}

const char *Driver::GetNamedOutputPath(Compilation &C, const JobAction &JA,
                                       const char *BaseInput,
                                       StringRef OrigBoundArch, bool AtTopLevel,
                                       bool MultipleArchs,
                                       StringRef OffloadingPrefix) const {
  std::string BoundArch = OrigBoundArch.str();
#if defined(_WIN32)
  // BoundArch may contains ':', which is invalid in file names on Windows,
  // therefore replace it with '%'.
  std::replace(BoundArch.begin(), BoundArch.end(), ':', '@');
#endif

  llvm::PrettyStackTraceString CrashInfo("Computing output path");
  // Output to a user requested destination?
  if (AtTopLevel && !isa<DsymutilJobAction>(JA) && !isa<VerifyJobAction>(JA)) {
    if (Arg *FinalOutput = C.getArgs().getLastArg(options::OPT_o))
      return C.addResultFile(FinalOutput->getValue(), &JA);
    // Output to destination for -fsycl-device-only and Windows -o
    if (C.getArgs().hasArg(options::OPT_fsycl_device_only))
      if (Arg *FinalOutput = C.getArgs().getLastArg(options::OPT__SLASH_o))
        return C.addResultFile(FinalOutput->getValue(), &JA);
  }

  // For /P, preprocess to file named after BaseInput.
  if (C.getArgs().hasArg(options::OPT__SLASH_P) &&
      ((AtTopLevel && isa<PreprocessJobAction>(JA)) ||
       isa<OffloadBundlingJobAction>(JA))) {
    StringRef BaseName = llvm::sys::path::filename(BaseInput);
    StringRef NameArg;
    if (Arg *A = C.getArgs().getLastArg(options::OPT__SLASH_Fi))
      NameArg = A->getValue();
    return C.addResultFile(
        MakeCLOutputFilename(C.getArgs(), NameArg, BaseName, types::TY_PP_C),
        &JA);
  }

  // Default to writing to stdout?
  if (AtTopLevel && !CCGenDiagnostics && HasPreprocessOutput(JA)) {
    return "-";
  }

  // Is this the assembly listing for /FA?
  if (JA.getType() == types::TY_PP_Asm &&
      (C.getArgs().hasArg(options::OPT__SLASH_FA) ||
       C.getArgs().hasArg(options::OPT__SLASH_Fa))) {
    // Use /Fa and the input filename to determine the asm file name.
    StringRef BaseName = llvm::sys::path::filename(BaseInput);
    StringRef FaValue = C.getArgs().getLastArgValue(options::OPT__SLASH_Fa);
    return C.addResultFile(
        MakeCLOutputFilename(C.getArgs(), FaValue, BaseName, JA.getType()),
        &JA);
  }

  // Output to a temporary file?
  if ((!AtTopLevel && !isSaveTempsEnabled() &&
       (!C.getArgs().hasArg(options::OPT__SLASH_Fo) ||
        // FIXME - The use of /Fo is limited when offloading is enabled.  When
        // compiling to exe use of /Fo does not produce the named obj.  We also
        // should not use the named output when performing unbundling.
        (C.getArgs().hasArg(options::OPT__SLASH_Fo) &&
         (!JA.isOffloading(Action::OFK_None) ||
          isa<OffloadUnbundlingJobAction>(JA) ||
          JA.getOffloadingHostActiveKinds() > Action::OFK_Host)))) ||
      CCGenDiagnostics) {
    StringRef Name = llvm::sys::path::filename(BaseInput);
    std::pair<StringRef, StringRef> Split = Name.split('.');
    SmallString<128> TmpName;
    const char *Suffix = types::getTypeTempSuffix(JA.getType(), IsCLMode());
    Arg *A = C.getArgs().getLastArg(options::OPT_fcrash_diagnostics_dir);
    if (CCGenDiagnostics && A) {
      SmallString<128> CrashDirectory(A->getValue());
      if (!getVFS().exists(CrashDirectory))
        llvm::sys::fs::create_directories(CrashDirectory);
      llvm::sys::path::append(CrashDirectory, Split.first);
      const char *Middle = Suffix ? "-%%%%%%." : "-%%%%%%";
      std::error_code EC = llvm::sys::fs::createUniqueFile(
          CrashDirectory + Middle + Suffix, TmpName);
      if (EC) {
        Diag(clang::diag::err_unable_to_make_temp) << EC.message();
        return "";
      }
    } else {
      TmpName = GetTemporaryPath(Split.first, Suffix);
    }
    return C.addTempFile(C.getArgs().MakeArgString(TmpName), JA.getType());
  }

  SmallString<128> BasePath(BaseInput);
  SmallString<128> ExternalPath("");
  StringRef BaseName;

  // Dsymutil actions should use the full path.
  if (isa<DsymutilJobAction>(JA) && C.getArgs().hasArg(options::OPT_dsym_dir)) {
    ExternalPath += C.getArgs().getLastArg(options::OPT_dsym_dir)->getValue();
    // We use posix style here because the tests (specifically
    // darwin-dsymutil.c) demonstrate that posix style paths are acceptable
    // even on Windows and if we don't then the similar test covering this
    // fails.
    llvm::sys::path::append(ExternalPath, llvm::sys::path::Style::posix,
                            llvm::sys::path::filename(BasePath));
    BaseName = ExternalPath;
  } else if (isa<DsymutilJobAction>(JA) || isa<VerifyJobAction>(JA))
    BaseName = BasePath;
  else
    BaseName = llvm::sys::path::filename(BasePath);

  // Determine what the derived output name should be.
  const char *NamedOutput;

  if ((JA.getType() == types::TY_Object || JA.getType() == types::TY_LTO_BC ||
       JA.getType() == types::TY_Archive) &&
      C.getArgs().hasArg(options::OPT__SLASH_Fo, options::OPT__SLASH_o)) {
    // The /Fo or /o flag decides the object filename.
    StringRef Val =
        C.getArgs()
            .getLastArg(options::OPT__SLASH_Fo, options::OPT__SLASH_o)
            ->getValue();
    NamedOutput =
        MakeCLOutputFilename(C.getArgs(), Val, BaseName, types::TY_Object);
  } else if (JA.getType() == types::TY_Image &&
             C.getArgs().hasArg(options::OPT__SLASH_Fe,
                                options::OPT__SLASH_o)) {
    // The /Fe or /o flag names the linked file.
    StringRef Val =
        C.getArgs()
            .getLastArg(options::OPT__SLASH_Fe, options::OPT__SLASH_o)
            ->getValue();
    NamedOutput =
        MakeCLOutputFilename(C.getArgs(), Val, BaseName, types::TY_Image);
  } else if (JA.getType() == types::TY_Image) {
    if (IsCLMode()) {
      // clang-cl uses BaseName for the executable name.
      NamedOutput =
          MakeCLOutputFilename(C.getArgs(), "", BaseName, types::TY_Image);
    } else {
      SmallString<128> Output(getDefaultImageName());
      // HIP image for device compilation with -fno-gpu-rdc is per compilation
      // unit.
      bool IsHIPNoRDC = JA.getOffloadingDeviceKind() == Action::OFK_HIP &&
                        !C.getArgs().hasFlag(options::OPT_fgpu_rdc,
                                             options::OPT_fno_gpu_rdc, false);
      if (IsHIPNoRDC) {
        Output = BaseName;
        llvm::sys::path::replace_extension(Output, "");
      }
      Output += OffloadingPrefix;
      if (MultipleArchs && !BoundArch.empty()) {
        Output += "-";
        Output.append(BoundArch);
      }
      if (IsHIPNoRDC)
        Output += ".out";
      NamedOutput = C.getArgs().MakeArgString(Output.c_str());
    }
  } else if (JA.getType() == types::TY_PCH && IsCLMode()) {
    NamedOutput = C.getArgs().MakeArgString(GetClPchPath(C, BaseName));
  } else {
    const char *Suffix = types::getTypeTempSuffix(JA.getType(), IsCLMode());
    assert(Suffix && "All types used for output should have a suffix.");

    std::string::size_type End = std::string::npos;
    if (!types::appendSuffixForType(JA.getType()))
      End = BaseName.rfind('.');
    SmallString<128> Suffixed(BaseName.substr(0, End));
    Suffixed += OffloadingPrefix;
    if (MultipleArchs && !BoundArch.empty()) {
      Suffixed += "-";
      Suffixed.append(BoundArch);
    }
    // When using both -save-temps and -emit-llvm, use a ".tmp.bc" suffix for
    // the unoptimized bitcode so that it does not get overwritten by the ".bc"
    // optimized bitcode output.
    auto IsHIPRDCInCompilePhase = [](const JobAction &JA,
                                     const llvm::opt::DerivedArgList &Args) {
      // The relocatable compilation in HIP implies -emit-llvm. Similarly, use a
      // ".tmp.bc" suffix for the unoptimized bitcode (generated in the compile
      // phase.)
      return isa<CompileJobAction>(JA) &&
             JA.getOffloadingDeviceKind() == Action::OFK_HIP &&
             Args.hasFlag(options::OPT_fgpu_rdc, options::OPT_fno_gpu_rdc,
                          false);
    };
    if (!AtTopLevel && JA.getType() == types::TY_LLVM_BC &&
        (C.getArgs().hasArg(options::OPT_emit_llvm) ||
         IsHIPRDCInCompilePhase(JA, C.getArgs())))
      Suffixed += ".tmp";
    Suffixed += '.';
    Suffixed += Suffix;
    NamedOutput = C.getArgs().MakeArgString(Suffixed.c_str());
  }

  // Prepend object file path if -save-temps=obj
  if (!AtTopLevel && isSaveTempsObj() && C.getArgs().hasArg(options::OPT_o) &&
      JA.getType() != types::TY_PCH) {
    Arg *FinalOutput = C.getArgs().getLastArg(options::OPT_o);
    SmallString<128> TempPath(FinalOutput->getValue());
    llvm::sys::path::remove_filename(TempPath);
    StringRef OutputFileName = llvm::sys::path::filename(NamedOutput);
    llvm::sys::path::append(TempPath, OutputFileName);
    NamedOutput = C.getArgs().MakeArgString(TempPath.c_str());
  }

  if (isSaveTempsEnabled()) {
    // If we're saving temps and the temp file conflicts with any
    // input/resulting file, then avoid overwriting.
    if (!AtTopLevel) {
      bool SameFile = false;
      SmallString<256> Result;
      llvm::sys::fs::current_path(Result);
      llvm::sys::path::append(Result, BaseName);
      llvm::sys::fs::equivalent(BaseInput, Result.c_str(), SameFile);
      // Must share the same path to conflict.
      if (SameFile) {
        StringRef Name = llvm::sys::path::filename(BaseInput);
        std::pair<StringRef, StringRef> Split = Name.split('.');
        std::string TmpName = GetTemporaryPath(
            Split.first, types::getTypeTempSuffix(JA.getType(), IsCLMode()));
        return C.addTempFile(C.getArgs().MakeArgString(TmpName));
      }
    }

    const auto &ResultFiles = C.getResultFiles();
    const auto CollidingFilenameIt =
        llvm::find_if(ResultFiles, [NamedOutput](const auto &It) {
          return StringRef(NamedOutput).equals(It.second);
        });
    if (CollidingFilenameIt != ResultFiles.end()) {
      // Upon any collision, a unique hash will be appended to the filename,
      // similar to what is done for temporary files in the regular flow.
      StringRef CollidingName(CollidingFilenameIt->second);
      std::pair<StringRef, StringRef> Split = CollidingName.split('.');
      std::string UniqueName = GetUniquePath(
          Split.first, types::getTypeTempSuffix(JA.getType(), IsCLMode()));
      return C.addResultFile(C.getArgs().MakeArgString(UniqueName), &JA);
    }
  }

  // As an annoying special case, PCH generation doesn't strip the pathname.
  if (JA.getType() == types::TY_PCH && !IsCLMode()) {
    llvm::sys::path::remove_filename(BasePath);
    if (BasePath.empty())
      BasePath = NamedOutput;
    else
      llvm::sys::path::append(BasePath, NamedOutput);
    return C.addResultFile(C.getArgs().MakeArgString(BasePath.c_str()), &JA);
  } else {
    return C.addResultFile(NamedOutput, &JA);
  }
}

std::string Driver::GetFilePath(StringRef Name, const ToolChain &TC) const {
  // Search for Name in a list of paths.
  auto SearchPaths = [&](const llvm::SmallVectorImpl<std::string> &P)
      -> llvm::Optional<std::string> {
    // Respect a limited subset of the '-Bprefix' functionality in GCC by
    // attempting to use this prefix when looking for file paths.
    for (const auto &Dir : P) {
      if (Dir.empty())
        continue;
      SmallString<128> P(Dir[0] == '=' ? SysRoot + Dir.substr(1) : Dir);
      llvm::sys::path::append(P, Name);
      if (llvm::sys::fs::exists(Twine(P)))
        return std::string(P);
    }
    return None;
  };

  if (auto P = SearchPaths(PrefixDirs))
    return *P;

  SmallString<128> R(ResourceDir);
  llvm::sys::path::append(R, Name);
  if (llvm::sys::fs::exists(Twine(R)))
    return std::string(R.str());

  SmallString<128> P(TC.getCompilerRTPath());
  llvm::sys::path::append(P, Name);
  if (llvm::sys::fs::exists(Twine(P)))
    return std::string(P.str());

  SmallString<128> D(Dir);
  llvm::sys::path::append(D, "..", Name);
  if (llvm::sys::fs::exists(Twine(D)))
    return std::string(D.str());

  if (auto P = SearchPaths(TC.getLibraryPaths()))
    return *P;

  if (auto P = SearchPaths(TC.getFilePaths()))
    return *P;

  return std::string(Name);
}

void Driver::generatePrefixedToolNames(
    StringRef Tool, const ToolChain &TC,
    SmallVectorImpl<std::string> &Names) const {
  // FIXME: Needs a better variable than TargetTriple
  Names.emplace_back((TargetTriple + "-" + Tool).str());
  Names.emplace_back(Tool);

  // Allow the discovery of tools prefixed with LLVM's default target triple.
  std::string DefaultTargetTriple = llvm::sys::getDefaultTargetTriple();
  if (DefaultTargetTriple != TargetTriple)
    Names.emplace_back((DefaultTargetTriple + "-" + Tool).str());
}

static bool ScanDirForExecutable(SmallString<128> &Dir, StringRef Name) {
  llvm::sys::path::append(Dir, Name);
  if (llvm::sys::fs::can_execute(Twine(Dir)))
    return true;
  llvm::sys::path::remove_filename(Dir);
  return false;
}

std::string Driver::GetProgramPath(StringRef Name, const ToolChain &TC) const {
  SmallVector<std::string, 2> TargetSpecificExecutables;
  generatePrefixedToolNames(Name, TC, TargetSpecificExecutables);

  // Respect a limited subset of the '-Bprefix' functionality in GCC by
  // attempting to use this prefix when looking for program paths.
  for (const auto &PrefixDir : PrefixDirs) {
    if (llvm::sys::fs::is_directory(PrefixDir)) {
      SmallString<128> P(PrefixDir);
      if (ScanDirForExecutable(P, Name))
        return std::string(P.str());
    } else {
      SmallString<128> P((PrefixDir + Name).str());
      if (llvm::sys::fs::can_execute(Twine(P)))
        return std::string(P.str());
    }
  }

  const ToolChain::path_list &List = TC.getProgramPaths();
  for (const auto &TargetSpecificExecutable : TargetSpecificExecutables) {
    // For each possible name of the tool look for it in
    // program paths first, then the path.
    // Higher priority names will be first, meaning that
    // a higher priority name in the path will be found
    // instead of a lower priority name in the program path.
    // E.g. <triple>-gcc on the path will be found instead
    // of gcc in the program path
    for (const auto &Path : List) {
      SmallString<128> P(Path);
      if (ScanDirForExecutable(P, TargetSpecificExecutable))
        return std::string(P.str());
    }

    // Fall back to the path
    if (llvm::ErrorOr<std::string> P =
            llvm::sys::findProgramByName(TargetSpecificExecutable))
      return *P;
  }

  return std::string(Name);
}

std::string Driver::GetTemporaryPath(StringRef Prefix, StringRef Suffix) const {
  SmallString<128> Path;
  std::error_code EC = llvm::sys::fs::createTemporaryFile(Prefix, Suffix, Path);
  if (EC) {
    Diag(clang::diag::err_unable_to_make_temp) << EC.message();
    return "";
  }

  return std::string(Path.str());
}

std::string Driver::GetUniquePath(StringRef BaseName, StringRef Ext) const {
  SmallString<128> Path;
  std::error_code EC = llvm::sys::fs::createUniqueFile(
      Twine(BaseName) + Twine("-%%%%%%.") + Ext, Path);
  if (EC) {
    Diag(clang::diag::err_unable_to_make_temp) << EC.message();
    return "";
  }

  return std::string(Path.str());
}

std::string Driver::GetTemporaryDirectory(StringRef Prefix) const {
  SmallString<128> Path;
  std::error_code EC = llvm::sys::fs::createUniqueDirectory(Prefix, Path);
  if (EC) {
    Diag(clang::diag::err_unable_to_make_temp) << EC.message();
    return "";
  }

  return std::string(Path.str());
}

std::string Driver::GetClPchPath(Compilation &C, StringRef BaseName) const {
  SmallString<128> Output;
  if (Arg *FpArg = C.getArgs().getLastArg(options::OPT__SLASH_Fp)) {
    // FIXME: If anybody needs it, implement this obscure rule:
    // "If you specify a directory without a file name, the default file name
    // is VCx0.pch., where x is the major version of Visual C++ in use."
    Output = FpArg->getValue();

    // "If you do not specify an extension as part of the path name, an
    // extension of .pch is assumed. "
    if (!llvm::sys::path::has_extension(Output))
      Output += ".pch";
  } else {
    if (Arg *YcArg = C.getArgs().getLastArg(options::OPT__SLASH_Yc))
      Output = YcArg->getValue();
    if (Output.empty())
      Output = BaseName;
    llvm::sys::path::replace_extension(Output, ".pch");
  }
  return std::string(Output.str());
}

const ToolChain &Driver::getToolChain(const ArgList &Args,
                                      const llvm::Triple &Target) const {

  auto &TC = ToolChains[Target.str()];
  if (!TC) {
    switch (Target.getOS()) {
    case llvm::Triple::AIX:
      TC = std::make_unique<toolchains::AIX>(*this, Target, Args);
      break;
    case llvm::Triple::Haiku:
      TC = std::make_unique<toolchains::Haiku>(*this, Target, Args);
      break;
    case llvm::Triple::Ananas:
      TC = std::make_unique<toolchains::Ananas>(*this, Target, Args);
      break;
    case llvm::Triple::CloudABI:
      TC = std::make_unique<toolchains::CloudABI>(*this, Target, Args);
      break;
    case llvm::Triple::Darwin:
    case llvm::Triple::MacOSX:
    case llvm::Triple::IOS:
    case llvm::Triple::TvOS:
    case llvm::Triple::WatchOS:
      TC = std::make_unique<toolchains::DarwinClang>(*this, Target, Args);
      break;
    case llvm::Triple::DragonFly:
      TC = std::make_unique<toolchains::DragonFly>(*this, Target, Args);
      break;
    case llvm::Triple::OpenBSD:
      TC = std::make_unique<toolchains::OpenBSD>(*this, Target, Args);
      break;
    case llvm::Triple::NetBSD:
      TC = std::make_unique<toolchains::NetBSD>(*this, Target, Args);
      break;
    case llvm::Triple::FreeBSD:
      TC = std::make_unique<toolchains::FreeBSD>(*this, Target, Args);
      break;
    case llvm::Triple::Minix:
      TC = std::make_unique<toolchains::Minix>(*this, Target, Args);
      break;
    case llvm::Triple::Linux:
    case llvm::Triple::ELFIAMCU:
      if (Target.getArch() == llvm::Triple::hexagon)
        TC = std::make_unique<toolchains::HexagonToolChain>(*this, Target,
                                                             Args);
      else if ((Target.getVendor() == llvm::Triple::MipsTechnologies) &&
               !Target.hasEnvironment())
        TC = std::make_unique<toolchains::MipsLLVMToolChain>(*this, Target,
                                                              Args);
      else if (Target.isPPC())
        TC = std::make_unique<toolchains::PPCLinuxToolChain>(*this, Target,
                                                              Args);
      else if (Target.getArch() == llvm::Triple::ve)
        TC = std::make_unique<toolchains::VEToolChain>(*this, Target, Args);

      else
        TC = std::make_unique<toolchains::Linux>(*this, Target, Args);
      break;
    case llvm::Triple::NaCl:
      TC = std::make_unique<toolchains::NaClToolChain>(*this, Target, Args);
      break;
    case llvm::Triple::Fuchsia:
      TC = std::make_unique<toolchains::Fuchsia>(*this, Target, Args);
      break;
    case llvm::Triple::Solaris:
      TC = std::make_unique<toolchains::Solaris>(*this, Target, Args);
      break;
    case llvm::Triple::AMDHSA:
      TC = std::make_unique<toolchains::ROCMToolChain>(*this, Target, Args);
      break;
    case llvm::Triple::AMDPAL:
    case llvm::Triple::Mesa3D:
      TC = std::make_unique<toolchains::AMDGPUToolChain>(*this, Target, Args);
      break;
    case llvm::Triple::Win32:
      switch (Target.getEnvironment()) {
      default:
        if (Target.isOSBinFormatELF())
          TC = std::make_unique<toolchains::Generic_ELF>(*this, Target, Args);
        else if (Target.isOSBinFormatMachO())
          TC = std::make_unique<toolchains::MachO>(*this, Target, Args);
        else
          TC = std::make_unique<toolchains::Generic_GCC>(*this, Target, Args);
        break;
      case llvm::Triple::GNU:
        TC = std::make_unique<toolchains::MinGW>(*this, Target, Args);
        break;
      case llvm::Triple::Itanium:
        TC = std::make_unique<toolchains::CrossWindowsToolChain>(*this, Target,
                                                                  Args);
        break;
      case llvm::Triple::MSVC:
      case llvm::Triple::UnknownEnvironment:
      case llvm::Triple::SYCLDevice:
        if (Args.getLastArgValue(options::OPT_fuse_ld_EQ)
                .startswith_lower("bfd"))
          TC = std::make_unique<toolchains::CrossWindowsToolChain>(
              *this, Target, Args);
        else
          TC =
              std::make_unique<toolchains::MSVCToolChain>(*this, Target, Args);
        break;
      }
      break;
    case llvm::Triple::PS4:
      TC = std::make_unique<toolchains::PS4CPU>(*this, Target, Args);
      break;
    case llvm::Triple::Contiki:
      TC = std::make_unique<toolchains::Contiki>(*this, Target, Args);
      break;
    case llvm::Triple::Hurd:
      TC = std::make_unique<toolchains::Hurd>(*this, Target, Args);
      break;
    case llvm::Triple::ZOS:
      TC = std::make_unique<toolchains::ZOS>(*this, Target, Args);
      break;
    default:
      // Of these targets, Hexagon is the only one that might have
      // an OS of Linux, in which case it got handled above already.
      switch (Target.getArch()) {
      case llvm::Triple::tce:
        TC = std::make_unique<toolchains::TCEToolChain>(*this, Target, Args);
        break;
      case llvm::Triple::tcele:
        TC = std::make_unique<toolchains::TCELEToolChain>(*this, Target, Args);
        break;
      case llvm::Triple::hexagon:
        TC = std::make_unique<toolchains::HexagonToolChain>(*this, Target,
                                                             Args);
        break;
      case llvm::Triple::lanai:
        TC = std::make_unique<toolchains::LanaiToolChain>(*this, Target, Args);
        break;
      case llvm::Triple::xcore:
        TC = std::make_unique<toolchains::XCoreToolChain>(*this, Target, Args);
        break;
#if INTEL_CUSTOMIZATION
#if INTEL_FEATURE_CSA
      case llvm::Triple::csa:
        TC = std::make_unique<toolchains::CSAToolChain>(*this, Target, Args);
        break;
#endif  // INTEL_FEATURE_CSA
#endif  // INTEL_CUSTOMIZATION
      case llvm::Triple::wasm32:
      case llvm::Triple::wasm64:
        TC = std::make_unique<toolchains::WebAssembly>(*this, Target, Args);
        break;
      case llvm::Triple::avr:
        TC = std::make_unique<toolchains::AVRToolChain>(*this, Target, Args);
        break;
      case llvm::Triple::msp430:
        TC =
            std::make_unique<toolchains::MSP430ToolChain>(*this, Target, Args);
        break;
      case llvm::Triple::riscv32:
      case llvm::Triple::riscv64:
        if (toolchains::RISCVToolChain::hasGCCToolchain(*this, Args))
          TC =
              std::make_unique<toolchains::RISCVToolChain>(*this, Target, Args);
        else
          TC = std::make_unique<toolchains::BareMetal>(*this, Target, Args);
        break;
      case llvm::Triple::ve:
        TC = std::make_unique<toolchains::VEToolChain>(*this, Target, Args);
        break;
      default:
        if (Target.getVendor() == llvm::Triple::Myriad)
          TC = std::make_unique<toolchains::MyriadToolChain>(*this, Target,
                                                              Args);
        else if (toolchains::BareMetal::handlesTarget(Target))
          TC = std::make_unique<toolchains::BareMetal>(*this, Target, Args);
        else if (Target.isOSBinFormatELF())
          TC = std::make_unique<toolchains::Generic_ELF>(*this, Target, Args);
        else if (Target.isOSBinFormatMachO())
          TC = std::make_unique<toolchains::MachO>(*this, Target, Args);
        else
          TC = std::make_unique<toolchains::Generic_GCC>(*this, Target, Args);
      }
    }
  }

  // Intentionally omitted from the switch above: llvm::Triple::CUDA.  CUDA
  // compiles always need two toolchains, the CUDA toolchain and the host
  // toolchain.  So the only valid way to create a CUDA toolchain is via
  // CreateOffloadingDeviceToolChains.

  return *TC;
}

const ToolChain &Driver::getOffloadingDeviceToolChain(const ArgList &Args,
                  const llvm::Triple &Target, const ToolChain &HostTC,
                  const Action::OffloadKind &TargetDeviceOffloadKind) const {
  // Use device / host triples as the key into the ToolChains map because the
  // device ToolChain we create depends on both.
  auto &TC = ToolChains[Target.str() + "/" + HostTC.getTriple().str()];
  if (!TC) {
    // Categorized by offload kind > arch rather than OS > arch like
    // the normal getToolChain call, as it seems a reasonable way to categorize
    // things.
    switch (TargetDeviceOffloadKind) {
      case Action::OFK_Cuda:
        TC = std::make_unique<toolchains::CudaToolChain>(
          *this, Target, HostTC, Args, TargetDeviceOffloadKind);
        break;
      case Action::OFK_HIP:
        TC = std::make_unique<toolchains::HIPToolChain>(
          *this, Target, HostTC, Args);
        break;
      case Action::OFK_OpenMP:
        // omp + nvptx
        TC = std::make_unique<toolchains::CudaToolChain>(
          *this, Target, HostTC, Args, TargetDeviceOffloadKind);
        break;
      case Action::OFK_SYCL:
        switch (Target.getArch()) {
          case llvm::Triple::spir:
          case llvm::Triple::spir64:
            TC = std::make_unique<toolchains::SYCLToolChain>(
              *this, Target, HostTC, Args);
            break;
          case llvm::Triple::nvptx:
          case llvm::Triple::nvptx64:
            TC = std::make_unique<toolchains::CudaToolChain>(
              *this, Target, HostTC, Args, TargetDeviceOffloadKind);
            break;
          default:
          break;
        }
      break;
      default:
      break;
    }
  }

  return *TC;
}

bool Driver::ShouldUseClangCompiler(const JobAction &JA) const {
  // Say "no" if there is not exactly one input of a type clang understands.
  if (JA.size() != 1 ||
      !types::isAcceptedByClang((*JA.input_begin())->getType()))
    return false;

  // And say "no" if this is not a kind of action clang understands.
  if (!isa<PreprocessJobAction>(JA) && !isa<PrecompileJobAction>(JA) &&
      !isa<CompileJobAction>(JA) && !isa<BackendJobAction>(JA))
    return false;

  return true;
}

bool Driver::ShouldUseFlangCompiler(const JobAction &JA) const {
  // Say "no" if there is not exactly one input of a type flang understands.
  if (JA.size() != 1 ||
      !types::isFortran((*JA.input_begin())->getType()))
    return false;

  // And say "no" if this is not a kind of action flang understands.
  if (!isa<PreprocessJobAction>(JA) && !isa<CompileJobAction>(JA) && !isa<BackendJobAction>(JA))
    return false;

  return true;
}

bool Driver::ShouldEmitStaticLibrary(const ArgList &Args) const {
  // Only emit static library if the flag is set explicitly.
  if (Args.hasArg(options::OPT_emit_static_lib))
    return true;
  return false;
}

/// GetReleaseVersion - Parse (([0-9]+)(.([0-9]+)(.([0-9]+)?))?)? and return the
/// grouped values as integers. Numbers which are not provided are set to 0.
///
/// \return True if the entire string was parsed (9.2), or all groups were
/// parsed (10.3.5extrastuff).
bool Driver::GetReleaseVersion(StringRef Str, unsigned &Major, unsigned &Minor,
                               unsigned &Micro, bool &HadExtra) {
  HadExtra = false;

  Major = Minor = Micro = 0;
  if (Str.empty())
    return false;

  if (Str.consumeInteger(10, Major))
    return false;
  if (Str.empty())
    return true;
  if (Str[0] != '.')
    return false;

  Str = Str.drop_front(1);

  if (Str.consumeInteger(10, Minor))
    return false;
  if (Str.empty())
    return true;
  if (Str[0] != '.')
    return false;
  Str = Str.drop_front(1);

  if (Str.consumeInteger(10, Micro))
    return false;
  if (!Str.empty())
    HadExtra = true;
  return true;
}

/// Parse digits from a string \p Str and fulfill \p Digits with
/// the parsed numbers. This method assumes that the max number of
/// digits to look for is equal to Digits.size().
///
/// \return True if the entire string was parsed and there are
/// no extra characters remaining at the end.
bool Driver::GetReleaseVersion(StringRef Str,
                               MutableArrayRef<unsigned> Digits) {
  if (Str.empty())
    return false;

  unsigned CurDigit = 0;
  while (CurDigit < Digits.size()) {
    unsigned Digit;
    if (Str.consumeInteger(10, Digit))
      return false;
    Digits[CurDigit] = Digit;
    if (Str.empty())
      return true;
    if (Str[0] != '.')
      return false;
    Str = Str.drop_front(1);
    CurDigit++;
  }

  // More digits than requested, bail out...
  return false;
}

std::pair<unsigned, unsigned>
Driver::getIncludeExcludeOptionFlagMasks(bool IsClCompatMode) const {
  unsigned IncludedFlagsBitmask = 0;
  unsigned ExcludedFlagsBitmask = options::NoDriverOption;

  if (IsClCompatMode) {
    // Include CL and Core options.
    IncludedFlagsBitmask |= options::CLOption;
    IncludedFlagsBitmask |= options::CoreOption;
  } else {
    ExcludedFlagsBitmask |= options::CLOption;
  }

  return std::make_pair(IncludedFlagsBitmask, ExcludedFlagsBitmask);
}

#if INTEL_CUSTOMIZATION
bool clang::driver::isOptimizationLevelFast(const Driver &D,
                                            const ArgList &Args) {
  // For Intel and -Ofast is given, don't override if another -O is
  // provided on the command line.
  if (D.IsIntelMode() && Args.hasArgNoClaim(options::OPT_Ofast))
    return true;
#endif // INTEL_CUSTOMIZATION
  return Args.hasFlag(options::OPT_Ofast, options::OPT_O_Group, false);
}

bool clang::driver::isObjectFile(std::string FileName) {
  if (!llvm::sys::path::has_extension(FileName))
    // Any file with no extension should be considered an Object. Take into
    // account -lsomelib library filenames.
    return FileName.rfind("-l", 0) != 0;
  std::string Ext(llvm::sys::path::extension(FileName).drop_front());
  // We cannot rely on lookupTypeForExtension solely as that has 'lib'
  // marked as an object.
  return (Ext != "lib" &&
          types::lookupTypeForExtension(Ext) == types::TY_Object);
}

bool clang::driver::isStaticArchiveFile(const StringRef &FileName) {
  if (!llvm::sys::path::has_extension(FileName))
    // Any file with no extension should not be considered an Archive.
    return false;
  StringRef Ext(llvm::sys::path::extension(FileName).drop_front());
  llvm::file_magic Magic;
  llvm::identify_magic(FileName, Magic);
  // Only .lib and archive files are to be considered.
  return (Ext == "lib" || Magic == llvm::file_magic::archive);
}

bool clang::driver::willEmitRemarks(const ArgList &Args) {
  // -fsave-optimization-record enables it.
  if (Args.hasFlag(options::OPT_fsave_optimization_record,
                   options::OPT_fno_save_optimization_record, false))
    return true;

  // -fsave-optimization-record=<format> enables it as well.
  if (Args.hasFlag(options::OPT_fsave_optimization_record_EQ,
                   options::OPT_fno_save_optimization_record, false))
    return true;

  // -foptimization-record-file alone enables it too.
  if (Args.hasFlag(options::OPT_foptimization_record_file_EQ,
                   options::OPT_fno_save_optimization_record, false))
    return true;

  // -foptimization-record-passes alone enables it too.
  if (Args.hasFlag(options::OPT_foptimization_record_passes_EQ,
                   options::OPT_fno_save_optimization_record, false))
    return true;

#if INTEL_CUSTOMIZATION
  if (const Arg *A = Args.getLastArg(options::OPT_qopt_report_EQ))
    if (A->getValue() != StringRef("0"))
      return true;
#endif // INTEL_CUSTOMIZATION
  return false;
}<|MERGE_RESOLUTION|>--- conflicted
+++ resolved
@@ -4047,28 +4047,21 @@
       // By default, we produce an action for each device arch.
       for (unsigned I = 0; I < ToolChains.size(); ++I) {
         Action *&A = OpenMPDeviceActions[I];
-<<<<<<< HEAD
 #if INTEL_CUSTOMIZATION
         if (ToolChains[I]->getTriple().isSPIR() &&
             CurPhase == phases::Backend) {
           A = C.MakeAction<BackendJobAction>(A, types::TY_LLVM_BC);
           continue;
         }
-=======
->>>>>>> 94be5dd6
         // AMDGPU does not support linking of object files, so we skip
         // assemble and backend actions to produce LLVM IR.
         if (ToolChains[I]->getTriple().isAMDGCN() &&
             (CurPhase == phases::Assemble || CurPhase == phases::Backend))
           continue;
 
-<<<<<<< HEAD
         A = C.getDriver().ConstructPhaseAction(C, Args, CurPhase, A,
                                                Action::OFK_OpenMP);
 #endif // INTEL_CUSTOMIZATION
-=======
-        A = C.getDriver().ConstructPhaseAction(C, Args, CurPhase, A);
->>>>>>> 94be5dd6
       }
 
       return ABRT_Success;
