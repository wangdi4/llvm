--- conflicted
+++ resolved
@@ -181,38 +181,29 @@
   // Compute the path to the resource directory.
   ResourceDir = GetResourcesPath(ClangExecutable, CLANG_RESOURCE_DIR);
 }
-
-<<<<<<< HEAD
-void Driver::ParseDriverMode(StringRef ProgramName,
-                             ArrayRef<const char *> Args) {
-  if (ClangNameParts.isEmpty())
-    ClangNameParts = ToolChain::getTargetAndModeFromProgramName(ProgramName);
-  setDriverModeFromOption(ClangNameParts.DriverMode);
-
-  for (const char *ArgPtr : Args) {
-    // Ignore nullptrs, they are the response file's EOL markers.
-    if (ArgPtr == nullptr)
+#if INTEL_CUSTOMIZATION
+void Driver::parseIntelDriverMode(ArrayRef<const char *> Args) {
+  static const std::string OptIntel =
+      getOpts().getOption(options::OPT__intel).getPrefixedName();
+  static const std::string OptDPCPP =
+      getOpts().getOption(options::OPT__dpcpp).getPrefixedName();
+
+  for (StringRef Arg : Args) {
+    if (Arg != OptIntel && Arg != OptDPCPP)
       continue;
-    const StringRef Arg = ArgPtr;
-    setDriverModeFromOption(Arg);
+
+    IntelMode = true;
+    if (Arg != OptDPCPP)
+      continue;
+
+    DPCPPMode = true;
+    return;
   }
 }
-
-void Driver::setDriverModeFromOption(StringRef Opt) {
-#if INTEL_CUSTOMIZATION
-  if (Opt == getOpts().getOption(options::OPT__intel).getPrefixedName() ||
-      Opt == getOpts().getOption(options::OPT__dpcpp).getPrefixedName()) {
-    IntelMode = true;
-    if (Opt == getOpts().getOption(options::OPT__dpcpp).getPrefixedName())
-      DPCPPMode = true;
-    return;
-  }
 #endif // INTEL_CUSTOMIZATION
-  const std::string OptName =
-=======
+
 void Driver::setDriverMode(StringRef Value) {
   static const std::string OptName =
->>>>>>> ce90b60b
       getOpts().getOption(options::OPT_driver_mode).getPrefixedName();
   if (auto M = llvm::StringSwitch<llvm::Optional<DriverMode>>(Value)
                    .Case("gcc", GCCMode)
@@ -1603,7 +1594,9 @@
 
   // We look for the driver mode option early, because the mode can affect
   // how other options are parsed.
-
+#if INTEL_CUSTOMIZATION
+  parseIntelDriverMode(ArgList.slice(1));
+#endif // INTEL_CUSTOMIZATION
   auto DriverMode = getDriverMode(ClangExecutable, ArgList.slice(1));
   if (!DriverMode.empty())
     setDriverMode(DriverMode);
@@ -8215,7 +8208,24 @@
   return false;
 }
 
-<<<<<<< HEAD
+llvm::StringRef clang::driver::getDriverMode(StringRef ProgName,
+                                             ArrayRef<const char *> Args) {
+  static const std::string OptName =
+      getDriverOptTable().getOption(options::OPT_driver_mode).getPrefixedName();
+  llvm::StringRef Opt;
+  for (StringRef Arg : Args) {
+    if (!Arg.startswith(OptName))
+      continue;
+    Opt = Arg;
+    break;
+  }
+  if (Opt.empty())
+    Opt = ToolChain::getTargetAndModeFromProgramName(ProgName).DriverMode;
+  return Opt.consume_front(OptName) ? Opt : "";
+}
+
+bool driver::IsClangCL(StringRef DriverMode) { return DriverMode.equals("cl"); }
+
 #if INTEL_CUSTOMIZATION
 Arg * clang::driver::getLastArchArg(const ArgList &Args, bool claimArg) {
   Arg *Res = nullptr;
@@ -8229,23 +8239,4 @@
   }
   return Res;
 }
-#endif // INTEL_CUSTOMIZATION
-=======
-llvm::StringRef clang::driver::getDriverMode(StringRef ProgName,
-                                             ArrayRef<const char *> Args) {
-  static const std::string OptName =
-      getDriverOptTable().getOption(options::OPT_driver_mode).getPrefixedName();
-  llvm::StringRef Opt;
-  for (StringRef Arg : Args) {
-    if (!Arg.startswith(OptName))
-      continue;
-    Opt = Arg;
-    break;
-  }
-  if (Opt.empty())
-    Opt = ToolChain::getTargetAndModeFromProgramName(ProgName).DriverMode;
-  return Opt.consume_front(OptName) ? Opt : "";
-}
-
-bool driver::IsClangCL(StringRef DriverMode) { return DriverMode.equals("cl"); }
->>>>>>> ce90b60b
+#endif // INTEL_CUSTOMIZATION