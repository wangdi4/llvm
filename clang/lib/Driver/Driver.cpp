--- conflicted
+++ resolved
@@ -1840,12 +1840,10 @@
     const ToolChain *TC = SYCLTCRange.first->second;
     const toolchains::SYCLToolChain *SYCLTC =
         static_cast<const toolchains::SYCLToolChain *>(TC);
-<<<<<<< HEAD
-    SYCLTC->TranslateBackendTargetArgs(Action::OFK_SYCL, *TranslatedArgs,
-=======
-    SYCLTC->TranslateBackendTargetArgs(SYCLTC->getTriple(), *TranslatedArgs,
->>>>>>> 13423600
-                                       TargetArgs);
+#if INTEL_CUSTOMIZATION
+    SYCLTC->TranslateBackendTargetArgs(
+        Action::OFK_SYCL, SYCLTC->getTriple(), *TranslatedArgs, TargetArgs);
+#endif // INTEL_CUSTOMIZATION
     for (StringRef ArgString : TargetArgs) {
       if (ArgString.equals("-hardware") || ArgString.equals("-simulation")) {
         setFPGAEmulationMode(false);
