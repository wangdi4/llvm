--- conflicted
+++ resolved
@@ -1767,13 +1767,8 @@
     const ToolChain *TC = SYCLTCRange.first->second;
     const toolchains::SYCLToolChain *SYCLTC =
         static_cast<const toolchains::SYCLToolChain *>(TC);
-<<<<<<< HEAD
-    SYCLTC->TranslateBackendTargetArgs(Action::OFK_SYCL, // INTEL
-        *TranslatedArgs, TargetArgs); // INTEL
-=======
     SYCLTC->TranslateBackendTargetArgs(Action::OFK_SYCL, *TranslatedArgs,
                                        TargetArgs);
->>>>>>> 345366f3
     for (StringRef ArgString : TargetArgs) {
       if (ArgString.equals("-hardware") || ArgString.equals("-simulation")) {
         setFPGAEmulationMode(false);
