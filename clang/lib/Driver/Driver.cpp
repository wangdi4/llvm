//===--- Driver.cpp - Clang GCC Compatible Driver -------------------------===//
//
// Part of the LLVM Project, under the Apache License v2.0 with LLVM Exceptions.
// See https://llvm.org/LICENSE.txt for license information.
// SPDX-License-Identifier: Apache-2.0 WITH LLVM-exception
//
//===----------------------------------------------------------------------===//
#include "clang/Driver/Driver.h"
#include "InputInfo.h"
#include "ToolChains/AIX.h"
#include "ToolChains/AMDGPU.h"
#include "ToolChains/AMDGPUOpenMP.h"
#include "ToolChains/AVR.h"
#include "ToolChains/Ananas.h"
#include "ToolChains/BareMetal.h"
#include "ToolChains/Clang.h"
#include "ToolChains/CloudABI.h"
#include "ToolChains/Contiki.h"
#include "ToolChains/CrossWindows.h"
#if INTEL_CUSTOMIZATION
#if INTEL_FEATURE_CSA
#include "ToolChains/Intel_CSA.h"
#endif  // INTEL_FEATURE_CSA
#endif  // INTEL_CUSTOMIZATION
#include "ToolChains/Cuda.h"
#include "ToolChains/Darwin.h"
#include "ToolChains/DragonFly.h"
#include "ToolChains/FreeBSD.h"
#include "ToolChains/Fuchsia.h"
#include "ToolChains/Gnu.h"
#include "ToolChains/HIP.h"
#include "ToolChains/Haiku.h"
#include "ToolChains/Hexagon.h"
#include "ToolChains/Hurd.h"
#include "ToolChains/Lanai.h"
#include "ToolChains/Linux.h"
#include "ToolChains/MSP430.h"
#include "ToolChains/MSVC.h"
#include "ToolChains/MinGW.h"
#include "ToolChains/Minix.h"
#include "ToolChains/MipsLinux.h"
#include "ToolChains/Myriad.h"
#include "ToolChains/NaCl.h"
#include "ToolChains/NetBSD.h"
#include "ToolChains/OpenBSD.h"
#include "ToolChains/PPCLinux.h"
#include "ToolChains/PS4CPU.h"
#include "ToolChains/RISCVToolchain.h"
#include "ToolChains/SYCL.h"
#include "ToolChains/Solaris.h"
#include "ToolChains/TCE.h"
#include "ToolChains/VEToolchain.h"
#include "ToolChains/WebAssembly.h"
#include "ToolChains/XCore.h"
#if INTEL_CUSTOMIZATION
#include "ToolChains/Arch/X86.h"
#endif // INTEL_CUSTOMIZATION
#include "ToolChains/ZOS.h"
#include "clang/Basic/TargetID.h"
#include "clang/Basic/Version.h"
#include "clang/Config/config.h"
#include "clang/Driver/Action.h"
#include "clang/Driver/Compilation.h"
#include "clang/Driver/DriverDiagnostic.h"
#include "clang/Driver/Job.h"
#include "clang/Driver/Options.h"
#include "clang/Driver/SanitizerArgs.h"
#include "clang/Driver/Tool.h"
#include "clang/Driver/ToolChain.h"
#include "llvm/ADT/ArrayRef.h"
#include "llvm/ADT/STLExtras.h"
#include "llvm/ADT/SmallSet.h"
#include "llvm/ADT/StringExtras.h"
#include "llvm/ADT/StringSet.h"
#include "llvm/ADT/StringSwitch.h"
#include "llvm/BinaryFormat/Magic.h"
#include "llvm/Config/llvm-config.h"
#include "llvm/Option/Arg.h"
#include "llvm/Option/ArgList.h"
#include "llvm/Option/OptSpecifier.h"
#include "llvm/Option/OptTable.h"
#include "llvm/Option/Option.h"
#include "llvm/Support/CommandLine.h"
#include "llvm/Support/ErrorHandling.h"
#include "llvm/Support/ExitCodes.h"
#include "llvm/Support/FileSystem.h"
#include "llvm/Support/FormatVariadic.h"
#include "llvm/Support/Host.h"
#include "llvm/Support/MD5.h"
#include "llvm/Support/Path.h"
#include "llvm/Support/PrettyStackTrace.h"
#include "llvm/Support/Process.h"
#include "llvm/Support/Program.h"
#include "llvm/Support/StringSaver.h"
#include "llvm/Support/TargetRegistry.h"
#include "llvm/Support/VirtualFileSystem.h"
#include "llvm/Support/raw_ostream.h"
#include <map>
#include <memory>
#include <utility>
#if LLVM_ON_UNIX
#include <unistd.h> // getpid
#endif

using namespace clang::driver;
using namespace clang;
using namespace llvm::opt;

static llvm::Triple getHIPOffloadTargetTriple() {
  static const llvm::Triple T("amdgcn-amd-amdhsa");
  return T;
}

// static
std::string Driver::GetResourcesPath(StringRef BinaryPath,
                                     StringRef CustomResourceDir) {
  // Since the resource directory is embedded in the module hash, it's important
  // that all places that need it call this function, so that they get the
  // exact same string ("a/../b/" and "b/" get different hashes, for example).

  // Dir is bin/ or lib/, depending on where BinaryPath is.
  std::string Dir = std::string(llvm::sys::path::parent_path(BinaryPath));

  SmallString<128> P(Dir);
  if (CustomResourceDir != "") {
    llvm::sys::path::append(P, CustomResourceDir);
  } else {
    // On Windows, libclang.dll is in bin/.
    // On non-Windows, libclang.so/.dylib is in lib/.
    // With a static-library build of libclang, LibClangPath will contain the
    // path of the embedding binary, which for LLVM binaries will be in bin/.
    // ../lib gets us to lib/ in both cases.
    P = llvm::sys::path::parent_path(Dir);
    llvm::sys::path::append(P, Twine("lib") + CLANG_LIBDIR_SUFFIX, "clang",
                            CLANG_VERSION_STRING);
  }

  return std::string(P.str());
}

Driver::Driver(StringRef ClangExecutable, StringRef TargetTriple,
               DiagnosticsEngine &Diags, std::string Title,
               IntrusiveRefCntPtr<llvm::vfs::FileSystem> VFS)
    : Diags(Diags), VFS(std::move(VFS)), Mode(GCCMode),
      SaveTemps(SaveTempsNone), BitcodeEmbed(EmbedNone), LTOMode(LTOK_None),
      ClangExecutable(ClangExecutable), SysRoot(DEFAULT_SYSROOT),
      DriverTitle(Title), CCPrintStatReportFilename(), CCPrintOptionsFilename(),
      CCPrintHeadersFilename(), CCLogDiagnosticsFilename(),
      CCCPrintBindings(false), CCPrintOptions(false), CCPrintHeaders(false),
      CCLogDiagnostics(false), CCGenDiagnostics(false),
      CCPrintProcessStats(false), TargetTriple(TargetTriple),
      CCCGenericGCCName(""), Saver(Alloc), CheckInputsExist(true),
      GenReproducer(false),
#if INTEL_CUSTOMIZATION
      SuppressMissingInputWarning(false), IntelPrintOptions(false),
      IntelMode(false), DPCPPMode(false) {
#endif // INTEL_CUSTOMIZATION
  // Provide a sane fallback if no VFS is specified.
  if (!this->VFS)
    this->VFS = llvm::vfs::getRealFileSystem();

  Name = std::string(llvm::sys::path::filename(ClangExecutable));
  Dir = std::string(llvm::sys::path::parent_path(ClangExecutable));
  InstalledDir = Dir; // Provide a sensible default installed dir.

  if ((!SysRoot.empty()) && llvm::sys::path::is_relative(SysRoot)) {
    // Prepend InstalledDir if SysRoot is relative
    SmallString<128> P(InstalledDir);
    llvm::sys::path::append(P, SysRoot);
    SysRoot = std::string(P);
  }

#if defined(CLANG_CONFIG_FILE_SYSTEM_DIR)
  SystemConfigDir = CLANG_CONFIG_FILE_SYSTEM_DIR;
#endif
#if defined(CLANG_CONFIG_FILE_USER_DIR)
  UserConfigDir = CLANG_CONFIG_FILE_USER_DIR;
#endif

  // Compute the path to the resource directory.
  ResourceDir = GetResourcesPath(ClangExecutable, CLANG_RESOURCE_DIR);
}

void Driver::ParseDriverMode(StringRef ProgramName,
                             ArrayRef<const char *> Args) {
  if (ClangNameParts.isEmpty())
    ClangNameParts = ToolChain::getTargetAndModeFromProgramName(ProgramName);
  setDriverModeFromOption(ClangNameParts.DriverMode);

  for (const char *ArgPtr : Args) {
    // Ignore nullptrs, they are the response file's EOL markers.
    if (ArgPtr == nullptr)
      continue;
    const StringRef Arg = ArgPtr;
    setDriverModeFromOption(Arg);
  }
}

void Driver::setDriverModeFromOption(StringRef Opt) {
#if INTEL_CUSTOMIZATION
  if (Opt == getOpts().getOption(options::OPT__intel).getPrefixedName() ||
      Opt == getOpts().getOption(options::OPT__dpcpp).getPrefixedName()) {
    IntelMode = true;
    if (Opt == getOpts().getOption(options::OPT__dpcpp).getPrefixedName())
      DPCPPMode = true;
    return;
  }
#endif // INTEL_CUSTOMIZATION
  const std::string OptName =
      getOpts().getOption(options::OPT_driver_mode).getPrefixedName();
  if (!Opt.startswith(OptName))
    return;
  StringRef Value = Opt.drop_front(OptName.size());

  if (auto M = llvm::StringSwitch<llvm::Optional<DriverMode>>(Value)
                   .Case("gcc", GCCMode)
                   .Case("g++", GXXMode)
                   .Case("cpp", CPPMode)
                   .Case("cl", CLMode)
                   .Case("flang", FlangMode)
                   .Default(None))
    Mode = *M;
  else
    Diag(diag::err_drv_unsupported_option_argument) << OptName << Value;
}

InputArgList Driver::ParseArgStrings(ArrayRef<const char *> ArgStrings,
                                     bool IsClCompatMode,
                                     bool &ContainsError) {
  llvm::PrettyStackTraceString CrashInfo("Command line argument parsing");
  ContainsError = false;

  unsigned IncludedFlagsBitmask;
  unsigned ExcludedFlagsBitmask;
#if INTEL_CUSTOMIZATION
  if (IsDPCPPMode()) {
    // Check for /Q_allow-linux.
    bool AllowLinux = false;
    for (StringRef Opt : ArgStrings) {
      if (Opt == getOpts().getOption(options::OPT__SLASH_Q_allow_linux).getPrefixedName()) {
        AllowLinux = true;
        break;
      }
    }
    std::tie(IncludedFlagsBitmask, ExcludedFlagsBitmask) =
        getIncludeExcludeOptionFlagMasksDpcpp(IsClCompatMode, AllowLinux);
  } else
    std::tie(IncludedFlagsBitmask, ExcludedFlagsBitmask) =
        getIncludeExcludeOptionFlagMasks(IsClCompatMode);
#endif // INTEL_CUSTOMIZATION

  // Make sure that Flang-only options don't pollute the Clang output
  // TODO: Make sure that Clang-only options don't pollute Flang output
  if (!IsFlangMode())
    ExcludedFlagsBitmask |= options::FlangOnlyOption;

  unsigned MissingArgIndex, MissingArgCount;
  InputArgList Args =
      getOpts().ParseArgs(ArgStrings, MissingArgIndex, MissingArgCount,
                          IncludedFlagsBitmask, ExcludedFlagsBitmask);

  // Check for missing argument error.
  if (MissingArgCount) {
    Diag(diag::err_drv_missing_argument)
        << Args.getArgString(MissingArgIndex) << MissingArgCount;
    ContainsError |=
        Diags.getDiagnosticLevel(diag::err_drv_missing_argument,
                                 SourceLocation()) > DiagnosticsEngine::Warning;
  }

  // Check for unsupported options.
  for (const Arg *A : Args) {
#if INTEL_CUSTOMIZATION
    if (A->getOption().hasFlag(options::Unsupported) ||
        (A->getOption().hasFlag(options::DpcppUnsupported) && IsDPCPPMode())) {
#endif // INTEL_CUSTOMIZATION
      unsigned DiagID;
      auto ArgString = A->getAsString(Args);
      std::string Nearest;
#if INTEL_CUSTOMIZATION
      // Do not suggest an alternative with DPC++ unsupported options
      if (A->getOption().hasFlag(options::DpcppUnsupported) ||
          getOpts().findNearest(
#endif // INTEL_CUSTOMIZATION
            ArgString, Nearest, IncludedFlagsBitmask,
            ExcludedFlagsBitmask | options::Unsupported) > 1) {
        DiagID = diag::err_drv_unsupported_opt;
        Diag(DiagID) << ArgString;
      } else {
        DiagID = diag::err_drv_unsupported_opt_with_suggestion;
        Diag(DiagID) << ArgString << Nearest;
      }
      ContainsError |= Diags.getDiagnosticLevel(DiagID, SourceLocation()) >
                       DiagnosticsEngine::Warning;
      continue;
    }

    // Warn about -mcpu= without an argument.
    if (A->getOption().matches(options::OPT_mcpu_EQ) && A->containsValue("")) {
      Diag(diag::warn_drv_empty_joined_argument) << A->getAsString(Args);
      ContainsError |= Diags.getDiagnosticLevel(
                           diag::warn_drv_empty_joined_argument,
                           SourceLocation()) > DiagnosticsEngine::Warning;
    }
  }

  for (const Arg *A : Args.filtered(options::OPT_UNKNOWN)) {
    unsigned DiagID;
    auto ArgString = A->getAsString(Args);
    std::string Nearest;
    if (getOpts().findNearest(
          ArgString, Nearest, IncludedFlagsBitmask, ExcludedFlagsBitmask) > 1) {
      DiagID = IsCLMode() ? diag::warn_drv_unknown_argument_clang_cl
                          : diag::err_drv_unknown_argument;
      Diags.Report(DiagID) << ArgString;
    } else {
      DiagID = IsCLMode()
                   ? diag::warn_drv_unknown_argument_clang_cl_with_suggestion
                   : diag::err_drv_unknown_argument_with_suggestion;
      Diags.Report(DiagID) << ArgString << Nearest;
    }
    ContainsError |= Diags.getDiagnosticLevel(DiagID, SourceLocation()) >
                     DiagnosticsEngine::Warning;
  }

  return Args;
}

// Determine which compilation mode we are in. We look for options which
// affect the phase, starting with the earliest phases, and record which
// option we used to determine the final phase.
phases::ID Driver::getFinalPhase(const DerivedArgList &DAL,
                                 Arg **FinalPhaseArg) const {
  Arg *PhaseArg = nullptr;
  phases::ID FinalPhase;

  // -{E,EP,P,M,MM} only run the preprocessor.
  if (CCCIsCPP() || (PhaseArg = DAL.getLastArg(options::OPT_E)) ||
      (PhaseArg = DAL.getLastArg(options::OPT__SLASH_EP)) ||
      (PhaseArg = DAL.getLastArg(options::OPT_EP)) || // INTEL
      (PhaseArg = DAL.getLastArg(options::OPT_M, options::OPT_MM)) ||
      (PhaseArg = DAL.getLastArg(options::OPT__SLASH_P))) {
    FinalPhase = phases::Preprocess;

  // --precompile only runs up to precompilation.
  } else if ((PhaseArg = DAL.getLastArg(options::OPT__precompile))) {
    FinalPhase = phases::Precompile;

  // -{fsyntax-only,-analyze,emit-ast} only run up to the compiler.
  } else if ((PhaseArg = DAL.getLastArg(options::OPT_fsyntax_only)) ||
             (PhaseArg = DAL.getLastArg(options::OPT_print_supported_cpus)) ||
             (PhaseArg = DAL.getLastArg(options::OPT_module_file_info)) ||
             (PhaseArg = DAL.getLastArg(options::OPT_verify_pch)) ||
             (PhaseArg = DAL.getLastArg(options::OPT_rewrite_objc)) ||
             (PhaseArg = DAL.getLastArg(options::OPT_rewrite_legacy_objc)) ||
             (PhaseArg = DAL.getLastArg(options::OPT__migrate)) ||
             (PhaseArg = DAL.getLastArg(options::OPT__analyze)) ||
             (PhaseArg = DAL.getLastArg(options::OPT_emit_ast))) {
    FinalPhase = phases::Compile;

  // -S only runs up to the backend.
  } else if ((PhaseArg = DAL.getLastArg(options::OPT_S)) ||
             (PhaseArg = DAL.getLastArg(options::OPT_fsycl_device_only))) {
    FinalPhase = phases::Backend;

  // -c compilation only runs up to the assembler.
  } else if ((PhaseArg = DAL.getLastArg(options::OPT_c))) {
    FinalPhase = phases::Assemble;

  // Otherwise do everything.
  } else
    FinalPhase = phases::Link;

  if (FinalPhaseArg)
    *FinalPhaseArg = PhaseArg;

  return FinalPhase;
}

static Arg *MakeInputArg(DerivedArgList &Args, const OptTable &Opts,
                         StringRef Value, bool Claim = true) {
  Arg *A = new Arg(Opts.getOption(options::OPT_INPUT), Value,
                   Args.getBaseArgs().MakeIndex(Value), Value.data());
  Args.AddSynthesizedArg(A);
  if (Claim)
    A->claim();
  return A;
}

#if INTEL_CUSTOMIZATION
// Add any of the device libraries that are used for offload.  This includes
// math and system device libraries.
void Driver::addIntelOMPDeviceLibs(const ToolChain &TC, Driver::InputList &Inputs,
                                const OptTable &Opts,
                                DerivedArgList &Args) const {
  // For 'pure' sycl program, need to use '-f[no-]sycl-device-lib' to link
  // sycl device libraries with device code. In '-fsycl -fiopenmp' mode,
  // '-f[no-]sycl-device-lib' and '-[no-]device-math-lib' can be used together.
  if (Args.hasFlag(options::OPT_fsycl, options::OPT_fno_sycl, false) &&
      !Args.hasArg(options::OPT_fiopenmp)) {
    Arg *DeviceMathLibArg = Args.getLastArg(options::OPT_device_math_lib_EQ,
                                            options::OPT_no_device_math_lib_EQ);
    if (DeviceMathLibArg) {
      Diag(clang::diag::warn_drv_unused_argument)
          << DeviceMathLibArg->getSpelling();
      return;
    }
  }
  // Let the user know to use -fopenmp-device-lib instead
  if (Arg *OldOpt = Args.getLastArg(options::OPT_device_math_lib_EQ,
                                    options::OPT_no_device_math_lib_EQ))
    Diag(clang::diag::warn_drv_deprecated_arg)
        << OldOpt->getAsString(Args) << "-f[no-]openmp-device-lib";

  // Add the math device libs if requested by the user or enabled by default.
  // This needs to be done on the linking phase.
  Arg *FinalPhaseArg;
  phases::ID FinalPhase = getFinalPhase(Args, &FinalPhaseArg);

  if (FinalPhase < phases::Link)
    return;

  enum {
    LinkFP32 = 0x1,
    LinkFP64 = 0x2,
    LinkLibc = 0x4,
    // There is no option to override RTL linking.
    // It must be linked always.
    LinkRtl = 0x8,
    // ITT libraries must be linked always, unless
    // it is AOT compilation. Since the ITT libraries do not have
    // AOT images in the bundle, we can just unbundle/link them always.
    // Moreover, we just have to unbundle them, if both non-AOT
    // and AOT compilations are requested in one clang invocation.
    LinkITT = 0x10,
  };
  auto UpdateFlag =
      [](unsigned Flag, StringRef Val, bool Reset, bool OldOpt=false) {
        unsigned Bit = 0;
        if (OldOpt) {
          if (Val == "fp32")
            Bit = LinkFP32;
          else if (Val == "fp64")
            Bit = LinkFP64;
        } else {
          if (Val == "libm-fp32")
            Bit = LinkFP32;
          else if (Val == "libm-fp64")
            Bit = LinkFP64;
          else if (Val == "libc")
            Bit = LinkLibc;
          else if (Val == "all")
            Bit = LinkFP32 | LinkFP64 | LinkLibc;
        }

        if (Reset)
          return (Flag & ~Bit);
        else
          return (Flag | Bit);
      };

  // TODO - this will become the default sometime in the future.
  // FIXME - There is a bit of common code in this function that can be
  // cleaned up.
  unsigned LinkForOMP = LinkFP32 | LinkFP64 | LinkRtl | LinkITT;

  // TODO - Clean out -device-math-lib usage when it is removed.  For now
  // it is deprecated.  Also, we do nothing special for when both options
  // (-fopenmp-device-lib and -device-math-lib) are passed on the command
  // line together.
  for (Arg *A : Args.filtered(options::OPT_device_math_lib_EQ,
                              options::OPT_no_device_math_lib_EQ)) {
    bool Reset = A->getOption().matches(options::OPT_no_device_math_lib_EQ);
    for (StringRef Val : A->getValues()) {
      LinkForOMP = UpdateFlag(LinkForOMP, Val, Reset, true);
    }
    A->claim();
  }

  for (Arg *A : Args.filtered(options::OPT_fopenmp_device_lib_EQ,
                              options::OPT_fno_openmp_device_lib_EQ)) {
    bool Reset = A->getOption().matches(options::OPT_fno_openmp_device_lib_EQ);
    for (StringRef Val : A->getValues())
      LinkForOMP = UpdateFlag(LinkForOMP, Val, Reset);
    A->claim();
  }

  if (LinkForOMP == 0)
    return;

  bool IsMSVC = TC.getTriple().isWindowsMSVCEnvironment();
  StringRef LibCName = IsMSVC ? "libomp-msvc" : "libomp-glibc";
  SmallVector<std::pair<const StringRef, unsigned>, 8> omp_device_libs = {
    // WARNING: the order will matter here, when we add -only-needed
    //          for llvm-link linking these libraries.
    { "libomp-spirvdevicertl", LinkRtl },
    { LibCName, LinkLibc },
    { "libomp-complex", LinkFP32 },
    { "libomp-complex-fp64", LinkFP64 },
    { "libomp-cmath", LinkFP32 },
    { "libomp-cmath-fp64", LinkFP64 },
    // Link the fallback implementations as well, since
    // SPIR-V modules linking is not supported yet.
    { "libomp-fallback-cassert", LinkLibc },
    { "libomp-fallback-complex", LinkFP32 },
    { "libomp-fallback-complex-fp64", LinkFP64 },
    { "libomp-fallback-cmath", LinkFP32 },
    { "libomp-fallback-cmath-fp64", LinkFP64 },
    // ITT libraries must be last in the unbundling/linking order,
    // since the other libraries may call ITT APIs.
    { "libomp-itt-user-wrappers", LinkITT },
    { "libomp-itt-compiler-wrappers", LinkITT },
    // The above ITT libraries are calling ITT stubs,
    // so the stubs must be linked after them.
    { "libomp-itt-stubs", LinkITT } };

  // Go through the lib vectors and add them accordingly.
  auto addInput = [&](const char * LibName) {
    Arg *InputArg = MakeInputArg(Args, Opts, LibName);
    Inputs.push_back(std::make_pair(types::TY_Object, InputArg));
  };
  bool addOmpLibs = false;
  if (Arg *A = Args.getLastArg(options::OPT_fopenmp_targets_EQ)) {
    for (StringRef Val : A->getValues())
      if (Val.startswith("spir64"))
        addOmpLibs = true;
  }
  StringRef OMPLibLoc(Args.MakeArgString(TC.getDriver().Dir + "/../lib"));
  StringRef Ext(IsMSVC ? ".obj" : ".o");
  if (addOmpLibs) {
    for (const std::pair<const StringRef, unsigned> &Lib : omp_device_libs) {
      SmallString<128> LibName(OMPLibLoc);
      llvm::sys::path::append(LibName, Lib.first);
      llvm::sys::path::replace_extension(LibName, Ext);
      if ((Lib.second & LinkForOMP) == Lib.second)
        addInput(Args.MakeArgString(LibName));
    }
  }
}

// Add any Intel specific options to the command line which are implied or
// are the default.
void Driver::addIntelArgs(DerivedArgList &DAL, const InputArgList &Args,
                                 const llvm::opt::OptTable &Opts) const {
  auto addClaim = [&](const OptSpecifier &Opt, StringRef OptArg="") {
    if (!OptArg.empty())
      DAL.AddJoinedArg(0, Opts.getOption(Opt), OptArg);
    else
      DAL.AddFlagArg(0, Opts.getOption(Opt));
    if (Arg *A = DAL.getLastArg(Opt))
      A->claim();
  };
  bool isIntelLTO = false;
  // When dealing with -fast, the behavior is the same as -Ofast, except
  // that -xHOST is implied.
  if (Arg *A = Args.getLastArg(options::OPT_Ofast)) {
    StringRef Opt(Args.MakeArgString(A->getAsString(Args)));
    bool hasXOpt = false;
    if (IsCLMode())
      hasXOpt = Args.hasArg(options::OPT__SLASH_Qx);
    else
      if (Arg *A = Args.getLastArg(options::OPT_x)) {
        StringRef Arch = A->getValue();
        hasXOpt = !types::lookupTypeForTypeSpecifier(Arch.data());
      }
    if (!Opt.contains("O")) {
      if (!hasXOpt)
        addClaim(IsCLMode() ? options::OPT__SLASH_Qx : options::OPT_x, "HOST");
      if (!Args.hasFlag(options::OPT_flto, options::OPT_flto_EQ,
                        options::OPT_fno_lto, false)) {
        // check to make sure that if LTO is disabled, it is done after fast.
        if (Arg *A = Args.getLastArg(options::OPT_Ofast, options::OPT_fno_lto))
          if (A->getOption().matches(options::OPT_Ofast)) {
            addClaim(options::OPT_flto);
            isIntelLTO = true;
          }
      }
    }
  }

  if (IsIntelMode()) {
    // The Intel compiler defaults to -O2
    if (!Args.hasArg(options::OPT_O_Group, options::OPT__SLASH_O,
                     options::OPT_g_Group, options::OPT_intel_debug_Group,
                     options::OPT__SLASH_Z7))
      addClaim(IsCLMode() ? options::OPT__SLASH_O : options::OPT_O, "2");
    // For LTO on Windows, use -fuse-ld=lld when /Qipo or /fast is used.
    if (Args.hasFlag(options::OPT_flto, options::OPT_flto_EQ,
                     options::OPT_fno_lto, false)) {
      if (Arg *A = Args.getLastArg(options::OPT_flto)) {
        StringRef Opt(Args.MakeArgString(A->getAsString(Args)));
        if (Opt.contains("Qipo"))
          isIntelLTO = true;
      }
    }
    // TODO - improve determination of last phase
    if (IsCLMode() && isIntelLTO && !Args.hasArg(options::OPT_fuse_ld_EQ) &&
        !Args.hasArg(options::OPT_c, options::OPT_S))
      addClaim(options::OPT_fuse_ld_EQ, "lld");
    // -fveclib=SVML default.
    if (!Args.hasArg(options::OPT_fveclib))
      addClaim(options::OPT_fveclib, "SVML");
    // -Wno-c++11-narrowing is default for Windows
    if (IsCLMode() && !Args.hasArg(options::OPT_Wcxx11_narrowing,
                                   options::OPT_Wno_cxx11_narrowing))
      addClaim(options::OPT_Wno_cxx11_narrowing);
    if (!IsCLMode())
      addClaim(options::OPT_fheinous_gnu_extensions);
  }
  // Any -debug options will be 'replaced' with -g equivalents to simplify
  // logic later in the driver.
  if (Arg *A = Args.getLastArg(options::OPT_intel_debug_Group,
                               options::OPT_g_Group)) {
    if (A->getOption().matches(options::OPT_intel_debug_Group)) {
      StringRef Value(A->getValue());
      if (Value != "none")
        addClaim(options::OPT_g_Flag);
      if (Value == "full" || Value == "all" || Value == "extended" ||
          Value == "parallel")
        ; // Do nothing, we already enabled debug above
      else if (Value == "expr-source-pos" || Value == "inline-debug-info" ||
               Value == "semantic-stepping" || Value == "variable-locations" ||
               Value == "noexpr-source-pos")
        ; // Just enable debug, these are icc compatible options that are
          // not hooked to anything
      else if (Value == "minimal")
        addClaim(options::OPT_gline_tables_only);
      else if (Value == "emit-column")
        addClaim(options::OPT_gcolumn_info);
      else if (Value != "none")
        Diag(diag::err_drv_unsupported_option_argument)
            << A->getOption().getName() << A->getValue();
    }
  }

  if (Arg *VA = Args.getLastArg(options::OPT_HASH_x, options::OPT__HASH,
                           options::OPT_v, options::OPT__HASH_HASH_HASH)) {
    if (VA->getOption().matches(options::OPT_HASH_x))
      DAL.AddFlagArg(VA, Opts.getOption(options::OPT_v));
    else if (VA->getOption().matches(options::OPT__HASH))
      DAL.AddFlagArg(VA, Opts.getOption(options::OPT__HASH_HASH_HASH));
  }

}
#endif // INTEL_CUSTOMIZATION

DerivedArgList *Driver::TranslateInputArgs(const InputArgList &Args) const {
  const llvm::opt::OptTable &Opts = getOpts();
  DerivedArgList *DAL = new DerivedArgList(Args);

  bool HasNostdlib = Args.hasArg(options::OPT_nostdlib);
  bool HasNostdlibxx = Args.hasArg(options::OPT_nostdlibxx);
  bool HasNodefaultlib = Args.hasArg(options::OPT_nodefaultlibs);
  for (Arg *A : Args) {
    // Unfortunately, we have to parse some forwarding options (-Xassembler,
    // -Xlinker, -Xpreprocessor) because we either integrate their functionality
    // (assembler and preprocessor), or bypass a previous driver ('collect2').

    // Rewrite linker options, to replace --no-demangle with a custom internal
    // option.
    if ((A->getOption().matches(options::OPT_Wl_COMMA) ||
         A->getOption().matches(options::OPT_Xlinker)) &&
        A->containsValue("--no-demangle")) {
      // Add the rewritten no-demangle argument.
      DAL->AddFlagArg(A, Opts.getOption(options::OPT_Z_Xlinker__no_demangle));

      // Add the remaining values as Xlinker arguments.
      for (StringRef Val : A->getValues())
        if (Val != "--no-demangle")
          DAL->AddSeparateArg(A, Opts.getOption(options::OPT_Xlinker), Val);

      continue;
    }

    // Rewrite preprocessor options, to replace -Wp,-MD,FOO which is used by
    // some build systems. We don't try to be complete here because we don't
    // care to encourage this usage model.
    if (A->getOption().matches(options::OPT_Wp_COMMA) &&
        (A->getValue(0) == StringRef("-MD") ||
         A->getValue(0) == StringRef("-MMD"))) {
      // Rewrite to -MD/-MMD along with -MF.
      if (A->getValue(0) == StringRef("-MD"))
        DAL->AddFlagArg(A, Opts.getOption(options::OPT_MD));
      else
        DAL->AddFlagArg(A, Opts.getOption(options::OPT_MMD));
      if (A->getNumValues() == 2)
        DAL->AddSeparateArg(A, Opts.getOption(options::OPT_MF), A->getValue(1));
      continue;
    }

    // Rewrite reserved library names.
    if (A->getOption().matches(options::OPT_l)) {
      StringRef Value = A->getValue();

      // Rewrite unless -nostdlib is present.
      if (!HasNostdlib && !HasNodefaultlib && !HasNostdlibxx &&
          Value == "stdc++") {
        DAL->AddFlagArg(A, Opts.getOption(options::OPT_Z_reserved_lib_stdcxx));
        continue;
      }

      // Rewrite unconditionally.
      if (Value == "cc_kext") {
        DAL->AddFlagArg(A, Opts.getOption(options::OPT_Z_reserved_lib_cckext));
        continue;
      }
#if INTEL_CUSTOMIZATION
      if (IsIntelMode() && (Value == "m"))
        DAL->AddJoinedArg(0, Opts.getOption(options::OPT_l), "imf");
#endif //INTEL_CUSTOMIZATION
    }
#if INTEL_CUSTOMIZATION
    // Expected valid 'tools': assembly,compiler,preprocessor and linker for now
    // TODO - for adding other 'tools'
    if (A->getOption().matches(options::OPT_Qoption_COMMA)) {
      if (A->getNumValues() < 2) {
        Diag(clang::diag::warn_invalid_num_qopt) << A->getNumValues();
      } else {
        StringRef ToolName = A->getValue(0);
        Option ToolOpt =
            llvm::StringSwitch<Option>(ToolName.str())
                .Cases("preprocessor","cpp","p", Opts.getOption(options::OPT_Wp_COMMA))
                .Cases("asm","assembler","a", Opts.getOption(options::OPT_Wa_COMMA))
                .Cases("link","ld","l", Opts.getOption(options::OPT_Wl_COMMA))
                .Cases("compiler","c","clang", Opts.getOption(options::OPT_Xclang))
                .Default(Opts.getOption(options::Unsupported));

        if (ToolOpt.getID() == options::Unsupported)
          Diag(clang::diag::warn_invalid_tool) << A->getValue(0);
        else {
          for (unsigned i = 1; i < A->getNumValues(); i++) {
            if (ToolOpt.getID() == options::OPT_Xclang)
              DAL->AddSeparateArg(A, ToolOpt, A->getValue(i));
            else
              DAL->AddJoinedArg(A, ToolOpt, A->getValue(i));
          }
        }
      }
    }
#endif // INTEL_CUSTOMIZATION


    // Pick up inputs via the -- option.
    if (A->getOption().matches(options::OPT__DASH_DASH)) {
      A->claim();
      for (StringRef Val : A->getValues())
        DAL->append(MakeInputArg(*DAL, Opts, Val, false));
      continue;
    }

    if (A->getOption().matches(options::OPT_offload_lib_Group)) {
      if (!A->getNumValues()) {
        Diag(clang::diag::warn_drv_unused_argument) << A->getSpelling();
        continue;
      }
    }

    DAL->append(A);
  }

  // Enforce -static if -miamcu is present.
  if (Args.hasFlag(options::OPT_miamcu, options::OPT_mno_iamcu, false))
    DAL->AddFlagArg(0, Opts.getOption(options::OPT_static));

  // Use of -fintelfpga implies -g
  if (Args.hasArg(options::OPT_fintelfpga)) {
    // if any -gN option is provided, use that.
    if (Arg *A = Args.getLastArg(options::OPT_gN_Group))
      DAL->append(A);
    else
      DAL->AddFlagArg(0, Opts.getOption(options::OPT_g_Flag));
  }

// Add a default value of -mlinker-version=, if one was given and the user
// didn't specify one.
#if defined(HOST_LINK_VERSION)
  if (!Args.hasArg(options::OPT_mlinker_version_EQ) &&
      strlen(HOST_LINK_VERSION) > 0) {
    DAL->AddJoinedArg(0, Opts.getOption(options::OPT_mlinker_version_EQ),
                      HOST_LINK_VERSION);
    DAL->getLastArg(options::OPT_mlinker_version_EQ)->claim();
  }
#endif

  addIntelArgs(*DAL, Args, Opts);

  return DAL;
}

/// Compute target triple from args.
///
/// This routine provides the logic to compute a target triple from various
/// args passed to the driver and the default triple string.
static llvm::Triple computeTargetTriple(const Driver &D,
                                        StringRef TargetTriple,
                                        const ArgList &Args,
                                        StringRef DarwinArchName = "") {
#if INTEL_CUSTOMIZATION
#if INTEL_FEATURE_ICECODE
  if (Args.getLastArg(options::OPT_micecode))
    return llvm::Triple(llvm::Triple::normalize("x86_icecode-unknown-unknown"));
#endif // INTEL_FEATURE_ICECODE
#endif // INTEL_CUSTOMIZATION

  // FIXME: Already done in Compilation *Driver::BuildCompilation
  if (const Arg *A = Args.getLastArg(options::OPT_target))
    TargetTriple = A->getValue();

  llvm::Triple Target(llvm::Triple::normalize(TargetTriple));

  // GNU/Hurd's triples should have been -hurd-gnu*, but were historically made
  // -gnu* only, and we can not change this, so we have to detect that case as
  // being the Hurd OS.
  if (TargetTriple.find("-unknown-gnu") != StringRef::npos ||
      TargetTriple.find("-pc-gnu") != StringRef::npos)
    Target.setOSName("hurd");

  // Handle Apple-specific options available here.
  if (Target.isOSBinFormatMachO()) {
    // If an explicit Darwin arch name is given, that trumps all.
    if (!DarwinArchName.empty()) {
      tools::darwin::setTripleTypeForMachOArchName(Target, DarwinArchName);
      return Target;
    }

    // Handle the Darwin '-arch' flag.
    if (Arg *A = Args.getLastArg(options::OPT_arch)) {
      StringRef ArchName = A->getValue();
      tools::darwin::setTripleTypeForMachOArchName(Target, ArchName);
    }
  }

  // Handle pseudo-target flags '-mlittle-endian'/'-EL' and
  // '-mbig-endian'/'-EB'.
  if (Arg *A = Args.getLastArg(options::OPT_mlittle_endian,
                               options::OPT_mbig_endian)) {
    if (A->getOption().matches(options::OPT_mlittle_endian)) {
      llvm::Triple LE = Target.getLittleEndianArchVariant();
      if (LE.getArch() != llvm::Triple::UnknownArch)
        Target = std::move(LE);
    } else {
      llvm::Triple BE = Target.getBigEndianArchVariant();
      if (BE.getArch() != llvm::Triple::UnknownArch)
        Target = std::move(BE);
    }
  }

  // Skip further flag support on OSes which don't support '-m32' or '-m64'.
  if (Target.getArch() == llvm::Triple::tce ||
      Target.getOS() == llvm::Triple::Minix)
    return Target;

  // On AIX, the env OBJECT_MODE may affect the resulting arch variant.
  if (Target.isOSAIX()) {
    if (Optional<std::string> ObjectModeValue =
            llvm::sys::Process::GetEnv("OBJECT_MODE")) {
      StringRef ObjectMode = *ObjectModeValue;
      llvm::Triple::ArchType AT = llvm::Triple::UnknownArch;

      if (ObjectMode.equals("64")) {
        AT = Target.get64BitArchVariant().getArch();
      } else if (ObjectMode.equals("32")) {
        AT = Target.get32BitArchVariant().getArch();
      } else {
        D.Diag(diag::err_drv_invalid_object_mode) << ObjectMode;
      }

      if (AT != llvm::Triple::UnknownArch && AT != Target.getArch())
        Target.setArch(AT);
    }
  }

  // Handle pseudo-target flags '-m64', '-mx32', '-m32' and '-m16'.
  Arg *A = Args.getLastArg(options::OPT_m64, options::OPT_mx32,
                           options::OPT_m32, options::OPT_m16);
  if (A) {
    llvm::Triple::ArchType AT = llvm::Triple::UnknownArch;

    if (A->getOption().matches(options::OPT_m64)) {
      AT = Target.get64BitArchVariant().getArch();
      if (Target.getEnvironment() == llvm::Triple::GNUX32)
        Target.setEnvironment(llvm::Triple::GNU);
    } else if (A->getOption().matches(options::OPT_mx32) &&
               Target.get64BitArchVariant().getArch() == llvm::Triple::x86_64) {
      AT = llvm::Triple::x86_64;
      Target.setEnvironment(llvm::Triple::GNUX32);
    } else if (A->getOption().matches(options::OPT_m32)) {
      AT = Target.get32BitArchVariant().getArch();
      if (Target.getEnvironment() == llvm::Triple::GNUX32)
        Target.setEnvironment(llvm::Triple::GNU);
    } else if (A->getOption().matches(options::OPT_m16) &&
               Target.get32BitArchVariant().getArch() == llvm::Triple::x86) {
      AT = llvm::Triple::x86;
      Target.setEnvironment(llvm::Triple::CODE16);
    }

    if (AT != llvm::Triple::UnknownArch && AT != Target.getArch())
      Target.setArch(AT);
  }

  // Handle -miamcu flag.
  if (Args.hasFlag(options::OPT_miamcu, options::OPT_mno_iamcu, false)) {
    if (Target.get32BitArchVariant().getArch() != llvm::Triple::x86)
      D.Diag(diag::err_drv_unsupported_opt_for_target) << "-miamcu"
                                                       << Target.str();

    if (A && !A->getOption().matches(options::OPT_m32))
      D.Diag(diag::err_drv_argument_not_allowed_with)
          << "-miamcu" << A->getBaseArg().getAsString(Args);

    Target.setArch(llvm::Triple::x86);
    Target.setArchName("i586");
    Target.setEnvironment(llvm::Triple::UnknownEnvironment);
    Target.setEnvironmentName("");
    Target.setOS(llvm::Triple::ELFIAMCU);
    Target.setVendor(llvm::Triple::UnknownVendor);
    Target.setVendorName("intel");
  }

  // If target is MIPS adjust the target triple
  // accordingly to provided ABI name.
  A = Args.getLastArg(options::OPT_mabi_EQ);
  if (A && Target.isMIPS()) {
    StringRef ABIName = A->getValue();
    if (ABIName == "32") {
      Target = Target.get32BitArchVariant();
      if (Target.getEnvironment() == llvm::Triple::GNUABI64 ||
          Target.getEnvironment() == llvm::Triple::GNUABIN32)
        Target.setEnvironment(llvm::Triple::GNU);
    } else if (ABIName == "n32") {
      Target = Target.get64BitArchVariant();
      if (Target.getEnvironment() == llvm::Triple::GNU ||
          Target.getEnvironment() == llvm::Triple::GNUABI64)
        Target.setEnvironment(llvm::Triple::GNUABIN32);
    } else if (ABIName == "64") {
      Target = Target.get64BitArchVariant();
      if (Target.getEnvironment() == llvm::Triple::GNU ||
          Target.getEnvironment() == llvm::Triple::GNUABIN32)
        Target.setEnvironment(llvm::Triple::GNUABI64);
    }
  }

  // If target is RISC-V adjust the target triple according to
  // provided architecture name
  A = Args.getLastArg(options::OPT_march_EQ);
  if (A && Target.isRISCV()) {
    StringRef ArchName = A->getValue();
    if (ArchName.startswith_lower("rv32"))
      Target.setArch(llvm::Triple::riscv32);
    else if (ArchName.startswith_lower("rv64"))
      Target.setArch(llvm::Triple::riscv64);
  }

  return Target;
}

// Parse the LTO options and record the type of LTO compilation
// based on which -f(no-)?lto(=.*)? option occurs last.
void Driver::setLTOMode(const llvm::opt::ArgList &Args) {
  LTOMode = LTOK_None;
#if INTEL_CUSTOMIZATION
  if (!Args.hasFlag(options::OPT_flto, options::OPT_flto_EQ,
                    options::OPT_fno_lto, false)) {
    // When dealing with -fast, the behavior is the same as -Ofast, except
    // that -flto is implied
    if (Arg *A = Args.getLastArg(options::OPT_Ofast, options::OPT_fno_lto))
      if (A->getOption().matches(options::OPT_Ofast)) {
        StringRef Opt(Args.MakeArgString(A->getAsString(Args)));
        if (!Opt.contains("O"))
          LTOMode = LTOK_Full;
      }
    return;
  }
#endif // INTEL_CUSTOMIZATION

  StringRef LTOName("full");

  const Arg *A = Args.getLastArg(options::OPT_flto_EQ);
  if (A)
    LTOName = A->getValue();

  LTOMode = llvm::StringSwitch<LTOKind>(LTOName)
                .Case("full", LTOK_Full)
                .Case("thin", LTOK_Thin)
                .Default(LTOK_Unknown);

  if (LTOMode == LTOK_Unknown) {
    assert(A);
    Diag(diag::err_drv_unsupported_option_argument) << A->getOption().getName()
                                                    << A->getValue();
  }
}

/// Compute the desired OpenMP runtime from the flags provided.
Driver::OpenMPRuntimeKind Driver::getOpenMPRuntime(const ArgList &Args) const {
  StringRef RuntimeName(CLANG_DEFAULT_OPENMP_RUNTIME);

  const Arg *A = Args.getLastArg(options::OPT_fopenmp_EQ);
  if (A)
    RuntimeName = A->getValue();
#if INTEL_CUSTOMIZATION
  else if (IsIntelMode())
    RuntimeName = "libiomp5";
#endif // INTEL_CUSTOMIZATION

  auto RT = llvm::StringSwitch<OpenMPRuntimeKind>(RuntimeName)
                .Case("libomp", OMPRT_OMP)
                .Case("libgomp", OMPRT_GOMP)
                .Case("libiomp5", OMPRT_IOMP5)
                .Default(OMPRT_Unknown);

  if (RT == OMPRT_Unknown) {
    if (A)
      Diag(diag::err_drv_unsupported_option_argument)
          << A->getOption().getName() << A->getValue();
    else
      // FIXME: We could use a nicer diagnostic here.
      Diag(diag::err_drv_unsupported_opt) << "-fopenmp";
  }

  return RT;
}

static bool isValidSYCLTriple(llvm::Triple T) {
  // Intel DPC++ product should not support NVIDIA devices.
#if !INTEL_CUSTOMIZATION
  // NVPTX is valid for SYCL.
  if (T.isNVPTX())
    return true;
#endif // !INTEL_CUSTOMIZATION
  // Check for invalid SYCL device triple values.
  // Non-SPIR arch.
  if (!T.isSPIR())
    return false;
  // SPIR arch, but has invalid SubArch for AOT.
  StringRef A(T.getArchName());
  if (T.getSubArch() == llvm::Triple::NoSubArch &&
      ((T.getArch() == llvm::Triple::spir && !A.equals("spir")) ||
       (T.getArch() == llvm::Triple::spir64 && !A.equals("spir64"))))
    return false;
  return true;
}

void Driver::CreateOffloadingDeviceToolChains(Compilation &C,
                                              InputList &Inputs) {

  //
  // CUDA/HIP
  //
  // We need to generate a CUDA/HIP toolchain if any of the inputs has a CUDA
  // or HIP type. However, mixed CUDA/HIP compilation is not supported.
  bool IsCuda =
      llvm::any_of(Inputs, [](std::pair<types::ID, const llvm::opt::Arg *> &I) {
        return types::isCuda(I.first);
      });
  bool IsHIP =
      llvm::any_of(Inputs,
                   [](std::pair<types::ID, const llvm::opt::Arg *> &I) {
                     return types::isHIP(I.first);
                   }) ||
      C.getInputArgs().hasArg(options::OPT_hip_link);
  if (IsCuda && IsHIP) {
    Diag(clang::diag::err_drv_mix_cuda_hip);
    return;
  }
  if (IsCuda) {
    const ToolChain *HostTC = C.getSingleOffloadToolChain<Action::OFK_Host>();
    const llvm::Triple &HostTriple = HostTC->getTriple();
    StringRef DeviceTripleStr;
    auto OFK = Action::OFK_Cuda;
    DeviceTripleStr =
        HostTriple.isArch64Bit() ? "nvptx64-nvidia-cuda" : "nvptx-nvidia-cuda";
    llvm::Triple CudaTriple(DeviceTripleStr);
    // Use the CUDA and host triples as the key into the
    // getOffloadingDeviceToolChain, because the device toolchain we
    // create depends on both.
    auto CudaTC = &getOffloadingDeviceToolChain(C.getInputArgs(), CudaTriple,
                                                *HostTC, OFK);
    C.addOffloadDeviceToolChain(CudaTC, OFK);
  } else if (IsHIP) {
    const ToolChain *HostTC = C.getSingleOffloadToolChain<Action::OFK_Host>();
    auto OFK = Action::OFK_HIP;
    llvm::Triple HIPTriple = getHIPOffloadTargetTriple();
    // Use the HIP and host triples as the key into
    // getOffloadingDeviceToolChain, because the device toolchain we create
    // depends on both.
    auto HIPTC = &getOffloadingDeviceToolChain(C.getInputArgs(), HIPTriple,
                                               *HostTC, OFK);
    C.addOffloadDeviceToolChain(HIPTC, OFK);
  }

  //
  // OpenMP
  //
  // We need to generate an OpenMP toolchain if the user specified targets with
  // the -fopenmp-targets option.
  if (Arg *OpenMPTargets =
          C.getInputArgs().getLastArg(options::OPT_fopenmp_targets_EQ)) {
    if (OpenMPTargets->getNumValues()) {
      // We expect that -fopenmp-targets is always used in conjunction with the
      // option -fopenmp specifying a valid runtime with offloading support,
      // i.e. libomp or libiomp.
      bool HasValidOpenMPRuntime = C.getInputArgs().hasFlag(
          options::OPT_fopenmp, options::OPT_fopenmp_EQ,
#if INTEL_COLLAB
          options::OPT_fno_openmp, false) ||
          C.getInputArgs().hasFlag(options::OPT_fiopenmp,
                                   options::OPT_fno_openmp, false);
#else
          options::OPT_fno_openmp, false);
#endif // INTEL_COLLAB
      if (HasValidOpenMPRuntime) {
        OpenMPRuntimeKind OpenMPKind = getOpenMPRuntime(C.getInputArgs());
        HasValidOpenMPRuntime =
            OpenMPKind == OMPRT_OMP || OpenMPKind == OMPRT_IOMP5;
      }

      if (HasValidOpenMPRuntime) {
        llvm::StringMap<const char *> FoundNormalizedTriples;
        for (const char *Val : OpenMPTargets->getValues()) {
#if INTEL_CUSTOMIZATION
          // Strip off any trailing options from
          // -fopenmp-targets=<triple>="opts" usage.
          llvm::Triple TT(StringRef(Val).split('=').first);
#endif // INTEL_CUSTOMIZATION
          std::string NormalizedName = TT.normalize();

          // Make sure we don't have a duplicate triple.
          auto Duplicate = FoundNormalizedTriples.find(NormalizedName);
          if (Duplicate != FoundNormalizedTriples.end()) {
            Diag(clang::diag::warn_drv_omp_offload_target_duplicate)
                << Val << Duplicate->second;
            continue;
          }

          // Store the current triple so that we can check for duplicates in the
          // following iterations.
          FoundNormalizedTriples[NormalizedName] = Val;

          // If the specified target is invalid, emit a diagnostic.
          if (TT.getArch() == llvm::Triple::UnknownArch)
            Diag(clang::diag::err_drv_invalid_omp_target) << Val;
          else {
            const ToolChain *TC;
            // Device toolchains have to be selected differently. They pair host
            // and device in their implementation.
            if (TT.isNVPTX() || TT.isAMDGCN()) {
              const ToolChain *HostTC =
                  C.getSingleOffloadToolChain<Action::OFK_Host>();
              assert(HostTC && "Host toolchain should be always defined.");
              auto &DeviceTC =
                  ToolChains[TT.str() + "/" + HostTC->getTriple().normalize()];
              if (!DeviceTC) {
                if (TT.isNVPTX())
                  DeviceTC = std::make_unique<toolchains::CudaToolChain>(
                      *this, TT, *HostTC, C.getInputArgs(), Action::OFK_OpenMP);
                else if (TT.isAMDGCN())
                  DeviceTC =
                      std::make_unique<toolchains::AMDGPUOpenMPToolChain>(
                          *this, TT, *HostTC, C.getInputArgs());
                else
                  assert(DeviceTC && "Device toolchain not defined.");
              }

              TC = DeviceTC.get();
            } else
              TC = &getToolChain(C.getInputArgs(), TT);
            C.addOffloadDeviceToolChain(TC, Action::OFK_OpenMP);
          }
        }
      } else
        Diag(clang::diag::err_drv_expecting_fopenmp_with_fopenmp_targets);
    } else
      Diag(clang::diag::warn_drv_empty_joined_argument)
          << OpenMPTargets->getAsString(C.getInputArgs());
  }

  //
  // SYCL
  //
  // We need to generate a SYCL toolchain if the user specified targets with
  // the -fsycl-targets, -fsycl-add-targets or -fsycl-link-targets option.
  // If -fsycl is supplied without any of these we will assume SPIR-V.
  // Use of -fsycl-device-only overrides -fsycl.
  bool HasValidSYCLRuntime =
      C.getInputArgs().hasFlag(options::OPT_fsycl, options::OPT_fno_sycl,
                               false) ||
      C.getInputArgs().hasArg(options::OPT_fsycl_device_only);

  // A mechanism for retrieving SYCL-specific options, erroring out
  // if SYCL offloading wasn't enabled prior to that
  auto getArgRequiringSYCLRuntime = [&](OptSpecifier OptId) -> Arg * {
    Arg *SYCLArg = C.getInputArgs().getLastArg(OptId);
    if (SYCLArg && !HasValidSYCLRuntime) {
      Diag(clang::diag::err_drv_expecting_fsycl_with_sycl_opt)
          // Dropping the '=' symbol, which would otherwise pollute
          // the diagnostics for the most of options
          << SYCLArg->getSpelling().split('=').first;
      return nullptr;
    }
    return SYCLArg;
  };

  Arg *SYCLTargets = getArgRequiringSYCLRuntime(options::OPT_fsycl_targets_EQ);
  Arg *SYCLLinkTargets =
      getArgRequiringSYCLRuntime(options::OPT_fsycl_link_targets_EQ);
  Arg *SYCLAddTargets =
      getArgRequiringSYCLRuntime(options::OPT_fsycl_add_targets_EQ);
  Arg *SYCLLink = getArgRequiringSYCLRuntime(options::OPT_fsycl_link_EQ);
  Arg *SYCLfpga = getArgRequiringSYCLRuntime(options::OPT_fintelfpga);

  // -fsycl-targets cannot be used with -fsycl-link-targets
  if (SYCLTargets && SYCLLinkTargets)
    Diag(clang::diag::err_drv_option_conflict)
        << SYCLTargets->getSpelling() << SYCLLinkTargets->getSpelling();
  // -fsycl-link-targets and -fsycl-add-targets cannot be used together
  if (SYCLLinkTargets && SYCLAddTargets)
    Diag(clang::diag::err_drv_option_conflict)
        << SYCLLinkTargets->getSpelling() << SYCLAddTargets->getSpelling();
  // -fsycl-link-targets is not allowed with -fsycl-link
  if (SYCLLinkTargets && SYCLLink)
    Diag(clang::diag::err_drv_option_conflict)
        << SYCLLink->getSpelling() << SYCLLinkTargets->getSpelling();
  // -fsycl-targets cannot be used with -fintelfpga
  if (SYCLTargets && SYCLfpga)
    Diag(clang::diag::err_drv_option_conflict)
        << SYCLTargets->getSpelling() << SYCLfpga->getSpelling();

  bool HasSYCLTargetsOption = SYCLTargets || SYCLLinkTargets || SYCLAddTargets;
  llvm::StringMap<StringRef> FoundNormalizedTriples;
  llvm::SmallVector<llvm::Triple, 4> UniqueSYCLTriplesVec;
  if (HasSYCLTargetsOption) {
    // At this point, we know we have a valid combination
    // of -fsycl*target options passed
    Arg *SYCLTargetsValues = SYCLTargets ? SYCLTargets : SYCLLinkTargets;
    if (SYCLTargetsValues) {
      if (SYCLTargetsValues->getNumValues()) {
        for (StringRef Val : SYCLTargetsValues->getValues()) {
          llvm::Triple TT(Val);
          if (!isValidSYCLTriple(TT)) {
            Diag(clang::diag::err_drv_invalid_sycl_target) << Val;
            continue;
          }
          std::string NormalizedName = TT.normalize();

          // Make sure we don't have a duplicate triple.
          auto Duplicate = FoundNormalizedTriples.find(NormalizedName);
          if (Duplicate != FoundNormalizedTriples.end()) {
            Diag(clang::diag::warn_drv_sycl_offload_target_duplicate)
                << Val << Duplicate->second;
            continue;
          }

          // Store the current triple so that we can check for duplicates in
          // the following iterations.
          FoundNormalizedTriples[NormalizedName] = Val;
          UniqueSYCLTriplesVec.push_back(TT);
        }
      } else
        Diag(clang::diag::warn_drv_empty_joined_argument)
            << SYCLTargetsValues->getAsString(C.getInputArgs());
    }
    // -fsycl-add-targets is a list of paired items (Triple and file) which are
    // gathered and used to be linked into the final device binary. This can
    // be used with -fsycl-targets to put together the final conglomerate binary
    if (SYCLAddTargets) {
      if (SYCLAddTargets->getNumValues()) {
        // Use of -fsycl-add-targets adds additional files to the SYCL device
        // link step.  Regular offload processing occurs below
        for (StringRef Val : SYCLAddTargets->getValues()) {
          // Parse out the Triple and Input (triple:binary) and create a
          // ToolChain for each entry.
          // The expected format is 'triple:file', any other format will
          // not be accepted.
          std::pair<StringRef, StringRef> I = Val.split(':');
          if (!I.first.empty() && !I.second.empty()) {
            llvm::Triple TT(I.first);
            if (!isValidSYCLTriple(TT)) {
              Diag(clang::diag::err_drv_invalid_sycl_target) << I.first;
              continue;
            }
            std::string NormalizedName = TT.normalize();

            // Make sure we don't have a duplicate triple.
            auto Duplicate = FoundNormalizedTriples.find(NormalizedName);
            if (Duplicate != FoundNormalizedTriples.end())
              // The toolchain for this triple was already created
              continue;

            // Store the current triple so that we can check for duplicates in
            // the following iterations.
            FoundNormalizedTriples[NormalizedName] = Val;
            UniqueSYCLTriplesVec.push_back(TT);
          } else {
            // No colon found, do not use the input
            C.getDriver().Diag(diag::err_drv_unsupported_option_argument)
                << SYCLAddTargets->getOption().getName() << Val;
          }
        }
      } else
        Diag(clang::diag::warn_drv_empty_joined_argument)
            << SYCLAddTargets->getAsString(C.getInputArgs());
    }
  } else {
    // If -fsycl is supplied without -fsycl-*targets we will assume SPIR-V
    // unless -fintelfpga is supplied, which uses SPIR-V with fpga AOT.
    // For -fsycl-device-only, we also setup the implied triple as needed.
    StringRef SYCLTargetArch;
    if (C.getInputArgs().hasArg(options::OPT_fsycl_device_only))
      if (C.getDefaultToolChain().getTriple().getArch() == llvm::Triple::x86)
        SYCLTargetArch = "spir";
      else
        SYCLTargetArch = "spir64";
    else if (HasValidSYCLRuntime)
      // Triple for -fintelfpga is spir64_fpga-unknown-unknown-sycldevice.
      SYCLTargetArch = SYCLfpga ? "spir64_fpga" : "spir64";
    if (!SYCLTargetArch.empty())
      UniqueSYCLTriplesVec.push_back(MakeSYCLDeviceTriple(SYCLTargetArch));
  }
  // We'll need to use the SYCL and host triples as the key into
  // getOffloadingDeviceToolChain, because the device toolchains we're
  // going to create will depend on both.
  const ToolChain *HostTC = C.getSingleOffloadToolChain<Action::OFK_Host>();
  for (auto &TT : UniqueSYCLTriplesVec) {
    auto SYCLTC = &getOffloadingDeviceToolChain(C.getInputArgs(), TT, *HostTC,
                                                Action::OFK_SYCL);
    C.addOffloadDeviceToolChain(SYCLTC, Action::OFK_SYCL);
  }

  //
  // TODO: Add support for other offloading programming models here.
  //
}

/// Looks the given directories for the specified file.
///
/// \param[out] FilePath File path, if the file was found.
/// \param[in]  Dirs Directories used for the search.
/// \param[in]  FileName Name of the file to search for.
/// \return True if file was found.
///
/// Looks for file specified by FileName sequentially in directories specified
/// by Dirs.
///
static bool searchForFile(SmallVectorImpl<char> &FilePath,
                          ArrayRef<StringRef> Dirs, StringRef FileName) {
  SmallString<128> WPath;
  for (const StringRef &Dir : Dirs) {
    if (Dir.empty())
      continue;
    WPath.clear();
    llvm::sys::path::append(WPath, Dir, FileName);
    llvm::sys::path::native(WPath);
    if (llvm::sys::fs::is_regular_file(WPath)) {
      FilePath = std::move(WPath);
      return true;
    }
  }
  return false;
}

bool Driver::readConfigFile(StringRef FileName) {
  // Try reading the given file.
  SmallVector<const char *, 32> NewCfgArgs;
  if (!llvm::cl::readConfigFile(FileName, Saver, NewCfgArgs)) {
    Diag(diag::err_drv_cannot_read_config_file) << FileName;
    return true;
  }

  // Read options from config file.
  llvm::SmallString<128> CfgFileName(FileName);
  llvm::sys::path::native(CfgFileName);
  ConfigFile = std::string(CfgFileName);
  bool ContainErrors;
  CfgOptions = std::make_unique<InputArgList>(
      ParseArgStrings(NewCfgArgs, IsCLMode(), ContainErrors));
  if (ContainErrors) {
    CfgOptions.reset();
    return true;
  }

  if (CfgOptions->hasArg(options::OPT_config)) {
    CfgOptions.reset();
    Diag(diag::err_drv_nested_config_file);
    return true;
  }

  // Claim all arguments that come from a configuration file so that the driver
  // does not warn on any that is unused.
  for (Arg *A : *CfgOptions)
    A->claim();
  return false;
}

bool Driver::loadConfigFile() {
  std::string CfgFileName;
  bool FileSpecifiedExplicitly = false;

  // Process options that change search path for config files.
  if (CLOptions) {
    if (CLOptions->hasArg(options::OPT_config_system_dir_EQ)) {
      SmallString<128> CfgDir;
      CfgDir.append(
          CLOptions->getLastArgValue(options::OPT_config_system_dir_EQ));
      if (!CfgDir.empty()) {
        if (llvm::sys::fs::make_absolute(CfgDir).value() != 0)
          SystemConfigDir.clear();
        else
          SystemConfigDir = std::string(CfgDir.begin(), CfgDir.end());
      }
    }
    if (CLOptions->hasArg(options::OPT_config_user_dir_EQ)) {
      SmallString<128> CfgDir;
      CfgDir.append(
          CLOptions->getLastArgValue(options::OPT_config_user_dir_EQ));
      if (!CfgDir.empty()) {
        if (llvm::sys::fs::make_absolute(CfgDir).value() != 0)
          UserConfigDir.clear();
        else
          UserConfigDir = std::string(CfgDir.begin(), CfgDir.end());
      }
    }
  }

  // First try to find config file specified in command line.
  if (CLOptions) {
    std::vector<std::string> ConfigFiles =
        CLOptions->getAllArgValues(options::OPT_config);
    if (ConfigFiles.size() > 1) {
      if (!std::all_of(ConfigFiles.begin(), ConfigFiles.end(),
                       [ConfigFiles](const std::string &s) {
                         return s == ConfigFiles[0];
                       })) {
        Diag(diag::err_drv_duplicate_config);
        return true;
      }
    }

    if (!ConfigFiles.empty()) {
      CfgFileName = ConfigFiles.front();
      assert(!CfgFileName.empty());

      // If argument contains directory separator, treat it as a path to
      // configuration file.
      if (llvm::sys::path::has_parent_path(CfgFileName)) {
        SmallString<128> CfgFilePath;
        if (llvm::sys::path::is_relative(CfgFileName))
          llvm::sys::fs::current_path(CfgFilePath);
        llvm::sys::path::append(CfgFilePath, CfgFileName);
        if (!llvm::sys::fs::is_regular_file(CfgFilePath)) {
          Diag(diag::err_drv_config_file_not_exist) << CfgFilePath;
          return true;
        }
        return readConfigFile(CfgFilePath);
      }

      FileSpecifiedExplicitly = true;
    }
  }

  // If config file is not specified explicitly, try to deduce configuration
  // from executable name. For instance, an executable 'armv7l-clang' will
  // search for config file 'armv7l-clang.cfg'.
  if (CfgFileName.empty() && !ClangNameParts.TargetPrefix.empty())
    CfgFileName = ClangNameParts.TargetPrefix + '-' + ClangNameParts.ModeSuffix;

  if (CfgFileName.empty())
    return false;

  // Determine architecture part of the file name, if it is present.
  StringRef CfgFileArch = CfgFileName;
  size_t ArchPrefixLen = CfgFileArch.find('-');
  if (ArchPrefixLen == StringRef::npos)
    ArchPrefixLen = CfgFileArch.size();
  llvm::Triple CfgTriple;
  CfgFileArch = CfgFileArch.take_front(ArchPrefixLen);
  CfgTriple = llvm::Triple(llvm::Triple::normalize(CfgFileArch));
  if (CfgTriple.getArch() == llvm::Triple::ArchType::UnknownArch)
    ArchPrefixLen = 0;

  if (!StringRef(CfgFileName).endswith(".cfg"))
    CfgFileName += ".cfg";

  // If config file starts with architecture name and command line options
  // redefine architecture (with options like -m32 -LE etc), try finding new
  // config file with that architecture.
  SmallString<128> FixedConfigFile;
  size_t FixedArchPrefixLen = 0;
  if (ArchPrefixLen) {
    // Get architecture name from config file name like 'i386.cfg' or
    // 'armv7l-clang.cfg'.
    // Check if command line options changes effective triple.
    llvm::Triple EffectiveTriple = computeTargetTriple(*this,
                                             CfgTriple.getTriple(), *CLOptions);
    if (CfgTriple.getArch() != EffectiveTriple.getArch()) {
      FixedConfigFile = EffectiveTriple.getArchName();
      FixedArchPrefixLen = FixedConfigFile.size();
      // Append the rest of original file name so that file name transforms
      // like: i386-clang.cfg -> x86_64-clang.cfg.
      if (ArchPrefixLen < CfgFileName.size())
        FixedConfigFile += CfgFileName.substr(ArchPrefixLen);
    }
  }

  // Prepare list of directories where config file is searched for.
  StringRef CfgFileSearchDirs[] = {UserConfigDir, SystemConfigDir, Dir};

  // Try to find config file. First try file with corrected architecture.
  llvm::SmallString<128> CfgFilePath;
  if (!FixedConfigFile.empty()) {
    if (searchForFile(CfgFilePath, CfgFileSearchDirs, FixedConfigFile))
      return readConfigFile(CfgFilePath);
    // If 'x86_64-clang.cfg' was not found, try 'x86_64.cfg'.
    FixedConfigFile.resize(FixedArchPrefixLen);
    FixedConfigFile.append(".cfg");
    if (searchForFile(CfgFilePath, CfgFileSearchDirs, FixedConfigFile))
      return readConfigFile(CfgFilePath);
  }

  // Then try original file name.
  if (searchForFile(CfgFilePath, CfgFileSearchDirs, CfgFileName))
    return readConfigFile(CfgFilePath);

  // Finally try removing driver mode part: 'x86_64-clang.cfg' -> 'x86_64.cfg'.
  if (!ClangNameParts.ModeSuffix.empty() &&
      !ClangNameParts.TargetPrefix.empty()) {
    CfgFileName.assign(ClangNameParts.TargetPrefix);
    CfgFileName.append(".cfg");
    if (searchForFile(CfgFilePath, CfgFileSearchDirs, CfgFileName))
      return readConfigFile(CfgFilePath);
  }

  // Report error but only if config file was specified explicitly, by option
  // --config. If it was deduced from executable name, it is not an error.
  if (FileSpecifiedExplicitly) {
    Diag(diag::err_drv_config_file_not_found) << CfgFileName;
    for (const StringRef &SearchDir : CfgFileSearchDirs)
      if (!SearchDir.empty())
        Diag(diag::note_drv_config_file_searched_in) << SearchDir;
    return true;
  }

  return false;
}

Compilation *Driver::BuildCompilation(ArrayRef<const char *> ArgList) {
  llvm::PrettyStackTraceString CrashInfo("Compilation construction");

  // FIXME: Handle environment options which affect driver behavior, somewhere
  // (client?). GCC_EXEC_PREFIX, LPATH, CC_PRINT_OPTIONS.

  // We look for the driver mode option early, because the mode can affect
  // how other options are parsed.
  ParseDriverMode(ClangExecutable, ArgList.slice(1));

  // FIXME: What are we going to do with -V and -b?

  // Arguments specified in command line.
  bool ContainsError;
  CLOptions = std::make_unique<InputArgList>(
      ParseArgStrings(ArgList.slice(1), IsCLMode(), ContainsError));

  // Try parsing configuration file.
  if (!ContainsError)
    ContainsError = loadConfigFile();
  bool HasConfigFile = !ContainsError && (CfgOptions.get() != nullptr);

  // All arguments, from both config file and command line.
  InputArgList Args = std::move(HasConfigFile ? std::move(*CfgOptions)
                                              : std::move(*CLOptions));

  // The args for config files or /clang: flags belong to different InputArgList
  // objects than Args. This copies an Arg from one of those other InputArgLists
  // to the ownership of Args.
  auto appendOneArg = [&Args](const Arg *Opt, const Arg *BaseArg) {
    unsigned Index = Args.MakeIndex(Opt->getSpelling());
    Arg *Copy = new llvm::opt::Arg(Opt->getOption(), Args.getArgString(Index),
                                   Index, BaseArg);
    Copy->getValues() = Opt->getValues();
    if (Opt->isClaimed())
      Copy->claim();
    Copy->setOwnsValues(Opt->getOwnsValues());
    Opt->setOwnsValues(false);
    Args.append(Copy);
  };

  if (HasConfigFile)
    for (auto *Opt : *CLOptions) {
      if (Opt->getOption().matches(options::OPT_config))
        continue;
      const Arg *BaseArg = &Opt->getBaseArg();
      if (BaseArg == Opt)
        BaseArg = nullptr;
      appendOneArg(Opt, BaseArg);
    }

  // In CL mode, look for any pass-through arguments
  if (IsCLMode() && !ContainsError) {
    SmallVector<const char *, 16> CLModePassThroughArgList;
    for (const auto *A : Args.filtered(options::OPT__SLASH_clang)) {
      A->claim();
      CLModePassThroughArgList.push_back(A->getValue());
    }

    if (!CLModePassThroughArgList.empty()) {
      // Parse any pass through args using default clang processing rather
      // than clang-cl processing.
      auto CLModePassThroughOptions = std::make_unique<InputArgList>(
          ParseArgStrings(CLModePassThroughArgList, false, ContainsError));

      if (!ContainsError)
        for (auto *Opt : *CLModePassThroughOptions) {
          appendOneArg(Opt, nullptr);
        }
    }
  }

  // Check for working directory option before accessing any files
  if (Arg *WD = Args.getLastArg(options::OPT_working_directory))
    if (VFS->setCurrentWorkingDirectory(WD->getValue()))
      Diag(diag::err_drv_unable_to_set_working_directory) << WD->getValue();

  // FIXME: This stuff needs to go into the Compilation, not the driver.
  bool CCCPrintPhases;

  // Silence driver warnings if requested
  Diags.setIgnoreAllWarnings(Args.hasArg(options::OPT_w));

#if INTEL_CUSTOMIZATION
  if (Arg *VA = Args.getLastArg(options::OPT_HASH_x, options::OPT__HASH,
                           options::OPT_v, options::OPT__HASH_HASH_HASH)) {
    if (VA->getOption().matches(options::OPT_HASH_x) ||
                 VA->getOption().matches(options::OPT__HASH))
      IntelPrintOptions = 1;
  }
  // Update the Driver Title to something more fitting
  std::string Title("Intel(R) oneAPI DPC++/C++ Compiler");
  setTitle(Title);
#endif // INTEL_CUSTOMIZATION

  // -no-canonical-prefixes is used very early in main.
  Args.ClaimAllArgs(options::OPT_no_canonical_prefixes);

  // f(no-)integated-cc1 is also used very early in main.
  Args.ClaimAllArgs(options::OPT_fintegrated_cc1);
  Args.ClaimAllArgs(options::OPT_fno_integrated_cc1);

  // Ignore -pipe.
  Args.ClaimAllArgs(options::OPT_pipe);

  // Extract -ccc args.
  //
  // FIXME: We need to figure out where this behavior should live. Most of it
  // should be outside in the client; the parts that aren't should have proper
  // options, either by introducing new ones or by overloading gcc ones like -V
  // or -b.
  CCCPrintPhases = Args.hasArg(options::OPT_ccc_print_phases);
  CCCPrintBindings = Args.hasArg(options::OPT_ccc_print_bindings);
  if (const Arg *A = Args.getLastArg(options::OPT_ccc_gcc_name))
    CCCGenericGCCName = A->getValue();
  GenReproducer = Args.hasFlag(options::OPT_gen_reproducer,
                               options::OPT_fno_crash_diagnostics,
                               !!::getenv("FORCE_CLANG_DIAGNOSTICS_CRASH"));

  // Process -fproc-stat-report options.
  if (const Arg *A = Args.getLastArg(options::OPT_fproc_stat_report_EQ)) {
    CCPrintProcessStats = true;
    CCPrintStatReportFilename = A->getValue();
  }
  if (Args.hasArg(options::OPT_fproc_stat_report))
    CCPrintProcessStats = true;

  // FIXME: TargetTriple is used by the target-prefixed calls to as/ld
  // and getToolChain is const.
  if (IsCLMode()) {
    // clang-cl targets MSVC-style Win32.
    llvm::Triple T(TargetTriple);
    T.setOS(llvm::Triple::Win32);
    T.setVendor(llvm::Triple::PC);
    T.setEnvironment(llvm::Triple::MSVC);
    T.setObjectFormat(llvm::Triple::COFF);
    TargetTriple = T.str();
  }
  if (const Arg *A = Args.getLastArg(options::OPT_target))
    TargetTriple = A->getValue();
  if (const Arg *A = Args.getLastArg(options::OPT_ccc_install_dir))
    Dir = InstalledDir = A->getValue();
  for (const Arg *A : Args.filtered(options::OPT_B)) {
    A->claim();
    PrefixDirs.push_back(A->getValue(0));
  }
  if (Optional<std::string> CompilerPathValue =
          llvm::sys::Process::GetEnv("COMPILER_PATH")) {
    StringRef CompilerPath = *CompilerPathValue;
    while (!CompilerPath.empty()) {
      std::pair<StringRef, StringRef> Split =
          CompilerPath.split(llvm::sys::EnvPathSeparator);
      PrefixDirs.push_back(std::string(Split.first));
      CompilerPath = Split.second;
    }
  }
  if (const Arg *A = Args.getLastArg(options::OPT__sysroot_EQ))
    SysRoot = A->getValue();
  if (const Arg *A = Args.getLastArg(options::OPT__dyld_prefix_EQ))
    DyldPrefix = A->getValue();

  if (const Arg *A = Args.getLastArg(options::OPT_resource_dir))
    ResourceDir = A->getValue();

  if (const Arg *A = Args.getLastArg(options::OPT_save_temps_EQ)) {
    SaveTemps = llvm::StringSwitch<SaveTempsMode>(A->getValue())
                    .Case("cwd", SaveTempsCwd)
                    .Case("obj", SaveTempsObj)
                    .Default(SaveTempsCwd);
  }

  setLTOMode(Args);

  // Process -fembed-bitcode= flags.
  if (Arg *A = Args.getLastArg(options::OPT_fembed_bitcode_EQ)) {
    StringRef Name = A->getValue();
    unsigned Model = llvm::StringSwitch<unsigned>(Name)
        .Case("off", EmbedNone)
        .Case("all", EmbedBitcode)
        .Case("bitcode", EmbedBitcode)
        .Case("marker", EmbedMarker)
        .Default(~0U);
    if (Model == ~0U) {
      Diags.Report(diag::err_drv_invalid_value) << A->getAsString(Args)
                                                << Name;
    } else
      BitcodeEmbed = static_cast<BitcodeEmbedMode>(Model);
  }

  std::unique_ptr<llvm::opt::InputArgList> UArgs =
      std::make_unique<InputArgList>(std::move(Args));

  // Perform the default argument translations.
  DerivedArgList *TranslatedArgs = TranslateInputArgs(*UArgs);

  // Owned by the host.
  const ToolChain &TC = getToolChain(
      *UArgs, computeTargetTriple(*this, TargetTriple, *UArgs));

  // The compilation takes ownership of Args.
  Compilation *C = new Compilation(*this, TC, UArgs.release(), TranslatedArgs,
                                   ContainsError);

  if (!HandleImmediateArgs(*C))
    return C;

  // Construct the list of inputs.
  InputList Inputs;
  BuildInputs(C->getDefaultToolChain(), *TranslatedArgs, Inputs);

  // Determine if there are any offload static libraries.
  if (checkForOffloadStaticLib(*C, *TranslatedArgs))
    setOffloadStaticLibSeen();

  // Populate the tool chains for the offloading devices, if any.
  CreateOffloadingDeviceToolChains(*C, Inputs);

  // Determine FPGA emulation status.
  if (C->hasOffloadToolChain<Action::OFK_SYCL>()) {
    auto SYCLTCRange = C->getOffloadToolChains<Action::OFK_SYCL>();
    ArgStringList TargetArgs;
    const ToolChain *TC = SYCLTCRange.first->second;
    const toolchains::SYCLToolChain *SYCLTC =
        static_cast<const toolchains::SYCLToolChain *>(TC);
    SYCLTC->TranslateBackendTargetArgs(Action::OFK_SYCL, *TranslatedArgs,
                                       TargetArgs);
    for (StringRef ArgString : TargetArgs) {
      if (ArgString.equals("-hardware") || ArgString.equals("-simulation")) {
        setFPGAEmulationMode(false);
        break;
      }
    }
  }

  // Construct the list of abstract actions to perform for this compilation. On
  // MachO targets this uses the driver-driver and universal actions.
  if (TC.getTriple().isOSBinFormatMachO())
    BuildUniversalActions(*C, C->getDefaultToolChain(), Inputs);
  else
    BuildActions(*C, C->getArgs(), Inputs, C->getActions());

  if (CCCPrintPhases) {
    PrintActions(*C);
    return C;
  }

  BuildJobs(*C);

  return C;
}

static void printArgList(raw_ostream &OS, const llvm::opt::ArgList &Args) {
  llvm::opt::ArgStringList ASL;
  for (const auto *A : Args)
    A->render(Args, ASL);

  for (auto I = ASL.begin(), E = ASL.end(); I != E; ++I) {
    if (I != ASL.begin())
      OS << ' ';
    llvm::sys::printArg(OS, *I, true);
  }
  OS << '\n';
}

bool Driver::getCrashDiagnosticFile(StringRef ReproCrashFilename,
                                    SmallString<128> &CrashDiagDir) {
  using namespace llvm::sys;
  assert(llvm::Triple(llvm::sys::getProcessTriple()).isOSDarwin() &&
         "Only knows about .crash files on Darwin");

  // The .crash file can be found on at ~/Library/Logs/DiagnosticReports/
  // (or /Library/Logs/DiagnosticReports for root) and has the filename pattern
  // clang-<VERSION>_<YYYY-MM-DD-HHMMSS>_<hostname>.crash.
  path::home_directory(CrashDiagDir);
  if (CrashDiagDir.startswith("/var/root"))
    CrashDiagDir = "/";
  path::append(CrashDiagDir, "Library/Logs/DiagnosticReports");
  int PID =
#if LLVM_ON_UNIX
      getpid();
#else
      0;
#endif
  std::error_code EC;
  fs::file_status FileStatus;
  TimePoint<> LastAccessTime;
  SmallString<128> CrashFilePath;
  // Lookup the .crash files and get the one generated by a subprocess spawned
  // by this driver invocation.
  for (fs::directory_iterator File(CrashDiagDir, EC), FileEnd;
       File != FileEnd && !EC; File.increment(EC)) {
    StringRef FileName = path::filename(File->path());
    if (!FileName.startswith(Name))
      continue;
    if (fs::status(File->path(), FileStatus))
      continue;
    llvm::ErrorOr<std::unique_ptr<llvm::MemoryBuffer>> CrashFile =
        llvm::MemoryBuffer::getFile(File->path());
    if (!CrashFile)
      continue;
    // The first line should start with "Process:", otherwise this isn't a real
    // .crash file.
    StringRef Data = CrashFile.get()->getBuffer();
    if (!Data.startswith("Process:"))
      continue;
    // Parse parent process pid line, e.g: "Parent Process: clang-4.0 [79141]"
    size_t ParentProcPos = Data.find("Parent Process:");
    if (ParentProcPos == StringRef::npos)
      continue;
    size_t LineEnd = Data.find_first_of("\n", ParentProcPos);
    if (LineEnd == StringRef::npos)
      continue;
    StringRef ParentProcess = Data.slice(ParentProcPos+15, LineEnd).trim();
    int OpenBracket = -1, CloseBracket = -1;
    for (size_t i = 0, e = ParentProcess.size(); i < e; ++i) {
      if (ParentProcess[i] == '[')
        OpenBracket = i;
      if (ParentProcess[i] == ']')
        CloseBracket = i;
    }
    // Extract the parent process PID from the .crash file and check whether
    // it matches this driver invocation pid.
    int CrashPID;
    if (OpenBracket < 0 || CloseBracket < 0 ||
        ParentProcess.slice(OpenBracket + 1, CloseBracket)
            .getAsInteger(10, CrashPID) || CrashPID != PID) {
      continue;
    }

    // Found a .crash file matching the driver pid. To avoid getting an older
    // and misleading crash file, continue looking for the most recent.
    // FIXME: the driver can dispatch multiple cc1 invocations, leading to
    // multiple crashes poiting to the same parent process. Since the driver
    // does not collect pid information for the dispatched invocation there's
    // currently no way to distinguish among them.
    const auto FileAccessTime = FileStatus.getLastModificationTime();
    if (FileAccessTime > LastAccessTime) {
      CrashFilePath.assign(File->path());
      LastAccessTime = FileAccessTime;
    }
  }

  // If found, copy it over to the location of other reproducer files.
  if (!CrashFilePath.empty()) {
    EC = fs::copy_file(CrashFilePath, ReproCrashFilename);
    if (EC)
      return false;
    return true;
  }

  return false;
}

// When clang crashes, produce diagnostic information including the fully
// preprocessed source file(s).  Request that the developer attach the
// diagnostic information to a bug report.
void Driver::generateCompilationDiagnostics(
    Compilation &C, const Command &FailingCommand,
    StringRef AdditionalInformation, CompilationDiagnosticReport *Report) {
  if (C.getArgs().hasArg(options::OPT_fno_crash_diagnostics))
    return;

  // Don't try to generate diagnostics for link or dsymutil jobs.
  if (FailingCommand.getCreator().isLinkJob() ||
      FailingCommand.getCreator().isDsymutilJob())
    return;

  // Print the version of the compiler.
  PrintVersion(C, llvm::errs());

  // Suppress driver output and emit preprocessor output to temp file.
  Mode = CPPMode;
  CCGenDiagnostics = true;

  // Save the original job command(s).
  Command Cmd = FailingCommand;

  // Keep track of whether we produce any errors while trying to produce
  // preprocessed sources.
  DiagnosticErrorTrap Trap(Diags);

  // Suppress tool output.
  C.initCompilationForDiagnostics();

  // Construct the list of inputs.
  InputList Inputs;
  BuildInputs(C.getDefaultToolChain(), C.getArgs(), Inputs);

  for (InputList::iterator it = Inputs.begin(), ie = Inputs.end(); it != ie;) {
    bool IgnoreInput = false;

    // Ignore input from stdin or any inputs that cannot be preprocessed.
    // Check type first as not all linker inputs have a value.
    if (types::getPreprocessedType(it->first) == types::TY_INVALID) {
      IgnoreInput = true;
    } else if (!strcmp(it->second->getValue(), "-")) {
      Diag(clang::diag::note_drv_command_failed_diag_msg)
          << "Error generating preprocessed source(s) - "
             "ignoring input from stdin.";
      IgnoreInput = true;
    }

    if (IgnoreInput) {
      it = Inputs.erase(it);
      ie = Inputs.end();
    } else {
      ++it;
    }
  }

  if (Inputs.empty()) {
    Diag(clang::diag::note_drv_command_failed_diag_msg)
        << "Error generating preprocessed source(s) - "
           "no preprocessable inputs.";
    return;
  }

  // Don't attempt to generate preprocessed files if multiple -arch options are
  // used, unless they're all duplicates.
  llvm::StringSet<> ArchNames;
  for (const Arg *A : C.getArgs()) {
    if (A->getOption().matches(options::OPT_arch)) {
      StringRef ArchName = A->getValue();
      ArchNames.insert(ArchName);
    }
  }
  if (ArchNames.size() > 1) {
    Diag(clang::diag::note_drv_command_failed_diag_msg)
        << "Error generating preprocessed source(s) - cannot generate "
           "preprocessed source with multiple -arch options.";
    return;
  }

  // Construct the list of abstract actions to perform for this compilation. On
  // Darwin OSes this uses the driver-driver and builds universal actions.
  const ToolChain &TC = C.getDefaultToolChain();
  if (TC.getTriple().isOSBinFormatMachO())
    BuildUniversalActions(C, TC, Inputs);
  else
    BuildActions(C, C.getArgs(), Inputs, C.getActions());

  BuildJobs(C);

  // If there were errors building the compilation, quit now.
  if (Trap.hasErrorOccurred()) {
    Diag(clang::diag::note_drv_command_failed_diag_msg)
        << "Error generating preprocessed source(s).";
    return;
  }

  // Generate preprocessed output.
  SmallVector<std::pair<int, const Command *>, 4> FailingCommands;
  C.ExecuteJobs(C.getJobs(), FailingCommands);

  // If any of the preprocessing commands failed, clean up and exit.
  if (!FailingCommands.empty()) {
    Diag(clang::diag::note_drv_command_failed_diag_msg)
        << "Error generating preprocessed source(s).";
    return;
  }

  const TempFileList &TempFiles = C.getTempFiles();
  if (TempFiles.empty()) {
    Diag(clang::diag::note_drv_command_failed_diag_msg)
        << "Error generating preprocessed source(s).";
    return;
  }

  Diag(clang::diag::note_drv_command_failed_diag_msg)
      << "\n********************\n\n"
         "PLEASE ATTACH THE FOLLOWING FILES TO THE BUG REPORT:\n"
         "Preprocessed source(s) and associated run script(s) are located at:";

  SmallString<128> VFS;
  SmallString<128> ReproCrashFilename;
  for (auto &TempFile : TempFiles) {
    Diag(clang::diag::note_drv_command_failed_diag_msg) << TempFile.first;
    if (Report)
      Report->TemporaryFiles.push_back(TempFile.first);
    if (ReproCrashFilename.empty()) {
      ReproCrashFilename = TempFile.first;
      llvm::sys::path::replace_extension(ReproCrashFilename, ".crash");
    }
    if (StringRef(TempFile.first).endswith(".cache")) {
      // In some cases (modules) we'll dump extra data to help with reproducing
      // the crash into a directory next to the output.
      VFS = llvm::sys::path::filename(TempFile.first);
      llvm::sys::path::append(VFS, "vfs", "vfs.yaml");
    }
  }

  // Assume associated files are based off of the first temporary file.
  CrashReportInfo CrashInfo(TempFiles[0].first, VFS);

  llvm::SmallString<128> Script(CrashInfo.Filename);
  llvm::sys::path::replace_extension(Script, "sh");
  std::error_code EC;
  llvm::raw_fd_ostream ScriptOS(Script, EC, llvm::sys::fs::CD_CreateNew,
                                llvm::sys::fs::FA_Write,
                                llvm::sys::fs::OF_Text);
  if (EC) {
    Diag(clang::diag::note_drv_command_failed_diag_msg)
        << "Error generating run script: " << Script << " " << EC.message();
  } else {
    ScriptOS << "# Crash reproducer for " << getClangFullVersion() << "\n"
             << "# Driver args: ";
    printArgList(ScriptOS, C.getInputArgs());
    ScriptOS << "# Original command: ";
    Cmd.Print(ScriptOS, "\n", /*Quote=*/true);
    Cmd.Print(ScriptOS, "\n", /*Quote=*/true, &CrashInfo);
    if (!AdditionalInformation.empty())
      ScriptOS << "\n# Additional information: " << AdditionalInformation
               << "\n";
    if (Report)
      Report->TemporaryFiles.push_back(std::string(Script.str()));
    Diag(clang::diag::note_drv_command_failed_diag_msg) << Script;
  }

  // On darwin, provide information about the .crash diagnostic report.
  if (llvm::Triple(llvm::sys::getProcessTriple()).isOSDarwin()) {
    SmallString<128> CrashDiagDir;
    if (getCrashDiagnosticFile(ReproCrashFilename, CrashDiagDir)) {
      Diag(clang::diag::note_drv_command_failed_diag_msg)
          << ReproCrashFilename.str();
    } else { // Suggest a directory for the user to look for .crash files.
      llvm::sys::path::append(CrashDiagDir, Name);
      CrashDiagDir += "_<YYYY-MM-DD-HHMMSS>_<hostname>.crash";
      Diag(clang::diag::note_drv_command_failed_diag_msg)
          << "Crash backtrace is located in";
      Diag(clang::diag::note_drv_command_failed_diag_msg)
          << CrashDiagDir.str();
      Diag(clang::diag::note_drv_command_failed_diag_msg)
          << "(choose the .crash file that corresponds to your crash)";
    }
  }

  for (const auto &A : C.getArgs().filtered(options::OPT_frewrite_map_file_EQ))
    Diag(clang::diag::note_drv_command_failed_diag_msg) << A->getValue();

  Diag(clang::diag::note_drv_command_failed_diag_msg)
      << "\n\n********************";
}

void Driver::setUpResponseFiles(Compilation &C, Command &Cmd) {
  // Since commandLineFitsWithinSystemLimits() may underestimate system's
  // capacity if the tool does not support response files, there is a chance/
  // that things will just work without a response file, so we silently just
  // skip it.
  if (Cmd.getResponseFileSupport().ResponseKind ==
          ResponseFileSupport::RF_None ||
      llvm::sys::commandLineFitsWithinSystemLimits(Cmd.getExecutable(),
                                                   Cmd.getArguments()))
    return;

  std::string TmpName = GetTemporaryPath("response", "txt");
  Cmd.setResponseFile(C.addTempFile(C.getArgs().MakeArgString(TmpName)));
}

int Driver::ExecuteCompilation(
    Compilation &C,
    SmallVectorImpl<std::pair<int, const Command *>> &FailingCommands) {

#if INTEL_CUSTOMIZATION
  // Generate Arg files when -i_keep opt is specified
  if (C.getArgs().hasArg(options::OPT_i_keep)) {
    const JobList &Jobs = C.getJobs();
    for (const auto &Job : Jobs) {
      const Command *FailingCommand = nullptr;
      if (int Res = C.GenArgFiles(Job, FailingCommand)) {
        FailingCommands.push_back(std::make_pair(Res, FailingCommand));
      }
    }
  }
#endif // INTEL_CUSTOMIZATION

  // Just print if -### was present.
  if (C.getArgs().hasArg(options::OPT__HASH_HASH_HASH)) {
    C.getJobs().Print(llvm::errs(), "\n", true);
    return 0;
  }

  // If there were errors building the compilation, quit now.
  if (Diags.hasErrorOccurred())
    return 1;

  // Set up response file names for each command, if necessary
  for (auto &Job : C.getJobs())
    setUpResponseFiles(C, Job);

  C.ExecuteJobs(C.getJobs(), FailingCommands);

  // If the command succeeded, we are done.
  if (FailingCommands.empty())
    return 0;

  // Otherwise, remove result files and print extra information about abnormal
  // failures.
  int Res = 0;
  for (const auto &CmdPair : FailingCommands) {
    int CommandRes = CmdPair.first;
    const Command *FailingCommand = CmdPair.second;

    // Remove result files if we're not saving temps.
    if (!isSaveTempsEnabled()) {
      const JobAction *JA = cast<JobAction>(&FailingCommand->getSource());
      C.CleanupFileMap(C.getResultFiles(), JA, true);

      // Failure result files are valid unless we crashed.
      if (CommandRes < 0)
        C.CleanupFileMap(C.getFailureResultFiles(), JA, true);
    }

#if LLVM_ON_UNIX
    // llvm/lib/Support/Unix/Signals.inc will exit with a special return code
    // for SIGPIPE. Do not print diagnostics for this case.
    if (CommandRes == EX_IOERR) {
      Res = CommandRes;
      continue;
    }
#endif

    // Print extra information about abnormal failures, if possible.
    //
    // This is ad-hoc, but we don't want to be excessively noisy. If the result
    // status was 1, assume the command failed normally. In particular, if it
    // was the compiler then assume it gave a reasonable error code. Failures
    // in other tools are less common, and they generally have worse
    // diagnostics, so always print the diagnostic there.
    const Tool &FailingTool = FailingCommand->getCreator();

    if (!FailingTool.hasGoodDiagnostics() || CommandRes != 1) {
      // FIXME: See FIXME above regarding result code interpretation.
      if (CommandRes < 0)
        Diag(clang::diag::err_drv_command_signalled)
            << FailingTool.getShortName();
      else
        Diag(clang::diag::err_drv_command_failed)
            << FailingTool.getShortName() << CommandRes;
    }

    auto CustomDiag = FailingCommand->getDiagForErrorCode(CommandRes);
    if (!CustomDiag.empty())
      Diag(clang::diag::note_drv_command_failed_diag_msg) << CustomDiag;
  }
  return Res;
}

#if INTEL_CUSTOMIZATION
void Driver::PrintHelp(const llvm::opt::ArgList &Args) const {
#endif // INTEL_CUSTOMIZATION
  unsigned IncludedFlagsBitmask;
  unsigned ExcludedFlagsBitmask;
  std::tie(IncludedFlagsBitmask, ExcludedFlagsBitmask) =
      getIncludeExcludeOptionFlagMasks(IsCLMode());

  ExcludedFlagsBitmask |= options::NoDriverOption;
#if INTEL_CUSTOMIZATION
  if (!Args.hasArg(options::OPT__help_hidden))
    ExcludedFlagsBitmask |= HelpHidden;
  if (IsDPCPPMode()) {
    ExcludedFlagsBitmask |= options::DpcppUnsupported;
    ExcludedFlagsBitmask |= options::DpcppHidden;
    if (!Args.hasArg(options::OPT_v))
      IncludedFlagsBitmask |= options::DpcppOption;
  }
#endif // INTEL_CUSTOMIZATION

  if (IsFlangMode())
    IncludedFlagsBitmask |= options::FlangOption;
  else
    ExcludedFlagsBitmask |= options::FlangOnlyOption;

  std::string Usage = llvm::formatv("{0} [options] file...", Name).str();
  getOpts().PrintHelp(llvm::outs(), Usage.c_str(), DriverTitle.c_str(),
                      IncludedFlagsBitmask, ExcludedFlagsBitmask,
                      /*ShowAllAliases=*/false);
#if INTEL_CUSTOMIZATION
  if (IsDPCPPMode() && !Args.hasArg(options::OPT_v))
    // Emit additional information for dpcpp -help to enable more verbose output
    llvm::outs() << "\nHelp displayed is for DPC++ specific options.\n"
                 << "Use '-help -v' to display more options.\n";
#endif // INTEL_CUSTOMIZATION
}

llvm::Triple Driver::MakeSYCLDeviceTriple(StringRef TargetArch) const {
  llvm::Triple TT;
  TT.setArchName(TargetArch);
  TT.setVendor(llvm::Triple::UnknownVendor);
  TT.setOS(llvm::Triple::UnknownOS);
  TT.setEnvironment(llvm::Triple::SYCLDevice);
  return TT;
}

// Print the help from any of the given tools which are used for AOT
// compilation for SYCL
void Driver::PrintSYCLToolHelp(const Compilation &C) const {
  SmallVector<std::tuple<llvm::Triple, StringRef, StringRef, StringRef>, 4>
      HelpArgs;
  // Populate the vector with the tools and help options
  if (Arg *A = C.getArgs().getLastArg(options::OPT_fsycl_help_EQ)) {
    StringRef AV(A->getValue());
    llvm::Triple T;
    if (AV == "gen" || AV == "all")
      HelpArgs.push_back(std::make_tuple(MakeSYCLDeviceTriple("spir64_gen"),
                                         "ocloc", "--help", ""));
    if (AV == "fpga" || AV == "all")
      HelpArgs.push_back(std::make_tuple(MakeSYCLDeviceTriple("spir64_fpga"),
                                         "aoc", "-help", "-sycl"));
    if (AV == "x86_64" || AV == "all")
      HelpArgs.push_back(std::make_tuple(MakeSYCLDeviceTriple("spir64_x86_64"),
                                         "opencl-aot", "--help", ""));
    if (HelpArgs.empty()) {
      C.getDriver().Diag(diag::err_drv_unsupported_option_argument)
                         << A->getOption().getName() << AV;
      return;
    }
  }

  // Go through the args and emit the help information for each.
  for (auto &HA : HelpArgs) {
    llvm::outs() << "Emitting help information for " << std::get<1>(HA) << '\n'
        << "Use triple of '" << std::get<0>(HA).normalize() <<
        "' to enable ahead of time compilation\n";
    std::vector<StringRef> ToolArgs = {std::get<1>(HA), std::get<2>(HA),
                                       std::get<3>(HA)};
    SmallString<128> ExecPath(
        C.getDefaultToolChain().GetProgramPath(std::get<1>(HA).data()));
    auto ToolBinary = llvm::sys::findProgramByName(ExecPath);
    if (ToolBinary.getError()) {
      C.getDriver().Diag(diag::err_drv_command_failure) << ExecPath;
      continue;
    }
    // do not run the tools with -###.
    if (C.getArgs().hasArg(options::OPT__HASH_HASH_HASH)) {
      llvm::errs() << "\"" << ExecPath << "\" \"" << ToolArgs[1] << "\"";
      if (!ToolArgs[2].empty())
        llvm::errs() << " \"" << ToolArgs[2] << "\"";
      llvm::errs() << "\n";
      continue;
    }
    // Run the Tool.
    llvm::sys::ExecuteAndWait(ToolBinary.get(), ToolArgs);
  }
}

void Driver::PrintVersion(const Compilation &C, raw_ostream &OS) const {
  if (IsFlangMode()) {
    OS << getClangToolFullVersion("flang-new") << '\n';
  } else {
    // FIXME: The following handlers should use a callback mechanism, we don't
    // know what the client would like to do.
    OS << getClangFullVersion() << '\n';
  }
  const ToolChain &TC = C.getDefaultToolChain();
  OS << "Target: " << TC.getTripleString() << '\n';

  // Print the threading model.
  if (Arg *A = C.getArgs().getLastArg(options::OPT_mthread_model)) {
    // Don't print if the ToolChain would have barfed on it already
    if (TC.isThreadModelSupported(A->getValue()))
      OS << "Thread model: " << A->getValue();
  } else
    OS << "Thread model: " << TC.getThreadModel();
  OS << '\n';

  // Print out the install directory.
  OS << "InstalledDir: " << InstalledDir << '\n';

  // If configuration file was used, print its path.
  if (!ConfigFile.empty())
    OS << "Configuration file: " << ConfigFile << '\n';
}

/// PrintDiagnosticCategories - Implement the --print-diagnostic-categories
/// option.
static void PrintDiagnosticCategories(raw_ostream &OS) {
  // Skip the empty category.
  for (unsigned i = 1, max = DiagnosticIDs::getNumberOfCategories(); i != max;
       ++i)
    OS << i << ',' << DiagnosticIDs::getCategoryNameFromID(i) << '\n';
}

void Driver::HandleAutocompletions(StringRef PassedFlags) const {
  if (PassedFlags == "")
    return;
  // Print out all options that start with a given argument. This is used for
  // shell autocompletion.
  std::vector<std::string> SuggestedCompletions;
  std::vector<std::string> Flags;

  unsigned int DisableFlags =
      options::NoDriverOption | options::Unsupported | options::Ignored;

  // Make sure that Flang-only options don't pollute the Clang output
  // TODO: Make sure that Clang-only options don't pollute Flang output
  if (!IsFlangMode())
    DisableFlags |= options::FlangOnlyOption;

  // Distinguish "--autocomplete=-someflag" and "--autocomplete=-someflag,"
  // because the latter indicates that the user put space before pushing tab
  // which should end up in a file completion.
  const bool HasSpace = PassedFlags.endswith(",");

  // Parse PassedFlags by "," as all the command-line flags are passed to this
  // function separated by ","
  StringRef TargetFlags = PassedFlags;
  while (TargetFlags != "") {
    StringRef CurFlag;
    std::tie(CurFlag, TargetFlags) = TargetFlags.split(",");
    Flags.push_back(std::string(CurFlag));
  }

  // We want to show cc1-only options only when clang is invoked with -cc1 or
  // -Xclang.
  if (llvm::is_contained(Flags, "-Xclang") || llvm::is_contained(Flags, "-cc1"))
    DisableFlags &= ~options::NoDriverOption;

  const llvm::opt::OptTable &Opts = getOpts();
  StringRef Cur;
  Cur = Flags.at(Flags.size() - 1);
  StringRef Prev;
  if (Flags.size() >= 2) {
    Prev = Flags.at(Flags.size() - 2);
    SuggestedCompletions = Opts.suggestValueCompletions(Prev, Cur);
  }

  if (SuggestedCompletions.empty())
    SuggestedCompletions = Opts.suggestValueCompletions(Cur, "");

  // If Flags were empty, it means the user typed `clang [tab]` where we should
  // list all possible flags. If there was no value completion and the user
  // pressed tab after a space, we should fall back to a file completion.
  // We're printing a newline to be consistent with what we print at the end of
  // this function.
  if (SuggestedCompletions.empty() && HasSpace && !Flags.empty()) {
    llvm::outs() << '\n';
    return;
  }

  // When flag ends with '=' and there was no value completion, return empty
  // string and fall back to the file autocompletion.
  if (SuggestedCompletions.empty() && !Cur.endswith("=")) {
    // If the flag is in the form of "--autocomplete=-foo",
    // we were requested to print out all option names that start with "-foo".
    // For example, "--autocomplete=-fsyn" is expanded to "-fsyntax-only".
    SuggestedCompletions = Opts.findByPrefix(Cur, DisableFlags);

    // We have to query the -W flags manually as they're not in the OptTable.
    // TODO: Find a good way to add them to OptTable instead and them remove
    // this code.
    for (StringRef S : DiagnosticIDs::getDiagnosticFlags())
      if (S.startswith(Cur))
        SuggestedCompletions.push_back(std::string(S));
  }

  // Sort the autocomplete candidates so that shells print them out in a
  // deterministic order. We could sort in any way, but we chose
  // case-insensitive sorting for consistency with the -help option
  // which prints out options in the case-insensitive alphabetical order.
  llvm::sort(SuggestedCompletions, [](StringRef A, StringRef B) {
    if (int X = A.compare_lower(B))
      return X < 0;
    return A.compare(B) > 0;
  });

  llvm::outs() << llvm::join(SuggestedCompletions, "\n") << '\n';
}

bool Driver::HandleImmediateArgs(const Compilation &C) {
  // The order these options are handled in gcc is all over the place, but we
  // don't expect inconsistencies w.r.t. that to matter in practice.

  if (C.getArgs().hasArg(options::OPT_dumpmachine)) {
    llvm::outs() << C.getDefaultToolChain().getTripleString() << '\n';
    return false;
  }

  if (C.getArgs().hasArg(options::OPT_dumpversion)) {
    // Since -dumpversion is only implemented for pedantic GCC compatibility, we
    // return an answer which matches our definition of __VERSION__.
    llvm::outs() << CLANG_VERSION_STRING << "\n";
    return false;
  }

  if (C.getArgs().hasArg(options::OPT__print_diagnostic_categories)) {
    PrintDiagnosticCategories(llvm::outs());
    return false;
  }

  if (C.getArgs().hasArg(options::OPT_help) ||
      C.getArgs().hasArg(options::OPT__help_hidden)) {
#if INTEL_CUSTOMIZATION
    PrintHelp(C.getArgs());
#endif // INTEL_CUSTOMIZATION
    return false;
  }

  if (C.getArgs().hasArg(options::OPT_fsycl_help_EQ)) {
    PrintSYCLToolHelp(C);
    return false;
  }

  if (C.getArgs().hasArg(options::OPT__version)) {
    // Follow gcc behavior and use stdout for --version and stderr for -v.
    PrintVersion(C, llvm::outs());
    return false;
  }

  if (C.getArgs().hasArg(options::OPT_v) ||
      C.getArgs().hasArg(options::OPT__HASH_HASH_HASH) ||
      C.getArgs().hasArg(options::OPT_print_supported_cpus)) {
    PrintVersion(C, llvm::errs());
    SuppressMissingInputWarning = true;
  }

  if (C.getArgs().hasArg(options::OPT_v)) {
    if (!SystemConfigDir.empty())
      llvm::errs() << "System configuration file directory: "
                   << SystemConfigDir << "\n";
    if (!UserConfigDir.empty())
      llvm::errs() << "User configuration file directory: "
                   << UserConfigDir << "\n";
  }

  const ToolChain &TC = C.getDefaultToolChain();

  if (C.getArgs().hasArg(options::OPT_v))
    TC.printVerboseInfo(llvm::errs());

  if (C.getArgs().hasArg(options::OPT_print_resource_dir)) {
    llvm::outs() << ResourceDir << '\n';
    return false;
  }

  if (C.getArgs().hasArg(options::OPT_print_search_dirs)) {
    llvm::outs() << "programs: =";
    bool separator = false;
    // Print -B and COMPILER_PATH.
    for (const std::string &Path : PrefixDirs) {
      if (separator)
        llvm::outs() << llvm::sys::EnvPathSeparator;
      llvm::outs() << Path;
      separator = true;
    }
    for (const std::string &Path : TC.getProgramPaths()) {
      if (separator)
        llvm::outs() << llvm::sys::EnvPathSeparator;
      llvm::outs() << Path;
      separator = true;
    }
    llvm::outs() << "\n";
    llvm::outs() << "libraries: =" << ResourceDir;

    StringRef sysroot = C.getSysRoot();

    for (const std::string &Path : TC.getFilePaths()) {
      // Always print a separator. ResourceDir was the first item shown.
      llvm::outs() << llvm::sys::EnvPathSeparator;
      // Interpretation of leading '=' is needed only for NetBSD.
      if (Path[0] == '=')
        llvm::outs() << sysroot << Path.substr(1);
      else
        llvm::outs() << Path;
    }
    llvm::outs() << "\n";
    return false;
  }

  if (C.getArgs().hasArg(options::OPT_print_runtime_dir)) {
    std::string CandidateRuntimePath = TC.getRuntimePath();
    if (getVFS().exists(CandidateRuntimePath))
      llvm::outs() << CandidateRuntimePath << '\n';
    else
      llvm::outs() << TC.getCompilerRTPath() << '\n';
    return false;
  }

  // FIXME: The following handlers should use a callback mechanism, we don't
  // know what the client would like to do.
  if (Arg *A = C.getArgs().getLastArg(options::OPT_print_file_name_EQ)) {
    llvm::outs() << GetFilePath(A->getValue(), TC) << "\n";
    return false;
  }

  if (Arg *A = C.getArgs().getLastArg(options::OPT_print_prog_name_EQ)) {
    StringRef ProgName = A->getValue();

    // Null program name cannot have a path.
    if (! ProgName.empty())
      llvm::outs() << GetProgramPath(ProgName, TC);

    llvm::outs() << "\n";
    return false;
  }

  if (Arg *A = C.getArgs().getLastArg(options::OPT_autocomplete)) {
    StringRef PassedFlags = A->getValue();
    HandleAutocompletions(PassedFlags);
    return false;
  }

  if (C.getArgs().hasArg(options::OPT_print_libgcc_file_name)) {
    ToolChain::RuntimeLibType RLT = TC.GetRuntimeLibType(C.getArgs());
    const llvm::Triple Triple(TC.ComputeEffectiveClangTriple(C.getArgs()));
    RegisterEffectiveTriple TripleRAII(TC, Triple);
    switch (RLT) {
    case ToolChain::RLT_CompilerRT:
      llvm::outs() << TC.getCompilerRT(C.getArgs(), "builtins") << "\n";
      break;
    case ToolChain::RLT_Libgcc:
      llvm::outs() << GetFilePath("libgcc.a", TC) << "\n";
      break;
    }
    return false;
  }

  if (C.getArgs().hasArg(options::OPT_print_multi_lib)) {
    for (const Multilib &Multilib : TC.getMultilibs())
      llvm::outs() << Multilib << "\n";
    return false;
  }

  if (C.getArgs().hasArg(options::OPT_print_multi_directory)) {
    const Multilib &Multilib = TC.getMultilib();
    if (Multilib.gccSuffix().empty())
      llvm::outs() << ".\n";
    else {
      StringRef Suffix(Multilib.gccSuffix());
      assert(Suffix.front() == '/');
      llvm::outs() << Suffix.substr(1) << "\n";
    }
    return false;
  }

  if (C.getArgs().hasArg(options::OPT_print_target_triple)) {
    llvm::outs() << TC.getTripleString() << "\n";
    return false;
  }

  if (C.getArgs().hasArg(options::OPT_print_effective_triple)) {
    const llvm::Triple Triple(TC.ComputeEffectiveClangTriple(C.getArgs()));
    llvm::outs() << Triple.getTriple() << "\n";
    return false;
  }

  if (C.getArgs().hasArg(options::OPT_print_multiarch)) {
    llvm::outs() << TC.getMultiarchTriple(*this, TC.getTriple(), SysRoot)
                 << "\n";
    return false;
  }

  if (C.getArgs().hasArg(options::OPT_print_targets)) {
    llvm::TargetRegistry::printRegisteredTargetsForVersion(llvm::outs());
    return false;
  }

  return true;
}

enum {
  TopLevelAction = 0,
  HeadSibAction = 1,
  OtherSibAction = 2,
};

// Display an action graph human-readably.  Action A is the "sink" node
// and latest-occuring action. Traversal is in pre-order, visiting the
// inputs to each action before printing the action itself.
static unsigned PrintActions1(const Compilation &C, Action *A,
                              std::map<Action *, unsigned> &Ids,
                              Twine Indent = {}, int Kind = TopLevelAction) {
  if (Ids.count(A)) // A was already visited.
    return Ids[A];

  std::string str;
  llvm::raw_string_ostream os(str);

  auto getSibIndent = [](int K) -> Twine {
    return (K == HeadSibAction) ? "   " : (K == OtherSibAction) ? "|  " : "";
  };

  Twine SibIndent = Indent + getSibIndent(Kind);
  int SibKind = HeadSibAction;
  os << Action::getClassName(A->getKind()) << ", ";
  if (InputAction *IA = dyn_cast<InputAction>(A)) {
    os << "\"" << IA->getInputArg().getValue() << "\"";
  } else if (BindArchAction *BIA = dyn_cast<BindArchAction>(A)) {
    os << '"' << BIA->getArchName() << '"' << ", {"
       << PrintActions1(C, *BIA->input_begin(), Ids, SibIndent, SibKind) << "}";
  } else if (OffloadAction *OA = dyn_cast<OffloadAction>(A)) {
    bool IsFirst = true;
    OA->doOnEachDependence(
        [&](Action *A, const ToolChain *TC, const char *BoundArch) {
          assert(TC && "Unknown host toolchain");
          // E.g. for two CUDA device dependences whose bound arch is sm_20 and
          // sm_35 this will generate:
          // "cuda-device" (nvptx64-nvidia-cuda:sm_20) {#ID}, "cuda-device"
          // (nvptx64-nvidia-cuda:sm_35) {#ID}
          if (!IsFirst)
            os << ", ";
          os << '"';
          os << A->getOffloadingKindPrefix();
          os << " (";
          os << TC->getTriple().normalize();
          if (BoundArch)
            os << ":" << BoundArch;
          os << ")";
          os << '"';
          os << " {" << PrintActions1(C, A, Ids, SibIndent, SibKind) << "}";
          IsFirst = false;
          SibKind = OtherSibAction;
        });
  } else {
    const ActionList *AL = &A->getInputs();

    if (AL->size()) {
      const char *Prefix = "{";
      for (Action *PreRequisite : *AL) {
        os << Prefix << PrintActions1(C, PreRequisite, Ids, SibIndent, SibKind);
        Prefix = ", ";
        SibKind = OtherSibAction;
      }
      os << "}";
    } else
      os << "{}";
  }

  // Append offload info for all options other than the offloading action
  // itself (e.g. (cuda-device, sm_20) or (cuda-host)).
  std::string offload_str;
  llvm::raw_string_ostream offload_os(offload_str);
  if (!isa<OffloadAction>(A)) {
    auto S = A->getOffloadingKindPrefix();
    if (!S.empty()) {
      offload_os << ", (" << S;
      if (A->getOffloadingArch())
        offload_os << ", " << A->getOffloadingArch();
      offload_os << ")";
    }
  }

  auto getSelfIndent = [](int K) -> Twine {
    return (K == HeadSibAction) ? "+- " : (K == OtherSibAction) ? "|- " : "";
  };

  unsigned Id = Ids.size();
  Ids[A] = Id;
  llvm::errs() << Indent + getSelfIndent(Kind) << Id << ": " << os.str() << ", "
               << types::getTypeName(A->getType()) << offload_os.str() << "\n";

  return Id;
}

// Print the action graphs in a compilation C.
// For example "clang -c file1.c file2.c" is composed of two subgraphs.
void Driver::PrintActions(const Compilation &C) const {
  std::map<Action *, unsigned> Ids;
  for (Action *A : C.getActions())
    PrintActions1(C, A, Ids);
}

/// Check whether the given input tree contains any compilation or
/// assembly actions.
static bool ContainsCompileOrAssembleAction(const Action *A) {
  if (isa<CompileJobAction>(A) || isa<BackendJobAction>(A) ||
      isa<AssembleJobAction>(A))
    return true;

  for (const Action *Input : A->inputs())
    if (ContainsCompileOrAssembleAction(Input))
      return true;

  return false;
}

void Driver::BuildUniversalActions(Compilation &C, const ToolChain &TC,
                                   const InputList &BAInputs) const {
  DerivedArgList &Args = C.getArgs();
  ActionList &Actions = C.getActions();
  llvm::PrettyStackTraceString CrashInfo("Building universal build actions");
  // Collect the list of architectures. Duplicates are allowed, but should only
  // be handled once (in the order seen).
  llvm::StringSet<> ArchNames;
  SmallVector<const char *, 4> Archs;
  for (Arg *A : Args) {
    if (A->getOption().matches(options::OPT_arch)) {
      // Validate the option here; we don't save the type here because its
      // particular spelling may participate in other driver choices.
      llvm::Triple::ArchType Arch =
          tools::darwin::getArchTypeForMachOArchName(A->getValue());
      if (Arch == llvm::Triple::UnknownArch) {
        Diag(clang::diag::err_drv_invalid_arch_name) << A->getAsString(Args);
        continue;
      }

      A->claim();
      if (ArchNames.insert(A->getValue()).second)
        Archs.push_back(A->getValue());
    }
  }

  // When there is no explicit arch for this platform, make sure we still bind
  // the architecture (to the default) so that -Xarch_ is handled correctly.
  if (!Archs.size())
    Archs.push_back(Args.MakeArgString(TC.getDefaultUniversalArchName()));

  ActionList SingleActions;
  BuildActions(C, Args, BAInputs, SingleActions);

  // Add in arch bindings for every top level action, as well as lipo and
  // dsymutil steps if needed.
  for (Action* Act : SingleActions) {
    // Make sure we can lipo this kind of output. If not (and it is an actual
    // output) then we disallow, since we can't create an output file with the
    // right name without overwriting it. We could remove this oddity by just
    // changing the output names to include the arch, which would also fix
    // -save-temps. Compatibility wins for now.

    if (Archs.size() > 1 && !types::canLipoType(Act->getType()))
      Diag(clang::diag::err_drv_invalid_output_with_multiple_archs)
          << types::getTypeName(Act->getType());

    ActionList Inputs;
    for (unsigned i = 0, e = Archs.size(); i != e; ++i)
      Inputs.push_back(C.MakeAction<BindArchAction>(Act, Archs[i]));

    // Lipo if necessary, we do it this way because we need to set the arch flag
    // so that -Xarch_ gets overwritten.
    if (Inputs.size() == 1 || Act->getType() == types::TY_Nothing)
      Actions.append(Inputs.begin(), Inputs.end());
    else
      Actions.push_back(C.MakeAction<LipoJobAction>(Inputs, Act->getType()));

    // Handle debug info queries.
    Arg *A = Args.getLastArg(options::OPT_g_Group);
    bool enablesDebugInfo = A && !A->getOption().matches(options::OPT_g0) &&
                            !A->getOption().matches(options::OPT_gstabs);
    if ((enablesDebugInfo || willEmitRemarks(Args)) &&
        ContainsCompileOrAssembleAction(Actions.back())) {

      // Add a 'dsymutil' step if necessary, when debug info is enabled and we
      // have a compile input. We need to run 'dsymutil' ourselves in such cases
      // because the debug info will refer to a temporary object file which
      // will be removed at the end of the compilation process.
      if (Act->getType() == types::TY_Image) {
        ActionList Inputs;
        Inputs.push_back(Actions.back());
        Actions.pop_back();
        Actions.push_back(
            C.MakeAction<DsymutilJobAction>(Inputs, types::TY_dSYM));
      }

      // Verify the debug info output.
      if (Args.hasArg(options::OPT_verify_debug_info)) {
        Action* LastAction = Actions.back();
        Actions.pop_back();
        Actions.push_back(C.MakeAction<VerifyDebugInfoJobAction>(
            LastAction, types::TY_Nothing));
      }
    }
  }
}

bool Driver::DiagnoseInputExistence(const DerivedArgList &Args, StringRef Value,
                                    types::ID Ty, bool TypoCorrect) const {
  if (!getCheckInputsExist())
    return true;

  // stdin always exists.
  if (Value == "-")
    return true;

  if (getVFS().exists(Value))
    return true;

  if (IsCLMode()) {
    if (!llvm::sys::path::is_absolute(Twine(Value)) &&
        llvm::sys::Process::FindInEnvPath("LIB", Value, ';'))
      return true;

    if (Args.hasArg(options::OPT__SLASH_link) && Ty == types::TY_Object) {
      // Arguments to the /link flag might cause the linker to search for object
      // and library files in paths we don't know about. Don't error in such
      // cases.
      return true;
    }
  }

  if (TypoCorrect) {
    // Check if the filename is a typo for an option flag. OptTable thinks
    // that all args that are not known options and that start with / are
    // filenames, but e.g. `/diagnostic:caret` is more likely a typo for
    // the option `/diagnostics:caret` than a reference to a file in the root
    // directory.
    unsigned IncludedFlagsBitmask;
    unsigned ExcludedFlagsBitmask;
    std::tie(IncludedFlagsBitmask, ExcludedFlagsBitmask) =
        getIncludeExcludeOptionFlagMasks(IsCLMode());
    std::string Nearest;
    if (getOpts().findNearest(Value, Nearest, IncludedFlagsBitmask,
                              ExcludedFlagsBitmask) <= 1) {
      Diag(clang::diag::err_drv_no_such_file_with_suggestion)
          << Value << Nearest;
      return false;
    }
  }

  Diag(clang::diag::err_drv_no_such_file) << Value;
  return false;
}

// Construct a the list of inputs and their types.
void Driver::BuildInputs(const ToolChain &TC, DerivedArgList &Args,
                         InputList &Inputs) const {
  const llvm::opt::OptTable &Opts = getOpts();
  // Track the current user specified (-x) input. We also explicitly track the
  // argument used to set the type; we only want to claim the type when we
  // actually use it, so we warn about unused -x arguments.
  types::ID InputType = types::TY_Nothing;
  Arg *InputTypeArg = nullptr;
  bool IsSYCL =
      Args.hasFlag(options::OPT_fsycl, options::OPT_fno_sycl, false) ||
      Args.hasArg(options::OPT_fsycl_device_only);

  // The last /TC or /TP option sets the input type to C or C++ globally.
  if (Arg *TCTP = Args.getLastArgNoClaim(options::OPT__SLASH_TC,
                                         options::OPT__SLASH_TP)) {
    InputTypeArg = TCTP;
    InputType = TCTP->getOption().matches(options::OPT__SLASH_TC) && !IsSYCL
                    ? types::TY_C
                    : types::TY_CXX;

    Arg *Previous = nullptr;
    bool ShowNote = false;
    for (Arg *A :
         Args.filtered(options::OPT__SLASH_TC, options::OPT__SLASH_TP)) {
      if (Previous) {
        Diag(clang::diag::warn_drv_overriding_flag_option)
          << Previous->getSpelling() << A->getSpelling();
        ShowNote = true;
      }
      Previous = A;
    }
    if (ShowNote)
      Diag(clang::diag::note_drv_t_option_is_global);

    // No driver mode exposes -x and /TC or /TP; we don't support mixing them.
    assert(!Args.hasArg(options::OPT_x) && "-x and /TC or /TP is not allowed");
  }

  for (Arg *A : Args) {
    if (A->getOption().getKind() == Option::InputClass) {
      const char *Value = A->getValue();
      types::ID Ty = types::TY_INVALID;

      // Infer the input type if necessary.
      if (InputType == types::TY_Nothing) {
        // If there was an explicit arg for this, claim it.
        if (InputTypeArg)
          InputTypeArg->claim();

        types::ID CType = types::TY_C;
        // For SYCL, all source file inputs are considered C++.
        if (IsSYCL)
          CType = types::TY_CXX;

        // stdin must be handled specially.
        if (memcmp(Value, "-", 2) == 0) {
          if (IsFlangMode()) {
            Ty = types::TY_Fortran;
          } else {
            // If running with -E, treat as a C input (this changes the
            // builtin macros, for example). This may be overridden by -ObjC
            // below.
            //
            // Otherwise emit an error but still use a valid type to avoid
            // spurious errors (e.g., no inputs).
            if (!Args.hasArgNoClaim(options::OPT_E) && !CCCIsCPP())
              Diag(IsCLMode() ? clang::diag::err_drv_unknown_stdin_type_clang_cl
                              : clang::diag::err_drv_unknown_stdin_type);
            Ty = types::TY_C;
          }
        } else {
          // Otherwise lookup by extension.
          // Fallback is C if invoked as C preprocessor, C++ if invoked with
          // clang-cl /E, or Object otherwise.
          // We use a host hook here because Darwin at least has its own
          // idea of what .s is.
          if (const char *Ext = strrchr(Value, '.'))
            Ty = TC.LookupTypeForExtension(Ext + 1);

          // For SYCL, convert C-type sources to C++-type sources.
          if (IsSYCL) {
            switch (Ty) {
            case types::TY_C:
              Ty = types::TY_CXX;
              break;
            case types::TY_CHeader:
              Ty = types::TY_CXXHeader;
              break;
            case types::TY_PP_C:
              Ty = types::TY_PP_CXX;
              break;
            case types::TY_PP_CHeader:
              Ty = types::TY_PP_CXXHeader;
              break;
            default:
              break;
            }
          }

          if (Ty == types::TY_INVALID) {
            if (CCCIsCPP())
              Ty = CType;
            else if (IsCLMode() && Args.hasArgNoClaim(options::OPT_E))
              Ty = types::TY_CXX;
            else
              Ty = types::TY_Object;
          }

          // If the driver is invoked as C++ compiler (like clang++ or c++) it
          // should autodetect some input files as C++ for g++ compatibility.
          if (CCCIsCXX()) {
            types::ID OldTy = Ty;
            Ty = types::lookupCXXTypeForCType(Ty);

            if (Ty != OldTy)
              Diag(clang::diag::warn_drv_treating_input_as_cxx)
                  << getTypeName(OldTy) << getTypeName(Ty);
          }

          // If running with -fthinlto-index=, extensions that normally identify
          // native object files actually identify LLVM bitcode files.
          if (Args.hasArgNoClaim(options::OPT_fthinlto_index_EQ) &&
              Ty == types::TY_Object)
            Ty = types::TY_LLVM_BC;
        }

        // -ObjC and -ObjC++ override the default language, but only for "source
        // files". We just treat everything that isn't a linker input as a
        // source file.
        //
        // FIXME: Clean this up if we move the phase sequence into the type.
        if (Ty != types::TY_Object) {
          if (Args.hasArg(options::OPT_ObjC))
            Ty = types::TY_ObjC;
          else if (Args.hasArg(options::OPT_ObjCXX))
            Ty = types::TY_ObjCXX;
        }
      } else {
        assert(InputTypeArg && "InputType set w/o InputTypeArg");
        if (!InputTypeArg->getOption().matches(options::OPT_x)) {
          // If emulating cl.exe, make sure that /TC and /TP don't affect input
          // object files.
          const char *Ext = strrchr(Value, '.');
          if (Ext && TC.LookupTypeForExtension(Ext + 1) == types::TY_Object)
            Ty = types::TY_Object;
        }
        if (Ty == types::TY_INVALID) {
          Ty = InputType;
          InputTypeArg->claim();
        }
      }

      if (DiagnoseInputExistence(Args, Value, Ty, /*TypoCorrect=*/true))
        Inputs.push_back(std::make_pair(Ty, A));

    } else if (A->getOption().matches(options::OPT__SLASH_Tc)) {
      StringRef Value = A->getValue();
      if (DiagnoseInputExistence(Args, Value, types::TY_C,
                                 /*TypoCorrect=*/false)) {
        Arg *InputArg = MakeInputArg(Args, Opts, A->getValue());
        Inputs.push_back(
            std::make_pair(IsSYCL ? types::TY_CXX : types::TY_C, InputArg));
      }
      A->claim();
    } else if (A->getOption().matches(options::OPT__SLASH_Tp)) {
      StringRef Value = A->getValue();
      if (DiagnoseInputExistence(Args, Value, types::TY_CXX,
                                 /*TypoCorrect=*/false)) {
        Arg *InputArg = MakeInputArg(Args, Opts, A->getValue());
        Inputs.push_back(std::make_pair(types::TY_CXX, InputArg));
      }
      A->claim();
    } else if (A->getOption().hasFlag(options::LinkerInput)) {
      // Just treat as object type, we could make a special type for this if
      // necessary.
      Inputs.push_back(std::make_pair(types::TY_Object, A));

    } else if (A->getOption().matches(options::OPT_x)) {
      InputTypeArg = A;
      InputType = types::lookupTypeForTypeSpecifier(A->getValue());
      A->claim();

      // Follow gcc behavior and treat as linker input for invalid -x
      // options. Its not clear why we shouldn't just revert to unknown; but
      // this isn't very important, we might as well be bug compatible.
      if (!InputType) {
#if INTEL_CUSTOMIZATION
        // Here we hijack the -x options to parse for Intel specific codes.
        // We have to do this as -x<code> is a common usage model even though
        // it conflicts with -x <language>.  Check for matching codes and
        // if one is not found, fallthrough to the error for -x <language>.
        if (tools::x86::isValidIntelCPU(A->getValue(), TC.getTriple())) {
          InputType = types::TY_Nothing;
          continue;
        }
#endif // INTEL_CUSTOMIZATION
        Diag(clang::diag::err_drv_unknown_language) << A->getValue();
        InputType = types::TY_Object;
      }
      // Emit an error if c-compilation is forced in -fsycl mode
      if (IsSYCL && (InputType == types::TY_C || InputType == types::TY_PP_C ||
                     InputType == types::TY_CHeader))
        Diag(clang::diag::err_drv_fsycl_with_c_type) << A->getAsString(Args);

    } else if (A->getOption().getID() == options::OPT_U) {
      assert(A->getNumValues() == 1 && "The /U option has one value.");
      StringRef Val = A->getValue(0);
      if (Val.find_first_of("/\\") != StringRef::npos) {
        // Warn about e.g. "/Users/me/myfile.c".
        Diag(diag::warn_slash_u_filename) << Val;
        Diag(diag::note_use_dashdash);
      }
    }
    // TODO: remove when -foffload-static-lib support is dropped.
    else if (A->getOption().matches(options::OPT_offload_lib_Group)) {
      // Add the foffload-static-lib library to the command line to allow
      // processing when no source or object is supplied as well as proper
      // host link.
      Arg *InputArg = MakeInputArg(Args, Opts, A->getValue());
      Inputs.push_back(std::make_pair(types::TY_Object, InputArg));
      A->claim();
      // Use of -foffload-static-lib and -foffload-whole-static-lib are
      // deprecated with the updated functionality to scan the static libs.
      Diag(clang::diag::warn_drv_deprecated_option)
          << A->getAsString(Args) << A->getValue();
    }
#if INTEL_CUSTOMIZATION
    // Handle Performance library inputs that imply specific libraries that
    // need to be unbundled (i.e. are fat static libraries).  MKL and DAAL
    // are part of this.
    if ((A->getOption().matches(options::OPT_qmkl_EQ) ||
         A->getOption().matches(options::OPT_qdaal_EQ)) &&
        Args.hasArg(options::OPT_fsycl)) {
      SmallString<128> LibName;
      bool IsMSVC = TC.getTriple().isWindowsMSVCEnvironment();
      if (A->getOption().matches(options::OPT_qmkl_EQ)) {
        LibName = TC.GetMKLLibPath();
        llvm::sys::path::append(LibName, IsMSVC ? "mkl_sycl.lib"
                                                : "libmkl_sycl.a");
      }
      if (A->getOption().matches(options::OPT_qdaal_EQ)) {
        LibName = TC.GetDAALLibPath();
        llvm::sys::path::append(LibName, IsMSVC ? "onedal_sycl.lib"
                                                : "libonedal_sycl.a");
      }
      // Only add the static lib if used with -static or is Windows.
      // DAAL is also only available in static form.
      if ((Args.hasArg(options::OPT_static) ||
           A->getOption().matches(options::OPT_qdaal_EQ) || IsMSVC) &&
          !LibName.empty()) {
        // Add the library as an offload static library and also add as a lib
        // direct on the command line.
        Args.AddJoinedArg(A,
            Opts.getOption(options::OPT_foffload_static_lib_EQ),
            Args.MakeArgString(LibName));
        Arg *InputArg = MakeInputArg(Args, Opts, Args.MakeArgString(LibName));
        Inputs.push_back(std::make_pair(types::TY_Object, InputArg));
      }
    }
#endif // INTEL_CUSTOMIZATION
  }
  addIntelOMPDeviceLibs(TC, Inputs, Opts, Args); // INTEL
  if (CCCIsCPP() && Inputs.empty()) {
    // If called as standalone preprocessor, stdin is processed
    // if no other input is present.
    Arg *A = MakeInputArg(Args, Opts, "-");
    Inputs.push_back(std::make_pair(types::TY_C, A));
  }
}

static bool runBundler(const SmallVectorImpl<StringRef> &BundlerArgs,
                       Compilation &C) {
  // Find bundler.
  StringRef ExecPath(C.getArgs().MakeArgString(C.getDriver().Dir));
  llvm::ErrorOr<std::string> BundlerBinary =
      llvm::sys::findProgramByName("clang-offload-bundler", ExecPath);
  // Since this is run in real time and not in the toolchain, output the
  // command line if requested.
  bool OutputOnly = C.getArgs().hasArg(options::OPT__HASH_HASH_HASH);
  if (C.getArgs().hasArg(options::OPT_v) || OutputOnly) {
    for (StringRef A : BundlerArgs)
      if (OutputOnly)
        llvm::errs() << "\"" << A << "\" ";
      else
        llvm::errs() << A << " ";
    llvm::errs() << '\n';
  }
  if (BundlerBinary.getError())
    return false;

  return !llvm::sys::ExecuteAndWait(BundlerBinary.get(), BundlerArgs);
}

bool hasFPGABinary(Compilation &C, std::string Object, types::ID Type) {
  assert(types::isFPGA(Type) && "unexpected Type for FPGA binary check");
  // Do not do the check if the file doesn't exist
  if (!llvm::sys::fs::exists(Object))
    return false;

  // Temporary names for the output.
  llvm::Triple TT;
  TT.setArchName(types::getTypeName(Type));
  TT.setVendorName("intel");
  TT.setOS(llvm::Triple::UnknownOS);
  TT.setEnvironment(llvm::Triple::SYCLDevice);

  // Checking uses -check-section option with the input file, no output
  // file and the target triple being looked for.
  const char *Targets =
      C.getArgs().MakeArgString(Twine("-targets=sycl-") + TT.str());
  const char *Inputs = C.getArgs().MakeArgString(Twine("-inputs=") + Object);
  // Always use -type=ao for aocx/aocr bundle checking.  The 'bundles' are
  // actually archives.
  SmallVector<StringRef, 6> BundlerArgs = {"clang-offload-bundler", "-type=ao",
                                           Targets, Inputs, "-check-section"};
  return runBundler(BundlerArgs, C);
}

static bool hasOffloadSections(Compilation &C, const StringRef &Archive,
                               DerivedArgList &Args) {
  // Do not do the check if the file doesn't exist
  if (!llvm::sys::fs::exists(Archive))
    return false;

  llvm::Triple TT(C.getDefaultToolChain().getTriple());
  // Checking uses -check-section option with the input file, no output
  // file and the target triple being looked for.
  // TODO - Improve checking to check for explicit offload target instead
  // of the generic host availability.
  const char *Targets = Args.MakeArgString(Twine("-targets=host-") + TT.str());
  const char *Inputs = Args.MakeArgString(Twine("-inputs=") + Archive.str());
  // Always use -type=ao for bundle checking.  The 'bundles' are
  // actually archives.
  SmallVector<StringRef, 6> BundlerArgs = {"clang-offload-bundler", "-type=ao",
                                           Targets, Inputs, "-check-section"};
  return runBundler(BundlerArgs, C);
}

// Simple helper function for Linker options, where the option is valid if
// it has '-' or '--' as the designator.
static bool optionMatches(const std::string &Option,
                          const std::string &OptCheck) {
  return (Option == OptCheck || ("-" + Option) == OptCheck);
}

// Process linker inputs for use with offload static libraries.  We are only
// handling options and explicitly named static archives as these need to be
// partially linked.
static SmallVector<const char *, 16> getLinkerArgs(Compilation &C,
                                                   DerivedArgList &Args) {
  SmallVector<const char *, 16> LibArgs;
  for (const auto *A : Args) {
    std::string FileName = A->getAsString(Args);
    if (A->getOption().getKind() == Option::InputClass) {
      StringRef Value(A->getValue());
      if (isStaticArchiveFile(Value)) {
        LibArgs.push_back(Args.MakeArgString(FileName));
        continue;
      }
    }
    if (A->getOption().matches(options::OPT_Wl_COMMA) ||
        A->getOption().matches(options::OPT_Xlinker)) {
      // Parse through additional linker arguments that are meant to go
      // directly to the linker.
      // Keep the previous arg even if it is a new argument, for example:
      //   -Xlinker -rpath -Xlinker <dir>.
      // Without this history, we do not know that <dir> was assocated with
      // -rpath and is processed incorrectly.
      static std::string PrevArg;
      for (const std::string &Value : A->getValues()) {
        auto addKnownValues = [&](const StringRef &V) {
          // Only add named static libs objects and --whole-archive options.
          if (optionMatches("-whole-archive", V.str()) ||
              optionMatches("-no-whole-archive", V.str()) ||
              isStaticArchiveFile(V)) {
            LibArgs.push_back(Args.MakeArgString(V));
            return;
          }
          // Probably not the best way to handle this, but there are options
          // that take arguments which we should not add to the known values.
          // Handle -z and -rpath for now - can be expanded if/when usage shows
          // the need.
          if (PrevArg != "-z" && PrevArg != "-rpath" && V[0] != '-' &&
              isObjectFile(V.str())) {
            LibArgs.push_back(Args.MakeArgString(V));
            return;
          }
        };
        if (Value[0] == '@') {
          // Found a response file, we want to expand contents to try and
          // discover more libraries and options.
          SmallVector<const char *, 20> ExpandArgs;
          ExpandArgs.push_back(Value.c_str());

          llvm::BumpPtrAllocator A;
          llvm::StringSaver S(A);
          llvm::cl::ExpandResponseFiles(
              S,
              C.getDefaultToolChain().getTriple().isWindowsMSVCEnvironment()
                  ? llvm::cl::TokenizeWindowsCommandLine
                  : llvm::cl::TokenizeGNUCommandLine,
              ExpandArgs);
          for (StringRef EA : ExpandArgs)
            addKnownValues(EA);
        } else
          addKnownValues(Value);
        PrevArg = Value;
      }
      continue;
    }
    // Use of -foffload-static-lib and -foffload-whole-static-lib is
    // considered deprecated.  Usage should move to passing in the static
    // library name on the command line, encapsulating with
    // -Wl,--whole-archive <lib> -Wl,--no-whole-archive as needed.
    if (A->getOption().matches(options::OPT_foffload_static_lib_EQ)) {
      LibArgs.push_back(Args.MakeArgString(A->getValue()));
      continue;
    }
    if (A->getOption().matches(options::OPT_foffload_whole_static_lib_EQ)) {
      // For -foffload-whole-static-lib, we add the --whole-archive wrap
      // around the library which will be used during the partial link step.
      LibArgs.push_back("--whole-archive");
      LibArgs.push_back(Args.MakeArgString(A->getValue()));
      LibArgs.push_back("--no-whole-archive");
      continue;
    }
  }
  return LibArgs;
}

static bool IsSYCLDeviceLibObj(std::string ObjFilePath, bool isMSVCEnv) {
  StringRef ObjFileName = llvm::sys::path::filename(ObjFilePath);
  StringRef ObjSuffix = isMSVCEnv ? ".obj" : ".o";
  bool Ret =
      (ObjFileName.startswith("libsycl-") && ObjFileName.endswith(ObjSuffix))
          ? true
          : false;
  return Ret;
}

// Goes through all of the arguments, including inputs expected for the
// linker directly, to determine if we need to perform additional work for
// static offload libraries.
bool Driver::checkForOffloadStaticLib(Compilation &C,
                                      DerivedArgList &Args) const {
  // Check only if enabled with -fsycl or -fopenmp-targets
  if (!Args.hasFlag(options::OPT_fsycl, options::OPT_fno_sycl, false) &&
      !Args.hasArg(options::OPT_fopenmp_targets_EQ))
    return false;

  // Right off the bat, assume the presence of -foffload-static-lib means
  // the need to perform linking steps for fat static archive offloading.
  // TODO: remove when -foffload-static-lib support is dropped.
  if (Args.hasArg(options::OPT_offload_lib_Group))
    return true;
  SmallVector<const char *, 16> OffloadLibArgs(getLinkerArgs(C, Args));
  for (StringRef OLArg : OffloadLibArgs)
    if (isStaticArchiveFile(OLArg) && hasOffloadSections(C, OLArg, Args)) {
      // FPGA binaries with AOCX or AOCR sections are not considered fat
      // static archives.
      return !(hasFPGABinary(C, OLArg.str(), types::TY_FPGA_AOCR) ||
               hasFPGABinary(C, OLArg.str(), types::TY_FPGA_AOCX));
    }
  return false;
}

namespace {
/// Provides a convenient interface for different programming models to generate
/// the required device actions.
class OffloadingActionBuilder final {
  /// Flag used to trace errors in the builder.
  bool IsValid = false;

  /// The compilation that is using this builder.
  Compilation &C;

  /// Map between an input argument and the offload kinds used to process it.
  std::map<const Arg *, unsigned> InputArgToOffloadKindMap;

  /// Builder interface. It doesn't build anything or keep any state.
  class DeviceActionBuilder {
  public:
    typedef const llvm::SmallVectorImpl<phases::ID> PhasesTy;

    enum ActionBuilderReturnCode {
      // The builder acted successfully on the current action.
      ABRT_Success,
      // The builder didn't have to act on the current action.
      ABRT_Inactive,
      // The builder was successful and requested the host action to not be
      // generated.
      ABRT_Ignore_Host,
    };

  protected:
    /// Compilation associated with this builder.
    Compilation &C;

    /// Tool chains associated with this builder. The same programming
    /// model may have associated one or more tool chains.
    SmallVector<const ToolChain *, 2> ToolChains;

    /// The derived arguments associated with this builder.
    DerivedArgList &Args;

    /// The inputs associated with this builder.
    const Driver::InputList &Inputs;

    /// The associated offload kind.
    Action::OffloadKind AssociatedOffloadKind = Action::OFK_None;

  public:
    DeviceActionBuilder(Compilation &C, DerivedArgList &Args,
                        const Driver::InputList &Inputs,
                        Action::OffloadKind AssociatedOffloadKind)
        : C(C), Args(Args), Inputs(Inputs),
          AssociatedOffloadKind(AssociatedOffloadKind) {}
    virtual ~DeviceActionBuilder() {}

    /// Fill up the array \a DA with all the device dependences that should be
    /// added to the provided host action \a HostAction. By default it is
    /// inactive.
    virtual ActionBuilderReturnCode
    getDeviceDependences(OffloadAction::DeviceDependences &DA,
                         phases::ID CurPhase, phases::ID FinalPhase,
                         PhasesTy &Phases) {
      return ABRT_Inactive;
    }

    /// Update the state to include the provided host action \a HostAction as a
    /// dependency of the current device action. By default it is inactive.
    virtual ActionBuilderReturnCode addDeviceDepences(Action *HostAction) {
      return ABRT_Inactive;
    }

    /// Append top level actions generated by the builder.
    virtual void appendTopLevelActions(ActionList &AL) {}

    /// Append top level actions specific for certain link situations.
    virtual void appendTopLevelLinkAction(ActionList &AL) {}

    /// Append linker device actions generated by the builder.
    virtual void appendLinkDeviceActions(ActionList &AL) {}

    /// Append linker host action generated by the builder.
    virtual Action* appendLinkHostActions(ActionList &AL) { return nullptr; }

    /// Append linker actions generated by the builder.
    virtual void appendLinkDependences(OffloadAction::DeviceDependences &DA) {}

    /// Append linker actions generated by the builder.
    virtual void addDeviceLinkDependencies(OffloadDepsJobAction *DA) {}

    /// Initialize the builder. Return true if any initialization errors are
    /// found.
    virtual bool initialize() { return false; }

    /// Return true if the builder can use bundling/unbundling.
    virtual bool canUseBundlerUnbundler() const { return false; }

    /// Return true if this builder is valid. We have a valid builder if we have
    /// associated device tool chains.
    bool isValid() { return !ToolChains.empty(); }

    /// Return the associated offload kind.
    Action::OffloadKind getAssociatedOffloadKind() {
      return AssociatedOffloadKind;
    }
  };

  /// Base class for CUDA/HIP action builder. It injects device code in
  /// the host backend action.
  class CudaActionBuilderBase : public DeviceActionBuilder {
  protected:
    /// Flags to signal if the user requested host-only or device-only
    /// compilation.
    bool CompileHostOnly = false;
    bool CompileDeviceOnly = false;
    bool EmitLLVM = false;
    bool EmitAsm = false;

    /// ID to identify each device compilation. For CUDA it is simply the
    /// GPU arch string. For HIP it is either the GPU arch string or GPU
    /// arch string plus feature strings delimited by a plus sign, e.g.
    /// gfx906+xnack.
    struct TargetID {
      /// Target ID string which is persistent throughout the compilation.
      const char *ID;
      TargetID(CudaArch Arch) { ID = CudaArchToString(Arch); }
      TargetID(const char *ID) : ID(ID) {}
      operator const char *() { return ID; }
      operator StringRef() { return StringRef(ID); }
    };
    /// List of GPU architectures to use in this compilation.
    SmallVector<TargetID, 4> GpuArchList;

    /// The CUDA actions for the current input.
    ActionList CudaDeviceActions;

    /// The CUDA fat binary if it was generated for the current input.
    Action *CudaFatBinary = nullptr;

    /// Flag that is set to true if this builder acted on the current input.
    bool IsActive = false;

    /// Flag for -fgpu-rdc.
    bool Relocatable = false;

    /// Default GPU architecture if there's no one specified.
    CudaArch DefaultCudaArch = CudaArch::UNKNOWN;

    /// Method to generate compilation unit ID specified by option
    /// '-fuse-cuid='.
    enum UseCUIDKind { CUID_Hash, CUID_Random, CUID_None, CUID_Invalid };
    UseCUIDKind UseCUID = CUID_Hash;

    /// Compilation unit ID specified by option '-cuid='.
    StringRef FixedCUID;

  public:
    CudaActionBuilderBase(Compilation &C, DerivedArgList &Args,
                          const Driver::InputList &Inputs,
                          Action::OffloadKind OFKind)
        : DeviceActionBuilder(C, Args, Inputs, OFKind) {}

    ActionBuilderReturnCode addDeviceDepences(Action *HostAction) override {
      // While generating code for CUDA, we only depend on the host input action
      // to trigger the creation of all the CUDA device actions.

      // If we are dealing with an input action, replicate it for each GPU
      // architecture. If we are in host-only mode we return 'success' so that
      // the host uses the CUDA offload kind.
      if (auto *IA = dyn_cast<InputAction>(HostAction)) {
        assert(!GpuArchList.empty() &&
               "We should have at least one GPU architecture.");

        // If the host input is not CUDA or HIP, we don't need to bother about
        // this input.
        if (!(IA->getType() == types::TY_CUDA ||
              IA->getType() == types::TY_HIP ||
              IA->getType() == types::TY_PP_HIP)) {
          // The builder will ignore this input.
          IsActive = false;
          return ABRT_Inactive;
        }

        // Set the flag to true, so that the builder acts on the current input.
        IsActive = true;

        if (CompileHostOnly)
          return ABRT_Success;

        // Replicate inputs for each GPU architecture.
        auto Ty = IA->getType() == types::TY_HIP ? types::TY_HIP_DEVICE
                                                 : types::TY_CUDA_DEVICE;
        std::string CUID = FixedCUID.str();
        if (CUID.empty()) {
          if (UseCUID == CUID_Random)
            CUID = llvm::utohexstr(llvm::sys::Process::GetRandomNumber(),
                                   /*LowerCase=*/true);
          else if (UseCUID == CUID_Hash) {
            llvm::MD5 Hasher;
            llvm::MD5::MD5Result Hash;
            SmallString<256> RealPath;
            llvm::sys::fs::real_path(IA->getInputArg().getValue(), RealPath,
                                     /*expand_tilde=*/true);
            Hasher.update(RealPath);
            for (auto *A : Args) {
              if (A->getOption().matches(options::OPT_INPUT))
                continue;
              Hasher.update(A->getAsString(Args));
            }
            Hasher.final(Hash);
            CUID = llvm::utohexstr(Hash.low(), /*LowerCase=*/true);
          }
        }
        IA->setId(CUID);

        for (unsigned I = 0, E = GpuArchList.size(); I != E; ++I) {
          CudaDeviceActions.push_back(
              C.MakeAction<InputAction>(IA->getInputArg(), Ty, IA->getId()));
        }

        return ABRT_Success;
      }

      // If this is an unbundling action use it as is for each CUDA toolchain.
      if (auto *UA = dyn_cast<OffloadUnbundlingJobAction>(HostAction)) {

        // If -fgpu-rdc is disabled, should not unbundle since there is no
        // device code to link.
        if (UA->getType() == types::TY_Object && !Relocatable)
          return ABRT_Inactive;

        CudaDeviceActions.clear();
        if (auto *IA = dyn_cast<InputAction>(UA->getInputs().back())) {
          std::string FileName = IA->getInputArg().getAsString(Args);
          // Check if the type of the file is the same as the action. Do not
          // unbundle it if it is not. Do not unbundle .so files, for example,
          // which are not object files.
          if (IA->getType() == types::TY_Object &&
              (!llvm::sys::path::has_extension(FileName) ||
               types::lookupTypeForExtension(
                   llvm::sys::path::extension(FileName).drop_front()) !=
                   types::TY_Object))
            return ABRT_Inactive;
        }

        for (auto Arch : GpuArchList) {
          CudaDeviceActions.push_back(UA);
          UA->registerDependentActionInfo(ToolChains[0], Arch,
                                          AssociatedOffloadKind);
        }
        return ABRT_Success;
      }

      return IsActive ? ABRT_Success : ABRT_Inactive;
    }

    void appendTopLevelActions(ActionList &AL) override {
      // Utility to append actions to the top level list.
      auto AddTopLevel = [&](Action *A, TargetID TargetID) {
        OffloadAction::DeviceDependences Dep;
        Dep.add(*A, *ToolChains.front(), TargetID, AssociatedOffloadKind);
        AL.push_back(C.MakeAction<OffloadAction>(Dep, A->getType()));
      };

      // If we have a fat binary, add it to the list.
      if (CudaFatBinary) {
        AddTopLevel(CudaFatBinary, CudaArch::UNUSED);
        CudaDeviceActions.clear();
        CudaFatBinary = nullptr;
        return;
      }

      if (CudaDeviceActions.empty())
        return;

      // If we have CUDA actions at this point, that's because we have a have
      // partial compilation, so we should have an action for each GPU
      // architecture.
      assert(CudaDeviceActions.size() == GpuArchList.size() &&
             "Expecting one action per GPU architecture.");
      assert(ToolChains.size() == 1 &&
             "Expecting to have a sing CUDA toolchain.");
      for (unsigned I = 0, E = GpuArchList.size(); I != E; ++I)
        AddTopLevel(CudaDeviceActions[I], GpuArchList[I]);

      CudaDeviceActions.clear();
    }

    /// Get canonicalized offload arch option. \returns empty StringRef if the
    /// option is invalid.
    virtual StringRef getCanonicalOffloadArch(StringRef Arch) = 0;

    virtual llvm::Optional<std::pair<llvm::StringRef, llvm::StringRef>>
    getConflictOffloadArchCombination(const std::set<StringRef> &GpuArchs) = 0;

    bool initialize() override {
      assert(AssociatedOffloadKind == Action::OFK_Cuda ||
             AssociatedOffloadKind == Action::OFK_HIP);

      // We don't need to support CUDA.
      if (AssociatedOffloadKind == Action::OFK_Cuda &&
          !C.hasOffloadToolChain<Action::OFK_Cuda>())
        return false;

      // We don't need to support HIP.
      if (AssociatedOffloadKind == Action::OFK_HIP &&
          !C.hasOffloadToolChain<Action::OFK_HIP>())
        return false;

      Relocatable = Args.hasFlag(options::OPT_fgpu_rdc,
          options::OPT_fno_gpu_rdc, /*Default=*/false);

      const ToolChain *HostTC = C.getSingleOffloadToolChain<Action::OFK_Host>();
      assert(HostTC && "No toolchain for host compilation.");
      if (HostTC->getTriple().isNVPTX() ||
          HostTC->getTriple().getArch() == llvm::Triple::amdgcn) {
        // We do not support targeting NVPTX/AMDGCN for host compilation. Throw
        // an error and abort pipeline construction early so we don't trip
        // asserts that assume device-side compilation.
        C.getDriver().Diag(diag::err_drv_cuda_host_arch)
            << HostTC->getTriple().getArchName();
        return true;
      }

      ToolChains.push_back(
          AssociatedOffloadKind == Action::OFK_Cuda
              ? C.getSingleOffloadToolChain<Action::OFK_Cuda>()
              : C.getSingleOffloadToolChain<Action::OFK_HIP>());

      Arg *PartialCompilationArg = Args.getLastArg(
          options::OPT_cuda_host_only, options::OPT_cuda_device_only,
          options::OPT_cuda_compile_host_device);
      CompileHostOnly = PartialCompilationArg &&
                        PartialCompilationArg->getOption().matches(
                            options::OPT_cuda_host_only);
      CompileDeviceOnly = PartialCompilationArg &&
                          PartialCompilationArg->getOption().matches(
                              options::OPT_cuda_device_only);
      EmitLLVM = Args.getLastArg(options::OPT_emit_llvm);
      EmitAsm = Args.getLastArg(options::OPT_S);
      FixedCUID = Args.getLastArgValue(options::OPT_cuid_EQ);
      if (Arg *A = Args.getLastArg(options::OPT_fuse_cuid_EQ)) {
        StringRef UseCUIDStr = A->getValue();
        UseCUID = llvm::StringSwitch<UseCUIDKind>(UseCUIDStr)
                      .Case("hash", CUID_Hash)
                      .Case("random", CUID_Random)
                      .Case("none", CUID_None)
                      .Default(CUID_Invalid);
        if (UseCUID == CUID_Invalid) {
          C.getDriver().Diag(diag::err_drv_invalid_value)
              << A->getAsString(Args) << UseCUIDStr;
          C.setContainsError();
          return true;
        }
      }

      // Collect all cuda_gpu_arch parameters, removing duplicates.
      std::set<StringRef> GpuArchs;
      bool Error = false;
      for (Arg *A : Args) {
        if (!(A->getOption().matches(options::OPT_offload_arch_EQ) ||
              A->getOption().matches(options::OPT_no_offload_arch_EQ)))
          continue;
        A->claim();

        StringRef ArchStr = A->getValue();
        if (A->getOption().matches(options::OPT_no_offload_arch_EQ) &&
            ArchStr == "all") {
          GpuArchs.clear();
          continue;
        }
        ArchStr = getCanonicalOffloadArch(ArchStr);
        if (ArchStr.empty()) {
          Error = true;
        } else if (A->getOption().matches(options::OPT_offload_arch_EQ))
          GpuArchs.insert(ArchStr);
        else if (A->getOption().matches(options::OPT_no_offload_arch_EQ))
          GpuArchs.erase(ArchStr);
        else
          llvm_unreachable("Unexpected option.");
      }

      auto &&ConflictingArchs = getConflictOffloadArchCombination(GpuArchs);
      if (ConflictingArchs) {
        C.getDriver().Diag(clang::diag::err_drv_bad_offload_arch_combo)
            << ConflictingArchs.getValue().first
            << ConflictingArchs.getValue().second;
        C.setContainsError();
        return true;
      }

      // Collect list of GPUs remaining in the set.
      for (auto Arch : GpuArchs)
        GpuArchList.push_back(Arch.data());

      // Default to sm_20 which is the lowest common denominator for
      // supported GPUs.  sm_20 code should work correctly, if
      // suboptimally, on all newer GPUs.
      if (GpuArchList.empty())
        GpuArchList.push_back(DefaultCudaArch);

      return Error;
    }
  };

  /// \brief CUDA action builder. It injects device code in the host backend
  /// action.
  class CudaActionBuilder final : public CudaActionBuilderBase {
  public:
    CudaActionBuilder(Compilation &C, DerivedArgList &Args,
                      const Driver::InputList &Inputs)
        : CudaActionBuilderBase(C, Args, Inputs, Action::OFK_Cuda) {
      DefaultCudaArch = CudaArch::SM_20;
    }

    StringRef getCanonicalOffloadArch(StringRef ArchStr) override {
      CudaArch Arch = StringToCudaArch(ArchStr);
      if (Arch == CudaArch::UNKNOWN) {
        C.getDriver().Diag(clang::diag::err_drv_cuda_bad_gpu_arch) << ArchStr;
        return StringRef();
      }
      return CudaArchToString(Arch);
    }

    llvm::Optional<std::pair<llvm::StringRef, llvm::StringRef>>
    getConflictOffloadArchCombination(
        const std::set<StringRef> &GpuArchs) override {
      return llvm::None;
    }

    ActionBuilderReturnCode
    getDeviceDependences(OffloadAction::DeviceDependences &DA,
                         phases::ID CurPhase, phases::ID FinalPhase,
                         PhasesTy &Phases) override {
      if (!IsActive)
        return ABRT_Inactive;

      // If we don't have more CUDA actions, we don't have any dependences to
      // create for the host.
      if (CudaDeviceActions.empty())
        return ABRT_Success;

      assert(CudaDeviceActions.size() == GpuArchList.size() &&
             "Expecting one action per GPU architecture.");
      assert(!CompileHostOnly &&
             "Not expecting CUDA actions in host-only compilation.");

      // If we are generating code for the device or we are in a backend phase,
      // we attempt to generate the fat binary. We compile each arch to ptx and
      // assemble to cubin, then feed the cubin *and* the ptx into a device
      // "link" action, which uses fatbinary to combine these cubins into one
      // fatbin.  The fatbin is then an input to the host action if not in
      // device-only mode.
      if (CompileDeviceOnly || CurPhase == phases::Backend) {
        ActionList DeviceActions;
        for (unsigned I = 0, E = GpuArchList.size(); I != E; ++I) {
          // Produce the device action from the current phase up to the assemble
          // phase.
          for (auto Ph : Phases) {
            // Skip the phases that were already dealt with.
            if (Ph < CurPhase)
              continue;
            // We have to be consistent with the host final phase.
            if (Ph > FinalPhase)
              break;

            CudaDeviceActions[I] = C.getDriver().ConstructPhaseAction(
                C, Args, Ph, CudaDeviceActions[I], Action::OFK_Cuda);

            if (Ph == phases::Assemble)
              break;
          }

          // If we didn't reach the assemble phase, we can't generate the fat
          // binary. We don't need to generate the fat binary if we are not in
          // device-only mode.
          if (!isa<AssembleJobAction>(CudaDeviceActions[I]) ||
              CompileDeviceOnly)
            continue;

          Action *AssembleAction = CudaDeviceActions[I];
          assert(AssembleAction->getType() == types::TY_Object);
          assert(AssembleAction->getInputs().size() == 1);

          Action *BackendAction = AssembleAction->getInputs()[0];
          assert(BackendAction->getType() == types::TY_PP_Asm);

          for (auto &A : {AssembleAction, BackendAction}) {
            OffloadAction::DeviceDependences DDep;
            DDep.add(*A, *ToolChains.front(), GpuArchList[I], Action::OFK_Cuda);
            DeviceActions.push_back(
                C.MakeAction<OffloadAction>(DDep, A->getType()));
          }
        }

        // We generate the fat binary if we have device input actions.
        if (!DeviceActions.empty()) {
          CudaFatBinary =
              C.MakeAction<LinkJobAction>(DeviceActions, types::TY_CUDA_FATBIN);

          if (!CompileDeviceOnly) {
            DA.add(*CudaFatBinary, *ToolChains.front(), /*BoundArch=*/nullptr,
                   Action::OFK_Cuda);
            // Clear the fat binary, it is already a dependence to an host
            // action.
            CudaFatBinary = nullptr;
          }

          // Remove the CUDA actions as they are already connected to an host
          // action or fat binary.
          CudaDeviceActions.clear();
        }

        // We avoid creating host action in device-only mode.
        return CompileDeviceOnly ? ABRT_Ignore_Host : ABRT_Success;
      } else if (CurPhase > phases::Backend) {
        // If we are past the backend phase and still have a device action, we
        // don't have to do anything as this action is already a device
        // top-level action.
        return ABRT_Success;
      }

      assert(CurPhase < phases::Backend && "Generating single CUDA "
                                           "instructions should only occur "
                                           "before the backend phase!");

      // By default, we produce an action for each device arch.
      for (Action *&A : CudaDeviceActions)
        A = C.getDriver().ConstructPhaseAction(C, Args, CurPhase, A);

      return ABRT_Success;
    }
  };
  /// \brief HIP action builder. It injects device code in the host backend
  /// action.
  class HIPActionBuilder final : public CudaActionBuilderBase {
    /// The linker inputs obtained for each device arch.
    SmallVector<ActionList, 8> DeviceLinkerInputs;
    bool GPUSanitize;

  public:
    HIPActionBuilder(Compilation &C, DerivedArgList &Args,
                     const Driver::InputList &Inputs)
        : CudaActionBuilderBase(C, Args, Inputs, Action::OFK_HIP) {
      DefaultCudaArch = CudaArch::GFX803;
      GPUSanitize = Args.hasFlag(options::OPT_fgpu_sanitize,
                                 options::OPT_fno_gpu_sanitize, false);
    }

    bool canUseBundlerUnbundler() const override { return true; }

    StringRef getCanonicalOffloadArch(StringRef IdStr) override {
      llvm::StringMap<bool> Features;
      auto ArchStr =
          parseTargetID(getHIPOffloadTargetTriple(), IdStr, &Features);
      if (!ArchStr) {
        C.getDriver().Diag(clang::diag::err_drv_bad_target_id) << IdStr;
        C.setContainsError();
        return StringRef();
      }
      auto CanId = getCanonicalTargetID(ArchStr.getValue(), Features);
      return Args.MakeArgStringRef(CanId);
    };

    llvm::Optional<std::pair<llvm::StringRef, llvm::StringRef>>
    getConflictOffloadArchCombination(
        const std::set<StringRef> &GpuArchs) override {
      return getConflictTargetIDCombination(GpuArchs);
    }

    ActionBuilderReturnCode
    getDeviceDependences(OffloadAction::DeviceDependences &DA,
                         phases::ID CurPhase, phases::ID FinalPhase,
                         PhasesTy &Phases) override {
      // amdgcn does not support linking of object files, therefore we skip
      // backend and assemble phases to output LLVM IR. Except for generating
      // non-relocatable device coee, where we generate fat binary for device
      // code and pass to host in Backend phase.
      if (CudaDeviceActions.empty())
        return ABRT_Success;

      assert(((CurPhase == phases::Link && Relocatable) ||
              CudaDeviceActions.size() == GpuArchList.size()) &&
             "Expecting one action per GPU architecture.");
      assert(!CompileHostOnly &&
             "Not expecting CUDA actions in host-only compilation.");

      if (!Relocatable && CurPhase == phases::Backend && !EmitLLVM &&
          !EmitAsm) {
        // If we are in backend phase, we attempt to generate the fat binary.
        // We compile each arch to IR and use a link action to generate code
        // object containing ISA. Then we use a special "link" action to create
        // a fat binary containing all the code objects for different GPU's.
        // The fat binary is then an input to the host action.
        for (unsigned I = 0, E = GpuArchList.size(); I != E; ++I) {
          if (GPUSanitize) {
            // When GPU sanitizer is enabled, since we need to link in the
            // the sanitizer runtime library after the sanitize pass, we have
            // to skip the backend and assemble phases and use lld to link
            // the bitcode.
            ActionList AL;
            AL.push_back(CudaDeviceActions[I]);
            // Create a link action to link device IR with device library
            // and generate ISA.
            CudaDeviceActions[I] =
                C.MakeAction<LinkJobAction>(AL, types::TY_Image);
          } else {
            // When GPU sanitizer is not enabled, we follow the conventional
            // compiler phases, including backend and assemble phases.
            ActionList AL;
            auto BackendAction = C.getDriver().ConstructPhaseAction(
                C, Args, phases::Backend, CudaDeviceActions[I],
                AssociatedOffloadKind);
            auto AssembleAction = C.getDriver().ConstructPhaseAction(
                C, Args, phases::Assemble, BackendAction,
                AssociatedOffloadKind);
            AL.push_back(AssembleAction);
            // Create a link action to link device IR with device library
            // and generate ISA.
            CudaDeviceActions[I] =
                C.MakeAction<LinkJobAction>(AL, types::TY_Image);
          }

          // OffloadingActionBuilder propagates device arch until an offload
          // action. Since the next action for creating fatbin does
          // not have device arch, whereas the above link action and its input
          // have device arch, an offload action is needed to stop the null
          // device arch of the next action being propagated to the above link
          // action.
          OffloadAction::DeviceDependences DDep;
          DDep.add(*CudaDeviceActions[I], *ToolChains.front(), GpuArchList[I],
                   AssociatedOffloadKind);
          CudaDeviceActions[I] = C.MakeAction<OffloadAction>(
              DDep, CudaDeviceActions[I]->getType());
        }
        // Create HIP fat binary with a special "link" action.
        CudaFatBinary =
            C.MakeAction<LinkJobAction>(CudaDeviceActions,
                types::TY_HIP_FATBIN);

        if (!CompileDeviceOnly) {
          DA.add(*CudaFatBinary, *ToolChains.front(), /*BoundArch=*/nullptr,
                 AssociatedOffloadKind);
          // Clear the fat binary, it is already a dependence to an host
          // action.
          CudaFatBinary = nullptr;
        }

        // Remove the CUDA actions as they are already connected to an host
        // action or fat binary.
        CudaDeviceActions.clear();

        return CompileDeviceOnly ? ABRT_Ignore_Host : ABRT_Success;
      } else if (CurPhase == phases::Link) {
        // Save CudaDeviceActions to DeviceLinkerInputs for each GPU subarch.
        // This happens to each device action originated from each input file.
        // Later on, device actions in DeviceLinkerInputs are used to create
        // device link actions in appendLinkDependences and the created device
        // link actions are passed to the offload action as device dependence.
        DeviceLinkerInputs.resize(CudaDeviceActions.size());
        auto LI = DeviceLinkerInputs.begin();
        for (auto *A : CudaDeviceActions) {
          LI->push_back(A);
          ++LI;
        }

        // We will pass the device action as a host dependence, so we don't
        // need to do anything else with them.
        CudaDeviceActions.clear();
        return ABRT_Success;
      }

      // By default, we produce an action for each device arch.
      for (Action *&A : CudaDeviceActions)
        A = C.getDriver().ConstructPhaseAction(C, Args, CurPhase, A,
                                               AssociatedOffloadKind);

      return (CompileDeviceOnly && CurPhase == FinalPhase) ? ABRT_Ignore_Host
                                                           : ABRT_Success;
    }

    void appendLinkDeviceActions(ActionList &AL) override {
      if (DeviceLinkerInputs.size() == 0)
        return;

      assert(DeviceLinkerInputs.size() == GpuArchList.size() &&
             "Linker inputs and GPU arch list sizes do not match.");

      // Append a new link action for each device.
      unsigned I = 0;
      for (auto &LI : DeviceLinkerInputs) {
        // Each entry in DeviceLinkerInputs corresponds to a GPU arch.
        auto *DeviceLinkAction =
            C.MakeAction<LinkJobAction>(LI, types::TY_Image);
        // Linking all inputs for the current GPU arch.
        // LI contains all the inputs for the linker.
        OffloadAction::DeviceDependences DeviceLinkDeps;
        DeviceLinkDeps.add(*DeviceLinkAction, *ToolChains[0],
            GpuArchList[I], AssociatedOffloadKind);
        AL.push_back(C.MakeAction<OffloadAction>(DeviceLinkDeps,
            DeviceLinkAction->getType()));
        ++I;
      }
      DeviceLinkerInputs.clear();

      // Create a host object from all the device images by embedding them
      // in a fat binary.
      OffloadAction::DeviceDependences DDeps;
      auto *TopDeviceLinkAction =
          C.MakeAction<LinkJobAction>(AL, types::TY_Object);
      DDeps.add(*TopDeviceLinkAction, *ToolChains[0],
          nullptr, AssociatedOffloadKind);

      // Offload the host object to the host linker.
      AL.push_back(C.MakeAction<OffloadAction>(DDeps, TopDeviceLinkAction->getType()));
    }

    Action* appendLinkHostActions(ActionList &AL) override { return AL.back(); }

    void appendLinkDependences(OffloadAction::DeviceDependences &DA) override {}
  };

  /// OpenMP action builder. The host bitcode is passed to the device frontend
  /// and all the device linked images are passed to the host link phase.
  class OpenMPActionBuilder final : public DeviceActionBuilder {
    /// The OpenMP actions for the current input.
    ActionList OpenMPDeviceActions;

    /// The linker inputs obtained for each toolchain.
    SmallVector<ActionList, 8> DeviceLinkerInputs;

  public:
    OpenMPActionBuilder(Compilation &C, DerivedArgList &Args,
                        const Driver::InputList &Inputs)
        : DeviceActionBuilder(C, Args, Inputs, Action::OFK_OpenMP) {}

    ActionBuilderReturnCode
    getDeviceDependences(OffloadAction::DeviceDependences &DA,
                         phases::ID CurPhase, phases::ID FinalPhase,
                         PhasesTy &Phases) override {
      if (OpenMPDeviceActions.empty())
        return ABRT_Inactive;

      // We should always have an action for each input.
      assert(OpenMPDeviceActions.size() == ToolChains.size() &&
             "Number of OpenMP actions and toolchains do not match.");

      // The host only depends on device action in the linking phase, when all
      // the device images have to be embedded in the host image.
      if (CurPhase == phases::Link) {
        assert(ToolChains.size() == DeviceLinkerInputs.size() &&
               "Toolchains and linker inputs sizes do not match.");
        auto LI = DeviceLinkerInputs.begin();
        for (auto *A : OpenMPDeviceActions) {
          LI->push_back(A);
          ++LI;
        }

        // We passed the device action as a host dependence, so we don't need to
        // do anything else with them.
        OpenMPDeviceActions.clear();
        return ABRT_Success;
      }

      // By default, we produce an action for each device arch.
<<<<<<< HEAD
      for (unsigned I = 0; I < ToolChains.size(); ++I) {
        Action *&A = OpenMPDeviceActions[I];
#if INTEL_CUSTOMIZATION
        if (ToolChains[I]->getTriple().isSPIR() &&
            CurPhase == phases::Backend) {
          A = C.MakeAction<BackendJobAction>(A, types::TY_LLVM_BC);
          continue;
        }
        // AMDGPU does not support linking of object files, so we skip
        // assemble and backend actions to produce LLVM IR.
        if (ToolChains[I]->getTriple().isAMDGCN() &&
            (CurPhase == phases::Assemble || CurPhase == phases::Backend))
          continue;

        A = C.getDriver().ConstructPhaseAction(C, Args, CurPhase, A,
                                               Action::OFK_OpenMP);
#endif // INTEL_CUSTOMIZATION
      }
=======
      for (Action *&A : OpenMPDeviceActions)
        A = C.getDriver().ConstructPhaseAction(C, Args, CurPhase, A);
>>>>>>> 1f5cacfc

      return ABRT_Success;
    }

    ActionBuilderReturnCode addDeviceDepences(Action *HostAction) override {

      // If this is an input action replicate it for each OpenMP toolchain.
      if (auto *IA = dyn_cast<InputAction>(HostAction)) {
        OpenMPDeviceActions.clear();
#if INTEL_CUSTOMIZATION
        // Objects should already be consumed when encountering a fat static
        // library.
        if (C.getDriver().getOffloadStaticLibSeen() &&
            IA->getType() == types::TY_Object &&
            isObjectFile(IA->getInputArg().getAsString(Args)))
          return ABRT_Inactive;
#endif // INTEL_CUSTOMIZATION
        for (unsigned I = 0; I < ToolChains.size(); ++I)
          OpenMPDeviceActions.push_back(
              C.MakeAction<InputAction>(IA->getInputArg(), IA->getType()));
        return ABRT_Success;
      }

      // If this is an unbundling action use it as is for each OpenMP toolchain.
      if (auto *UA = dyn_cast<OffloadUnbundlingJobAction>(HostAction)) {
        OpenMPDeviceActions.clear();
        if (auto *IA = dyn_cast<InputAction>(UA->getInputs().back())) {
          std::string FileName = IA->getInputArg().getAsString(Args);
          // Check if the type of the file is the same as the action. Do not
          // unbundle it if it is not. Do not unbundle .so files, for example,
          // which are not object files.
          if (IA->getType() == types::TY_Object &&
              (!llvm::sys::path::has_extension(FileName) ||
               types::lookupTypeForExtension(
                   llvm::sys::path::extension(FileName).drop_front()) !=
                   types::TY_Object))
            return ABRT_Inactive;
#if INTEL_CUSTOMIZATION
          // Windows archives are handled differently
          if (isStaticArchiveFile(IA->getInputArg().getAsString(Args)) &&
              IA->getType() == types::TY_Object)
            return ABRT_Inactive;
#endif // INTEL_CUSTOMIZATION
        }
        for (unsigned I = 0; I < ToolChains.size(); ++I) {
          OpenMPDeviceActions.push_back(UA);
          UA->registerDependentActionInfo(
              ToolChains[I], /*BoundArch=*/StringRef(), Action::OFK_OpenMP);
        }
        return ABRT_Success;
      }

      // When generating code for OpenMP we use the host compile phase result as
      // a dependence to the device compile phase so that it can learn what
      // declarations should be emitted. However, this is not the only use for
      // the host action, so we prevent it from being collapsed.
      if (isa<CompileJobAction>(HostAction)) {
        HostAction->setCannotBeCollapsedWithNextDependentAction();
        assert(ToolChains.size() == OpenMPDeviceActions.size() &&
               "Toolchains and device action sizes do not match.");
        OffloadAction::HostDependence HDep(
            *HostAction, *C.getSingleOffloadToolChain<Action::OFK_Host>(),
            /*BoundArch=*/nullptr, Action::OFK_OpenMP);
        auto TC = ToolChains.begin();
        for (Action *&A : OpenMPDeviceActions) {
          assert(isa<CompileJobAction>(A));
          OffloadAction::DeviceDependences DDep;
          DDep.add(*A, **TC, /*BoundArch=*/nullptr, Action::OFK_OpenMP);
          A = C.MakeAction<OffloadAction>(HDep, DDep);
          ++TC;
        }
      }
      return ABRT_Success;
    }

    void appendTopLevelActions(ActionList &AL) override {
      if (OpenMPDeviceActions.empty())
        return;

      // We should always have an action for each input.
      assert(OpenMPDeviceActions.size() == ToolChains.size() &&
             "Number of OpenMP actions and toolchains do not match.");

      // Append all device actions followed by the proper offload action.
      auto TI = ToolChains.begin();
      for (auto *A : OpenMPDeviceActions) {
        OffloadAction::DeviceDependences Dep;
        Dep.add(*A, **TI, /*BoundArch=*/nullptr, Action::OFK_OpenMP);
        AL.push_back(C.MakeAction<OffloadAction>(Dep, A->getType()));
        ++TI;
      }
      // We no longer need the action stored in this builder.
      OpenMPDeviceActions.clear();
    }

    void appendLinkDeviceActions(ActionList &AL) override {
      assert(ToolChains.size() == DeviceLinkerInputs.size() &&
             "Toolchains and linker inputs sizes do not match.");

      // Append a new link action for each device.
      auto TC = ToolChains.begin();
      for (auto &LI : DeviceLinkerInputs) {
#ifdef INTEL_CUSTOMIZATION
        OffloadAction::DeviceDependences DeviceLinkDeps;
        auto *DeviceLinkAction =
            C.MakeAction<LinkJobAction>(LI, types::TY_LLVM_BC);
        llvm::Triple TT = (*TC)->getTriple();
        if (TT.isSPIR()) {
          auto *PostLinkAction = C.MakeAction<SYCLPostLinkJobAction>(
              DeviceLinkAction, types::TY_LLVM_BC);
          Action *SPIRVTranslateAction = C.MakeAction<SPIRVTranslatorJobAction>(
              PostLinkAction, types::TY_SPIRV);
          // After the Link, wrap the files before the final host link
          if (TT.getSubArch() == llvm::Triple::SPIRSubArch_gen ||
              TT.getSubArch() == llvm::Triple::SPIRSubArch_x86_64) {
            // Do the additional Ahead of Time compilation when the specific
            // triple calls for it (provided a valid subarch).
            ActionList BEInputs;
            BEInputs.push_back(SPIRVTranslateAction);
            SPIRVTranslateAction =
                C.MakeAction<BackendCompileJobAction>(BEInputs, types::TY_Image);
          }
          DeviceLinkDeps.add(*SPIRVTranslateAction, **TC, /*BoundArch=*/nullptr,
                             Action::OFK_OpenMP);
        } else
          DeviceLinkDeps.add(*DeviceLinkAction, **TC, /*BoundArch=*/nullptr,
                             Action::OFK_OpenMP);
#endif
        AL.push_back(C.MakeAction<OffloadAction>(DeviceLinkDeps,
            DeviceLinkAction->getType()));
        ++TC;
      }
      DeviceLinkerInputs.clear();
    }

    Action* appendLinkHostActions(ActionList &AL) override {
      // Create wrapper bitcode from the result of device link actions and compile
      // it to an object which will be added to the host link command.
      auto *BC = C.MakeAction<OffloadWrapperJobAction>(AL, types::TY_LLVM_BC);
      auto *ASM = C.MakeAction<BackendJobAction>(BC, types::TY_PP_Asm);
      return C.MakeAction<AssembleJobAction>(ASM, types::TY_Object);
    }

    void appendLinkDependences(OffloadAction::DeviceDependences &DA) override {}

    void addDeviceLinkDependencies(OffloadDepsJobAction *DA) override {
      for (unsigned I = 0; I < ToolChains.size(); ++I) {
        // Register dependent toolchain.
        DA->registerDependentActionInfo(
            ToolChains[I], /*BoundArch=*/StringRef(), Action::OFK_OpenMP);

        if (!ToolChains[I]->getTriple().isSPIR()) {
          // Create object from the deps bitcode.
          auto *BA = C.MakeAction<BackendJobAction>(DA, types::TY_PP_Asm);
          auto *AA = C.MakeAction<AssembleJobAction>(BA, types::TY_Object);

          // Add deps object to linker inputs.
          DeviceLinkerInputs[I].push_back(AA);
        } else
          DeviceLinkerInputs[I].push_back(DA);
      }
    }

    bool initialize() override {
      // Get the OpenMP toolchains. If we don't get any, the action builder will
      // know there is nothing to do related to OpenMP offloading.
      auto OpenMPTCRange = C.getOffloadToolChains<Action::OFK_OpenMP>();
      for (auto TI = OpenMPTCRange.first, TE = OpenMPTCRange.second; TI != TE;
           ++TI)
        ToolChains.push_back(TI->second);

      DeviceLinkerInputs.resize(ToolChains.size());
      return false;
    }

    bool canUseBundlerUnbundler() const override {
      // OpenMP should use bundled files whenever possible.
      return true;
    }
  };

  /// SYCL action builder. The host bitcode is passed to the device frontend
  /// and all the device linked images are passed to the host link phase.
  /// SPIR related are wrapped before added to the fat binary
  class SYCLActionBuilder final : public DeviceActionBuilder {
    /// Flag to signal if the user requested device-only compilation.
    bool CompileDeviceOnly = false;

    /// Flag to signal if the user requested the device object to be wrapped.
    bool WrapDeviceOnlyBinary = false;

    /// Flag to signal if the user requested device code split.
    bool DeviceCodeSplit = false;

    /// The SYCL actions for the current input.
    ActionList SYCLDeviceActions;

    /// The SYCL link binary if it was generated for the current input.
    Action *SYCLLinkBinary = nullptr;

    /// Running list of SYCL actions specific for device linking.
    ActionList SYCLLinkBinaryList;

    /// SYCL ahead of time compilation inputs
    SmallVector<std::pair<llvm::Triple, const char *>, 8> SYCLAOTInputs;

    /// The linker inputs obtained for each toolchain.
    SmallVector<ActionList, 8> DeviceLinkerInputs;

    /// The compiler inputs obtained for each toolchain
    Action * DeviceCompilerInput = nullptr;

    /// List of offload device triples needed to track for different toolchain
    /// construction. Does not track AOT binary inputs triples.
    SmallVector<llvm::Triple, 4> SYCLTripleList;

    /// Type of output file for FPGA device compilation.
    types::ID FPGAOutType = types::TY_FPGA_AOCX;

    /// List of objects to extract FPGA dependency info from
    ActionList FPGAObjectInputs;

    /// List of static archives to extract FPGA dependency info from
    ActionList FPGAArchiveInputs;

    /// List of CUDA architectures to use in this compilation with NVPTX targets.
    SmallVector<CudaArch, 8> GpuArchList;

    /// Build the last steps for CUDA after all BC files have been linked.
    Action *finalizeNVPTXDependences(Action *Input, const llvm::Triple &TT) {
      auto *BA = C.getDriver().ConstructPhaseAction(
          C, Args, phases::Backend, Input, AssociatedOffloadKind);
      if (TT.getOS() != llvm::Triple::NVCL) {
        auto *AA = C.getDriver().ConstructPhaseAction(
            C, Args, phases::Assemble, BA, AssociatedOffloadKind);
        ActionList DeviceActions = {BA, AA};
        return C.MakeAction<LinkJobAction>(DeviceActions,
                                           types::TY_CUDA_FATBIN);
      }
      return BA;
    }

  public:
    SYCLActionBuilder(Compilation &C, DerivedArgList &Args,
                      const Driver::InputList &Inputs)
        : DeviceActionBuilder(C, Args, Inputs, Action::OFK_SYCL) {}

    void withBoundArchForToolChain(const ToolChain* TC,
                                   llvm::function_ref<void(const char *)> Op) {
      if (TC->getTriple().isNVPTX())
        for (CudaArch A : GpuArchList)
          Op(CudaArchToString(A));
      else
        Op(nullptr);
    }

    ActionBuilderReturnCode
    getDeviceDependences(OffloadAction::DeviceDependences &DA,
                         phases::ID CurPhase, phases::ID FinalPhase,
                         PhasesTy &Phases) override {
      bool SYCLDeviceOnly = Args.hasArg(options::OPT_fsycl_device_only);
      if (CurPhase == phases::Preprocess) {
        // Do not perform the host compilation when doing preprocessing only
        // with -fsycl-device-only.
        bool IsPreprocessOnly =
            Args.getLastArg(options::OPT_E) ||
            Args.getLastArg(options::OPT__SLASH_EP, options::OPT__SLASH_P) ||
            Args.getLastArg(options::OPT_M, options::OPT_MM);
        if (IsPreprocessOnly) {
          for (Action *&A : SYCLDeviceActions) {
            A = C.getDriver().ConstructPhaseAction(C, Args, CurPhase, A,
                                                   AssociatedOffloadKind);
            if (SYCLDeviceOnly)
              continue;
            // Add an additional compile action to generate the integration
            // header.
            Action *CompileAction =
                C.MakeAction<CompileJobAction>(A, types::TY_Nothing);
            DA.add(*CompileAction, *ToolChains.front(), nullptr,
                   Action::OFK_SYCL);
          }
          return SYCLDeviceOnly ? ABRT_Ignore_Host : ABRT_Success;
        }
      }

      // Device compilation generates LLVM BC.
      if (CurPhase == phases::Compile) {
        for (Action *&A : SYCLDeviceActions) {
          types::ID OutputType = types::TY_LLVM_BC;
          if (SYCLDeviceOnly) {
            if (Args.hasArg(options::OPT_S))
              OutputType = types::TY_LLVM_IR;
            if (Args.hasFlag(options::OPT_fno_sycl_use_bitcode,
                             options::OPT_fsycl_use_bitcode, false)) {
              auto *CompileAction =
                  C.MakeAction<CompileJobAction>(A, types::TY_LLVM_BC);
              A = C.MakeAction<SPIRVTranslatorJobAction>(CompileAction,
                                                         types::TY_SPIRV);
              continue;
            }
          }
          A = C.MakeAction<CompileJobAction>(A, OutputType);
          DeviceCompilerInput = A;
        }
        const auto *TC = ToolChains.front();
        const char *BoundArch = nullptr;
        if (TC->getTriple().isNVPTX())
          BoundArch = CudaArchToString(GpuArchList.front());
        DA.add(*DeviceCompilerInput, *TC, BoundArch, Action::OFK_SYCL);
        // Clear the input file, it is already a dependence to a host
        // action.
        DeviceCompilerInput = nullptr;
        return SYCLDeviceOnly ? ABRT_Ignore_Host : ABRT_Success;
      }

      // Backend/Assemble actions are obsolete for the SYCL device side
      if (CurPhase == phases::Backend || CurPhase == phases::Assemble)
        return ABRT_Inactive;

      // The host only depends on device action in the linking phase, when all
      // the device images have to be embedded in the host image.
      if (CurPhase == phases::Link) {
        assert(ToolChains.size() == DeviceLinkerInputs.size() &&
               "Toolchains and linker inputs sizes do not match.");
        auto LI = DeviceLinkerInputs.begin();
        for (auto *A : SYCLDeviceActions) {
          LI->push_back(A);
          ++LI;
        }

        // With -fsycl-link-targets, we will take the unbundled binaries
        // for each device and link them together to a single binary that will
        // be used in a split compilation step.
        if (CompileDeviceOnly && !SYCLDeviceActions.empty()) {
          for (auto SDA : SYCLDeviceActions)
            SYCLLinkBinaryList.push_back(SDA);
          if (WrapDeviceOnlyBinary) {
            // -fsycl-link behavior does the following to the unbundled device
            // binaries:
            //   1) Link them together using llvm-link
            //   2) Pass the linked binary through sycl-post-link
            //   3) Translate final .bc file to .spv
            //   4) Wrap the binary with the offload wrapper which can be used
            //      by any compilation link step.
            auto *DeviceLinkAction = C.MakeAction<LinkJobAction>(
                SYCLLinkBinaryList, types::TY_Image);
            ActionList FullSYCLLinkBinaryList;
            bool SYCLDeviceLibLinked = false;
            FullSYCLLinkBinaryList.push_back(DeviceLinkAction);
            // If used without the FPGA target, -fsycl-link is used to wrap
            // device objects for future host link. Device libraries should
            // be linked by default to resolve any undefined reference.
            const auto *TC = ToolChains.front();
            if (TC->getTriple().getSubArch() !=
                llvm::Triple::SPIRSubArch_fpga) {
              SYCLDeviceLibLinked =
                  addSYCLDeviceLibs(TC, FullSYCLLinkBinaryList, true,
                                    C.getDefaultToolChain()
                                        .getTriple()
                                        .isWindowsMSVCEnvironment());
            }

            Action *FullDeviceLinkAction = nullptr;
            if (SYCLDeviceLibLinked)
              FullDeviceLinkAction = C.MakeAction<LinkJobAction>(
                  FullSYCLLinkBinaryList, types::TY_LLVM_BC);
            else
              FullDeviceLinkAction = DeviceLinkAction;
            auto *PostLinkAction = C.MakeAction<SYCLPostLinkJobAction>(
                FullDeviceLinkAction, types::TY_LLVM_BC);
            auto *TranslateAction = C.MakeAction<SPIRVTranslatorJobAction>(
                PostLinkAction, types::TY_Image);
            SYCLLinkBinary = C.MakeAction<OffloadWrapperJobAction>(
                TranslateAction, types::TY_Object);
          } else {
            auto *Link = C.MakeAction<LinkJobAction>(SYCLLinkBinaryList,
                                                         types::TY_Image);
            SYCLLinkBinary = C.MakeAction<SPIRVTranslatorJobAction>(
                Link, types::TY_Image);
          }

          // Remove the SYCL actions as they are already connected to an host
          // action or fat binary.
          SYCLDeviceActions.clear();
          // We avoid creating host action in device-only mode.
          return ABRT_Ignore_Host;
        }

        // We passed the device action as a host dependence, so we don't need to
        // do anything else with them.
        SYCLDeviceActions.clear();
        return ABRT_Success;
      }

      // By default, we produce an action for each device arch.
      auto TC = ToolChains.begin();
      for (Action *&A : SYCLDeviceActions) {
        if ((*TC)->getTriple().isNVPTX() && CurPhase >= phases::Backend) {
          // For CUDA, stop to emit LLVM IR so it can be linked later on.
          ++TC;
          continue;
        }

        A = C.getDriver().ConstructPhaseAction(C, Args, CurPhase, A,
                                               AssociatedOffloadKind);
        ++TC;
      }

      return ABRT_Success;
    }

    ActionBuilderReturnCode addDeviceDepences(Action *HostAction) override {

      // If this is an input action replicate it for each SYCL toolchain.
      if (auto *IA = dyn_cast<InputAction>(HostAction)) {
        SYCLDeviceActions.clear();

        // Options that are considered LinkerInput are not valid input actions
        // to the device tool chain.
        if (IA->getInputArg().getOption().hasFlag(options::LinkerInput))
          return ABRT_Inactive;

        std::string InputName = IA->getInputArg().getAsString(Args);
        // Objects will be consumed as part of the partial link step when
        // dealing with offload static libraries
        if (C.getDriver().getOffloadStaticLibSeen() &&
            IA->getType() == types::TY_Object && isObjectFile(InputName))
          return ABRT_Inactive;

        // Libraries are not processed in the SYCL toolchain
        if (IA->getType() == types::TY_Object && !isObjectFile(InputName))
          return ABRT_Inactive;

        for (unsigned I = 0; I < ToolChains.size(); ++I)
          SYCLDeviceActions.push_back(
              C.MakeAction<InputAction>(IA->getInputArg(), IA->getType()));
        return ABRT_Success;
      }

      // If this is an unbundling action use it as is for each SYCL toolchain.
      if (auto *UA = dyn_cast<OffloadUnbundlingJobAction>(HostAction)) {
        SYCLDeviceActions.clear();
        if (auto *IA = dyn_cast<InputAction>(UA->getInputs().back())) {
          // Options that are considered LinkerInput are not valid input actions
          // to the device tool chain.
          if (IA->getInputArg().getOption().hasFlag(options::LinkerInput))
            return ABRT_Inactive;

          std::string FileName = IA->getInputArg().getAsString(Args);
          // Check if the type of the file is the same as the action. Do not
          // unbundle it if it is not. Do not unbundle .so files, for example,
          // which are not object files.
          if (IA->getType() == types::TY_Object) {
            if (!isObjectFile(FileName))
              return ABRT_Inactive;
            // For SYCL device libraries, don't need to add them to
            // FPGAObjectInputs as there is no FPGA dep files inside.
            const auto *TC = ToolChains.front();
            if (TC->getTriple().getSubArch() ==
                    llvm::Triple::SPIRSubArch_fpga &&
                !IsSYCLDeviceLibObj(FileName, C.getDefaultToolChain()
                                                  .getTriple()
                                                  .isWindowsMSVCEnvironment()))
              FPGAObjectInputs.push_back(IA);
          }
        }
        for (unsigned I = 0; I < ToolChains.size(); ++I) {
          SYCLDeviceActions.push_back(UA);
          UA->registerDependentActionInfo(
            ToolChains[I], /*BoundArch=*/StringRef(), Action::OFK_SYCL);
        }
        return ABRT_Success;
      }
      return ABRT_Success;
    }

    // Actions that can only be appended after all Inputs have been processed
    // occur here.  Not all offload actions are against single files.
    void appendTopLevelLinkAction(ActionList &AL) override {
      if (!SYCLLinkBinary)
        return;

      OffloadAction::DeviceDependences Dep;
      Dep.add(*SYCLLinkBinary, *ToolChains.front(), /*BoundArch=*/nullptr,
              Action::OFK_SYCL);
      AL.push_back(C.MakeAction<OffloadAction>(Dep,
                                               SYCLLinkBinary->getType()));
      SYCLLinkBinary = nullptr;
    }

    void appendTopLevelActions(ActionList &AL) override {
      if (SYCLDeviceActions.empty())
        return;

      // We should always have an action for each input.
      assert(SYCLDeviceActions.size() == ToolChains.size() &&
             "Number of SYCL actions and toolchains do not match.");

      // Append all device actions followed by the proper offload action.
      auto TI = ToolChains.begin();
      for (auto *A : SYCLDeviceActions) {
        OffloadAction::DeviceDependences Dep;
        withBoundArchForToolChain(*TI, [&](const char *BoundArch) {
          Dep.add(*A, **TI, BoundArch, Action::OFK_SYCL);
        });
        AL.push_back(C.MakeAction<OffloadAction>(Dep, A->getType()));
        ++TI;
      }
      // We no longer need the action stored in this builder.
      SYCLDeviceActions.clear();
    }

    bool addSYCLDeviceLibs(const ToolChain *TC, ActionList &DeviceLinkObjects,
                           bool isSpirvAOT, bool isMSVCEnv) {
      enum SYCLDeviceLibType {
        sycl_devicelib_wrapper,
        sycl_devicelib_fallback
      };
      struct DeviceLibOptInfo {
        StringRef devicelib_name;
        StringRef devicelib_option;
      };

      bool NoDeviceLibs = false;
      int NumOfDeviceLibLinked = 0;
      // Currently, all SYCL device libraries will be linked by default
      llvm::StringMap<bool> devicelib_link_info = {
          {"libc", true}, {"libm-fp32", true}, {"libm-fp64", true}};
      if (Arg *A = Args.getLastArg(options::OPT_fsycl_device_lib_EQ,
                                   options::OPT_fno_sycl_device_lib_EQ)) {
        if (A->getValues().size() == 0)
          C.getDriver().Diag(diag::warn_drv_empty_joined_argument)
              << A->getAsString(Args);
        else {
          if (A->getOption().matches(options::OPT_fno_sycl_device_lib_EQ))
            NoDeviceLibs = true;

          for (StringRef Val : A->getValues()) {
            if (Val == "all") {
              for (auto &K : devicelib_link_info.keys())
                devicelib_link_info[K] = true && !NoDeviceLibs;
              break;
            }
            auto LinkInfoIter = devicelib_link_info.find(Val);
            if (LinkInfoIter == devicelib_link_info.end()) {
              C.getDriver().Diag(diag::err_drv_unsupported_option_argument)
                  << A->getOption().getName() << Val;
            }
            devicelib_link_info[Val] = true && !NoDeviceLibs;
          }
        }
      }

      SmallString<128> LibLoc(TC->getDriver().Dir);
      llvm::sys::path::append(LibLoc, "/../lib");
      StringRef LibSuffix = isMSVCEnv ? ".obj" : ".o";
      SmallVector<DeviceLibOptInfo, 5> sycl_device_wrapper_libs = {
          {"libsycl-crt", "libc"},
          {"libsycl-complex", "libm-fp32"},
          {"libsycl-complex-fp64", "libm-fp64"},
          {"libsycl-cmath", "libm-fp32"},
          {"libsycl-cmath-fp64", "libm-fp64"}};
      // For AOT compilation, we need to link sycl_device_fallback_libs as
      // default too.
      SmallVector<DeviceLibOptInfo, 5> sycl_device_fallback_libs = {
          {"libsycl-fallback-cassert", "libc"},
          {"libsycl-fallback-complex", "libm-fp32"},
          {"libsycl-fallback-complex-fp64", "libm-fp64"},
          {"libsycl-fallback-cmath", "libm-fp32"},
          {"libsycl-fallback-cmath-fp64", "libm-fp64"}};
      auto addInputs = [&](SYCLDeviceLibType t) {
        auto sycl_libs = (t == sycl_devicelib_wrapper)
                             ? sycl_device_wrapper_libs
                             : sycl_device_fallback_libs;
        for (const DeviceLibOptInfo &Lib : sycl_libs) {
          if (!devicelib_link_info[Lib.devicelib_option])
            continue;
          SmallString<128> LibName(LibLoc);
          llvm::sys::path::append(LibName, Lib.devicelib_name);
          llvm::sys::path::replace_extension(LibName, LibSuffix);
          if (llvm::sys::fs::exists(LibName)) {
            ++NumOfDeviceLibLinked;
            Arg *InputArg = MakeInputArg(Args, C.getDriver().getOpts(),
                                         Args.MakeArgString(LibName));
            auto *SYCLDeviceLibsInputAction =
                C.MakeAction<InputAction>(*InputArg, types::TY_Object);
            auto *SYCLDeviceLibsUnbundleAction =
                C.MakeAction<OffloadUnbundlingJobAction>(
                    SYCLDeviceLibsInputAction);
            addDeviceDepences(SYCLDeviceLibsUnbundleAction);
            DeviceLinkObjects.push_back(SYCLDeviceLibsUnbundleAction);
          }
        }
      };
      addInputs(sycl_devicelib_wrapper);
      if (isSpirvAOT)
        addInputs(sycl_devicelib_fallback);
      return NumOfDeviceLibLinked != 0;
    }

    void appendLinkDependences(OffloadAction::DeviceDependences &DA) override {
      assert(ToolChains.size() == DeviceLinkerInputs.size() &&
             "Toolchains and linker inputs sizes do not match.");

      // Append a new link action for each device.
      auto TC = ToolChains.begin();

      unsigned I = 0;
      for (auto &LI : DeviceLinkerInputs) {

        auto TripleIt = llvm::find_if(SYCLTripleList, [&](auto &SYCLTriple) {
          return SYCLTriple == (*TC)->getTriple();
        });
        if (TripleIt == SYCLTripleList.end()) {
          // If the toolchain's triple is absent in this "main" triple
          // collection, this means it was created specifically for one of
          // the SYCL AOT inputs. Those will be handled separately.
          ++TC;
          continue;
        }
        if (LI.empty())
          // Current list is empty, nothing to process.
          continue;

        ActionList DeviceLibObjects;
        ActionList LinkObjects;
        auto TT = SYCLTripleList[I];
        auto isNVPTX = (*TC)->getTriple().isNVPTX();
        bool isSpirvAOT = TT.getSubArch() == llvm::Triple::SPIRSubArch_fpga ||
                          TT.getSubArch() == llvm::Triple::SPIRSubArch_gen ||
                          TT.getSubArch() == llvm::Triple::SPIRSubArch_x86_64;
        for (const auto &Input : LI) {
          // FPGA aoco does not go through the link, everything else does.
          if (Input->getType() == types::TY_FPGA_AOCO)
            DeviceLibObjects.push_back(Input);
          // FPGA aocr/aocx does not go through the link and is passed
          // directly to the backend compilation step (aocr) or wrapper (aocx)
          else if (types::isFPGA(Input->getType())) {
            Action *FPGAAOTAction;
            constexpr char COL_CODE[] = "Code";
            constexpr char COL_ZERO[] = "0";
            if (Input->getType() == types::TY_FPGA_AOCR ||
                Input->getType() == types::TY_FPGA_AOCR_EMU)
              // Generate AOCX/AOCR
              FPGAAOTAction =
                  C.MakeAction<BackendCompileJobAction>(Input, FPGAOutType);
            else if (Input->getType() == types::TY_FPGA_AOCX ||
                     Input->getType() == types::TY_FPGA_AOCX_EMU)
              FPGAAOTAction = Input;
            else
              llvm_unreachable("Unexpected FPGA input type.");
            auto *RenameAction = C.MakeAction<FileTableTformJobAction>(
                FPGAAOTAction, types::TY_Tempfilelist);
            RenameAction->addRenameColumnTform(COL_ZERO, COL_CODE);
            auto *DeviceWrappingAction = C.MakeAction<OffloadWrapperJobAction>(
                RenameAction, types::TY_Object);
            DA.add(*DeviceWrappingAction, **TC, /*BoundArch=*/nullptr,
                   Action::OFK_SYCL);
          } else
            LinkObjects.push_back(Input);
        }
        if (LinkObjects.empty())
          continue;

        // The linkage actions subgraph leading to the offload wrapper.
        // [cond] Means incoming/outgoing dependence is created only when cond
        //        is true. A function of:
        //   n - target is NVPTX
        //   a - SPIRV AOT compilation is requested
        //   s - device code split requested
        //   * - "all other cases"
        //     - no condition means output/input is "always" present
        // First symbol indicates output/input type
        //   . - single file output (TY_SPIRV, TY_LLVM_BC,...)
        //   - - TY_Tempfilelist
        //   + - TY_Tempfiletable
        //
        //                   .-----------------.
        //                   |Link(LinkObjects)|
        //                   .-----------------.
        //                            |
        //         .--------------------------------------.
        //         |               PostLink               |
        //         .--------------------------------------.
        //         [.n]                [+*]           [+*]
        //           |                   |              |
        //           |          .-----------------.     |
        //           |          | FileTableTform  |     |
        //           |          | (extract "Code")|     |
        //           |          .-----------------.     |
        //           |                  [-]             |
        //           |                   |              |
        //           |                 [-*]             |
        //    .-------------.   .-------------------.   |
        //    |finalizeNVPTX|   |  SPIRVTranslator  |   |
        //    .-------------.   .-------------------.   |
        //           |              [-as]      [-!a]    |
        //           |                |          |      |
        //           |              [-s]         |      |
        //           |       .----------------.  |      |
        //           |       | BackendCompile |  |      |
        //           |       .----------------.  |      |
        //           |              [-s]         |      |
        //           |                |          |      |
        //           |              [-a]      [-!a]    [+]
        //           |              .--------------------.
        //           |              |   FileTableTform   |
        //           |              |  (replace "Code")  |
        //           |              .--------------------.
        //           |                          |
        //         [.n]                       [+*]
        //         .--------------------------------------.
        //         |            OffloadWrapper            |
        //         .--------------------------------------.
        //
        Action *DeviceLinkAction =
            C.MakeAction<LinkJobAction>(LinkObjects, types::TY_LLVM_BC);
        ActionList FullLinkObjects;
        bool SYCLDeviceLibLinked = false;
        FullLinkObjects.push_back(DeviceLinkAction);

        // FIXME: Link all wrapper and fallback device libraries as default,
        // When spv online link is supported by all backends, the fallback
        // device libraries are only needed when current toolchain is using
        // AOT compilation.
        if (!isNVPTX) {
          SYCLDeviceLibLinked = addSYCLDeviceLibs(
              *TC, FullLinkObjects, true,
              C.getDefaultToolChain().getTriple().isWindowsMSVCEnvironment());
        }

        Action *FullDeviceLinkAction = nullptr;
        if (SYCLDeviceLibLinked)
          FullDeviceLinkAction =
              C.MakeAction<LinkJobAction>(FullLinkObjects, types::TY_LLVM_BC);
        else
          FullDeviceLinkAction = DeviceLinkAction;
        // setup some flags upfront

        if (isNVPTX && DeviceCodeSplit) {
          // TODO Temporary limitation, need to support code splitting for PTX
          const Driver &D = C.getDriver();
          const std::string &OptName =
              D.getOpts()
                  .getOption(options::OPT_fsycl_device_code_split)
                  .getPrefixedName();
          D.Diag(diag::err_drv_unsupported_opt_for_target)
              << OptName << (*TC)->getTriple().str();
        }
        // reflects whether current target is ahead-of-time and can't support
        // runtime setting of specialization constants
        bool isAOT = isNVPTX || isSpirvAOT;
        // TODO support device code split for NVPTX target

        ActionList WrapperInputs;
        // post link is not optional - even if not splitting, always need to
        // process specialization constants
        types::ID PostLinkOutType =
            isNVPTX ? types::TY_LLVM_BC : types::TY_Tempfiletable;
        auto *PostLinkAction = C.MakeAction<SYCLPostLinkJobAction>(
            FullDeviceLinkAction, PostLinkOutType);
        PostLinkAction->setRTSetsSpecConstants(!isAOT);

        if (isNVPTX) {
          Action *FinAction =
              finalizeNVPTXDependences(PostLinkAction, (*TC)->getTriple());
          WrapperInputs.push_back(FinAction);
        } else {
          // For SPIRV-based targets - translate to SPIRV then optionally
          // compile ahead-of-time to native architecture
          constexpr char COL_CODE[] = "Code";
          auto *ExtractIRFilesAction = C.MakeAction<FileTableTformJobAction>(
              PostLinkAction, types::TY_Tempfilelist);
          // single column w/o title fits TY_Tempfilelist format
          ExtractIRFilesAction->addExtractColumnTform(COL_CODE,
                                                      false /*drop titles*/);
          Action *BuildCodeAction = C.MakeAction<SPIRVTranslatorJobAction>(
              ExtractIRFilesAction, types::TY_Tempfilelist);

          // After the Link, wrap the files before the final host link
          if (isSpirvAOT) {
            types::ID OutType = types::TY_Tempfilelist;
            if (!DeviceCodeSplit) {
              OutType = (TT.getSubArch() == llvm::Triple::SPIRSubArch_fpga)
                            ? FPGAOutType
                            : types::TY_Image;
            }
            // Do the additional Ahead of Time compilation when the specific
            // triple calls for it (provided a valid subarch).
            ActionList BEInputs;
            BEInputs.push_back(BuildCodeAction);
            auto unbundleAdd = [&](Action *A, types::ID T) {
              ActionList AL;
              AL.push_back(A);
              Action *UnbundleAction =
                  C.MakeAction<OffloadUnbundlingJobAction>(AL, T);
              BEInputs.push_back(UnbundleAction);
            };
            // Send any known objects/archives through the unbundler to grab the
            // dependency file associated.  This is only done for -fintelfpga.
            for (Action *A : FPGAObjectInputs)
              unbundleAdd(A, types::TY_FPGA_Dependencies);
            for (Action *A : FPGAArchiveInputs)
              unbundleAdd(A, types::TY_FPGA_Dependencies_List);
            for (const auto &A : DeviceLibObjects)
              BEInputs.push_back(A);
            BuildCodeAction =
                C.MakeAction<BackendCompileJobAction>(BEInputs, OutType);
          }
          ActionList TformInputs{PostLinkAction, BuildCodeAction};
          auto *ReplaceFilesAction = C.MakeAction<FileTableTformJobAction>(
              TformInputs, types::TY_Tempfiletable);
          ReplaceFilesAction->addReplaceColumnTform(COL_CODE, COL_CODE);
          WrapperInputs.push_back(ReplaceFilesAction);
        }
        // After the Link, wrap the files before the final host link
        auto *DeviceWrappingAction = C.MakeAction<OffloadWrapperJobAction>(
            WrapperInputs, types::TY_Object);

        if (isSpirvAOT)
          DA.add(*DeviceWrappingAction, **TC, /*BoundArch=*/nullptr,
                 Action::OFK_SYCL);
        else
          withBoundArchForToolChain(*TC, [&](const char *BoundArch) {
            DA.add(*DeviceWrappingAction, **TC, BoundArch, Action::OFK_SYCL);
          });
        ++TC;
        ++I;
      }

      for (auto &SAI : SYCLAOTInputs) {
        // Extract binary file name
        std::string FN(SAI.second);
        const char *FNStr = Args.MakeArgString(FN);
        Arg *myArg = Args.MakeSeparateArg(
            nullptr, C.getDriver().getOpts().getOption(options::OPT_INPUT),
            FNStr);
        auto *SYCLAdd =
            C.MakeAction<InputAction>(*myArg, types::TY_SYCL_FATBIN);
        auto *DeviceWrappingAction =
            C.MakeAction<OffloadWrapperJobAction>(SYCLAdd, types::TY_Object);

        // Extract the target triple for this binary
        llvm::Triple TT(SAI.first);
        // Extract the toolchain for this target triple
        auto SYCLDeviceTC = llvm::find_if(
            ToolChains, [&](auto &TC) { return TC->getTriple() == TT; });
        assert(SYCLDeviceTC != ToolChains.end() &&
               "No toolchain found for this AOT input");

        DA.add(*DeviceWrappingAction, **SYCLDeviceTC,
               /*BoundArch=*/nullptr, Action::OFK_SYCL);
      }
    }

    void addDeviceLinkDependencies(OffloadDepsJobAction *DA) override {
      for (unsigned I = 0; I < ToolChains.size(); ++I) {
        // Register dependent toolchain.
        DA->registerDependentActionInfo(
            ToolChains[I], /*BoundArch=*/StringRef(), Action::OFK_SYCL);

        // Add deps output to linker inputs.
        DeviceLinkerInputs[I].push_back(DA);
      }
    }

    /// Initialize the GPU architecture list from arguments - this populates `GpuArchList` from
    /// `--cuda-gpu-arch` flags. Only relevant if compiling to CUDA. Return true if any
    /// initialization errors are found.
    bool initializeGpuArchMap() {
      const OptTable &Opts = C.getDriver().getOpts();
      for (auto *A : Args) {
        unsigned Index;

        if (A->getOption().matches(options::OPT_Xsycl_backend_EQ))
          // Passing device args: -Xsycl-target-backend=<triple> -opt=val.
          if (llvm::Triple(A->getValue(0)).isNVPTX())
            Index = Args.getBaseArgs().MakeIndex(A->getValue(1));
          else
            continue;
        else if (A->getOption().matches(options::OPT_Xsycl_backend))
          // Passing device args: -Xsycl-target-backend -opt=val.
          Index = Args.getBaseArgs().MakeIndex(A->getValue(0));
        else
          continue;

        A->claim();
        auto ParsedArg = Opts.ParseOneArg(Args, Index);
        // TODO: Support --no-cuda-gpu-arch, --{,no-}cuda-gpu-arch=all.
        if (ParsedArg &&
            ParsedArg->getOption().matches(options::OPT_offload_arch_EQ)) {
          ParsedArg->claim();
          GpuArchList.push_back(StringToCudaArch(ParsedArg->getValue(0)));
        }
      }

      // If there are no CUDA architectures provided then default to SM_50.
      if (GpuArchList.empty()) {
        GpuArchList.push_back(CudaArch::SM_50);
      }

      return false;
    }

    bool initialize() override {
      // Get the SYCL toolchains. If we don't get any, the action builder will
      // know there is nothing to do related to SYCL offloading.
      auto SYCLTCRange = C.getOffloadToolChains<Action::OFK_SYCL>();
      for (auto TI = SYCLTCRange.first, TE = SYCLTCRange.second; TI != TE;
           ++TI)
        ToolChains.push_back(TI->second);

      Arg *SYCLLinkTargets = Args.getLastArg(
                                  options::OPT_fsycl_link_targets_EQ);
      WrapDeviceOnlyBinary = Args.hasArg(options::OPT_fsycl_link_EQ);
      auto *DeviceCodeSplitArg =
          Args.getLastArg(options::OPT_fsycl_device_code_split_EQ);
      // -fsycl-device-code-split is an alias to
      // -fsycl-device-code-split=per_source
      DeviceCodeSplit = DeviceCodeSplitArg &&
                        DeviceCodeSplitArg->getValue() != StringRef("off");
      // Gather information about the SYCL Ahead of Time targets.  The targets
      // are determined on the SubArch values passed along in the triple.
      Arg *SYCLTargets =
              C.getInputArgs().getLastArg(options::OPT_fsycl_targets_EQ);
      Arg *SYCLAddTargets = Args.getLastArg(options::OPT_fsycl_add_targets_EQ);
      bool HasValidSYCLRuntime = C.getInputArgs().hasFlag(
          options::OPT_fsycl, options::OPT_fno_sycl, false);
      bool SYCLfpgaTriple = false;
      if (SYCLTargets || SYCLAddTargets) {
        if (SYCLTargets) {
          llvm::StringMap<StringRef> FoundNormalizedTriples;
          for (const char *Val : SYCLTargets->getValues()) {
            llvm::Triple TT(Val);
            std::string NormalizedName = TT.normalize();

            // Make sure we don't have a duplicate triple.
            auto Duplicate = FoundNormalizedTriples.find(NormalizedName);
            if (Duplicate != FoundNormalizedTriples.end())
              continue;

            // Store the current triple so that we can check for duplicates in
            // the following iterations.
            FoundNormalizedTriples[NormalizedName] = Val;

            SYCLTripleList.push_back(TT);
            if (TT.getSubArch() == llvm::Triple::SPIRSubArch_fpga)
              SYCLfpgaTriple = true;
          }
        }
        if (SYCLAddTargets) {
          for (StringRef Val : SYCLAddTargets->getValues()) {
            // Parse out the Triple and Input (triple:binary). At this point,
            // the format has already been validated at the Driver level.
            // Populate the pairs. Each of these will be wrapped and fed
            // into the final binary.
            std::pair<StringRef, StringRef> I = Val.split(':');
            llvm::Triple TT(I.first);
            const char *TF = C.getArgs().MakeArgString(I.second);

            // populate the AOT binary inputs vector.
            SYCLAOTInputs.push_back(std::make_pair(TT, TF));
          }
        }
      } else if (HasValidSYCLRuntime) {
        // -fsycl is provided without -fsycl-*targets.
        bool SYCLfpga = C.getInputArgs().hasArg(options::OPT_fintelfpga);
        // -fsycl -fintelfpga implies spir64_fpga
        const char *SYCLTargetArch = SYCLfpga ? "spir64_fpga" : "spir64";
        SYCLTripleList.push_back(
            C.getDriver().MakeSYCLDeviceTriple(SYCLTargetArch));
        if (SYCLfpga)
          SYCLfpgaTriple = true;
      }

      // Device only compilation for -fsycl-link (no FPGA) and
      // -fsycl-link-targets
      CompileDeviceOnly =
          (SYCLLinkTargets || (WrapDeviceOnlyBinary && !SYCLfpgaTriple));

      // Set the FPGA output type based on command line (-fsycl-link).
      if (auto *A = C.getInputArgs().getLastArg(options::OPT_fsycl_link_EQ)) {
        FPGAOutType = (A->getValue() == StringRef("early"))
                          ? types::TY_FPGA_AOCR
                          : types::TY_FPGA_AOCX;
        if (C.getDriver().isFPGAEmulationMode())
          FPGAOutType = (A->getValue() == StringRef("early"))
                            ? types::TY_FPGA_AOCR_EMU
                            : types::TY_FPGA_AOCX_EMU;
      }

      // Populate FPGA static archives that could contain dep files to be
      // incorporated into the aoc compilation
      if (SYCLfpgaTriple && Args.hasArg(options::OPT_fintelfpga)) {
        SmallVector<const char *, 16> LinkArgs(getLinkerArgs(C, Args));
        for (StringRef LA : LinkArgs) {
          if (isStaticArchiveFile(LA) && hasOffloadSections(C, LA, Args)) {
            const llvm::opt::OptTable &Opts = C.getDriver().getOpts();
            Arg *InputArg = MakeInputArg(Args, Opts, Args.MakeArgString(LA));
            Action *Current =
                C.MakeAction<InputAction>(*InputArg, types::TY_Archive);
            FPGAArchiveInputs.push_back(Current);
          }
        }
      }

      DeviceLinkerInputs.resize(ToolChains.size());
      return initializeGpuArchMap();
    }

    bool canUseBundlerUnbundler() const override {
      // SYCL should use bundled files whenever possible.
      return true;
    }
  };

  ///
  /// TODO: Add the implementation for other specialized builders here.
  ///

  /// Specialized builders being used by this offloading action builder.
  SmallVector<DeviceActionBuilder *, 4> SpecializedBuilders;

  /// Flag set to true if all valid builders allow file bundling/unbundling.
  bool CanUseBundler;

public:
  OffloadingActionBuilder(Compilation &C, DerivedArgList &Args,
                          const Driver::InputList &Inputs)
      : C(C) {
    // Create a specialized builder for each device toolchain.

    IsValid = true;

    // Create a specialized builder for CUDA.
    SpecializedBuilders.push_back(new CudaActionBuilder(C, Args, Inputs));

    // Create a specialized builder for HIP.
    SpecializedBuilders.push_back(new HIPActionBuilder(C, Args, Inputs));

    // Create a specialized builder for OpenMP.
    SpecializedBuilders.push_back(new OpenMPActionBuilder(C, Args, Inputs));

    // Create a specialized builder for SYCL.
    SpecializedBuilders.push_back(new SYCLActionBuilder(C, Args, Inputs));

    //
    // TODO: Build other specialized builders here.
    //

    // Initialize all the builders, keeping track of errors. If all valid
    // builders agree that we can use bundling, set the flag to true.
    unsigned ValidBuilders = 0u;
    unsigned ValidBuildersSupportingBundling = 0u;
    for (auto *SB : SpecializedBuilders) {
      IsValid = IsValid && !SB->initialize();

      // Update the counters if the builder is valid.
      if (SB->isValid()) {
        ++ValidBuilders;
        if (SB->canUseBundlerUnbundler())
          ++ValidBuildersSupportingBundling;
      }
    }
    CanUseBundler =
        ValidBuilders && ValidBuilders == ValidBuildersSupportingBundling;
  }

  ~OffloadingActionBuilder() {
    for (auto *SB : SpecializedBuilders)
      delete SB;
  }

  /// Generate an action that adds device dependences (if any) to a host action.
  /// If no device dependence actions exist, just return the host action \a
  /// HostAction. If an error is found or if no builder requires the host action
  /// to be generated, return nullptr.
  Action *
  addDeviceDependencesToHostAction(Action *HostAction, const Arg *InputArg,
                                   phases::ID CurPhase, phases::ID FinalPhase,
                                   DeviceActionBuilder::PhasesTy &Phases) {
    if (!IsValid)
      return nullptr;

    if (SpecializedBuilders.empty())
      return HostAction;

    assert(HostAction && "Invalid host action!");

    OffloadAction::DeviceDependences DDeps;
    // Check if all the programming models agree we should not emit the host
    // action. Also, keep track of the offloading kinds employed.
    auto &OffloadKind = InputArgToOffloadKindMap[InputArg];
    unsigned InactiveBuilders = 0u;
    unsigned IgnoringBuilders = 0u;
    for (auto *SB : SpecializedBuilders) {
      if (!SB->isValid()) {
        ++InactiveBuilders;
        continue;
      }

      auto RetCode =
          SB->getDeviceDependences(DDeps, CurPhase, FinalPhase, Phases);

      // If the builder explicitly says the host action should be ignored,
      // we need to increment the variable that tracks the builders that request
      // the host object to be ignored.
      if (RetCode == DeviceActionBuilder::ABRT_Ignore_Host)
        ++IgnoringBuilders;

      // Unless the builder was inactive for this action, we have to record the
      // offload kind because the host will have to use it.
      if (RetCode != DeviceActionBuilder::ABRT_Inactive)
        OffloadKind |= SB->getAssociatedOffloadKind();
    }

    // If all builders agree that the host object should be ignored, just return
    // nullptr.
    if (IgnoringBuilders &&
        SpecializedBuilders.size() == (InactiveBuilders + IgnoringBuilders))
      return nullptr;

    if (DDeps.getActions().empty())
      return HostAction;

    // We have dependences we need to bundle together. We use an offload action
    // for that.
    OffloadAction::HostDependence HDep(
        *HostAction, *C.getSingleOffloadToolChain<Action::OFK_Host>(),
        /*BoundArch=*/nullptr, DDeps);
    return C.MakeAction<OffloadAction>(HDep, DDeps);
  }

  // Update Input action to reflect FPGA device archive specifics based
  // on archive contents.
  bool updateInputForFPGA(Action *&A, const Arg *InputArg,
                          DerivedArgList &Args) {
    std::string InputName = InputArg->getAsString(Args);
    const Driver &D = C.getDriver();
    bool IsFPGAEmulation = D.isFPGAEmulationMode();
    // Only check for FPGA device information when using fpga SubArch.
    if (A->getType() == types::TY_Object && isObjectFile(InputName))
      return true;

    auto ArchiveTypeMismatch = [&D, &InputName](bool EmitDiag) {
      if (EmitDiag)
        D.Diag(clang::diag::warn_drv_mismatch_fpga_archive) << InputName;
    };
    // Type FPGA aoco is a special case for static archives
    if (A->getType() == types::TY_FPGA_AOCO) {
      if (!hasFPGABinary(C, InputName, types::TY_FPGA_AOCO))
        return false;
      A = C.MakeAction<InputAction>(*InputArg, types::TY_FPGA_AOCO);
      return true;
    }

    SmallVector<std::pair<types::ID, bool>, 4> FPGAAOCTypes = {
        {types::TY_FPGA_AOCX, false},
        {types::TY_FPGA_AOCR, false},
        {types::TY_FPGA_AOCX_EMU, true},
        {types::TY_FPGA_AOCR_EMU, true}};
    for (const auto &ArchiveType : FPGAAOCTypes) {
      bool BinaryFound = hasFPGABinary(C, InputName, ArchiveType.first);
      if (BinaryFound && ArchiveType.second == IsFPGAEmulation) {
        // Binary matches check and emulation type, we keep this one.
        A = C.MakeAction<InputAction>(*InputArg, ArchiveType.first);
        return true;
      }
      ArchiveTypeMismatch(BinaryFound && ArchiveType.second != IsFPGAEmulation);
    }
    return true;
  }

  /// Generate an action that adds a host dependence to a device action. The
  /// results will be kept in this action builder. Return true if an error was
  /// found.
  bool addHostDependenceToDeviceActions(Action *&HostAction,
                                        const Arg *InputArg,
                                        DerivedArgList &Args) {
    if (!IsValid)
      return true;

    // An FPGA AOCX input does not have a host dependence to the unbundler
    if (HostAction->getType() == types::TY_FPGA_AOCX ||
        HostAction->getType() == types::TY_FPGA_AOCX_EMU)
      return false;

    // If we are supporting bundling/unbundling and the current action is an
    // input action of non-source file, we replace the host action by the
    // unbundling action. The bundler tool has the logic to detect if an input
    // is a bundle or not and if the input is not a bundle it assumes it is a
    // host file. Therefore it is safe to create an unbundling action even if
    // the input is not a bundle.
    bool HasFPGATarget = false;
    if (CanUseBundler && isa<InputAction>(HostAction) &&
        InputArg->getOption().getKind() == llvm::opt::Option::InputClass &&
        !InputArg->getOption().hasFlag(options::LinkerInput) &&
        (!types::isSrcFile(HostAction->getType()) ||
         HostAction->getType() == types::TY_PP_HIP)) {
      ActionList HostActionList;
      Action *A(HostAction);
      // Only check for FPGA device information when using fpga SubArch.
      auto SYCLTCRange = C.getOffloadToolChains<Action::OFK_SYCL>();
      for (auto TI = SYCLTCRange.first, TE = SYCLTCRange.second; TI != TE; ++TI)
        HasFPGATarget |= TI->second->getTriple().getSubArch() ==
                         llvm::Triple::SPIRSubArch_fpga;
      bool isArchive = !(HostAction->getType() == types::TY_Object &&
                         isObjectFile(InputArg->getAsString(Args)));
      if (!HasFPGATarget && isArchive &&
          HostAction->getType() == types::TY_FPGA_AOCO)
        // Archive with Non-FPGA target with AOCO type should not be unbundled.
        return false;
      if (HasFPGATarget && !updateInputForFPGA(A, InputArg, Args))
        return false;
      auto UnbundlingHostAction = C.MakeAction<OffloadUnbundlingJobAction>(A);
      UnbundlingHostAction->registerDependentActionInfo(
          C.getSingleOffloadToolChain<Action::OFK_Host>(),
          /*BoundArch=*/StringRef(), Action::OFK_Host);
      HostAction = UnbundlingHostAction;
    }

    assert(HostAction && "Invalid host action!");

    // Register the offload kinds that are used.
    auto &OffloadKind = InputArgToOffloadKindMap[InputArg];
    for (auto *SB : SpecializedBuilders) {
      if (!SB->isValid())
        continue;

      auto RetCode = SB->addDeviceDepences(HostAction);

      // Host dependences for device actions are not compatible with that same
      // action being ignored.
      assert(RetCode != DeviceActionBuilder::ABRT_Ignore_Host &&
             "Host dependence not expected to be ignored.!");

      // Unless the builder was inactive for this action, we have to record the
      // offload kind because the host will have to use it.
      if (RetCode != DeviceActionBuilder::ABRT_Inactive)
        OffloadKind |= SB->getAssociatedOffloadKind();
    }

    // Do not use unbundler if the Host does not depend on device action.
    // Now that we have unbundled the object, when doing -fsycl-link we
    // want to continue the host link with the input object.
    // For unbundling of an FPGA AOCX binary, we want to link with the original
    // FPGA device archive.
    if ((OffloadKind == Action::OFK_None && CanUseBundler) ||
        (HasFPGATarget && ((Args.hasArg(options::OPT_fsycl_link_EQ) &&
                            HostAction->getType() == types::TY_Object) ||
                           HostAction->getType() == types::TY_FPGA_AOCX ||
                           HostAction->getType() == types::TY_FPGA_AOCX_EMU)))
      if (auto *UA = dyn_cast<OffloadUnbundlingJobAction>(HostAction))
        HostAction = UA->getInputs().back();

    return false;
  }

  /// Add the offloading top level actions that are specific for unique
  /// linking situations where objects are used at only the device link
  /// with no intermedate steps.
  bool appendTopLevelLinkAction(ActionList &AL) {
    // Get the device actions to be appended.
    ActionList OffloadAL;
    for (auto *SB : SpecializedBuilders) {
      if (!SB->isValid())
        continue;
      SB->appendTopLevelLinkAction(OffloadAL);
    }
    // Append the device actions.
    AL.append(OffloadAL.begin(), OffloadAL.end());
    return false;
  }

  /// Add the offloading top level actions to the provided action list. This
  /// function can replace the host action by a bundling action if the
  /// programming models allow it.
  bool appendTopLevelActions(ActionList &AL, Action *HostAction,
                             const Arg *InputArg) {
    // Get the device actions to be appended.
    ActionList OffloadAL;
    for (auto *SB : SpecializedBuilders) {
      if (!SB->isValid())
        continue;
      SB->appendTopLevelActions(OffloadAL);
    }

    // If we can use the bundler, replace the host action by the bundling one in
    // the resulting list. Otherwise, just append the device actions. For
    // device only compilation, HostAction is a null pointer, therefore only do
    // this when HostAction is not a null pointer.
    if (CanUseBundler && HostAction &&
        HostAction->getType() != types::TY_Nothing && !OffloadAL.empty()) {
      // Add the host action to the list in order to create the bundling action.
      OffloadAL.push_back(HostAction);

      // We expect that the host action was just appended to the action list
      // before this method was called.
      assert(HostAction == AL.back() && "Host action not in the list??");
      HostAction = C.MakeAction<OffloadBundlingJobAction>(OffloadAL);
      AL.back() = HostAction;
    } else
      AL.append(OffloadAL.begin(), OffloadAL.end());

    // Propagate to the current host action (if any) the offload information
    // associated with the current input.
    if (HostAction)
      HostAction->propagateHostOffloadInfo(InputArgToOffloadKindMap[InputArg],
                                           /*BoundArch=*/nullptr);
    return false;
  }

  /// Create link job from the given host inputs and feed the result to offload
  /// deps job which fetches device dependencies from the linked host image.
  /// Offload deps output is then forwarded to active device action builders so
  /// they can add it to the device linker inputs.
  void addDeviceLinkDependenciesFromHost(ActionList &LinkerInputs) {
    // Link image for reading dependencies from it.
    auto *LA = C.MakeAction<LinkJobAction>(LinkerInputs, types::TY_Image);

    // Calculate all the offload kinds used in the current compilation.
    unsigned ActiveOffloadKinds = 0u;
    for (auto &I : InputArgToOffloadKindMap)
      ActiveOffloadKinds |= I.second;

    OffloadAction::HostDependence HDep(
        *LA, *C.getSingleOffloadToolChain<Action::OFK_Host>(),
        /*BoundArch*/ nullptr, ActiveOffloadKinds);

    auto *DA = C.MakeAction<OffloadDepsJobAction>(HDep, types::TY_LLVM_BC);

    for (auto *SB : SpecializedBuilders) {
      if (!SB->isValid())
        continue;
      SB->addDeviceLinkDependencies(DA);
    }
  }

  void makeHostLinkAction(ActionList &LinkerInputs) {
    // Build a list of device linking actions.
    ActionList DeviceAL;
    for (DeviceActionBuilder *SB : SpecializedBuilders) {
      if (!SB->isValid())
        continue;
      SB->appendLinkDeviceActions(DeviceAL);
    }

    if (DeviceAL.empty())
      return;

    // Let builders add host linking actions.
    for (DeviceActionBuilder *SB : SpecializedBuilders) {
      if (!SB->isValid())
        continue;
      if (Action *HA = SB->appendLinkHostActions(DeviceAL))
        LinkerInputs.push_back(HA);
    }
  }

  /// Processes the host linker action. This currently consists of replacing it
  /// with an offload action if there are device link objects and propagate to
  /// the host action all the offload kinds used in the current compilation. The
  /// resulting action is returned.
  Action *processHostLinkAction(Action *HostAction) {
    // Add all the dependences from the device linking actions.
    OffloadAction::DeviceDependences DDeps;
    for (auto *SB : SpecializedBuilders) {
      if (!SB->isValid())
        continue;

      SB->appendLinkDependences(DDeps);
    }

    // Calculate all the offload kinds used in the current compilation.
    unsigned ActiveOffloadKinds = 0u;
    for (auto &I : InputArgToOffloadKindMap)
      ActiveOffloadKinds |= I.second;

    // If we don't have device dependencies, we don't have to create an offload
    // action.
    if (DDeps.getActions().empty()) {
      // Propagate all the active kinds to host action. Given that it is a link
      // action it is assumed to depend on all actions generated so far.
      HostAction->propagateHostOffloadInfo(ActiveOffloadKinds,
                                           /*BoundArch=*/nullptr);
      return HostAction;
    }

    // Create the offload action with all dependences. When an offload action
    // is created the kinds are propagated to the host action, so we don't have
    // to do that explicitly here.
    OffloadAction::HostDependence HDep(
        *HostAction, *C.getSingleOffloadToolChain<Action::OFK_Host>(),
        /*BoundArch*/ nullptr, ActiveOffloadKinds);
    return C.MakeAction<OffloadAction>(HDep, DDeps);
  }
};
} // anonymous namespace.

void Driver::handleArguments(Compilation &C, DerivedArgList &Args,
                             const InputList &Inputs,
                             ActionList &Actions) const {

  // Ignore /Yc/Yu if both /Yc and /Yu passed but with different filenames.
  Arg *YcArg = Args.getLastArg(options::OPT__SLASH_Yc);
  Arg *YuArg = Args.getLastArg(options::OPT__SLASH_Yu);
  if (YcArg && YuArg && strcmp(YcArg->getValue(), YuArg->getValue()) != 0) {
    Diag(clang::diag::warn_drv_ycyu_different_arg_clang_cl);
    Args.eraseArg(options::OPT__SLASH_Yc);
    Args.eraseArg(options::OPT__SLASH_Yu);
    YcArg = YuArg = nullptr;
  }
  if (YcArg && Inputs.size() > 1) {
    Diag(clang::diag::warn_drv_yc_multiple_inputs_clang_cl);
    Args.eraseArg(options::OPT__SLASH_Yc);
    YcArg = nullptr;
  }

  Arg *FinalPhaseArg;
  phases::ID FinalPhase = getFinalPhase(Args, &FinalPhaseArg);

  if (FinalPhase == phases::Link) {
    if (Args.hasArg(options::OPT_emit_llvm))
      Diag(clang::diag::err_drv_emit_llvm_link);
    if (IsCLMode() && LTOMode != LTOK_None &&
        !Args.getLastArgValue(options::OPT_fuse_ld_EQ).equals_lower("lld"))
      Diag(clang::diag::err_drv_lto_without_lld);
  }

  if (FinalPhase == phases::Preprocess || Args.hasArg(options::OPT__SLASH_Y_)) {
    // If only preprocessing or /Y- is used, all pch handling is disabled.
    // Rather than check for it everywhere, just remove clang-cl pch-related
    // flags here.
    Args.eraseArg(options::OPT__SLASH_Fp);
    Args.eraseArg(options::OPT__SLASH_Yc);
    Args.eraseArg(options::OPT__SLASH_Yu);
    YcArg = YuArg = nullptr;
  }

  unsigned LastPLSize = 0;
  llvm::SmallVector<phases::ID, phases::MaxNumberOfPhases> PL;
  for (auto &I : Inputs) {
    types::ID InputType = I.first;
    const Arg *InputArg = I.second;

    auto PL = types::getCompilationPhases(InputType);
    LastPLSize = PL.size();

    // If the first step comes after the final phase we are doing as part of
    // this compilation, warn the user about it.
    phases::ID InitialPhase = PL[0];
    if (InitialPhase > FinalPhase) {
      if (InputArg->isClaimed())
        continue;

      // Claim here to avoid the more general unused warning.
      InputArg->claim();

      // Suppress all unused style warnings with -Qunused-arguments
      if (Args.hasArg(options::OPT_Qunused_arguments))
        continue;

      // Special case when final phase determined by binary name, rather than
      // by a command-line argument with a corresponding Arg.
      if (CCCIsCPP())
        Diag(clang::diag::warn_drv_input_file_unused_by_cpp)
            << InputArg->getAsString(Args) << getPhaseName(InitialPhase);
      // Special case '-E' warning on a previously preprocessed file to make
      // more sense.
      else if (InitialPhase == phases::Compile &&
               (Args.getLastArg(options::OPT__SLASH_EP,
                                options::OPT__SLASH_P) ||
                Args.getLastArg(options::OPT_E, options::OPT_EP) || // INTEL
                Args.getLastArg(options::OPT_M, options::OPT_MM)) &&
               getPreprocessedType(InputType) == types::TY_INVALID)
        Diag(clang::diag::warn_drv_preprocessed_input_file_unused)
            << InputArg->getAsString(Args) << !!FinalPhaseArg
            << (FinalPhaseArg ? FinalPhaseArg->getOption().getName() : "");
      else
        Diag(clang::diag::warn_drv_input_file_unused)
            << InputArg->getAsString(Args) << getPhaseName(InitialPhase)
            << !!FinalPhaseArg
            << (FinalPhaseArg ? FinalPhaseArg->getOption().getName() : "");
      continue;
    }

    if (YcArg) {
      // Add a separate precompile phase for the compile phase.
      if (FinalPhase >= phases::Compile) {
        const types::ID HeaderType = lookupHeaderTypeForSourceType(InputType);
        // Build the pipeline for the pch file.
        Action *ClangClPch = C.MakeAction<InputAction>(*InputArg, HeaderType);
        for (phases::ID Phase : types::getCompilationPhases(HeaderType))
          ClangClPch = ConstructPhaseAction(C, Args, Phase, ClangClPch);
        assert(ClangClPch);
        Actions.push_back(ClangClPch);
        // The driver currently exits after the first failed command.  This
        // relies on that behavior, to make sure if the pch generation fails,
        // the main compilation won't run.
        // FIXME: If the main compilation fails, the PCH generation should
        // probably not be considered successful either.
      }
    }
  }

  // If we are linking, claim any options which are obviously only used for
  // compilation.
  // FIXME: Understand why the last Phase List length is used here.
  if (FinalPhase == phases::Link && LastPLSize == 1) {
    Args.ClaimAllArgs(options::OPT_CompileOnly_Group);
    Args.ClaimAllArgs(options::OPT_cl_compile_Group);
  }
}

#if INTEL_CUSTOMIZATION
const char *resolveLib(const StringRef &LibName, DerivedArgList &Args,
                       Compilation &C) {
  bool isMSVC = C.getDefaultToolChain().getTriple().isWindowsMSVCEnvironment();
  StringRef RetLib(LibName);
  const char *envVar(isMSVC ? "LIB" : "LIBRARY_PATH");
  // TODO - We may want to leverage this for Linux library searches.  This
  // is currently only used for Windows.
  if (llvm::Optional<std::string> LibDir = llvm::sys::Process::GetEnv(envVar)) {
    SmallVector<StringRef, 8> Dirs;
    StringRef(*LibDir).split(Dirs, llvm::sys::EnvPathSeparator, -1, false);
    for (StringRef Dir : Dirs) {
      SmallString<128> FullName(Dir);
      llvm::sys::path::append(FullName, LibName);
      if (llvm::sys::fs::exists(FullName))
        return Args.MakeArgString(FullName.c_str());
    }
  }
  return Args.MakeArgString(RetLib);
}
#endif // INTEL_CUSTOMIZATION

void Driver::BuildActions(Compilation &C, DerivedArgList &Args,
                          const InputList &Inputs, ActionList &Actions) const {
  llvm::PrettyStackTraceString CrashInfo("Building compilation actions");

  if (!SuppressMissingInputWarning && Inputs.empty()) {
    Diag(clang::diag::err_drv_no_input_files);
    return;
  }

  // Reject -Z* at the top level, these options should never have been exposed
  // by gcc.
  if (Arg *A = Args.getLastArg(options::OPT_Z_Joined))
    Diag(clang::diag::err_drv_use_of_Z_option) << A->getAsString(Args);

  // Diagnose misuse of /Fo.
  if (Arg *A = Args.getLastArg(options::OPT__SLASH_Fo)) {
    StringRef V = A->getValue();
    if (Inputs.size() > 1 && !V.empty() &&
        !llvm::sys::path::is_separator(V.back())) {
      // Check whether /Fo tries to name an output file for multiple inputs.
      Diag(clang::diag::err_drv_out_file_argument_with_multiple_sources)
          << A->getSpelling() << V;
      Args.eraseArg(options::OPT__SLASH_Fo);
    }
  }

  // Diagnose misuse of /Fa.
  if (Arg *A = Args.getLastArg(options::OPT__SLASH_Fa)) {
    StringRef V = A->getValue();
    if (Inputs.size() > 1 && !V.empty() &&
        !llvm::sys::path::is_separator(V.back())) {
      // Check whether /Fa tries to name an asm file for multiple inputs.
      Diag(clang::diag::err_drv_out_file_argument_with_multiple_sources)
          << A->getSpelling() << V;
      Args.eraseArg(options::OPT__SLASH_Fa);
    }
  }

  // Diagnose misuse of /o.
  if (Arg *A = Args.getLastArg(options::OPT__SLASH_o)) {
    if (A->getValue()[0] == '\0') {
      // It has to have a value.
      Diag(clang::diag::err_drv_missing_argument) << A->getSpelling() << 1;
      Args.eraseArg(options::OPT__SLASH_o);
    }
  }

#if INTEL_CUSTOMIZATION
  // Go ahead and claim usage of --dpcpp
  Args.ClaimAllArgs(options::OPT__dpcpp);
  // Claim usage of -i_no-use-libirc
  // TODO: Consider a more generic claiming for internal Intel options
  Args.ClaimAllArgs(options::OPT_i_no_use_libirc);
  Args.ClaimAllArgs(options::OPT__SLASH_Q_allow_linux);
#endif // INTEL_CUSTOMIZATION

  handleArguments(C, Args, Inputs, Actions);

  // When compiling for -fsycl, generate the integration header files that
  // will be used during the compilation.
  if (Args.hasFlag(options::OPT_fsycl, options::OPT_fno_sycl, false)) {
    for (auto &I : Inputs) {
      if (!types::isSrcFile(I.first))
        continue;
      std::string SrcFileName(I.second->getAsString(Args));
      std::string TmpFileNameHeader = C.getDriver().GetTemporaryPath(
          llvm::sys::path::stem(SrcFileName).str() + "-header", "h");
      StringRef TmpFileHeader =
          C.addTempFile(C.getArgs().MakeArgString(TmpFileNameHeader));
      addIntegrationFiles(TmpFileHeader, SrcFileName);
    }
  }

  // Builder to be used to build offloading actions.
  OffloadingActionBuilder OffloadBuilder(C, Args, Inputs);

  // Construct the actions to perform.
  HeaderModulePrecompileJobAction *HeaderModuleAction = nullptr;
  ActionList LinkerInputs;
  ActionList MergerInputs;

  llvm::SmallVector<phases::ID, phases::MaxNumberOfPhases> PL;
  for (auto &I : Inputs) {
    types::ID InputType = I.first;
    const Arg *InputArg = I.second;

    PL = types::getCompilationPhases(*this, Args, InputType);
    if (PL.empty())
      continue;

    auto FullPL = types::getCompilationPhases(InputType);

    // Build the pipeline for this file.
    Action *Current = C.MakeAction<InputAction>(*InputArg, InputType);

    // Use the current host action in any of the offloading actions, if
    // required.
    if (OffloadBuilder.addHostDependenceToDeviceActions(Current, InputArg,
                                                        Args))
      break;

    for (phases::ID Phase : PL) {

      // Add any offload action the host action depends on.
      Current = OffloadBuilder.addDeviceDependencesToHostAction(
          Current, InputArg, Phase, PL.back(), FullPL);
      if (!Current)
        break;

      // Queue linker inputs.
      if (Phase == phases::Link) {
        assert(Phase == PL.back() && "linking must be final compilation step.");
        LinkerInputs.push_back(Current);
        Current = nullptr;
        break;
      }

      // TODO: Consider removing this because the merged may not end up being
      // the final Phase in the pipeline. Perhaps the merged could just merge
      // and then pass an artifact of some sort to the Link Phase.
      // Queue merger inputs.
      if (Phase == phases::IfsMerge) {
        assert(Phase == PL.back() && "merging must be final compilation step.");
        MergerInputs.push_back(Current);
        Current = nullptr;
        break;
      }

      // Each precompiled header file after a module file action is a module
      // header of that same module file, rather than being compiled to a
      // separate PCH.
      if (Phase == phases::Precompile && HeaderModuleAction &&
          getPrecompiledType(InputType) == types::TY_PCH) {
        HeaderModuleAction->addModuleHeaderInput(Current);
        Current = nullptr;
        break;
      }

      // FIXME: Should we include any prior module file outputs as inputs of
      // later actions in the same command line?

      // Otherwise construct the appropriate action.
      Action *NewCurrent = ConstructPhaseAction(C, Args, Phase, Current);

      // We didn't create a new action, so we will just move to the next phase.
      if (NewCurrent == Current)
        continue;

      if (auto *HMA = dyn_cast<HeaderModulePrecompileJobAction>(NewCurrent))
        HeaderModuleAction = HMA;

      Current = NewCurrent;

      // Use the current host action in any of the offloading actions, if
      // required.
      if (OffloadBuilder.addHostDependenceToDeviceActions(Current, InputArg,
                                                          Args))
        break;

      if (Current->getType() == types::TY_Nothing)
        break;
    }

    // If we ended with something, add to the output list.
    if (Current)
      Actions.push_back(Current);

    // Add any top level actions generated for offloading.
    OffloadBuilder.appendTopLevelActions(Actions, Current, InputArg);
  }

  OffloadBuilder.appendTopLevelLinkAction(Actions);

  // With static fat archives we need to create additional steps for
  // generating dependence objects for device link actions.
  if (!LinkerInputs.empty() && C.getDriver().getOffloadStaticLibSeen())
    OffloadBuilder.addDeviceLinkDependenciesFromHost(LinkerInputs);

  // Go through all of the args, and create a Linker specific argument list.
  // When dealing with fat static archives each archive is individually
  // unbundled.
  SmallVector<const char *, 16> LinkArgs(getLinkerArgs(C, Args));
  const llvm::opt::OptTable &Opts = getOpts();
  auto unbundleStaticLib = [&](types::ID T, const StringRef &A) {
    Arg *InputArg = MakeInputArg(Args, Opts, Args.MakeArgString(A));
    Action *Current = C.MakeAction<InputAction>(*InputArg, T);
    OffloadBuilder.addHostDependenceToDeviceActions(Current, InputArg, Args);
    OffloadBuilder.addDeviceDependencesToHostAction(
        Current, InputArg, phases::Link, PL.back(), PL);
  };
#if INTEL_CUSTOMIZATION
  for (StringRef tLA : LinkArgs) {
    // Augment the current argument to add additional directory information
    // in case the location of the lib is not in CWD.
    StringRef LA(resolveLib(tLA, Args, C));
#endif // INTEL_CUSTOMIZATION
    // At this point, we will process the archives for FPGA AOCO and individual
    // archive unbundling for Windows.
    if (!isStaticArchiveFile(LA))
      continue;
    // FPGA AOCX/AOCR files are archives, but we do not want to unbundle them
    // here as they have already been unbundled and processed for linking.
    // TODO: The multiple binary checks for FPGA types getting a little out
    // of hand. Improve this by doing a single scan of the args and holding
    // that in a data structure for reference.
    if (hasFPGABinary(C, LA.str(), types::TY_FPGA_AOCX) ||
        hasFPGABinary(C, LA.str(), types::TY_FPGA_AOCR) ||
        hasFPGABinary(C, LA.str(), types::TY_FPGA_AOCX_EMU) ||
        hasFPGABinary(C, LA.str(), types::TY_FPGA_AOCR_EMU))
      continue;
    // For offload-static-libs we add an unbundling action for each static
    // archive which produces list files with extracted objects. Device lists
    // are then added to the appropriate device link actions and host list is
    // ignored since we are adding offload-static-libs as normal libraries to
    // the host link command.
    if (hasOffloadSections(C, LA, Args)) {
      unbundleStaticLib(types::TY_Archive, LA);
      // Pass along the static libraries to check if we need to add them for
      // unbundling for FPGA AOT static lib usage.  Uses FPGA aoco type to
      // differentiate if aoco unbundling is needed.
      unbundleStaticLib(types::TY_FPGA_AOCO, LA);
    }
  }

  // For an FPGA archive, we add the unbundling step above to take care of
  // the device side, but also unbundle here to extract the host side
  bool EarlyLink = false;
  if (const Arg *A = Args.getLastArg(options::OPT_fsycl_link_EQ))
    EarlyLink = A->getValue() == StringRef("early");
  for (auto &LI : LinkerInputs) {
    Action *UnbundlerInput = nullptr;
    auto wrapObject = [&] {
      if (EarlyLink && Args.hasArg(options::OPT_fintelfpga)) {
        // Only wrap the object with -fsycl-link=early
        auto *BC = C.MakeAction<OffloadWrapperJobAction>(LI, types::TY_LLVM_BC);
        auto *ASM = C.MakeAction<BackendJobAction>(BC, types::TY_PP_Asm);
        LI = C.MakeAction<AssembleJobAction>(ASM, types::TY_Object);
      }
    };
    if (auto *IA = dyn_cast<InputAction>(LI)) {
      if (IA->getType() == types::TY_FPGA_AOCR ||
          IA->getType() == types::TY_FPGA_AOCX ||
          IA->getType() == types::TY_FPGA_AOCR_EMU ||
          IA->getType() == types::TY_FPGA_AOCX_EMU) {
        // Add to unbundler.
        UnbundlerInput = LI;
      } else {
        std::string FileName = IA->getInputArg().getAsString(Args);
        if ((IA->getType() == types::TY_Object && !isObjectFile(FileName)) ||
            IA->getInputArg().getOption().hasFlag(options::LinkerInput))
          continue;
        wrapObject();
      }
    } else {
      wrapObject();
    }
    if (UnbundlerInput && !PL.empty()) {
      if (auto *IA = dyn_cast<InputAction>(UnbundlerInput)) {
        std::string FileName = IA->getInputArg().getAsString(Args);
        Arg *InputArg = MakeInputArg(Args, Opts, FileName);
        OffloadBuilder.addHostDependenceToDeviceActions(UnbundlerInput,
                                                        InputArg, Args);
        OffloadBuilder.addDeviceDependencesToHostAction(
            UnbundlerInput, InputArg, phases::Link, PL.back(), PL);
      }
    }
  }

  // Add a link action if necessary.
  if (!LinkerInputs.empty()) {
    OffloadBuilder.makeHostLinkAction(LinkerInputs);
    types::ID LinkType(types::TY_Image);
    if (Args.hasArg(options::OPT_fsycl_link_EQ))
      LinkType = types::TY_Archive;
    Action *LA;
    // Check if this Linker Job should emit a static library.
    if (ShouldEmitStaticLibrary(Args)) {
      LA = C.MakeAction<StaticLibJobAction>(LinkerInputs, LinkType);
    } else {
      LA = C.MakeAction<LinkJobAction>(LinkerInputs, LinkType);
    }
    LA = OffloadBuilder.processHostLinkAction(LA);
    Actions.push_back(LA);
  }

  // Add an interface stubs merge action if necessary.
  if (!MergerInputs.empty())
    Actions.push_back(
        C.MakeAction<IfsMergeJobAction>(MergerInputs, types::TY_Image));

  if (Args.hasArg(options::OPT_emit_interface_stubs)) {
    auto PhaseList = types::getCompilationPhases(
        types::TY_IFS_CPP,
        Args.hasArg(options::OPT_c) ? phases::Compile : phases::LastPhase);

    ActionList MergerInputs;

    for (auto &I : Inputs) {
      types::ID InputType = I.first;
      const Arg *InputArg = I.second;

      // Currently clang and the llvm assembler do not support generating symbol
      // stubs from assembly, so we skip the input on asm files. For ifs files
      // we rely on the normal pipeline setup in the pipeline setup code above.
      if (InputType == types::TY_IFS || InputType == types::TY_PP_Asm ||
          InputType == types::TY_Asm)
        continue;

      Action *Current = C.MakeAction<InputAction>(*InputArg, InputType);

      for (auto Phase : PhaseList) {
        switch (Phase) {
        default:
          llvm_unreachable(
              "IFS Pipeline can only consist of Compile followed by IfsMerge.");
        case phases::Compile: {
          // Only IfsMerge (llvm-ifs) can handle .o files by looking for ifs
          // files where the .o file is located. The compile action can not
          // handle this.
          if (InputType == types::TY_Object)
            break;

          Current = C.MakeAction<CompileJobAction>(Current, types::TY_IFS_CPP);
          break;
        }
        case phases::IfsMerge: {
          assert(Phase == PhaseList.back() &&
                 "merging must be final compilation step.");
          MergerInputs.push_back(Current);
          Current = nullptr;
          break;
        }
        }
      }

      // If we ended with something, add to the output list.
      if (Current)
        Actions.push_back(Current);
    }

    // Add an interface stubs merge action if necessary.
    if (!MergerInputs.empty())
      Actions.push_back(
          C.MakeAction<IfsMergeJobAction>(MergerInputs, types::TY_Image));
  }

  // If --print-supported-cpus, -mcpu=? or -mtune=? is specified, build a custom
  // Compile phase that prints out supported cpu models and quits.
  if (Arg *A = Args.getLastArg(options::OPT_print_supported_cpus)) {
    // Use the -mcpu=? flag as the dummy input to cc1.
    Actions.clear();
    Action *InputAc = C.MakeAction<InputAction>(*A, types::TY_C);
    Actions.push_back(
        C.MakeAction<PrecompileJobAction>(InputAc, types::TY_Nothing));
    for (auto &I : Inputs)
      I.second->claim();
  }

  // Claim ignored clang-cl options.
  Args.ClaimAllArgs(options::OPT_cl_ignored_Group);

  // Claim --cuda-host-only and --cuda-compile-host-device, which may be passed
  // to non-CUDA compilations and should not trigger warnings there.
  Args.ClaimAllArgs(options::OPT_cuda_host_only);
  Args.ClaimAllArgs(options::OPT_cuda_compile_host_device);
}

Action *Driver::ConstructPhaseAction(
    Compilation &C, const ArgList &Args, phases::ID Phase, Action *Input,
    Action::OffloadKind TargetDeviceOffloadKind) const {
  llvm::PrettyStackTraceString CrashInfo("Constructing phase actions");

  // Some types skip the assembler phase (e.g., llvm-bc), but we can't
  // encode this in the steps because the intermediate type depends on
  // arguments. Just special case here.
  if (Phase == phases::Assemble && Input->getType() != types::TY_PP_Asm)
    return Input;

  // Build the appropriate action.
  switch (Phase) {
  case phases::Link:
    llvm_unreachable("link action invalid here.");
  case phases::IfsMerge:
    llvm_unreachable("ifsmerge action invalid here.");
  case phases::Preprocess: {
    types::ID OutputTy;
    // -M and -MM specify the dependency file name by altering the output type,
    // -if -MD and -MMD are not specified.
    if (Args.hasArg(options::OPT_M, options::OPT_MM) &&
        !Args.hasArg(options::OPT_MD, options::OPT_MMD)) {
      OutputTy = types::TY_Dependencies;
    } else {
      OutputTy = Input->getType();
      if (!Args.hasFlag(options::OPT_frewrite_includes,
                        options::OPT_fno_rewrite_includes, false) &&
          !Args.hasFlag(options::OPT_frewrite_imports,
                        options::OPT_fno_rewrite_imports, false) &&
          !CCGenDiagnostics)
        OutputTy = types::getPreprocessedType(OutputTy);
      assert(OutputTy != types::TY_INVALID &&
             "Cannot preprocess this input type!");
    }
    return C.MakeAction<PreprocessJobAction>(Input, OutputTy);
  }
  case phases::Precompile: {
    types::ID OutputTy = getPrecompiledType(Input->getType());
    assert(OutputTy != types::TY_INVALID &&
           "Cannot precompile this input type!");

    // If we're given a module name, precompile header file inputs as a
    // module, not as a precompiled header.
    const char *ModName = nullptr;
    if (OutputTy == types::TY_PCH) {
      if (Arg *A = Args.getLastArg(options::OPT_fmodule_name_EQ))
        ModName = A->getValue();
      if (ModName)
        OutputTy = types::TY_ModuleFile;
    }

    if (Args.hasArg(options::OPT_fsyntax_only)) {
      // Syntax checks should not emit a PCH file
      OutputTy = types::TY_Nothing;
    }

    if (ModName)
      return C.MakeAction<HeaderModulePrecompileJobAction>(Input, OutputTy,
                                                           ModName);
    return C.MakeAction<PrecompileJobAction>(Input, OutputTy);
  }
  case phases::Compile: {
    if (Args.hasArg(options::OPT_fsyntax_only))
      return C.MakeAction<CompileJobAction>(Input, types::TY_Nothing);
    if (Args.hasArg(options::OPT_rewrite_objc))
      return C.MakeAction<CompileJobAction>(Input, types::TY_RewrittenObjC);
    if (Args.hasArg(options::OPT_rewrite_legacy_objc))
      return C.MakeAction<CompileJobAction>(Input,
                                            types::TY_RewrittenLegacyObjC);
    if (Args.hasArg(options::OPT__analyze))
      return C.MakeAction<AnalyzeJobAction>(Input, types::TY_Plist);
    if (Args.hasArg(options::OPT__migrate))
      return C.MakeAction<MigrateJobAction>(Input, types::TY_Remap);
    if (Args.hasArg(options::OPT_emit_ast))
      return C.MakeAction<CompileJobAction>(Input, types::TY_AST);
    if (Args.hasArg(options::OPT_module_file_info))
      return C.MakeAction<CompileJobAction>(Input, types::TY_ModuleFile);
    if (Args.hasArg(options::OPT_verify_pch))
      return C.MakeAction<VerifyPCHJobAction>(Input, types::TY_Nothing);
    return C.MakeAction<CompileJobAction>(Input, types::TY_LLVM_BC);
  }
  case phases::Backend: {
    if (isUsingLTO() && TargetDeviceOffloadKind == Action::OFK_None) {
      types::ID Output =
          Args.hasArg(options::OPT_S) ? types::TY_LTO_IR : types::TY_LTO_BC;
      return C.MakeAction<BackendJobAction>(Input, Output);
    }
    if (Args.hasArg(options::OPT_emit_llvm) ||
        (TargetDeviceOffloadKind == Action::OFK_HIP &&
         Args.hasFlag(options::OPT_fgpu_rdc, options::OPT_fno_gpu_rdc,
                      false))) {
      types::ID Output =
          Args.hasArg(options::OPT_S) ? types::TY_LLVM_IR : types::TY_LLVM_BC;
      return C.MakeAction<BackendJobAction>(Input, Output);
    }
    return C.MakeAction<BackendJobAction>(Input, types::TY_PP_Asm);
  }
  case phases::Assemble:
    return C.MakeAction<AssembleJobAction>(std::move(Input), types::TY_Object);
  }

  llvm_unreachable("invalid phase in ConstructPhaseAction");
}

void Driver::BuildJobs(Compilation &C) const {
  llvm::PrettyStackTraceString CrashInfo("Building compilation jobs");

  Arg *FinalOutput = C.getArgs().getLastArg(options::OPT_o);

  // It is an error to provide a -o option if we are making multiple output
  // files. There are exceptions:
  //
  // IfsMergeJob: when generating interface stubs enabled we want to be able to
  // generate the stub file at the same time that we generate the real
  // library/a.out. So when a .o, .so, etc are the output, with clang interface
  // stubs there will also be a .ifs and .ifso at the same location.
  //
  // CompileJob of type TY_IFS_CPP: when generating interface stubs is enabled
  // and -c is passed, we still want to be able to generate a .ifs file while
  // we are also generating .o files. So we allow more than one output file in
  // this case as well.
  //
  if (FinalOutput) {
    unsigned NumOutputs = 0;
    unsigned NumIfsOutputs = 0;
    for (const Action *A : C.getActions())
      if (A->getType() != types::TY_Nothing &&
          !(A->getKind() == Action::IfsMergeJobClass ||
            (A->getType() == clang::driver::types::TY_IFS_CPP &&
             A->getKind() == clang::driver::Action::CompileJobClass &&
             0 == NumIfsOutputs++) ||
            (A->getKind() == Action::BindArchClass && A->getInputs().size() &&
             A->getInputs().front()->getKind() == Action::IfsMergeJobClass)))
        ++NumOutputs;

    if (NumOutputs > 1) {
      Diag(clang::diag::err_drv_output_argument_with_multiple_files);
      FinalOutput = nullptr;
    }
  }

  const llvm::Triple &RawTriple = C.getDefaultToolChain().getTriple();
  if (RawTriple.isOSAIX()) {
    if (Arg *A = C.getArgs().getLastArg(options::OPT_G))
      Diag(diag::err_drv_unsupported_opt_for_target)
          << A->getSpelling() << RawTriple.str();
    if (LTOMode == LTOK_Thin)
      Diag(diag::err_drv_clang_unsupported) << "thinLTO on AIX";
  }

  // Collect the list of architectures.
  llvm::StringSet<> ArchNames;
  if (RawTriple.isOSBinFormatMachO())
    for (const Arg *A : C.getArgs())
      if (A->getOption().matches(options::OPT_arch))
        ArchNames.insert(A->getValue());

  // Set of (Action, canonical ToolChain triple) pairs we've built jobs for.
  std::map<std::pair<const Action *, std::string>, InputInfo> CachedResults;
  for (Action *A : C.getActions()) {
    // If we are linking an image for multiple archs then the linker wants
    // -arch_multiple and -final_output <final image name>. Unfortunately, this
    // doesn't fit in cleanly because we have to pass this information down.
    //
    // FIXME: This is a hack; find a cleaner way to integrate this into the
    // process.
    const char *LinkingOutput = nullptr;
    if (isa<LipoJobAction>(A)) {
      if (FinalOutput)
        LinkingOutput = FinalOutput->getValue();
      else
        LinkingOutput = getDefaultImageName();
    }

    BuildJobsForAction(C, A, &C.getDefaultToolChain(),
                       /*BoundArch*/ StringRef(),
                       /*AtTopLevel*/ true,
                       /*MultipleArchs*/ ArchNames.size() > 1,
                       /*LinkingOutput*/ LinkingOutput, CachedResults,
                       /*TargetDeviceOffloadKind*/ Action::OFK_None);
  }

  // If we have more than one job, then disable integrated-cc1 for now. Do this
  // also when we need to report process execution statistics.
  if (C.getJobs().size() > 1 || CCPrintProcessStats)
    for (auto &J : C.getJobs())
      J.InProcess = false;

  if (CCPrintProcessStats) {
    C.setPostCallback([=](const Command &Cmd, int Res) {
      Optional<llvm::sys::ProcessStatistics> ProcStat =
          Cmd.getProcessStatistics();
      if (!ProcStat)
        return;

      const char *LinkingOutput = nullptr;
      if (FinalOutput)
        LinkingOutput = FinalOutput->getValue();
      else if (!Cmd.getOutputFilenames().empty())
        LinkingOutput = Cmd.getOutputFilenames().front().c_str();
      else
        LinkingOutput = getDefaultImageName();

      if (CCPrintStatReportFilename.empty()) {
        using namespace llvm;
        // Human readable output.
        outs() << sys::path::filename(Cmd.getExecutable()) << ": "
               << "output=" << LinkingOutput;
        outs() << ", total="
               << format("%.3f", ProcStat->TotalTime.count() / 1000.) << " ms"
               << ", user="
               << format("%.3f", ProcStat->UserTime.count() / 1000.) << " ms"
               << ", mem=" << ProcStat->PeakMemory << " Kb\n";
      } else {
        // CSV format.
        std::string Buffer;
        llvm::raw_string_ostream Out(Buffer);
        llvm::sys::printArg(Out, llvm::sys::path::filename(Cmd.getExecutable()),
                            /*Quote*/ true);
        Out << ',';
        llvm::sys::printArg(Out, LinkingOutput, true);
        Out << ',' << ProcStat->TotalTime.count() << ','
            << ProcStat->UserTime.count() << ',' << ProcStat->PeakMemory
            << '\n';
        Out.flush();
        std::error_code EC;
        llvm::raw_fd_ostream OS(CCPrintStatReportFilename.c_str(), EC,
                                llvm::sys::fs::OF_Append |
                                    llvm::sys::fs::OF_Text);
        if (EC)
          return;
        auto L = OS.lock();
        if (!L) {
          llvm::errs() << "ERROR: Cannot lock file "
                       << CCPrintStatReportFilename << ": "
                       << toString(L.takeError()) << "\n";
          return;
        }
        OS << Buffer;
        OS.flush();
      }
    });
  }

  // If the user passed -Qunused-arguments or there were errors, don't warn
  // about any unused arguments.
  if (Diags.hasErrorOccurred() ||
      C.getArgs().hasArg(options::OPT_Qunused_arguments))
    return;

  // Claim -### here.
  (void)C.getArgs().hasArg(options::OPT__HASH_HASH_HASH);

  // Claim --driver-mode, --rsp-quoting, it was handled earlier.
  (void)C.getArgs().hasArg(options::OPT_driver_mode);
  (void)C.getArgs().hasArg(options::OPT_rsp_quoting);
#if INTEL_CUSTOMIZATION
  (void)C.getArgs().hasArg(options::OPT__intel);
#endif // INTEL_CUSTOMIZATION

  for (Arg *A : C.getArgs()) {
    // FIXME: It would be nice to be able to send the argument to the
    // DiagnosticsEngine, so that extra values, position, and so on could be
    // printed.
    if (!A->isClaimed()) {
      if (A->getOption().hasFlag(options::NoArgumentUnused))
        continue;

      // Suppress the warning automatically if this is just a flag, and it is an
      // instance of an argument we already claimed.
      const Option &Opt = A->getOption();
      if (Opt.getKind() == Option::FlagClass) {
        bool DuplicateClaimed = false;

        for (const Arg *AA : C.getArgs().filtered(&Opt)) {
          if (AA->isClaimed()) {
            DuplicateClaimed = true;
            break;
          }
        }

        if (DuplicateClaimed)
          continue;
      }

      // In clang-cl, don't mention unknown arguments here since they have
      // already been warned about.
      if (!IsCLMode() || !A->getOption().matches(options::OPT_UNKNOWN))
        Diag(clang::diag::warn_drv_unused_argument)
            << A->getAsString(C.getArgs());
    }
  }
}

namespace {
/// Utility class to control the collapse of dependent actions and select the
/// tools accordingly.
class ToolSelector final {
  /// The tool chain this selector refers to.
  const ToolChain &TC;

  /// The compilation this selector refers to.
  const Compilation &C;

  /// The base action this selector refers to.
  const JobAction *BaseAction;

  /// Set to true if the current toolchain refers to host actions.
  bool IsHostSelector;

  /// Set to true if save-temps and embed-bitcode functionalities are active.
  bool SaveTemps;
  bool EmbedBitcode;

  /// Get previous dependent action or null if that does not exist. If
  /// \a CanBeCollapsed is false, that action must be legal to collapse or
  /// null will be returned.
  const JobAction *getPrevDependentAction(const ActionList &Inputs,
                                          ActionList &SavedOffloadAction,
                                          bool CanBeCollapsed = true) {
    // An option can be collapsed only if it has a single input.
    if (Inputs.size() != 1)
      return nullptr;

    Action *CurAction = *Inputs.begin();
    if (CanBeCollapsed &&
        !CurAction->isCollapsingWithNextDependentActionLegal())
      return nullptr;

    // If the input action is an offload action. Look through it and save any
    // offload action that can be dropped in the event of a collapse.
    if (auto *OA = dyn_cast<OffloadAction>(CurAction)) {
      // If the dependent action is a device action, we will attempt to collapse
      // only with other device actions. Otherwise, we would do the same but
      // with host actions only.
      if (!IsHostSelector) {
        if (OA->hasSingleDeviceDependence(/*DoNotConsiderHostActions=*/true)) {
          CurAction =
              OA->getSingleDeviceDependence(/*DoNotConsiderHostActions=*/true);
          if (CanBeCollapsed &&
              !CurAction->isCollapsingWithNextDependentActionLegal())
            return nullptr;
          SavedOffloadAction.push_back(OA);
          return dyn_cast<JobAction>(CurAction);
        }
      } else if (OA->hasHostDependence()) {
        CurAction = OA->getHostDependence();
        if (CanBeCollapsed &&
            !CurAction->isCollapsingWithNextDependentActionLegal())
          return nullptr;
        SavedOffloadAction.push_back(OA);
        return dyn_cast<JobAction>(CurAction);
      }
      return nullptr;
    }

    return dyn_cast<JobAction>(CurAction);
  }

  /// Return true if an assemble action can be collapsed.
  bool canCollapseAssembleAction() const {
    return TC.useIntegratedAs() && !SaveTemps &&
           !C.getArgs().hasArg(options::OPT_via_file_asm) &&
           !C.getArgs().hasArg(options::OPT__SLASH_FA) &&
           !C.getArgs().hasArg(options::OPT__SLASH_Fa);
  }

  /// Return true if a preprocessor action can be collapsed.
  bool canCollapsePreprocessorAction() const {
    return !C.getArgs().hasArg(options::OPT_no_integrated_cpp) &&
           !C.getArgs().hasArg(options::OPT_traditional_cpp) && !SaveTemps &&
           !C.getArgs().hasArg(options::OPT_rewrite_objc);
  }

  /// Struct that relates an action with the offload actions that would be
  /// collapsed with it.
  struct JobActionInfo final {
    /// The action this info refers to.
    const JobAction *JA = nullptr;
    /// The offload actions we need to take care off if this action is
    /// collapsed.
    ActionList SavedOffloadAction;
  };

  /// Append collapsed offload actions from the give nnumber of elements in the
  /// action info array.
  static void AppendCollapsedOffloadAction(ActionList &CollapsedOffloadAction,
                                           ArrayRef<JobActionInfo> &ActionInfo,
                                           unsigned ElementNum) {
    assert(ElementNum <= ActionInfo.size() && "Invalid number of elements.");
    for (unsigned I = 0; I < ElementNum; ++I)
      CollapsedOffloadAction.append(ActionInfo[I].SavedOffloadAction.begin(),
                                    ActionInfo[I].SavedOffloadAction.end());
  }

  /// Functions that attempt to perform the combining. They detect if that is
  /// legal, and if so they update the inputs \a Inputs and the offload action
  /// that were collapsed in \a CollapsedOffloadAction. A tool that deals with
  /// the combined action is returned. If the combining is not legal or if the
  /// tool does not exist, null is returned.
  /// Currently three kinds of collapsing are supported:
  ///  - Assemble + Backend + Compile;
  ///  - Assemble + Backend ;
  ///  - Backend + Compile.
  const Tool *
  combineAssembleBackendCompile(ArrayRef<JobActionInfo> ActionInfo,
                                ActionList &Inputs,
                                ActionList &CollapsedOffloadAction) {
    if (ActionInfo.size() < 3 || !canCollapseAssembleAction())
      return nullptr;
    auto *AJ = dyn_cast<AssembleJobAction>(ActionInfo[0].JA);
    auto *BJ = dyn_cast<BackendJobAction>(ActionInfo[1].JA);
    auto *CJ = dyn_cast<CompileJobAction>(ActionInfo[2].JA);
    if (!AJ || !BJ || !CJ)
      return nullptr;

    // Get compiler tool.
    const Tool *T = TC.SelectTool(*CJ);
    if (!T)
      return nullptr;

    // When using -fembed-bitcode, it is required to have the same tool (clang)
    // for both CompilerJA and BackendJA. Otherwise, combine two stages.
    if (EmbedBitcode) {
      const Tool *BT = TC.SelectTool(*BJ);
      if (BT == T)
        return nullptr;
    }

    if (!T->hasIntegratedAssembler())
      return nullptr;

    Inputs = CJ->getInputs();
    AppendCollapsedOffloadAction(CollapsedOffloadAction, ActionInfo,
                                 /*NumElements=*/3);
    return T;
  }
  const Tool *combineAssembleBackend(ArrayRef<JobActionInfo> ActionInfo,
                                     ActionList &Inputs,
                                     ActionList &CollapsedOffloadAction) {
    if (ActionInfo.size() < 2 || !canCollapseAssembleAction())
      return nullptr;
    auto *AJ = dyn_cast<AssembleJobAction>(ActionInfo[0].JA);
    auto *BJ = dyn_cast<BackendJobAction>(ActionInfo[1].JA);
    if (!AJ || !BJ)
      return nullptr;

    // Get backend tool.
    const Tool *T = TC.SelectTool(*BJ);
    if (!T)
      return nullptr;

    if (!T->hasIntegratedAssembler())
      return nullptr;

    Inputs = BJ->getInputs();
    AppendCollapsedOffloadAction(CollapsedOffloadAction, ActionInfo,
                                 /*NumElements=*/2);
    return T;
  }
  const Tool *combineBackendCompile(ArrayRef<JobActionInfo> ActionInfo,
                                    ActionList &Inputs,
                                    ActionList &CollapsedOffloadAction) {
    if (ActionInfo.size() < 2)
      return nullptr;
    auto *BJ = dyn_cast<BackendJobAction>(ActionInfo[0].JA);
    auto *CJ = dyn_cast<CompileJobAction>(ActionInfo[1].JA);
    if (!BJ || !CJ)
      return nullptr;

    // Check if the initial input (to the compile job or its predessor if one
    // exists) is LLVM bitcode. In that case, no preprocessor step is required
    // and we can still collapse the compile and backend jobs when we have
    // -save-temps. I.e. there is no need for a separate compile job just to
    // emit unoptimized bitcode.
    bool InputIsBitcode = true;
    for (size_t i = 1; i < ActionInfo.size(); i++)
      if (ActionInfo[i].JA->getType() != types::TY_LLVM_BC &&
          ActionInfo[i].JA->getType() != types::TY_LTO_BC) {
        InputIsBitcode = false;
        break;
      }
    if (!InputIsBitcode && !canCollapsePreprocessorAction())
      return nullptr;

    // Get compiler tool.
    const Tool *T = TC.SelectTool(*CJ);
    if (!T)
      return nullptr;

    if (T->canEmitIR() && ((SaveTemps && !InputIsBitcode) || EmbedBitcode))
      return nullptr;

    Inputs = CJ->getInputs();
    AppendCollapsedOffloadAction(CollapsedOffloadAction, ActionInfo,
                                 /*NumElements=*/2);
    return T;
  }

  /// Updates the inputs if the obtained tool supports combining with
  /// preprocessor action, and the current input is indeed a preprocessor
  /// action. If combining results in the collapse of offloading actions, those
  /// are appended to \a CollapsedOffloadAction.
  void combineWithPreprocessor(const Tool *T, ActionList &Inputs,
                               ActionList &CollapsedOffloadAction) {
    if (!T || !canCollapsePreprocessorAction() || !T->hasIntegratedCPP())
      return;

    // Attempt to get a preprocessor action dependence.
    ActionList PreprocessJobOffloadActions;
    ActionList NewInputs;
    for (Action *A : Inputs) {
      auto *PJ = getPrevDependentAction({A}, PreprocessJobOffloadActions);
      if (!PJ || !isa<PreprocessJobAction>(PJ)) {
        NewInputs.push_back(A);
        continue;
      }

      // This is legal to combine. Append any offload action we found and add the
      // current input to preprocessor inputs.
      CollapsedOffloadAction.append(PreprocessJobOffloadActions.begin(),
                                    PreprocessJobOffloadActions.end());
      NewInputs.append(PJ->input_begin(), PJ->input_end());
    }
    Inputs = NewInputs;
  }

public:
  ToolSelector(const JobAction *BaseAction, const ToolChain &TC,
               const Compilation &C, bool SaveTemps, bool EmbedBitcode)
      : TC(TC), C(C), BaseAction(BaseAction), SaveTemps(SaveTemps),
        EmbedBitcode(EmbedBitcode) {
    assert(BaseAction && "Invalid base action.");
    IsHostSelector = BaseAction->getOffloadingDeviceKind() == Action::OFK_None;
  }

  /// Check if a chain of actions can be combined and return the tool that can
  /// handle the combination of actions. The pointer to the current inputs \a
  /// Inputs and the list of offload actions \a CollapsedOffloadActions
  /// connected to collapsed actions are updated accordingly. The latter enables
  /// the caller of the selector to process them afterwards instead of just
  /// dropping them. If no suitable tool is found, null will be returned.
  const Tool *getTool(ActionList &Inputs,
                      ActionList &CollapsedOffloadAction) {
    //
    // Get the largest chain of actions that we could combine.
    //

    SmallVector<JobActionInfo, 5> ActionChain(1);
    ActionChain.back().JA = BaseAction;
    while (ActionChain.back().JA) {
      const Action *CurAction = ActionChain.back().JA;

      // Grow the chain by one element.
      ActionChain.resize(ActionChain.size() + 1);
      JobActionInfo &AI = ActionChain.back();

      // Attempt to fill it with the
      AI.JA =
          getPrevDependentAction(CurAction->getInputs(), AI.SavedOffloadAction);
    }

    // Pop the last action info as it could not be filled.
    ActionChain.pop_back();

    //
    // Attempt to combine actions. If all combining attempts failed, just return
    // the tool of the provided action. At the end we attempt to combine the
    // action with any preprocessor action it may depend on.
    //

    const Tool *T = combineAssembleBackendCompile(ActionChain, Inputs,
                                                  CollapsedOffloadAction);
    if (!T)
      T = combineAssembleBackend(ActionChain, Inputs, CollapsedOffloadAction);
    if (!T)
      T = combineBackendCompile(ActionChain, Inputs, CollapsedOffloadAction);
    if (!T) {
      Inputs = BaseAction->getInputs();
      T = TC.SelectTool(*BaseAction);
    }

    combineWithPreprocessor(T, Inputs, CollapsedOffloadAction);
    return T;
  }
};
}

/// Return a string that uniquely identifies the result of a job. The bound arch
/// is not necessarily represented in the toolchain's triple -- for example,
/// armv7 and armv7s both map to the same triple -- so we need both in our map.
/// Also, we need to add the offloading device kind, as the same tool chain can
/// be used for host and device for some programming models, e.g. OpenMP.
static std::string GetTriplePlusArchString(const ToolChain *TC,
                                           StringRef BoundArch,
                                           Action::OffloadKind OffloadKind) {
  std::string TriplePlusArch = TC->getTriple().normalize();
  if (!BoundArch.empty()) {
    TriplePlusArch += "-";
    TriplePlusArch += BoundArch;
  }
  TriplePlusArch += "-";
  TriplePlusArch += Action::GetOffloadKindName(OffloadKind);
  return TriplePlusArch;
}

InputInfo Driver::BuildJobsForAction(
    Compilation &C, const Action *A, const ToolChain *TC, StringRef BoundArch,
    bool AtTopLevel, bool MultipleArchs, const char *LinkingOutput,
    std::map<std::pair<const Action *, std::string>, InputInfo> &CachedResults,
    Action::OffloadKind TargetDeviceOffloadKind) const {
  std::pair<const Action *, std::string> ActionTC = {
      A, GetTriplePlusArchString(TC, BoundArch, TargetDeviceOffloadKind)};
  auto CachedResult = CachedResults.find(ActionTC);
  if (CachedResult != CachedResults.end()) {
    return CachedResult->second;
  }
  InputInfo Result = BuildJobsForActionNoCache(
      C, A, TC, BoundArch, AtTopLevel, MultipleArchs, LinkingOutput,
      CachedResults, TargetDeviceOffloadKind);
  CachedResults[ActionTC] = Result;
  return Result;
}

InputInfo Driver::BuildJobsForActionNoCache(
    Compilation &C, const Action *A, const ToolChain *TC, StringRef BoundArch,
    bool AtTopLevel, bool MultipleArchs, const char *LinkingOutput,
    std::map<std::pair<const Action *, std::string>, InputInfo> &CachedResults,
    Action::OffloadKind TargetDeviceOffloadKind) const {
  llvm::PrettyStackTraceString CrashInfo("Building compilation jobs");

  InputInfoList OffloadDependencesInputInfo;
  bool BuildingForOffloadDevice = TargetDeviceOffloadKind != Action::OFK_None;
  if (const OffloadAction *OA = dyn_cast<OffloadAction>(A)) {
    // The 'Darwin' toolchain is initialized only when its arguments are
    // computed. Get the default arguments for OFK_None to ensure that
    // initialization is performed before processing the offload action.
    // FIXME: Remove when darwin's toolchain is initialized during construction.
    C.getArgsForToolChain(TC, BoundArch, Action::OFK_None);

    // The offload action is expected to be used in four different situations.
    //
    // a) Set a toolchain/architecture/kind for a host action:
    //    Host Action 1 -> OffloadAction -> Host Action 2
    //
    // b) Set a toolchain/architecture/kind for a device action;
    //    Device Action 1 -> OffloadAction -> Device Action 2
    //
    // c) Specify a device dependence to a host action;
    //    Device Action 1  _
    //                      \
    //      Host Action 1  ---> OffloadAction -> Host Action 2
    //
    // d) Specify a host dependence to a device action.
    //      Host Action 1  _
    //                      \
    //    Device Action 1  ---> OffloadAction -> Device Action 2
    //
    // For a) and b), we just return the job generated for the dependence. For
    // c) and d) we override the current action with the host/device dependence
    // if the current toolchain is host/device and set the offload dependences
    // info with the jobs obtained from the device/host dependence(s).

    // If there is a single device option, just generate the job for it.
    if (OA->hasSingleDeviceDependence()) {
      InputInfo DevA;
      OA->doOnEachDeviceDependence([&](Action *DepA, const ToolChain *DepTC,
                                       const char *DepBoundArch) {
        DevA =
            BuildJobsForAction(C, DepA, DepTC, DepBoundArch, AtTopLevel,
                               /*MultipleArchs*/ !!DepBoundArch, LinkingOutput,
                               CachedResults, DepA->getOffloadingDeviceKind());
      });
      return DevA;
    }

    // If 'Action 2' is host, we generate jobs for the device dependences and
    // override the current action with the host dependence. Otherwise, we
    // generate the host dependences and override the action with the device
    // dependence. The dependences can't therefore be a top-level action.
    OA->doOnEachDependence(
        /*IsHostDependence=*/BuildingForOffloadDevice,
        [&](Action *DepA, const ToolChain *DepTC, const char *DepBoundArch) {
          OffloadDependencesInputInfo.push_back(BuildJobsForAction(
              C, DepA, DepTC, DepBoundArch, /*AtTopLevel=*/false,
              /*MultipleArchs*/ !!DepBoundArch, LinkingOutput, CachedResults,
              DepA->getOffloadingDeviceKind()));
        });

    A = BuildingForOffloadDevice
            ? OA->getSingleDeviceDependence(/*DoNotConsiderHostActions=*/true)
            : OA->getHostDependence();
  }

  if (const InputAction *IA = dyn_cast<InputAction>(A)) {
    // FIXME: It would be nice to not claim this here; maybe the old scheme of
    // just using Args was better?
    const Arg &Input = IA->getInputArg();
    Input.claim();
    if (Input.getOption().matches(options::OPT_INPUT)) {
      const char *Name = Input.getValue();
      return InputInfo(A, Name, /* _BaseInput = */ Name);
    }
    return InputInfo(A, &Input, /* _BaseInput = */ "");
  }

  if (const BindArchAction *BAA = dyn_cast<BindArchAction>(A)) {
    const ToolChain *TC;
    StringRef ArchName = BAA->getArchName();

    if (!ArchName.empty())
      TC = &getToolChain(C.getArgs(),
                         computeTargetTriple(*this, TargetTriple,
                                             C.getArgs(), ArchName));
    else
      TC = &C.getDefaultToolChain();

    return BuildJobsForAction(C, *BAA->input_begin(), TC, ArchName, AtTopLevel,
                              MultipleArchs, LinkingOutput, CachedResults,
                              TargetDeviceOffloadKind);
  }


  ActionList Inputs = A->getInputs();

  const JobAction *JA = cast<JobAction>(A);
  ActionList CollapsedOffloadActions;

  auto *DA = dyn_cast<OffloadDepsJobAction>(JA);
  const ToolChain *JATC = DA ? DA->getHostTC() : TC;

  ToolSelector TS(JA, *JATC, C, isSaveTempsEnabled(),
                  embedBitcodeInObject() && !isUsingLTO());
  const Tool *T = TS.getTool(Inputs, CollapsedOffloadActions);

  if (!T)
    return InputInfo();

  if (BuildingForOffloadDevice &&
      A->getOffloadingDeviceKind() == Action::OFK_OpenMP) {
    if (TC->getTriple().isAMDGCN()) {
      // AMDGCN treats backend and assemble actions as no-op because
      // linker does not support object files.
      if (const BackendJobAction *BA = dyn_cast<BackendJobAction>(A)) {
        return BuildJobsForAction(C, *BA->input_begin(), TC, BoundArch,
                                  AtTopLevel, MultipleArchs, LinkingOutput,
                                  CachedResults, TargetDeviceOffloadKind);
      }

      if (const AssembleJobAction *AA = dyn_cast<AssembleJobAction>(A)) {
        return BuildJobsForAction(C, *AA->input_begin(), TC, BoundArch,
                                  AtTopLevel, MultipleArchs, LinkingOutput,
                                  CachedResults, TargetDeviceOffloadKind);
      }
    }
  }

  // If we've collapsed action list that contained OffloadAction we
  // need to build jobs for host/device-side inputs it may have held.
  for (const auto *OA : CollapsedOffloadActions)
    cast<OffloadAction>(OA)->doOnEachDependence(
        /*IsHostDependence=*/BuildingForOffloadDevice,
        [&](Action *DepA, const ToolChain *DepTC, const char *DepBoundArch) {
          OffloadDependencesInputInfo.push_back(BuildJobsForAction(
              C, DepA, DepTC, DepBoundArch, /* AtTopLevel */ false,
              /*MultipleArchs=*/!!DepBoundArch, LinkingOutput, CachedResults,
              DepA->getOffloadingDeviceKind()));
        });

  // Only use pipes when there is exactly one input.
  InputInfoList InputInfos;
  for (const Action *Input : Inputs) {
    // Treat dsymutil and verify sub-jobs as being at the top-level too, they
    // shouldn't get temporary output names.
    // FIXME: Clean this up.
    bool SubJobAtTopLevel =
        AtTopLevel && (isa<DsymutilJobAction>(A) || isa<VerifyJobAction>(A));
    InputInfos.push_back(BuildJobsForAction(
        C, Input, JATC, DA ? DA->getOffloadingArch() : BoundArch,
        SubJobAtTopLevel, MultipleArchs, LinkingOutput, CachedResults,
        A->getOffloadingDeviceKind()));
  }

  // Always use the first input as the base input.
  const char *BaseInput = InputInfos[0].getBaseInput();

  // ... except dsymutil actions, which use their actual input as the base
  // input.
  if (JA->getType() == types::TY_dSYM)
    BaseInput = InputInfos[0].getFilename();

  // ... and in header module compilations, which use the module name.
  if (auto *ModuleJA = dyn_cast<HeaderModulePrecompileJobAction>(JA))
    BaseInput = ModuleJA->getModuleName();

  // Append outputs of offload device jobs to the input list
  if (!OffloadDependencesInputInfo.empty())
    InputInfos.append(OffloadDependencesInputInfo.begin(),
                      OffloadDependencesInputInfo.end());

  // Set the effective triple of the toolchain for the duration of this job.
  llvm::Triple EffectiveTriple;
  const ToolChain &ToolTC = T->getToolChain();
  const ArgList &Args =
      C.getArgsForToolChain(TC, BoundArch, A->getOffloadingDeviceKind());
  if (InputInfos.size() != 1) {
    EffectiveTriple = llvm::Triple(ToolTC.ComputeEffectiveClangTriple(Args));
  } else {
    // Pass along the input type if it can be unambiguously determined.
    EffectiveTriple = llvm::Triple(
        ToolTC.ComputeEffectiveClangTriple(Args, InputInfos[0].getType()));
  }
  RegisterEffectiveTriple TripleRAII(ToolTC, EffectiveTriple);

  // Determine the place to write output to, if any.
  InputInfo Result;
  InputInfoList UnbundlingResults;
  if (auto *UA = dyn_cast<OffloadUnbundlingJobAction>(JA)) {
    // If we have an unbundling job, we need to create results for all the
    // outputs. We also update the results cache so that other actions using
    // this unbundling action can get the right results.
    for (auto &UI : UA->getDependentActionsInfo()) {
      assert(UI.DependentOffloadKind != Action::OFK_None &&
             "Unbundling with no offloading??");

      // Unbundling actions are never at the top level. When we generate the
      // offloading prefix, we also do that for the host file because the
      // unbundling action does not change the type of the output which can
      // cause a overwrite.
      InputInfo CurI;
      bool IsFPGAObjLink =
          (JA->getType() == types::TY_Object &&
           EffectiveTriple.getSubArch() == llvm::Triple::SPIRSubArch_fpga &&
           C.getInputArgs().hasArg(options::OPT_fsycl_link_EQ));
#if INTEL_CUSTOMIZATION
      // We create list files for unbundling when using -foffload-static-lib.
      // This is also true for -qmkl and -daal, as they imply additional
      // fat static libraries.
      if (((C.getInputArgs().hasArg(options::OPT_qmkl_EQ) &&
            C.getInputArgs().hasArg(options::OPT_static)) ||
           C.getInputArgs().hasArg(options::OPT_qdaal_EQ) ||
           C.getDriver().getOffloadStaticLibSeen() ||
           JA->getType() == types::TY_Archive) &&
#endif // INTEL_CUSTOMIZATION
          JA->getType() == types::TY_Archive) {
        // Host part of the unbundled static archive is not used.
        if (UI.DependentOffloadKind == Action::OFK_Host)
          continue;
        // Host part of the unbundled object is not used when using the
        // FPGA target and -fsycl-link is enabled.
        if (UI.DependentOffloadKind == Action::OFK_Host && IsFPGAObjLink)
          continue;
        std::string TmpFileName = C.getDriver().GetTemporaryPath(
            llvm::sys::path::stem(BaseInput), "a");
        const char *TmpFile =
            C.addTempFile(C.getArgs().MakeArgString(TmpFileName));
        CurI = InputInfo(types::TY_Archive, TmpFile, TmpFile);
      } else if (types::isFPGA(JA->getType())) {
        std::string Ext(types::getTypeTempSuffix(JA->getType()));
        types::ID TI = types::TY_Object;
        if (EffectiveTriple.getSubArch() == llvm::Triple::SPIRSubArch_fpga) {
          // Output file from unbundle is FPGA device. Name the file
          // accordingly.
          if (UI.DependentOffloadKind == Action::OFK_Host) {
            // Do not add the current info for Host with FPGA device.  The host
            // side isn't used
            continue;
          }
          if (JA->getType() == types::TY_FPGA_AOCO) {
            TI = types::TY_TempAOCOfilelist;
            Ext = "txt";
          }
          if (JA->getType() == types::TY_FPGA_AOCR ||
              JA->getType() == types::TY_FPGA_AOCR_EMU)
            // AOCR files are always unbundled into a list file.
            TI = types::TY_Tempfilelist;
        } else if (EffectiveTriple.getSubArch() !=
                   llvm::Triple::SPIRSubArch_fpga) {
          if (UI.DependentOffloadKind == Action::OFK_SYCL) {
            // Do not add the current info for device with FPGA device.  The
            // device side isn't used
            continue;
          }
          TI = types::TY_Tempfilelist;
          Ext = "txt";
        }
        std::string TmpFileName = C.getDriver().GetTemporaryPath(
            llvm::sys::path::stem(BaseInput), Ext);
        const char *TmpFile =
                        C.addTempFile(C.getArgs().MakeArgString(TmpFileName));
        CurI = InputInfo(TI, TmpFile, TmpFile);
      } else {
        // Host part of the unbundled object is not used when -fsycl-link is
        // enabled with FPGA target
        if (UI.DependentOffloadKind == Action::OFK_Host && IsFPGAObjLink)
          continue;
        std::string OffloadingPrefix = Action::GetOffloadingFileNamePrefix(
          UI.DependentOffloadKind,
          UI.DependentToolChain->getTriple().normalize(),
          /*CreatePrefixForHost=*/true);
        CurI = InputInfo(
          UA,
          GetNamedOutputPath(C, *UA, BaseInput, UI.DependentBoundArch,
                             /*AtTopLevel=*/false,
                             MultipleArchs ||
                                 UI.DependentOffloadKind == Action::OFK_HIP,
                             OffloadingPrefix),
          BaseInput);
      }
      // Save the unbundling result.
      UnbundlingResults.push_back(CurI);

      // Get the unique string identifier for this dependence and cache the
      // result.
      StringRef Arch;
      if (TargetDeviceOffloadKind == Action::OFK_HIP) {
        if (UI.DependentOffloadKind == Action::OFK_Host)
          Arch = StringRef();
        else
          Arch = UI.DependentBoundArch;
      } else
        Arch = BoundArch;
      // When unbundling for SYCL and there is no Target offload, assume
      // Host as the dependent offload, as the host path has been stripped
      // in this instance
      Action::OffloadKind DependentOffloadKind;
      if (UI.DependentOffloadKind == Action::OFK_SYCL &&
          TargetDeviceOffloadKind == Action::OFK_None)
        DependentOffloadKind = Action::OFK_Host;
      else
        DependentOffloadKind = UI.DependentOffloadKind;

      CachedResults[{A, GetTriplePlusArchString(UI.DependentToolChain, Arch,
                                                DependentOffloadKind)}] =
          CurI;
    }
    // Do a check for a dependency file unbundle for FPGA.  This is out of line
    // from a regular unbundle, so just create and return the name of the
    // unbundled file.
    if (JA->getType() == types::TY_FPGA_Dependencies ||
        JA->getType() == types::TY_FPGA_Dependencies_List) {
      std::string Ext(types::getTypeTempSuffix(JA->getType()));
      std::string TmpFileName =
          C.getDriver().GetTemporaryPath(llvm::sys::path::stem(BaseInput), Ext);
      const char *TmpFile =
          C.addTempFile(C.getArgs().MakeArgString(TmpFileName));
      Result = InputInfo(JA->getType(), TmpFile, TmpFile);
      UnbundlingResults.push_back(Result);
    } else {
      // Now that we have all the results generated, select the one that should
      // be returned for the current depending action.
      std::pair<const Action *, std::string> ActionTC = {
          A, GetTriplePlusArchString(TC, BoundArch, TargetDeviceOffloadKind)};
      assert(CachedResults.find(ActionTC) != CachedResults.end() &&
             "Result does not exist??");
      Result = CachedResults[ActionTC];
    }
  } else if (auto *DA = dyn_cast<OffloadDepsJobAction>(JA)) {
    for (auto &DI : DA->getDependentActionsInfo()) {
      assert(DI.DependentOffloadKind != Action::OFK_None &&
             "Deps job with no offloading");

      std::string OffloadingPrefix = Action::GetOffloadingFileNamePrefix(
          DI.DependentOffloadKind,
          DI.DependentToolChain->getTriple().normalize(),
          /*CreatePrefixForHost=*/true);
      auto CurI = InputInfo(
          DA,
          GetNamedOutputPath(C, *DA, BaseInput, DI.DependentBoundArch,
                             /*AtTopLevel=*/false,
                             MultipleArchs ||
                                 DI.DependentOffloadKind == Action::OFK_HIP,
                             OffloadingPrefix),
          BaseInput);
      // Save the result.
      UnbundlingResults.push_back(CurI);

      // Get the unique string identifier for this dependence and cache the
      // result.
      StringRef Arch = TargetDeviceOffloadKind == Action::OFK_HIP
                           ? DI.DependentOffloadKind == Action::OFK_Host
                                 ? StringRef()
                                 : DI.DependentBoundArch
                           : BoundArch;

      CachedResults[{A, GetTriplePlusArchString(DI.DependentToolChain, Arch,
                                                DI.DependentOffloadKind)}] =
          CurI;
    }

    // Now that we have all the results generated, select the one that should be
    // returned for the current depending action.
    std::pair<const Action *, std::string> ActionTC = {
        A, GetTriplePlusArchString(TC, BoundArch, TargetDeviceOffloadKind)};
    auto It = CachedResults.find(ActionTC);
    assert(It != CachedResults.end() && "Result does not exist??");
    Result = It->second;
  } else if (JA->getType() == types::TY_Nothing)
    Result = InputInfo(A, BaseInput);
  else {
    std::string OffloadingPrefix;
    // When generating binaries with -fsycl-link-target or -fsycl-link, the
    // output file prefix is the triple arch only.  Do not add the arch when
    // compiling for host.
    if (!A->getOffloadingHostActiveKinds() &&
        (Args.getLastArg(options::OPT_fsycl_link_targets_EQ) ||
         Args.hasArg(options::OPT_fsycl_link_EQ))) {
      OffloadingPrefix = "-";
      OffloadingPrefix += TC->getTriple().getArchName();
    } else {
      // We only have to generate a prefix for the host if this is not a
      // top-level action.
      OffloadingPrefix = Action::GetOffloadingFileNamePrefix(
        A->getOffloadingDeviceKind(), TC->getTriple().normalize(),
        /*CreatePrefixForHost=*/!!A->getOffloadingHostActiveKinds() &&
            !AtTopLevel);
    }
    if (isa<OffloadWrapperJobAction>(JA)) {
      if (Arg *FinalOutput = C.getArgs().getLastArg(options::OPT_o))
        BaseInput = FinalOutput->getValue();
      else
        BaseInput = getDefaultImageName();
      BaseInput =
          C.getArgs().MakeArgString(std::string(BaseInput) + "-wrapper");
    }
    Result = InputInfo(A, GetNamedOutputPath(C, *JA, BaseInput, BoundArch,
                                             AtTopLevel, MultipleArchs,
                                             OffloadingPrefix),
                       BaseInput);
  }

  if (CCCPrintBindings && !CCGenDiagnostics) {
    llvm::errs() << "# \"" << T->getToolChain().getTripleString() << '"'
                 << " - \"" << T->getName() << "\", inputs: [";
    for (unsigned i = 0, e = InputInfos.size(); i != e; ++i) {
      llvm::errs() << InputInfos[i].getAsString();
      if (i + 1 != e)
        llvm::errs() << ", ";
    }
    if (UnbundlingResults.empty())
      llvm::errs() << "], output: " << Result.getAsString() << "\n";
    else {
      llvm::errs() << "], outputs: [";
      for (unsigned i = 0, e = UnbundlingResults.size(); i != e; ++i) {
        llvm::errs() << UnbundlingResults[i].getAsString();
        if (i + 1 != e)
          llvm::errs() << ", ";
      }
      llvm::errs() << "] \n";
    }
  } else {
    if (UnbundlingResults.empty())
      T->ConstructJob(
          C, *JA, Result, InputInfos,
          C.getArgsForToolChain(TC, BoundArch, JA->getOffloadingDeviceKind()),
          LinkingOutput);
    else
      T->ConstructJobMultipleOutputs(
          C, *JA, UnbundlingResults, InputInfos,
          C.getArgsForToolChain(TC, BoundArch, JA->getOffloadingDeviceKind()),
          LinkingOutput);
  }
  return Result;
}

const char *Driver::getDefaultImageName() const {
  llvm::Triple Target(llvm::Triple::normalize(TargetTriple));
  return Target.isOSWindows() ? "a.exe" : "a.out";
}

/// Create output filename based on ArgValue, which could either be a
/// full filename, filename without extension, or a directory. If ArgValue
/// does not provide a filename, then use BaseName, and use the extension
/// suitable for FileType.
static const char *MakeCLOutputFilename(const ArgList &Args, StringRef ArgValue,
                                        StringRef BaseName,
                                        types::ID FileType) {
  SmallString<128> Filename = ArgValue;

  if (ArgValue.empty()) {
    // If the argument is empty, output to BaseName in the current dir.
    Filename = BaseName;
  } else if (llvm::sys::path::is_separator(Filename.back())) {
    // If the argument is a directory, output to BaseName in that dir.
    llvm::sys::path::append(Filename, BaseName);
  }

  if (!llvm::sys::path::has_extension(ArgValue)) {
    // If the argument didn't provide an extension, then set it.
    const char *Extension = types::getTypeTempSuffix(FileType, true);

    if (FileType == types::TY_Image &&
        Args.hasArg(options::OPT__SLASH_LD, options::OPT__SLASH_LDd)) {
      // The output file is a dll.
      Extension = "dll";
    }

    llvm::sys::path::replace_extension(Filename, Extension);
  }

  return Args.MakeArgString(Filename.c_str());
}

static bool HasPreprocessOutput(const Action &JA) {
  if (isa<PreprocessJobAction>(JA))
    return true;
  if (isa<OffloadAction>(JA) && isa<PreprocessJobAction>(JA.getInputs()[0]))
    return true;
  if (isa<OffloadBundlingJobAction>(JA) &&
      HasPreprocessOutput(*(JA.getInputs()[0])))
    return true;
  return false;
}

const char *Driver::GetNamedOutputPath(Compilation &C, const JobAction &JA,
                                       const char *BaseInput,
                                       StringRef OrigBoundArch, bool AtTopLevel,
                                       bool MultipleArchs,
                                       StringRef OffloadingPrefix) const {
  std::string BoundArch = OrigBoundArch.str();
#if defined(_WIN32)
  // BoundArch may contains ':', which is invalid in file names on Windows,
  // therefore replace it with '%'.
  std::replace(BoundArch.begin(), BoundArch.end(), ':', '@');
#endif

  llvm::PrettyStackTraceString CrashInfo("Computing output path");
  // Output to a user requested destination?
  if (AtTopLevel && !isa<DsymutilJobAction>(JA) && !isa<VerifyJobAction>(JA)) {
    if (Arg *FinalOutput = C.getArgs().getLastArg(options::OPT_o))
      return C.addResultFile(FinalOutput->getValue(), &JA);
    // Output to destination for -fsycl-device-only and Windows -o
    if (C.getArgs().hasArg(options::OPT_fsycl_device_only))
      if (Arg *FinalOutput = C.getArgs().getLastArg(options::OPT__SLASH_o))
        return C.addResultFile(FinalOutput->getValue(), &JA);
  }

  // For /P, preprocess to file named after BaseInput.
  if (C.getArgs().hasArg(options::OPT__SLASH_P) &&
      ((AtTopLevel && isa<PreprocessJobAction>(JA)) ||
       isa<OffloadBundlingJobAction>(JA))) {
    StringRef BaseName = llvm::sys::path::filename(BaseInput);
    StringRef NameArg;
    if (Arg *A = C.getArgs().getLastArg(options::OPT__SLASH_Fi))
      NameArg = A->getValue();
    return C.addResultFile(
        MakeCLOutputFilename(C.getArgs(), NameArg, BaseName, types::TY_PP_C),
        &JA);
  }

  // Default to writing to stdout?
  if (AtTopLevel && !CCGenDiagnostics && HasPreprocessOutput(JA)) {
    return "-";
  }

  // Is this the assembly listing for /FA?
  if (JA.getType() == types::TY_PP_Asm &&
      (C.getArgs().hasArg(options::OPT__SLASH_FA) ||
       C.getArgs().hasArg(options::OPT__SLASH_Fa))) {
    // Use /Fa and the input filename to determine the asm file name.
    StringRef BaseName = llvm::sys::path::filename(BaseInput);
    StringRef FaValue = C.getArgs().getLastArgValue(options::OPT__SLASH_Fa);
    return C.addResultFile(
        MakeCLOutputFilename(C.getArgs(), FaValue, BaseName, JA.getType()),
        &JA);
  }

  // Output to a temporary file?
  if ((!AtTopLevel && !isSaveTempsEnabled() &&
       (!C.getArgs().hasArg(options::OPT__SLASH_Fo) ||
        // FIXME - The use of /Fo is limited when offloading is enabled.  When
        // compiling to exe use of /Fo does not produce the named obj.  We also
        // should not use the named output when performing unbundling.
        (C.getArgs().hasArg(options::OPT__SLASH_Fo) &&
         (!JA.isOffloading(Action::OFK_None) ||
          isa<OffloadUnbundlingJobAction>(JA) ||
          JA.getOffloadingHostActiveKinds() > Action::OFK_Host)))) ||
      CCGenDiagnostics) {
    StringRef Name = llvm::sys::path::filename(BaseInput);
    std::pair<StringRef, StringRef> Split = Name.split('.');
    SmallString<128> TmpName;
    const char *Suffix = types::getTypeTempSuffix(JA.getType(), IsCLMode());
    Arg *A = C.getArgs().getLastArg(options::OPT_fcrash_diagnostics_dir);
    if (CCGenDiagnostics && A) {
      SmallString<128> CrashDirectory(A->getValue());
      if (!getVFS().exists(CrashDirectory))
        llvm::sys::fs::create_directories(CrashDirectory);
      llvm::sys::path::append(CrashDirectory, Split.first);
      const char *Middle = Suffix ? "-%%%%%%." : "-%%%%%%";
      std::error_code EC = llvm::sys::fs::createUniqueFile(
          CrashDirectory + Middle + Suffix, TmpName);
      if (EC) {
        Diag(clang::diag::err_unable_to_make_temp) << EC.message();
        return "";
      }
    } else {
      TmpName = GetTemporaryPath(Split.first, Suffix);
    }
    return C.addTempFile(C.getArgs().MakeArgString(TmpName), JA.getType());
  }

  SmallString<128> BasePath(BaseInput);
  SmallString<128> ExternalPath("");
  StringRef BaseName;

  // Dsymutil actions should use the full path.
  if (isa<DsymutilJobAction>(JA) && C.getArgs().hasArg(options::OPT_dsym_dir)) {
    ExternalPath += C.getArgs().getLastArg(options::OPT_dsym_dir)->getValue();
    // We use posix style here because the tests (specifically
    // darwin-dsymutil.c) demonstrate that posix style paths are acceptable
    // even on Windows and if we don't then the similar test covering this
    // fails.
    llvm::sys::path::append(ExternalPath, llvm::sys::path::Style::posix,
                            llvm::sys::path::filename(BasePath));
    BaseName = ExternalPath;
  } else if (isa<DsymutilJobAction>(JA) || isa<VerifyJobAction>(JA))
    BaseName = BasePath;
  else
    BaseName = llvm::sys::path::filename(BasePath);

  // Determine what the derived output name should be.
  const char *NamedOutput;

  if ((JA.getType() == types::TY_Object || JA.getType() == types::TY_LTO_BC ||
       JA.getType() == types::TY_Archive) &&
      C.getArgs().hasArg(options::OPT__SLASH_Fo, options::OPT__SLASH_o)) {
    // The /Fo or /o flag decides the object filename.
    StringRef Val =
        C.getArgs()
            .getLastArg(options::OPT__SLASH_Fo, options::OPT__SLASH_o)
            ->getValue();
    NamedOutput =
        MakeCLOutputFilename(C.getArgs(), Val, BaseName, types::TY_Object);
  } else if (JA.getType() == types::TY_Image &&
             C.getArgs().hasArg(options::OPT__SLASH_Fe,
                                options::OPT__SLASH_o)) {
    // The /Fe or /o flag names the linked file.
    StringRef Val =
        C.getArgs()
            .getLastArg(options::OPT__SLASH_Fe, options::OPT__SLASH_o)
            ->getValue();
    NamedOutput =
        MakeCLOutputFilename(C.getArgs(), Val, BaseName, types::TY_Image);
  } else if (JA.getType() == types::TY_Image) {
    if (IsCLMode()) {
      // clang-cl uses BaseName for the executable name.
      NamedOutput =
          MakeCLOutputFilename(C.getArgs(), "", BaseName, types::TY_Image);
    } else {
      SmallString<128> Output(getDefaultImageName());
      // HIP image for device compilation with -fno-gpu-rdc is per compilation
      // unit.
      bool IsHIPNoRDC = JA.getOffloadingDeviceKind() == Action::OFK_HIP &&
                        !C.getArgs().hasFlag(options::OPT_fgpu_rdc,
                                             options::OPT_fno_gpu_rdc, false);
      if (IsHIPNoRDC) {
        Output = BaseName;
        llvm::sys::path::replace_extension(Output, "");
      }
      Output += OffloadingPrefix;
      if (MultipleArchs && !BoundArch.empty()) {
        Output += "-";
        Output.append(BoundArch);
      }
      if (IsHIPNoRDC)
        Output += ".out";
      NamedOutput = C.getArgs().MakeArgString(Output.c_str());
    }
  } else if (JA.getType() == types::TY_PCH && IsCLMode()) {
    NamedOutput = C.getArgs().MakeArgString(GetClPchPath(C, BaseName));
  } else {
    const char *Suffix = types::getTypeTempSuffix(JA.getType(), IsCLMode());
    assert(Suffix && "All types used for output should have a suffix.");

    std::string::size_type End = std::string::npos;
    if (!types::appendSuffixForType(JA.getType()))
      End = BaseName.rfind('.');
    SmallString<128> Suffixed(BaseName.substr(0, End));
    Suffixed += OffloadingPrefix;
    if (MultipleArchs && !BoundArch.empty()) {
      Suffixed += "-";
      Suffixed.append(BoundArch);
    }
    // When using both -save-temps and -emit-llvm, use a ".tmp.bc" suffix for
    // the unoptimized bitcode so that it does not get overwritten by the ".bc"
    // optimized bitcode output.
    auto IsHIPRDCInCompilePhase = [](const JobAction &JA,
                                     const llvm::opt::DerivedArgList &Args) {
      // The relocatable compilation in HIP implies -emit-llvm. Similarly, use a
      // ".tmp.bc" suffix for the unoptimized bitcode (generated in the compile
      // phase.)
      return isa<CompileJobAction>(JA) &&
             JA.getOffloadingDeviceKind() == Action::OFK_HIP &&
             Args.hasFlag(options::OPT_fgpu_rdc, options::OPT_fno_gpu_rdc,
                          false);
    };
    if (!AtTopLevel && JA.getType() == types::TY_LLVM_BC &&
        (C.getArgs().hasArg(options::OPT_emit_llvm) ||
         IsHIPRDCInCompilePhase(JA, C.getArgs())))
      Suffixed += ".tmp";
    Suffixed += '.';
    Suffixed += Suffix;
    NamedOutput = C.getArgs().MakeArgString(Suffixed.c_str());
  }

  // Prepend object file path if -save-temps=obj
  if (!AtTopLevel && isSaveTempsObj() && C.getArgs().hasArg(options::OPT_o) &&
      JA.getType() != types::TY_PCH) {
    Arg *FinalOutput = C.getArgs().getLastArg(options::OPT_o);
    SmallString<128> TempPath(FinalOutput->getValue());
    llvm::sys::path::remove_filename(TempPath);
    StringRef OutputFileName = llvm::sys::path::filename(NamedOutput);
    llvm::sys::path::append(TempPath, OutputFileName);
    NamedOutput = C.getArgs().MakeArgString(TempPath.c_str());
  }

  if (isSaveTempsEnabled()) {
    // If we're saving temps and the temp file conflicts with any
    // input/resulting file, then avoid overwriting.
    if (!AtTopLevel) {
      bool SameFile = false;
      SmallString<256> Result;
      llvm::sys::fs::current_path(Result);
      llvm::sys::path::append(Result, BaseName);
      llvm::sys::fs::equivalent(BaseInput, Result.c_str(), SameFile);
      // Must share the same path to conflict.
      if (SameFile) {
        StringRef Name = llvm::sys::path::filename(BaseInput);
        std::pair<StringRef, StringRef> Split = Name.split('.');
        std::string TmpName = GetTemporaryPath(
            Split.first, types::getTypeTempSuffix(JA.getType(), IsCLMode()));
        return C.addTempFile(C.getArgs().MakeArgString(TmpName));
      }
    }

    const auto &ResultFiles = C.getResultFiles();
    const auto CollidingFilenameIt =
        llvm::find_if(ResultFiles, [NamedOutput](const auto &It) {
          return StringRef(NamedOutput).equals(It.second);
        });
    if (CollidingFilenameIt != ResultFiles.end()) {
      // Upon any collision, a unique hash will be appended to the filename,
      // similar to what is done for temporary files in the regular flow.
      StringRef CollidingName(CollidingFilenameIt->second);
      std::pair<StringRef, StringRef> Split = CollidingName.split('.');
      std::string UniqueName = GetUniquePath(
          Split.first, types::getTypeTempSuffix(JA.getType(), IsCLMode()));
      return C.addResultFile(C.getArgs().MakeArgString(UniqueName), &JA);
    }
  }

  // As an annoying special case, PCH generation doesn't strip the pathname.
  if (JA.getType() == types::TY_PCH && !IsCLMode()) {
    llvm::sys::path::remove_filename(BasePath);
    if (BasePath.empty())
      BasePath = NamedOutput;
    else
      llvm::sys::path::append(BasePath, NamedOutput);
    return C.addResultFile(C.getArgs().MakeArgString(BasePath.c_str()), &JA);
  } else {
    return C.addResultFile(NamedOutput, &JA);
  }
}

std::string Driver::GetFilePath(StringRef Name, const ToolChain &TC) const {
  // Search for Name in a list of paths.
  auto SearchPaths = [&](const llvm::SmallVectorImpl<std::string> &P)
      -> llvm::Optional<std::string> {
    // Respect a limited subset of the '-Bprefix' functionality in GCC by
    // attempting to use this prefix when looking for file paths.
    for (const auto &Dir : P) {
      if (Dir.empty())
        continue;
      SmallString<128> P(Dir[0] == '=' ? SysRoot + Dir.substr(1) : Dir);
      llvm::sys::path::append(P, Name);
      if (llvm::sys::fs::exists(Twine(P)))
        return std::string(P);
    }
    return None;
  };

  if (auto P = SearchPaths(PrefixDirs))
    return *P;

  SmallString<128> R(ResourceDir);
  llvm::sys::path::append(R, Name);
  if (llvm::sys::fs::exists(Twine(R)))
    return std::string(R.str());

  SmallString<128> P(TC.getCompilerRTPath());
  llvm::sys::path::append(P, Name);
  if (llvm::sys::fs::exists(Twine(P)))
    return std::string(P.str());

  SmallString<128> D(Dir);
  llvm::sys::path::append(D, "..", Name);
  if (llvm::sys::fs::exists(Twine(D)))
    return std::string(D.str());

  if (auto P = SearchPaths(TC.getLibraryPaths()))
    return *P;

  if (auto P = SearchPaths(TC.getFilePaths()))
    return *P;

  return std::string(Name);
}

void Driver::generatePrefixedToolNames(
    StringRef Tool, const ToolChain &TC,
    SmallVectorImpl<std::string> &Names) const {
  // FIXME: Needs a better variable than TargetTriple
  Names.emplace_back((TargetTriple + "-" + Tool).str());
  Names.emplace_back(Tool);
}

static bool ScanDirForExecutable(SmallString<128> &Dir, StringRef Name) {
  llvm::sys::path::append(Dir, Name);
  if (llvm::sys::fs::can_execute(Twine(Dir)))
    return true;
  llvm::sys::path::remove_filename(Dir);
  return false;
}

std::string Driver::GetProgramPath(StringRef Name, const ToolChain &TC) const {
  SmallVector<std::string, 2> TargetSpecificExecutables;
  generatePrefixedToolNames(Name, TC, TargetSpecificExecutables);

  // Respect a limited subset of the '-Bprefix' functionality in GCC by
  // attempting to use this prefix when looking for program paths.
  for (const auto &PrefixDir : PrefixDirs) {
    if (llvm::sys::fs::is_directory(PrefixDir)) {
      SmallString<128> P(PrefixDir);
      if (ScanDirForExecutable(P, Name))
        return std::string(P.str());
    } else {
      SmallString<128> P((PrefixDir + Name).str());
      if (llvm::sys::fs::can_execute(Twine(P)))
        return std::string(P.str());
    }
  }

  const ToolChain::path_list &List = TC.getProgramPaths();
  for (const auto &TargetSpecificExecutable : TargetSpecificExecutables) {
    // For each possible name of the tool look for it in
    // program paths first, then the path.
    // Higher priority names will be first, meaning that
    // a higher priority name in the path will be found
    // instead of a lower priority name in the program path.
    // E.g. <triple>-gcc on the path will be found instead
    // of gcc in the program path
    for (const auto &Path : List) {
      SmallString<128> P(Path);
      if (ScanDirForExecutable(P, TargetSpecificExecutable))
        return std::string(P.str());
    }

    // Fall back to the path
    if (llvm::ErrorOr<std::string> P =
            llvm::sys::findProgramByName(TargetSpecificExecutable))
      return *P;
  }

  return std::string(Name);
}

std::string Driver::GetTemporaryPath(StringRef Prefix, StringRef Suffix) const {
  SmallString<128> Path;
  std::error_code EC = llvm::sys::fs::createTemporaryFile(Prefix, Suffix, Path);
  if (EC) {
    Diag(clang::diag::err_unable_to_make_temp) << EC.message();
    return "";
  }

  return std::string(Path.str());
}

std::string Driver::GetUniquePath(StringRef BaseName, StringRef Ext) const {
  SmallString<128> Path;
  std::error_code EC = llvm::sys::fs::createUniqueFile(
      Twine(BaseName) + Twine("-%%%%%%.") + Ext, Path);
  if (EC) {
    Diag(clang::diag::err_unable_to_make_temp) << EC.message();
    return "";
  }

  return std::string(Path.str());
}

std::string Driver::GetTemporaryDirectory(StringRef Prefix) const {
  SmallString<128> Path;
  std::error_code EC = llvm::sys::fs::createUniqueDirectory(Prefix, Path);
  if (EC) {
    Diag(clang::diag::err_unable_to_make_temp) << EC.message();
    return "";
  }

  return std::string(Path.str());
}

std::string Driver::GetClPchPath(Compilation &C, StringRef BaseName) const {
  SmallString<128> Output;
  if (Arg *FpArg = C.getArgs().getLastArg(options::OPT__SLASH_Fp)) {
    // FIXME: If anybody needs it, implement this obscure rule:
    // "If you specify a directory without a file name, the default file name
    // is VCx0.pch., where x is the major version of Visual C++ in use."
    Output = FpArg->getValue();

    // "If you do not specify an extension as part of the path name, an
    // extension of .pch is assumed. "
    if (!llvm::sys::path::has_extension(Output))
      Output += ".pch";
  } else {
    if (Arg *YcArg = C.getArgs().getLastArg(options::OPT__SLASH_Yc))
      Output = YcArg->getValue();
    if (Output.empty())
      Output = BaseName;
    llvm::sys::path::replace_extension(Output, ".pch");
  }
  return std::string(Output.str());
}

const ToolChain &Driver::getToolChain(const ArgList &Args,
                                      const llvm::Triple &Target) const {

  auto &TC = ToolChains[Target.str()];
  if (!TC) {
    switch (Target.getOS()) {
    case llvm::Triple::AIX:
      TC = std::make_unique<toolchains::AIX>(*this, Target, Args);
      break;
    case llvm::Triple::Haiku:
      TC = std::make_unique<toolchains::Haiku>(*this, Target, Args);
      break;
    case llvm::Triple::Ananas:
      TC = std::make_unique<toolchains::Ananas>(*this, Target, Args);
      break;
    case llvm::Triple::CloudABI:
      TC = std::make_unique<toolchains::CloudABI>(*this, Target, Args);
      break;
    case llvm::Triple::Darwin:
    case llvm::Triple::MacOSX:
    case llvm::Triple::IOS:
    case llvm::Triple::TvOS:
    case llvm::Triple::WatchOS:
      TC = std::make_unique<toolchains::DarwinClang>(*this, Target, Args);
      break;
    case llvm::Triple::DragonFly:
      TC = std::make_unique<toolchains::DragonFly>(*this, Target, Args);
      break;
    case llvm::Triple::OpenBSD:
      TC = std::make_unique<toolchains::OpenBSD>(*this, Target, Args);
      break;
    case llvm::Triple::NetBSD:
      TC = std::make_unique<toolchains::NetBSD>(*this, Target, Args);
      break;
    case llvm::Triple::FreeBSD:
      TC = std::make_unique<toolchains::FreeBSD>(*this, Target, Args);
      break;
    case llvm::Triple::Minix:
      TC = std::make_unique<toolchains::Minix>(*this, Target, Args);
      break;
    case llvm::Triple::Linux:
    case llvm::Triple::ELFIAMCU:
      if (Target.getArch() == llvm::Triple::hexagon)
        TC = std::make_unique<toolchains::HexagonToolChain>(*this, Target,
                                                             Args);
      else if ((Target.getVendor() == llvm::Triple::MipsTechnologies) &&
               !Target.hasEnvironment())
        TC = std::make_unique<toolchains::MipsLLVMToolChain>(*this, Target,
                                                              Args);
      else if (Target.isPPC())
        TC = std::make_unique<toolchains::PPCLinuxToolChain>(*this, Target,
                                                              Args);
      else if (Target.getArch() == llvm::Triple::ve)
        TC = std::make_unique<toolchains::VEToolChain>(*this, Target, Args);

      else
        TC = std::make_unique<toolchains::Linux>(*this, Target, Args);
      break;
    case llvm::Triple::NaCl:
      TC = std::make_unique<toolchains::NaClToolChain>(*this, Target, Args);
      break;
    case llvm::Triple::Fuchsia:
      TC = std::make_unique<toolchains::Fuchsia>(*this, Target, Args);
      break;
    case llvm::Triple::Solaris:
      TC = std::make_unique<toolchains::Solaris>(*this, Target, Args);
      break;
    case llvm::Triple::AMDHSA:
      TC = std::make_unique<toolchains::ROCMToolChain>(*this, Target, Args);
      break;
    case llvm::Triple::AMDPAL:
    case llvm::Triple::Mesa3D:
      TC = std::make_unique<toolchains::AMDGPUToolChain>(*this, Target, Args);
      break;
    case llvm::Triple::Win32:
      switch (Target.getEnvironment()) {
      default:
        if (Target.isOSBinFormatELF())
          TC = std::make_unique<toolchains::Generic_ELF>(*this, Target, Args);
        else if (Target.isOSBinFormatMachO())
          TC = std::make_unique<toolchains::MachO>(*this, Target, Args);
        else
          TC = std::make_unique<toolchains::Generic_GCC>(*this, Target, Args);
        break;
      case llvm::Triple::GNU:
        TC = std::make_unique<toolchains::MinGW>(*this, Target, Args);
        break;
      case llvm::Triple::Itanium:
        TC = std::make_unique<toolchains::CrossWindowsToolChain>(*this, Target,
                                                                  Args);
        break;
      case llvm::Triple::MSVC:
      case llvm::Triple::UnknownEnvironment:
      case llvm::Triple::SYCLDevice:
        if (Args.getLastArgValue(options::OPT_fuse_ld_EQ)
                .startswith_lower("bfd"))
          TC = std::make_unique<toolchains::CrossWindowsToolChain>(
              *this, Target, Args);
        else
          TC =
              std::make_unique<toolchains::MSVCToolChain>(*this, Target, Args);
        break;
      }
      break;
    case llvm::Triple::PS4:
      TC = std::make_unique<toolchains::PS4CPU>(*this, Target, Args);
      break;
    case llvm::Triple::Contiki:
      TC = std::make_unique<toolchains::Contiki>(*this, Target, Args);
      break;
    case llvm::Triple::Hurd:
      TC = std::make_unique<toolchains::Hurd>(*this, Target, Args);
      break;
    case llvm::Triple::ZOS:
      TC = std::make_unique<toolchains::ZOS>(*this, Target, Args);
      break;
    default:
      // Of these targets, Hexagon is the only one that might have
      // an OS of Linux, in which case it got handled above already.
      switch (Target.getArch()) {
      case llvm::Triple::tce:
        TC = std::make_unique<toolchains::TCEToolChain>(*this, Target, Args);
        break;
      case llvm::Triple::tcele:
        TC = std::make_unique<toolchains::TCELEToolChain>(*this, Target, Args);
        break;
      case llvm::Triple::hexagon:
        TC = std::make_unique<toolchains::HexagonToolChain>(*this, Target,
                                                             Args);
        break;
      case llvm::Triple::lanai:
        TC = std::make_unique<toolchains::LanaiToolChain>(*this, Target, Args);
        break;
      case llvm::Triple::xcore:
        TC = std::make_unique<toolchains::XCoreToolChain>(*this, Target, Args);
        break;
#if INTEL_CUSTOMIZATION
#if INTEL_FEATURE_CSA
      case llvm::Triple::csa:
        TC = std::make_unique<toolchains::CSAToolChain>(*this, Target, Args);
        break;
#endif  // INTEL_FEATURE_CSA
#endif  // INTEL_CUSTOMIZATION
      case llvm::Triple::wasm32:
      case llvm::Triple::wasm64:
        TC = std::make_unique<toolchains::WebAssembly>(*this, Target, Args);
        break;
      case llvm::Triple::avr:
        TC = std::make_unique<toolchains::AVRToolChain>(*this, Target, Args);
        break;
      case llvm::Triple::msp430:
        TC =
            std::make_unique<toolchains::MSP430ToolChain>(*this, Target, Args);
        break;
      case llvm::Triple::riscv32:
      case llvm::Triple::riscv64:
        if (toolchains::RISCVToolChain::hasGCCToolchain(*this, Args))
          TC =
              std::make_unique<toolchains::RISCVToolChain>(*this, Target, Args);
        else
          TC = std::make_unique<toolchains::BareMetal>(*this, Target, Args);
        break;
      case llvm::Triple::ve:
        TC = std::make_unique<toolchains::VEToolChain>(*this, Target, Args);
        break;
      default:
        if (Target.getVendor() == llvm::Triple::Myriad)
          TC = std::make_unique<toolchains::MyriadToolChain>(*this, Target,
                                                              Args);
        else if (toolchains::BareMetal::handlesTarget(Target))
          TC = std::make_unique<toolchains::BareMetal>(*this, Target, Args);
        else if (Target.isOSBinFormatELF())
          TC = std::make_unique<toolchains::Generic_ELF>(*this, Target, Args);
        else if (Target.isOSBinFormatMachO())
          TC = std::make_unique<toolchains::MachO>(*this, Target, Args);
        else
          TC = std::make_unique<toolchains::Generic_GCC>(*this, Target, Args);
      }
    }
  }

  // Intentionally omitted from the switch above: llvm::Triple::CUDA.  CUDA
  // compiles always need two toolchains, the CUDA toolchain and the host
  // toolchain.  So the only valid way to create a CUDA toolchain is via
  // CreateOffloadingDeviceToolChains.

  return *TC;
}

const ToolChain &Driver::getOffloadingDeviceToolChain(const ArgList &Args,
                  const llvm::Triple &Target, const ToolChain &HostTC,
                  const Action::OffloadKind &TargetDeviceOffloadKind) const {
  // Use device / host triples as the key into the ToolChains map because the
  // device ToolChain we create depends on both.
  auto &TC = ToolChains[Target.str() + "/" + HostTC.getTriple().str()];
  if (!TC) {
    // Categorized by offload kind > arch rather than OS > arch like
    // the normal getToolChain call, as it seems a reasonable way to categorize
    // things.
    switch (TargetDeviceOffloadKind) {
      case Action::OFK_Cuda:
        TC = std::make_unique<toolchains::CudaToolChain>(
          *this, Target, HostTC, Args, TargetDeviceOffloadKind);
        break;
      case Action::OFK_HIP:
        TC = std::make_unique<toolchains::HIPToolChain>(
          *this, Target, HostTC, Args);
        break;
      case Action::OFK_OpenMP:
        // omp + nvptx
        TC = std::make_unique<toolchains::CudaToolChain>(
          *this, Target, HostTC, Args, TargetDeviceOffloadKind);
        break;
      case Action::OFK_SYCL:
        switch (Target.getArch()) {
          case llvm::Triple::spir:
          case llvm::Triple::spir64:
            TC = std::make_unique<toolchains::SYCLToolChain>(
              *this, Target, HostTC, Args);
            break;
          case llvm::Triple::nvptx:
          case llvm::Triple::nvptx64:
            TC = std::make_unique<toolchains::CudaToolChain>(
              *this, Target, HostTC, Args, TargetDeviceOffloadKind);
            break;
          default:
          break;
        }
      break;
      default:
      break;
    }
  }

  return *TC;
}

bool Driver::ShouldUseClangCompiler(const JobAction &JA) const {
  // Say "no" if there is not exactly one input of a type clang understands.
  if (JA.size() != 1 ||
      !types::isAcceptedByClang((*JA.input_begin())->getType()))
    return false;

  // And say "no" if this is not a kind of action clang understands.
  if (!isa<PreprocessJobAction>(JA) && !isa<PrecompileJobAction>(JA) &&
      !isa<CompileJobAction>(JA) && !isa<BackendJobAction>(JA))
    return false;

  return true;
}

bool Driver::ShouldUseFlangCompiler(const JobAction &JA) const {
  // Say "no" if there is not exactly one input of a type flang understands.
  if (JA.size() != 1 ||
      !types::isFortran((*JA.input_begin())->getType()))
    return false;

  // And say "no" if this is not a kind of action flang understands.
  if (!isa<PreprocessJobAction>(JA) && !isa<CompileJobAction>(JA) && !isa<BackendJobAction>(JA))
    return false;

  return true;
}

bool Driver::ShouldEmitStaticLibrary(const ArgList &Args) const {
  // Only emit static library if the flag is set explicitly.
  if (Args.hasArg(options::OPT_emit_static_lib))
    return true;
  return false;
}

/// GetReleaseVersion - Parse (([0-9]+)(.([0-9]+)(.([0-9]+)?))?)? and return the
/// grouped values as integers. Numbers which are not provided are set to 0.
///
/// \return True if the entire string was parsed (9.2), or all groups were
/// parsed (10.3.5extrastuff).
bool Driver::GetReleaseVersion(StringRef Str, unsigned &Major, unsigned &Minor,
                               unsigned &Micro, bool &HadExtra) {
  HadExtra = false;

  Major = Minor = Micro = 0;
  if (Str.empty())
    return false;

  if (Str.consumeInteger(10, Major))
    return false;
  if (Str.empty())
    return true;
  if (Str[0] != '.')
    return false;

  Str = Str.drop_front(1);

  if (Str.consumeInteger(10, Minor))
    return false;
  if (Str.empty())
    return true;
  if (Str[0] != '.')
    return false;
  Str = Str.drop_front(1);

  if (Str.consumeInteger(10, Micro))
    return false;
  if (!Str.empty())
    HadExtra = true;
  return true;
}

/// Parse digits from a string \p Str and fulfill \p Digits with
/// the parsed numbers. This method assumes that the max number of
/// digits to look for is equal to Digits.size().
///
/// \return True if the entire string was parsed and there are
/// no extra characters remaining at the end.
bool Driver::GetReleaseVersion(StringRef Str,
                               MutableArrayRef<unsigned> Digits) {
  if (Str.empty())
    return false;

  unsigned CurDigit = 0;
  while (CurDigit < Digits.size()) {
    unsigned Digit;
    if (Str.consumeInteger(10, Digit))
      return false;
    Digits[CurDigit] = Digit;
    if (Str.empty())
      return true;
    if (Str[0] != '.')
      return false;
    Str = Str.drop_front(1);
    CurDigit++;
  }

  // More digits than requested, bail out...
  return false;
}

std::pair<unsigned, unsigned>
Driver::getIncludeExcludeOptionFlagMasks(bool IsClCompatMode) const {
  unsigned IncludedFlagsBitmask = 0;
  unsigned ExcludedFlagsBitmask = options::NoDriverOption;

  if (IsClCompatMode) {
    // Include CL and Core options.
    IncludedFlagsBitmask |= options::CLOption;
    IncludedFlagsBitmask |= options::CoreOption;
  } else {
    ExcludedFlagsBitmask |= options::CLOption;
  }

  return std::make_pair(IncludedFlagsBitmask, ExcludedFlagsBitmask);
}

#if INTEL_CUSTOMIZATION
std::pair<unsigned, unsigned>
Driver::getIncludeExcludeOptionFlagMasksDpcpp(bool IsClCompatMode,
                                              bool AllowLinux) const {
  unsigned IncludedFlagsBitmask = 0;
  unsigned ExcludedFlagsBitmask = options::NoDriverOption;

  // For dpcpp on Windows, we are allowing both MSVC and Linux options to be
  // accepted and parsed.  This allows for a transition period for using a more
  // traditional set of drivers; dpcpp for Linux and dpcpp-cl for Windows.
  if (IsClCompatMode) {
    if (!AllowLinux) {
      // Include CL and Core options.
      IncludedFlagsBitmask |= options::CLOption;
      IncludedFlagsBitmask |= options::CoreOption;
    }
  } else {
    ExcludedFlagsBitmask |= options::CLOption;
  }

  return std::make_pair(IncludedFlagsBitmask, ExcludedFlagsBitmask);
}

bool clang::driver::isOptimizationLevelFast(const Driver &D,
                                            const ArgList &Args) {
  // For Intel and -Ofast is given, don't override if another -O is
  // provided on the command line.
  if (D.IsIntelMode() && Args.hasArgNoClaim(options::OPT_Ofast))
    return true;
#endif // INTEL_CUSTOMIZATION
  return Args.hasFlag(options::OPT_Ofast, options::OPT_O_Group, false);
}

bool clang::driver::isObjectFile(std::string FileName) {
  if (!llvm::sys::path::has_extension(FileName))
    // Any file with no extension should be considered an Object. Take into
    // account -lsomelib library filenames.
    return FileName.rfind("-l", 0) != 0;
  std::string Ext(llvm::sys::path::extension(FileName).drop_front());
  // We cannot rely on lookupTypeForExtension solely as that has 'lib'
  // marked as an object.
  return (Ext != "lib" &&
          types::lookupTypeForExtension(Ext) == types::TY_Object);
}

bool clang::driver::isStaticArchiveFile(const StringRef &FileName) {
  if (!llvm::sys::path::has_extension(FileName))
    // Any file with no extension should not be considered an Archive.
    return false;
  StringRef Ext(llvm::sys::path::extension(FileName).drop_front());
  llvm::file_magic Magic;
  llvm::identify_magic(FileName, Magic);
  // Only .lib and archive files are to be considered.
  return (Ext == "lib" || Magic == llvm::file_magic::archive);
}

bool clang::driver::willEmitRemarks(const ArgList &Args) {
  // -fsave-optimization-record enables it.
  if (Args.hasFlag(options::OPT_fsave_optimization_record,
                   options::OPT_fno_save_optimization_record, false))
    return true;

  // -fsave-optimization-record=<format> enables it as well.
  if (Args.hasFlag(options::OPT_fsave_optimization_record_EQ,
                   options::OPT_fno_save_optimization_record, false))
    return true;

  // -foptimization-record-file alone enables it too.
  if (Args.hasFlag(options::OPT_foptimization_record_file_EQ,
                   options::OPT_fno_save_optimization_record, false))
    return true;

  // -foptimization-record-passes alone enables it too.
  if (Args.hasFlag(options::OPT_foptimization_record_passes_EQ,
                   options::OPT_fno_save_optimization_record, false))
    return true;

#if INTEL_CUSTOMIZATION
  if (const Arg *A = Args.getLastArg(options::OPT_qopt_report_EQ))
    if (A->getValue() != StringRef("0"))
      return true;
#endif // INTEL_CUSTOMIZATION
  return false;
}<|MERGE_RESOLUTION|>--- conflicted
+++ resolved
@@ -4083,29 +4083,18 @@
       }
 
       // By default, we produce an action for each device arch.
-<<<<<<< HEAD
-      for (unsigned I = 0; I < ToolChains.size(); ++I) {
-        Action *&A = OpenMPDeviceActions[I];
 #if INTEL_CUSTOMIZATION
+      unsigned I = 0;
+      for (Action *&A : OpenMPDeviceActions) {
         if (ToolChains[I]->getTriple().isSPIR() &&
             CurPhase == phases::Backend) {
           A = C.MakeAction<BackendJobAction>(A, types::TY_LLVM_BC);
           continue;
         }
-        // AMDGPU does not support linking of object files, so we skip
-        // assemble and backend actions to produce LLVM IR.
-        if (ToolChains[I]->getTriple().isAMDGCN() &&
-            (CurPhase == phases::Assemble || CurPhase == phases::Backend))
-          continue;
-
-        A = C.getDriver().ConstructPhaseAction(C, Args, CurPhase, A,
-                                               Action::OFK_OpenMP);
+        A = C.getDriver().ConstructPhaseAction(C, Args, CurPhase, A);
+        ++I;
+      }
 #endif // INTEL_CUSTOMIZATION
-      }
-=======
-      for (Action *&A : OpenMPDeviceActions)
-        A = C.getDriver().ConstructPhaseAction(C, Args, CurPhase, A);
->>>>>>> 1f5cacfc
 
       return ABRT_Success;
     }
