--- conflicted
+++ resolved
@@ -2294,29 +2294,15 @@
       switch (Target.getArch()) {
       case llvm::Triple::tce:
         TC = new toolchains::TCEToolChain(*this, Target, Args);
-<<<<<<< HEAD
-      else if (Target.getArch() == llvm::Triple::hexagon)
-        TC = new toolchains::Hexagon_TC(*this, Target, Args);
-      else if (Target.getArch() == llvm::Triple::xcore)
-        TC = new toolchains::XCore(*this, Target, Args);
-      else if (Target.getArch() == llvm::Triple::lpu)
-        TC = new toolchains::Linux(*this, Target, Args);
-      else if (Target.getArch() == llvm::Triple::shave)
-        TC = new toolchains::SHAVEToolChain(*this, Target, Args);
-      else if (Target.isOSBinFormatELF())
-        TC = new toolchains::Generic_ELF(*this, Target, Args);
-      else if (Target.isOSBinFormatMachO())
-        TC = new toolchains::MachO(*this, Target, Args);
-      else
-        TC = new toolchains::Generic_GCC(*this, Target, Args);
-      break;
-=======
         break;
       case llvm::Triple::hexagon:
         TC = new toolchains::HexagonToolChain(*this, Target, Args);
         break;
       case llvm::Triple::xcore:
         TC = new toolchains::XCoreToolChain(*this, Target, Args);
+        break;
+      case llvm::Triple::lpu:
+        TC = new toolchains::Linux(*this, Target, Args);
         break;
       case llvm::Triple::wasm32:
       case llvm::Triple::wasm64:
@@ -2332,7 +2318,6 @@
         else
           TC = new toolchains::Generic_GCC(*this, Target, Args);
       }
->>>>>>> 26c5df2c
     }
   }
   return *TC;
