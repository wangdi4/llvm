--- conflicted
+++ resolved
@@ -120,12 +120,7 @@
   }
 
   AddStaticDeviceLibsLinking(C, *this, JA, Inputs, Args, CmdArgs, "amdgcn",
-<<<<<<< HEAD
-                             SubArchName, /*isBitCodeSDL=*/true,
-                             /*postClangLink=*/false);
-=======
                              SubArchName, /*isBitCodeSDL=*/true);
->>>>>>> 531df84d
   // Add an intermediate output file.
   CmdArgs.push_back("-o");
   const char *OutputFileName =
