--- conflicted
+++ resolved
@@ -633,12 +633,7 @@
   }
 
   AddStaticDeviceLibsLinking(C, *this, JA, Inputs, Args, CmdArgs, "nvptx",
-<<<<<<< HEAD
-                             GPUArch, /*isBitCodeSDL=*/false,
-                             /*postClangLink=*/false);
-=======
                              GPUArch, /*isBitCodeSDL=*/false);
->>>>>>> 531df84d
 
   // Find nvlink and pass it as "--nvlink-path=" argument of
   // clang-nvlink-wrapper.
