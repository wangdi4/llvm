--- conflicted
+++ resolved
@@ -472,12 +472,8 @@
     Relocatable = Args.hasFlag(options::OPT_fopenmp_relocatable_target,
                                options::OPT_fnoopenmp_relocatable_target,
                                /*Default=*/true);
-<<<<<<< HEAD
-  else if (JA.isOffloading(Action::OFK_Cuda))
-=======
   else if (JA.isOffloading(Action::OFK_Cuda) ||
            JA.isOffloading(Action::OFK_SYCL))
->>>>>>> f90e9d84
     // In CUDA we generate relocatable code by default.
     Relocatable = Args.hasFlag(options::OPT_fgpu_rdc, options::OPT_fno_gpu_rdc,
                                /*Default=*/false);
