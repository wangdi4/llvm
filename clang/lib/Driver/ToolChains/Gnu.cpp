--- conflicted
+++ resolved
@@ -1122,21 +1122,17 @@
 
       if (Args.hasArg(options::OPT_fsycl) &&
           !Args.hasArg(options::OPT_nolibsycl)) {
-<<<<<<< HEAD
 #if INTEL_CUSTOMIZATION
         bool curStaticLinkState = isStaticLinkState(CmdArgs);
         if (curStaticLinkState)
           CmdArgs.push_back("-Bdynamic");
 #endif // INTEL_CUSTOMIZATION
-=======
->>>>>>> 995f4e17
         CmdArgs.push_back("-lsycl");
         CmdArgs.push_back("-lsycl-devicelib-host");
         // Use of -fintelfpga implies -lOpenCL.
         // FIXME: Adjust to use plugin interface when available.
         if (Args.hasArg(options::OPT_fintelfpga))
           CmdArgs.push_back("-lOpenCL");
-<<<<<<< HEAD
 #if INTEL_CUSTOMIZATION
         if (curStaticLinkState)
           CmdArgs.push_back("-Bstatic");
@@ -1147,11 +1143,6 @@
       if (WantPthread && !isAndroid) {
         if (Args.hasArg(options::OPT_fortlib))
           CmdArgs.push_back("--as-needed");
-=======
-      }
-
-      if (WantPthread && !isAndroid)
->>>>>>> 995f4e17
         CmdArgs.push_back("-lpthread");
         if (Args.hasArg(options::OPT_fortlib))
           CmdArgs.push_back("--no-as-needed");
