--- conflicted
+++ resolved
@@ -385,31 +385,7 @@
   // Add Intel specific library search locations
   // TODO: This is a rudimentary way to add the library search locations
   SmallString<128> LibDir("-L");
-<<<<<<< HEAD
-  llvm::sys::path::append(BaseDir, "..");
-#if INTEL_DEPLOY_UNIFIED_LAYOUT
-  // The driver is located in <installdir>/bin/compiler
-  llvm::sys::path::append(BaseDir, "..");
-  llvm::sys::path::append(LibDir, BaseDir);
-  if (TC.getEffectiveTriple().getArch() == llvm::Triple::x86_64)
-    // lib location is in <installdir>/lib.
-    llvm::sys::path::append(LibDir, "lib");
-  else
-    // lib location is in <installdir>/lib32.
-    llvm::sys::path::append(LibDir, "lib32");
-#else
-  // The driver is located in <installdir>/bin-llvm
-  llvm::sys::path::append(LibDir, BaseDir, "compiler", "lib");
-  if (TC.getEffectiveTriple().getArch() == llvm::Triple::x86_64)
-    // lib location is in <installdir>/compiler/lib/intel64_lin.
-    llvm::sys::path::append(LibDir, "intel64_lin");
-  else
-    // lib location is in <installdir>/compiler/lib/ia32_lin.
-    llvm::sys::path::append(LibDir, "ia32_lin");
-#endif // INTEL_DEPLOY_UNIFIED_LAYOUT
-=======
   LibDir.append(TC.GetIntelLibPath());
->>>>>>> 5a805999
   CmdArgs.push_back(Args.MakeArgString(LibDir));
 
   // IA32ROOT
@@ -3319,11 +3295,7 @@
 
 #if INTEL_CUSTOMIZATION
 bool Generic_GCC::GCCInstallationDetector::ScanForCxxPaths(
-<<<<<<< HEAD
-    const GCCVersion Version, StringRef TripleStr, StringRef LibDir,
-=======
     GCCVersion Version, StringRef TripleStr, StringRef LibDir,
->>>>>>> 5a805999
     StringRef InstallDir) {
   // By default, look for the C++ headers in an include directory adjacent to
   // the lib directory of the GCC installation. Note that this is expect to be
@@ -3413,11 +3385,7 @@
     if (!Suffix.Active)
       continue;
 
-<<<<<<< HEAD
-    GCCVersion CxxCandidateVersion; // INTEL
-=======
     GCCVersion CxxCandidateVersion = GCCVersion::Parse("0.0.0"); // INTEL
->>>>>>> 5a805999
     StringRef LibSuffix = Suffix.LibSuffix;
     std::error_code EC;
     for (llvm::vfs::directory_iterator
@@ -3440,12 +3408,8 @@
         llvm::sys::path::append(LibPath, "..", Suffix.ReversePath);
         if (ScanForCxxPaths(CandidateVersion, CandidateTriple, LibPath,
                             InstallPath)) {
-<<<<<<< HEAD
-          CxxCandidateVersion = CandidateVersion;
-=======
           if (CxxCandidateVersion < CandidateVersion)
             CxxCandidateVersion = CandidateVersion;
->>>>>>> 5a805999
         }
       }
 #endif // INTEL_CUSTOMIZATION
@@ -3468,11 +3432,7 @@
 #if INTEL_CUSTOMIZATION
     // We have gone through all of the candidates.  Check to see if the latest
     // candidate matches the last true 'full' candidate (C and C++).
-<<<<<<< HEAD
-    if (IsValid && !CxxCandidateVersion.Text.empty() &&
-=======
     if (IsValid && CxxCandidateVersion.Text != "0.0.0" &&
->>>>>>> 5a805999
         getVersion().Text != CxxCandidateVersion.Text) {
       Version = CxxCandidateVersion;
       GCCInstallPath = (LibDir + "/" + LibSuffix + "/" + Version.Text).str();
