//===--- Gnu.cpp - Gnu Tool and ToolChain Implementations -------*- C++ -*-===//
//
// Part of the LLVM Project, under the Apache License v2.0 with LLVM Exceptions.
// See https://llvm.org/LICENSE.txt for license information.
// SPDX-License-Identifier: Apache-2.0 WITH LLVM-exception
//
//===----------------------------------------------------------------------===//

#include "Gnu.h"
#include "Arch/ARM.h"
#include "Arch/Mips.h"
#include "Arch/PPC.h"
#include "Arch/RISCV.h"
#include "Arch/Sparc.h"
#include "Arch/SystemZ.h"
#include "CommonArgs.h"
#include "Linux.h"
#include "clang/Config/config.h" // for GCC_INSTALL_PREFIX
#include "clang/Driver/Compilation.h"
#include "clang/Driver/Driver.h"
#include "clang/Driver/DriverDiagnostic.h"
#include "clang/Driver/Options.h"
#include "clang/Driver/Tool.h"
#include "clang/Driver/ToolChain.h"
#include "llvm/Option/ArgList.h"
#include "llvm/Support/CodeGen.h"
#include "llvm/Support/Path.h"
#include "llvm/Support/TargetParser.h"
#include "llvm/Support/VirtualFileSystem.h"
#include <system_error>

using namespace clang::driver;
using namespace clang::driver::toolchains;
using namespace clang;
using namespace llvm::opt;

using tools::addMultilibFlag;
using tools::addPathIfExists;

static bool forwardToGCC(const Option &O) {
  // Don't forward inputs from the original command line.  They are added from
  // InputInfoList.
  return O.getKind() != Option::InputClass &&
         !O.hasFlag(options::DriverOption) && !O.hasFlag(options::LinkerInput);
}

// Switch CPU names not recognized by GNU assembler to a close CPU that it does
// recognize, instead of a lower march from being picked in the absence of a cpu
// flag.
static void normalizeCPUNamesForAssembler(const ArgList &Args,
                                          ArgStringList &CmdArgs) {
  if (Arg *A = Args.getLastArg(options::OPT_mcpu_EQ)) {
    StringRef CPUArg(A->getValue());
    if (CPUArg.equals_lower("krait"))
      CmdArgs.push_back("-mcpu=cortex-a15");
    else if(CPUArg.equals_lower("kryo"))
      CmdArgs.push_back("-mcpu=cortex-a57");
    else
      Args.AddLastArg(CmdArgs, options::OPT_mcpu_EQ);
  }
}

void tools::gcc::Common::ConstructJob(Compilation &C, const JobAction &JA,
                                      const InputInfo &Output,
                                      const InputInfoList &Inputs,
                                      const ArgList &Args,
                                      const char *LinkingOutput) const {
  const Driver &D = getToolChain().getDriver();
  ArgStringList CmdArgs;

  for (const auto &A : Args) {
    if (forwardToGCC(A->getOption())) {
      // It is unfortunate that we have to claim here, as this means
      // we will basically never report anything interesting for
      // platforms using a generic gcc, even if we are just using gcc
      // to get to the assembler.
      A->claim();

      // Don't forward any -g arguments to assembly steps.
      if (isa<AssembleJobAction>(JA) &&
          A->getOption().matches(options::OPT_g_Group))
        continue;

      // Don't forward any -W arguments to assembly and link steps.
      if ((isa<AssembleJobAction>(JA) || isa<LinkJobAction>(JA)) &&
          A->getOption().matches(options::OPT_W_Group))
        continue;

      // Don't forward -mno-unaligned-access since GCC doesn't understand
      // it and because it doesn't affect the assembly or link steps.
      if ((isa<AssembleJobAction>(JA) || isa<LinkJobAction>(JA)) &&
          (A->getOption().matches(options::OPT_munaligned_access) ||
           A->getOption().matches(options::OPT_mno_unaligned_access)))
        continue;

      A->render(Args, CmdArgs);
    }
  }

  RenderExtraToolArgs(JA, CmdArgs);

  // If using a driver driver, force the arch.
  if (getToolChain().getTriple().isOSDarwin()) {
    CmdArgs.push_back("-arch");
    CmdArgs.push_back(
        Args.MakeArgString(getToolChain().getDefaultUniversalArchName()));
  }

  // Try to force gcc to match the tool chain we want, if we recognize
  // the arch.
  //
  // FIXME: The triple class should directly provide the information we want
  // here.
  switch (getToolChain().getArch()) {
  default:
    break;
  case llvm::Triple::x86:
  case llvm::Triple::ppc:
    CmdArgs.push_back("-m32");
    break;
  case llvm::Triple::x86_64:
  case llvm::Triple::ppc64:
  case llvm::Triple::ppc64le:
    CmdArgs.push_back("-m64");
    break;
  case llvm::Triple::sparcel:
    CmdArgs.push_back("-EL");
    break;
  }

  if (Output.isFilename()) {
    CmdArgs.push_back("-o");
    CmdArgs.push_back(Output.getFilename());
  } else {
    assert(Output.isNothing() && "Unexpected output");
    CmdArgs.push_back("-fsyntax-only");
  }

  Args.AddAllArgValues(CmdArgs, options::OPT_Wa_COMMA, options::OPT_Xassembler);

  // Only pass -x if gcc will understand it; otherwise hope gcc
  // understands the suffix correctly. The main use case this would go
  // wrong in is for linker inputs if they happened to have an odd
  // suffix; really the only way to get this to happen is a command
  // like '-x foobar a.c' which will treat a.c like a linker input.
  //
  // FIXME: For the linker case specifically, can we safely convert
  // inputs into '-Wl,' options?
  for (const auto &II : Inputs) {
    // Don't try to pass LLVM or AST inputs to a generic gcc.
    if (types::isLLVMIR(II.getType()))
      D.Diag(clang::diag::err_drv_no_linker_llvm_support)
          << getToolChain().getTripleString();
    else if (II.getType() == types::TY_AST)
      D.Diag(diag::err_drv_no_ast_support) << getToolChain().getTripleString();
    else if (II.getType() == types::TY_ModuleFile)
      D.Diag(diag::err_drv_no_module_support)
          << getToolChain().getTripleString();

    if (types::canTypeBeUserSpecified(II.getType())) {
      CmdArgs.push_back("-x");
      CmdArgs.push_back(types::getTypeName(II.getType()));
    }

    if (II.isFilename())
      CmdArgs.push_back(II.getFilename());
    else {
      const Arg &A = II.getInputArg();

      // Reverse translate some rewritten options.
      if (A.getOption().matches(options::OPT_Z_reserved_lib_stdcxx)) {
        CmdArgs.push_back("-lstdc++");
        continue;
      }

      // Don't render as input, we need gcc to do the translations.
      A.render(Args, CmdArgs);
    }
  }

  const std::string &customGCCName = D.getCCCGenericGCCName();
  const char *GCCName;
  if (!customGCCName.empty())
    GCCName = customGCCName.c_str();
  else if (D.CCCIsCXX()) {
    GCCName = "g++";
  } else
    GCCName = "gcc";

  const char *Exec = Args.MakeArgString(getToolChain().GetProgramPath(GCCName));
  C.addCommand(std::make_unique<Command>(
      JA, *this, ResponseFileSupport::AtFileCurCP(), Exec, CmdArgs, Inputs));
}

void tools::gcc::Preprocessor::RenderExtraToolArgs(
    const JobAction &JA, ArgStringList &CmdArgs) const {
  CmdArgs.push_back("-E");
}

void tools::gcc::Compiler::RenderExtraToolArgs(const JobAction &JA,
                                               ArgStringList &CmdArgs) const {
  const Driver &D = getToolChain().getDriver();

  switch (JA.getType()) {
  // If -flto, etc. are present then make sure not to force assembly output.
  case types::TY_LLVM_IR:
  case types::TY_LTO_IR:
  case types::TY_LLVM_BC:
  case types::TY_LTO_BC:
    CmdArgs.push_back("-c");
    break;
  // We assume we've got an "integrated" assembler in that gcc will produce an
  // object file itself.
  case types::TY_Object:
    CmdArgs.push_back("-c");
    break;
  case types::TY_PP_Asm:
    CmdArgs.push_back("-S");
    break;
  case types::TY_Nothing:
    CmdArgs.push_back("-fsyntax-only");
    break;
  default:
    D.Diag(diag::err_drv_invalid_gcc_output_type) << getTypeName(JA.getType());
  }
}

void tools::gcc::Linker::RenderExtraToolArgs(const JobAction &JA,
                                             ArgStringList &CmdArgs) const {
  // The types are (hopefully) good enough.
}

// On Arm the endianness of the output file is determined by the target and
// can be overridden by the pseudo-target flags '-mlittle-endian'/'-EL' and
// '-mbig-endian'/'-EB'. Unlike other targets the flag does not result in a
// normalized triple so we must handle the flag here.
static bool isArmBigEndian(const llvm::Triple &Triple,
                           const ArgList &Args) {
  bool IsBigEndian = false;
  switch (Triple.getArch()) {
  case llvm::Triple::armeb:
  case llvm::Triple::thumbeb:
    IsBigEndian = true;
    LLVM_FALLTHROUGH;
  case llvm::Triple::arm:
  case llvm::Triple::thumb:
    if (Arg *A = Args.getLastArg(options::OPT_mlittle_endian,
                               options::OPT_mbig_endian))
      IsBigEndian = !A->getOption().matches(options::OPT_mlittle_endian);
    break;
  default:
    break;
  }
  return IsBigEndian;
}

static const char *getLDMOption(const llvm::Triple &T, const ArgList &Args) {
  switch (T.getArch()) {
  case llvm::Triple::x86:
    if (T.isOSIAMCU())
      return "elf_iamcu";
    return "elf_i386";
  case llvm::Triple::aarch64:
    return "aarch64linux";
  case llvm::Triple::aarch64_be:
    return "aarch64linuxb";
  case llvm::Triple::arm:
  case llvm::Triple::thumb:
  case llvm::Triple::armeb:
  case llvm::Triple::thumbeb:
    return isArmBigEndian(T, Args) ? "armelfb_linux_eabi" : "armelf_linux_eabi";
  case llvm::Triple::ppc:
    return "elf32ppclinux";
  case llvm::Triple::ppc64:
    return "elf64ppc";
  case llvm::Triple::ppc64le:
    return "elf64lppc";
  case llvm::Triple::riscv32:
    return "elf32lriscv";
  case llvm::Triple::riscv64:
    return "elf64lriscv";
  case llvm::Triple::sparc:
  case llvm::Triple::sparcel:
    return "elf32_sparc";
  case llvm::Triple::sparcv9:
    return "elf64_sparc";
  case llvm::Triple::mips:
    return "elf32btsmip";
  case llvm::Triple::mipsel:
    return "elf32ltsmip";
  case llvm::Triple::mips64:
    if (tools::mips::hasMipsAbiArg(Args, "n32") ||
        T.getEnvironment() == llvm::Triple::GNUABIN32)
      return "elf32btsmipn32";
    return "elf64btsmip";
  case llvm::Triple::mips64el:
    if (tools::mips::hasMipsAbiArg(Args, "n32") ||
        T.getEnvironment() == llvm::Triple::GNUABIN32)
      return "elf32ltsmipn32";
    return "elf64ltsmip";
  case llvm::Triple::systemz:
    return "elf64_s390";
  case llvm::Triple::x86_64:
#if INTEL_CUSTOMIZATION
#if INTEL_FEATURE_CSA
  case llvm::Triple::csa:
#endif  // INTEL_FEATURE_CSA
#endif  // INTEL_CUSTOMIZATION
    if (T.getEnvironment() == llvm::Triple::GNUX32)
      return "elf32_x86_64";
    return "elf_x86_64";
  case llvm::Triple::ve:
    return "elf64ve";
  default:
    return nullptr;
  }
}

static bool getPIE(const ArgList &Args, const ToolChain &TC) {
  if (Args.hasArg(options::OPT_shared) || Args.hasArg(options::OPT_static) ||
      Args.hasArg(options::OPT_r) || Args.hasArg(options::OPT_static_pie))
    return false;

  Arg *A = Args.getLastArg(options::OPT_pie, options::OPT_no_pie,
                           options::OPT_nopie);
  if (!A)
    return TC.isPIEDefault();
  return A->getOption().matches(options::OPT_pie);
}

#if INTEL_CUSTOMIZATION
static void addIntelLibPaths(ArgStringList &CmdArgs,
    const llvm::opt::ArgList &Args, const ToolChain &TC) {
  // Add Intel specific library search locations
  // TODO: This is a rudimentary way to add the library search locations
  if (TC.getEffectiveTriple().getArch() == llvm::Triple::x86_64) {
    // deploy
    CmdArgs.push_back(Args.MakeArgString("-L" +
        TC.getDriver().Dir + "/../compiler/lib/intel64_lin"));
  } else {
    // deploy
    CmdArgs.push_back(Args.MakeArgString("-L" +
        TC.getDriver().Dir + "/../compiler/lib/ia32_lin"));
  }
  // IA32ROOT
  const char * IA32Root = getenv("IA32ROOT");
  if (IA32Root) {
    SmallString<128> P("-L");
    P.append(IA32Root);
    llvm::sys::path::append(P, "lib_lin");
    CmdArgs.push_back(Args.MakeArgString(P));
  }
  // Add 'lib' directory (same level as 'bin').
  CmdArgs.push_back(Args.MakeArgString("-L" + TC.getDriver().Dir + "/../lib"));
}

// Goes through the CmdArgs, checking for known strings which set the library
// linkage state (static or dynamic)
static bool isStaticLinkState(ArgStringList &CmdArgs) {
  // default linkage is dynamic
  bool isStatic = false;
  for (auto A : CmdArgs) {
    if (A == StringRef("-shared") ||
        A == StringRef("-Bdynamic") ||
        A == StringRef("-call_shared") ||
        A == StringRef("-dy")) {
      isStatic = false;
      continue;
    }
    if (A == StringRef("-static") ||
        A == StringRef("-Bstatic") ||
        A == StringRef("-non_shared") ||
        A == StringRef("-dn"))
      isStatic = true;
  }
  return isStatic;
}

// Add the Intel Performance Libraries (IPP, MKL, TBB, DAAL)
// FIXME - this is a rudimentary way of adding the libraries.  These are
// added once and in a fixed location.  Ideally, we want to add the libraries
// at the respective location as provided on the command line.

// Add IPP libraries
static void addIPPLibs(ArgStringList &CmdArgs,
    const llvm::opt::ArgList &Args, const ToolChain &TC) {
  // default link type is statically link
  bool linkStatic = true;
  if (const Arg *IL = Args.getLastArg(options::OPT_ipp_link_EQ)) {
    if (IL->getValue() == StringRef("dynamic") ||
        IL->getValue() == StringRef("shared"))
      linkStatic = false;
  }
  // Additions of libraries are currently not smart enough at an individual
  // basis to only add the 'switch' before the library.  We must put the link
  // state back to the original setting.
  bool curStaticLinkState = isStaticLinkState(CmdArgs);
  if (curStaticLinkState && !linkStatic)
    CmdArgs.push_back(Args.MakeArgString("-Bdynamic"));
  if (!curStaticLinkState && linkStatic)
    CmdArgs.push_back(Args.MakeArgString("-Bstatic"));
  TC.AddIPPLibArgs(Args, CmdArgs, "-l");
  if (curStaticLinkState && !isStaticLinkState(CmdArgs))
    CmdArgs.push_back(Args.MakeArgString("-Bstatic"));
  if (!curStaticLinkState && isStaticLinkState(CmdArgs))
    CmdArgs.push_back(Args.MakeArgString("-Bdynamic"));
}

// Add MKL libraries
static void addMKLLibs(ArgStringList &CmdArgs,
    const llvm::opt::ArgList &Args, const ToolChain &TC) {
  // default link type is dynamically link
  bool linkStatic = Args.hasArg(options::OPT_static);

  // Additions of libraries are currently not smart enough at an individual
  // basis to only add the 'switch' before the library.  We must put the link
  // state back to the original setting.
  bool curStaticLinkState = isStaticLinkState(CmdArgs);
  if (curStaticLinkState && !linkStatic)
    CmdArgs.push_back(Args.MakeArgString("-Bdynamic"));
  if (!curStaticLinkState && linkStatic)
    CmdArgs.push_back(Args.MakeArgString("-Bstatic"));
  CmdArgs.push_back(Args.MakeArgString("--start-group"));
  TC.AddMKLLibArgs(Args, CmdArgs, "-l");
  CmdArgs.push_back(Args.MakeArgString("--end-group"));
  if (curStaticLinkState && !isStaticLinkState(CmdArgs))
    CmdArgs.push_back(Args.MakeArgString("-Bstatic"));
  if (!curStaticLinkState && isStaticLinkState(CmdArgs))
    CmdArgs.push_back(Args.MakeArgString("-Bdynamic"));
}

// Add TBB libraries
static void addTBBLibs(ArgStringList &CmdArgs,
    const llvm::opt::ArgList &Args, const ToolChain &TC) {
  // default link type is dynamically link
  bool linkStatic = false;

  // Additions of libraries are currently not smart enough at an individual
  // basis to only add the 'switch' before the library.  We must put the link
  // state back to the original setting.
  bool curStaticLinkState = isStaticLinkState(CmdArgs);
  if (curStaticLinkState && !linkStatic)
    CmdArgs.push_back(Args.MakeArgString("-Bdynamic"));
  if (!curStaticLinkState && linkStatic)
    CmdArgs.push_back(Args.MakeArgString("-Bstatic"));
  TC.AddTBBLibArgs(Args, CmdArgs, "-l");
  if (curStaticLinkState && !isStaticLinkState(CmdArgs))
    CmdArgs.push_back(Args.MakeArgString("-Bstatic"));
  if (!curStaticLinkState && isStaticLinkState(CmdArgs))
    CmdArgs.push_back(Args.MakeArgString("-Bdynamic"));
}

// Add DAAL libraries
static void addDAALLibs(ArgStringList &CmdArgs,
    const llvm::opt::ArgList &Args, const ToolChain &TC) {
  // default link type is dynamically link
  bool linkStatic = false;

  // Additions of libraries are currently not smart enough at an individual
  // basis to only add the 'switch' before the library.  We must put the link
  // state back to the original setting.
  bool curStaticLinkState = isStaticLinkState(CmdArgs);
  if (curStaticLinkState && !linkStatic)
    CmdArgs.push_back(Args.MakeArgString("-Bdynamic"));
  if (!curStaticLinkState && linkStatic)
    CmdArgs.push_back(Args.MakeArgString("-Bstatic"));
  CmdArgs.push_back(Args.MakeArgString("--start-group"));
  TC.AddDAALLibArgs(Args, CmdArgs, "-l");
  CmdArgs.push_back(Args.MakeArgString("--end-group"));
  if (curStaticLinkState && !isStaticLinkState(CmdArgs))
    CmdArgs.push_back(Args.MakeArgString("-Bstatic"));
  if (!curStaticLinkState && isStaticLinkState(CmdArgs))
    CmdArgs.push_back(Args.MakeArgString("-Bdynamic"));
}

// Add performance library search paths.
static void addPerfLibPaths(ArgStringList &CmdArgs,
    const llvm::opt::ArgList &Args, const ToolChain &TC) {
  if (Args.hasArg(options::OPT_ipp_EQ))
    TC.AddIPPLibPath(Args, CmdArgs, "-L");
  if (Args.hasArg(options::OPT_mkl_EQ))
    TC.AddMKLLibPath(Args, CmdArgs, "-L");
  if (Args.hasArg(options::OPT_tbb, options::OPT_daal_EQ) ||
      (Args.hasArg(options::OPT_mkl_EQ) && Args.hasArg(options::OPT__dpcpp)))
    TC.AddTBBLibPath(Args, CmdArgs, "-L");
  if (Args.hasArg(options::OPT_daal_EQ))
    TC.AddDAALLibPath(Args, CmdArgs, "-L");
}

// Intel libraries are added in statically by default
static void addIntelLib(const char* IntelLibName, ArgStringList &CmdArgs,
    const llvm::opt::ArgList &Args) {
  // without --intel or --dpcpp, do not pull in Intel libs
  if (!Args.hasArg(options::OPT__intel, options::OPT__dpcpp))
    return;

  // FIXME - Right now this is rather simplistic - just check to see if
  // -static is passed on the command, if it is, we just pull in the Intel
  // Library.  If not, we wrap the library with -Bstatic <lib> -Bdynamic
  // assuming that the rest of the libs are linked in dynamically.  This will
  // need to be expanded to dynamically evaluate the linker command line
  // to catch user -Wl additions
  bool isCurrentStateStatic = 0;
  bool isSharedIntel = 0;

  // FIXME: add support to -dy, -dn, -dynamiclib as required
  if (const Arg *A = Args.getLastArg(options::OPT_static, options::OPT_shared,
                                     options::OPT_dynamic))
    isCurrentStateStatic = A->getOption().matches(options::OPT_static);

  // -debug parallel implies -shared-intel, but allow it to be overridden by
  // -static-intel below.
  if (const Arg *A = Args.getLastArg(options::OPT_intel_debug_Group))
    isSharedIntel = StringRef(A->getValue()) == "parallel";
  if (const Arg *A = Args.getLastArg(options::OPT_shared_intel,
                                     options::OPT_static_intel))
    isSharedIntel = A->getOption().matches(options::OPT_shared_intel);

  if (!isCurrentStateStatic && !isSharedIntel)
    CmdArgs.push_back("-Bstatic");

  if (isCurrentStateStatic && isSharedIntel)
    CmdArgs.push_back("-Bdynamic");

  CmdArgs.push_back(IntelLibName);

  if (!isCurrentStateStatic && !isSharedIntel)
    CmdArgs.push_back("-Bdynamic");

  if (isCurrentStateStatic && isSharedIntel)
    CmdArgs.push_back("-Bstatic");
}
#endif // INTEL_CUSTOMIZATION
static bool getStaticPIE(const ArgList &Args, const ToolChain &TC) {
  bool HasStaticPIE = Args.hasArg(options::OPT_static_pie);
  // -no-pie is an alias for -nopie. So, handling -nopie takes care of
  // -no-pie as well.
  if (HasStaticPIE && Args.hasArg(options::OPT_nopie)) {
    const Driver &D = TC.getDriver();
    const llvm::opt::OptTable &Opts = D.getOpts();
    const char *StaticPIEName = Opts.getOptionName(options::OPT_static_pie);
    const char *NoPIEName = Opts.getOptionName(options::OPT_nopie);
    D.Diag(diag::err_drv_cannot_mix_options) << StaticPIEName << NoPIEName;
  }
  return HasStaticPIE;
}

static bool getStatic(const ArgList &Args) {
  return Args.hasArg(options::OPT_static) &&
      !Args.hasArg(options::OPT_static_pie);
}

// Create an archive with llvm-ar.  This is used to create an archive that
// contains host objects and the wrapped FPGA device binary
void tools::gnutools::Linker::constructLLVMARCommand(
    Compilation &C, const JobAction &JA, const InputInfo &Output,
    const InputInfoList &Input, const ArgList &Args) const {
  ArgStringList CmdArgs;
  CmdArgs.push_back("cr");
  const char *OutputFilename = Output.getFilename();
  if (llvm::sys::fs::exists(OutputFilename)) {
    C.getDriver().Diag(clang::diag::warn_drv_existing_archive_append)
        << OutputFilename;
  }
  CmdArgs.push_back(OutputFilename);
  for (const auto &II : Input) {
    if (II.getType() == types::TY_Tempfilelist) {
      // Take the list file and pass it in with '@'.
      std::string FileName(II.getFilename());
      const char *ArgFile = Args.MakeArgString("@" + FileName);
      CmdArgs.push_back(ArgFile);
      continue;
    }
    if (II.isFilename())
      CmdArgs.push_back(II.getFilename());
  }

  SmallString<128> LLVMARPath(C.getDriver().Dir);
  llvm::sys::path::append(LLVMARPath, "llvm-ar");
  const char *Exec = C.getArgs().MakeArgString(LLVMARPath);
  C.addCommand(std::make_unique<Command>(
      JA, *this, ResponseFileSupport::None(), Exec, CmdArgs, None));
}

void tools::gnutools::StaticLibTool::ConstructJob(
    Compilation &C, const JobAction &JA, const InputInfo &Output,
    const InputInfoList &Inputs, const ArgList &Args,
    const char *LinkingOutput) const {
  const Driver &D = getToolChain().getDriver();

  // Silence warning for "clang -g foo.o -o foo"
  Args.ClaimAllArgs(options::OPT_g_Group);
  // and "clang -emit-llvm foo.o -o foo"
  Args.ClaimAllArgs(options::OPT_emit_llvm);
  // and for "clang -w foo.o -o foo". Other warning options are already
  // handled somewhere else.
  Args.ClaimAllArgs(options::OPT_w);
  // Silence warnings when linking C code with a C++ '-stdlib' argument.
  Args.ClaimAllArgs(options::OPT_stdlib_EQ);

  // GNU ar tool command "ar <options> <output_file> <input_files>".
  ArgStringList CmdArgs;
  // Create and insert file members with a deterministic index.
  CmdArgs.push_back("rcsD");
  CmdArgs.push_back(Output.getFilename());
  AddLinkerInputs(getToolChain(), Inputs, Args, CmdArgs, JA);

  // Delete old output archive file if it already exists before generating a new
  // archive file.
  auto OutputFileName = Output.getFilename();
  if (Output.isFilename() && llvm::sys::fs::exists(OutputFileName)) {
    if (std::error_code EC = llvm::sys::fs::remove(OutputFileName)) {
      D.Diag(diag::err_drv_unable_to_remove_file) << EC.message();
      return;
    }
  }

  const char *Exec = Args.MakeArgString(getToolChain().GetStaticLibToolPath());
  C.addCommand(std::make_unique<Command>(
      JA, *this, ResponseFileSupport::AtFileCurCP(), Exec, CmdArgs, Inputs));
}

void tools::gnutools::Linker::ConstructJob(Compilation &C, const JobAction &JA,
                                           const InputInfo &Output,
                                           const InputInfoList &Inputs,
                                           const ArgList &Args,
                                           const char *LinkingOutput) const {
  // FIXME: The Linker class constructor takes a ToolChain and not a
  // Generic_ELF, so the static_cast might return a reference to a invalid
  // instance (see PR45061). Ideally, the Linker constructor needs to take a
  // Generic_ELF instead.
  const toolchains::Generic_ELF &ToolChain =
      static_cast<const toolchains::Generic_ELF &>(getToolChain());
  const Driver &D = ToolChain.getDriver();

  const llvm::Triple &Triple = getToolChain().getEffectiveTriple();

  const llvm::Triple::ArchType Arch = ToolChain.getArch();
  const bool isAndroid = ToolChain.getTriple().isAndroid();
  const bool IsIAMCU = ToolChain.getTriple().isOSIAMCU();
  const bool IsVE = ToolChain.getTriple().isVE();
  const bool IsPIE = getPIE(Args, ToolChain);
  const bool IsStaticPIE = getStaticPIE(Args, ToolChain);
  const bool IsStatic = getStatic(Args);
  const bool HasCRTBeginEndFiles =
      ToolChain.getTriple().hasEnvironment() ||
      (ToolChain.getTriple().getVendor() != llvm::Triple::MipsTechnologies);

  // Use of -fsycl-link creates an archive.
  if (Args.hasArg(options::OPT_fsycl_link_EQ) &&
      JA.getType() == types::TY_Archive) {
    constructLLVMARCommand(C, JA, Output, Inputs, Args);
    return;
  }
  ArgStringList CmdArgs;

  // Silence warning for "clang -g foo.o -o foo"
  Args.ClaimAllArgs(options::OPT_g_Group);
  // and "clang -emit-llvm foo.o -o foo"
  Args.ClaimAllArgs(options::OPT_emit_llvm);
  // and for "clang -w foo.o -o foo". Other warning options are already
  // handled somewhere else.
  Args.ClaimAllArgs(options::OPT_w);

  if (!D.SysRoot.empty())
    CmdArgs.push_back(Args.MakeArgString("--sysroot=" + D.SysRoot));

  if (IsPIE)
    CmdArgs.push_back("-pie");

  if (IsStaticPIE) {
    CmdArgs.push_back("-static");
    CmdArgs.push_back("-pie");
    CmdArgs.push_back("--no-dynamic-linker");
    CmdArgs.push_back("-z");
    CmdArgs.push_back("text");
  }

  if (ToolChain.isNoExecStackDefault()) {
    CmdArgs.push_back("-z");
    CmdArgs.push_back("noexecstack");
  }

  if (Args.hasArg(options::OPT_rdynamic))
    CmdArgs.push_back("-export-dynamic");

  if (Args.hasArg(options::OPT_s))
    CmdArgs.push_back("-s");

  if (Triple.isARM() || Triple.isThumb() || Triple.isAArch64()) {
    bool IsBigEndian = isArmBigEndian(Triple, Args);
    if (IsBigEndian)
      arm::appendBE8LinkFlag(Args, CmdArgs, Triple);
    IsBigEndian = IsBigEndian || Arch == llvm::Triple::aarch64_be;
    CmdArgs.push_back(IsBigEndian ? "-EB" : "-EL");
  }

  // Most Android ARM64 targets should enable the linker fix for erratum
  // 843419. Only non-Cortex-A53 devices are allowed to skip this flag.
  if (Arch == llvm::Triple::aarch64 && isAndroid) {
    std::string CPU = getCPUName(Args, Triple);
    if (CPU.empty() || CPU == "generic" || CPU == "cortex-a53")
      CmdArgs.push_back("--fix-cortex-a53-843419");
  }

  // Android does not allow shared text relocations. Emit a warning if the
  // user's code contains any.
  if (isAndroid)
      CmdArgs.push_back("--warn-shared-textrel");

  ToolChain.addExtraOpts(CmdArgs);

  CmdArgs.push_back("--eh-frame-hdr");

  if (const char *LDMOption = getLDMOption(ToolChain.getTriple(), Args)) {
    CmdArgs.push_back("-m");
    CmdArgs.push_back(LDMOption);
  } else {
    D.Diag(diag::err_target_unknown_triple) << Triple.str();
    return;
  }

  if (IsStatic) {
    if (Arch == llvm::Triple::arm || Arch == llvm::Triple::armeb ||
        Arch == llvm::Triple::thumb || Arch == llvm::Triple::thumbeb)
      CmdArgs.push_back("-Bstatic");
    else
      CmdArgs.push_back("-static");
  } else if (Args.hasArg(options::OPT_shared)) {
    CmdArgs.push_back("-shared");
  }

  if (!IsStatic) {
    if (Args.hasArg(options::OPT_rdynamic))
      CmdArgs.push_back("-export-dynamic");

    if (!Args.hasArg(options::OPT_shared) && !IsStaticPIE) {
      CmdArgs.push_back("-dynamic-linker");
      CmdArgs.push_back(Args.MakeArgString(Twine(D.DyldPrefix) +
                                           ToolChain.getDynamicLinker(Args)));
    }
  }

  CmdArgs.push_back("-o");
  CmdArgs.push_back(Output.getFilename());

  if (!Args.hasArg(options::OPT_nostdlib, options::OPT_nostartfiles)) {
    if (!isAndroid && !IsIAMCU) {
      const char *crt1 = nullptr;
      if (!Args.hasArg(options::OPT_shared)) {
        if (Args.hasArg(options::OPT_pg))
          crt1 = "gcrt1.o";
        else if (IsPIE)
          crt1 = "Scrt1.o";
        else if (IsStaticPIE)
          crt1 = "rcrt1.o";
        else
          crt1 = "crt1.o";
      }
      if (crt1)
        CmdArgs.push_back(Args.MakeArgString(ToolChain.GetFilePath(crt1)));

      CmdArgs.push_back(Args.MakeArgString(ToolChain.GetFilePath("crti.o")));
    }

    if (IsVE) {
      CmdArgs.push_back("-z");
      CmdArgs.push_back("max-page-size=0x4000000");
    }

    if (IsIAMCU)
      CmdArgs.push_back(Args.MakeArgString(ToolChain.GetFilePath("crt0.o")));
    else if (HasCRTBeginEndFiles) {
      std::string P;
      if (ToolChain.GetRuntimeLibType(Args) == ToolChain::RLT_CompilerRT &&
          !isAndroid) {
        std::string crtbegin = ToolChain.getCompilerRT(Args, "crtbegin",
                                                       ToolChain::FT_Object);
        if (ToolChain.getVFS().exists(crtbegin))
          P = crtbegin;
      }
      if (P.empty()) {
        const char *crtbegin;
        if (IsStatic)
          crtbegin = isAndroid ? "crtbegin_static.o" : "crtbeginT.o";
        else if (Args.hasArg(options::OPT_shared))
          crtbegin = isAndroid ? "crtbegin_so.o" : "crtbeginS.o";
        else if (IsPIE || IsStaticPIE)
          crtbegin = isAndroid ? "crtbegin_dynamic.o" : "crtbeginS.o";
        else
          crtbegin = isAndroid ? "crtbegin_dynamic.o" : "crtbegin.o";
        P = ToolChain.GetFilePath(crtbegin);
      }
      CmdArgs.push_back(Args.MakeArgString(P));
    }

    // Add crtfastmath.o if available and fast math is enabled.
    ToolChain.addFastMathRuntimeIfAvailable(Args, CmdArgs);
  }

  Args.AddAllArgs(CmdArgs, options::OPT_L);
  Args.AddAllArgs(CmdArgs, options::OPT_u);

#if INTEL_CUSTOMIZATION
  if (Args.hasArg(options::OPT__intel, options::OPT__dpcpp))
    addIntelLibPaths(CmdArgs, Args, ToolChain);
  addPerfLibPaths(CmdArgs, Args, ToolChain);
#endif // INTEL_CUSTOMIZATION
  ToolChain.AddFilePathLibArgs(Args, CmdArgs);

  if (D.isUsingLTO()) {
    assert(!Inputs.empty() && "Must have at least one input.");
    addLTOOptions(ToolChain, Args, CmdArgs, Output, Inputs[0],
                  D.getLTOMode() == LTOK_Thin);
  }

  if (Args.hasArg(options::OPT_Z_Xlinker__no_demangle))
    CmdArgs.push_back("--no-demangle");

  bool NeedsSanitizerDeps = addSanitizerRuntimes(ToolChain, Args, CmdArgs);
  bool NeedsXRayDeps = addXRayRuntime(ToolChain, Args, CmdArgs);
  // When offloading, the input file(s) could be from unbundled partially
  // linked archives.  The unbundled information is a list of files and not
  // an actual object/archive.  Take that list and pass those to the linker
  // instead of the original object.
  if (JA.isDeviceOffloading(Action::OFK_OpenMP)) {
    InputInfoList UpdatedInputs;
    // Go through the Inputs to the link.  When a listfile is encountered, we
    // know it is an unbundled generated list.
    for (const auto &II : Inputs) {
      if (II.getType() == types::TY_Tempfilelist) {
        // Take the unbundled list file and pass it in with '@'.
        std::string FileName(II.getFilename());
        const char * ArgFile = C.getArgs().MakeArgString("@" + FileName);
        auto CurInput = InputInfo(types::TY_Object, ArgFile, ArgFile);
        UpdatedInputs.push_back(CurInput);
      } else
        UpdatedInputs.push_back(II);
    }
    AddLinkerInputs(ToolChain, UpdatedInputs, Args, CmdArgs, JA);
  } else
    AddLinkerInputs(ToolChain, Inputs, Args, CmdArgs, JA);

<<<<<<< HEAD
#if INTEL_CUSTOMIZATION
  if (!Args.hasArg(options::OPT_nostdlib, options::OPT_nodefaultlibs) ||
      !Args.hasArg(options::OPT__intel))
    // The profile runtime also needs access to system libraries.
    getToolChain().addProfileRTLibs(Args, CmdArgs);

  if (Args.hasArg(options::OPT_ipp_EQ))
    addIPPLibs(CmdArgs, Args, ToolChain);
  if (Args.hasArg(options::OPT_mkl_EQ))
    addMKLLibs(CmdArgs, Args, ToolChain);
  if (Args.hasArg(options::OPT_daal_EQ))
    addDAALLibs(CmdArgs, Args, ToolChain);
  if (Args.hasArg(options::OPT_tbb, options::OPT_daal_EQ) ||
      (Args.hasArg(options::OPT_mkl_EQ) && Args.hasArg(options::OPT__dpcpp)))
    addTBBLibs(CmdArgs, Args, ToolChain);
  if (!Args.hasArg(options::OPT_nostdlib, options::OPT_nodefaultlibs)) {
    addIntelLib("-lsvml", CmdArgs, Args);
    addIntelLib("-lirng", CmdArgs, Args);
    if (const Arg *A = Args.getLastArg(options::OPT_intel_debug_Group))
      if (StringRef(A->getValue()) == "parallel") {
        addIntelLib("-lpdbx", CmdArgs, Args);
        addIntelLib("-lpdbxinst", CmdArgs, Args);
      }
    if (Args.hasFlag(options::OPT_qopt_matmul, options::OPT_qno_opt_matmul,
                     false))
      addIntelLib("-lmatmul", CmdArgs, Args);
  }
#endif // INTEL_CUSTOMIZATION
=======
  // The profile runtime also needs access to system libraries.
  getToolChain().addProfileRTLibs(Args, CmdArgs);
>>>>>>> 6925c694

  if (D.CCCIsCXX() &&
      !Args.hasArg(options::OPT_nostdlib, options::OPT_nodefaultlibs)) {
    if (ToolChain.ShouldLinkCXXStdlib(Args)) {
      bool OnlyLibstdcxxStatic = Args.hasArg(options::OPT_static_libstdcxx) &&
                                 !Args.hasArg(options::OPT_static);
      if (OnlyLibstdcxxStatic)
        CmdArgs.push_back("-Bstatic");
      ToolChain.AddCXXStdlibLibArgs(Args, CmdArgs);
      if (OnlyLibstdcxxStatic)
        CmdArgs.push_back("-Bdynamic");
    }
#if INTEL_CUSTOMIZATION
    // Add -limf before -lm, it will be linked in the same manner as -lm so
    // don't add with addIntelLib
    if (Args.hasArg(options::OPT__intel))
      CmdArgs.push_back("-limf");
#endif // INTEL_CUSTOMIZATION
    CmdArgs.push_back("-lm");
  }
#if INTEL_CUSTOMIZATION
  // Add -lm for both C and C++ compilation
  else if (!Args.hasArg(options::OPT_nostdlib, options::OPT_nodefaultlibs) &&
           (Args.hasArg(options::OPT__intel) ||
            Args.hasArg(options::OPT_mkl_EQ))) {
    if (Args.hasArg(options::OPT__intel))
      CmdArgs.push_back("-limf");
    CmdArgs.push_back("-lm");
  }
  if (!Args.hasArg(options::OPT_nostdlib, options::OPT_nodefaultlibs)) {
    // Add libirc to resolve any Intel and libimf references
    if (Args.hasArg(options::OPT_shared_intel))
      addIntelLib("-lintlc", CmdArgs, Args);
    else
      addIntelLib("-lirc", CmdArgs, Args);

    // Add -ldl for -mkl
    if (Args.hasArg(options::OPT_mkl_EQ))
      CmdArgs.push_back("-ldl");
  }
#endif // INTEL_CUSTOMIZATION

  // Silence warnings when linking C code with a C++ '-stdlib' argument.
  Args.ClaimAllArgs(options::OPT_stdlib_EQ);

  if (!Args.hasArg(options::OPT_nostdlib)) {
    if (!Args.hasArg(options::OPT_nodefaultlibs)) {
      if (IsStatic || IsStaticPIE)
        CmdArgs.push_back("--start-group");

      if (NeedsSanitizerDeps)
        linkSanitizerRuntimeDeps(ToolChain, CmdArgs);

      if (NeedsXRayDeps)
        linkXRayRuntimeDeps(ToolChain, CmdArgs);

      bool WantPthread = Args.hasArg(options::OPT_pthread) ||
                         Args.hasArg(options::OPT_pthreads);

      // Use the static OpenMP runtime with -static-openmp
      bool StaticOpenMP = Args.hasArg(options::OPT_static_openmp) &&
                          !Args.hasArg(options::OPT_static);

      // FIXME: Only pass GompNeedsRT = true for platforms with libgomp that
      // require librt. Most modern Linux platforms do, but some may not.
      if (addOpenMPRuntime(CmdArgs, ToolChain, Args, StaticOpenMP,
                           JA.isHostOffloading(Action::OFK_OpenMP),
                           /* GompNeedsRT= */ true))
        // OpenMP runtimes implies pthreads when using the GNU toolchain.
        // FIXME: Does this really make sense for all GNU toolchains?
        WantPthread = true;

#if INTEL_CUSTOMIZATION
      // Use of -mkl implies pthread
      if (Args.hasArg(options::OPT_mkl_EQ))
        WantPthread = true;
      // -stdlib=libc++ implies pthread
      if (ToolChain.GetCXXStdlibType(Args) == ToolChain::CST_Libcxx &&
          Args.hasArg(options::OPT__intel))
        WantPthread = true;
      // -debug parallel implies pthread
      if (const Arg *A = Args.getLastArg(options::OPT_intel_debug_Group))
        if (StringRef(A->getValue()) == "parallel")
          WantPthread = true;
#endif // INTEL_CUSTOMIZATION

      AddRunTimeLibs(ToolChain, D, CmdArgs, Args);

      if (Args.hasArg(options::OPT_fsycl) &&
          !Args.hasArg(options::OPT_nolibsycl)) {
<<<<<<< HEAD
#if INTEL_CUSTOMIZATION
        bool curStaticLinkState = isStaticLinkState(CmdArgs);
        if (curStaticLinkState)
          CmdArgs.push_back("-Bdynamic");
#endif // INTEL_CUSTOMIZATION
=======
>>>>>>> 6925c694
        CmdArgs.push_back("-lsycl");
        // Use of -fintelfpga implies -lOpenCL.
        // FIXME: Adjust to use plugin interface when available.
        if (Args.hasArg(options::OPT_fintelfpga))
          CmdArgs.push_back("-lOpenCL");
<<<<<<< HEAD
#if INTEL_CUSTOMIZATION
        if (curStaticLinkState)
          CmdArgs.push_back("-Bstatic");
#endif // INTEL_CUSTOMIZATION
=======
>>>>>>> 6925c694
      }

      if (WantPthread && !isAndroid)
        CmdArgs.push_back("-lpthread");

      if (Args.hasArg(options::OPT_fsplit_stack))
        CmdArgs.push_back("--wrap=pthread_create");

      if (!Args.hasArg(options::OPT_nolibc))
        CmdArgs.push_back("-lc");

      // Add IAMCU specific libs, if needed.
      if (IsIAMCU)
        CmdArgs.push_back("-lgloss");

      if (IsStatic || IsStaticPIE)
        CmdArgs.push_back("--end-group");
      else
        AddRunTimeLibs(ToolChain, D, CmdArgs, Args);

      // Add IAMCU specific libs (outside the group), if needed.
      if (IsIAMCU) {
        CmdArgs.push_back("--as-needed");
        CmdArgs.push_back("-lsoftfp");
        CmdArgs.push_back("--no-as-needed");
      }
#if INTEL_CUSTOMIZATION
      if (Args.hasArg(options::OPT__intel))
        addIntelLib("-lirc_s", CmdArgs, Args);
#endif // INTEL_CUSTOMIZATION
    }

    if (!Args.hasArg(options::OPT_nostartfiles) && !IsIAMCU) {
      if (HasCRTBeginEndFiles) {
        std::string P;
        if (ToolChain.GetRuntimeLibType(Args) == ToolChain::RLT_CompilerRT &&
            !isAndroid) {
          std::string crtend = ToolChain.getCompilerRT(Args, "crtend",
                                                       ToolChain::FT_Object);
          if (ToolChain.getVFS().exists(crtend))
            P = crtend;
        }
        if (P.empty()) {
          const char *crtend;
          if (Args.hasArg(options::OPT_shared))
            crtend = isAndroid ? "crtend_so.o" : "crtendS.o";
          else if (IsPIE || IsStaticPIE)
            crtend = isAndroid ? "crtend_android.o" : "crtendS.o";
          else
            crtend = isAndroid ? "crtend_android.o" : "crtend.o";
          P = ToolChain.GetFilePath(crtend);
        }
        CmdArgs.push_back(Args.MakeArgString(P));
      }
      if (!isAndroid)
        CmdArgs.push_back(Args.MakeArgString(ToolChain.GetFilePath("crtn.o")));
    }
  }

  Args.AddAllArgs(CmdArgs, options::OPT_T);

  const char *Exec = Args.MakeArgString(ToolChain.GetLinkerPath());
  C.addCommand(std::make_unique<Command>(
      JA, *this, ResponseFileSupport::AtFileCurCP(), Exec, CmdArgs, Inputs));
}

void tools::gnutools::Assembler::ConstructJob(Compilation &C,
                                              const JobAction &JA,
                                              const InputInfo &Output,
                                              const InputInfoList &Inputs,
                                              const ArgList &Args,
                                              const char *LinkingOutput) const {
  const auto &D = getToolChain().getDriver();

  claimNoWarnArgs(Args);

  ArgStringList CmdArgs;

  llvm::Reloc::Model RelocationModel;
  unsigned PICLevel;
  bool IsPIE;
  const char *DefaultAssembler = "as";
  std::tie(RelocationModel, PICLevel, IsPIE) =
      ParsePICArgs(getToolChain(), Args);

  if (const Arg *A = Args.getLastArg(options::OPT_gz, options::OPT_gz_EQ)) {
    if (A->getOption().getID() == options::OPT_gz) {
      CmdArgs.push_back("--compress-debug-sections");
    } else {
      StringRef Value = A->getValue();
      if (Value == "none" || Value == "zlib" || Value == "zlib-gnu") {
        CmdArgs.push_back(
            Args.MakeArgString("--compress-debug-sections=" + Twine(Value)));
      } else {
        D.Diag(diag::err_drv_unsupported_option_argument)
            << A->getOption().getName() << Value;
      }
    }
  }

  if (getToolChain().isNoExecStackDefault()) {
      CmdArgs.push_back("--noexecstack");
  }

  switch (getToolChain().getArch()) {
  default:
    break;
  // Add --32/--64 to make sure we get the format we want.
  // This is incomplete
  case llvm::Triple::x86:
    CmdArgs.push_back("--32");
    break;
  case llvm::Triple::x86_64:
    if (getToolChain().getTriple().getEnvironment() == llvm::Triple::GNUX32)
      CmdArgs.push_back("--x32");
    else
      CmdArgs.push_back("--64");
    break;
  case llvm::Triple::ppc: {
    CmdArgs.push_back("-a32");
    CmdArgs.push_back("-mppc");
    CmdArgs.push_back(
      ppc::getPPCAsmModeForCPU(getCPUName(Args, getToolChain().getTriple())));
    break;
  }
  case llvm::Triple::ppc64: {
    CmdArgs.push_back("-a64");
    CmdArgs.push_back("-mppc64");
    CmdArgs.push_back(
      ppc::getPPCAsmModeForCPU(getCPUName(Args, getToolChain().getTriple())));
    break;
  }
  case llvm::Triple::ppc64le: {
    CmdArgs.push_back("-a64");
    CmdArgs.push_back("-mppc64");
    CmdArgs.push_back("-mlittle-endian");
    CmdArgs.push_back(
      ppc::getPPCAsmModeForCPU(getCPUName(Args, getToolChain().getTriple())));
    break;
  }
  case llvm::Triple::riscv32:
  case llvm::Triple::riscv64: {
    StringRef ABIName = riscv::getRISCVABI(Args, getToolChain().getTriple());
    CmdArgs.push_back("-mabi");
    CmdArgs.push_back(ABIName.data());
    StringRef MArchName = riscv::getRISCVArch(Args, getToolChain().getTriple());
    CmdArgs.push_back("-march");
    CmdArgs.push_back(MArchName.data());
    break;
  }
  case llvm::Triple::sparc:
  case llvm::Triple::sparcel: {
    CmdArgs.push_back("-32");
    std::string CPU = getCPUName(Args, getToolChain().getTriple());
    CmdArgs.push_back(
        sparc::getSparcAsmModeForCPU(CPU, getToolChain().getTriple()));
    AddAssemblerKPIC(getToolChain(), Args, CmdArgs);
    break;
  }
  case llvm::Triple::sparcv9: {
    CmdArgs.push_back("-64");
    std::string CPU = getCPUName(Args, getToolChain().getTriple());
    CmdArgs.push_back(
        sparc::getSparcAsmModeForCPU(CPU, getToolChain().getTriple()));
    AddAssemblerKPIC(getToolChain(), Args, CmdArgs);
    break;
  }
  case llvm::Triple::arm:
  case llvm::Triple::armeb:
  case llvm::Triple::thumb:
  case llvm::Triple::thumbeb: {
    const llvm::Triple &Triple2 = getToolChain().getTriple();
    CmdArgs.push_back(isArmBigEndian(Triple2, Args) ? "-EB" : "-EL");
    switch (Triple2.getSubArch()) {
    case llvm::Triple::ARMSubArch_v7:
      CmdArgs.push_back("-mfpu=neon");
      break;
    case llvm::Triple::ARMSubArch_v8:
      CmdArgs.push_back("-mfpu=crypto-neon-fp-armv8");
      break;
    default:
      break;
    }

    switch (arm::getARMFloatABI(getToolChain(), Args)) {
    case arm::FloatABI::Invalid: llvm_unreachable("must have an ABI!");
    case arm::FloatABI::Soft:
      CmdArgs.push_back(Args.MakeArgString("-mfloat-abi=soft"));
      break;
    case arm::FloatABI::SoftFP:
      CmdArgs.push_back(Args.MakeArgString("-mfloat-abi=softfp"));
      break;
    case arm::FloatABI::Hard:
      CmdArgs.push_back(Args.MakeArgString("-mfloat-abi=hard"));
      break;
    }

    Args.AddLastArg(CmdArgs, options::OPT_march_EQ);
    normalizeCPUNamesForAssembler(Args, CmdArgs);

    Args.AddLastArg(CmdArgs, options::OPT_mfpu_EQ);
    break;
  }
  case llvm::Triple::aarch64:
  case llvm::Triple::aarch64_be: {
    CmdArgs.push_back(
        getToolChain().getArch() == llvm::Triple::aarch64_be ? "-EB" : "-EL");
    Args.AddLastArg(CmdArgs, options::OPT_march_EQ);
    normalizeCPUNamesForAssembler(Args, CmdArgs);

    break;
  }
  case llvm::Triple::mips:
  case llvm::Triple::mipsel:
  case llvm::Triple::mips64:
  case llvm::Triple::mips64el: {
    StringRef CPUName;
    StringRef ABIName;
    mips::getMipsCPUAndABI(Args, getToolChain().getTriple(), CPUName, ABIName);
    ABIName = mips::getGnuCompatibleMipsABIName(ABIName);

    CmdArgs.push_back("-march");
    CmdArgs.push_back(CPUName.data());

    CmdArgs.push_back("-mabi");
    CmdArgs.push_back(ABIName.data());

    // -mno-shared should be emitted unless -fpic, -fpie, -fPIC, -fPIE,
    // or -mshared (not implemented) is in effect.
    if (RelocationModel == llvm::Reloc::Static)
      CmdArgs.push_back("-mno-shared");

    // LLVM doesn't support -mplt yet and acts as if it is always given.
    // However, -mplt has no effect with the N64 ABI.
    if (ABIName != "64" && !Args.hasArg(options::OPT_mno_abicalls))
      CmdArgs.push_back("-call_nonpic");

    if (getToolChain().getTriple().isLittleEndian())
      CmdArgs.push_back("-EL");
    else
      CmdArgs.push_back("-EB");

    if (Arg *A = Args.getLastArg(options::OPT_mnan_EQ)) {
      if (StringRef(A->getValue()) == "2008")
        CmdArgs.push_back(Args.MakeArgString("-mnan=2008"));
    }

    // Add the last -mfp32/-mfpxx/-mfp64 or -mfpxx if it is enabled by default.
    if (Arg *A = Args.getLastArg(options::OPT_mfp32, options::OPT_mfpxx,
                                 options::OPT_mfp64)) {
      A->claim();
      A->render(Args, CmdArgs);
    } else if (mips::shouldUseFPXX(
                   Args, getToolChain().getTriple(), CPUName, ABIName,
                   mips::getMipsFloatABI(getToolChain().getDriver(), Args,
                                         getToolChain().getTriple())))
      CmdArgs.push_back("-mfpxx");

    // Pass on -mmips16 or -mno-mips16. However, the assembler equivalent of
    // -mno-mips16 is actually -no-mips16.
    if (Arg *A =
            Args.getLastArg(options::OPT_mips16, options::OPT_mno_mips16)) {
      if (A->getOption().matches(options::OPT_mips16)) {
        A->claim();
        A->render(Args, CmdArgs);
      } else {
        A->claim();
        CmdArgs.push_back("-no-mips16");
      }
    }

    Args.AddLastArg(CmdArgs, options::OPT_mmicromips,
                    options::OPT_mno_micromips);
    Args.AddLastArg(CmdArgs, options::OPT_mdsp, options::OPT_mno_dsp);
    Args.AddLastArg(CmdArgs, options::OPT_mdspr2, options::OPT_mno_dspr2);

    if (Arg *A = Args.getLastArg(options::OPT_mmsa, options::OPT_mno_msa)) {
      // Do not use AddLastArg because not all versions of MIPS assembler
      // support -mmsa / -mno-msa options.
      if (A->getOption().matches(options::OPT_mmsa))
        CmdArgs.push_back(Args.MakeArgString("-mmsa"));
    }

    Args.AddLastArg(CmdArgs, options::OPT_mhard_float,
                    options::OPT_msoft_float);

    Args.AddLastArg(CmdArgs, options::OPT_mdouble_float,
                    options::OPT_msingle_float);

    Args.AddLastArg(CmdArgs, options::OPT_modd_spreg,
                    options::OPT_mno_odd_spreg);

    AddAssemblerKPIC(getToolChain(), Args, CmdArgs);
    break;
  }
  case llvm::Triple::systemz: {
    // Always pass an -march option, since our default of z10 is later
    // than the GNU assembler's default.
    std::string CPUName = systemz::getSystemZTargetCPU(Args);
    CmdArgs.push_back(Args.MakeArgString("-march=" + CPUName));
    break;
  }
  case llvm::Triple::ve:
    DefaultAssembler = "nas";
  }

  for (const Arg *A : Args.filtered(options::OPT_ffile_prefix_map_EQ,
                                    options::OPT_fdebug_prefix_map_EQ)) {
    StringRef Map = A->getValue();
    if (Map.find('=') == StringRef::npos)
      D.Diag(diag::err_drv_invalid_argument_to_option)
          << Map << A->getOption().getName();
    else {
      CmdArgs.push_back(Args.MakeArgString("--debug-prefix-map"));
      CmdArgs.push_back(Args.MakeArgString(Map));
    }
    A->claim();
  }

  Args.AddAllArgs(CmdArgs, options::OPT_I);
  Args.AddAllArgValues(CmdArgs, options::OPT_Wa_COMMA, options::OPT_Xassembler);

  CmdArgs.push_back("-o");
  CmdArgs.push_back(Output.getFilename());

  for (const auto &II : Inputs)
    CmdArgs.push_back(II.getFilename());

  const char *Exec =
      Args.MakeArgString(getToolChain().GetProgramPath(DefaultAssembler));
  C.addCommand(std::make_unique<Command>(
      JA, *this, ResponseFileSupport::AtFileCurCP(), Exec, CmdArgs, Inputs));

  // Handle the debug info splitting at object creation time if we're
  // creating an object.
  // TODO: Currently only works on linux with newer objcopy.
  if (Args.hasArg(options::OPT_gsplit_dwarf) &&
      getToolChain().getTriple().isOSLinux())
    SplitDebugInfo(getToolChain(), C, *this, JA, Args, Output,
                   SplitDebugName(Args, Inputs[0], Output));
}

namespace {
// Filter to remove Multilibs that don't exist as a suffix to Path
class FilterNonExistent {
  StringRef Base, File;
  llvm::vfs::FileSystem &VFS;

public:
  FilterNonExistent(StringRef Base, StringRef File, llvm::vfs::FileSystem &VFS)
      : Base(Base), File(File), VFS(VFS) {}
  bool operator()(const Multilib &M) {
    return !VFS.exists(Base + M.gccSuffix() + File);
  }
};
} // end anonymous namespace

static bool isSoftFloatABI(const ArgList &Args) {
  Arg *A = Args.getLastArg(options::OPT_msoft_float, options::OPT_mhard_float,
                           options::OPT_mfloat_abi_EQ);
  if (!A)
    return false;

  return A->getOption().matches(options::OPT_msoft_float) ||
         (A->getOption().matches(options::OPT_mfloat_abi_EQ) &&
          A->getValue() == StringRef("soft"));
}

static bool isArmOrThumbArch(llvm::Triple::ArchType Arch) {
  return Arch == llvm::Triple::arm || Arch == llvm::Triple::thumb;
}

static bool isMipsEL(llvm::Triple::ArchType Arch) {
  return Arch == llvm::Triple::mipsel || Arch == llvm::Triple::mips64el;
}

static bool isMips16(const ArgList &Args) {
  Arg *A = Args.getLastArg(options::OPT_mips16, options::OPT_mno_mips16);
  return A && A->getOption().matches(options::OPT_mips16);
}

static bool isMicroMips(const ArgList &Args) {
  Arg *A = Args.getLastArg(options::OPT_mmicromips, options::OPT_mno_micromips);
  return A && A->getOption().matches(options::OPT_mmicromips);
}

static bool isMSP430(llvm::Triple::ArchType Arch) {
  return Arch == llvm::Triple::msp430;
}

static Multilib makeMultilib(StringRef commonSuffix) {
  return Multilib(commonSuffix, commonSuffix, commonSuffix);
}

static bool findMipsCsMultilibs(const Multilib::flags_list &Flags,
                                FilterNonExistent &NonExistent,
                                DetectedMultilibs &Result) {
  // Check for Code Sourcery toolchain multilibs
  MultilibSet CSMipsMultilibs;
  {
    auto MArchMips16 = makeMultilib("/mips16").flag("+m32").flag("+mips16");

    auto MArchMicroMips =
        makeMultilib("/micromips").flag("+m32").flag("+mmicromips");

    auto MArchDefault = makeMultilib("").flag("-mips16").flag("-mmicromips");

    auto UCLibc = makeMultilib("/uclibc").flag("+muclibc");

    auto SoftFloat = makeMultilib("/soft-float").flag("+msoft-float");

    auto Nan2008 = makeMultilib("/nan2008").flag("+mnan=2008");

    auto DefaultFloat =
        makeMultilib("").flag("-msoft-float").flag("-mnan=2008");

    auto BigEndian = makeMultilib("").flag("+EB").flag("-EL");

    auto LittleEndian = makeMultilib("/el").flag("+EL").flag("-EB");

    // Note that this one's osSuffix is ""
    auto MAbi64 = makeMultilib("")
                      .gccSuffix("/64")
                      .includeSuffix("/64")
                      .flag("+mabi=n64")
                      .flag("-mabi=n32")
                      .flag("-m32");

    CSMipsMultilibs =
        MultilibSet()
            .Either(MArchMips16, MArchMicroMips, MArchDefault)
            .Maybe(UCLibc)
            .Either(SoftFloat, Nan2008, DefaultFloat)
            .FilterOut("/micromips/nan2008")
            .FilterOut("/mips16/nan2008")
            .Either(BigEndian, LittleEndian)
            .Maybe(MAbi64)
            .FilterOut("/mips16.*/64")
            .FilterOut("/micromips.*/64")
            .FilterOut(NonExistent)
            .setIncludeDirsCallback([](const Multilib &M) {
              std::vector<std::string> Dirs({"/include"});
              if (StringRef(M.includeSuffix()).startswith("/uclibc"))
                Dirs.push_back(
                    "/../../../../mips-linux-gnu/libc/uclibc/usr/include");
              else
                Dirs.push_back("/../../../../mips-linux-gnu/libc/usr/include");
              return Dirs;
            });
  }

  MultilibSet DebianMipsMultilibs;
  {
    Multilib MAbiN32 =
        Multilib().gccSuffix("/n32").includeSuffix("/n32").flag("+mabi=n32");

    Multilib M64 = Multilib()
                       .gccSuffix("/64")
                       .includeSuffix("/64")
                       .flag("+m64")
                       .flag("-m32")
                       .flag("-mabi=n32");

    Multilib M32 = Multilib().flag("-m64").flag("+m32").flag("-mabi=n32");

    DebianMipsMultilibs =
        MultilibSet().Either(M32, M64, MAbiN32).FilterOut(NonExistent);
  }

  // Sort candidates. Toolchain that best meets the directories tree goes first.
  // Then select the first toolchains matches command line flags.
  MultilibSet *Candidates[] = {&CSMipsMultilibs, &DebianMipsMultilibs};
  if (CSMipsMultilibs.size() < DebianMipsMultilibs.size())
    std::iter_swap(Candidates, Candidates + 1);
  for (const MultilibSet *Candidate : Candidates) {
    if (Candidate->select(Flags, Result.SelectedMultilib)) {
      if (Candidate == &DebianMipsMultilibs)
        Result.BiarchSibling = Multilib();
      Result.Multilibs = *Candidate;
      return true;
    }
  }
  return false;
}

static bool findMipsAndroidMultilibs(llvm::vfs::FileSystem &VFS, StringRef Path,
                                     const Multilib::flags_list &Flags,
                                     FilterNonExistent &NonExistent,
                                     DetectedMultilibs &Result) {

  MultilibSet AndroidMipsMultilibs =
      MultilibSet()
          .Maybe(Multilib("/mips-r2").flag("+march=mips32r2"))
          .Maybe(Multilib("/mips-r6").flag("+march=mips32r6"))
          .FilterOut(NonExistent);

  MultilibSet AndroidMipselMultilibs =
      MultilibSet()
          .Either(Multilib().flag("+march=mips32"),
                  Multilib("/mips-r2", "", "/mips-r2").flag("+march=mips32r2"),
                  Multilib("/mips-r6", "", "/mips-r6").flag("+march=mips32r6"))
          .FilterOut(NonExistent);

  MultilibSet AndroidMips64elMultilibs =
      MultilibSet()
          .Either(
              Multilib().flag("+march=mips64r6"),
              Multilib("/32/mips-r1", "", "/mips-r1").flag("+march=mips32"),
              Multilib("/32/mips-r2", "", "/mips-r2").flag("+march=mips32r2"),
              Multilib("/32/mips-r6", "", "/mips-r6").flag("+march=mips32r6"))
          .FilterOut(NonExistent);

  MultilibSet *MS = &AndroidMipsMultilibs;
  if (VFS.exists(Path + "/mips-r6"))
    MS = &AndroidMipselMultilibs;
  else if (VFS.exists(Path + "/32"))
    MS = &AndroidMips64elMultilibs;
  if (MS->select(Flags, Result.SelectedMultilib)) {
    Result.Multilibs = *MS;
    return true;
  }
  return false;
}

static bool findMipsMuslMultilibs(const Multilib::flags_list &Flags,
                                  FilterNonExistent &NonExistent,
                                  DetectedMultilibs &Result) {
  // Musl toolchain multilibs
  MultilibSet MuslMipsMultilibs;
  {
    auto MArchMipsR2 = makeMultilib("")
                           .osSuffix("/mips-r2-hard-musl")
                           .flag("+EB")
                           .flag("-EL")
                           .flag("+march=mips32r2");

    auto MArchMipselR2 = makeMultilib("/mipsel-r2-hard-musl")
                             .flag("-EB")
                             .flag("+EL")
                             .flag("+march=mips32r2");

    MuslMipsMultilibs = MultilibSet().Either(MArchMipsR2, MArchMipselR2);

    // Specify the callback that computes the include directories.
    MuslMipsMultilibs.setIncludeDirsCallback([](const Multilib &M) {
      return std::vector<std::string>(
          {"/../sysroot" + M.osSuffix() + "/usr/include"});
    });
  }
  if (MuslMipsMultilibs.select(Flags, Result.SelectedMultilib)) {
    Result.Multilibs = MuslMipsMultilibs;
    return true;
  }
  return false;
}

static bool findMipsMtiMultilibs(const Multilib::flags_list &Flags,
                                 FilterNonExistent &NonExistent,
                                 DetectedMultilibs &Result) {
  // CodeScape MTI toolchain v1.2 and early.
  MultilibSet MtiMipsMultilibsV1;
  {
    auto MArchMips32 = makeMultilib("/mips32")
                           .flag("+m32")
                           .flag("-m64")
                           .flag("-mmicromips")
                           .flag("+march=mips32");

    auto MArchMicroMips = makeMultilib("/micromips")
                              .flag("+m32")
                              .flag("-m64")
                              .flag("+mmicromips");

    auto MArchMips64r2 = makeMultilib("/mips64r2")
                             .flag("-m32")
                             .flag("+m64")
                             .flag("+march=mips64r2");

    auto MArchMips64 = makeMultilib("/mips64").flag("-m32").flag("+m64").flag(
        "-march=mips64r2");

    auto MArchDefault = makeMultilib("")
                            .flag("+m32")
                            .flag("-m64")
                            .flag("-mmicromips")
                            .flag("+march=mips32r2");

    auto Mips16 = makeMultilib("/mips16").flag("+mips16");

    auto UCLibc = makeMultilib("/uclibc").flag("+muclibc");

    auto MAbi64 =
        makeMultilib("/64").flag("+mabi=n64").flag("-mabi=n32").flag("-m32");

    auto BigEndian = makeMultilib("").flag("+EB").flag("-EL");

    auto LittleEndian = makeMultilib("/el").flag("+EL").flag("-EB");

    auto SoftFloat = makeMultilib("/sof").flag("+msoft-float");

    auto Nan2008 = makeMultilib("/nan2008").flag("+mnan=2008");

    MtiMipsMultilibsV1 =
        MultilibSet()
            .Either(MArchMips32, MArchMicroMips, MArchMips64r2, MArchMips64,
                    MArchDefault)
            .Maybe(UCLibc)
            .Maybe(Mips16)
            .FilterOut("/mips64/mips16")
            .FilterOut("/mips64r2/mips16")
            .FilterOut("/micromips/mips16")
            .Maybe(MAbi64)
            .FilterOut("/micromips/64")
            .FilterOut("/mips32/64")
            .FilterOut("^/64")
            .FilterOut("/mips16/64")
            .Either(BigEndian, LittleEndian)
            .Maybe(SoftFloat)
            .Maybe(Nan2008)
            .FilterOut(".*sof/nan2008")
            .FilterOut(NonExistent)
            .setIncludeDirsCallback([](const Multilib &M) {
              std::vector<std::string> Dirs({"/include"});
              if (StringRef(M.includeSuffix()).startswith("/uclibc"))
                Dirs.push_back("/../../../../sysroot/uclibc/usr/include");
              else
                Dirs.push_back("/../../../../sysroot/usr/include");
              return Dirs;
            });
  }

  // CodeScape IMG toolchain starting from v1.3.
  MultilibSet MtiMipsMultilibsV2;
  {
    auto BeHard = makeMultilib("/mips-r2-hard")
                      .flag("+EB")
                      .flag("-msoft-float")
                      .flag("-mnan=2008")
                      .flag("-muclibc");
    auto BeSoft = makeMultilib("/mips-r2-soft")
                      .flag("+EB")
                      .flag("+msoft-float")
                      .flag("-mnan=2008");
    auto ElHard = makeMultilib("/mipsel-r2-hard")
                      .flag("+EL")
                      .flag("-msoft-float")
                      .flag("-mnan=2008")
                      .flag("-muclibc");
    auto ElSoft = makeMultilib("/mipsel-r2-soft")
                      .flag("+EL")
                      .flag("+msoft-float")
                      .flag("-mnan=2008")
                      .flag("-mmicromips");
    auto BeHardNan = makeMultilib("/mips-r2-hard-nan2008")
                         .flag("+EB")
                         .flag("-msoft-float")
                         .flag("+mnan=2008")
                         .flag("-muclibc");
    auto ElHardNan = makeMultilib("/mipsel-r2-hard-nan2008")
                         .flag("+EL")
                         .flag("-msoft-float")
                         .flag("+mnan=2008")
                         .flag("-muclibc")
                         .flag("-mmicromips");
    auto BeHardNanUclibc = makeMultilib("/mips-r2-hard-nan2008-uclibc")
                               .flag("+EB")
                               .flag("-msoft-float")
                               .flag("+mnan=2008")
                               .flag("+muclibc");
    auto ElHardNanUclibc = makeMultilib("/mipsel-r2-hard-nan2008-uclibc")
                               .flag("+EL")
                               .flag("-msoft-float")
                               .flag("+mnan=2008")
                               .flag("+muclibc");
    auto BeHardUclibc = makeMultilib("/mips-r2-hard-uclibc")
                            .flag("+EB")
                            .flag("-msoft-float")
                            .flag("-mnan=2008")
                            .flag("+muclibc");
    auto ElHardUclibc = makeMultilib("/mipsel-r2-hard-uclibc")
                            .flag("+EL")
                            .flag("-msoft-float")
                            .flag("-mnan=2008")
                            .flag("+muclibc");
    auto ElMicroHardNan = makeMultilib("/micromipsel-r2-hard-nan2008")
                              .flag("+EL")
                              .flag("-msoft-float")
                              .flag("+mnan=2008")
                              .flag("+mmicromips");
    auto ElMicroSoft = makeMultilib("/micromipsel-r2-soft")
                           .flag("+EL")
                           .flag("+msoft-float")
                           .flag("-mnan=2008")
                           .flag("+mmicromips");

    auto O32 =
        makeMultilib("/lib").osSuffix("").flag("-mabi=n32").flag("-mabi=n64");
    auto N32 =
        makeMultilib("/lib32").osSuffix("").flag("+mabi=n32").flag("-mabi=n64");
    auto N64 =
        makeMultilib("/lib64").osSuffix("").flag("-mabi=n32").flag("+mabi=n64");

    MtiMipsMultilibsV2 =
        MultilibSet()
            .Either({BeHard, BeSoft, ElHard, ElSoft, BeHardNan, ElHardNan,
                     BeHardNanUclibc, ElHardNanUclibc, BeHardUclibc,
                     ElHardUclibc, ElMicroHardNan, ElMicroSoft})
            .Either(O32, N32, N64)
            .FilterOut(NonExistent)
            .setIncludeDirsCallback([](const Multilib &M) {
              return std::vector<std::string>({"/../../../../sysroot" +
                                               M.includeSuffix() +
                                               "/../usr/include"});
            })
            .setFilePathsCallback([](const Multilib &M) {
              return std::vector<std::string>(
                  {"/../../../../mips-mti-linux-gnu/lib" + M.gccSuffix()});
            });
  }
  for (auto Candidate : {&MtiMipsMultilibsV1, &MtiMipsMultilibsV2}) {
    if (Candidate->select(Flags, Result.SelectedMultilib)) {
      Result.Multilibs = *Candidate;
      return true;
    }
  }
  return false;
}

static bool findMipsImgMultilibs(const Multilib::flags_list &Flags,
                                 FilterNonExistent &NonExistent,
                                 DetectedMultilibs &Result) {
  // CodeScape IMG toolchain v1.2 and early.
  MultilibSet ImgMultilibsV1;
  {
    auto Mips64r6 = makeMultilib("/mips64r6").flag("+m64").flag("-m32");

    auto LittleEndian = makeMultilib("/el").flag("+EL").flag("-EB");

    auto MAbi64 =
        makeMultilib("/64").flag("+mabi=n64").flag("-mabi=n32").flag("-m32");

    ImgMultilibsV1 =
        MultilibSet()
            .Maybe(Mips64r6)
            .Maybe(MAbi64)
            .Maybe(LittleEndian)
            .FilterOut(NonExistent)
            .setIncludeDirsCallback([](const Multilib &M) {
              return std::vector<std::string>(
                  {"/include", "/../../../../sysroot/usr/include"});
            });
  }

  // CodeScape IMG toolchain starting from v1.3.
  MultilibSet ImgMultilibsV2;
  {
    auto BeHard = makeMultilib("/mips-r6-hard")
                      .flag("+EB")
                      .flag("-msoft-float")
                      .flag("-mmicromips");
    auto BeSoft = makeMultilib("/mips-r6-soft")
                      .flag("+EB")
                      .flag("+msoft-float")
                      .flag("-mmicromips");
    auto ElHard = makeMultilib("/mipsel-r6-hard")
                      .flag("+EL")
                      .flag("-msoft-float")
                      .flag("-mmicromips");
    auto ElSoft = makeMultilib("/mipsel-r6-soft")
                      .flag("+EL")
                      .flag("+msoft-float")
                      .flag("-mmicromips");
    auto BeMicroHard = makeMultilib("/micromips-r6-hard")
                           .flag("+EB")
                           .flag("-msoft-float")
                           .flag("+mmicromips");
    auto BeMicroSoft = makeMultilib("/micromips-r6-soft")
                           .flag("+EB")
                           .flag("+msoft-float")
                           .flag("+mmicromips");
    auto ElMicroHard = makeMultilib("/micromipsel-r6-hard")
                           .flag("+EL")
                           .flag("-msoft-float")
                           .flag("+mmicromips");
    auto ElMicroSoft = makeMultilib("/micromipsel-r6-soft")
                           .flag("+EL")
                           .flag("+msoft-float")
                           .flag("+mmicromips");

    auto O32 =
        makeMultilib("/lib").osSuffix("").flag("-mabi=n32").flag("-mabi=n64");
    auto N32 =
        makeMultilib("/lib32").osSuffix("").flag("+mabi=n32").flag("-mabi=n64");
    auto N64 =
        makeMultilib("/lib64").osSuffix("").flag("-mabi=n32").flag("+mabi=n64");

    ImgMultilibsV2 =
        MultilibSet()
            .Either({BeHard, BeSoft, ElHard, ElSoft, BeMicroHard, BeMicroSoft,
                     ElMicroHard, ElMicroSoft})
            .Either(O32, N32, N64)
            .FilterOut(NonExistent)
            .setIncludeDirsCallback([](const Multilib &M) {
              return std::vector<std::string>({"/../../../../sysroot" +
                                               M.includeSuffix() +
                                               "/../usr/include"});
            })
            .setFilePathsCallback([](const Multilib &M) {
              return std::vector<std::string>(
                  {"/../../../../mips-img-linux-gnu/lib" + M.gccSuffix()});
            });
  }
  for (auto Candidate : {&ImgMultilibsV1, &ImgMultilibsV2}) {
    if (Candidate->select(Flags, Result.SelectedMultilib)) {
      Result.Multilibs = *Candidate;
      return true;
    }
  }
  return false;
}

bool clang::driver::findMIPSMultilibs(const Driver &D,
                                      const llvm::Triple &TargetTriple,
                                      StringRef Path, const ArgList &Args,
                                      DetectedMultilibs &Result) {
  FilterNonExistent NonExistent(Path, "/crtbegin.o", D.getVFS());

  StringRef CPUName;
  StringRef ABIName;
  tools::mips::getMipsCPUAndABI(Args, TargetTriple, CPUName, ABIName);

  llvm::Triple::ArchType TargetArch = TargetTriple.getArch();

  Multilib::flags_list Flags;
  addMultilibFlag(TargetTriple.isMIPS32(), "m32", Flags);
  addMultilibFlag(TargetTriple.isMIPS64(), "m64", Flags);
  addMultilibFlag(isMips16(Args), "mips16", Flags);
  addMultilibFlag(CPUName == "mips32", "march=mips32", Flags);
  addMultilibFlag(CPUName == "mips32r2" || CPUName == "mips32r3" ||
                      CPUName == "mips32r5" || CPUName == "p5600",
                  "march=mips32r2", Flags);
  addMultilibFlag(CPUName == "mips32r6", "march=mips32r6", Flags);
  addMultilibFlag(CPUName == "mips64", "march=mips64", Flags);
  addMultilibFlag(CPUName == "mips64r2" || CPUName == "mips64r3" ||
                      CPUName == "mips64r5" || CPUName == "octeon" ||
                      CPUName == "octeon+",
                  "march=mips64r2", Flags);
  addMultilibFlag(CPUName == "mips64r6", "march=mips64r6", Flags);
  addMultilibFlag(isMicroMips(Args), "mmicromips", Flags);
  addMultilibFlag(tools::mips::isUCLibc(Args), "muclibc", Flags);
  addMultilibFlag(tools::mips::isNaN2008(Args, TargetTriple), "mnan=2008",
                  Flags);
  addMultilibFlag(ABIName == "n32", "mabi=n32", Flags);
  addMultilibFlag(ABIName == "n64", "mabi=n64", Flags);
  addMultilibFlag(isSoftFloatABI(Args), "msoft-float", Flags);
  addMultilibFlag(!isSoftFloatABI(Args), "mhard-float", Flags);
  addMultilibFlag(isMipsEL(TargetArch), "EL", Flags);
  addMultilibFlag(!isMipsEL(TargetArch), "EB", Flags);

  if (TargetTriple.isAndroid())
    return findMipsAndroidMultilibs(D.getVFS(), Path, Flags, NonExistent,
                                    Result);

  if (TargetTriple.getVendor() == llvm::Triple::MipsTechnologies &&
      TargetTriple.getOS() == llvm::Triple::Linux &&
      TargetTriple.getEnvironment() == llvm::Triple::UnknownEnvironment)
    return findMipsMuslMultilibs(Flags, NonExistent, Result);

  if (TargetTriple.getVendor() == llvm::Triple::MipsTechnologies &&
      TargetTriple.getOS() == llvm::Triple::Linux &&
      TargetTriple.isGNUEnvironment())
    return findMipsMtiMultilibs(Flags, NonExistent, Result);

  if (TargetTriple.getVendor() == llvm::Triple::ImaginationTechnologies &&
      TargetTriple.getOS() == llvm::Triple::Linux &&
      TargetTriple.isGNUEnvironment())
    return findMipsImgMultilibs(Flags, NonExistent, Result);

  if (findMipsCsMultilibs(Flags, NonExistent, Result))
    return true;

  // Fallback to the regular toolchain-tree structure.
  Multilib Default;
  Result.Multilibs.push_back(Default);
  Result.Multilibs.FilterOut(NonExistent);

  if (Result.Multilibs.select(Flags, Result.SelectedMultilib)) {
    Result.BiarchSibling = Multilib();
    return true;
  }

  return false;
}

static void findAndroidArmMultilibs(const Driver &D,
                                    const llvm::Triple &TargetTriple,
                                    StringRef Path, const ArgList &Args,
                                    DetectedMultilibs &Result) {
  // Find multilibs with subdirectories like armv7-a, thumb, armv7-a/thumb.
  FilterNonExistent NonExistent(Path, "/crtbegin.o", D.getVFS());
  Multilib ArmV7Multilib = makeMultilib("/armv7-a")
                               .flag("+march=armv7-a")
                               .flag("-mthumb");
  Multilib ThumbMultilib = makeMultilib("/thumb")
                               .flag("-march=armv7-a")
                               .flag("+mthumb");
  Multilib ArmV7ThumbMultilib = makeMultilib("/armv7-a/thumb")
                               .flag("+march=armv7-a")
                               .flag("+mthumb");
  Multilib DefaultMultilib = makeMultilib("")
                               .flag("-march=armv7-a")
                               .flag("-mthumb");
  MultilibSet AndroidArmMultilibs =
      MultilibSet()
          .Either(ThumbMultilib, ArmV7Multilib,
                  ArmV7ThumbMultilib, DefaultMultilib)
          .FilterOut(NonExistent);

  Multilib::flags_list Flags;
  llvm::StringRef Arch = Args.getLastArgValue(options::OPT_march_EQ);
  bool IsArmArch = TargetTriple.getArch() == llvm::Triple::arm;
  bool IsThumbArch = TargetTriple.getArch() == llvm::Triple::thumb;
  bool IsV7SubArch = TargetTriple.getSubArch() == llvm::Triple::ARMSubArch_v7;
  bool IsThumbMode = IsThumbArch ||
      Args.hasFlag(options::OPT_mthumb, options::OPT_mno_thumb, false) ||
      (IsArmArch && llvm::ARM::parseArchISA(Arch) == llvm::ARM::ISAKind::THUMB);
  bool IsArmV7Mode = (IsArmArch || IsThumbArch) &&
      (llvm::ARM::parseArchVersion(Arch) == 7 ||
       (IsArmArch && Arch == "" && IsV7SubArch));
  addMultilibFlag(IsArmV7Mode, "march=armv7-a", Flags);
  addMultilibFlag(IsThumbMode, "mthumb", Flags);

  if (AndroidArmMultilibs.select(Flags, Result.SelectedMultilib))
    Result.Multilibs = AndroidArmMultilibs;
}

static bool findMSP430Multilibs(const Driver &D,
                                const llvm::Triple &TargetTriple,
                                StringRef Path, const ArgList &Args,
                                DetectedMultilibs &Result) {
  FilterNonExistent NonExistent(Path, "/crtbegin.o", D.getVFS());
  Multilib MSP430Multilib = makeMultilib("/430");
  // FIXME: when clang starts to support msp430x ISA additional logic
  // to select between multilib must be implemented
  // Multilib MSP430xMultilib = makeMultilib("/large");

  Result.Multilibs.push_back(MSP430Multilib);
  Result.Multilibs.FilterOut(NonExistent);

  Multilib::flags_list Flags;
  if (Result.Multilibs.select(Flags, Result.SelectedMultilib))
    return true;

  return false;
}

static void findRISCVBareMetalMultilibs(const Driver &D,
                                        const llvm::Triple &TargetTriple,
                                        StringRef Path, const ArgList &Args,
                                        DetectedMultilibs &Result) {
  FilterNonExistent NonExistent(Path, "/crtbegin.o", D.getVFS());
  struct RiscvMultilib {
    StringRef march;
    StringRef mabi;
  };
  // currently only support the set of multilibs like riscv-gnu-toolchain does.
  // TODO: support MULTILIB_REUSE
  constexpr RiscvMultilib RISCVMultilibSet[] = {
      {"rv32i", "ilp32"},     {"rv32im", "ilp32"},     {"rv32iac", "ilp32"},
      {"rv32imac", "ilp32"},  {"rv32imafc", "ilp32f"}, {"rv64imac", "lp64"},
      {"rv64imafdc", "lp64d"}};

  std::vector<Multilib> Ms;
  for (auto Element : RISCVMultilibSet) {
    // multilib path rule is ${march}/${mabi}
    Ms.emplace_back(
        makeMultilib((Twine(Element.march) + "/" + Twine(Element.mabi)).str())
            .flag(Twine("+march=", Element.march).str())
            .flag(Twine("+mabi=", Element.mabi).str()));
  }
  MultilibSet RISCVMultilibs =
      MultilibSet()
          .Either(ArrayRef<Multilib>(Ms))
          .FilterOut(NonExistent)
          .setFilePathsCallback([](const Multilib &M) {
            return std::vector<std::string>(
                {M.gccSuffix(),
                 "/../../../../riscv64-unknown-elf/lib" + M.gccSuffix(),
                 "/../../../../riscv32-unknown-elf/lib" + M.gccSuffix()});
          });


  Multilib::flags_list Flags;
  llvm::StringSet<> Added_ABIs;
  StringRef ABIName = tools::riscv::getRISCVABI(Args, TargetTriple);
  StringRef MArch = tools::riscv::getRISCVArch(Args, TargetTriple);
  for (auto Element : RISCVMultilibSet) {
    addMultilibFlag(MArch == Element.march,
                    Twine("march=", Element.march).str().c_str(), Flags);
    if (!Added_ABIs.count(Element.mabi)) {
      Added_ABIs.insert(Element.mabi);
      addMultilibFlag(ABIName == Element.mabi,
                      Twine("mabi=", Element.mabi).str().c_str(), Flags);
    }
  }

  if (RISCVMultilibs.select(Flags, Result.SelectedMultilib))
    Result.Multilibs = RISCVMultilibs;
}

static void findRISCVMultilibs(const Driver &D,
                               const llvm::Triple &TargetTriple, StringRef Path,
                               const ArgList &Args, DetectedMultilibs &Result) {
  if (TargetTriple.getOS() == llvm::Triple::UnknownOS)
    return findRISCVBareMetalMultilibs(D, TargetTriple, Path, Args, Result);

  FilterNonExistent NonExistent(Path, "/crtbegin.o", D.getVFS());
  Multilib Ilp32 = makeMultilib("lib32/ilp32").flag("+m32").flag("+mabi=ilp32");
  Multilib Ilp32f =
      makeMultilib("lib32/ilp32f").flag("+m32").flag("+mabi=ilp32f");
  Multilib Ilp32d =
      makeMultilib("lib32/ilp32d").flag("+m32").flag("+mabi=ilp32d");
  Multilib Lp64 = makeMultilib("lib64/lp64").flag("+m64").flag("+mabi=lp64");
  Multilib Lp64f = makeMultilib("lib64/lp64f").flag("+m64").flag("+mabi=lp64f");
  Multilib Lp64d = makeMultilib("lib64/lp64d").flag("+m64").flag("+mabi=lp64d");
  MultilibSet RISCVMultilibs =
      MultilibSet()
          .Either({Ilp32, Ilp32f, Ilp32d, Lp64, Lp64f, Lp64d})
          .FilterOut(NonExistent);

  Multilib::flags_list Flags;
  bool IsRV64 = TargetTriple.getArch() == llvm::Triple::riscv64;
  StringRef ABIName = tools::riscv::getRISCVABI(Args, TargetTriple);

  addMultilibFlag(!IsRV64, "m32", Flags);
  addMultilibFlag(IsRV64, "m64", Flags);
  addMultilibFlag(ABIName == "ilp32", "mabi=ilp32", Flags);
  addMultilibFlag(ABIName == "ilp32f", "mabi=ilp32f", Flags);
  addMultilibFlag(ABIName == "ilp32d", "mabi=ilp32d", Flags);
  addMultilibFlag(ABIName == "lp64", "mabi=lp64", Flags);
  addMultilibFlag(ABIName == "lp64f", "mabi=lp64f", Flags);
  addMultilibFlag(ABIName == "lp64d", "mabi=lp64d", Flags);

  if (RISCVMultilibs.select(Flags, Result.SelectedMultilib))
    Result.Multilibs = RISCVMultilibs;
}

static bool findBiarchMultilibs(const Driver &D,
                                const llvm::Triple &TargetTriple,
                                StringRef Path, const ArgList &Args,
                                bool NeedsBiarchSuffix,
                                DetectedMultilibs &Result) {
  Multilib Default;

  // Some versions of SUSE and Fedora on ppc64 put 32-bit libs
  // in what would normally be GCCInstallPath and put the 64-bit
  // libs in a subdirectory named 64. The simple logic we follow is that
  // *if* there is a subdirectory of the right name with crtbegin.o in it,
  // we use that. If not, and if not a biarch triple alias, we look for
  // crtbegin.o without the subdirectory.

  StringRef Suff64 = "/64";
  // Solaris uses platform-specific suffixes instead of /64.
  if (TargetTriple.getOS() == llvm::Triple::Solaris) {
    switch (TargetTriple.getArch()) {
    case llvm::Triple::x86:
    case llvm::Triple::x86_64:
      Suff64 = "/amd64";
      break;
    case llvm::Triple::sparc:
    case llvm::Triple::sparcv9:
      Suff64 = "/sparcv9";
      break;
    default:
      break;
    }
  }

  Multilib Alt64 = Multilib()
                       .gccSuffix(Suff64)
                       .includeSuffix(Suff64)
                       .flag("-m32")
                       .flag("+m64")
                       .flag("-mx32");
  Multilib Alt32 = Multilib()
                       .gccSuffix("/32")
                       .includeSuffix("/32")
                       .flag("+m32")
                       .flag("-m64")
                       .flag("-mx32");
  Multilib Altx32 = Multilib()
                        .gccSuffix("/x32")
                        .includeSuffix("/x32")
                        .flag("-m32")
                        .flag("-m64")
                        .flag("+mx32");

  // GCC toolchain for IAMCU doesn't have crtbegin.o, so look for libgcc.a.
  FilterNonExistent NonExistent(
      Path, TargetTriple.isOSIAMCU() ? "/libgcc.a" : "/crtbegin.o", D.getVFS());

  // Determine default multilib from: 32, 64, x32
  // Also handle cases such as 64 on 32, 32 on 64, etc.
  enum { UNKNOWN, WANT32, WANT64, WANTX32 } Want = UNKNOWN;
  const bool IsX32 = TargetTriple.getEnvironment() == llvm::Triple::GNUX32;
  if (TargetTriple.isArch32Bit() && !NonExistent(Alt32))
    Want = WANT64;
  else if (TargetTriple.isArch64Bit() && IsX32 && !NonExistent(Altx32))
    Want = WANT64;
  else if (TargetTriple.isArch64Bit() && !IsX32 && !NonExistent(Alt64))
    Want = WANT32;
  else {
    if (TargetTriple.isArch32Bit())
      Want = NeedsBiarchSuffix ? WANT64 : WANT32;
    else if (IsX32)
      Want = NeedsBiarchSuffix ? WANT64 : WANTX32;
    else
      Want = NeedsBiarchSuffix ? WANT32 : WANT64;
  }

  if (Want == WANT32)
    Default.flag("+m32").flag("-m64").flag("-mx32");
  else if (Want == WANT64)
    Default.flag("-m32").flag("+m64").flag("-mx32");
  else if (Want == WANTX32)
    Default.flag("-m32").flag("-m64").flag("+mx32");
  else
    return false;

  Result.Multilibs.push_back(Default);
  Result.Multilibs.push_back(Alt64);
  Result.Multilibs.push_back(Alt32);
  Result.Multilibs.push_back(Altx32);

  Result.Multilibs.FilterOut(NonExistent);

  Multilib::flags_list Flags;
  addMultilibFlag(TargetTriple.isArch64Bit() && !IsX32, "m64", Flags);
  addMultilibFlag(TargetTriple.isArch32Bit(), "m32", Flags);
  addMultilibFlag(TargetTriple.isArch64Bit() && IsX32, "mx32", Flags);

  if (!Result.Multilibs.select(Flags, Result.SelectedMultilib))
    return false;

  if (Result.SelectedMultilib == Alt64 || Result.SelectedMultilib == Alt32 ||
      Result.SelectedMultilib == Altx32)
    Result.BiarchSibling = Default;

  return true;
}

/// Generic_GCC - A tool chain using the 'gcc' command to perform
/// all subcommands; this relies on gcc translating the majority of
/// command line options.

/// Less-than for GCCVersion, implementing a Strict Weak Ordering.
bool Generic_GCC::GCCVersion::isOlderThan(int RHSMajor, int RHSMinor,
                                          int RHSPatch,
                                          StringRef RHSPatchSuffix) const {
  if (Major != RHSMajor)
    return Major < RHSMajor;
  if (Minor != RHSMinor)
    return Minor < RHSMinor;
  if (Patch != RHSPatch) {
    // Note that versions without a specified patch sort higher than those with
    // a patch.
    if (RHSPatch == -1)
      return true;
    if (Patch == -1)
      return false;

    // Otherwise just sort on the patch itself.
    return Patch < RHSPatch;
  }
  if (PatchSuffix != RHSPatchSuffix) {
    // Sort empty suffixes higher.
    if (RHSPatchSuffix.empty())
      return true;
    if (PatchSuffix.empty())
      return false;

    // Provide a lexicographic sort to make this a total ordering.
    return PatchSuffix < RHSPatchSuffix;
  }

  // The versions are equal.
  return false;
}

/// Parse a GCCVersion object out of a string of text.
///
/// This is the primary means of forming GCCVersion objects.
/*static*/
Generic_GCC::GCCVersion Generic_GCC::GCCVersion::Parse(StringRef VersionText) {
  const GCCVersion BadVersion = {VersionText.str(), -1, -1, -1, "", "", ""};
  std::pair<StringRef, StringRef> First = VersionText.split('.');
  std::pair<StringRef, StringRef> Second = First.second.split('.');

  GCCVersion GoodVersion = {VersionText.str(), -1, -1, -1, "", "", ""};
  if (First.first.getAsInteger(10, GoodVersion.Major) || GoodVersion.Major < 0)
    return BadVersion;
  GoodVersion.MajorStr = First.first.str();
  if (First.second.empty())
    return GoodVersion;
  StringRef MinorStr = Second.first;
  if (Second.second.empty()) {
    if (size_t EndNumber = MinorStr.find_first_not_of("0123456789")) {
      GoodVersion.PatchSuffix = std::string(MinorStr.substr(EndNumber));
      MinorStr = MinorStr.slice(0, EndNumber);
    }
  }
  if (MinorStr.getAsInteger(10, GoodVersion.Minor) || GoodVersion.Minor < 0)
    return BadVersion;
  GoodVersion.MinorStr = MinorStr.str();

  // First look for a number prefix and parse that if present. Otherwise just
  // stash the entire patch string in the suffix, and leave the number
  // unspecified. This covers versions strings such as:
  //   5        (handled above)
  //   4.4
  //   4.4-patched
  //   4.4.0
  //   4.4.x
  //   4.4.2-rc4
  //   4.4.x-patched
  // And retains any patch number it finds.
  StringRef PatchText = Second.second;
  if (!PatchText.empty()) {
    if (size_t EndNumber = PatchText.find_first_not_of("0123456789")) {
      // Try to parse the number and any suffix.
      if (PatchText.slice(0, EndNumber).getAsInteger(10, GoodVersion.Patch) ||
          GoodVersion.Patch < 0)
        return BadVersion;
      GoodVersion.PatchSuffix = std::string(PatchText.substr(EndNumber));
    }
  }

  return GoodVersion;
}

static llvm::StringRef getGCCToolchainDir(const ArgList &Args,
                                          llvm::StringRef SysRoot) {
  const Arg *A = Args.getLastArg(clang::driver::options::OPT_gcc_toolchain);
  if (A)
    return A->getValue();

  // If we have a SysRoot, ignore GCC_INSTALL_PREFIX.
  // GCC_INSTALL_PREFIX specifies the gcc installation for the default
  // sysroot and is likely not valid with a different sysroot.
  if (!SysRoot.empty())
    return "";

  return GCC_INSTALL_PREFIX;
}

/// Initialize a GCCInstallationDetector from the driver.
///
/// This performs all of the autodetection and sets up the various paths.
/// Once constructed, a GCCInstallationDetector is essentially immutable.
///
/// FIXME: We shouldn't need an explicit TargetTriple parameter here, and
/// should instead pull the target out of the driver. This is currently
/// necessary because the driver doesn't store the final version of the target
/// triple.
void Generic_GCC::GCCInstallationDetector::init(
    const llvm::Triple &TargetTriple, const ArgList &Args,
    ArrayRef<std::string> ExtraTripleAliases) {
  llvm::Triple BiarchVariantTriple = TargetTriple.isArch32Bit()
                                         ? TargetTriple.get64BitArchVariant()
                                         : TargetTriple.get32BitArchVariant();
  // The library directories which may contain GCC installations.
  SmallVector<StringRef, 4> CandidateLibDirs, CandidateBiarchLibDirs;
  // The compatible GCC triples for this particular architecture.
  SmallVector<StringRef, 16> CandidateTripleAliases;
  SmallVector<StringRef, 16> CandidateBiarchTripleAliases;
  CollectLibDirsAndTriples(TargetTriple, BiarchVariantTriple, CandidateLibDirs,
                           CandidateTripleAliases, CandidateBiarchLibDirs,
                           CandidateBiarchTripleAliases);

  // Compute the set of prefixes for our search.
  SmallVector<std::string, 8> Prefixes(D.PrefixDirs.begin(),
                                       D.PrefixDirs.end());

  StringRef GCCToolchainDir = getGCCToolchainDir(Args, D.SysRoot);
#if INTEL_CUSTOMIZATION
  if (Args.hasArg(options::OPT__intel) &&
      !Args.hasArg(options::OPT_gcc_toolchain)) {
    // Check the location of where gcc is being picked up.  If it is not
    // located in the expected /usr/bin, use '..' as the sysroot.  Only do
    // this for --intel
    StringRef GCCName("gcc");
    if (D.CCCIsCXX())
      GCCName = "g++";

    if (llvm::ErrorOr<std::string> Gcc =
            llvm::sys::findProgramByName(GCCName)) {
      StringRef Exec(Gcc.get());
      if (!Exec.startswith("/usr/bin")) {
        SmallString<128> GccDir(Exec);
        llvm::sys::path::remove_filename(GccDir);
        llvm::sys::path::remove_filename(GccDir);
        // One last check for bin/lib, if those exist assume that
        // the location is valid and use it.
        if (llvm::sys::fs::exists(Twine(GccDir) + "/lib") &&
            llvm::sys::fs::exists(Twine(GccDir) + "/include") &&
            llvm::sys::fs::exists(Twine(GccDir) + "/bin"))
          GCCToolchainDir = Args.MakeArgString(GccDir);
      }
    }
  }
#endif // INTEL_CUSTOMIZATION
  if (GCCToolchainDir != "") {
    if (GCCToolchainDir.back() == '/')
      GCCToolchainDir = GCCToolchainDir.drop_back(); // remove the /

    Prefixes.push_back(std::string(GCCToolchainDir));
  } else {
    // If we have a SysRoot, try that first.
    if (!D.SysRoot.empty()) {
      Prefixes.push_back(D.SysRoot);
      AddDefaultGCCPrefixes(TargetTriple, Prefixes, D.SysRoot);
    }

    // Then look for gcc installed alongside clang.
    Prefixes.push_back(D.InstalledDir + "/..");

    // Next, look for prefix(es) that correspond to distribution-supplied gcc
    // installations.
    if (D.SysRoot.empty()) {
      // Typically /usr.
      AddDefaultGCCPrefixes(TargetTriple, Prefixes, D.SysRoot);
    }
  }

  // Try to respect gcc-config on Gentoo. However, do that only
  // if --gcc-toolchain is not provided or equal to the Gentoo install
  // in /usr. This avoids accidentally enforcing the system GCC version
  // when using a custom toolchain.
  if (GCCToolchainDir == "" || GCCToolchainDir == D.SysRoot + "/usr") {
    SmallVector<StringRef, 16> GentooTestTriples;
    // Try to match an exact triple as target triple first.
    // e.g. crossdev -S x86_64-gentoo-linux-gnu will install gcc libs for
    // x86_64-gentoo-linux-gnu. But "clang -target x86_64-gentoo-linux-gnu"
    // may pick the libraries for x86_64-pc-linux-gnu even when exact matching
    // triple x86_64-gentoo-linux-gnu is present.
    GentooTestTriples.push_back(TargetTriple.str());
    // Check rest of triples.
    GentooTestTriples.append(ExtraTripleAliases.begin(),
                             ExtraTripleAliases.end());
    GentooTestTriples.append(CandidateTripleAliases.begin(),
                             CandidateTripleAliases.end());
    if (ScanGentooConfigs(TargetTriple, Args, GentooTestTriples,
                          CandidateBiarchTripleAliases))
      return;
  }

  // Loop over the various components which exist and select the best GCC
  // installation available. GCC installs are ranked by version number.
  Version = GCCVersion::Parse("0.0.0");
  for (const std::string &Prefix : Prefixes) {
    if (!D.getVFS().exists(Prefix))
      continue;
    for (StringRef Suffix : CandidateLibDirs) {
      const std::string LibDir = Prefix + Suffix.str();
      if (!D.getVFS().exists(LibDir))
        continue;
      // Try to match the exact target triple first.
      ScanLibDirForGCCTriple(TargetTriple, Args, LibDir, TargetTriple.str());
      // Try rest of possible triples.
      for (StringRef Candidate : ExtraTripleAliases) // Try these first.
        ScanLibDirForGCCTriple(TargetTriple, Args, LibDir, Candidate);
      for (StringRef Candidate : CandidateTripleAliases)
        ScanLibDirForGCCTriple(TargetTriple, Args, LibDir, Candidate);
    }
    for (StringRef Suffix : CandidateBiarchLibDirs) {
      const std::string LibDir = Prefix + Suffix.str();
      if (!D.getVFS().exists(LibDir))
        continue;
      for (StringRef Candidate : CandidateBiarchTripleAliases)
        ScanLibDirForGCCTriple(TargetTriple, Args, LibDir, Candidate,
                               /*NeedsBiarchSuffix=*/ true);
    }
  }
}

void Generic_GCC::GCCInstallationDetector::print(raw_ostream &OS) const {
  for (const auto &InstallPath : CandidateGCCInstallPaths)
    OS << "Found candidate GCC installation: " << InstallPath << "\n";

  if (!GCCInstallPath.empty())
    OS << "Selected GCC installation: " << GCCInstallPath << "\n";

  for (const auto &Multilib : Multilibs)
    OS << "Candidate multilib: " << Multilib << "\n";

  if (Multilibs.size() != 0 || !SelectedMultilib.isDefault())
    OS << "Selected multilib: " << SelectedMultilib << "\n";
}

bool Generic_GCC::GCCInstallationDetector::getBiarchSibling(Multilib &M) const {
  if (BiarchSibling.hasValue()) {
    M = BiarchSibling.getValue();
    return true;
  }
  return false;
}

void Generic_GCC::GCCInstallationDetector::AddDefaultGCCPrefixes(
    const llvm::Triple &TargetTriple, SmallVectorImpl<std::string> &Prefixes,
    StringRef SysRoot) {
  if (TargetTriple.getOS() == llvm::Triple::Solaris) {
    // Solaris is a special case.
    // The GCC installation is under
    //   /usr/gcc/<major>.<minor>/lib/gcc/<triple>/<major>.<minor>.<patch>/
    // so we need to find those /usr/gcc/*/lib/gcc libdirs and go with
    // /usr/gcc/<version> as a prefix.

    std::string PrefixDir = SysRoot.str() + "/usr/gcc";
    std::error_code EC;
    for (llvm::vfs::directory_iterator LI = D.getVFS().dir_begin(PrefixDir, EC),
                                       LE;
         !EC && LI != LE; LI = LI.increment(EC)) {
      StringRef VersionText = llvm::sys::path::filename(LI->path());
      GCCVersion CandidateVersion = GCCVersion::Parse(VersionText);

      // Filter out obviously bad entries.
      if (CandidateVersion.Major == -1 || CandidateVersion.isOlderThan(4, 1, 1))
        continue;

      std::string CandidatePrefix = PrefixDir + "/" + VersionText.str();
      std::string CandidateLibPath = CandidatePrefix + "/lib/gcc";
      if (!D.getVFS().exists(CandidateLibPath))
        continue;

      Prefixes.push_back(CandidatePrefix);
    }
    return;
  }

  // Non-Solaris is much simpler - most systems just go with "/usr".
  if (SysRoot.empty() && TargetTriple.getOS() == llvm::Triple::Linux) {
    // Yet, still look for RHEL devtoolsets.
    Prefixes.push_back("/opt/rh/devtoolset-9/root/usr");
    Prefixes.push_back("/opt/rh/devtoolset-8/root/usr");
    Prefixes.push_back("/opt/rh/devtoolset-7/root/usr");
    Prefixes.push_back("/opt/rh/devtoolset-6/root/usr");
    Prefixes.push_back("/opt/rh/devtoolset-4/root/usr");
    Prefixes.push_back("/opt/rh/devtoolset-3/root/usr");
    Prefixes.push_back("/opt/rh/devtoolset-2/root/usr");
  }
  Prefixes.push_back(SysRoot.str() + "/usr");
}

/*static*/ void Generic_GCC::GCCInstallationDetector::CollectLibDirsAndTriples(
    const llvm::Triple &TargetTriple, const llvm::Triple &BiarchTriple,
    SmallVectorImpl<StringRef> &LibDirs,
    SmallVectorImpl<StringRef> &TripleAliases,
    SmallVectorImpl<StringRef> &BiarchLibDirs,
    SmallVectorImpl<StringRef> &BiarchTripleAliases) {
  // Declare a bunch of static data sets that we'll select between below. These
  // are specifically designed to always refer to string literals to avoid any
  // lifetime or initialization issues.
  static const char *const AArch64LibDirs[] = {"/lib64", "/lib"};
  static const char *const AArch64Triples[] = {
      "aarch64-none-linux-gnu", "aarch64-linux-gnu", "aarch64-redhat-linux",
      "aarch64-suse-linux", "aarch64-linux-android"};
  static const char *const AArch64beLibDirs[] = {"/lib"};
  static const char *const AArch64beTriples[] = {"aarch64_be-none-linux-gnu",
                                                 "aarch64_be-linux-gnu"};

  static const char *const ARMLibDirs[] = {"/lib"};
  static const char *const ARMTriples[] = {"arm-linux-gnueabi",
                                           "arm-linux-androideabi"};
  static const char *const ARMHFTriples[] = {"arm-linux-gnueabihf",
                                             "armv7hl-redhat-linux-gnueabi",
                                             "armv6hl-suse-linux-gnueabi",
                                             "armv7hl-suse-linux-gnueabi"};
  static const char *const ARMebLibDirs[] = {"/lib"};
  static const char *const ARMebTriples[] = {"armeb-linux-gnueabi",
                                             "armeb-linux-androideabi"};
  static const char *const ARMebHFTriples[] = {
      "armeb-linux-gnueabihf", "armebv7hl-redhat-linux-gnueabi"};

  static const char *const AVRLibDirs[] = {"/lib"};
  static const char *const AVRTriples[] = {"avr"};

  static const char *const X86_64LibDirs[] = {"/lib64", "/lib"};
  static const char *const X86_64Triples[] = {
      "x86_64-linux-gnu",       "x86_64-unknown-linux-gnu",
      "x86_64-pc-linux-gnu",    "x86_64-redhat-linux6E",
      "x86_64-redhat-linux",    "x86_64-suse-linux",
      "x86_64-manbo-linux-gnu", "x86_64-linux-gnu",
      "x86_64-slackware-linux", "x86_64-unknown-linux",
      "x86_64-amazon-linux",    "x86_64-linux-android"};
  static const char *const X32LibDirs[] = {"/libx32"};
  static const char *const X86LibDirs[] = {"/lib32", "/lib"};
  static const char *const X86Triples[] = {
      "i686-linux-gnu",       "i686-pc-linux-gnu",     "i486-linux-gnu",
      "i386-linux-gnu",       "i386-redhat-linux6E",   "i686-redhat-linux",
      "i586-redhat-linux",    "i386-redhat-linux",     "i586-suse-linux",
      "i486-slackware-linux", "i686-montavista-linux", "i586-linux-gnu",
      "i686-linux-android",   "i386-gnu",              "i486-gnu",
      "i586-gnu",             "i686-gnu"};

  static const char *const MIPSLibDirs[] = {"/lib"};
  static const char *const MIPSTriples[] = {
      "mips-linux-gnu", "mips-mti-linux", "mips-mti-linux-gnu",
      "mips-img-linux-gnu", "mipsisa32r6-linux-gnu"};
  static const char *const MIPSELLibDirs[] = {"/lib"};
  static const char *const MIPSELTriples[] = {
      "mipsel-linux-gnu", "mips-img-linux-gnu", "mipsisa32r6el-linux-gnu",
      "mipsel-linux-android"};

  static const char *const MIPS64LibDirs[] = {"/lib64", "/lib"};
  static const char *const MIPS64Triples[] = {
      "mips64-linux-gnu",      "mips-mti-linux-gnu",
      "mips-img-linux-gnu",    "mips64-linux-gnuabi64",
      "mipsisa64r6-linux-gnu", "mipsisa64r6-linux-gnuabi64"};
  static const char *const MIPS64ELLibDirs[] = {"/lib64", "/lib"};
  static const char *const MIPS64ELTriples[] = {
      "mips64el-linux-gnu",      "mips-mti-linux-gnu",
      "mips-img-linux-gnu",      "mips64el-linux-gnuabi64",
      "mipsisa64r6el-linux-gnu", "mipsisa64r6el-linux-gnuabi64",
      "mips64el-linux-android"};

  static const char *const MIPSN32LibDirs[] = {"/lib32"};
  static const char *const MIPSN32Triples[] = {"mips64-linux-gnuabin32",
                                               "mipsisa64r6-linux-gnuabin32"};
  static const char *const MIPSN32ELLibDirs[] = {"/lib32"};
  static const char *const MIPSN32ELTriples[] = {
      "mips64el-linux-gnuabin32", "mipsisa64r6el-linux-gnuabin32"};

  static const char *const MSP430LibDirs[] = {"/lib"};
  static const char *const MSP430Triples[] = {"msp430-elf"};

  static const char *const PPCLibDirs[] = {"/lib32", "/lib"};
  static const char *const PPCTriples[] = {
      "powerpc-linux-gnu", "powerpc-unknown-linux-gnu", "powerpc-linux-gnuspe",
      // On 32-bit PowerPC systems running SUSE Linux, gcc is configured as a
      // 64-bit compiler which defaults to "-m32", hence "powerpc64-suse-linux".
      "powerpc64-suse-linux", "powerpc-montavista-linuxspe"};
  static const char *const PPC64LibDirs[] = {"/lib64", "/lib"};
  static const char *const PPC64Triples[] = {
      "powerpc64-linux-gnu", "powerpc64-unknown-linux-gnu",
      "powerpc64-suse-linux", "ppc64-redhat-linux"};
  static const char *const PPC64LELibDirs[] = {"/lib64", "/lib"};
  static const char *const PPC64LETriples[] = {
      "powerpc64le-linux-gnu", "powerpc64le-unknown-linux-gnu",
      "powerpc64le-suse-linux", "ppc64le-redhat-linux"};

  static const char *const RISCV32LibDirs[] = {"/lib32", "/lib"};
  static const char *const RISCV32Triples[] = {"riscv32-unknown-linux-gnu",
                                               "riscv32-linux-gnu",
                                               "riscv32-unknown-elf"};
  static const char *const RISCV64LibDirs[] = {"/lib64", "/lib"};
  static const char *const RISCV64Triples[] = {"riscv64-unknown-linux-gnu",
                                               "riscv64-linux-gnu",
                                               "riscv64-unknown-elf",
                                               "riscv64-redhat-linux",
                                               "riscv64-suse-linux"};

  static const char *const SPARCv8LibDirs[] = {"/lib32", "/lib"};
  static const char *const SPARCv8Triples[] = {"sparc-linux-gnu",
                                               "sparcv8-linux-gnu"};
  static const char *const SPARCv9LibDirs[] = {"/lib64", "/lib"};
  static const char *const SPARCv9Triples[] = {"sparc64-linux-gnu",
                                               "sparcv9-linux-gnu"};

  static const char *const SystemZLibDirs[] = {"/lib64", "/lib"};
  static const char *const SystemZTriples[] = {
      "s390x-linux-gnu", "s390x-unknown-linux-gnu", "s390x-ibm-linux-gnu",
      "s390x-suse-linux", "s390x-redhat-linux"};


  using std::begin;
  using std::end;

  if (TargetTriple.getOS() == llvm::Triple::Solaris) {
    static const char *const SolarisLibDirs[] = {"/lib"};
    static const char *const SolarisSparcV8Triples[] = {
        "sparc-sun-solaris2.11", "sparc-sun-solaris2.12"};
    static const char *const SolarisSparcV9Triples[] = {
        "sparcv9-sun-solaris2.11", "sparcv9-sun-solaris2.12"};
    static const char *const SolarisX86Triples[] = {"i386-pc-solaris2.11",
                                                    "i386-pc-solaris2.12"};
    static const char *const SolarisX86_64Triples[] = {"x86_64-pc-solaris2.11",
                                                       "x86_64-pc-solaris2.12"};
    LibDirs.append(begin(SolarisLibDirs), end(SolarisLibDirs));
    BiarchLibDirs.append(begin(SolarisLibDirs), end(SolarisLibDirs));
    switch (TargetTriple.getArch()) {
    case llvm::Triple::x86:
      TripleAliases.append(begin(SolarisX86Triples), end(SolarisX86Triples));
      BiarchTripleAliases.append(begin(SolarisX86_64Triples),
                                 end(SolarisX86_64Triples));
      break;
    case llvm::Triple::x86_64:
      TripleAliases.append(begin(SolarisX86_64Triples),
                           end(SolarisX86_64Triples));
      BiarchTripleAliases.append(begin(SolarisX86Triples),
                                 end(SolarisX86Triples));
      break;
    case llvm::Triple::sparc:
      TripleAliases.append(begin(SolarisSparcV8Triples),
                           end(SolarisSparcV8Triples));
      BiarchTripleAliases.append(begin(SolarisSparcV9Triples),
                                 end(SolarisSparcV9Triples));
      break;
    case llvm::Triple::sparcv9:
      TripleAliases.append(begin(SolarisSparcV9Triples),
                           end(SolarisSparcV9Triples));
      BiarchTripleAliases.append(begin(SolarisSparcV8Triples),
                                 end(SolarisSparcV8Triples));
      break;
    default:
      break;
    }
    return;
  }

  // Android targets should not use GNU/Linux tools or libraries.
  if (TargetTriple.isAndroid()) {
    static const char *const AArch64AndroidTriples[] = {
        "aarch64-linux-android"};
    static const char *const ARMAndroidTriples[] = {"arm-linux-androideabi"};
    static const char *const MIPSELAndroidTriples[] = {"mipsel-linux-android"};
    static const char *const MIPS64ELAndroidTriples[] = {
        "mips64el-linux-android"};
    static const char *const X86AndroidTriples[] = {"i686-linux-android"};
    static const char *const X86_64AndroidTriples[] = {"x86_64-linux-android"};

    switch (TargetTriple.getArch()) {
    case llvm::Triple::aarch64:
      LibDirs.append(begin(AArch64LibDirs), end(AArch64LibDirs));
      TripleAliases.append(begin(AArch64AndroidTriples),
                           end(AArch64AndroidTriples));
      break;
    case llvm::Triple::arm:
    case llvm::Triple::thumb:
      LibDirs.append(begin(ARMLibDirs), end(ARMLibDirs));
      TripleAliases.append(begin(ARMAndroidTriples), end(ARMAndroidTriples));
      break;
    case llvm::Triple::mipsel:
      LibDirs.append(begin(MIPSELLibDirs), end(MIPSELLibDirs));
      TripleAliases.append(begin(MIPSELAndroidTriples),
                           end(MIPSELAndroidTriples));
      BiarchLibDirs.append(begin(MIPS64ELLibDirs), end(MIPS64ELLibDirs));
      BiarchTripleAliases.append(begin(MIPS64ELAndroidTriples),
                                 end(MIPS64ELAndroidTriples));
      break;
    case llvm::Triple::mips64el:
      LibDirs.append(begin(MIPS64ELLibDirs), end(MIPS64ELLibDirs));
      TripleAliases.append(begin(MIPS64ELAndroidTriples),
                           end(MIPS64ELAndroidTriples));
      BiarchLibDirs.append(begin(MIPSELLibDirs), end(MIPSELLibDirs));
      BiarchTripleAliases.append(begin(MIPSELAndroidTriples),
                                 end(MIPSELAndroidTriples));
      break;
    case llvm::Triple::x86_64:
      LibDirs.append(begin(X86_64LibDirs), end(X86_64LibDirs));
      TripleAliases.append(begin(X86_64AndroidTriples),
                           end(X86_64AndroidTriples));
      BiarchLibDirs.append(begin(X86LibDirs), end(X86LibDirs));
      BiarchTripleAliases.append(begin(X86AndroidTriples),
                                 end(X86AndroidTriples));
      break;
    case llvm::Triple::x86:
      LibDirs.append(begin(X86LibDirs), end(X86LibDirs));
      TripleAliases.append(begin(X86AndroidTriples), end(X86AndroidTriples));
      BiarchLibDirs.append(begin(X86_64LibDirs), end(X86_64LibDirs));
      BiarchTripleAliases.append(begin(X86_64AndroidTriples),
                                 end(X86_64AndroidTriples));
      break;
    default:
      break;
    }

    return;
  }

  switch (TargetTriple.getArch()) {
  case llvm::Triple::aarch64:
    LibDirs.append(begin(AArch64LibDirs), end(AArch64LibDirs));
    TripleAliases.append(begin(AArch64Triples), end(AArch64Triples));
    BiarchLibDirs.append(begin(AArch64LibDirs), end(AArch64LibDirs));
    BiarchTripleAliases.append(begin(AArch64Triples), end(AArch64Triples));
    break;
  case llvm::Triple::aarch64_be:
    LibDirs.append(begin(AArch64beLibDirs), end(AArch64beLibDirs));
    TripleAliases.append(begin(AArch64beTriples), end(AArch64beTriples));
    BiarchLibDirs.append(begin(AArch64beLibDirs), end(AArch64beLibDirs));
    BiarchTripleAliases.append(begin(AArch64beTriples), end(AArch64beTriples));
    break;
  case llvm::Triple::arm:
  case llvm::Triple::thumb:
    LibDirs.append(begin(ARMLibDirs), end(ARMLibDirs));
    if (TargetTriple.getEnvironment() == llvm::Triple::GNUEABIHF) {
      TripleAliases.append(begin(ARMHFTriples), end(ARMHFTriples));
    } else {
      TripleAliases.append(begin(ARMTriples), end(ARMTriples));
    }
    break;
  case llvm::Triple::armeb:
  case llvm::Triple::thumbeb:
    LibDirs.append(begin(ARMebLibDirs), end(ARMebLibDirs));
    if (TargetTriple.getEnvironment() == llvm::Triple::GNUEABIHF) {
      TripleAliases.append(begin(ARMebHFTriples), end(ARMebHFTriples));
    } else {
      TripleAliases.append(begin(ARMebTriples), end(ARMebTriples));
    }
    break;
  case llvm::Triple::avr:
    LibDirs.append(begin(AVRLibDirs), end(AVRLibDirs));
    TripleAliases.append(begin(AVRTriples), end(AVRTriples));
    break;
#if INTEL_CUSTOMIZATION
#if INTEL_FEATURE_CSA
  case llvm::Triple::csa:
#endif  // INTEL_FEATURE_CSA
#endif  // INTEL_CUSTOMIZATION
  case llvm::Triple::x86_64:
    LibDirs.append(begin(X86_64LibDirs), end(X86_64LibDirs));
    TripleAliases.append(begin(X86_64Triples), end(X86_64Triples));
    // x32 is always available when x86_64 is available, so adding it as
    // secondary arch with x86_64 triples
    if (TargetTriple.getEnvironment() == llvm::Triple::GNUX32) {
      BiarchLibDirs.append(begin(X32LibDirs), end(X32LibDirs));
      BiarchTripleAliases.append(begin(X86_64Triples), end(X86_64Triples));
    } else {
      BiarchLibDirs.append(begin(X86LibDirs), end(X86LibDirs));
      BiarchTripleAliases.append(begin(X86Triples), end(X86Triples));
    }
    break;
  case llvm::Triple::x86:
    LibDirs.append(begin(X86LibDirs), end(X86LibDirs));
    // MCU toolchain is 32 bit only and its triple alias is TargetTriple
    // itself, which will be appended below.
    if (!TargetTriple.isOSIAMCU()) {
      TripleAliases.append(begin(X86Triples), end(X86Triples));
      BiarchLibDirs.append(begin(X86_64LibDirs), end(X86_64LibDirs));
      BiarchTripleAliases.append(begin(X86_64Triples), end(X86_64Triples));
    }
    break;
  case llvm::Triple::mips:
    LibDirs.append(begin(MIPSLibDirs), end(MIPSLibDirs));
    TripleAliases.append(begin(MIPSTriples), end(MIPSTriples));
    BiarchLibDirs.append(begin(MIPS64LibDirs), end(MIPS64LibDirs));
    BiarchTripleAliases.append(begin(MIPS64Triples), end(MIPS64Triples));
    BiarchLibDirs.append(begin(MIPSN32LibDirs), end(MIPSN32LibDirs));
    BiarchTripleAliases.append(begin(MIPSN32Triples), end(MIPSN32Triples));
    break;
  case llvm::Triple::mipsel:
    LibDirs.append(begin(MIPSELLibDirs), end(MIPSELLibDirs));
    TripleAliases.append(begin(MIPSELTriples), end(MIPSELTriples));
    TripleAliases.append(begin(MIPSTriples), end(MIPSTriples));
    BiarchLibDirs.append(begin(MIPS64ELLibDirs), end(MIPS64ELLibDirs));
    BiarchTripleAliases.append(begin(MIPS64ELTriples), end(MIPS64ELTriples));
    BiarchLibDirs.append(begin(MIPSN32ELLibDirs), end(MIPSN32ELLibDirs));
    BiarchTripleAliases.append(begin(MIPSN32ELTriples), end(MIPSN32ELTriples));
    break;
  case llvm::Triple::mips64:
    LibDirs.append(begin(MIPS64LibDirs), end(MIPS64LibDirs));
    TripleAliases.append(begin(MIPS64Triples), end(MIPS64Triples));
    BiarchLibDirs.append(begin(MIPSLibDirs), end(MIPSLibDirs));
    BiarchTripleAliases.append(begin(MIPSTriples), end(MIPSTriples));
    BiarchLibDirs.append(begin(MIPSN32LibDirs), end(MIPSN32LibDirs));
    BiarchTripleAliases.append(begin(MIPSN32Triples), end(MIPSN32Triples));
    break;
  case llvm::Triple::mips64el:
    LibDirs.append(begin(MIPS64ELLibDirs), end(MIPS64ELLibDirs));
    TripleAliases.append(begin(MIPS64ELTriples), end(MIPS64ELTriples));
    BiarchLibDirs.append(begin(MIPSELLibDirs), end(MIPSELLibDirs));
    BiarchTripleAliases.append(begin(MIPSELTriples), end(MIPSELTriples));
    BiarchLibDirs.append(begin(MIPSN32ELLibDirs), end(MIPSN32ELLibDirs));
    BiarchTripleAliases.append(begin(MIPSN32ELTriples), end(MIPSN32ELTriples));
    BiarchTripleAliases.append(begin(MIPSTriples), end(MIPSTriples));
    break;
  case llvm::Triple::msp430:
    LibDirs.append(begin(MSP430LibDirs), end(MSP430LibDirs));
    TripleAliases.append(begin(MSP430Triples), end(MSP430Triples));
    break;
  case llvm::Triple::ppc:
    LibDirs.append(begin(PPCLibDirs), end(PPCLibDirs));
    TripleAliases.append(begin(PPCTriples), end(PPCTriples));
    BiarchLibDirs.append(begin(PPC64LibDirs), end(PPC64LibDirs));
    BiarchTripleAliases.append(begin(PPC64Triples), end(PPC64Triples));
    break;
  case llvm::Triple::ppc64:
    LibDirs.append(begin(PPC64LibDirs), end(PPC64LibDirs));
    TripleAliases.append(begin(PPC64Triples), end(PPC64Triples));
    BiarchLibDirs.append(begin(PPCLibDirs), end(PPCLibDirs));
    BiarchTripleAliases.append(begin(PPCTriples), end(PPCTriples));
    break;
  case llvm::Triple::ppc64le:
    LibDirs.append(begin(PPC64LELibDirs), end(PPC64LELibDirs));
    TripleAliases.append(begin(PPC64LETriples), end(PPC64LETriples));
    break;
  case llvm::Triple::riscv32:
    LibDirs.append(begin(RISCV32LibDirs), end(RISCV32LibDirs));
    TripleAliases.append(begin(RISCV32Triples), end(RISCV32Triples));
    BiarchLibDirs.append(begin(RISCV64LibDirs), end(RISCV64LibDirs));
    BiarchTripleAliases.append(begin(RISCV64Triples), end(RISCV64Triples));
    break;
  case llvm::Triple::riscv64:
    LibDirs.append(begin(RISCV64LibDirs), end(RISCV64LibDirs));
    TripleAliases.append(begin(RISCV64Triples), end(RISCV64Triples));
    BiarchLibDirs.append(begin(RISCV32LibDirs), end(RISCV32LibDirs));
    BiarchTripleAliases.append(begin(RISCV32Triples), end(RISCV32Triples));
    break;
  case llvm::Triple::sparc:
  case llvm::Triple::sparcel:
    LibDirs.append(begin(SPARCv8LibDirs), end(SPARCv8LibDirs));
    TripleAliases.append(begin(SPARCv8Triples), end(SPARCv8Triples));
    BiarchLibDirs.append(begin(SPARCv9LibDirs), end(SPARCv9LibDirs));
    BiarchTripleAliases.append(begin(SPARCv9Triples), end(SPARCv9Triples));
    break;
  case llvm::Triple::sparcv9:
    LibDirs.append(begin(SPARCv9LibDirs), end(SPARCv9LibDirs));
    TripleAliases.append(begin(SPARCv9Triples), end(SPARCv9Triples));
    BiarchLibDirs.append(begin(SPARCv8LibDirs), end(SPARCv8LibDirs));
    BiarchTripleAliases.append(begin(SPARCv8Triples), end(SPARCv8Triples));
    break;
  case llvm::Triple::systemz:
    LibDirs.append(begin(SystemZLibDirs), end(SystemZLibDirs));
    TripleAliases.append(begin(SystemZTriples), end(SystemZTriples));
    break;
  default:
    // By default, just rely on the standard lib directories and the original
    // triple.
    break;
  }

  // Always append the drivers target triple to the end, in case it doesn't
  // match any of our aliases.
  TripleAliases.push_back(TargetTriple.str());

  // Also include the multiarch variant if it's different.
  if (TargetTriple.str() != BiarchTriple.str())
    BiarchTripleAliases.push_back(BiarchTriple.str());
}

bool Generic_GCC::GCCInstallationDetector::ScanGCCForMultilibs(
    const llvm::Triple &TargetTriple, const ArgList &Args,
    StringRef Path, bool NeedsBiarchSuffix) {
  llvm::Triple::ArchType TargetArch = TargetTriple.getArch();
  DetectedMultilibs Detected;

  // Android standalone toolchain could have multilibs for ARM and Thumb.
  // Debian mips multilibs behave more like the rest of the biarch ones,
  // so handle them there
  if (isArmOrThumbArch(TargetArch) && TargetTriple.isAndroid()) {
    // It should also work without multilibs in a simplified toolchain.
    findAndroidArmMultilibs(D, TargetTriple, Path, Args, Detected);
  } else if (TargetTriple.isMIPS()) {
    if (!findMIPSMultilibs(D, TargetTriple, Path, Args, Detected))
      return false;
  } else if (TargetTriple.isRISCV()) {
    findRISCVMultilibs(D, TargetTriple, Path, Args, Detected);
  } else if (isMSP430(TargetArch)) {
    findMSP430Multilibs(D, TargetTriple, Path, Args, Detected);
  } else if (TargetArch == llvm::Triple::avr) {
    // AVR has no multilibs.
  } else if (!findBiarchMultilibs(D, TargetTriple, Path, Args,
                                  NeedsBiarchSuffix, Detected)) {
    return false;
  }

  Multilibs = Detected.Multilibs;
  SelectedMultilib = Detected.SelectedMultilib;
  BiarchSibling = Detected.BiarchSibling;

  return true;
}

void Generic_GCC::GCCInstallationDetector::ScanLibDirForGCCTriple(
    const llvm::Triple &TargetTriple, const ArgList &Args,
    const std::string &LibDir, StringRef CandidateTriple,
    bool NeedsBiarchSuffix) {
  llvm::Triple::ArchType TargetArch = TargetTriple.getArch();
  // Locations relative to the system lib directory where GCC's triple-specific
  // directories might reside.
  struct GCCLibSuffix {
    // Path from system lib directory to GCC triple-specific directory.
    std::string LibSuffix;
    // Path from GCC triple-specific directory back to system lib directory.
    // This is one '..' component per component in LibSuffix.
    StringRef ReversePath;
    // Whether this library suffix is relevant for the triple.
    bool Active;
  } Suffixes[] = {
      // This is the normal place.
      {"gcc/" + CandidateTriple.str(), "../..", true},

      // Debian puts cross-compilers in gcc-cross.
      {"gcc-cross/" + CandidateTriple.str(), "../..",
       TargetTriple.getOS() != llvm::Triple::Solaris},

      // The Freescale PPC SDK has the gcc libraries in
      // <sysroot>/usr/lib/<triple>/x.y.z so have a look there as well. Only do
      // this on Freescale triples, though, since some systems put a *lot* of
      // files in that location, not just GCC installation data.
      {CandidateTriple.str(), "..",
       TargetTriple.getVendor() == llvm::Triple::Freescale ||
       TargetTriple.getVendor() == llvm::Triple::OpenEmbedded},

      // Natively multiarch systems sometimes put the GCC triple-specific
      // directory within their multiarch lib directory, resulting in the
      // triple appearing twice.
      {CandidateTriple.str() + "/gcc/" + CandidateTriple.str(), "../../..",
       TargetTriple.getOS() != llvm::Triple::Solaris},

      // Deal with cases (on Ubuntu) where the system architecture could be i386
      // but the GCC target architecture could be (say) i686.
      // FIXME: It may be worthwhile to generalize this and look for a second
      // triple.
      {"i386-linux-gnu/gcc/" + CandidateTriple.str(), "../../..",
       (TargetArch == llvm::Triple::x86 &&
        TargetTriple.getOS() != llvm::Triple::Solaris)},
      {"i386-gnu/gcc/" + CandidateTriple.str(), "../../..",
       (TargetArch == llvm::Triple::x86 &&
        TargetTriple.getOS() != llvm::Triple::Solaris)}};

  for (auto &Suffix : Suffixes) {
    if (!Suffix.Active)
      continue;

    StringRef LibSuffix = Suffix.LibSuffix;
    std::error_code EC;
    for (llvm::vfs::directory_iterator
             LI = D.getVFS().dir_begin(LibDir + "/" + LibSuffix, EC),
             LE;
         !EC && LI != LE; LI = LI.increment(EC)) {
      StringRef VersionText = llvm::sys::path::filename(LI->path());
      GCCVersion CandidateVersion = GCCVersion::Parse(VersionText);
      if (CandidateVersion.Major != -1) // Filter obviously bad entries.
        if (!CandidateGCCInstallPaths.insert(std::string(LI->path())).second)
          continue; // Saw this path before; no need to look at it again.
      if (CandidateVersion.isOlderThan(4, 1, 1))
        continue;
      if (CandidateVersion <= Version)
        continue;

      if (!ScanGCCForMultilibs(TargetTriple, Args, LI->path(),
                               NeedsBiarchSuffix))
        continue;

      Version = CandidateVersion;
      GCCTriple.setTriple(CandidateTriple);
      // FIXME: We hack together the directory name here instead of
      // using LI to ensure stable path separators across Windows and
      // Linux.
      GCCInstallPath = (LibDir + "/" + LibSuffix + "/" + VersionText).str();
      GCCParentLibPath = (GCCInstallPath + "/../" + Suffix.ReversePath).str();
      IsValid = true;
    }
  }
}

bool Generic_GCC::GCCInstallationDetector::ScanGentooConfigs(
    const llvm::Triple &TargetTriple, const ArgList &Args,
    const SmallVectorImpl<StringRef> &CandidateTriples,
    const SmallVectorImpl<StringRef> &CandidateBiarchTriples) {
  for (StringRef CandidateTriple : CandidateTriples) {
    if (ScanGentooGccConfig(TargetTriple, Args, CandidateTriple))
      return true;
  }

  for (StringRef CandidateTriple : CandidateBiarchTriples) {
    if (ScanGentooGccConfig(TargetTriple, Args, CandidateTriple, true))
      return true;
  }
  return false;
}

bool Generic_GCC::GCCInstallationDetector::ScanGentooGccConfig(
    const llvm::Triple &TargetTriple, const ArgList &Args,
    StringRef CandidateTriple, bool NeedsBiarchSuffix) {
  llvm::ErrorOr<std::unique_ptr<llvm::MemoryBuffer>> File =
      D.getVFS().getBufferForFile(D.SysRoot + "/etc/env.d/gcc/config-" +
                                  CandidateTriple.str());
  if (File) {
    SmallVector<StringRef, 2> Lines;
    File.get()->getBuffer().split(Lines, "\n");
    for (StringRef Line : Lines) {
      Line = Line.trim();
      // CURRENT=triple-version
      if (!Line.consume_front("CURRENT="))
        continue;
      // Process the config file pointed to by CURRENT.
      llvm::ErrorOr<std::unique_ptr<llvm::MemoryBuffer>> ConfigFile =
          D.getVFS().getBufferForFile(D.SysRoot + "/etc/env.d/gcc/" +
                                      Line.str());
      std::pair<StringRef, StringRef> ActiveVersion = Line.rsplit('-');
      // List of paths to scan for libraries.
      SmallVector<StringRef, 4> GentooScanPaths;
      // Scan the Config file to find installed GCC libraries path.
      // Typical content of the GCC config file:
      // LDPATH="/usr/lib/gcc/x86_64-pc-linux-gnu/4.9.x:/usr/lib/gcc/
      // (continued from previous line) x86_64-pc-linux-gnu/4.9.x/32"
      // MANPATH="/usr/share/gcc-data/x86_64-pc-linux-gnu/4.9.x/man"
      // INFOPATH="/usr/share/gcc-data/x86_64-pc-linux-gnu/4.9.x/info"
      // STDCXX_INCDIR="/usr/lib/gcc/x86_64-pc-linux-gnu/4.9.x/include/g++-v4"
      // We are looking for the paths listed in LDPATH=... .
      if (ConfigFile) {
        SmallVector<StringRef, 2> ConfigLines;
        ConfigFile.get()->getBuffer().split(ConfigLines, "\n");
        for (StringRef ConfLine : ConfigLines) {
          ConfLine = ConfLine.trim();
          if (ConfLine.consume_front("LDPATH=")) {
            // Drop '"' from front and back if present.
            ConfLine.consume_back("\"");
            ConfLine.consume_front("\"");
            // Get all paths sperated by ':'
            ConfLine.split(GentooScanPaths, ':', -1, /*AllowEmpty*/ false);
          }
        }
      }
      // Test the path based on the version in /etc/env.d/gcc/config-{tuple}.
      std::string basePath = "/usr/lib/gcc/" + ActiveVersion.first.str() + "/"
          + ActiveVersion.second.str();
      GentooScanPaths.push_back(StringRef(basePath));

      // Scan all paths for GCC libraries.
      for (const auto &GentooScanPath : GentooScanPaths) {
        std::string GentooPath = D.SysRoot + std::string(GentooScanPath);
        if (D.getVFS().exists(GentooPath + "/crtbegin.o")) {
          if (!ScanGCCForMultilibs(TargetTriple, Args, GentooPath,
                                   NeedsBiarchSuffix))
            continue;

          Version = GCCVersion::Parse(ActiveVersion.second);
          GCCInstallPath = GentooPath;
          GCCParentLibPath = GentooPath + std::string("/../../..");
          GCCTriple.setTriple(ActiveVersion.first);
          IsValid = true;
          return true;
        }
      }
    }
  }

  return false;
}

Generic_GCC::Generic_GCC(const Driver &D, const llvm::Triple &Triple,
                         const ArgList &Args)
    : ToolChain(D, Triple, Args), GCCInstallation(D),
      CudaInstallation(D, Triple, Args), RocmInstallation(D, Triple, Args) {
  getProgramPaths().push_back(getDriver().getInstalledDir());
  if (getDriver().getInstalledDir() != getDriver().Dir)
    getProgramPaths().push_back(getDriver().Dir);
}

Generic_GCC::~Generic_GCC() {}

Tool *Generic_GCC::getTool(Action::ActionClass AC) const {
  switch (AC) {
  case Action::PreprocessJobClass:
    if (!Preprocess)
      Preprocess.reset(new clang::driver::tools::gcc::Preprocessor(*this));
    return Preprocess.get();
  case Action::CompileJobClass:
    if (!Compile)
      Compile.reset(new tools::gcc::Compiler(*this));
    return Compile.get();
#if INTEL_CUSTOMIZATION
  case Action::LinkJobClass:
    if (isTargetSpir())
      return static_cast<tools::gnutools::SYCLLinker *>
          (ToolChain::getTool(AC))->GetSYCLToolChainLinker();
    return ToolChain::getTool(AC);
#endif // INTEL_CUSTOMIZATION
  default:
    return ToolChain::getTool(AC);
  }
}

Tool *Generic_GCC::buildAssembler() const {
  return new tools::gnutools::Assembler(*this);
}

Tool *Generic_GCC::buildLinker() const {
#if INTEL_CUSTOMIZATION
  if (isTargetSpir())
    return new tools::gnutools::SYCLLinker(*this);
#endif // INTEL_CUSTOMIZATION
  return new tools::gcc::Linker(*this);
}

void Generic_GCC::printVerboseInfo(raw_ostream &OS) const {
  // Print the information about how we detected the GCC installation.
  GCCInstallation.print(OS);
  CudaInstallation.print(OS);
  RocmInstallation.print(OS);
}

bool Generic_GCC::IsUnwindTablesDefault(const ArgList &Args) const {
  return getArch() == llvm::Triple::x86_64;
}

bool Generic_GCC::isPICDefault() const {
  switch (getArch()) {
  case llvm::Triple::x86_64:
    return getTriple().isOSWindows();
  case llvm::Triple::mips64:
  case llvm::Triple::mips64el:
    return true;
  default:
    return false;
  }
}

bool Generic_GCC::isPIEDefault() const { return false; }

bool Generic_GCC::isPICDefaultForced() const {
  return getArch() == llvm::Triple::x86_64 && getTriple().isOSWindows();
}

bool Generic_GCC::IsIntegratedAssemblerDefault() const {
  switch (getTriple().getArch()) {
  case llvm::Triple::x86:
  case llvm::Triple::x86_64:
#if INTEL_CUSTOMIZATION
#if INTEL_FEATURE_ICECODE
  case llvm::Triple::x86_icecode:
#endif // INTEL_FEATURE_ICECODE
#endif // INTEL_CUSTOMIZATION
  case llvm::Triple::aarch64:
  case llvm::Triple::aarch64_be:
  case llvm::Triple::arm:
  case llvm::Triple::armeb:
  case llvm::Triple::avr:
  case llvm::Triple::bpfel:
  case llvm::Triple::bpfeb:
  case llvm::Triple::thumb:
  case llvm::Triple::thumbeb:
  case llvm::Triple::ppc:
  case llvm::Triple::ppc64:
  case llvm::Triple::ppc64le:
  case llvm::Triple::riscv32:
  case llvm::Triple::riscv64:
  case llvm::Triple::systemz:
  case llvm::Triple::mips:
  case llvm::Triple::mipsel:
  case llvm::Triple::mips64:
  case llvm::Triple::mips64el:
  case llvm::Triple::msp430:
    return true;
  case llvm::Triple::sparc:
  case llvm::Triple::sparcel:
  case llvm::Triple::sparcv9:
    if (getTriple().isOSFreeBSD() || getTriple().isOSOpenBSD() ||
        getTriple().isOSSolaris())
      return true;
    return false;
  default:
    return false;
  }
}

static void addMultilibsFilePaths(const Driver &D, const MultilibSet &Multilibs,
                                  const Multilib &Multilib,
                                  StringRef InstallPath,
                                  ToolChain::path_list &Paths) {
  if (const auto &PathsCallback = Multilibs.filePathsCallback())
    for (const auto &Path : PathsCallback(Multilib))
      addPathIfExists(D, InstallPath + Path, Paths);
}

void Generic_GCC::PushPPaths(ToolChain::path_list &PPaths) {
  // Cross-compiling binutils and GCC installations (vanilla and openSUSE at
  // least) put various tools in a triple-prefixed directory off of the parent
  // of the GCC installation. We use the GCC triple here to ensure that we end
  // up with tools that support the same amount of cross compiling as the
  // detected GCC installation. For example, if we find a GCC installation
  // targeting x86_64, but it is a bi-arch GCC installation, it can also be
  // used to target i386.
  if (GCCInstallation.isValid()) {
    PPaths.push_back(Twine(GCCInstallation.getParentLibPath() + "/../" +
                           GCCInstallation.getTriple().str() + "/bin")
                         .str());
  }
}

void Generic_GCC::AddMultilibPaths(const Driver &D,
                                   const std::string &SysRoot,
                                   const std::string &OSLibDir,
                                   const std::string &MultiarchTriple,
                                   path_list &Paths) {
  // Add the multilib suffixed paths where they are available.
  if (GCCInstallation.isValid()) {
    const llvm::Triple &GCCTriple = GCCInstallation.getTriple();
    const std::string &LibPath =
        std::string(GCCInstallation.getParentLibPath());

    // Add toolchain / multilib specific file paths.
    addMultilibsFilePaths(D, Multilibs, SelectedMultilib,
                          GCCInstallation.getInstallPath(), Paths);

    // Sourcery CodeBench MIPS toolchain holds some libraries under
    // a biarch-like suffix of the GCC installation.
    addPathIfExists(
        D, GCCInstallation.getInstallPath() + SelectedMultilib.gccSuffix(),
        Paths);

    // GCC cross compiling toolchains will install target libraries which ship
    // as part of the toolchain under <prefix>/<triple>/<libdir> rather than as
    // any part of the GCC installation in
    // <prefix>/<libdir>/gcc/<triple>/<version>. This decision is somewhat
    // debatable, but is the reality today. We need to search this tree even
    // when we have a sysroot somewhere else. It is the responsibility of
    // whomever is doing the cross build targeting a sysroot using a GCC
    // installation that is *not* within the system root to ensure two things:
    //
    //  1) Any DSOs that are linked in from this tree or from the install path
    //     above must be present on the system root and found via an
    //     appropriate rpath.
    //  2) There must not be libraries installed into
    //     <prefix>/<triple>/<libdir> unless they should be preferred over
    //     those within the system root.
    //
    // Note that this matches the GCC behavior. See the below comment for where
    // Clang diverges from GCC's behavior.
    addPathIfExists(D,
                    LibPath + "/../" + GCCTriple.str() + "/lib/../" + OSLibDir +
                        SelectedMultilib.osSuffix(),
                    Paths);

    // If the GCC installation we found is inside of the sysroot, we want to
    // prefer libraries installed in the parent prefix of the GCC installation.
    // It is important to *not* use these paths when the GCC installation is
    // outside of the system root as that can pick up unintended libraries.
    // This usually happens when there is an external cross compiler on the
    // host system, and a more minimal sysroot available that is the target of
    // the cross. Note that GCC does include some of these directories in some
    // configurations but this seems somewhere between questionable and simply
    // a bug.
    if (StringRef(LibPath).startswith(SysRoot)) {
      addPathIfExists(D, LibPath + "/" + MultiarchTriple, Paths);
      addPathIfExists(D, LibPath + "/../" + OSLibDir, Paths);
    }
  }
}

void Generic_GCC::AddMultiarchPaths(const Driver &D,
                                    const std::string &SysRoot,
                                    const std::string &OSLibDir,
                                    path_list &Paths) {
  // Try walking via the GCC triple path in case of biarch or multiarch GCC
  // installations with strange symlinks.
  if (GCCInstallation.isValid()) {
    addPathIfExists(D,
                    SysRoot + "/usr/lib/" + GCCInstallation.getTriple().str() +
                        "/../../" + OSLibDir,
                    Paths);

    // Add the 'other' biarch variant path
    Multilib BiarchSibling;
    if (GCCInstallation.getBiarchSibling(BiarchSibling)) {
      addPathIfExists(
          D, GCCInstallation.getInstallPath() + BiarchSibling.gccSuffix(),
                      Paths);
    }

    // See comments above on the multilib variant for details of why this is
    // included even from outside the sysroot.
    const std::string &LibPath =
        std::string(GCCInstallation.getParentLibPath());
    const llvm::Triple &GCCTriple = GCCInstallation.getTriple();
    const Multilib &Multilib = GCCInstallation.getMultilib();
    addPathIfExists(
        D, LibPath + "/../" + GCCTriple.str() + "/lib" + Multilib.osSuffix(),
                    Paths);

    // See comments above on the multilib variant for details of why this is
    // only included from within the sysroot.
    if (StringRef(LibPath).startswith(SysRoot))
      addPathIfExists(D, LibPath, Paths);
  }
}

void Generic_GCC::AddMultilibIncludeArgs(const ArgList &DriverArgs,
                                         ArgStringList &CC1Args) const {
  // Add include directories specific to the selected multilib set and multilib.
  if (GCCInstallation.isValid()) {
    const auto &Callback = Multilibs.includeDirsCallback();
    if (Callback) {
      for (const auto &Path : Callback(GCCInstallation.getMultilib()))
        addExternCSystemIncludeIfExists(
            DriverArgs, CC1Args, GCCInstallation.getInstallPath() + Path);
    }
  }
}

void Generic_GCC::AddClangCXXStdlibIncludeArgs(const ArgList &DriverArgs,
                                               ArgStringList &CC1Args) const {
  if (DriverArgs.hasArg(options::OPT_nostdlibinc) ||
      DriverArgs.hasArg(options::OPT_nostdincxx))
    return;

  switch (GetCXXStdlibType(DriverArgs)) {
  case ToolChain::CST_Libcxx:
    addLibCxxIncludePaths(DriverArgs, CC1Args);
    break;

  case ToolChain::CST_Libstdcxx:
    addLibStdCxxIncludePaths(DriverArgs, CC1Args);
    break;
  }
}

static std::string DetectLibcxxIncludePath(llvm::vfs::FileSystem &vfs,
                                           StringRef base) {
  std::error_code EC;
  int MaxVersion = 0;
  std::string MaxVersionString;
  for (llvm::vfs::directory_iterator LI = vfs.dir_begin(base, EC), LE;
       !EC && LI != LE; LI = LI.increment(EC)) {
    StringRef VersionText = llvm::sys::path::filename(LI->path());
    int Version;
    if (VersionText[0] == 'v' &&
        !VersionText.slice(1, StringRef::npos).getAsInteger(10, Version)) {
      if (Version > MaxVersion) {
        MaxVersion = Version;
        MaxVersionString = std::string(VersionText);
      }
    }
  }
  return MaxVersion ? (base + "/" + MaxVersionString).str() : "";
}

void
Generic_GCC::addLibCxxIncludePaths(const llvm::opt::ArgList &DriverArgs,
                                   llvm::opt::ArgStringList &CC1Args) const {
  auto AddIncludePath = [&](std::string Path) {
    std::string IncludePath = DetectLibcxxIncludePath(getVFS(), Path);
    if (IncludePath.empty() || !getVFS().exists(IncludePath))
      return false;
    addSystemInclude(DriverArgs, CC1Args, IncludePath);
    return true;
  };
  // Android never uses the libc++ headers installed alongside the toolchain,
  // which are generally incompatible with the NDK libraries anyway.
  if (!getTriple().isAndroid())
    if (AddIncludePath(getDriver().Dir + "/../include/c++"))
      return;
  // If this is a development, non-installed, clang, libcxx will
  // not be found at ../include/c++ but it likely to be found at
  // one of the following two locations:
  std::string SysRoot = computeSysRoot();
  if (AddIncludePath(SysRoot + "/usr/local/include/c++"))
    return;
  if (AddIncludePath(SysRoot + "/usr/include/c++"))
    return;
}

/// Helper to add the variant paths of a libstdc++ installation.
bool Generic_GCC::addLibStdCXXIncludePaths(
    Twine Base, Twine Suffix, StringRef GCCTriple, StringRef GCCMultiarchTriple,
    StringRef TargetMultiarchTriple, Twine IncludeSuffix,
    const ArgList &DriverArgs, ArgStringList &CC1Args) const {
  if (!getVFS().exists(Base + Suffix))
    return false;

  addSystemInclude(DriverArgs, CC1Args, Base + Suffix);

  // The vanilla GCC layout of libstdc++ headers uses a triple subdirectory. If
  // that path exists or we have neither a GCC nor target multiarch triple, use
  // this vanilla search path.
  if ((GCCMultiarchTriple.empty() && TargetMultiarchTriple.empty()) ||
      getVFS().exists(Base + Suffix + "/" + GCCTriple + IncludeSuffix)) {
    addSystemInclude(DriverArgs, CC1Args,
                     Base + Suffix + "/" + GCCTriple + IncludeSuffix);
  } else {
    // Otherwise try to use multiarch naming schemes which have normalized the
    // triples and put the triple before the suffix.
    //
    // GCC surprisingly uses *both* the GCC triple with a multilib suffix and
    // the target triple, so we support that here.
    addSystemInclude(DriverArgs, CC1Args,
                     Base + "/" + GCCMultiarchTriple + Suffix + IncludeSuffix);
    addSystemInclude(DriverArgs, CC1Args,
                     Base + "/" + TargetMultiarchTriple + Suffix);
  }

  addSystemInclude(DriverArgs, CC1Args, Base + Suffix + "/backward");
  return true;
}

bool
Generic_GCC::addGCCLibStdCxxIncludePaths(const llvm::opt::ArgList &DriverArgs,
                                         llvm::opt::ArgStringList &CC1Args) const {
  // Use GCCInstallation to know where libstdc++ headers are installed.
  if (!GCCInstallation.isValid())
    return false;

  // By default, look for the C++ headers in an include directory adjacent to
  // the lib directory of the GCC installation. Note that this is expect to be
  // equivalent to '/usr/include/c++/X.Y' in almost all cases.
  StringRef LibDir = GCCInstallation.getParentLibPath();
  StringRef InstallDir = GCCInstallation.getInstallPath();
  StringRef TripleStr = GCCInstallation.getTriple().str();
  const Multilib &Multilib = GCCInstallation.getMultilib();
  const std::string GCCMultiarchTriple = getMultiarchTriple(
      getDriver(), GCCInstallation.getTriple(), getDriver().SysRoot);
  const std::string TargetMultiarchTriple =
      getMultiarchTriple(getDriver(), getTriple(), getDriver().SysRoot);
  const GCCVersion &Version = GCCInstallation.getVersion();

  // The primary search for libstdc++ supports multiarch variants.
  if (addLibStdCXXIncludePaths(LibDir.str() + "/../include",
                               "/c++/" + Version.Text, TripleStr,
                               GCCMultiarchTriple, TargetMultiarchTriple,
                               Multilib.includeSuffix(), DriverArgs, CC1Args))
    return true;

  // Otherwise, fall back on a bunch of options which don't use multiarch
  // layouts for simplicity.
  const std::string LibStdCXXIncludePathCandidates[] = {
      // Gentoo is weird and places its headers inside the GCC install,
      // so if the first attempt to find the headers fails, try these patterns.
      InstallDir.str() + "/include/g++-v" + Version.Text,
      InstallDir.str() + "/include/g++-v" + Version.MajorStr + "." +
          Version.MinorStr,
      InstallDir.str() + "/include/g++-v" + Version.MajorStr,
  };

  for (const auto &IncludePath : LibStdCXXIncludePathCandidates) {
    if (addLibStdCXXIncludePaths(IncludePath, /*Suffix*/ "", TripleStr,
                                 /*GCCMultiarchTriple*/ "",
                                 /*TargetMultiarchTriple*/ "",
                                 Multilib.includeSuffix(), DriverArgs, CC1Args))
      return true;
  }
  return false;
}

void
Generic_GCC::addLibStdCxxIncludePaths(const llvm::opt::ArgList &DriverArgs,
                                      llvm::opt::ArgStringList &CC1Args) const {
  addGCCLibStdCxxIncludePaths(DriverArgs, CC1Args);
}

llvm::opt::DerivedArgList *
Generic_GCC::TranslateArgs(const llvm::opt::DerivedArgList &Args, StringRef,
                           Action::OffloadKind DeviceOffloadKind) const {

  // If this tool chain is used for an OpenMP offloading device we have to make
  // sure we always generate a shared library regardless of the commands the
  // user passed to the host. This is required because the runtime library
  // is required to load the device image dynamically at run time.
  if (DeviceOffloadKind == Action::OFK_OpenMP) {
    DerivedArgList *DAL = new DerivedArgList(Args.getBaseArgs());
    const OptTable &Opts = getDriver().getOpts();

    // Request the shared library. Given that these options are decided
    // implicitly, they do not refer to any base argument.
    DAL->AddFlagArg(/*BaseArg=*/nullptr, Opts.getOption(options::OPT_shared));
    DAL->AddFlagArg(/*BaseArg=*/nullptr, Opts.getOption(options::OPT_fPIC));

    // Filter all the arguments we don't care passing to the offloading
    // toolchain as they can mess up with the creation of a shared library.
    for (auto *A : Args) {
      switch ((options::ID)A->getOption().getID()) {
      default:
        DAL->append(A);
        break;
      case options::OPT_shared:
      case options::OPT_dynamic:
      case options::OPT_static:
      case options::OPT_fPIC:
      case options::OPT_fno_PIC:
      case options::OPT_fpic:
      case options::OPT_fno_pic:
      case options::OPT_fPIE:
      case options::OPT_fno_PIE:
      case options::OPT_fpie:
      case options::OPT_fno_pie:
        break;
      }
    }
    return DAL;
  }
#if INTEL_CUSTOMIZATION
  if (DeviceOffloadKind == Action::OFK_None) {
    // Add SYCL specific performance libraries.
    // These are transformed from the added base library names to the full
    // path including the library.
    if (Args.hasArg(options::OPT_fsycl)) {
      DerivedArgList *DAL = new DerivedArgList(Args.getBaseArgs());
      const OptTable &Opts = getDriver().getOpts();
      for (auto *A : Args) {
        if (A->getOption().matches(options::OPT_foffload_static_lib_EQ) &&
            A->getValue() == StringRef("libmkl_sycl")) {
          SmallString<128> MKLPath(GetMKLLibPath());
          llvm::sys::path::append(MKLPath, "libmkl_sycl.a");
          DAL->AddJoinedArg(A,
            Opts.getOption(options::OPT_foffload_static_lib_EQ),
            Args.MakeArgString(MKLPath));
          continue;
        }
        if (A->getOption().matches(options::OPT_foffload_static_lib_EQ) &&
            A->getValue() == StringRef("libdaal_sycl")) {
          SmallString<128> DAALPath(GetDAALLibPath());
          llvm::sys::path::append(DAALPath, "libdaal_sycl.a");
          DAL->AddJoinedArg(A,
            Opts.getOption(options::OPT_foffload_static_lib_EQ),
            Args.MakeArgString(DAALPath));
          continue;
        }
        DAL->append(A);
      }
      return DAL;
    }
  }
#endif // INTEL_CUSTOMIZATION
  return nullptr;
}

void Generic_ELF::anchor() {}

void Generic_ELF::addClangTargetOptions(const ArgList &DriverArgs,
                                        ArgStringList &CC1Args,
                                        Action::OffloadKind) const {
  if (!DriverArgs.hasFlag(options::OPT_fuse_init_array,
                          options::OPT_fno_use_init_array, true))
    CC1Args.push_back("-fno-use-init-array");
}<|MERGE_RESOLUTION|>--- conflicted
+++ resolved
@@ -841,7 +841,6 @@
   } else
     AddLinkerInputs(ToolChain, Inputs, Args, CmdArgs, JA);
 
-<<<<<<< HEAD
 #if INTEL_CUSTOMIZATION
   if (!Args.hasArg(options::OPT_nostdlib, options::OPT_nodefaultlibs) ||
       !Args.hasArg(options::OPT__intel))
@@ -870,10 +869,6 @@
       addIntelLib("-lmatmul", CmdArgs, Args);
   }
 #endif // INTEL_CUSTOMIZATION
-=======
-  // The profile runtime also needs access to system libraries.
-  getToolChain().addProfileRTLibs(Args, CmdArgs);
->>>>>>> 6925c694
 
   if (D.CCCIsCXX() &&
       !Args.hasArg(options::OPT_nostdlib, options::OPT_nodefaultlibs)) {
@@ -964,26 +959,20 @@
 
       if (Args.hasArg(options::OPT_fsycl) &&
           !Args.hasArg(options::OPT_nolibsycl)) {
-<<<<<<< HEAD
 #if INTEL_CUSTOMIZATION
         bool curStaticLinkState = isStaticLinkState(CmdArgs);
         if (curStaticLinkState)
           CmdArgs.push_back("-Bdynamic");
 #endif // INTEL_CUSTOMIZATION
-=======
->>>>>>> 6925c694
         CmdArgs.push_back("-lsycl");
         // Use of -fintelfpga implies -lOpenCL.
         // FIXME: Adjust to use plugin interface when available.
         if (Args.hasArg(options::OPT_fintelfpga))
           CmdArgs.push_back("-lOpenCL");
-<<<<<<< HEAD
 #if INTEL_CUSTOMIZATION
         if (curStaticLinkState)
           CmdArgs.push_back("-Bstatic");
 #endif // INTEL_CUSTOMIZATION
-=======
->>>>>>> 6925c694
       }
 
       if (WantPthread && !isAndroid)
