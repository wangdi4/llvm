--- conflicted
+++ resolved
@@ -326,7 +326,6 @@
   return A->getOption().matches(options::OPT_pie);
 }
 
-<<<<<<< HEAD
 #if INTEL_CUSTOMIZATION
 static void addIntelLibPaths(ArgStringList &CmdArgs,
     const llvm::opt::ArgList &Args, const toolchains::Linux &ToolChain) {
@@ -372,7 +371,6 @@
     CmdArgs.push_back("-Bdynamic");
 }
 #endif // INTEL_CUSTOMIZATION
-=======
 static bool getStaticPIE(const ArgList &Args,
                          const toolchains::Linux &ToolChain) {
   bool HasStaticPIE = Args.hasArg(options::OPT_static_pie);
@@ -392,7 +390,6 @@
   return Args.hasArg(options::OPT_static) &&
       !Args.hasArg(options::OPT_static_pie);
 }
->>>>>>> b4c756dc
 
 void tools::gnutools::Linker::ConstructJob(Compilation &C, const JobAction &JA,
                                            const InputInfo &Output,
@@ -2250,18 +2247,15 @@
       TripleAliases.append(begin(ARMebTriples), end(ARMebTriples));
     }
     break;
-<<<<<<< HEAD
+  case llvm::Triple::avr:
+    LibDirs.append(begin(AVRLibDirs), end(AVRLibDirs));
+    TripleAliases.append(begin(AVRTriples), end(AVRTriples));
+    break;
 #if INTEL_CUSTOMIZATION
 #if INTEL_FEATURE_CSA
   case llvm::Triple::csa:
 #endif  // INTEL_FEATURE_CSA
 #endif  // INTEL_CUSTOMIZATION
-=======
-  case llvm::Triple::avr:
-    LibDirs.append(begin(AVRLibDirs), end(AVRLibDirs));
-    TripleAliases.append(begin(AVRTriples), end(AVRTriples));
-    break;
->>>>>>> b4c756dc
   case llvm::Triple::x86_64:
     LibDirs.append(begin(X86_64LibDirs), end(X86_64LibDirs));
     TripleAliases.append(begin(X86_64Triples), end(X86_64Triples));
