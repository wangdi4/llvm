--- conflicted
+++ resolved
@@ -312,16 +312,12 @@
   case llvm::Triple::systemz:
     return "elf64_s390";
   case llvm::Triple::x86_64:
-<<<<<<< HEAD
 #if INTEL_CUSTOMIZATION
 #if INTEL_FEATURE_CSA
   case llvm::Triple::csa:
 #endif  // INTEL_FEATURE_CSA
 #endif  // INTEL_CUSTOMIZATION
-    if (T.getEnvironment() == llvm::Triple::GNUX32)
-=======
     if (T.isX32())
->>>>>>> 75521bd9
       return "elf32_x86_64";
     return "elf_x86_64";
   case llvm::Triple::ve:
