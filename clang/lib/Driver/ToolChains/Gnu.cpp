--- conflicted
+++ resolved
@@ -628,7 +628,6 @@
     if (Args.hasArg(options::OPT__intel))
       CmdArgs.push_back("-limf");
 #endif // INTEL_CUSTOMIZATION
-<<<<<<< HEAD
     CmdArgs.push_back("-lm");
   }
 #if INTEL_CUSTOMIZATION
@@ -638,17 +637,6 @@
     CmdArgs.push_back("-limf");
     CmdArgs.push_back("-lm");
   }
-=======
-    CmdArgs.push_back("-lm");
-  }
-#if INTEL_CUSTOMIZATION
-  // Add -lm for both C and C++ compilation
-  else if (!Args.hasArg(options::OPT_nostdlib, options::OPT_nodefaultlibs) &&
-           Args.hasArg(options::OPT__intel)) {
-    CmdArgs.push_back("-limf");
-    CmdArgs.push_back("-lm");
-  }
->>>>>>> a04ae881
 #endif // INTEL_CUSTOMIZATION
 
   // Silence warnings when linking C code with a C++ '-stdlib' argument.
