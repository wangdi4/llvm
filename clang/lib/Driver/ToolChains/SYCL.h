--- conflicted
+++ resolved
@@ -140,18 +140,9 @@
                             const llvm::opt::ArgList &Args,
                             llvm::opt::ArgStringList &CmdArgs) const;
 #if INTEL_CUSTOMIZATION
-<<<<<<< HEAD
-  void AddImpliedTargetArgs( const llvm::Triple &Triple,
-      const clang::driver::Driver &Driver, const llvm::opt::ArgList &Args,
-      llvm::opt::ArgStringList &CmdArgs) const;
-  void TranslateBackendTargetArgs(const Action::OffloadKind DeviceOffloadKind,
-      const llvm::opt::ArgList &Args, llvm::opt::ArgStringList &CmdArgs) const;
-  void TranslateLinkerTargetArgs(const Action::OffloadKind DeviceOffloadKind,
-=======
   void TranslateBackendTargetArgs(Action::OffloadKind DeviceOffloadKind,
       const llvm::opt::ArgList &Args, llvm::opt::ArgStringList &CmdArgs) const;
   void TranslateLinkerTargetArgs(Action::OffloadKind DeviceOffloadKind,
->>>>>>> 345366f3
       const llvm::opt::ArgList &Args, llvm::opt::ArgStringList &CmdArgs) const;
 #endif // INTEL_CUSTOMIZATION
 
