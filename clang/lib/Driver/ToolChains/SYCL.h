//===--- SYCL.h - SYCL ToolChain Implementations -----------------*- C++ -*-===//
// INTEL_CUSTOMIZATION
//
// INTEL CONFIDENTIAL
//
// Modifications, Copyright (C) 2021 Intel Corporation
//
// This software and the related documents are Intel copyrighted materials, and
// your use of them is governed by the express license under which they were
// provided to you ("License"). Unless the License provides otherwise, you may not
// use, modify, copy, publish, distribute, disclose or transmit this software or
// the related documents without Intel's prior written permission.
//
// This software and the related documents are provided as is, with no express
// or implied warranties, other than those that are expressly stated in the
// License.
//
// end INTEL_CUSTOMIZATION
//
// Part of the LLVM Project, under the Apache License v2.0 with LLVM Exceptions.
// See https://llvm.org/LICENSE.txt for license information.
// SPDX-License-Identifier: Apache-2.0 WITH LLVM-exception
//
//===----------------------------------------------------------------------===//

#ifndef LLVM_CLANG_LIB_DRIVER_TOOLCHAINS_SYCL_H
#define LLVM_CLANG_LIB_DRIVER_TOOLCHAINS_SYCL_H

#include "clang/Driver/ToolChain.h"
#include "clang/Driver/Tool.h"

namespace clang {
namespace driver {

class SYCLInstallationDetector {
public:
  SYCLInstallationDetector(const Driver &D);
  void getSYCLDeviceLibPath(
      llvm::SmallVector<llvm::SmallString<128>, 4> &DeviceLibPaths) const;
  void print(llvm::raw_ostream &OS) const;

private:
  const Driver &D;
  llvm::SmallVector<llvm::SmallString<128>, 4> InstallationCandidates;
};

class Command;

namespace tools {
namespace SYCL {

void constructLLVMForeachCommand(Compilation &C, const JobAction &JA,
                                 std::unique_ptr<Command> InputCommand,
                                 const InputInfoList &InputFiles,
                                 const InputInfo &Output, const Tool *T,
                                 StringRef Increment, StringRef Ext = "out",
                                 StringRef ParallelJobs = "");
bool shouldDoPerObjectFileLinking(const Compilation &C);
// Runs llvm-spirv to convert spirv to bc, llvm-link, which links multiple LLVM
// bitcode. Converts generated bc back to spirv using llvm-spirv, wraps with
// offloading information. Finally compiles to object using llc
class LLVM_LIBRARY_VISIBILITY Linker : public Tool {
public:
  Linker(const ToolChain &TC) : Tool("SYCL::Linker", "sycl-link", TC) {}

  bool hasIntegratedCPP() const override { return false; }

  void ConstructJob(Compilation &C, const JobAction &JA,
                    const InputInfo &Output, const InputInfoList &Inputs,
                    const llvm::opt::ArgList &TCArgs,
                    const char *LinkingOutput) const override;

private:
  /// \return llvm-link output file name.
  const char *constructLLVMLinkCommand(Compilation &C, const JobAction &JA,
                             const InputInfo &Output,
                             const llvm::opt::ArgList &Args,
                             llvm::StringRef SubArchName,
                             llvm::StringRef OutputFilePrefix,
                             const InputInfoList &InputFiles) const;
  void constructLlcCommand(Compilation &C, const JobAction &JA,
                           const InputInfo &Output,
                           const char *InputFile) const;
};

/// Directly call FPGA Compiler and Linker
namespace fpga {

class LLVM_LIBRARY_VISIBILITY BackendCompiler : public Tool {
public:
  BackendCompiler(const ToolChain &TC)
      : Tool("fpga::BackendCompiler", "fpga compiler", TC) {}

  bool hasIntegratedCPP() const override { return false; }

  void ConstructJob(Compilation &C, const JobAction &JA,
                    const InputInfo &Output, const InputInfoList &Inputs,
                    const llvm::opt::ArgList &TCArgs,
                    const char *LinkingOutput) const override;

private:
  void constructOpenCLAOTCommand(Compilation &C, const JobAction &JA,
                                 const InputInfo &Output,
                                 const InputInfoList &InputFiles,
                                 const llvm::opt::ArgList &Args) const;
};

} // end namespace fpga

namespace gen {

class LLVM_LIBRARY_VISIBILITY BackendCompiler : public Tool {
public:
  BackendCompiler(const ToolChain &TC)
      : Tool("gen::BackendCompiler", "gen compiler", TC) {}

  bool hasIntegratedCPP() const override { return false; }

  void ConstructJob(Compilation &C, const JobAction &JA,
                    const InputInfo &Output, const InputInfoList &Inputs,
                    const llvm::opt::ArgList &TCArgs,
                    const char *LinkingOutput) const override;
#if INTEL_CUSTOMIZATION
private:
  void constructOclocConcatCommand(Compilation &C, const JobAction &JA,
                                   const InputInfo &Output,
                                   const InputInfoList &Inputs,
                                   llvm::StringRef BaseDir) const;
  void constructOclocCommand(Compilation &C, const JobAction &JA,
                             const InputInfo &Output,
                             const InputInfoList &Inputs,
                             const llvm::opt::ArgStringList &Args,
                             llvm::StringRef BaseDir) const;
#endif // INTEL_CUSTOMIZATION
};

StringRef resolveGenDevice(StringRef DeviceName);
SmallString<64> getGenDeviceMacro(StringRef DeviceName);

<<<<<<< HEAD
=======
// // Prefix for GPU specific targets used for -fsycl-targets
constexpr char IntelGPU[] = "intel_gpu_";
constexpr char NvidiaGPU[] = "nvidia_gpu_";
constexpr char AmdGPU[] = "amd_gpu_";

template <auto GPUArh> llvm::Optional<StringRef> isGPUTarget(StringRef Target) {
  // Handle target specifications that resemble '(intel, nvidia, amd)_gpu_*'
  // here.
  if (Target.startswith(GPUArh)) {
    return resolveGenDevice(Target);
  }
  return  std::nullopt;
}

>>>>>>> bfff8914
} // end namespace gen

namespace x86_64 {

class LLVM_LIBRARY_VISIBILITY BackendCompiler : public Tool {
public:
  BackendCompiler(const ToolChain &TC)
      : Tool("x86_64::BackendCompiler", "x86_64 compiler", TC) {}

  bool hasIntegratedCPP() const override { return false; }

  void ConstructJob(Compilation &C, const JobAction &JA,
                    const InputInfo &Output, const InputInfoList &Inputs,
                    const llvm::opt::ArgList &TCArgs,
                    const char *LinkingOutput) const override;
};

} // end namespace x86_64

} // end namespace SYCL
} // end namespace tools

namespace toolchains {

class LLVM_LIBRARY_VISIBILITY SYCLToolChain : public ToolChain {
public:
  SYCLToolChain(const Driver &D, const llvm::Triple &Triple,
                const ToolChain &HostTC, const llvm::opt::ArgList &Args);

  const llvm::Triple *getAuxTriple() const override {
    return &HostTC.getTriple();
  }

  llvm::opt::DerivedArgList *
  TranslateArgs(const llvm::opt::DerivedArgList &Args, StringRef BoundArch,
                Action::OffloadKind DeviceOffloadKind) const override;
  void addClangTargetOptions(const llvm::opt::ArgList &DriverArgs,
                         llvm::opt::ArgStringList &CC1Args,
                         Action::OffloadKind DeviceOffloadKind) const override;
#if INTEL_CUSTOMIZATION
  void AddImpliedTargetArgs(Action::OffloadKind DeviceOffloadKind,
                            const llvm::Triple &Triple,
                            const llvm::opt::ArgList &Args,
                            llvm::opt::ArgStringList &CmdArgs,
                            const JobAction &JA) const;
  void TranslateBackendTargetArgs(Action::OffloadKind DeviceOffloadKind,
                                  const llvm::Triple &Triple,
                                  const llvm::opt::ArgList &Args,
                                  llvm::opt::ArgStringList &CmdArgs,
                                  StringRef Device = "") const;
  void TranslateLinkerTargetArgs(Action::OffloadKind DeviceOffloadKind,
                                 const llvm::Triple &Triple,
                                 const llvm::opt::ArgList &Args,
                                 llvm::opt::ArgStringList &CmdArgs) const;
#endif // INTEL_CUSTOMIZATION

  bool useIntegratedAs() const override { return true; }
  bool isPICDefault() const override { return false; }
  bool isPIEDefault(const llvm::opt::ArgList &Args) const override {
    return false;
  }
  bool isPICDefaultForced() const override { return false; }

  virtual codegenoptions::DebugInfoFormat getDefaultDebugFormat() const override {
    return HostTC.getDefaultDebugFormat();
  }

  void addClangWarningOptions(llvm::opt::ArgStringList &CC1Args) const override;
  CXXStdlibType GetCXXStdlibType(const llvm::opt::ArgList &Args) const override;
  static void AddSYCLIncludeArgs(const clang::driver::Driver &Driver,
                                 const llvm::opt::ArgList &DriverArgs,
                                 llvm::opt::ArgStringList &CC1Args);
  void AddClangSystemIncludeArgs(const llvm::opt::ArgList &DriverArgs,
                            llvm::opt::ArgStringList &CC1Args) const override;
  void AddClangCXXStdlibIncludeArgs(
      const llvm::opt::ArgList &Args,
      llvm::opt::ArgStringList &CC1Args) const override;

  const ToolChain &HostTC;

protected:
  Tool *buildBackendCompiler() const override;
  Tool *buildLinker() const override;

private:
#if INTEL_CUSTOMIZATION
  void TranslateTargetOpt(Action::OffloadKind DeviceOffloadKind,
                          const llvm::opt::ArgList &Args,
                          llvm::opt::ArgStringList &CmdArgs,
                          llvm::opt::OptSpecifier Opt,
                          llvm::opt::OptSpecifier Opt_EQ,
                          StringRef Device) const;
#endif // INTEL_CUSTOMIZATION
  void TranslateGPUTargetOpt(const llvm::opt::ArgList &Args,
                             llvm::opt::ArgStringList &CmdArgs,
                             llvm::opt::OptSpecifier Opt_EQ) const;
};

} // end namespace toolchains
} // end namespace driver
} // end namespace clang

#endif // LLVM_CLANG_LIB_DRIVER_TOOLCHAINS_SYCL_H<|MERGE_RESOLUTION|>--- conflicted
+++ resolved
@@ -137,8 +137,6 @@
 StringRef resolveGenDevice(StringRef DeviceName);
 SmallString<64> getGenDeviceMacro(StringRef DeviceName);
 
-<<<<<<< HEAD
-=======
 // // Prefix for GPU specific targets used for -fsycl-targets
 constexpr char IntelGPU[] = "intel_gpu_";
 constexpr char NvidiaGPU[] = "nvidia_gpu_";
@@ -153,7 +151,6 @@
   return  std::nullopt;
 }
 
->>>>>>> bfff8914
 } // end namespace gen
 
 namespace x86_64 {
