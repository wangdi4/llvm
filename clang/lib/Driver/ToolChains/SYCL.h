--- conflicted
+++ resolved
@@ -136,22 +136,15 @@
   void addClangTargetOptions(const llvm::opt::ArgList &DriverArgs,
                          llvm::opt::ArgStringList &CC1Args,
                          Action::OffloadKind DeviceOffloadKind) const override;
-<<<<<<< HEAD
 #if INTEL_CUSTOMIZATION
-  void TranslateBackendTargetArgs(const JobAction &JA,
+  void AddImpliedTargetArgs( const llvm::Triple &Triple,
+      const clang::driver::Driver &Driver, const llvm::opt::ArgList &Args,
+      llvm::opt::ArgStringList &CmdArgs) const;
+  void TranslateBackendTargetArgs(const Action::OffloadKind DeviceOffloadKind,
       const llvm::opt::ArgList &Args, llvm::opt::ArgStringList &CmdArgs) const;
-  void TranslateLinkerTargetArgs(const JobAction &JA,
+  void TranslateLinkerTargetArgs(const Action::OffloadKind DeviceOffloadKind,
       const llvm::opt::ArgList &Args, llvm::opt::ArgStringList &CmdArgs) const;
 #endif // INTEL_CUSTOMIZATION
-=======
-  void AddImpliedTargetArgs(const llvm::Triple &Triple,
-                            const llvm::opt::ArgList &Args,
-                            llvm::opt::ArgStringList &CmdArgs) const;
-  void TranslateBackendTargetArgs(const llvm::opt::ArgList &Args,
-      llvm::opt::ArgStringList &CmdArgs) const;
-  void TranslateLinkerTargetArgs(const llvm::opt::ArgList &Args,
-      llvm::opt::ArgStringList &CmdArgs) const;
->>>>>>> 3a995586
 
   bool useIntegratedAs() const override { return true; }
   bool isPICDefault() const override { return false; }
@@ -182,9 +175,9 @@
 
 private:
 #if INTEL_CUSTOMIZATION
-  void TranslateTargetOpt(const JobAction &JA, const llvm::opt::ArgList &Args,
-      llvm::opt::ArgStringList &CmdArgs, llvm::opt::OptSpecifier Opt,
-      llvm::opt::OptSpecifier Opt_EQ) const;
+  void TranslateTargetOpt(Action::OffloadKind DeviceOffloadKind,
+      const llvm::opt::ArgList &Args, llvm::opt::ArgStringList &CmdArgs,
+      llvm::opt::OptSpecifier Opt, llvm::opt::OptSpecifier Opt_EQ) const;
 #endif // INTEL_CUSTOMIZATION
 };
 
