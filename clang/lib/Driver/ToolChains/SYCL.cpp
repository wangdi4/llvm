--- conflicted
+++ resolved
@@ -105,11 +105,8 @@
   // linked archives.  The unbundled information is a list of files and not
   // an actual object/archive.  Take that list and pass those to the linker
   // instead of the original object.
-<<<<<<< HEAD
   if (JA.isDeviceOffloading(Action::OFK_SYCL) ||   // INTEL
       JA.isDeviceOffloading(Action::OFK_OpenMP)) { // INTEL
-=======
-  if (JA.isDeviceOffloading(Action::OFK_SYCL)) {
     auto SYCLDeviceLibIter =
         std::find_if(InputFiles.begin(), InputFiles.end(), [](const auto &II) {
           StringRef InputFilename =
@@ -120,7 +117,6 @@
           return false;
         });
     bool LinkSYCLDeviceLibs = (SYCLDeviceLibIter != InputFiles.end());
->>>>>>> e9423ffd
     // Go through the Inputs to the link.  When a listfile is encountered, we
     // know it is an unbundled generated list.
     if (LinkSYCLDeviceLibs)
