--- conflicted
+++ resolved
@@ -462,13 +462,10 @@
   llvm::Triple CPUTriple("spir64_x86_64");
   TC.AddImpliedTargetArgs(DeviceOffloadKind, CPUTriple, Args, CmdArgs); // INTEL
   // Add the target args passed in
-<<<<<<< HEAD
-  TC.TranslateBackendTargetArgs(DeviceOffloadKind, Args, CmdArgs); // INTEL
-  TC.TranslateLinkerTargetArgs(DeviceOffloadKind, Args, CmdArgs); // INTEL
-=======
-  TC.TranslateBackendTargetArgs(CPUTriple, Args, CmdArgs);
-  TC.TranslateLinkerTargetArgs(CPUTriple, Args, CmdArgs);
->>>>>>> 13423600
+#if INTEL_CUSTOMIZATION
+  TC.TranslateBackendTargetArgs(DeviceOffloadKind, CPUTriple, Args, CmdArgs);
+  TC.TranslateLinkerTargetArgs(DeviceOffloadKind, CPUTriple, Args, CmdArgs);
+#endif // INTEL_CUSTOMIZATION
 
   SmallString<128> ExecPath(
       getToolChain().GetProgramPath(makeExeName(C, "opencl-aot")));
@@ -495,11 +492,8 @@
   const toolchains::SYCLToolChain &TC =
       static_cast<const toolchains::SYCLToolChain &>(getToolChain());
   ArgStringList TargetArgs;
-<<<<<<< HEAD
-  TC.TranslateBackendTargetArgs(DeviceOffloadKind, Args, TargetArgs);
-=======
-  TC.TranslateBackendTargetArgs(TC.getTriple(), Args, TargetArgs);
->>>>>>> 13423600
+  TC.TranslateBackendTargetArgs(DeviceOffloadKind, TC.getTriple(), // INTEL
+                                Args, TargetArgs);                 // INTEL
 
   // When performing emulation compilations for FPGA AOT, we want to use
   // opencl-aot instead of aoc.
@@ -615,18 +609,17 @@
     CmdArgs.push_back(C.getArgs().MakeArgString(
         Twine("-output-report-folder=") + ReportOptArg));
 
+#if INTEL_CUSTOMIZATION
   // Add any implied arguments before user defined arguments.
   TC.AddImpliedTargetArgs(
-      DeviceOffloadKind, getToolChain().getTriple(), Args, CmdArgs); // INTEL
+      DeviceOffloadKind, getToolChain().getTriple(), Args, CmdArgs);
 
   // Add -Xsycl-target* options.
-<<<<<<< HEAD
-  TC.TranslateBackendTargetArgs(DeviceOffloadKind, Args, CmdArgs); // INTEL
-  TC.TranslateLinkerTargetArgs(DeviceOffloadKind, Args, CmdArgs); // INTEL
-=======
-  TC.TranslateBackendTargetArgs(getToolChain().getTriple(), Args, CmdArgs);
-  TC.TranslateLinkerTargetArgs(getToolChain().getTriple(), Args, CmdArgs);
->>>>>>> 13423600
+  TC.TranslateBackendTargetArgs(
+      DeviceOffloadKind, getToolChain().getTriple(), Args, CmdArgs);
+  TC.TranslateLinkerTargetArgs(
+      DeviceOffloadKind, getToolChain().getTriple(), Args, CmdArgs);
+#endif // INTEL_CUSTOMIZATION
 
   // Look for -reuse-exe=XX option
   if (Arg *A = Args.getLastArg(options::OPT_reuse_exe_EQ)) {
@@ -672,16 +665,14 @@
   Action::OffloadKind DeviceOffloadKind(JA.getOffloadingDeviceKind()); // INTEL
   const toolchains::SYCLToolChain &TC =
       static_cast<const toolchains::SYCLToolChain &>(getToolChain());
-<<<<<<< HEAD
+#if INTEL_CUSTOMIZATION
   TC.AddImpliedTargetArgs(
-      DeviceOffloadKind, getToolChain().getTriple(), Args, CmdArgs); // INTEL
-  TC.TranslateBackendTargetArgs(DeviceOffloadKind, Args, CmdArgs); // INTEL
-  TC.TranslateLinkerTargetArgs(DeviceOffloadKind, Args, CmdArgs); // INTEL
-=======
-  TC.AddImpliedTargetArgs(getToolChain().getTriple(), Args, CmdArgs);
-  TC.TranslateBackendTargetArgs(getToolChain().getTriple(), Args, CmdArgs);
-  TC.TranslateLinkerTargetArgs(getToolChain().getTriple(), Args, CmdArgs);
->>>>>>> 13423600
+      DeviceOffloadKind, getToolChain().getTriple(), Args, CmdArgs);
+  TC.TranslateBackendTargetArgs(
+      DeviceOffloadKind, getToolChain().getTriple(), Args, CmdArgs);
+  TC.TranslateLinkerTargetArgs(
+      DeviceOffloadKind, getToolChain().getTriple(), Args, CmdArgs);
+#endif // INTEL_CUSTOMIZATION
   SmallString<128> ExecPath(
       getToolChain().GetProgramPath(makeExeName(C, "ocloc")));
   const char *Exec = C.getArgs().MakeArgString(ExecPath);
@@ -713,16 +704,14 @@
   const toolchains::SYCLToolChain &TC =
       static_cast<const toolchains::SYCLToolChain &>(getToolChain());
 
-<<<<<<< HEAD
+#if INTEL_CUSTOMIZATION
   TC.AddImpliedTargetArgs(
-      DeviceOffloadKind, getToolChain().getTriple(), Args, CmdArgs); // INTEL
-  TC.TranslateBackendTargetArgs(DeviceOffloadKind, Args, CmdArgs); // INTEL
-  TC.TranslateLinkerTargetArgs(DeviceOffloadKind, Args, CmdArgs); // INTEL
-=======
-  TC.AddImpliedTargetArgs(getToolChain().getTriple(), Args, CmdArgs);
-  TC.TranslateBackendTargetArgs(getToolChain().getTriple(), Args, CmdArgs);
-  TC.TranslateLinkerTargetArgs(getToolChain().getTriple(), Args, CmdArgs);
->>>>>>> 13423600
+      DeviceOffloadKind, getToolChain().getTriple(), Args, CmdArgs);
+  TC.TranslateBackendTargetArgs(
+      DeviceOffloadKind, getToolChain().getTriple(), Args, CmdArgs);
+  TC.TranslateLinkerTargetArgs(
+      DeviceOffloadKind, getToolChain().getTriple(), Args, CmdArgs);
+#endif // INTEL_CUSTOMIZATION
   SmallString<128> ExecPath(
       getToolChain().GetProgramPath(makeExeName(C, "opencl-aot")));
   const char *Exec = C.getArgs().MakeArgString(ExecPath);
@@ -912,14 +901,9 @@
 
 #if INTEL_CUSTOMIZATION
 void SYCLToolChain::TranslateBackendTargetArgs(
-<<<<<<< HEAD
-    Action::OffloadKind DeviceOffloadKind, const llvm::opt::ArgList &Args,
-    llvm::opt::ArgStringList &CmdArgs) const {
-#endif // INTEL_CUSTOMIZATION
-=======
-    const llvm::Triple &Triple, const llvm::opt::ArgList &Args,
-    llvm::opt::ArgStringList &CmdArgs) const {
->>>>>>> 13423600
+    Action::OffloadKind DeviceOffloadKind, const llvm::Triple &Triple,
+    const llvm::opt::ArgList &Args, llvm::opt::ArgStringList &CmdArgs) const {
+#endif // INTEL_CUSTOMIZATION
   // Handle -Xs flags.
   for (auto *A : Args) {
     // When parsing the target args, the -Xs<opt> type option applies to all
@@ -951,7 +935,6 @@
       continue;
     }
   }
-<<<<<<< HEAD
 #if INTEL_CUSTOMIZATION
   if (DeviceOffloadKind == Action::OFK_OpenMP)
     // Handle -Xopenmp-target-backend.
@@ -962,22 +945,20 @@
     TranslateTargetOpt(DeviceOffloadKind, Args, CmdArgs,
         options::OPT_Xsycl_backend, options::OPT_Xsycl_backend_EQ);
 #endif // INTEL_CUSTOMIZATION
-=======
   // Do not process -Xsycl-target-backend for implied spir64
   if (Triple.getSubArch() == llvm::Triple::NoSubArch && Triple.isSPIR() &&
       getDriver().isSYCLDefaultTripleImplied())
     return;
   // Handle -Xsycl-target-backend.
-  TranslateTargetOpt(Args, CmdArgs, options::OPT_Xsycl_backend,
+  TranslateTargetOpt(DeviceOffloadKind, Args, CmdArgs, // INTEL
+                     options::OPT_Xsycl_backend,       // INTEL
                      options::OPT_Xsycl_backend_EQ);
->>>>>>> 13423600
 }
 
 #if INTEL_CUSTOMIZATION
 void SYCLToolChain::TranslateLinkerTargetArgs(
-<<<<<<< HEAD
-    Action::OffloadKind DeviceOffloadKind, const llvm::opt::ArgList &Args,
-    llvm::opt::ArgStringList &CmdArgs) const {
+    Action::OffloadKind DeviceOffloadKind, const llvm::Triple &Triple,
+    const llvm::opt::ArgList &Args, llvm::opt::ArgStringList &CmdArgs) const {
   if (DeviceOffloadKind == Action::OFK_OpenMP)
     // Handle -Xopenmp-target-linker.
     TranslateTargetOpt(DeviceOffloadKind, Args, CmdArgs,
@@ -986,17 +967,14 @@
     // Handle -Xsycl-target-linker.
     TranslateTargetOpt(DeviceOffloadKind, Args, CmdArgs,
         options::OPT_Xsycl_linker, options::OPT_Xsycl_linker_EQ);
-=======
-    const llvm::Triple &Triple, const llvm::opt::ArgList &Args,
-    llvm::opt::ArgStringList &CmdArgs) const {
   // Do not process -Xsycl-target-linker for implied spir64
   if (Triple.getSubArch() == llvm::Triple::NoSubArch && Triple.isSPIR() &&
       getDriver().isSYCLDefaultTripleImplied())
     return;
   // Handle -Xsycl-target-linker.
-  TranslateTargetOpt(Args, CmdArgs, options::OPT_Xsycl_linker,
+  TranslateTargetOpt(DeviceOffloadKind, Args, CmdArgs, // INTEL
+                     options::OPT_Xsycl_linker,        // INTEL
                      options::OPT_Xsycl_linker_EQ);
->>>>>>> 13423600
 }
 #endif // INTEL_CUSTOMIZATION
 
