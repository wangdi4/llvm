--- conflicted
+++ resolved
@@ -345,25 +345,16 @@
   // The next line prevents ocloc from modifying the image name
   CmdArgs.push_back("-output_no_suffix");
   CmdArgs.push_back("-spirv_input");
-<<<<<<< HEAD
-  TranslateSYCLTargetArgs(C, Args, getToolChain(), CmdArgs);
-#if INTEL_CUSTOMIZATION
-=======
   // Add -Xsycl-target* options.
   const toolchains::SYCLToolChain &TC =
       static_cast<const toolchains::SYCLToolChain &>(getToolChain());
   TC.TranslateBackendTargetArgs(Args, CmdArgs);
   TC.TranslateLinkerTargetArgs(Args, CmdArgs);
->>>>>>> ccae4c4e
   std::string ProgName("ocloc");
   if (C.getSingleOffloadToolChain<Action::OFK_Host>()
       ->getTriple().isWindowsMSVCEnvironment())
     ProgName.append(".exe");
   SmallString<128> ExecPath(getToolChain().GetProgramPath(ProgName.c_str()));
-<<<<<<< HEAD
-#endif // INTEL_CUSTOMIZATION
-=======
->>>>>>> ccae4c4e
   const char *Exec = C.getArgs().MakeArgString(ExecPath);
   auto Cmd = std::make_unique<Command>(JA, *this, Exec, CmdArgs, None);
   if (!ForeachInputs.empty())
