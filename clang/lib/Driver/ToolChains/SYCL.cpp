//===--- SYCL.cpp - SYCL Tool and ToolChain Implementations -----*- C++ -*-===//
// INTEL_CUSTOMIZATION
//
// INTEL CONFIDENTIAL
//
// Modifications, Copyright (C) 2021 Intel Corporation
//
// This software and the related documents are Intel copyrighted materials, and
// your use of them is governed by the express license under which they were
// provided to you ("License"). Unless the License provides otherwise, you may not
// use, modify, copy, publish, distribute, disclose or transmit this software or
// the related documents without Intel's prior written permission.
//
// This software and the related documents are provided as is, with no express
// or implied warranties, other than those that are expressly stated in the
// License.
//
// end INTEL_CUSTOMIZATION
//
// Part of the LLVM Project, under the Apache License v2.0 with LLVM Exceptions.
// See https://llvm.org/LICENSE.txt for license information.
// SPDX-License-Identifier: Apache-2.0 WITH LLVM-exception
//
//===----------------------------------------------------------------------===//
#include "SYCL.h"
#include "CommonArgs.h"
#include "clang/Driver/Compilation.h"
#include "clang/Driver/Driver.h"
#include "clang/Driver/InputInfo.h"
#include "clang/Driver/DriverDiagnostic.h"
#include "clang/Driver/Options.h"
#include "llvm/Support/CommandLine.h"
#include "llvm/Support/FileSystem.h"
#include "llvm/Support/Path.h"

using namespace clang::driver;
using namespace clang::driver::toolchains;
using namespace clang::driver::tools;
using namespace clang;
using namespace llvm::opt;

SYCLInstallationDetector::SYCLInstallationDetector(const Driver &D)
    : D(D), InstallationCandidates() {
  InstallationCandidates.emplace_back(D.Dir + "/..");
#if INTEL_DEPLOY_UNIFIED_LAYOUT
  InstallationCandidates.emplace_back(D.Dir + "/../..");
#endif // INTEL_DEPLOY_UNIFIED_LAYOUT
}

void SYCLInstallationDetector::getSYCLDeviceLibPath(
    llvm::SmallVector<llvm::SmallString<128>, 4> &DeviceLibPaths) const {
  for (const auto &IC : InstallationCandidates) {
    llvm::SmallString<128> InstallLibPath(IC.str());
    InstallLibPath.append("/lib");
    DeviceLibPaths.emplace_back(InstallLibPath);
  }

  DeviceLibPaths.emplace_back(D.SysRoot + "/lib");
}

void SYCLInstallationDetector::print(llvm::raw_ostream &OS) const {
  if (!InstallationCandidates.size())
    return;
  OS << "SYCL Installation Candidates: \n";
  for (const auto &IC : InstallationCandidates) {
    OS << IC << "\n";
  }
}

static void addFPGATimingDiagnostic(std::unique_ptr<Command> &Cmd,
                                    Compilation &C) {
  const char *Msg = C.getArgs().MakeArgString(
      "The FPGA image generated during this compile contains timing violations "
      "and may produce functional errors if used. Refer to the Intel oneAPI "
      "DPC++ FPGA Optimization Guide section on Timing Failures for more "
      "information.");
  Cmd->addDiagForErrorCode(/*ErrorCode*/ 42, Msg);
  Cmd->addExitForErrorCode(/*ErrorCode*/ 42, false);
}

void SYCL::constructLLVMForeachCommand(Compilation &C, const JobAction &JA,
                                       std::unique_ptr<Command> InputCommand,
                                       const InputInfoList &InputFiles,
                                       const InputInfo &Output, const Tool *T,
                                       StringRef Increment, StringRef Ext,
                                       StringRef ParallelJobs) {
  // Construct llvm-foreach command.
  // The llvm-foreach command looks like this:
  // llvm-foreach --in-file-list=a.list --in-replace='{}' -- echo '{}'
  ArgStringList ForeachArgs;
  std::string OutputFileName(T->getToolChain().getInputFilename(Output));
  ForeachArgs.push_back(C.getArgs().MakeArgString("--out-ext=" + Ext));
  for (auto &I : InputFiles) {
    std::string Filename(T->getToolChain().getInputFilename(I));
    ForeachArgs.push_back(
        C.getArgs().MakeArgString("--in-file-list=" + Filename));
    ForeachArgs.push_back(
        C.getArgs().MakeArgString("--in-replace=" + Filename));
  }

  ForeachArgs.push_back(
      C.getArgs().MakeArgString("--out-file-list=" + OutputFileName));
  ForeachArgs.push_back(
      C.getArgs().MakeArgString("--out-replace=" + OutputFileName));
  if (!Increment.empty())
    ForeachArgs.push_back(
        C.getArgs().MakeArgString("--out-increment=" + Increment));
  if (!ParallelJobs.empty())
    ForeachArgs.push_back(C.getArgs().MakeArgString("--jobs=" + ParallelJobs));

  if (C.getDriver().isSaveTempsEnabled()) {
    SmallString<128> OutputDirName;
    if (C.getDriver().isSaveTempsObj()) {
      OutputDirName =
          T->getToolChain().GetFilePath(OutputFileName.c_str()).c_str();
      llvm::sys::path::remove_filename(OutputDirName);
    }
    // Use the current dir if the `GetFilePath` returned en empty string, which
    // is the case when the `OutputFileName` does not contain any directory
    // information, or if in CWD mode. This is necessary for `llvm-foreach`, as
    // it would disregard the parameter without it. Otherwise append separator.
    if (OutputDirName.empty())
      llvm::sys::path::native(OutputDirName = "./");
    else
      OutputDirName.append(llvm::sys::path::get_separator());
    ForeachArgs.push_back(
        C.getArgs().MakeArgString("--out-dir=" + OutputDirName));
  }

  ForeachArgs.push_back(C.getArgs().MakeArgString("--"));
  ForeachArgs.push_back(
      C.getArgs().MakeArgString(InputCommand->getExecutable()));

  for (auto &Arg : InputCommand->getArguments())
    ForeachArgs.push_back(Arg);

  SmallString<128> ForeachPath(C.getDriver().Dir);
  llvm::sys::path::append(ForeachPath, "llvm-foreach");
  const char *Foreach = C.getArgs().MakeArgString(ForeachPath);

  auto Cmd = std::make_unique<Command>(JA, *T, ResponseFileSupport::None(),
                                       Foreach, ForeachArgs, std::nullopt);
  // FIXME: Add the FPGA specific timing diagnostic to the foreach call.
  // The foreach call obscures the return codes from the tool it is calling
  // to the compiler itself.
  addFPGATimingDiagnostic(Cmd, C);
  C.addCommand(std::move(Cmd));
}

bool SYCL::shouldDoPerObjectFileLinking(const Compilation &C) {
  return !C.getArgs().hasFlag(options::OPT_fgpu_rdc, options::OPT_fno_gpu_rdc,
                              /*default=*/true);
}

// The list should match pre-built SYCL device library files located in
// compiler package. Once we add or remove any SYCL device library files,
// the list should be updated accordingly.
static llvm::SmallVector<StringRef, 16> SYCLDeviceLibList {
  "crt", "cmath", "cmath-fp64", "complex", "complex-fp64",
#if defined(_WIN32)
      "msvc-math",
#endif
      "imf", "imf-fp64", "itt-compiler-wrappers", "itt-stubs",
      "itt-user-wrappers", "fallback-cassert", "fallback-cstring",
      "fallback-cmath", "fallback-cmath-fp64", "fallback-complex",
      "fallback-complex-fp64", "fallback-imf", "fallback-imf-fp64",
      "fallback-imf-bf16"
};

#if INTEL_CUSTOMIZATION
// The list should match pre-built OMP device library files located in
// compiler package. Once we add or remove any OMP device library files,
// the list should be updated accordingly.
// The spirvdevicertl library is not included here as it is required to
//  be linked in fully (without --only-needed).
// Some of the libraries are being linked conditionally (only device-svml
// for now) and we need to check that when considering whether to add
// one to the final list.
static llvm::SmallVector<
    std::pair<StringRef, std::function<bool(const ArgList &)>>, 10>
    OMPDeviceLibList{
        {"cmath", [](const ArgList &Args) { return true; }},
        {"cmath-fp64", [](const ArgList &Args) { return true; }},
        {"complex", [](const ArgList &Args) { return true; }},
        {"complex-fp64", [](const ArgList &Args) { return true; }},
        {"fallback-cassert", [](const ArgList &Args) { return true; }},
        {"fallback-cstring", [](const ArgList &Args) { return true; }},
        {"fallback-cmath", [](const ArgList &Args) { return true; }},
        {"fallback-cmath-fp64", [](const ArgList &Args) { return true; }},
        {"fallback-complex", [](const ArgList &Args) { return true; }},
        {"fallback-complex-fp64", [](const ArgList &Args) { return true; }},
        {"device-svml",
         [](const ArgList &Args) {
           return Args.hasArg(options::OPT_fopenmp_target_simd);
         }},
        {"itt-compiler-wrappers", [](const ArgList &Args) { return true; }},
        {"itt-stubs", [](const ArgList &Args) { return true; }},
        {"itt-user-wrappers", [](const ArgList &Args) { return true; }}};
#endif // INTEL_CUSTOMIZATION

const char *SYCL::Linker::constructLLVMLinkCommand(
    Compilation &C, const JobAction &JA, const InputInfo &Output,
    const ArgList &Args, StringRef SubArchName, StringRef OutputFilePrefix,
    const InputInfoList &InputFiles) const {
  // Split inputs into libraries which have 'archive' type and other inputs
  // which can be either objects or list files. Object files are linked together
  // in a usual way, but the libraries/list files need to be linked differently.
  // We need to fetch only required symbols from the libraries. With the current
  // llvm-link command line interface that can be achieved with two step
  // linking: at the first step we will link objects into an intermediate
  // partially linked image which on the second step will be linked with the
  // libraries with --only-needed option.
  ArgStringList Opts;
  ArgStringList Objs;
  ArgStringList Libs;
  ArgStringList OMPObjs;      //INTEL

  // Add the input bc's created by compile step.
  // When offloading, the input file(s) could be from unbundled partially
  // linked archives.  The unbundled information is a list of files and not
  // an actual object/archive.  Take that list and pass those to the linker
  // instead of the original object.
  if (JA.isDeviceOffloading(Action::OFK_SYCL) ||   // INTEL
      JA.isDeviceOffloading(Action::OFK_OpenMP)) { // INTEL
    bool IsRDC = !shouldDoPerObjectFileLinking(C);
    auto isNoRDCDeviceCodeLink = [&](const InputInfo &II) {
      if (IsRDC)
        return false;
      if (II.getType() != clang::driver::types::TY_LLVM_BC)
        return false;
      if (InputFiles.size() != 2)
        return false;
      return &II == &InputFiles[1];
    };
    auto isSYCLDeviceLib = [&](const InputInfo &II) {
      const ToolChain *HostTC = C.getSingleOffloadToolChain<Action::OFK_Host>();
      StringRef LibPostfix = ".o";
      if (HostTC->getTriple().isWindowsMSVCEnvironment() &&
          C.getDriver().IsCLMode())
        LibPostfix = ".obj";
      else if (isNoRDCDeviceCodeLink(II))
        LibPostfix = ".bc";

      std::string FileName = this->getToolChain().getInputFilename(II);
      StringRef InputFilename = llvm::sys::path::filename(FileName);
      if (this->getToolChain().getTriple().isNVPTX()) {
        // Linking SYCL Device libs requires libclc as well as libdevice
        if ((InputFilename.find("libspirv") != InputFilename.npos ||
             InputFilename.find("libdevice") != InputFilename.npos))
          return true;
        LibPostfix = ".cubin";
      }
      StringRef LibSyclPrefix("libsycl-");
      if (!InputFilename.startswith(LibSyclPrefix) ||
          !InputFilename.endswith(LibPostfix) || (InputFilename.count('-') < 2))
        return false;
      // Skip the prefix "libsycl-"
      std::string PureLibName =
          InputFilename.substr(LibSyclPrefix.size()).str();
      if (isNoRDCDeviceCodeLink(II)) {
        // Skip the final - until the . because we linked all device libs into a
        // single BC in a previous action so we have a temp file name.
        auto FinalDashPos = PureLibName.find_last_of('-');
        auto DotPos = PureLibName.find_last_of('.');
        assert((FinalDashPos != std::string::npos &&
                DotPos != std::string::npos) &&
               "Unexpected filename");
        PureLibName =
            PureLibName.substr(0, FinalDashPos) + PureLibName.substr(DotPos);
      }
      for (const auto &L : SYCLDeviceLibList) {
        if (StringRef(PureLibName).startswith(L))
          return true;
      }
      return false;
    };
#if INTEL_CUSTOMIZATION
    auto isOMPDeviceLib = [&C, &Args](const InputInfo &II) {
      const ToolChain *HostTC = C.getSingleOffloadToolChain<Action::OFK_Host>();
      bool IsMSVC = HostTC->getTriple().isWindowsMSVCEnvironment();
      StringRef InputFilename =
          llvm::sys::path::filename(StringRef(II.getFilename()));
      if (!InputFilename.startswith("libomp-") ||
          (InputFilename.count('-') < 2))
        return false;
      size_t PureLibNameLen = InputFilename.find_last_of('-');
      // Skip the prefix "libomp-"
      StringRef PureLibName = InputFilename.substr(7, PureLibNameLen - 7);
      for (const auto &[Lib, Check] : OMPDeviceLibList) {
        if (PureLibName.compare(Lib) == 0 && Check(Args))
          return true;
      }
      // Do a separate check for the CRT device lib, as it is a different name
      // depending on the target OS.
      StringRef LibCName = IsMSVC ? "msvc" : "glibc";
      if (PureLibName.compare(LibCName) == 0)
        return true;
      return false;
    };
#endif // INTEL_CUSTOMIZATION
    size_t InputFileNum = InputFiles.size();
    bool LinkSYCLDeviceLibs = (InputFileNum >= 2);
    LinkSYCLDeviceLibs = LinkSYCLDeviceLibs && !isSYCLDeviceLib(InputFiles[0]);
    for (size_t Idx = 1; Idx < InputFileNum; ++Idx)
      LinkSYCLDeviceLibs =
          LinkSYCLDeviceLibs && isSYCLDeviceLib(InputFiles[Idx]);
    // Go through the Inputs to the link.  When a listfile is encountered, we
    // know it is an unbundled generated list.
    if (LinkSYCLDeviceLibs)
      Opts.push_back("-only-needed");
    for (const auto &II : InputFiles) {
      std::string FileName = getToolChain().getInputFilename(II);

#if INTEL_CUSTOMIZATION
      if (isOMPDeviceLib(II)) {
        OMPObjs.push_back(II.getFilename());
      } else if (II.getType() == types::TY_Tempfilelist) {
#endif // INTEL_CUSTOMIZATION
        if (IsRDC) {
          // Pass the unbundled list with '@' to be processed.
          Libs.push_back(C.getArgs().MakeArgString("@" + FileName));
        } else {
          assert(InputFiles.size() == 2 &&
                 "Unexpected inputs for no-RDC with temp file list");
          // If we're in no-RDC mode and the input is a temp file list,
          // we want to link multiple object files each against device libs,
          // so we should consider this input as an object and not pass '@'.
          Objs.push_back(C.getArgs().MakeArgString(FileName));
        }
#if INTEL_CUSTOMIZATION
      } else if (isOMPDeviceLib(II)) {
        OMPObjs.push_back(II.getFilename());
#endif // INTEL_CUSTOMIZATION
      } else if (II.getType() == types::TY_Archive && !LinkSYCLDeviceLibs) {
        Libs.push_back(C.getArgs().MakeArgString(FileName));
      } else
        Objs.push_back(C.getArgs().MakeArgString(FileName));
    }
  } else
    for (const auto &II : InputFiles)
      Objs.push_back(
          C.getArgs().MakeArgString(getToolChain().getInputFilename(II)));

  // Get llvm-link path.
  SmallString<128> ExecPath(C.getDriver().Dir);
  llvm::sys::path::append(ExecPath, "llvm-link");
  const char *Exec = C.getArgs().MakeArgString(ExecPath);

  auto AddLinkCommand = [this, &C, &JA, Exec](const char *Output,
                                              const ArgStringList &Inputs,
                                              const ArgStringList &Options) {
    ArgStringList CmdArgs;
    llvm::copy(Options, std::back_inserter(CmdArgs));
    llvm::copy(Inputs, std::back_inserter(CmdArgs));
    CmdArgs.push_back("-o");
    CmdArgs.push_back(Output);
    // TODO: temporary workaround for a problem with warnings reported by
    // llvm-link when driver links LLVM modules with empty modules
    CmdArgs.push_back("--suppress-warnings");
    C.addCommand(std::make_unique<Command>(
        JA, *this, ResponseFileSupport::AtFileUTF8(), Exec, CmdArgs, std::nullopt));
  };

  // Add an intermediate output file.
  const char *OutputFileName =
      C.getArgs().MakeArgString(getToolChain().getInputFilename(Output));

#if INTEL_CUSTOMIZATION
  const char *TOutputFileName = OutputFileName;

  // Use a Temporary output file for OMP devices else use the Output file
  // provided
  if (!OMPObjs.empty()) {
    std::string OMPTempFile;
    OMPTempFile = C.getDriver().GetTemporaryPath(
        OutputFilePrefix.str() + "-linkomp", "bc");
    TOutputFileName = C.addTempFile(C.getArgs().MakeArgString(OMPTempFile));
  }
#endif // INTEL_CUSTOMIZATION

  if (Libs.empty())
    AddLinkCommand(TOutputFileName, Objs, Opts);  //INTEL
  else {
    assert(Opts.empty() && "unexpected options");

    // Linker will be invoked twice if inputs contain libraries. First time we
    // will link input objects into an intermediate temporary file, and on the
    // second invocation intermediate temporary object will be linked with the
    // libraries, but now only required symbols will be added to the final
    // output.
    std::string TempFile =
        C.getDriver().GetTemporaryPath(OutputFilePrefix.str() + "-link", "bc");
    const char *LinkOutput = C.addTempFile(C.getArgs().MakeArgString(TempFile));
    AddLinkCommand(LinkOutput, Objs, {});

    // Now invoke linker for the second time to link required symbols from the
    // input libraries.
    ArgStringList LinkInputs{LinkOutput};
    llvm::copy(Libs, std::back_inserter(LinkInputs));
    AddLinkCommand(TOutputFileName, LinkInputs, {"--only-needed"});  //INTEL
  }
#if INTEL_CUSTOMIZATION
  if (!OMPObjs.empty()) {
    ArgStringList OMPLinkInputs{TOutputFileName};
    llvm::copy(OMPObjs, std::back_inserter(OMPLinkInputs));
    AddLinkCommand(OutputFileName, OMPLinkInputs, {"--only-needed"});
    return OutputFileName;
  }
  return TOutputFileName;
#endif // INTEL_CUSTOMIZATION
}

void SYCL::Linker::constructLlcCommand(Compilation &C, const JobAction &JA,
                                       const InputInfo &Output,
                                       const char *InputFileName) const {
  // Construct llc command.
  // The output is an object file.
  ArgStringList LlcArgs{"-filetype=obj", "-o", Output.getFilename(),
                        InputFileName};
  SmallString<128> LlcPath(C.getDriver().Dir);
  llvm::sys::path::append(LlcPath, "llc");
  const char *Llc = C.getArgs().MakeArgString(LlcPath);
  C.addCommand(std::make_unique<Command>(
      JA, *this, ResponseFileSupport::AtFileUTF8(), Llc, LlcArgs, std::nullopt));
}

// For SYCL the inputs of the linker job are SPIR-V binaries and output is
// a single SPIR-V binary.  Input can also be bitcode when specified by
// the user.
void SYCL::Linker::ConstructJob(Compilation &C, const JobAction &JA,
                                const InputInfo &Output,
                                const InputInfoList &Inputs,
                                const ArgList &Args,
                                const char *LinkingOutput) const {

  assert((getToolChain().getTriple().isSPIR() ||
          getToolChain().getTriple().isNVPTX() ||
          getToolChain().getTriple().isAMDGCN()) &&
         "Unsupported target");

  std::string SubArchName =
      std::string(getToolChain().getTriple().getArchName());

  // Prefix for temporary file name.
  std::string Prefix = std::string(llvm::sys::path::stem(SubArchName));

  // For CUDA, we want to link all BC files before resuming the normal
  // compilation path
  if (getToolChain().getTriple().isNVPTX() ||
      getToolChain().getTriple().isAMDGCN()) {
    InputInfoList NvptxInputs;
    for (const auto &II : Inputs) {
      if (!II.isFilename())
        continue;
      NvptxInputs.push_back(II);
    }

    constructLLVMLinkCommand(C, JA, Output, Args, SubArchName, Prefix,
                             NvptxInputs);
    return;
  }

  InputInfoList SpirvInputs;
  for (const auto &II : Inputs) {
    if (!II.isFilename())
      continue;
    SpirvInputs.push_back(II);
  }

  constructLLVMLinkCommand(C, JA, Output, Args, SubArchName, Prefix,
                           SpirvInputs);
}

static const char *makeExeName(Compilation &C, StringRef Name) {
  llvm::SmallString<8> ExeName(Name);
  const ToolChain *HostTC = C.getSingleOffloadToolChain<Action::OFK_Host>();
  if (HostTC->getTriple().isWindowsMSVCEnvironment())
    ExeName.append(".exe");
  return C.getArgs().MakeArgString(ExeName);
}

void SYCL::fpga::BackendCompiler::constructOpenCLAOTCommand(
    Compilation &C, const JobAction &JA, const InputInfo &Output,
    const InputInfoList &Inputs, const ArgList &Args) const {
  // Construct opencl-aot command. This is used for FPGA AOT compilations
  // when performing emulation.  Input file will be a SPIR-V binary which
  // will be compiled to an aocx file.
  InputInfoList ForeachInputs;
  InputInfoList FPGADepFiles;
  ArgStringList CmdArgs{"-device=fpga_fast_emu"};

  for (const auto &II : Inputs) {
    if (II.getType() == types::TY_TempAOCOfilelist ||
        II.getType() == types::TY_FPGA_Dependencies ||
        II.getType() == types::TY_FPGA_Dependencies_List)
      continue;
    if (II.getType() == types::TY_Tempfilelist)
      ForeachInputs.push_back(II);
    CmdArgs.push_back(
        C.getArgs().MakeArgString("-spv=" + Twine(II.getFilename())));
  }
  CmdArgs.push_back(
      C.getArgs().MakeArgString("-ir=" + Twine(Output.getFilename())));

  StringRef ForeachExt = "aocx";
  if (Arg *A = Args.getLastArg(options::OPT_fsycl_link_EQ))
    if (A->getValue() == StringRef("early"))
      ForeachExt = "aocr";

  // Add any implied arguments before user defined arguments.
  Action::OffloadKind DeviceOffloadKind(JA.getOffloadingDeviceKind()); // INTEL
  const toolchains::SYCLToolChain &TC =
      static_cast<const toolchains::SYCLToolChain &>(getToolChain());
  llvm::Triple CPUTriple("spir64_x86_64");
#if INTEL_CUSTOMIZATION
  TC.AddImpliedTargetArgs(DeviceOffloadKind, CPUTriple, Args, CmdArgs, JA);
#endif // INTEL_CUSTOMIZATION
  // Add the target args passed in
#if INTEL_CUSTOMIZATION
  TC.TranslateBackendTargetArgs(DeviceOffloadKind, CPUTriple, Args, CmdArgs);
  TC.TranslateLinkerTargetArgs(DeviceOffloadKind, CPUTriple, Args, CmdArgs);
#endif // INTEL_CUSTOMIZATION

  SmallString<128> ExecPath(
      getToolChain().GetProgramPath(makeExeName(C, "opencl-aot")));
  const char *Exec = C.getArgs().MakeArgString(ExecPath);
  auto Cmd = std::make_unique<Command>(JA, *this, ResponseFileSupport::None(),
                                       Exec, CmdArgs, std::nullopt);
  if (!ForeachInputs.empty()) {
    StringRef ParallelJobs =
#if INTEL_CUSTOMIZATION
        Args.getLastArgValue(DeviceOffloadKind == Action::OFK_SYCL
                                 ? options::OPT_fsycl_max_parallel_jobs_EQ
                                 : options::OPT_fopenmp_max_parallel_jobs_EQ);
#endif // INTEL_CUSTOMIZATION
    constructLLVMForeachCommand(C, JA, std::move(Cmd), ForeachInputs, Output,
                                this, "", ForeachExt, ParallelJobs);
  } else
    C.addCommand(std::move(Cmd));
}

void SYCL::fpga::BackendCompiler::ConstructJob(
    Compilation &C, const JobAction &JA, const InputInfo &Output,
    const InputInfoList &Inputs, const ArgList &Args,
    const char *LinkingOutput) const {
  assert((getToolChain().getTriple().getArch() == llvm::Triple::spir ||
          getToolChain().getTriple().getArch() == llvm::Triple::spir64) &&
         "Unsupported target");

  // Grab the -Xsycl-target* options.
  Action::OffloadKind DeviceOffloadKind(JA.getOffloadingDeviceKind()); // INTEL
  const toolchains::SYCLToolChain &TC =
      static_cast<const toolchains::SYCLToolChain &>(getToolChain());
  ArgStringList TargetArgs;
  TC.TranslateBackendTargetArgs(DeviceOffloadKind, TC.getTriple(), // INTEL
                                Args, TargetArgs);                 // INTEL

  // When performing emulation compilations for FPGA AOT, we want to use
  // opencl-aot instead of aoc.
  if (C.getDriver().isFPGAEmulationMode()) {
    constructOpenCLAOTCommand(C, JA, Output, Inputs, Args);
    return;
  }

  InputInfoList ForeachInputs;
  InputInfoList FPGADepFiles;
  StringRef CreatedReportName;
  ArgStringList CmdArgs{"-o", Output.getFilename()};
  for (const auto &II : Inputs) {
    std::string Filename(II.getFilename());
    if (II.getType() == types::TY_Tempfilelist)
      ForeachInputs.push_back(II);
    if (II.getType() == types::TY_TempAOCOfilelist)
      // Add any FPGA library lists.  These come in as special tempfile lists.
      CmdArgs.push_back(Args.MakeArgString(Twine("-library-list=") + Filename));
    else if (II.getType() == types::TY_FPGA_Dependencies ||
             II.getType() == types::TY_FPGA_Dependencies_List)
      FPGADepFiles.push_back(II);
    else
      CmdArgs.push_back(C.getArgs().MakeArgString(Filename));
    // Check for any AOCR input, if found use that as the project report name
    StringRef Ext(llvm::sys::path::extension(Filename));
    if (Ext.empty())
      continue;
    if (getToolChain().LookupTypeForExtension(Ext.drop_front()) ==
        types::TY_FPGA_AOCR) {
      // Keep the base of the .aocr file name.  Input file is a temporary,
      // so we are stripping off the additional naming information for a
      // cleaner name.  The suffix being stripped from the name is the
      // added temporary string and the extension.
      StringRef SuffixFormat("-XXXXXX.aocr");
      SmallString<128> NameBase(
          Filename.substr(0, Filename.length() - SuffixFormat.size()));
      NameBase.append(".prj");
      CreatedReportName =
          Args.MakeArgString(llvm::sys::path::filename(NameBase));
    }
  }
  CmdArgs.push_back("-sycl");

  StringRef ForeachExt = "aocx";
  if (Arg *A = Args.getLastArg(options::OPT_fsycl_link_EQ))
    if (A->getValue() == StringRef("early")) {
      CmdArgs.push_back("-rtl");
      ForeachExt = "aocr";
    }

  for (auto *A : Args) {
    // Any input file is assumed to have a dependency file associated and
    // the report folder can also be named based on the first input.
    if (A->getOption().getKind() != Option::InputClass)
      continue;
    SmallString<128> ArgName(A->getSpelling());
    StringRef Ext(llvm::sys::path::extension(ArgName));
    if (Ext.empty())
      continue;
    types::ID Ty = getToolChain().LookupTypeForExtension(Ext.drop_front());
    if (Ty == types::TY_INVALID)
      continue;
    if (types::isSrcFile(Ty) || Ty == types::TY_Object) {
      // The project report is created in CWD, so strip off any directory
      // information if provided with the input file.
      StringRef TrimmedArgName = llvm::sys::path::filename(ArgName);
      if (types::isSrcFile(Ty)) {
        SmallString<128> DepName(
            C.getDriver().getFPGATempDepFile(std::string(TrimmedArgName)));
        if (!DepName.empty())
          FPGADepFiles.push_back(InputInfo(types::TY_Dependencies,
                                           Args.MakeArgString(DepName),
                                           Args.MakeArgString(DepName)));
      }
      if (CreatedReportName.empty()) {
        // Project report should be saved into CWD, so strip off any
        // directory information if provided with the input file.
        llvm::sys::path::replace_extension(ArgName, "prj");
        CreatedReportName = Args.MakeArgString(ArgName);
      }
    }
  }

  // Add any dependency files.
  if (!FPGADepFiles.empty()) {
    SmallString<128> DepOpt("-dep-files=");
    for (unsigned I = 0; I < FPGADepFiles.size(); ++I) {
      if (I)
        DepOpt += ',';
      if (FPGADepFiles[I].getType() == types::TY_FPGA_Dependencies_List)
        DepOpt += "@";
      DepOpt += FPGADepFiles[I].getFilename();
    }
    CmdArgs.push_back(C.getArgs().MakeArgString(DepOpt));
  }

  // Depending on output file designations, set the report folder
  SmallString<128> ReportOptArg;
  if (Arg *FinalOutput = Args.getLastArg(options::OPT_o, options::OPT__SLASH_o,
                                         options::OPT__SLASH_Fe)) {
    SmallString<128> FN(FinalOutput->getValue());
    // For "-o file.xxx" where the option value has an extension, if the
    // extension is one of .a .o .out .lib .obj .exe, the output project
    // directory name will be file.proj which omits the extension. Otherwise
    // the output project directory name will be file.xxx.prj which keeps
    // the original extension.
    StringRef Ext = llvm::sys::path::extension(FN);
    SmallVector<StringRef, 6> Exts = {".o",   ".a",   ".out",
                                      ".obj", ".lib", ".exe"};
    if (std::find(Exts.begin(), Exts.end(), Ext) != Exts.end())
      llvm::sys::path::replace_extension(FN, "prj");
    else
      FN.append(".prj");
    const char *FolderName = Args.MakeArgString(FN);
    ReportOptArg += FolderName;
  } else {
    // Output directory is based off of the first object name as captured
    // above.
    if (!CreatedReportName.empty())
      ReportOptArg += CreatedReportName;
  }
  if (!ReportOptArg.empty())
    CmdArgs.push_back(C.getArgs().MakeArgString(
        Twine("-output-report-folder=") + ReportOptArg));

#if INTEL_CUSTOMIZATION
  // Add any implied arguments before user defined arguments.
  TC.AddImpliedTargetArgs(
      DeviceOffloadKind, getToolChain().getTriple(), Args, CmdArgs, JA);

  // Add -Xsycl-target* options.
  TC.TranslateBackendTargetArgs(
      DeviceOffloadKind, getToolChain().getTriple(), Args, CmdArgs);
  TC.TranslateLinkerTargetArgs(
      DeviceOffloadKind, getToolChain().getTriple(), Args, CmdArgs);
#endif // INTEL_CUSTOMIZATION

  // Look for -reuse-exe=XX option
  if (Arg *A = Args.getLastArg(options::OPT_reuse_exe_EQ)) {
    Args.ClaimAllArgs(options::OPT_reuse_exe_EQ);
    CmdArgs.push_back(Args.MakeArgString(A->getAsString(Args)));
  }

  SmallString<128> ExecPath(
      getToolChain().GetProgramPath(makeExeName(C, "aoc")));
  const char *Exec = C.getArgs().MakeArgString(ExecPath);
  auto Cmd = std::make_unique<Command>(JA, *this, ResponseFileSupport::None(),
                                       Exec, CmdArgs, std::nullopt);
  addFPGATimingDiagnostic(Cmd, C);
  if (!ForeachInputs.empty()) {
    StringRef ParallelJobs =
#if INTEL_CUSTOMIZATION
        Args.getLastArgValue(DeviceOffloadKind == Action::OFK_SYCL
                                 ? options::OPT_fsycl_max_parallel_jobs_EQ
                                 : options::OPT_fopenmp_max_parallel_jobs_EQ);
#endif // INTEL_CUSTOMIZATION
    constructLLVMForeachCommand(C, JA, std::move(Cmd), ForeachInputs, Output,
                                this, ReportOptArg, ForeachExt, ParallelJobs);
  } else
    C.addCommand(std::move(Cmd));
}

#if INTEL_CUSTOMIZATION
void SYCL::gen::BackendCompiler::constructOclocConcatCommand(Compilation &C,
    const JobAction &JA, const InputInfo &Output, const InputInfoList &Inputs,
    StringRef ExecPath) const {
  // Construct ocloc concat command.
  // ocloc concat <input> <input> ... -out <output>
  ArgStringList CmdArgs{"concat"};
  InputInfoList ForeachInputs;
  assert(Inputs.size() >= 2 && "Expecting 2 or more inputs to ocloc concat");
  for (const auto &II : Inputs) {
    std::string Filename(II.getFilename());
    if (II.getType() == types::TY_Tempfilelist)
      ForeachInputs.push_back(II);
    CmdArgs.push_back(C.getArgs().MakeArgString(Filename));
  }
  CmdArgs.push_back("-out");
  CmdArgs.push_back(C.getArgs().MakeArgString(Output.getFilename()));

  const char *Exec = C.getArgs().MakeArgString(ExecPath);
  auto Cmd = std::make_unique<Command>(JA, *this, ResponseFileSupport::None(),
<<<<<<< HEAD
                                       Exec, CmdArgs, None);
=======
                                       Exec, CmdArgs, std::nullopt);
>>>>>>> bfff8914
  if (!ForeachInputs.empty()) {
    Action::OffloadKind DeviceOffloadKind(JA.getOffloadingDeviceKind());
    StringRef ParallelJobs =
        C.getArgs().getLastArgValue(DeviceOffloadKind == Action::OFK_SYCL
                                 ? options::OPT_fsycl_max_parallel_jobs_EQ
                                 : options::OPT_fopenmp_max_parallel_jobs_EQ);
    constructLLVMForeachCommand(C, JA, std::move(Cmd), ForeachInputs, Output,
                                this, "", "out", ParallelJobs);
  } else
    C.addCommand(std::move(Cmd));
}

struct OclocInfo {
  const char *DeviceName;
  const char *PackageName;
  const char *Version;
  SmallVector<int, 8> HexValues;
};

// The OclocDevices data structure is organized by device name, with the
// corresponding ocloc split release, version and possible Hex representations
// of a given device.  This information is gathered from the following:
// https://github.com/intel/compute-runtime/blob/master/shared/source/dll/devices/devices_base.inl
// https://github.com/intel/compute-runtime/blob/master/shared/source/dll/devices/devices_additional.inl
static OclocInfo OclocDevices[] = {
  { "bdw", "iris", "8.0.0", { 0x1602, 0x160A, 0x1606, 0x160E, 0x160D, 0x1612,
                              0x161A, 0x1616, 0x161E, 0x161D, 0x1622, 0x162A,
                              0x1626, 0x162B, 0x162E, 0x162D } },
  { "skl", "iris", "9.0.9", { 0x1902, 0x190B, 0x190A, 0x1906, 0x190E, 0x1917,
                              0x1913, 0x1915, 0x1912, 0x191B, 0x191A, 0x1916,
                              0x191E, 0x191D, 0x1921, 0x9905, 0x192B, 0x192D,
                              0x192A, 0x1923, 0x1926, 0x1927, 0x1932, 0x193B,
                              0x193A, 0x193D } },
  { "kbl", "iris", "9.1.9", { 0x5902, 0x590B, 0x590A, 0x5906, 0x590E, 0x5908,
                              0x5913, 0x5915, 0x5912, 0x591B, 0x5917, 0x591A,
                              0x5916, 0x591E, 0x591D, 0x591C, 0x5921, 0x5926,
                              0x5927, 0x592B, 0x592A, 0x5923, 0x5932, 0x593B,
                              0x593A, 0x593D } },
  { "cfl", "iris", "9.2.9", { 0x3E90, 0x3E93, 0x3EA4, 0x3E99, 0x3EA1, 0x3E92,
                              0x3E9B, 0x3E94, 0x3E91, 0x3E96, 0x3E9A, 0x3EA3,
                              0x3EA9, 0x3EA0, 0x3E98, 0x3E95, 0x3EA6, 0x3EA7,
                              0x3EA8, 0x3EA5, 0x3EA2, 0x9B21, 0x9BAA, 0x9BAB,
                              0x9BAC, 0x9BA0, 0x9BA5, 0x9BA8, 0x9BA4, 0x9BA2,
                              0x9B41, 0x9BCA, 0x9BCB, 0x9BCC, 0x9BC0, 0x9BC5,
                              0x9BC8, 0x9BC4, 0x9BC2, 0x9BC6, 0x9BE6,
                              0x9BF6 } },
  { "apl", "iris", "9.3.0", { } },
  { "glk", "iris", "9.4.0", { 0x3184, 0x3185 } },
  { "whl", "iris", "9.5.0", { } },
  { "aml", "iris", "9.6.0", { } },
  { "cml", "iris", "9.7.0", { } },
  { "icllp", "iris", "11.0.0", { 0xFF05, 0x8A56, 0x8A58, 0x8A5C, 0x8A5A,
                                 0x8A50, 0x8A52, 0x8A51 } },
  { "lkf", "iris", "11.1.0", { 0x9840 } },
  { "ehl", "iris", "11.2.0", { 0x4500, 0x4541, 0x4551, 0x4571, 0x4555, 0x4E51,
                               0x4E61, 0x4E71, 0x4E55 } },
  { "tgl", "xe", "", { } },
  { "tgllp", "xe", "12.0.0", { 0xFF20, 0x9A49, 0x9A40, 0x9A59, 0x9A60,
                               0x9A68, 0x9A70, 0x9A78 } },

  { "rkl", "xe", "12.1.0", { 0x4C80, 0x4C8A, 0x4C8B, 0x4C8C, 0x4C90,
                             0x4C9A } },
  { "adls", "xe", "12.2.0", { 0x4680, 0x4682, 0x4688, 0x468A, 0x4690,
                              0x4692, 0x4693, 0xA780, 0xA781, 0xA782,
                              0xA783, 0xA788, 0xA789, 0xA78B } },
  { "adl-s", "xe", "", { } },
  { "adlp", "xe", "12.3.0", { 0x46A0, 0x46B0, 0x46A1, 0x46A2, 0x46A3, 0x46A6,
                              0x46A8, 0x46AA, 0x462A, 0x4626, 0x4628, 0x46B1,
                              0x46B2, 0x46B3, 0x46C0, 0x46C1, 0x46C2, 0x46C3,
                              0xA7A0, 0xA720, 0xA7A8, 0xA7A1, 0xA721,
                              0xA7A9 } },
  { "adl-p", "xe", "", { } },
  { "adln", "xe", "12.4.0", { 0x46D0, 0x46D1, 0x46D2 } },
  { "adl-n", "xe", "", { } },
  { "dg1", "xe", "12.10.0", { 0x4905, 0x4906, 0x4907, 0x4908 } },
  { "xehp-sdv", "xe", "12.1.0", { 0x0201, 0x0202, 0x0203, 0x0204, 0x0205,
                                  0x0206, 0x0207, 0x0208, 0x0209, 0x020A,
                                  0x020B, 0x020C, 0x020D, 0x020E, 0x020F,
                                  0x0210 } },
  { "acm-g10", "xe", "12.55.8", { } },
  { "acm-g11", "xe", "12.56.0", { } },
  { "acm-g12", "xe", "12.57.0", { } },
  { "pvc-sdv", "xe", "12.60.1", { } },
  { "pvc", "xe", "12.60.7", { 0x0BD0, 0x0BD5, 0x0BD6, 0x0BD7, 0x0BD8,
                              0x0BD9, 0x0BDA, 0x0BDB} },
  { "gen9", "xe", "", { } },
  { "gen11", "xe", "", { } },
  { "gen12", "xe", "", { } },
  { "gen12lp", "xe", "", { } },
  { "xe", "xe", "", { } },
  { "xe_hp", "xe", "", { } },
  { "xe_hp_core", "xe", "", { } },
  { "xe_hpg_core", "dgpu", "", { } },
  { "dg2", "dgpu", "", { 0x4F80, 0x4F81, 0x4F82, 0x4F83, 0x4F84, 0x4F85,
                         0x4F86, 0x4F87, 0x4F88, 0x5690, 0x5691, 0x5692,
                         0x5693, 0x5694, 0x5695, 0x5696, 0x5697, 0x56A3,
                         0x56A4, 0x56B0, 0x56B1, 0x56B2, 0x56B3, 0x56A0,
                         0x56A1, 0x56A2, 0x56A5, 0x56A6, 0x56C0, 0x56C1 } }
};
static const unsigned numOclocDevices = std::size(OclocDevices);

static SmallVector<std::pair<StringRef, ArgStringList>> getOclocTargets(
    Compilation &C, const ArgStringList &CmdArgs) {
  SmallVector<std::pair<StringRef, ArgStringList>, 4> Targets;
  ArgStringList NewArgs;
  auto addToOcloc = [&](StringRef OclocTarget, StringRef Arg) {
    for (auto &Target : Targets) {
      if (Target.first.equals(OclocTarget)) {
        Target.second.push_back(C.getArgs().MakeArgString(Arg));
        return;
      }
    }
    // Target not found, add it here.
    ArgStringList NewList;
    NewList.push_back(C.getArgs().MakeArgString(Arg));
    Targets.push_back(
        std::make_pair(C.getArgs().MakeArgString(OclocTarget), NewList));
  };
  // Capture the argument for '-device'
  bool DeviceSeen = false;
  StringRef DeviceArg;
  for (StringRef Arg : CmdArgs) {
    if (DeviceSeen) {
      DeviceArg = Arg;
      break;
    }
    if (Arg.equals("-device"))
      DeviceSeen = true;
  }
  if (DeviceArg.empty())
    // No -device seen, return an empty vector
    return std::move(Targets);

  // Special case settings where we know exactly what oclocs to populate and
  // call with specific values.
  if (DeviceArg.equals("*")) {
    // -device * implies:
    //   iris: -device gen9,gen11
    //     xe: -device *
    //   dgpu: -device XE_HPG_CORE (for version 1743, use xe-hpg for newer)
    addToOcloc("iris", "-device");
    addToOcloc("iris", "gen9,gen11");
    addToOcloc("xe", "-device");
    addToOcloc("xe", "*");
    addToOcloc("dgpu", "-device");
    addToOcloc("dgpu", "XE_HPG_CORE");
    return std::move(Targets);
  }
  if (DeviceArg.equals("gen9") || DeviceArg.equals("gen11")) {
    addToOcloc("iris", "-device");
    addToOcloc("iris", DeviceArg);
    return std::move(Targets);
  }

  // Here we parse the targets, tokenizing via ','
  SmallVector<StringRef> SplitArgs;
  // Holding vectors for the device values.
  // TODO: Improve handling of these - probably can be done a bit more
  // dynamically instead of fixed vectors.
  SmallVector<StringRef> Iris;
  SmallVector<StringRef> Xe;
  SmallVector<StringRef> Dgpu;
  DeviceArg.split(SplitArgs, ",");
  for (auto SingleArg : SplitArgs) {
    StringRef OclocTarget;
    // Handle shortened versions.
    bool CheckShortVersion = true;
    for (auto Char : SingleArg.str()) {
      if (!(std::isdigit(Char) || Char == '.')) {
        CheckShortVersion = false;
        break;
      }
    }
    // Check for device, version or hex (literal values)
    for (unsigned int I = 0; I < numOclocDevices && OclocTarget.empty(); I++) {
      if (SingleArg.equals_insensitive(OclocDevices[I].DeviceName) ||
          SingleArg.equals_insensitive(OclocDevices[I].Version)) {
        OclocTarget = OclocDevices[I].PackageName;
        continue;
      }
      for (int HexVal : OclocDevices[I].HexValues) {
        int Value = 0;
        if (!SingleArg.getAsInteger(0, Value) && Value == HexVal) {
          OclocTarget = OclocDevices[I].PackageName;
          continue;
        }
      }
      // Check for ranges - just match a portion of the string or version
      // and send that full item to the specific ocloc.  Do not try and split
      // the ranges (possible future enhancement)
      if (SingleArg.contains('-') || SingleArg.contains(':')) {
        if (SingleArg.contains(OclocDevices[I].DeviceName) ||
            SingleArg.contains(OclocDevices[I].Version)) {
          OclocTarget = OclocDevices[I].PackageName;
          continue;
        }
      }
      if (CheckShortVersion &&
          StringRef(OclocDevices[I].Version).startswith(SingleArg)) {
        OclocTarget = OclocDevices[I].PackageName;
        continue;
      }
    }
    if (!OclocTarget.empty()) {
      if (OclocTarget.equals("iris"))
        Iris.push_back(SingleArg);
      if (OclocTarget.equals("xe"))
        Xe.push_back(SingleArg);
      if (OclocTarget.equals("dgpu"))
        Dgpu.push_back(SingleArg);
    } else {
      // Arg is not recognized.  We will default to adding to the iris ocloc
      Iris.push_back(SingleArg);
    }
  }
  auto addDevices = [&](SmallVector<StringRef> DeviceVec, StringRef Target) {
    if (!DeviceVec.empty()) {
      SmallString<32> Devices;
      int I = 0;
      for (auto DevArg : DeviceVec) {
        if (I)
          Devices += ",";
        Devices += DevArg;
        I++;
      }
      addToOcloc(Target, "-device");
      addToOcloc(Target, Devices);
    }
  };
  addDevices(Iris, "iris");
  addDevices(Xe, "xe");
  addDevices(Dgpu, "dgpu");

  return std::move(Targets);
}

void SYCL::gen::BackendCompiler::constructOclocCommand(Compilation &C,
    const JobAction &JA, const InputInfo &Output, const InputInfoList &Inputs,
    const ArgStringList &Args, StringRef ExecPath) const {
  // Construct ocloc command.
  // Input Args is expected to be the Args to ocloc, as the calling function
  // interprets the toolchain args prior to calling this.
  ArgStringList CmdArgs{"-output", Output.getFilename()};
  InputInfoList ForeachInputs;
  for (const auto &II : Inputs) {
    CmdArgs.push_back("-file");
    std::string Filename(II.getFilename());
    if (II.getType() == types::TY_Tempfilelist)
      ForeachInputs.push_back(II);
    CmdArgs.push_back(C.getArgs().MakeArgString(Filename));
  }

  // The next line prevents ocloc from modifying the image name
  CmdArgs.push_back("-output_no_suffix");
  CmdArgs.push_back("-spirv_input");

  // Add -Xsycl-target* options.
  CmdArgs.append(Args);

  const char *Exec = C.getArgs().MakeArgString(ExecPath);
  auto Cmd = std::make_unique<Command>(JA, *this, ResponseFileSupport::None(),
                                       Exec, CmdArgs, std::nullopt);
  if (!ForeachInputs.empty()) {
    Action::OffloadKind DeviceOffloadKind(JA.getOffloadingDeviceKind());
    StringRef ParallelJobs =
        C.getArgs().getLastArgValue(DeviceOffloadKind == Action::OFK_SYCL
                                 ? options::OPT_fsycl_max_parallel_jobs_EQ
                                 : options::OPT_fopenmp_max_parallel_jobs_EQ);
    constructLLVMForeachCommand(C, JA, std::move(Cmd), ForeachInputs, Output,
                                this, "", "out", ParallelJobs);
  } else
    C.addCommand(std::move(Cmd));
}
#endif // INTEL_CUSTOMIZATION

void SYCL::gen::BackendCompiler::ConstructJob(Compilation &C,
                                              const JobAction &JA,
                                              const InputInfo &Output,
                                              const InputInfoList &Inputs,
                                              const ArgList &Args,
                                              const char *LinkingOutput) const {
  assert((getToolChain().getTriple().getArch() == llvm::Triple::spir ||
          getToolChain().getTriple().getArch() == llvm::Triple::spir64) &&
         "Unsupported target");

#if INTEL_CUSTOMIZATION
  // When on Windows, and we have multiple ocloc installations available, we
  // have to break down which ocloc (or multiple oclocs) we are calling.
  // This path is only valid for Windows targets and if _all_ of the known
  // oclocs are found.
  const ToolChain *HostTC = C.getSingleOffloadToolChain<Action::OFK_Host>();
  bool isMSVC = HostTC->getTriple().isWindowsMSVCEnvironment();
  bool SplitOcloc = false;
  std::map<std::string, std::string> OclocDirs;
  // Allow for this behavior to trigger with --enable-ocloc-split for
  // testing purposes.
  if (isMSVC || Args.hasArg(options::OPT_enable_ocloc_split)) {
    SplitOcloc = true;
    // mtoguchi
    std::string OutputFileName(C.getDriver().GetFilePath("ocloc", *HostTC));
    SmallString<128> OclocDir(C.getDriver().Dir);
    llvm::sys::path::append(OclocDir, "..", "lib", "ocloc");
    llvm::sys::path::remove_dots(OclocDir, /*remove_dot_dot=*/ true);
    if (Args.hasArg(options::OPT_enable_ocloc_split) &&
        !llvm::sys::fs::exists(OclocDir))
      OclocDir = C.getDriver().GetFilePath("ocloc", *HostTC);
    auto addOclocDir = [&OclocDirs, &OclocDir](std::string BaseName) {
      SmallString<128> OD(OclocDir);
      llvm::sys::path::append(OD, BaseName, "ocloc.exe");
      OclocDirs[BaseName] = OD.str();
    };
    addOclocDir("iris");
    addOclocDir("xe");
    addOclocDir("dgpu");
    for (auto &Loc : OclocDirs)
      SplitOcloc &= llvm::sys::fs::exists(Loc.second);
  }
  StringRef Device = JA.getOffloadingArch();
  Action::OffloadKind DeviceOffloadKind(JA.getOffloadingDeviceKind());
  const toolchains::SYCLToolChain &TC =
      static_cast<const toolchains::SYCLToolChain &>(getToolChain());
  ArgStringList CmdArgs;
  TC.AddImpliedTargetArgs(
      DeviceOffloadKind, getToolChain().getTriple(), Args, CmdArgs, JA);
  TC.TranslateBackendTargetArgs(
      DeviceOffloadKind, getToolChain().getTriple(), Args, CmdArgs, Device);
  TC.TranslateLinkerTargetArgs(
      DeviceOffloadKind, getToolChain().getTriple(), Args, CmdArgs);
  // Strip out -cl-no-match-sincospi in case it was used to disable the
  // default setting.
  CmdArgs.erase(llvm::remove_if(CmdArgs,
                                [&](auto Cur) {
                                  return !strcmp(Cur, "-cl-no-match-sincospi");
                                }),
                CmdArgs.end());
  // Check for -device settings in the CmdArgs, split them out as needed.
  if (SplitOcloc) {
    // Determine which ocloc(s) we will be calling.  This will be done by
    // generating a tuple containing arguments for each set of devices.
    SmallVector<std::pair<StringRef, ArgStringList>>
        OclocTargets(getOclocTargets(C, CmdArgs));
    auto combineArgs = [&CmdArgs](const ArgStringList &DeviceArg)
                                                      -> ArgStringList {
      ArgStringList AllArgs;
      bool SkipNext = false;
      for (auto Arg : CmdArgs) {
        if (SkipNext) {
          SkipNext = false;
          continue;
        }
        if (StringRef(Arg).equals("-device")) {
          AllArgs.append(DeviceArg);
          SkipNext = true;
          continue;
        }
        AllArgs.push_back(Arg);
      }
      return AllArgs;
    };
    if (OclocTargets.size() > 1) {
      InputInfoList Outputs;
      for (auto &OclocItem : OclocTargets) {
        auto OclocDir = OclocDirs.find(OclocItem.first.data());
        assert(OclocDir != OclocDirs.end() && "Missing ocloc search location");
        // Create new output temporary file
        std::string OutputTempFile;
        OutputTempFile = C.getDriver().GetTemporaryPath(
            llvm::sys::path::stem(Output.getFilename()).str() + "-ocloc",
            types::getTypeTempSuffix(Output.getType()));
        const char *TempOutput = C.addTempFile(
            C.getArgs().MakeArgString(OutputTempFile));
        InputInfo OclocOutput(types::TY_Tempfilelist, TempOutput, TempOutput);
        Outputs.push_back(OclocOutput);
        constructOclocCommand(C, JA, OclocOutput, Inputs,
                              combineArgs(OclocItem.second), OclocDir->second);
      }
      // perform a concatenation.
      auto OclocDir = OclocDirs.find("xe");
      // 3 inputs for concat.  Perform a concat against the first 2.
      InputInfoList OutputsP2;
      assert((Outputs.size() == 2 || Outputs.size() == 3) && "Incorrect number "
             "of expected concat inputs.");
      if (Outputs.size() == 3) {
        // Create new output temporary file
        std::string OutputTempFile;
        OutputTempFile = C.getDriver().GetTemporaryPath(
            llvm::sys::path::stem(Output.getFilename()).str() + "-ocloc",
            types::getTypeTempSuffix(Output.getType()));
        const char *TempOutput = C.addTempFile(
            C.getArgs().MakeArgString(OutputTempFile));
        InputInfo OclocOutput(types::TY_Tempfilelist, TempOutput, TempOutput);
        InputInfoList OutputsP1;
        OutputsP1.push_back(Outputs[1]);
        OutputsP1.push_back(Outputs[2]);
        constructOclocConcatCommand(C, JA, OclocOutput, OutputsP1,
                                    OclocDir->second);
        OutputsP2.push_back(OclocOutput);
      } else
        OutputsP2.push_back(Outputs[1]);
      OutputsP2.push_back(Outputs[0]);
      constructOclocConcatCommand(C, JA, Output, OutputsP2, OclocDir->second);
      return;
    } else if (OclocTargets.size() == 1) {
      auto OclocItem = OclocTargets[0];
      auto OclocDir = OclocDirs.find(OclocItem.first.data());
      assert(OclocDir != OclocDirs.end() && "Missing ocloc search location");
      constructOclocCommand(C, JA, Output, Inputs,
                            combineArgs(OclocItem.second),
                            OclocDir->second);
      return;
    }
  }
  // Splitting environment not available, do a regular run
  auto OclocBin = llvm::sys::findProgramByName("ocloc");
  if (OclocBin.getError())
    C.getDriver().Diag(diag::warn_drv_aot_tool_not_found)
                   << "ocloc";

  SmallString<128> ExecPath(
      getToolChain().GetProgramPath(makeExeName(C, "ocloc")));
  constructOclocCommand(C, JA, Output, Inputs, CmdArgs, ExecPath);
#else // INTEL_CUSTOMIZATION
  ArgStringList CmdArgs{"-output", Output.getFilename()};
  InputInfoList ForeachInputs;
  for (const auto &II : Inputs) {
    CmdArgs.push_back("-file");
    std::string Filename(II.getFilename());
    if (II.getType() == types::TY_Tempfilelist)
      ForeachInputs.push_back(II);
    CmdArgs.push_back(C.getArgs().MakeArgString(Filename));
  }
  // The next line prevents ocloc from modifying the image name
  CmdArgs.push_back("-output_no_suffix");
  CmdArgs.push_back("-spirv_input");
  StringRef Device = JA.getOffloadingArch();

  // Add -Xsycl-target* options.
  Action::OffloadKind DeviceOffloadKind(JA.getOffloadingDeviceKind()); // INTEL
  const toolchains::SYCLToolChain &TC =
      static_cast<const toolchains::SYCLToolChain &>(getToolChain());
#if INTEL_CUSTOMIZATION
  TC.AddImpliedTargetArgs(
      DeviceOffloadKind, getToolChain().getTriple(), Args, CmdArgs, JA);
  TC.TranslateBackendTargetArgs(
      DeviceOffloadKind, getToolChain().getTriple(), Args, CmdArgs, Device);
  TC.TranslateLinkerTargetArgs(
      DeviceOffloadKind, getToolChain().getTriple(), Args, CmdArgs);
  // Strip out -cl-no-match-sincospi in case it was used to disable the
  // default setting.
  CmdArgs.erase(llvm::remove_if(CmdArgs,
                                [&](auto Cur) {
                                  return !strcmp(Cur, "-cl-no-match-sincospi");
                                }),
                CmdArgs.end());
#endif // INTEL_CUSTOMIZATION
  SmallString<128> ExecPath(
      getToolChain().GetProgramPath(makeExeName(C, "ocloc")));
  const char *Exec = C.getArgs().MakeArgString(ExecPath);

#if INTEL_CUSTOMIZATION
  auto OclocBin = llvm::sys::findProgramByName("ocloc");
  if (OclocBin.getError())
    C.getDriver().Diag(diag::warn_drv_aot_tool_not_found)
                   << "ocloc";
#endif // INTEL_CUSTOMIZATION
  auto Cmd = std::make_unique<Command>(JA, *this, ResponseFileSupport::None(),
                                       Exec, CmdArgs, std::nullopt);
  if (!ForeachInputs.empty()) {
    StringRef ParallelJobs =
#if INTEL_CUSTOMIZATION
        Args.getLastArgValue(DeviceOffloadKind == Action::OFK_SYCL
                                 ? options::OPT_fsycl_max_parallel_jobs_EQ
                                 : options::OPT_fopenmp_max_parallel_jobs_EQ);
#endif // INTEL_CUSTOMIZATION
    constructLLVMForeachCommand(C, JA, std::move(Cmd), ForeachInputs, Output,
                                this, "", "out", ParallelJobs);
  } else
    C.addCommand(std::move(Cmd));
#endif // INTEL_CUSTOMIZATION
}

StringRef SYCL::gen::resolveGenDevice(StringRef DeviceName) {
  StringRef Device;
  Device = llvm::StringSwitch<StringRef>(DeviceName)
<<<<<<< HEAD
               .Cases("bdw", "8_0_0", "bdw")
               .Cases("skl", "9_0_9", "skl")
               .Cases("kbl", "9_1_9", "kbl")
               .Cases("cfl", "9_2_9", "cfl")
               .Cases("apl", "9_3_0", "apl")
               .Cases("glk", "9_4_0", "glk")
               .Cases("whl", "9_5_0", "whl")
               .Cases("aml", "9_6_0", "aml")
               .Cases("cml", "9_7_0", "cml")
               .Cases("icllp", "11_0_0", "icllp")
               .Cases("ehl", "11_2_0", "ehl")
               .Cases("tgllp", "12_0_0", "tgllp")
               .Case("rkl", "rkl")
               .Case("adl_s", "adl_s")
               .Case("rpl_s", "rpl_s")
               .Case("adl_p", "adl_p")
               .Case("adl_n", "adl_n")
               .Cases("dg1", "12_10_0", "dg1")
               .Case("acm_g10", "acm_g10")
               .Case("acm_g11", "acm_g11")
               .Case("acm_g12", "acm_g12")
               .Case("pvc", "pvc")
=======
               .Cases("intel_gpu_bdw", "intel_gpu_8_0_0", "bdw")
               .Cases("intel_gpu_skl", "intel_gpu_9_0_9", "skl")
               .Cases("intel_gpu_kbl", "intel_gpu_9_1_9", "kbl")
               .Cases("intel_gpu_cfl", "intel_gpu_9_2_9", "cfl")
               .Cases("intel_gpu_apl", "intel_gpu_9_3_0", "apl")
               .Cases("intel_gpu_glk", "intel_gpu_9_4_0", "glk")
               .Cases("intel_gpu_whl", "intel_gpu_9_5_0", "whl")
               .Cases("intel_gpu_aml", "intel_gpu_9_6_0", "aml")
               .Cases("intel_gpu_cml", "intel_gpu_9_7_0", "cml")
               .Cases("intel_gpu_icllp", "intel_gpu_11_0_0", "icllp")
               .Cases("intel_gpu_ehl", "intel_gpu_11_2_0", "ehl")
               .Cases("intel_gpu_tgllp", "intel_gpu_12_0_0", "tgllp")
               .Case("intel_gpu_rkl", "rkl")
               .Case("intel_gpu_adl_s", "adl_s")
               .Case("intel_gpu_rpl_s", "rpl_s")
               .Case("intel_gpu_adl_p", "adl_p")
               .Case("intel_gpu_adl_n", "adl_n")
               .Cases("intel_gpu_dg1", "intel_gpu_12_10_0", "dg1")
               .Case("intel_gpu_acm_g10", "acm_g10")
               .Case("intel_gpu_acm_g11", "acm_g11")
               .Case("intel_gpu_acm_g12", "acm_g12")
               .Case("intel_gpu_pvc", "pvc")
               .Case("nvidia_gpu_sm_50", "sm_50")
               .Case("nvidia_gpu_sm_52", "sm_52")
               .Case("nvidia_gpu_sm_53", "sm_53")
               .Case("nvidia_gpu_sm_60", "sm_60")
               .Case("nvidia_gpu_sm_61", "sm_61")
               .Case("nvidia_gpu_sm_62", "sm_62")
               .Case("nvidia_gpu_sm_70", "sm_70")
               .Case("nvidia_gpu_sm_72", "sm_72")
               .Case("nvidia_gpu_sm_75", "sm_75")
               .Case("nvidia_gpu_sm_80", "sm_80")
               .Case("nvidia_gpu_sm_86", "sm_86")
               .Case("nvidia_gpu_sm_87", "sm_87")
               .Case("nvidia_gpu_sm_89", "sm_89")
               .Case("nvidia_gpu_sm_90", "sm_90")
               .Case("amd_gpu_gfx700", "gfx700")
               .Case("amd_gpu_gfx701", "gfx701")
               .Case("amd_gpu_gfx702", "gfx702")
               .Case("amd_gpu_gfx801", "gfx801")
               .Case("amd_gpu_gfx802", "gfx802")
               .Case("amd_gpu_gfx803", "gfx803")
               .Case("amd_gpu_gfx805", "gfx805")
               .Case("amd_gpu_gfx810", "gfx810")
               .Case("amd_gpu_gfx900", "gfx900")
               .Case("amd_gpu_gfx902", "gfx902")
               .Case("amd_gpu_gfx904", "gfx904")
               .Case("amd_gpu_gfx906", "gfx906")
               .Case("amd_gpu_gfx908", "gfx908")
               .Case("amd_gpu_gfx90a", "gfx90a")
               .Case("amd_gpu_gfx1010", "gfx1010")
               .Case("amd_gpu_gfx1011", "gfx1011")
               .Case("amd_gpu_gfx1012", "gfx1012")
               .Case("amd_gpu_gfx1013", "gfx1013")
               .Case("amd_gpu_gfx1030", "gfx1030")
               .Case("amd_gpu_gfx1031", "gfx1031")
               .Case("amd_gpu_gfx1032", "gfx1032")
>>>>>>> bfff8914
               .Default("");
  return Device;
}

SmallString<64> SYCL::gen::getGenDeviceMacro(StringRef DeviceName) {
  SmallString<64> Macro;
<<<<<<< HEAD
  SmallString<12> Ext = llvm::StringSwitch<StringRef>(DeviceName)
                      .Case("bdw", "BDW")
                      .Case("skl", "SKL")
                      .Case("kbl", "KBL")
                      .Case("cfl", "CFL")
                      .Case("apl", "APL")
                      .Case("glk", "GLK")
                      .Case("whl", "WHL")
                      .Case("aml", "AML")
                      .Case("cml", "CML")
                      .Case("icllp", "ICLLP")
                      .Case("ehl", "EHL")
                      .Case("tgllp", "TGLLP")
                      .Case("rkl", "RKL")
                      .Case("adl_s", "ADL_S")
                      .Case("rpl_s", "RPL_S")
                      .Case("adl_p", "ADL_P")
                      .Case("adl_n", "ADL_N")
                      .Case("dg1", "DG1")
                      .Case("acm_g10", "ACM_G10")
                      .Case("acm_g11", "ACM_G11")
                      .Case("acm_g12", "ACM_G12")
                      .Case("pvc", "PVC")
                      .Default("");
  if (!Ext.empty()) {
    Macro = "__SYCL_TARGET_INTEL_GPU_";
=======
  StringRef Ext = llvm::StringSwitch<StringRef>(DeviceName)
                      .Case("bdw", "INTEL_GPU_BDW")
                      .Case("skl", "INTEL_GPU_SKL")
                      .Case("kbl", "INTEL_GPU_KBL")
                      .Case("cfl", "INTEL_GPU_CFL")
                      .Case("apl", "INTEL_GPU_APL")
                      .Case("glk", "INTEL_GPU_GLK")
                      .Case("whl", "INTEL_GPU_WHL")
                      .Case("aml", "INTEL_GPU_AML")
                      .Case("cml", "INTEL_GPU_CML")
                      .Case("icllp", "INTEL_GPU_ICLLP")
                      .Case("ehl", "INTEL_GPU_EHL")
                      .Case("tgllp", "INTEL_GPU_TGLLP")
                      .Case("rkl", "INTEL_GPU_RKL")
                      .Case("adl_s", "INTEL_GPU_ADL_S")
                      .Case("rpl_s", "INTEL_GPU_RPL_S")
                      .Case("adl_p", "INTEL_GPU_ADL_P")
                      .Case("adl_n", "INTEL_GPU_ADL_N")
                      .Case("dg1", "INTEL_GPU_DG1")
                      .Case("acm_g10", "INTEL_GPU_ACM_G10")
                      .Case("acm_g11", "INTEL_GPU_ACM_G11")
                      .Case("acm_g12", "INTEL_GPU_ACM_G12")
                      .Case("pvc", "INTEL_GPU_PVC")
                      .Case("sm_50", "NVIDIA_GPU_SM_50")
                      .Case("sm_52", "NVIDIA_GPU_SM_52")
                      .Case("sm_53", "NVIDIA_GPU_SM_53")
                      .Case("sm_60", "NVIDIA_GPU_SM_60")
                      .Case("sm_61", "NVIDIA_GPU_SM_61")
                      .Case("sm_62", "NVIDIA_GPU_SM_62")
                      .Case("sm_70", "NVIDIA_GPU_SM_70")
                      .Case("sm_72", "NVIDIA_GPU_SM_72")
                      .Case("sm_75", "NVIDIA_GPU_SM_75")
                      .Case("sm_80", "NVIDIA_GPU_SM_80")
                      .Case("sm_86", "NVIDIA_GPU_SM_86")
                      .Case("sm_87", "NVIDIA_GPU_SM_87")
                      .Case("sm_89", "NVIDIA_GPU_SM_89")
                      .Case("sm_90", "NVIDIA_GPU_SM_90")
                      .Case("gfx700", "AMD_GPU_GFX700")
                      .Case("gfx701", "AMD_GPU_GFX701")
                      .Case("gfx702", "AMD_GPU_GFX702")
                      .Case("gfx801", "AMD_GPU_GFX801")
                      .Case("gfx802", "AMD_GPU_GFX802")
                      .Case("gfx803", "AMD_GPU_GFX803")
                      .Case("gfx805", "AMD_GPU_GFX805")
                      .Case("gfx810", "AMD_GPU_GFX810")
                      .Case("gfx900", "AMD_GPU_GFX900")
                      .Case("gfx902", "AMD_GPU_GFX902")
                      .Case("gfx904", "AMD_GPU_GFX904")
                      .Case("gfx906", "AMD_GPU_GFX906")
                      .Case("gfx908", "AMD_GPU_GFX908")
                      .Case("gfx90a", "AMD_GPU_GFX90A")
                      .Case("gfx1010", "AMD_GPU_GFX1010")
                      .Case("gfx1011", "AMD_GPU_GFX1011")
                      .Case("gfx1012", "AMD_GPU_GFX1012")
                      .Case("gfx1013", "AMD_GPU_GFX1013")
                      .Case("gfx1030", "AMD_GPU_GFX1030")
                      .Case("gfx1031", "AMD_GPU_GFX1031")
                      .Case("gfx1032", "AMD_GPU_GFX1032")
                      .Default("");
  if (!Ext.empty()) {
    Macro = "__SYCL_TARGET_";
>>>>>>> bfff8914
    Macro += Ext;
    Macro += "__";
  }
  return Macro;
}

void SYCL::x86_64::BackendCompiler::ConstructJob(
    Compilation &C, const JobAction &JA, const InputInfo &Output,
    const InputInfoList &Inputs, const ArgList &Args,
    const char *LinkingOutput) const {
  ArgStringList CmdArgs;
  CmdArgs.push_back(Args.MakeArgString(Twine("-o=") + Output.getFilename()));
  CmdArgs.push_back("--device=cpu");
  InputInfoList ForeachInputs;
  for (const auto &II : Inputs) {
    std::string Filename(II.getFilename());
    if (II.getType() == types::TY_Tempfilelist)
      ForeachInputs.push_back(II);
    CmdArgs.push_back(Args.MakeArgString(Filename));
  }
  // Add -Xsycl-target* options.
  Action::OffloadKind DeviceOffloadKind(JA.getOffloadingDeviceKind()); // INTEL
  const toolchains::SYCLToolChain &TC =
      static_cast<const toolchains::SYCLToolChain &>(getToolChain());

#if INTEL_CUSTOMIZATION
  TC.AddImpliedTargetArgs(
      DeviceOffloadKind, getToolChain().getTriple(), Args, CmdArgs, JA);
  TC.TranslateBackendTargetArgs(
      DeviceOffloadKind, getToolChain().getTriple(), Args, CmdArgs);
  TC.TranslateLinkerTargetArgs(
      DeviceOffloadKind, getToolChain().getTriple(), Args, CmdArgs);
#endif // INTEL_CUSTOMIZATION
  SmallString<128> ExecPath(
      getToolChain().GetProgramPath(makeExeName(C, "opencl-aot")));
  const char *Exec = C.getArgs().MakeArgString(ExecPath);
  auto Cmd = std::make_unique<Command>(JA, *this, ResponseFileSupport::None(),
                                       Exec, CmdArgs, std::nullopt);
  if (!ForeachInputs.empty()) {
    StringRef ParallelJobs =
#if INTEL_CUSTOMIZATION
        Args.getLastArgValue(DeviceOffloadKind == Action::OFK_SYCL
                                 ? options::OPT_fsycl_max_parallel_jobs_EQ
                                 : options::OPT_fopenmp_max_parallel_jobs_EQ);
#endif // INTEL_CUSTOMIZATION
    constructLLVMForeachCommand(C, JA, std::move(Cmd), ForeachInputs, Output,
                                this, "", "out", ParallelJobs);
  } else
    C.addCommand(std::move(Cmd));
}

SYCLToolChain::SYCLToolChain(const Driver &D, const llvm::Triple &Triple,
                             const ToolChain &HostTC, const ArgList &Args)
    : ToolChain(D, Triple, Args), HostTC(HostTC) {
  // Lookup binaries into the driver directory, this is used to
  // discover the clang-offload-bundler executable.
  getProgramPaths().push_back(getDriver().Dir);
#if INTEL_CUSTOMIZATION
  // getDriver() returns clang, which is not the Intel driver and may not be in
  // "bin". Ensure that we look in "bin" for programs. This is Intel-specific
  // because upstream doesn't typically have multiple program directories.
  SmallString<128> Bin(getDriver().Dir);
  llvm::sys::path::append(Bin, "..", "bin");
  llvm::sys::path::remove_dots(Bin, /*remove_dot_dot=*/ true);
  getProgramPaths().push_back(std::string(Bin));
#endif // INTEL_CUSTOMIZATION

  // Diagnose unsupported options only once.
  // All sanitizer options are not currently supported.
  for (auto A :
       Args.filtered(options::OPT_fsanitize_EQ, options::OPT_fcf_protection_EQ))
    D.getDiags().Report(clang::diag::warn_drv_unsupported_option_for_target)
        << A->getAsString(Args) << getTriple().str();
}

void SYCLToolChain::addClangTargetOptions(
    const llvm::opt::ArgList &DriverArgs, llvm::opt::ArgStringList &CC1Args,
    Action::OffloadKind DeviceOffloadingKind) const {
  HostTC.addClangTargetOptions(DriverArgs, CC1Args, DeviceOffloadingKind);
}

llvm::opt::DerivedArgList *
SYCLToolChain::TranslateArgs(const llvm::opt::DerivedArgList &Args,
                             StringRef BoundArch,
                             Action::OffloadKind DeviceOffloadKind) const {
  DerivedArgList *DAL =
      HostTC.TranslateArgs(Args, BoundArch, DeviceOffloadKind);

  if (!DAL) {
    DAL = new DerivedArgList(Args.getBaseArgs());
    for (Arg *A : Args) {
      // Filter out any options we do not want to pass along to the device
      // compilation.
      switch ((options::ID)A->getOption().getID()) {
      case options::OPT_fsanitize_EQ:
      case options::OPT_fcf_protection_EQ:
        break;
      default:
        DAL->append(A);
        break;
      }
    }
  }
  // Strip out -O0 for FPGA Hardware device compilation.
  if (!getDriver().isFPGAEmulationMode() &&
      getTriple().getSubArch() == llvm::Triple::SPIRSubArch_fpga)
    DAL->eraseArg(options::OPT_O0);

  const OptTable &Opts = getDriver().getOpts();
  if (!BoundArch.empty()) {
    DAL->eraseArg(options::OPT_march_EQ);
    DAL->AddJoinedArg(nullptr, Opts.getOption(options::OPT_march_EQ),
                      BoundArch);
  }
  return DAL;
}

static void parseTargetOpts(StringRef ArgString, const llvm::opt::ArgList &Args,
                            llvm::opt::ArgStringList &CmdArgs) {
  // Tokenize the string.
  SmallVector<const char *, 8> TargetArgs;
  llvm::BumpPtrAllocator A;
  llvm::StringSaver S(A);
  llvm::cl::TokenizeGNUCommandLine(ArgString, S, TargetArgs);
  for (StringRef TA : TargetArgs)
    CmdArgs.push_back(Args.MakeArgString(TA));
}

void SYCLToolChain::TranslateGPUTargetOpt(const llvm::opt::ArgList &Args,
                                          llvm::opt::ArgStringList &CmdArgs,
                                          OptSpecifier Opt_EQ) const {
  for (auto *A : Args) {
    if (A->getOption().matches(Opt_EQ)) {
      if (auto GpuDevice =
              tools::SYCL::gen::isGPUTarget<tools::SYCL::gen::AmdGPU>(
                  A->getValue())) {
        StringRef ArgString;
        SmallString<64> OffloadArch("--offload-arch=");
        OffloadArch += GpuDevice->data();
        ArgString = OffloadArch;
        parseTargetOpts(ArgString, Args, CmdArgs);
        A->claim();
      }
    }
  }
}

// Expects a specific type of option (e.g. -Xsycl-target-backend) and will
// extract the arguments.
#if INTEL_CUSTOMIZATION
void SYCLToolChain::TranslateTargetOpt(Action::OffloadKind DeviceOffloadKind,
    const llvm::opt::ArgList &Args, llvm::opt::ArgStringList &CmdArgs,
    OptSpecifier Opt, OptSpecifier Opt_EQ, StringRef Device) const {
#endif // INTEL_CUSTOMIZATION
  for (auto *A : Args) {
    bool OptNoTriple;
    OptNoTriple = A->getOption().matches(Opt);
    if (A->getOption().matches(Opt_EQ)) {
      // Passing device args: -X<Opt>=<triple> -opt=val.
#if INTEL_CUSTOMIZATION
      if (getDriver().MakeSYCLDeviceTriple(A->getValue()) != getTriple() &&
          A->getValue() != getTripleString())
#endif // INTEL_CUSTOMIZATION
        // Provided triple does not match current tool chain.
        continue;
      if (getTriple().isSPIR() &&
          getTriple().getSubArch() == llvm::Triple::SPIRSubArch_gen) {
        if (Device.empty() && StringRef(A->getValue()).startswith("intel_gpu"))
          continue;
        if (!Device.empty() &&
            getDriver().MakeSYCLDeviceTriple(A->getValue()) == getTriple())
          continue;
      }
    } else if (!OptNoTriple)
      // Don't worry about any of the other args, we only want to pass what is
      // passed in -X<Opt>
      continue;

    // Add the argument from -X<Opt>
    StringRef ArgString;
    if (OptNoTriple) {
      // With multiple -fsycl-targets, a triple is required so we know where
      // the options should go.
#if INTEL_CUSTOMIZATION
      if (DeviceOffloadKind == Action::OFK_SYCL) {
        const Arg *TargetArg = Args.getLastArg(options::OPT_fsycl_targets_EQ);
        if (TargetArg && TargetArg->getValues().size() != 1) {
          getDriver().Diag(diag::err_drv_Xsycl_target_missing_triple)
              << A->getSpelling();
          continue;
        }
      } else {
        const Arg *TargetArg = Args.getLastArg(options::OPT_fopenmp_targets_EQ);
        if (TargetArg && TargetArg->getValues().size() != 1) {
          getDriver().Diag(diag::err_drv_Xopenmp_target_missing_triple)
              << A->getSpelling();
          continue;
        }
      }
#endif // INTEL_CUSTOMIZATION
      // No triple, so just add the argument.
      ArgString = A->getValue();
    } else
      // Triple found, add the next argument in line.
      ArgString = A->getValue(1);

    parseTargetOpts(ArgString, Args, CmdArgs);
    A->claim();
  }
}

void SYCLToolChain::AddImpliedTargetArgs(
    Action::OffloadKind DeviceOffloadKind, const llvm::Triple &Triple,
    const llvm::opt::ArgList &Args, llvm::opt::ArgStringList &CmdArgs,
    const JobAction &JA) const {
  // Current implied args are for debug information and disabling of
  // optimizations.  They are passed along to the respective areas as follows:
  //  FPGA and default device:  -g -cl-opt-disable
  //  GEN:  -options "-g -O0"
  //  CPU:  "--bo=-g -cl-opt-disable"
  llvm::opt::ArgStringList BeArgs;
  bool IsGen = Triple.getSubArch() == llvm::Triple::SPIRSubArch_gen;
  if (Arg *A = Args.getLastArg(options::OPT_g_Group, options::OPT__SLASH_Z7))
    if (!A->getOption().matches(options::OPT_g0))
      BeArgs.push_back("-g");
#if INTEL_CUSTOMIZATION
  // FIXME: /Od is not translating to -O0 for OpenMP
  bool IsMSVCOd = false;
  if (Arg *A = Args.getLastArg(options::OPT__SLASH_O)) {
    StringRef OptStr = A->getValue();
    if (OptStr == "d")
      IsMSVCOd = true;
  }
  if (DeviceOffloadKind == Action::OFK_OpenMP) {
    if (IsGen) {
      // Add -cl-take-global-addresses by default for GEN/ocloc
      BeArgs.push_back("-cl-take-global-address");
      // Add -cl-match-sincospi by default for GEN/ocloc, but do a quick
      // check for -cl-no-match-sincospi if somebody passed it to disable.
      ArgStringList TargArgs;
      Args.AddAllArgValues(TargArgs, options::OPT_Xs, options::OPT_Xs_separate);
      Args.AddAllArgValues(TargArgs, options::OPT_Xopenmp_backend,
                           options::OPT_Xopenmp_backend_EQ);
      if (llvm::find_if(TargArgs, [&](auto Cur) {
            return !strcmp(Cur, "-cl-no-match-sincospi");
          }) == TargArgs.end())
        BeArgs.push_back("-cl-match-sincospi");
    }
    // -vc-codegen is the default with -fopenmp-target-simd
    if (Args.hasArg(options::OPT_fopenmp_target_simd) &&
        (Triple.getSubArch() == llvm::Triple::NoSubArch || IsGen))
      BeArgs.push_back("-vc-codegen");
    if (Arg *A = Args.getLastArg(options::OPT_fopenmp_target_buffers_EQ)) {
      StringRef BufArg = A->getValue();
      if (BufArg == "4GB") {
        // spir64_x86_64 is 'accept and ignore'.
        if (Triple.getSubArch() != llvm::Triple::SPIRSubArch_x86_64)
          BeArgs.push_back("-cl-intel-greater-than-4GB-buffer-required");
      } else if (BufArg != "default")
        getDriver().Diag(diag::err_drv_unsupported_option_argument)
            << A->getSpelling() << BufArg;
    }
  }
  if (Args.getLastArg(options::OPT_O0) || IsMSVCOd)
#endif // INTEL_CUSTOMIZATION
    BeArgs.push_back("-cl-opt-disable");
  if (IsGen) {
    // For GEN (spir64_gen) we have implied -device settings given usage
    // of intel_gpu_ as a target.  Handle those here, and also check that no
    // other -device was passed, as that is a conflict.
    StringRef DepInfo = JA.getOffloadingArch();
    if (!DepInfo.empty()) {
      ArgStringList TargArgs;
      Args.AddAllArgValues(TargArgs, options::OPT_Xs, options::OPT_Xs_separate);
      Args.AddAllArgValues(TargArgs, options::OPT_Xsycl_backend);
      // For -Xsycl-target-backend=<triple> we need to scrutinize the triple
      for (auto *A : Args) {
        if (!A->getOption().matches(options::OPT_Xsycl_backend_EQ))
          continue;
        if (StringRef(A->getValue()).startswith("intel_gpu"))
          TargArgs.push_back(A->getValue(1));
      }
      if (llvm::find_if(TargArgs, [&](auto Cur) {
            return !strncmp(Cur, "-device", sizeof("-device") - 1);
          }) != TargArgs.end()) {
        SmallString<64> Target("intel_gpu_");
        Target += DepInfo;
        getDriver().Diag(diag::err_drv_unsupported_opt_for_target)
            << "-device" << Target;
      }
      CmdArgs.push_back("-device");
      CmdArgs.push_back(Args.MakeArgString(DepInfo));
    }
  }
  if (BeArgs.empty())
    return;
  if (Triple.getSubArch() == llvm::Triple::NoSubArch ||
      Triple.getSubArch() == llvm::Triple::SPIRSubArch_fpga) {
    for (StringRef A : BeArgs)
      CmdArgs.push_back(Args.MakeArgString(A));
    return;
  }
  SmallString<128> BeOpt;
  if (IsGen)
    CmdArgs.push_back("-options");
  else
    BeOpt = "--bo=";
  for (unsigned I = 0; I < BeArgs.size(); ++I) {
    if (I)
      BeOpt += ' ';
    BeOpt += BeArgs[I];
  }
  CmdArgs.push_back(Args.MakeArgString(BeOpt));
}

#if INTEL_CUSTOMIZATION
void SYCLToolChain::TranslateBackendTargetArgs(
    Action::OffloadKind DeviceOffloadKind, const llvm::Triple &Triple,
    const llvm::opt::ArgList &Args, llvm::opt::ArgStringList &CmdArgs,
    StringRef Device) const {
#endif // INTEL_CUSTOMIZATION
  // Handle -Xs flags.
  for (auto *A : Args) {
    // When parsing the target args, the -Xs<opt> type option applies to all
    // target compilations is not associated with a specific triple.  The
    // option can be used in 3 different ways:
    //   -Xs -DFOO -Xs -DBAR
    //   -Xs "-DFOO -DBAR"
    //   -XsDFOO -XsDBAR
    // All of the above examples will pass -DFOO -DBAR to the backend compiler.

    // Do not add the -Xs to the default SYCL triple (spir64) when we know we
    // have implied the setting.
    if ((A->getOption().matches(options::OPT_Xs) ||
         A->getOption().matches(options::OPT_Xs_separate)) &&
        Triple.getSubArch() == llvm::Triple::NoSubArch && Triple.isSPIR() &&
        getDriver().isSYCLDefaultTripleImplied())
      continue;

    if (A->getOption().matches(options::OPT_Xs)) {
      // Take the arg and create an option out of it.
      CmdArgs.push_back(Args.MakeArgString(Twine("-") + A->getValue()));
      A->claim();
      continue;
    }
    if (A->getOption().matches(options::OPT_Xs_separate)) {
      StringRef ArgString(A->getValue());
      parseTargetOpts(ArgString, Args, CmdArgs);
      A->claim();
      continue;
    }
  }
  // Do not process -Xsycl-target-backend for implied spir64
  if (Triple.getSubArch() == llvm::Triple::NoSubArch && Triple.isSPIR() &&
      getDriver().isSYCLDefaultTripleImplied())
    return;
#if INTEL_CUSTOMIZATION
  if (DeviceOffloadKind == Action::OFK_OpenMP)
    // Handle -Xopenmp-target-backend.
    TranslateTargetOpt(DeviceOffloadKind, Args, CmdArgs,
        options::OPT_Xopenmp_backend, options::OPT_Xopenmp_backend_EQ, Device);
  else
    // Handle -Xsycl-target-backend.
    TranslateTargetOpt(DeviceOffloadKind, Args, CmdArgs,
        options::OPT_Xsycl_backend, options::OPT_Xsycl_backend_EQ, Device);
#endif // INTEL_CUSTOMIZATION
  TranslateGPUTargetOpt(Args, CmdArgs, options::OPT_fsycl_targets_EQ);
}

#if INTEL_CUSTOMIZATION
void SYCLToolChain::TranslateLinkerTargetArgs(
    Action::OffloadKind DeviceOffloadKind, const llvm::Triple &Triple,
    const llvm::opt::ArgList &Args, llvm::opt::ArgStringList &CmdArgs) const {
  // Do not process -Xsycl-target-linker for implied spir64
  if (Triple.getSubArch() == llvm::Triple::NoSubArch && Triple.isSPIR() &&
      getDriver().isSYCLDefaultTripleImplied())
    return;
  if (DeviceOffloadKind == Action::OFK_OpenMP)
    // Handle -Xopenmp-target-linker.
    TranslateTargetOpt(DeviceOffloadKind, Args, CmdArgs,
        options::OPT_Xopenmp_linker, options::OPT_Xopenmp_linker_EQ,
        StringRef());
  else
    // Handle -Xsycl-target-linker.
    TranslateTargetOpt(DeviceOffloadKind, Args, CmdArgs,
        options::OPT_Xsycl_linker, options::OPT_Xsycl_linker_EQ, StringRef());
}
#endif // INTEL_CUSTOMIZATION

Tool *SYCLToolChain::buildBackendCompiler() const {
  if (getTriple().getSubArch() == llvm::Triple::SPIRSubArch_fpga)
    return new tools::SYCL::fpga::BackendCompiler(*this);
  if (getTriple().getSubArch() == llvm::Triple::SPIRSubArch_gen)
    return new tools::SYCL::gen::BackendCompiler(*this);
  // fall through is CPU.
  return new tools::SYCL::x86_64::BackendCompiler(*this);
}

Tool *SYCLToolChain::buildLinker() const {
  assert(getTriple().getArch() == llvm::Triple::spir ||
         getTriple().getArch() == llvm::Triple::spir64);
  return new tools::SYCL::Linker(*this);
}

void SYCLToolChain::addClangWarningOptions(ArgStringList &CC1Args) const {
  HostTC.addClangWarningOptions(CC1Args);
}

ToolChain::CXXStdlibType
SYCLToolChain::GetCXXStdlibType(const ArgList &Args) const {
  return HostTC.GetCXXStdlibType(Args);
}

void SYCLToolChain::AddSYCLIncludeArgs(const clang::driver::Driver &Driver,
                                       const ArgList &DriverArgs,
                                       ArgStringList &CC1Args) {
  // Add ../include/sycl and ../include (in that order)
  SmallString<128> P(Driver.getInstalledDir());
  llvm::sys::path::append(P, "..");
#if INTEL_CUSTOMIZATION
#if INTEL_DEPLOY_UNIFIED_LAYOUT
  if (!llvm::sys::fs::exists(P + "/include/sycl")) {
    // Location of SYCL specific headers is <install>/include/sycl, which is
    // two levels up from the clang binary (Driver installed dir).
    llvm::sys::path::append(P, "..");
  }
#endif // INTEL_DEPLOY_UNIFIED_LAYOUT
#endif // INTEL_CUSTOMIZATION
  llvm::sys::path::append(P, "include");
  SmallString<128> SYCLP(P);
  llvm::sys::path::append(SYCLP, "sycl");
  CC1Args.push_back("-internal-isystem");
  CC1Args.push_back(DriverArgs.MakeArgString(SYCLP));
  CC1Args.push_back("-internal-isystem");
  CC1Args.push_back(DriverArgs.MakeArgString(P));
}

void SYCLToolChain::AddClangSystemIncludeArgs(const ArgList &DriverArgs,
                                              ArgStringList &CC1Args) const {
  HostTC.AddClangSystemIncludeArgs(DriverArgs, CC1Args);
}

void SYCLToolChain::AddClangCXXStdlibIncludeArgs(const ArgList &Args,
                                                 ArgStringList &CC1Args) const {
  HostTC.AddClangCXXStdlibIncludeArgs(Args, CC1Args);
}<|MERGE_RESOLUTION|>--- conflicted
+++ resolved
@@ -737,11 +737,7 @@
 
   const char *Exec = C.getArgs().MakeArgString(ExecPath);
   auto Cmd = std::make_unique<Command>(JA, *this, ResponseFileSupport::None(),
-<<<<<<< HEAD
-                                       Exec, CmdArgs, None);
-=======
                                        Exec, CmdArgs, std::nullopt);
->>>>>>> bfff8914
   if (!ForeachInputs.empty()) {
     Action::OffloadKind DeviceOffloadKind(JA.getOffloadingDeviceKind());
     StringRef ParallelJobs =
@@ -1226,30 +1222,6 @@
 StringRef SYCL::gen::resolveGenDevice(StringRef DeviceName) {
   StringRef Device;
   Device = llvm::StringSwitch<StringRef>(DeviceName)
-<<<<<<< HEAD
-               .Cases("bdw", "8_0_0", "bdw")
-               .Cases("skl", "9_0_9", "skl")
-               .Cases("kbl", "9_1_9", "kbl")
-               .Cases("cfl", "9_2_9", "cfl")
-               .Cases("apl", "9_3_0", "apl")
-               .Cases("glk", "9_4_0", "glk")
-               .Cases("whl", "9_5_0", "whl")
-               .Cases("aml", "9_6_0", "aml")
-               .Cases("cml", "9_7_0", "cml")
-               .Cases("icllp", "11_0_0", "icllp")
-               .Cases("ehl", "11_2_0", "ehl")
-               .Cases("tgllp", "12_0_0", "tgllp")
-               .Case("rkl", "rkl")
-               .Case("adl_s", "adl_s")
-               .Case("rpl_s", "rpl_s")
-               .Case("adl_p", "adl_p")
-               .Case("adl_n", "adl_n")
-               .Cases("dg1", "12_10_0", "dg1")
-               .Case("acm_g10", "acm_g10")
-               .Case("acm_g11", "acm_g11")
-               .Case("acm_g12", "acm_g12")
-               .Case("pvc", "pvc")
-=======
                .Cases("intel_gpu_bdw", "intel_gpu_8_0_0", "bdw")
                .Cases("intel_gpu_skl", "intel_gpu_9_0_9", "skl")
                .Cases("intel_gpu_kbl", "intel_gpu_9_1_9", "kbl")
@@ -1307,41 +1279,12 @@
                .Case("amd_gpu_gfx1030", "gfx1030")
                .Case("amd_gpu_gfx1031", "gfx1031")
                .Case("amd_gpu_gfx1032", "gfx1032")
->>>>>>> bfff8914
                .Default("");
   return Device;
 }
 
 SmallString<64> SYCL::gen::getGenDeviceMacro(StringRef DeviceName) {
   SmallString<64> Macro;
-<<<<<<< HEAD
-  SmallString<12> Ext = llvm::StringSwitch<StringRef>(DeviceName)
-                      .Case("bdw", "BDW")
-                      .Case("skl", "SKL")
-                      .Case("kbl", "KBL")
-                      .Case("cfl", "CFL")
-                      .Case("apl", "APL")
-                      .Case("glk", "GLK")
-                      .Case("whl", "WHL")
-                      .Case("aml", "AML")
-                      .Case("cml", "CML")
-                      .Case("icllp", "ICLLP")
-                      .Case("ehl", "EHL")
-                      .Case("tgllp", "TGLLP")
-                      .Case("rkl", "RKL")
-                      .Case("adl_s", "ADL_S")
-                      .Case("rpl_s", "RPL_S")
-                      .Case("adl_p", "ADL_P")
-                      .Case("adl_n", "ADL_N")
-                      .Case("dg1", "DG1")
-                      .Case("acm_g10", "ACM_G10")
-                      .Case("acm_g11", "ACM_G11")
-                      .Case("acm_g12", "ACM_G12")
-                      .Case("pvc", "PVC")
-                      .Default("");
-  if (!Ext.empty()) {
-    Macro = "__SYCL_TARGET_INTEL_GPU_";
-=======
   StringRef Ext = llvm::StringSwitch<StringRef>(DeviceName)
                       .Case("bdw", "INTEL_GPU_BDW")
                       .Case("skl", "INTEL_GPU_SKL")
@@ -1403,7 +1346,6 @@
                       .Default("");
   if (!Ext.empty()) {
     Macro = "__SYCL_TARGET_";
->>>>>>> bfff8914
     Macro += Ext;
     Macro += "__";
   }
