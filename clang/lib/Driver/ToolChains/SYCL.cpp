--- conflicted
+++ resolved
@@ -519,22 +519,6 @@
       BeArgs.push_back("-g");
   if (Args.getLastArg(options::OPT_O0))
     BeArgs.push_back("-cl-opt-disable");
-<<<<<<< HEAD
-  // Check if floating pointing optimizations are allowed.
-  bool isFastMath = isOptimizationLevelFast(Driver, Args); // INTEL
-  Arg *A = Args.getLastArg(options::OPT_ffast_math, options::OPT_fno_fast_math,
-                           options::OPT_funsafe_math_optimizations,
-                           options::OPT_fno_unsafe_math_optimizations);
-  isFastMath =
-      isFastMath || (A && (A->getOption().getID() == options::OPT_ffast_math ||
-                           A->getOption().getID() ==
-                               options::OPT_funsafe_math_optimizations));
-  A = Args.getLastArg(options::OPT_ffp_model_EQ);
-  isFastMath = isFastMath || (A && StringRef(A->getValue()).equals("fast"));
-  if (isFastMath)
-    BeArgs.push_back("-cl-fast-relaxed-math");
-=======
->>>>>>> a793a033
   if (BeArgs.empty())
     return;
   if (Triple.getSubArch() == llvm::Triple::NoSubArch ||
