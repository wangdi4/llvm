--- conflicted
+++ resolved
@@ -304,14 +304,6 @@
   InputInfoList ForeachInputs;
   ArgStringList CmdArgs{"-o",  Output.getFilename()};
   for (const auto &II : Inputs) {
-<<<<<<< HEAD
-    // Add any FPGA library lists.  These come in as tempfile lists.
-    if (II.getType() == types::TY_Tempfilelist)
-      CmdArgs.push_back(Args.MakeArgString(Twine("-library-list=") +
-          II.getFilename()));
-    else
-      CmdArgs.push_back(II.getFilename());
-=======
     std::string Filename(II.getFilename());
     if (II.getType() == types::TY_Tempfilelist)
       ForeachInputs.push_back(II);
@@ -321,7 +313,6 @@
           Filename));
     else
       CmdArgs.push_back(C.getArgs().MakeArgString(Filename));
->>>>>>> efbe13c8
   }
   CmdArgs.push_back("-sycl");
 
