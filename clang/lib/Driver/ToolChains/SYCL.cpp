//===--- SYCL.cpp - SYCL Tool and ToolChain Implementations -----*- C++ -*-===//
// INTEL_CUSTOMIZATION
//
// INTEL CONFIDENTIAL
//
// Modifications, Copyright (C) 2021 Intel Corporation
//
// This software and the related documents are Intel copyrighted materials, and
// your use of them is governed by the express license under which they were
// provided to you ("License"). Unless the License provides otherwise, you may not
// use, modify, copy, publish, distribute, disclose or transmit this software or
// the related documents without Intel's prior written permission.
//
// This software and the related documents are provided as is, with no express
// or implied warranties, other than those that are expressly stated in the
// License.
//
// end INTEL_CUSTOMIZATION
//
// Part of the LLVM Project, under the Apache License v2.0 with LLVM Exceptions.
// See https://llvm.org/LICENSE.txt for license information.
// SPDX-License-Identifier: Apache-2.0 WITH LLVM-exception
//
//===----------------------------------------------------------------------===//
#include "SYCL.h"
#include "CommonArgs.h"
#include "clang/Driver/Compilation.h"
#include "clang/Driver/Driver.h"
#include "clang/Driver/DriverDiagnostic.h"
#include "clang/Driver/InputInfo.h"
#include "clang/Driver/Options.h"
#include "llvm/ADT/StringExtras.h"
#include "llvm/Option/Option.h"
#include "llvm/Support/CommandLine.h"
#include "llvm/Support/FileSystem.h"
#include "llvm/Support/Path.h"

#if INTEL_CUSTOMIZATION
#include "llvm/Support/Process.h"
#endif // INTEL_CUSTOMIZATION

using namespace clang::driver;
using namespace clang::driver::toolchains;
using namespace clang::driver::tools;
using namespace clang;
using namespace llvm::opt;

SYCLInstallationDetector::SYCLInstallationDetector(const Driver &D)
    : D(D), InstallationCandidates() {
  InstallationCandidates.emplace_back(D.Dir + "/..");
#if INTEL_DEPLOY_UNIFIED_LAYOUT
  InstallationCandidates.emplace_back(D.Dir + "/../..");
#endif // INTEL_DEPLOY_UNIFIED_LAYOUT
}

void SYCLInstallationDetector::getSYCLDeviceLibPath(
    llvm::SmallVector<llvm::SmallString<128>, 4> &DeviceLibPaths) const {
  for (const auto &IC : InstallationCandidates) {
    llvm::SmallString<128> InstallLibPath(IC.str());
    InstallLibPath.append("/lib");
    DeviceLibPaths.emplace_back(InstallLibPath);
#if INTEL_DEPLOY_UNIFIED_LAYOUT
    llvm::SmallString<128> InstallLibPathUnified(IC.str());
    llvm::sys::path::append(InstallLibPathUnified, "opt", "compiler", "lib");
    DeviceLibPaths.emplace_back(InstallLibPathUnified);
#endif // INTEL_DEPLOY_UNIFIED_LAYOUT
  }

  DeviceLibPaths.emplace_back(D.SysRoot + "/lib");
}

void SYCLInstallationDetector::print(llvm::raw_ostream &OS) const {
  if (!InstallationCandidates.size())
    return;
  OS << "SYCL Installation Candidates: \n";
  for (const auto &IC : InstallationCandidates) {
    OS << IC << "\n";
  }
}

static void addFPGATimingDiagnostic(std::unique_ptr<Command> &Cmd,
                                    Compilation &C) {
  const char *Msg = C.getArgs().MakeArgString(
      "The FPGA image generated during this compile contains timing violations "
      "and may produce functional errors if used. Refer to the Intel oneAPI "
      "DPC++ FPGA Optimization Guide section on Timing Failures for more "
      "information.");
  Cmd->addDiagForErrorCode(/*ErrorCode*/ 42, Msg);
  Cmd->addExitForErrorCode(/*ErrorCode*/ 42, false);
}

void SYCL::constructLLVMForeachCommand(Compilation &C, const JobAction &JA,
                                       std::unique_ptr<Command> InputCommand,
                                       const InputInfoList &InputFiles,
                                       const InputInfo &Output, const Tool *T,
                                       StringRef Increment, StringRef Ext,
                                       StringRef ParallelJobs) {
  // Construct llvm-foreach command.
  // The llvm-foreach command looks like this:
  // llvm-foreach --in-file-list=a.list --in-replace='{}' -- echo '{}'
  ArgStringList ForeachArgs;
  std::string OutputFileName(T->getToolChain().getInputFilename(Output));
  ForeachArgs.push_back(C.getArgs().MakeArgString("--out-ext=" + Ext));
  for (auto &I : InputFiles) {
    std::string Filename(T->getToolChain().getInputFilename(I));
    ForeachArgs.push_back(
        C.getArgs().MakeArgString("--in-file-list=" + Filename));
    ForeachArgs.push_back(
        C.getArgs().MakeArgString("--in-replace=" + Filename));
  }

  ForeachArgs.push_back(
      C.getArgs().MakeArgString("--out-file-list=" + OutputFileName));
  ForeachArgs.push_back(
      C.getArgs().MakeArgString("--out-replace=" + OutputFileName));
  if (!Increment.empty())
    ForeachArgs.push_back(
        C.getArgs().MakeArgString("--out-increment=" + Increment));
  if (!ParallelJobs.empty())
    ForeachArgs.push_back(C.getArgs().MakeArgString("--jobs=" + ParallelJobs));

  if (C.getDriver().isSaveTempsEnabled()) {
    SmallString<128> OutputDirName;
    if (C.getDriver().isSaveTempsObj()) {
      OutputDirName =
          T->getToolChain().GetFilePath(OutputFileName.c_str()).c_str();
      llvm::sys::path::remove_filename(OutputDirName);
    }
    // Use the current dir if the `GetFilePath` returned en empty string, which
    // is the case when the `OutputFileName` does not contain any directory
    // information, or if in CWD mode. This is necessary for `llvm-foreach`, as
    // it would disregard the parameter without it. Otherwise append separator.
    if (OutputDirName.empty())
      llvm::sys::path::native(OutputDirName = "./");
    else
      OutputDirName.append(llvm::sys::path::get_separator());
    ForeachArgs.push_back(
        C.getArgs().MakeArgString("--out-dir=" + OutputDirName));
  }

  ForeachArgs.push_back(C.getArgs().MakeArgString("--"));
  ForeachArgs.push_back(
      C.getArgs().MakeArgString(InputCommand->getExecutable()));

  for (auto &Arg : InputCommand->getArguments())
    ForeachArgs.push_back(Arg);

  SmallString<128> ForeachPath(C.getDriver().Dir);
  llvm::sys::path::append(ForeachPath, "llvm-foreach");
  const char *Foreach = C.getArgs().MakeArgString(ForeachPath);

  auto Cmd = std::make_unique<Command>(JA, *T, ResponseFileSupport::None(),
                                       Foreach, ForeachArgs, std::nullopt);
  // FIXME: Add the FPGA specific timing diagnostic to the foreach call.
  // The foreach call obscures the return codes from the tool it is calling
  // to the compiler itself.
  addFPGATimingDiagnostic(Cmd, C);
  C.addCommand(std::move(Cmd));
}

bool SYCL::shouldDoPerObjectFileLinking(const Compilation &C) {
  return !C.getArgs().hasFlag(options::OPT_fgpu_rdc, options::OPT_fno_gpu_rdc,
                              /*default=*/true);
}

// The list should match pre-built SYCL device library files located in
// compiler package. Once we add or remove any SYCL device library files,
// the list should be updated accordingly.
static llvm::SmallVector<StringRef, 16> SYCLDeviceLibList {
  "bfloat16", "crt", "cmath", "cmath-fp64", "complex", "complex-fp64",
#if defined(_WIN32)
      "msvc-math",
#endif
      "imf", "imf-fp64", "itt-compiler-wrappers", "itt-stubs",
      "itt-user-wrappers", "fallback-cassert", "fallback-cstring",
      "fallback-cmath", "fallback-cmath-fp64", "fallback-complex",
      "fallback-complex-fp64", "fallback-imf", "fallback-imf-fp64",
      "fallback-imf-bf16", "fallback-bfloat16", "native-bfloat16"
};

#if INTEL_CUSTOMIZATION
// The list should match pre-built OMP device library files located in
// compiler package. Once we add or remove any OMP device library files,
// the list should be updated accordingly.
// The spirvdevicertl library is not included here as it is required to
//  be linked in fully (without --only-needed).
// Some of the libraries are being linked conditionally (only device-svml
// for now) and we need to check that when considering whether to add
// one to the final list.
static llvm::SmallVector<
    std::pair<StringRef, std::function<bool(const ArgList &)>>, 10>
    OMPDeviceLibList{
        {"cmath", [](const ArgList &Args) { return true; }},
        {"cmath-fp64", [](const ArgList &Args) { return true; }},
        {"complex", [](const ArgList &Args) { return true; }},
        {"complex-fp64", [](const ArgList &Args) { return true; }},
        {"fallback-cassert", [](const ArgList &Args) { return true; }},
        {"fallback-cstring", [](const ArgList &Args) { return true; }},
        {"fallback-cmath", [](const ArgList &Args) { return true; }},
        {"fallback-cmath-fp64", [](const ArgList &Args) { return true; }},
        {"fallback-complex", [](const ArgList &Args) { return true; }},
        {"fallback-complex-fp64", [](const ArgList &Args) { return true; }},
        {"device-svml",
         [](const ArgList &Args) {
           return Args.hasArg(options::OPT_fopenmp_target_simd);
         }},
        {"itt-compiler-wrappers", [](const ArgList &Args) { return true; }},
        {"itt-stubs", [](const ArgList &Args) { return true; }},
        {"itt-user-wrappers", [](const ArgList &Args) { return true; }}};
#endif // INTEL_CUSTOMIZATION

const char *SYCL::Linker::constructLLVMLinkCommand(
    Compilation &C, const JobAction &JA, const InputInfo &Output,
    const ArgList &Args, StringRef SubArchName, StringRef OutputFilePrefix,
    const InputInfoList &InputFiles) const {
  // Split inputs into libraries which have 'archive' type and other inputs
  // which can be either objects or list files. Object files are linked together
  // in a usual way, but the libraries/list files need to be linked differently.
  // We need to fetch only required symbols from the libraries. With the current
  // llvm-link command line interface that can be achieved with two step
  // linking: at the first step we will link objects into an intermediate
  // partially linked image which on the second step will be linked with the
  // libraries with --only-needed option.
  ArgStringList Opts;
  ArgStringList Objs;
  ArgStringList Libs;
  ArgStringList OMPObjs;      //INTEL

  // Add the input bc's created by compile step.
  // When offloading, the input file(s) could be from unbundled partially
  // linked archives.  The unbundled information is a list of files and not
  // an actual object/archive.  Take that list and pass those to the linker
  // instead of the original object.
  if (JA.isDeviceOffloading(Action::OFK_SYCL) ||   // INTEL
      JA.isDeviceOffloading(Action::OFK_OpenMP)) { // INTEL
    bool IsRDC = !shouldDoPerObjectFileLinking(C);
    auto isNoRDCDeviceCodeLink = [&](const InputInfo &II) {
      if (IsRDC)
        return false;
      if (II.getType() != clang::driver::types::TY_LLVM_BC)
        return false;
      if (InputFiles.size() != 2)
        return false;
      return &II == &InputFiles[1];
    };
    auto isSYCLDeviceLib = [&](const InputInfo &II) {
      const ToolChain *HostTC = C.getSingleOffloadToolChain<Action::OFK_Host>();
      StringRef LibPostfix = ".o";
      if (HostTC->getTriple().isWindowsMSVCEnvironment() &&
          C.getDriver().IsCLMode())
        LibPostfix = ".obj";
      else if (isNoRDCDeviceCodeLink(II))
        LibPostfix = ".bc";

      std::string FileName = this->getToolChain().getInputFilename(II);
      StringRef InputFilename = llvm::sys::path::filename(FileName);
      if (this->getToolChain().getTriple().isNVPTX()) {
        // Linking SYCL Device libs requires libclc as well as libdevice
        if ((InputFilename.find("libspirv") != InputFilename.npos ||
             InputFilename.find("libdevice") != InputFilename.npos))
          return true;
        LibPostfix = ".cubin";
      }
      StringRef LibSyclPrefix("libsycl-");
      if (!InputFilename.startswith(LibSyclPrefix) ||
          !InputFilename.endswith(LibPostfix) || (InputFilename.count('-') < 2))
        return false;
      // Skip the prefix "libsycl-"
      std::string PureLibName =
          InputFilename.substr(LibSyclPrefix.size()).str();
      if (isNoRDCDeviceCodeLink(II)) {
        // Skip the final - until the . because we linked all device libs into a
        // single BC in a previous action so we have a temp file name.
        auto FinalDashPos = PureLibName.find_last_of('-');
        auto DotPos = PureLibName.find_last_of('.');
        assert((FinalDashPos != std::string::npos &&
                DotPos != std::string::npos) &&
               "Unexpected filename");
        PureLibName =
            PureLibName.substr(0, FinalDashPos) + PureLibName.substr(DotPos);
      }
      for (const auto &L : SYCLDeviceLibList) {
        if (StringRef(PureLibName).startswith(L))
          return true;
      }
      return false;
    };
#if INTEL_CUSTOMIZATION
    auto isOMPDeviceLib = [&C, &Args](const InputInfo &II) {
      const ToolChain *HostTC = C.getSingleOffloadToolChain<Action::OFK_Host>();
      bool IsMSVC = HostTC->getTriple().isWindowsMSVCEnvironment();
      StringRef InputFilename =
          llvm::sys::path::filename(StringRef(II.getFilename()));
      if (!InputFilename.startswith("libomp-") ||
          (InputFilename.count('-') < 2))
        return false;
      size_t PureLibNameLen = InputFilename.find_last_of('-');
      // Skip the prefix "libomp-"
      StringRef PureLibName = InputFilename.substr(7, PureLibNameLen - 7);
      for (const auto &[Lib, Check] : OMPDeviceLibList) {
        if (PureLibName.compare(Lib) == 0 && Check(Args))
          return true;
      }
      // Do a separate check for the CRT device lib, as it is a different name
      // depending on the target OS.
      StringRef LibCName = IsMSVC ? "msvc" : "glibc";
      if (PureLibName.compare(LibCName) == 0)
        return true;
      return false;
    };
#endif // INTEL_CUSTOMIZATION
    size_t InputFileNum = InputFiles.size();
    bool LinkSYCLDeviceLibs = (InputFileNum >= 2);
    LinkSYCLDeviceLibs = LinkSYCLDeviceLibs && !isSYCLDeviceLib(InputFiles[0]);
    for (size_t Idx = 1; Idx < InputFileNum; ++Idx)
      LinkSYCLDeviceLibs =
          LinkSYCLDeviceLibs && isSYCLDeviceLib(InputFiles[Idx]);
    // Go through the Inputs to the link.  When a listfile is encountered, we
    // know it is an unbundled generated list.
    if (LinkSYCLDeviceLibs) {
      Opts.push_back("-only-needed");
      // FIXME remove this when opaque pointers are supported for SPIR-V
      if (!this->getToolChain().getTriple().isSPIR()) {
        Opts.push_back("-opaque-pointers");
      }
    }
    for (const auto &II : InputFiles) {
      std::string FileName = getToolChain().getInputFilename(II);

#if INTEL_CUSTOMIZATION
      if (isOMPDeviceLib(II)) {
        OMPObjs.push_back(II.getFilename());
      } else if (II.getType() == types::TY_Tempfilelist) {
#endif // INTEL_CUSTOMIZATION
        if (IsRDC) {
          // Pass the unbundled list with '@' to be processed.
          Libs.push_back(C.getArgs().MakeArgString("@" + FileName));
        } else {
          assert(InputFiles.size() == 2 &&
                 "Unexpected inputs for no-RDC with temp file list");
          // If we're in no-RDC mode and the input is a temp file list,
          // we want to link multiple object files each against device libs,
          // so we should consider this input as an object and not pass '@'.
          Objs.push_back(C.getArgs().MakeArgString(FileName));
        }
#if INTEL_CUSTOMIZATION
      } else if (isOMPDeviceLib(II)) {
        OMPObjs.push_back(II.getFilename());
#endif // INTEL_CUSTOMIZATION
      } else if (II.getType() == types::TY_Archive && !LinkSYCLDeviceLibs) {
        Libs.push_back(C.getArgs().MakeArgString(FileName));
      } else
        Objs.push_back(C.getArgs().MakeArgString(FileName));
    }
  } else
    for (const auto &II : InputFiles)
      Objs.push_back(
          C.getArgs().MakeArgString(getToolChain().getInputFilename(II)));

  // Get llvm-link path.
  SmallString<128> ExecPath(C.getDriver().Dir);
  llvm::sys::path::append(ExecPath, "llvm-link");
  const char *Exec = C.getArgs().MakeArgString(ExecPath);

  auto AddLinkCommand = [this, &C, &JA, Exec](const char *Output,
                                              const ArgStringList &Inputs,
                                              const ArgStringList &Options) {
    ArgStringList CmdArgs;
    llvm::copy(Options, std::back_inserter(CmdArgs));
    llvm::copy(Inputs, std::back_inserter(CmdArgs));
    CmdArgs.push_back("-o");
    CmdArgs.push_back(Output);
    // TODO: temporary workaround for a problem with warnings reported by
    // llvm-link when driver links LLVM modules with empty modules
    CmdArgs.push_back("--suppress-warnings");
    C.addCommand(std::make_unique<Command>(JA, *this,
                                           ResponseFileSupport::AtFileUTF8(),
                                           Exec, CmdArgs, std::nullopt));
  };

  // Add an intermediate output file.
  const char *OutputFileName =
      C.getArgs().MakeArgString(getToolChain().getInputFilename(Output));

#if INTEL_CUSTOMIZATION
  const char *TOutputFileName = OutputFileName;

  // Use a Temporary output file for OMP devices else use the Output file
  // provided
  if (!OMPObjs.empty()) {
    std::string OMPTempFile;
    OMPTempFile = C.getDriver().GetTemporaryPath(
        OutputFilePrefix.str() + "-linkomp", "bc");
    TOutputFileName = C.addTempFile(C.getArgs().MakeArgString(OMPTempFile));
  }
#endif // INTEL_CUSTOMIZATION

  if (Libs.empty())
    AddLinkCommand(TOutputFileName, Objs, Opts);  //INTEL
  else {
    assert(Opts.empty() && "unexpected options");

    // Linker will be invoked twice if inputs contain libraries. First time we
    // will link input objects into an intermediate temporary file, and on the
    // second invocation intermediate temporary object will be linked with the
    // libraries, but now only required symbols will be added to the final
    // output.
    std::string TempFile =
        C.getDriver().GetTemporaryPath(OutputFilePrefix.str() + "-link", "bc");
    const char *LinkOutput = C.addTempFile(C.getArgs().MakeArgString(TempFile));
    AddLinkCommand(LinkOutput, Objs, {});

    // Now invoke linker for the second time to link required symbols from the
    // input libraries.
    ArgStringList LinkInputs{LinkOutput};
    llvm::copy(Libs, std::back_inserter(LinkInputs));
    AddLinkCommand(TOutputFileName, LinkInputs, {"--only-needed"});  //INTEL
  }
#if INTEL_CUSTOMIZATION
  if (!OMPObjs.empty()) {
    ArgStringList OMPLinkInputs{TOutputFileName};
    llvm::copy(OMPObjs, std::back_inserter(OMPLinkInputs));
    AddLinkCommand(OutputFileName, OMPLinkInputs, {"--only-needed"});
    return OutputFileName;
  }
  return TOutputFileName;
#endif // INTEL_CUSTOMIZATION
}

void SYCL::Linker::constructLlcCommand(Compilation &C, const JobAction &JA,
                                       const InputInfo &Output,
                                       const char *InputFileName) const {
  // Construct llc command.
  // The output is an object file.
  ArgStringList LlcArgs{"-filetype=obj", "-o", Output.getFilename(),
                        InputFileName};
  SmallString<128> LlcPath(C.getDriver().Dir);
  llvm::sys::path::append(LlcPath, "llc");
  const char *Llc = C.getArgs().MakeArgString(LlcPath);
  C.addCommand(std::make_unique<Command>(JA, *this,
                                         ResponseFileSupport::AtFileUTF8(), Llc,
                                         LlcArgs, std::nullopt));
}

// For SYCL the inputs of the linker job are SPIR-V binaries and output is
// a single SPIR-V binary.  Input can also be bitcode when specified by
// the user.
void SYCL::Linker::ConstructJob(Compilation &C, const JobAction &JA,
                                const InputInfo &Output,
                                const InputInfoList &Inputs,
                                const ArgList &Args,
                                const char *LinkingOutput) const {

  assert((getToolChain().getTriple().isSPIR() ||
          getToolChain().getTriple().isNVPTX() ||
          getToolChain().getTriple().isAMDGCN() || isSYCLNativeCPU(Args)) &&
         "Unsupported target");

  std::string SubArchName =
      std::string(getToolChain().getTriple().getArchName());

  // Prefix for temporary file name.
  std::string Prefix = std::string(llvm::sys::path::stem(SubArchName));

  // For CUDA, we want to link all BC files before resuming the normal
  // compilation path
  if (getToolChain().getTriple().isNVPTX() ||
      getToolChain().getTriple().isAMDGCN()) {
    InputInfoList NvptxInputs;
    for (const auto &II : Inputs) {
      if (!II.isFilename())
        continue;
      NvptxInputs.push_back(II);
    }

    constructLLVMLinkCommand(C, JA, Output, Args, SubArchName, Prefix,
                             NvptxInputs);
    return;
  }

  InputInfoList SpirvInputs;
  for (const auto &II : Inputs) {
    if (!II.isFilename())
      continue;
    SpirvInputs.push_back(II);
  }

  constructLLVMLinkCommand(C, JA, Output, Args, SubArchName, Prefix,
                           SpirvInputs);
}

static const char *makeExeName(Compilation &C, StringRef Name) {
  llvm::SmallString<8> ExeName(Name);
  const ToolChain *HostTC = C.getSingleOffloadToolChain<Action::OFK_Host>();
  if (HostTC->getTriple().isWindowsMSVCEnvironment())
    ExeName.append(".exe");
  return C.getArgs().MakeArgString(ExeName);
}

void SYCL::fpga::BackendCompiler::constructOpenCLAOTCommand(
    Compilation &C, const JobAction &JA, const InputInfo &Output,
    const InputInfoList &Inputs, const ArgList &Args) const {
  // Construct opencl-aot command. This is used for FPGA AOT compilations
  // when performing emulation.  Input file will be a SPIR-V binary which
  // will be compiled to an aocx file.
  InputInfoList ForeachInputs;
  InputInfoList FPGADepFiles;
  ArgStringList CmdArgs{"-device=fpga_fast_emu"};

  for (const auto &II : Inputs) {
    if (II.getType() == types::TY_TempAOCOfilelist ||
        II.getType() == types::TY_FPGA_Dependencies ||
        II.getType() == types::TY_FPGA_Dependencies_List)
      continue;
    if (II.getType() == types::TY_Tempfilelist)
      ForeachInputs.push_back(II);
    CmdArgs.push_back(
        C.getArgs().MakeArgString("-spv=" + Twine(II.getFilename())));
  }
  CmdArgs.push_back(
      C.getArgs().MakeArgString("-ir=" + Twine(Output.getFilename())));

  StringRef ForeachExt = "aocx";
  if (Arg *A = Args.getLastArg(options::OPT_fsycl_link_EQ))
    if (A->getValue() == StringRef("early"))
      ForeachExt = "aocr";

  // Add any implied arguments before user defined arguments.
  Action::OffloadKind DeviceOffloadKind(JA.getOffloadingDeviceKind()); // INTEL
  const toolchains::SYCLToolChain &TC =
      static_cast<const toolchains::SYCLToolChain &>(getToolChain());
  llvm::Triple CPUTriple("spir64_x86_64");
#if INTEL_CUSTOMIZATION
  TC.AddImpliedTargetArgs(DeviceOffloadKind, CPUTriple, Args, CmdArgs, JA);
#endif // INTEL_CUSTOMIZATION
  // Add the target args passed in
#if INTEL_CUSTOMIZATION
  TC.TranslateBackendTargetArgs(DeviceOffloadKind, CPUTriple, Args, CmdArgs);
  TC.TranslateLinkerTargetArgs(DeviceOffloadKind, CPUTriple, Args, CmdArgs);
#endif // INTEL_CUSTOMIZATION

  SmallString<128> ExecPath(
      getToolChain().GetProgramPath(makeExeName(C, "opencl-aot")));
  const char *Exec = C.getArgs().MakeArgString(ExecPath);
  auto Cmd = std::make_unique<Command>(JA, *this, ResponseFileSupport::None(),
                                       Exec, CmdArgs, std::nullopt);
  if (!ForeachInputs.empty()) {
    StringRef ParallelJobs =
#if INTEL_CUSTOMIZATION
        Args.getLastArgValue(DeviceOffloadKind == Action::OFK_SYCL
                                 ? options::OPT_fsycl_max_parallel_jobs_EQ
                                 : options::OPT_fopenmp_max_parallel_jobs_EQ);
#endif // INTEL_CUSTOMIZATION
    constructLLVMForeachCommand(C, JA, std::move(Cmd), ForeachInputs, Output,
                                this, "", ForeachExt, ParallelJobs);
  } else
    C.addCommand(std::move(Cmd));
}

void SYCL::fpga::BackendCompiler::ConstructJob(
    Compilation &C, const JobAction &JA, const InputInfo &Output,
    const InputInfoList &Inputs, const ArgList &Args,
    const char *LinkingOutput) const {
  assert((getToolChain().getTriple().getArch() == llvm::Triple::spir ||
          getToolChain().getTriple().getArch() == llvm::Triple::spir64) &&
         "Unsupported target");

  // Grab the -Xsycl-target* options.
  Action::OffloadKind DeviceOffloadKind(JA.getOffloadingDeviceKind()); // INTEL
  const toolchains::SYCLToolChain &TC =
      static_cast<const toolchains::SYCLToolChain &>(getToolChain());
  ArgStringList TargetArgs;
  TC.TranslateBackendTargetArgs(DeviceOffloadKind, TC.getTriple(), // INTEL
                                Args, TargetArgs);                 // INTEL

  // When performing emulation compilations for FPGA AOT, we want to use
  // opencl-aot instead of aoc.
  if (C.getDriver().IsFPGAEmulationMode()) {
    constructOpenCLAOTCommand(C, JA, Output, Inputs, Args);
    return;
  }

  InputInfoList ForeachInputs;
  InputInfoList FPGADepFiles;
  StringRef CreatedReportName;
  ArgStringList CmdArgs{"-o", Output.getFilename()};
  for (const auto &II : Inputs) {
    std::string Filename(II.getFilename());
    if (II.getType() == types::TY_Tempfilelist)
      ForeachInputs.push_back(II);
    if (II.getType() == types::TY_TempAOCOfilelist)
      // Add any FPGA library lists.  These come in as special tempfile lists.
      CmdArgs.push_back(Args.MakeArgString(Twine("-library-list=") + Filename));
    else if (II.getType() == types::TY_FPGA_Dependencies ||
             II.getType() == types::TY_FPGA_Dependencies_List)
      FPGADepFiles.push_back(II);
    else
      CmdArgs.push_back(C.getArgs().MakeArgString(Filename));
    // Check for any AOCR input, if found use that as the project report name
    StringRef Ext(llvm::sys::path::extension(Filename));
    if (Ext.empty())
      continue;
    if (getToolChain().LookupTypeForExtension(Ext.drop_front()) ==
        types::TY_FPGA_AOCR) {
      // Keep the base of the .aocr file name.  Input file is a temporary,
      // so we are stripping off the additional naming information for a
      // cleaner name.  The suffix being stripped from the name is the
      // added temporary string and the extension.
      StringRef SuffixFormat("-XXXXXX.aocr");
      SmallString<128> NameBase(
          Filename.substr(0, Filename.length() - SuffixFormat.size()));
      NameBase.append(".prj");
      CreatedReportName =
          Args.MakeArgString(llvm::sys::path::filename(NameBase));
    }
  }
  CmdArgs.push_back("-sycl");

  StringRef ForeachExt = "aocx";
  if (Arg *A = Args.getLastArg(options::OPT_fsycl_link_EQ))
    if (A->getValue() == StringRef("early")) {
      CmdArgs.push_back("-rtl");
      ForeachExt = "aocr";
    }

  for (auto *A : Args) {
    // Any input file is assumed to have a dependency file associated and
    // the report folder can also be named based on the first input.
    if (A->getOption().getKind() != Option::InputClass)
      continue;
    SmallString<128> ArgName(A->getSpelling());
    StringRef Ext(llvm::sys::path::extension(ArgName));
    if (Ext.empty())
      continue;
    types::ID Ty = getToolChain().LookupTypeForExtension(Ext.drop_front());
    if (Ty == types::TY_INVALID)
      continue;
    if (types::isSrcFile(Ty) || Ty == types::TY_Object) {
      // The project report is created in CWD, so strip off any directory
      // information if provided with the input file.
      StringRef TrimmedArgName = llvm::sys::path::filename(ArgName);
      if (types::isSrcFile(Ty)) {
        SmallString<128> DepName(
            C.getDriver().getFPGATempDepFile(std::string(TrimmedArgName)));
        if (!DepName.empty())
          FPGADepFiles.push_back(InputInfo(types::TY_Dependencies,
                                           Args.MakeArgString(DepName),
                                           Args.MakeArgString(DepName)));
      }
      if (CreatedReportName.empty()) {
        // Project report should be saved into CWD, so strip off any
        // directory information if provided with the input file.
        llvm::sys::path::replace_extension(ArgName, "prj");
        CreatedReportName = Args.MakeArgString(ArgName);
      }
    }
  }

  // Add any dependency files.
  if (!FPGADepFiles.empty()) {
    SmallString<128> DepOpt("-dep-files=");
    for (unsigned I = 0; I < FPGADepFiles.size(); ++I) {
      if (I)
        DepOpt += ',';
      if (FPGADepFiles[I].getType() == types::TY_FPGA_Dependencies_List)
        DepOpt += "@";
      DepOpt += FPGADepFiles[I].getFilename();
    }
    CmdArgs.push_back(C.getArgs().MakeArgString(DepOpt));
  }

  // Depending on output file designations, set the report folder
  SmallString<128> ReportOptArg;
  if (Arg *FinalOutput = Args.getLastArg(options::OPT_o, options::OPT__SLASH_o,
                                         options::OPT__SLASH_Fe)) {
    SmallString<128> FN(FinalOutput->getValue());
    // For "-o file.xxx" where the option value has an extension, if the
    // extension is one of .a .o .out .lib .obj .exe, the output project
    // directory name will be file.proj which omits the extension. Otherwise
    // the output project directory name will be file.xxx.prj which keeps
    // the original extension.
    StringRef Ext = llvm::sys::path::extension(FN);
    SmallVector<StringRef, 6> Exts = {".o",   ".a",   ".out",
                                      ".obj", ".lib", ".exe"};
    if (std::find(Exts.begin(), Exts.end(), Ext) != Exts.end())
      llvm::sys::path::replace_extension(FN, "prj");
    else
      FN.append(".prj");
    const char *FolderName = Args.MakeArgString(FN);
    ReportOptArg += FolderName;
  } else {
    // Default output directory should match default output executable name
    ReportOptArg += "a.prj";
  }
  if (!ReportOptArg.empty())
    CmdArgs.push_back(C.getArgs().MakeArgString(
        Twine("-output-report-folder=") + ReportOptArg));

#if INTEL_CUSTOMIZATION
  // Add any implied arguments before user defined arguments.
  TC.AddImpliedTargetArgs(
      DeviceOffloadKind, getToolChain().getTriple(), Args, CmdArgs, JA);

  // Add -Xsycl-target* options.
  TC.TranslateBackendTargetArgs(
      DeviceOffloadKind, getToolChain().getTriple(), Args, CmdArgs);
  TC.TranslateLinkerTargetArgs(
      DeviceOffloadKind, getToolChain().getTriple(), Args, CmdArgs);
#endif // INTEL_CUSTOMIZATION

  // Look for -reuse-exe=XX option
  if (Arg *A = Args.getLastArg(options::OPT_reuse_exe_EQ)) {
    Args.ClaimAllArgs(options::OPT_reuse_exe_EQ);
    CmdArgs.push_back(Args.MakeArgString(A->getAsString(Args)));
  }

  SmallString<128> ExecPath(
      getToolChain().GetProgramPath(makeExeName(C, "aoc")));
  const char *Exec = C.getArgs().MakeArgString(ExecPath);
  auto Cmd = std::make_unique<Command>(JA, *this, ResponseFileSupport::None(),
                                       Exec, CmdArgs, std::nullopt);
  addFPGATimingDiagnostic(Cmd, C);
  if (!ForeachInputs.empty()) {
    StringRef ParallelJobs =
#if INTEL_CUSTOMIZATION
        Args.getLastArgValue(DeviceOffloadKind == Action::OFK_SYCL
                                 ? options::OPT_fsycl_max_parallel_jobs_EQ
                                 : options::OPT_fopenmp_max_parallel_jobs_EQ);
#endif // INTEL_CUSTOMIZATION
    constructLLVMForeachCommand(C, JA, std::move(Cmd), ForeachInputs, Output,
                                this, ReportOptArg, ForeachExt, ParallelJobs);
  } else
    C.addCommand(std::move(Cmd));
}

#if INTEL_CUSTOMIZATION
void SYCL::gen::BackendCompiler::constructOclocConcatCommand(Compilation &C,
    const JobAction &JA, const InputInfo &Output, const InputInfoList &Inputs,
    StringRef ExecPath) const {
  // Construct ocloc concat command.
  // ocloc concat <input> <input> ... -out <output>
  ArgStringList CmdArgs{"concat"};
  InputInfoList ForeachInputs;
  assert(Inputs.size() >= 2 && "Expecting 2 or more inputs to ocloc concat");
  for (const auto &II : Inputs) {
    std::string Filename(II.getFilename());
    if (II.getType() == types::TY_Tempfilelist)
      ForeachInputs.push_back(II);
    CmdArgs.push_back(C.getArgs().MakeArgString(Filename));
  }
  CmdArgs.push_back("-out");
  CmdArgs.push_back(C.getArgs().MakeArgString(Output.getFilename()));

  const char *Exec = C.getArgs().MakeArgString(ExecPath);
  auto Cmd = std::make_unique<Command>(JA, *this, ResponseFileSupport::None(),
                                       Exec, CmdArgs, std::nullopt);
  if (!ForeachInputs.empty()) {
    Action::OffloadKind DeviceOffloadKind(JA.getOffloadingDeviceKind());
    StringRef ParallelJobs =
        C.getArgs().getLastArgValue(DeviceOffloadKind == Action::OFK_SYCL
                                 ? options::OPT_fsycl_max_parallel_jobs_EQ
                                 : options::OPT_fopenmp_max_parallel_jobs_EQ);
    constructLLVMForeachCommand(C, JA, std::move(Cmd), ForeachInputs, Output,
                                this, "", "out", ParallelJobs);
  } else
    C.addCommand(std::move(Cmd));
}

struct OclocInfo {
  const char *DeviceName;
  const char *PackageName;
  const char *Version;
  SmallVector<int, 8> HexValues;
};

// The OclocDevices data structure is organized by device name, with the
// corresponding ocloc split release, version and possible Hex representations
// of a given device.  This information is gathered from the following:
// https://github.com/intel/compute-runtime/blob/master/shared/source/dll/devices/devices_base.inl
// https://github.com/intel/compute-runtime/blob/master/shared/source/dll/devices/devices_additional.inl
static OclocInfo OclocDevices[] = {
    {"bdw",
     "gen9-11",
     "8.0.0",
     {0x1602, 0x160A, 0x1606, 0x160E, 0x160D, 0x1612, 0x161A, 0x1616, 0x161E,
      0x161D, 0x1622, 0x162A, 0x1626, 0x162B, 0x162E, 0x162D}},
    {"skl", "gen9-11", "9.0.9", {0x1902, 0x190B, 0x190A, 0x1906, 0x190E, 0x1917,
                                 0x1913, 0x1915, 0x1912, 0x191B, 0x191A, 0x1916,
                                 0x191E, 0x191D, 0x1921, 0x9905, 0x192B, 0x192D,
                                 0x192A, 0x1923, 0x1926, 0x1927, 0x1932, 0x193B,
                                 0x193A, 0x193D}},
    {"kbl", "gen9-11", "9.1.9", {0x5902, 0x590B, 0x590A, 0x5906, 0x590E, 0x5908,
                                 0x5913, 0x5915, 0x5912, 0x591B, 0x5917, 0x591A,
                                 0x5916, 0x591E, 0x591D, 0x591C, 0x5921, 0x5926,
                                 0x5927, 0x592B, 0x592A, 0x5923, 0x5932, 0x593B,
                                 0x593A, 0x593D}},
    {"cfl",
     "gen9-11",
     "9.2.9",
     {0x3E90, 0x3E93, 0x3EA4, 0x3E99, 0x3EA1, 0x3E92, 0x3E9B, 0x3E94, 0x3E91,
      0x3E96, 0x3E9A, 0x3EA3, 0x3EA9, 0x3EA0, 0x3E98, 0x3E95, 0x3EA6, 0x3EA7,
      0x3EA8, 0x3EA5, 0x3EA2, 0x9B21, 0x9BAA, 0x9BAB, 0x9BAC, 0x9BA0, 0x9BA5,
      0x9BA8, 0x9BA4, 0x9BA2, 0x9B41, 0x9BCA, 0x9BCB, 0x9BCC, 0x9BC0, 0x9BC5,
      0x9BC8, 0x9BC4, 0x9BC2, 0x9BC6, 0x9BE6, 0x9BF6}},
    {"apl", "gen9-11", "9.3.0", {}},
    {"glk", "gen9-11", "9.4.0", {0x3184, 0x3185}},
    {"whl", "gen9-11", "9.5.0", {}},
    {"aml", "gen9-11", "9.6.0", {}},
    {"cml", "gen9-11", "9.7.0", {}},
    {"icllp",
     "gen9-11",
     "11.0.0",
     {0xFF05, 0x8A56, 0x8A58, 0x8A5C, 0x8A5A, 0x8A50, 0x8A52, 0x8A51}},
    {"lkf", "gen9-11", "11.1.0", {0x9840}},
    {"ehl",
     "gen9-11",
     "11.2.0",
     {0x4500, 0x4541, 0x4551, 0x4571, 0x4555, 0x4E51, 0x4E61, 0x4E71, 0x4E55}},
    {"gen9", "gen9-11", "", {}},
    {"gen11", "gen9-11", "", {}},
    {"tgl", "gen12+", "", {}},
    {"tgllp",
     "gen12+",
     "12.0.0",
     {0xFF20, 0x9A49, 0x9A40, 0x9A59, 0x9A60, 0x9A68, 0x9A70, 0x9A78}},

    {"rkl",
     "gen12+",
     "12.1.0",
     {0x4C80, 0x4C8A, 0x4C8B, 0x4C8C, 0x4C90, 0x4C9A}},
    {"adls",
     "gen12+",
     "12.2.0",
     {0x4680, 0x4682, 0x4688, 0x468A, 0x4690, 0x4692, 0x4693, 0xA780, 0xA781,
      0xA782, 0xA783, 0xA788, 0xA789, 0xA78B}},
    {"adl-s", "gen12+", "", {}},
    {"adlp", "gen12+", "12.3.0", {0x46A0, 0x46B0, 0x46A1, 0x46A2, 0x46A3,
                                  0x46A6, 0x46A8, 0x46AA, 0x462A, 0x4626,
                                  0x4628, 0x46B1, 0x46B2, 0x46B3, 0x46C0,
                                  0x46C1, 0x46C2, 0x46C3, 0xA7A0, 0xA720,
                                  0xA7A8, 0xA7A1, 0xA721, 0xA7A9}},
    {"adl-p", "gen12+", "", {}},
    {"adln", "gen12+", "12.4.0", {0x46D0, 0x46D1, 0x46D2}},
    {"adl-n", "gen12+", "", {}},
    {"dg1", "gen12+", "12.10.0", {0x4905, 0x4906, 0x4907, 0x4908}},
    {"dg2-g10-a0", "gen12+", "", {}},
    {"dg2-g10-a1", "gen12+", "", {}},
    {"dg2-g10-b0", "gen12+", "", {}},
    {"acm-g10", "gen12+", "12.55.8", {}},
    {"ats-m150", "gen12+", "", {}},
    {"dg2-g10",
     "gen12+",
     "",
     {0x4F80, 0x4F81, 0x4F82, 0x4F83, 0x4F84, 0x4F85, 0x5690, 0x5691, 0x5692,
      0x56A0, 0x56A1, 0x56A2, 0x56C0}},
    {"dg2-g10-c0", "gen12+", "", {}},
    {"dg2-g11-a0", "gen12+", "", {}},
    {"dg2-g11-b0", "gen12+", "", {}},
    {"acm-g11", "gen12+", "12.56.0", {}},
    {"ats-m75", "gen12+", "", {}},
    {"dg2-g11",
     "gen12+",
     "",
     {0x4F87, 0x4F88, 0x5693, 0x5694, 0x5695, 0x5696, 0x56B0, 0x56B1, 0x56C1}},
    {"dg2-g11-b1", "gen12+", "", {}},
    {"acm-g12", "gen12+", "12.57.0", {}},
    {"dg2-g12",
     "gen12+",
     "",
     {0x5696, 0x5697, 0x56A3, 0x56A4, 0x56B2, 0x56B3, 0x4F85, 0x4F86}},
    {"dg2-g12-a0", "gen12+", "", {}},
    {"acm-g20", "gen12+", "", {}},
    {"dg2-g20", "gen12+", "", {}},
    {"acm-g21", "gen12+", "", {}},
    {"dg2-g21", "gen12+", "", {}},
    {"dg2", "gen12+", "", {}},
    {"xehp-sdv",
     "gen12+",
     "12.1.0",
     {0x0201, 0x0202, 0x0203, 0x0204, 0x0205, 0x0206, 0x0207, 0x0208, 0x0209,
      0x020A, 0x020B, 0x020C, 0x020D, 0x020E, 0x020F, 0x0210}},
    {"pvc-sdv", "gen12+", "12.60.1", {}},
    {"pvc",
     "gen12+",
     "12.60.7",
     {0x0BD0, 0x0BD5, 0x0BD6, 0x0BD7, 0x0BD8, 0x0BD9, 0x0BDA, 0x0BDB}},
    {"gen12", "gen12+", "", {}},
    {"gen12lp", "gen12+", "", {}},
    {"xe", "gen12+", "", {}},
    {"xe-hpg", "gen12+", "", {}},
    {"xe-hpgplus", "gen12+", "", {}},
    {"xe_hp", "gen12+", "", {}},
    {"xe_hp_core", "gen12+", "", {}},
    {"xe_hpg_core", "gen12+", "", {}}};
static const unsigned numOclocDevices = std::size(OclocDevices);

static SmallVector<std::pair<StringRef, ArgStringList>> getOclocTargets(
    Compilation &C, const ArgStringList &CmdArgs) {
  SmallVector<std::pair<StringRef, ArgStringList>, 4> Targets;
  ArgStringList NewArgs;
  auto addToOcloc = [&](StringRef OclocTarget, StringRef Arg) {
    for (auto &Target : Targets) {
      if (Target.first.equals(OclocTarget)) {
        Target.second.push_back(C.getArgs().MakeArgString(Arg));
        return;
      }
    }
    // Target not found, add it here.
    ArgStringList NewList;
    NewList.push_back(C.getArgs().MakeArgString(Arg));
    Targets.push_back(
        std::make_pair(C.getArgs().MakeArgString(OclocTarget), NewList));
  };
  // Capture the argument for '-device'
  bool DeviceSeen = false;
  StringRef DeviceArg;
  for (StringRef Arg : CmdArgs) {
    if (DeviceSeen) {
      DeviceArg = Arg;
      break;
    }
    if (Arg.equals("-device"))
      DeviceSeen = true;
  }
  if (DeviceArg.empty())
    // No -device seen, return an empty vector
    return std::move(Targets);

  // Special case settings where we know exactly what oclocs to populate and
  // call with specific values.
  if (DeviceArg.equals("*")) {
    // -device * implies:
    //   gen9-11: -device *
    //   gen12+:  -device *
    addToOcloc("gen9-11", "-device");
    addToOcloc("gen9-11", "*");
    addToOcloc("gen12+", "-device");
    addToOcloc("gen12+", "*");
    return std::move(Targets);
  }
  if (DeviceArg.equals("gen9") || DeviceArg.equals("gen11")) {
    addToOcloc("gen9-11", "-device");
    addToOcloc("gen9-11", DeviceArg);
    return std::move(Targets);
  }

  // Here we parse the targets, tokenizing via ','
  SmallVector<StringRef> SplitArgs;
  // Holding vectors for the device values.
  // TODO: Improve handling of these - probably can be done a bit more
  // dynamically instead of fixed vectors.
  SmallVector<StringRef> Gen9_11;
  SmallVector<StringRef> Gen12plus;
  DeviceArg.split(SplitArgs, ",");
  for (auto SingleArg : SplitArgs) {
    StringRef OclocTarget;
    // Handle shortened versions.
    bool CheckShortVersion = true;
    for (auto Char : SingleArg.str()) {
      if (!(std::isdigit(Char) || Char == '.')) {
        CheckShortVersion = false;
        break;
      }
    }
    // Check for device, version or hex (literal values)
    for (unsigned int I = 0; I < numOclocDevices && OclocTarget.empty(); I++) {
      if (SingleArg.equals_insensitive(OclocDevices[I].DeviceName) ||
          SingleArg.equals_insensitive(OclocDevices[I].Version)) {
        OclocTarget = OclocDevices[I].PackageName;
        continue;
      }
      for (int HexVal : OclocDevices[I].HexValues) {
        int Value = 0;
        if (!SingleArg.getAsInteger(0, Value) && Value == HexVal) {
          OclocTarget = OclocDevices[I].PackageName;
          continue;
        }
      }
      // Check for ranges - just match a portion of the string or version
      // and send that full item to the specific ocloc.  Do not try and split
      // the ranges (possible future enhancement)
      if (SingleArg.contains('-') || SingleArg.contains(':')) {
        if (SingleArg.contains(OclocDevices[I].DeviceName) ||
            (OclocDevices[I].Version[0] &&
             SingleArg.contains(OclocDevices[I].Version))) {
          OclocTarget = OclocDevices[I].PackageName;
          continue;
        }
      }
      if (CheckShortVersion &&
          StringRef(OclocDevices[I].Version).startswith(SingleArg)) {
        OclocTarget = OclocDevices[I].PackageName;
        continue;
      }
    }
    if (!OclocTarget.empty()) {
      if (OclocTarget.equals("gen9-11"))
        Gen9_11.push_back(SingleArg);
      if (OclocTarget.equals("gen12+"))
        Gen12plus.push_back(SingleArg);
    } else {
      // Arg is not recognized.  We will default to adding to the gen12+ ocloc
      Gen12plus.push_back(SingleArg);
    }
  }
  auto addDevices = [&](SmallVector<StringRef> DeviceVec, StringRef Target) {
    if (!DeviceVec.empty()) {
      SmallString<32> Devices;
      int I = 0;
      for (auto DevArg : DeviceVec) {
        if (I)
          Devices += ",";
        Devices += DevArg;
        I++;
      }
      addToOcloc(Target, "-device");
      addToOcloc(Target, Devices);
    }
  };
  addDevices(Gen9_11, "gen9-11");
  addDevices(Gen12plus, "gen12+");

  return std::move(Targets);
}

void SYCL::gen::BackendCompiler::constructOclocCommand(Compilation &C,
    const JobAction &JA, const InputInfo &Output, const InputInfoList &Inputs,
    const ArgStringList &Args, StringRef ExecPath) const {
  // Construct ocloc command.
  // Input Args is expected to be the Args to ocloc, as the calling function
  // interprets the toolchain args prior to calling this.
  ArgStringList CmdArgs{"-output", Output.getFilename()};
  InputInfoList ForeachInputs;
  for (const auto &II : Inputs) {
    CmdArgs.push_back("-file");
    std::string Filename(II.getFilename());
    if (II.getType() == types::TY_Tempfilelist)
      ForeachInputs.push_back(II);
    CmdArgs.push_back(C.getArgs().MakeArgString(Filename));
  }

  // The next line prevents ocloc from modifying the image name
  CmdArgs.push_back("-output_no_suffix");
  CmdArgs.push_back("-spirv_input");

  // Add -Xsycl-target* options.
  CmdArgs.append(Args);

  const char *Exec = C.getArgs().MakeArgString(ExecPath);
  auto Cmd = std::make_unique<Command>(JA, *this, ResponseFileSupport::None(),
                                       Exec, CmdArgs, std::nullopt);
  if (!ForeachInputs.empty()) {
    Action::OffloadKind DeviceOffloadKind(JA.getOffloadingDeviceKind());
    StringRef ParallelJobs =
        C.getArgs().getLastArgValue(DeviceOffloadKind == Action::OFK_SYCL
                                 ? options::OPT_fsycl_max_parallel_jobs_EQ
                                 : options::OPT_fopenmp_max_parallel_jobs_EQ);
    constructLLVMForeachCommand(C, JA, std::move(Cmd), ForeachInputs, Output,
                                this, "", "out", ParallelJobs);
  } else
    C.addCommand(std::move(Cmd));
}

// Search for the location in which the split ocloc binaries reside.
// The location can be determined by the following:
//  - location set via $OCLOCROOT/$OCLOCVER
//  - values within the LIB environment variable
//  - location relative to compiler installation
static std::optional<std::string> getOclocLocation(Compilation &C) {
  std::optional<std::string> OclocRoot =
      llvm::sys::Process::GetEnv("OCLOCROOT");
  std::optional<std::string> OclocVer = llvm::sys::Process::GetEnv("OCLOCVER");
  if (OclocRoot && OclocVer) {
    SmallString<128> OclocLoc;
    llvm::sys::path::append(OclocLoc, *OclocRoot, *OclocVer);
    if (OclocLoc.size() > 1 && llvm::sys::fs::exists(OclocLoc))
      return std::string(OclocLoc.str());
  }
  std::optional<std::string> Lib = llvm::sys::Process::GetEnv("LIB");
  if (Lib) {
    SmallVector<StringRef, 8> SplitPaths;
    const char EnvPathSeparatorStr[] = {llvm::sys::EnvPathSeparator, '\0'};
    llvm::SplitString(*Lib, SplitPaths, EnvPathSeparatorStr);
    for (StringRef Path : SplitPaths) {
      SmallVector<std::string, 3> LibPaths;
      auto addDir = [&LibPaths](std::string Base, StringRef Path) -> void {
        SmallString<128> BD(Path);
        llvm::sys::path::append(BD, Base);
        LibPaths.emplace_back(BD);
      };
      // Check for the expected gen12+ and gen9-11 directories
      addDir("gen12+", Path.trim());
      addDir("gen9-11", Path.trim());
      bool ValidLoc = true;
      for (auto &Loc : LibPaths)
        ValidLoc &= llvm::sys::fs::exists(Loc);
      if (ValidLoc)
        return std::string(Path.str());
      // Non-split case, finding 'ocloc.exe' is valid.
      SmallString<128> LibDir(Path.trim());
      llvm::sys::path::append(LibDir, "ocloc.exe");
      if (llvm::sys::fs::exists(LibDir))
        return std::string(Path.str());
    }
  }
  SmallString<128> OclocDir(C.getDriver().Dir);
#if INTEL_DEPLOY_UNIFIED_LAYOUT
  // In the unified layout, the 'driver' is in bin/compiler
  llvm::sys::path::append(OclocDir, "..");
#endif // INTEL_DEPLOY_UNIFIED_LAYOUT
  llvm::sys::path::append(OclocDir, "..", "lib", "ocloc");
  llvm::sys::path::remove_dots(OclocDir, /*remove_dot_dot=*/true);
  if (llvm::sys::fs::exists(OclocDir))
    return std::string(OclocDir.str());
  return std::nullopt;
}
#endif // INTEL_CUSTOMIZATION

void SYCL::gen::BackendCompiler::ConstructJob(Compilation &C,
                                              const JobAction &JA,
                                              const InputInfo &Output,
                                              const InputInfoList &Inputs,
                                              const ArgList &Args,
                                              const char *LinkingOutput) const {
  assert((getToolChain().getTriple().getArch() == llvm::Triple::spir ||
          getToolChain().getTriple().getArch() == llvm::Triple::spir64) &&
         "Unsupported target");

#if INTEL_CUSTOMIZATION
  // When on Windows, and we have multiple ocloc installations available, we
  // have to break down which ocloc (or multiple oclocs) we are calling.
  // This path is only valid for Windows targets and if _all_ of the known
  // oclocs are found.
  const ToolChain *HostTC = C.getSingleOffloadToolChain<Action::OFK_Host>();
  bool isMSVC = HostTC->getTriple().isWindowsMSVCEnvironment();
  bool SplitOcloc = false;
  std::map<std::string, std::string> OclocDirs;
  // Allow for this behavior to trigger with --enable-ocloc-split for
  // testing purposes.
  if (isMSVC || Args.hasArg(options::OPT_enable_ocloc_split)) {
    SplitOcloc = true;
    std::string OclocDir(C.getDriver().GetFilePath("ocloc", *HostTC));
    if (!Args.hasArg(options::OPT_enable_ocloc_split))
      if (auto OclocLoc = getOclocLocation(C))
        OclocDir = *OclocLoc;
    auto addOclocDir = [&OclocDirs, &OclocDir](std::string BaseName) {
      SmallString<128> OD(OclocDir);
      llvm::sys::path::append(OD, BaseName, "ocloc.exe");
      OclocDirs[BaseName] = OD.str();
    };
    addOclocDir("gen9-11");
    addOclocDir("gen12+");
    for (auto &Loc : OclocDirs)
      SplitOcloc &= llvm::sys::fs::exists(Loc.second);
  }
  StringRef Device = JA.getOffloadingArch();
  Action::OffloadKind DeviceOffloadKind(JA.getOffloadingDeviceKind());
  const toolchains::SYCLToolChain &TC =
      static_cast<const toolchains::SYCLToolChain &>(getToolChain());
  ArgStringList CmdArgs;
  TC.AddImpliedTargetArgs(
      DeviceOffloadKind, getToolChain().getTriple(), Args, CmdArgs, JA);
  TC.TranslateBackendTargetArgs(
      DeviceOffloadKind, getToolChain().getTriple(), Args, CmdArgs, Device);
  TC.TranslateLinkerTargetArgs(
      DeviceOffloadKind, getToolChain().getTriple(), Args, CmdArgs);
  // Strip out -cl-no-match-sincospi in case it was used to disable the
  // default setting.
  CmdArgs.erase(llvm::remove_if(CmdArgs,
                                [&](auto Cur) {
                                  return !strcmp(Cur, "-cl-no-match-sincospi");
                                }),
                CmdArgs.end());
  // Check for -device settings in the CmdArgs, split them out as needed.
  if (SplitOcloc) {
    // Determine which ocloc(s) we will be calling.  This will be done by
    // generating a tuple containing arguments for each set of devices.
    SmallVector<std::pair<StringRef, ArgStringList>>
        OclocTargets(getOclocTargets(C, CmdArgs));
    auto combineArgs = [&CmdArgs](const ArgStringList &DeviceArg)
                                                      -> ArgStringList {
      ArgStringList AllArgs;
      bool SkipNext = false;
      for (auto Arg : CmdArgs) {
        if (SkipNext) {
          SkipNext = false;
          continue;
        }
        if (StringRef(Arg).equals("-device")) {
          AllArgs.append(DeviceArg);
          SkipNext = true;
          continue;
        }
        AllArgs.push_back(Arg);
      }
      return AllArgs;
    };
    if (OclocTargets.size() > 1) {
      InputInfoList Outputs;
      for (auto &OclocItem : OclocTargets) {
        auto OclocDir = OclocDirs.find(OclocItem.first.data());
        assert(OclocDir != OclocDirs.end() && "Missing ocloc search location");
        // Create new output temporary file
        std::string OutputTempFile;
        OutputTempFile = C.getDriver().GetTemporaryPath(
            llvm::sys::path::stem(Output.getFilename()).str() + "-ocloc",
            types::getTypeTempSuffix(Output.getType()));
        const char *TempOutput = C.addTempFile(
            C.getArgs().MakeArgString(OutputTempFile));
        InputInfo OclocOutput(Inputs[0].getType(), TempOutput, TempOutput);
        Outputs.push_back(OclocOutput);
        constructOclocCommand(C, JA, OclocOutput, Inputs,
                              combineArgs(OclocItem.second), OclocDir->second);
      }
      // perform a concatenation.
      auto OclocDir = OclocDirs.find("gen12+");
      // 3 inputs for concat.  Perform a concat against the first 2.
      InputInfoList OutputsP2;
      assert((Outputs.size() == 2 || Outputs.size() == 3) && "Incorrect number "
             "of expected concat inputs.");
      if (Outputs.size() == 3) {
        // Create new output temporary file
        std::string OutputTempFile;
        OutputTempFile = C.getDriver().GetTemporaryPath(
            llvm::sys::path::stem(Output.getFilename()).str() + "-ocloc",
            types::getTypeTempSuffix(Output.getType()));
        const char *TempOutput = C.addTempFile(
            C.getArgs().MakeArgString(OutputTempFile));
        InputInfo OclocOutput(Outputs[1].getType(), TempOutput, TempOutput);
        InputInfoList OutputsP1;
        OutputsP1.push_back(Outputs[1]);
        OutputsP1.push_back(Outputs[2]);
        constructOclocConcatCommand(C, JA, OclocOutput, OutputsP1,
                                    OclocDir->second);
        OutputsP2.push_back(OclocOutput);
      } else
        OutputsP2.push_back(Outputs[1]);
      OutputsP2.push_back(Outputs[0]);
      constructOclocConcatCommand(C, JA, Output, OutputsP2, OclocDir->second);
      return;
    } else if (OclocTargets.size() == 1) {
      auto OclocItem = OclocTargets[0];
      auto OclocDir = OclocDirs.find(OclocItem.first.data());
      assert(OclocDir != OclocDirs.end() && "Missing ocloc search location");
      constructOclocCommand(C, JA, Output, Inputs,
                            combineArgs(OclocItem.second),
                            OclocDir->second);
      return;
    }
  }
  // Find ocloc via OCLOCROOT/OCLOCVER or LIB
  if (auto OclocLoc = getOclocLocation(C)) {
    SmallString<128> OD(*OclocLoc);
    llvm::sys::path::append(OD, "ocloc.exe");
    if (llvm::sys::fs::exists(OD)) {
      constructOclocCommand(C, JA, Output, Inputs, CmdArgs, OD);
      return;
    }
  }
  // Splitting environment not available and not found with OCLOCROOT/OCLOCVER
  // or LIB so do a regular run.
  auto OclocBin = llvm::sys::findProgramByName("ocloc");
  if (OclocBin.getError())
    C.getDriver().Diag(diag::warn_drv_aot_tool_not_found)
                   << "ocloc";

  SmallString<128> ExecPath(
      getToolChain().GetProgramPath(makeExeName(C, "ocloc")));
  constructOclocCommand(C, JA, Output, Inputs, CmdArgs, ExecPath);
#else // INTEL_CUSTOMIZATION
  ArgStringList CmdArgs{"-output", Output.getFilename()};
  InputInfoList ForeachInputs;
  for (const auto &II : Inputs) {
    CmdArgs.push_back("-file");
    std::string Filename(II.getFilename());
    if (II.getType() == types::TY_Tempfilelist)
      ForeachInputs.push_back(II);
    CmdArgs.push_back(C.getArgs().MakeArgString(Filename));
  }
  // The next line prevents ocloc from modifying the image name
  CmdArgs.push_back("-output_no_suffix");
  CmdArgs.push_back("-spirv_input");
  StringRef Device = JA.getOffloadingArch();

  // Add -Xsycl-target* options.
  Action::OffloadKind DeviceOffloadKind(JA.getOffloadingDeviceKind()); // INTEL
  const toolchains::SYCLToolChain &TC =
      static_cast<const toolchains::SYCLToolChain &>(getToolChain());
#if INTEL_CUSTOMIZATION
  TC.AddImpliedTargetArgs(
      DeviceOffloadKind, getToolChain().getTriple(), Args, CmdArgs, JA);
  TC.TranslateBackendTargetArgs(
      DeviceOffloadKind, getToolChain().getTriple(), Args, CmdArgs, Device);
  TC.TranslateLinkerTargetArgs(
      DeviceOffloadKind, getToolChain().getTriple(), Args, CmdArgs);
  // Strip out -cl-no-match-sincospi in case it was used to disable the
  // default setting.
  CmdArgs.erase(llvm::remove_if(CmdArgs,
                                [&](auto Cur) {
                                  return !strcmp(Cur, "-cl-no-match-sincospi");
                                }),
                CmdArgs.end());
#endif // INTEL_CUSTOMIZATION
  SmallString<128> ExecPath(
      getToolChain().GetProgramPath(makeExeName(C, "ocloc")));
  const char *Exec = C.getArgs().MakeArgString(ExecPath);

#if INTEL_CUSTOMIZATION
  auto OclocBin = llvm::sys::findProgramByName("ocloc");
  if (OclocBin.getError())
    C.getDriver().Diag(diag::warn_drv_aot_tool_not_found)
                   << "ocloc";
#endif // INTEL_CUSTOMIZATION
  auto Cmd = std::make_unique<Command>(JA, *this, ResponseFileSupport::None(),
                                       Exec, CmdArgs, std::nullopt);
  if (!ForeachInputs.empty()) {
    StringRef ParallelJobs =
#if INTEL_CUSTOMIZATION
        Args.getLastArgValue(DeviceOffloadKind == Action::OFK_SYCL
                                 ? options::OPT_fsycl_max_parallel_jobs_EQ
                                 : options::OPT_fopenmp_max_parallel_jobs_EQ);
#endif // INTEL_CUSTOMIZATION
    constructLLVMForeachCommand(C, JA, std::move(Cmd), ForeachInputs, Output,
                                this, "", "out", ParallelJobs);
  } else
    C.addCommand(std::move(Cmd));
#endif // INTEL_CUSTOMIZATION
}

StringRef SYCL::gen::resolveGenDevice(StringRef DeviceName) {
  StringRef Device;
  Device = llvm::StringSwitch<StringRef>(DeviceName)
               .Cases("intel_gpu_bdw", "intel_gpu_8_0_0", "bdw")
               .Cases("intel_gpu_skl", "intel_gpu_9_0_9", "skl")
               .Cases("intel_gpu_kbl", "intel_gpu_9_1_9", "kbl")
               .Cases("intel_gpu_cfl", "intel_gpu_9_2_9", "cfl")
               .Cases("intel_gpu_apl", "intel_gpu_9_3_0", "apl")
               .Cases("intel_gpu_glk", "intel_gpu_9_4_0", "glk")
               .Cases("intel_gpu_whl", "intel_gpu_9_5_0", "whl")
               .Cases("intel_gpu_aml", "intel_gpu_9_6_0", "aml")
               .Cases("intel_gpu_cml", "intel_gpu_9_7_0", "cml")
               .Cases("intel_gpu_icllp", "intel_gpu_11_0_0", "icllp")
               .Cases("intel_gpu_tgllp", "intel_gpu_12_0_0", "tgllp")
               .Case("intel_gpu_rkl", "rkl")
               .Case("intel_gpu_adl_s", "adl_s")
               .Case("intel_gpu_rpl_s", "rpl_s")
               .Case("intel_gpu_adl_p", "adl_p")
               .Case("intel_gpu_adl_n", "adl_n")
               .Cases("intel_gpu_dg1", "intel_gpu_12_10_0", "dg1")
               .Case("intel_gpu_acm_g10", "acm_g10")
               .Case("intel_gpu_acm_g11", "acm_g11")
               .Case("intel_gpu_acm_g12", "acm_g12")
               .Case("intel_gpu_pvc", "pvc")
               .Case("nvidia_gpu_sm_50", "sm_50")
               .Case("nvidia_gpu_sm_52", "sm_52")
               .Case("nvidia_gpu_sm_53", "sm_53")
               .Case("nvidia_gpu_sm_60", "sm_60")
               .Case("nvidia_gpu_sm_61", "sm_61")
               .Case("nvidia_gpu_sm_62", "sm_62")
               .Case("nvidia_gpu_sm_70", "sm_70")
               .Case("nvidia_gpu_sm_72", "sm_72")
               .Case("nvidia_gpu_sm_75", "sm_75")
               .Case("nvidia_gpu_sm_80", "sm_80")
               .Case("nvidia_gpu_sm_86", "sm_86")
               .Case("nvidia_gpu_sm_87", "sm_87")
               .Case("nvidia_gpu_sm_89", "sm_89")
               .Case("nvidia_gpu_sm_90", "sm_90")
               .Case("amd_gpu_gfx700", "gfx700")
               .Case("amd_gpu_gfx701", "gfx701")
               .Case("amd_gpu_gfx702", "gfx702")
               .Case("amd_gpu_gfx801", "gfx801")
               .Case("amd_gpu_gfx802", "gfx802")
               .Case("amd_gpu_gfx803", "gfx803")
               .Case("amd_gpu_gfx805", "gfx805")
               .Case("amd_gpu_gfx810", "gfx810")
               .Case("amd_gpu_gfx900", "gfx900")
               .Case("amd_gpu_gfx902", "gfx902")
               .Case("amd_gpu_gfx904", "gfx904")
               .Case("amd_gpu_gfx906", "gfx906")
               .Case("amd_gpu_gfx908", "gfx908")
               .Case("amd_gpu_gfx90a", "gfx90a")
               .Case("amd_gpu_gfx1010", "gfx1010")
               .Case("amd_gpu_gfx1011", "gfx1011")
               .Case("amd_gpu_gfx1012", "gfx1012")
               .Case("amd_gpu_gfx1013", "gfx1013")
               .Case("amd_gpu_gfx1030", "gfx1030")
               .Case("amd_gpu_gfx1031", "gfx1031")
               .Case("amd_gpu_gfx1032", "gfx1032")
               .Case("amd_gpu_gfx1034", "gfx1034")
               .Default("");
  return Device;
}

SmallString<64> SYCL::gen::getGenDeviceMacro(StringRef DeviceName) {
  SmallString<64> Macro;
  StringRef Ext = llvm::StringSwitch<StringRef>(DeviceName)
                      .Case("bdw", "INTEL_GPU_BDW")
                      .Case("skl", "INTEL_GPU_SKL")
                      .Case("kbl", "INTEL_GPU_KBL")
                      .Case("cfl", "INTEL_GPU_CFL")
                      .Case("apl", "INTEL_GPU_APL")
                      .Case("glk", "INTEL_GPU_GLK")
                      .Case("whl", "INTEL_GPU_WHL")
                      .Case("aml", "INTEL_GPU_AML")
                      .Case("cml", "INTEL_GPU_CML")
                      .Case("icllp", "INTEL_GPU_ICLLP")
                      .Case("tgllp", "INTEL_GPU_TGLLP")
                      .Case("rkl", "INTEL_GPU_RKL")
                      .Case("adl_s", "INTEL_GPU_ADL_S")
                      .Case("rpl_s", "INTEL_GPU_RPL_S")
                      .Case("adl_p", "INTEL_GPU_ADL_P")
                      .Case("adl_n", "INTEL_GPU_ADL_N")
                      .Case("dg1", "INTEL_GPU_DG1")
                      .Case("acm_g10", "INTEL_GPU_ACM_G10")
                      .Case("acm_g11", "INTEL_GPU_ACM_G11")
                      .Case("acm_g12", "INTEL_GPU_ACM_G12")
                      .Case("pvc", "INTEL_GPU_PVC")
                      .Case("sm_50", "NVIDIA_GPU_SM_50")
                      .Case("sm_52", "NVIDIA_GPU_SM_52")
                      .Case("sm_53", "NVIDIA_GPU_SM_53")
                      .Case("sm_60", "NVIDIA_GPU_SM_60")
                      .Case("sm_61", "NVIDIA_GPU_SM_61")
                      .Case("sm_62", "NVIDIA_GPU_SM_62")
                      .Case("sm_70", "NVIDIA_GPU_SM_70")
                      .Case("sm_72", "NVIDIA_GPU_SM_72")
                      .Case("sm_75", "NVIDIA_GPU_SM_75")
                      .Case("sm_80", "NVIDIA_GPU_SM_80")
                      .Case("sm_86", "NVIDIA_GPU_SM_86")
                      .Case("sm_87", "NVIDIA_GPU_SM_87")
                      .Case("sm_89", "NVIDIA_GPU_SM_89")
                      .Case("sm_90", "NVIDIA_GPU_SM_90")
                      .Case("gfx700", "AMD_GPU_GFX700")
                      .Case("gfx701", "AMD_GPU_GFX701")
                      .Case("gfx702", "AMD_GPU_GFX702")
                      .Case("gfx801", "AMD_GPU_GFX801")
                      .Case("gfx802", "AMD_GPU_GFX802")
                      .Case("gfx803", "AMD_GPU_GFX803")
                      .Case("gfx805", "AMD_GPU_GFX805")
                      .Case("gfx810", "AMD_GPU_GFX810")
                      .Case("gfx900", "AMD_GPU_GFX900")
                      .Case("gfx902", "AMD_GPU_GFX902")
                      .Case("gfx904", "AMD_GPU_GFX904")
                      .Case("gfx906", "AMD_GPU_GFX906")
                      .Case("gfx908", "AMD_GPU_GFX908")
                      .Case("gfx90a", "AMD_GPU_GFX90A")
                      .Case("gfx1010", "AMD_GPU_GFX1010")
                      .Case("gfx1011", "AMD_GPU_GFX1011")
                      .Case("gfx1012", "AMD_GPU_GFX1012")
                      .Case("gfx1013", "AMD_GPU_GFX1013")
                      .Case("gfx1030", "AMD_GPU_GFX1030")
                      .Case("gfx1031", "AMD_GPU_GFX1031")
                      .Case("gfx1032", "AMD_GPU_GFX1032")
                      .Case("gfx1034", "AMD_GPU_GFX1034")
                      .Default("");
  if (!Ext.empty()) {
    Macro = "__SYCL_TARGET_";
    Macro += Ext;
    Macro += "__";
  }
  return Macro;
}

void SYCL::x86_64::BackendCompiler::ConstructJob(
    Compilation &C, const JobAction &JA, const InputInfo &Output,
    const InputInfoList &Inputs, const ArgList &Args,
    const char *LinkingOutput) const {
  ArgStringList CmdArgs;
  CmdArgs.push_back(Args.MakeArgString(Twine("-o=") + Output.getFilename()));
  CmdArgs.push_back("--device=cpu");
  InputInfoList ForeachInputs;
  for (const auto &II : Inputs) {
    std::string Filename(II.getFilename());
    if (II.getType() == types::TY_Tempfilelist)
      ForeachInputs.push_back(II);
    CmdArgs.push_back(Args.MakeArgString(Filename));
  }
  // Add -Xsycl-target* options.
  Action::OffloadKind DeviceOffloadKind(JA.getOffloadingDeviceKind()); // INTEL
  const toolchains::SYCLToolChain &TC =
      static_cast<const toolchains::SYCLToolChain &>(getToolChain());

#if INTEL_CUSTOMIZATION
  TC.AddImpliedTargetArgs(
      DeviceOffloadKind, getToolChain().getTriple(), Args, CmdArgs, JA);
  TC.TranslateBackendTargetArgs(
      DeviceOffloadKind, getToolChain().getTriple(), Args, CmdArgs);
  TC.TranslateLinkerTargetArgs(
      DeviceOffloadKind, getToolChain().getTriple(), Args, CmdArgs);
#endif // INTEL_CUSTOMIZATION
  SmallString<128> ExecPath(
      getToolChain().GetProgramPath(makeExeName(C, "opencl-aot")));
  const char *Exec = C.getArgs().MakeArgString(ExecPath);
  auto Cmd = std::make_unique<Command>(JA, *this, ResponseFileSupport::None(),
                                       Exec, CmdArgs, std::nullopt);
  if (!ForeachInputs.empty()) {
    StringRef ParallelJobs =
#if INTEL_CUSTOMIZATION
        Args.getLastArgValue(DeviceOffloadKind == Action::OFK_SYCL
                                 ? options::OPT_fsycl_max_parallel_jobs_EQ
                                 : options::OPT_fopenmp_max_parallel_jobs_EQ);
#endif // INTEL_CUSTOMIZATION
    constructLLVMForeachCommand(C, JA, std::move(Cmd), ForeachInputs, Output,
                                this, "", "out", ParallelJobs);
  } else
    C.addCommand(std::move(Cmd));
}

SYCLToolChain::SYCLToolChain(const Driver &D, const llvm::Triple &Triple,
                             const ToolChain &HostTC, const ArgList &Args)
    : ToolChain(D, Triple, Args), HostTC(HostTC),
      IsSYCLNativeCPU(isSYCLNativeCPU(Args)) {
  // Lookup binaries into the driver directory, this is used to
  // discover the clang-offload-bundler executable.
  getProgramPaths().push_back(getDriver().Dir);
#if INTEL_CUSTOMIZATION
  // getDriver() returns clang, which is not the Intel driver and may not be in
  // "bin". Ensure that we look in "bin" for programs. This is Intel-specific
  // because upstream doesn't typically have multiple program directories.
  SmallString<128> Bin(llvm::sys::path::parent_path(getDriver().Dir));
#if !INTEL_DEPLOY_UNIFIED_LAYOUT
  llvm::sys::path::append(Bin, "bin");
#endif // INTEL_DEPLOY_UNIFIED_LAYOUT
  getProgramPaths().push_back(std::string(Bin));
#endif // INTEL_CUSTOMIZATION

  // Diagnose unsupported options only once.
  // All sanitizer options are not currently supported.
  for (auto A :
       Args.filtered(options::OPT_fsanitize_EQ, options::OPT_fcf_protection_EQ))
    D.getDiags().Report(clang::diag::warn_drv_unsupported_option_for_target)
        << A->getAsString(Args) << getTriple().str();
}

void SYCLToolChain::addClangTargetOptions(
    const llvm::opt::ArgList &DriverArgs, llvm::opt::ArgStringList &CC1Args,
    Action::OffloadKind DeviceOffloadingKind) const {
  HostTC.addClangTargetOptions(DriverArgs, CC1Args, DeviceOffloadingKind);
}

llvm::opt::DerivedArgList *
SYCLToolChain::TranslateArgs(const llvm::opt::DerivedArgList &Args,
                             StringRef BoundArch,
                             Action::OffloadKind DeviceOffloadKind) const {
  DerivedArgList *DAL =
      HostTC.TranslateArgs(Args, BoundArch, DeviceOffloadKind);

  bool IsNewDAL = false;
  if (!DAL) {
    DAL = new DerivedArgList(Args.getBaseArgs());
    IsNewDAL = true;
  }

  for (Arg *A : Args) {
    // Filter out any options we do not want to pass along to the device
    // compilation.
    auto Opt(A->getOption().getID());
    switch (Opt) {
    case options::OPT_fsanitize_EQ:
    case options::OPT_fcf_protection_EQ:
      if (!IsNewDAL)
        DAL->eraseArg(Opt);
      break;
    default:
      if (IsNewDAL)
        DAL->append(A);
      break;
    }
  }
  // Strip out -O0 for FPGA Hardware device compilation.
  if (getDriver().IsFPGAHWMode() &&
      getTriple().getSubArch() == llvm::Triple::SPIRSubArch_fpga)
    DAL->eraseArg(options::OPT_O0);

  const OptTable &Opts = getDriver().getOpts();
  if (!BoundArch.empty()) {
    DAL->eraseArg(options::OPT_march_EQ);
    DAL->AddJoinedArg(nullptr, Opts.getOption(options::OPT_march_EQ),
                      BoundArch);
  }
  return DAL;
}

static void parseTargetOpts(StringRef ArgString, const llvm::opt::ArgList &Args,
                            llvm::opt::ArgStringList &CmdArgs) {
  // Tokenize the string.
  SmallVector<const char *, 8> TargetArgs;
  llvm::BumpPtrAllocator A;
  llvm::StringSaver S(A);
  llvm::cl::TokenizeGNUCommandLine(ArgString, S, TargetArgs);
  for (StringRef TA : TargetArgs)
    CmdArgs.push_back(Args.MakeArgString(TA));
}

void SYCLToolChain::TranslateGPUTargetOpt(const llvm::opt::ArgList &Args,
                                          llvm::opt::ArgStringList &CmdArgs,
                                          OptSpecifier Opt_EQ) const {
  for (auto *A : Args) {
    if (A->getOption().matches(Opt_EQ)) {
      if (auto GpuDevice =
              tools::SYCL::gen::isGPUTarget<tools::SYCL::gen::AmdGPU>(
                  A->getValue())) {
        StringRef ArgString;
        SmallString<64> OffloadArch("--offload-arch=");
        OffloadArch += GpuDevice->data();
        ArgString = OffloadArch;
        parseTargetOpts(ArgString, Args, CmdArgs);
        A->claim();
      }
    }
  }
}

// Expects a specific type of option (e.g. -Xsycl-target-backend) and will
// extract the arguments.
#if INTEL_CUSTOMIZATION
void SYCLToolChain::TranslateTargetOpt(Action::OffloadKind DeviceOffloadKind,
    const llvm::opt::ArgList &Args, llvm::opt::ArgStringList &CmdArgs,
    OptSpecifier Opt, OptSpecifier Opt_EQ, StringRef Device) const {
#endif // INTEL_CUSTOMIZATION
  for (auto *A : Args) {
    bool OptNoTriple;
    OptNoTriple = A->getOption().matches(Opt);
    if (A->getOption().matches(Opt_EQ)) {
      // Passing device args: -X<Opt>=<triple> -opt=val.
      StringRef GenDevice = SYCL::gen::resolveGenDevice(A->getValue());
      if (getDriver().MakeSYCLDeviceTriple(A->getValue()) != getTriple() &&
#if INTEL_CUSTOMIZATION
          GenDevice.empty() && A->getValue() != getTripleString())
#endif // INTEL_CUSTOMIZATION
        // Provided triple does not match current tool chain.
        continue;
      if (Device != GenDevice && getTriple().isSPIR() &&
          getTriple().getSubArch() == llvm::Triple::SPIRSubArch_gen)
        continue;
    } else if (!OptNoTriple)
      // Don't worry about any of the other args, we only want to pass what is
      // passed in -X<Opt>
      continue;

    // Add the argument from -X<Opt>
    StringRef ArgString;
    if (OptNoTriple) {
      // With multiple -fsycl-targets, a triple is required so we know where
      // the options should go.
#if INTEL_CUSTOMIZATION
      if (DeviceOffloadKind == Action::OFK_SYCL) {
        const Arg *TargetArg = Args.getLastArg(options::OPT_fsycl_targets_EQ);
        if (TargetArg && TargetArg->getValues().size() != 1) {
          getDriver().Diag(diag::err_drv_Xsycl_target_missing_triple)
              << A->getSpelling();
          continue;
        }
      } else {
        const Arg *TargetArg = Args.getLastArg(options::OPT_fopenmp_targets_EQ);
        if (TargetArg && TargetArg->getValues().size() != 1) {
          getDriver().Diag(diag::err_drv_Xopenmp_target_missing_triple)
              << A->getSpelling();
          continue;
        }
      }
#endif // INTEL_CUSTOMIZATION
      // No triple, so just add the argument.
      ArgString = A->getValue();
    } else
      // Triple found, add the next argument in line.
      ArgString = A->getValue(1);

    parseTargetOpts(ArgString, Args, CmdArgs);
    A->claim();
  }
}

void SYCLToolChain::AddImpliedTargetArgs(
    Action::OffloadKind DeviceOffloadKind, const llvm::Triple &Triple,
    const llvm::opt::ArgList &Args, llvm::opt::ArgStringList &CmdArgs,
    const JobAction &JA) const {
  // Current implied args are for debug information and disabling of
  // optimizations.  They are passed along to the respective areas as follows:
  //  FPGA and default device:  -g -cl-opt-disable
  //  GEN:  -options "-g -O0"
  //  CPU:  "--bo=-g -cl-opt-disable"
  llvm::opt::ArgStringList BeArgs;
  bool IsGen = Triple.getSubArch() == llvm::Triple::SPIRSubArch_gen;
  if (Arg *A = Args.getLastArg(options::OPT_g_Group, options::OPT__SLASH_Z7))
    if (!A->getOption().matches(options::OPT_g0))
      BeArgs.push_back("-g");
#if INTEL_CUSTOMIZATION
  // FIXME: /Od is not translating to -O0 for OpenMP
  bool IsMSVCOd = false;
  if (Arg *A = Args.getLastArg(options::OPT__SLASH_O)) {
    StringRef OptStr = A->getValue();
    if (OptStr == "d")
      IsMSVCOd = true;
  }
  if (DeviceOffloadKind == Action::OFK_OpenMP) {
    if (IsGen) {
      // Add -cl-take-global-addresses by default for GEN/ocloc
      BeArgs.push_back("-cl-take-global-address");
      // Add -cl-match-sincospi by default for GEN/ocloc, but do a quick
      // check for -cl-no-match-sincospi if somebody passed it to disable.
      ArgStringList TargArgs;
      Args.AddAllArgValues(TargArgs, options::OPT_Xs, options::OPT_Xs_separate);
      Args.AddAllArgValues(TargArgs, options::OPT_Xopenmp_backend,
                           options::OPT_Xopenmp_backend_EQ);
      if (llvm::find_if(TargArgs, [&](auto Cur) {
            return !strcmp(Cur, "-cl-no-match-sincospi");
          }) == TargArgs.end())
        BeArgs.push_back("-cl-match-sincospi");
    }
    // -vc-codegen is the default with -fopenmp-target-simd
    if (Args.hasArg(options::OPT_fopenmp_target_simd) &&
        (Triple.getSubArch() == llvm::Triple::NoSubArch || IsGen))
      BeArgs.push_back("-vc-codegen");
    if (Arg *A = Args.getLastArg(options::OPT_fopenmp_target_buffers_EQ)) {
      StringRef BufArg = A->getValue();
      if (BufArg == "4GB") {
        // spir64_x86_64 is 'accept and ignore'.
        if (Triple.getSubArch() != llvm::Triple::SPIRSubArch_x86_64)
          BeArgs.push_back("-cl-intel-greater-than-4GB-buffer-required");
      } else if (BufArg != "default")
        getDriver().Diag(diag::err_drv_unsupported_option_argument)
            << A->getSpelling() << BufArg;
    }
  }
  Arg *A = Args.getLastArg(options::OPT_O_Group);
  if (A && A->getOption().matches(options::OPT_O0) || IsMSVCOd )
#endif // INTEL_CUSTOMIZATION
      BeArgs.push_back("-cl-opt-disable");
  if (IsGen) {
    // For GEN (spir64_gen) we have implied -device settings given usage
    // of intel_gpu_ as a target.  Handle those here, and also check that no
    // other -device was passed, as that is a conflict.
    StringRef DepInfo = JA.getOffloadingArch();
    if (!DepInfo.empty()) {
      ArgStringList TargArgs;
      Args.AddAllArgValues(TargArgs, options::OPT_Xs, options::OPT_Xs_separate);
      Args.AddAllArgValues(TargArgs, options::OPT_Xsycl_backend);
      // For -Xsycl-target-backend=<triple> we need to scrutinize the triple
      for (auto *A : Args) {
        if (!A->getOption().matches(options::OPT_Xsycl_backend_EQ))
          continue;
        if (StringRef(A->getValue()).startswith("intel_gpu"))
          TargArgs.push_back(A->getValue(1));
      }
      if (llvm::find_if(TargArgs, [&](auto Cur) {
            return !strncmp(Cur, "-device", sizeof("-device") - 1);
          }) != TargArgs.end()) {
        SmallString<64> Target("intel_gpu_");
        Target += DepInfo;
        getDriver().Diag(diag::err_drv_unsupported_opt_for_target)
            << "-device" << Target;
      }
      CmdArgs.push_back("-device");
      CmdArgs.push_back(Args.MakeArgString(DepInfo));
    }
<<<<<<< HEAD
#if INTEL_CUSTOMIZATION
    // -ftarget-compile-fast
    if (Args.hasArg(options::OPT_ftarget_compile_fast)) {
      BeArgs.push_back("-igc_opts 'PartitionUnit=1,SubroutineThreshold=50000'");
    }
#endif // INTEL_CUSTOMIZATION
=======
    // -ftarget-compile-fast AOT
    if (Args.hasArg(options::OPT_ftarget_compile_fast))
      BeArgs.push_back("-igc_opts 'PartitionUnit=1,SubroutineThreshold=50000'");
    // -ftarget-export-symbols
    if (Args.hasFlag(options::OPT_ftarget_export_symbols,
                     options::OPT_fno_target_export_symbols, false))
      BeArgs.push_back("-library-compilation");
  } else if (Triple.getSubArch() == llvm::Triple::NoSubArch &&
             Triple.isSPIR()) {
    // -ftarget-compile-fast JIT
    Args.AddLastArg(BeArgs, options::OPT_ftarget_compile_fast);
>>>>>>> ec3077b5
  }
  if (BeArgs.empty())
    return;
  if (Triple.getSubArch() == llvm::Triple::NoSubArch ||
      Triple.getSubArch() == llvm::Triple::SPIRSubArch_fpga) {
    for (StringRef A : BeArgs)
      CmdArgs.push_back(Args.MakeArgString(A));
    return;
  }
  SmallString<128> BeOpt;
  if (IsGen)
    CmdArgs.push_back("-options");
  else
    BeOpt = "--bo=";
  for (unsigned I = 0; I < BeArgs.size(); ++I) {
    if (I)
      BeOpt += ' ';
    BeOpt += BeArgs[I];
  }
  CmdArgs.push_back(Args.MakeArgString(BeOpt));
}

#if INTEL_CUSTOMIZATION
void SYCLToolChain::TranslateBackendTargetArgs(
    Action::OffloadKind DeviceOffloadKind, const llvm::Triple &Triple,
    const llvm::opt::ArgList &Args, llvm::opt::ArgStringList &CmdArgs,
    StringRef Device) const {
#endif // INTEL_CUSTOMIZATION
  // Handle -Xs flags.
  for (auto *A : Args) {
    // When parsing the target args, the -Xs<opt> type option applies to all
    // target compilations is not associated with a specific triple.  The
    // option can be used in 3 different ways:
    //   -Xs -DFOO -Xs -DBAR
    //   -Xs "-DFOO -DBAR"
    //   -XsDFOO -XsDBAR
    // All of the above examples will pass -DFOO -DBAR to the backend compiler.

    // Do not add the -Xs to the default SYCL triple (spir64) when we know we
    // have implied the setting.
    if ((A->getOption().matches(options::OPT_Xs) ||
         A->getOption().matches(options::OPT_Xs_separate)) &&
        Triple.getSubArch() == llvm::Triple::NoSubArch && Triple.isSPIR() &&
        getDriver().isSYCLDefaultTripleImplied())
      continue;

    if (A->getOption().matches(options::OPT_Xs)) {
      // Take the arg and create an option out of it.
      CmdArgs.push_back(Args.MakeArgString(Twine("-") + A->getValue()));
      A->claim();
      continue;
    }
    if (A->getOption().matches(options::OPT_Xs_separate)) {
      StringRef ArgString(A->getValue());
      parseTargetOpts(ArgString, Args, CmdArgs);
      A->claim();
      continue;
    }
  }
  // Do not process -Xsycl-target-backend for implied spir64
  if (Triple.getSubArch() == llvm::Triple::NoSubArch && Triple.isSPIR() &&
      getDriver().isSYCLDefaultTripleImplied())
    return;
#if INTEL_CUSTOMIZATION
  if (DeviceOffloadKind == Action::OFK_OpenMP)
    // Handle -Xopenmp-target-backend.
    TranslateTargetOpt(DeviceOffloadKind, Args, CmdArgs,
        options::OPT_Xopenmp_backend, options::OPT_Xopenmp_backend_EQ, Device);
  else
    // Handle -Xsycl-target-backend.
    TranslateTargetOpt(DeviceOffloadKind, Args, CmdArgs,
        options::OPT_Xsycl_backend, options::OPT_Xsycl_backend_EQ, Device);
#endif // INTEL_CUSTOMIZATION
  TranslateGPUTargetOpt(Args, CmdArgs, options::OPT_fsycl_targets_EQ);
}

#if INTEL_CUSTOMIZATION
void SYCLToolChain::TranslateLinkerTargetArgs(
    Action::OffloadKind DeviceOffloadKind, const llvm::Triple &Triple,
    const llvm::opt::ArgList &Args, llvm::opt::ArgStringList &CmdArgs) const {
  // Do not process -Xsycl-target-linker for implied spir64
  if (Triple.getSubArch() == llvm::Triple::NoSubArch && Triple.isSPIR() &&
      getDriver().isSYCLDefaultTripleImplied())
    return;
  if (DeviceOffloadKind == Action::OFK_OpenMP)
    // Handle -Xopenmp-target-linker.
    TranslateTargetOpt(DeviceOffloadKind, Args, CmdArgs,
        options::OPT_Xopenmp_linker, options::OPT_Xopenmp_linker_EQ,
        StringRef());
  else
    // Handle -Xsycl-target-linker.
    TranslateTargetOpt(DeviceOffloadKind, Args, CmdArgs,
        options::OPT_Xsycl_linker, options::OPT_Xsycl_linker_EQ, StringRef());
}
#endif // INTEL_CUSTOMIZATION

Tool *SYCLToolChain::buildBackendCompiler() const {
  if (getTriple().getSubArch() == llvm::Triple::SPIRSubArch_fpga)
    return new tools::SYCL::fpga::BackendCompiler(*this);
  if (getTriple().getSubArch() == llvm::Triple::SPIRSubArch_gen)
    return new tools::SYCL::gen::BackendCompiler(*this);
  // fall through is CPU.
  return new tools::SYCL::x86_64::BackendCompiler(*this);
}

Tool *SYCLToolChain::buildLinker() const {
  assert(getTriple().getArch() == llvm::Triple::spir ||
         getTriple().getArch() == llvm::Triple::spir64 || IsSYCLNativeCPU);
  return new tools::SYCL::Linker(*this);
}

void SYCLToolChain::addClangWarningOptions(ArgStringList &CC1Args) const {
  HostTC.addClangWarningOptions(CC1Args);
}

ToolChain::CXXStdlibType
SYCLToolChain::GetCXXStdlibType(const ArgList &Args) const {
  return HostTC.GetCXXStdlibType(Args);
}

void SYCLToolChain::AddSYCLIncludeArgs(const clang::driver::Driver &Driver,
                                       const ArgList &DriverArgs,
                                       ArgStringList &CC1Args) {
  // Add ../include/sycl and ../include (in that order)
  SmallString<128> P(Driver.getInstalledDir());
  llvm::sys::path::append(P, "..");
#if INTEL_CUSTOMIZATION
#if INTEL_DEPLOY_UNIFIED_LAYOUT
  if (!llvm::sys::fs::exists(P + "/include/sycl")) {
    // Location of SYCL specific headers is <install>/include/sycl, which is
    // two levels up from the clang binary (Driver installed dir).
    llvm::sys::path::append(P, "..");
  }
#endif // INTEL_DEPLOY_UNIFIED_LAYOUT
#endif // INTEL_CUSTOMIZATION
  llvm::sys::path::append(P, "include");
  SmallString<128> SYCLP(P);
  llvm::sys::path::append(SYCLP, "sycl");
  CC1Args.push_back("-internal-isystem");
  CC1Args.push_back(DriverArgs.MakeArgString(SYCLP));
  CC1Args.push_back("-internal-isystem");
  CC1Args.push_back(DriverArgs.MakeArgString(P));
}

void SYCLToolChain::AddClangSystemIncludeArgs(const ArgList &DriverArgs,
                                              ArgStringList &CC1Args) const {
  HostTC.AddClangSystemIncludeArgs(DriverArgs, CC1Args);
}

void SYCLToolChain::AddClangCXXStdlibIncludeArgs(const ArgList &Args,
                                                 ArgStringList &CC1Args) const {
  HostTC.AddClangCXXStdlibIncludeArgs(Args, CC1Args);
}<|MERGE_RESOLUTION|>--- conflicted
+++ resolved
@@ -1753,14 +1753,6 @@
       CmdArgs.push_back("-device");
       CmdArgs.push_back(Args.MakeArgString(DepInfo));
     }
-<<<<<<< HEAD
-#if INTEL_CUSTOMIZATION
-    // -ftarget-compile-fast
-    if (Args.hasArg(options::OPT_ftarget_compile_fast)) {
-      BeArgs.push_back("-igc_opts 'PartitionUnit=1,SubroutineThreshold=50000'");
-    }
-#endif // INTEL_CUSTOMIZATION
-=======
     // -ftarget-compile-fast AOT
     if (Args.hasArg(options::OPT_ftarget_compile_fast))
       BeArgs.push_back("-igc_opts 'PartitionUnit=1,SubroutineThreshold=50000'");
@@ -1772,7 +1764,6 @@
              Triple.isSPIR()) {
     // -ftarget-compile-fast JIT
     Args.AddLastArg(BeArgs, options::OPT_ftarget_compile_fast);
->>>>>>> ec3077b5
   }
   if (BeArgs.empty())
     return;
