//===--- CommonArgs.cpp - Args handling for multiple toolchains -*- C++ -*-===//
//
// Part of the LLVM Project, under the Apache License v2.0 with LLVM Exceptions.
// See https://llvm.org/LICENSE.txt for license information.
// SPDX-License-Identifier: Apache-2.0 WITH LLVM-exception
//
//===----------------------------------------------------------------------===//

#include "CommonArgs.h"
#include "Arch/AArch64.h"
#include "Arch/ARM.h"
#include "Arch/M68k.h"
#include "Arch/Mips.h"
#include "Arch/PPC.h"
#include "Arch/SystemZ.h"
#include "Arch/VE.h"
#include "Arch/X86.h"
#include "HIP.h"
#include "Hexagon.h"
#include "InputInfo.h"
#include "clang/Basic/CharInfo.h"
#include "clang/Basic/LangOptions.h"
#include "clang/Basic/ObjCRuntime.h"
#include "clang/Basic/Version.h"
#include "clang/Config/config.h"
#include "clang/Driver/Action.h"
#include "clang/Driver/Compilation.h"
#include "clang/Driver/Driver.h"
#include "clang/Driver/DriverDiagnostic.h"
#include "clang/Driver/Job.h"
#include "clang/Driver/Options.h"
#include "clang/Driver/SanitizerArgs.h"
#include "clang/Driver/ToolChain.h"
#include "clang/Driver/Util.h"
#include "clang/Driver/XRayArgs.h"
#include "llvm/ADT/STLExtras.h"
#include "llvm/ADT/SmallString.h"
#include "llvm/ADT/StringExtras.h"
#include "llvm/ADT/StringSwitch.h"
#include "llvm/ADT/Twine.h"
#include "llvm/Config/llvm-config.h"
#include "llvm/Option/Arg.h"
#include "llvm/Option/ArgList.h"
#include "llvm/Option/Option.h"
#include "llvm/Support/CodeGen.h"
#include "llvm/Support/Compression.h"
#include "llvm/Support/Debug.h"
#include "llvm/Support/ErrorHandling.h"
#include "llvm/Support/FileSystem.h"
#include "llvm/Support/Host.h"
#include "llvm/Support/Path.h"
#include "llvm/Support/Process.h"
#include "llvm/Support/Program.h"
#include "llvm/Support/ScopedPrinter.h"
#include "llvm/Support/TargetParser.h"
#include "llvm/Support/Threading.h"
#include "llvm/Support/VirtualFileSystem.h"
#include "llvm/Support/YAMLParser.h"

using namespace clang::driver;
using namespace clang::driver::tools;
using namespace clang;
using namespace llvm::opt;

static void renderRpassOptions(const ArgList &Args, ArgStringList &CmdArgs) {
  if (const Arg *A = Args.getLastArg(options::OPT_Rpass_EQ))
    CmdArgs.push_back(Args.MakeArgString(Twine("--plugin-opt=-pass-remarks=") +
                                         A->getValue()));

  if (const Arg *A = Args.getLastArg(options::OPT_Rpass_missed_EQ))
    CmdArgs.push_back(Args.MakeArgString(
        Twine("--plugin-opt=-pass-remarks-missed=") + A->getValue()));

  if (const Arg *A = Args.getLastArg(options::OPT_Rpass_analysis_EQ))
    CmdArgs.push_back(Args.MakeArgString(
        Twine("--plugin-opt=-pass-remarks-analysis=") + A->getValue()));
}

static void renderRemarksOptions(const ArgList &Args, ArgStringList &CmdArgs,
                                 const llvm::Triple &Triple,
                                 const InputInfo &Input,
                                 const InputInfo &Output) {
  StringRef Format = "yaml";
  if (const Arg *A = Args.getLastArg(options::OPT_fsave_optimization_record_EQ))
    Format = A->getValue();

  SmallString<128> F;
  const Arg *A = Args.getLastArg(options::OPT_foptimization_record_file_EQ);
  if (A)
    F = A->getValue();
  else if (Output.isFilename())
    F = Output.getFilename();

  assert(!F.empty() && "Cannot determine remarks output name.");
  // Append "opt.ld.<format>" to the end of the file name.
  CmdArgs.push_back(
      Args.MakeArgString(Twine("--plugin-opt=opt-remarks-filename=") + F +
                         Twine(".opt.ld.") + Format));

  if (const Arg *A =
          Args.getLastArg(options::OPT_foptimization_record_passes_EQ))
    CmdArgs.push_back(Args.MakeArgString(
        Twine("--plugin-opt=opt-remarks-passes=") + A->getValue()));

  CmdArgs.push_back(Args.MakeArgString(
      Twine("--plugin-opt=opt-remarks-format=") + Format.data()));
}

static void renderRemarksHotnessOptions(const ArgList &Args,
                                        ArgStringList &CmdArgs) {
  if (Args.hasFlag(options::OPT_fdiagnostics_show_hotness,
                   options::OPT_fno_diagnostics_show_hotness, false))
    CmdArgs.push_back("--plugin-opt=opt-remarks-with-hotness");

  if (const Arg *A =
          Args.getLastArg(options::OPT_fdiagnostics_hotness_threshold_EQ))
    CmdArgs.push_back(Args.MakeArgString(
        Twine("--plugin-opt=opt-remarks-hotness-threshold=") + A->getValue()));
}

void tools::addPathIfExists(const Driver &D, const Twine &Path,
                            ToolChain::path_list &Paths) {
  if (D.getVFS().exists(Path))
    Paths.push_back(Path.str());
}

void tools::handleTargetFeaturesGroup(const ArgList &Args,
                                      std::vector<StringRef> &Features,
                                      OptSpecifier Group) {
  for (const Arg *A : Args.filtered(Group)) {
    StringRef Name = A->getOption().getName();
    A->claim();

    // Skip over "-m".
    assert(Name.startswith("m") && "Invalid feature name.");
    Name = Name.substr(1);

    bool IsNegative = Name.startswith("no-");
    if (IsNegative)
      Name = Name.substr(3);
    Features.push_back(Args.MakeArgString((IsNegative ? "-" : "+") + Name));
  }
}

std::vector<StringRef>
tools::unifyTargetFeatures(const std::vector<StringRef> &Features) {
  std::vector<StringRef> UnifiedFeatures;
  // Find the last of each feature.
  llvm::StringMap<unsigned> LastOpt;
  for (unsigned I = 0, N = Features.size(); I < N; ++I) {
    StringRef Name = Features[I];
    assert(Name[0] == '-' || Name[0] == '+');
    LastOpt[Name.drop_front(1)] = I;
  }

  for (unsigned I = 0, N = Features.size(); I < N; ++I) {
    // If this feature was overridden, ignore it.
    StringRef Name = Features[I];
    llvm::StringMap<unsigned>::iterator LastI = LastOpt.find(Name.drop_front(1));
    assert(LastI != LastOpt.end());
    unsigned Last = LastI->second;
    if (Last != I)
      continue;

    UnifiedFeatures.push_back(Name);
  }
  return UnifiedFeatures;
}

void tools::addDirectoryList(const ArgList &Args, ArgStringList &CmdArgs,
                             const char *ArgName, const char *EnvVar) {
  const char *DirList = ::getenv(EnvVar);
  bool CombinedArg = false;

  if (!DirList)
    return; // Nothing to do.

  StringRef Name(ArgName);
  if (Name.equals("-I") || Name.equals("-L") || Name.empty())
    CombinedArg = true;

  StringRef Dirs(DirList);
  if (Dirs.empty()) // Empty string should not add '.'.
    return;

  StringRef::size_type Delim;
  while ((Delim = Dirs.find(llvm::sys::EnvPathSeparator)) != StringRef::npos) {
    if (Delim == 0) { // Leading colon.
      if (CombinedArg) {
        CmdArgs.push_back(Args.MakeArgString(std::string(ArgName) + "."));
      } else {
        CmdArgs.push_back(ArgName);
        CmdArgs.push_back(".");
      }
    } else {
      if (CombinedArg) {
        CmdArgs.push_back(
            Args.MakeArgString(std::string(ArgName) + Dirs.substr(0, Delim)));
      } else {
        CmdArgs.push_back(ArgName);
        CmdArgs.push_back(Args.MakeArgString(Dirs.substr(0, Delim)));
      }
    }
    Dirs = Dirs.substr(Delim + 1);
  }

  if (Dirs.empty()) { // Trailing colon.
    if (CombinedArg) {
      CmdArgs.push_back(Args.MakeArgString(std::string(ArgName) + "."));
    } else {
      CmdArgs.push_back(ArgName);
      CmdArgs.push_back(".");
    }
  } else { // Add the last path.
    if (CombinedArg) {
      CmdArgs.push_back(Args.MakeArgString(std::string(ArgName) + Dirs));
    } else {
      CmdArgs.push_back(ArgName);
      CmdArgs.push_back(Args.MakeArgString(Dirs));
    }
  }
}

void tools::AddLinkerInputs(const ToolChain &TC, const InputInfoList &Inputs,
                            const ArgList &Args, ArgStringList &CmdArgs,
                            const JobAction &JA) {
  const Driver &D = TC.getDriver();

  // Add extra linker input arguments which are not treated as inputs
  // (constructed via -Xarch_).
  Args.AddAllArgValues(CmdArgs, options::OPT_Zlinker_input);

  // LIBRARY_PATH are included before user inputs and only supported on native
  // toolchains.
  if (!TC.isCrossCompiling())
    addDirectoryList(Args, CmdArgs, "-L", "LIBRARY_PATH");

  for (const auto &II : Inputs) {
    // If the current tool chain refers to an OpenMP offloading host, we
    // should ignore inputs that refer to OpenMP offloading devices -
    // they will be embedded according to a proper linker script.
    if (auto *IA = II.getAction())
      if ((JA.isHostOffloading(Action::OFK_OpenMP) &&
           IA->isDeviceOffloading(Action::OFK_OpenMP)))
        continue;

    if (!TC.HasNativeLLVMSupport() && types::isLLVMIR(II.getType()))
      // Don't try to pass LLVM inputs unless we have native support.
      D.Diag(diag::err_drv_no_linker_llvm_support) << TC.getTripleString();

    if (II.getType() == types::TY_Tempfilelist) {
      // Take the list file and pass it in with '@'.
      std::string FileName(II.getFilename());
      const char *ArgFile = Args.MakeArgString("@" + FileName);
      CmdArgs.push_back(ArgFile);
      continue;
    }

    // Add filenames immediately.
    if (II.isFilename()) {
      CmdArgs.push_back(II.getFilename());
      continue;
    }

    // Otherwise, this is a linker input argument.
    const Arg &A = II.getInputArg();

    // Handle reserved library options.
    if (A.getOption().matches(options::OPT_Z_reserved_lib_stdcxx))
      TC.AddCXXStdlibLibArgs(Args, CmdArgs);
    else if (A.getOption().matches(options::OPT_Z_reserved_lib_cckext))
      TC.AddCCKextLibArgs(Args, CmdArgs);
#if INTEL_CUSTOMIZATION
    else if (A.getOption().matches(options::OPT_Z_reserved_lib_imf))
      TC.AddIntelLibimfLibArgs(Args, CmdArgs);
#endif // INTEL_CUSTOMIZATION
    else if (A.getOption().matches(options::OPT_z)) {
      // Pass -z prefix for gcc linker compatibility.
      A.claim();
      A.render(Args, CmdArgs);
    } else {
      A.renderAsInput(Args, CmdArgs);
    }
  }
}

void tools::addLinkerCompressDebugSectionsOption(
    const ToolChain &TC, const llvm::opt::ArgList &Args,
    llvm::opt::ArgStringList &CmdArgs) {
  // GNU ld supports --compress-debug-sections=none|zlib|zlib-gnu|zlib-gabi
  // whereas zlib is an alias to zlib-gabi. Therefore -gz=none|zlib|zlib-gnu
  // are translated to --compress-debug-sections=none|zlib|zlib-gnu.
  // -gz is not translated since ld --compress-debug-sections option requires an
  // argument.
  if (const Arg *A = Args.getLastArg(options::OPT_gz_EQ)) {
    StringRef V = A->getValue();
    if (V == "none" || V == "zlib" || V == "zlib-gnu")
      CmdArgs.push_back(Args.MakeArgString("--compress-debug-sections=" + V));
    else
      TC.getDriver().Diag(diag::err_drv_unsupported_option_argument)
          << A->getOption().getName() << V;
  }
}

void tools::AddTargetFeature(const ArgList &Args,
                             std::vector<StringRef> &Features,
                             OptSpecifier OnOpt, OptSpecifier OffOpt,
                             StringRef FeatureName) {
  if (Arg *A = Args.getLastArg(OnOpt, OffOpt)) {
    if (A->getOption().matches(OnOpt))
      Features.push_back(Args.MakeArgString("+" + FeatureName));
    else
      Features.push_back(Args.MakeArgString("-" + FeatureName));
  }
}

/// Get the (LLVM) name of the AMDGPU gpu we are targeting.
static std::string getAMDGPUTargetGPU(const llvm::Triple &T,
                                      const ArgList &Args) {
  if (Arg *A = Args.getLastArg(options::OPT_mcpu_EQ)) {
    auto GPUName = getProcessorFromTargetID(T, A->getValue());
    return llvm::StringSwitch<std::string>(GPUName)
        .Cases("rv630", "rv635", "r600")
        .Cases("rv610", "rv620", "rs780", "rs880")
        .Case("rv740", "rv770")
        .Case("palm", "cedar")
        .Cases("sumo", "sumo2", "sumo")
        .Case("hemlock", "cypress")
        .Case("aruba", "cayman")
        .Default(GPUName.str());
  }
  return "";
}

static std::string getLanaiTargetCPU(const ArgList &Args) {
  if (Arg *A = Args.getLastArg(options::OPT_mcpu_EQ)) {
    return A->getValue();
  }
  return "";
}

/// Get the (LLVM) name of the WebAssembly cpu we are targeting.
static StringRef getWebAssemblyTargetCPU(const ArgList &Args) {
  // If we have -mcpu=, use that.
  if (Arg *A = Args.getLastArg(options::OPT_mcpu_EQ)) {
    StringRef CPU = A->getValue();

#ifdef __wasm__
    // Handle "native" by examining the host. "native" isn't meaningful when
    // cross compiling, so only support this when the host is also WebAssembly.
    if (CPU == "native")
      return llvm::sys::getHostCPUName();
#endif

    return CPU;
  }

  return "generic";
}

std::string tools::getCPUName(const ArgList &Args, const llvm::Triple &T,
                              bool FromAs) {
  Arg *A;

  switch (T.getArch()) {
  default:
    return "";

  case llvm::Triple::aarch64:
  case llvm::Triple::aarch64_32:
  case llvm::Triple::aarch64_be:
    return aarch64::getAArch64TargetCPU(Args, T, A);

  case llvm::Triple::arm:
  case llvm::Triple::armeb:
  case llvm::Triple::thumb:
  case llvm::Triple::thumbeb: {
    StringRef MArch, MCPU;
    arm::getARMArchCPUFromArgs(Args, MArch, MCPU, FromAs);
    return arm::getARMTargetCPU(MCPU, MArch, T);
  }

  case llvm::Triple::avr:
    if (const Arg *A = Args.getLastArg(options::OPT_mmcu_EQ))
      return A->getValue();
    return "";

  case llvm::Triple::m68k:
    return m68k::getM68kTargetCPU(Args);

  case llvm::Triple::mips:
  case llvm::Triple::mipsel:
  case llvm::Triple::mips64:
  case llvm::Triple::mips64el: {
    StringRef CPUName;
    StringRef ABIName;
    mips::getMipsCPUAndABI(Args, T, CPUName, ABIName);
    return std::string(CPUName);
  }

  case llvm::Triple::nvptx:
  case llvm::Triple::nvptx64:
    if (const Arg *A = Args.getLastArg(options::OPT_march_EQ))
      return A->getValue();
    return "";

  case llvm::Triple::ppc:
  case llvm::Triple::ppcle:
  case llvm::Triple::ppc64:
  case llvm::Triple::ppc64le: {
    std::string TargetCPUName = ppc::getPPCTargetCPU(Args);
    // LLVM may default to generating code for the native CPU,
    // but, like gcc, we default to a more generic option for
    // each architecture. (except on AIX)
    if (!TargetCPUName.empty())
      return TargetCPUName;

    if (T.isOSAIX()) {
      unsigned major, minor, unused_micro;
      T.getOSVersion(major, minor, unused_micro);
      // The minimal arch level moved from pwr4 for AIX7.1 to
      // pwr7 for AIX7.2.
      TargetCPUName =
          (major < 7 || (major == 7 && minor < 2)) ? "pwr4" : "pwr7";
    } else if (T.getArch() == llvm::Triple::ppc64le)
      TargetCPUName = "ppc64le";
    else if (T.getArch() == llvm::Triple::ppc64)
      TargetCPUName = "ppc64";
    else
      TargetCPUName = "ppc";

    return TargetCPUName;
  }
  case llvm::Triple::riscv32:
  case llvm::Triple::riscv64:
    if (const Arg *A = Args.getLastArg(options::OPT_mcpu_EQ))
      return A->getValue();
    return "";

  case llvm::Triple::bpfel:
  case llvm::Triple::bpfeb:
  case llvm::Triple::sparc:
  case llvm::Triple::sparcel:
  case llvm::Triple::sparcv9:
    if (const Arg *A = Args.getLastArg(options::OPT_mcpu_EQ))
      return A->getValue();
    if (T.getArch() == llvm::Triple::sparc && T.isOSSolaris())
      return "v9";
    return "";

  case llvm::Triple::x86:
  case llvm::Triple::x86_64:
    return x86::getX86TargetCPU(Args, T);

  case llvm::Triple::hexagon:
    return "hexagon" +
           toolchains::HexagonToolChain::GetTargetCPUVersion(Args).str();

  case llvm::Triple::lanai:
    return getLanaiTargetCPU(Args);

  case llvm::Triple::systemz:
    return systemz::getSystemZTargetCPU(Args);

  case llvm::Triple::r600:
  case llvm::Triple::amdgcn:
    return getAMDGPUTargetGPU(T, Args);

#if INTEL_CUSTOMIZATION
#if INTEL_FEATURE_CSA
  case llvm::Triple::csa:
    // last of arch or cpu
    if (const Arg *A = Args.getLastArg(options::OPT_march_EQ,
                                       options::OPT_mcpu_EQ))
      return A->getValue();
    return "";
#endif  // INTEL_FEATURE_CSA
#endif  // INTEL_CUSTOMIZATION

  case llvm::Triple::wasm32:
  case llvm::Triple::wasm64:
    return std::string(getWebAssemblyTargetCPU(Args));
  }
}

llvm::StringRef tools::getLTOParallelism(const ArgList &Args, const Driver &D) {
  Arg *LtoJobsArg = Args.getLastArg(options::OPT_flto_jobs_EQ);
  if (!LtoJobsArg)
    return {};
  if (!llvm::get_threadpool_strategy(LtoJobsArg->getValue()))
    D.Diag(diag::err_drv_invalid_int_value)
        << LtoJobsArg->getAsString(Args) << LtoJobsArg->getValue();
  return LtoJobsArg->getValue();
}

// CloudABI uses -ffunction-sections and -fdata-sections by default.
#if INTEL_CUSTOMIZATION
bool tools::isUseSeparateSections(const Driver &D,
                                  const llvm::Triple &Triple) {
  // -ffunction-sections not enabled by default for Intel.
  if (D.IsIntelMode())
    return false;
#endif // INTEL_CUSTOMIZATION
  return Triple.getOS() == llvm::Triple::CloudABI;
}

void tools::addLTOOptions(const ToolChain &ToolChain, const ArgList &Args,
                          ArgStringList &CmdArgs, const InputInfo &Output,
                          const InputInfo &Input, bool IsThinLTO) {
  const char *Linker = Args.MakeArgString(ToolChain.GetLinkerPath());
  const Driver &D = ToolChain.getDriver();
  if (llvm::sys::path::filename(Linker) != "ld.lld" &&
      llvm::sys::path::stem(Linker) != "ld.lld") {
    // Tell the linker to load the plugin. This has to come before
    // AddLinkerInputs as gold requires -plugin to come before any -plugin-opt
    // that -Wl might forward.
    CmdArgs.push_back("-plugin");

#if defined(_WIN32)
    const char *Suffix = ".dll";
#elif defined(__APPLE__)
    const char *Suffix = ".dylib";
#else
    const char *Suffix = ".so";
#endif

#if INTEL_CUSTOMIZATION
    const char * PluginName = "LLVMgold";
    if (D.IsIntelMode())
      PluginName = "icx-lto";
    SmallString<1024> Plugin;
    llvm::sys::path::native(Twine(ToolChain.getDriver().Dir) +
        "/../lib" CLANG_LIBDIR_SUFFIX "/" + PluginName + Suffix, Plugin);
#endif // INTEL_CUSTOMIZATION
    CmdArgs.push_back(Args.MakeArgString(Plugin));
  }

  // Try to pass driver level flags relevant to LTO code generation down to
  // the plugin.

  // Handle flags for selecting CPU variants.
  std::string CPU = getCPUName(Args, ToolChain.getTriple());
  if (!CPU.empty())
    CmdArgs.push_back(Args.MakeArgString(Twine("-plugin-opt=mcpu=") + CPU));

  if (Arg *A = Args.getLastArg(options::OPT_O_Group)) {
    // The optimization level matches
    // CompilerInvocation.cpp:getOptimizationLevel().
    StringRef OOpt;
    if (A->getOption().matches(options::OPT_O4) ||
        A->getOption().matches(options::OPT_Ofast))
      OOpt = "3";
    else if (A->getOption().matches(options::OPT_O)) {
      OOpt = A->getValue();
      if (OOpt == "g")
        OOpt = "1";
      else if (OOpt == "s" || OOpt == "z")
        OOpt = "2";
    } else if (A->getOption().matches(options::OPT_O0))
      OOpt = "0";
    if (!OOpt.empty())
      CmdArgs.push_back(Args.MakeArgString(Twine("-plugin-opt=O") + OOpt));
  }

  if (Args.hasArg(options::OPT_gsplit_dwarf)) {
    CmdArgs.push_back(
        Args.MakeArgString(Twine("-plugin-opt=dwo_dir=") +
            Output.getFilename() + "_dwo"));
  }

  if (IsThinLTO)
    CmdArgs.push_back("-plugin-opt=thinlto");

  StringRef Parallelism = getLTOParallelism(Args, D);
  if (!Parallelism.empty())
    CmdArgs.push_back(
        Args.MakeArgString("-plugin-opt=jobs=" + Twine(Parallelism)));

  // If an explicit debugger tuning argument appeared, pass it along.
  if (Arg *A = Args.getLastArg(options::OPT_gTune_Group,
                               options::OPT_ggdbN_Group)) {
    if (A->getOption().matches(options::OPT_glldb))
      CmdArgs.push_back("-plugin-opt=-debugger-tune=lldb");
    else if (A->getOption().matches(options::OPT_gsce))
      CmdArgs.push_back("-plugin-opt=-debugger-tune=sce");
    else if (A->getOption().matches(options::OPT_gdbx))
      CmdArgs.push_back("-plugin-opt=-debugger-tune=dbx");
    else
      CmdArgs.push_back("-plugin-opt=-debugger-tune=gdb");
  }

  bool UseSeparateSections =
      isUseSeparateSections(D, ToolChain.getEffectiveTriple()); // INTEL

  if (Args.hasFlag(options::OPT_ffunction_sections,
                   options::OPT_fno_function_sections, UseSeparateSections)) {
    CmdArgs.push_back("-plugin-opt=-function-sections");
  }

  if (Args.hasFlag(options::OPT_fdata_sections, options::OPT_fno_data_sections,
                   UseSeparateSections)) {
    CmdArgs.push_back("-plugin-opt=-data-sections");
  }

  if (Arg *A = getLastProfileSampleUseArg(Args)) {
    StringRef FName = A->getValue();
    if (!llvm::sys::fs::exists(FName))
      D.Diag(diag::err_drv_no_such_file) << FName;
    else
      CmdArgs.push_back(
          Args.MakeArgString(Twine("-plugin-opt=sample-profile=") + FName));
  }

  auto *CSPGOGenerateArg = Args.getLastArg(options::OPT_fcs_profile_generate,
                                           options::OPT_fcs_profile_generate_EQ,
                                           options::OPT_fno_profile_generate);
  if (CSPGOGenerateArg &&
      CSPGOGenerateArg->getOption().matches(options::OPT_fno_profile_generate))
    CSPGOGenerateArg = nullptr;

  auto *ProfileUseArg = getLastProfileUseArg(Args);

  if (CSPGOGenerateArg) {
    CmdArgs.push_back(Args.MakeArgString("-plugin-opt=cs-profile-generate"));
    if (CSPGOGenerateArg->getOption().matches(
            options::OPT_fcs_profile_generate_EQ)) {
      SmallString<128> Path(CSPGOGenerateArg->getValue());
      llvm::sys::path::append(Path, "default_%m.profraw");
      CmdArgs.push_back(
          Args.MakeArgString(Twine("-plugin-opt=cs-profile-path=") + Path));
    } else
      CmdArgs.push_back(
          Args.MakeArgString("-plugin-opt=cs-profile-path=default_%m.profraw"));
  } else if (ProfileUseArg) {
    SmallString<128> Path(
        ProfileUseArg->getNumValues() == 0 ? "" : ProfileUseArg->getValue());
    if (Path.empty() || llvm::sys::fs::is_directory(Path))
      llvm::sys::path::append(Path, "default.profdata");
    CmdArgs.push_back(Args.MakeArgString(Twine("-plugin-opt=cs-profile-path=") +
                                         Path));
  }

  // Pass an option to enable/disable the new pass manager.
  if (auto *A = Args.getLastArg(options::OPT_flegacy_pass_manager,
                                options::OPT_fno_legacy_pass_manager)) {
    if (A->getOption().matches(options::OPT_flegacy_pass_manager))
      CmdArgs.push_back("-plugin-opt=legacy-pass-manager");
    else
      CmdArgs.push_back("-plugin-opt=new-pass-manager");
  }

  // Pass an option to enable pseudo probe emission.
  if (Args.hasFlag(options::OPT_fpseudo_probe_for_profiling,
                   options::OPT_fno_pseudo_probe_for_profiling, false))
    CmdArgs.push_back("-plugin-opt=pseudo-probe-for-profiling");

  // Setup statistics file output.
  SmallString<128> StatsFile = getStatsFileName(Args, Output, Input, D);
  if (!StatsFile.empty())
    CmdArgs.push_back(
        Args.MakeArgString(Twine("-plugin-opt=stats-file=") + StatsFile));

  addX86AlignBranchArgs(D, Args, CmdArgs, /*IsLTO=*/true);

#if INTEL_CUSTOMIZATION
  // Add -code-model for -mcmodel settings.
  if (Arg *A = Args.getLastArg(options::OPT_mcmodel_EQ)) {
    StringRef CM = A->getValue();
    CmdArgs.push_back(
        Args.MakeArgString(Twine("-plugin-opt=-code-model=") + CM));
  }
  if (D.IsIntelMode()) {
    if (Arg * A = Args.getLastArg(options::OPT_fveclib))
      CmdArgs.push_back(Args.MakeArgString(
          Twine("-plugin-opt=-vector-library=") + A->getValue()));
  }
  auto addAdvancedOptimFlag = [&](const Arg &OptArg, OptSpecifier Opt) {
    if (OptArg.getOption().matches(Opt) &&
        x86::isValidIntelCPU(OptArg.getValue(), ToolChain.getTriple()))
      CmdArgs.push_back("-plugin-opt=fintel-advanced-optim");
  };
  // Given -x, turn on advanced optimizations
  if (Arg *A = Args.getLastArgNoClaim(options::OPT_march_EQ, options::OPT_x))
    addAdvancedOptimFlag(*A, options::OPT_x);
  // Additional handling for /arch and /Qx
  if (Arg *A = Args.getLastArgNoClaim(options::OPT__SLASH_arch,
                                      options::OPT__SLASH_Qx))
    addAdvancedOptimFlag(*A, options::OPT__SLASH_Qx);
  addIntelOptimizationArgs(ToolChain, Args, CmdArgs, true);
  // All -mllvm flags as provided by the user will be passed through.
  for (StringRef AV : Args.getAllArgValues(options::OPT_mllvm))
    CmdArgs.push_back(Args.MakeArgString(Twine("-plugin-opt=") + AV));
  addX86UnalignedVectorMoveArgs(ToolChain, Args, CmdArgs, /*IsLTO=*/true,
                                /*IsIntelMode=*/D.IsIntelMode());
#endif // INTEL_CUSTOMIZATION

  // Handle remark diagnostics on screen options: '-Rpass-*'.
  renderRpassOptions(Args, CmdArgs);

  // Handle serialized remarks options: '-fsave-optimization-record'
  // and '-foptimization-record-*'.
  if (willEmitRemarks(Args))
    renderRemarksOptions(Args, CmdArgs, ToolChain.getEffectiveTriple(), Input,
                         Output);

  // Handle remarks hotness/threshold related options.
  renderRemarksHotnessOptions(Args, CmdArgs);

  addMachineOutlinerArgs(D, Args, CmdArgs, ToolChain.getEffectiveTriple(),
                         /*IsLTO=*/true);
}

#if INTEL_CUSTOMIZATION
static void AddllvmOption(const ToolChain &TC, const char *Opt, bool IsLink,
                          const llvm::opt::ArgList &Args,
                          llvm::opt::ArgStringList &CmdArgs) {
  bool IsMSVC = TC.getTriple().isKnownWindowsMSVCEnvironment();
  if (IsLink) {
    StringRef LinkOpt = (IsMSVC ? "-mllvm:" : "-plugin-opt=");
    CmdArgs.push_back(Args.MakeArgString(LinkOpt + Twine(Opt)));
  } else {
    CmdArgs.push_back("-mllvm");
    CmdArgs.push_back(Opt);
  }
}

static void RenderOptReportOptions(const ToolChain &TC, bool IsLink,
                                   const llvm::opt::ArgList &Args,
                                   llvm::opt::ArgStringList &CmdArgs) {
  const Arg *A = Args.getLastArg(options::OPT_qopt_report_EQ);
  if (!A)
    return;
  auto addllvmOption = [&](const char *Opt) {
    AddllvmOption(TC, Opt, IsLink, Args, CmdArgs);
  };
  StringRef ReportLevel;
  ReportLevel = llvm::StringSwitch<StringRef>(A->getValue())
                    .Case("0", "disable")
                    .Cases("1", "min", "low")
                    .Cases("2", "med", "medium")
                    .Cases("3", "max", "high")
                    .Default("");
  if (ReportLevel.empty()) {
    TC.getDriver().Diag(clang::diag::warn_drv_unused_argument)
        << A->getAsString(Args);
    return;
  }
  if (ReportLevel == "disable")
    return;
  addllvmOption("-intel-loop-optreport-emitter=ir");
  addllvmOption("-enable-ra-report");
  addllvmOption(
      Args.MakeArgString(Twine("-intel-loop-optreport=") + ReportLevel));
  addllvmOption(
      Args.MakeArgString(Twine("-intel-ra-spillreport=") + ReportLevel));
}

void tools::addIntelOptimizationArgs(const ToolChain &TC,
                                     const llvm::opt::ArgList &Args,
                                     llvm::opt::ArgStringList &CmdArgs,
                                     bool IsLink) {
  auto addllvmOption = [&](const char *Opt) {
    AddllvmOption(TC, Opt, IsLink, Args, CmdArgs);
  };
  StringRef MLTVal;
  if (const Arg *A = Args.getLastArg(options::OPT_qopt_mem_layout_trans_EQ)) {
    MLTVal = A->getValue();
    if (MLTVal == "1" || MLTVal == "2" || MLTVal == "3" || MLTVal == "4") {
      addllvmOption("-enable-dtrans");
      addllvmOption("-enable-npm-dtrans");
      addllvmOption(
          Args.MakeArgString(Twine("-dtrans-mem-layout-level=") + MLTVal));
      addllvmOption("-dtrans-outofboundsok=false");
      addllvmOption("-dtrans-usecrulecompat=true");
      addllvmOption("-dtrans-inline-heuristics=true");
      addllvmOption("-dtrans-partial-inline=true");
      addllvmOption("-irmover-type-merging=false");
      addllvmOption("-spill-freq-boost=true");
    } else if (MLTVal != "0")
      TC.getDriver().Diag(diag::err_drv_invalid_argument_to_option)
          << MLTVal << A->getOption().getName();
  }
  if (Arg *A =
          Args.getLastArg(options::OPT_funroll_loops,
                          options::OPT_fno_unroll_loops, options::OPT_unroll)) {
    // Handle -unroll
    if (A->getOption().matches(options::OPT_unroll)) {
      StringRef Value(A->getValue());
      if (!Value.empty()) {
        int ValInt = 0;
        if (!Value.getAsInteger(0, ValInt))
          if (ValInt > 0)
            addllvmOption(Args.MakeArgString(
                Twine("-hir-general-unroll-max-factor=") + Value));
      }
    }
  }
  if (Args.hasFlag(options::OPT_qno_opt_matmul, options::OPT_qopt_matmul,
                   TC.getDriver().IsIntelMode()))
    addllvmOption("-disable-hir-generate-mkl-call");

  if (Arg *A = Args.getLastArg(
          options::OPT_qopt_multiple_gather_scatter_by_shuffles,
          options::OPT_qno_opt_multiple_gather_scatter_by_shuffles)) {
    if (A->getOption().matches(
            options::OPT_qopt_multiple_gather_scatter_by_shuffles))
      addllvmOption("-vplan-vls-level=always");
    if (A->getOption().matches(
            options::OPT_qno_opt_multiple_gather_scatter_by_shuffles))
      addllvmOption("-vplan-vls-level=never");
  }
  if (const Arg *A =
          Args.getLastArg(options::OPT_qopt_assume_no_loop_carried_dep_EQ)) {
    StringRef LoopCarriedVal = A->getValue();
    if (LoopCarriedVal == "1" || LoopCarriedVal == "2") {
      addllvmOption(Args.MakeArgString(
          Twine("-hir-dd-test-assume-no-loop-carried-dep=") + LoopCarriedVal));
    } else if (LoopCarriedVal != "0")
      TC.getDriver().Diag(diag::err_drv_invalid_argument_to_option)
          << LoopCarriedVal << A->getOption().getName();
  }

  RenderOptReportOptions(TC, IsLink, Args, CmdArgs);
  auto addMultiVersionFlag = [&](const Arg &OptArg, OptSpecifier Opt) {
    if (IsLink && OptArg.getOption().matches(Opt) &&
        x86::isValidIntelCPU(OptArg.getValue(), TC.getTriple()))
      addllvmOption("-enable-multiversioning");
  };
  // Given -x, turn on multi-versioning
  // FIXME: These checks for Intel -x and -Qx are used in many places, we
  // should improve this by adding some kind of common check.
  if (Arg *A = Args.getLastArgNoClaim(options::OPT_march_EQ, options::OPT_x))
    addMultiVersionFlag(*A, options::OPT_x);
  // Additional handling for /arch and /Qx
  if (Arg *A = Args.getLastArgNoClaim(options::OPT__SLASH_arch,
                                      options::OPT__SLASH_Qx))
    addMultiVersionFlag(*A, options::OPT__SLASH_Qx);

  // -parallel-source-info
  if (Arg *A = Args.getLastArg(options::OPT_parallel_source_info_EQ)) {
    StringRef Val = A->getValue();
    if (Val == "0" || Val == "1" || Val == "2")
      addllvmOption(Args.MakeArgString(Twine("-parallel-source-info=") + Val));
    else
      TC.getDriver().Diag(diag::err_drv_invalid_argument_to_option) << Val
          << A->getOption().getName();
  }

  // -vec-threshold
  if (Arg *A = Args.getLastArg(options::OPT_vec_threshold_EQ)) {
    StringRef Val = A->getValue();
    if (!Val.empty())
      addllvmOption(Args.MakeArgString(Twine("-vec-threshold=") + Val));
  }

  // -qopt-for-throughput=<arg>
  if (Arg *A = Args.getLastArg(options::OPT_qopt_for_throughput_EQ)) {
    StringRef Val;
    Val = llvm::StringSwitch<StringRef>(A->getValue())
              .Case("single-job", "1")
              .Case("multi-job", "2")
              .Default("");
    if (Val.empty())
      TC.getDriver().Diag(diag::err_drv_invalid_argument_to_option)
          << A->getValue() << A->getOption().getName();
    else
      addllvmOption(Args.MakeArgString(Twine("-throughput-opt=") + Val));
  }

  // Handle --intel defaults.  Do not add for SYCL device (DPC++)
  if (TC.getDriver().IsIntelMode() &&
      !(TC.getTriple().getEnvironment() == llvm::Triple::SYCLDevice)) {
    if (!Args.hasArg(options::OPT_ffreestanding, options::OPT_i_no_use_libirc))
      addllvmOption("-intel-libirc-allowed");
    bool AddLoopOpt = true;
    for (StringRef AV : Args.getAllArgValues(options::OPT_mllvm))
      if (AV.startswith("-loopopt=") || AV.equals("-loopopt"))
        AddLoopOpt = false;
    if (AddLoopOpt) {
      // Add loopopt default values.  Full loopopt is enabled when -x is
      // provided otherwise, we enable lightweight loopopt dependent on various
      // options.  Only add if -loopopt wasn't added via other means.
      bool FullLoopOpt = false;
      if (const Arg *A =
              Args.getLastArgNoClaim(options::OPT_march_EQ, options::OPT_x))
        if (A->getOption().matches(options::OPT_x) &&
            x86::isValidIntelCPU(A->getValue(), TC.getTriple()))
          // -x wins, so full loopopt is enabled
          // FIXME: Only keying off of -x addition to set loopopt.  This should
          // only be done when we are setting P4 w/SSE3 or higher
          FullLoopOpt = true;
      // Handle /arch /Qx as well.
      if (const Arg *A = Args.getLastArgNoClaim(options::OPT__SLASH_arch,
                                                options::OPT__SLASH_Qx))
        if (A->getOption().matches(options::OPT__SLASH_Qx) &&
            x86::isValidIntelCPU(A->getValue(), TC.getTriple()))
          FullLoopOpt = true;
      if (FullLoopOpt)
        addllvmOption("-loopopt");
      else {
        int MLTInt = 0;
        MLTVal.getAsInteger(0, MLTInt);
        bool OfastSet = false;
        if (const Arg *A = Args.getLastArg(options::OPT_O_Group))
          OfastSet = A->getOption().matches(options::OPT_Ofast);
        if (MLTInt >= 4 && Args.hasArg(options::OPT_flto) && OfastSet)
          addllvmOption("-loopopt=1");
        else {
          addllvmOption("-loopopt=0");
          if (!TC.getTriple().isSPIR())
            addllvmOption("-enable-lv");
        }
      }
    }
  }

  // -qoverride-limits
  if (Args.hasArg(options::OPT_qoverride_limits))
    addllvmOption("-hir-cost-model-throttling=0");
}
#endif // INTEL_CUSTOMIZATION

void tools::addArchSpecificRPath(const ToolChain &TC, const ArgList &Args,
                                 ArgStringList &CmdArgs) {
  // Enable -frtlib-add-rpath by default for the case of VE.
  const bool IsVE = TC.getTriple().isVE();
  bool DefaultValue = IsVE;
  if (!Args.hasFlag(options::OPT_frtlib_add_rpath,
                    options::OPT_fno_rtlib_add_rpath, DefaultValue))
    return;

  std::string CandidateRPath = TC.getArchSpecificLibPath();
  if (TC.getVFS().exists(CandidateRPath)) {
    CmdArgs.push_back("-rpath");
    CmdArgs.push_back(Args.MakeArgString(CandidateRPath.c_str()));
  }
}

bool tools::addOpenMPRuntime(ArgStringList &CmdArgs, const ToolChain &TC,
                             const ArgList &Args, bool ForceStaticHostRuntime,
                             bool IsOffloadingHost, bool GompNeedsRT) {
#if INTEL_CUSTOMIZATION
  if (Arg *A = Args.getLastArg(options::OPT_qopenmp_stubs,
      options::OPT_fopenmp, options::OPT_fopenmp_EQ, options::OPT_fiopenmp)) {
    if (A->getOption().matches(options::OPT_qopenmp_stubs)) {
      CmdArgs.push_back("-liompstubs5");
      // With the stubs lib, we don't want lpthread linked.
      return false;
    }
  }
  bool addOpenMPLib = false;
  if (Arg *A = Args.getLastArg(options::OPT_qmkl_EQ)) {
    if (A->getValue() == StringRef("parallel"))
      addOpenMPLib = true;
  }
#endif // INTEL_CUSTOMIZATION
  if (!Args.hasFlag(options::OPT_fopenmp, options::OPT_fopenmp_EQ,
#if INTEL_COLLAB
                    options::OPT_fno_openmp, false) &&
      !Args.hasArg(options::OPT_fiopenmp))
#else
                    options::OPT_fno_openmp, false))
#endif // INTEL_COLLAB
#if INTEL_CUSTOMIZATION
    if (!addOpenMPLib)
      return false;
#endif // INTEL_CUSTOMIZATION

  Driver::OpenMPRuntimeKind RTKind = TC.getDriver().getOpenMPRuntime(Args);

  if (RTKind == Driver::OMPRT_Unknown)
    // Already diagnosed.
    return false;

  if (ForceStaticHostRuntime)
    CmdArgs.push_back("-Bstatic");

  switch (RTKind) {
  case Driver::OMPRT_OMP:
    CmdArgs.push_back("-lomp");
    break;
  case Driver::OMPRT_GOMP:
    CmdArgs.push_back("-lgomp");
    break;
  case Driver::OMPRT_IOMP5:
    CmdArgs.push_back("-liomp5");
    break;
  case Driver::OMPRT_Unknown:
    break;
  }

  if (ForceStaticHostRuntime)
    CmdArgs.push_back("-Bdynamic");

  if (RTKind == Driver::OMPRT_GOMP && GompNeedsRT)
      CmdArgs.push_back("-lrt");

  if (IsOffloadingHost)
    CmdArgs.push_back("-lomptarget");

  addArchSpecificRPath(TC, Args, CmdArgs);

  return true;
}

static void addSanitizerRuntime(const ToolChain &TC, const ArgList &Args,
                                ArgStringList &CmdArgs, StringRef Sanitizer,
                                bool IsShared, bool IsWhole) {
  // Wrap any static runtimes that must be forced into executable in
  // whole-archive.
  if (IsWhole) CmdArgs.push_back("--whole-archive");
  CmdArgs.push_back(TC.getCompilerRTArgString(
      Args, Sanitizer, IsShared ? ToolChain::FT_Shared : ToolChain::FT_Static));
  if (IsWhole) CmdArgs.push_back("--no-whole-archive");

  if (IsShared) {
    addArchSpecificRPath(TC, Args, CmdArgs);
  }
}

// Tries to use a file with the list of dynamic symbols that need to be exported
// from the runtime library. Returns true if the file was found.
static bool addSanitizerDynamicList(const ToolChain &TC, const ArgList &Args,
                                    ArgStringList &CmdArgs,
                                    StringRef Sanitizer) {
  // Solaris ld defaults to --export-dynamic behaviour but doesn't support
  // the option, so don't try to pass it.
  if (TC.getTriple().getOS() == llvm::Triple::Solaris)
    return true;
  SmallString<128> SanRT(TC.getCompilerRT(Args, Sanitizer));
  if (llvm::sys::fs::exists(SanRT + ".syms")) {
    CmdArgs.push_back(Args.MakeArgString("--dynamic-list=" + SanRT + ".syms"));
    return true;
  }
  return false;
}

static const char *getAsNeededOption(const ToolChain &TC, bool as_needed) {
  assert(!TC.getTriple().isOSAIX() &&
         "AIX linker does not support any form of --as-needed option yet.");

  // While the Solaris 11.2 ld added --as-needed/--no-as-needed as aliases
  // for the native forms -z ignore/-z record, they are missing in Illumos,
  // so always use the native form.
  if (TC.getTriple().isOSSolaris())
    return as_needed ? "-zignore" : "-zrecord";
  else
    return as_needed ? "--as-needed" : "--no-as-needed";
}

void tools::linkSanitizerRuntimeDeps(const ToolChain &TC,
                                     ArgStringList &CmdArgs) {
  // Fuchsia never needs these.  Any sanitizer runtimes with system
  // dependencies use the `.deplibs` feature instead.
  if (TC.getTriple().isOSFuchsia())
    return;

  // Force linking against the system libraries sanitizers depends on
  // (see PR15823 why this is necessary).
  CmdArgs.push_back(getAsNeededOption(TC, false));
  // There's no libpthread or librt on RTEMS & Android.
  if (TC.getTriple().getOS() != llvm::Triple::RTEMS &&
      !TC.getTriple().isAndroid()) {
    CmdArgs.push_back("-lpthread");
    if (!TC.getTriple().isOSOpenBSD())
      CmdArgs.push_back("-lrt");
  }
  CmdArgs.push_back("-lm");
  // There's no libdl on all OSes.
  if (!TC.getTriple().isOSFreeBSD() && !TC.getTriple().isOSNetBSD() &&
      !TC.getTriple().isOSOpenBSD() &&
      TC.getTriple().getOS() != llvm::Triple::RTEMS)
    CmdArgs.push_back("-ldl");
  // Required for backtrace on some OSes
  if (TC.getTriple().isOSFreeBSD() ||
      TC.getTriple().isOSNetBSD())
    CmdArgs.push_back("-lexecinfo");
}

static void
collectSanitizerRuntimes(const ToolChain &TC, const ArgList &Args,
                         SmallVectorImpl<StringRef> &SharedRuntimes,
                         SmallVectorImpl<StringRef> &StaticRuntimes,
                         SmallVectorImpl<StringRef> &NonWholeStaticRuntimes,
                         SmallVectorImpl<StringRef> &HelperStaticRuntimes,
                         SmallVectorImpl<StringRef> &RequiredSymbols) {
  const SanitizerArgs &SanArgs = TC.getSanitizerArgs();
  // Collect shared runtimes.
  if (SanArgs.needsSharedRt()) {
    if (SanArgs.needsAsanRt() && SanArgs.linkRuntimes()) {
      SharedRuntimes.push_back("asan");
      if (!Args.hasArg(options::OPT_shared) && !TC.getTriple().isAndroid())
        HelperStaticRuntimes.push_back("asan-preinit");
    }
    if (SanArgs.needsMemProfRt() && SanArgs.linkRuntimes()) {
      SharedRuntimes.push_back("memprof");
      if (!Args.hasArg(options::OPT_shared) && !TC.getTriple().isAndroid())
        HelperStaticRuntimes.push_back("memprof-preinit");
    }
    if (SanArgs.needsUbsanRt() && SanArgs.linkRuntimes()) {
      if (SanArgs.requiresMinimalRuntime())
        SharedRuntimes.push_back("ubsan_minimal");
      else
        SharedRuntimes.push_back("ubsan_standalone");
    }
    if (SanArgs.needsScudoRt() && SanArgs.linkRuntimes()) {
      if (SanArgs.requiresMinimalRuntime())
        SharedRuntimes.push_back("scudo_minimal");
      else
        SharedRuntimes.push_back("scudo");
    }
    if (SanArgs.needsTsanRt() && SanArgs.linkRuntimes())
      SharedRuntimes.push_back("tsan");
    if (SanArgs.needsHwasanRt() && SanArgs.linkRuntimes()) {
      if (SanArgs.needsHwasanAliasesRt())
        SharedRuntimes.push_back("hwasan_aliases");
      else
        SharedRuntimes.push_back("hwasan");
    }
  }

  // The stats_client library is also statically linked into DSOs.
  if (SanArgs.needsStatsRt() && SanArgs.linkRuntimes())
    StaticRuntimes.push_back("stats_client");

  // Collect static runtimes.
  if (Args.hasArg(options::OPT_shared)) {
    // Don't link static runtimes into DSOs.
    return;
  }

  // Each static runtime that has a DSO counterpart above is excluded below,
  // but runtimes that exist only as static are not affected by needsSharedRt.

  if (!SanArgs.needsSharedRt() && SanArgs.needsAsanRt() && SanArgs.linkRuntimes()) {
    StaticRuntimes.push_back("asan");
    if (SanArgs.linkCXXRuntimes())
      StaticRuntimes.push_back("asan_cxx");
  }

  if (!SanArgs.needsSharedRt() && SanArgs.needsMemProfRt() &&
      SanArgs.linkRuntimes()) {
    StaticRuntimes.push_back("memprof");
    if (SanArgs.linkCXXRuntimes())
      StaticRuntimes.push_back("memprof_cxx");
  }

  if (!SanArgs.needsSharedRt() && SanArgs.needsHwasanRt() && SanArgs.linkRuntimes()) {
    if (SanArgs.needsHwasanAliasesRt()) {
      StaticRuntimes.push_back("hwasan_aliases");
      if (SanArgs.linkCXXRuntimes())
        StaticRuntimes.push_back("hwasan_aliases_cxx");
    } else {
      StaticRuntimes.push_back("hwasan");
      if (SanArgs.linkCXXRuntimes())
        StaticRuntimes.push_back("hwasan_cxx");
    }
  }
  if (SanArgs.needsDfsanRt() && SanArgs.linkRuntimes())
    StaticRuntimes.push_back("dfsan");
  if (SanArgs.needsLsanRt() && SanArgs.linkRuntimes())
    StaticRuntimes.push_back("lsan");
  if (SanArgs.needsMsanRt() && SanArgs.linkRuntimes()) {
    StaticRuntimes.push_back("msan");
    if (SanArgs.linkCXXRuntimes())
      StaticRuntimes.push_back("msan_cxx");
  }
  if (!SanArgs.needsSharedRt() && SanArgs.needsTsanRt() &&
      SanArgs.linkRuntimes()) {
    StaticRuntimes.push_back("tsan");
    if (SanArgs.linkCXXRuntimes())
      StaticRuntimes.push_back("tsan_cxx");
  }
  if (!SanArgs.needsSharedRt() && SanArgs.needsUbsanRt() && SanArgs.linkRuntimes()) {
    if (SanArgs.requiresMinimalRuntime()) {
      StaticRuntimes.push_back("ubsan_minimal");
    } else {
      StaticRuntimes.push_back("ubsan_standalone");
      if (SanArgs.linkCXXRuntimes())
        StaticRuntimes.push_back("ubsan_standalone_cxx");
    }
  }
  if (SanArgs.needsSafeStackRt() && SanArgs.linkRuntimes()) {
    NonWholeStaticRuntimes.push_back("safestack");
    RequiredSymbols.push_back("__safestack_init");
  }
  if (!(SanArgs.needsSharedRt() && SanArgs.needsUbsanRt() && SanArgs.linkRuntimes())) {
    if (SanArgs.needsCfiRt() && SanArgs.linkRuntimes())
      StaticRuntimes.push_back("cfi");
    if (SanArgs.needsCfiDiagRt() && SanArgs.linkRuntimes()) {
      StaticRuntimes.push_back("cfi_diag");
      if (SanArgs.linkCXXRuntimes())
        StaticRuntimes.push_back("ubsan_standalone_cxx");
    }
  }
  if (SanArgs.needsStatsRt() && SanArgs.linkRuntimes()) {
    NonWholeStaticRuntimes.push_back("stats");
    RequiredSymbols.push_back("__sanitizer_stats_register");
  }
  if (!SanArgs.needsSharedRt() && SanArgs.needsScudoRt() && SanArgs.linkRuntimes()) {
    if (SanArgs.requiresMinimalRuntime()) {
      StaticRuntimes.push_back("scudo_minimal");
      if (SanArgs.linkCXXRuntimes())
        StaticRuntimes.push_back("scudo_cxx_minimal");
    } else {
      StaticRuntimes.push_back("scudo");
      if (SanArgs.linkCXXRuntimes())
        StaticRuntimes.push_back("scudo_cxx");
    }
  }
}

// Should be called before we add system libraries (C++ ABI, libstdc++/libc++,
// C runtime, etc). Returns true if sanitizer system deps need to be linked in.
bool tools::addSanitizerRuntimes(const ToolChain &TC, const ArgList &Args,
                                 ArgStringList &CmdArgs) {
  SmallVector<StringRef, 4> SharedRuntimes, StaticRuntimes,
      NonWholeStaticRuntimes, HelperStaticRuntimes, RequiredSymbols;
  collectSanitizerRuntimes(TC, Args, SharedRuntimes, StaticRuntimes,
                           NonWholeStaticRuntimes, HelperStaticRuntimes,
                           RequiredSymbols);

  const SanitizerArgs &SanArgs = TC.getSanitizerArgs();
  // Inject libfuzzer dependencies.
  if (SanArgs.needsFuzzer() && SanArgs.linkRuntimes() &&
      !Args.hasArg(options::OPT_shared)) {

    addSanitizerRuntime(TC, Args, CmdArgs, "fuzzer", false, true);
    if (SanArgs.needsFuzzerInterceptors())
      addSanitizerRuntime(TC, Args, CmdArgs, "fuzzer_interceptors", false,
                          true);
    if (!Args.hasArg(clang::driver::options::OPT_nostdlibxx)) {
      bool OnlyLibstdcxxStatic = Args.hasArg(options::OPT_static_libstdcxx) &&
                                 !Args.hasArg(options::OPT_static);
      if (OnlyLibstdcxxStatic)
        CmdArgs.push_back("-Bstatic");
      TC.AddCXXStdlibLibArgs(Args, CmdArgs);
      if (OnlyLibstdcxxStatic)
        CmdArgs.push_back("-Bdynamic");
    }
  }

  for (auto RT : SharedRuntimes)
    addSanitizerRuntime(TC, Args, CmdArgs, RT, true, false);
  for (auto RT : HelperStaticRuntimes)
    addSanitizerRuntime(TC, Args, CmdArgs, RT, false, true);
  bool AddExportDynamic = false;
  for (auto RT : StaticRuntimes) {
    addSanitizerRuntime(TC, Args, CmdArgs, RT, false, true);
    AddExportDynamic |= !addSanitizerDynamicList(TC, Args, CmdArgs, RT);
  }
  for (auto RT : NonWholeStaticRuntimes) {
    addSanitizerRuntime(TC, Args, CmdArgs, RT, false, false);
    AddExportDynamic |= !addSanitizerDynamicList(TC, Args, CmdArgs, RT);
  }
  for (auto S : RequiredSymbols) {
    CmdArgs.push_back("-u");
    CmdArgs.push_back(Args.MakeArgString(S));
  }
  // If there is a static runtime with no dynamic list, force all the symbols
  // to be dynamic to be sure we export sanitizer interface functions.
  if (AddExportDynamic)
    CmdArgs.push_back("--export-dynamic");

  if (SanArgs.hasCrossDsoCfi() && !AddExportDynamic)
    CmdArgs.push_back("--export-dynamic-symbol=__cfi_check");

  return !StaticRuntimes.empty() || !NonWholeStaticRuntimes.empty();
}

bool tools::addXRayRuntime(const ToolChain&TC, const ArgList &Args, ArgStringList &CmdArgs) {
  if (Args.hasArg(options::OPT_shared))
    return false;

  if (TC.getXRayArgs().needsXRayRt()) {
    CmdArgs.push_back("-whole-archive");
    CmdArgs.push_back(TC.getCompilerRTArgString(Args, "xray"));
    for (const auto &Mode : TC.getXRayArgs().modeList())
      CmdArgs.push_back(TC.getCompilerRTArgString(Args, Mode));
    CmdArgs.push_back("-no-whole-archive");
    return true;
  }

  return false;
}

void tools::linkXRayRuntimeDeps(const ToolChain &TC, ArgStringList &CmdArgs) {
  CmdArgs.push_back(getAsNeededOption(TC, false));
  CmdArgs.push_back("-lpthread");
  if (!TC.getTriple().isOSOpenBSD())
    CmdArgs.push_back("-lrt");
  CmdArgs.push_back("-lm");

  if (!TC.getTriple().isOSFreeBSD() &&
      !TC.getTriple().isOSNetBSD() &&
      !TC.getTriple().isOSOpenBSD())
    CmdArgs.push_back("-ldl");
}

bool tools::areOptimizationsEnabled(const ArgList &Args) {
  // Find the last -O arg and see if it is non-zero.
  if (Arg *A = Args.getLastArg(options::OPT_O_Group))
    return !A->getOption().matches(options::OPT_O0);
  // Defaults to -O0.
  return false;
}

const char *tools::SplitDebugName(const JobAction &JA, const ArgList &Args,
                                  const InputInfo &Input,
                                  const InputInfo &Output) {
  auto AddPostfix = [JA](auto &F) {
    if (JA.getOffloadingDeviceKind() == Action::OFK_HIP)
      F += (Twine("_") + JA.getOffloadingArch()).str();
    F += ".dwo";
  };
  if (Arg *A = Args.getLastArg(options::OPT_gsplit_dwarf_EQ))
    if (StringRef(A->getValue()) == "single")
      return Args.MakeArgString(Output.getFilename());

  Arg *FinalOutput = Args.getLastArg(options::OPT_o);
  if (FinalOutput && Args.hasArg(options::OPT_c)) {
    SmallString<128> T(FinalOutput->getValue());
    llvm::sys::path::remove_filename(T);
    llvm::sys::path::append(T, llvm::sys::path::stem(FinalOutput->getValue()));
    AddPostfix(T);
    return Args.MakeArgString(T);
  } else {
    // Use the compilation dir.
    Arg *A = Args.getLastArg(options::OPT_ffile_compilation_dir_EQ,
                             options::OPT_fdebug_compilation_dir_EQ);
    SmallString<128> T(A ? A->getValue() : "");
    SmallString<128> F(llvm::sys::path::stem(Input.getBaseInput()));
    AddPostfix(F);
    T += F;
    return Args.MakeArgString(T);
  }
}

void tools::SplitDebugInfo(const ToolChain &TC, Compilation &C, const Tool &T,
                           const JobAction &JA, const ArgList &Args,
                           const InputInfo &Output, const char *OutFile) {
  ArgStringList ExtractArgs;
  ExtractArgs.push_back("--extract-dwo");

  ArgStringList StripArgs;
  StripArgs.push_back("--strip-dwo");

  // Grabbing the output of the earlier compile step.
  StripArgs.push_back(Output.getFilename());
  ExtractArgs.push_back(Output.getFilename());
  ExtractArgs.push_back(OutFile);

  const char *Exec =
      Args.MakeArgString(TC.GetProgramPath(CLANG_DEFAULT_OBJCOPY));
  InputInfo II(types::TY_Object, Output.getFilename(), Output.getFilename());

  // First extract the dwo sections.
  C.addCommand(std::make_unique<Command>(JA, T,
                                         ResponseFileSupport::AtFileCurCP(),
                                         Exec, ExtractArgs, II, Output));

  // Then remove them from the original .o file.
  C.addCommand(std::make_unique<Command>(
      JA, T, ResponseFileSupport::AtFileCurCP(), Exec, StripArgs, II, Output));
}

// Claim options we don't want to warn if they are unused. We do this for
// options that build systems might add but are unused when assembling or only
// running the preprocessor for example.
void tools::claimNoWarnArgs(const ArgList &Args) {
  // Don't warn about unused -f(no-)?lto.  This can happen when we're
  // preprocessing, precompiling or assembling.
  Args.ClaimAllArgs(options::OPT_flto_EQ);
  Args.ClaimAllArgs(options::OPT_flto);
  Args.ClaimAllArgs(options::OPT_fno_lto);
}

Arg *tools::getLastProfileUseArg(const ArgList &Args) {
  auto *ProfileUseArg = Args.getLastArg(
      options::OPT_fprofile_instr_use, options::OPT_fprofile_instr_use_EQ,
      options::OPT_fprofile_use, options::OPT_fprofile_use_EQ,
      options::OPT_fno_profile_instr_use);

  if (ProfileUseArg &&
      ProfileUseArg->getOption().matches(options::OPT_fno_profile_instr_use))
    ProfileUseArg = nullptr;

  return ProfileUseArg;
}

Arg *tools::getLastProfileSampleUseArg(const ArgList &Args) {
  auto *ProfileSampleUseArg = Args.getLastArg(
      options::OPT_fprofile_sample_use, options::OPT_fprofile_sample_use_EQ,
      options::OPT_fauto_profile, options::OPT_fauto_profile_EQ,
      options::OPT_fno_profile_sample_use, options::OPT_fno_auto_profile);

  if (ProfileSampleUseArg &&
      (ProfileSampleUseArg->getOption().matches(
           options::OPT_fno_profile_sample_use) ||
       ProfileSampleUseArg->getOption().matches(options::OPT_fno_auto_profile)))
    return nullptr;

  return Args.getLastArg(options::OPT_fprofile_sample_use_EQ,
                         options::OPT_fauto_profile_EQ);
}

/// Parses the various -fpic/-fPIC/-fpie/-fPIE arguments.  Then,
/// smooshes them together with platform defaults, to decide whether
/// this compile should be using PIC mode or not. Returns a tuple of
/// (RelocationModel, PICLevel, IsPIE).
std::tuple<llvm::Reloc::Model, unsigned, bool>
tools::ParsePICArgs(const ToolChain &ToolChain, const ArgList &Args) {
  const llvm::Triple &EffectiveTriple = ToolChain.getEffectiveTriple();
  const llvm::Triple &Triple = ToolChain.getTriple();

  bool PIE = ToolChain.isPIEDefault();
  bool PIC = PIE || ToolChain.isPICDefault();
  // The Darwin/MachO default to use PIC does not apply when using -static.
  if (Triple.isOSBinFormatMachO() && Args.hasArg(options::OPT_static))
    PIE = PIC = false;
  bool IsPICLevelTwo = PIC;

  bool KernelOrKext =
      Args.hasArg(options::OPT_mkernel, options::OPT_fapple_kext);

  // Android-specific defaults for PIC/PIE
  if (Triple.isAndroid()) {
    switch (Triple.getArch()) {
    case llvm::Triple::arm:
    case llvm::Triple::armeb:
    case llvm::Triple::thumb:
    case llvm::Triple::thumbeb:
    case llvm::Triple::aarch64:
    case llvm::Triple::mips:
    case llvm::Triple::mipsel:
    case llvm::Triple::mips64:
    case llvm::Triple::mips64el:
      PIC = true; // "-fpic"
      break;

    case llvm::Triple::x86:
    case llvm::Triple::x86_64:
      PIC = true; // "-fPIC"
      IsPICLevelTwo = true;
      break;

    default:
      break;
    }
  }

  // OpenBSD-specific defaults for PIE
  if (Triple.isOSOpenBSD()) {
    switch (ToolChain.getArch()) {
    case llvm::Triple::arm:
    case llvm::Triple::aarch64:
    case llvm::Triple::mips64:
    case llvm::Triple::mips64el:
    case llvm::Triple::x86:
    case llvm::Triple::x86_64:
      IsPICLevelTwo = false; // "-fpie"
      break;

    case llvm::Triple::ppc:
    case llvm::Triple::sparcv9:
      IsPICLevelTwo = true; // "-fPIE"
      break;

    default:
      break;
    }
  }

  // AMDGPU-specific defaults for PIC.
  if (Triple.getArch() == llvm::Triple::amdgcn)
    PIC = true;

  // The last argument relating to either PIC or PIE wins, and no
  // other argument is used. If the last argument is any flavor of the
  // '-fno-...' arguments, both PIC and PIE are disabled. Any PIE
  // option implicitly enables PIC at the same level.
  Arg *LastPICArg = Args.getLastArg(options::OPT_fPIC, options::OPT_fno_PIC,
                                    options::OPT_fpic, options::OPT_fno_pic,
                                    options::OPT_fPIE, options::OPT_fno_PIE,
                                    options::OPT_fpie, options::OPT_fno_pie);
  if (Triple.isOSWindows() && LastPICArg &&
      LastPICArg ==
          Args.getLastArg(options::OPT_fPIC, options::OPT_fpic,
                          options::OPT_fPIE, options::OPT_fpie)) {
    ToolChain.getDriver().Diag(diag::err_drv_unsupported_opt_for_target)
        << LastPICArg->getSpelling() << Triple.str();
    if (Triple.getArch() == llvm::Triple::x86_64)
      return std::make_tuple(llvm::Reloc::PIC_, 2U, false);
    return std::make_tuple(llvm::Reloc::Static, 0U, false);
  }

  // Check whether the tool chain trumps the PIC-ness decision. If the PIC-ness
  // is forced, then neither PIC nor PIE flags will have no effect.
  if (!ToolChain.isPICDefaultForced()) {
    if (LastPICArg) {
      Option O = LastPICArg->getOption();
      if (O.matches(options::OPT_fPIC) || O.matches(options::OPT_fpic) ||
          O.matches(options::OPT_fPIE) || O.matches(options::OPT_fpie)) {
        PIE = O.matches(options::OPT_fPIE) || O.matches(options::OPT_fpie);
        PIC =
            PIE || O.matches(options::OPT_fPIC) || O.matches(options::OPT_fpic);
        IsPICLevelTwo =
            O.matches(options::OPT_fPIE) || O.matches(options::OPT_fPIC);
      } else {
        PIE = PIC = false;
        if (EffectiveTriple.isPS4CPU()) {
          Arg *ModelArg = Args.getLastArg(options::OPT_mcmodel_EQ);
          StringRef Model = ModelArg ? ModelArg->getValue() : "";
          if (Model != "kernel") {
            PIC = true;
            ToolChain.getDriver().Diag(diag::warn_drv_ps4_force_pic)
                << LastPICArg->getSpelling();
          }
        }
      }
    }
  }

  // Introduce a Darwin and PS4-specific hack. If the default is PIC, but the
  // PIC level would've been set to level 1, force it back to level 2 PIC
  // instead.
  if (PIC && (Triple.isOSDarwin() || EffectiveTriple.isPS4CPU()))
    IsPICLevelTwo |= ToolChain.isPICDefault();

  // This kernel flags are a trump-card: they will disable PIC/PIE
  // generation, independent of the argument order.
  if (KernelOrKext &&
      ((!EffectiveTriple.isiOS() || EffectiveTriple.isOSVersionLT(6)) &&
       !EffectiveTriple.isWatchOS()))
    PIC = PIE = false;

  if (Arg *A = Args.getLastArg(options::OPT_mdynamic_no_pic)) {
    // This is a very special mode. It trumps the other modes, almost no one
    // uses it, and it isn't even valid on any OS but Darwin.
    if (!Triple.isOSDarwin())
      ToolChain.getDriver().Diag(diag::err_drv_unsupported_opt_for_target)
          << A->getSpelling() << Triple.str();

    // FIXME: Warn when this flag trumps some other PIC or PIE flag.

    // Only a forced PIC mode can cause the actual compile to have PIC defines
    // etc., no flags are sufficient. This behavior was selected to closely
    // match that of llvm-gcc and Apple GCC before that.
    PIC = ToolChain.isPICDefault() && ToolChain.isPICDefaultForced();

    return std::make_tuple(llvm::Reloc::DynamicNoPIC, PIC ? 2U : 0U, false);
  }

  bool EmbeddedPISupported;
  switch (Triple.getArch()) {
    case llvm::Triple::arm:
    case llvm::Triple::armeb:
    case llvm::Triple::thumb:
    case llvm::Triple::thumbeb:
      EmbeddedPISupported = true;
      break;
    default:
      EmbeddedPISupported = false;
      break;
  }

  bool ROPI = false, RWPI = false;
  Arg* LastROPIArg = Args.getLastArg(options::OPT_fropi, options::OPT_fno_ropi);
  if (LastROPIArg && LastROPIArg->getOption().matches(options::OPT_fropi)) {
    if (!EmbeddedPISupported)
      ToolChain.getDriver().Diag(diag::err_drv_unsupported_opt_for_target)
          << LastROPIArg->getSpelling() << Triple.str();
    ROPI = true;
  }
  Arg *LastRWPIArg = Args.getLastArg(options::OPT_frwpi, options::OPT_fno_rwpi);
  if (LastRWPIArg && LastRWPIArg->getOption().matches(options::OPT_frwpi)) {
    if (!EmbeddedPISupported)
      ToolChain.getDriver().Diag(diag::err_drv_unsupported_opt_for_target)
          << LastRWPIArg->getSpelling() << Triple.str();
    RWPI = true;
  }

  // ROPI and RWPI are not compatible with PIC or PIE.
  if ((ROPI || RWPI) && (PIC || PIE))
    ToolChain.getDriver().Diag(diag::err_drv_ropi_rwpi_incompatible_with_pic);

  if (Triple.isMIPS()) {
    StringRef CPUName;
    StringRef ABIName;
    mips::getMipsCPUAndABI(Args, Triple, CPUName, ABIName);
    // When targeting the N64 ABI, PIC is the default, except in the case
    // when the -mno-abicalls option is used. In that case we exit
    // at next check regardless of PIC being set below.
    if (ABIName == "n64")
      PIC = true;
    // When targettng MIPS with -mno-abicalls, it's always static.
    if(Args.hasArg(options::OPT_mno_abicalls))
      return std::make_tuple(llvm::Reloc::Static, 0U, false);
    // Unlike other architectures, MIPS, even with -fPIC/-mxgot/multigot,
    // does not use PIC level 2 for historical reasons.
    IsPICLevelTwo = false;
  }

  if (PIC)
    return std::make_tuple(llvm::Reloc::PIC_, IsPICLevelTwo ? 2U : 1U, PIE);

  llvm::Reloc::Model RelocM = llvm::Reloc::Static;
  if (ROPI && RWPI)
    RelocM = llvm::Reloc::ROPI_RWPI;
  else if (ROPI)
    RelocM = llvm::Reloc::ROPI;
  else if (RWPI)
    RelocM = llvm::Reloc::RWPI;

  return std::make_tuple(RelocM, 0U, false);
}

// `-falign-functions` indicates that the functions should be aligned to a
// 16-byte boundary.
//
// `-falign-functions=1` is the same as `-fno-align-functions`.
//
// The scalar `n` in `-falign-functions=n` must be an integral value between
// [0, 65536].  If the value is not a power-of-two, it will be rounded up to
// the nearest power-of-two.
//
// If we return `0`, the frontend will default to the backend's preferred
// alignment.
//
// NOTE: icc only allows values between [0, 4096].  icc uses `-falign-functions`
// to mean `-falign-functions=16`.  GCC defaults to the backend's preferred
// alignment.  For unaligned functions, we default to the backend's preferred
// alignment.
unsigned tools::ParseFunctionAlignment(const ToolChain &TC,
                                       const ArgList &Args) {
  const Arg *A = Args.getLastArg(options::OPT_falign_functions,
                                 options::OPT_falign_functions_EQ,
                                 options::OPT_fno_align_functions);
  if (!A || A->getOption().matches(options::OPT_fno_align_functions))
    return 0;

  if (A->getOption().matches(options::OPT_falign_functions))
    return 0;

  unsigned Value = 0;
  if (StringRef(A->getValue()).getAsInteger(10, Value) || Value > 65536)
    TC.getDriver().Diag(diag::err_drv_invalid_int_value)
        << A->getAsString(Args) << A->getValue();
  return Value ? llvm::Log2_32_Ceil(std::min(Value, 65536u)) : Value;
}

unsigned tools::ParseDebugDefaultVersion(const ToolChain &TC,
                                         const ArgList &Args) {
  const Arg *A = Args.getLastArg(options::OPT_fdebug_default_version);

  if (!A)
    return 0;

  unsigned Value = 0;
  if (StringRef(A->getValue()).getAsInteger(10, Value) || Value > 5 ||
      Value < 2)
    TC.getDriver().Diag(diag::err_drv_invalid_int_value)
        << A->getAsString(Args) << A->getValue();
  return Value;
}

void tools::AddAssemblerKPIC(const ToolChain &ToolChain, const ArgList &Args,
                             ArgStringList &CmdArgs) {
  llvm::Reloc::Model RelocationModel;
  unsigned PICLevel;
  bool IsPIE;
  std::tie(RelocationModel, PICLevel, IsPIE) = ParsePICArgs(ToolChain, Args);

  if (RelocationModel != llvm::Reloc::Static)
    CmdArgs.push_back("-KPIC");
}

/// Determine whether Objective-C automated reference counting is
/// enabled.
bool tools::isObjCAutoRefCount(const ArgList &Args) {
  return Args.hasFlag(options::OPT_fobjc_arc, options::OPT_fno_objc_arc, false);
}

enum class LibGccType { UnspecifiedLibGcc, StaticLibGcc, SharedLibGcc };

static LibGccType getLibGccType(const ToolChain &TC, const Driver &D,
                                const ArgList &Args) {
  if (Args.hasArg(options::OPT_static_libgcc) ||
      Args.hasArg(options::OPT_static) || Args.hasArg(options::OPT_static_pie))
    return LibGccType::StaticLibGcc;
  if (Args.hasArg(options::OPT_shared_libgcc))
    return LibGccType::SharedLibGcc;
  // The Android NDK only provides libunwind.a, not libunwind.so.
  if (TC.getTriple().isAndroid())
    return LibGccType::StaticLibGcc;
  // For MinGW, don't imply a shared libgcc here, we only want to return
  // SharedLibGcc if that was explicitly requested.
  if (D.CCCIsCXX() && !TC.getTriple().isOSCygMing())
    return LibGccType::SharedLibGcc;
  return LibGccType::UnspecifiedLibGcc;
}

// Gcc adds libgcc arguments in various ways:
//
// gcc <none>:     -lgcc --as-needed -lgcc_s --no-as-needed
// g++ <none>:                       -lgcc_s               -lgcc
// gcc shared:                       -lgcc_s               -lgcc
// g++ shared:                       -lgcc_s               -lgcc
// gcc static:     -lgcc             -lgcc_eh
// g++ static:     -lgcc             -lgcc_eh
// gcc static-pie: -lgcc             -lgcc_eh
// g++ static-pie: -lgcc             -lgcc_eh
//
// Also, certain targets need additional adjustments.

static void AddUnwindLibrary(const ToolChain &TC, const Driver &D,
                             ArgStringList &CmdArgs, const ArgList &Args) {
  ToolChain::UnwindLibType UNW = TC.GetUnwindLibType(Args);
  // Targets that don't use unwind libraries.
  if ((TC.getTriple().isAndroid() && UNW == ToolChain::UNW_Libgcc) ||
      TC.getTriple().isOSIAMCU() || TC.getTriple().isOSBinFormatWasm() ||
      UNW == ToolChain::UNW_None)
    return;

  LibGccType LGT = getLibGccType(TC, D, Args);
  bool AsNeeded = LGT == LibGccType::UnspecifiedLibGcc &&
<<<<<<< HEAD
#if INTEL_CUSTOMIZATION
                  !TC.getTriple().isAndroid() &&
                  !TC.getTriple().isOSCygMing() &&
                  !Args.hasArg(options::OPT_traceback);
#endif // INTEL_CUSTOMIZATION
=======
                  !TC.getTriple().isAndroid() &&
                  !TC.getTriple().isOSCygMing() && !TC.getTriple().isOSAIX();
>>>>>>> 4e2aee8d
  if (AsNeeded)
    CmdArgs.push_back(getAsNeededOption(TC, true));

  switch (UNW) {
  case ToolChain::UNW_None:
    return;
  case ToolChain::UNW_Libgcc: {
    if (LGT == LibGccType::StaticLibGcc)
      CmdArgs.push_back("-lgcc_eh");
    else
      CmdArgs.push_back("-lgcc_s");
    break;
  }
  case ToolChain::UNW_CompilerRT:
    if (TC.getTriple().isOSAIX()) {
      // AIX only has libunwind as a shared library. So do not pass
      // anything in if -static is specified.
      if (LGT != LibGccType::StaticLibGcc)
        CmdArgs.push_back("-lunwind");
    } else if (LGT == LibGccType::StaticLibGcc) {
      CmdArgs.push_back("-l:libunwind.a");
    } else if (TC.getTriple().isOSCygMing()) {
      if (LGT == LibGccType::SharedLibGcc)
        CmdArgs.push_back("-l:libunwind.dll.a");
      else
        // Let the linker choose between libunwind.dll.a and libunwind.a
        // depending on what's available, and depending on the -static flag
        CmdArgs.push_back("-lunwind");
    } else {
      CmdArgs.push_back("-l:libunwind.so");
    }
    break;
  }

  if (AsNeeded)
    CmdArgs.push_back(getAsNeededOption(TC, false));
}

static void AddLibgcc(const ToolChain &TC, const Driver &D,
                      ArgStringList &CmdArgs, const ArgList &Args) {
  LibGccType LGT = getLibGccType(TC, D, Args);
  if (LGT != LibGccType::SharedLibGcc)
    CmdArgs.push_back("-lgcc");
  AddUnwindLibrary(TC, D, CmdArgs, Args);
  if (LGT == LibGccType::SharedLibGcc)
    CmdArgs.push_back("-lgcc");
}

void tools::AddRunTimeLibs(const ToolChain &TC, const Driver &D,
                           ArgStringList &CmdArgs, const ArgList &Args) {
  // Make use of compiler-rt if --rtlib option is used
  ToolChain::RuntimeLibType RLT = TC.GetRuntimeLibType(Args);

  switch (RLT) {
  case ToolChain::RLT_CompilerRT:
    CmdArgs.push_back(TC.getCompilerRTArgString(Args, "builtins"));
    AddUnwindLibrary(TC, D, CmdArgs, Args);
    break;
  case ToolChain::RLT_Libgcc:
    // Make sure libgcc is not used under MSVC environment by default
    if (TC.getTriple().isKnownWindowsMSVCEnvironment()) {
      // Issue error diagnostic if libgcc is explicitly specified
      // through command line as --rtlib option argument.
      if (Args.hasArg(options::OPT_rtlib_EQ)) {
        TC.getDriver().Diag(diag::err_drv_unsupported_rtlib_for_platform)
            << Args.getLastArg(options::OPT_rtlib_EQ)->getValue() << "MSVC";
      }
    } else
      AddLibgcc(TC, D, CmdArgs, Args);
    break;
  }

  // On Android, the unwinder uses dl_iterate_phdr (or one of
  // dl_unwind_find_exidx/__gnu_Unwind_Find_exidx on arm32) from libdl.so. For
  // statically-linked executables, these functions come from libc.a instead.
  if (TC.getTriple().isAndroid() && !Args.hasArg(options::OPT_static) &&
      !Args.hasArg(options::OPT_static_pie))
    CmdArgs.push_back("-ldl");
}

SmallString<128> tools::getStatsFileName(const llvm::opt::ArgList &Args,
                                         const InputInfo &Output,
                                         const InputInfo &Input,
                                         const Driver &D) {
  const Arg *A = Args.getLastArg(options::OPT_save_stats_EQ);
  if (!A)
    return {};

  StringRef SaveStats = A->getValue();
  SmallString<128> StatsFile;
  if (SaveStats == "obj" && Output.isFilename()) {
    StatsFile.assign(Output.getFilename());
    llvm::sys::path::remove_filename(StatsFile);
  } else if (SaveStats != "cwd") {
    D.Diag(diag::err_drv_invalid_value) << A->getAsString(Args) << SaveStats;
    return {};
  }

  StringRef BaseName = llvm::sys::path::filename(Input.getBaseInput());
  llvm::sys::path::append(StatsFile, BaseName);
  llvm::sys::path::replace_extension(StatsFile, "stats");
  return StatsFile;
}

void tools::addMultilibFlag(bool Enabled, const char *const Flag,
                            Multilib::flags_list &Flags) {
  Flags.push_back(std::string(Enabled ? "+" : "-") + Flag);
}

void tools::addX86AlignBranchArgs(const Driver &D, const ArgList &Args,
                                  ArgStringList &CmdArgs, bool IsLTO) {
  auto addArg = [&, IsLTO](const Twine &Arg) {
    if (IsLTO) {
      CmdArgs.push_back(Args.MakeArgString("-plugin-opt=" + Arg));
    } else {
      CmdArgs.push_back("-mllvm");
      CmdArgs.push_back(Args.MakeArgString(Arg));
    }
  };

  if (Args.hasArg(options::OPT_mbranches_within_32B_boundaries)) {
    addArg(Twine("-x86-branches-within-32B-boundaries"));
  }
  if (const Arg *A = Args.getLastArg(options::OPT_malign_branch_boundary_EQ)) {
    StringRef Value = A->getValue();
    unsigned Boundary;
    if (Value.getAsInteger(10, Boundary) || Boundary < 16 ||
        !llvm::isPowerOf2_64(Boundary)) {
      D.Diag(diag::err_drv_invalid_argument_to_option)
          << Value << A->getOption().getName();
    } else {
      addArg("-x86-align-branch-boundary=" + Twine(Boundary));
    }
  }
  if (const Arg *A = Args.getLastArg(options::OPT_malign_branch_EQ)) {
    std::string AlignBranch;
    for (StringRef T : A->getValues()) {
      if (T != "fused" && T != "jcc" && T != "jmp" && T != "call" &&
          T != "ret" && T != "indirect")
        D.Diag(diag::err_drv_invalid_malign_branch_EQ)
            << T << "fused, jcc, jmp, call, ret, indirect";
      if (!AlignBranch.empty())
        AlignBranch += '+';
      AlignBranch += T;
    }
    addArg("-x86-align-branch=" + Twine(AlignBranch));
  }
  if (const Arg *A = Args.getLastArg(options::OPT_mpad_max_prefix_size_EQ)) {
    StringRef Value = A->getValue();
    unsigned PrefixSize;
    if (Value.getAsInteger(10, PrefixSize)) {
      D.Diag(diag::err_drv_invalid_argument_to_option)
          << Value << A->getOption().getName();
    } else {
      addArg("-x86-pad-max-prefix-size=" + Twine(PrefixSize));
    }
  }
}

static llvm::opt::Arg *
getAMDGPUCodeObjectArgument(const Driver &D, const llvm::opt::ArgList &Args) {
  // The last of -mcode-object-v3, -mno-code-object-v3 and
  // -mcode-object-version=<version> wins.
  return Args.getLastArg(options::OPT_mcode_object_v3_legacy,
                         options::OPT_mno_code_object_v3_legacy,
                         options::OPT_mcode_object_version_EQ);
}

void tools::checkAMDGPUCodeObjectVersion(const Driver &D,
                                         const llvm::opt::ArgList &Args) {
  const unsigned MinCodeObjVer = 2;
  const unsigned MaxCodeObjVer = 4;

  // Emit warnings for legacy options even if they are overridden.
  if (Args.hasArg(options::OPT_mno_code_object_v3_legacy))
    D.Diag(diag::warn_drv_deprecated_arg) << "-mno-code-object-v3"
                                          << "-mcode-object-version=2";

  if (Args.hasArg(options::OPT_mcode_object_v3_legacy))
    D.Diag(diag::warn_drv_deprecated_arg) << "-mcode-object-v3"
                                          << "-mcode-object-version=3";

  if (auto *CodeObjArg = getAMDGPUCodeObjectArgument(D, Args)) {
    if (CodeObjArg->getOption().getID() ==
        options::OPT_mcode_object_version_EQ) {
      unsigned CodeObjVer = MaxCodeObjVer;
      auto Remnant =
          StringRef(CodeObjArg->getValue()).getAsInteger(0, CodeObjVer);
      if (Remnant || CodeObjVer < MinCodeObjVer || CodeObjVer > MaxCodeObjVer)
        D.Diag(diag::err_drv_invalid_int_value)
            << CodeObjArg->getAsString(Args) << CodeObjArg->getValue();
    }
  }
}

unsigned tools::getAMDGPUCodeObjectVersion(const Driver &D,
                                           const llvm::opt::ArgList &Args) {
  unsigned CodeObjVer = 4; // default
  if (auto *CodeObjArg = getAMDGPUCodeObjectArgument(D, Args)) {
    if (CodeObjArg->getOption().getID() ==
        options::OPT_mno_code_object_v3_legacy) {
      CodeObjVer = 2;
    } else if (CodeObjArg->getOption().getID() ==
               options::OPT_mcode_object_v3_legacy) {
      CodeObjVer = 3;
    } else {
      StringRef(CodeObjArg->getValue()).getAsInteger(0, CodeObjVer);
    }
  }
  return CodeObjVer;
}

bool tools::haveAMDGPUCodeObjectVersionArgument(
    const Driver &D, const llvm::opt::ArgList &Args) {
  return getAMDGPUCodeObjectArgument(D, Args) != nullptr;
}

void tools::addMachineOutlinerArgs(const Driver &D,
                                   const llvm::opt::ArgList &Args,
                                   llvm::opt::ArgStringList &CmdArgs,
                                   const llvm::Triple &Triple, bool IsLTO) {
  auto addArg = [&, IsLTO](const Twine &Arg) {
    if (IsLTO) {
      CmdArgs.push_back(Args.MakeArgString("-plugin-opt=" + Arg));
    } else {
      CmdArgs.push_back("-mllvm");
      CmdArgs.push_back(Args.MakeArgString(Arg));
    }
  };

  if (Arg *A = Args.getLastArg(options::OPT_moutline,
                               options::OPT_mno_outline)) {
    if (A->getOption().matches(options::OPT_moutline)) {
      // We only support -moutline in AArch64 and ARM targets right now. If
      // we're not compiling for these, emit a warning and ignore the flag.
      // Otherwise, add the proper mllvm flags.
      if (!(Triple.isARM() || Triple.isThumb() ||
            Triple.getArch() == llvm::Triple::aarch64 ||
            Triple.getArch() == llvm::Triple::aarch64_32)) {
        D.Diag(diag::warn_drv_moutline_unsupported_opt) << Triple.getArchName();
      } else {
        addArg(Twine("-enable-machine-outliner"));
      }
    } else {
      // Disable all outlining behaviour.
      addArg(Twine("-enable-machine-outliner=never"));
    }
  }
}

void tools::addOpenMPDeviceRTL(const Driver &D,
                               const llvm::opt::ArgList &DriverArgs,
                               llvm::opt::ArgStringList &CC1Args,
                               StringRef BitcodeSuffix,
                               const llvm::Triple &Triple) {
  SmallVector<StringRef, 8> LibraryPaths;
  // Add user defined library paths from LIBRARY_PATH.
  llvm::Optional<std::string> LibPath =
      llvm::sys::Process::GetEnv("LIBRARY_PATH");
  if (LibPath) {
    SmallVector<StringRef, 8> Frags;
    const char EnvPathSeparatorStr[] = {llvm::sys::EnvPathSeparator, '\0'};
    llvm::SplitString(*LibPath, Frags, EnvPathSeparatorStr);
    for (StringRef Path : Frags)
      LibraryPaths.emplace_back(Path.trim());
  }

  // Add path to lib / lib64 folder.
  SmallString<256> DefaultLibPath = llvm::sys::path::parent_path(D.Dir);
  llvm::sys::path::append(DefaultLibPath, Twine("lib") + CLANG_LIBDIR_SUFFIX);
  LibraryPaths.emplace_back(DefaultLibPath.c_str());

  OptSpecifier LibomptargetBCPathOpt =
      Triple.isAMDGCN() ? options::OPT_libomptarget_amdgcn_bc_path_EQ
                        : options::OPT_libomptarget_nvptx_bc_path_EQ;

  StringRef ArchPrefix = Triple.isAMDGCN() ? "amdgcn" : "nvptx";
  // First check whether user specifies bc library
  if (const Arg *A = DriverArgs.getLastArg(LibomptargetBCPathOpt)) {
    std::string LibOmpTargetName(A->getValue());
    if (llvm::sys::fs::exists(LibOmpTargetName)) {
      CC1Args.push_back("-mlink-builtin-bitcode");
      CC1Args.push_back(DriverArgs.MakeArgString(LibOmpTargetName));
    } else {
      D.Diag(diag::err_drv_omp_offload_target_bcruntime_not_found)
          << LibOmpTargetName;
    }
  } else {
    bool FoundBCLibrary = false;

    std::string LibOmpTargetName =
        "libomptarget-" + BitcodeSuffix.str() + ".bc";

    for (StringRef LibraryPath : LibraryPaths) {
      SmallString<128> LibOmpTargetFile(LibraryPath);
      llvm::sys::path::append(LibOmpTargetFile, LibOmpTargetName);
      if (llvm::sys::fs::exists(LibOmpTargetFile)) {
        CC1Args.push_back("-mlink-builtin-bitcode");
        CC1Args.push_back(DriverArgs.MakeArgString(LibOmpTargetFile));
        FoundBCLibrary = true;
        break;
      }
    }

    if (!FoundBCLibrary)
      D.Diag(diag::err_drv_omp_offload_target_missingbcruntime)
          << LibOmpTargetName << ArchPrefix;
  }
}

#if INTEL_CUSTOMIZATION
void tools::addX86UnalignedVectorMoveArgs(const ToolChain &TC,
                                          const ArgList &Args,
                                          ArgStringList &CmdArgs, bool IsLTO,
                                          bool IsIntelMode) {
  auto addArg = [&, IsLTO](const char *Opt) {
      AddllvmOption(TC, Opt, IsLTO, Args, CmdArgs);
  };

  if (Args.hasArg(options::OPT_fuse_unaligned_vector_move) ||
      (IsIntelMode && !Args.hasArg(options::OPT_fno_use_unaligned_vector_move)))
    addArg("-x86-enable-unaligned-vector-move=true");
  else if (Args.hasArg(options::OPT_fno_use_unaligned_vector_move))
    addArg("-x86-enable-unaligned-vector-move=false");
}
#endif // INTEL_CUSTOMIZATION<|MERGE_RESOLUTION|>--- conflicted
+++ resolved
@@ -1724,16 +1724,11 @@
 
   LibGccType LGT = getLibGccType(TC, D, Args);
   bool AsNeeded = LGT == LibGccType::UnspecifiedLibGcc &&
-<<<<<<< HEAD
+                  !TC.getTriple().isAndroid() &&
 #if INTEL_CUSTOMIZATION
-                  !TC.getTriple().isAndroid() &&
-                  !TC.getTriple().isOSCygMing() &&
-                  !Args.hasArg(options::OPT_traceback);
+                  !Args.hasArg(options::OPT_traceback) &&
 #endif // INTEL_CUSTOMIZATION
-=======
-                  !TC.getTriple().isAndroid() &&
                   !TC.getTriple().isOSCygMing() && !TC.getTriple().isOSAIX();
->>>>>>> 4e2aee8d
   if (AsNeeded)
     CmdArgs.push_back(getAsNeededOption(TC, true));
 
