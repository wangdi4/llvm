--- conflicted
+++ resolved
@@ -866,17 +866,6 @@
 
   // -qopt-for-throughput=<arg>
   if (Arg *A = Args.getLastArg(options::OPT_qopt_for_throughput_EQ)) {
-<<<<<<< HEAD
-    StringRef Val = A->getValue();
-    if (!Val.empty()) {
-      if (Val.equals("single-job")) {
-        addllvmOption("-disable-hir-nontemporal-marking");
-        addllvmOption("-disable-hir-cond-ldst-motion");
-      } else if (!Val.equals("multi-job"))
-        TC.getDriver().Diag(diag::err_drv_invalid_argument_to_option) << Val
-            << A->getOption().getName();
-    }
-=======
     StringRef Val;
     Val = llvm::StringSwitch<StringRef>(A->getValue())
               .Case("single-job", "1")
@@ -887,7 +876,6 @@
           << A->getValue() << A->getOption().getName();
     else
       addllvmOption(Args.MakeArgString(Twine("-throughput-opt=") + Val));
->>>>>>> 130e135d
   }
 
   // Handle --intel defaults.  Do not add for SYCL device (DPC++)
