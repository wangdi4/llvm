//===--- CommonArgs.cpp - Args handling for multiple toolchains -*- C++ -*-===//
//
// Part of the LLVM Project, under the Apache License v2.0 with LLVM Exceptions.
// See https://llvm.org/LICENSE.txt for license information.
// SPDX-License-Identifier: Apache-2.0 WITH LLVM-exception
//
//===----------------------------------------------------------------------===//

#include "CommonArgs.h"
#include "Arch/AArch64.h"
#include "Arch/ARM.h"
#include "Arch/Mips.h"
#include "Arch/PPC.h"
#include "Arch/SystemZ.h"
#include "Arch/VE.h"
#include "Arch/X86.h"
#include "HIP.h"
#include "Hexagon.h"
#include "InputInfo.h"
#include "clang/Basic/CharInfo.h"
#include "clang/Basic/LangOptions.h"
#include "clang/Basic/ObjCRuntime.h"
#include "clang/Basic/Version.h"
#include "clang/Config/config.h"
#include "clang/Driver/Action.h"
#include "clang/Driver/Compilation.h"
#include "clang/Driver/Driver.h"
#include "clang/Driver/DriverDiagnostic.h"
#include "clang/Driver/Job.h"
#include "clang/Driver/Options.h"
#include "clang/Driver/SanitizerArgs.h"
#include "clang/Driver/ToolChain.h"
#include "clang/Driver/Util.h"
#include "clang/Driver/XRayArgs.h"
#include "llvm/ADT/STLExtras.h"
#include "llvm/ADT/SmallString.h"
#include "llvm/ADT/StringExtras.h"
#include "llvm/ADT/StringSwitch.h"
#include "llvm/ADT/Twine.h"
#include "llvm/Config/llvm-config.h"
#include "llvm/Option/Arg.h"
#include "llvm/Option/ArgList.h"
#include "llvm/Option/Option.h"
#include "llvm/Support/CodeGen.h"
#include "llvm/Support/Compression.h"
#include "llvm/Support/Debug.h"
#include "llvm/Support/ErrorHandling.h"
#include "llvm/Support/FileSystem.h"
#include "llvm/Support/Host.h"
#include "llvm/Support/Path.h"
#include "llvm/Support/Process.h"
#include "llvm/Support/Program.h"
#include "llvm/Support/ScopedPrinter.h"
#include "llvm/Support/TargetParser.h"
#include "llvm/Support/Threading.h"
#include "llvm/Support/VirtualFileSystem.h"
#include "llvm/Support/YAMLParser.h"

using namespace clang::driver;
using namespace clang::driver::tools;
using namespace clang;
using namespace llvm::opt;

static void renderRpassOptions(const ArgList &Args, ArgStringList &CmdArgs) {
  if (const Arg *A = Args.getLastArg(options::OPT_Rpass_EQ))
    CmdArgs.push_back(Args.MakeArgString(Twine("--plugin-opt=-pass-remarks=") +
                                         A->getValue()));

  if (const Arg *A = Args.getLastArg(options::OPT_Rpass_missed_EQ))
    CmdArgs.push_back(Args.MakeArgString(
        Twine("--plugin-opt=-pass-remarks-missed=") + A->getValue()));

  if (const Arg *A = Args.getLastArg(options::OPT_Rpass_analysis_EQ))
    CmdArgs.push_back(Args.MakeArgString(
        Twine("--plugin-opt=-pass-remarks-analysis=") + A->getValue()));
}

static void renderRemarksOptions(const ArgList &Args, ArgStringList &CmdArgs,
                                 const llvm::Triple &Triple,
                                 const InputInfo &Input,
                                 const InputInfo &Output) {
  StringRef Format = "yaml";
  if (const Arg *A = Args.getLastArg(options::OPT_fsave_optimization_record_EQ))
    Format = A->getValue();

  SmallString<128> F;
  const Arg *A = Args.getLastArg(options::OPT_foptimization_record_file_EQ);
  if (A)
    F = A->getValue();
  else if (Output.isFilename())
    F = Output.getFilename();

  assert(!F.empty() && "Cannot determine remarks output name.");
  // Append "opt.ld.<format>" to the end of the file name.
  CmdArgs.push_back(
      Args.MakeArgString(Twine("--plugin-opt=opt-remarks-filename=") + F +
                         Twine(".opt.ld.") + Format));

  if (const Arg *A =
          Args.getLastArg(options::OPT_foptimization_record_passes_EQ))
    CmdArgs.push_back(Args.MakeArgString(
        Twine("--plugin-opt=opt-remarks-passes=") + A->getValue()));

  CmdArgs.push_back(Args.MakeArgString(
      Twine("--plugin-opt=opt-remarks-format=") + Format.data()));
}

static void renderRemarksHotnessOptions(const ArgList &Args,
                                        ArgStringList &CmdArgs) {
  if (Args.hasFlag(options::OPT_fdiagnostics_show_hotness,
                   options::OPT_fno_diagnostics_show_hotness, false))
    CmdArgs.push_back("--plugin-opt=opt-remarks-with-hotness");

  if (const Arg *A =
          Args.getLastArg(options::OPT_fdiagnostics_hotness_threshold_EQ))
    CmdArgs.push_back(Args.MakeArgString(
        Twine("--plugin-opt=opt-remarks-hotness-threshold=") + A->getValue()));
}

void tools::addPathIfExists(const Driver &D, const Twine &Path,
                            ToolChain::path_list &Paths) {
  if (D.getVFS().exists(Path))
    Paths.push_back(Path.str());
}

void tools::handleTargetFeaturesGroup(const ArgList &Args,
                                      std::vector<StringRef> &Features,
                                      OptSpecifier Group) {
  for (const Arg *A : Args.filtered(Group)) {
    StringRef Name = A->getOption().getName();
    A->claim();

    // Skip over "-m".
    assert(Name.startswith("m") && "Invalid feature name.");
    Name = Name.substr(1);

    bool IsNegative = Name.startswith("no-");
    if (IsNegative)
      Name = Name.substr(3);
    Features.push_back(Args.MakeArgString((IsNegative ? "-" : "+") + Name));
  }
}

std::vector<StringRef>
tools::unifyTargetFeatures(const std::vector<StringRef> &Features) {
  std::vector<StringRef> UnifiedFeatures;
  // Find the last of each feature.
  llvm::StringMap<unsigned> LastOpt;
  for (unsigned I = 0, N = Features.size(); I < N; ++I) {
    StringRef Name = Features[I];
    assert(Name[0] == '-' || Name[0] == '+');
    LastOpt[Name.drop_front(1)] = I;
  }

  for (unsigned I = 0, N = Features.size(); I < N; ++I) {
    // If this feature was overridden, ignore it.
    StringRef Name = Features[I];
    llvm::StringMap<unsigned>::iterator LastI = LastOpt.find(Name.drop_front(1));
    assert(LastI != LastOpt.end());
    unsigned Last = LastI->second;
    if (Last != I)
      continue;

    UnifiedFeatures.push_back(Name);
  }
  return UnifiedFeatures;
}

void tools::addDirectoryList(const ArgList &Args, ArgStringList &CmdArgs,
                             const char *ArgName, const char *EnvVar) {
  const char *DirList = ::getenv(EnvVar);
  bool CombinedArg = false;

  if (!DirList)
    return; // Nothing to do.

  StringRef Name(ArgName);
  if (Name.equals("-I") || Name.equals("-L") || Name.empty())
    CombinedArg = true;

  StringRef Dirs(DirList);
  if (Dirs.empty()) // Empty string should not add '.'.
    return;

  StringRef::size_type Delim;
  while ((Delim = Dirs.find(llvm::sys::EnvPathSeparator)) != StringRef::npos) {
    if (Delim == 0) { // Leading colon.
      if (CombinedArg) {
        CmdArgs.push_back(Args.MakeArgString(std::string(ArgName) + "."));
      } else {
        CmdArgs.push_back(ArgName);
        CmdArgs.push_back(".");
      }
    } else {
      if (CombinedArg) {
        CmdArgs.push_back(
            Args.MakeArgString(std::string(ArgName) + Dirs.substr(0, Delim)));
      } else {
        CmdArgs.push_back(ArgName);
        CmdArgs.push_back(Args.MakeArgString(Dirs.substr(0, Delim)));
      }
    }
    Dirs = Dirs.substr(Delim + 1);
  }

  if (Dirs.empty()) { // Trailing colon.
    if (CombinedArg) {
      CmdArgs.push_back(Args.MakeArgString(std::string(ArgName) + "."));
    } else {
      CmdArgs.push_back(ArgName);
      CmdArgs.push_back(".");
    }
  } else { // Add the last path.
    if (CombinedArg) {
      CmdArgs.push_back(Args.MakeArgString(std::string(ArgName) + Dirs));
    } else {
      CmdArgs.push_back(ArgName);
      CmdArgs.push_back(Args.MakeArgString(Dirs));
    }
  }
}

void tools::AddLinkerInputs(const ToolChain &TC, const InputInfoList &Inputs,
                            const ArgList &Args, ArgStringList &CmdArgs,
                            const JobAction &JA) {
  const Driver &D = TC.getDriver();

  // Add extra linker input arguments which are not treated as inputs
  // (constructed via -Xarch_).
  Args.AddAllArgValues(CmdArgs, options::OPT_Zlinker_input);

  // LIBRARY_PATH are included before user inputs and only supported on native
  // toolchains.
  if (!TC.isCrossCompiling())
    addDirectoryList(Args, CmdArgs, "-L", "LIBRARY_PATH");

  for (const auto &II : Inputs) {
    // If the current tool chain refers to an OpenMP offloading host, we
    // should ignore inputs that refer to OpenMP offloading devices -
    // they will be embedded according to a proper linker script.
    if (auto *IA = II.getAction())
      if ((JA.isHostOffloading(Action::OFK_OpenMP) &&
           IA->isDeviceOffloading(Action::OFK_OpenMP)))
        continue;

    if (!TC.HasNativeLLVMSupport() && types::isLLVMIR(II.getType()))
      // Don't try to pass LLVM inputs unless we have native support.
      D.Diag(diag::err_drv_no_linker_llvm_support) << TC.getTripleString();

    if (II.getType() == types::TY_Tempfilelist) {
      // Take the list file and pass it in with '@'.
      std::string FileName(II.getFilename());
      const char *ArgFile = Args.MakeArgString("@" + FileName);
      CmdArgs.push_back(ArgFile);
      continue;
    }

    // Add filenames immediately.
    if (II.isFilename()) {
      CmdArgs.push_back(II.getFilename());
      continue;
    }

    // Otherwise, this is a linker input argument.
    const Arg &A = II.getInputArg();

    // Handle reserved library options.
    if (A.getOption().matches(options::OPT_Z_reserved_lib_stdcxx))
      TC.AddCXXStdlibLibArgs(Args, CmdArgs);
    else if (A.getOption().matches(options::OPT_Z_reserved_lib_cckext))
      TC.AddCCKextLibArgs(Args, CmdArgs);
    else if (A.getOption().matches(options::OPT_z)) {
      // Pass -z prefix for gcc linker compatibility.
      A.claim();
      A.render(Args, CmdArgs);
    } else {
      A.renderAsInput(Args, CmdArgs);
    }
  }
}

void tools::addLinkerCompressDebugSectionsOption(
    const ToolChain &TC, const llvm::opt::ArgList &Args,
    llvm::opt::ArgStringList &CmdArgs) {
  // GNU ld supports --compress-debug-sections=none|zlib|zlib-gnu|zlib-gabi
  // whereas zlib is an alias to zlib-gabi. Therefore -gz=none|zlib|zlib-gnu
  // are translated to --compress-debug-sections=none|zlib|zlib-gnu.
  // -gz is not translated since ld --compress-debug-sections option requires an
  // argument.
  if (const Arg *A = Args.getLastArg(options::OPT_gz_EQ)) {
    StringRef V = A->getValue();
    if (V == "none" || V == "zlib" || V == "zlib-gnu")
      CmdArgs.push_back(Args.MakeArgString("--compress-debug-sections=" + V));
    else
      TC.getDriver().Diag(diag::err_drv_unsupported_option_argument)
          << A->getOption().getName() << V;
  }
}

void tools::AddTargetFeature(const ArgList &Args,
                             std::vector<StringRef> &Features,
                             OptSpecifier OnOpt, OptSpecifier OffOpt,
                             StringRef FeatureName) {
  if (Arg *A = Args.getLastArg(OnOpt, OffOpt)) {
    if (A->getOption().matches(OnOpt))
      Features.push_back(Args.MakeArgString("+" + FeatureName));
    else
      Features.push_back(Args.MakeArgString("-" + FeatureName));
  }
}

/// Get the (LLVM) name of the AMDGPU gpu we are targeting.
static std::string getAMDGPUTargetGPU(const llvm::Triple &T,
                                      const ArgList &Args) {
  if (Arg *A = Args.getLastArg(options::OPT_mcpu_EQ)) {
    auto GPUName = getProcessorFromTargetID(T, A->getValue());
    return llvm::StringSwitch<std::string>(GPUName)
        .Cases("rv630", "rv635", "r600")
        .Cases("rv610", "rv620", "rs780", "rs880")
        .Case("rv740", "rv770")
        .Case("palm", "cedar")
        .Cases("sumo", "sumo2", "sumo")
        .Case("hemlock", "cypress")
        .Case("aruba", "cayman")
        .Default(GPUName.str());
  }
  return "";
}

static std::string getLanaiTargetCPU(const ArgList &Args) {
  if (Arg *A = Args.getLastArg(options::OPT_mcpu_EQ)) {
    return A->getValue();
  }
  return "";
}

/// Get the (LLVM) name of the WebAssembly cpu we are targeting.
static StringRef getWebAssemblyTargetCPU(const ArgList &Args) {
  // If we have -mcpu=, use that.
  if (Arg *A = Args.getLastArg(options::OPT_mcpu_EQ)) {
    StringRef CPU = A->getValue();

#ifdef __wasm__
    // Handle "native" by examining the host. "native" isn't meaningful when
    // cross compiling, so only support this when the host is also WebAssembly.
    if (CPU == "native")
      return llvm::sys::getHostCPUName();
#endif

    return CPU;
  }

  return "generic";
}

std::string tools::getCPUName(const ArgList &Args, const llvm::Triple &T,
                              bool FromAs) {
  Arg *A;

  switch (T.getArch()) {
  default:
    return "";

  case llvm::Triple::aarch64:
  case llvm::Triple::aarch64_32:
  case llvm::Triple::aarch64_be:
    return aarch64::getAArch64TargetCPU(Args, T, A);

  case llvm::Triple::arm:
  case llvm::Triple::armeb:
  case llvm::Triple::thumb:
  case llvm::Triple::thumbeb: {
    StringRef MArch, MCPU;
    arm::getARMArchCPUFromArgs(Args, MArch, MCPU, FromAs);
    return arm::getARMTargetCPU(MCPU, MArch, T);
  }

  case llvm::Triple::avr:
    if (const Arg *A = Args.getLastArg(options::OPT_mmcu_EQ))
      return A->getValue();
    return "";

  case llvm::Triple::mips:
  case llvm::Triple::mipsel:
  case llvm::Triple::mips64:
  case llvm::Triple::mips64el: {
    StringRef CPUName;
    StringRef ABIName;
    mips::getMipsCPUAndABI(Args, T, CPUName, ABIName);
    return std::string(CPUName);
  }

  case llvm::Triple::nvptx:
  case llvm::Triple::nvptx64:
    if (const Arg *A = Args.getLastArg(options::OPT_march_EQ))
      return A->getValue();
    return "";

  case llvm::Triple::ppc:
  case llvm::Triple::ppc64:
  case llvm::Triple::ppc64le: {
    std::string TargetCPUName = ppc::getPPCTargetCPU(Args);
    // LLVM may default to generating code for the native CPU,
    // but, like gcc, we default to a more generic option for
    // each architecture. (except on AIX)
    if (!TargetCPUName.empty())
      return TargetCPUName;

    if (T.isOSAIX())
      TargetCPUName = "pwr4";
    else if (T.getArch() == llvm::Triple::ppc64le)
      TargetCPUName = "ppc64le";
    else if (T.getArch() == llvm::Triple::ppc64)
      TargetCPUName = "ppc64";
    else
      TargetCPUName = "ppc";

    return TargetCPUName;
  }
  case llvm::Triple::riscv32:
  case llvm::Triple::riscv64:
    if (const Arg *A = Args.getLastArg(options::OPT_mcpu_EQ))
      return A->getValue();
    return "";

  case llvm::Triple::bpfel:
  case llvm::Triple::bpfeb:
  case llvm::Triple::sparc:
  case llvm::Triple::sparcel:
  case llvm::Triple::sparcv9:
    if (const Arg *A = Args.getLastArg(options::OPT_mcpu_EQ))
      return A->getValue();
    if (T.getArch() == llvm::Triple::sparc && T.isOSSolaris())
      return "v9";
    return "";

  case llvm::Triple::x86:
  case llvm::Triple::x86_64:
    return x86::getX86TargetCPU(Args, T);

  case llvm::Triple::hexagon:
    return "hexagon" +
           toolchains::HexagonToolChain::GetTargetCPUVersion(Args).str();

  case llvm::Triple::lanai:
    return getLanaiTargetCPU(Args);

  case llvm::Triple::systemz:
    return systemz::getSystemZTargetCPU(Args);

  case llvm::Triple::r600:
  case llvm::Triple::amdgcn:
    return getAMDGPUTargetGPU(T, Args);

#if INTEL_CUSTOMIZATION
#if INTEL_FEATURE_CSA
  case llvm::Triple::csa:
    // last of arch or cpu
    if (const Arg *A = Args.getLastArg(options::OPT_march_EQ,
                                       options::OPT_mcpu_EQ))
      return A->getValue();
    return "";
#endif  // INTEL_FEATURE_CSA
#endif  // INTEL_CUSTOMIZATION

  case llvm::Triple::wasm32:
  case llvm::Triple::wasm64:
    return std::string(getWebAssemblyTargetCPU(Args));
  }
}

llvm::StringRef tools::getLTOParallelism(const ArgList &Args, const Driver &D) {
  Arg *LtoJobsArg = Args.getLastArg(options::OPT_flto_jobs_EQ);
  if (!LtoJobsArg)
    return {};
  if (!llvm::get_threadpool_strategy(LtoJobsArg->getValue()))
    D.Diag(diag::err_drv_invalid_int_value)
        << LtoJobsArg->getAsString(Args) << LtoJobsArg->getValue();
  return LtoJobsArg->getValue();
}

// CloudABI uses -ffunction-sections and -fdata-sections by default.
#if INTEL_CUSTOMIZATION
bool tools::isUseSeparateSections(const Driver &D,
                                  const llvm::Triple &Triple) {
  // -ffunction-sections not enabled by default for Intel.
  if (D.IsIntelMode())
    return false;
#endif // INTEL_CUSTOMIZATION
  return Triple.getOS() == llvm::Triple::CloudABI;
}

void tools::addLTOOptions(const ToolChain &ToolChain, const ArgList &Args,
                          ArgStringList &CmdArgs, const InputInfo &Output,
                          const InputInfo &Input, bool IsThinLTO) {
  const char *Linker = Args.MakeArgString(ToolChain.GetLinkerPath());
  const Driver &D = ToolChain.getDriver();
  if (llvm::sys::path::filename(Linker) != "ld.lld" &&
      llvm::sys::path::stem(Linker) != "ld.lld") {
    // Tell the linker to load the plugin. This has to come before
    // AddLinkerInputs as gold requires -plugin to come before any -plugin-opt
    // that -Wl might forward.
    CmdArgs.push_back("-plugin");

#if defined(_WIN32)
    const char *Suffix = ".dll";
#elif defined(__APPLE__)
    const char *Suffix = ".dylib";
#else
    const char *Suffix = ".so";
#endif

#if INTEL_CUSTOMIZATION
    const char * PluginName = "LLVMgold";
    if (D.IsIntelMode())
      PluginName = "icx-lto";
    SmallString<1024> Plugin;
    llvm::sys::path::native(Twine(ToolChain.getDriver().Dir) +
        "/../lib" CLANG_LIBDIR_SUFFIX "/" + PluginName + Suffix, Plugin);
#endif // INTEL_CUSTOMIZATION
    CmdArgs.push_back(Args.MakeArgString(Plugin));
  }

  // Try to pass driver level flags relevant to LTO code generation down to
  // the plugin.

  // Handle flags for selecting CPU variants.
  std::string CPU = getCPUName(Args, ToolChain.getTriple());
  if (!CPU.empty())
    CmdArgs.push_back(Args.MakeArgString(Twine("-plugin-opt=mcpu=") + CPU));

  if (Arg *A = Args.getLastArg(options::OPT_O_Group)) {
    // The optimization level matches
    // CompilerInvocation.cpp:getOptimizationLevel().
    StringRef OOpt;
    if (A->getOption().matches(options::OPT_O4) ||
        A->getOption().matches(options::OPT_Ofast))
      OOpt = "3";
    else if (A->getOption().matches(options::OPT_O)) {
      OOpt = A->getValue();
      if (OOpt == "g")
        OOpt = "1";
      else if (OOpt == "s" || OOpt == "z")
        OOpt = "2";
    } else if (A->getOption().matches(options::OPT_O0))
      OOpt = "0";
    if (!OOpt.empty())
      CmdArgs.push_back(Args.MakeArgString(Twine("-plugin-opt=O") + OOpt));
  }

  if (Args.hasArg(options::OPT_gsplit_dwarf)) {
    CmdArgs.push_back(
        Args.MakeArgString(Twine("-plugin-opt=dwo_dir=") +
            Output.getFilename() + "_dwo"));
  }

  if (IsThinLTO)
    CmdArgs.push_back("-plugin-opt=thinlto");

  StringRef Parallelism = getLTOParallelism(Args, D);
  if (!Parallelism.empty())
    CmdArgs.push_back(
        Args.MakeArgString("-plugin-opt=jobs=" + Twine(Parallelism)));

  // If an explicit debugger tuning argument appeared, pass it along.
  if (Arg *A = Args.getLastArg(options::OPT_gTune_Group,
                               options::OPT_ggdbN_Group)) {
    if (A->getOption().matches(options::OPT_glldb))
      CmdArgs.push_back("-plugin-opt=-debugger-tune=lldb");
    else if (A->getOption().matches(options::OPT_gsce))
      CmdArgs.push_back("-plugin-opt=-debugger-tune=sce");
    else
      CmdArgs.push_back("-plugin-opt=-debugger-tune=gdb");
  }

  bool UseSeparateSections =
      isUseSeparateSections(D, ToolChain.getEffectiveTriple()); // INTEL

  if (Args.hasFlag(options::OPT_ffunction_sections,
                   options::OPT_fno_function_sections, UseSeparateSections)) {
    CmdArgs.push_back("-plugin-opt=-function-sections");
  }

  if (Args.hasFlag(options::OPT_fdata_sections, options::OPT_fno_data_sections,
                   UseSeparateSections)) {
    CmdArgs.push_back("-plugin-opt=-data-sections");
  }

  if (Arg *A = getLastProfileSampleUseArg(Args)) {
    StringRef FName = A->getValue();
    if (!llvm::sys::fs::exists(FName))
      D.Diag(diag::err_drv_no_such_file) << FName;
    else
      CmdArgs.push_back(
          Args.MakeArgString(Twine("-plugin-opt=sample-profile=") + FName));
  }

  auto *CSPGOGenerateArg = Args.getLastArg(options::OPT_fcs_profile_generate,
                                           options::OPT_fcs_profile_generate_EQ,
                                           options::OPT_fno_profile_generate);
  if (CSPGOGenerateArg &&
      CSPGOGenerateArg->getOption().matches(options::OPT_fno_profile_generate))
    CSPGOGenerateArg = nullptr;

  auto *ProfileUseArg = getLastProfileUseArg(Args);

  if (CSPGOGenerateArg) {
    CmdArgs.push_back(Args.MakeArgString("-plugin-opt=cs-profile-generate"));
    if (CSPGOGenerateArg->getOption().matches(
            options::OPT_fcs_profile_generate_EQ)) {
      SmallString<128> Path(CSPGOGenerateArg->getValue());
      llvm::sys::path::append(Path, "default_%m.profraw");
      CmdArgs.push_back(
          Args.MakeArgString(Twine("-plugin-opt=cs-profile-path=") + Path));
    } else
      CmdArgs.push_back(
          Args.MakeArgString("-plugin-opt=cs-profile-path=default_%m.profraw"));
  } else if (ProfileUseArg) {
    SmallString<128> Path(
        ProfileUseArg->getNumValues() == 0 ? "" : ProfileUseArg->getValue());
    if (Path.empty() || llvm::sys::fs::is_directory(Path))
      llvm::sys::path::append(Path, "default.profdata");
    CmdArgs.push_back(Args.MakeArgString(Twine("-plugin-opt=cs-profile-path=") +
                                         Path));
  }

  // Pass an option to enable/disable the new pass manager.
  if (auto *A = Args.getLastArg(options::OPT_flegacy_pass_manager,
                                options::OPT_fno_legacy_pass_manager)) {
    if (A->getOption().matches(options::OPT_flegacy_pass_manager))
      CmdArgs.push_back("-plugin-opt=legacy-pass-manager");
    else
      CmdArgs.push_back("-plugin-opt=new-pass-manager");
  }

  // Setup statistics file output.
  SmallString<128> StatsFile = getStatsFileName(Args, Output, Input, D);
  if (!StatsFile.empty())
    CmdArgs.push_back(
        Args.MakeArgString(Twine("-plugin-opt=stats-file=") + StatsFile));

  addX86AlignBranchArgs(D, Args, CmdArgs, /*IsLTO=*/true);

#if INTEL_CUSTOMIZATION
  // Add -code-model for -mcmodel settings.
  if (Arg *A = Args.getLastArg(options::OPT_mcmodel_EQ)) {
    StringRef CM = A->getValue();
    CmdArgs.push_back(
        Args.MakeArgString(Twine("-plugin-opt=-code-model=") + CM));
  }
  if (D.IsIntelMode()) {
    if (Arg * A = Args.getLastArg(options::OPT_fveclib))
      CmdArgs.push_back(Args.MakeArgString(
          Twine("-plugin-opt=-vector-library=") + A->getValue()));
  }
  auto addAdvancedOptimFlag = [&](const Arg &OptArg, OptSpecifier Opt) {
    if (OptArg.getOption().matches(Opt) &&
        x86::isValidIntelCPU(OptArg.getValue(), ToolChain.getTriple()))
      CmdArgs.push_back("-plugin-opt=fintel-advanced-optim");
  };
  // Given -x, turn on advanced optimizations
  if (Arg *A = Args.getLastArgNoClaim(options::OPT_march_EQ, options::OPT_x))
    addAdvancedOptimFlag(*A, options::OPT_x);
  // Additional handling for /arch and /Qx
  if (Arg *A = Args.getLastArgNoClaim(options::OPT__SLASH_arch,
                                      options::OPT__SLASH_Qx))
    addAdvancedOptimFlag(*A, options::OPT__SLASH_Qx);
  addIntelOptimizationArgs(ToolChain, Args, CmdArgs, true);
  // All -mllvm flags as provided by the user will be passed through.
  for (StringRef AV : Args.getAllArgValues(options::OPT_mllvm))
    CmdArgs.push_back(Args.MakeArgString(Twine("-plugin-opt=") + AV));
#endif // INTEL_CUSTOMIZATION

  // Handle remark diagnostics on screen options: '-Rpass-*'.
  renderRpassOptions(Args, CmdArgs);

  // Handle serialized remarks options: '-fsave-optimization-record'
  // and '-foptimization-record-*'.
  if (willEmitRemarks(Args))
    renderRemarksOptions(Args, CmdArgs, ToolChain.getEffectiveTriple(), Input,
                         Output);

  // Handle remarks hotness/threshold related options.
  renderRemarksHotnessOptions(Args, CmdArgs);
}

#if INTEL_CUSTOMIZATION
static void AddllvmOption(const ToolChain &TC, const char *Opt, bool IsLink,
                          const llvm::opt::ArgList &Args,
                          llvm::opt::ArgStringList &CmdArgs) {
  bool IsMSVC = TC.getTriple().isKnownWindowsMSVCEnvironment();
  if (IsLink) {
    StringRef LinkOpt = (IsMSVC ? "-mllvm:" : "-plugin-opt=");
    CmdArgs.push_back(Args.MakeArgString(LinkOpt + Twine(Opt)));
  } else {
    CmdArgs.push_back("-mllvm");
    CmdArgs.push_back(Opt);
  }
}

static void RenderOptReportOptions(const ToolChain &TC, bool IsLink,
                                   const llvm::opt::ArgList &Args,
                                   llvm::opt::ArgStringList &CmdArgs) {
  const Arg *A = Args.getLastArg(options::OPT_qopt_report_EQ);
  if (!A)
    return;
  auto addllvmOption = [&](const char *Opt) {
    AddllvmOption(TC, Opt, IsLink, Args, CmdArgs);
  };
  StringRef ReportLevel;
  ReportLevel = llvm::StringSwitch<StringRef>(A->getValue())
                    .Case("0", "disable")
                    .Cases("1", "min", "low")
                    .Cases("2", "med", "medium")
                    .Cases("3", "max", "high")
                    .Default("");
  if (ReportLevel.empty()) {
    TC.getDriver().Diag(clang::diag::warn_drv_unused_argument)
        << A->getAsString(Args);
    return;
  }
  if (ReportLevel == "disable")
    return;
  addllvmOption("-intel-loop-optreport-emitter=ir");
  addllvmOption("-enable-ra-report");
  addllvmOption(
      Args.MakeArgString(Twine("-intel-loop-optreport=") + ReportLevel));
  addllvmOption(
      Args.MakeArgString(Twine("-intel-ra-spillreport=") + ReportLevel));
}

void tools::addIntelOptimizationArgs(const ToolChain &TC,
                                     const llvm::opt::ArgList &Args,
                                     llvm::opt::ArgStringList &CmdArgs,
                                     bool IsLink) {
  auto addllvmOption = [&](const char *Opt) {
    AddllvmOption(TC, Opt, IsLink, Args, CmdArgs);
  };
  StringRef MLTVal;
  if (const Arg *A = Args.getLastArg(options::OPT_qopt_mem_layout_trans_EQ)) {
    MLTVal = A->getValue();
    if (MLTVal == "1" || MLTVal == "2" || MLTVal == "3" || MLTVal == "4") {
      addllvmOption("-enable-dtrans");
      addllvmOption("-enable-npm-dtrans");
      addllvmOption(
          Args.MakeArgString(Twine("-dtrans-mem-layout-level=") + MLTVal));
      addllvmOption("-dtrans-outofboundsok=false");
      addllvmOption("-dtrans-usecrulecompat=true");
      addllvmOption("-dtrans-inline-heuristics=true");
      addllvmOption("-dtrans-partial-inline=true");
      addllvmOption("-irmover-type-merging=false");
      addllvmOption("-spill-freq-boost=true");
    } else if (MLTVal != "0")
      TC.getDriver().Diag(diag::err_drv_invalid_argument_to_option)
          << MLTVal << A->getOption().getName();
  }
  if (Arg *A =
          Args.getLastArg(options::OPT_funroll_loops,
                          options::OPT_fno_unroll_loops, options::OPT_unroll)) {
    // Handle -unroll
    if (A->getOption().matches(options::OPT_unroll)) {
      StringRef Value(A->getValue());
      if (!Value.empty()) {
        int ValInt = 0;
        if (!Value.getAsInteger(0, ValInt))
          if (ValInt > 0)
            addllvmOption(Args.MakeArgString(
                Twine("-hir-general-unroll-max-factor=") + Value));
      }
    }
  }
  if (Args.hasFlag(options::OPT_qno_opt_matmul, options::OPT_qopt_matmul,
                   TC.getDriver().IsIntelMode()))
    addllvmOption("-disable-hir-generate-mkl-call");

  if (Arg *A = Args.getLastArg(
          options::OPT_qopt_multiple_gather_scatter_by_shuffles,
          options::OPT_qno_opt_multiple_gather_scatter_by_shuffles)) {
    if (A->getOption().matches(
            options::OPT_qopt_multiple_gather_scatter_by_shuffles))
      addllvmOption("-vplan-vls-level=always");
    if (A->getOption().matches(
            options::OPT_qno_opt_multiple_gather_scatter_by_shuffles))
      addllvmOption("-vplan-vls-level=never");
  }
  if (const Arg *A =
          Args.getLastArg(options::OPT_qopt_assume_no_loop_carried_dep_EQ)) {
    StringRef LoopCarriedVal = A->getValue();
    if (LoopCarriedVal == "1" || LoopCarriedVal == "2") {
      addllvmOption(Args.MakeArgString(
          Twine("-hir-dd-test-assume-no-loop-carried-dep=") + LoopCarriedVal));
    } else if (LoopCarriedVal != "0")
      TC.getDriver().Diag(diag::err_drv_invalid_argument_to_option)
          << LoopCarriedVal << A->getOption().getName();
  }

  RenderOptReportOptions(TC, IsLink, Args, CmdArgs);
  auto addMultiVersionFlag = [&](const Arg &OptArg, OptSpecifier Opt) {
    if (IsLink && OptArg.getOption().matches(Opt) &&
        x86::isValidIntelCPU(OptArg.getValue(), TC.getTriple()))
      addllvmOption("-enable-multiversioning");
  };
  // Given -x, turn on multi-versioning
  // FIXME: These checks for Intel -x and -Qx are used in many places, we
  // should improve this by adding some kind of common check.
  if (Arg *A = Args.getLastArgNoClaim(options::OPT_march_EQ, options::OPT_x))
    addMultiVersionFlag(*A, options::OPT_x);
  // Additional handling for /arch and /Qx
  if (Arg *A = Args.getLastArgNoClaim(options::OPT__SLASH_arch,
                                      options::OPT__SLASH_Qx))
    addMultiVersionFlag(*A, options::OPT__SLASH_Qx);

<<<<<<< HEAD
=======
  // -parallel-source-info
  if (Arg *A = Args.getLastArg(options::OPT_parallel_source_info_EQ)) {
    StringRef Val = A->getValue();
    if (Val == "0" || Val == "1" || Val == "2")
      addllvmOption(Args.MakeArgString(Twine("-parallel-source-info=") + Val));
    else
      TC.getDriver().Diag(diag::err_drv_invalid_argument_to_option) << Val
          << A->getOption().getName();
  }

>>>>>>> 6c8b510a
  // Handle --intel defaults.  Do not add for SYCL device (DPC++)
  if (TC.getDriver().IsIntelMode() &&
      !(TC.getTriple().getEnvironment() == llvm::Triple::SYCLDevice)) {
    if (!Args.hasArg(options::OPT_ffreestanding, options::OPT_i_no_use_libirc))
      addllvmOption("-intel-libirc-allowed");
    bool AddLoopOpt = true;
    for (StringRef AV : Args.getAllArgValues(options::OPT_mllvm))
      if (AV.startswith("-loopopt=") || AV.equals("-loopopt"))
        AddLoopOpt = false;
    if (AddLoopOpt) {
      // Add loopopt default values.  Full loopopt is enabled when -x is
      // provided otherwise, we enable lightweight loopopt dependent on various
      // options.  Only add if -loopopt wasn't added via other means.
      bool FullLoopOpt = false;
      if (const Arg *A =
              Args.getLastArgNoClaim(options::OPT_march_EQ, options::OPT_x))
        if (A->getOption().matches(options::OPT_x) &&
            x86::isValidIntelCPU(A->getValue(), TC.getTriple()))
          // -x wins, so full loopopt is enabled
          // FIXME: Only keying off of -x addition to set loopopt.  This should
          // only be done when we are setting P4 w/SSE3 or higher
          FullLoopOpt = true;
      // Handle /arch /Qx as well.
      if (const Arg *A = Args.getLastArgNoClaim(options::OPT__SLASH_arch,
                                                options::OPT__SLASH_Qx))
        if (A->getOption().matches(options::OPT__SLASH_Qx) &&
            x86::isValidIntelCPU(A->getValue(), TC.getTriple()))
          FullLoopOpt = true;
      if (FullLoopOpt)
        addllvmOption("-loopopt");
      else {
        int MLTInt = 0;
        MLTVal.getAsInteger(0, MLTInt);
        bool OfastSet = false;
        if (const Arg *A = Args.getLastArg(options::OPT_O_Group))
          OfastSet = A->getOption().matches(options::OPT_Ofast);
        if (MLTInt >= 4 && Args.hasArg(options::OPT_flto) && OfastSet)
          addllvmOption("-loopopt=1");
        else {
          addllvmOption("-loopopt=0");
          if (!TC.getTriple().isSPIR())
            addllvmOption("-enable-lv");
        }
      }
    }
  }
}
#endif // INTEL_CUSTOMIZATION

void tools::addArchSpecificRPath(const ToolChain &TC, const ArgList &Args,
                                 ArgStringList &CmdArgs) {
  // Enable -frtlib-add-rpath by default for the case of VE.
  const bool IsVE = TC.getTriple().isVE();
  bool DefaultValue = IsVE;
  if (!Args.hasFlag(options::OPT_frtlib_add_rpath,
                    options::OPT_fno_rtlib_add_rpath, DefaultValue))
    return;

  std::string CandidateRPath = TC.getArchSpecificLibPath();
  if (TC.getVFS().exists(CandidateRPath)) {
    CmdArgs.push_back("-rpath");
    CmdArgs.push_back(Args.MakeArgString(CandidateRPath.c_str()));
  }
}

bool tools::addOpenMPRuntime(ArgStringList &CmdArgs, const ToolChain &TC,
                             const ArgList &Args, bool ForceStaticHostRuntime,
                             bool IsOffloadingHost, bool GompNeedsRT) {
#if INTEL_CUSTOMIZATION
  if (Arg *A = Args.getLastArg(options::OPT_qopenmp_stubs,
      options::OPT_fopenmp, options::OPT_fopenmp_EQ, options::OPT_fiopenmp)) {
    if (A->getOption().matches(options::OPT_qopenmp_stubs)) {
      CmdArgs.push_back("-liompstubs5");
      // With the stubs lib, we don't want lpthread linked.
      return false;
    }
  }
  bool addOpenMPLib = false;
  if (Arg *A = Args.getLastArg(options::OPT_qmkl_EQ)) {
    if (A->getValue() == StringRef("parallel"))
      addOpenMPLib = true;
  }
#endif // INTEL_CUSTOMIZATION
  if (!Args.hasFlag(options::OPT_fopenmp, options::OPT_fopenmp_EQ,
#if INTEL_COLLAB
                    options::OPT_fno_openmp, false) &&
      !Args.hasArg(options::OPT_fiopenmp))
#else
                    options::OPT_fno_openmp, false))
#endif // INTEL_COLLAB
#if INTEL_CUSTOMIZATION
    if (!addOpenMPLib)
      return false;
#endif // INTEL_CUSTOMIZATION

  Driver::OpenMPRuntimeKind RTKind = TC.getDriver().getOpenMPRuntime(Args);

  if (RTKind == Driver::OMPRT_Unknown)
    // Already diagnosed.
    return false;

  if (ForceStaticHostRuntime)
    CmdArgs.push_back("-Bstatic");

  switch (RTKind) {
  case Driver::OMPRT_OMP:
    CmdArgs.push_back("-lomp");
    break;
  case Driver::OMPRT_GOMP:
    CmdArgs.push_back("-lgomp");
    break;
  case Driver::OMPRT_IOMP5:
    CmdArgs.push_back("-liomp5");
    break;
  case Driver::OMPRT_Unknown:
    break;
  }

  if (ForceStaticHostRuntime)
    CmdArgs.push_back("-Bdynamic");

  if (RTKind == Driver::OMPRT_GOMP && GompNeedsRT)
      CmdArgs.push_back("-lrt");

  if (IsOffloadingHost)
    CmdArgs.push_back("-lomptarget");

  addArchSpecificRPath(TC, Args, CmdArgs);

  return true;
}

static void addSanitizerRuntime(const ToolChain &TC, const ArgList &Args,
                                ArgStringList &CmdArgs, StringRef Sanitizer,
                                bool IsShared, bool IsWhole) {
  // Wrap any static runtimes that must be forced into executable in
  // whole-archive.
  if (IsWhole) CmdArgs.push_back("--whole-archive");
  CmdArgs.push_back(TC.getCompilerRTArgString(
      Args, Sanitizer, IsShared ? ToolChain::FT_Shared : ToolChain::FT_Static));
  if (IsWhole) CmdArgs.push_back("--no-whole-archive");

  if (IsShared) {
    addArchSpecificRPath(TC, Args, CmdArgs);
  }
}

// Tries to use a file with the list of dynamic symbols that need to be exported
// from the runtime library. Returns true if the file was found.
static bool addSanitizerDynamicList(const ToolChain &TC, const ArgList &Args,
                                    ArgStringList &CmdArgs,
                                    StringRef Sanitizer) {
  // Solaris ld defaults to --export-dynamic behaviour but doesn't support
  // the option, so don't try to pass it.
  if (TC.getTriple().getOS() == llvm::Triple::Solaris)
    return true;
  // Myriad is static linking only.  Furthermore, some versions of its
  // linker have the bug where --export-dynamic overrides -static, so
  // don't use --export-dynamic on that platform.
  if (TC.getTriple().getVendor() == llvm::Triple::Myriad)
    return true;
  SmallString<128> SanRT(TC.getCompilerRT(Args, Sanitizer));
  if (llvm::sys::fs::exists(SanRT + ".syms")) {
    CmdArgs.push_back(Args.MakeArgString("--dynamic-list=" + SanRT + ".syms"));
    return true;
  }
  return false;
}

static const char *getAsNeededOption(const ToolChain &TC, bool as_needed) {
  // While the Solaris 11.2 ld added --as-needed/--no-as-needed as aliases
  // for the native forms -z ignore/-z record, they are missing in Illumos,
  // so always use the native form.
  if (TC.getTriple().isOSSolaris())
    return as_needed ? "-zignore" : "-zrecord";
  else
    return as_needed ? "--as-needed" : "--no-as-needed";
}

void tools::linkSanitizerRuntimeDeps(const ToolChain &TC,
                                     ArgStringList &CmdArgs) {
  // Fuchsia never needs these.  Any sanitizer runtimes with system
  // dependencies use the `.deplibs` feature instead.
  if (TC.getTriple().isOSFuchsia())
    return;

  // Force linking against the system libraries sanitizers depends on
  // (see PR15823 why this is necessary).
  CmdArgs.push_back(getAsNeededOption(TC, false));
  // There's no libpthread or librt on RTEMS & Android.
  if (TC.getTriple().getOS() != llvm::Triple::RTEMS &&
      !TC.getTriple().isAndroid()) {
    CmdArgs.push_back("-lpthread");
    if (!TC.getTriple().isOSOpenBSD())
      CmdArgs.push_back("-lrt");
  }
  CmdArgs.push_back("-lm");
  // There's no libdl on all OSes.
  if (!TC.getTriple().isOSFreeBSD() &&
      !TC.getTriple().isOSNetBSD() &&
      !TC.getTriple().isOSOpenBSD() &&
       TC.getTriple().getOS() != llvm::Triple::RTEMS)
    CmdArgs.push_back("-ldl");
  // Required for backtrace on some OSes
  if (TC.getTriple().isOSFreeBSD() ||
      TC.getTriple().isOSNetBSD())
    CmdArgs.push_back("-lexecinfo");
}

static void
collectSanitizerRuntimes(const ToolChain &TC, const ArgList &Args,
                         SmallVectorImpl<StringRef> &SharedRuntimes,
                         SmallVectorImpl<StringRef> &StaticRuntimes,
                         SmallVectorImpl<StringRef> &NonWholeStaticRuntimes,
                         SmallVectorImpl<StringRef> &HelperStaticRuntimes,
                         SmallVectorImpl<StringRef> &RequiredSymbols) {
  const SanitizerArgs &SanArgs = TC.getSanitizerArgs();
  // Collect shared runtimes.
  if (SanArgs.needsSharedRt()) {
    if (SanArgs.needsAsanRt() && SanArgs.linkRuntimes()) {
      SharedRuntimes.push_back("asan");
      if (!Args.hasArg(options::OPT_shared) && !TC.getTriple().isAndroid())
        HelperStaticRuntimes.push_back("asan-preinit");
    }
    if (SanArgs.needsMemProfRt() && SanArgs.linkRuntimes()) {
      SharedRuntimes.push_back("memprof");
      if (!Args.hasArg(options::OPT_shared) && !TC.getTriple().isAndroid())
        HelperStaticRuntimes.push_back("memprof-preinit");
    }
    if (SanArgs.needsUbsanRt() && SanArgs.linkRuntimes()) {
      if (SanArgs.requiresMinimalRuntime())
        SharedRuntimes.push_back("ubsan_minimal");
      else
        SharedRuntimes.push_back("ubsan_standalone");
    }
    if (SanArgs.needsScudoRt() && SanArgs.linkRuntimes()) {
      if (SanArgs.requiresMinimalRuntime())
        SharedRuntimes.push_back("scudo_minimal");
      else
        SharedRuntimes.push_back("scudo");
    }
    if (SanArgs.needsTsanRt() && SanArgs.linkRuntimes())
      SharedRuntimes.push_back("tsan");
    if (SanArgs.needsHwasanRt() && SanArgs.linkRuntimes())
      SharedRuntimes.push_back("hwasan");
  }

  // The stats_client library is also statically linked into DSOs.
  if (SanArgs.needsStatsRt() && SanArgs.linkRuntimes())
    StaticRuntimes.push_back("stats_client");

  // Collect static runtimes.
  if (Args.hasArg(options::OPT_shared)) {
    // Don't link static runtimes into DSOs.
    return;
  }

  // Each static runtime that has a DSO counterpart above is excluded below,
  // but runtimes that exist only as static are not affected by needsSharedRt.

  if (!SanArgs.needsSharedRt() && SanArgs.needsAsanRt() && SanArgs.linkRuntimes()) {
    StaticRuntimes.push_back("asan");
    if (SanArgs.linkCXXRuntimes())
      StaticRuntimes.push_back("asan_cxx");
  }

  if (!SanArgs.needsSharedRt() && SanArgs.needsMemProfRt() &&
      SanArgs.linkRuntimes()) {
    StaticRuntimes.push_back("memprof");
    if (SanArgs.linkCXXRuntimes())
      StaticRuntimes.push_back("memprof_cxx");
  }

  if (!SanArgs.needsSharedRt() && SanArgs.needsHwasanRt() && SanArgs.linkRuntimes()) {
    StaticRuntimes.push_back("hwasan");
    if (SanArgs.linkCXXRuntimes())
      StaticRuntimes.push_back("hwasan_cxx");
  }
  if (SanArgs.needsDfsanRt() && SanArgs.linkRuntimes())
    StaticRuntimes.push_back("dfsan");
  if (SanArgs.needsLsanRt() && SanArgs.linkRuntimes())
    StaticRuntimes.push_back("lsan");
  if (SanArgs.needsMsanRt() && SanArgs.linkRuntimes()) {
    StaticRuntimes.push_back("msan");
    if (SanArgs.linkCXXRuntimes())
      StaticRuntimes.push_back("msan_cxx");
  }
  if (!SanArgs.needsSharedRt() && SanArgs.needsTsanRt() &&
      SanArgs.linkRuntimes()) {
    StaticRuntimes.push_back("tsan");
    if (SanArgs.linkCXXRuntimes())
      StaticRuntimes.push_back("tsan_cxx");
  }
  if (!SanArgs.needsSharedRt() && SanArgs.needsUbsanRt() && SanArgs.linkRuntimes()) {
    if (SanArgs.requiresMinimalRuntime()) {
      StaticRuntimes.push_back("ubsan_minimal");
    } else {
      StaticRuntimes.push_back("ubsan_standalone");
      if (SanArgs.linkCXXRuntimes())
        StaticRuntimes.push_back("ubsan_standalone_cxx");
    }
  }
  if (SanArgs.needsSafeStackRt() && SanArgs.linkRuntimes()) {
    NonWholeStaticRuntimes.push_back("safestack");
    RequiredSymbols.push_back("__safestack_init");
  }
  if (!(SanArgs.needsSharedRt() && SanArgs.needsUbsanRt() && SanArgs.linkRuntimes())) {
    if (SanArgs.needsCfiRt() && SanArgs.linkRuntimes())
      StaticRuntimes.push_back("cfi");
    if (SanArgs.needsCfiDiagRt() && SanArgs.linkRuntimes()) {
      StaticRuntimes.push_back("cfi_diag");
      if (SanArgs.linkCXXRuntimes())
        StaticRuntimes.push_back("ubsan_standalone_cxx");
    }
  }
  if (SanArgs.needsStatsRt() && SanArgs.linkRuntimes()) {
    NonWholeStaticRuntimes.push_back("stats");
    RequiredSymbols.push_back("__sanitizer_stats_register");
  }
  if (!SanArgs.needsSharedRt() && SanArgs.needsScudoRt() && SanArgs.linkRuntimes()) {
    if (SanArgs.requiresMinimalRuntime()) {
      StaticRuntimes.push_back("scudo_minimal");
      if (SanArgs.linkCXXRuntimes())
        StaticRuntimes.push_back("scudo_cxx_minimal");
    } else {
      StaticRuntimes.push_back("scudo");
      if (SanArgs.linkCXXRuntimes())
        StaticRuntimes.push_back("scudo_cxx");
    }
  }
}

// Should be called before we add system libraries (C++ ABI, libstdc++/libc++,
// C runtime, etc). Returns true if sanitizer system deps need to be linked in.
bool tools::addSanitizerRuntimes(const ToolChain &TC, const ArgList &Args,
                                 ArgStringList &CmdArgs) {
  SmallVector<StringRef, 4> SharedRuntimes, StaticRuntimes,
      NonWholeStaticRuntimes, HelperStaticRuntimes, RequiredSymbols;
  collectSanitizerRuntimes(TC, Args, SharedRuntimes, StaticRuntimes,
                           NonWholeStaticRuntimes, HelperStaticRuntimes,
                           RequiredSymbols);

  const SanitizerArgs &SanArgs = TC.getSanitizerArgs();
  // Inject libfuzzer dependencies.
  if (SanArgs.needsFuzzer() && SanArgs.linkRuntimes() &&
      !Args.hasArg(options::OPT_shared)) {

    addSanitizerRuntime(TC, Args, CmdArgs, "fuzzer", false, true);
    if (SanArgs.needsFuzzerInterceptors())
      addSanitizerRuntime(TC, Args, CmdArgs, "fuzzer_interceptors", false,
                          true);
    if (!Args.hasArg(clang::driver::options::OPT_nostdlibxx)) {
      bool OnlyLibstdcxxStatic = Args.hasArg(options::OPT_static_libstdcxx) &&
                                 !Args.hasArg(options::OPT_static);
      if (OnlyLibstdcxxStatic)
        CmdArgs.push_back("-Bstatic");
      TC.AddCXXStdlibLibArgs(Args, CmdArgs);
      if (OnlyLibstdcxxStatic)
        CmdArgs.push_back("-Bdynamic");
    }
  }

  for (auto RT : SharedRuntimes)
    addSanitizerRuntime(TC, Args, CmdArgs, RT, true, false);
  for (auto RT : HelperStaticRuntimes)
    addSanitizerRuntime(TC, Args, CmdArgs, RT, false, true);
  bool AddExportDynamic = false;
  for (auto RT : StaticRuntimes) {
    addSanitizerRuntime(TC, Args, CmdArgs, RT, false, true);
    AddExportDynamic |= !addSanitizerDynamicList(TC, Args, CmdArgs, RT);
  }
  for (auto RT : NonWholeStaticRuntimes) {
    addSanitizerRuntime(TC, Args, CmdArgs, RT, false, false);
    AddExportDynamic |= !addSanitizerDynamicList(TC, Args, CmdArgs, RT);
  }
  for (auto S : RequiredSymbols) {
    CmdArgs.push_back("-u");
    CmdArgs.push_back(Args.MakeArgString(S));
  }
  // If there is a static runtime with no dynamic list, force all the symbols
  // to be dynamic to be sure we export sanitizer interface functions.
  if (AddExportDynamic)
    CmdArgs.push_back("--export-dynamic");

  if (SanArgs.hasCrossDsoCfi() && !AddExportDynamic)
    CmdArgs.push_back("--export-dynamic-symbol=__cfi_check");

  return !StaticRuntimes.empty() || !NonWholeStaticRuntimes.empty();
}

bool tools::addXRayRuntime(const ToolChain&TC, const ArgList &Args, ArgStringList &CmdArgs) {
  if (Args.hasArg(options::OPT_shared))
    return false;

  if (TC.getXRayArgs().needsXRayRt()) {
    CmdArgs.push_back("-whole-archive");
    CmdArgs.push_back(TC.getCompilerRTArgString(Args, "xray"));
    for (const auto &Mode : TC.getXRayArgs().modeList())
      CmdArgs.push_back(TC.getCompilerRTArgString(Args, Mode));
    CmdArgs.push_back("-no-whole-archive");
    return true;
  }

  return false;
}

void tools::linkXRayRuntimeDeps(const ToolChain &TC, ArgStringList &CmdArgs) {
  CmdArgs.push_back(getAsNeededOption(TC, false));
  CmdArgs.push_back("-lpthread");
  if (!TC.getTriple().isOSOpenBSD())
    CmdArgs.push_back("-lrt");
  CmdArgs.push_back("-lm");

  if (!TC.getTriple().isOSFreeBSD() &&
      !TC.getTriple().isOSNetBSD() &&
      !TC.getTriple().isOSOpenBSD())
    CmdArgs.push_back("-ldl");
}

bool tools::areOptimizationsEnabled(const ArgList &Args) {
  // Find the last -O arg and see if it is non-zero.
  if (Arg *A = Args.getLastArg(options::OPT_O_Group))
    return !A->getOption().matches(options::OPT_O0);
  // Defaults to -O0.
  return false;
}

const char *tools::SplitDebugName(const JobAction &JA, const ArgList &Args,
                                  const InputInfo &Input,
                                  const InputInfo &Output) {
  auto AddPostfix = [JA](auto &F) {
    if (JA.getOffloadingDeviceKind() == Action::OFK_HIP)
      F += (Twine("_") + JA.getOffloadingArch()).str();
    F += ".dwo";
  };
  if (Arg *A = Args.getLastArg(options::OPT_gsplit_dwarf_EQ))
    if (StringRef(A->getValue()) == "single")
      return Args.MakeArgString(Output.getFilename());

  Arg *FinalOutput = Args.getLastArg(options::OPT_o);
  if (FinalOutput && Args.hasArg(options::OPT_c)) {
    SmallString<128> T(FinalOutput->getValue());
    llvm::sys::path::remove_filename(T);
    llvm::sys::path::append(T, llvm::sys::path::stem(FinalOutput->getValue()));
    AddPostfix(T);
    return Args.MakeArgString(T);
  } else {
    // Use the compilation dir.
    SmallString<128> T(
        Args.getLastArgValue(options::OPT_fdebug_compilation_dir));
    SmallString<128> F(llvm::sys::path::stem(Input.getBaseInput()));
    AddPostfix(F);
    T += F;
    return Args.MakeArgString(F);
  }
}

void tools::SplitDebugInfo(const ToolChain &TC, Compilation &C, const Tool &T,
                           const JobAction &JA, const ArgList &Args,
                           const InputInfo &Output, const char *OutFile) {
  ArgStringList ExtractArgs;
  ExtractArgs.push_back("--extract-dwo");

  ArgStringList StripArgs;
  StripArgs.push_back("--strip-dwo");

  // Grabbing the output of the earlier compile step.
  StripArgs.push_back(Output.getFilename());
  ExtractArgs.push_back(Output.getFilename());
  ExtractArgs.push_back(OutFile);

  const char *Exec =
      Args.MakeArgString(TC.GetProgramPath(CLANG_DEFAULT_OBJCOPY));
  InputInfo II(types::TY_Object, Output.getFilename(), Output.getFilename());

  // First extract the dwo sections.
  C.addCommand(std::make_unique<Command>(JA, T,
                                         ResponseFileSupport::AtFileCurCP(),
                                         Exec, ExtractArgs, II, Output));

  // Then remove them from the original .o file.
  C.addCommand(std::make_unique<Command>(
      JA, T, ResponseFileSupport::AtFileCurCP(), Exec, StripArgs, II, Output));
}

// Claim options we don't want to warn if they are unused. We do this for
// options that build systems might add but are unused when assembling or only
// running the preprocessor for example.
void tools::claimNoWarnArgs(const ArgList &Args) {
  // Don't warn about unused -f(no-)?lto.  This can happen when we're
  // preprocessing, precompiling or assembling.
  Args.ClaimAllArgs(options::OPT_flto_EQ);
  Args.ClaimAllArgs(options::OPT_flto);
  Args.ClaimAllArgs(options::OPT_fno_lto);
}

Arg *tools::getLastProfileUseArg(const ArgList &Args) {
  auto *ProfileUseArg = Args.getLastArg(
      options::OPT_fprofile_instr_use, options::OPT_fprofile_instr_use_EQ,
      options::OPT_fprofile_use, options::OPT_fprofile_use_EQ,
      options::OPT_fno_profile_instr_use);

  if (ProfileUseArg &&
      ProfileUseArg->getOption().matches(options::OPT_fno_profile_instr_use))
    ProfileUseArg = nullptr;

  return ProfileUseArg;
}

Arg *tools::getLastProfileSampleUseArg(const ArgList &Args) {
  auto *ProfileSampleUseArg = Args.getLastArg(
      options::OPT_fprofile_sample_use, options::OPT_fprofile_sample_use_EQ,
      options::OPT_fauto_profile, options::OPT_fauto_profile_EQ,
      options::OPT_fno_profile_sample_use, options::OPT_fno_auto_profile);

  if (ProfileSampleUseArg &&
      (ProfileSampleUseArg->getOption().matches(
           options::OPT_fno_profile_sample_use) ||
       ProfileSampleUseArg->getOption().matches(options::OPT_fno_auto_profile)))
    return nullptr;

  return Args.getLastArg(options::OPT_fprofile_sample_use_EQ,
                         options::OPT_fauto_profile_EQ);
}

/// Parses the various -fpic/-fPIC/-fpie/-fPIE arguments.  Then,
/// smooshes them together with platform defaults, to decide whether
/// this compile should be using PIC mode or not. Returns a tuple of
/// (RelocationModel, PICLevel, IsPIE).
std::tuple<llvm::Reloc::Model, unsigned, bool>
tools::ParsePICArgs(const ToolChain &ToolChain, const ArgList &Args) {
  const llvm::Triple &EffectiveTriple = ToolChain.getEffectiveTriple();
  const llvm::Triple &Triple = ToolChain.getTriple();

  bool PIE = ToolChain.isPIEDefault();
  bool PIC = PIE || ToolChain.isPICDefault();
  // The Darwin/MachO default to use PIC does not apply when using -static.
  if (Triple.isOSBinFormatMachO() && Args.hasArg(options::OPT_static))
    PIE = PIC = false;
  bool IsPICLevelTwo = PIC;

  bool KernelOrKext =
      Args.hasArg(options::OPT_mkernel, options::OPT_fapple_kext);

  // Android-specific defaults for PIC/PIE
  if (Triple.isAndroid()) {
    switch (Triple.getArch()) {
    case llvm::Triple::arm:
    case llvm::Triple::armeb:
    case llvm::Triple::thumb:
    case llvm::Triple::thumbeb:
    case llvm::Triple::aarch64:
    case llvm::Triple::mips:
    case llvm::Triple::mipsel:
    case llvm::Triple::mips64:
    case llvm::Triple::mips64el:
      PIC = true; // "-fpic"
      break;

    case llvm::Triple::x86:
    case llvm::Triple::x86_64:
      PIC = true; // "-fPIC"
      IsPICLevelTwo = true;
      break;

    default:
      break;
    }
  }

  // OpenBSD-specific defaults for PIE
  if (Triple.isOSOpenBSD()) {
    switch (ToolChain.getArch()) {
    case llvm::Triple::arm:
    case llvm::Triple::aarch64:
    case llvm::Triple::mips64:
    case llvm::Triple::mips64el:
    case llvm::Triple::x86:
    case llvm::Triple::x86_64:
      IsPICLevelTwo = false; // "-fpie"
      break;

    case llvm::Triple::ppc:
    case llvm::Triple::sparcv9:
      IsPICLevelTwo = true; // "-fPIE"
      break;

    default:
      break;
    }
  }

  // AMDGPU-specific defaults for PIC.
  if (Triple.getArch() == llvm::Triple::amdgcn)
    PIC = true;

  // The last argument relating to either PIC or PIE wins, and no
  // other argument is used. If the last argument is any flavor of the
  // '-fno-...' arguments, both PIC and PIE are disabled. Any PIE
  // option implicitly enables PIC at the same level.
  Arg *LastPICArg = Args.getLastArg(options::OPT_fPIC, options::OPT_fno_PIC,
                                    options::OPT_fpic, options::OPT_fno_pic,
                                    options::OPT_fPIE, options::OPT_fno_PIE,
                                    options::OPT_fpie, options::OPT_fno_pie);
  if (Triple.isOSWindows() && LastPICArg &&
      LastPICArg ==
          Args.getLastArg(options::OPT_fPIC, options::OPT_fpic,
                          options::OPT_fPIE, options::OPT_fpie)) {
    ToolChain.getDriver().Diag(diag::err_drv_unsupported_opt_for_target)
        << LastPICArg->getSpelling() << Triple.str();
    if (Triple.getArch() == llvm::Triple::x86_64)
      return std::make_tuple(llvm::Reloc::PIC_, 2U, false);
    return std::make_tuple(llvm::Reloc::Static, 0U, false);
  }

  // Check whether the tool chain trumps the PIC-ness decision. If the PIC-ness
  // is forced, then neither PIC nor PIE flags will have no effect.
  if (!ToolChain.isPICDefaultForced()) {
    if (LastPICArg) {
      Option O = LastPICArg->getOption();
      if (O.matches(options::OPT_fPIC) || O.matches(options::OPT_fpic) ||
          O.matches(options::OPT_fPIE) || O.matches(options::OPT_fpie)) {
        PIE = O.matches(options::OPT_fPIE) || O.matches(options::OPT_fpie);
        PIC =
            PIE || O.matches(options::OPT_fPIC) || O.matches(options::OPT_fpic);
        IsPICLevelTwo =
            O.matches(options::OPT_fPIE) || O.matches(options::OPT_fPIC);
      } else {
        PIE = PIC = false;
        if (EffectiveTriple.isPS4CPU()) {
          Arg *ModelArg = Args.getLastArg(options::OPT_mcmodel_EQ);
          StringRef Model = ModelArg ? ModelArg->getValue() : "";
          if (Model != "kernel") {
            PIC = true;
            ToolChain.getDriver().Diag(diag::warn_drv_ps4_force_pic)
                << LastPICArg->getSpelling();
          }
        }
      }
    }
  }

  // Introduce a Darwin and PS4-specific hack. If the default is PIC, but the
  // PIC level would've been set to level 1, force it back to level 2 PIC
  // instead.
  if (PIC && (Triple.isOSDarwin() || EffectiveTriple.isPS4CPU()))
    IsPICLevelTwo |= ToolChain.isPICDefault();

  // This kernel flags are a trump-card: they will disable PIC/PIE
  // generation, independent of the argument order.
  if (KernelOrKext &&
      ((!EffectiveTriple.isiOS() || EffectiveTriple.isOSVersionLT(6)) &&
       !EffectiveTriple.isWatchOS()))
    PIC = PIE = false;

  if (Arg *A = Args.getLastArg(options::OPT_mdynamic_no_pic)) {
    // This is a very special mode. It trumps the other modes, almost no one
    // uses it, and it isn't even valid on any OS but Darwin.
    if (!Triple.isOSDarwin())
      ToolChain.getDriver().Diag(diag::err_drv_unsupported_opt_for_target)
          << A->getSpelling() << Triple.str();

    // FIXME: Warn when this flag trumps some other PIC or PIE flag.

    // Only a forced PIC mode can cause the actual compile to have PIC defines
    // etc., no flags are sufficient. This behavior was selected to closely
    // match that of llvm-gcc and Apple GCC before that.
    PIC = ToolChain.isPICDefault() && ToolChain.isPICDefaultForced();

    return std::make_tuple(llvm::Reloc::DynamicNoPIC, PIC ? 2U : 0U, false);
  }

  bool EmbeddedPISupported;
  switch (Triple.getArch()) {
    case llvm::Triple::arm:
    case llvm::Triple::armeb:
    case llvm::Triple::thumb:
    case llvm::Triple::thumbeb:
      EmbeddedPISupported = true;
      break;
    default:
      EmbeddedPISupported = false;
      break;
  }

  bool ROPI = false, RWPI = false;
  Arg* LastROPIArg = Args.getLastArg(options::OPT_fropi, options::OPT_fno_ropi);
  if (LastROPIArg && LastROPIArg->getOption().matches(options::OPT_fropi)) {
    if (!EmbeddedPISupported)
      ToolChain.getDriver().Diag(diag::err_drv_unsupported_opt_for_target)
          << LastROPIArg->getSpelling() << Triple.str();
    ROPI = true;
  }
  Arg *LastRWPIArg = Args.getLastArg(options::OPT_frwpi, options::OPT_fno_rwpi);
  if (LastRWPIArg && LastRWPIArg->getOption().matches(options::OPT_frwpi)) {
    if (!EmbeddedPISupported)
      ToolChain.getDriver().Diag(diag::err_drv_unsupported_opt_for_target)
          << LastRWPIArg->getSpelling() << Triple.str();
    RWPI = true;
  }

  // ROPI and RWPI are not compatible with PIC or PIE.
  if ((ROPI || RWPI) && (PIC || PIE))
    ToolChain.getDriver().Diag(diag::err_drv_ropi_rwpi_incompatible_with_pic);

  if (Triple.isMIPS()) {
    StringRef CPUName;
    StringRef ABIName;
    mips::getMipsCPUAndABI(Args, Triple, CPUName, ABIName);
    // When targeting the N64 ABI, PIC is the default, except in the case
    // when the -mno-abicalls option is used. In that case we exit
    // at next check regardless of PIC being set below.
    if (ABIName == "n64")
      PIC = true;
    // When targettng MIPS with -mno-abicalls, it's always static.
    if(Args.hasArg(options::OPT_mno_abicalls))
      return std::make_tuple(llvm::Reloc::Static, 0U, false);
    // Unlike other architectures, MIPS, even with -fPIC/-mxgot/multigot,
    // does not use PIC level 2 for historical reasons.
    IsPICLevelTwo = false;
  }

  if (PIC)
    return std::make_tuple(llvm::Reloc::PIC_, IsPICLevelTwo ? 2U : 1U, PIE);

  llvm::Reloc::Model RelocM = llvm::Reloc::Static;
  if (ROPI && RWPI)
    RelocM = llvm::Reloc::ROPI_RWPI;
  else if (ROPI)
    RelocM = llvm::Reloc::ROPI;
  else if (RWPI)
    RelocM = llvm::Reloc::RWPI;

  return std::make_tuple(RelocM, 0U, false);
}

// `-falign-functions` indicates that the functions should be aligned to a
// 16-byte boundary.
//
// `-falign-functions=1` is the same as `-fno-align-functions`.
//
// The scalar `n` in `-falign-functions=n` must be an integral value between
// [0, 65536].  If the value is not a power-of-two, it will be rounded up to
// the nearest power-of-two.
//
// If we return `0`, the frontend will default to the backend's preferred
// alignment.
//
// NOTE: icc only allows values between [0, 4096].  icc uses `-falign-functions`
// to mean `-falign-functions=16`.  GCC defaults to the backend's preferred
// alignment.  For unaligned functions, we default to the backend's preferred
// alignment.
unsigned tools::ParseFunctionAlignment(const ToolChain &TC,
                                       const ArgList &Args) {
  const Arg *A = Args.getLastArg(options::OPT_falign_functions,
                                 options::OPT_falign_functions_EQ,
                                 options::OPT_fno_align_functions);
  if (!A || A->getOption().matches(options::OPT_fno_align_functions))
    return 0;

  if (A->getOption().matches(options::OPT_falign_functions))
    return 0;

  unsigned Value = 0;
  if (StringRef(A->getValue()).getAsInteger(10, Value) || Value > 65536)
    TC.getDriver().Diag(diag::err_drv_invalid_int_value)
        << A->getAsString(Args) << A->getValue();
  return Value ? llvm::Log2_32_Ceil(std::min(Value, 65536u)) : Value;
}

unsigned tools::ParseDebugDefaultVersion(const ToolChain &TC,
                                         const ArgList &Args) {
  const Arg *A = Args.getLastArg(options::OPT_fdebug_default_version);

  if (!A)
    return 0;

  unsigned Value = 0;
  if (StringRef(A->getValue()).getAsInteger(10, Value) || Value > 5 ||
      Value < 2)
    TC.getDriver().Diag(diag::err_drv_invalid_int_value)
        << A->getAsString(Args) << A->getValue();
  return Value;
}

void tools::AddAssemblerKPIC(const ToolChain &ToolChain, const ArgList &Args,
                             ArgStringList &CmdArgs) {
  llvm::Reloc::Model RelocationModel;
  unsigned PICLevel;
  bool IsPIE;
  std::tie(RelocationModel, PICLevel, IsPIE) = ParsePICArgs(ToolChain, Args);

  if (RelocationModel != llvm::Reloc::Static)
    CmdArgs.push_back("-KPIC");
}

/// Determine whether Objective-C automated reference counting is
/// enabled.
bool tools::isObjCAutoRefCount(const ArgList &Args) {
  return Args.hasFlag(options::OPT_fobjc_arc, options::OPT_fno_objc_arc, false);
}

enum class LibGccType { UnspecifiedLibGcc, StaticLibGcc, SharedLibGcc };

static LibGccType getLibGccType(const Driver &D, const ArgList &Args) {
  if (Args.hasArg(options::OPT_static_libgcc) ||
      Args.hasArg(options::OPT_static) || Args.hasArg(options::OPT_static_pie))
    return LibGccType::StaticLibGcc;
  if (Args.hasArg(options::OPT_shared_libgcc) || D.CCCIsCXX())
    return LibGccType::SharedLibGcc;
  return LibGccType::UnspecifiedLibGcc;
}

// Gcc adds libgcc arguments in various ways:
//
// gcc <none>:     -lgcc --as-needed -lgcc_s --no-as-needed
// g++ <none>:                       -lgcc_s               -lgcc
// gcc shared:                       -lgcc_s               -lgcc
// g++ shared:                       -lgcc_s               -lgcc
// gcc static:     -lgcc             -lgcc_eh
// g++ static:     -lgcc             -lgcc_eh
// gcc static-pie: -lgcc             -lgcc_eh
// g++ static-pie: -lgcc             -lgcc_eh
//
// Also, certain targets need additional adjustments.

static void AddUnwindLibrary(const ToolChain &TC, const Driver &D,
                             ArgStringList &CmdArgs, const ArgList &Args) {
  ToolChain::UnwindLibType UNW = TC.GetUnwindLibType(Args);
  // Targets that don't use unwind libraries.
  if (TC.getTriple().isAndroid() || TC.getTriple().isOSIAMCU() ||
      TC.getTriple().isOSBinFormatWasm() ||
      UNW == ToolChain::UNW_None)
    return;

  LibGccType LGT = getLibGccType(D, Args);
  bool AsNeeded = LGT == LibGccType::UnspecifiedLibGcc &&
#if INTEL_CUSTOMIZATION
                  !TC.getTriple().isAndroid() &&
                  !TC.getTriple().isOSCygMing() &&
                  !Args.hasArg(options::OPT_traceback);
#endif // INTEL_CUSTOMIZATION
  if (AsNeeded)
    CmdArgs.push_back(getAsNeededOption(TC, true));

  switch (UNW) {
  case ToolChain::UNW_None:
    return;
  case ToolChain::UNW_Libgcc: {
    if (LGT == LibGccType::StaticLibGcc)
      CmdArgs.push_back("-lgcc_eh");
    else
      CmdArgs.push_back("-lgcc_s");
    break;
  }
  case ToolChain::UNW_CompilerRT:
    if (LGT == LibGccType::StaticLibGcc)
      CmdArgs.push_back("-l:libunwind.a");
    else if (TC.getTriple().isOSCygMing()) {
      if (LGT == LibGccType::SharedLibGcc)
        CmdArgs.push_back("-l:libunwind.dll.a");
      else
        // Let the linker choose between libunwind.dll.a and libunwind.a
        // depending on what's available, and depending on the -static flag
        CmdArgs.push_back("-lunwind");
    } else
      CmdArgs.push_back("-l:libunwind.so");
    break;
  }

  if (AsNeeded)
    CmdArgs.push_back(getAsNeededOption(TC, false));
}

static void AddLibgcc(const ToolChain &TC, const Driver &D,
                      ArgStringList &CmdArgs, const ArgList &Args) {
  LibGccType LGT = getLibGccType(D, Args);
  if (LGT != LibGccType::SharedLibGcc)
    CmdArgs.push_back("-lgcc");
  AddUnwindLibrary(TC, D, CmdArgs, Args);
  if (LGT == LibGccType::SharedLibGcc)
    CmdArgs.push_back("-lgcc");

  // According to Android ABI, we have to link with libdl if we are
  // linking with non-static libgcc.
  //
  // NOTE: This fixes a link error on Android MIPS as well.  The non-static
  // libgcc for MIPS relies on _Unwind_Find_FDE and dl_iterate_phdr from libdl.
  if (TC.getTriple().isAndroid() && LGT != LibGccType::StaticLibGcc)
    CmdArgs.push_back("-ldl");
}

void tools::AddRunTimeLibs(const ToolChain &TC, const Driver &D,
                           ArgStringList &CmdArgs, const ArgList &Args) {
  // Make use of compiler-rt if --rtlib option is used
  ToolChain::RuntimeLibType RLT = TC.GetRuntimeLibType(Args);

  switch (RLT) {
  case ToolChain::RLT_CompilerRT:
    CmdArgs.push_back(TC.getCompilerRTArgString(Args, "builtins"));
    AddUnwindLibrary(TC, D, CmdArgs, Args);
    break;
  case ToolChain::RLT_Libgcc:
    // Make sure libgcc is not used under MSVC environment by default
    if (TC.getTriple().isKnownWindowsMSVCEnvironment()) {
      // Issue error diagnostic if libgcc is explicitly specified
      // through command line as --rtlib option argument.
      if (Args.hasArg(options::OPT_rtlib_EQ)) {
        TC.getDriver().Diag(diag::err_drv_unsupported_rtlib_for_platform)
            << Args.getLastArg(options::OPT_rtlib_EQ)->getValue() << "MSVC";
      }
    } else
      AddLibgcc(TC, D, CmdArgs, Args);
    break;
  }
}

SmallString<128> tools::getStatsFileName(const llvm::opt::ArgList &Args,
                                         const InputInfo &Output,
                                         const InputInfo &Input,
                                         const Driver &D) {
  const Arg *A = Args.getLastArg(options::OPT_save_stats_EQ);
  if (!A)
    return {};

  StringRef SaveStats = A->getValue();
  SmallString<128> StatsFile;
  if (SaveStats == "obj" && Output.isFilename()) {
    StatsFile.assign(Output.getFilename());
    llvm::sys::path::remove_filename(StatsFile);
  } else if (SaveStats != "cwd") {
    D.Diag(diag::err_drv_invalid_value) << A->getAsString(Args) << SaveStats;
    return {};
  }

  StringRef BaseName = llvm::sys::path::filename(Input.getBaseInput());
  llvm::sys::path::append(StatsFile, BaseName);
  llvm::sys::path::replace_extension(StatsFile, "stats");
  return StatsFile;
}

void tools::addMultilibFlag(bool Enabled, const char *const Flag,
                            Multilib::flags_list &Flags) {
  Flags.push_back(std::string(Enabled ? "+" : "-") + Flag);
}

void tools::addX86AlignBranchArgs(const Driver &D, const ArgList &Args,
                                  ArgStringList &CmdArgs, bool IsLTO) {
  auto addArg = [&, IsLTO](const Twine &Arg) {
    if (IsLTO) {
      CmdArgs.push_back(Args.MakeArgString("-plugin-opt=" + Arg));
    } else {
      CmdArgs.push_back("-mllvm");
      CmdArgs.push_back(Args.MakeArgString(Arg));
    }
  };

  if (Args.hasArg(options::OPT_mbranches_within_32B_boundaries)) {
    addArg(Twine("-x86-branches-within-32B-boundaries"));
  }
  if (const Arg *A = Args.getLastArg(options::OPT_malign_branch_boundary_EQ)) {
    StringRef Value = A->getValue();
    unsigned Boundary;
    if (Value.getAsInteger(10, Boundary) || Boundary < 16 ||
        !llvm::isPowerOf2_64(Boundary)) {
      D.Diag(diag::err_drv_invalid_argument_to_option)
          << Value << A->getOption().getName();
    } else {
      addArg("-x86-align-branch-boundary=" + Twine(Boundary));
    }
  }
  if (const Arg *A = Args.getLastArg(options::OPT_malign_branch_EQ)) {
    std::string AlignBranch;
    for (StringRef T : A->getValues()) {
      if (T != "fused" && T != "jcc" && T != "jmp" && T != "call" &&
          T != "ret" && T != "indirect")
        D.Diag(diag::err_drv_invalid_malign_branch_EQ)
            << T << "fused, jcc, jmp, call, ret, indirect";
      if (!AlignBranch.empty())
        AlignBranch += '+';
      AlignBranch += T;
    }
    addArg("-x86-align-branch=" + Twine(AlignBranch));
  }
  if (const Arg *A = Args.getLastArg(options::OPT_mpad_max_prefix_size_EQ)) {
    StringRef Value = A->getValue();
    unsigned PrefixSize;
    if (Value.getAsInteger(10, PrefixSize)) {
      D.Diag(diag::err_drv_invalid_argument_to_option)
          << Value << A->getOption().getName();
    } else {
      addArg("-x86-pad-max-prefix-size=" + Twine(PrefixSize));
    }
  }
}

unsigned tools::getOrCheckAMDGPUCodeObjectVersion(
    const Driver &D, const llvm::opt::ArgList &Args, bool Diagnose) {
  const unsigned MinCodeObjVer = 2;
  const unsigned MaxCodeObjVer = 4;
  unsigned CodeObjVer = 3;

  // Emit warnings for legacy options even if they are overridden.
  if (Diagnose) {
    if (Args.hasArg(options::OPT_mno_code_object_v3_legacy))
      D.Diag(diag::warn_drv_deprecated_arg) << "-mno-code-object-v3"
                                            << "-mcode-object-version=2";

    if (Args.hasArg(options::OPT_mcode_object_v3_legacy))
      D.Diag(diag::warn_drv_deprecated_arg) << "-mcode-object-v3"
                                            << "-mcode-object-version=3";
  }

  // The last of -mcode-object-v3, -mno-code-object-v3 and
  // -mcode-object-version=<version> wins.
  if (auto *CodeObjArg =
          Args.getLastArg(options::OPT_mcode_object_v3_legacy,
                          options::OPT_mno_code_object_v3_legacy,
                          options::OPT_mcode_object_version_EQ)) {
    if (CodeObjArg->getOption().getID() ==
        options::OPT_mno_code_object_v3_legacy) {
      CodeObjVer = 2;
    } else if (CodeObjArg->getOption().getID() ==
               options::OPT_mcode_object_v3_legacy) {
      CodeObjVer = 3;
    } else {
      auto Remnant =
          StringRef(CodeObjArg->getValue()).getAsInteger(0, CodeObjVer);
      if (Diagnose &&
          (Remnant || CodeObjVer < MinCodeObjVer || CodeObjVer > MaxCodeObjVer))
        D.Diag(diag::err_drv_invalid_int_value)
            << CodeObjArg->getAsString(Args) << CodeObjArg->getValue();
    }
  }
  return CodeObjVer;
}<|MERGE_RESOLUTION|>--- conflicted
+++ resolved
@@ -810,8 +810,6 @@
                                       options::OPT__SLASH_Qx))
     addMultiVersionFlag(*A, options::OPT__SLASH_Qx);
 
-<<<<<<< HEAD
-=======
   // -parallel-source-info
   if (Arg *A = Args.getLastArg(options::OPT_parallel_source_info_EQ)) {
     StringRef Val = A->getValue();
@@ -822,7 +820,6 @@
           << A->getOption().getName();
   }
 
->>>>>>> 6c8b510a
   // Handle --intel defaults.  Do not add for SYCL device (DPC++)
   if (TC.getDriver().IsIntelMode() &&
       !(TC.getTriple().getEnvironment() == llvm::Triple::SYCLDevice)) {
