--- conflicted
+++ resolved
@@ -64,14 +64,7 @@
                    const InputInfoList &Inputs, unsigned Version[5]) const;
 
 public:
-<<<<<<< HEAD
-  Linker(const ToolChain &TC, bool UseAtFile)
-      : MachOTool("darwin::Linker", "linker", TC,
-                  UseAtFile ? RF_Full : RF_FileList, llvm::sys::WEM_UTF8,
-                  UseAtFile ? "@" : "-filelist") {}
-=======
   Linker(const ToolChain &TC) : MachOTool("darwin::Linker", "linker", TC) {}
->>>>>>> 723f4a82
 
   bool hasIntegratedCPP() const override { return false; }
   bool isLinkJob() const override { return true; }
