//===-- Clang.cpp - Clang+LLVM ToolChain Implementations --------*- C++ -*-===//
//
// Part of the LLVM Project, under the Apache License v2.0 with LLVM Exceptions.
// See https://llvm.org/LICENSE.txt for license information.
// SPDX-License-Identifier: Apache-2.0 WITH LLVM-exception
//
//===----------------------------------------------------------------------===//

#include "Clang.h"
#include "AMDGPU.h"
#include "Arch/AArch64.h"
#include "Arch/ARM.h"
#include "Arch/M68k.h"
#include "Arch/Mips.h"
#include "Arch/PPC.h"
#include "Arch/RISCV.h"
#include "Arch/Sparc.h"
#include "Arch/SystemZ.h"
#include "Arch/VE.h"
#include "Arch/X86.h"
#include "CommonArgs.h"
#include "Hexagon.h"
#include "InputInfo.h"
#include "MSP430.h"
#include "PS4CPU.h"
#include "SYCL.h"
#include "clang/Basic/CharInfo.h"
#include "clang/Basic/CodeGenOptions.h"
#include "clang/Basic/LangOptions.h"
#include "clang/Basic/LangStandard.h"
#include "clang/Basic/ObjCRuntime.h"
#include "clang/Basic/Version.h"
#include "clang/Driver/Distro.h"
#include "clang/Driver/DriverDiagnostic.h"
#include "clang/Driver/Options.h"
#include "clang/Driver/SanitizerArgs.h"
#include "clang/Driver/XRayArgs.h"
#include "llvm/ADT/StringExtras.h"
#include "llvm/Config/llvm-config.h"
#include "llvm/Option/ArgList.h"
#include "llvm/Support/Casting.h"
#include "llvm/Support/CodeGen.h"
#include "llvm/Support/CommandLine.h"
#include "llvm/Support/Compiler.h"
#include "llvm/Support/Compression.h"
#include "llvm/Support/FileSystem.h"
#include "llvm/Support/Host.h"
#include "llvm/Support/Path.h"
#include "llvm/Support/Process.h"
#include "llvm/Support/TargetParser.h"
#include "llvm/Support/YAMLParser.h"

using namespace clang::driver;
using namespace clang::driver::tools;
using namespace clang;
using namespace llvm::opt;

static void CheckPreprocessingOptions(const Driver &D, const ArgList &Args) {
  if (Arg *A =
          Args.getLastArg(clang::driver::options::OPT_C, options::OPT_CC)) {
    if (!Args.hasArg(options::OPT_E) && !Args.hasArg(options::OPT__SLASH_P) &&
        !Args.hasArg(options::OPT_EP) && // INTEL
        !Args.hasArg(options::OPT__SLASH_EP) && !D.CCCIsCPP()) {
      D.Diag(clang::diag::err_drv_argument_only_allowed_with)
          << A->getBaseArg().getAsString(Args)
          << (D.IsCLMode() ? "/E, /P or /EP" : "-E");
    }
  }
}

static void CheckCodeGenerationOptions(const Driver &D, const ArgList &Args) {
  // In gcc, only ARM checks this, but it seems reasonable to check universally.
  if (Args.hasArg(options::OPT_static))
    if (const Arg *A =
            Args.getLastArg(options::OPT_dynamic, options::OPT_mdynamic_no_pic))
      D.Diag(diag::err_drv_argument_not_allowed_with) << A->getAsString(Args)
                                                      << "-static";
}

// Add backslashes to escape spaces and other backslashes.
// This is used for the space-separated argument list specified with
// the -dwarf-debug-flags option.
static void EscapeSpacesAndBackslashes(const char *Arg,
                                       SmallVectorImpl<char> &Res) {
  for (; *Arg; ++Arg) {
    switch (*Arg) {
    default:
      break;
    case ' ':
    case '\\':
      Res.push_back('\\');
      break;
    }
    Res.push_back(*Arg);
  }
}

// Quote target names for inclusion in GNU Make dependency files.
// Only the characters '$', '#', ' ', '\t' are quoted.
static void QuoteTarget(StringRef Target, SmallVectorImpl<char> &Res) {
  for (unsigned i = 0, e = Target.size(); i != e; ++i) {
    switch (Target[i]) {
    case ' ':
    case '\t':
      // Escape the preceding backslashes
      for (int j = i - 1; j >= 0 && Target[j] == '\\'; --j)
        Res.push_back('\\');

      // Escape the space/tab
      Res.push_back('\\');
      break;
    case '$':
      Res.push_back('$');
      break;
    case '#':
      Res.push_back('\\');
      break;
    default:
      break;
    }

    Res.push_back(Target[i]);
  }
}

/// Apply \a Work on the current tool chain \a RegularToolChain and any other
/// offloading tool chain that is associated with the current action \a JA.
static void
forAllAssociatedToolChains(Compilation &C, const JobAction &JA,
                           const ToolChain &RegularToolChain,
                           llvm::function_ref<void(const ToolChain &)> Work) {
  // Apply Work on the current/regular tool chain.
  Work(RegularToolChain);

  // Apply Work on all the offloading tool chains associated with the current
  // action.
  if (JA.isHostOffloading(Action::OFK_Cuda))
    Work(*C.getSingleOffloadToolChain<Action::OFK_Cuda>());
  else if (JA.isDeviceOffloading(Action::OFK_Cuda))
    Work(*C.getSingleOffloadToolChain<Action::OFK_Host>());
  else if (JA.isHostOffloading(Action::OFK_HIP))
    Work(*C.getSingleOffloadToolChain<Action::OFK_HIP>());
  else if (JA.isDeviceOffloading(Action::OFK_HIP))
    Work(*C.getSingleOffloadToolChain<Action::OFK_Host>());

  if (JA.isHostOffloading(Action::OFK_OpenMP)) {
#if INTEL_CUSTOMIZATION
    if (RegularToolChain.getTriple().isSPIR()) {
      // Host offloading with a target, we want to use the host toolchain
      // information.
      Work(*C.getSingleOffloadToolChain<Action::OFK_Host>());
      return;
    }
#endif // INTEL_CUSTOMIZATION
    auto TCs = C.getOffloadToolChains<Action::OFK_OpenMP>();
    for (auto II = TCs.first, IE = TCs.second; II != IE; ++II)
      Work(*II->second);
  } else if (JA.isDeviceOffloading(Action::OFK_OpenMP))
    Work(*C.getSingleOffloadToolChain<Action::OFK_Host>());

  if (JA.isHostOffloading(Action::OFK_SYCL)) {
    auto TCs = C.getOffloadToolChains<Action::OFK_SYCL>();
    for (auto II = TCs.first, IE = TCs.second; II != IE; ++II)
      Work(*II->second);
  } else if (JA.isDeviceOffloading(Action::OFK_SYCL))
    Work(*C.getSingleOffloadToolChain<Action::OFK_Host>());

  //
  // TODO: Add support for other offloading programming models here.
  //
}

/// This is a helper function for validating the optional refinement step
/// parameter in reciprocal argument strings. Return false if there is an error
/// parsing the refinement step. Otherwise, return true and set the Position
/// of the refinement step in the input string.
static bool getRefinementStep(StringRef In, const Driver &D,
                              const Arg &A, size_t &Position) {
  const char RefinementStepToken = ':';
  Position = In.find(RefinementStepToken);
  if (Position != StringRef::npos) {
    StringRef Option = A.getOption().getName();
    StringRef RefStep = In.substr(Position + 1);
    // Allow exactly one numeric character for the additional refinement
    // step parameter. This is reasonable for all currently-supported
    // operations and architectures because we would expect that a larger value
    // of refinement steps would cause the estimate "optimization" to
    // under-perform the native operation. Also, if the estimate does not
    // converge quickly, it probably will not ever converge, so further
    // refinement steps will not produce a better answer.
    if (RefStep.size() != 1) {
      D.Diag(diag::err_drv_invalid_value) << Option << RefStep;
      return false;
    }
    char RefStepChar = RefStep[0];
    if (RefStepChar < '0' || RefStepChar > '9') {
      D.Diag(diag::err_drv_invalid_value) << Option << RefStep;
      return false;
    }
  }
  return true;
}

/// The -mrecip flag requires processing of many optional parameters.
static void ParseMRecip(const Driver &D, const ArgList &Args,
                        ArgStringList &OutStrings) {
  StringRef DisabledPrefixIn = "!";
  StringRef DisabledPrefixOut = "!";
  StringRef EnabledPrefixOut = "";
  StringRef Out = "-mrecip=";

  Arg *A = Args.getLastArg(options::OPT_mrecip, options::OPT_mrecip_EQ);
  if (!A)
    return;

  unsigned NumOptions = A->getNumValues();
  if (NumOptions == 0) {
    // No option is the same as "all".
    OutStrings.push_back(Args.MakeArgString(Out + "all"));
    return;
  }

  // Pass through "all", "none", or "default" with an optional refinement step.
  if (NumOptions == 1) {
    StringRef Val = A->getValue(0);
    size_t RefStepLoc;
    if (!getRefinementStep(Val, D, *A, RefStepLoc))
      return;
    StringRef ValBase = Val.slice(0, RefStepLoc);
    if (ValBase == "all" || ValBase == "none" || ValBase == "default") {
      OutStrings.push_back(Args.MakeArgString(Out + Val));
      return;
    }
  }

  // Each reciprocal type may be enabled or disabled individually.
  // Check each input value for validity, concatenate them all back together,
  // and pass through.

  llvm::StringMap<bool> OptionStrings;
  OptionStrings.insert(std::make_pair("divd", false));
  OptionStrings.insert(std::make_pair("divf", false));
  OptionStrings.insert(std::make_pair("vec-divd", false));
  OptionStrings.insert(std::make_pair("vec-divf", false));
  OptionStrings.insert(std::make_pair("sqrtd", false));
  OptionStrings.insert(std::make_pair("sqrtf", false));
  OptionStrings.insert(std::make_pair("vec-sqrtd", false));
  OptionStrings.insert(std::make_pair("vec-sqrtf", false));

  for (unsigned i = 0; i != NumOptions; ++i) {
    StringRef Val = A->getValue(i);

    bool IsDisabled = Val.startswith(DisabledPrefixIn);
    // Ignore the disablement token for string matching.
    if (IsDisabled)
      Val = Val.substr(1);

    size_t RefStep;
    if (!getRefinementStep(Val, D, *A, RefStep))
      return;

    StringRef ValBase = Val.slice(0, RefStep);
    llvm::StringMap<bool>::iterator OptionIter = OptionStrings.find(ValBase);
    if (OptionIter == OptionStrings.end()) {
      // Try again specifying float suffix.
      OptionIter = OptionStrings.find(ValBase.str() + 'f');
      if (OptionIter == OptionStrings.end()) {
        // The input name did not match any known option string.
        D.Diag(diag::err_drv_unknown_argument) << Val;
        return;
      }
      // The option was specified without a float or double suffix.
      // Make sure that the double entry was not already specified.
      // The float entry will be checked below.
      if (OptionStrings[ValBase.str() + 'd']) {
        D.Diag(diag::err_drv_invalid_value) << A->getOption().getName() << Val;
        return;
      }
    }

    if (OptionIter->second == true) {
      // Duplicate option specified.
      D.Diag(diag::err_drv_invalid_value) << A->getOption().getName() << Val;
      return;
    }

    // Mark the matched option as found. Do not allow duplicate specifiers.
    OptionIter->second = true;

    // If the precision was not specified, also mark the double entry as found.
    if (ValBase.back() != 'f' && ValBase.back() != 'd')
      OptionStrings[ValBase.str() + 'd'] = true;

    // Build the output string.
    StringRef Prefix = IsDisabled ? DisabledPrefixOut : EnabledPrefixOut;
    Out = Args.MakeArgString(Out + Prefix + Val);
    if (i != NumOptions - 1)
      Out = Args.MakeArgString(Out + ",");
  }

  OutStrings.push_back(Args.MakeArgString(Out));
}

/// The -mprefer-vector-width option accepts either a positive integer
/// or the string "none".
static void ParseMPreferVectorWidth(const Driver &D, const ArgList &Args,
                                    ArgStringList &CmdArgs) {
#if INTEL_CUSTOMIZATION
  Arg *A = Args.getLastArg(options::OPT_mprefer_vector_width_EQ,
                           options::OPT_qopt_zmm_usage_EQ);
  if (!A)
    return;
  if (A->getOption().matches(options::OPT_qopt_zmm_usage_EQ)) {
    StringRef Width, Value = A->getValue();
    if (Value == "high")
      Width = "512";
    else if (Value == "low")
      Width = "256";
    else {
      D.Diag(diag::err_drv_invalid_value) << A->getOption().getName() << Value;
      return;
    }
    CmdArgs.push_back(Args.MakeArgString("-mprefer-vector-width=" + Width));
    return;
  }
#endif // INTEL_CUSTOMIZATION
  StringRef Value = A->getValue();
  if (Value == "none") {
    CmdArgs.push_back("-mprefer-vector-width=none");
  } else {
    unsigned Width;
    if (Value.getAsInteger(10, Width)) {
      D.Diag(diag::err_drv_invalid_value) << A->getOption().getName() << Value;
      return;
    }
    CmdArgs.push_back(Args.MakeArgString("-mprefer-vector-width=" + Value));
  }
}

static void getWebAssemblyTargetFeatures(const ArgList &Args,
                                         std::vector<StringRef> &Features) {
  handleTargetFeaturesGroup(Args, Features, options::OPT_m_wasm_Features_Group);
}

static void getTargetFeatures(const Driver &D, const llvm::Triple &Triple,
                              const ArgList &Args, ArgStringList &CmdArgs,
                              bool ForAS, bool IsAux = false) {
  std::vector<StringRef> Features;
  switch (Triple.getArch()) {
  default:
    break;
  case llvm::Triple::mips:
  case llvm::Triple::mipsel:
  case llvm::Triple::mips64:
  case llvm::Triple::mips64el:
    mips::getMIPSTargetFeatures(D, Triple, Args, Features);
    break;

  case llvm::Triple::arm:
  case llvm::Triple::armeb:
  case llvm::Triple::thumb:
  case llvm::Triple::thumbeb:
    arm::getARMTargetFeatures(D, Triple, Args, CmdArgs, Features, ForAS);
    break;

  case llvm::Triple::ppc:
  case llvm::Triple::ppcle:
  case llvm::Triple::ppc64:
  case llvm::Triple::ppc64le:
    ppc::getPPCTargetFeatures(D, Triple, Args, Features);
    break;
  case llvm::Triple::riscv32:
  case llvm::Triple::riscv64:
    riscv::getRISCVTargetFeatures(D, Triple, Args, Features);
    break;
  case llvm::Triple::systemz:
    systemz::getSystemZTargetFeatures(D, Args, Features);
    break;
  case llvm::Triple::aarch64:
  case llvm::Triple::aarch64_32:
  case llvm::Triple::aarch64_be:
    aarch64::getAArch64TargetFeatures(D, Triple, Args, Features, ForAS);
    break;
  case llvm::Triple::x86:
  case llvm::Triple::x86_64:
    x86::getX86TargetFeatures(D, Triple, Args, Features);
    break;
  case llvm::Triple::hexagon:
    hexagon::getHexagonTargetFeatures(D, Args, Features);
    break;
  case llvm::Triple::wasm32:
  case llvm::Triple::wasm64:
    getWebAssemblyTargetFeatures(Args, Features);
    break;
  case llvm::Triple::sparc:
  case llvm::Triple::sparcel:
  case llvm::Triple::sparcv9:
    sparc::getSparcTargetFeatures(D, Args, Features);
    break;
  case llvm::Triple::r600:
  case llvm::Triple::amdgcn:
    amdgpu::getAMDGPUTargetFeatures(D, Triple, Args, Features);
    break;
  case llvm::Triple::m68k:
    m68k::getM68kTargetFeatures(D, Triple, Args, Features);
    break;
  case llvm::Triple::msp430:
    msp430::getMSP430TargetFeatures(D, Args, Features);
    break;
  case llvm::Triple::ve:
    ve::getVETargetFeatures(D, Args, Features);
    break;
  }

  for (auto Feature : unifyTargetFeatures(Features)) {
    CmdArgs.push_back(IsAux ? "-aux-target-feature" : "-target-feature");
    CmdArgs.push_back(Feature.data());
  }
}

static bool
shouldUseExceptionTablesForObjCExceptions(const ObjCRuntime &runtime,
                                          const llvm::Triple &Triple) {
  // We use the zero-cost exception tables for Objective-C if the non-fragile
  // ABI is enabled or when compiling for x86_64 and ARM on Snow Leopard and
  // later.
  if (runtime.isNonFragile())
    return true;

  if (!Triple.isMacOSX())
    return false;

  return (!Triple.isMacOSXVersionLT(10, 5) &&
          (Triple.getArch() == llvm::Triple::x86_64 ||
           Triple.getArch() == llvm::Triple::arm));
}

/// Adds exception related arguments to the driver command arguments. There's a
/// master flag, -fexceptions and also language specific flags to enable/disable
/// C++ and Objective-C exceptions. This makes it possible to for example
/// disable C++ exceptions but enable Objective-C exceptions.
static bool addExceptionArgs(const ArgList &Args, types::ID InputType,
                             const ToolChain &TC, bool KernelOrKext,
                             const ObjCRuntime &objcRuntime,
                             ArgStringList &CmdArgs, // INTEL
                             const JobAction &JA) { // INTEL
  const llvm::Triple &Triple = TC.getTriple();

  if (KernelOrKext) {
    // -mkernel and -fapple-kext imply no exceptions, so claim exception related
    // arguments now to avoid warnings about unused arguments.
    Args.ClaimAllArgs(options::OPT_fexceptions);
    Args.ClaimAllArgs(options::OPT_fno_exceptions);
    Args.ClaimAllArgs(options::OPT_fobjc_exceptions);
    Args.ClaimAllArgs(options::OPT_fno_objc_exceptions);
    Args.ClaimAllArgs(options::OPT_fcxx_exceptions);
    Args.ClaimAllArgs(options::OPT_fno_cxx_exceptions);
    Args.ClaimAllArgs(options::OPT_fasync_exceptions);
    Args.ClaimAllArgs(options::OPT_fno_async_exceptions);
    return false;
  }

  // See if the user explicitly enabled exceptions.
  bool EH = Args.hasFlag(options::OPT_fexceptions, options::OPT_fno_exceptions,
                         false);

  bool EHa = Args.hasFlag(options::OPT_fasync_exceptions,
                          options::OPT_fno_async_exceptions, false);
  if (EHa) {
    CmdArgs.push_back("-fasync-exceptions");
    EH = true;
  }

  // Obj-C exceptions are enabled by default, regardless of -fexceptions. This
  // is not necessarily sensible, but follows GCC.
  if (types::isObjC(InputType) &&
      Args.hasFlag(options::OPT_fobjc_exceptions,
                   options::OPT_fno_objc_exceptions, true)) {
    CmdArgs.push_back("-fobjc-exceptions");

    EH |= shouldUseExceptionTablesForObjCExceptions(objcRuntime, Triple);
  }

  if (types::isCXX(InputType)) {
    // Disable C++ EH by default on XCore and PS4.
    bool CXXExceptionsEnabled =
#if INTEL_CUSTOMIZATION
        Triple.getArch() != llvm::Triple::xcore && !Triple.isPS4CPU() &&
        !(JA.isDeviceOffloading(Action::OFK_OpenMP) && Triple.isSPIR());
#endif // INTEL_CUSTOMIZATION
    Arg *ExceptionArg = Args.getLastArg(
        options::OPT_fcxx_exceptions, options::OPT_fno_cxx_exceptions,
        options::OPT_fexceptions, options::OPT_fno_exceptions);
    if (ExceptionArg)
      CXXExceptionsEnabled =
          ExceptionArg->getOption().matches(options::OPT_fcxx_exceptions) ||
          ExceptionArg->getOption().matches(options::OPT_fexceptions);

    if (CXXExceptionsEnabled) {
      CmdArgs.push_back("-fcxx-exceptions");

      EH = true;
    }
  }

  // OPT_fignore_exceptions means exception could still be thrown,
  // but no clean up or catch would happen in current module.
  // So we do not set EH to false.
  Args.AddLastArg(CmdArgs, options::OPT_fignore_exceptions);

  if (EH)
    CmdArgs.push_back("-fexceptions");
  return EH;
}

static bool ShouldEnableAutolink(const ArgList &Args, const ToolChain &TC,
                                 const JobAction &JA) {
  bool Default = true;
  if (TC.getTriple().isOSDarwin()) {
    // The native darwin assembler doesn't support the linker_option directives,
    // so we disable them if we think the .s file will be passed to it.
    Default = TC.useIntegratedAs();
  }
  // The linker_option directives are intended for host compilation.
  if (JA.isDeviceOffloading(Action::OFK_Cuda) ||
      JA.isDeviceOffloading(Action::OFK_HIP))
    Default = false;
  return Args.hasFlag(options::OPT_fautolink, options::OPT_fno_autolink,
                      Default);
}

static bool ShouldDisableDwarfDirectory(const ArgList &Args,
                                        const ToolChain &TC) {
  bool UseDwarfDirectory =
      Args.hasFlag(options::OPT_fdwarf_directory_asm,
                   options::OPT_fno_dwarf_directory_asm, TC.useIntegratedAs());
  return !UseDwarfDirectory;
}

// Convert an arg of the form "-gN" or "-ggdbN" or one of their aliases
// to the corresponding DebugInfoKind.
static codegenoptions::DebugInfoKind DebugLevelToInfoKind(const Arg &A) {
  assert(A.getOption().matches(options::OPT_gN_Group) &&
         "Not a -g option that specifies a debug-info level");
  if (A.getOption().matches(options::OPT_g0) ||
      A.getOption().matches(options::OPT_ggdb0))
    return codegenoptions::NoDebugInfo;
  if (A.getOption().matches(options::OPT_gline_tables_only) ||
      A.getOption().matches(options::OPT_ggdb1))
    return codegenoptions::DebugLineTablesOnly;
  if (A.getOption().matches(options::OPT_gline_directives_only))
    return codegenoptions::DebugDirectivesOnly;
  return codegenoptions::LimitedDebugInfo;
}

static bool mustUseNonLeafFramePointerForTarget(const llvm::Triple &Triple) {
  switch (Triple.getArch()){
  default:
    return false;
  case llvm::Triple::arm:
  case llvm::Triple::thumb:
    // ARM Darwin targets require a frame pointer to be always present to aid
    // offline debugging via backtraces.
    return Triple.isOSDarwin();
  }
}

static bool useFramePointerForTargetByDefault(const ArgList &Args,
                                              const llvm::Triple &Triple) {
  if (Args.hasArg(options::OPT_pg) && !Args.hasArg(options::OPT_mfentry))
    return true;

  switch (Triple.getArch()) {
  case llvm::Triple::xcore:
  case llvm::Triple::wasm32:
  case llvm::Triple::wasm64:
  case llvm::Triple::msp430:
    // XCore never wants frame pointers, regardless of OS.
    // WebAssembly never wants frame pointers.
    return false;
  case llvm::Triple::ppc:
  case llvm::Triple::ppcle:
  case llvm::Triple::ppc64:
  case llvm::Triple::ppc64le:
  case llvm::Triple::riscv32:
  case llvm::Triple::riscv64:
  case llvm::Triple::amdgcn:
  case llvm::Triple::r600:
    return !areOptimizationsEnabled(Args);
  default:
    break;
  }

  if (Triple.isOSNetBSD()) {
    return !areOptimizationsEnabled(Args);
  }

  if (Triple.isOSLinux() || Triple.getOS() == llvm::Triple::CloudABI ||
      Triple.isOSHurd()) {
    switch (Triple.getArch()) {
    // Don't use a frame pointer on linux if optimizing for certain targets.
    case llvm::Triple::arm:
    case llvm::Triple::armeb:
    case llvm::Triple::thumb:
    case llvm::Triple::thumbeb:
      if (Triple.isAndroid())
        return true;
      LLVM_FALLTHROUGH;
    case llvm::Triple::mips64:
    case llvm::Triple::mips64el:
    case llvm::Triple::mips:
    case llvm::Triple::mipsel:
    case llvm::Triple::systemz:
    case llvm::Triple::x86:
    case llvm::Triple::x86_64:
      return !areOptimizationsEnabled(Args);
    default:
      return true;
    }
  }

  if (Triple.isOSWindows()) {
    switch (Triple.getArch()) {
    case llvm::Triple::x86:
      return !areOptimizationsEnabled(Args);
    case llvm::Triple::x86_64:
      return Triple.isOSBinFormatMachO();
    case llvm::Triple::arm:
    case llvm::Triple::thumb:
      // Windows on ARM builds with FPO disabled to aid fast stack walking
      return true;
    default:
      // All other supported Windows ISAs use xdata unwind information, so frame
      // pointers are not generally useful.
      return false;
    }
  }

  return true;
}

static CodeGenOptions::FramePointerKind
getFramePointerKind(const ArgList &Args, const llvm::Triple &Triple) {
  // We have 4 states:
  //
  //  00) leaf retained, non-leaf retained
  //  01) leaf retained, non-leaf omitted (this is invalid)
  //  10) leaf omitted, non-leaf retained
  //      (what -momit-leaf-frame-pointer was designed for)
  //  11) leaf omitted, non-leaf omitted
  //
  //  "omit" options taking precedence over "no-omit" options is the only way
  //  to make 3 valid states representable
  Arg *A = Args.getLastArg(options::OPT_fomit_frame_pointer,
                           options::OPT_fno_omit_frame_pointer);
  bool OmitFP = A && A->getOption().matches(options::OPT_fomit_frame_pointer);
  bool NoOmitFP =
      A && A->getOption().matches(options::OPT_fno_omit_frame_pointer);
  bool OmitLeafFP = Args.hasFlag(options::OPT_momit_leaf_frame_pointer,
                                 options::OPT_mno_omit_leaf_frame_pointer,
                                 Triple.isAArch64() || Triple.isPS4CPU());
  if (NoOmitFP || mustUseNonLeafFramePointerForTarget(Triple) ||
      (!OmitFP && useFramePointerForTargetByDefault(Args, Triple))) {
    if (OmitLeafFP)
      return CodeGenOptions::FramePointerKind::NonLeaf;
    return CodeGenOptions::FramePointerKind::All;
  }
  return CodeGenOptions::FramePointerKind::None;
}

/// Add a CC1 option to specify the debug compilation directory.
static void addDebugCompDirArg(const ArgList &Args, ArgStringList &CmdArgs,
                               const llvm::vfs::FileSystem &VFS) {
  if (Arg *A = Args.getLastArg(options::OPT_ffile_compilation_dir_EQ,
                               options::OPT_fdebug_compilation_dir_EQ)) {
    if (A->getOption().matches(options::OPT_ffile_compilation_dir_EQ))
      CmdArgs.push_back(Args.MakeArgString(Twine("-fdebug-compilation-dir=") +
                                           A->getValue()));
    else
      A->render(Args, CmdArgs);
  } else if (llvm::ErrorOr<std::string> CWD =
                 VFS.getCurrentWorkingDirectory()) {
    CmdArgs.push_back(Args.MakeArgString("-fdebug-compilation-dir=" + *CWD));
  }
}

/// Add a CC1 and CC1AS option to specify the debug file path prefix map.
static void addDebugPrefixMapArg(const Driver &D, const ArgList &Args, ArgStringList &CmdArgs) {
  for (const Arg *A : Args.filtered(options::OPT_ffile_prefix_map_EQ,
                                    options::OPT_fdebug_prefix_map_EQ)) {
    StringRef Map = A->getValue();
    if (Map.find('=') == StringRef::npos)
      D.Diag(diag::err_drv_invalid_argument_to_option)
          << Map << A->getOption().getName();
    else
      CmdArgs.push_back(Args.MakeArgString("-fdebug-prefix-map=" + Map));
    A->claim();
  }
}

/// Add a CC1 and CC1AS option to specify the macro file path prefix map.
static void addMacroPrefixMapArg(const Driver &D, const ArgList &Args,
                                 ArgStringList &CmdArgs) {
  for (const Arg *A : Args.filtered(options::OPT_ffile_prefix_map_EQ,
                                    options::OPT_fmacro_prefix_map_EQ)) {
    StringRef Map = A->getValue();
    if (Map.find('=') == StringRef::npos)
      D.Diag(diag::err_drv_invalid_argument_to_option)
          << Map << A->getOption().getName();
    else
      CmdArgs.push_back(Args.MakeArgString("-fmacro-prefix-map=" + Map));
    A->claim();
  }
}

/// Add a CC1 and CC1AS option to specify the coverage file path prefix map.
static void addCoveragePrefixMapArg(const Driver &D, const ArgList &Args,
                                   ArgStringList &CmdArgs) {
  for (const Arg *A : Args.filtered(options::OPT_ffile_prefix_map_EQ,
                                    options::OPT_fcoverage_prefix_map_EQ)) {
    StringRef Map = A->getValue();
    if (Map.find('=') == StringRef::npos)
      D.Diag(diag::err_drv_invalid_argument_to_option)
          << Map << A->getOption().getName();
    else
      CmdArgs.push_back(Args.MakeArgString("-fcoverage-prefix-map=" + Map));
    A->claim();
  }
}

/// Vectorize at all optimization levels greater than 1 except for -Oz.
/// For -Oz the loop vectorizer is disabled, while the slp vectorizer is
/// enabled.
static bool shouldEnableVectorizerAtOLevel(const ArgList &Args, bool isSlpVec) {
  if (Arg *A = Args.getLastArg(options::OPT_O_Group)) {
    if (A->getOption().matches(options::OPT_O4) ||
        A->getOption().matches(options::OPT_Ofast))
      return true;

    if (A->getOption().matches(options::OPT_O0))
      return false;

    assert(A->getOption().matches(options::OPT_O) && "Must have a -O flag");

    // Vectorize -Os.
    StringRef S(A->getValue());
    if (S == "s")
      return true;

    // Don't vectorize -Oz, unless it's the slp vectorizer.
    if (S == "z")
      return isSlpVec;

    unsigned OptLevel = 0;
    if (S.getAsInteger(10, OptLevel))
      return false;

    return OptLevel > 1;
  }

  return false;
}

/// Add -x lang to \p CmdArgs for \p Input.
static void addDashXForInput(const ArgList &Args, const InputInfo &Input,
                             ArgStringList &CmdArgs) {
  // When using -verify-pch, we don't want to provide the type
  // 'precompiled-header' if it was inferred from the file extension
  if (Args.hasArg(options::OPT_verify_pch) && Input.getType() == types::TY_PCH)
    return;

  CmdArgs.push_back("-x");
  if (Args.hasArg(options::OPT_rewrite_objc))
    CmdArgs.push_back(types::getTypeName(types::TY_PP_ObjCXX));
  else {
    // Map the driver type to the frontend type. This is mostly an identity
    // mapping, except that the distinction between module interface units
    // and other source files does not exist at the frontend layer.
    const char *ClangType;
    switch (Input.getType()) {
    case types::TY_CXXModule:
      ClangType = "c++";
      break;
    case types::TY_PP_CXXModule:
      ClangType = "c++-cpp-output";
      break;
    default:
      ClangType = types::getTypeName(Input.getType());
      break;
    }
    CmdArgs.push_back(ClangType);
  }
}

static void addPGOAndCoverageFlags(const ToolChain &TC, Compilation &C,
                                   const Driver &D, const InputInfo &Output,
                                   const ArgList &Args,
                                   ArgStringList &CmdArgs) {

  auto *PGOGenerateArg = Args.getLastArg(options::OPT_fprofile_generate,
                                         options::OPT_fprofile_generate_EQ,
                                         options::OPT_fno_profile_generate);
  if (PGOGenerateArg &&
      PGOGenerateArg->getOption().matches(options::OPT_fno_profile_generate))
    PGOGenerateArg = nullptr;

  auto *CSPGOGenerateArg = Args.getLastArg(options::OPT_fcs_profile_generate,
                                           options::OPT_fcs_profile_generate_EQ,
                                           options::OPT_fno_profile_generate);
  if (CSPGOGenerateArg &&
      CSPGOGenerateArg->getOption().matches(options::OPT_fno_profile_generate))
    CSPGOGenerateArg = nullptr;

  auto *ProfileGenerateArg = Args.getLastArg(
      options::OPT_fprofile_instr_generate,
      options::OPT_fprofile_instr_generate_EQ,
      options::OPT_fno_profile_instr_generate);
  if (ProfileGenerateArg &&
      ProfileGenerateArg->getOption().matches(
          options::OPT_fno_profile_instr_generate))
    ProfileGenerateArg = nullptr;

  if (PGOGenerateArg && ProfileGenerateArg)
    D.Diag(diag::err_drv_argument_not_allowed_with)
        << PGOGenerateArg->getSpelling() << ProfileGenerateArg->getSpelling();

  auto *ProfileUseArg = getLastProfileUseArg(Args);

  if (PGOGenerateArg && ProfileUseArg)
    D.Diag(diag::err_drv_argument_not_allowed_with)
        << ProfileUseArg->getSpelling() << PGOGenerateArg->getSpelling();

  if (ProfileGenerateArg && ProfileUseArg)
    D.Diag(diag::err_drv_argument_not_allowed_with)
        << ProfileGenerateArg->getSpelling() << ProfileUseArg->getSpelling();

  if (CSPGOGenerateArg && PGOGenerateArg) {
    D.Diag(diag::err_drv_argument_not_allowed_with)
        << CSPGOGenerateArg->getSpelling() << PGOGenerateArg->getSpelling();
    PGOGenerateArg = nullptr;
  }

  if (TC.getTriple().isOSAIX()) {
    if (PGOGenerateArg)
      if (!D.isUsingLTO(false /*IsDeviceOffloadAction */) ||
          D.getLTOMode() != LTOK_Full)
        D.Diag(clang::diag::err_drv_argument_only_allowed_with)
            << PGOGenerateArg->getSpelling() << "-flto";
    if (ProfileGenerateArg)
      D.Diag(diag::err_drv_unsupported_opt_for_target)
          << ProfileGenerateArg->getSpelling() << TC.getTriple().str();
    if (Arg *ProfileSampleUseArg = getLastProfileSampleUseArg(Args))
      D.Diag(diag::err_drv_unsupported_opt_for_target)
          << ProfileSampleUseArg->getSpelling() << TC.getTriple().str();
  }

  if (ProfileGenerateArg) {
    if (ProfileGenerateArg->getOption().matches(
            options::OPT_fprofile_instr_generate_EQ))
      CmdArgs.push_back(Args.MakeArgString(Twine("-fprofile-instrument-path=") +
                                           ProfileGenerateArg->getValue()));
    // The default is to use Clang Instrumentation.
    CmdArgs.push_back("-fprofile-instrument=clang");
    if (TC.getTriple().isWindowsMSVCEnvironment()) {
      // Add dependent lib for clang_rt.profile
      CmdArgs.push_back(Args.MakeArgString(
          "--dependent-lib=" + TC.getCompilerRTBasename(Args, "profile")));
    }
  }

  Arg *PGOGenArg = nullptr;
  if (PGOGenerateArg) {
    assert(!CSPGOGenerateArg);
    PGOGenArg = PGOGenerateArg;
    CmdArgs.push_back("-fprofile-instrument=llvm");
  }
  if (CSPGOGenerateArg) {
    assert(!PGOGenerateArg);
    PGOGenArg = CSPGOGenerateArg;
    CmdArgs.push_back("-fprofile-instrument=csllvm");
  }
  if (PGOGenArg) {
    if (TC.getTriple().isWindowsMSVCEnvironment()) {
      // Add dependent lib for clang_rt.profile
      CmdArgs.push_back(Args.MakeArgString(
          "--dependent-lib=" + TC.getCompilerRTBasename(Args, "profile")));
    }
    if (PGOGenArg->getOption().matches(
            PGOGenerateArg ? options::OPT_fprofile_generate_EQ
                           : options::OPT_fcs_profile_generate_EQ)) {
      SmallString<128> Path(PGOGenArg->getValue());
      llvm::sys::path::append(Path, "default_%m.profraw");
      CmdArgs.push_back(
          Args.MakeArgString(Twine("-fprofile-instrument-path=") + Path));
    }
  }

  if (ProfileUseArg) {
    if (ProfileUseArg->getOption().matches(options::OPT_fprofile_instr_use_EQ))
      CmdArgs.push_back(Args.MakeArgString(
          Twine("-fprofile-instrument-use-path=") + ProfileUseArg->getValue()));
    else if ((ProfileUseArg->getOption().matches(
                  options::OPT_fprofile_use_EQ) ||
              ProfileUseArg->getOption().matches(
                  options::OPT_fprofile_instr_use))) {
      SmallString<128> Path(
          ProfileUseArg->getNumValues() == 0 ? "" : ProfileUseArg->getValue());
      if (Path.empty() || llvm::sys::fs::is_directory(Path))
        llvm::sys::path::append(Path, "default.profdata");
      CmdArgs.push_back(
          Args.MakeArgString(Twine("-fprofile-instrument-use-path=") + Path));
    }
  }

  bool EmitCovNotes = Args.hasFlag(options::OPT_ftest_coverage,
                                   options::OPT_fno_test_coverage, false) ||
                      Args.hasArg(options::OPT_coverage);
  bool EmitCovData = TC.needsGCovInstrumentation(Args);
  if (EmitCovNotes)
    CmdArgs.push_back("-ftest-coverage");
  if (EmitCovData)
    CmdArgs.push_back("-fprofile-arcs");

  if (Args.hasFlag(options::OPT_fcoverage_mapping,
                   options::OPT_fno_coverage_mapping, false)) {
    if (!ProfileGenerateArg)
      D.Diag(clang::diag::err_drv_argument_only_allowed_with)
          << "-fcoverage-mapping"
          << "-fprofile-instr-generate";

    CmdArgs.push_back("-fcoverage-mapping");
  }

  if (Arg *A = Args.getLastArg(options::OPT_ffile_compilation_dir_EQ,
                               options::OPT_fcoverage_compilation_dir_EQ)) {
    if (A->getOption().matches(options::OPT_ffile_compilation_dir_EQ))
      CmdArgs.push_back(Args.MakeArgString(
          Twine("-fcoverage-compilation-dir=") + A->getValue()));
    else
      A->render(Args, CmdArgs);
  } else if (llvm::ErrorOr<std::string> CWD =
                 D.getVFS().getCurrentWorkingDirectory()) {
    CmdArgs.push_back(Args.MakeArgString("-fcoverage-compilation-dir=" + *CWD));
  }

  if (Args.hasArg(options::OPT_fprofile_exclude_files_EQ)) {
    auto *Arg = Args.getLastArg(options::OPT_fprofile_exclude_files_EQ);
    if (!Args.hasArg(options::OPT_coverage))
      D.Diag(clang::diag::err_drv_argument_only_allowed_with)
          << "-fprofile-exclude-files="
          << "--coverage";

    StringRef v = Arg->getValue();
    CmdArgs.push_back(
        Args.MakeArgString(Twine("-fprofile-exclude-files=" + v)));
  }

  if (Args.hasArg(options::OPT_fprofile_filter_files_EQ)) {
    auto *Arg = Args.getLastArg(options::OPT_fprofile_filter_files_EQ);
    if (!Args.hasArg(options::OPT_coverage))
      D.Diag(clang::diag::err_drv_argument_only_allowed_with)
          << "-fprofile-filter-files="
          << "--coverage";

    StringRef v = Arg->getValue();
    CmdArgs.push_back(Args.MakeArgString(Twine("-fprofile-filter-files=" + v)));
  }

  if (const auto *A = Args.getLastArg(options::OPT_fprofile_update_EQ)) {
    StringRef Val = A->getValue();
    if (Val == "atomic" || Val == "prefer-atomic")
      CmdArgs.push_back("-fprofile-update=atomic");
    else if (Val != "single")
      D.Diag(diag::err_drv_unsupported_option_argument)
          << A->getOption().getName() << Val;
  } else if (TC.getSanitizerArgs().needsTsanRt()) {
    CmdArgs.push_back("-fprofile-update=atomic");
  }

  // Leave -fprofile-dir= an unused argument unless .gcda emission is
  // enabled. To be polite, with '-fprofile-arcs -fno-profile-arcs' consider
  // the flag used. There is no -fno-profile-dir, so the user has no
  // targeted way to suppress the warning.
  Arg *FProfileDir = nullptr;
  if (Args.hasArg(options::OPT_fprofile_arcs) ||
      Args.hasArg(options::OPT_coverage))
    FProfileDir = Args.getLastArg(options::OPT_fprofile_dir);

  // Put the .gcno and .gcda files (if needed) next to the object file or
  // bitcode file in the case of LTO.
  // FIXME: There should be a simpler way to find the object file for this
  // input, and this code probably does the wrong thing for commands that
  // compile and link all at once.
  if ((Args.hasArg(options::OPT_c) || Args.hasArg(options::OPT_S)) &&
      (EmitCovNotes || EmitCovData) && Output.isFilename()) {
    SmallString<128> OutputFilename;
    if (Arg *FinalOutput = C.getArgs().getLastArg(options::OPT__SLASH_Fo))
      OutputFilename = FinalOutput->getValue();
    else if (Arg *FinalOutput = C.getArgs().getLastArg(options::OPT_o))
      OutputFilename = FinalOutput->getValue();
    else
      OutputFilename = llvm::sys::path::filename(Output.getBaseInput());
    SmallString<128> CoverageFilename = OutputFilename;
    if (llvm::sys::path::is_relative(CoverageFilename))
      (void)D.getVFS().makeAbsolute(CoverageFilename);
    llvm::sys::path::replace_extension(CoverageFilename, "gcno");

    CmdArgs.push_back("-coverage-notes-file");
    CmdArgs.push_back(Args.MakeArgString(CoverageFilename));

    if (EmitCovData) {
      if (FProfileDir) {
        CoverageFilename = FProfileDir->getValue();
        llvm::sys::path::append(CoverageFilename, OutputFilename);
      }
      llvm::sys::path::replace_extension(CoverageFilename, "gcda");
      CmdArgs.push_back("-coverage-data-file");
      CmdArgs.push_back(Args.MakeArgString(CoverageFilename));
    }
  }
}

/// Check whether the given input tree contains any compilation actions.
static bool ContainsCompileAction(const Action *A) {
  if (isa<CompileJobAction>(A) || isa<BackendJobAction>(A))
    return true;

  for (const auto &AI : A->inputs())
    if (ContainsCompileAction(AI))
      return true;

  return false;
}

/// Check if -relax-all should be passed to the internal assembler.
/// This is done by default when compiling non-assembler source with -O0.
static bool UseRelaxAll(Compilation &C, const ArgList &Args) {
  bool RelaxDefault = true;

  if (Arg *A = Args.getLastArg(options::OPT_O_Group))
    RelaxDefault = A->getOption().matches(options::OPT_O0);

  if (RelaxDefault) {
    RelaxDefault = false;
    for (const auto &Act : C.getActions()) {
      if (ContainsCompileAction(Act)) {
        RelaxDefault = true;
        break;
      }
    }
  }

  return Args.hasFlag(options::OPT_mrelax_all, options::OPT_mno_relax_all,
                      RelaxDefault);
}

// Extract the integer N from a string spelled "-dwarf-N", returning 0
// on mismatch. The StringRef input (rather than an Arg) allows
// for use by the "-Xassembler" option parser.
static unsigned DwarfVersionNum(StringRef ArgValue) {
  return llvm::StringSwitch<unsigned>(ArgValue)
      .Case("-gdwarf-2", 2)
      .Case("-gdwarf-3", 3)
      .Case("-gdwarf-4", 4)
      .Case("-gdwarf-5", 5)
      .Default(0);
}

// Find a DWARF format version option.
// This function is a complementary for DwarfVersionNum().
static const Arg *getDwarfNArg(const ArgList &Args) {
  return Args.getLastArg(options::OPT_gdwarf_2, options::OPT_gdwarf_3,
                         options::OPT_gdwarf_4, options::OPT_gdwarf_5,
                         options::OPT_gdwarf);
}

static void RenderDebugEnablingArgs(const ArgList &Args, ArgStringList &CmdArgs,
                                    codegenoptions::DebugInfoKind DebugInfoKind,
                                    unsigned DwarfVersion,
                                    llvm::DebuggerKind DebuggerTuning) {
  switch (DebugInfoKind) {
  case codegenoptions::DebugDirectivesOnly:
    CmdArgs.push_back("-debug-info-kind=line-directives-only");
    break;
  case codegenoptions::DebugLineTablesOnly:
    CmdArgs.push_back("-debug-info-kind=line-tables-only");
    break;
  case codegenoptions::DebugInfoConstructor:
    CmdArgs.push_back("-debug-info-kind=constructor");
    break;
  case codegenoptions::LimitedDebugInfo:
    CmdArgs.push_back("-debug-info-kind=limited");
    break;
  case codegenoptions::FullDebugInfo:
    CmdArgs.push_back("-debug-info-kind=standalone");
    break;
  case codegenoptions::UnusedTypeInfo:
    CmdArgs.push_back("-debug-info-kind=unused-types");
    break;
  default:
    break;
  }
  if (DwarfVersion > 0)
    CmdArgs.push_back(
        Args.MakeArgString("-dwarf-version=" + Twine(DwarfVersion)));
  switch (DebuggerTuning) {
  case llvm::DebuggerKind::GDB:
    CmdArgs.push_back("-debugger-tuning=gdb");
    break;
  case llvm::DebuggerKind::LLDB:
    CmdArgs.push_back("-debugger-tuning=lldb");
    break;
  case llvm::DebuggerKind::SCE:
    CmdArgs.push_back("-debugger-tuning=sce");
    break;
  case llvm::DebuggerKind::DBX:
    CmdArgs.push_back("-debugger-tuning=dbx");
    break;
  default:
    break;
  }
}

static bool checkDebugInfoOption(const Arg *A, const ArgList &Args,
                                 const Driver &D, const ToolChain &TC) {
  assert(A && "Expected non-nullptr argument.");
  if (TC.supportsDebugInfoOption(A))
    return true;
  D.Diag(diag::warn_drv_unsupported_debug_info_opt_for_target)
      << A->getAsString(Args) << TC.getTripleString();
  return false;
}

static void RenderDebugInfoCompressionArgs(const ArgList &Args,
                                           ArgStringList &CmdArgs,
                                           const Driver &D,
                                           const ToolChain &TC) {
  const Arg *A = Args.getLastArg(options::OPT_gz_EQ);
  if (!A)
    return;
  if (checkDebugInfoOption(A, Args, D, TC)) {
    StringRef Value = A->getValue();
    if (Value == "none") {
      CmdArgs.push_back("--compress-debug-sections=none");
    } else if (Value == "zlib" || Value == "zlib-gnu") {
      if (llvm::zlib::isAvailable()) {
        CmdArgs.push_back(
            Args.MakeArgString("--compress-debug-sections=" + Twine(Value)));
      } else {
        D.Diag(diag::warn_debug_compression_unavailable);
      }
    } else {
      D.Diag(diag::err_drv_unsupported_option_argument)
          << A->getOption().getName() << Value;
    }
  }
}

static const char *RelocationModelName(llvm::Reloc::Model Model) {
  switch (Model) {
  case llvm::Reloc::Static:
    return "static";
  case llvm::Reloc::PIC_:
    return "pic";
  case llvm::Reloc::DynamicNoPIC:
    return "dynamic-no-pic";
  case llvm::Reloc::ROPI:
    return "ropi";
  case llvm::Reloc::RWPI:
    return "rwpi";
  case llvm::Reloc::ROPI_RWPI:
    return "ropi-rwpi";
  }
  llvm_unreachable("Unknown Reloc::Model kind");
}
static void handleAMDGPUCodeObjectVersionOptions(const Driver &D,
                                                 const ArgList &Args,
                                                 ArgStringList &CmdArgs) {
  // If no version was requested by the user, use the default value from the
  // back end. This is consistent with the value returned from
  // getAMDGPUCodeObjectVersion. This lets clang emit IR for amdgpu without
  // requiring the corresponding llvm to have the AMDGPU target enabled,
  // provided the user (e.g. front end tests) can use the default.
  if (haveAMDGPUCodeObjectVersionArgument(D, Args)) {
    unsigned CodeObjVer = getAMDGPUCodeObjectVersion(D, Args);
    CmdArgs.insert(CmdArgs.begin() + 1,
                   Args.MakeArgString(Twine("--amdhsa-code-object-version=") +
                                      Twine(CodeObjVer)));
    CmdArgs.insert(CmdArgs.begin() + 1, "-mllvm");
  }
}

/// Check whether the given input tree contains any append footer actions
static bool ContainsAppendFooterAction(const Action *A) {
  if (isa<AppendFooterJobAction>(A))
    return true;
  for (const auto &AI : A->inputs())
    if (ContainsAppendFooterAction(AI))
      return true;

  return false;
}

void Clang::AddPreprocessingOptions(Compilation &C, const JobAction &JA,
                                    const Driver &D, const ArgList &Args,
                                    ArgStringList &CmdArgs,
                                    const InputInfo &Output,
                                    const InputInfoList &Inputs) const {
  const bool IsIAMCU = getToolChain().getTriple().isOSIAMCU();
  const bool IsIntelFPGA = Args.hasArg(options::OPT_fintelfpga);

  CheckPreprocessingOptions(D, Args);

  Args.AddLastArg(CmdArgs, options::OPT_C);
  Args.AddLastArg(CmdArgs, options::OPT_CC);

  // When preprocessing using the integration footer, add the comments
  // to the first preprocessing step.
  if (JA.isOffloading(Action::OFK_SYCL) && !ContainsAppendFooterAction(&JA) &&
      !Args.hasArg(options::OPT_fno_sycl_use_footer) &&
      JA.isDeviceOffloading(Action::OFK_None))
    CmdArgs.push_back("-C");

  // Handle dependency file generation.
  Arg *ArgM = Args.getLastArg(options::OPT_MM);
  if (!ArgM)
    ArgM = Args.getLastArg(options::OPT_M);
  Arg *ArgMD = Args.getLastArg(options::OPT_MMD);
  if (!ArgMD)
    ArgMD = Args.getLastArg(options::OPT_MD);

  // -M and -MM imply -w.
  if (ArgM)
    CmdArgs.push_back("-w");
  else
    ArgM = ArgMD;

  auto createFPGATempDepFile = [&](const char *&DepFile) {
    // Generate dependency files as temporary. These will be used for the
    // aoc call/bundled during fat object creation
    std::string BaseName(Clang::getBaseInputName(Args, Inputs[0]));
    std::string DepTmpName =
        C.getDriver().GetTemporaryPath(llvm::sys::path::stem(BaseName), "d");
    DepFile = C.addTempFile(C.getArgs().MakeArgString(DepTmpName));
    C.getDriver().addFPGATempDepFile(DepFile, BaseName);
  };

  if (ArgM) {
    // Determine the output location.
    const char *DepFile;
    if (Arg *MF = Args.getLastArg(options::OPT_MF)) {
      DepFile = MF->getValue();
      C.addFailureResultFile(DepFile, &JA);
      // Populate the named dependency file to be used in the bundle
      // or passed to the offline compilation.
      if (IsIntelFPGA && JA.isDeviceOffloading(Action::OFK_SYCL))
        C.getDriver().addFPGATempDepFile(
            DepFile, Clang::getBaseInputName(Args, Inputs[0]));
    } else if (Output.getType() == types::TY_Dependencies) {
      DepFile = Output.getFilename();
    } else if (!ArgMD) {
      DepFile = "-";
    } else if (IsIntelFPGA && JA.isDeviceOffloading(Action::OFK_SYCL)) {
      createFPGATempDepFile(DepFile);
    } else {
      DepFile = getDependencyFileName(Args, Inputs);
      C.addFailureResultFile(DepFile, &JA);
    }
    CmdArgs.push_back("-dependency-file");
    CmdArgs.push_back(DepFile);

    bool HasTarget = false;
    for (const Arg *A : Args.filtered(options::OPT_MT, options::OPT_MQ)) {
      HasTarget = true;
      A->claim();
      if (A->getOption().matches(options::OPT_MT)) {
        A->render(Args, CmdArgs);
      } else {
        CmdArgs.push_back("-MT");
        SmallString<128> Quoted;
        QuoteTarget(A->getValue(), Quoted);
        CmdArgs.push_back(Args.MakeArgString(Quoted));
      }
    }

    // Add a default target if one wasn't specified.
    if (!HasTarget) {
      const char *DepTarget;

      // If user provided -o, that is the dependency target, except
      // when we are only generating a dependency file.
      Arg *OutputOpt = Args.getLastArg(options::OPT_o);
      if (OutputOpt && Output.getType() != types::TY_Dependencies) {
        DepTarget = OutputOpt->getValue();
      } else {
        // Otherwise derive from the base input.
        //
        // FIXME: This should use the computed output file location.
        SmallString<128> P(Inputs[0].getBaseInput());
        llvm::sys::path::replace_extension(P, "o");
        DepTarget = Args.MakeArgString(llvm::sys::path::filename(P));
      }

      CmdArgs.push_back("-MT");
      SmallString<128> Quoted;
      QuoteTarget(DepTarget, Quoted);
      CmdArgs.push_back(Args.MakeArgString(Quoted));
    }

    if (ArgM->getOption().matches(options::OPT_M) ||
        ArgM->getOption().matches(options::OPT_MD))
      CmdArgs.push_back("-sys-header-deps");
    if ((isa<PrecompileJobAction>(JA) &&
         !Args.hasArg(options::OPT_fno_module_file_deps)) ||
        Args.hasArg(options::OPT_fmodule_file_deps))
      CmdArgs.push_back("-module-file-deps");
  }

  if (!ArgM && IsIntelFPGA && JA.isDeviceOffloading(Action::OFK_SYCL)) {
    // No dep generation option was provided, add all of the needed options
    // to ensure a successful dep generation.
    const char *DepFile;
    createFPGATempDepFile(DepFile);
    CmdArgs.push_back("-dependency-file");
    CmdArgs.push_back(DepFile);
    CmdArgs.push_back("-MT");
    SmallString<128> P(Inputs[0].getBaseInput());
    llvm::sys::path::replace_extension(P, "o");
    SmallString<128> Quoted;
    QuoteTarget(llvm::sys::path::filename(P), Quoted);
    CmdArgs.push_back(Args.MakeArgString(Quoted));
  }

  if (Args.hasArg(options::OPT_MG)) {
    if (!ArgM || ArgM->getOption().matches(options::OPT_MD) ||
        ArgM->getOption().matches(options::OPT_MMD))
      D.Diag(diag::err_drv_mg_requires_m_or_mm);
    CmdArgs.push_back("-MG");
  }

  Args.AddLastArg(CmdArgs, options::OPT_MP);
  Args.AddLastArg(CmdArgs, options::OPT_MV);

  // Add offload include arguments specific for CUDA/HIP.  This must happen
  // before we -I or -include anything else, because we must pick up the
  // CUDA/HIP headers from the particular CUDA/ROCm installation, rather than
  // from e.g. /usr/local/include.
  if (JA.isOffloading(Action::OFK_Cuda))
    getToolChain().AddCudaIncludeArgs(Args, CmdArgs);
  if (JA.isOffloading(Action::OFK_HIP))
    getToolChain().AddHIPIncludeArgs(Args, CmdArgs);

#if INTEL_CUSTOMIZATION
  // Add the AC Types header directories before the SYCL headers
  if (Args.hasArg(options::OPT_qactypes)) {
    CmdArgs.push_back("-internal-isystem");
    CmdArgs.push_back(Args.MakeArgString(getToolChain().GetACTypesIncludePath(Args)));
  }
  // Add Intel headers for OpenMP and SYCL offloading.
  if (JA.isOffloading(Action::OFK_SYCL) || JA.isOffloading(Action::OFK_OpenMP))
#endif // INTEL_CUSTOMIZATION
    toolchains::SYCLToolChain::AddSYCLIncludeArgs(D, Args, CmdArgs);

  // If we are offloading to a target via OpenMP we need to include the
  // openmp_wrappers folder which contains alternative system headers.
  if (JA.isDeviceOffloading(Action::OFK_OpenMP) &&
      getToolChain().getTriple().isNVPTX()){
    if (!Args.hasArg(options::OPT_nobuiltininc)) {
      // Add openmp_wrappers/* to our system include path.  This lets us wrap
      // standard library headers.
      SmallString<128> P(D.ResourceDir);
      llvm::sys::path::append(P, "include");
      llvm::sys::path::append(P, "openmp_wrappers");
      CmdArgs.push_back("-internal-isystem");
      CmdArgs.push_back(Args.MakeArgString(P));
    }

    CmdArgs.push_back("-include");
    CmdArgs.push_back("__clang_openmp_device_functions.h");
  }

  // Add -i* options, and automatically translate to
  // -include-pch/-include-pth for transparent PCH support. It's
  // wonky, but we include looking for .gch so we can support seamless
  // replacement into a build system already set up to be generating
  // .gch files.

  if (getToolChain().getDriver().IsCLMode()) {
    const Arg *YcArg = Args.getLastArg(options::OPT__SLASH_Yc);
    const Arg *YuArg = Args.getLastArg(options::OPT__SLASH_Yu);
    if (YcArg && JA.getKind() >= Action::PrecompileJobClass &&
        JA.getKind() <= Action::AssembleJobClass) {
      CmdArgs.push_back(Args.MakeArgString("-building-pch-with-obj"));
      // -fpch-instantiate-templates is the default when creating
      // precomp using /Yc
      if (Args.hasFlag(options::OPT_fpch_instantiate_templates,
                       options::OPT_fno_pch_instantiate_templates, true))
        CmdArgs.push_back(Args.MakeArgString("-fpch-instantiate-templates"));
    }
    if (YcArg || YuArg) {
      StringRef ThroughHeader = YcArg ? YcArg->getValue() : YuArg->getValue();
      if (!isa<PrecompileJobAction>(JA)) {
        CmdArgs.push_back("-include-pch");
        CmdArgs.push_back(Args.MakeArgString(D.GetClPchPath(
            C, !ThroughHeader.empty()
                   ? ThroughHeader
                   : llvm::sys::path::filename(Inputs[0].getBaseInput()))));
      }

      if (ThroughHeader.empty()) {
        CmdArgs.push_back(Args.MakeArgString(
            Twine("-pch-through-hdrstop-") + (YcArg ? "create" : "use")));
      } else {
        CmdArgs.push_back(
            Args.MakeArgString(Twine("-pch-through-header=") + ThroughHeader));
      }
    }
  }

  bool RenderedImplicitInclude = false;
  for (const Arg *A : Args.filtered(options::OPT_clang_i_Group)) {
    if (A->getOption().matches(options::OPT_include)) {
      // Handling of gcc-style gch precompiled headers.
      bool IsFirstImplicitInclude = !RenderedImplicitInclude;
      RenderedImplicitInclude = true;

      bool FoundPCH = false;
      SmallString<128> P(A->getValue());
      // We want the files to have a name like foo.h.pch. Add a dummy extension
      // so that replace_extension does the right thing.
      P += ".dummy";
      llvm::sys::path::replace_extension(P, "pch");
      if (llvm::sys::fs::exists(P))
        FoundPCH = true;

      if (!FoundPCH) {
        llvm::sys::path::replace_extension(P, "gch");
        if (llvm::sys::fs::exists(P)) {
          FoundPCH = true;
        }
      }

      if (FoundPCH) {
        if (IsFirstImplicitInclude) {
          A->claim();
          CmdArgs.push_back("-include-pch");
          CmdArgs.push_back(Args.MakeArgString(P));
          continue;
        } else {
          // Ignore the PCH if not first on command line and emit warning.
          D.Diag(diag::warn_drv_pch_not_first_include) << P
                                                       << A->getAsString(Args);
        }
      }
      // Do not render -include when performing the compilation that occurs
      // after the the integration footer has been appended.  This has already
      // been preprocessed and should not be included again.
      if (ContainsAppendFooterAction(&JA))
        continue;
    } else if (A->getOption().matches(options::OPT_isystem_after)) {
      // Handling of paths which must come late.  These entries are handled by
      // the toolchain itself after the resource dir is inserted in the right
      // search order.
      // Do not claim the argument so that the use of the argument does not
      // silently go unnoticed on toolchains which do not honour the option.
      continue;
    } else if (A->getOption().matches(options::OPT_stdlibxx_isystem)) {
      // Translated to -internal-isystem by the driver, no need to pass to cc1.
      continue;
    }

    // Not translated, render as usual.
    A->claim();
    A->render(Args, CmdArgs);
  }

  Args.AddAllArgs(CmdArgs,
                  {options::OPT_D, options::OPT_U, options::OPT_I_Group,
                   options::OPT_F, options::OPT_index_header_map});

  // Add -Wp, and -Xpreprocessor if using the preprocessor.

  // FIXME: There is a very unfortunate problem here, some troubled
  // souls abuse -Wp, to pass preprocessor options in gcc syntax. To
  // really support that we would have to parse and then translate
  // those options. :(
  Args.AddAllArgValues(CmdArgs, options::OPT_Wp_COMMA,
                       options::OPT_Xpreprocessor);

  // -I- is a deprecated GCC feature, reject it.
  if (Arg *A = Args.getLastArg(options::OPT_I_))
    D.Diag(diag::err_drv_I_dash_not_supported) << A->getAsString(Args);

  // If we have a --sysroot, and don't have an explicit -isysroot flag, add an
  // -isysroot to the CC1 invocation.
  StringRef sysroot = C.getSysRoot();
  if (sysroot != "") {
    if (!Args.hasArg(options::OPT_isysroot)) {
      CmdArgs.push_back("-isysroot");
      CmdArgs.push_back(C.getArgs().MakeArgString(sysroot));
    }
  }

  // Parse additional include paths from environment variables.
  // FIXME: We should probably sink the logic for handling these from the
  // frontend into the driver. It will allow deleting 4 otherwise unused flags.
  // CPATH - included following the user specified includes (but prior to
  // builtin and standard includes).
  addDirectoryList(Args, CmdArgs, "-I", "CPATH");
  // C_INCLUDE_PATH - system includes enabled when compiling C.
  addDirectoryList(Args, CmdArgs, "-c-isystem", "C_INCLUDE_PATH");
  // CPLUS_INCLUDE_PATH - system includes enabled when compiling C++.
  addDirectoryList(Args, CmdArgs, "-cxx-isystem", "CPLUS_INCLUDE_PATH");
  // OBJC_INCLUDE_PATH - system includes enabled when compiling ObjC.
  addDirectoryList(Args, CmdArgs, "-objc-isystem", "OBJC_INCLUDE_PATH");
  // OBJCPLUS_INCLUDE_PATH - system includes enabled when compiling ObjC++.
  addDirectoryList(Args, CmdArgs, "-objcxx-isystem", "OBJCPLUS_INCLUDE_PATH");

#if INTEL_CUSTOMIZATION
  // Add Intel specific headers
  if (D.IsIntelMode()) {
    SmallString<128> IntelDir(D.Dir);
    llvm::sys::path::append(IntelDir, "..", "compiler", "include");
    CmdArgs.push_back("-internal-isystem");
    CmdArgs.push_back(Args.MakeArgString(IntelDir));
    // IA32ROOT
    const char * IA32Root = getenv("IA32ROOT");
    if (IA32Root) {
      SmallString<128> P(IA32Root);
      llvm::sys::path::append(P, "include");
      CmdArgs.push_back("-internal-isystem");
      CmdArgs.push_back(Args.MakeArgString(P));
    }
  }
#endif // INTEL_CUSTOMIZATION
  // While adding the include arguments, we also attempt to retrieve the
  // arguments of related offloading toolchains or arguments that are specific
  // of an offloading programming model.

  // Add C++ include arguments, if needed.
  if (types::isCXX(Inputs[0].getType())) {
    bool HasStdlibxxIsystem = Args.hasArg(options::OPT_stdlibxx_isystem);
    forAllAssociatedToolChains(
        C, JA, getToolChain(),
        [&Args, &CmdArgs, HasStdlibxxIsystem](const ToolChain &TC) {
          HasStdlibxxIsystem ? TC.AddClangCXXStdlibIsystemArgs(Args, CmdArgs)
                             : TC.AddClangCXXStdlibIncludeArgs(Args, CmdArgs);
        });
  }

  // Add system include arguments for all targets but IAMCU.
  if (!IsIAMCU)
    forAllAssociatedToolChains(C, JA, getToolChain(),
                               [&Args, &CmdArgs](const ToolChain &TC) {
                                 TC.AddClangSystemIncludeArgs(Args, CmdArgs);
                               });
  else {
    // For IAMCU add special include arguments.
    getToolChain().AddIAMCUIncludeArgs(Args, CmdArgs);
  }
#if INTEL_CUSTOMIZATION
  if (D.IsIntelMode() && getToolChain().getTriple().isWindowsMSVCEnvironment()) {
    SmallString<128> IntelDir(llvm::sys::path::parent_path(D.Dir));
    if (!IntelDir.empty()) {
      CmdArgs.push_back("-header-base-path");
      CmdArgs.push_back(Args.MakeArgString(IntelDir));
    }
  }
#endif // INTEL_CUSTOMIZATION

  addMacroPrefixMapArg(D, Args, CmdArgs);
  addCoveragePrefixMapArg(D, Args, CmdArgs);
}

// FIXME: Move to target hook.
static bool isSignedCharDefault(const llvm::Triple &Triple) {
  switch (Triple.getArch()) {
  default:
    return true;

  case llvm::Triple::aarch64:
  case llvm::Triple::aarch64_32:
  case llvm::Triple::aarch64_be:
  case llvm::Triple::arm:
  case llvm::Triple::armeb:
  case llvm::Triple::thumb:
  case llvm::Triple::thumbeb:
    if (Triple.isOSDarwin() || Triple.isOSWindows())
      return true;
    return false;

  case llvm::Triple::ppc:
  case llvm::Triple::ppc64:
    if (Triple.isOSDarwin())
      return true;
    return false;

  case llvm::Triple::hexagon:
  case llvm::Triple::ppcle:
  case llvm::Triple::ppc64le:
  case llvm::Triple::riscv32:
  case llvm::Triple::riscv64:
  case llvm::Triple::systemz:
  case llvm::Triple::xcore:
    return false;
  }
}

static bool hasMultipleInvocations(const llvm::Triple &Triple,
                                   const ArgList &Args) {
  // Supported only on Darwin where we invoke the compiler multiple times
  // followed by an invocation to lipo.
  if (!Triple.isOSDarwin())
    return false;
  // If more than one "-arch <arch>" is specified, we're targeting multiple
  // architectures resulting in a fat binary.
  return Args.getAllArgValues(options::OPT_arch).size() > 1;
}

static bool checkRemarksOptions(const Driver &D, const ArgList &Args,
                                const llvm::Triple &Triple) {
  // When enabling remarks, we need to error if:
  // * The remark file is specified but we're targeting multiple architectures,
  // which means more than one remark file is being generated.
  bool hasMultipleInvocations = ::hasMultipleInvocations(Triple, Args);
  bool hasExplicitOutputFile =
      Args.getLastArg(options::OPT_foptimization_record_file_EQ);
  if (hasMultipleInvocations && hasExplicitOutputFile) {
    D.Diag(diag::err_drv_invalid_output_with_multiple_archs)
        << "-foptimization-record-file";
    return false;
  }
  return true;
}

static void renderRemarksOptions(const ArgList &Args, ArgStringList &CmdArgs,
                                 const llvm::Triple &Triple,
                                 const InputInfo &Input,
                                 const InputInfo &Output, const JobAction &JA) {
  StringRef Format = "yaml";
  if (const Arg *A = Args.getLastArg(options::OPT_fsave_optimization_record_EQ))
    Format = A->getValue();

  CmdArgs.push_back("-opt-record-file");

  const Arg *A = Args.getLastArg(options::OPT_foptimization_record_file_EQ);
  if (A) {
    CmdArgs.push_back(A->getValue());
  } else {
    bool hasMultipleArchs =
        Triple.isOSDarwin() && // Only supported on Darwin platforms.
        Args.getAllArgValues(options::OPT_arch).size() > 1;

    SmallString<128> F;

    if (Args.hasArg(options::OPT_c) || Args.hasArg(options::OPT_S)) {
      if (Arg *FinalOutput = Args.getLastArg(options::OPT_o))
        F = FinalOutput->getValue();
    } else {
      if (Format != "yaml" && // For YAML, keep the original behavior.
          Triple.isOSDarwin() && // Enable this only on darwin, since it's the only platform supporting .dSYM bundles.
          Output.isFilename())
        F = Output.getFilename();
    }

    if (F.empty()) {
      // Use the input filename.
      F = llvm::sys::path::stem(Input.getBaseInput());

      // If we're compiling for an offload architecture (i.e. a CUDA device),
      // we need to make the file name for the device compilation different
      // from the host compilation.
      if (!JA.isDeviceOffloading(Action::OFK_None) &&
          !JA.isDeviceOffloading(Action::OFK_Host)) {
        llvm::sys::path::replace_extension(F, "");
        F += Action::GetOffloadingFileNamePrefix(JA.getOffloadingDeviceKind(),
                                                 Triple.normalize());
        F += "-";
        F += JA.getOffloadingArch();
      }
    }

    // If we're having more than one "-arch", we should name the files
    // differently so that every cc1 invocation writes to a different file.
    // We're doing that by appending "-<arch>" with "<arch>" being the arch
    // name from the triple.
    if (hasMultipleArchs) {
      // First, remember the extension.
      SmallString<64> OldExtension = llvm::sys::path::extension(F);
      // then, remove it.
      llvm::sys::path::replace_extension(F, "");
      // attach -<arch> to it.
      F += "-";
      F += Triple.getArchName();
      // put back the extension.
      llvm::sys::path::replace_extension(F, OldExtension);
    }

    SmallString<32> Extension;
    Extension += "opt.";
    Extension += Format;

    llvm::sys::path::replace_extension(F, Extension);
    CmdArgs.push_back(Args.MakeArgString(F));
  }

  if (const Arg *A =
          Args.getLastArg(options::OPT_foptimization_record_passes_EQ)) {
    CmdArgs.push_back("-opt-record-passes");
    CmdArgs.push_back(A->getValue());
  }

  if (!Format.empty()) {
    CmdArgs.push_back("-opt-record-format");
    CmdArgs.push_back(Format.data());
  }
}

void AddAAPCSVolatileBitfieldArgs(const ArgList &Args, ArgStringList &CmdArgs) {
  if (!Args.hasFlag(options::OPT_faapcs_bitfield_width,
                    options::OPT_fno_aapcs_bitfield_width, true))
    CmdArgs.push_back("-fno-aapcs-bitfield-width");

  if (Args.getLastArg(options::OPT_ForceAAPCSBitfieldLoad))
    CmdArgs.push_back("-faapcs-bitfield-load");
}

namespace {
void RenderARMABI(const llvm::Triple &Triple, const ArgList &Args,
                  ArgStringList &CmdArgs) {
  // Select the ABI to use.
  // FIXME: Support -meabi.
  // FIXME: Parts of this are duplicated in the backend, unify this somehow.
  const char *ABIName = nullptr;
  if (Arg *A = Args.getLastArg(options::OPT_mabi_EQ)) {
    ABIName = A->getValue();
  } else {
    std::string CPU = getCPUName(Args, Triple, /*FromAs*/ false);
    ABIName = llvm::ARM::computeDefaultTargetABI(Triple, CPU).data();
  }

  CmdArgs.push_back("-target-abi");
  CmdArgs.push_back(ABIName);
}
}

void Clang::AddARMTargetArgs(const llvm::Triple &Triple, const ArgList &Args,
                             ArgStringList &CmdArgs, bool KernelOrKext) const {
  RenderARMABI(Triple, Args, CmdArgs);

  // Determine floating point ABI from the options & target defaults.
  arm::FloatABI ABI = arm::getARMFloatABI(getToolChain(), Args);
  if (ABI == arm::FloatABI::Soft) {
    // Floating point operations and argument passing are soft.
    // FIXME: This changes CPP defines, we need -target-soft-float.
    CmdArgs.push_back("-msoft-float");
    CmdArgs.push_back("-mfloat-abi");
    CmdArgs.push_back("soft");
  } else if (ABI == arm::FloatABI::SoftFP) {
    // Floating point operations are hard, but argument passing is soft.
    CmdArgs.push_back("-mfloat-abi");
    CmdArgs.push_back("soft");
  } else {
    // Floating point operations and argument passing are hard.
    assert(ABI == arm::FloatABI::Hard && "Invalid float abi!");
    CmdArgs.push_back("-mfloat-abi");
    CmdArgs.push_back("hard");
  }

  // Forward the -mglobal-merge option for explicit control over the pass.
  if (Arg *A = Args.getLastArg(options::OPT_mglobal_merge,
                               options::OPT_mno_global_merge)) {
    CmdArgs.push_back("-mllvm");
    if (A->getOption().matches(options::OPT_mno_global_merge))
      CmdArgs.push_back("-arm-global-merge=false");
    else
      CmdArgs.push_back("-arm-global-merge=true");
  }

  if (!Args.hasFlag(options::OPT_mimplicit_float,
                    options::OPT_mno_implicit_float, true))
    CmdArgs.push_back("-no-implicit-float");

  if (Args.getLastArg(options::OPT_mcmse))
    CmdArgs.push_back("-mcmse");

  AddAAPCSVolatileBitfieldArgs(Args, CmdArgs);
}

void Clang::RenderTargetOptions(const llvm::Triple &EffectiveTriple,
                                const ArgList &Args, bool KernelOrKext,
                                ArgStringList &CmdArgs) const {
  const ToolChain &TC = getToolChain();

  // Add the target features
  getTargetFeatures(TC.getDriver(), EffectiveTriple, Args, CmdArgs, false);

  // Add target specific flags.
  switch (TC.getArch()) {
  default:
    break;

  case llvm::Triple::arm:
  case llvm::Triple::armeb:
  case llvm::Triple::thumb:
  case llvm::Triple::thumbeb:
    // Use the effective triple, which takes into account the deployment target.
    AddARMTargetArgs(EffectiveTriple, Args, CmdArgs, KernelOrKext);
    CmdArgs.push_back("-fallow-half-arguments-and-returns");
    break;

  case llvm::Triple::aarch64:
  case llvm::Triple::aarch64_32:
  case llvm::Triple::aarch64_be:
    AddAArch64TargetArgs(Args, CmdArgs);
    CmdArgs.push_back("-fallow-half-arguments-and-returns");
    break;

  case llvm::Triple::mips:
  case llvm::Triple::mipsel:
  case llvm::Triple::mips64:
  case llvm::Triple::mips64el:
    AddMIPSTargetArgs(Args, CmdArgs);
    break;

  case llvm::Triple::ppc:
  case llvm::Triple::ppcle:
  case llvm::Triple::ppc64:
  case llvm::Triple::ppc64le:
    AddPPCTargetArgs(Args, CmdArgs);
    break;

  case llvm::Triple::riscv32:
  case llvm::Triple::riscv64:
    AddRISCVTargetArgs(Args, CmdArgs);
    break;

  case llvm::Triple::sparc:
  case llvm::Triple::sparcel:
  case llvm::Triple::sparcv9:
    AddSparcTargetArgs(Args, CmdArgs);
    break;

  case llvm::Triple::systemz:
    AddSystemZTargetArgs(Args, CmdArgs);
    break;

  case llvm::Triple::x86:
  case llvm::Triple::x86_64:
    AddX86TargetArgs(Args, CmdArgs);
    break;

  case llvm::Triple::lanai:
    AddLanaiTargetArgs(Args, CmdArgs);
    break;

  case llvm::Triple::hexagon:
    AddHexagonTargetArgs(Args, CmdArgs);
    break;

  case llvm::Triple::wasm32:
  case llvm::Triple::wasm64:
    AddWebAssemblyTargetArgs(Args, CmdArgs);
    break;

  case llvm::Triple::ve:
    AddVETargetArgs(Args, CmdArgs);
    break;
  }
}

namespace {
void RenderAArch64ABI(const llvm::Triple &Triple, const ArgList &Args,
                      ArgStringList &CmdArgs) {
  const char *ABIName = nullptr;
  if (Arg *A = Args.getLastArg(options::OPT_mabi_EQ))
    ABIName = A->getValue();
  else if (Triple.isOSDarwin())
    ABIName = "darwinpcs";
  else
    ABIName = "aapcs";

  CmdArgs.push_back("-target-abi");
  CmdArgs.push_back(ABIName);
}
}

void Clang::AddAArch64TargetArgs(const ArgList &Args,
                                 ArgStringList &CmdArgs) const {
  const llvm::Triple &Triple = getToolChain().getEffectiveTriple();

  if (!Args.hasFlag(options::OPT_mred_zone, options::OPT_mno_red_zone, true) ||
      Args.hasArg(options::OPT_mkernel) ||
      Args.hasArg(options::OPT_fapple_kext))
    CmdArgs.push_back("-disable-red-zone");

  if (!Args.hasFlag(options::OPT_mimplicit_float,
                    options::OPT_mno_implicit_float, true))
    CmdArgs.push_back("-no-implicit-float");

  RenderAArch64ABI(Triple, Args, CmdArgs);

  if (Arg *A = Args.getLastArg(options::OPT_mfix_cortex_a53_835769,
                               options::OPT_mno_fix_cortex_a53_835769)) {
    CmdArgs.push_back("-mllvm");
    if (A->getOption().matches(options::OPT_mfix_cortex_a53_835769))
      CmdArgs.push_back("-aarch64-fix-cortex-a53-835769=1");
    else
      CmdArgs.push_back("-aarch64-fix-cortex-a53-835769=0");
  } else if (Triple.isAndroid()) {
    // Enabled A53 errata (835769) workaround by default on android
    CmdArgs.push_back("-mllvm");
    CmdArgs.push_back("-aarch64-fix-cortex-a53-835769=1");
  }

  // Forward the -mglobal-merge option for explicit control over the pass.
  if (Arg *A = Args.getLastArg(options::OPT_mglobal_merge,
                               options::OPT_mno_global_merge)) {
    CmdArgs.push_back("-mllvm");
    if (A->getOption().matches(options::OPT_mno_global_merge))
      CmdArgs.push_back("-aarch64-enable-global-merge=false");
    else
      CmdArgs.push_back("-aarch64-enable-global-merge=true");
  }

  // Enable/disable return address signing and indirect branch targets.
  if (Arg *A = Args.getLastArg(options::OPT_msign_return_address_EQ,
                               options::OPT_mbranch_protection_EQ)) {

    const Driver &D = getToolChain().getDriver();

    StringRef Scope, Key;
    bool IndirectBranches;

    if (A->getOption().matches(options::OPT_msign_return_address_EQ)) {
      Scope = A->getValue();
      if (!Scope.equals("none") && !Scope.equals("non-leaf") &&
          !Scope.equals("all"))
        D.Diag(diag::err_invalid_branch_protection)
            << Scope << A->getAsString(Args);
      Key = "a_key";
      IndirectBranches = false;
    } else {
      StringRef Err;
      llvm::AArch64::ParsedBranchProtection PBP;
      if (!llvm::AArch64::parseBranchProtection(A->getValue(), PBP, Err))
        D.Diag(diag::err_invalid_branch_protection)
            << Err << A->getAsString(Args);
      Scope = PBP.Scope;
      Key = PBP.Key;
      IndirectBranches = PBP.BranchTargetEnforcement;
    }

    CmdArgs.push_back(
        Args.MakeArgString(Twine("-msign-return-address=") + Scope));
    CmdArgs.push_back(
        Args.MakeArgString(Twine("-msign-return-address-key=") + Key));
    if (IndirectBranches)
      CmdArgs.push_back("-mbranch-target-enforce");
  }

  // Handle -msve_vector_bits=<bits>
  if (Arg *A = Args.getLastArg(options::OPT_msve_vector_bits_EQ)) {
    StringRef Val = A->getValue();
    const Driver &D = getToolChain().getDriver();
    if (Val.equals("128") || Val.equals("256") || Val.equals("512") ||
        Val.equals("1024") || Val.equals("2048"))
      CmdArgs.push_back(
          Args.MakeArgString(llvm::Twine("-msve-vector-bits=") + Val));
    // Silently drop requests for vector-length agnostic code as it's implied.
    else if (!Val.equals("scalable"))
      // Handle the unsupported values passed to msve-vector-bits.
      D.Diag(diag::err_drv_unsupported_option_argument)
          << A->getOption().getName() << Val;
  }

  AddAAPCSVolatileBitfieldArgs(Args, CmdArgs);
}

void Clang::AddMIPSTargetArgs(const ArgList &Args,
                              ArgStringList &CmdArgs) const {
  const Driver &D = getToolChain().getDriver();
  StringRef CPUName;
  StringRef ABIName;
  const llvm::Triple &Triple = getToolChain().getTriple();
  mips::getMipsCPUAndABI(Args, Triple, CPUName, ABIName);

  CmdArgs.push_back("-target-abi");
  CmdArgs.push_back(ABIName.data());

  mips::FloatABI ABI = mips::getMipsFloatABI(D, Args, Triple);
  if (ABI == mips::FloatABI::Soft) {
    // Floating point operations and argument passing are soft.
    CmdArgs.push_back("-msoft-float");
    CmdArgs.push_back("-mfloat-abi");
    CmdArgs.push_back("soft");
  } else {
    // Floating point operations and argument passing are hard.
    assert(ABI == mips::FloatABI::Hard && "Invalid float abi!");
    CmdArgs.push_back("-mfloat-abi");
    CmdArgs.push_back("hard");
  }

  if (Arg *A = Args.getLastArg(options::OPT_mldc1_sdc1,
                               options::OPT_mno_ldc1_sdc1)) {
    if (A->getOption().matches(options::OPT_mno_ldc1_sdc1)) {
      CmdArgs.push_back("-mllvm");
      CmdArgs.push_back("-mno-ldc1-sdc1");
    }
  }

  if (Arg *A = Args.getLastArg(options::OPT_mcheck_zero_division,
                               options::OPT_mno_check_zero_division)) {
    if (A->getOption().matches(options::OPT_mno_check_zero_division)) {
      CmdArgs.push_back("-mllvm");
      CmdArgs.push_back("-mno-check-zero-division");
    }
  }

  if (Arg *A = Args.getLastArg(options::OPT_G)) {
    StringRef v = A->getValue();
    CmdArgs.push_back("-mllvm");
    CmdArgs.push_back(Args.MakeArgString("-mips-ssection-threshold=" + v));
    A->claim();
  }

  Arg *GPOpt = Args.getLastArg(options::OPT_mgpopt, options::OPT_mno_gpopt);
  Arg *ABICalls =
      Args.getLastArg(options::OPT_mabicalls, options::OPT_mno_abicalls);

  // -mabicalls is the default for many MIPS environments, even with -fno-pic.
  // -mgpopt is the default for static, -fno-pic environments but these two
  // options conflict. We want to be certain that -mno-abicalls -mgpopt is
  // the only case where -mllvm -mgpopt is passed.
  // NOTE: We need a warning here or in the backend to warn when -mgpopt is
  //       passed explicitly when compiling something with -mabicalls
  //       (implictly) in affect. Currently the warning is in the backend.
  //
  // When the ABI in use is  N64, we also need to determine the PIC mode that
  // is in use, as -fno-pic for N64 implies -mno-abicalls.
  bool NoABICalls =
      ABICalls && ABICalls->getOption().matches(options::OPT_mno_abicalls);

  llvm::Reloc::Model RelocationModel;
  unsigned PICLevel;
  bool IsPIE;
  std::tie(RelocationModel, PICLevel, IsPIE) =
      ParsePICArgs(getToolChain(), Args);

  NoABICalls = NoABICalls ||
               (RelocationModel == llvm::Reloc::Static && ABIName == "n64");

  bool WantGPOpt = GPOpt && GPOpt->getOption().matches(options::OPT_mgpopt);
  // We quietly ignore -mno-gpopt as the backend defaults to -mno-gpopt.
  if (NoABICalls && (!GPOpt || WantGPOpt)) {
    CmdArgs.push_back("-mllvm");
    CmdArgs.push_back("-mgpopt");

    Arg *LocalSData = Args.getLastArg(options::OPT_mlocal_sdata,
                                      options::OPT_mno_local_sdata);
    Arg *ExternSData = Args.getLastArg(options::OPT_mextern_sdata,
                                       options::OPT_mno_extern_sdata);
    Arg *EmbeddedData = Args.getLastArg(options::OPT_membedded_data,
                                        options::OPT_mno_embedded_data);
    if (LocalSData) {
      CmdArgs.push_back("-mllvm");
      if (LocalSData->getOption().matches(options::OPT_mlocal_sdata)) {
        CmdArgs.push_back("-mlocal-sdata=1");
      } else {
        CmdArgs.push_back("-mlocal-sdata=0");
      }
      LocalSData->claim();
    }

    if (ExternSData) {
      CmdArgs.push_back("-mllvm");
      if (ExternSData->getOption().matches(options::OPT_mextern_sdata)) {
        CmdArgs.push_back("-mextern-sdata=1");
      } else {
        CmdArgs.push_back("-mextern-sdata=0");
      }
      ExternSData->claim();
    }

    if (EmbeddedData) {
      CmdArgs.push_back("-mllvm");
      if (EmbeddedData->getOption().matches(options::OPT_membedded_data)) {
        CmdArgs.push_back("-membedded-data=1");
      } else {
        CmdArgs.push_back("-membedded-data=0");
      }
      EmbeddedData->claim();
    }

  } else if ((!ABICalls || (!NoABICalls && ABICalls)) && WantGPOpt)
    D.Diag(diag::warn_drv_unsupported_gpopt) << (ABICalls ? 0 : 1);

  if (GPOpt)
    GPOpt->claim();

  if (Arg *A = Args.getLastArg(options::OPT_mcompact_branches_EQ)) {
    StringRef Val = StringRef(A->getValue());
    if (mips::hasCompactBranches(CPUName)) {
      if (Val == "never" || Val == "always" || Val == "optimal") {
        CmdArgs.push_back("-mllvm");
        CmdArgs.push_back(Args.MakeArgString("-mips-compact-branches=" + Val));
      } else
        D.Diag(diag::err_drv_unsupported_option_argument)
            << A->getOption().getName() << Val;
    } else
      D.Diag(diag::warn_target_unsupported_compact_branches) << CPUName;
  }

  if (Arg *A = Args.getLastArg(options::OPT_mrelax_pic_calls,
                               options::OPT_mno_relax_pic_calls)) {
    if (A->getOption().matches(options::OPT_mno_relax_pic_calls)) {
      CmdArgs.push_back("-mllvm");
      CmdArgs.push_back("-mips-jalr-reloc=0");
    }
  }
}

void Clang::AddPPCTargetArgs(const ArgList &Args,
                             ArgStringList &CmdArgs) const {
  // Select the ABI to use.
  const char *ABIName = nullptr;
  const llvm::Triple &T = getToolChain().getTriple();
  if (T.isOSBinFormatELF()) {
    switch (getToolChain().getArch()) {
    case llvm::Triple::ppc64: {
      if ((T.isOSFreeBSD() && T.getOSMajorVersion() >= 13) ||
          T.isOSOpenBSD() || T.isMusl())
        ABIName = "elfv2";
      else
        ABIName = "elfv1";
      break;
    }
    case llvm::Triple::ppc64le:
      ABIName = "elfv2";
      break;
    default:
      break;
    }
  }

  bool IEEELongDouble = false;
  for (const Arg *A : Args.filtered(options::OPT_mabi_EQ)) {
    StringRef V = A->getValue();
    if (V == "ieeelongdouble")
      IEEELongDouble = true;
    else if (V == "ibmlongdouble")
      IEEELongDouble = false;
    else if (V != "altivec")
      // The ppc64 linux abis are all "altivec" abis by default. Accept and ignore
      // the option if given as we don't have backend support for any targets
      // that don't use the altivec abi.
      ABIName = A->getValue();
  }
  if (IEEELongDouble)
    CmdArgs.push_back("-mabi=ieeelongdouble");

  ppc::FloatABI FloatABI =
      ppc::getPPCFloatABI(getToolChain().getDriver(), Args);

  if (FloatABI == ppc::FloatABI::Soft) {
    // Floating point operations and argument passing are soft.
    CmdArgs.push_back("-msoft-float");
    CmdArgs.push_back("-mfloat-abi");
    CmdArgs.push_back("soft");
  } else {
    // Floating point operations and argument passing are hard.
    assert(FloatABI == ppc::FloatABI::Hard && "Invalid float abi!");
    CmdArgs.push_back("-mfloat-abi");
    CmdArgs.push_back("hard");
  }

  if (ABIName) {
    CmdArgs.push_back("-target-abi");
    CmdArgs.push_back(ABIName);
  }
}

static void SetRISCVSmallDataLimit(const ToolChain &TC, const ArgList &Args,
                                   ArgStringList &CmdArgs) {
  const Driver &D = TC.getDriver();
  const llvm::Triple &Triple = TC.getTriple();
  // Default small data limitation is eight.
  const char *SmallDataLimit = "8";
  // Get small data limitation.
  if (Args.getLastArg(options::OPT_shared, options::OPT_fpic,
                      options::OPT_fPIC)) {
    // Not support linker relaxation for PIC.
    SmallDataLimit = "0";
    if (Args.hasArg(options::OPT_G)) {
      D.Diag(diag::warn_drv_unsupported_sdata);
    }
  } else if (Args.getLastArgValue(options::OPT_mcmodel_EQ)
                 .equals_insensitive("large") &&
             (Triple.getArch() == llvm::Triple::riscv64)) {
    // Not support linker relaxation for RV64 with large code model.
    SmallDataLimit = "0";
    if (Args.hasArg(options::OPT_G)) {
      D.Diag(diag::warn_drv_unsupported_sdata);
    }
  } else if (Arg *A = Args.getLastArg(options::OPT_G)) {
    SmallDataLimit = A->getValue();
  }
  // Forward the -msmall-data-limit= option.
  CmdArgs.push_back("-msmall-data-limit");
  CmdArgs.push_back(SmallDataLimit);
}

void Clang::AddRISCVTargetArgs(const ArgList &Args,
                               ArgStringList &CmdArgs) const {
  const llvm::Triple &Triple = getToolChain().getTriple();
  StringRef ABIName = riscv::getRISCVABI(Args, Triple);

  CmdArgs.push_back("-target-abi");
  CmdArgs.push_back(ABIName.data());

  SetRISCVSmallDataLimit(getToolChain(), Args, CmdArgs);

  std::string TuneCPU;

  if (const Arg *A = Args.getLastArg(clang::driver::options::OPT_mtune_EQ)) {
    StringRef Name = A->getValue();

    Name = llvm::RISCV::resolveTuneCPUAlias(Name, Triple.isArch64Bit());
    TuneCPU = std::string(Name);
  }

  if (!TuneCPU.empty()) {
    CmdArgs.push_back("-tune-cpu");
    CmdArgs.push_back(Args.MakeArgString(TuneCPU));
  }
}

void Clang::AddSparcTargetArgs(const ArgList &Args,
                               ArgStringList &CmdArgs) const {
  sparc::FloatABI FloatABI =
      sparc::getSparcFloatABI(getToolChain().getDriver(), Args);

  if (FloatABI == sparc::FloatABI::Soft) {
    // Floating point operations and argument passing are soft.
    CmdArgs.push_back("-msoft-float");
    CmdArgs.push_back("-mfloat-abi");
    CmdArgs.push_back("soft");
  } else {
    // Floating point operations and argument passing are hard.
    assert(FloatABI == sparc::FloatABI::Hard && "Invalid float abi!");
    CmdArgs.push_back("-mfloat-abi");
    CmdArgs.push_back("hard");
  }
}

void Clang::AddSystemZTargetArgs(const ArgList &Args,
                                 ArgStringList &CmdArgs) const {
  bool HasBackchain = Args.hasFlag(options::OPT_mbackchain,
                                   options::OPT_mno_backchain, false);
  bool HasPackedStack = Args.hasFlag(options::OPT_mpacked_stack,
                                     options::OPT_mno_packed_stack, false);
  systemz::FloatABI FloatABI =
      systemz::getSystemZFloatABI(getToolChain().getDriver(), Args);
  bool HasSoftFloat = (FloatABI == systemz::FloatABI::Soft);
  if (HasBackchain && HasPackedStack && !HasSoftFloat) {
    const Driver &D = getToolChain().getDriver();
    D.Diag(diag::err_drv_unsupported_opt)
      << "-mpacked-stack -mbackchain -mhard-float";
  }
  if (HasBackchain)
    CmdArgs.push_back("-mbackchain");
  if (HasPackedStack)
    CmdArgs.push_back("-mpacked-stack");
  if (HasSoftFloat) {
    // Floating point operations and argument passing are soft.
    CmdArgs.push_back("-msoft-float");
    CmdArgs.push_back("-mfloat-abi");
    CmdArgs.push_back("soft");
  }
}

void Clang::AddX86TargetArgs(const ArgList &Args,
                             ArgStringList &CmdArgs) const {
  const Driver &D = getToolChain().getDriver();
  addX86AlignBranchArgs(D, Args, CmdArgs, /*IsLTO=*/false);

  if (!Args.hasFlag(options::OPT_mred_zone, options::OPT_mno_red_zone, true) ||
      Args.hasArg(options::OPT_mkernel) ||
      Args.hasArg(options::OPT_fapple_kext))
    CmdArgs.push_back("-disable-red-zone");

  if (!Args.hasFlag(options::OPT_mtls_direct_seg_refs,
                    options::OPT_mno_tls_direct_seg_refs, true))
    CmdArgs.push_back("-mno-tls-direct-seg-refs");

  // Default to avoid implicit floating-point for kernel/kext code, but allow
  // that to be overridden with -mno-soft-float.
  bool NoImplicitFloat = (Args.hasArg(options::OPT_mkernel) ||
                          Args.hasArg(options::OPT_fapple_kext));
  if (Arg *A = Args.getLastArg(
          options::OPT_msoft_float, options::OPT_mno_soft_float,
          options::OPT_mimplicit_float, options::OPT_mno_implicit_float)) {
    const Option &O = A->getOption();
    NoImplicitFloat = (O.matches(options::OPT_mno_implicit_float) ||
                       O.matches(options::OPT_msoft_float));
  }
  if (NoImplicitFloat)
    CmdArgs.push_back("-no-implicit-float");

  if (Arg *A = Args.getLastArg(options::OPT_masm_EQ)) {
    StringRef Value = A->getValue();
    if (Value == "intel" || Value == "att") {
      CmdArgs.push_back("-mllvm");
      CmdArgs.push_back(Args.MakeArgString("-x86-asm-syntax=" + Value));
    } else {
      D.Diag(diag::err_drv_unsupported_option_argument)
          << A->getOption().getName() << Value;
    }
#if INTEL_CUSTOMIZATION
  } else if (D.IsCLMode() && !D.IsIntelMode()) {
#endif // INTEL_CUSTOMIZATION
    CmdArgs.push_back("-mllvm");
    CmdArgs.push_back("-x86-asm-syntax=intel");
  }

  // Set flags to support MCU ABI.
  if (Args.hasFlag(options::OPT_miamcu, options::OPT_mno_iamcu, false)) {
    CmdArgs.push_back("-mfloat-abi");
    CmdArgs.push_back("soft");
    CmdArgs.push_back("-mstack-alignment=4");
  }

  // Handle -mtune.

  // Default to "generic" unless -march is present or targetting the PS4.
  std::string TuneCPU;
  if (!Args.hasArg(clang::driver::options::OPT_march_EQ) &&
      !getToolChain().getTriple().isPS4CPU())
    TuneCPU = "generic";
#if INTEL_CUSTOMIZATION
  // Reset TuneCPU if a valid -x or /Qx is specified.
  if (const Arg *A = Args.getLastArgNoClaim(options::OPT_march_EQ,
                                            options::OPT_x))
    if (A->getOption().matches(options::OPT_x))
      if (x86::isValidIntelCPU(A->getValue(), getToolChain().getTriple()))
        TuneCPU.clear();
  if (const Arg *A = Args.getLastArgNoClaim(options::OPT__SLASH_arch,
                                            options::OPT__SLASH_Qx)) {
    if (A->getOption().matches(options::OPT__SLASH_Qx))
      if (x86::isValidIntelCPU(A->getValue(), getToolChain().getTriple()))
        TuneCPU.clear();
  }

  addX86UnalignedVectorMoveArgs(getToolChain(), Args, CmdArgs, /*IsLTO=*/false,
                                /*IsIntelMode=*/D.IsIntelMode());
#endif // INTEL_CUSTOMIZATION

  // Override based on -mtune.
  if (const Arg *A = Args.getLastArg(clang::driver::options::OPT_mtune_EQ)) {
    StringRef Name = A->getValue();

    if (Name == "native") {
      Name = llvm::sys::getHostCPUName();
      if (!Name.empty())
        TuneCPU = std::string(Name);
    } else
      TuneCPU = std::string(Name);
  }

  if (!TuneCPU.empty()) {
    CmdArgs.push_back("-tune-cpu");
    CmdArgs.push_back(Args.MakeArgString(TuneCPU));
  }
}

void Clang::AddHexagonTargetArgs(const ArgList &Args,
                                 ArgStringList &CmdArgs) const {
  CmdArgs.push_back("-mqdsp6-compat");
  CmdArgs.push_back("-Wreturn-type");

  if (auto G = toolchains::HexagonToolChain::getSmallDataThreshold(Args)) {
    CmdArgs.push_back("-mllvm");
    CmdArgs.push_back(Args.MakeArgString("-hexagon-small-data-threshold=" +
                                         Twine(G.getValue())));
  }

  if (!Args.hasArg(options::OPT_fno_short_enums))
    CmdArgs.push_back("-fshort-enums");
  if (Args.getLastArg(options::OPT_mieee_rnd_near)) {
    CmdArgs.push_back("-mllvm");
    CmdArgs.push_back("-enable-hexagon-ieee-rnd-near");
  }
  CmdArgs.push_back("-mllvm");
  CmdArgs.push_back("-machine-sink-split=0");
}

void Clang::AddLanaiTargetArgs(const ArgList &Args,
                               ArgStringList &CmdArgs) const {
  if (Arg *A = Args.getLastArg(options::OPT_mcpu_EQ)) {
    StringRef CPUName = A->getValue();

    CmdArgs.push_back("-target-cpu");
    CmdArgs.push_back(Args.MakeArgString(CPUName));
  }
  if (Arg *A = Args.getLastArg(options::OPT_mregparm_EQ)) {
    StringRef Value = A->getValue();
    // Only support mregparm=4 to support old usage. Report error for all other
    // cases.
    int Mregparm;
    if (Value.getAsInteger(10, Mregparm)) {
      if (Mregparm != 4) {
        getToolChain().getDriver().Diag(
            diag::err_drv_unsupported_option_argument)
            << A->getOption().getName() << Value;
      }
    }
  }
}

void Clang::AddWebAssemblyTargetArgs(const ArgList &Args,
                                     ArgStringList &CmdArgs) const {
  // Default to "hidden" visibility.
  if (!Args.hasArg(options::OPT_fvisibility_EQ,
                   options::OPT_fvisibility_ms_compat)) {
    CmdArgs.push_back("-fvisibility");
    CmdArgs.push_back("hidden");
  }
}

void Clang::AddVETargetArgs(const ArgList &Args, ArgStringList &CmdArgs) const {
  // Floating point operations and argument passing are hard.
  CmdArgs.push_back("-mfloat-abi");
  CmdArgs.push_back("hard");
}

void Clang::DumpCompilationDatabase(Compilation &C, StringRef Filename,
                                    StringRef Target, const InputInfo &Output,
                                    const InputInfo &Input, const ArgList &Args) const {
  // If this is a dry run, do not create the compilation database file.
  if (C.getArgs().hasArg(options::OPT__HASH_HASH_HASH))
    return;

  using llvm::yaml::escape;
  const Driver &D = getToolChain().getDriver();

  if (!CompilationDatabase) {
    std::error_code EC;
    auto File = std::make_unique<llvm::raw_fd_ostream>(
        Filename, EC, llvm::sys::fs::OF_TextWithCRLF);
    if (EC) {
      D.Diag(clang::diag::err_drv_compilationdatabase) << Filename
                                                       << EC.message();
      return;
    }
    CompilationDatabase = std::move(File);
  }
  auto &CDB = *CompilationDatabase;
  auto CWD = D.getVFS().getCurrentWorkingDirectory();
  if (!CWD)
    CWD = ".";
  CDB << "{ \"directory\": \"" << escape(*CWD) << "\"";
  CDB << ", \"file\": \"" << escape(Input.getFilename()) << "\"";
  CDB << ", \"output\": \"" << escape(Output.getFilename()) << "\"";
  CDB << ", \"arguments\": [\"" << escape(D.ClangExecutable) << "\"";
  SmallString<128> Buf;
  Buf = "-x";
  Buf += types::getTypeName(Input.getType());
  CDB << ", \"" << escape(Buf) << "\"";
  if (!D.SysRoot.empty() && !Args.hasArg(options::OPT__sysroot_EQ)) {
    Buf = "--sysroot=";
    Buf += D.SysRoot;
    CDB << ", \"" << escape(Buf) << "\"";
  }
  CDB << ", \"" << escape(Input.getFilename()) << "\"";
  for (auto &A: Args) {
    auto &O = A->getOption();
    // Skip language selection, which is positional.
    if (O.getID() == options::OPT_x)
      continue;
    // Skip writing dependency output and the compilation database itself.
    if (O.getGroup().isValid() && O.getGroup().getID() == options::OPT_M_Group)
      continue;
    if (O.getID() == options::OPT_gen_cdb_fragment_path)
      continue;
    // Skip inputs.
    if (O.getKind() == Option::InputClass)
      continue;
    // All other arguments are quoted and appended.
    ArgStringList ASL;
    A->render(Args, ASL);
    for (auto &it: ASL)
      CDB << ", \"" << escape(it) << "\"";
  }
  Buf = "--target=";
  Buf += Target;
  CDB << ", \"" << escape(Buf) << "\"]},\n";
}

void Clang::DumpCompilationDatabaseFragmentToDir(
    StringRef Dir, Compilation &C, StringRef Target, const InputInfo &Output,
    const InputInfo &Input, const llvm::opt::ArgList &Args) const {
  // If this is a dry run, do not create the compilation database file.
  if (C.getArgs().hasArg(options::OPT__HASH_HASH_HASH))
    return;

  if (CompilationDatabase)
    DumpCompilationDatabase(C, "", Target, Output, Input, Args);

  SmallString<256> Path = Dir;
  const auto &Driver = C.getDriver();
  Driver.getVFS().makeAbsolute(Path);
  auto Err = llvm::sys::fs::create_directory(Path, /*IgnoreExisting=*/true);
  if (Err) {
    Driver.Diag(diag::err_drv_compilationdatabase) << Dir << Err.message();
    return;
  }

  llvm::sys::path::append(
      Path,
      Twine(llvm::sys::path::filename(Input.getFilename())) + ".%%%%.json");
  int FD;
  SmallString<256> TempPath;
  Err = llvm::sys::fs::createUniqueFile(Path, FD, TempPath,
                                        llvm::sys::fs::OF_Text);
  if (Err) {
    Driver.Diag(diag::err_drv_compilationdatabase) << Path << Err.message();
    return;
  }
  CompilationDatabase =
      std::make_unique<llvm::raw_fd_ostream>(FD, /*shouldClose=*/true);
  DumpCompilationDatabase(C, "", Target, Output, Input, Args);
}

static bool CheckARMImplicitITArg(StringRef Value) {
  return Value == "always" || Value == "never" || Value == "arm" ||
         Value == "thumb";
}

static void AddARMImplicitITArgs(const ArgList &Args, ArgStringList &CmdArgs,
                                 StringRef Value) {
  CmdArgs.push_back("-mllvm");
  CmdArgs.push_back(Args.MakeArgString("-arm-implicit-it=" + Value));
}

static void CollectArgsForIntegratedAssembler(Compilation &C,
                                              const ArgList &Args,
                                              ArgStringList &CmdArgs,
                                              const Driver &D) {
  if (UseRelaxAll(C, Args))
    CmdArgs.push_back("-mrelax-all");

  // Only default to -mincremental-linker-compatible if we think we are
  // targeting the MSVC linker.
  bool DefaultIncrementalLinkerCompatible =
      C.getDefaultToolChain().getTriple().isWindowsMSVCEnvironment();
  if (Args.hasFlag(options::OPT_mincremental_linker_compatible,
                   options::OPT_mno_incremental_linker_compatible,
                   DefaultIncrementalLinkerCompatible))
    CmdArgs.push_back("-mincremental-linker-compatible");

  // If you add more args here, also add them to the block below that
  // starts with "// If CollectArgsForIntegratedAssembler() isn't called below".

  // When passing -I arguments to the assembler we sometimes need to
  // unconditionally take the next argument.  For example, when parsing
  // '-Wa,-I -Wa,foo' we need to accept the -Wa,foo arg after seeing the
  // -Wa,-I arg and when parsing '-Wa,-I,foo' we need to accept the 'foo'
  // arg after parsing the '-I' arg.
  bool TakeNextArg = false;

  bool UseRelaxRelocations = C.getDefaultToolChain().useRelaxRelocations();
  bool UseNoExecStack = C.getDefaultToolChain().isNoExecStackDefault();
  const char *MipsTargetFeature = nullptr;
  StringRef ImplicitIt;
  for (const Arg *A :
       Args.filtered(options::OPT_Wa_COMMA, options::OPT_Xassembler,
                     options::OPT_mimplicit_it_EQ)) {
    A->claim();

    if (A->getOption().getID() == options::OPT_mimplicit_it_EQ) {
      switch (C.getDefaultToolChain().getArch()) {
      case llvm::Triple::arm:
      case llvm::Triple::armeb:
      case llvm::Triple::thumb:
      case llvm::Triple::thumbeb:
        // Only store the value; the last value set takes effect.
        ImplicitIt = A->getValue();
        if (!CheckARMImplicitITArg(ImplicitIt))
          D.Diag(diag::err_drv_unsupported_option_argument)
              << A->getOption().getName() << ImplicitIt;
        continue;
      default:
        break;
      }
    }

    for (StringRef Value : A->getValues()) {
      if (TakeNextArg) {
        CmdArgs.push_back(Value.data());
        TakeNextArg = false;
        continue;
      }

      if (C.getDefaultToolChain().getTriple().isOSBinFormatCOFF() &&
          Value == "-mbig-obj")
        continue; // LLVM handles bigobj automatically

      switch (C.getDefaultToolChain().getArch()) {
      default:
        break;
      case llvm::Triple::thumb:
      case llvm::Triple::thumbeb:
      case llvm::Triple::arm:
      case llvm::Triple::armeb:
        if (Value.startswith("-mimplicit-it=")) {
          // Only store the value; the last value set takes effect.
          ImplicitIt = Value.split("=").second;
          if (CheckARMImplicitITArg(ImplicitIt))
            continue;
        }
        if (Value == "-mthumb")
          // -mthumb has already been processed in ComputeLLVMTriple()
          // recognize but skip over here.
          continue;
        break;
      case llvm::Triple::mips:
      case llvm::Triple::mipsel:
      case llvm::Triple::mips64:
      case llvm::Triple::mips64el:
        if (Value == "--trap") {
          CmdArgs.push_back("-target-feature");
          CmdArgs.push_back("+use-tcc-in-div");
          continue;
        }
        if (Value == "--break") {
          CmdArgs.push_back("-target-feature");
          CmdArgs.push_back("-use-tcc-in-div");
          continue;
        }
        if (Value.startswith("-msoft-float")) {
          CmdArgs.push_back("-target-feature");
          CmdArgs.push_back("+soft-float");
          continue;
        }
        if (Value.startswith("-mhard-float")) {
          CmdArgs.push_back("-target-feature");
          CmdArgs.push_back("-soft-float");
          continue;
        }

        MipsTargetFeature = llvm::StringSwitch<const char *>(Value)
                                .Case("-mips1", "+mips1")
                                .Case("-mips2", "+mips2")
                                .Case("-mips3", "+mips3")
                                .Case("-mips4", "+mips4")
                                .Case("-mips5", "+mips5")
                                .Case("-mips32", "+mips32")
                                .Case("-mips32r2", "+mips32r2")
                                .Case("-mips32r3", "+mips32r3")
                                .Case("-mips32r5", "+mips32r5")
                                .Case("-mips32r6", "+mips32r6")
                                .Case("-mips64", "+mips64")
                                .Case("-mips64r2", "+mips64r2")
                                .Case("-mips64r3", "+mips64r3")
                                .Case("-mips64r5", "+mips64r5")
                                .Case("-mips64r6", "+mips64r6")
                                .Default(nullptr);
        if (MipsTargetFeature)
          continue;
      }

      if (Value == "-force_cpusubtype_ALL") {
        // Do nothing, this is the default and we don't support anything else.
      } else if (Value == "-L") {
        CmdArgs.push_back("-msave-temp-labels");
      } else if (Value == "--fatal-warnings") {
        CmdArgs.push_back("-massembler-fatal-warnings");
      } else if (Value == "--no-warn" || Value == "-W") {
        CmdArgs.push_back("-massembler-no-warn");
      } else if (Value == "--noexecstack") {
        UseNoExecStack = true;
      } else if (Value.startswith("-compress-debug-sections") ||
                 Value.startswith("--compress-debug-sections") ||
                 Value == "-nocompress-debug-sections" ||
                 Value == "--nocompress-debug-sections") {
        CmdArgs.push_back(Value.data());
      } else if (Value == "-mrelax-relocations=yes" ||
                 Value == "--mrelax-relocations=yes") {
        UseRelaxRelocations = true;
      } else if (Value == "-mrelax-relocations=no" ||
                 Value == "--mrelax-relocations=no") {
        UseRelaxRelocations = false;
      } else if (Value.startswith("-I")) {
        CmdArgs.push_back(Value.data());
        // We need to consume the next argument if the current arg is a plain
        // -I. The next arg will be the include directory.
        if (Value == "-I")
          TakeNextArg = true;
      } else if (Value.startswith("-gdwarf-")) {
        // "-gdwarf-N" options are not cc1as options.
        unsigned DwarfVersion = DwarfVersionNum(Value);
        if (DwarfVersion == 0) { // Send it onward, and let cc1as complain.
          CmdArgs.push_back(Value.data());
        } else {
          RenderDebugEnablingArgs(Args, CmdArgs,
                                  codegenoptions::LimitedDebugInfo,
                                  DwarfVersion, llvm::DebuggerKind::Default);
        }
      } else if (Value.startswith("-mcpu") || Value.startswith("-mfpu") ||
                 Value.startswith("-mhwdiv") || Value.startswith("-march")) {
        // Do nothing, we'll validate it later.
      } else if (Value == "-defsym") {
          if (A->getNumValues() != 2) {
            D.Diag(diag::err_drv_defsym_invalid_format) << Value;
            break;
          }
          const char *S = A->getValue(1);
          auto Pair = StringRef(S).split('=');
          auto Sym = Pair.first;
          auto SVal = Pair.second;

          if (Sym.empty() || SVal.empty()) {
            D.Diag(diag::err_drv_defsym_invalid_format) << S;
            break;
          }
          int64_t IVal;
          if (SVal.getAsInteger(0, IVal)) {
            D.Diag(diag::err_drv_defsym_invalid_symval) << SVal;
            break;
          }
          CmdArgs.push_back(Value.data());
          TakeNextArg = true;
      } else if (Value == "-fdebug-compilation-dir") {
        CmdArgs.push_back("-fdebug-compilation-dir");
        TakeNextArg = true;
      } else if (Value.consume_front("-fdebug-compilation-dir=")) {
        // The flag is a -Wa / -Xassembler argument and Options doesn't
        // parse the argument, so this isn't automatically aliased to
        // -fdebug-compilation-dir (without '=') here.
        CmdArgs.push_back("-fdebug-compilation-dir");
        CmdArgs.push_back(Value.data());
      } else if (Value == "--version") {
        D.PrintVersion(C, llvm::outs());
      } else {
        D.Diag(diag::err_drv_unsupported_option_argument)
            << A->getOption().getName() << Value;
      }
    }
  }
  if (ImplicitIt.size())
    AddARMImplicitITArgs(Args, CmdArgs, ImplicitIt);
  if (UseRelaxRelocations)
    CmdArgs.push_back("--mrelax-relocations");
  if (UseNoExecStack)
    CmdArgs.push_back("-mnoexecstack");
  if (MipsTargetFeature != nullptr) {
    CmdArgs.push_back("-target-feature");
    CmdArgs.push_back(MipsTargetFeature);
  }

  // forward -fembed-bitcode to assmebler
  if (C.getDriver().embedBitcodeEnabled() ||
      C.getDriver().embedBitcodeMarkerOnly())
    Args.AddLastArg(CmdArgs, options::OPT_fembed_bitcode_EQ);
}

static void RenderFloatingPointOptions(const ToolChain &TC, const Driver &D,
                                       bool OFastEnabled, const ArgList &Args,
                                       ArgStringList &CmdArgs,
                                       const JobAction &JA) {
  // Handle various floating point optimization flags, mapping them to the
  // appropriate LLVM code generation flags. This is complicated by several
  // "umbrella" flags, so we do this by stepping through the flags incrementally
  // adjusting what we think is enabled/disabled, then at the end setting the
  // LLVM flags based on the final state.
  bool HonorINFs = true;
  bool HonorNaNs = true;
#if INTEL_CUSTOMIZATION
  // This flag is a modifier on HonorNaNs. If HonorNaNs is true, then
  // the value of this flag doesn't matter. If HonorNaNs is false, but
  // this flag is true, we will reset HonorNaNs to true.
  // Because of the special nature of this option, it doesn't get turned
  // on and off by the other fp-model and fast-math options and imposes its
  // effect after all other FP options have been rendered.
  bool HonorNaNCompares = false;
#endif // INTEL_CUSTOMIZATION

  // -fmath-errno is the default on some platforms, e.g. BSD-derived OSes.
  bool MathErrno = TC.IsMathErrnoDefault();
  bool AssociativeMath = false;
  bool ReciprocalMath = false;
  bool SignedZeros = true;
  bool TrappingMath = false; // Implemented via -ffp-exception-behavior
  bool TrappingMathPresent = false; // Is trapping-math in args, and not
                                    // overriden by ffp-exception-behavior?
  bool RoundingFPMath = false;
  bool RoundingMathPresent = false; // Is rounding-math in args?
  // -ffp-model values: strict, fast, precise
  StringRef FPModel = "";
  // -ffp-exception-behavior options: strict, maytrap, ignore
  StringRef FPExceptionBehavior = "";
  const llvm::DenormalMode DefaultDenormalFPMath =
      TC.getDefaultDenormalModeForType(Args, JA);
  const llvm::DenormalMode DefaultDenormalFP32Math =
      TC.getDefaultDenormalModeForType(Args, JA, &llvm::APFloat::IEEEsingle());

  llvm::DenormalMode DenormalFPMath = DefaultDenormalFPMath;
  llvm::DenormalMode DenormalFP32Math = DefaultDenormalFP32Math;
  StringRef FPContract = "";
  bool StrictFPModel = false;

#if INTEL_CUSTOMIZATION
  // In Intel mode, the default settings should be equivalent to fp-model fast
  if (D.IsIntelMode()) {
    HonorINFs = false;
    HonorNaNs = false;
    AssociativeMath = true;
    ReciprocalMath = true;
    SignedZeros = false;
    TrappingMath = false;
    RoundingFPMath = false;
    MathErrno = false;
    DenormalFPMath = llvm::DenormalMode::getPreserveSign();
    DenormalFP32Math = llvm::DenormalMode::getPreserveSign();
    FPContract = "fast";
  }
#endif // INTEL_CUSTOMIZATION


  if (const Arg *A = Args.getLastArg(options::OPT_flimited_precision_EQ)) {
    CmdArgs.push_back("-mlimit-float-precision");
    CmdArgs.push_back(A->getValue());
  }

  for (const Arg *A : Args) {
    auto optID = A->getOption().getID();
    bool PreciseFPModel = false;
    switch (optID) {
    default:
      break;
    case options::OPT_ffp_model_EQ: {
      // If -ffp-model= is seen, reset to fno-fast-math
      HonorINFs = true;
      HonorNaNs = true;
      // Turning *off* -ffast-math restores the toolchain default.
      MathErrno = TC.IsMathErrnoDefault();
      AssociativeMath = false;
      ReciprocalMath = false;
      SignedZeros = true;
      // -fno_fast_math restores default denormal and fpcontract handling
      FPContract = "";
      DenormalFPMath = llvm::DenormalMode::getIEEE();

      // FIXME: The target may have picked a non-IEEE default mode here based on
      // -cl-denorms-are-zero. Should the target consider -fp-model interaction?
      DenormalFP32Math = llvm::DenormalMode::getIEEE();

      StringRef Val = A->getValue();
#if INTEL_CUSTOMIZATION
      if (Val.equals("fast=2")) {
        // When -fp-model=fast=2 is used, override with fast, as fast=2 is
        // not supported at this time.
        D.Diag(clang::diag::warn_drv_overriding_flag_option)
               << Args.MakeArgString("-ffp-model=" + Val)
               << Args.MakeArgString("-ffp-model=fast");
        Val = "fast";
      }
#endif // INTEL_CUSTOMIZATION
      if (OFastEnabled && !Val.equals("fast")) {
          // Only -ffp-model=fast is compatible with OFast, ignore.
        D.Diag(clang::diag::warn_drv_overriding_flag_option)
          << Args.MakeArgString("-ffp-model=" + Val)
          << "-Ofast";
        break;
      }
      StrictFPModel = false;
      PreciseFPModel = true;
      // ffp-model= is a Driver option, it is entirely rewritten into more
      // granular options before being passed into cc1.
      // Use the gcc option in the switch below.
      if (!FPModel.empty() && !FPModel.equals(Val)) {
        D.Diag(clang::diag::warn_drv_overriding_flag_option)
          << Args.MakeArgString("-ffp-model=" + FPModel)
          << Args.MakeArgString("-ffp-model=" + Val);
        FPContract = "";
      }
      if (Val.equals("fast")) {
        optID = options::OPT_ffast_math;
        FPModel = Val;
        FPContract = Val;
#if INTEL_CUSTOMIZATION // This should be upstreamed.
        DenormalFPMath = llvm::DenormalMode::getPreserveSign();
        DenormalFP32Math = llvm::DenormalMode::getPreserveSign();
#endif // INTEL_CUSTOMIZATION
      } else if (Val.equals("precise")) {
        optID = options::OPT_ffp_contract;
        FPModel = Val;
        FPContract = "fast";
        PreciseFPModel = true;
      } else if (Val.equals("strict")) {
        StrictFPModel = true;
        optID = options::OPT_frounding_math;
        FPExceptionBehavior = "strict";
        FPModel = Val;
        FPContract = "off";
        TrappingMath = true;
      } else
        D.Diag(diag::err_drv_unsupported_option_argument)
            << A->getOption().getName() << Val;
      break;
      }
    }

    switch (optID) {
    // If this isn't an FP option skip the claim below
    default: continue;

    // Options controlling individual features
    case options::OPT_fhonor_infinities:    HonorINFs = true;         break;
    case options::OPT_fno_honor_infinities: HonorINFs = false;        break;
    case options::OPT_fhonor_nans:          HonorNaNs = true;         break;
    case options::OPT_fno_honor_nans:       HonorNaNs = false;        break;
#if INTEL_CUSTOMIZATION
    case options::OPT_fhonor_nan_compares:
                                            HonorNaNCompares = true;  break;
    case options::OPT_fno_honor_nan_compares:
                                            HonorNaNCompares = false; break;
#endif // INTEL_CUSTOMIZATION
    case options::OPT_fmath_errno:          MathErrno = true;         break;
    case options::OPT_fno_math_errno:       MathErrno = false;        break;
    case options::OPT_fassociative_math:    AssociativeMath = true;   break;
    case options::OPT_fno_associative_math: AssociativeMath = false;  break;
    case options::OPT_freciprocal_math:     ReciprocalMath = true;    break;
    case options::OPT_fno_reciprocal_math:  ReciprocalMath = false;   break;
    case options::OPT_fsigned_zeros:        SignedZeros = true;       break;
    case options::OPT_fno_signed_zeros:     SignedZeros = false;      break;
    case options::OPT_ftrapping_math:
      if (!TrappingMathPresent && !FPExceptionBehavior.empty() &&
          !FPExceptionBehavior.equals("strict"))
        // Warn that previous value of option is overridden.
        D.Diag(clang::diag::warn_drv_overriding_flag_option)
          << Args.MakeArgString("-ffp-exception-behavior=" + FPExceptionBehavior)
          << "-ftrapping-math";
      TrappingMath = true;
      TrappingMathPresent = true;
      FPExceptionBehavior = "strict";
      break;
    case options::OPT_fno_trapping_math:
      if (!TrappingMathPresent && !FPExceptionBehavior.empty() &&
          !FPExceptionBehavior.equals("ignore"))
        // Warn that previous value of option is overridden.
        D.Diag(clang::diag::warn_drv_overriding_flag_option)
          << Args.MakeArgString("-ffp-exception-behavior=" + FPExceptionBehavior)
          << "-fno-trapping-math";
      TrappingMath = false;
      TrappingMathPresent = true;
      FPExceptionBehavior = "ignore";
      break;

    case options::OPT_frounding_math:
      RoundingFPMath = true;
      RoundingMathPresent = true;
      break;

    case options::OPT_fno_rounding_math:
      RoundingFPMath = false;
      RoundingMathPresent = false;
      break;

    case options::OPT_fdenormal_fp_math_EQ:
      DenormalFPMath = llvm::parseDenormalFPAttribute(A->getValue());
      if (!DenormalFPMath.isValid()) {
        D.Diag(diag::err_drv_invalid_value)
            << A->getAsString(Args) << A->getValue();
      }
      break;

    case options::OPT_fdenormal_fp_math_f32_EQ:
      DenormalFP32Math = llvm::parseDenormalFPAttribute(A->getValue());
      if (!DenormalFP32Math.isValid()) {
        D.Diag(diag::err_drv_invalid_value)
            << A->getAsString(Args) << A->getValue();
      }
      break;

    // Validate and pass through -ffp-contract option.
    case options::OPT_ffp_contract: {
      StringRef Val = A->getValue();
      if (PreciseFPModel) {
        // -ffp-model=precise enables ffp-contract=fast as a side effect
        // the FPContract value has already been set to a string literal
        // and the Val string isn't a pertinent value.
        ;
      } else if (Val.equals("fast") || Val.equals("on") || Val.equals("off"))
        FPContract = Val;
      else
        D.Diag(diag::err_drv_unsupported_option_argument)
           << A->getOption().getName() << Val;
      break;
    }

    // Validate and pass through -ffp-model option.
    case options::OPT_ffp_model_EQ:
      // This should only occur in the error case
      // since the optID has been replaced by a more granular
      // floating point option.
      break;

    // Validate and pass through -ffp-exception-behavior option.
    case options::OPT_ffp_exception_behavior_EQ: {
      StringRef Val = A->getValue();
      if (!TrappingMathPresent && !FPExceptionBehavior.empty() &&
          !FPExceptionBehavior.equals(Val))
        // Warn that previous value of option is overridden.
        D.Diag(clang::diag::warn_drv_overriding_flag_option)
          << Args.MakeArgString("-ffp-exception-behavior=" + FPExceptionBehavior)
          << Args.MakeArgString("-ffp-exception-behavior=" + Val);
      TrappingMath = TrappingMathPresent = false;
#if INTEL_CUSTOMIZATION
      if ((Val.equals("ignore")) || (Val.equals("fast"))) {
        Val = "ignore";
        FPExceptionBehavior = Val;
      } else if ((Val.equals("safe")) || (Val.equals("maytrap"))) {
        Val = "maytrap";
        FPExceptionBehavior = Val;
      }
#endif // INTEL_CUSTOMIZATION
      else if (Val.equals("strict")) {
        FPExceptionBehavior = Val;
        TrappingMath = TrappingMathPresent = true;
      } else
        D.Diag(diag::err_drv_unsupported_option_argument)
            << A->getOption().getName() << Val;
      break;
    }

    case options::OPT_ffinite_math_only:
      HonorINFs = false;
      HonorNaNs = false;
      break;
    case options::OPT_fno_finite_math_only:
      HonorINFs = true;
      HonorNaNs = true;
      break;

    case options::OPT_funsafe_math_optimizations:
      AssociativeMath = true;
      ReciprocalMath = true;
      SignedZeros = false;
      TrappingMath = false;
      FPExceptionBehavior = "";
      break;
    case options::OPT_fno_unsafe_math_optimizations:
      AssociativeMath = false;
      ReciprocalMath = false;
      SignedZeros = true;
      TrappingMath = true;
      FPExceptionBehavior = "strict";

      // The target may have opted to flush by default, so force IEEE.
      DenormalFPMath = llvm::DenormalMode::getIEEE();
      DenormalFP32Math = llvm::DenormalMode::getIEEE();
      break;

    case options::OPT_Ofast:
      // If -Ofast is the optimization level, then -ffast-math should be enabled
      if (!OFastEnabled)
        continue;
      LLVM_FALLTHROUGH;
    case options::OPT_ffast_math:
      HonorINFs = false;
      HonorNaNs = false;
      MathErrno = false;
      AssociativeMath = true;
      ReciprocalMath = true;
      SignedZeros = false;
      TrappingMath = false;
      RoundingFPMath = false;
      // If fast-math is set then set the fp-contract mode to fast.
      FPContract = "fast";
#if INTEL_CUSTOMIZATION
      DenormalFPMath = llvm::DenormalMode::getPreserveSign();
      DenormalFP32Math = llvm::DenormalMode::getPreserveSign();
#endif // INTEL_CUSTOMIZATION
      break;
    case options::OPT_fno_fast_math:
      HonorINFs = true;
      HonorNaNs = true;
      // Turning on -ffast-math (with either flag) removes the need for
      // MathErrno. However, turning *off* -ffast-math merely restores the
      // toolchain default (which may be false).
      MathErrno = TC.IsMathErrnoDefault();
      AssociativeMath = false;
      ReciprocalMath = false;
      SignedZeros = true;
      TrappingMath = false;
      RoundingFPMath = false;
      // -fno_fast_math restores default denormal and fpcontract handling
      DenormalFPMath = DefaultDenormalFPMath;
      DenormalFP32Math = llvm::DenormalMode::getIEEE();
      FPContract = "";
      break;
    }
    if (StrictFPModel) {
      // If -ffp-model=strict has been specified on command line but
      // subsequent options conflict then emit warning diagnostic.
      if (HonorINFs && HonorNaNs &&
        !AssociativeMath && !ReciprocalMath &&
        SignedZeros && TrappingMath && RoundingFPMath &&
        (FPContract.equals("off") || FPContract.empty()) &&
        DenormalFPMath == llvm::DenormalMode::getIEEE() &&
        DenormalFP32Math == llvm::DenormalMode::getIEEE())
        // OK: Current Arg doesn't conflict with -ffp-model=strict
        ;
      else {
        StrictFPModel = false;
        FPModel = "";
        D.Diag(clang::diag::warn_drv_overriding_flag_option)
            << "-ffp-model=strict" <<
            ((A->getNumValues() == 0) ?  A->getSpelling()
            : Args.MakeArgString(A->getSpelling() + A->getValue()));
      }
    }

    // If we handled this option claim it
    A->claim();
  }

#if INTEL_CUSTOMIZATION
  if (HonorNaNCompares) {
    CmdArgs.push_back("-fhonor-nan-compares");
    HonorNaNs = true;
  }
#endif // INTEL_CUSTOMIZATION

  if (!HonorINFs)
    CmdArgs.push_back("-menable-no-infs");

  if (!HonorNaNs)
    CmdArgs.push_back("-menable-no-nans");

  if (MathErrno)
    CmdArgs.push_back("-fmath-errno");

  if (!MathErrno && AssociativeMath && ReciprocalMath && !SignedZeros &&
      !TrappingMath)
    CmdArgs.push_back("-menable-unsafe-fp-math");

  if (!SignedZeros)
    CmdArgs.push_back("-fno-signed-zeros");

  if (AssociativeMath && !SignedZeros && !TrappingMath)
    CmdArgs.push_back("-mreassociate");

  if (ReciprocalMath)
    CmdArgs.push_back("-freciprocal-math");

  if (TrappingMath) {
    // FP Exception Behavior is also set to strict
    assert(FPExceptionBehavior.equals("strict"));
  }

  // The default is IEEE.
  if (DenormalFPMath != llvm::DenormalMode::getIEEE()) {
    llvm::SmallString<64> DenormFlag;
    llvm::raw_svector_ostream ArgStr(DenormFlag);
    ArgStr << "-fdenormal-fp-math=" << DenormalFPMath;
    CmdArgs.push_back(Args.MakeArgString(ArgStr.str()));
  }

  // Add f32 specific denormal mode flag if it's different.
  if (DenormalFP32Math != DenormalFPMath) {
    llvm::SmallString<64> DenormFlag;
    llvm::raw_svector_ostream ArgStr(DenormFlag);
    ArgStr << "-fdenormal-fp-math-f32=" << DenormalFP32Math;
    CmdArgs.push_back(Args.MakeArgString(ArgStr.str()));
  }

  if (!FPContract.empty())
    CmdArgs.push_back(Args.MakeArgString("-ffp-contract=" + FPContract));

  if (!RoundingFPMath)
    CmdArgs.push_back(Args.MakeArgString("-fno-rounding-math"));

  if (RoundingFPMath && RoundingMathPresent)
    CmdArgs.push_back(Args.MakeArgString("-frounding-math"));

  if (!FPExceptionBehavior.empty())
    CmdArgs.push_back(Args.MakeArgString("-ffp-exception-behavior=" +
                      FPExceptionBehavior));

  ParseMRecip(D, Args, CmdArgs);

  // -ffast-math enables the __FAST_MATH__ preprocessor macro, but check for the
  // individual features enabled by -ffast-math instead of the option itself as
  // that's consistent with gcc's behaviour.
  if (!HonorINFs && !HonorNaNs && !MathErrno && AssociativeMath &&
      ReciprocalMath && !SignedZeros && !TrappingMath && !RoundingFPMath) {
    CmdArgs.push_back("-ffast-math");
    if (FPModel.equals("fast")) {
      if (FPContract.equals("fast"))
        // All set, do nothing.
        ;
      else if (FPContract.empty())
        // Enable -ffp-contract=fast
        CmdArgs.push_back(Args.MakeArgString("-ffp-contract=fast"));
      else
        D.Diag(clang::diag::warn_drv_overriding_flag_option)
          << "-ffp-model=fast"
          << Args.MakeArgString("-ffp-contract=" + FPContract);
    }
  }

  // Handle __FINITE_MATH_ONLY__ similarly.
  if (!HonorINFs && !HonorNaNs)
    CmdArgs.push_back("-ffinite-math-only");

  if (const Arg *A = Args.getLastArg(options::OPT_mfpmath_EQ)) {
    CmdArgs.push_back("-mfpmath");
    CmdArgs.push_back(A->getValue());
  }

  // Disable a codegen optimization for floating-point casts.
  if (Args.hasFlag(options::OPT_fno_strict_float_cast_overflow,
                   options::OPT_fstrict_float_cast_overflow, false))
    CmdArgs.push_back("-fno-strict-float-cast-overflow");
#if INTEL_CUSTOMIZATION
  // Handle Intel options -pc<val> (/Qpc<val> for Windows)
  if (const Arg *A = Args.getLastArg(options::OPT_pc)) {
    StringRef Value(A->getValue());
    if (Value == "32" || Value == "64" || Value == "80")
      CmdArgs.push_back(Args.MakeArgString("-mx87-precision=" + Value));
    else
      D.Diag(diag::err_drv_unsupported_option_argument) << A->getSpelling() <<
          Value;
  }
#endif // INTEL_CUSTOMIZATION
}

static void RenderAnalyzerOptions(const ArgList &Args, ArgStringList &CmdArgs,
                                  const llvm::Triple &Triple,
                                  const InputInfo &Input) {
  // Enable region store model by default.
  CmdArgs.push_back("-analyzer-store=region");

  // Treat blocks as analysis entry points.
  CmdArgs.push_back("-analyzer-opt-analyze-nested-blocks");

  // Add default argument set.
  if (!Args.hasArg(options::OPT__analyzer_no_default_checks)) {
    CmdArgs.push_back("-analyzer-checker=core");
    CmdArgs.push_back("-analyzer-checker=apiModeling");

    if (!Triple.isWindowsMSVCEnvironment()) {
      CmdArgs.push_back("-analyzer-checker=unix");
    } else {
      // Enable "unix" checkers that also work on Windows.
      CmdArgs.push_back("-analyzer-checker=unix.API");
      CmdArgs.push_back("-analyzer-checker=unix.Malloc");
      CmdArgs.push_back("-analyzer-checker=unix.MallocSizeof");
      CmdArgs.push_back("-analyzer-checker=unix.MismatchedDeallocator");
      CmdArgs.push_back("-analyzer-checker=unix.cstring.BadSizeArg");
      CmdArgs.push_back("-analyzer-checker=unix.cstring.NullArg");
    }

    // Disable some unix checkers for PS4.
    if (Triple.isPS4CPU()) {
      CmdArgs.push_back("-analyzer-disable-checker=unix.API");
      CmdArgs.push_back("-analyzer-disable-checker=unix.Vfork");
    }

    if (Triple.isOSDarwin()) {
      CmdArgs.push_back("-analyzer-checker=osx");
      CmdArgs.push_back(
          "-analyzer-checker=security.insecureAPI.decodeValueOfObjCType");
    }
    else if (Triple.isOSFuchsia())
      CmdArgs.push_back("-analyzer-checker=fuchsia");

    CmdArgs.push_back("-analyzer-checker=deadcode");

    if (types::isCXX(Input.getType()))
      CmdArgs.push_back("-analyzer-checker=cplusplus");

    if (!Triple.isPS4CPU()) {
      CmdArgs.push_back("-analyzer-checker=security.insecureAPI.UncheckedReturn");
      CmdArgs.push_back("-analyzer-checker=security.insecureAPI.getpw");
      CmdArgs.push_back("-analyzer-checker=security.insecureAPI.gets");
      CmdArgs.push_back("-analyzer-checker=security.insecureAPI.mktemp");
      CmdArgs.push_back("-analyzer-checker=security.insecureAPI.mkstemp");
      CmdArgs.push_back("-analyzer-checker=security.insecureAPI.vfork");
    }

    // Default nullability checks.
    CmdArgs.push_back("-analyzer-checker=nullability.NullPassedToNonnull");
    CmdArgs.push_back("-analyzer-checker=nullability.NullReturnedFromNonnull");
  }

  // Set the output format. The default is plist, for (lame) historical reasons.
  CmdArgs.push_back("-analyzer-output");
  if (Arg *A = Args.getLastArg(options::OPT__analyzer_output))
    CmdArgs.push_back(A->getValue());
  else
    CmdArgs.push_back("plist");

  // Disable the presentation of standard compiler warnings when using
  // --analyze.  We only want to show static analyzer diagnostics or frontend
  // errors.
  CmdArgs.push_back("-w");

  // Add -Xanalyzer arguments when running as analyzer.
  Args.AddAllArgValues(CmdArgs, options::OPT_Xanalyzer);
}

static void RenderSSPOptions(const Driver &D, const ToolChain &TC,
                             const ArgList &Args, ArgStringList &CmdArgs,
                             bool KernelOrKext) {
  const llvm::Triple &EffectiveTriple = TC.getEffectiveTriple();

  // NVPTX doesn't support stack protectors; from the compiler's perspective, it
  // doesn't even have a stack!
  if (EffectiveTriple.isNVPTX())
    return;

  // -stack-protector=0 is default.
  LangOptions::StackProtectorMode StackProtectorLevel = LangOptions::SSPOff;
  LangOptions::StackProtectorMode DefaultStackProtectorLevel =
      TC.GetDefaultStackProtectorLevel(KernelOrKext);

  if (Arg *A = Args.getLastArg(options::OPT_fno_stack_protector,
                               options::OPT_fstack_protector_all,
                               options::OPT_fstack_protector_strong,
                               options::OPT_fstack_protector)) {
    if (A->getOption().matches(options::OPT_fstack_protector))
      StackProtectorLevel =
          std::max<>(LangOptions::SSPOn, DefaultStackProtectorLevel);
    else if (A->getOption().matches(options::OPT_fstack_protector_strong))
      StackProtectorLevel = LangOptions::SSPStrong;
    else if (A->getOption().matches(options::OPT_fstack_protector_all))
      StackProtectorLevel = LangOptions::SSPReq;
  } else {
    StackProtectorLevel = DefaultStackProtectorLevel;
  }

  if (StackProtectorLevel) {
    CmdArgs.push_back("-stack-protector");
    CmdArgs.push_back(Args.MakeArgString(Twine(StackProtectorLevel)));
  }

  // --param ssp-buffer-size=
  for (const Arg *A : Args.filtered(options::OPT__param)) {
    StringRef Str(A->getValue());
    if (Str.startswith("ssp-buffer-size=")) {
      if (StackProtectorLevel) {
        CmdArgs.push_back("-stack-protector-buffer-size");
        // FIXME: Verify the argument is a valid integer.
        CmdArgs.push_back(Args.MakeArgString(Str.drop_front(16)));
      }
      A->claim();
    }
  }

  const std::string &TripleStr = EffectiveTriple.getTriple();
  if (Arg *A = Args.getLastArg(options::OPT_mstack_protector_guard_EQ)) {
    StringRef Value = A->getValue();
    if (!EffectiveTriple.isX86() && !EffectiveTriple.isAArch64())
      D.Diag(diag::err_drv_unsupported_opt_for_target)
          << A->getAsString(Args) << TripleStr;
    if (EffectiveTriple.isX86() && Value != "tls" && Value != "global") {
      D.Diag(diag::err_drv_invalid_value_with_suggestion)
          << A->getOption().getName() << Value << "tls global";
      return;
    }
    if (EffectiveTriple.isAArch64() && Value != "sysreg" && Value != "global") {
      D.Diag(diag::err_drv_invalid_value_with_suggestion)
          << A->getOption().getName() << Value << "sysreg global";
      return;
    }
    A->render(Args, CmdArgs);
  }

  if (Arg *A = Args.getLastArg(options::OPT_mstack_protector_guard_offset_EQ)) {
    StringRef Value = A->getValue();
    if (!EffectiveTriple.isX86() && !EffectiveTriple.isAArch64())
      D.Diag(diag::err_drv_unsupported_opt_for_target)
          << A->getAsString(Args) << TripleStr;
    int Offset;
    if (Value.getAsInteger(10, Offset)) {
      D.Diag(diag::err_drv_invalid_value) << A->getOption().getName() << Value;
      return;
    }
    A->render(Args, CmdArgs);
  }

  if (Arg *A = Args.getLastArg(options::OPT_mstack_protector_guard_reg_EQ)) {
    StringRef Value = A->getValue();
    if (!EffectiveTriple.isX86() && !EffectiveTriple.isAArch64())
      D.Diag(diag::err_drv_unsupported_opt_for_target)
          << A->getAsString(Args) << TripleStr;
    if (EffectiveTriple.isX86() && (Value != "fs" && Value != "gs")) {
      D.Diag(diag::err_drv_invalid_value_with_suggestion)
          << A->getOption().getName() << Value << "fs gs";
      return;
    }
    if (EffectiveTriple.isAArch64() && Value != "sp_el0") {
      D.Diag(diag::err_drv_invalid_value) << A->getOption().getName() << Value;
      return;
    }
    A->render(Args, CmdArgs);
  }
}

static void RenderSCPOptions(const ToolChain &TC, const ArgList &Args,
                             ArgStringList &CmdArgs) {
  const llvm::Triple &EffectiveTriple = TC.getEffectiveTriple();

  if (!EffectiveTriple.isOSLinux())
    return;

  if (!EffectiveTriple.isX86() && !EffectiveTriple.isSystemZ() &&
      !EffectiveTriple.isPPC64())
    return;

  if (Args.hasFlag(options::OPT_fstack_clash_protection,
                   options::OPT_fno_stack_clash_protection, false))
    CmdArgs.push_back("-fstack-clash-protection");
}

static void RenderTrivialAutoVarInitOptions(const Driver &D,
                                            const ToolChain &TC,
                                            const ArgList &Args,
                                            ArgStringList &CmdArgs) {
  auto DefaultTrivialAutoVarInit = TC.GetDefaultTrivialAutoVarInit();
  StringRef TrivialAutoVarInit = "";

  for (const Arg *A : Args) {
    switch (A->getOption().getID()) {
    default:
      continue;
    case options::OPT_ftrivial_auto_var_init: {
      A->claim();
      StringRef Val = A->getValue();
      if (Val == "uninitialized" || Val == "zero" || Val == "pattern")
        TrivialAutoVarInit = Val;
      else
        D.Diag(diag::err_drv_unsupported_option_argument)
            << A->getOption().getName() << Val;
      break;
    }
    }
  }

  if (TrivialAutoVarInit.empty())
    switch (DefaultTrivialAutoVarInit) {
    case LangOptions::TrivialAutoVarInitKind::Uninitialized:
      break;
    case LangOptions::TrivialAutoVarInitKind::Pattern:
      TrivialAutoVarInit = "pattern";
      break;
    case LangOptions::TrivialAutoVarInitKind::Zero:
      TrivialAutoVarInit = "zero";
      break;
    }

  if (!TrivialAutoVarInit.empty()) {
    if (TrivialAutoVarInit == "zero" && !Args.hasArg(options::OPT_enable_trivial_var_init_zero))
      D.Diag(diag::err_drv_trivial_auto_var_init_zero_disabled);
    CmdArgs.push_back(
        Args.MakeArgString("-ftrivial-auto-var-init=" + TrivialAutoVarInit));
  }

  if (Arg *A =
          Args.getLastArg(options::OPT_ftrivial_auto_var_init_stop_after)) {
    if (!Args.hasArg(options::OPT_ftrivial_auto_var_init) ||
        StringRef(
            Args.getLastArg(options::OPT_ftrivial_auto_var_init)->getValue()) ==
            "uninitialized")
      D.Diag(diag::err_drv_trivial_auto_var_init_stop_after_missing_dependency);
    A->claim();
    StringRef Val = A->getValue();
    if (std::stoi(Val.str()) <= 0)
      D.Diag(diag::err_drv_trivial_auto_var_init_stop_after_invalid_value);
    CmdArgs.push_back(
        Args.MakeArgString("-ftrivial-auto-var-init-stop-after=" + Val));
  }
}

static void RenderOpenCLOptions(const ArgList &Args, ArgStringList &CmdArgs,
                                types::ID InputType) {
  // cl-denorms-are-zero is not forwarded. It is translated into a generic flag
  // for denormal flushing handling based on the target.
  const unsigned ForwardedArguments[] = {
      options::OPT_cl_opt_disable,
      options::OPT_cl_strict_aliasing,
      options::OPT_cl_single_precision_constant,
      options::OPT_cl_finite_math_only,
      options::OPT_cl_kernel_arg_info,
      options::OPT_cl_unsafe_math_optimizations,
      options::OPT_cl_fast_relaxed_math,
      options::OPT_cl_mad_enable,
      options::OPT_cl_no_signed_zeros,
      options::OPT_cl_fp32_correctly_rounded_divide_sqrt,
      options::OPT_cl_uniform_work_group_size
  };

  if (Arg *A = Args.getLastArg(options::OPT_cl_std_EQ)) {
    std::string CLStdStr = std::string("-cl-std=") + A->getValue();
    CmdArgs.push_back(Args.MakeArgString(CLStdStr));
  }

  for (const auto &Arg : ForwardedArguments)
    if (const auto *A = Args.getLastArg(Arg))
      CmdArgs.push_back(Args.MakeArgString(A->getOption().getPrefixedName()));

  // Only add the default headers if we are compiling OpenCL sources.
  if ((types::isOpenCL(InputType) ||
       (Args.hasArg(options::OPT_cl_std_EQ) && types::isSrcFile(InputType))) &&
      !Args.hasArg(options::OPT_cl_no_stdinc)) {
    CmdArgs.push_back("-finclude-default-header");
    CmdArgs.push_back("-fdeclare-opencl-builtins");
  }
}

static void RenderARCMigrateToolOptions(const Driver &D, const ArgList &Args,
                                        ArgStringList &CmdArgs) {
  bool ARCMTEnabled = false;
  if (!Args.hasArg(options::OPT_fno_objc_arc, options::OPT_fobjc_arc)) {
    if (const Arg *A = Args.getLastArg(options::OPT_ccc_arcmt_check,
                                       options::OPT_ccc_arcmt_modify,
                                       options::OPT_ccc_arcmt_migrate)) {
      ARCMTEnabled = true;
      switch (A->getOption().getID()) {
      default: llvm_unreachable("missed a case");
      case options::OPT_ccc_arcmt_check:
        CmdArgs.push_back("-arcmt-action=check");
        break;
      case options::OPT_ccc_arcmt_modify:
        CmdArgs.push_back("-arcmt-action=modify");
        break;
      case options::OPT_ccc_arcmt_migrate:
        CmdArgs.push_back("-arcmt-action=migrate");
        CmdArgs.push_back("-mt-migrate-directory");
        CmdArgs.push_back(A->getValue());

        Args.AddLastArg(CmdArgs, options::OPT_arcmt_migrate_report_output);
        Args.AddLastArg(CmdArgs, options::OPT_arcmt_migrate_emit_arc_errors);
        break;
      }
    }
  } else {
    Args.ClaimAllArgs(options::OPT_ccc_arcmt_check);
    Args.ClaimAllArgs(options::OPT_ccc_arcmt_modify);
    Args.ClaimAllArgs(options::OPT_ccc_arcmt_migrate);
  }

  if (const Arg *A = Args.getLastArg(options::OPT_ccc_objcmt_migrate)) {
    if (ARCMTEnabled)
      D.Diag(diag::err_drv_argument_not_allowed_with)
          << A->getAsString(Args) << "-ccc-arcmt-migrate";

    CmdArgs.push_back("-mt-migrate-directory");
    CmdArgs.push_back(A->getValue());

    if (!Args.hasArg(options::OPT_objcmt_migrate_literals,
                     options::OPT_objcmt_migrate_subscripting,
                     options::OPT_objcmt_migrate_property)) {
      // None specified, means enable them all.
      CmdArgs.push_back("-objcmt-migrate-literals");
      CmdArgs.push_back("-objcmt-migrate-subscripting");
      CmdArgs.push_back("-objcmt-migrate-property");
    } else {
      Args.AddLastArg(CmdArgs, options::OPT_objcmt_migrate_literals);
      Args.AddLastArg(CmdArgs, options::OPT_objcmt_migrate_subscripting);
      Args.AddLastArg(CmdArgs, options::OPT_objcmt_migrate_property);
    }
  } else {
    Args.AddLastArg(CmdArgs, options::OPT_objcmt_migrate_literals);
    Args.AddLastArg(CmdArgs, options::OPT_objcmt_migrate_subscripting);
    Args.AddLastArg(CmdArgs, options::OPT_objcmt_migrate_property);
    Args.AddLastArg(CmdArgs, options::OPT_objcmt_migrate_all);
    Args.AddLastArg(CmdArgs, options::OPT_objcmt_migrate_readonly_property);
    Args.AddLastArg(CmdArgs, options::OPT_objcmt_migrate_readwrite_property);
    Args.AddLastArg(CmdArgs, options::OPT_objcmt_migrate_property_dot_syntax);
    Args.AddLastArg(CmdArgs, options::OPT_objcmt_migrate_annotation);
    Args.AddLastArg(CmdArgs, options::OPT_objcmt_migrate_instancetype);
    Args.AddLastArg(CmdArgs, options::OPT_objcmt_migrate_nsmacros);
    Args.AddLastArg(CmdArgs, options::OPT_objcmt_migrate_protocol_conformance);
    Args.AddLastArg(CmdArgs, options::OPT_objcmt_atomic_property);
    Args.AddLastArg(CmdArgs, options::OPT_objcmt_returns_innerpointer_property);
    Args.AddLastArg(CmdArgs, options::OPT_objcmt_ns_nonatomic_iosonly);
    Args.AddLastArg(CmdArgs, options::OPT_objcmt_migrate_designated_init);
    Args.AddLastArg(CmdArgs, options::OPT_objcmt_whitelist_dir_path);
  }
}

static void RenderBuiltinOptions(const ToolChain &TC, const llvm::Triple &T,
                                 const ArgList &Args, ArgStringList &CmdArgs) {
  // -fbuiltin is default unless -mkernel is used.
  bool UseBuiltins =
      Args.hasFlag(options::OPT_fbuiltin, options::OPT_fno_builtin,
                   !Args.hasArg(options::OPT_mkernel));
  if (!UseBuiltins)
    CmdArgs.push_back("-fno-builtin");

  // -ffreestanding implies -fno-builtin.
  if (Args.hasArg(options::OPT_ffreestanding))
    UseBuiltins = false;

  // Process the -fno-builtin-* options.
  for (const auto &Arg : Args) {
    const Option &O = Arg->getOption();
    if (!O.matches(options::OPT_fno_builtin_))
      continue;

    Arg->claim();

    // If -fno-builtin is specified, then there's no need to pass the option to
    // the frontend.
    if (!UseBuiltins)
      continue;

    StringRef FuncName = Arg->getValue();
    CmdArgs.push_back(Args.MakeArgString("-fno-builtin-" + FuncName));
  }

  // le32-specific flags:
  //  -fno-math-builtin: clang should not convert math builtins to intrinsics
  //                     by default.
  if (TC.getArch() == llvm::Triple::le32)
    CmdArgs.push_back("-fno-math-builtin");
}

bool Driver::getDefaultModuleCachePath(SmallVectorImpl<char> &Result) {
  if (llvm::sys::path::cache_directory(Result)) {
    llvm::sys::path::append(Result, "clang");
    llvm::sys::path::append(Result, "ModuleCache");
    return true;
  }
  return false;
}

static void RenderModulesOptions(Compilation &C, const Driver &D,
                                 const ArgList &Args, const InputInfo &Input,
                                 const InputInfo &Output,
                                 ArgStringList &CmdArgs, bool &HaveModules) {
  // -fmodules enables the use of precompiled modules (off by default).
  // Users can pass -fno-cxx-modules to turn off modules support for
  // C++/Objective-C++ programs.
  bool HaveClangModules = false;
  if (Args.hasFlag(options::OPT_fmodules, options::OPT_fno_modules, false)) {
    bool AllowedInCXX = Args.hasFlag(options::OPT_fcxx_modules,
                                     options::OPT_fno_cxx_modules, true);
    if (AllowedInCXX || !types::isCXX(Input.getType())) {
      CmdArgs.push_back("-fmodules");
      HaveClangModules = true;
    }
  }

  HaveModules |= HaveClangModules;
  if (Args.hasArg(options::OPT_fmodules_ts)) {
    CmdArgs.push_back("-fmodules-ts");
    HaveModules = true;
  }

  // -fmodule-maps enables implicit reading of module map files. By default,
  // this is enabled if we are using Clang's flavor of precompiled modules.
  if (Args.hasFlag(options::OPT_fimplicit_module_maps,
                   options::OPT_fno_implicit_module_maps, HaveClangModules))
    CmdArgs.push_back("-fimplicit-module-maps");

  // -fmodules-decluse checks that modules used are declared so (off by default)
  if (Args.hasFlag(options::OPT_fmodules_decluse,
                   options::OPT_fno_modules_decluse, false))
    CmdArgs.push_back("-fmodules-decluse");

  // -fmodules-strict-decluse is like -fmodule-decluse, but also checks that
  // all #included headers are part of modules.
  if (Args.hasFlag(options::OPT_fmodules_strict_decluse,
                   options::OPT_fno_modules_strict_decluse, false))
    CmdArgs.push_back("-fmodules-strict-decluse");

  // -fno-implicit-modules turns off implicitly compiling modules on demand.
  bool ImplicitModules = false;
  if (!Args.hasFlag(options::OPT_fimplicit_modules,
                    options::OPT_fno_implicit_modules, HaveClangModules)) {
    if (HaveModules)
      CmdArgs.push_back("-fno-implicit-modules");
  } else if (HaveModules) {
    ImplicitModules = true;
    // -fmodule-cache-path specifies where our implicitly-built module files
    // should be written.
    SmallString<128> Path;
    if (Arg *A = Args.getLastArg(options::OPT_fmodules_cache_path))
      Path = A->getValue();

    bool HasPath = true;
    if (C.isForDiagnostics()) {
      // When generating crash reports, we want to emit the modules along with
      // the reproduction sources, so we ignore any provided module path.
      Path = Output.getFilename();
      llvm::sys::path::replace_extension(Path, ".cache");
      llvm::sys::path::append(Path, "modules");
    } else if (Path.empty()) {
      // No module path was provided: use the default.
      HasPath = Driver::getDefaultModuleCachePath(Path);
    }

    // `HasPath` will only be false if getDefaultModuleCachePath() fails.
    // That being said, that failure is unlikely and not caching is harmless.
    if (HasPath) {
      const char Arg[] = "-fmodules-cache-path=";
      Path.insert(Path.begin(), Arg, Arg + strlen(Arg));
      CmdArgs.push_back(Args.MakeArgString(Path));
    }
  }

  if (HaveModules) {
    // -fprebuilt-module-path specifies where to load the prebuilt module files.
    for (const Arg *A : Args.filtered(options::OPT_fprebuilt_module_path)) {
      CmdArgs.push_back(Args.MakeArgString(
          std::string("-fprebuilt-module-path=") + A->getValue()));
      A->claim();
    }
    if (Args.hasFlag(options::OPT_fprebuilt_implicit_modules,
                     options::OPT_fno_prebuilt_implicit_modules, false))
      CmdArgs.push_back("-fprebuilt-implicit-modules");
    if (Args.hasFlag(options::OPT_fmodules_validate_input_files_content,
                     options::OPT_fno_modules_validate_input_files_content,
                     false))
      CmdArgs.push_back("-fvalidate-ast-input-files-content");
  }

  // -fmodule-name specifies the module that is currently being built (or
  // used for header checking by -fmodule-maps).
  Args.AddLastArg(CmdArgs, options::OPT_fmodule_name_EQ);

  // -fmodule-map-file can be used to specify files containing module
  // definitions.
  Args.AddAllArgs(CmdArgs, options::OPT_fmodule_map_file);

  // -fbuiltin-module-map can be used to load the clang
  // builtin headers modulemap file.
  if (Args.hasArg(options::OPT_fbuiltin_module_map)) {
    SmallString<128> BuiltinModuleMap(D.ResourceDir);
    llvm::sys::path::append(BuiltinModuleMap, "include");
    llvm::sys::path::append(BuiltinModuleMap, "module.modulemap");
    if (llvm::sys::fs::exists(BuiltinModuleMap))
      CmdArgs.push_back(
          Args.MakeArgString("-fmodule-map-file=" + BuiltinModuleMap));
  }

  // The -fmodule-file=<name>=<file> form specifies the mapping of module
  // names to precompiled module files (the module is loaded only if used).
  // The -fmodule-file=<file> form can be used to unconditionally load
  // precompiled module files (whether used or not).
  if (HaveModules)
    Args.AddAllArgs(CmdArgs, options::OPT_fmodule_file);
  else
    Args.ClaimAllArgs(options::OPT_fmodule_file);

  // When building modules and generating crashdumps, we need to dump a module
  // dependency VFS alongside the output.
  if (HaveClangModules && C.isForDiagnostics()) {
    SmallString<128> VFSDir(Output.getFilename());
    llvm::sys::path::replace_extension(VFSDir, ".cache");
    // Add the cache directory as a temp so the crash diagnostics pick it up.
    C.addTempFile(Args.MakeArgString(VFSDir));

    llvm::sys::path::append(VFSDir, "vfs");
    CmdArgs.push_back("-module-dependency-dir");
    CmdArgs.push_back(Args.MakeArgString(VFSDir));
  }

  if (HaveClangModules)
    Args.AddLastArg(CmdArgs, options::OPT_fmodules_user_build_path);

  // Pass through all -fmodules-ignore-macro arguments.
  Args.AddAllArgs(CmdArgs, options::OPT_fmodules_ignore_macro);
  Args.AddLastArg(CmdArgs, options::OPT_fmodules_prune_interval);
  Args.AddLastArg(CmdArgs, options::OPT_fmodules_prune_after);

  Args.AddLastArg(CmdArgs, options::OPT_fbuild_session_timestamp);

  if (Arg *A = Args.getLastArg(options::OPT_fbuild_session_file)) {
    if (Args.hasArg(options::OPT_fbuild_session_timestamp))
      D.Diag(diag::err_drv_argument_not_allowed_with)
          << A->getAsString(Args) << "-fbuild-session-timestamp";

    llvm::sys::fs::file_status Status;
    if (llvm::sys::fs::status(A->getValue(), Status))
      D.Diag(diag::err_drv_no_such_file) << A->getValue();
    CmdArgs.push_back(
        Args.MakeArgString("-fbuild-session-timestamp=" +
                           Twine((uint64_t)Status.getLastModificationTime()
                                     .time_since_epoch()
                                     .count())));
  }

  if (Args.getLastArg(options::OPT_fmodules_validate_once_per_build_session)) {
    if (!Args.getLastArg(options::OPT_fbuild_session_timestamp,
                         options::OPT_fbuild_session_file))
      D.Diag(diag::err_drv_modules_validate_once_requires_timestamp);

    Args.AddLastArg(CmdArgs,
                    options::OPT_fmodules_validate_once_per_build_session);
  }

  if (Args.hasFlag(options::OPT_fmodules_validate_system_headers,
                   options::OPT_fno_modules_validate_system_headers,
                   ImplicitModules))
    CmdArgs.push_back("-fmodules-validate-system-headers");

  Args.AddLastArg(CmdArgs, options::OPT_fmodules_disable_diagnostic_validation);
}

static void RenderCharacterOptions(const ArgList &Args, const llvm::Triple &T,
                                   ArgStringList &CmdArgs) {
  // -fsigned-char is default.
  if (const Arg *A = Args.getLastArg(options::OPT_fsigned_char,
                                     options::OPT_fno_signed_char,
                                     options::OPT_funsigned_char,
                                     options::OPT_fno_unsigned_char)) {
    if (A->getOption().matches(options::OPT_funsigned_char) ||
        A->getOption().matches(options::OPT_fno_signed_char)) {
      CmdArgs.push_back("-fno-signed-char");
    }
  } else if (!isSignedCharDefault(T)) {
    CmdArgs.push_back("-fno-signed-char");
  }

  // The default depends on the language standard.
  Args.AddLastArg(CmdArgs, options::OPT_fchar8__t, options::OPT_fno_char8__t);

  if (const Arg *A = Args.getLastArg(options::OPT_fshort_wchar,
                                     options::OPT_fno_short_wchar)) {
    if (A->getOption().matches(options::OPT_fshort_wchar)) {
      CmdArgs.push_back("-fwchar-type=short");
      CmdArgs.push_back("-fno-signed-wchar");
    } else {
      bool IsARM = T.isARM() || T.isThumb() || T.isAArch64();
      CmdArgs.push_back("-fwchar-type=int");
      if (T.isOSzOS() ||
          (IsARM && !(T.isOSWindows() || T.isOSNetBSD() || T.isOSOpenBSD())))
        CmdArgs.push_back("-fno-signed-wchar");
      else
        CmdArgs.push_back("-fsigned-wchar");
    }
  }
#if INTEL_CUSTOMIZATION
  if (Args.hasFlag(options::OPT__SLASH_Zc_wchar_t_,
                   options::OPT__SLASH_Zc_wchar_t, false))
    CmdArgs.push_back("-fno-wchar");
#endif // INTEL_CUSTOMIZATION
}

static void RenderObjCOptions(const ToolChain &TC, const Driver &D,
                              const llvm::Triple &T, const ArgList &Args,
                              ObjCRuntime &Runtime, bool InferCovariantReturns,
                              const InputInfo &Input, ArgStringList &CmdArgs) {
  const llvm::Triple::ArchType Arch = TC.getArch();

  // -fobjc-dispatch-method is only relevant with the nonfragile-abi, and legacy
  // is the default. Except for deployment target of 10.5, next runtime is
  // always legacy dispatch and -fno-objc-legacy-dispatch gets ignored silently.
  if (Runtime.isNonFragile()) {
    if (!Args.hasFlag(options::OPT_fobjc_legacy_dispatch,
                      options::OPT_fno_objc_legacy_dispatch,
                      Runtime.isLegacyDispatchDefaultForArch(Arch))) {
      if (TC.UseObjCMixedDispatch())
        CmdArgs.push_back("-fobjc-dispatch-method=mixed");
      else
        CmdArgs.push_back("-fobjc-dispatch-method=non-legacy");
    }
  }

  // When ObjectiveC legacy runtime is in effect on MacOSX, turn on the option
  // to do Array/Dictionary subscripting by default.
  if (Arch == llvm::Triple::x86 && T.isMacOSX() &&
      Runtime.getKind() == ObjCRuntime::FragileMacOSX && Runtime.isNeXTFamily())
    CmdArgs.push_back("-fobjc-subscripting-legacy-runtime");

  // Allow -fno-objc-arr to trump -fobjc-arr/-fobjc-arc.
  // NOTE: This logic is duplicated in ToolChains.cpp.
  if (isObjCAutoRefCount(Args)) {
    TC.CheckObjCARC();

    CmdArgs.push_back("-fobjc-arc");

    // FIXME: It seems like this entire block, and several around it should be
    // wrapped in isObjC, but for now we just use it here as this is where it
    // was being used previously.
    if (types::isCXX(Input.getType()) && types::isObjC(Input.getType())) {
      if (TC.GetCXXStdlibType(Args) == ToolChain::CST_Libcxx)
        CmdArgs.push_back("-fobjc-arc-cxxlib=libc++");
      else
        CmdArgs.push_back("-fobjc-arc-cxxlib=libstdc++");
    }

    // Allow the user to enable full exceptions code emission.
    // We default off for Objective-C, on for Objective-C++.
    if (Args.hasFlag(options::OPT_fobjc_arc_exceptions,
                     options::OPT_fno_objc_arc_exceptions,
                     /*Default=*/types::isCXX(Input.getType())))
      CmdArgs.push_back("-fobjc-arc-exceptions");
  }

  // Silence warning for full exception code emission options when explicitly
  // set to use no ARC.
  if (Args.hasArg(options::OPT_fno_objc_arc)) {
    Args.ClaimAllArgs(options::OPT_fobjc_arc_exceptions);
    Args.ClaimAllArgs(options::OPT_fno_objc_arc_exceptions);
  }

  // Allow the user to control whether messages can be converted to runtime
  // functions.
  if (types::isObjC(Input.getType())) {
    auto *Arg = Args.getLastArg(
        options::OPT_fobjc_convert_messages_to_runtime_calls,
        options::OPT_fno_objc_convert_messages_to_runtime_calls);
    if (Arg &&
        Arg->getOption().matches(
            options::OPT_fno_objc_convert_messages_to_runtime_calls))
      CmdArgs.push_back("-fno-objc-convert-messages-to-runtime-calls");
  }

  // -fobjc-infer-related-result-type is the default, except in the Objective-C
  // rewriter.
  if (InferCovariantReturns)
    CmdArgs.push_back("-fno-objc-infer-related-result-type");

  // Pass down -fobjc-weak or -fno-objc-weak if present.
  if (types::isObjC(Input.getType())) {
    auto WeakArg =
        Args.getLastArg(options::OPT_fobjc_weak, options::OPT_fno_objc_weak);
    if (!WeakArg) {
      // nothing to do
    } else if (!Runtime.allowsWeak()) {
      if (WeakArg->getOption().matches(options::OPT_fobjc_weak))
        D.Diag(diag::err_objc_weak_unsupported);
    } else {
      WeakArg->render(Args, CmdArgs);
    }
  }

  if (Args.hasArg(options::OPT_fobjc_disable_direct_methods_for_testing))
    CmdArgs.push_back("-fobjc-disable-direct-methods-for-testing");
}

static void RenderDiagnosticsOptions(const Driver &D, const ArgList &Args,
                                     ArgStringList &CmdArgs) {
  bool CaretDefault = true;
  bool ColumnDefault = true;

  if (const Arg *A = Args.getLastArg(options::OPT__SLASH_diagnostics_classic,
                                     options::OPT__SLASH_diagnostics_column,
                                     options::OPT__SLASH_diagnostics_caret)) {
    switch (A->getOption().getID()) {
    case options::OPT__SLASH_diagnostics_caret:
      CaretDefault = true;
      ColumnDefault = true;
      break;
    case options::OPT__SLASH_diagnostics_column:
      CaretDefault = false;
      ColumnDefault = true;
      break;
    case options::OPT__SLASH_diagnostics_classic:
      CaretDefault = false;
      ColumnDefault = false;
      break;
    }
  }

  // -fcaret-diagnostics is default.
  if (!Args.hasFlag(options::OPT_fcaret_diagnostics,
                    options::OPT_fno_caret_diagnostics, CaretDefault))
    CmdArgs.push_back("-fno-caret-diagnostics");

  // -fdiagnostics-fixit-info is default, only pass non-default.
  if (!Args.hasFlag(options::OPT_fdiagnostics_fixit_info,
                    options::OPT_fno_diagnostics_fixit_info))
    CmdArgs.push_back("-fno-diagnostics-fixit-info");

  // Enable -fdiagnostics-show-option by default.
  if (!Args.hasFlag(options::OPT_fdiagnostics_show_option,
                    options::OPT_fno_diagnostics_show_option, true))
    CmdArgs.push_back("-fno-diagnostics-show-option");

  if (const Arg *A =
          Args.getLastArg(options::OPT_fdiagnostics_show_category_EQ)) {
    CmdArgs.push_back("-fdiagnostics-show-category");
    CmdArgs.push_back(A->getValue());
  }

  if (Args.hasFlag(options::OPT_fdiagnostics_show_hotness,
                   options::OPT_fno_diagnostics_show_hotness, false))
    CmdArgs.push_back("-fdiagnostics-show-hotness");

  if (const Arg *A =
          Args.getLastArg(options::OPT_fdiagnostics_hotness_threshold_EQ)) {
    std::string Opt =
        std::string("-fdiagnostics-hotness-threshold=") + A->getValue();
    CmdArgs.push_back(Args.MakeArgString(Opt));
  }

  if (const Arg *A = Args.getLastArg(options::OPT_fdiagnostics_format_EQ)) {
    CmdArgs.push_back("-fdiagnostics-format");
    CmdArgs.push_back(A->getValue());
  }

  if (const Arg *A = Args.getLastArg(
          options::OPT_fdiagnostics_show_note_include_stack,
          options::OPT_fno_diagnostics_show_note_include_stack)) {
    const Option &O = A->getOption();
    if (O.matches(options::OPT_fdiagnostics_show_note_include_stack))
      CmdArgs.push_back("-fdiagnostics-show-note-include-stack");
    else
      CmdArgs.push_back("-fno-diagnostics-show-note-include-stack");
  }

  // Color diagnostics are parsed by the driver directly from argv and later
  // re-parsed to construct this job; claim any possible color diagnostic here
  // to avoid warn_drv_unused_argument and diagnose bad
  // OPT_fdiagnostics_color_EQ values.
  for (const Arg *A : Args) {
    const Option &O = A->getOption();
    if (!O.matches(options::OPT_fcolor_diagnostics) &&
        !O.matches(options::OPT_fdiagnostics_color) &&
        !O.matches(options::OPT_fno_color_diagnostics) &&
        !O.matches(options::OPT_fno_diagnostics_color) &&
        !O.matches(options::OPT_fdiagnostics_color_EQ))
      continue;

    if (O.matches(options::OPT_fdiagnostics_color_EQ)) {
      StringRef Value(A->getValue());
      if (Value != "always" && Value != "never" && Value != "auto")
        D.Diag(diag::err_drv_clang_unsupported)
            << ("-fdiagnostics-color=" + Value).str();
    }
    A->claim();
  }

  if (D.getDiags().getDiagnosticOptions().ShowColors)
    CmdArgs.push_back("-fcolor-diagnostics");

  if (Args.hasArg(options::OPT_fansi_escape_codes))
    CmdArgs.push_back("-fansi-escape-codes");

  if (!Args.hasFlag(options::OPT_fshow_source_location,
                    options::OPT_fno_show_source_location))
    CmdArgs.push_back("-fno-show-source-location");

  if (Args.hasArg(options::OPT_fdiagnostics_absolute_paths))
    CmdArgs.push_back("-fdiagnostics-absolute-paths");

  if (!Args.hasFlag(options::OPT_fshow_column, options::OPT_fno_show_column,
                    ColumnDefault))
    CmdArgs.push_back("-fno-show-column");

  if (!Args.hasFlag(options::OPT_fspell_checking,
                    options::OPT_fno_spell_checking))
    CmdArgs.push_back("-fno-spell-checking");
}

enum class DwarfFissionKind { None, Split, Single };

static DwarfFissionKind getDebugFissionKind(const Driver &D,
                                            const ArgList &Args, Arg *&Arg) {
  Arg = Args.getLastArg(options::OPT_gsplit_dwarf, options::OPT_gsplit_dwarf_EQ,
                        options::OPT_gno_split_dwarf);
  if (!Arg || Arg->getOption().matches(options::OPT_gno_split_dwarf))
    return DwarfFissionKind::None;

  if (Arg->getOption().matches(options::OPT_gsplit_dwarf))
    return DwarfFissionKind::Split;

  StringRef Value = Arg->getValue();
  if (Value == "split")
    return DwarfFissionKind::Split;
  if (Value == "single")
    return DwarfFissionKind::Single;

  D.Diag(diag::err_drv_unsupported_option_argument)
      << Arg->getOption().getName() << Arg->getValue();
  return DwarfFissionKind::None;
}

static void renderDwarfFormat(const Driver &D, const llvm::Triple &T,
                              const ArgList &Args, ArgStringList &CmdArgs,
                              unsigned DwarfVersion) {
  auto *DwarfFormatArg =
      Args.getLastArg(options::OPT_gdwarf64, options::OPT_gdwarf32);
  if (!DwarfFormatArg)
    return;

  if (DwarfFormatArg->getOption().matches(options::OPT_gdwarf64)) {
    if (DwarfVersion < 3)
      D.Diag(diag::err_drv_argument_only_allowed_with)
          << DwarfFormatArg->getAsString(Args) << "DWARFv3 or greater";
    else if (!T.isArch64Bit())
      D.Diag(diag::err_drv_argument_only_allowed_with)
          << DwarfFormatArg->getAsString(Args) << "64 bit architecture";
    else if (!T.isOSBinFormatELF())
      D.Diag(diag::err_drv_argument_only_allowed_with)
          << DwarfFormatArg->getAsString(Args) << "ELF platforms";
  }

  DwarfFormatArg->render(Args, CmdArgs);
}

static void renderDebugOptions(const ToolChain &TC, const Driver &D,
                               const llvm::Triple &T, const ArgList &Args,
                               bool EmitCodeView, bool IRInput,
                               ArgStringList &CmdArgs,
                               codegenoptions::DebugInfoKind &DebugInfoKind,
                               DwarfFissionKind &DwarfFission) {
  // These two forms of profiling info can't be used together.
  if (const Arg *A1 = Args.getLastArg(options::OPT_fpseudo_probe_for_profiling))
    if (const Arg *A2 = Args.getLastArg(options::OPT_fdebug_info_for_profiling))
      D.Diag(diag::err_drv_argument_not_allowed_with)
          << A1->getAsString(Args) << A2->getAsString(Args);

  if (Args.hasFlag(options::OPT_fdebug_info_for_profiling,
                   options::OPT_fno_debug_info_for_profiling, false) &&
      checkDebugInfoOption(
          Args.getLastArg(options::OPT_fdebug_info_for_profiling), Args, D, TC))
    CmdArgs.push_back("-fdebug-info-for-profiling");

  // The 'g' groups options involve a somewhat intricate sequence of decisions
  // about what to pass from the driver to the frontend, but by the time they
  // reach cc1 they've been factored into three well-defined orthogonal choices:
  //  * what level of debug info to generate
  //  * what dwarf version to write
  //  * what debugger tuning to use
  // This avoids having to monkey around further in cc1 other than to disable
  // codeview if not running in a Windows environment. Perhaps even that
  // decision should be made in the driver as well though.
  llvm::DebuggerKind DebuggerTuning = TC.getDefaultDebuggerTuning();

  bool SplitDWARFInlining =
      Args.hasFlag(options::OPT_fsplit_dwarf_inlining,
                   options::OPT_fno_split_dwarf_inlining, false);

  // Normally -gsplit-dwarf is only useful with -gN. For IR input, Clang does
  // object file generation and no IR generation, -gN should not be needed. So
  // allow -gsplit-dwarf with either -gN or IR input.
  if (IRInput || Args.hasArg(options::OPT_g_Group)) {
    Arg *SplitDWARFArg;
    DwarfFission = getDebugFissionKind(D, Args, SplitDWARFArg);
    if (DwarfFission != DwarfFissionKind::None &&
        !checkDebugInfoOption(SplitDWARFArg, Args, D, TC)) {
      DwarfFission = DwarfFissionKind::None;
      SplitDWARFInlining = false;
    }
  }
  if (const Arg *A = Args.getLastArg(options::OPT_g_Group)) {
    DebugInfoKind = codegenoptions::LimitedDebugInfo;

    // If the last option explicitly specified a debug-info level, use it.
    if (checkDebugInfoOption(A, Args, D, TC) &&
        A->getOption().matches(options::OPT_gN_Group)) {
      DebugInfoKind = DebugLevelToInfoKind(*A);
      // For -g0 or -gline-tables-only, drop -gsplit-dwarf. This gets a bit more
      // complicated if you've disabled inline info in the skeleton CUs
      // (SplitDWARFInlining) - then there's value in composing split-dwarf and
      // line-tables-only, so let those compose naturally in that case.
      if (DebugInfoKind == codegenoptions::NoDebugInfo ||
          DebugInfoKind == codegenoptions::DebugDirectivesOnly ||
          (DebugInfoKind == codegenoptions::DebugLineTablesOnly &&
           SplitDWARFInlining))
        DwarfFission = DwarfFissionKind::None;
    }
  }

  // If a debugger tuning argument appeared, remember it.
  if (const Arg *A =
          Args.getLastArg(options::OPT_gTune_Group, options::OPT_ggdbN_Group)) {
    if (checkDebugInfoOption(A, Args, D, TC)) {
      if (A->getOption().matches(options::OPT_glldb))
        DebuggerTuning = llvm::DebuggerKind::LLDB;
      else if (A->getOption().matches(options::OPT_gsce))
        DebuggerTuning = llvm::DebuggerKind::SCE;
      else if (A->getOption().matches(options::OPT_gdbx))
        DebuggerTuning = llvm::DebuggerKind::DBX;
      else
        DebuggerTuning = llvm::DebuggerKind::GDB;
    }
  }

  // If a -gdwarf argument appeared, remember it.
  const Arg *GDwarfN = getDwarfNArg(Args);
  bool EmitDwarf = false;
  if (GDwarfN) {
    if (checkDebugInfoOption(GDwarfN, Args, D, TC))
      EmitDwarf = true;
    else
      GDwarfN = nullptr;
  }

  if (const Arg *A = Args.getLastArg(options::OPT_gcodeview)) {
    if (checkDebugInfoOption(A, Args, D, TC))
      EmitCodeView = true;
  }

  // If the user asked for debug info but did not explicitly specify -gcodeview
  // or -gdwarf, ask the toolchain for the default format.
  if (!EmitCodeView && !EmitDwarf &&
      DebugInfoKind != codegenoptions::NoDebugInfo) {
    switch (TC.getDefaultDebugFormat()) {
    case codegenoptions::DIF_CodeView:
      EmitCodeView = true;
      break;
    case codegenoptions::DIF_DWARF:
      EmitDwarf = true;
      break;
    }
  }

  unsigned RequestedDWARFVersion = 0; // DWARF version requested by the user
  unsigned EffectiveDWARFVersion = 0; // DWARF version TC can generate. It may
                                      // be lower than what the user wanted.
  unsigned DefaultDWARFVersion = ParseDebugDefaultVersion(TC, Args);
  if (EmitDwarf) {
    // Start with the platform default DWARF version
    RequestedDWARFVersion = TC.GetDefaultDwarfVersion();
    assert(RequestedDWARFVersion &&
           "toolchain default DWARF version must be nonzero");

    // If the user specified a default DWARF version, that takes precedence
    // over the platform default.
    if (DefaultDWARFVersion)
      RequestedDWARFVersion = DefaultDWARFVersion;

    // Override with a user-specified DWARF version
    if (GDwarfN)
      if (auto ExplicitVersion = DwarfVersionNum(GDwarfN->getSpelling()))
        RequestedDWARFVersion = ExplicitVersion;
    // Clamp effective DWARF version to the max supported by the toolchain.
    EffectiveDWARFVersion =
        std::min(RequestedDWARFVersion, TC.getMaxDwarfVersion());
  }

  // -gline-directives-only supported only for the DWARF debug info.
  if (RequestedDWARFVersion == 0 &&
      DebugInfoKind == codegenoptions::DebugDirectivesOnly)
    DebugInfoKind = codegenoptions::NoDebugInfo;

  // strict DWARF is set to false by default. But for DBX, we need it to be set
  // as true by default.
  if (const Arg *A = Args.getLastArg(options::OPT_gstrict_dwarf))
    (void)checkDebugInfoOption(A, Args, D, TC);
  if (Args.hasFlag(options::OPT_gstrict_dwarf, options::OPT_gno_strict_dwarf,
                   DebuggerTuning == llvm::DebuggerKind::DBX))
    CmdArgs.push_back("-gstrict-dwarf");

  // And we handle flag -grecord-gcc-switches later with DWARFDebugFlags.
  Args.ClaimAllArgs(options::OPT_g_flags_Group);

  // Column info is included by default for everything except SCE and
  // CodeView. Clang doesn't track end columns, just starting columns, which,
  // in theory, is fine for CodeView (and PDB).  In practice, however, the
  // Microsoft debuggers don't handle missing end columns well, and the AIX
  // debugger DBX also doesn't handle the columns well, so it's better not to
  // include any column info.
  if (const Arg *A = Args.getLastArg(options::OPT_gcolumn_info))
    (void)checkDebugInfoOption(A, Args, D, TC);
  if (!Args.hasFlag(options::OPT_gcolumn_info, options::OPT_gno_column_info,
                    !EmitCodeView &&
                        (DebuggerTuning != llvm::DebuggerKind::SCE &&
                         DebuggerTuning != llvm::DebuggerKind::DBX)))
    CmdArgs.push_back("-gno-column-info");

  // FIXME: Move backend command line options to the module.
  // If -gline-tables-only or -gline-directives-only is the last option it wins.
  if (const Arg *A = Args.getLastArg(options::OPT_gmodules))
    if (checkDebugInfoOption(A, Args, D, TC)) {
      if (DebugInfoKind != codegenoptions::DebugLineTablesOnly &&
          DebugInfoKind != codegenoptions::DebugDirectivesOnly) {
        DebugInfoKind = codegenoptions::LimitedDebugInfo;
        CmdArgs.push_back("-dwarf-ext-refs");
        CmdArgs.push_back("-fmodule-format=obj");
      }
    }

  if (T.isOSBinFormatELF() && SplitDWARFInlining)
    CmdArgs.push_back("-fsplit-dwarf-inlining");

  // After we've dealt with all combinations of things that could
  // make DebugInfoKind be other than None or DebugLineTablesOnly,
  // figure out if we need to "upgrade" it to standalone debug info.
  // We parse these two '-f' options whether or not they will be used,
  // to claim them even if you wrote "-fstandalone-debug -gline-tables-only"
  bool NeedFullDebug = Args.hasFlag(
      options::OPT_fstandalone_debug, options::OPT_fno_standalone_debug,
      DebuggerTuning == llvm::DebuggerKind::LLDB ||
          TC.GetDefaultStandaloneDebug());
  if (const Arg *A = Args.getLastArg(options::OPT_fstandalone_debug))
    (void)checkDebugInfoOption(A, Args, D, TC);

  if (DebugInfoKind == codegenoptions::LimitedDebugInfo) {
    if (Args.hasFlag(options::OPT_fno_eliminate_unused_debug_types,
                     options::OPT_feliminate_unused_debug_types, false))
      DebugInfoKind = codegenoptions::UnusedTypeInfo;
    else if (NeedFullDebug)
      DebugInfoKind = codegenoptions::FullDebugInfo;
  }

#if INTEL_CUSTOMIZATION
  if (D.IsIntelMode() && DebugInfoKind == codegenoptions::DebugInfoConstructor)
    DebugInfoKind = codegenoptions::LimitedDebugInfo;
#endif // INTEL_CUSTOMIZATION

  if (Args.hasFlag(options::OPT_gembed_source, options::OPT_gno_embed_source,
                   false)) {
    // Source embedding is a vendor extension to DWARF v5. By now we have
    // checked if a DWARF version was stated explicitly, and have otherwise
    // fallen back to the target default, so if this is still not at least 5
    // we emit an error.
    const Arg *A = Args.getLastArg(options::OPT_gembed_source);
    if (RequestedDWARFVersion < 5)
      D.Diag(diag::err_drv_argument_only_allowed_with)
          << A->getAsString(Args) << "-gdwarf-5";
    else if (EffectiveDWARFVersion < 5)
      // The toolchain has reduced allowed dwarf version, so we can't enable
      // -gembed-source.
      D.Diag(diag::warn_drv_dwarf_version_limited_by_target)
          << A->getAsString(Args) << TC.getTripleString() << 5
          << EffectiveDWARFVersion;
    else if (checkDebugInfoOption(A, Args, D, TC))
      CmdArgs.push_back("-gembed-source");
  }

#if INTEL_CUSTOMIZATION
  // Pass -traceback to the cc1 and require the minimal debug info if
  // necessary.
  if (Args.hasArg(options::OPT_traceback)) {
    if (!T.isX86()) {
      D.Diag(diag::err_drv_unsupported_opt_for_target)
          << Args.getLastArg(options::OPT_traceback)->getAsString(Args)
          << T.str();
    } else {
      CmdArgs.push_back("-traceback");
      // traceback needs debug info about line and PC delta at least.
      if (DebugInfoKind < codegenoptions::DebugDirectivesOnly)
        DebugInfoKind = codegenoptions::DebugDirectivesOnly;
    }
  }
#endif // INTEL_CUSTOMIZATION

  if (EmitCodeView) {
    CmdArgs.push_back("-gcodeview");

    // Emit codeview type hashes if requested.
    if (Args.hasFlag(options::OPT_gcodeview_ghash,
                     options::OPT_gno_codeview_ghash, false)) {
      CmdArgs.push_back("-gcodeview-ghash");
    }
  }

  // Omit inline line tables if requested.
  if (Args.hasFlag(options::OPT_gno_inline_line_tables,
                   options::OPT_ginline_line_tables, false)) {
    CmdArgs.push_back("-gno-inline-line-tables");
  }

  // When emitting remarks, we need at least debug lines in the output.
  if (willEmitRemarks(Args) &&
      DebugInfoKind <= codegenoptions::DebugDirectivesOnly)
    DebugInfoKind = codegenoptions::DebugLineTablesOnly;

  // Adjust the debug info kind for the given toolchain.
  TC.adjustDebugInfoKind(DebugInfoKind, Args);

  RenderDebugEnablingArgs(Args, CmdArgs, DebugInfoKind, EffectiveDWARFVersion,
                          DebuggerTuning);

  // -fdebug-macro turns on macro debug info generation.
  if (Args.hasFlag(options::OPT_fdebug_macro, options::OPT_fno_debug_macro,
                   false))
    if (checkDebugInfoOption(Args.getLastArg(options::OPT_fdebug_macro), Args,
                             D, TC))
      CmdArgs.push_back("-debug-info-macro");

  // -ggnu-pubnames turns on gnu style pubnames in the backend.
  const auto *PubnamesArg =
      Args.getLastArg(options::OPT_ggnu_pubnames, options::OPT_gno_gnu_pubnames,
                      options::OPT_gpubnames, options::OPT_gno_pubnames);
  if (DwarfFission != DwarfFissionKind::None ||
      (PubnamesArg && checkDebugInfoOption(PubnamesArg, Args, D, TC)))
    if (!PubnamesArg ||
        (!PubnamesArg->getOption().matches(options::OPT_gno_gnu_pubnames) &&
         !PubnamesArg->getOption().matches(options::OPT_gno_pubnames)))
      CmdArgs.push_back(PubnamesArg && PubnamesArg->getOption().matches(
                                           options::OPT_gpubnames)
                            ? "-gpubnames"
                            : "-ggnu-pubnames");

  if (Args.hasFlag(options::OPT_fdebug_ranges_base_address,
                   options::OPT_fno_debug_ranges_base_address, false)) {
    CmdArgs.push_back("-fdebug-ranges-base-address");
  }

#if INTEL_CUSTOMIZATION
  if (Args.hasFlag(options::OPT_fmerge_debug_strings,
                   options::OPT_fno_merge_debug_strings, false)) {
    CmdArgs.push_back("-mllvm");
    CmdArgs.push_back("-dwarf-inlined-strings=Disable");
  }

  if (Args.hasFlag(options::OPT_fno_merge_debug_strings,
                   options::OPT_fmerge_debug_strings, false)) {
    CmdArgs.push_back("-mllvm");
    CmdArgs.push_back("-dwarf-inlined-strings=Enable");
  }
#endif // INTEL_CUSTOMIZATION

  // -gdwarf-aranges turns on the emission of the aranges section in the
  // backend.
  // Always enabled for SCE tuning.
  bool NeedAranges = DebuggerTuning == llvm::DebuggerKind::SCE;
  if (const Arg *A = Args.getLastArg(options::OPT_gdwarf_aranges))
    NeedAranges = checkDebugInfoOption(A, Args, D, TC) || NeedAranges;
  if (NeedAranges) {
    CmdArgs.push_back("-mllvm");
    CmdArgs.push_back("-generate-arange-section");
  }

  if (Args.hasFlag(options::OPT_fforce_dwarf_frame,
                   options::OPT_fno_force_dwarf_frame, false))
    CmdArgs.push_back("-fforce-dwarf-frame");

  if (Args.hasFlag(options::OPT_fdebug_types_section,
                   options::OPT_fno_debug_types_section, false)) {
    if (!(T.isOSBinFormatELF() || T.isOSBinFormatWasm())) {
      D.Diag(diag::err_drv_unsupported_opt_for_target)
          << Args.getLastArg(options::OPT_fdebug_types_section)
                 ->getAsString(Args)
          << T.getTriple();
    } else if (checkDebugInfoOption(
                   Args.getLastArg(options::OPT_fdebug_types_section), Args, D,
                   TC)) {
      CmdArgs.push_back("-mllvm");
      CmdArgs.push_back("-generate-type-units");
    }
  }

  // Decide how to render forward declarations of template instantiations.
  // SCE wants full descriptions, others just get them in the name.
  if (DebuggerTuning == llvm::DebuggerKind::SCE)
    CmdArgs.push_back("-debug-forward-template-params");

  // Do we need to explicitly import anonymous namespaces into the parent
  // scope?
  if (DebuggerTuning == llvm::DebuggerKind::SCE)
    CmdArgs.push_back("-dwarf-explicit-import");

  renderDwarfFormat(D, T, Args, CmdArgs, EffectiveDWARFVersion);
  RenderDebugInfoCompressionArgs(Args, CmdArgs, D, TC);

#if INTEL_CUSTOMIZATION
  if (Args.hasFlag(options::OPT_gintel_opencl_builtin_types,
                   options::OPT_gno_intel_opencl_builtin_types,
                   false))
      CmdArgs.push_back("-gintel-opencl-builtin-types");
  if (const Arg *A = Args.getLastArg(options::OPT_mdebug_line_version_EQ)) {
    StringRef Value = A->getValue();
    CmdArgs.push_back("-mllvm");
    CmdArgs.push_back(Args.MakeArgString("-debug-line-version=" + Twine(Value)));
  }
#endif // INTEL_CUSTOMIZATION
}

#if INTEL_CUSTOMIZATION
static void RenderUnrollOptions(const Driver &D, const ArgList &Args,
                                ArgStringList &CmdArgs) {
  Arg *A = Args.getLastArg(options::OPT_funroll_loops,
                           options::OPT_fno_unroll_loops, options::OPT_unroll);
  if (!A)
    return;
  // Handle -unroll first
  if (A->getOption().matches(options::OPT_unroll)) {
    StringRef Value(A->getValue());
    if (Value.empty()) {
      CmdArgs.push_back("-funroll-loops");
      return;
    }
    int ValInt = 0;
    if (Value.getAsInteger(0, ValInt)) {
      D.Diag(diag::err_drv_invalid_argument_to_option)
          << Value << A->getOption().getName();
      return;
    }
    if (ValInt == 0) {
      CmdArgs.push_back("-fno-unroll-loops");
      return;
    }
    CmdArgs.push_back("-funroll-loops");
    // The additional unroll factor is handled in addIntelOptimizationArgs()
    return;
  }
  CmdArgs.push_back(Args.MakeArgString(A->getAsString(Args)));
}

static std::string getMSVCOptimizationLevel(const Arg &A) {
  // We need to handle SLASH_O variants for SPIR OpenMP offloading.
  // FIXME: This should be automatically handled with a TranslateArg
  // pass for SPIR offload on Windows, but that isn't happening.
  StringRef OptLevel;
  OptLevel = llvm::StringSwitch<StringRef>(A.getValue())
                 .Cases("1", "s", "s")
                 .Cases("2", "x", "t", "2")
                 .Case("3", "3")
                 .Case("d", "0")
                 .Default("");
  if (!OptLevel.empty())
    return std::string("-O" + OptLevel.str());
  return "";
}
#endif // INTEL_CUSTOMIZATION

/// Check whether the given input tree contains any wrapper actions
static bool ContainsWrapperAction(const Action *A) {
  if (isa<OffloadWrapperJobAction>(A))
    return true;
  for (const auto &AI : A->inputs())
    if (ContainsWrapperAction(AI))
      return true;

  return false;
}

// Put together an external compiler compilation call which is used instead
// of the clang invocation for the host compile of an offload compilation.
// Enabling command line:  clang++ -fsycl -fsycl-host-compiler=<HostExe>
//                         <ClangOpts> -fsycl-host-compiler-options=<HostOpts>
// Any <ClangOpts> used which are phase limiting (preprocessing, assembly,
// object generation) are specifically handled here by specifying the
// equivalent phase limiting option(s).
// It is expected that any user <HostOpts> options passed will be placed
// after any implied options set here.  This will have overriding behaviors
// for any options which are considered to be evaluated from left to right.
// Specifying any <HostOpts> option which conficts any of the implied options
// will result in undefined behavior.  Potential conflicting options:
//  * Output specification options (-o, -Fo, -Fa, etc)
//  * Phase limiting options (-E, -c, -P, etc)
void Clang::ConstructHostCompilerJob(Compilation &C, const JobAction &JA,
                                     const InputInfo &Output,
                                     const InputInfoList &Inputs,
                                     const llvm::opt::ArgList &TCArgs) const {

  // The Host compilation step that occurs here is constructed based on the
  // input from the user.  This consists of the compiler to call and the
  // options that will be used during the compilation.
  ArgStringList HostCompileArgs;
  const InputInfo &InputFile = Inputs.front();
  const ToolChain &TC = getToolChain();

  // Input file.
  HostCompileArgs.push_back(InputFile.getFilename());

  // When performing the host compilation, we are expecting to only be
  // creating intermediate files, namely preprocessor output, assembly or
  // object files.
  // We are making assumptions in regards to what options are used to
  // generate these intermediate files.
  //                gcc/g++/clang/clang++/default | cl
  //  Object:                   -c                | -c
  //  Preprocessed:             -E                | -P -Fi<file>
  //  Assembly:                 -S                | -c -Fa<file>
  //  Header Input:        -include <file>        | -FI <file>
  //
  // The options used are determined by the compiler name and target triple.
  Arg *HostCompilerDefArg =
      TCArgs.getLastArg(options::OPT_fsycl_host_compiler_EQ);
  assert(HostCompilerDefArg && "Expected host compiler designation.");

  bool OutputAdded = false;
  StringRef CompilerName =
      llvm::sys::path::stem(HostCompilerDefArg->getValue());
  if (CompilerName.empty())
    TC.getDriver().Diag(diag::err_drv_missing_arg_mtp)
        << HostCompilerDefArg->getAsString(TCArgs);
  // FIXME: Consider requiring user input to specify a compatibility class
  // to determine the type of host compiler being used.
  SmallVector<StringRef, 4> MSVCCompilers = {"cl", "clang-cl", "icl"};
  bool IsMSVCHostCompiler =
      std::find(MSVCCompilers.begin(), MSVCCompilers.end(), CompilerName) !=
      MSVCCompilers.end();

  auto addMSVCOutputFile = [&](StringRef Opt) {
    SmallString<128> OutOpt(Opt);
    OutOpt += Output.getFilename();
    HostCompileArgs.push_back(TCArgs.MakeArgString(OutOpt));
    OutputAdded = true;
  };
  // FIXME: Reuse existing toolchains which are already supported to put
  // together the options.
  // FIXME: For any potential obscure host compilers that do not use the
  // 'standard' set of options, we should provide a user interface that allows
  // users to override the implied options.
  if (isa<PreprocessJobAction>(JA)) {
    if (IsMSVCHostCompiler) {
      // Check the output file, if it is 'stdout' we want to use -E.
      if (StringRef(Output.getFilename()).equals("-")) {
        HostCompileArgs.push_back("-E");
        OutputAdded = true;
      } else {
        HostCompileArgs.push_back("-P");
        addMSVCOutputFile("-Fi");
      }
    } else
      HostCompileArgs.push_back("-E");

    // Add the integration header.
    StringRef Header =
        TC.getDriver().getIntegrationHeader(InputFile.getBaseInput());
    if (types::getPreprocessedType(InputFile.getType()) != types::TY_INVALID &&
        !Header.empty()) {
      HostCompileArgs.push_back(IsMSVCHostCompiler ? "-FI" : "-include");
      HostCompileArgs.push_back(TCArgs.MakeArgString(Header));
    }
  } else if (isa<AssembleJobAction>(JA)) {
    HostCompileArgs.push_back("-c");
    if (IsMSVCHostCompiler)
      addMSVCOutputFile("-Fo");
  } else {
    assert((isa<CompileJobAction, BackendJobAction>(JA)) &&
           "Invalid action for external host compilation tool.");
    if (JA.getType() == types::TY_PP_Asm) {
      if (IsMSVCHostCompiler) {
        HostCompileArgs.push_back("-c");
        addMSVCOutputFile("-Fa");
        // The MSVC Compiler does not have a way to just create the assembly
        // file so we create the assembly file and object file, and redirect
        // the object file to a temporary.
        std::string ObjTmpName = C.getDriver().GetTemporaryPath("host", "obj");
        StringRef WrapperFileName =
            C.addTempFile(C.getArgs().MakeArgString(ObjTmpName));
        SmallString<128> ObjOutOpt("-Fo");
        ObjOutOpt += WrapperFileName;
        HostCompileArgs.push_back(C.getArgs().MakeArgString(ObjOutOpt));
      } else
        HostCompileArgs.push_back("-S");
    } else {
      TC.getDriver().Diag(diag::err_drv_output_type_with_host_compiler);
    }
  }

  // Add default header search directories.
  SmallString<128> BaseDir(C.getDriver().Dir);
  llvm::sys::path::append(BaseDir, "..", "include");
  SmallString<128> SYCLDir(BaseDir);
  llvm::sys::path::append(SYCLDir, "sycl");
  HostCompileArgs.push_back("-I");
  HostCompileArgs.push_back(TCArgs.MakeArgString(SYCLDir));
  HostCompileArgs.push_back("-I");
  HostCompileArgs.push_back(TCArgs.MakeArgString(BaseDir));

  if (!OutputAdded) {
    // Add output file to the command line.  This is assumed to be prefaced
    // with the '-o' option that is used to designate the output file.
    HostCompileArgs.push_back("-o");
    HostCompileArgs.push_back(Output.getFilename());
  }

  SmallString<128> ExecPath;
  if (HostCompilerDefArg) {
    ExecPath = HostCompilerDefArg->getValue();
    if (!ExecPath.empty() && ExecPath == llvm::sys::path::stem(ExecPath))
      ExecPath = TC.GetProgramPath(ExecPath.c_str());
  }

  // Add any user-specified arguments.
  if (Arg *HostCompilerOptsArg =
          TCArgs.getLastArg(options::OPT_fsycl_host_compiler_options_EQ)) {
    SmallVector<const char *, 8> TargetArgs;
    llvm::BumpPtrAllocator BPA;
    llvm::StringSaver S(BPA);
    // Tokenize the string.
    llvm::cl::TokenizeGNUCommandLine(HostCompilerOptsArg->getValue(), S,
                                     TargetArgs);
    llvm::transform(TargetArgs, std::back_inserter(HostCompileArgs),
                    [&TCArgs](StringRef A) { return TCArgs.MakeArgString(A); });
  }
  const Tool *T = TC.SelectTool(JA);
  auto Cmd = std::make_unique<Command>(JA, *T, ResponseFileSupport::None(),
                                       TCArgs.MakeArgString(ExecPath),
                                       HostCompileArgs, None);

  C.addCommand(std::move(Cmd));
}

void Clang::ConstructJob(Compilation &C, const JobAction &JA,
                         const InputInfo &Output, const InputInfoList &Inputs,
                         const ArgList &Args, const char *LinkingOutput) const {
  const auto &TC = getToolChain();
  const llvm::Triple &RawTriple = TC.getTriple();
  const llvm::Triple &Triple = TC.getEffectiveTriple();
  const std::string &TripleStr = Triple.getTriple();

  bool KernelOrKext =
      Args.hasArg(options::OPT_mkernel, options::OPT_fapple_kext);
  const Driver &D = TC.getDriver();
  ArgStringList CmdArgs;

  // Check number of inputs for sanity. We need at least one input.
  assert(Inputs.size() >= 1 && "Must have at least one input.");
  // CUDA/HIP compilation may have multiple inputs (source file + results of
  // device-side compilations).
  // OpenMP device jobs take the host IR as a second input.
  // SYCL host jobs accept the integration header from the device-side
  // compilation as a second input.
  // Module precompilation accepts a list of header files to include as part
  // of the module.
  // All other jobs are expected to have exactly one input.
  bool IsCuda = JA.isOffloading(Action::OFK_Cuda);
  bool IsCudaDevice = JA.isDeviceOffloading(Action::OFK_Cuda);
  bool IsHIP = JA.isOffloading(Action::OFK_HIP);
  bool IsHIPDevice = JA.isDeviceOffloading(Action::OFK_HIP);
  bool IsOpenMPDevice = JA.isDeviceOffloading(Action::OFK_OpenMP);
  bool IsSYCLOffloadDevice = JA.isDeviceOffloading(Action::OFK_SYCL);
  bool IsSYCL = JA.isOffloading(Action::OFK_SYCL);
  bool IsHeaderModulePrecompile = isa<HeaderModulePrecompileJobAction>(JA);
  assert((IsCuda || IsHIP || (IsOpenMPDevice && Inputs.size() == 2) || IsSYCL ||
          IsHeaderModulePrecompile || Inputs.size() == 1) &&
         "Unable to handle multiple inputs.");

  // Perform the SYCL host compilation using an external compiler if the user
  // requested.
  if (Args.hasArg(options::OPT_fsycl_host_compiler_EQ) && IsSYCL &&
      !IsSYCLOffloadDevice) {
    ConstructHostCompilerJob(C, JA, Output, Inputs, Args);
    return;
  }
  bool IsDeviceOffloadAction = !(JA.isDeviceOffloading(Action::OFK_None) ||
                                 JA.isDeviceOffloading(Action::OFK_Host));
  bool IsUsingLTO = D.isUsingLTO(IsDeviceOffloadAction);
  auto LTOMode = D.getLTOMode(IsDeviceOffloadAction);

  // A header module compilation doesn't have a main input file, so invent a
  // fake one as a placeholder.
  const char *ModuleName = [&]{
    auto *ModuleNameArg = Args.getLastArg(options::OPT_fmodule_name_EQ);
    return ModuleNameArg ? ModuleNameArg->getValue() : "";
  }();
  InputInfo HeaderModuleInput(Inputs[0].getType(), ModuleName, ModuleName);

  const InputInfo &Input =
      IsHeaderModulePrecompile ? HeaderModuleInput : Inputs[0];

  InputInfoList ModuleHeaderInputs;
  const InputInfo *CudaDeviceInput = nullptr;
  const InputInfo *OpenMPDeviceInput = nullptr;
  const InputInfo *SYCLDeviceInput = nullptr;
  for (const InputInfo &I : Inputs) {
    if (&I == &Input) {
      // This is the primary input.
    } else if (IsHeaderModulePrecompile &&
               types::getPrecompiledType(I.getType()) == types::TY_PCH) {
      types::ID Expected = HeaderModuleInput.getType();
      if (I.getType() != Expected) {
        D.Diag(diag::err_drv_module_header_wrong_kind)
            << I.getFilename() << types::getTypeName(I.getType())
            << types::getTypeName(Expected);
      }
      ModuleHeaderInputs.push_back(I);
    } else if ((IsCuda || IsHIP) && !CudaDeviceInput) {
      CudaDeviceInput = &I;
    } else if (IsOpenMPDevice && !OpenMPDeviceInput) {
      OpenMPDeviceInput = &I;
    } else if (IsSYCL && !SYCLDeviceInput) {
      SYCLDeviceInput = &I;
    } else {
      llvm_unreachable("unexpectedly given multiple inputs");
    }
  }

  const llvm::Triple *AuxTriple =
      (IsSYCL || IsCuda || IsHIP) ? TC.getAuxTriple() : nullptr;
  bool IsWindowsMSVC = RawTriple.isWindowsMSVCEnvironment();
  bool IsIAMCU = RawTriple.isOSIAMCU();

  // Adjust IsWindowsXYZ for CUDA/HIP/SYCL compilations.  Even when compiling in
  // device mode (i.e., getToolchain().getTriple() is NVPTX/AMDGCN, not
  // Windows), we need to pass Windows-specific flags to cc1.
  if (IsCuda || IsHIP || IsSYCL)
    IsWindowsMSVC |= AuxTriple && AuxTriple->isWindowsMSVCEnvironment();

  // C++ is not supported for IAMCU.
  if (IsIAMCU && types::isCXX(Input.getType()))
    D.Diag(diag::err_drv_clang_unsupported) << "C++ for IAMCU";

  // Invoke ourselves in -cc1 mode.
  //
  // FIXME: Implement custom jobs for internal actions.
  CmdArgs.push_back("-cc1");

  // Add the "effective" target triple.
  CmdArgs.push_back("-triple");
  CmdArgs.push_back(Args.MakeArgString(TripleStr));

  if (const Arg *MJ = Args.getLastArg(options::OPT_MJ)) {
    DumpCompilationDatabase(C, MJ->getValue(), TripleStr, Output, Input, Args);
    Args.ClaimAllArgs(options::OPT_MJ);
  } else if (const Arg *GenCDBFragment =
                 Args.getLastArg(options::OPT_gen_cdb_fragment_path)) {
    DumpCompilationDatabaseFragmentToDir(GenCDBFragment->getValue(), C,
                                         TripleStr, Output, Input, Args);
    Args.ClaimAllArgs(options::OPT_gen_cdb_fragment_path);
  }

  if (IsCuda || IsHIP) {
    // We have to pass the triple of the host if compiling for a CUDA/HIP device
    // and vice-versa.
    std::string NormalizedTriple;
    if (JA.isDeviceOffloading(Action::OFK_Cuda) ||
        JA.isDeviceOffloading(Action::OFK_HIP))
      NormalizedTriple = C.getSingleOffloadToolChain<Action::OFK_Host>()
                             ->getTriple()
                             .normalize();
    else {
      // Host-side compilation.
      NormalizedTriple =
          (IsCuda ? C.getSingleOffloadToolChain<Action::OFK_Cuda>()
                  : C.getSingleOffloadToolChain<Action::OFK_HIP>())
              ->getTriple()
              .normalize();
      if (IsCuda) {
        // We need to figure out which CUDA version we're compiling for, as that
        // determines how we load and launch GPU kernels.
        auto *CTC = static_cast<const toolchains::CudaToolChain *>(
            C.getSingleOffloadToolChain<Action::OFK_Cuda>());
        assert(CTC && "Expected valid CUDA Toolchain.");
        if (CTC && CTC->CudaInstallation.version() != CudaVersion::UNKNOWN)
          CmdArgs.push_back(Args.MakeArgString(
              Twine("-target-sdk-version=") +
              CudaVersionToString(CTC->CudaInstallation.version())));
      }
    }
    CmdArgs.push_back("-aux-triple");
    CmdArgs.push_back(Args.MakeArgString(NormalizedTriple));
  }

  Arg *SYCLStdArg = Args.getLastArg(options::OPT_sycl_std_EQ);
#if INTEL_CUSTOMIZATION
  bool enableFuncPointers =
      Args.hasArg(options::OPT_fsycl_enable_function_pointers);
#endif // INTEL_CUSTOMIZATION

  if (IsSYCLOffloadDevice) {
    // Pass the triple of host when doing SYCL
    llvm::Triple AuxT = C.getDefaultToolChain().getTriple();
    std::string NormalizedTriple = AuxT.normalize();
    CmdArgs.push_back("-aux-triple");
    CmdArgs.push_back(Args.MakeArgString(NormalizedTriple));

    // We want to compile sycl kernels.
    CmdArgs.push_back("-fsycl-is-device");
    CmdArgs.push_back("-fdeclare-spirv-builtins");

    bool WantToDisableEarlyOptimizations = false;
#if INTEL_COLLAB
    // Default value for FPGA is false, for all other targets is true.
    if (Triple.getSubArch() == llvm::Triple::SPIRSubArch_fpga)
      WantToDisableEarlyOptimizations = true;
#endif // INTEL_COLLAB
    if (!Args.hasFlag(options::OPT_fsycl_early_optimizations,
                      options::OPT_fno_sycl_early_optimizations,
                      !WantToDisableEarlyOptimizations))
      CmdArgs.push_back("-fno-sycl-early-optimizations");
    else if (RawTriple.isSPIR()) {
      // Set `sycl-opt` option to configure LLVM passes for SPIR target
      CmdArgs.push_back("-mllvm");
      CmdArgs.push_back("-sycl-opt");
    }

    // Turn on Dead Parameter Elimination Optimization with early optimizations
    if (!RawTriple.isNVPTX() &&
        Args.hasFlag(options::OPT_fsycl_dead_args_optimization,
                     options::OPT_fno_sycl_dead_args_optimization, false))
      CmdArgs.push_back("-fenable-sycl-dae");
    bool IsMSVC = AuxT.isWindowsMSVCEnvironment();
    if (IsMSVC) {
      CmdArgs.push_back("-fms-extensions");
      CmdArgs.push_back("-fms-compatibility");
      CmdArgs.push_back("-fdelayed-template-parsing");
      VersionTuple MSVT = TC.computeMSVCVersion(&D, Args);
      if (!MSVT.empty())
        CmdArgs.push_back(Args.MakeArgString("-fms-compatibility-version=" +
                                             MSVT.getAsString()));
      else {
        const char *LowestMSVCSupported =
            "191025017"; // VS2017 v15.0 (initial release)
        CmdArgs.push_back(Args.MakeArgString(
            Twine("-fms-compatibility-version=") + LowestMSVCSupported));
      }
    }

#if INTEL_CUSTOMIZATION
    if (Args.hasFlag(options::OPT_fsycl_allow_func_ptr,
                     options::OPT_fno_sycl_allow_func_ptr,
                     enableFuncPointers)) {
#endif // INTEL_CUSTOMIZATION
      CmdArgs.push_back("-fsycl-allow-func-ptr");
    }

    if (!SYCLStdArg) {
      // The user had not pass SYCL version, thus we'll employ no-sycl-strict
      // to allow address-space unqualified pointers in function params/return
      // along with marking the same function with explicit SYCL_EXTERNAL
      CmdArgs.push_back("-Wno-sycl-strict");
    }

    // Add the integration header option to generate the header.
    StringRef Header(D.getIntegrationHeader(Input.getBaseInput()));
    if (!Header.empty()) {
      SmallString<128> HeaderOpt("-fsycl-int-header=");
      HeaderOpt.append(Header);
      CmdArgs.push_back(Args.MakeArgString(HeaderOpt));
    }

    if (!Args.hasArg(options::OPT_fno_sycl_use_footer)) {
      // Add the integration footer option to generated the footer.
      StringRef Footer(D.getIntegrationFooter(Input.getBaseInput()));
      if (!Footer.empty()) {
        SmallString<128> FooterOpt("-fsycl-int-footer=");
        FooterOpt.append(Footer);
        CmdArgs.push_back(Args.MakeArgString(FooterOpt));
      }
    }

    // Forward -fsycl-default-sub-group-size if in SYCL mode.
    Args.AddLastArg(CmdArgs, options::OPT_fsycl_default_sub_group_size);
  }
#if INTEL_CUSTOMIZATION
  if (enableFuncPointers) {
    CmdArgs.push_back("-fenable-variant-function-pointers");
    CmdArgs.push_back("-fenable-variant-virtual-calls");
  }
#endif // INTEL_CUSTOMIZATION

  if (IsSYCL) {
    // Set options for both host and device
    if (Arg *A = Args.getLastArg(options::OPT_fsycl_id_queries_fit_in_int,
                                 options::OPT_fno_sycl_id_queries_fit_in_int))
      A->render(Args, CmdArgs);

    if (SYCLStdArg) {
      SYCLStdArg->render(Args, CmdArgs);
      CmdArgs.push_back("-fsycl-std-layout-kernel-params");
    } else {
      // Ensure the default version in SYCL mode is 2020.
      CmdArgs.push_back("-sycl-std=2020");
    }
<<<<<<< HEAD
#if INTEL_CUSTOMIZATION
     if (Args.hasFlag(options::OPT_fsycl_unnamed_lambda,
                     options::OPT_fno_sycl_unnamed_lambda,
                     D.IsDPCPPMode()))
#endif // INTEL_CUSTOMIZATION
      CmdArgs.push_back("-fsycl-unnamed-lambda");
=======

    if (!Args.hasFlag(options::OPT_fsycl_unnamed_lambda,
                      options::OPT_fno_sycl_unnamed_lambda))
      CmdArgs.push_back("-fno-sycl-unnamed-lambda");
>>>>>>> 55a1b088

    // Add the Unique ID prefix
    StringRef UniqueID = D.getSYCLUniqueID(Input.getBaseInput());
    if (!UniqueID.empty())
      CmdArgs.push_back(
          Args.MakeArgString(Twine("-fsycl-unique-prefix=") + UniqueID));

    // Disable parallel for range-rounding for anything involving FPGA
    auto SYCLTCRange = C.getOffloadToolChains<Action::OFK_SYCL>();
    bool HasFPGA = false;
    for (auto TI = SYCLTCRange.first, TE = SYCLTCRange.second; TI != TE; ++TI)
      if (TI->second->getTriple().getSubArch() ==
          llvm::Triple::SPIRSubArch_fpga) {
        HasFPGA = true;
        break;
      }
    if (HasFPGA)
      CmdArgs.push_back("-fsycl-disable-range-rounding");

    // Add any options that are needed specific to SYCL offload while
    // performing the host side compilation.
    if (!IsSYCLOffloadDevice) {
      // Add the -include option to add the integration header
      StringRef Header = D.getIntegrationHeader(Input.getBaseInput());
      // Do not add the integration header if we are compiling after the
      // integration footer has been applied.  Check for the append job
      // action to determine this.
      if (types::getPreprocessedType(Input.getType()) != types::TY_INVALID &&
          !Header.empty() && !ContainsAppendFooterAction(&JA)) {
        CmdArgs.push_back("-include");
        CmdArgs.push_back(Args.MakeArgString(Header));
        // When creating dependency information, filter out the generated
        // header file.
        CmdArgs.push_back("-dependency-filter");
        CmdArgs.push_back(Args.MakeArgString(Header));
      }
      // Let the FE know we are doing a SYCL offload compilation, but we are
      // doing the host pass.
      CmdArgs.push_back("-fsycl-is-host");

      if (!D.IsCLMode()) {
        // SYCL library is guaranteed to work correctly only with dynamic
        // MSVC runtime.
        llvm::Triple AuxT = C.getDefaultToolChain().getTriple();
        if (AuxT.isWindowsMSVCEnvironment()) {
          CmdArgs.push_back("-D_MT");
          CmdArgs.push_back("-D_DLL");
        }
      }
    }
#if INTEL_CUSTOMIZATION
    if (Args.hasFlag(options::OPT_fsycl_unnamed_lambda,
                     options::OPT_fno_sycl_unnamed_lambda,
                     D.IsDPCPPMode()))
#endif // INTEL_CUSTOMIZATION
      CmdArgs.push_back("-fsycl-unnamed-lambda");
  }

#if INTEL_CUSTOMIZATION
  if (Args.hasFlag(options::OPT_fenable_variant_virtual_calls,
                   options::OPT_fno_enable_variant_virtual_calls, false))
    CmdArgs.push_back("-fenable-variant-virtual-call");
  if (Args.hasFlag(options::OPT_fenable_variant_function_pointers,
                   options::OPT_fno_enable_variant_function_pointers, false))
    CmdArgs.push_back("-fenable-variant-function-pointers");
#endif // INTEL_CUSTOMIZATION

  if (IsOpenMPDevice) {
    // We have to pass the triple of the host if compiling for an OpenMP device.
    std::string NormalizedTriple =
        C.getSingleOffloadToolChain<Action::OFK_Host>()
            ->getTriple()
            .normalize();
    CmdArgs.push_back("-aux-triple");
    CmdArgs.push_back(Args.MakeArgString(NormalizedTriple));
#if INTEL_CUSTOMIZATION
    if (Triple.isSPIR()) {
      llvm::Triple AuxT = C.getSingleOffloadToolChain<Action::OFK_Host>()
                             ->getTriple();
      bool IsMSVC = AuxT.isWindowsMSVCEnvironment();
      if (IsMSVC) {
        CmdArgs.push_back("-fms-extensions");
        CmdArgs.push_back("-fms-compatibility");
        CmdArgs.push_back("-fdelayed-template-parsing");
        VersionTuple MSVT = TC.computeMSVCVersion(&D, Args);
        if (!MSVT.empty())
          CmdArgs.push_back(Args.MakeArgString("-fms-compatibility-version=" +
                                               MSVT.getAsString()));
        else {
          const char *LowestMSVCSupported =
              "191025017"; // VS2017 v15.0 (initial release)
          CmdArgs.push_back(Args.MakeArgString(
              Twine("-fms-compatibility-version=") + LowestMSVCSupported));
        }
      }
      // TODO: We are adding -disable-lifetime-markers as a short term
      // solution (CMPLRLLVM-23037/CMPLRLLVM-23038)
      CmdArgs.push_back("-disable-lifetime-markers");
      // SPIR-V target requires LLVM BC emission, which cannot
      // be done if any Intel proprietary optimization kicks in,
      // so we have to disable all proprietary optimizations.
      CmdArgs.push_back("-disable-intel-proprietary-opts");

      // Add args specific to -fopenmp-target-simd
      if (Args.hasArg(options::OPT_fopenmp_target_simd)) {
        CmdArgs.push_back("-fopenmp-target-simd");
        CmdArgs.push_back("-mllvm");
        CmdArgs.push_back("-vpo-paropt-enable-device-simd-codegen");
        CmdArgs.push_back("-mllvm");
        CmdArgs.push_back("-vpo-paropt-emit-spirv-builtins");
        CmdArgs.push_back("-mllvm");
        CmdArgs.push_back("-vpo-paropt-gpu-execution-scheme=0");
        CmdArgs.push_back("-mllvm");
        CmdArgs.push_back("-enable-device-simd");
        CmdArgs.push_back("-mllvm");
        CmdArgs.push_back("-vpo-paropt-preserve-llvm-intrin");
      }
    }
#endif // INTEL_CUSTOMIZATION
  }

  if (Triple.isOSWindows() && (Triple.getArch() == llvm::Triple::arm ||
                               Triple.getArch() == llvm::Triple::thumb)) {
    unsigned Offset = Triple.getArch() == llvm::Triple::arm ? 4 : 6;
    unsigned Version = 0;
    bool Failure =
        Triple.getArchName().substr(Offset).consumeInteger(10, Version);
    if (Failure || Version < 7)
      D.Diag(diag::err_target_unsupported_arch) << Triple.getArchName()
                                                << TripleStr;
  }

  // Push all default warning arguments that are specific to
  // the given target.  These come before user provided warning options
  // are provided.
  TC.addClangWarningOptions(CmdArgs);

  // FIXME: Subclass ToolChain for SPIR and move this to addClangWarningOptions.
  if (Triple.isSPIR())
    CmdArgs.push_back("-Wspir-compat");

  // Select the appropriate action.
  RewriteKind rewriteKind = RK_None;

  // If CollectArgsForIntegratedAssembler() isn't called below, claim the args
  // it claims when not running an assembler. Otherwise, clang would emit
  // "argument unused" warnings for assembler flags when e.g. adding "-E" to
  // flags while debugging something. That'd be somewhat inconvenient, and it's
  // also inconsistent with most other flags -- we don't warn on
  // -ffunction-sections not being used in -E mode either for example, even
  // though it's not really used either.
  if (!isa<AssembleJobAction>(JA)) {
    // The args claimed here should match the args used in
    // CollectArgsForIntegratedAssembler().
    if (TC.useIntegratedAs()) {
      Args.ClaimAllArgs(options::OPT_mrelax_all);
      Args.ClaimAllArgs(options::OPT_mno_relax_all);
      Args.ClaimAllArgs(options::OPT_mincremental_linker_compatible);
      Args.ClaimAllArgs(options::OPT_mno_incremental_linker_compatible);
      switch (C.getDefaultToolChain().getArch()) {
      case llvm::Triple::arm:
      case llvm::Triple::armeb:
      case llvm::Triple::thumb:
      case llvm::Triple::thumbeb:
        Args.ClaimAllArgs(options::OPT_mimplicit_it_EQ);
        break;
      default:
        break;
      }
    }
    Args.ClaimAllArgs(options::OPT_Wa_COMMA);
    Args.ClaimAllArgs(options::OPT_Xassembler);
  }

  if (isa<AnalyzeJobAction>(JA)) {
    assert(JA.getType() == types::TY_Plist && "Invalid output type.");
    CmdArgs.push_back("-analyze");
  } else if (isa<MigrateJobAction>(JA)) {
    CmdArgs.push_back("-migrate");
  } else if (isa<PreprocessJobAction>(JA)) {
    if (Output.getType() == types::TY_Dependencies)
      CmdArgs.push_back("-Eonly");
    else {
      CmdArgs.push_back("-E");
      if (Args.hasArg(options::OPT_rewrite_objc) &&
          !Args.hasArg(options::OPT_g_Group))
        CmdArgs.push_back("-P");
    }
  } else if (isa<AssembleJobAction>(JA)) {
    if (IsSYCLOffloadDevice) {
      CmdArgs.push_back("-emit-llvm-bc");
    } else {
      CmdArgs.push_back("-emit-obj");
      CollectArgsForIntegratedAssembler(C, Args, CmdArgs, D);
    }

    // Also ignore explicit -force_cpusubtype_ALL option.
    (void)Args.hasArg(options::OPT_force__cpusubtype__ALL);
  } else if (isa<PrecompileJobAction>(JA)) {
    if (JA.getType() == types::TY_Nothing)
      CmdArgs.push_back("-fsyntax-only");
    else if (JA.getType() == types::TY_ModuleFile)
      CmdArgs.push_back(IsHeaderModulePrecompile
                            ? "-emit-header-module"
                            : "-emit-module-interface");
    else
      CmdArgs.push_back("-emit-pch");
  } else if (isa<VerifyPCHJobAction>(JA)) {
    CmdArgs.push_back("-verify-pch");
  } else {
    assert((isa<CompileJobAction>(JA) || isa<BackendJobAction>(JA)) &&
           "Invalid action for clang tool.");
    if (JA.getType() == types::TY_Nothing) {
      CmdArgs.push_back("-fsyntax-only");
    } else if (JA.getType() == types::TY_LLVM_IR ||
               JA.getType() == types::TY_LTO_IR) {
      CmdArgs.push_back("-emit-llvm");
    } else if (JA.getType() == types::TY_LLVM_BC ||
               JA.getType() == types::TY_LTO_BC) {
      // Emit textual llvm IR for AMDGPU offloading for -emit-llvm -S
      if (Triple.isAMDGCN() && IsOpenMPDevice && Args.hasArg(options::OPT_S) &&
          Args.hasArg(options::OPT_emit_llvm)) {
        CmdArgs.push_back("-emit-llvm");
      } else {
        CmdArgs.push_back("-emit-llvm-bc");
      }
    } else if (JA.getType() == types::TY_IFS ||
               JA.getType() == types::TY_IFS_CPP) {
      StringRef ArgStr =
          Args.hasArg(options::OPT_interface_stub_version_EQ)
              ? Args.getLastArgValue(options::OPT_interface_stub_version_EQ)
              : "experimental-ifs-v2";
      CmdArgs.push_back("-emit-interface-stubs");
      CmdArgs.push_back(
          Args.MakeArgString(Twine("-interface-stub-version=") + ArgStr.str()));
    } else if (JA.getType() == types::TY_PP_Asm) {
      CmdArgs.push_back("-S");
    } else if (JA.getType() == types::TY_AST) {
      CmdArgs.push_back("-emit-pch");
    } else if (JA.getType() == types::TY_ModuleFile) {
      CmdArgs.push_back("-module-file-info");
    } else if (JA.getType() == types::TY_RewrittenObjC) {
      CmdArgs.push_back("-rewrite-objc");
      rewriteKind = RK_NonFragile;
    } else if (JA.getType() == types::TY_RewrittenLegacyObjC) {
      CmdArgs.push_back("-rewrite-objc");
      rewriteKind = RK_Fragile;
    } else {
      assert(JA.getType() == types::TY_PP_Asm && "Unexpected output type!");
    }

    // Preserve use-list order by default when emitting bitcode, so that
    // loading the bitcode up in 'opt' or 'llc' and running passes gives the
    // same result as running passes here.  For LTO, we don't need to preserve
    // the use-list order, since serialization to bitcode is part of the flow.
    if (JA.getType() == types::TY_LLVM_BC)
      CmdArgs.push_back("-emit-llvm-uselists");

    if (IsUsingLTO) {
      if (!IsDeviceOffloadAction) {
        if (Args.hasArg(options::OPT_flto))
          CmdArgs.push_back("-flto");
        else {
          if (D.getLTOMode() == LTOK_Thin)
            CmdArgs.push_back("-flto=thin");
          else
            CmdArgs.push_back("-flto=full");
        }
        CmdArgs.push_back("-flto-unit");
      } else if (Triple.isAMDGPU()) {
        // Only AMDGPU supports device-side LTO
        assert(LTOMode == LTOK_Full || LTOMode == LTOK_Thin);
        CmdArgs.push_back(Args.MakeArgString(
            Twine("-flto=") + (LTOMode == LTOK_Thin ? "thin" : "full")));
        CmdArgs.push_back("-flto-unit");
      } else {
        D.Diag(diag::err_drv_unsupported_opt_for_target)
            << Args.getLastArg(options::OPT_foffload_lto,
                               options::OPT_foffload_lto_EQ)
                   ->getAsString(Args)
            << Triple.getTriple();
      }
    }
  }

  if (const Arg *A = Args.getLastArg(options::OPT_fthinlto_index_EQ)) {
    if (!types::isLLVMIR(Input.getType()))
      D.Diag(diag::err_drv_arg_requires_bitcode_input) << A->getAsString(Args);
    Args.AddLastArg(CmdArgs, options::OPT_fthinlto_index_EQ);
  }

  if (Args.getLastArg(options::OPT_fthin_link_bitcode_EQ))
    Args.AddLastArg(CmdArgs, options::OPT_fthin_link_bitcode_EQ);

  if (Args.getLastArg(options::OPT_save_temps_EQ))
    Args.AddLastArg(CmdArgs, options::OPT_save_temps_EQ);

#if INTEL_CUSTOMIZATION
  auto AddOptLevel = [&]() {
    if (D.IsIntelMode() && IsOpenMPDevice && Triple.isSPIR() &&
        !Args.hasArg(options::OPT_O_Group)) {
      if (Args.hasArg(options::OPT_fopenmp_target_simd)) {
        // Force at least -O2, if explicit SIMD support is requested.
        CmdArgs.push_back("-O2");
        return;
      }
    }

    bool SkipO =
        Args.hasArg(options::OPT_fsycl_link_EQ) && ContainsWrapperAction(&JA);
    const Arg *A = Args.getLastArg(options::OPT_O_Group, options::OPT__SLASH_O);
    // Manually translate -O4 to -O3; let clang reject others.
    // When compiling a wrapped binary, do not optimize.
    if (!SkipO && A) {
      if (A->getOption().matches(options::OPT_O4) ||
          (A->getOption().matches(options::OPT_Ofast) && D.IsIntelMode())) {
        CmdArgs.push_back("-O3");
        if (A->getOption().matches(options::OPT_O4))
          D.Diag(diag::warn_O4_is_O3);
      } else {
        if (A->getOption().matches(options::OPT__SLASH_O)) {
          if (IsOpenMPDevice && Triple.isSPIR()) {
            std::string Opt(getMSVCOptimizationLevel(*A));
            if (!Opt.empty())
              CmdArgs.push_back(Args.MakeArgString(Opt));
          }
          // Do not render with SLASH_O
          return;
        }
        A->render(Args, CmdArgs);
      }
    }
  };
  if (Args.hasArg(options::OPT_fopenmp_stable_file_id))
    CmdArgs.push_back("-fopenmp-stable-file-id");
#endif // INTEL_CUSTOMIZATION
  auto *MemProfArg = Args.getLastArg(options::OPT_fmemory_profile,
                                     options::OPT_fmemory_profile_EQ,
                                     options::OPT_fno_memory_profile);
  if (MemProfArg &&
      !MemProfArg->getOption().matches(options::OPT_fno_memory_profile))
    MemProfArg->render(Args, CmdArgs);

  // Embed-bitcode option.
  // Only white-listed flags below are allowed to be embedded.
  if (C.getDriver().embedBitcodeInObject() && !IsUsingLTO &&
      (isa<BackendJobAction>(JA) || isa<AssembleJobAction>(JA))) {
    // Add flags implied by -fembed-bitcode.
    Args.AddLastArg(CmdArgs, options::OPT_fembed_bitcode_EQ);
    // Disable all llvm IR level optimizations.
    CmdArgs.push_back("-disable-llvm-passes");

    // Render target options.
    TC.addClangTargetOptions(Args, CmdArgs, JA.getOffloadingDeviceKind());

    // reject options that shouldn't be supported in bitcode
    // also reject kernel/kext
    static const constexpr unsigned kBitcodeOptionBlacklist[] = {
        options::OPT_mkernel,
        options::OPT_fapple_kext,
        options::OPT_ffunction_sections,
        options::OPT_fno_function_sections,
        options::OPT_fdata_sections,
        options::OPT_fno_data_sections,
        options::OPT_fbasic_block_sections_EQ,
        options::OPT_funique_internal_linkage_names,
        options::OPT_fno_unique_internal_linkage_names,
        options::OPT_funique_section_names,
        options::OPT_fno_unique_section_names,
        options::OPT_funique_basic_block_section_names,
        options::OPT_fno_unique_basic_block_section_names,
        options::OPT_mrestrict_it,
        options::OPT_mno_restrict_it,
        options::OPT_mstackrealign,
        options::OPT_mno_stackrealign,
        options::OPT_mstack_alignment,
        options::OPT_mcmodel_EQ,
        options::OPT_mlong_calls,
        options::OPT_mno_long_calls,
        options::OPT_ggnu_pubnames,
        options::OPT_gdwarf_aranges,
        options::OPT_fdebug_types_section,
        options::OPT_fno_debug_types_section,
        options::OPT_fdwarf_directory_asm,
        options::OPT_fno_dwarf_directory_asm,
        options::OPT_mrelax_all,
        options::OPT_mno_relax_all,
        options::OPT_ftrap_function_EQ,
        options::OPT_ffixed_r9,
        options::OPT_mfix_cortex_a53_835769,
        options::OPT_mno_fix_cortex_a53_835769,
        options::OPT_ffixed_x18,
        options::OPT_mglobal_merge,
        options::OPT_mno_global_merge,
        options::OPT_mred_zone,
        options::OPT_mno_red_zone,
        options::OPT_Wa_COMMA,
        options::OPT_Xassembler,
        options::OPT_mllvm,
    };
    for (const auto &A : Args)
      if (llvm::find(kBitcodeOptionBlacklist, A->getOption().getID()) !=
          std::end(kBitcodeOptionBlacklist))
        D.Diag(diag::err_drv_unsupported_embed_bitcode) << A->getSpelling();

    // Render the CodeGen options that need to be passed.
    if (!Args.hasFlag(options::OPT_foptimize_sibling_calls,
                      options::OPT_fno_optimize_sibling_calls))
      CmdArgs.push_back("-mdisable-tail-calls");

#if INTEL_CUSTOMIZATION
    RenderFloatingPointOptions(TC, D, isOptimizationLevelFast(D, Args), Args,
                               CmdArgs, JA);
#endif // INTEL_CUSTOMIZATION

    // Render ABI arguments
    switch (TC.getArch()) {
    default: break;
    case llvm::Triple::arm:
    case llvm::Triple::armeb:
    case llvm::Triple::thumbeb:
      RenderARMABI(Triple, Args, CmdArgs);
      break;
    case llvm::Triple::aarch64:
    case llvm::Triple::aarch64_32:
    case llvm::Triple::aarch64_be:
      RenderAArch64ABI(Triple, Args, CmdArgs);
      break;
    }

    // Optimization level for CodeGen.
    AddOptLevel(); // INTEL

    // Input/Output file.
    if (Output.getType() == types::TY_Dependencies) {
      // Handled with other dependency code.
    } else if (Output.isFilename()) {
      CmdArgs.push_back("-o");
      CmdArgs.push_back(Output.getFilename());
    } else {
      assert(Output.isNothing() && "Input output.");
    }

    for (const auto &II : Inputs) {
      addDashXForInput(Args, II, CmdArgs);
      if (II.isFilename())
        CmdArgs.push_back(II.getFilename());
      else
        II.getInputArg().renderAsInput(Args, CmdArgs);
    }

    C.addCommand(std::make_unique<Command>(
        JA, *this, ResponseFileSupport::AtFileUTF8(), D.getClangProgramPath(),
        CmdArgs, Inputs, Output));
    return;
  }

  if (C.getDriver().embedBitcodeMarkerOnly() && !IsUsingLTO)
    CmdArgs.push_back("-fembed-bitcode=marker");

  // We normally speed up the clang process a bit by skipping destructors at
  // exit, but when we're generating diagnostics we can rely on some of the
  // cleanup.
  if (!C.isForDiagnostics())
    if (!Args.hasArg(options::OPT_no_disable_free)) // INTEL
    CmdArgs.push_back("-disable-free");

#ifdef NDEBUG
  const bool IsAssertBuild = false;
#else
  const bool IsAssertBuild = true;
#endif

  // Disable the verification pass in -asserts builds.
  if (!IsAssertBuild)
    CmdArgs.push_back("-disable-llvm-verifier");

  // Discard value names in assert builds unless otherwise specified.
  if (Args.hasFlag(options::OPT_fdiscard_value_names,
                   options::OPT_fno_discard_value_names, !IsAssertBuild)) {
    if (Args.hasArg(options::OPT_fdiscard_value_names) &&
        (std::any_of(Inputs.begin(), Inputs.end(),
                     [](const clang::driver::InputInfo &II) {
                       return types::isLLVMIR(II.getType());
                     }))) {
      D.Diag(diag::warn_ignoring_fdiscard_for_bitcode);
    }
#if INTEL_CUSTOMIZATION
    // Do not discard value names when using -Rpass* options
    // unless -fdiscard-value-names is explicitly set
    if (Args.hasArg(options::OPT_fdiscard_value_names) ||
        !Args.hasArg(options::OPT_Rpass_EQ, options::OPT_Rpass_missed_EQ,
                     options::OPT_Rpass_analysis_EQ))
#endif // INTEL_CUSTOMIZATION
    CmdArgs.push_back("-discard-value-names");
  }

  // Set the main file name, so that debug info works even with
  // -save-temps.
  CmdArgs.push_back("-main-file-name");
  CmdArgs.push_back(getBaseInputName(Args, Input));

  // Some flags which affect the language (via preprocessor
  // defines).
  if (Args.hasArg(options::OPT_static))
    CmdArgs.push_back("-static-define");

  if (Args.hasArg(options::OPT_municode))
    CmdArgs.push_back("-DUNICODE");
#if INTEL_CUSTOMIZATION
  // When compiling with -qtbb, the oneDPL headers conflict with the system
  // installed parallel STL headers.  Add needed predefine macros to get around
  // this issue.
  if (Args.hasArg(options::OPT_qtbb) && Triple.isOSLinux()) {
    CmdArgs.push_back("-DPSTL_USE_PARALLEL_POLICIES=0");
    CmdArgs.push_back("-D_GLIBCXX_USE_TBB_PAR_BACKEND=0");
  }
#endif // INTEL_CUSTOMIZATION

  if (isa<AnalyzeJobAction>(JA))
    RenderAnalyzerOptions(Args, CmdArgs, Triple, Input);

  if (isa<AnalyzeJobAction>(JA) ||
      (isa<PreprocessJobAction>(JA) && Args.hasArg(options::OPT__analyze)))
    CmdArgs.push_back("-setup-static-analyzer");

  // Enable compatilibily mode to avoid analyzer-config related errors.
  // Since we can't access frontend flags through hasArg, let's manually iterate
  // through them.
  bool FoundAnalyzerConfig = false;
  for (auto Arg : Args.filtered(options::OPT_Xclang))
    if (StringRef(Arg->getValue()) == "-analyzer-config") {
      FoundAnalyzerConfig = true;
      break;
    }
  if (!FoundAnalyzerConfig)
    for (auto Arg : Args.filtered(options::OPT_Xanalyzer))
      if (StringRef(Arg->getValue()) == "-analyzer-config") {
        FoundAnalyzerConfig = true;
        break;
      }
  if (FoundAnalyzerConfig)
    CmdArgs.push_back("-analyzer-config-compatibility-mode=true");

  CheckCodeGenerationOptions(D, Args);

  unsigned FunctionAlignment = ParseFunctionAlignment(TC, Args);
  assert(FunctionAlignment <= 31 && "function alignment will be truncated!");
  if (FunctionAlignment) {
    CmdArgs.push_back("-function-alignment");
    CmdArgs.push_back(Args.MakeArgString(std::to_string(FunctionAlignment)));
  }

  llvm::Reloc::Model RelocationModel;
  unsigned PICLevel;
  bool IsPIE;
  std::tie(RelocationModel, PICLevel, IsPIE) = ParsePICArgs(TC, Args);

  bool IsROPI = RelocationModel == llvm::Reloc::ROPI ||
                RelocationModel == llvm::Reloc::ROPI_RWPI;
  bool IsRWPI = RelocationModel == llvm::Reloc::RWPI ||
                RelocationModel == llvm::Reloc::ROPI_RWPI;

  if (Args.hasArg(options::OPT_mcmse) &&
      !Args.hasArg(options::OPT_fallow_unsupported)) {
    if (IsROPI)
      D.Diag(diag::err_cmse_pi_are_incompatible) << IsROPI;
    if (IsRWPI)
      D.Diag(diag::err_cmse_pi_are_incompatible) << !IsRWPI;
  }

  if (IsROPI && types::isCXX(Input.getType()) &&
      !Args.hasArg(options::OPT_fallow_unsupported))
    D.Diag(diag::err_drv_ropi_incompatible_with_cxx);

  const char *RMName = RelocationModelName(RelocationModel);
  if (RMName) {
    CmdArgs.push_back("-mrelocation-model");
    CmdArgs.push_back(RMName);
  }
  if (PICLevel > 0) {
    CmdArgs.push_back("-pic-level");
    CmdArgs.push_back(PICLevel == 1 ? "1" : "2");
    if (IsPIE)
      CmdArgs.push_back("-pic-is-pie");
  }

  if (RelocationModel == llvm::Reloc::ROPI ||
      RelocationModel == llvm::Reloc::ROPI_RWPI)
    CmdArgs.push_back("-fropi");
  if (RelocationModel == llvm::Reloc::RWPI ||
      RelocationModel == llvm::Reloc::ROPI_RWPI)
    CmdArgs.push_back("-frwpi");

  if (Arg *A = Args.getLastArg(options::OPT_meabi)) {
    CmdArgs.push_back("-meabi");
    CmdArgs.push_back(A->getValue());
  }

  // -fsemantic-interposition is forwarded to CC1: set the
  // "SemanticInterposition" metadata to 1 (make some linkages interposable) and
  // make default visibility external linkage definitions dso_preemptable.
  //
  // -fno-semantic-interposition: if the target supports .Lfoo$local local
  // aliases (make default visibility external linkage definitions dso_local).
  // This is the CC1 default for ELF to match COFF/Mach-O.
  //
  // Otherwise use Clang's traditional behavior: like
  // -fno-semantic-interposition but local aliases are not used. So references
  // can be interposed if not optimized out.
  if (Triple.isOSBinFormatELF()) {
    Arg *A = Args.getLastArg(options::OPT_fsemantic_interposition,
                             options::OPT_fno_semantic_interposition);
    if (RelocationModel != llvm::Reloc::Static && !IsPIE) {
      // The supported targets need to call AsmPrinter::getSymbolPreferLocal.
      bool SupportsLocalAlias =
          Triple.isAArch64() || Triple.isRISCV() || Triple.isX86();
      if (!A)
        CmdArgs.push_back("-fhalf-no-semantic-interposition");
      else if (A->getOption().matches(options::OPT_fsemantic_interposition))
        A->render(Args, CmdArgs);
      else if (!SupportsLocalAlias)
        CmdArgs.push_back("-fhalf-no-semantic-interposition");
    }
  }

  {
    std::string Model;
    if (Arg *A = Args.getLastArg(options::OPT_mthread_model)) {
      if (!TC.isThreadModelSupported(A->getValue()))
        D.Diag(diag::err_drv_invalid_thread_model_for_target)
            << A->getValue() << A->getAsString(Args);
      Model = A->getValue();
    } else
      Model = TC.getThreadModel();
    if (Model != "posix") {
      CmdArgs.push_back("-mthread-model");
      CmdArgs.push_back(Args.MakeArgString(Model));
    }
  }

  Args.AddLastArg(CmdArgs, options::OPT_fveclib);

  if (Args.hasFlag(options::OPT_fmerge_all_constants,
                   options::OPT_fno_merge_all_constants, false))
    CmdArgs.push_back("-fmerge-all-constants");

  if (Args.hasFlag(options::OPT_fno_delete_null_pointer_checks,
                   options::OPT_fdelete_null_pointer_checks, false))
    CmdArgs.push_back("-fno-delete-null-pointer-checks");

  // LLVM Code Generator Options.

  for (const Arg *A : Args.filtered(options::OPT_frewrite_map_file_EQ)) {
    StringRef Map = A->getValue();
    if (!llvm::sys::fs::exists(Map)) {
      D.Diag(diag::err_drv_no_such_file) << Map;
    } else {
      A->render(Args, CmdArgs);
      A->claim();
    }
  }

  if (Arg *A = Args.getLastArg(options::OPT_mabi_EQ_vec_extabi,
                               options::OPT_mabi_EQ_vec_default)) {
    if (!Triple.isOSAIX())
      D.Diag(diag::err_drv_unsupported_opt_for_target)
          << A->getSpelling() << RawTriple.str();
    if (A->getOption().getID() == options::OPT_mabi_EQ_vec_extabi)
      CmdArgs.push_back("-mabi=vec-extabi");
    else
      CmdArgs.push_back("-mabi=vec-default");
  }

  if (Arg *A = Args.getLastArg(options::OPT_Wframe_larger_than_EQ)) {
    StringRef v = A->getValue();
    // FIXME: Validate the argument here so we don't produce meaningless errors
    // about -fwarn-stack-size=.
    if (v.empty())
      D.Diag(diag::err_drv_missing_argument) << A->getSpelling() << 1;
    else
      CmdArgs.push_back(Args.MakeArgString("-fwarn-stack-size=" + v));
    A->claim();
  }

  if (!Args.hasFlag(options::OPT_fjump_tables, options::OPT_fno_jump_tables,
                    true))
    CmdArgs.push_back("-fno-jump-tables");

  if (Args.hasFlag(options::OPT_fprofile_sample_accurate,
                   options::OPT_fno_profile_sample_accurate, false))
    CmdArgs.push_back("-fprofile-sample-accurate");

  if (!Args.hasFlag(options::OPT_fpreserve_as_comments,
                    options::OPT_fno_preserve_as_comments, true))
    CmdArgs.push_back("-fno-preserve-as-comments");

  if (Arg *A = Args.getLastArg(options::OPT_mregparm_EQ)) {
    CmdArgs.push_back("-mregparm");
    CmdArgs.push_back(A->getValue());
  }

  if (Arg *A = Args.getLastArg(options::OPT_maix_struct_return,
                               options::OPT_msvr4_struct_return)) {
    if (!TC.getTriple().isPPC32()) {
      D.Diag(diag::err_drv_unsupported_opt_for_target)
          << A->getSpelling() << RawTriple.str();
    } else if (A->getOption().matches(options::OPT_maix_struct_return)) {
      CmdArgs.push_back("-maix-struct-return");
    } else {
      assert(A->getOption().matches(options::OPT_msvr4_struct_return));
      CmdArgs.push_back("-msvr4-struct-return");
    }
  }

  if (Arg *A = Args.getLastArg(options::OPT_fpcc_struct_return,
                               options::OPT_freg_struct_return)) {
    if (TC.getArch() != llvm::Triple::x86) {
      D.Diag(diag::err_drv_unsupported_opt_for_target)
          << A->getSpelling() << RawTriple.str();
    } else if (A->getOption().matches(options::OPT_fpcc_struct_return)) {
      CmdArgs.push_back("-fpcc-struct-return");
    } else {
      assert(A->getOption().matches(options::OPT_freg_struct_return));
      CmdArgs.push_back("-freg-struct-return");
    }
  }

  if (Args.hasFlag(options::OPT_mrtd, options::OPT_mno_rtd, false))
    CmdArgs.push_back("-fdefault-calling-conv=stdcall");

  if (Args.hasArg(options::OPT_fenable_matrix)) {
    // enable-matrix is needed by both the LangOpts and by LLVM.
    CmdArgs.push_back("-fenable-matrix");
    CmdArgs.push_back("-mllvm");
    CmdArgs.push_back("-enable-matrix");
  }

  CodeGenOptions::FramePointerKind FPKeepKind =
                  getFramePointerKind(Args, RawTriple);
  const char *FPKeepKindStr = nullptr;
  switch (FPKeepKind) {
  case CodeGenOptions::FramePointerKind::None:
    FPKeepKindStr = "-mframe-pointer=none";
    break;
  case CodeGenOptions::FramePointerKind::NonLeaf:
    FPKeepKindStr = "-mframe-pointer=non-leaf";
    break;
  case CodeGenOptions::FramePointerKind::All:
    FPKeepKindStr = "-mframe-pointer=all";
    break;
  }
  assert(FPKeepKindStr && "unknown FramePointerKind");
  CmdArgs.push_back(FPKeepKindStr);

  if (!Args.hasFlag(options::OPT_fzero_initialized_in_bss,
                    options::OPT_fno_zero_initialized_in_bss, true))
    CmdArgs.push_back("-fno-zero-initialized-in-bss");

  bool OFastEnabled = isOptimizationLevelFast(D, Args); // INTEL
  // If -Ofast is the optimization level, then -fstrict-aliasing should be
  // enabled.  This alias option is being used to simplify the hasFlag logic.
  OptSpecifier StrictAliasingAliasOption =
      OFastEnabled ? options::OPT_Ofast : options::OPT_fstrict_aliasing;
  // We turn strict aliasing off by default if we're in CL mode, since MSVC
  // doesn't do any TBAA.
  bool TBAAOnByDefault = !D.IsCLMode() || D.IsIntelMode(); // INTEL
  if (!Args.hasFlag(options::OPT_fstrict_aliasing, StrictAliasingAliasOption,
                    options::OPT_fno_strict_aliasing, TBAAOnByDefault))
    CmdArgs.push_back("-relaxed-aliasing");
  if (!Args.hasFlag(options::OPT_fstruct_path_tbaa,
                    options::OPT_fno_struct_path_tbaa))
    CmdArgs.push_back("-no-struct-path-tbaa");
  if (Args.hasFlag(options::OPT_fstrict_enums, options::OPT_fno_strict_enums,
                   false))
    CmdArgs.push_back("-fstrict-enums");
  if (!Args.hasFlag(options::OPT_fstrict_return, options::OPT_fno_strict_return,
                    true))
    CmdArgs.push_back("-fno-strict-return");
  if (Args.hasFlag(options::OPT_fallow_editor_placeholders,
                   options::OPT_fno_allow_editor_placeholders, false))
    CmdArgs.push_back("-fallow-editor-placeholders");
  if (Args.hasFlag(options::OPT_fstrict_vtable_pointers,
                   options::OPT_fno_strict_vtable_pointers,
                   false))
    CmdArgs.push_back("-fstrict-vtable-pointers");
  if (Args.hasFlag(options::OPT_fforce_emit_vtables,
                   options::OPT_fno_force_emit_vtables,
                   false))
    CmdArgs.push_back("-fforce-emit-vtables");
  if (!Args.hasFlag(options::OPT_foptimize_sibling_calls,
                    options::OPT_fno_optimize_sibling_calls))
    CmdArgs.push_back("-mdisable-tail-calls");
  if (Args.hasFlag(options::OPT_fno_escaping_block_tail_calls,
                   options::OPT_fescaping_block_tail_calls, false))
    CmdArgs.push_back("-fno-escaping-block-tail-calls");

  Args.AddLastArg(CmdArgs, options::OPT_ffine_grained_bitfield_accesses,
                  options::OPT_fno_fine_grained_bitfield_accesses);

  Args.AddLastArg(CmdArgs, options::OPT_fexperimental_relative_cxx_abi_vtables,
                  options::OPT_fno_experimental_relative_cxx_abi_vtables);

  // Handle segmented stacks.
  if (Args.hasFlag(options::OPT_fsplit_stack, options::OPT_fno_split_stack,
                   false))
    CmdArgs.push_back("-fsplit-stack");

  // -fprotect-parens=0 is default.
  if (Args.hasFlag(options::OPT_fprotect_parens,
                   options::OPT_fno_protect_parens, false))
    CmdArgs.push_back("-fprotect-parens");

  RenderFloatingPointOptions(TC, D, OFastEnabled, Args, CmdArgs, JA);

  if (Arg *A = Args.getLastArg(options::OPT_fextend_args_EQ)) {
    const llvm::Triple::ArchType Arch = TC.getArch();
    if (Arch == llvm::Triple::x86 || Arch == llvm::Triple::x86_64) {
      StringRef V = A->getValue();
      if (V == "64")
        CmdArgs.push_back("-fextend-arguments=64");
      else if (V != "32")
        D.Diag(diag::err_drv_invalid_argument_to_option)
            << A->getValue() << A->getOption().getName();
    } else
      D.Diag(diag::err_drv_unsupported_opt_for_target)
          << A->getOption().getName() << TripleStr;
  }

  if (Arg *A = Args.getLastArg(options::OPT_mdouble_EQ)) {
    if (TC.getArch() == llvm::Triple::avr)
      A->render(Args, CmdArgs);
    else
      D.Diag(diag::err_drv_unsupported_opt_for_target)
          << A->getAsString(Args) << TripleStr;
  }

  if (Arg *A = Args.getLastArg(options::OPT_LongDouble_Group)) {
    if (TC.getTriple().isX86() || TC.getTriple().isSPIR())
      A->render(Args, CmdArgs);
    else if (TC.getTriple().isPPC() &&
             (A->getOption().getID() != options::OPT_mlong_double_80))
      A->render(Args, CmdArgs);
    else
      D.Diag(diag::err_drv_unsupported_opt_for_target)
          << A->getAsString(Args) << TripleStr;
  }

#if INTEL_CUSTOMIZATION
  if (Args.hasFlag(options::OPT__SLASH_Qlong_double,
                   options::OPT__SLASH_Qlong_double_, false)) {
    if (TC.getTriple().getArch() == llvm::Triple::x86) {
      D.Diag(diag::err_drv_unsupported_opt_for_target)
          << Args.getLastArg(options::OPT__SLASH_Qlong_double)
                 ->getAsString(Args)
          << TripleStr;
    } else
      CmdArgs.push_back("-fintel-long-double-size=80");
  }

  for (const Arg *A : Args) {
    unsigned OptionID = A->getOption().getID();
    switch (OptionID) {
    case options::OPT_fimf_arch_consistency_EQ:
      CmdArgs.push_back(Args.MakeArgString(
          Twine("-mGLOB_imf_attr=arch-consistency:") + A->getValue()));
      A->claim();
      break;
    case options::OPT_fimf_max_error_EQ:
      CmdArgs.push_back(Args.MakeArgString(Twine("-mGLOB_imf_attr=max-error:") +
                                           A->getValue()));
      A->claim();
      break;
    case options::OPT_fimf_absolute_error_EQ:
      CmdArgs.push_back(Args.MakeArgString(
          Twine("-mGLOB_imf_attr=absolute-error:") + A->getValue()));
      A->claim();
      break;
    case options::OPT_fimf_accuracy_bits_EQ:
      CmdArgs.push_back(Args.MakeArgString(
          Twine("-mGLOB_imf_attr=accuracy-bits:") + A->getValue()));
      A->claim();
      break;
    case options::OPT_fimf_domain_exclusion_EQ:
      CmdArgs.push_back(Args.MakeArgString(
          Twine("-mGLOB_imf_attr=domain-exclusion:") + A->getValue()));
      A->claim();
      break;
    case options::OPT_fimf_precision_EQ:
      CmdArgs.push_back(Args.MakeArgString(Twine("-mGLOB_imf_attr=precision:") +
                                           A->getValue()));
      A->claim();
      break;
    default:
      break;
    }
  }
#endif // INTEL_CUSTOMIZATION

  // Decide whether to use verbose asm. Verbose assembly is the default on
  // toolchains which have the integrated assembler on by default.
  bool IsIntegratedAssemblerDefault = TC.IsIntegratedAssemblerDefault();
  if (!Args.hasFlag(options::OPT_fverbose_asm, options::OPT_fno_verbose_asm,
#if INTEL_CUSTOMIZATION
                    IsIntegratedAssemblerDefault &&
                    !(D.IsIntelMode() && D.IsCLMode())))
#endif // INTEL_CUSTOMIZATION
    CmdArgs.push_back("-fno-verbose-asm");

  // Parse 'none' or '$major.$minor'. Disallow -fbinutils-version=0 because we
  // use that to indicate the MC default in the backend.
  if (Arg *A = Args.getLastArg(options::OPT_fbinutils_version_EQ)) {
    StringRef V = A->getValue();
    unsigned Num;
    if (V == "none")
      A->render(Args, CmdArgs);
    else if (!V.consumeInteger(10, Num) && Num > 0 &&
             (V.empty() || (V.consume_front(".") &&
                            !V.consumeInteger(10, Num) && V.empty())))
      A->render(Args, CmdArgs);
    else
      D.Diag(diag::err_drv_invalid_argument_to_option)
          << A->getValue() << A->getOption().getName();
  }

  if (!TC.useIntegratedAs())
    CmdArgs.push_back("-no-integrated-as");

  if (Args.hasArg(options::OPT_fdebug_pass_structure)) {
    CmdArgs.push_back("-mdebug-pass");
    CmdArgs.push_back("Structure");
  }
  if (Args.hasArg(options::OPT_fdebug_pass_arguments)) {
    CmdArgs.push_back("-mdebug-pass");
    CmdArgs.push_back("Arguments");
  }

  // Enable -mconstructor-aliases except on darwin, where we have to work around
  // a linker bug (see <rdar://problem/7651567>), and CUDA/AMDGPU device code,
  // where aliases aren't supported.
  if (!RawTriple.isOSDarwin() && !RawTriple.isNVPTX() && !RawTriple.isAMDGPU())
    CmdArgs.push_back("-mconstructor-aliases");

  // Darwin's kernel doesn't support guard variables; just die if we
  // try to use them.
  if (KernelOrKext && RawTriple.isOSDarwin())
    CmdArgs.push_back("-fforbid-guard-variables");

  if (Args.hasFlag(options::OPT_mms_bitfields, options::OPT_mno_ms_bitfields,
                   Triple.isWindowsGNUEnvironment())) {
    CmdArgs.push_back("-mms-bitfields");
  }

  // Non-PIC code defaults to -fdirect-access-external-data while PIC code
  // defaults to -fno-direct-access-external-data. Pass the option if different
  // from the default.
  if (Arg *A = Args.getLastArg(options::OPT_fdirect_access_external_data,
                               options::OPT_fno_direct_access_external_data))
    if (A->getOption().matches(options::OPT_fdirect_access_external_data) !=
        (PICLevel == 0))
      A->render(Args, CmdArgs);

  if (Args.hasFlag(options::OPT_fno_plt, options::OPT_fplt, false)) {
    CmdArgs.push_back("-fno-plt");
  }

  // -fhosted is default.
  // TODO: Audit uses of KernelOrKext and see where it'd be more appropriate to
  // use Freestanding.
  bool Freestanding =
      Args.hasFlag(options::OPT_ffreestanding, options::OPT_fhosted, false) ||
      KernelOrKext;
  if (Freestanding)
    CmdArgs.push_back("-ffreestanding");

  // This is a coarse approximation of what llvm-gcc actually does, both
  // -fasynchronous-unwind-tables and -fnon-call-exceptions interact in more
  // complicated ways.
  bool UnwindTables =
      Args.hasFlag(options::OPT_fasynchronous_unwind_tables,
                   options::OPT_fno_asynchronous_unwind_tables,
                   (TC.IsUnwindTablesDefault(Args) ||
                    TC.getSanitizerArgs().needsUnwindTables()) &&
                       !Freestanding);
  UnwindTables = Args.hasFlag(options::OPT_funwind_tables,
                              options::OPT_fno_unwind_tables, UnwindTables);
  if (UnwindTables)
    CmdArgs.push_back("-munwind-tables");

  // Prepare `-aux-target-cpu` and `-aux-target-feature` unless
  // `--gpu-use-aux-triple-only` is specified.
  if (!Args.getLastArg(options::OPT_gpu_use_aux_triple_only) &&
      (IsCudaDevice || (IsSYCL && IsSYCLOffloadDevice) || IsHIPDevice)) {
    const ArgList &HostArgs =
        C.getArgsForToolChain(nullptr, StringRef(), Action::OFK_None);
    std::string HostCPU =
        getCPUName(HostArgs, *TC.getAuxTriple(), /*FromAs*/ false);
    if (!HostCPU.empty()) {
      CmdArgs.push_back("-aux-target-cpu");
      CmdArgs.push_back(Args.MakeArgString(HostCPU));
    }
    getTargetFeatures(D, *TC.getAuxTriple(), HostArgs, CmdArgs,
                      /*ForAS*/ false, /*IsAux*/ true);
  }

  TC.addClangTargetOptions(Args, CmdArgs, JA.getOffloadingDeviceKind());

  // FIXME: Handle -mtune=.
  (void)Args.hasArg(options::OPT_mtune_EQ);

  if (Arg *A = Args.getLastArg(options::OPT_mcmodel_EQ)) {
    StringRef CM = A->getValue();
    if (CM == "small" || CM == "kernel" || CM == "medium" || CM == "large" ||
        CM == "tiny")
      A->render(Args, CmdArgs);
    else
      D.Diag(diag::err_drv_invalid_argument_to_option)
          << CM << A->getOption().getName();
  }

  if (Arg *A = Args.getLastArg(options::OPT_mtls_size_EQ)) {
    StringRef Value = A->getValue();
    unsigned TLSSize = 0;
    Value.getAsInteger(10, TLSSize);
    if (!Triple.isAArch64() || !Triple.isOSBinFormatELF())
      D.Diag(diag::err_drv_unsupported_opt_for_target)
          << A->getOption().getName() << TripleStr;
    if (TLSSize != 12 && TLSSize != 24 && TLSSize != 32 && TLSSize != 48)
      D.Diag(diag::err_drv_invalid_int_value)
          << A->getOption().getName() << Value;
    Args.AddLastArg(CmdArgs, options::OPT_mtls_size_EQ);
  }

  // Add the target cpu
  std::string CPU = getCPUName(Args, Triple, /*FromAs*/ false);
  if (!CPU.empty()) {
    CmdArgs.push_back("-target-cpu");
    CmdArgs.push_back(Args.MakeArgString(CPU));
  }

  RenderTargetOptions(Triple, Args, KernelOrKext, CmdArgs);

  // FIXME: For now we want to demote any errors to warnings, when they have
  // been raised for asking the wrong question of scalable vectors, such as
  // asking for the fixed number of elements. This may happen because code that
  // is not yet ported to work for scalable vectors uses the wrong interfaces,
  // whereas the behaviour is actually correct. Emitting a warning helps bring
  // up scalable vector support in an incremental way. When scalable vector
  // support is stable enough, all uses of wrong interfaces should be considered
  // as errors, but until then, we can live with a warning being emitted by the
  // compiler. This way, Clang can be used to compile code with scalable vectors
  // and identify possible issues.
  if (isa<BackendJobAction>(JA)) {
    CmdArgs.push_back("-mllvm");
    CmdArgs.push_back("-treat-scalable-fixed-error-as-warning");
  }

  // These two are potentially updated by AddClangCLArgs.
  codegenoptions::DebugInfoKind DebugInfoKind = codegenoptions::NoDebugInfo;
  bool EmitCodeView = false;

  // Add clang-cl arguments.
  types::ID InputType = Input.getType();
  if (D.IsCLMode())
    AddClangCLArgs(Args, InputType, CmdArgs, &DebugInfoKind, &EmitCodeView);
#if INTEL_CUSTOMIZATION
  // for OpenMP with /Qiopenmp /Qopenmp-targets=spir64, /LD is not supported.
  Arg *LDArg = Args.getLastArg(options::OPT__SLASH_LD);
  if (D.IsCLMode() && LDArg && IsOpenMPDevice && Triple.isSPIR())
    D.Diag(diag::err_drv_openmp_targets_spir64_unsupported_opt)
        << LDArg->getAsString(Args);
#endif // INTEL_CUSTOMIZATION

  DwarfFissionKind DwarfFission = DwarfFissionKind::None;
  renderDebugOptions(TC, D, RawTriple, Args, EmitCodeView,
                     types::isLLVMIR(InputType), CmdArgs, DebugInfoKind,
                     DwarfFission);

  // Add the split debug info name to the command lines here so we
  // can propagate it to the backend.
  bool SplitDWARF = (DwarfFission != DwarfFissionKind::None) &&
                    (TC.getTriple().isOSBinFormatELF() ||
                     TC.getTriple().isOSBinFormatWasm()) &&
                    (isa<AssembleJobAction>(JA) || isa<CompileJobAction>(JA) ||
                     isa<BackendJobAction>(JA));
  if (SplitDWARF) {
    const char *SplitDWARFOut = SplitDebugName(JA, Args, Input, Output);
    CmdArgs.push_back("-split-dwarf-file");
    CmdArgs.push_back(SplitDWARFOut);
    if (DwarfFission == DwarfFissionKind::Split) {
      CmdArgs.push_back("-split-dwarf-output");
      CmdArgs.push_back(SplitDWARFOut);
    }
  }

  // Pass the linker version in use.
  if (Arg *A = Args.getLastArg(options::OPT_mlinker_version_EQ)) {
    CmdArgs.push_back("-target-linker-version");
    CmdArgs.push_back(A->getValue());
  }

  // Explicitly error on some things we know we don't support and can't just
  // ignore.
  if (!Args.hasArg(options::OPT_fallow_unsupported)) {
    Arg *Unsupported;
    if (types::isCXX(InputType) && RawTriple.isOSDarwin() &&
        TC.getArch() == llvm::Triple::x86) {
      if ((Unsupported = Args.getLastArg(options::OPT_fapple_kext)) ||
          (Unsupported = Args.getLastArg(options::OPT_mkernel)))
        D.Diag(diag::err_drv_clang_unsupported_opt_cxx_darwin_i386)
            << Unsupported->getOption().getName();
    }
    // The faltivec option has been superseded by the maltivec option.
    if ((Unsupported = Args.getLastArg(options::OPT_faltivec)))
      D.Diag(diag::err_drv_clang_unsupported_opt_faltivec)
          << Unsupported->getOption().getName()
          << "please use -maltivec and include altivec.h explicitly";
    if ((Unsupported = Args.getLastArg(options::OPT_fno_altivec)))
      D.Diag(diag::err_drv_clang_unsupported_opt_faltivec)
          << Unsupported->getOption().getName() << "please use -mno-altivec";
  }

  Args.AddAllArgs(CmdArgs, options::OPT_v);

  if (Args.getLastArg(options::OPT_H)) {
    CmdArgs.push_back("-H");
    CmdArgs.push_back("-sys-header-deps");
  }
  Args.AddAllArgs(CmdArgs, options::OPT_fshow_skipped_includes);

  if (D.CCPrintHeaders && !D.CCGenDiagnostics) {
    CmdArgs.push_back("-header-include-file");
    CmdArgs.push_back(!D.CCPrintHeadersFilename.empty()
                          ? D.CCPrintHeadersFilename.c_str()
                          : "-");
    CmdArgs.push_back("-sys-header-deps");
  }
  Args.AddLastArg(CmdArgs, options::OPT_P);
  Args.AddLastArg(CmdArgs, options::OPT_print_ivar_layout);

#if INTEL_CUSTOMIZATION
  // -EP should expand to -E -P.
  if (Args.hasArg(options::OPT_EP))
    CmdArgs.push_back("-P");
#endif // INTEL_CUSTOMIZATION
  if (D.CCLogDiagnostics && !D.CCGenDiagnostics) {
    CmdArgs.push_back("-diagnostic-log-file");
    CmdArgs.push_back(!D.CCLogDiagnosticsFilename.empty()
                          ? D.CCLogDiagnosticsFilename.c_str()
                          : "-");
  }

  // Give the gen diagnostics more chances to succeed, by avoiding intentional
  // crashes.
  if (D.CCGenDiagnostics)
    CmdArgs.push_back("-disable-pragma-debug-crash");

  // Allow backend to put its diagnostic files in the same place as frontend
  // crash diagnostics files.
  if (Args.hasArg(options::OPT_fcrash_diagnostics_dir)) {
    StringRef Dir = Args.getLastArgValue(options::OPT_fcrash_diagnostics_dir);
    CmdArgs.push_back("-mllvm");
    CmdArgs.push_back(Args.MakeArgString("-crash-diagnostics-dir=" + Dir));
  }

  bool UseSeparateSections = isUseSeparateSections(D, Triple); // INTEL

  if (Args.hasFlag(options::OPT_ffunction_sections,
                   options::OPT_fno_function_sections, UseSeparateSections)) {
    CmdArgs.push_back("-ffunction-sections");
  }

  if (Arg *A = Args.getLastArg(options::OPT_fbasic_block_sections_EQ)) {
    StringRef Val = A->getValue();
    if (Triple.isX86() && Triple.isOSBinFormatELF()) {
      if (Val != "all" && Val != "labels" && Val != "none" &&
          !Val.startswith("list="))
        D.Diag(diag::err_drv_invalid_value)
            << A->getAsString(Args) << A->getValue();
      else
        A->render(Args, CmdArgs);
    } else if (Triple.isNVPTX()) {
      // Do not pass the option to the GPU compilation. We still want it enabled
      // for the host-side compilation, so seeing it here is not an error.
    } else if (Val != "none") {
      // =none is allowed everywhere. It's useful for overriding the option
      // and is the same as not specifying the option.
      D.Diag(diag::err_drv_unsupported_opt_for_target)
          << A->getAsString(Args) << TripleStr;
    }
  }

  bool HasDefaultDataSections = Triple.isOSBinFormatXCOFF();
  if (Args.hasFlag(options::OPT_fdata_sections, options::OPT_fno_data_sections,
                   UseSeparateSections || HasDefaultDataSections)) {
    CmdArgs.push_back("-fdata-sections");
  }

  if (!Args.hasFlag(options::OPT_funique_section_names,
                    options::OPT_fno_unique_section_names, true))
    CmdArgs.push_back("-fno-unique-section-names");

  if (Args.hasFlag(options::OPT_funique_internal_linkage_names,
                   options::OPT_fno_unique_internal_linkage_names, false))
    CmdArgs.push_back("-funique-internal-linkage-names");

  if (Args.hasFlag(options::OPT_funique_basic_block_section_names,
                   options::OPT_fno_unique_basic_block_section_names, false))
    CmdArgs.push_back("-funique-basic-block-section-names");

  if (Arg *A = Args.getLastArg(options::OPT_fsplit_machine_functions,
                               options::OPT_fno_split_machine_functions)) {
    // This codegen pass is only available on x86-elf targets.
    if (Triple.isX86() && Triple.isOSBinFormatELF()) {
      if (A->getOption().matches(options::OPT_fsplit_machine_functions))
        A->render(Args, CmdArgs);
    } else {
      D.Diag(diag::err_drv_unsupported_opt_for_target)
          << A->getAsString(Args) << TripleStr;
    }
  }

#if INTEL_CUSTOMIZATION
  Args.AddLastArg(CmdArgs, options::OPT_finstrument_functions_after_inlining,
                  options::OPT_finstrument_function_entry_bare);

  if ((Args.hasFlag(options::OPT_finstrument_functions,
                    options::OPT_fno_instrument_functions, false)) &&
      (!Args.hasArg(options::OPT_finstrument_functions_after_inlining,
                    options::OPT_finstrument_function_entry_bare)))
    Args.AddLastArg(CmdArgs, options::OPT_finstrument_functions);
#endif // INTEL_CUSTOMIZATION

  // NVPTX/AMDGCN doesn't support PGO or coverage. There's no runtime support
  // for sampling, overhead of call arc collection is way too high and there's
  // no way to collect the output.
  if (!Triple.isNVPTX() && !Triple.isAMDGCN())
    addPGOAndCoverageFlags(TC, C, D, Output, Args, CmdArgs);

  Args.AddLastArg(CmdArgs, options::OPT_fclang_abi_compat_EQ);

  // Add runtime flag for PS4 when PGO, coverage, or sanitizers are enabled.
  if (RawTriple.isPS4CPU() &&
      !Args.hasArg(options::OPT_nostdlib, options::OPT_nodefaultlibs)) {
    PS4cpu::addProfileRTArgs(TC, Args, CmdArgs);
    PS4cpu::addSanitizerArgs(TC, CmdArgs);
  }

  // Pass options for controlling the default header search paths.
  if (Args.hasArg(options::OPT_nostdinc)) {
    CmdArgs.push_back("-nostdsysteminc");
    CmdArgs.push_back("-nobuiltininc");
  } else {
    if (Args.hasArg(options::OPT_nostdlibinc))
      CmdArgs.push_back("-nostdsysteminc");
    Args.AddLastArg(CmdArgs, options::OPT_nostdincxx);
    Args.AddLastArg(CmdArgs, options::OPT_nobuiltininc);
  }

  // Pass the path to compiler resource files.
  CmdArgs.push_back("-resource-dir");
  CmdArgs.push_back(D.ResourceDir.c_str());

  Args.AddLastArg(CmdArgs, options::OPT_working_directory);

  RenderARCMigrateToolOptions(D, Args, CmdArgs);

  // Add preprocessing options like -I, -D, etc. if we are using the
  // preprocessor.
  //
  // FIXME: Support -fpreprocessed
  if (types::getPreprocessedType(InputType) != types::TY_INVALID)
    AddPreprocessingOptions(C, JA, D, Args, CmdArgs, Output, Inputs);

  // Don't warn about "clang -c -DPIC -fPIC test.i" because libtool.m4 assumes
  // that "The compiler can only warn and ignore the option if not recognized".
  // When building with ccache, it will pass -D options to clang even on
  // preprocessed inputs and configure concludes that -fPIC is not supported.
  Args.ClaimAllArgs(options::OPT_D);

  // Manually translate -O4 to -O3; let clang reject others.
  AddOptLevel(); // INTEL

  // Warn about ignored options to clang.
  for (const Arg *A :
       Args.filtered(options::OPT_clang_ignored_gcc_optimization_f_Group)) {
    D.Diag(diag::warn_ignored_gcc_optimization) << A->getAsString(Args);
    A->claim();
  }

  for (const Arg *A :
       Args.filtered(options::OPT_clang_ignored_legacy_options_Group)) {
    D.Diag(diag::warn_ignored_clang_option) << A->getAsString(Args);
    A->claim();
  }

  claimNoWarnArgs(Args);

  Args.AddAllArgs(CmdArgs, options::OPT_R_Group);

  Args.AddAllArgs(CmdArgs, options::OPT_W_Group);
#if INTEL_CUSTOMIZATION
  if (Args.hasFlag(options::OPT_pedantic, options::OPT_no_pedantic, false)
      || Args.hasArg(options::OPT_strict_ansi))
#endif //INTEL_CUSTOMIZATION
    CmdArgs.push_back("-pedantic");

  Args.AddLastArg(CmdArgs, options::OPT_pedantic_errors);
  Args.AddLastArg(CmdArgs, options::OPT_w);

  // Fixed point flags
  if (Args.hasFlag(options::OPT_ffixed_point, options::OPT_fno_fixed_point,
                   /*Default=*/false))
    Args.AddLastArg(CmdArgs, options::OPT_ffixed_point);

  if (Arg *A = Args.getLastArg(options::OPT_fcxx_abi_EQ))
    A->render(Args, CmdArgs);

  Args.AddLastArg(CmdArgs, options::OPT_fexperimental_relative_cxx_abi_vtables,
                  options::OPT_fno_experimental_relative_cxx_abi_vtables);

  // Handle -{std, ansi, trigraphs} -- take the last of -{std, ansi}
  // (-ansi is equivalent to -std=c89 or -std=c++98).
  //
  // If a std is supplied, only add -trigraphs if it follows the
  // option.
  bool ImplyVCPPCVer = false;
  bool ImplyVCPPCXXVer = false;
#if INTEL_CUSTOMIZATION
  const Arg *Std = Args.getLastArg(options::OPT_std_EQ, options::OPT_ansi,
                     options::OPT_strict_ansi);
#else //INTEL_CUSTOMIZATION
  const Arg *Std = Args.getLastArg(options::OPT_std_EQ, options::OPT_ansi);
#endif //INTEL_CUSTOMIZATION
  if (Std) {
#if INTEL_CUSTOMIZATION
    if (Std->getOption().matches(options::OPT_ansi) ||
        Std->getOption().matches(options::OPT_strict_ansi))
#else //INTEL_CUSTOMIZATION
    if (Std->getOption().matches(options::OPT_ansi))
#endif //INTEL_CUSTOMIZATION
      if (types::isCXX(InputType))
        CmdArgs.push_back("-std=c++98");
      else
        CmdArgs.push_back("-std=c89");
#if INTEL_CUSTOMIZATION
    // Intel compiler allows for /Qstd which is an alias -std.  We want to be
    // sure to limit valid args to C++14 or higher.
    else if (D.IsIntelMode() && IsWindowsMSVC) {
      StringRef Val(Std->getValue());
      if (Val == "c++98" || Val == "c++03" || Val == "c++0x" ||
          Val == "c++11") {
        D.Diag(clang::diag::warn_drv_unused_argument) << Std->getAsString(Args);
        ImplyVCPPCXXVer = true;
      } else
        Std->render(Args, CmdArgs);
    }
#endif // INTEL_CUSTOMIZATION
    else {
      if (Args.hasArg(options::OPT_fsycl)) {
        // Use of -std= with 'C' is not supported for SYCL.
        const LangStandard *LangStd =
            LangStandard::getLangStandardForName(Std->getValue());
        if (LangStd && LangStd->getLanguage() == Language::C)
          D.Diag(diag::err_drv_argument_not_allowed_with)
              << Std->getAsString(Args) << "-fsycl";
      }
      Std->render(Args, CmdArgs);
    }

    // If -f(no-)trigraphs appears after the language standard flag, honor it.
    if (Arg *A = Args.getLastArg(options::OPT_std_EQ, options::OPT_ansi,
                                 options::OPT_ftrigraphs,
                                 options::OPT_fno_trigraphs))
      if (A != Std)
        A->render(Args, CmdArgs);
  } else {
#if INTEL_CUSTOMIZATION
    bool CPPVerSpecified = false;
    if (Args.hasArg(options::OPT__SLASH_std)) {
      const Arg *StdArg = Args.getLastArg(options::OPT__SLASH_std);
      CPPVerSpecified =
        StringRef(StdArg->getValue()).contains_insensitive("c++");
    }
#endif // INTEL_CUSTOMIZATION
    // Honor -std-default.
    //
    // FIXME: Clang doesn't correctly handle -std= when the input language
    // doesn't match. For the time being just ignore this for C++ inputs;
    // eventually we want to do all the standard defaulting here instead of
    // splitting it between the driver and clang -cc1.
    if (!types::isCXX(InputType)) {
      if (!Args.hasArg(options::OPT__SLASH_std)) {
        Args.AddAllArgsTranslated(CmdArgs, options::OPT_std_default_EQ, "-std=",
                                  /*Joined=*/true);
      } else
#if INTEL_CUSTOMIZATION
      if (!CPPVerSpecified)
#endif // INTEL_CUSTOMIZATION
        ImplyVCPPCVer = true;
    }
    else if (IsWindowsMSVC)
      ImplyVCPPCXXVer = true;

#if INTEL_CUSTOMIZATION
    // When performing interop (OpenMP+SYCL) we need to pass -std=c++xx or
    // -std=cxx specified by /std: to all clang calls.
    else if ((IsSYCL || Args.hasArg(options::OPT_fsycl)) &&
             Args.hasArg(options::OPT_fopenmp_targets_EQ) &&
             Args.hasArg(options::OPT__SLASH_std)) {
      ImplyVCPPCXXVer = CPPVerSpecified;
      ImplyVCPPCVer = !ImplyVCPPCXXVer;
    }

    // When performing interop (OpenMP+SYCL) we need to be sure to maintain
    // C++17 settings even if we aren't doing the SYCL offloading.  We do this
    // by checking for the -fsycl option.
    if ((IsSYCL || Args.hasArg(options::OPT_fsycl)) && types::isCXX(InputType) &&
        !Args.hasArg(options::OPT__SLASH_std))
#endif // INTEL_CUSTOMIZATION
      // For DPC++, we default to -std=c++17 for all compilations.  Use of -std
      // on the command line will override.
      CmdArgs.push_back("-std=c++17");

    Args.AddLastArg(CmdArgs, options::OPT_ftrigraphs,
                    options::OPT_fno_trigraphs);

    // HIP headers has minimum C++ standard requirements. Therefore set the
    // default language standard.
    if (IsHIP)
      CmdArgs.push_back(IsWindowsMSVC ? "-std=c++14" : "-std=c++11");
  }

  // GCC's behavior for -Wwrite-strings is a bit strange:
  //  * In C, this "warning flag" changes the types of string literals from
  //    'char[N]' to 'const char[N]', and thus triggers an unrelated warning
  //    for the discarded qualifier.
  //  * In C++, this is just a normal warning flag.
  //
  // Implementing this warning correctly in C is hard, so we follow GCC's
  // behavior for now. FIXME: Directly diagnose uses of a string literal as
  // a non-const char* in C, rather than using this crude hack.
  if (!types::isCXX(InputType)) {
    // FIXME: This should behave just like a warning flag, and thus should also
    // respect -Weverything, -Wno-everything, -Werror=write-strings, and so on.
    Arg *WriteStrings =
        Args.getLastArg(options::OPT_Wwrite_strings,
                        options::OPT_Wno_write_strings, options::OPT_w);
    if (WriteStrings &&
        WriteStrings->getOption().matches(options::OPT_Wwrite_strings))
      CmdArgs.push_back("-fconst-strings");
  }

  // GCC provides a macro definition '__DEPRECATED' when -Wdeprecated is active
  // during C++ compilation, which it is by default. GCC keeps this define even
  // in the presence of '-w', match this behavior bug-for-bug.
  if (types::isCXX(InputType) &&
      Args.hasFlag(options::OPT_Wdeprecated, options::OPT_Wno_deprecated,
                   true)) {
    CmdArgs.push_back("-fdeprecated-macro");
  }

  // Translate GCC's misnamer '-fasm' arguments to '-fgnu-keywords'.
  if (Arg *Asm = Args.getLastArg(options::OPT_fasm, options::OPT_fno_asm)) {
    if (Asm->getOption().matches(options::OPT_fasm))
      CmdArgs.push_back("-fgnu-keywords");
    else
      CmdArgs.push_back("-fno-gnu-keywords");
  }

  if (ShouldDisableDwarfDirectory(Args, TC))
    CmdArgs.push_back("-fno-dwarf-directory-asm");

  if (!ShouldEnableAutolink(Args, TC, JA))
    CmdArgs.push_back("-fno-autolink");

  // Add in -fdebug-compilation-dir if necessary.
  addDebugCompDirArg(Args, CmdArgs, D.getVFS());

  addDebugPrefixMapArg(D, Args, CmdArgs);

  if (Arg *A = Args.getLastArg(options::OPT_ftemplate_depth_,
                               options::OPT_ftemplate_depth_EQ)) {
    CmdArgs.push_back("-ftemplate-depth");
    CmdArgs.push_back(A->getValue());
  }

  if (Arg *A = Args.getLastArg(options::OPT_foperator_arrow_depth_EQ)) {
    CmdArgs.push_back("-foperator-arrow-depth");
    CmdArgs.push_back(A->getValue());
  }

  if (Arg *A = Args.getLastArg(options::OPT_fconstexpr_depth_EQ)) {
    CmdArgs.push_back("-fconstexpr-depth");
    CmdArgs.push_back(A->getValue());
  }

  if (Arg *A = Args.getLastArg(options::OPT_fconstexpr_steps_EQ)) {
    CmdArgs.push_back("-fconstexpr-steps");
    CmdArgs.push_back(A->getValue());
  }

  if (Args.hasArg(options::OPT_fexperimental_new_constant_interpreter))
    CmdArgs.push_back("-fexperimental-new-constant-interpreter");

  if (Arg *A = Args.getLastArg(options::OPT_fbracket_depth_EQ)) {
    CmdArgs.push_back("-fbracket-depth");
    CmdArgs.push_back(A->getValue());
  }

  if (Arg *A = Args.getLastArg(options::OPT_Wlarge_by_value_copy_EQ,
                               options::OPT_Wlarge_by_value_copy_def)) {
    if (A->getNumValues()) {
      StringRef bytes = A->getValue();
      CmdArgs.push_back(Args.MakeArgString("-Wlarge-by-value-copy=" + bytes));
    } else
      CmdArgs.push_back("-Wlarge-by-value-copy=64"); // default value
  }

  if (Args.hasArg(options::OPT_relocatable_pch))
    CmdArgs.push_back("-relocatable-pch");

  if (const Arg *A = Args.getLastArg(options::OPT_fcf_runtime_abi_EQ)) {
    static const char *kCFABIs[] = {
      "standalone", "objc", "swift", "swift-5.0", "swift-4.2", "swift-4.1",
    };

    if (find(kCFABIs, StringRef(A->getValue())) == std::end(kCFABIs))
      D.Diag(diag::err_drv_invalid_cf_runtime_abi) << A->getValue();
    else
      A->render(Args, CmdArgs);
  }

  if (Arg *A = Args.getLastArg(options::OPT_fconstant_string_class_EQ)) {
    CmdArgs.push_back("-fconstant-string-class");
    CmdArgs.push_back(A->getValue());
  }

  if (Arg *A = Args.getLastArg(options::OPT_ftabstop_EQ)) {
    CmdArgs.push_back("-ftabstop");
    CmdArgs.push_back(A->getValue());
  }

  if (Args.hasFlag(options::OPT_fstack_size_section,
                   options::OPT_fno_stack_size_section, RawTriple.isPS4()))
    CmdArgs.push_back("-fstack-size-section");

  if (Args.hasArg(options::OPT_fstack_usage)) {
    CmdArgs.push_back("-stack-usage-file");

    if (Arg *OutputOpt = Args.getLastArg(options::OPT_o)) {
      SmallString<128> OutputFilename(OutputOpt->getValue());
      llvm::sys::path::replace_extension(OutputFilename, "su");
      CmdArgs.push_back(Args.MakeArgString(OutputFilename));
    } else
      CmdArgs.push_back(
          Args.MakeArgString(Twine(getBaseInputStem(Args, Inputs)) + ".su"));
  }

  CmdArgs.push_back("-ferror-limit");
  if (Arg *A = Args.getLastArg(options::OPT_ferror_limit_EQ))
    CmdArgs.push_back(A->getValue());
  else
    CmdArgs.push_back("19");

  if (Arg *A = Args.getLastArg(options::OPT_fmacro_backtrace_limit_EQ)) {
    CmdArgs.push_back("-fmacro-backtrace-limit");
    CmdArgs.push_back(A->getValue());
  }

  if (Arg *A = Args.getLastArg(options::OPT_ftemplate_backtrace_limit_EQ)) {
    CmdArgs.push_back("-ftemplate-backtrace-limit");
    CmdArgs.push_back(A->getValue());
  }

  if (Arg *A = Args.getLastArg(options::OPT_fconstexpr_backtrace_limit_EQ)) {
    CmdArgs.push_back("-fconstexpr-backtrace-limit");
    CmdArgs.push_back(A->getValue());
  }

  if (Arg *A = Args.getLastArg(options::OPT_fspell_checking_limit_EQ)) {
    CmdArgs.push_back("-fspell-checking-limit");
    CmdArgs.push_back(A->getValue());
  }

#if INTEL_CUSTOMIZATION
  //-fiopenmp-offload is default
  if (Args.hasArg(options::OPT_fiopenmp) &&
      Args.hasFlag(options::OPT_fno_iopenmp_offload,
                   options::OPT_fiopenmp_offload, false)) {
    CmdArgs.push_back("-fno-intel-openmp-offload");
    CmdArgs.push_back("-mllvm");
    CmdArgs.push_back("-vpo-paropt-use-offload-metadata=false");
  }
  if (Args.hasFlag(options::OPT_fiopenmp_simd, options::OPT_fno_iopenmp_simd,
                   false)) {
    // FIXME: Add better interactions with -fopenmp-simd.
    CmdArgs.push_back("-fopenmp-simd");
    CmdArgs.push_back("-fopenmp-late-outline");
  }
  // When compiling for SPIR, we want to be sure that -fiopenmp is used
  // and not -fopenmp.
  if (IsOpenMPDevice && !Args.hasArg(options::OPT_fiopenmp) &&
      Args.hasArg(options::OPT_fopenmp_EQ, options::OPT_fopenmp) &&
      Triple.isSPIR()) {
    if (!D.IsCLMode())
        D.Diag(diag::err_drv_opt_requires_opt)
          << "-fopenmp-targets=spir64" << "-fiopenmp";
    else
        D.Diag(diag::err_drv_opt_requires_opt)
          << "-Qopenmp-targets=spir64" << "-Qiopenmp";
  }
  if (Arg *A = Args.getLastArg(options::OPT_qopenmp_threadprivate_EQ)) {
    StringRef Value = A->getValue();

    if ((Value != "compat") && (Value != "legacy"))
      D.Diag(diag::err_drv_unsupported_option_argument)
          << A->getOption().getName() << Value;

    if (Value == "legacy")
      CmdArgs.push_back("-fopenmp-threadprivate-legacy");
  }

  if (Args.hasFlag(options::OPT__SLASH_Qvla_, options::OPT__SLASH_Qvla, false))
    CmdArgs.push_back("-Werror=vla");
#endif // INTEL_CUSTOMIZATION

  // Pass -fmessage-length=.
  unsigned MessageLength = 0;
  if (Arg *A = Args.getLastArg(options::OPT_fmessage_length_EQ)) {
    StringRef V(A->getValue());
    if (V.getAsInteger(0, MessageLength))
      D.Diag(diag::err_drv_invalid_argument_to_option)
          << V << A->getOption().getName();
  } else {
    // If -fmessage-length=N was not specified, determine whether this is a
    // terminal and, if so, implicitly define -fmessage-length appropriately.
    MessageLength = llvm::sys::Process::StandardErrColumns();
  }
  if (MessageLength != 0)
    CmdArgs.push_back(
        Args.MakeArgString("-fmessage-length=" + Twine(MessageLength)));

  // -fvisibility= and -fvisibility-ms-compat are of a piece.
  if (const Arg *A = Args.getLastArg(options::OPT_fvisibility_EQ,
                                     options::OPT_fvisibility_ms_compat)) {
    if (A->getOption().matches(options::OPT_fvisibility_EQ)) {
      CmdArgs.push_back("-fvisibility");
      CmdArgs.push_back(A->getValue());
    } else {
      assert(A->getOption().matches(options::OPT_fvisibility_ms_compat));
      CmdArgs.push_back("-fvisibility");
      CmdArgs.push_back("hidden");
      CmdArgs.push_back("-ftype-visibility");
      CmdArgs.push_back("default");
    }
  }

  if (!RawTriple.isPS4())
    if (const Arg *A =
            Args.getLastArg(options::OPT_fvisibility_from_dllstorageclass,
                            options::OPT_fno_visibility_from_dllstorageclass)) {
      if (A->getOption().matches(
              options::OPT_fvisibility_from_dllstorageclass)) {
        CmdArgs.push_back("-fvisibility-from-dllstorageclass");
        Args.AddLastArg(CmdArgs, options::OPT_fvisibility_dllexport_EQ);
        Args.AddLastArg(CmdArgs, options::OPT_fvisibility_nodllstorageclass_EQ);
        Args.AddLastArg(CmdArgs, options::OPT_fvisibility_externs_dllimport_EQ);
        Args.AddLastArg(CmdArgs,
                        options::OPT_fvisibility_externs_nodllstorageclass_EQ);
      }
    }

  if (const Arg *A = Args.getLastArg(options::OPT_mignore_xcoff_visibility)) {
    if (Triple.isOSAIX())
      CmdArgs.push_back("-mignore-xcoff-visibility");
    else
      D.Diag(diag::err_drv_unsupported_opt_for_target)
          << A->getAsString(Args) << TripleStr;
  }


  if (Args.hasFlag(options::OPT_fvisibility_inlines_hidden,
                    options::OPT_fno_visibility_inlines_hidden, false))
    CmdArgs.push_back("-fvisibility-inlines-hidden");

  Args.AddLastArg(CmdArgs, options::OPT_fvisibility_inlines_hidden_static_local_var,
                           options::OPT_fno_visibility_inlines_hidden_static_local_var);
  Args.AddLastArg(CmdArgs, options::OPT_fvisibility_global_new_delete_hidden);

  Args.AddLastArg(CmdArgs, options::OPT_ftlsmodel_EQ);

  if (Args.hasFlag(options::OPT_fno_operator_names,
                   options::OPT_foperator_names, false))
    CmdArgs.push_back("-fno-operator-names");

  // Forward -f (flag) options which we can pass directly.
  Args.AddLastArg(CmdArgs, options::OPT_femit_all_decls);
  Args.AddLastArg(CmdArgs, options::OPT_fheinous_gnu_extensions);
  Args.AddLastArg(CmdArgs, options::OPT_fdigraphs, options::OPT_fno_digraphs);
  Args.AddLastArg(CmdArgs, options::OPT_femulated_tls,
                  options::OPT_fno_emulated_tls);

  // AltiVec-like language extensions aren't relevant for assembling.
  if (!isa<PreprocessJobAction>(JA) || Output.getType() != types::TY_PP_Asm)
    Args.AddLastArg(CmdArgs, options::OPT_fzvector);

  Args.AddLastArg(CmdArgs, options::OPT_fdiagnostics_show_template_tree);
  Args.AddLastArg(CmdArgs, options::OPT_fno_elide_type);
#if INTEL_COLLAB
  if (Args.hasFlag(options::OPT_fiopenmp, options::OPT_fno_iopenmp, false)) {
    CmdArgs.push_back("-fopenmp-late-outline");
#if INTEL_CUSTOMIZATION
    CmdArgs.push_back("-fintel-openmp-region");
    if (Arg *A = Args.getLastArg(options::OPT_qopenmp_threadprivate_EQ)) {
      StringRef Value = A->getValue();
      if (Value != "compat")
        CmdArgs.push_back("-fopenmp-threadprivate-legacy");
    } else
#endif // INTEL_CUSTOMIZATION
      CmdArgs.push_back("-fopenmp-threadprivate-legacy");
  }
#endif // INTEL_COLLAB

#if INTEL_CUSTOMIZATION
  bool StubsOverride = false;
  if (Arg *A = Args.getLastArg(options::OPT_qopenmp_stubs,
      options::OPT_fopenmp, options::OPT_fopenmp_EQ, options::OPT_fiopenmp))
    if (A->getOption().matches(options::OPT_qopenmp_stubs))
      StubsOverride = true;
#endif // INTEL_CUSTOMIZATION

  // Forward flags for OpenMP. We don't do this if the current action is an
  // device offloading action other than OpenMP.
#if INTEL_COLLAB
  if ((Args.hasFlag(options::OPT_fopenmp, options::OPT_fopenmp_EQ,
                    options::OPT_fno_openmp, false) ||
       Args.hasFlag(options::OPT_fiopenmp, options::OPT_fno_iopenmp, false)) &&
#else
  if (Args.hasFlag(options::OPT_fopenmp, options::OPT_fopenmp_EQ,
                   options::OPT_fno_openmp, false) &&
#endif // INTEL_COLLAB
      !StubsOverride && // INTEL
      (JA.isDeviceOffloading(Action::OFK_None) ||
       JA.isDeviceOffloading(Action::OFK_OpenMP))) {
    switch (D.getOpenMPRuntime(Args)) {
    case Driver::OMPRT_OMP:
    case Driver::OMPRT_IOMP5:
      // Clang can generate useful OpenMP code for these two runtime libraries.
      CmdArgs.push_back("-fopenmp");

      // If no option regarding the use of TLS in OpenMP codegeneration is
      // given, decide a default based on the target. Otherwise rely on the
      // options and pass the right information to the frontend.
      if (!Args.hasFlag(options::OPT_fopenmp_use_tls,
                        options::OPT_fnoopenmp_use_tls, /*Default=*/true))
        CmdArgs.push_back("-fnoopenmp-use-tls");
      Args.AddLastArg(CmdArgs, options::OPT_fopenmp_simd,
                      options::OPT_fno_openmp_simd);
      Args.AddAllArgs(CmdArgs, options::OPT_fopenmp_enable_irbuilder);
      Args.AddAllArgs(CmdArgs, options::OPT_fopenmp_version_EQ);
      Args.AddAllArgs(CmdArgs, options::OPT_fopenmp_cuda_number_of_sm_EQ);
      Args.AddAllArgs(CmdArgs, options::OPT_fopenmp_cuda_blocks_per_sm_EQ);
      Args.AddAllArgs(CmdArgs,
                      options::OPT_fopenmp_cuda_teams_reduction_recs_num_EQ);
      if (Args.hasFlag(options::OPT_fopenmp_optimistic_collapse,
                       options::OPT_fno_openmp_optimistic_collapse,
                       /*Default=*/false))
        CmdArgs.push_back("-fopenmp-optimistic-collapse");

      // When in OpenMP offloading mode with NVPTX target, forward
      // cuda-mode flag
      if (Args.hasFlag(options::OPT_fopenmp_cuda_mode,
                       options::OPT_fno_openmp_cuda_mode, /*Default=*/false))
        CmdArgs.push_back("-fopenmp-cuda-mode");

      // When in OpenMP offloading mode with NVPTX target, check if full runtime
      // is required.
      if (Args.hasFlag(options::OPT_fopenmp_cuda_force_full_runtime,
                       options::OPT_fno_openmp_cuda_force_full_runtime,
                       /*Default=*/false))
        CmdArgs.push_back("-fopenmp-cuda-force-full-runtime");
      break;
    default:
      // By default, if Clang doesn't know how to generate useful OpenMP code
      // for a specific runtime library, we just don't pass the '-fopenmp' flag
      // down to the actual compilation.
      // FIXME: It would be better to have a mode which *only* omits IR
      // generation based on the OpenMP support so that we get consistent
      // semantic analysis, etc.
      break;
    }
  } else {
    Args.AddLastArg(CmdArgs, options::OPT_fopenmp_simd,
                    options::OPT_fno_openmp_simd);
    Args.AddAllArgs(CmdArgs, options::OPT_fopenmp_version_EQ);
  }

  const SanitizerArgs &Sanitize = TC.getSanitizerArgs();
  Sanitize.addArgs(TC, Args, CmdArgs, InputType);

  const XRayArgs &XRay = TC.getXRayArgs();
  XRay.addArgs(TC, Args, CmdArgs, InputType);

  for (const auto &Filename :
       Args.getAllArgValues(options::OPT_fprofile_list_EQ)) {
    if (D.getVFS().exists(Filename))
      CmdArgs.push_back(Args.MakeArgString("-fprofile-list=" + Filename));
    else
      D.Diag(clang::diag::err_drv_no_such_file) << Filename;
  }

  if (Arg *A = Args.getLastArg(options::OPT_fpatchable_function_entry_EQ)) {
    StringRef S0 = A->getValue(), S = S0;
    unsigned Size, Offset = 0;
    if (!Triple.isAArch64() && !Triple.isRISCV() && !Triple.isX86())
      D.Diag(diag::err_drv_unsupported_opt_for_target)
          << A->getAsString(Args) << TripleStr;
    else if (S.consumeInteger(10, Size) ||
             (!S.empty() && (!S.consume_front(",") ||
                             S.consumeInteger(10, Offset) || !S.empty())))
      D.Diag(diag::err_drv_invalid_argument_to_option)
          << S0 << A->getOption().getName();
    else if (Size < Offset)
      D.Diag(diag::err_drv_unsupported_fpatchable_function_entry_argument);
    else {
      CmdArgs.push_back(Args.MakeArgString(A->getSpelling() + Twine(Size)));
      CmdArgs.push_back(Args.MakeArgString(
          "-fpatchable-function-entry-offset=" + Twine(Offset)));
    }
  }

  if (TC.SupportsProfiling()) {
    Args.AddLastArg(CmdArgs, options::OPT_pg);

    llvm::Triple::ArchType Arch = TC.getArch();
    if (Arg *A = Args.getLastArg(options::OPT_mfentry)) {
      if (Arch == llvm::Triple::systemz || TC.getTriple().isX86())
        A->render(Args, CmdArgs);
      else
        D.Diag(diag::err_drv_unsupported_opt_for_target)
            << A->getAsString(Args) << TripleStr;
    }
    if (Arg *A = Args.getLastArg(options::OPT_mnop_mcount)) {
      if (Arch == llvm::Triple::systemz)
        A->render(Args, CmdArgs);
      else
        D.Diag(diag::err_drv_unsupported_opt_for_target)
            << A->getAsString(Args) << TripleStr;
    }
    if (Arg *A = Args.getLastArg(options::OPT_mrecord_mcount)) {
      if (Arch == llvm::Triple::systemz)
        A->render(Args, CmdArgs);
      else
        D.Diag(diag::err_drv_unsupported_opt_for_target)
            << A->getAsString(Args) << TripleStr;
    }
  }

  if (Args.getLastArg(options::OPT_fapple_kext) ||
      (Args.hasArg(options::OPT_mkernel) && types::isCXX(InputType)))
    CmdArgs.push_back("-fapple-kext");

  Args.AddLastArg(CmdArgs, options::OPT_altivec_src_compat);
  Args.AddLastArg(CmdArgs, options::OPT_flax_vector_conversions_EQ);
  Args.AddLastArg(CmdArgs, options::OPT_fobjc_sender_dependent_dispatch);
  Args.AddLastArg(CmdArgs, options::OPT_fdiagnostics_print_source_range_info);
  Args.AddLastArg(CmdArgs, options::OPT_fdiagnostics_parseable_fixits);
  Args.AddLastArg(CmdArgs, options::OPT_ftime_report);
  Args.AddLastArg(CmdArgs, options::OPT_ftime_report_EQ);
  Args.AddLastArg(CmdArgs, options::OPT_ftime_trace);
  Args.AddLastArg(CmdArgs, options::OPT_ftime_trace_granularity_EQ);
  Args.AddLastArg(CmdArgs, options::OPT_ftrapv);
#if INTEL_CUSTOMIZATION
  // -malign-double is the default for Windows Intel
  if (D.IsIntelMode() && D.IsCLMode())
    CmdArgs.push_back("-malign-double");
  else
    Args.AddLastArg(CmdArgs, options::OPT_malign_double);
#endif // INTEL_CUSTOMIZATION
  Args.AddLastArg(CmdArgs, options::OPT_fno_temp_file);

  if (Arg *A = Args.getLastArg(options::OPT_ftrapv_handler_EQ)) {
    CmdArgs.push_back("-ftrapv-handler");
    CmdArgs.push_back(A->getValue());
  }

  Args.AddLastArg(CmdArgs, options::OPT_ftrap_function_EQ);

  // -fno-strict-overflow implies -fwrapv if it isn't disabled, but
  // -fstrict-overflow won't turn off an explicitly enabled -fwrapv.
  if (Arg *A = Args.getLastArg(options::OPT_fwrapv, options::OPT_fno_wrapv)) {
    if (A->getOption().matches(options::OPT_fwrapv))
      CmdArgs.push_back("-fwrapv");
  } else if (Arg *A = Args.getLastArg(options::OPT_fstrict_overflow,
                                      options::OPT_fno_strict_overflow)) {
    if (A->getOption().matches(options::OPT_fno_strict_overflow))
      CmdArgs.push_back("-fwrapv");
  }

  if (Arg *A = Args.getLastArg(options::OPT_freroll_loops,
                               options::OPT_fno_reroll_loops))
    if (A->getOption().matches(options::OPT_freroll_loops))
      CmdArgs.push_back("-freroll-loops");

  Args.AddLastArg(CmdArgs, options::OPT_ffinite_loops,
                  options::OPT_fno_finite_loops);

  Args.AddLastArg(CmdArgs, options::OPT_fwritable_strings);
#if INTEL_CUSTOMIZATION
  RenderUnrollOptions(D, Args, CmdArgs);
#endif // INTEL_CUSTOMIZATION

  Args.AddLastArg(CmdArgs, options::OPT_pthread);

  if (Args.hasFlag(options::OPT_mspeculative_load_hardening,
                   options::OPT_mno_speculative_load_hardening, false))
    CmdArgs.push_back(Args.MakeArgString("-mspeculative-load-hardening"));

  RenderSSPOptions(D, TC, Args, CmdArgs, KernelOrKext);
  RenderSCPOptions(TC, Args, CmdArgs);
  RenderTrivialAutoVarInitOptions(D, TC, Args, CmdArgs);

  // Translate -mstackrealign
  if (Args.hasFlag(options::OPT_mstackrealign, options::OPT_mno_stackrealign,
                   false))
    CmdArgs.push_back(Args.MakeArgString("-mstackrealign"));

  if (Args.hasArg(options::OPT_mstack_alignment)) {
    StringRef alignment = Args.getLastArgValue(options::OPT_mstack_alignment);
    CmdArgs.push_back(Args.MakeArgString("-mstack-alignment=" + alignment));
  }

  if (Args.hasArg(options::OPT_mstack_probe_size)) {
    StringRef Size = Args.getLastArgValue(options::OPT_mstack_probe_size);

    if (!Size.empty())
      CmdArgs.push_back(Args.MakeArgString("-mstack-probe-size=" + Size));
    else
      CmdArgs.push_back("-mstack-probe-size=0");
  }

  if (!Args.hasFlag(options::OPT_mstack_arg_probe,
                    options::OPT_mno_stack_arg_probe, true))
    CmdArgs.push_back(Args.MakeArgString("-mno-stack-arg-probe"));

  if (Arg *A = Args.getLastArg(options::OPT_mrestrict_it,
                               options::OPT_mno_restrict_it)) {
    if (A->getOption().matches(options::OPT_mrestrict_it)) {
      CmdArgs.push_back("-mllvm");
      CmdArgs.push_back("-arm-restrict-it");
    } else {
      CmdArgs.push_back("-mllvm");
      CmdArgs.push_back("-arm-no-restrict-it");
    }
  } else if (Triple.isOSWindows() &&
             (Triple.getArch() == llvm::Triple::arm ||
              Triple.getArch() == llvm::Triple::thumb)) {
    // Windows on ARM expects restricted IT blocks
    CmdArgs.push_back("-mllvm");
    CmdArgs.push_back("-arm-restrict-it");
  }

  // Forward -cl options to -cc1
  RenderOpenCLOptions(Args, CmdArgs, InputType);

  // Forward -fsycl-instrument-device-code option to cc1. This option can only
  // be used with spir triple.
  if (Arg *A = Args.getLastArg(options::OPT_fsycl_instrument_device_code)) {
    if (!Triple.isSPIR())
      D.Diag(diag::err_drv_unsupported_opt_for_target)
          << A->getAsString(Args) << TripleStr;
    CmdArgs.push_back("-fsycl-instrument-device-code");
  }

#if INTEL_CUSTOMIZATION
  // Enable instrumentation for OpenMP SPIR-V offload by default.
  // Eventually, we will enable it by default for SYCL too, so this
  // code will have to be merged with the above.
  if (IsOpenMPDevice && Triple.isSPIR() &&
      Args.hasFlag(options::OPT_fsycl_instrument_device_code,
                   options::OPT_fno_sycl_instrument_device_code, true)) {
    CmdArgs.push_back("-fsycl-instrument-device-code");
  }
#endif // INTEL_CUSTOMIZATION
  if (IsHIP) {
    if (Args.hasFlag(options::OPT_fhip_new_launch_api,
                     options::OPT_fno_hip_new_launch_api, true))
      CmdArgs.push_back("-fhip-new-launch-api");
    if (Args.hasFlag(options::OPT_fgpu_allow_device_init,
                     options::OPT_fno_gpu_allow_device_init, false))
      CmdArgs.push_back("-fgpu-allow-device-init");
  }

  if (IsCuda || IsHIP) {
    if (Args.hasFlag(options::OPT_fgpu_rdc, options::OPT_fno_gpu_rdc, false))
      CmdArgs.push_back("-fgpu-rdc");
    if (Args.hasFlag(options::OPT_fgpu_defer_diag,
                     options::OPT_fno_gpu_defer_diag, false))
      CmdArgs.push_back("-fgpu-defer-diag");
    if (Args.hasFlag(options::OPT_fgpu_exclude_wrong_side_overloads,
                     options::OPT_fno_gpu_exclude_wrong_side_overloads,
                     false)) {
      CmdArgs.push_back("-fgpu-exclude-wrong-side-overloads");
      CmdArgs.push_back("-fgpu-defer-diag");
    }
  }

  if (Arg *A = Args.getLastArg(options::OPT_fcf_protection_EQ)) {
    CmdArgs.push_back(
        Args.MakeArgString(Twine("-fcf-protection=") + A->getValue()));
  }

  // Forward -f options with positive and negative forms; we translate these by
  // hand.  Do not propagate PGO options to the GPU-side compilations as the
  // profile info is for the host-side compilation only.
  if (!(IsCudaDevice || IsHIPDevice)) {
    if (Arg *A = getLastProfileSampleUseArg(Args)) {
      auto *PGOArg = Args.getLastArg(
          options::OPT_fprofile_generate, options::OPT_fprofile_generate_EQ,
          options::OPT_fcs_profile_generate,
          options::OPT_fcs_profile_generate_EQ, options::OPT_fprofile_use,
          options::OPT_fprofile_use_EQ);
      if (PGOArg)
        D.Diag(diag::err_drv_argument_not_allowed_with)
            << "SampleUse with PGO options";

      StringRef fname = A->getValue();
      if (!llvm::sys::fs::exists(fname))
        D.Diag(diag::err_drv_no_such_file) << fname;
      else
        A->render(Args, CmdArgs);
    }
    Args.AddLastArg(CmdArgs, options::OPT_fprofile_remapping_file_EQ);

    if (Args.hasFlag(options::OPT_fpseudo_probe_for_profiling,
                     options::OPT_fno_pseudo_probe_for_profiling, false))
      CmdArgs.push_back("-fpseudo-probe-for-profiling");
  }
  RenderBuiltinOptions(TC, RawTriple, Args, CmdArgs);

  if (!Args.hasFlag(options::OPT_fassume_sane_operator_new,
                    options::OPT_fno_assume_sane_operator_new))
    CmdArgs.push_back("-fno-assume-sane-operator-new");

  // -fblocks=0 is default.
  if (Args.hasFlag(options::OPT_fblocks, options::OPT_fno_blocks,
                   TC.IsBlocksDefault()) ||
      (Args.hasArg(options::OPT_fgnu_runtime) &&
       Args.hasArg(options::OPT_fobjc_nonfragile_abi) &&
       !Args.hasArg(options::OPT_fno_blocks))) {
    CmdArgs.push_back("-fblocks");

    if (!Args.hasArg(options::OPT_fgnu_runtime) && !TC.hasBlocksRuntime())
      CmdArgs.push_back("-fblocks-runtime-optional");
  }

  // -fencode-extended-block-signature=1 is default.
  if (TC.IsEncodeExtendedBlockSignatureDefault())
    CmdArgs.push_back("-fencode-extended-block-signature");

  if (Args.hasFlag(options::OPT_fcoroutines_ts, options::OPT_fno_coroutines_ts,
                   false) &&
      types::isCXX(InputType)) {
    CmdArgs.push_back("-fcoroutines-ts");
  }

  Args.AddLastArg(CmdArgs, options::OPT_fdouble_square_bracket_attributes,
                  options::OPT_fno_double_square_bracket_attributes);

  // -faccess-control is default.
  if (Args.hasFlag(options::OPT_fno_access_control,
                   options::OPT_faccess_control, false))
    CmdArgs.push_back("-fno-access-control");

  // -felide-constructors is the default.
  if (Args.hasFlag(options::OPT_fno_elide_constructors,
                   options::OPT_felide_constructors, false))
    CmdArgs.push_back("-fno-elide-constructors");

  ToolChain::RTTIMode RTTIMode = TC.getRTTIMode();

  if (KernelOrKext || (types::isCXX(InputType) &&
                       (RTTIMode == ToolChain::RM_Disabled)))
    CmdArgs.push_back("-fno-rtti");

  // -fshort-enums=0 is default for all architectures except Hexagon and z/OS.
  if (Args.hasFlag(options::OPT_fshort_enums, options::OPT_fno_short_enums,
                   TC.getArch() == llvm::Triple::hexagon || Triple.isOSzOS()))
    CmdArgs.push_back("-fshort-enums");

  RenderCharacterOptions(Args, AuxTriple ? *AuxTriple : RawTriple, CmdArgs);

  // -fuse-cxa-atexit is default.
  if (!Args.hasFlag(
          options::OPT_fuse_cxa_atexit, options::OPT_fno_use_cxa_atexit,
          !RawTriple.isOSAIX() && !RawTriple.isOSWindows() &&
              TC.getArch() != llvm::Triple::xcore &&
              ((RawTriple.getVendor() != llvm::Triple::MipsTechnologies) ||
               RawTriple.hasEnvironment())) ||
      KernelOrKext)
    CmdArgs.push_back("-fno-use-cxa-atexit");

  if (Args.hasFlag(options::OPT_fregister_global_dtors_with_atexit,
                   options::OPT_fno_register_global_dtors_with_atexit,
                   RawTriple.isOSDarwin() && !KernelOrKext))
    CmdArgs.push_back("-fregister-global-dtors-with-atexit");

  // -fno-use-line-directives is default.
#if INTEL_CUSTOMIZATION
  // -fuse-line-directives is default for Intel Windows
  if (Args.hasFlag(options::OPT_fuse_line_directives,
                   options::OPT_fno_use_line_directives,
                   D.IsIntelMode() && D.IsCLMode()))
#endif // INTEL_CUSTOMIZATION
    CmdArgs.push_back("-fuse-line-directives");

  // -fms-extensions=0 is default.
  if (Args.hasFlag(options::OPT_fms_extensions, options::OPT_fno_ms_extensions,
                   IsWindowsMSVC))
    CmdArgs.push_back("-fms-extensions");

  // -fms-compatibility=0 is default.
  bool IsMSVCCompat = Args.hasFlag(
      options::OPT_fms_compatibility, options::OPT_fno_ms_compatibility,
      (IsWindowsMSVC && Args.hasFlag(options::OPT_fms_extensions,
                                     options::OPT_fno_ms_extensions, true)));
  if (IsMSVCCompat)
    CmdArgs.push_back("-fms-compatibility");

  // Handle -fgcc-version, if present.
  VersionTuple GNUCVer;
  if (Arg *A = Args.getLastArg(options::OPT_fgnuc_version_EQ)) {
    // Check that the version has 1 to 3 components and the minor and patch
    // versions fit in two decimal digits.
    StringRef Val = A->getValue();
    Val = Val.empty() ? "0" : Val; // Treat "" as 0 or disable.
    bool Invalid = GNUCVer.tryParse(Val);
    unsigned Minor = GNUCVer.getMinor().getValueOr(0);
    unsigned Patch = GNUCVer.getSubminor().getValueOr(0);
    if (Invalid || GNUCVer.getBuild() || Minor >= 100 || Patch >= 100) {
      D.Diag(diag::err_drv_invalid_value)
          << A->getAsString(Args) << A->getValue();
    }
  } else if (!IsMSVCCompat) {
    // Imitate GCC 4.2.1 by default if -fms-compatibility is not in effect.
    GNUCVer = VersionTuple(4, 2, 1);
  }
  if (!GNUCVer.empty()) {
    CmdArgs.push_back(
        Args.MakeArgString("-fgnuc-version=" + GNUCVer.getAsString()));
  }

  VersionTuple MSVT = TC.computeMSVCVersion(&D, Args);
  if (!MSVT.empty())
    CmdArgs.push_back(
        Args.MakeArgString("-fms-compatibility-version=" + MSVT.getAsString()));

  bool IsMSVC2015Compatible = MSVT.getMajor() >= 19;
  if (ImplyVCPPCVer) {
    StringRef LanguageStandard;
    if (const Arg *StdArg = Args.getLastArg(options::OPT__SLASH_std)) {
      Std = StdArg;
      LanguageStandard = llvm::StringSwitch<StringRef>(StdArg->getValue())
                             .Case("c11", "-std=c11")
                             .Case("c17", "-std=c17")
                             .Default("");
      if (LanguageStandard.empty())
        D.Diag(clang::diag::warn_drv_unused_argument)
            << StdArg->getAsString(Args);
    }
    CmdArgs.push_back(LanguageStandard.data());
  }
  if (ImplyVCPPCXXVer) {
    StringRef LanguageStandard;
    if (const Arg *StdArg = Args.getLastArg(options::OPT__SLASH_std)) {
      Std = StdArg;
      LanguageStandard = llvm::StringSwitch<StringRef>(StdArg->getValue())
                             .Case("c++14", "-std=c++14")
                             .Case("c++17", "-std=c++17")
                             .Case("c++20", "-std=c++20")
                             .Case("c++latest", "-std=c++2b")
                             .Default("");
      if (LanguageStandard.empty())
        D.Diag(clang::diag::warn_drv_unused_argument)
            << StdArg->getAsString(Args);
    }

    if (LanguageStandard.empty()) {
      if (IsSYCL)
        // For DPC++, C++17 is the default.
        LanguageStandard = "-std=c++17";
      else if (IsMSVC2015Compatible)
        LanguageStandard = "-std=c++14";
      else
        LanguageStandard = "-std=c++11";
    }

    CmdArgs.push_back(LanguageStandard.data());
  }

  // -fno-borland-extensions is default.
  if (Args.hasFlag(options::OPT_fborland_extensions,
                   options::OPT_fno_borland_extensions, false))
    CmdArgs.push_back("-fborland-extensions");

  // -fno-declspec is default, except for PS4.
  if (Args.hasFlag(options::OPT_fdeclspec, options::OPT_fno_declspec,
                   RawTriple.isPS4()))
    CmdArgs.push_back("-fdeclspec");
  else if (Args.hasArg(options::OPT_fno_declspec))
    CmdArgs.push_back("-fno-declspec"); // Explicitly disabling __declspec.

  // -fthreadsafe-static is default, except for MSVC compatibility versions less
  // than 19.
  if (!Args.hasFlag(options::OPT_fthreadsafe_statics,
                    options::OPT_fno_threadsafe_statics,
                    !IsWindowsMSVC || IsMSVC2015Compatible))
    CmdArgs.push_back("-fno-threadsafe-statics");

  // -fno-delayed-template-parsing is default, except when targeting MSVC.
  // Many old Windows SDK versions require this to parse.
  // FIXME: MSVC introduced /Zc:twoPhase- to disable this behavior in their
  // compiler. We should be able to disable this by default at some point.
  if (Args.hasFlag(options::OPT_fdelayed_template_parsing,
                   options::OPT_fno_delayed_template_parsing, IsWindowsMSVC))
    CmdArgs.push_back("-fdelayed-template-parsing");

  // -fgnu-keywords default varies depending on language; only pass if
  // specified.
  Args.AddLastArg(CmdArgs, options::OPT_fgnu_keywords,
                  options::OPT_fno_gnu_keywords);

  if (Args.hasFlag(options::OPT_fgnu89_inline, options::OPT_fno_gnu89_inline,
                   false))
    CmdArgs.push_back("-fgnu89-inline");

  if (Args.hasArg(options::OPT_fno_inline))
    CmdArgs.push_back("-fno-inline");

#if INTEL_CUSTOMIZATION
  if (Arg *InlinLvl = Args.getLastArg(
        options::OPT_inline_level_EQ, options::OPT_finline_functions,
        options::OPT_finline_hint_functions,
        options::OPT_fno_inline_functions)) {
    if (InlinLvl->getOption().matches(options::OPT_inline_level_EQ)) {
      if (InlinLvl->getValue() == StringRef("0") &&
          !Args.hasArg(options::OPT_fno_inline))
        CmdArgs.push_back("-fno-inline");
      else if (InlinLvl->getValue() == StringRef("1"))
        CmdArgs.push_back("-finline-hint-functions");
      else if (InlinLvl->getValue() == StringRef("2"))
        CmdArgs.push_back("-finline-functions");
      else
        C.getDriver().Diag(clang::diag::err_drv_unsupported_option_argument)
          << InlinLvl->getOption().getName()
          << StringRef(InlinLvl->getValue());
    }
    else
      CmdArgs.push_back(Args.MakeArgString(InlinLvl->getAsString(Args)));
  }
#else //INTEL_CUSTOMIZATION
  Args.AddLastArg(CmdArgs, options::OPT_finline_functions,
                  options::OPT_finline_hint_functions,
                  options::OPT_fno_inline_functions);

#endif //INTEL_CUSTOMIZATION

  // FIXME: Find a better way to determine whether the language has modules
  // support by default, or just assume that all languages do.
  bool HaveModules =
      Std && (Std->containsValue("c++2a") || Std->containsValue("c++20") ||
              Std->containsValue("c++latest"));
  RenderModulesOptions(C, D, Args, Input, Output, CmdArgs, HaveModules);

  if (Args.hasFlag(options::OPT_fpch_validate_input_files_content,
                   options::OPT_fno_pch_validate_input_files_content, false))
    CmdArgs.push_back("-fvalidate-ast-input-files-content");
  if (Args.hasFlag(options::OPT_fpch_instantiate_templates,
                   options::OPT_fno_pch_instantiate_templates, false))
    CmdArgs.push_back("-fpch-instantiate-templates");
  if (Args.hasFlag(options::OPT_fpch_codegen, options::OPT_fno_pch_codegen,
                   false))
    CmdArgs.push_back("-fmodules-codegen");
  if (Args.hasFlag(options::OPT_fpch_debuginfo, options::OPT_fno_pch_debuginfo,
                   false))
    CmdArgs.push_back("-fmodules-debuginfo");

  Args.AddLastArg(CmdArgs, options::OPT_flegacy_pass_manager,
                  options::OPT_fno_legacy_pass_manager);

  ObjCRuntime Runtime = AddObjCRuntimeArgs(Args, Inputs, CmdArgs, rewriteKind);
  RenderObjCOptions(TC, D, RawTriple, Args, Runtime, rewriteKind != RK_None,
                    Input, CmdArgs);

  if (types::isObjC(Input.getType()) &&
      Args.hasFlag(options::OPT_fobjc_encode_cxx_class_template_spec,
                   options::OPT_fno_objc_encode_cxx_class_template_spec,
                   !Runtime.isNeXTFamily()))
    CmdArgs.push_back("-fobjc-encode-cxx-class-template-spec");

  if (Args.hasFlag(options::OPT_fapplication_extension,
                   options::OPT_fno_application_extension, false))
    CmdArgs.push_back("-fapplication-extension");

  // Handle GCC-style exception args.
  bool EH = false;
  if (!C.getDriver().IsCLMode())
#if INTEL_CUSTOMIZATION
    EH = addExceptionArgs(Args, InputType, TC, KernelOrKext, Runtime, CmdArgs, JA);
#endif // INTEL_CUSTOMIZATION

  // Handle exception personalities
  Arg *A = Args.getLastArg(
      options::OPT_fsjlj_exceptions, options::OPT_fseh_exceptions,
      options::OPT_fdwarf_exceptions, options::OPT_fwasm_exceptions);
  if (A) {
    const Option &Opt = A->getOption();
    if (Opt.matches(options::OPT_fsjlj_exceptions))
      CmdArgs.push_back("-exception-model=sjlj");
    if (Opt.matches(options::OPT_fseh_exceptions))
      CmdArgs.push_back("-exception-model=seh");
    if (Opt.matches(options::OPT_fdwarf_exceptions))
      CmdArgs.push_back("-exception-model=dwarf");
    if (Opt.matches(options::OPT_fwasm_exceptions))
      CmdArgs.push_back("-exception-model=wasm");
  } else {
    switch (TC.GetExceptionModel(Args)) {
    default:
      break;
    case llvm::ExceptionHandling::DwarfCFI:
      CmdArgs.push_back("-exception-model=dwarf");
      break;
    case llvm::ExceptionHandling::SjLj:
      CmdArgs.push_back("-exception-model=sjlj");
      break;
    case llvm::ExceptionHandling::WinEH:
      CmdArgs.push_back("-exception-model=seh");
      break;
    }
  }

  // C++ "sane" operator new.
  if (!Args.hasFlag(options::OPT_fassume_sane_operator_new,
                    options::OPT_fno_assume_sane_operator_new))
    CmdArgs.push_back("-fno-assume-sane-operator-new");

  // -frelaxed-template-template-args is off by default, as it is a severe
  // breaking change until a corresponding change to template partial ordering
  // is provided.
  if (Args.hasFlag(options::OPT_frelaxed_template_template_args,
                   options::OPT_fno_relaxed_template_template_args, false))
    CmdArgs.push_back("-frelaxed-template-template-args");

  // -fsized-deallocation is off by default, as it is an ABI-breaking change for
  // most platforms.
  if (Args.hasFlag(options::OPT_fsized_deallocation,
                   options::OPT_fno_sized_deallocation, false))
    CmdArgs.push_back("-fsized-deallocation");

  // -faligned-allocation is on by default in C++17 onwards and otherwise off
  // by default.
  if (Arg *A = Args.getLastArg(options::OPT_faligned_allocation,
                               options::OPT_fno_aligned_allocation,
                               options::OPT_faligned_new_EQ)) {
    if (A->getOption().matches(options::OPT_fno_aligned_allocation))
      CmdArgs.push_back("-fno-aligned-allocation");
    else
      CmdArgs.push_back("-faligned-allocation");
  }

  // The default new alignment can be specified using a dedicated option or via
  // a GCC-compatible option that also turns on aligned allocation.
  if (Arg *A = Args.getLastArg(options::OPT_fnew_alignment_EQ,
                               options::OPT_faligned_new_EQ))
    CmdArgs.push_back(
        Args.MakeArgString(Twine("-fnew-alignment=") + A->getValue()));

  // -fconstant-cfstrings is default, and may be subject to argument translation
  // on Darwin.
  if (!Args.hasFlag(options::OPT_fconstant_cfstrings,
                    options::OPT_fno_constant_cfstrings) ||
      !Args.hasFlag(options::OPT_mconstant_cfstrings,
                    options::OPT_mno_constant_cfstrings))
    CmdArgs.push_back("-fno-constant-cfstrings");

  // -fno-pascal-strings is default, only pass non-default.
  if (Args.hasFlag(options::OPT_fpascal_strings,
                   options::OPT_fno_pascal_strings, false))
    CmdArgs.push_back("-fpascal-strings");

  // Honor -fpack-struct= and -fpack-struct, if given. Note that
  // -fno-pack-struct doesn't apply to -fpack-struct=.
  if (Arg *A = Args.getLastArg(options::OPT_fpack_struct_EQ)) {
    std::string PackStructStr = "-fpack-struct=";
    PackStructStr += A->getValue();
    CmdArgs.push_back(Args.MakeArgString(PackStructStr));
  } else if (Args.hasFlag(options::OPT_fpack_struct,
                          options::OPT_fno_pack_struct, false)) {
    CmdArgs.push_back("-fpack-struct=1");
#if INTEL_CUSTOMIZATION
  } else if (D.IsIntelMode() && D.IsCLMode() && !IsSYCL)
    // For the Intel compiler, /Zp16 is the default
    CmdArgs.push_back("-fpack-struct=16");

  // Enabling GVN Hoist at -O3 or -Ofast (CMPLRS-50169).
  // FIXME: Remove this when GVN Hoist is enabled by default in LLORG.
  if (Arg *A = Args.getLastArg(options::OPT_O_Group)) {
    unsigned OptLevel = 0;
    if (A->getOption().matches(options::OPT_O)) {
      StringRef OVal(A->getValue());
      OVal.getAsInteger(10, OptLevel);
    }
    if (A->getOption().matches(options::OPT_O4) || OptLevel > 2 ||
        A->getOption().matches(options::OPT_Ofast)) {
      CmdArgs.push_back("-mllvm");
      CmdArgs.push_back("-enable-gvn-hoist");
    }
  }
#endif // INTEL_CUSTOMIZATION

  // Handle -fmax-type-align=N and -fno-type-align
  bool SkipMaxTypeAlign = Args.hasArg(options::OPT_fno_max_type_align);
  if (Arg *A = Args.getLastArg(options::OPT_fmax_type_align_EQ)) {
    if (!SkipMaxTypeAlign) {
      std::string MaxTypeAlignStr = "-fmax-type-align=";
      MaxTypeAlignStr += A->getValue();
      CmdArgs.push_back(Args.MakeArgString(MaxTypeAlignStr));
    }
  } else if (RawTriple.isOSDarwin()) {
    if (!SkipMaxTypeAlign) {
      std::string MaxTypeAlignStr = "-fmax-type-align=16";
      CmdArgs.push_back(Args.MakeArgString(MaxTypeAlignStr));
    }
  }

  if (!Args.hasFlag(options::OPT_Qy, options::OPT_Qn, true))
    CmdArgs.push_back("-Qn");

  // -fno-common is the default, set -fcommon only when that flag is set.
  if (Args.hasFlag(options::OPT_fcommon, options::OPT_fno_common, false))
    CmdArgs.push_back("-fcommon");

  // -fsigned-bitfields is default, and clang doesn't yet support
  // -funsigned-bitfields.
  if (!Args.hasFlag(options::OPT_fsigned_bitfields,
                    options::OPT_funsigned_bitfields))
    D.Diag(diag::warn_drv_clang_unsupported)
        << Args.getLastArg(options::OPT_funsigned_bitfields)->getAsString(Args);

  // -fsigned-bitfields is default, and clang doesn't support -fno-for-scope.
  if (!Args.hasFlag(options::OPT_ffor_scope, options::OPT_fno_for_scope))
    D.Diag(diag::err_drv_clang_unsupported)
        << Args.getLastArg(options::OPT_fno_for_scope)->getAsString(Args);

  // -finput_charset=UTF-8 is default. Reject others
  if (Arg *inputCharset = Args.getLastArg(options::OPT_finput_charset_EQ)) {
    StringRef value = inputCharset->getValue();
    if (!value.equals_insensitive("utf-8"))
      D.Diag(diag::err_drv_invalid_value) << inputCharset->getAsString(Args)
                                          << value;
  }

  // -fexec_charset=UTF-8 is default. Reject others
  if (Arg *execCharset = Args.getLastArg(options::OPT_fexec_charset_EQ)) {
    StringRef value = execCharset->getValue();
    if (!value.equals_insensitive("utf-8"))
      D.Diag(diag::err_drv_invalid_value) << execCharset->getAsString(Args)
                                          << value;
  }

  RenderDiagnosticsOptions(D, Args, CmdArgs);

  // -fno-asm-blocks is default.
  if (Args.hasFlag(options::OPT_fasm_blocks, options::OPT_fno_asm_blocks,
                   false))
    CmdArgs.push_back("-fasm-blocks");

  // -fgnu-inline-asm is default.
  if (!Args.hasFlag(options::OPT_fgnu_inline_asm,
                    options::OPT_fno_gnu_inline_asm, true))
    CmdArgs.push_back("-fno-gnu-inline-asm");

  // Enable vectorization per default according to the optimization level
  // selected. For optimization levels that want vectorization we use the alias
  // option to simplify the hasFlag logic.
  bool EnableVec = shouldEnableVectorizerAtOLevel(Args, false);
#if INTEL_CUSTOMIZATION
  // Do not enable vectorization for OpenMP
  if (JA.isDeviceOffloading(Action::OFK_OpenMP) &&
      getToolChain().getTriple().isSPIR())
    EnableVec = false;
#endif // INTEL_CUSTOMIZATION
  OptSpecifier VectorizeAliasOption =
      EnableVec ? options::OPT_O_Group : options::OPT_fvectorize;
  if (Args.hasFlag(options::OPT_fvectorize, VectorizeAliasOption,
                   options::OPT_fno_vectorize, EnableVec))
    CmdArgs.push_back("-vectorize-loops");

  // -fslp-vectorize is enabled based on the optimization level selected.
  bool EnableSLPVec = shouldEnableVectorizerAtOLevel(Args, true);
#if INTEL_CUSTOMIZATION
  // Do not enable vectorization for OpenMP
  if (JA.isDeviceOffloading(Action::OFK_OpenMP) &&
      getToolChain().getTriple().isSPIR())
    EnableSLPVec = false;
#endif // INTEL_CUSTOMIZATION
  OptSpecifier SLPVectAliasOption =
      EnableSLPVec ? options::OPT_O_Group : options::OPT_fslp_vectorize;
  if (Args.hasFlag(options::OPT_fslp_vectorize, SLPVectAliasOption,
                   options::OPT_fno_slp_vectorize, EnableSLPVec))
    CmdArgs.push_back("-vectorize-slp");

  ParseMPreferVectorWidth(D, Args, CmdArgs);

  Args.AddLastArg(CmdArgs, options::OPT_fshow_overloads_EQ);
  Args.AddLastArg(CmdArgs,
                  options::OPT_fsanitize_undefined_strip_path_components_EQ);

  // -fdollars-in-identifiers default varies depending on platform and
  // language; only pass if specified.
  if (Arg *A = Args.getLastArg(options::OPT_fdollars_in_identifiers,
                               options::OPT_fno_dollars_in_identifiers)) {
    if (A->getOption().matches(options::OPT_fdollars_in_identifiers))
      CmdArgs.push_back("-fdollars-in-identifiers");
    else
      CmdArgs.push_back("-fno-dollars-in-identifiers");
  }

  // -funit-at-a-time is default, and we don't support -fno-unit-at-a-time for
  // practical purposes.
  if (Arg *A = Args.getLastArg(options::OPT_funit_at_a_time,
                               options::OPT_fno_unit_at_a_time)) {
    if (A->getOption().matches(options::OPT_fno_unit_at_a_time))
      D.Diag(diag::warn_drv_clang_unsupported) << A->getAsString(Args);
  }

  if (Args.hasFlag(options::OPT_fapple_pragma_pack,
                   options::OPT_fno_apple_pragma_pack, false))
    CmdArgs.push_back("-fapple-pragma-pack");

  if (Args.hasFlag(options::OPT_fxl_pragma_pack,
                   options::OPT_fno_xl_pragma_pack, RawTriple.isOSAIX()))
    CmdArgs.push_back("-fxl-pragma-pack");

#if INTEL_CUSTOMIZATION
  if (Args.hasFlag(options::OPT_fno_intel_pragma_prefetch,
                   options::OPT_fintel_pragma_prefetch, false))
    CmdArgs.push_back("-fno-intel-pragma-prefetch");
#endif // INTEL_CUSTOMIZATION

  // Remarks can be enabled with any of the `-f.*optimization-record.*` flags.
  if (willEmitRemarks(Args) && checkRemarksOptions(D, Args, Triple))
    renderRemarksOptions(Args, CmdArgs, Triple, Input, Output, JA);

  bool RewriteImports = Args.hasFlag(options::OPT_frewrite_imports,
                                     options::OPT_fno_rewrite_imports, false);
  if (RewriteImports)
    CmdArgs.push_back("-frewrite-imports");

  // Enable rewrite includes if the user's asked for it or if we're generating
  // diagnostics.
  // TODO: Once -module-dependency-dir works with -frewrite-includes it'd be
  // nice to enable this when doing a crashdump for modules as well.
  if (Args.hasFlag(options::OPT_frewrite_includes,
                   options::OPT_fno_rewrite_includes, false) ||
      (C.isForDiagnostics() && !HaveModules))
    CmdArgs.push_back("-frewrite-includes");

  // Only allow -traditional or -traditional-cpp outside in preprocessing modes.
  if (Arg *A = Args.getLastArg(options::OPT_traditional,
                               options::OPT_traditional_cpp)) {
    if (isa<PreprocessJobAction>(JA))
      CmdArgs.push_back("-traditional-cpp");
    else
      D.Diag(diag::err_drv_clang_unsupported) << A->getAsString(Args);
  }

  Args.AddLastArg(CmdArgs, options::OPT_dM);
  Args.AddLastArg(CmdArgs, options::OPT_dD);

  Args.AddLastArg(CmdArgs, options::OPT_fmax_tokens_EQ);

  // Handle serialized diagnostics.
  if (Arg *A = Args.getLastArg(options::OPT__serialize_diags)) {
    CmdArgs.push_back("-serialize-diagnostic-file");
    CmdArgs.push_back(Args.MakeArgString(A->getValue()));
  }

  if (Args.hasArg(options::OPT_fretain_comments_from_system_headers))
    CmdArgs.push_back("-fretain-comments-from-system-headers");

  // Forward -fcomment-block-commands to -cc1.
  Args.AddAllArgs(CmdArgs, options::OPT_fcomment_block_commands);
  // Forward -fparse-all-comments to -cc1.
  Args.AddAllArgs(CmdArgs, options::OPT_fparse_all_comments);

  // Turn -fplugin=name.so into -load name.so
  for (const Arg *A : Args.filtered(options::OPT_fplugin_EQ)) {
    CmdArgs.push_back("-load");
    CmdArgs.push_back(A->getValue());
    A->claim();
  }

  // Forward -fpass-plugin=name.so to -cc1.
  for (const Arg *A : Args.filtered(options::OPT_fpass_plugin_EQ)) {
    CmdArgs.push_back(
        Args.MakeArgString(Twine("-fpass-plugin=") + A->getValue()));
    A->claim();
  }

  // Setup statistics file output.
  SmallString<128> StatsFile = getStatsFileName(Args, Output, Input, D);
  if (!StatsFile.empty())
    CmdArgs.push_back(Args.MakeArgString(Twine("-stats-file=") + StatsFile));

  // Forward -Xclang arguments to -cc1, and -mllvm arguments to the LLVM option
  // parser.
  // -finclude-default-header flag is for preprocessor,
  // do not pass it to other cc1 commands when save-temps is enabled
  if (C.getDriver().isSaveTempsEnabled() &&
      !isa<PreprocessJobAction>(JA)) {
    for (auto Arg : Args.filtered(options::OPT_Xclang)) {
      Arg->claim();
      if (StringRef(Arg->getValue()) != "-finclude-default-header")
        CmdArgs.push_back(Arg->getValue());
    }
  }
  else {
    Args.AddAllArgValues(CmdArgs, options::OPT_Xclang);
  }
  for (const Arg *A : Args.filtered(options::OPT_mllvm)) {
    A->claim();

    // We translate this by hand to the -cc1 argument, since nightly test uses
    // it and developers have been trained to spell it with -mllvm. Both
    // spellings are now deprecated and should be removed.
    if (StringRef(A->getValue(0)) == "-disable-llvm-optzns") {
      CmdArgs.push_back("-disable-llvm-optzns");
    } else {
      A->render(Args, CmdArgs);
    }
  }

  // With -save-temps, we want to save the unoptimized bitcode output from the
  // CompileJobAction, use -disable-llvm-passes to get pristine IR generated
  // by the frontend.
  // When -fembed-bitcode is enabled, optimized bitcode is emitted because it
  // has slightly different breakdown between stages.
  // FIXME: -fembed-bitcode -save-temps will save optimized bitcode instead of
  // pristine IR generated by the frontend. Ideally, a new compile action should
  // be added so both IR can be captured.
  if ((C.getDriver().isSaveTempsEnabled() ||
       JA.isHostOffloading(Action::OFK_OpenMP)) &&
      !(C.getDriver().embedBitcodeInObject() && !IsUsingLTO) &&
      isa<CompileJobAction>(JA))
    CmdArgs.push_back("-disable-llvm-passes");

#if INTEL_CUSTOMIZATION
  // Disable Intel proprietary optimizations for the .bc generation during
  // and offload compilation.
  if (JA.isHostOffloading(Action::OFK_OpenMP) && isa<CompileJobAction>(JA))
    CmdArgs.push_back("-disable-intel-proprietary-opts");
#endif // INTEL_CUSTOMIZATION

  Args.AddAllArgs(CmdArgs, options::OPT_undef);

  const char *Exec = D.getClangProgramPath();

  // Optionally embed the -cc1 level arguments into the debug info or a
  // section, for build analysis.
  // Also record command line arguments into the debug info if
  // -grecord-gcc-switches options is set on.
  // By default, -gno-record-gcc-switches is set on and no recording.
  auto GRecordSwitches =
      Args.hasFlag(options::OPT_grecord_command_line,
                   options::OPT_gno_record_command_line, false);
  auto FRecordSwitches =
      Args.hasFlag(options::OPT_frecord_command_line,
                   options::OPT_fno_record_command_line, false);
  if (FRecordSwitches && !Triple.isOSBinFormatELF())
    D.Diag(diag::err_drv_unsupported_opt_for_target)
        << Args.getLastArg(options::OPT_frecord_command_line)->getAsString(Args)
        << TripleStr;
  if (TC.UseDwarfDebugFlags() || GRecordSwitches || FRecordSwitches) {
    ArgStringList OriginalArgs;
    for (const auto &Arg : Args)
      Arg->render(Args, OriginalArgs);

    SmallString<256> Flags;
    EscapeSpacesAndBackslashes(Exec, Flags);
    for (const char *OriginalArg : OriginalArgs) {
      SmallString<128> EscapedArg;
      EscapeSpacesAndBackslashes(OriginalArg, EscapedArg);
      Flags += " ";
      Flags += EscapedArg;
    }
    auto FlagsArgString = Args.MakeArgString(Flags);
    if (TC.UseDwarfDebugFlags() || GRecordSwitches) {
      CmdArgs.push_back("-dwarf-debug-flags");
      CmdArgs.push_back(FlagsArgString);
    }
    if (FRecordSwitches) {
      CmdArgs.push_back("-record-command-line");
      CmdArgs.push_back(FlagsArgString);
    }
  }

  // Host-side cuda compilation receives all device-side outputs in a single
  // fatbin as Inputs[1]. Include the binary with -fcuda-include-gpubinary.
  if ((IsCuda || IsHIP) && CudaDeviceInput) {
      CmdArgs.push_back("-fcuda-include-gpubinary");
      CmdArgs.push_back(CudaDeviceInput->getFilename());
      if (Args.hasFlag(options::OPT_fgpu_rdc, options::OPT_fno_gpu_rdc, false))
        CmdArgs.push_back("-fgpu-rdc");
  }

  if (IsCuda) {
    if (Args.hasFlag(options::OPT_fcuda_short_ptr,
                     options::OPT_fno_cuda_short_ptr, false))
      CmdArgs.push_back("-fcuda-short-ptr");
  }

  if (IsCuda || IsHIP) {
    // Determine the original source input.
    const Action *SourceAction = &JA;
    while (SourceAction->getKind() != Action::InputClass) {
      assert(!SourceAction->getInputs().empty() && "unexpected root action!");
      SourceAction = SourceAction->getInputs()[0];
    }
    auto CUID = cast<InputAction>(SourceAction)->getId();
    if (!CUID.empty())
      CmdArgs.push_back(Args.MakeArgString(Twine("-cuid=") + Twine(CUID)));
  }

  if (IsHIP)
    CmdArgs.push_back("-fcuda-allow-variadic-functions");

  if (IsCudaDevice || IsHIPDevice) {
    StringRef InlineThresh =
        Args.getLastArgValue(options::OPT_fgpu_inline_threshold_EQ);
    if (!InlineThresh.empty()) {
      std::string ArgStr =
          std::string("-inline-threshold=") + InlineThresh.str();
      CmdArgs.append({"-mllvm", Args.MakeArgStringRef(ArgStr)});
    }
  }

  // OpenMP offloading device jobs take the argument -fopenmp-host-ir-file-path
  // to specify the result of the compile phase on the host, so the meaningful
  // device declarations can be identified. Also, -fopenmp-is-device is passed
  // along to tell the frontend that it is generating code for a device, so that
  // only the relevant declarations are emitted.
  if (IsOpenMPDevice) {
    CmdArgs.push_back("-fopenmp-is-device");
    if (OpenMPDeviceInput) {
      CmdArgs.push_back("-fopenmp-host-ir-file-path");
      CmdArgs.push_back(Args.MakeArgString(OpenMPDeviceInput->getFilename()));
    }
#if INTEL_CUSTOMIZATION
    if (Args.hasArg(options::OPT_fsycl) && Triple.isSPIR()) {
      // OpenMP device compile must use the same language options as the
      // host compile. So if this is SYCL source pass SYCL options.
      CmdArgs.push_back("-fsycl-is-host");
    }
#endif //INTEL_CUSTOMIZATION
  }
#if INTEL_COLLAB
  // fixup -paropt value
#if INTEL_CUSTOMIZATION
  // Only add -paropt for OpenMP offloading or Host.
  if ((Args.hasFlag(options::OPT_fiopenmp, options::OPT_fno_iopenmp, false) ||
       Args.hasFlag(options::OPT_fiopenmp_simd, options::OPT_fno_iopenmp_simd,
                    false)) && (JA.isDeviceOffloading(Action::OFK_None) ||
                                JA.isDeviceOffloading(Action::OFK_OpenMP))) {
#endif // INTEL_CUSTOMIZATION
    int paroptVal = IsOpenMPDevice ? 0x20 : 0x0;
    bool paroptSeen = false;
    StringRef paropt = Args.hasArg(options::OPT_fiopenmp) ? "31" : "11";

    for (const Arg *A : Args.filtered(options::OPT_mllvm)) {
      StringRef Str(A->getValue(0));
      if (Str.consume_front("-paropt=")) {
        paropt = Str;
        paroptSeen = true;
      }
      // FIXME: adds overriding -paropt value instead of replacing
    }
    int ValueInt;
    if (paropt.getAsInteger(10, ValueInt)) {
      getToolChain().getDriver().Diag(
                  diag::err_drv_unsupported_option_argument)
                  << "-paropt=" << paropt;
    }
    paroptVal |= ValueInt;
    if (!paroptSeen || (paroptVal != ValueInt && paroptSeen)) {
      CmdArgs.push_back("-mllvm");
      CmdArgs.push_back(Args.MakeArgString("-paropt=" + Twine(paroptVal)));
    }
  }
#endif // INTEL_COLLAB

  if (Triple.isAMDGPU()) {
    handleAMDGPUCodeObjectVersionOptions(D, Args, CmdArgs);

    if (Args.hasFlag(options::OPT_munsafe_fp_atomics,
                     options::OPT_mno_unsafe_fp_atomics, /*Default=*/false))
      CmdArgs.push_back("-munsafe-fp-atomics");
  }

  // For all the host OpenMP offloading compile jobs we need to pass the targets
  // information using -fopenmp-targets= option.
#if INTEL_CUSTOMIZATION
  if (JA.isOffloading(Action::OFK_OpenMP)) {
#endif // INTEL_CUSTOMIZATION
    SmallString<128> TargetInfo("-fopenmp-targets=");

    Arg *Tgts = Args.getLastArg(options::OPT_fopenmp_targets_EQ);
    assert(Tgts && Tgts->getNumValues() &&
           "OpenMP offloading has to have targets specified.");
    for (unsigned i = 0; i < Tgts->getNumValues(); ++i) {
      if (i)
        TargetInfo += ',';
      // We need to get the string from the triple because it may be not exactly
      // the same as the one we get directly from the arguments.
#if INTEL_CUSTOMIZATION
      llvm::Triple T(StringRef(Tgts->getValue(i)).split('=').first);
#endif // INTEL_CUSTOMIZATION
      TargetInfo += T.getTriple();
    }
    CmdArgs.push_back(Args.MakeArgString(TargetInfo.str()));
  }

  // For all the host SYCL offloading compile jobs we need to pass the targets
  // information using -fsycl-targets= option.
  if (isa<CompileJobAction>(JA) && JA.isHostOffloading(Action::OFK_SYCL)) {
    SmallString<128> TargetInfo("-fsycl-targets=");

    if (Arg *Tgts = Args.getLastArg(options::OPT_fsycl_targets_EQ)) {
      for (unsigned i = 0; i < Tgts->getNumValues(); ++i) {
        if (i)
          TargetInfo += ',';
        // We need to get the string from the triple because it may be not
        // exactly the same as the one we get directly from the arguments.
        llvm::Triple T(Tgts->getValue(i));
        TargetInfo += T.getTriple();
      }
    } else
      // Use the default.
      TargetInfo += C.getDriver().MakeSYCLDeviceTriple().normalize();
    CmdArgs.push_back(Args.MakeArgString(TargetInfo.str()));
  }

  bool VirtualFunctionElimination =
      Args.hasFlag(options::OPT_fvirtual_function_elimination,
                   options::OPT_fno_virtual_function_elimination, false);
  if (VirtualFunctionElimination) {
    // VFE requires full LTO (currently, this might be relaxed to allow ThinLTO
    // in the future).
    if (LTOMode != LTOK_Full)
      D.Diag(diag::err_drv_argument_only_allowed_with)
          << "-fvirtual-function-elimination"
          << "-flto=full";

    CmdArgs.push_back("-fvirtual-function-elimination");
  }

  // VFE requires whole-program-vtables, and enables it by default.
#if INTEL_CUSTOMIZATION
  // -qopt-mem-layout-trans > 2 with LTO enables whole-program-vtables
  bool LayoutLTO = false;
  if (Args.hasArg(options::OPT_qopt_mem_layout_trans_EQ) && D.isUsingLTO()) {
    Arg *A = Args.getLastArg(options::OPT_qopt_mem_layout_trans_EQ);
    StringRef Value(A->getValue());
    if (!Value.empty()) {
      int ValInt = 0;
      if (!Value.getAsInteger(0, ValInt))
        LayoutLTO = (ValInt > 2);
    }
  }
  bool WholeProgramVTables = Args.hasFlag(
      options::OPT_fwhole_program_vtables,
      options::OPT_fno_whole_program_vtables,
      VirtualFunctionElimination || LayoutLTO);
#endif // INTEL_CUSTOMIZATION
  if (VirtualFunctionElimination && !WholeProgramVTables) {
    D.Diag(diag::err_drv_argument_not_allowed_with)
        << "-fno-whole-program-vtables"
        << "-fvirtual-function-elimination";
  }

  if (WholeProgramVTables) {
    // Propagate -fwhole-program-vtables if this is an LTO compile.
    if (IsUsingLTO)
      CmdArgs.push_back("-fwhole-program-vtables");
    // Check if we passed LTO options but they were suppressed because this is a
    // device offloading action, or we passed device offload LTO options which
    // were suppressed because this is not the device offload action.
    // Otherwise, issue an error.
    else if (!D.isUsingLTO(!IsDeviceOffloadAction))
      D.Diag(diag::err_drv_argument_only_allowed_with)
          << "-fwhole-program-vtables"
          << "-flto";
  }

  bool DefaultsSplitLTOUnit =
      (WholeProgramVTables || Sanitize.needsLTO()) &&
      (LTOMode == LTOK_Full || TC.canSplitThinLTOUnit());
  bool SplitLTOUnit =
      Args.hasFlag(options::OPT_fsplit_lto_unit,
                   options::OPT_fno_split_lto_unit, DefaultsSplitLTOUnit);
  if (Sanitize.needsLTO() && !SplitLTOUnit)
    D.Diag(diag::err_drv_argument_not_allowed_with) << "-fno-split-lto-unit"
                                                    << "-fsanitize=cfi";
  if (SplitLTOUnit)
    CmdArgs.push_back("-fsplit-lto-unit");

  if (Arg *A = Args.getLastArg(options::OPT_fglobal_isel,
                               options::OPT_fno_global_isel)) {
    CmdArgs.push_back("-mllvm");
    if (A->getOption().matches(options::OPT_fglobal_isel)) {
      CmdArgs.push_back("-global-isel=1");

      // GISel is on by default on AArch64 -O0, so don't bother adding
      // the fallback remarks for it. Other combinations will add a warning of
      // some kind.
      bool IsArchSupported = Triple.getArch() == llvm::Triple::aarch64;
      bool IsOptLevelSupported = false;

      Arg *A = Args.getLastArg(options::OPT_O_Group);
      if (Triple.getArch() == llvm::Triple::aarch64) {
        if (!A || A->getOption().matches(options::OPT_O0))
          IsOptLevelSupported = true;
      }
      if (!IsArchSupported || !IsOptLevelSupported) {
        CmdArgs.push_back("-mllvm");
        CmdArgs.push_back("-global-isel-abort=2");

        if (!IsArchSupported)
          D.Diag(diag::warn_drv_global_isel_incomplete) << Triple.getArchName();
        else
          D.Diag(diag::warn_drv_global_isel_incomplete_opt);
      }
    } else {
      CmdArgs.push_back("-global-isel=0");
    }
  }

  if (Args.hasArg(options::OPT_forder_file_instrumentation)) {
     CmdArgs.push_back("-forder-file-instrumentation");
     // Enable order file instrumentation when ThinLTO is not on. When ThinLTO is
     // on, we need to pass these flags as linker flags and that will be handled
     // outside of the compiler.
     if (!IsUsingLTO) {
       CmdArgs.push_back("-mllvm");
       CmdArgs.push_back("-enable-order-file-instrumentation");
     }
  }

  if (Arg *A = Args.getLastArg(options::OPT_fforce_enable_int128,
                               options::OPT_fno_force_enable_int128)) {
    if (A->getOption().matches(options::OPT_fforce_enable_int128))
      CmdArgs.push_back("-fforce-enable-int128");
  }

  if (Args.hasFlag(options::OPT_fkeep_static_consts,
                   options::OPT_fno_keep_static_consts, false))
    CmdArgs.push_back("-fkeep-static-consts");

  if (Args.hasFlag(options::OPT_fcomplete_member_pointers,
                   options::OPT_fno_complete_member_pointers, false))
    CmdArgs.push_back("-fcomplete-member-pointers");

  if (!Args.hasFlag(options::OPT_fcxx_static_destructors,
                    options::OPT_fno_cxx_static_destructors, true))
    CmdArgs.push_back("-fno-c++-static-destructors");

  addMachineOutlinerArgs(D, Args, CmdArgs, Triple, /*IsLTO=*/false);

  if (Arg *A = Args.getLastArg(options::OPT_moutline_atomics,
                               options::OPT_mno_outline_atomics)) {
    if (A->getOption().matches(options::OPT_moutline_atomics)) {
      // Option -moutline-atomics supported for AArch64 target only.
      if (!Triple.isAArch64()) {
        D.Diag(diag::warn_drv_moutline_atomics_unsupported_opt)
            << Triple.getArchName();
      } else {
        CmdArgs.push_back("-target-feature");
        CmdArgs.push_back("+outline-atomics");
      }
    } else {
      CmdArgs.push_back("-target-feature");
      CmdArgs.push_back("-outline-atomics");
    }
  } else if (Triple.isAArch64() &&
             getToolChain().IsAArch64OutlineAtomicsDefault(Args)) {
    CmdArgs.push_back("-target-feature");
    CmdArgs.push_back("+outline-atomics");
  }

  if (Args.hasFlag(options::OPT_faddrsig, options::OPT_fno_addrsig,
                   (TC.getTriple().isOSBinFormatELF() ||
                    TC.getTriple().isOSBinFormatCOFF()) &&
                       !TC.getTriple().isPS4() && !TC.getTriple().isVE() &&
                       !TC.getTriple().isOSNetBSD() &&
                       !Distro(D.getVFS(), TC.getTriple()).IsGentoo() &&
                       !TC.getTriple().isAndroid() &&
#if INTEL_CUSTOMIZATION
                       !D.IsIntelMode() &&
#endif // INTEL_CUSTOMIZATION
                       TC.useIntegratedAs()))
    CmdArgs.push_back("-faddrsig");

  if ((Triple.isOSBinFormatELF() || Triple.isOSBinFormatMachO()) &&
      (EH || UnwindTables || DebugInfoKind != codegenoptions::NoDebugInfo))
    CmdArgs.push_back("-D__GCC_HAVE_DWARF2_CFI_ASM=1");

  if (Arg *A = Args.getLastArg(options::OPT_fsymbol_partition_EQ)) {
    std::string Str = A->getAsString(Args);
    if (!TC.getTriple().isOSBinFormatELF())
      D.Diag(diag::err_drv_unsupported_opt_for_target)
          << Str << TC.getTripleString();
    CmdArgs.push_back(Args.MakeArgString(Str));
  }

#if INTEL_CUSTOMIZATION
  if (Arg *A = Args.getLastArg(options::OPT_fstack_limit_register_EQ)) {
    A->render(Args, CmdArgs);
  }
  if (Args.hasArg(options::OPT_fargument_noalias)) {
    CmdArgs.push_back("-fargument-noalias");
  }
  // This setting is for Non-windows targets.
  if (!D.IsCLMode())
    if (Args.hasArg(options::OPT_regcall))
      CmdArgs.push_back("-fdefault-calling-conv=regcall");

  // Disable extensions for SYCL device compilation since some of them cause
  // problems for SPIRV translator.
  if (D.IsIntelMode() && !IsSYCLOffloadDevice)
    CmdArgs.push_back("-fintel-compatibility");
  if (D.IsCLMode() && D.IsIntelMode())
    CmdArgs.push_back("-fintel-ms-compatibility");

  if (Args.hasFlag(options::OPT_intel_mintrinsic_promote,
                   options::OPT_intel_mno_intrinsic_promote, false))
    CmdArgs.push_back("-mintrinsic-promote");

  auto addAdvancedOptimFlag = [&](const Arg &OptArg, OptSpecifier Opt) {
    if (OptArg.getOption().matches(Opt) &&
        x86::isValidIntelCPU(OptArg.getValue(), TC.getTriple()))
      CmdArgs.push_back("-fintel-advanced-optim");
  };
  // Given -x, turn on advanced optimizations
  if (Arg *A = Args.getLastArgNoClaim(options::OPT_march_EQ, options::OPT_x))
    addAdvancedOptimFlag(*A, options::OPT_x);
  // Additional handling for /arch and /Qx
  if (Arg *A = Args.getLastArgNoClaim(options::OPT__SLASH_arch,
                                      options::OPT__SLASH_Qx))
    addAdvancedOptimFlag(*A, options::OPT__SLASH_Qx);
  addIntelOptimizationArgs(TC, Args, CmdArgs, false);
#endif // INTEL_CUSTOMIZATION

  // Add the "-o out -x type src.c" flags last. This is done primarily to make
  // the -cc1 command easier to edit when reproducing compiler crashes.
  if (Output.getType() == types::TY_Dependencies) {
    // Handled with other dependency code.
  } else if (Output.isFilename()) {
    if (Output.getType() == clang::driver::types::TY_IFS_CPP ||
        Output.getType() == clang::driver::types::TY_IFS) {
      SmallString<128> OutputFilename(Output.getFilename());
      llvm::sys::path::replace_extension(OutputFilename, "ifs");
      CmdArgs.push_back("-o");
      CmdArgs.push_back(Args.MakeArgString(OutputFilename));
    } else {
      CmdArgs.push_back("-o");
      CmdArgs.push_back(Output.getFilename());
    }
  } else {
    assert(Output.isNothing() && "Invalid output.");
  }

  addDashXForInput(Args, Input, CmdArgs);

  ArrayRef<InputInfo> FrontendInputs = Input;
  if (IsHeaderModulePrecompile)
    FrontendInputs = ModuleHeaderInputs;
  else if (Input.isNothing())
    FrontendInputs = {};

  for (const InputInfo &Input : FrontendInputs) {
    if (Input.isFilename())
      CmdArgs.push_back(Input.getFilename());
    else
      Input.getInputArg().renderAsInput(Args, CmdArgs);
  }

  if (D.CC1Main && !D.CCGenDiagnostics) {
    // Invoke the CC1 directly in this process
    C.addCommand(std::make_unique<CC1Command>(JA, *this,
                                              ResponseFileSupport::AtFileUTF8(),
                                              Exec, CmdArgs, Inputs, Output));
  } else {
    C.addCommand(std::make_unique<Command>(JA, *this,
                                           ResponseFileSupport::AtFileUTF8(),
                                           Exec, CmdArgs, Inputs, Output));
  }

  // Make the compile command echo its inputs for /showFilenames.
  if (Output.getType() == types::TY_Object &&
      Args.hasFlag(options::OPT__SLASH_showFilenames,
                   options::OPT__SLASH_showFilenames_, false)) {
    C.getJobs().getJobs().back()->PrintInputFilenames = true;
  }

  if (Arg *A = Args.getLastArg(options::OPT_pg))
    if (FPKeepKind == CodeGenOptions::FramePointerKind::None &&
        !Args.hasArg(options::OPT_mfentry))
      D.Diag(diag::err_drv_argument_not_allowed_with) << "-fomit-frame-pointer"
                                                      << A->getAsString(Args);

  // Claim some arguments which clang supports automatically.

  // -fpch-preprocess is used with gcc to add a special marker in the output to
  // include the PCH file.
  Args.ClaimAllArgs(options::OPT_fpch_preprocess);

  // Claim some arguments which clang doesn't support, but we don't
  // care to warn the user about.
  Args.ClaimAllArgs(options::OPT_clang_ignored_f_Group);
  Args.ClaimAllArgs(options::OPT_clang_ignored_m_Group);

  // Disable warnings for clang -E -emit-llvm foo.c
  Args.ClaimAllArgs(options::OPT_emit_llvm);
}

Clang::Clang(const ToolChain &TC)
    // CAUTION! The first constructor argument ("clang") is not arbitrary,
    // as it is for other tools. Some operations on a Tool actually test
    // whether that tool is Clang based on the Tool's Name as a string.
    : Tool("clang", "clang frontend", TC) {}

Clang::~Clang() {}

/// Add options related to the Objective-C runtime/ABI.
///
/// Returns true if the runtime is non-fragile.
ObjCRuntime Clang::AddObjCRuntimeArgs(const ArgList &args,
                                      const InputInfoList &inputs,
                                      ArgStringList &cmdArgs,
                                      RewriteKind rewriteKind) const {
  // Look for the controlling runtime option.
  Arg *runtimeArg =
      args.getLastArg(options::OPT_fnext_runtime, options::OPT_fgnu_runtime,
                      options::OPT_fobjc_runtime_EQ);

  // Just forward -fobjc-runtime= to the frontend.  This supercedes
  // options about fragility.
  if (runtimeArg &&
      runtimeArg->getOption().matches(options::OPT_fobjc_runtime_EQ)) {
    ObjCRuntime runtime;
    StringRef value = runtimeArg->getValue();
    if (runtime.tryParse(value)) {
      getToolChain().getDriver().Diag(diag::err_drv_unknown_objc_runtime)
          << value;
    }
    if ((runtime.getKind() == ObjCRuntime::GNUstep) &&
        (runtime.getVersion() >= VersionTuple(2, 0)))
      if (!getToolChain().getTriple().isOSBinFormatELF() &&
          !getToolChain().getTriple().isOSBinFormatCOFF()) {
        getToolChain().getDriver().Diag(
            diag::err_drv_gnustep_objc_runtime_incompatible_binary)
          << runtime.getVersion().getMajor();
      }

    runtimeArg->render(args, cmdArgs);
    return runtime;
  }

  // Otherwise, we'll need the ABI "version".  Version numbers are
  // slightly confusing for historical reasons:
  //   1 - Traditional "fragile" ABI
  //   2 - Non-fragile ABI, version 1
  //   3 - Non-fragile ABI, version 2
  unsigned objcABIVersion = 1;
  // If -fobjc-abi-version= is present, use that to set the version.
  if (Arg *abiArg = args.getLastArg(options::OPT_fobjc_abi_version_EQ)) {
    StringRef value = abiArg->getValue();
    if (value == "1")
      objcABIVersion = 1;
    else if (value == "2")
      objcABIVersion = 2;
    else if (value == "3")
      objcABIVersion = 3;
    else
      getToolChain().getDriver().Diag(diag::err_drv_clang_unsupported) << value;
  } else {
    // Otherwise, determine if we are using the non-fragile ABI.
    bool nonFragileABIIsDefault =
        (rewriteKind == RK_NonFragile ||
         (rewriteKind == RK_None &&
          getToolChain().IsObjCNonFragileABIDefault()));
    if (args.hasFlag(options::OPT_fobjc_nonfragile_abi,
                     options::OPT_fno_objc_nonfragile_abi,
                     nonFragileABIIsDefault)) {
// Determine the non-fragile ABI version to use.
#ifdef DISABLE_DEFAULT_NONFRAGILEABI_TWO
      unsigned nonFragileABIVersion = 1;
#else
      unsigned nonFragileABIVersion = 2;
#endif

      if (Arg *abiArg =
              args.getLastArg(options::OPT_fobjc_nonfragile_abi_version_EQ)) {
        StringRef value = abiArg->getValue();
        if (value == "1")
          nonFragileABIVersion = 1;
        else if (value == "2")
          nonFragileABIVersion = 2;
        else
          getToolChain().getDriver().Diag(diag::err_drv_clang_unsupported)
              << value;
      }

      objcABIVersion = 1 + nonFragileABIVersion;
    } else {
      objcABIVersion = 1;
    }
  }

  // We don't actually care about the ABI version other than whether
  // it's non-fragile.
  bool isNonFragile = objcABIVersion != 1;

  // If we have no runtime argument, ask the toolchain for its default runtime.
  // However, the rewriter only really supports the Mac runtime, so assume that.
  ObjCRuntime runtime;
  if (!runtimeArg) {
    switch (rewriteKind) {
    case RK_None:
      runtime = getToolChain().getDefaultObjCRuntime(isNonFragile);
      break;
    case RK_Fragile:
      runtime = ObjCRuntime(ObjCRuntime::FragileMacOSX, VersionTuple());
      break;
    case RK_NonFragile:
      runtime = ObjCRuntime(ObjCRuntime::MacOSX, VersionTuple());
      break;
    }

    // -fnext-runtime
  } else if (runtimeArg->getOption().matches(options::OPT_fnext_runtime)) {
    // On Darwin, make this use the default behavior for the toolchain.
    if (getToolChain().getTriple().isOSDarwin()) {
      runtime = getToolChain().getDefaultObjCRuntime(isNonFragile);

      // Otherwise, build for a generic macosx port.
    } else {
      runtime = ObjCRuntime(ObjCRuntime::MacOSX, VersionTuple());
    }

    // -fgnu-runtime
  } else {
    assert(runtimeArg->getOption().matches(options::OPT_fgnu_runtime));
    // Legacy behaviour is to target the gnustep runtime if we are in
    // non-fragile mode or the GCC runtime in fragile mode.
    if (isNonFragile)
      runtime = ObjCRuntime(ObjCRuntime::GNUstep, VersionTuple(2, 0));
    else
      runtime = ObjCRuntime(ObjCRuntime::GCC, VersionTuple());
  }

  if (llvm::any_of(inputs, [](const InputInfo &input) {
        return types::isObjC(input.getType());
      }))
    cmdArgs.push_back(
        args.MakeArgString("-fobjc-runtime=" + runtime.getAsString()));
  return runtime;
}

static bool maybeConsumeDash(const std::string &EH, size_t &I) {
  bool HaveDash = (I + 1 < EH.size() && EH[I + 1] == '-');
  I += HaveDash;
  return !HaveDash;
}

namespace {
struct EHFlags {
  bool Synch = false;
  bool Asynch = false;
  bool NoUnwindC = false;
};
} // end anonymous namespace

/// /EH controls whether to run destructor cleanups when exceptions are
/// thrown.  There are three modifiers:
/// - s: Cleanup after "synchronous" exceptions, aka C++ exceptions.
/// - a: Cleanup after "asynchronous" exceptions, aka structured exceptions.
///      The 'a' modifier is unimplemented and fundamentally hard in LLVM IR.
/// - c: Assume that extern "C" functions are implicitly nounwind.
/// The default is /EHs-c-, meaning cleanups are disabled.
static EHFlags parseClangCLEHFlags(const Driver &D, const ArgList &Args) {
  EHFlags EH;

  std::vector<std::string> EHArgs =
      Args.getAllArgValues(options::OPT__SLASH_EH);
  for (auto EHVal : EHArgs) {
    for (size_t I = 0, E = EHVal.size(); I != E; ++I) {
      switch (EHVal[I]) {
      case 'a':
        EH.Asynch = maybeConsumeDash(EHVal, I);
        if (EH.Asynch)
          EH.Synch = false;
        continue;
      case 'c':
        EH.NoUnwindC = maybeConsumeDash(EHVal, I);
        continue;
      case 's':
        EH.Synch = maybeConsumeDash(EHVal, I);
        if (EH.Synch)
          EH.Asynch = false;
        continue;
      default:
        break;
      }
      D.Diag(clang::diag::err_drv_invalid_value) << "/EH" << EHVal;
      break;
    }
  }
  // The /GX, /GX- flags are only processed if there are not /EH flags.
  // The default is that /GX is not specified.
  if (EHArgs.empty() &&
      Args.hasFlag(options::OPT__SLASH_GX, options::OPT__SLASH_GX_,
                   /*Default=*/false)) {
    EH.Synch = true;
    EH.NoUnwindC = true;
  }

  return EH;
}

void Clang::AddClangCLArgs(const ArgList &Args, types::ID InputType,
                           ArgStringList &CmdArgs,
                           codegenoptions::DebugInfoKind *DebugInfoKind,
                           bool *EmitCodeView) const {
  unsigned RTOptionID = options::OPT__SLASH_MT;
  bool isNVPTX = getToolChain().getTriple().isNVPTX();
  bool isSYCLDevice =
      getToolChain().getTriple().getEnvironment() == llvm::Triple::SYCLDevice;
  bool isSYCL = Args.hasArg(options::OPT_fsycl) || isSYCLDevice;
  // For SYCL Windows, /MD is the default.
  if (isSYCL)
    RTOptionID = options::OPT__SLASH_MD;

  if (Args.hasArg(options::OPT__SLASH_LDd))
    // The /LDd option implies /MTd (/MDd for SYCL). The dependent lib part
    // can be overridden but defining _DEBUG is sticky.
    RTOptionID = isSYCL ? options::OPT__SLASH_MDd : options::OPT__SLASH_MTd;

  if (Arg *A = Args.getLastArg(options::OPT__SLASH_M_Group)) {
    RTOptionID = A->getOption().getID();
    if (isSYCL && !isSYCLDevice &&
        (RTOptionID == options::OPT__SLASH_MT ||
         RTOptionID == options::OPT__SLASH_MTd))
      // Use of /MT or /MTd is not supported for SYCL.
      getToolChain().getDriver().Diag(diag::err_drv_unsupported_opt_dpcpp)
          << A->getOption().getName();
  }

  enum { addDEBUG = 0x1, addMT = 0x2, addDLL = 0x4 };
  auto addPreDefines = [&](unsigned Defines) {
    if (Defines & addDEBUG)
      CmdArgs.push_back("-D_DEBUG");
    if (Defines & addMT && !isSYCLDevice)
      CmdArgs.push_back("-D_MT");
    if (Defines & addDLL && !isSYCLDevice)
      CmdArgs.push_back("-D_DLL");
  };
  StringRef FlagForCRT;
#if INTEL_CUSTOMIZATION
  StringRef FlagForIntelMathLib;
  StringRef FlagForIntelSVMLLib;
#endif // INTEL_CUSTOMIZATION
  switch (RTOptionID) {
  case options::OPT__SLASH_MD:
    addPreDefines((Args.hasArg(options::OPT__SLASH_LDd) ? addDEBUG : 0x0) |
                  addMT | addDLL);
    FlagForCRT = "--dependent-lib=msvcrt";
#if INTEL_CUSTOMIZATION
    FlagForIntelMathLib = "--dependent-lib=libmmd";
    FlagForIntelSVMLLib = "--dependent-lib=svml_dispmd";
#endif // INTEL_CUSTOMIZATION
    break;
  case options::OPT__SLASH_MDd:
    addPreDefines(addDEBUG | addMT | addDLL);
    FlagForCRT = "--dependent-lib=msvcrtd";
#if INTEL_CUSTOMIZATION
    FlagForIntelMathLib = "--dependent-lib=libmmdd";
    FlagForIntelSVMLLib = "--dependent-lib=svml_dispmd";
#endif // INTEL_CUSTOMIZATION
    break;
  case options::OPT__SLASH_MT:
    addPreDefines((Args.hasArg(options::OPT__SLASH_LDd) ? addDEBUG : 0x0) |
                  addMT);
    CmdArgs.push_back("-flto-visibility-public-std");
    FlagForCRT = "--dependent-lib=libcmt";
#if INTEL_CUSTOMIZATION
    FlagForIntelMathLib = "--dependent-lib=libmmt";
    FlagForIntelSVMLLib = "--dependent-lib=svml_dispmt";
#endif // INTEL_CUSTOMIZATION
    break;
  case options::OPT__SLASH_MTd:
    addPreDefines(addDEBUG | addMT);
    CmdArgs.push_back("-flto-visibility-public-std");
    FlagForCRT = "--dependent-lib=libcmtd";
#if INTEL_CUSTOMIZATION
    FlagForIntelMathLib = "--dependent-lib=libmmt";
    FlagForIntelSVMLLib = "--dependent-lib=svml_dispmt";
#endif // INTEL_CUSTOMIZATION
    break;
  default:
    llvm_unreachable("Unexpected option ID.");
  }

  if (Args.hasArg(options::OPT__SLASH_Zl)) {
    CmdArgs.push_back("-D_VC_NODEFAULTLIB");
  } else {
    CmdArgs.push_back(FlagForCRT.data());
#if INTEL_CUSTOMIZATION
    if (getToolChain().getDriver().IsIntelMode()) {
      if (!Args.hasArg(options::OPT_i_no_use_libirc))
        CmdArgs.push_back("--dependent-lib=libircmt");
      CmdArgs.push_back(FlagForIntelSVMLLib.data());
      CmdArgs.push_back("--dependent-lib=libdecimal");
      if (Args.hasFlag(options::OPT_qopt_matmul, options::OPT_qno_opt_matmul,
                       false))
        CmdArgs.push_back("--dependent-lib=libmatmul");
    }
    CmdArgs.push_back(FlagForIntelMathLib.data());
#endif // INTEL_CUSTOMIZATION

    // This provides POSIX compatibility (maps 'open' to '_open'), which most
    // users want.  The /Za flag to cl.exe turns this off, but it's not
    // implemented in clang.
    CmdArgs.push_back("--dependent-lib=oldnames");

    // Add SYCL dependent library
    if (Args.hasArg(options::OPT_fsycl) &&
        !Args.hasArg(options::OPT_nolibsycl)) {
      if (RTOptionID == options::OPT__SLASH_MDd)
        CmdArgs.push_back("--dependent-lib=sycld");
      else
        CmdArgs.push_back("--dependent-lib=sycl");
    }
  }

#if INTEL_CUSTOMIZATION
  // Add Intel performance libraries
  if (Args.hasArg(options::OPT_qipp_EQ))
    getToolChain().AddIPPLibArgs(Args, CmdArgs, "--dependent-lib=");
  if (Args.hasArg(options::OPT_qmkl_EQ))
    getToolChain().AddMKLLibArgs(Args, CmdArgs, "--dependent-lib=");
  if (Args.hasArg(options::OPT_qtbb, options::OPT_qdaal_EQ) ||
      (Args.hasArg(options::OPT_qmkl_EQ) &&
       getToolChain().getDriver().IsDPCPPMode()))
    getToolChain().AddTBBLibArgs(Args, CmdArgs, "--dependent-lib=");
  if (Args.hasArg(options::OPT_qdaal_EQ))
    getToolChain().AddDAALLibArgs(Args, CmdArgs, "--dependent-lib=");
  if (Args.hasArg(options::OPT_qactypes))
    getToolChain().AddACTypesLibArgs(Args, CmdArgs, "--dependent-lib=");

  // Add OpenMP libs
  bool StubsAdded = false;
  if (Arg *A = Args.getLastArg(options::OPT_qopenmp_stubs,
      options::OPT_fopenmp, options::OPT_fopenmp_EQ, options::OPT_fiopenmp)) {
    if (A->getOption().matches(options::OPT_qopenmp_stubs)) {
      CmdArgs.push_back("--dependent-lib=libiompstubs5md");
      StubsAdded = true;
    }
  }
  if (!StubsAdded && (Args.hasFlag(options::OPT_fopenmp,
                                   options::OPT_fopenmp_EQ,
                                   options::OPT_fno_openmp, false) ||
      Args.hasArg(options::OPT_fiopenmp, options::OPT_qmkl_EQ))) {
    switch (getToolChain().getDriver().getOpenMPRuntime(Args)) {
    case Driver::OMPRT_OMP:
      CmdArgs.push_back("--dependent-lib=libomp");
      break;
    case Driver::OMPRT_IOMP5:
      CmdArgs.push_back("--dependent-lib=libiomp5md");
      break;
    case Driver::OMPRT_GOMP:
      break;
    case Driver::OMPRT_Unknown:
      // Already diagnosed.
      break;
    }
  }
#endif // INTEL_CUSTOMIZATION

  if (Arg *ShowIncludes =
          Args.getLastArg(options::OPT__SLASH_showIncludes,
                          options::OPT__SLASH_showIncludes_user)) {
    CmdArgs.push_back("--show-includes");
    if (ShowIncludes->getOption().matches(options::OPT__SLASH_showIncludes))
      CmdArgs.push_back("-sys-header-deps");
  }

  // This controls whether or not we emit RTTI data for polymorphic types.
  if (Args.hasFlag(options::OPT__SLASH_GR_, options::OPT__SLASH_GR,
                   /*Default=*/false))
    CmdArgs.push_back("-fno-rtti-data");

  // This controls whether or not we emit stack-protector instrumentation.
  // In MSVC, Buffer Security Check (/GS) is on by default.
  if (!isNVPTX && Args.hasFlag(options::OPT__SLASH_GS, options::OPT__SLASH_GS_,
           /*Default=*/!getToolChain().getDriver().IsIntelMode())) { // INTEL
    CmdArgs.push_back("-stack-protector");
    CmdArgs.push_back(Args.MakeArgString(Twine(LangOptions::SSPStrong)));
  }

  // Emit CodeView if -Z7 or -gline-tables-only are present.
  if (Arg *DebugInfoArg = Args.getLastArg(options::OPT__SLASH_Z7,
                                          options::OPT_gline_tables_only)) {
    *EmitCodeView = true;
    if (DebugInfoArg->getOption().matches(options::OPT__SLASH_Z7))
      *DebugInfoKind = codegenoptions::LimitedDebugInfo;
    else
      *DebugInfoKind = codegenoptions::DebugLineTablesOnly;
  } else {
    *EmitCodeView = false;
  }

  const Driver &D = getToolChain().getDriver();
  EHFlags EH = parseClangCLEHFlags(D, Args);
  if (!isNVPTX && (EH.Synch || EH.Asynch)) {
    if (types::isCXX(InputType))
      CmdArgs.push_back("-fcxx-exceptions");
    CmdArgs.push_back("-fexceptions");
  }
  if (types::isCXX(InputType) && EH.Synch && EH.NoUnwindC)
    CmdArgs.push_back("-fexternc-nounwind");

  // /EP should expand to -E -P.
  if (Args.hasArg(options::OPT__SLASH_EP)) {
    CmdArgs.push_back("-E");
    CmdArgs.push_back("-P");
  }

  unsigned VolatileOptionID;
  if (getToolChain().getTriple().isX86() && !D.IsIntelMode()) // INTEL
    VolatileOptionID = options::OPT__SLASH_volatile_ms;
  else
    VolatileOptionID = options::OPT__SLASH_volatile_iso;

  if (Arg *A = Args.getLastArg(options::OPT__SLASH_volatile_Group))
    VolatileOptionID = A->getOption().getID();

  if (VolatileOptionID == options::OPT__SLASH_volatile_ms)
    CmdArgs.push_back("-fms-volatile");

 if (Args.hasFlag(options::OPT__SLASH_Zc_dllexportInlines_,
                  options::OPT__SLASH_Zc_dllexportInlines,
                  false)) {
  CmdArgs.push_back("-fno-dllexport-inlines");
 }

  Arg *MostGeneralArg = Args.getLastArg(options::OPT__SLASH_vmg);
  Arg *BestCaseArg = Args.getLastArg(options::OPT__SLASH_vmb);
  if (MostGeneralArg && BestCaseArg)
    D.Diag(clang::diag::err_drv_argument_not_allowed_with)
        << MostGeneralArg->getAsString(Args) << BestCaseArg->getAsString(Args);

  if (MostGeneralArg) {
    Arg *SingleArg = Args.getLastArg(options::OPT__SLASH_vms);
    Arg *MultipleArg = Args.getLastArg(options::OPT__SLASH_vmm);
    Arg *VirtualArg = Args.getLastArg(options::OPT__SLASH_vmv);

    Arg *FirstConflict = SingleArg ? SingleArg : MultipleArg;
    Arg *SecondConflict = VirtualArg ? VirtualArg : MultipleArg;
    if (FirstConflict && SecondConflict && FirstConflict != SecondConflict)
      D.Diag(clang::diag::err_drv_argument_not_allowed_with)
          << FirstConflict->getAsString(Args)
          << SecondConflict->getAsString(Args);

    if (SingleArg)
      CmdArgs.push_back("-fms-memptr-rep=single");
    else if (MultipleArg)
      CmdArgs.push_back("-fms-memptr-rep=multiple");
    else
      CmdArgs.push_back("-fms-memptr-rep=virtual");
  }

  // Parse the default calling convention options.
  if (Arg *CCArg =
          Args.getLastArg(options::OPT__SLASH_Gd, options::OPT__SLASH_Gr,
                          options::OPT__SLASH_Gz, options::OPT__SLASH_Gv,
                          options::OPT__SLASH_Gregcall)) {
    unsigned DCCOptId = CCArg->getOption().getID();
    const char *DCCFlag = nullptr;
    bool ArchSupported = !isNVPTX;
    llvm::Triple::ArchType Arch = getToolChain().getArch();
    switch (DCCOptId) {
    case options::OPT__SLASH_Gd:
      DCCFlag = "-fdefault-calling-conv=cdecl";
      break;
    case options::OPT__SLASH_Gr:
      ArchSupported = Arch == llvm::Triple::x86;
      DCCFlag = "-fdefault-calling-conv=fastcall";
      break;
    case options::OPT__SLASH_Gz:
      ArchSupported = Arch == llvm::Triple::x86;
      DCCFlag = "-fdefault-calling-conv=stdcall";
      break;
    case options::OPT__SLASH_Gv:
      ArchSupported = Arch == llvm::Triple::x86 || Arch == llvm::Triple::x86_64;
      DCCFlag = "-fdefault-calling-conv=vectorcall";
      break;
    case options::OPT__SLASH_Gregcall:
      ArchSupported = Arch == llvm::Triple::x86 || Arch == llvm::Triple::x86_64;
      DCCFlag = "-fdefault-calling-conv=regcall";
      break;
    }

    // MSVC doesn't warn if /Gr or /Gz is used on x64, so we don't either.
    if (ArchSupported && DCCFlag)
      CmdArgs.push_back(DCCFlag);
  }

  Args.AddLastArg(CmdArgs, options::OPT_vtordisp_mode_EQ);

  if (!Args.hasArg(options::OPT_fdiagnostics_format_EQ)) {
    CmdArgs.push_back("-fdiagnostics-format");
    CmdArgs.push_back("msvc");
  }

  if (Arg *A = Args.getLastArg(options::OPT__SLASH_guard)) {
    StringRef GuardArgs = A->getValue();
    // The only valid options are "cf", "cf,nochecks", "cf-", "ehcont" and
    // "ehcont-".
    if (GuardArgs.equals_insensitive("cf")) {
      // Emit CFG instrumentation and the table of address-taken functions.
      CmdArgs.push_back("-cfguard");
    } else if (GuardArgs.equals_insensitive("cf,nochecks")) {
      // Emit only the table of address-taken functions.
      CmdArgs.push_back("-cfguard-no-checks");
    } else if (GuardArgs.equals_insensitive("ehcont")) {
      // Emit EH continuation table.
      CmdArgs.push_back("-ehcontguard");
    } else if (GuardArgs.equals_insensitive("cf-") ||
               GuardArgs.equals_insensitive("ehcont-")) {
      // Do nothing, but we might want to emit a security warning in future.
    } else {
      D.Diag(diag::err_drv_invalid_value) << A->getSpelling() << GuardArgs;
    }
  }
}

const char *Clang::getBaseInputName(const ArgList &Args,
                                    const InputInfo &Input) {
  return Args.MakeArgString(llvm::sys::path::filename(Input.getBaseInput()));
}

const char *Clang::getBaseInputStem(const ArgList &Args,
                                    const InputInfoList &Inputs) {
  const char *Str = getBaseInputName(Args, Inputs[0]);

  if (const char *End = strrchr(Str, '.'))
    return Args.MakeArgString(std::string(Str, End));

  return Str;
}

const char *Clang::getDependencyFileName(const ArgList &Args,
                                         const InputInfoList &Inputs) {
  // FIXME: Think about this more.

  if (Arg *OutputOpt =
          Args.getLastArg(options::OPT_o, options::OPT__SLASH_Fo)) {
    SmallString<128> OutputArgument(OutputOpt->getValue());
    if (llvm::sys::path::is_separator(OutputArgument.back()))
      // If the argument is a directory, output to BaseName in that dir.
      llvm::sys::path::append(OutputArgument, getBaseInputStem(Args, Inputs));
    llvm::sys::path::replace_extension(OutputArgument, llvm::Twine('d'));
    return Args.MakeArgString(OutputArgument);
  }
#if INTEL_CUSTOMIZATION
  if (Arg *OutputOpt = Args.getLastArg(options::OPT__SLASH_Fo)) {
    SmallString<128> OutputFilename(OutputOpt->getValue());
    llvm::sys::path::replace_extension(OutputFilename, llvm::Twine('d'));
    return Args.MakeArgString(OutputFilename);
  }
#endif // INTEL_CUSTOMIZATION

  return Args.MakeArgString(Twine(getBaseInputStem(Args, Inputs)) + ".d");
}

// Begin ClangAs

void ClangAs::AddMIPSTargetArgs(const ArgList &Args,
                                ArgStringList &CmdArgs) const {
  StringRef CPUName;
  StringRef ABIName;
  const llvm::Triple &Triple = getToolChain().getTriple();
  mips::getMipsCPUAndABI(Args, Triple, CPUName, ABIName);

  CmdArgs.push_back("-target-abi");
  CmdArgs.push_back(ABIName.data());
}

void ClangAs::AddX86TargetArgs(const ArgList &Args,
                               ArgStringList &CmdArgs) const {
  addX86AlignBranchArgs(getToolChain().getDriver(), Args, CmdArgs,
                        /*IsLTO=*/false);

  if (Arg *A = Args.getLastArg(options::OPT_masm_EQ)) {
    StringRef Value = A->getValue();
    if (Value == "intel" || Value == "att") {
      CmdArgs.push_back("-mllvm");
      CmdArgs.push_back(Args.MakeArgString("-x86-asm-syntax=" + Value));
    } else {
      getToolChain().getDriver().Diag(diag::err_drv_unsupported_option_argument)
          << A->getOption().getName() << Value;
    }
  }
}

void ClangAs::AddRISCVTargetArgs(const ArgList &Args,
                               ArgStringList &CmdArgs) const {
  const llvm::Triple &Triple = getToolChain().getTriple();
  StringRef ABIName = riscv::getRISCVABI(Args, Triple);

  CmdArgs.push_back("-target-abi");
  CmdArgs.push_back(ABIName.data());
}

void ClangAs::ConstructJob(Compilation &C, const JobAction &JA,
                           const InputInfo &Output, const InputInfoList &Inputs,
                           const ArgList &Args,
                           const char *LinkingOutput) const {
  ArgStringList CmdArgs;

  assert(Inputs.size() == 1 && "Unexpected number of inputs.");
  const InputInfo &Input = Inputs[0];

  const llvm::Triple &Triple = getToolChain().getEffectiveTriple();
  const std::string &TripleStr = Triple.getTriple();
  const auto &D = getToolChain().getDriver();

  // Don't warn about "clang -w -c foo.s"
  Args.ClaimAllArgs(options::OPT_w);
  // and "clang -emit-llvm -c foo.s"
  Args.ClaimAllArgs(options::OPT_emit_llvm);

  claimNoWarnArgs(Args);

  // Invoke ourselves in -cc1as mode.
  //
  // FIXME: Implement custom jobs for internal actions.
  CmdArgs.push_back("-cc1as");

  // Add the "effective" target triple.
  CmdArgs.push_back("-triple");
  CmdArgs.push_back(Args.MakeArgString(TripleStr));

  // Set the output mode, we currently only expect to be used as a real
  // assembler.
  CmdArgs.push_back("-filetype");
  CmdArgs.push_back("obj");

  // Set the main file name, so that debug info works even with
  // -save-temps or preprocessed assembly.
  CmdArgs.push_back("-main-file-name");
  CmdArgs.push_back(Clang::getBaseInputName(Args, Input));

  // Add the target cpu
  std::string CPU = getCPUName(Args, Triple, /*FromAs*/ true);
  if (!CPU.empty()) {
    CmdArgs.push_back("-target-cpu");
    CmdArgs.push_back(Args.MakeArgString(CPU));
  }

  // Add the target features
  getTargetFeatures(D, Triple, Args, CmdArgs, true);

  // Ignore explicit -force_cpusubtype_ALL option.
  (void)Args.hasArg(options::OPT_force__cpusubtype__ALL);

  // Pass along any -I options so we get proper .include search paths.
  Args.AddAllArgs(CmdArgs, options::OPT_I_Group);

  // Determine the original source input.
  const Action *SourceAction = &JA;
  while (SourceAction->getKind() != Action::InputClass) {
    assert(!SourceAction->getInputs().empty() && "unexpected root action!");
    SourceAction = SourceAction->getInputs()[0];
  }

  // Forward -g and handle debug info related flags, assuming we are dealing
  // with an actual assembly file.
  bool WantDebug = false;
  Args.ClaimAllArgs(options::OPT_g_Group);
  if (Arg *A = Args.getLastArg(options::OPT_g_Group))
    WantDebug = !A->getOption().matches(options::OPT_g0) &&
                !A->getOption().matches(options::OPT_ggdb0);

  unsigned DwarfVersion = ParseDebugDefaultVersion(getToolChain(), Args);
  if (const Arg *GDwarfN = getDwarfNArg(Args))
    DwarfVersion = DwarfVersionNum(GDwarfN->getSpelling());

  if (DwarfVersion == 0)
    DwarfVersion = getToolChain().GetDefaultDwarfVersion();

  codegenoptions::DebugInfoKind DebugInfoKind = codegenoptions::NoDebugInfo;

  if (SourceAction->getType() == types::TY_Asm ||
      SourceAction->getType() == types::TY_PP_Asm) {
    // You might think that it would be ok to set DebugInfoKind outside of
    // the guard for source type, however there is a test which asserts
    // that some assembler invocation receives no -debug-info-kind,
    // and it's not clear whether that test is just overly restrictive.
    DebugInfoKind = (WantDebug ? codegenoptions::LimitedDebugInfo
                               : codegenoptions::NoDebugInfo);
    // Add the -fdebug-compilation-dir flag if needed.
    addDebugCompDirArg(Args, CmdArgs, C.getDriver().getVFS());

    addDebugPrefixMapArg(getToolChain().getDriver(), Args, CmdArgs);

    // Set the AT_producer to the clang version when using the integrated
    // assembler on assembly source files.
    CmdArgs.push_back("-dwarf-debug-producer");
    CmdArgs.push_back(Args.MakeArgString(getClangFullVersion()));

    // And pass along -I options
    Args.AddAllArgs(CmdArgs, options::OPT_I);
  }
  RenderDebugEnablingArgs(Args, CmdArgs, DebugInfoKind, DwarfVersion,
                          llvm::DebuggerKind::Default);
  renderDwarfFormat(D, Triple, Args, CmdArgs, DwarfVersion);
  RenderDebugInfoCompressionArgs(Args, CmdArgs, D, getToolChain());


  // Handle -fPIC et al -- the relocation-model affects the assembler
  // for some targets.
  llvm::Reloc::Model RelocationModel;
  unsigned PICLevel;
  bool IsPIE;
  std::tie(RelocationModel, PICLevel, IsPIE) =
      ParsePICArgs(getToolChain(), Args);

  const char *RMName = RelocationModelName(RelocationModel);
  if (RMName) {
    CmdArgs.push_back("-mrelocation-model");
    CmdArgs.push_back(RMName);
  }

  // Optionally embed the -cc1as level arguments into the debug info, for build
  // analysis.
  if (getToolChain().UseDwarfDebugFlags()) {
    ArgStringList OriginalArgs;
    for (const auto &Arg : Args)
      Arg->render(Args, OriginalArgs);

    SmallString<256> Flags;
    const char *Exec = getToolChain().getDriver().getClangProgramPath();
    EscapeSpacesAndBackslashes(Exec, Flags);
    for (const char *OriginalArg : OriginalArgs) {
      SmallString<128> EscapedArg;
      EscapeSpacesAndBackslashes(OriginalArg, EscapedArg);
      Flags += " ";
      Flags += EscapedArg;
    }
    CmdArgs.push_back("-dwarf-debug-flags");
    CmdArgs.push_back(Args.MakeArgString(Flags));
  }

  // FIXME: Add -static support, once we have it.

  // Add target specific flags.
  switch (getToolChain().getArch()) {
  default:
    break;

  case llvm::Triple::mips:
  case llvm::Triple::mipsel:
  case llvm::Triple::mips64:
  case llvm::Triple::mips64el:
    AddMIPSTargetArgs(Args, CmdArgs);
    break;

  case llvm::Triple::x86:
  case llvm::Triple::x86_64:
    AddX86TargetArgs(Args, CmdArgs);
    break;

  case llvm::Triple::arm:
  case llvm::Triple::armeb:
  case llvm::Triple::thumb:
  case llvm::Triple::thumbeb:
    // This isn't in AddARMTargetArgs because we want to do this for assembly
    // only, not C/C++.
    if (Args.hasFlag(options::OPT_mdefault_build_attributes,
                     options::OPT_mno_default_build_attributes, true)) {
        CmdArgs.push_back("-mllvm");
        CmdArgs.push_back("-arm-add-build-attributes");
    }
    break;

  case llvm::Triple::aarch64:
  case llvm::Triple::aarch64_32:
  case llvm::Triple::aarch64_be:
    if (Args.hasArg(options::OPT_mmark_bti_property)) {
      CmdArgs.push_back("-mllvm");
      CmdArgs.push_back("-aarch64-mark-bti-property");
    }
    break;

  case llvm::Triple::riscv32:
  case llvm::Triple::riscv64:
    AddRISCVTargetArgs(Args, CmdArgs);
    break;
  }

  // Consume all the warning flags. Usually this would be handled more
  // gracefully by -cc1 (warning about unknown warning flags, etc) but -cc1as
  // doesn't handle that so rather than warning about unused flags that are
  // actually used, we'll lie by omission instead.
  // FIXME: Stop lying and consume only the appropriate driver flags
  Args.ClaimAllArgs(options::OPT_W_Group);

  CollectArgsForIntegratedAssembler(C, Args, CmdArgs,
                                    getToolChain().getDriver());

  Args.AddAllArgs(CmdArgs, options::OPT_mllvm);

  assert(Output.isFilename() && "Unexpected lipo output.");
  CmdArgs.push_back("-o");
  CmdArgs.push_back(Output.getFilename());

  const llvm::Triple &T = getToolChain().getTriple();
  Arg *A;
  if (getDebugFissionKind(D, Args, A) == DwarfFissionKind::Split &&
      T.isOSBinFormatELF()) {
    CmdArgs.push_back("-split-dwarf-output");
    CmdArgs.push_back(SplitDebugName(JA, Args, Input, Output));
  }

  if (Triple.isAMDGPU())
    handleAMDGPUCodeObjectVersionOptions(D, Args, CmdArgs);

  assert(Input.isFilename() && "Invalid input.");
  CmdArgs.push_back(Input.getFilename());

  const char *Exec = getToolChain().getDriver().getClangProgramPath();
  if (D.CC1Main && !D.CCGenDiagnostics) {
    // Invoke cc1as directly in this process.
    C.addCommand(std::make_unique<CC1Command>(JA, *this,
                                              ResponseFileSupport::AtFileUTF8(),
                                              Exec, CmdArgs, Inputs, Output));
  } else {
    C.addCommand(std::make_unique<Command>(JA, *this,
                                           ResponseFileSupport::AtFileUTF8(),
                                           Exec, CmdArgs, Inputs, Output));
  }
}

// Begin OffloadBundler

void OffloadBundler::ConstructJob(Compilation &C, const JobAction &JA,
                                  const InputInfo &Output,
                                  const InputInfoList &Inputs,
                                  const llvm::opt::ArgList &TCArgs,
                                  const char *LinkingOutput) const {
  // The version with only one output is expected to refer to a bundling job.
  assert(isa<OffloadBundlingJobAction>(JA) && "Expecting bundling job!");

  // The bundling command looks like this:
  // clang-offload-bundler -type=bc
  //   -targets=host-triple,openmp-triple1,openmp-triple2
  //   -outputs=input_file
  //   -inputs=unbundle_file_host,unbundle_file_tgt1,unbundle_file_tgt2"

  ArgStringList CmdArgs;

  // Get the type.
  CmdArgs.push_back(TCArgs.MakeArgString(
      Twine("-type=") + types::getTypeTempSuffix(Output.getType())));

  assert(JA.getInputs().size() == Inputs.size() &&
         "Not have inputs for all dependence actions??");

  // Get the targets.
  SmallString<128> Triples;
  Triples += "-targets=";
  for (unsigned I = 0; I < Inputs.size(); ++I) {
    if (I)
      Triples += ',';

    // Find ToolChain for this input.
    Action::OffloadKind CurKind = Action::OFK_Host;
    const ToolChain *CurTC = &getToolChain();
    const Action *CurDep = JA.getInputs()[I];

    if (const auto *OA = dyn_cast<OffloadAction>(CurDep)) {
      CurTC = nullptr;
      OA->doOnEachDependence([&](Action *A, const ToolChain *TC, const char *) {
        assert(CurTC == nullptr && "Expected one dependence!");
        CurKind = A->getOffloadingDeviceKind();
        CurTC = TC;
      });
    }
    Triples += Action::GetOffloadKindName(CurKind);
    Triples += "-";
    std::string NormalizedTriple = CurTC->getTriple().normalize();
    Triples += NormalizedTriple;

    if (CurDep->getOffloadingArch() != nullptr) {
      // If OffloadArch is present it can only appear as the 6th hypen
      // sepearated field of Bundle Entry ID. So, pad required number of
      // hyphens in Triple.
      for (int i = 4 - StringRef(NormalizedTriple).count("-"); i > 0; i--)
        Triples += "-";
      Triples += CurDep->getOffloadingArch();
    }
  }
  // If we see we are bundling for FPGA using -fintelfpga, add the
  // dependency bundle
  bool IsFPGADepBundle = TCArgs.hasArg(options::OPT_fintelfpga) &&
                         Output.getType() == types::TY_Object;

  // For spir64_fpga target, when bundling objects we also want to bundle up the
  // named dependency file.
  // TODO - We are currently using the target triple inputs to slot a location
  // of the dependency information into the bundle.  It would be good to
  // separate this out to an explicit option in the bundler for the dependency
  // file as it does not match the type being bundled.
  if (IsFPGADepBundle) {
    Triples += ',';
    Triples += Action::GetOffloadKindName(Action::OFK_SYCL);
    Triples += '-';
    Triples += types::getTypeName(types::TY_FPGA_Dependencies);
  }
  CmdArgs.push_back(TCArgs.MakeArgString(Triples));

  // Get bundled file command.
  CmdArgs.push_back(
      TCArgs.MakeArgString(Twine("-outputs=") + Output.getFilename()));

  // Get unbundled files command.
  SmallString<128> UB;
  UB += "-inputs=";
  for (unsigned I = 0; I < Inputs.size(); ++I) {
    if (I)
      UB += ',';

    // Find ToolChain for this input.
    const ToolChain *CurTC = &getToolChain();
    if (const auto *OA = dyn_cast<OffloadAction>(JA.getInputs()[I])) {
      CurTC = nullptr;
      OA->doOnEachDependence([&](Action *, const ToolChain *TC, const char *) {
        assert(CurTC == nullptr && "Expected one dependence!");
        CurTC = TC;
      });
    }
    UB += CurTC->getInputFilename(Inputs[I]);

  }
  // For -fintelfpga, when bundling objects we also want to bundle up the
  // named dependency file.
  if (IsFPGADepBundle) {
    const char *BaseName = Clang::getBaseInputName(TCArgs, Inputs[0]);
    SmallString<128> DepFile(C.getDriver().getFPGATempDepFile(BaseName));
    if (!DepFile.empty()) {
      UB += ',';
      UB += DepFile;
    }
  }
  CmdArgs.push_back(TCArgs.MakeArgString(UB));

  // All the inputs are encoded as commands.
  C.addCommand(std::make_unique<Command>(
      JA, *this, ResponseFileSupport::None(),
      TCArgs.MakeArgString(getToolChain().GetProgramPath(getShortName())),
      CmdArgs, None, Output));
}

void OffloadBundler::ConstructJobMultipleOutputs(
    Compilation &C, const JobAction &JA, const InputInfoList &Outputs,
    const InputInfoList &Inputs, const llvm::opt::ArgList &TCArgs,
    const char *LinkingOutput) const {
  // The version with multiple outputs is expected to refer to a unbundling job.
  auto &UA = cast<OffloadUnbundlingJobAction>(JA);

  // The unbundling command looks like this:
  // clang-offload-bundler -type=bc
  //   -targets=host-triple,openmp-triple1,openmp-triple2
  //   -inputs=input_file
  //   -outputs=unbundle_file_host,unbundle_file_tgt1,unbundle_file_tgt2"
  //   -unbundle

  ArgStringList CmdArgs;
  InputInfo Input = Inputs.front();
  const char *TypeArg = types::getTypeTempSuffix(Input.getType());
  const char *InputFileName = Input.getFilename();
  types::ID InputType(Input.getType());
  bool IsFPGADepUnbundle = JA.getType() == types::TY_FPGA_Dependencies;
  bool IsFPGADepLibUnbundle = JA.getType() == types::TY_FPGA_Dependencies_List;

  if (InputType == types::TY_FPGA_AOCX || InputType == types::TY_FPGA_AOCR ||
      InputType == types::TY_FPGA_AOCX_EMU ||
      InputType == types::TY_FPGA_AOCR_EMU) {
    // Override type with AOCX/AOCR which will unbundle to a list containing
    // binaries with the appropriate file extension (.aocx/.aocr).
    // TODO - representation of the output file from the unbundle for these
    // types (aocx/aocr) are always list files.  We should represent this
    // better in the output extension and type for improved understanding
    // of file contents and debuggability.
    if (getToolChain().getTriple().getSubArch() ==
        llvm::Triple::SPIRSubArch_fpga) {
      bool isAOCX = InputType == types::TY_FPGA_AOCX ||
                    InputType == types::TY_FPGA_AOCX_EMU;
      TypeArg = isAOCX ? "aocx" : "aocr";
    } else
      TypeArg = "aoo";
  }
  if (InputType == types::TY_FPGA_AOCO || IsFPGADepLibUnbundle)
    TypeArg = "aoo";
  if (IsFPGADepUnbundle)
    TypeArg = "o";

  // Get the type.
  CmdArgs.push_back(TCArgs.MakeArgString(Twine("-type=") + TypeArg));

  // Get the targets.
  SmallString<128> Triples;
  Triples += "-targets=";
  auto DepInfo = UA.getDependentActionsInfo();
  for (unsigned I = 0, J = 0; I < DepInfo.size(); ++I) {
    auto &Dep = DepInfo[I];
    // FPGA device triples are 'transformed' for the bundler when creating
    // aocx or aocr type bundles.  Also, we only do a specific target
    // unbundling, skipping the host side or device side.
    if (types::isFPGA(InputType)) {
      if (getToolChain().getTriple().getSubArch() ==
              llvm::Triple::SPIRSubArch_fpga &&
          Dep.DependentOffloadKind == Action::OFK_SYCL) {
        llvm::Triple TT;
        TT.setArchName(types::getTypeName(InputType));
        TT.setVendorName("intel");
        TT.setOS(getToolChain().getTriple().getOS());
        TT.setEnvironment(llvm::Triple::SYCLDevice);
        Triples += "sycl-";
        Triples += TT.normalize();
      } else if (getToolChain().getTriple().getSubArch() !=
                     llvm::Triple::SPIRSubArch_fpga &&
                 Dep.DependentOffloadKind == Action::OFK_Host) {
        Triples += Action::GetOffloadKindName(Dep.DependentOffloadKind);
        Triples += '-';
        Triples += Dep.DependentToolChain->getTriple().normalize();
      }
      continue;
    } else if (InputType == types::TY_Archive ||
               (getToolChain().getTriple().getSubArch() ==
                    llvm::Triple::SPIRSubArch_fpga &&
                TCArgs.hasArg(options::OPT_fsycl_link_EQ))) {
      // Do not extract host part if we are unbundling archive on Windows
      // because it is not needed. Static offload libraries are added to the
      // host link command just as normal libraries.  Do not extract the host
      // part from FPGA -fsycl-link unbundles either, as the full obj
      // is used in the final link
      if (Dep.DependentOffloadKind == Action::OFK_Host)
        continue;
    }
    if (J++)
      Triples += ',';
    Triples += Action::GetOffloadKindName(Dep.DependentOffloadKind);
    Triples += "-";
    std::string NormalizedTriple =
        Dep.DependentToolChain->getTriple().normalize();
    Triples += NormalizedTriple;

    if (!Dep.DependentBoundArch.empty()) {
      // If OffloadArch is present it can only appear as the 6th hypen
      // sepearated field of Bundle Entry ID. So, pad required number of
      // hyphens in Triple.
      for (int i = 4 - StringRef(NormalizedTriple).count("-"); i > 0; i--)
        Triples += "-";
      Triples += Dep.DependentBoundArch;
    }
  }
  if (IsFPGADepUnbundle || IsFPGADepLibUnbundle) {
    // TODO - We are currently using the target triple inputs to slot a location
    // of the dependency information into the bundle.  It would be good to
    // separate this out to an explicit option in the bundler for the dependency
    // file as it does not match the type being bundled.
    Triples += Action::GetOffloadKindName(Action::OFK_SYCL);
    Triples += '-';
    Triples += types::getTypeName(types::TY_FPGA_Dependencies);
  }
  CmdArgs.push_back(TCArgs.MakeArgString(Triples));

  // Get bundled file command.
  CmdArgs.push_back(
      TCArgs.MakeArgString(Twine("-inputs=") + InputFileName));

  // Get unbundled files command.
  SmallString<128> UB;
  UB += "-outputs=";
  // When dealing with -fintelfpga, there is an additional unbundle step
  // that occurs for the dependency file.  In that case, do not use the
  // dependent information, but just the output file.
  if (IsFPGADepUnbundle || IsFPGADepLibUnbundle)
    UB += Outputs[0].getFilename();
  else {
    for (unsigned I = 0; I < Outputs.size(); ++I) {
      if (I)
        UB += ',';
      UB += DepInfo[I].DependentToolChain->getInputFilename(Outputs[I]);
    }
  }
  CmdArgs.push_back(TCArgs.MakeArgString(UB));
  CmdArgs.push_back("-unbundle");
  CmdArgs.push_back("-allow-missing-bundles");

  // All the inputs are encoded as commands.
  C.addCommand(std::make_unique<Command>(
      JA, *this, ResponseFileSupport::None(),
      TCArgs.MakeArgString(getToolChain().GetProgramPath(getShortName())),
      CmdArgs, None, Outputs));
}

// Begin OffloadWrapper

#if INTEL_CUSTOMIZATION
static void addRunTimeWrapperOpts(Compilation &C,
                                  Action::OffloadKind DeviceOffloadKind,
                                  const llvm::opt::ArgList &TCArgs,
                                  ArgStringList &CmdArgs,
                                  const ToolChain &TC) {
  // Grab any Target specific options that need to be added to the wrapper
  // information.
  ArgStringList BuildArgs;
  auto createArgString = [&](const char *Opt) {
    if (BuildArgs.empty())
      return;
    SmallString<128> AL;
    for (const char *A : BuildArgs) {
      if (AL.empty()) {
        AL = A;
        continue;
      }
      AL += " ";
      AL += A;
    }
    CmdArgs.push_back(C.getArgs().MakeArgString(Twine(Opt) + AL));
  };
  const toolchains::SYCLToolChain &SYCLTC =
            static_cast<const toolchains::SYCLToolChain &>(TC);
  // TODO: Consider separating the mechanisms for:
  // - passing standard-defined options to AOT/JIT compilation steps;
  // - passing AOT-compiler specific options.
  // This would allow retaining standard language options in the
  // image descriptor, while excluding tool-specific options that
  // have been known to confuse RT implementations.
  if (SYCLTC.getTriple().getSubArch() == llvm::Triple::NoSubArch) {
    // Only store compile/link opts in the image descriptor for the SPIR-V
    // target; AOT compilation has already been performed otherwise.
    const ArgList &Args = C.getArgsForToolChain(nullptr, StringRef(), DeviceOffloadKind);
    SYCLTC.AddImpliedTargetArgs(DeviceOffloadKind, SYCLTC.getTriple(), Args, BuildArgs);
    SYCLTC.TranslateBackendTargetArgs(DeviceOffloadKind, Args, BuildArgs);
    createArgString("-compile-opts=");
    BuildArgs.clear();
    SYCLTC.TranslateLinkerTargetArgs(DeviceOffloadKind, Args, BuildArgs);
    createArgString("-link-opts=");
  }
}
#endif // INTEL_CUSTOMIZATION

void OffloadWrapper::ConstructJob(Compilation &C, const JobAction &JA,
                                  const InputInfo &Output,
                                  const InputInfoList &Inputs,
                                  const llvm::opt::ArgList &TCArgs,
                                  const char *LinkingOutput) const {
  // Construct offload-wrapper command.  Also calls llc to generate the
  // object that is fed to the linker from the wrapper generated bc file
  assert(isa<OffloadWrapperJobAction>(JA) && "Expecting wrapping job!");

  Action::OffloadKind OffloadingKind = JA.getOffloadingDeviceKind();
  if (OffloadingKind == Action::OFK_SYCL) {
    // The wrapper command looks like this:
    // clang-offload-wrapper
    //   -o=<outputfile>.bc
    //   -host=x86_64-pc-linux-gnu -kind=sycl
    //   -format=spirv <inputfile1>.spv <manifest1>(optional)
    //   -format=spirv <inputfile2>.spv <manifest2>(optional)
    //  ...
    ArgStringList WrapperArgs;

    std::string OutTmpName = C.getDriver().GetTemporaryPath("wrapper", "bc");
    const char *WrapperFileName =
        C.addTempFile(C.getArgs().MakeArgString(OutTmpName));
    SmallString<128> OutOpt("-o=");
    OutOpt += WrapperFileName;
    WrapperArgs.push_back(C.getArgs().MakeArgString(OutOpt));

    SmallString<128> HostTripleOpt("-host=");
    HostTripleOpt += getToolChain().getAuxTriple()->str();
    WrapperArgs.push_back(C.getArgs().MakeArgString(HostTripleOpt));

    llvm::Triple TT = getToolChain().getTriple();
    SmallString<128> TargetTripleOpt = TT.getArchName();
    // When wrapping an FPGA device binary, we need to be sure to apply the
    // appropriate triple that corresponds (fpga_aoc[xr]-intel-<os>-sycldevice)
    // to the target triple setting.
    if (TT.getSubArch() == llvm::Triple::SPIRSubArch_fpga &&
        TCArgs.hasArg(options::OPT_fsycl_link_EQ)) {
      SmallString<16> FPGAArch("fpga_");
      auto *A = C.getInputArgs().getLastArg(options::OPT_fsycl_link_EQ);
      FPGAArch += A->getValue() == StringRef("early") ? "aocr" : "aocx";
      if (C.getDriver().isFPGAEmulationMode())
        FPGAArch += "_emu";
      TT.setArchName(FPGAArch);
      TT.setVendorName("intel");
      TT.setEnvironment(llvm::Triple::SYCLDevice);
      TargetTripleOpt = TT.str();
      // When wrapping an FPGA aocx binary to archive, do not emit registration
      // functions
      if (A->getValue() == StringRef("image"))
        WrapperArgs.push_back(C.getArgs().MakeArgString("--emit-reg-funcs=0"));
    }
    addRunTimeWrapperOpts(C, OffloadingKind, TCArgs, WrapperArgs,
                          getToolChain()); // INTEL

    WrapperArgs.push_back(
        C.getArgs().MakeArgString(Twine("-target=") + TargetTripleOpt));

    // TODO forcing offload kind is a simplification which assumes wrapper used
    // only with SYCL. Device binary format (-format=xxx) option should also
    // come from the command line and/or the native compiler. Should be fixed
    // together with supporting AOT in the driver. If format is not set, the
    // default is "none" which means runtime must try to determine it
    // automatically.
    StringRef Kind = Action::GetOffloadKindName(OffloadingKind);
    WrapperArgs.push_back(
        C.getArgs().MakeArgString(Twine("-kind=") + Twine(Kind)));

#if INTEL_CUSTOMIZATION
    // When debugging, make the native debugger the default for SYCL on Windows.
    if (getToolChain().getTriple().isWindowsMSVCEnvironment() &&
        TCArgs.getLastArg(options::OPT_g_Group)) {
      WrapperArgs.push_back("--build-opts=-gnative");
    }
#endif // INTEL_CUSTOMIZATION

    assert((Inputs.size() > 0) && "no inputs for clang-offload-wrapper");
    assert(((Inputs[0].getType() != types::TY_Tempfiletable) ||
            (Inputs.size() == 1)) &&
           "wrong usage of clang-offload-wrapper with SYCL");
    const InputInfo &I = Inputs[0];
    assert(I.isFilename() && "Invalid input.");

    if (I.getType() == types::TY_Tempfiletable ||
        I.getType() == types::TY_Tempfilelist)
      // wrapper actual input files are passed via the batch job file table:
      WrapperArgs.push_back(C.getArgs().MakeArgString("-batch"));
    WrapperArgs.push_back(C.getArgs().MakeArgString(I.getFilename()));

    auto Cmd = std::make_unique<Command>(
        JA, *this, ResponseFileSupport::None(),
        TCArgs.MakeArgString(getToolChain().GetProgramPath(getShortName())),
        WrapperArgs, None);
    C.addCommand(std::move(Cmd));

    // Construct llc command.
    // The output is an object file
    ArgStringList LlcArgs{"-filetype=obj", "-o", Output.getFilename(),
                          WrapperFileName};
    llvm::Reloc::Model RelocationModel;
    unsigned PICLevel;
    bool IsPIE;
    std::tie(RelocationModel, PICLevel, IsPIE) =
        ParsePICArgs(getToolChain(), TCArgs);
    if (PICLevel > 0 || TCArgs.hasArg(options::OPT_shared)) {
      LlcArgs.push_back("-relocation-model=pic");
    }
    if (IsPIE) {
      LlcArgs.push_back("-enable-pie");
    }
    SmallString<128> LlcPath(C.getDriver().Dir);
    llvm::sys::path::append(LlcPath, "llc");
    const char *Llc = C.getArgs().MakeArgString(LlcPath);
    C.addCommand(std::make_unique<Command>(
         JA, *this, ResponseFileSupport::None(), Llc, LlcArgs, None));
    return;
  } // end of SYCL flavor of offload wrapper command creation

  ArgStringList CmdArgs;

  const llvm::Triple &Triple = getToolChain().getEffectiveTriple();

  // Add the "effective" target triple.
  CmdArgs.push_back("-host");
  CmdArgs.push_back(TCArgs.MakeArgString(Triple.getTriple()));

  // Add the output file name.
  assert(Output.isFilename() && "Invalid output.");
  CmdArgs.push_back("-o");
  CmdArgs.push_back(TCArgs.MakeArgString(Output.getFilename()));

  assert(JA.getInputs().size() == Inputs.size() &&
         "Not have inputs for all dependence actions??");

  // For FPGA, we wrap the host objects before archiving them when using
  // -fsycl-link.  This allows for better extraction control from the
  // archive when we need the host objects for subsequent compilations.
  if (OffloadingKind == Action::OFK_None &&
      C.getArgs().hasArg(options::OPT_fintelfpga) &&
      C.getArgs().hasArg(options::OPT_fsycl_link_EQ)) {

    // Add offload targets and inputs.
    CmdArgs.push_back(C.getArgs().MakeArgString(
        Twine("-kind=") + Action::GetOffloadKindName(OffloadingKind)));
    CmdArgs.push_back(
        TCArgs.MakeArgString(Twine("-target=") + Triple.getTriple()));

    // Add input.
    assert(Inputs[0].isFilename() && "Invalid input.");
    CmdArgs.push_back(TCArgs.MakeArgString(Inputs[0].getFilename()));

    C.addCommand(std::make_unique<Command>(
        JA, *this, ResponseFileSupport::None(),
        TCArgs.MakeArgString(getToolChain().GetProgramPath(getShortName())),
        CmdArgs, Inputs));
    return;
  }

  // Add offload targets and inputs.
  for (unsigned I = 0; I < Inputs.size(); ++I) {
    // Get input's Offload Kind and ToolChain.
    const auto *OA = cast<OffloadAction>(JA.getInputs()[I]);
    assert(OA->hasSingleDeviceDependence(/*DoNotConsiderHostActions=*/true) &&
           "Expected one device dependence!");
    Action::OffloadKind DeviceKind = Action::OFK_None;
    const ToolChain *DeviceTC = nullptr;
    OA->doOnEachDependence([&](Action *A, const ToolChain *TC, const char *) {
      DeviceKind = A->getOffloadingDeviceKind();
      DeviceTC = TC;
    });
    addRunTimeWrapperOpts(C, DeviceKind, TCArgs, CmdArgs, *DeviceTC); // INTEL

    // And add it to the offload targets.
    CmdArgs.push_back(C.getArgs().MakeArgString(
        Twine("-kind=") + Action::GetOffloadKindName(DeviceKind)));
    CmdArgs.push_back(TCArgs.MakeArgString(Twine("-target=") +
                                           DeviceTC->getTriple().normalize()));

    // Add input.
    assert(Inputs[I].isFilename() && "Invalid input.");
    CmdArgs.push_back(TCArgs.MakeArgString(Inputs[I].getFilename()));
  }

  C.addCommand(std::make_unique<Command>(
      JA, *this, ResponseFileSupport::None(),
      TCArgs.MakeArgString(getToolChain().GetProgramPath(getShortName())),
      CmdArgs, Inputs));
}

// Begin OffloadDeps

void OffloadDeps::constructJob(Compilation &C, const JobAction &JA,
                               ArrayRef<InputInfo> Outputs,
                               ArrayRef<InputInfo> Inputs,
                               const llvm::opt::ArgList &TCArgs,
                               const char *LinkingOutput) const {
  auto &DA = cast<OffloadDepsJobAction>(JA);

  ArgStringList CmdArgs;

  // Get the targets.
  SmallString<128> Targets{"-targets="};
  auto DepInfo = DA.getDependentActionsInfo();
  for (unsigned I = 0; I < DepInfo.size(); ++I) {
    auto &Dep = DepInfo[I];
    if (I)
      Targets += ',';
    Targets += Action::GetOffloadKindName(Dep.DependentOffloadKind);
    Targets += '-';
    Targets += Dep.DependentToolChain->getTriple().normalize();
    if (Dep.DependentOffloadKind == Action::OFK_HIP &&
        !Dep.DependentBoundArch.empty()) {
      Targets += '-';
      Targets += Dep.DependentBoundArch;
    }
  }
  CmdArgs.push_back(TCArgs.MakeArgString(Targets));

  // Prepare outputs.
  SmallString<128> Outs{"-outputs="};
  for (unsigned I = 0; I < Outputs.size(); ++I) {
    if (I)
      Outs += ',';
    Outs += DepInfo[I].DependentToolChain->getInputFilename(Outputs[I]);
  }
  CmdArgs.push_back(TCArgs.MakeArgString(Outs));

  // Add input file.
  CmdArgs.push_back(Inputs.front().getFilename());

  // All the inputs are encoded as commands.
  C.addCommand(std::make_unique<Command>(
      JA, *this, ResponseFileSupport::None(),
      TCArgs.MakeArgString(getToolChain().GetProgramPath(getShortName())),
      CmdArgs, None, Outputs));
}

void OffloadDeps::ConstructJob(Compilation &C, const JobAction &JA,
                               const InputInfo &Output,
                               const InputInfoList &Inputs,
                               const llvm::opt::ArgList &TCArgs,
                               const char *LinkingOutput) const {
  constructJob(C, JA, Output, Inputs, TCArgs, LinkingOutput);
}

void OffloadDeps::ConstructJobMultipleOutputs(Compilation &C,
                                              const JobAction &JA,
                                              const InputInfoList &Outputs,
                                              const InputInfoList &Inputs,
                                              const llvm::opt::ArgList &TCArgs,
                                              const char *LinkingOutput) const {
  constructJob(C, JA, Outputs, Inputs, TCArgs, LinkingOutput);
}

// Begin SPIRVTranslator

void SPIRVTranslator::ConstructJob(Compilation &C, const JobAction &JA,
                                  const InputInfo &Output,
                                  const InputInfoList &Inputs,
                                  const llvm::opt::ArgList &TCArgs,
                                  const char *LinkingOutput) const {
  // Construct llvm-spirv command.
  assert(isa<SPIRVTranslatorJobAction>(JA) && "Expecting Translator job!");

  // The translator command looks like this:
  // llvm-spirv -o <file>.spv <file>.bc
  ArgStringList ForeachArgs;
  ArgStringList TranslatorArgs;

  TranslatorArgs.push_back("-o");
  TranslatorArgs.push_back(Output.getFilename());
#if INTEL_CUSTOMIZATION
  if (getToolChain().getTriple().isSYCLDeviceEnvironment() ||
      (JA.isDeviceOffloading(Action::OFK_OpenMP) &&
       getToolChain().getTriple().isSPIR())) {
#endif // INTEL_CUSTOMIZATION
    TranslatorArgs.push_back("-spirv-max-version=1.3");
    // TODO: align debug info for FPGA H/W when its SPIR-V consumer is ready
    if (C.getDriver().isFPGAEmulationMode())
      TranslatorArgs.push_back("-spirv-debug-info-version=ocl-100");
    else
      TranslatorArgs.push_back("-spirv-debug-info-version=legacy");
    // Prevent crash in the translator if input IR contains DIExpression
    // operations which don't have mapping to OpenCL.DebugInfo.100 spec.
    TranslatorArgs.push_back("-spirv-allow-extra-diexpressions");
#if INTEL_CUSTOMIZATION
    if (JA.isDeviceOffloading(Action::OFK_OpenMP))
      TranslatorArgs.push_back("-spirv-allow-unknown-intrinsics");
    else
      TranslatorArgs.push_back("-spirv-allow-unknown-intrinsics=llvm.genx.");
#endif // INTEL_CUSTOMIZATION

    // Disable all the extensions by default
    std::string ExtArg("-spirv-ext=-all");
    std::string DefaultExtArg =
        ",+SPV_EXT_shader_atomic_float_add,+SPV_EXT_shader_atomic_float_min_max"
#if INTEL_COLLAB
        ",+SPV_KHR_no_integer_wrap_decoration,+SPV_KHR_float_controls"
        ",+SPV_KHR_expect_assume";
#else
        ",+SPV_KHR_no_integer_wrap_decoration,+SPV_KHR_float_controls";
#endif // INTEL_COLLAB
    std::string INTELExtArg =
        ",+SPV_INTEL_subgroups,+SPV_INTEL_media_block_io"
        ",+SPV_INTEL_device_side_avc_motion_estimation"
        ",+SPV_INTEL_fpga_loop_controls,+SPV_INTEL_fpga_memory_attributes"
        ",+SPV_INTEL_fpga_memory_accesses"
        ",+SPV_INTEL_unstructured_loop_controls,+SPV_INTEL_fpga_reg"
        ",+SPV_INTEL_blocking_pipes,+SPV_INTEL_function_pointers"
        ",+SPV_INTEL_kernel_attributes,+SPV_INTEL_io_pipes"
        ",+SPV_INTEL_inline_assembly,+SPV_INTEL_arbitrary_precision_integers"
#if INTEL_COLLAB
        ",+SPV_INTEL_float_controls2,+SPV_INTEL_vector_compute"
        ",+SPV_INTEL_fast_composite,+SPV_INTEL_fpga_buffer_location"
#else
        ",+SPV_INTEL_optimization_hints,+SPV_INTEL_float_controls2"
        ",+SPV_INTEL_vector_compute,+SPV_INTEL_fast_composite"
        ",+SPV_INTEL_fpga_buffer_location"
#endif // INTEL_COLLAB
        ",+SPV_INTEL_arbitrary_precision_fixed_point"
        ",+SPV_INTEL_arbitrary_precision_floating_point"
        ",+SPV_INTEL_arbitrary_precision_floating_point"
        ",+SPV_INTEL_variable_length_array,+SPV_INTEL_fp_fast_math_mode"
        ",+SPV_INTEL_fpga_cluster_attributes,+SPV_INTEL_loop_fuse"
        ",+SPV_INTEL_long_constant_composite"
        ",+SPV_INTEL_fpga_invocation_pipelining_attributes";
#if INTEL_CUSTOMIZATION
    // Currently ESIMD OpenMP target doesn't support SPV_INTEL_optnone
    if (!TCArgs.hasArg(options::OPT_fopenmp_target_simd))
      INTELExtArg += ",+SPV_INTEL_optnone";
#endif // INTEL_CUSTOMIZATION
    ExtArg = ExtArg + DefaultExtArg + INTELExtArg;
#if INTEL_CUSTOMIZATION
    if (!C.getDriver().isFPGAEmulationMode()) {
#endif // INTEL_CUSTOMIZATION
      // Enable SPV_INTEL_usm_storage_classes only for FPGA hardware,
      // since it adds new storage classes that represent global_device and
      // global_host address spaces, which are not supported for all
      // targets. With the extension disabled the storage classes will be
      // lowered to CrossWorkgroup storage class that is mapped to just
      // global address space.
      ExtArg += ",+SPV_INTEL_usm_storage_classes";
#if INTEL_CUSTOMIZATION
      // Disable optnone for FPGA hardware
      ExtArg += ",-SPV_INTEL_optnone";
    }
#endif // INTEL_CUSTOMIZATION
    else
      // Don't enable several freshly added extensions on FPGA H/W
      ExtArg += ",+SPV_INTEL_token_type";
    TranslatorArgs.push_back(TCArgs.MakeArgString(ExtArg));
  }

  for (auto I : Inputs) {
    std::string Filename(I.getFilename());
    if (I.getType() == types::TY_Tempfilelist) {
      ForeachArgs.push_back(
          C.getArgs().MakeArgString("--in-file-list=" + Filename));
      ForeachArgs.push_back(
          C.getArgs().MakeArgString("--in-replace=" + Filename));
      ForeachArgs.push_back(
          C.getArgs().MakeArgString("--out-ext=spv"));
    }
    TranslatorArgs.push_back(C.getArgs().MakeArgString(Filename));
  }

  auto Cmd = std::make_unique<Command>(JA, *this, ResponseFileSupport::None(),
      TCArgs.MakeArgString(getToolChain().GetProgramPath(getShortName())),
      TranslatorArgs, None);

  if (!ForeachArgs.empty()) {
    // Construct llvm-foreach command.
    // The llvm-foreach command looks like this:
    // llvm-foreach a.list --out-replace=out "cp {} out"
    // --out-file-list=list
    std::string OutputFileName(Output.getFilename());
    ForeachArgs.push_back(
        TCArgs.MakeArgString("--out-file-list=" + OutputFileName));
    ForeachArgs.push_back(
        TCArgs.MakeArgString("--out-replace=" + OutputFileName));
    ForeachArgs.push_back(TCArgs.MakeArgString("--"));
    ForeachArgs.push_back(TCArgs.MakeArgString(Cmd->getExecutable()));

    for (auto &Arg : Cmd->getArguments())
      ForeachArgs.push_back(Arg);

    SmallString<128> ForeachPath(C.getDriver().Dir);
    llvm::sys::path::append(ForeachPath, "llvm-foreach");
    const char *Foreach = C.getArgs().MakeArgString(ForeachPath);
    C.addCommand(std::make_unique<Command>(
        JA, *this, ResponseFileSupport::None(), Foreach, ForeachArgs, None));
  } else
    C.addCommand(std::move(Cmd));
}

void SPIRCheck::ConstructJob(Compilation &C, const JobAction &JA,
                             const InputInfo &Output,
                             const InputInfoList &Inputs,
                             const llvm::opt::ArgList &TCArgs,
                             const char *LinkingOutput) const {
  // Construct llvm-no-spir-kernel command.
  assert(isa<SPIRCheckJobAction>(JA) && "Expecting SPIR Check job!");

  // The spir check command looks like this:
  // llvm-no-spir-kernel <file>.bc
  // Upon success, we just move ahead.  Error means the check failed and
  // we need to exit.  The expected output is the input as this is just an
  // intermediate check with no functional change.
  ArgStringList CheckArgs;
  assert(Inputs.size() == 1 && "Unexpected number of inputs to the tool");
  const InputInfo &InputFile = Inputs.front();
  CheckArgs.push_back(InputFile.getFilename());

  // Add output file, which is just a copy of the input to better fit in the
  // toolchain flow.
  CheckArgs.push_back("-o");
  CheckArgs.push_back(Output.getFilename());
  auto Cmd = std::make_unique<Command>(
      JA, *this, ResponseFileSupport::None(),
      TCArgs.MakeArgString(getToolChain().GetProgramPath(getShortName())),
      CheckArgs, None);

  if (getToolChain().getTriple().getSubArch() ==
      llvm::Triple::SPIRSubArch_fpga) {
    const char *Msg = TCArgs.MakeArgString(
        Twine("The FPGA image does not include all device kernels from ") +
        Twine(InputFile.getBaseInput()) +
        Twine(". Please re-generate the image"));
    Cmd->addDiagForErrorCode(/*ErrorCode*/ 1, Msg);
  }

  C.addCommand(std::move(Cmd));
}

static void addArgs(ArgStringList &DstArgs, const llvm::opt::ArgList &Alloc,
                    ArrayRef<StringRef> SrcArgs) {
  for (const auto Arg : SrcArgs) {
    DstArgs.push_back(Alloc.MakeArgString(Arg));
  }
}

// Partially copied from clang/lib/Frontend/CompilerInvocation.cpp
static std::string getSYCLPostLinkOptimizationLevel(const ArgList &Args) {
  if (Arg *A = Args.getLastArg(options::OPT_O_Group)) {
    if (A->getOption().matches(options::OPT_O0))
      return "-O0";

    if (A->getOption().matches(options::OPT_Ofast))
      return "-O3";

    assert(A->getOption().matches(options::OPT_O));

    StringRef S(A->getValue());
    if (S == "g")
      return "-O1";

    // Options -O[1|2|3|s|z] are passed as they are. '-O0' is handled earlier.
    std::array<char, 5> AcceptedOptions = {'1', '2', '3', 's', 'z'};
    if (std::any_of(AcceptedOptions.begin(), AcceptedOptions.end(),
                    [=](char c) { return c == S[0]; }))
      return std::string("-O") + S[0];
  }
#if INTEL_CUSTOMIZATION
  if (Arg *A = Args.getLastArg(options::OPT__SLASH_O)) {
    std::string Opt(getMSVCOptimizationLevel(*A));
    if (!Opt.empty())
      return Opt;
  }
#endif // INTEL_CUSTOMIZATION

  // The default for SYCL device code optimization
  return "-O2";
}

// sycl-post-link tool normally outputs a file table (see the tool sources for
// format description) which lists all the other output files associated with
// the device LLVMIR bitcode. This is basically a triple of bitcode, symbols
// and specialization constant files. Single LLVM IR output can be generated as
// well under an option.
//
void SYCLPostLink::ConstructJob(Compilation &C, const JobAction &JA,
                             const InputInfo &Output,
                             const InputInfoList &Inputs,
                             const llvm::opt::ArgList &TCArgs,
                             const char *LinkingOutput) const {
  // Construct sycl-post-link command.
  assert(isa<SYCLPostLinkJobAction>(JA) && "Expecting SYCL post link job!");
  ArgStringList CmdArgs;
#if INTEL_CUSTOMIZATION
  bool IsOpenMPSPIRV = JA.isDeviceOffloading(Action::OFK_OpenMP) &&
                       getToolChain().getTriple().isSPIR();

  Arg *A = TCArgs.getLastArg(options::OPT_fsycl_device_code_split_EQ);
  // See if device code splitting is requested
  if (!IsOpenMPSPIRV && A) {
#endif // INTEL_CUSTOMIZATION
    if (StringRef(A->getValue()) == "per_kernel")
      addArgs(CmdArgs, TCArgs, {"-split=kernel"});
    else if (StringRef(A->getValue()) == "per_source")
      addArgs(CmdArgs, TCArgs, {"-split=source"});
    else if (StringRef(A->getValue()) == "auto")
      addArgs(CmdArgs, TCArgs, {"-split=auto"});
    else
      // split must be off
      assert(StringRef(A->getValue()) == "off");
  } else {
    // auto is the default split mode
    addArgs(CmdArgs, TCArgs, {"-split=auto"});
  }
  // OPT_fsycl_device_code_split is not checked as it is an alias to
  // -fsycl-device-code-split=auto

#if INTEL_CUSTOMIZATION
  if (JA.isDeviceOffloading(Action::OFK_OpenMP) &&
      getToolChain().getTriple().isSPIR()) {
    addArgs(CmdArgs, TCArgs, {"--ompoffload-link-entries"});
    addArgs(CmdArgs, TCArgs, {"--ompoffload-sort-entries"});
    addArgs(CmdArgs, TCArgs, {"--ompoffload-make-globals-static"});
    if (TCArgs.hasArg(options::OPT_fopenmp_target_simd))
      addArgs(CmdArgs, TCArgs, {"--ompoffload-explicit-simd"});
  }
#endif // INTEL_CUSTOMIZATION
  // Turn on Dead Parameter Elimination Optimization with early optimizations
  if (!getToolChain().getTriple().isNVPTX() &&
      TCArgs.hasFlag(options::OPT_fsycl_dead_args_optimization,
                     options::OPT_fno_sycl_dead_args_optimization, false))
    addArgs(CmdArgs, TCArgs, {"-emit-param-info"});
  if (JA.getType() == types::TY_LLVM_BC) {
    // single file output requested - this means only perform necessary IR
    // transformations (like specialization constant intrinsic lowering) and
    // output LLVMIR
    addArgs(CmdArgs, TCArgs, {"-ir-output-only"});
  } else {
    assert(JA.getType() == types::TY_Tempfiletable);
    // Symbol file and specialization constant info generation is mandatory -
    // add options unconditionally
    addArgs(CmdArgs, TCArgs, {"-symbols"});
    // By default we split SYCL and ESIMD kernels into separate modules
    if (TCArgs.hasFlag(options::OPT_fsycl_device_code_split_esimd,
                       options::OPT_fno_sycl_device_code_split_esimd, true))
      addArgs(CmdArgs, TCArgs, {"-split-esimd"});
    if (TCArgs.hasFlag(options::OPT_fsycl_device_code_lower_esimd,
                       options::OPT_fno_sycl_device_code_lower_esimd, true))
      addArgs(CmdArgs, TCArgs, {"-lower-esimd"});
  }
  addArgs(CmdArgs, TCArgs,
          {StringRef(getSYCLPostLinkOptimizationLevel(TCArgs))});
  // specialization constants processing is mandatory
  auto *SYCLPostLink = llvm::dyn_cast<SYCLPostLinkJobAction>(&JA);
  if (SYCLPostLink && SYCLPostLink->getRTSetsSpecConstants())
    addArgs(CmdArgs, TCArgs, {"-spec-const=rt"});
  else
    addArgs(CmdArgs, TCArgs, {"-spec-const=default"});

  // Add output file table file option
  assert(Output.isFilename() && "output must be a filename");
  addArgs(CmdArgs, TCArgs, {"-o", Output.getFilename()});

  // Add input file
  assert(Inputs.size() == 1 && Inputs.front().isFilename() &&
         "single input file expected");
  addArgs(CmdArgs, TCArgs, {Inputs.front().getFilename()});
  std::string OutputFileName(Output.getFilename());

  // All the inputs are encoded as commands.
  C.addCommand(std::make_unique<Command>(
      JA, *this, ResponseFileSupport::None(),
      TCArgs.MakeArgString(getToolChain().GetProgramPath(getShortName())),
      CmdArgs, Inputs, Output));
}

// Transforms the abstract representation (JA + Inputs + Outputs) of a file
// table transformation action to concrete command line (job) with actual
// inputs/outputs/options, and adds it to given compilation object.
void FileTableTform::ConstructJob(Compilation &C, const JobAction &JA,
                                  const InputInfo &Output,
                                  const InputInfoList &Inputs,
                                  const llvm::opt::ArgList &TCArgs,
                                  const char *LinkingOutput) const {

  const auto &TformJob = *llvm::dyn_cast<FileTableTformJobAction>(&JA);
  ArgStringList CmdArgs;

  // don't try to assert here whether the number of inputs is OK, argumnets are
  // OK, etc. - better invoke the tool and see good error diagnostics

  // 1) add transformations
  for (const auto &Tf : TformJob.getTforms()) {
    switch (Tf.TheKind) {
    case FileTableTformJobAction::Tform::EXTRACT:
    case FileTableTformJobAction::Tform::EXTRACT_DROP_TITLE: {
      SmallString<128> Arg("-extract=");
      Arg += Tf.TheArgs[0];

      for (unsigned I = 1; I < Tf.TheArgs.size(); ++I) {
        Arg += ",";
        Arg += Tf.TheArgs[I];
      }
      addArgs(CmdArgs, TCArgs, {Arg});

      if (Tf.TheKind == FileTableTformJobAction::Tform::EXTRACT_DROP_TITLE)
        addArgs(CmdArgs, TCArgs, {"-drop_titles"});
      break;
    }
    case FileTableTformJobAction::Tform::REPLACE: {
      assert(Tf.TheArgs.size() == 2 && "from/to column names expected");
      SmallString<128> Arg("-replace=");
      Arg += Tf.TheArgs[0];
      Arg += ",";
      Arg += Tf.TheArgs[1];
      addArgs(CmdArgs, TCArgs, {Arg});
      break;
    }
    case FileTableTformJobAction::Tform::RENAME: {
      assert(Tf.TheArgs.size() == 2 && "from/to names expected");
      SmallString<128> Arg("-rename=");
      Arg += Tf.TheArgs[0];
      Arg += ",";
      Arg += Tf.TheArgs[1];
      addArgs(CmdArgs, TCArgs, {Arg});
      break;
    }
    }
  }
  // 2) add output option
  assert(Output.isFilename() && "table tform output must be a file");
  addArgs(CmdArgs, TCArgs, {"-o", Output.getFilename()});

  // 3) add inputs
  for (const auto &Input : Inputs) {
    assert(Input.isFilename() && "table tform input must be a file");
    addArgs(CmdArgs, TCArgs, {Input.getFilename()});
  }
  // 4) finally construct and add a command to the compilation
  C.addCommand(std::make_unique<Command>(
      JA, *this, ResponseFileSupport::None(),
      TCArgs.MakeArgString(getToolChain().GetProgramPath(getShortName())),
      CmdArgs, Inputs));
}

void AppendFooter::ConstructJob(Compilation &C, const JobAction &JA,
                                const InputInfo &Output,
                                const InputInfoList &Inputs,
                                const llvm::opt::ArgList &TCArgs,
                                const char *LinkingOutput) const {
  ArgStringList CmdArgs;

  // Input File
  addArgs(CmdArgs, TCArgs, {Inputs[0].getFilename()});

  // Integration Footer
  StringRef Footer(
      C.getDriver().getIntegrationFooter(Inputs[0].getBaseInput()));
  if (!Footer.empty()) {
    SmallString<128> AppendOpt("--append=");
    AppendOpt.append(Footer);
    addArgs(CmdArgs, TCArgs, {AppendOpt});
  }

  SmallString<128> OutputOpt("--output=");
  OutputOpt.append(Output.getFilename());
  addArgs(CmdArgs, TCArgs, {OutputOpt});

  C.addCommand(std::make_unique<Command>(
      JA, *this, ResponseFileSupport::None(),
      TCArgs.MakeArgString(getToolChain().GetProgramPath(getShortName())),
      CmdArgs, None));
}<|MERGE_RESOLUTION|>--- conflicted
+++ resolved
@@ -4951,19 +4951,10 @@
       // Ensure the default version in SYCL mode is 2020.
       CmdArgs.push_back("-sycl-std=2020");
     }
-<<<<<<< HEAD
-#if INTEL_CUSTOMIZATION
-     if (Args.hasFlag(options::OPT_fsycl_unnamed_lambda,
-                     options::OPT_fno_sycl_unnamed_lambda,
-                     D.IsDPCPPMode()))
-#endif // INTEL_CUSTOMIZATION
-      CmdArgs.push_back("-fsycl-unnamed-lambda");
-=======
 
     if (!Args.hasFlag(options::OPT_fsycl_unnamed_lambda,
                       options::OPT_fno_sycl_unnamed_lambda))
       CmdArgs.push_back("-fno-sycl-unnamed-lambda");
->>>>>>> 55a1b088
 
     // Add the Unique ID prefix
     StringRef UniqueID = D.getSYCLUniqueID(Input.getBaseInput());
