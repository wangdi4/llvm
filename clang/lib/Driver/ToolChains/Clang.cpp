--- conflicted
+++ resolved
@@ -6020,12 +6020,7 @@
     else {
       for (auto &Macro : D.getSYCLTargetMacroArgs())
         CmdArgs.push_back(Args.MakeArgString(Macro));
-<<<<<<< HEAD
       if (Args.hasArg(options::OPT_fno_sycl_esimd_build_host_code))
-=======
-      if (!Args.hasFlag(options::OPT_fsycl_esimd_build_host_code,
-                        options::OPT_fno_sycl_esimd_build_host_code, true))
->>>>>>> b3bae66b
         CmdArgs.push_back("-fno-sycl-esimd-build-host-code");
     }
     if (Args.hasFlag(options::OPT_fsycl_esimd_force_stateless_mem,
@@ -6801,10 +6796,6 @@
   }
 
   if (Arg *A = Args.getLastArg(options::OPT_faltmathlib_EQ)) {
-<<<<<<< HEAD
-    StringRef Name = A->getValue();
-=======
->>>>>>> b3bae66b
     A->render(Args, CmdArgs);
   }
 
