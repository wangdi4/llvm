//===-- Clang.cpp - Clang+LLVM ToolChain Implementations --------*- C++ -*-===//
//
// Part of the LLVM Project, under the Apache License v2.0 with LLVM Exceptions.
// See https://llvm.org/LICENSE.txt for license information.
// SPDX-License-Identifier: Apache-2.0 WITH LLVM-exception
//
//===----------------------------------------------------------------------===//

#include "Clang.h"
#include "AMDGPU.h"
#include "Arch/AArch64.h"
#include "Arch/ARM.h"
#include "Arch/M68k.h"
#include "Arch/Mips.h"
#include "Arch/PPC.h"
#include "Arch/RISCV.h"
#include "Arch/Sparc.h"
#include "Arch/SystemZ.h"
#include "Arch/VE.h"
#include "Arch/X86.h"
#include "CommonArgs.h"
#include "Hexagon.h"
#include "InputInfo.h"
#include "MSP430.h"
#include "PS4CPU.h"
#include "SYCL.h"
#include "clang/Basic/CharInfo.h"
#include "clang/Basic/CodeGenOptions.h"
#include "clang/Basic/LangOptions.h"
#include "clang/Basic/LangStandard.h"
#include "clang/Basic/ObjCRuntime.h"
#include "clang/Basic/Version.h"
#include "clang/Driver/Distro.h"
#include "clang/Driver/DriverDiagnostic.h"
#include "clang/Driver/Options.h"
#include "clang/Driver/SanitizerArgs.h"
#include "clang/Driver/XRayArgs.h"
#include "llvm/ADT/StringExtras.h"
#include "llvm/Config/llvm-config.h"
#include "llvm/Option/ArgList.h"
#include "llvm/Support/Casting.h"
#include "llvm/Support/CodeGen.h"
#include "llvm/Support/CommandLine.h"
#include "llvm/Support/Compiler.h"
#include "llvm/Support/Compression.h"
#include "llvm/Support/FileSystem.h"
#include "llvm/Support/Host.h"
#include "llvm/Support/Path.h"
#include "llvm/Support/Process.h"
#include "llvm/Support/TargetParser.h"
#include "llvm/Support/YAMLParser.h"

using namespace clang::driver;
using namespace clang::driver::tools;
using namespace clang;
using namespace llvm::opt;

static void CheckPreprocessingOptions(const Driver &D, const ArgList &Args) {
  if (Arg *A =
          Args.getLastArg(clang::driver::options::OPT_C, options::OPT_CC)) {
    if (!Args.hasArg(options::OPT_E) && !Args.hasArg(options::OPT__SLASH_P) &&
        !Args.hasArg(options::OPT_EP) && // INTEL
        !Args.hasArg(options::OPT__SLASH_EP) && !D.CCCIsCPP()) {
      D.Diag(clang::diag::err_drv_argument_only_allowed_with)
          << A->getBaseArg().getAsString(Args)
          << (D.IsCLMode() ? "/E, /P or /EP" : "-E");
    }
  }
}

static void CheckCodeGenerationOptions(const Driver &D, const ArgList &Args) {
  // In gcc, only ARM checks this, but it seems reasonable to check universally.
  if (Args.hasArg(options::OPT_static))
    if (const Arg *A =
            Args.getLastArg(options::OPT_dynamic, options::OPT_mdynamic_no_pic))
      D.Diag(diag::err_drv_argument_not_allowed_with) << A->getAsString(Args)
                                                      << "-static";
}

// Add backslashes to escape spaces and other backslashes.
// This is used for the space-separated argument list specified with
// the -dwarf-debug-flags option.
static void EscapeSpacesAndBackslashes(const char *Arg,
                                       SmallVectorImpl<char> &Res) {
  for (; *Arg; ++Arg) {
    switch (*Arg) {
    default:
      break;
    case ' ':
    case '\\':
      Res.push_back('\\');
      break;
    }
    Res.push_back(*Arg);
  }
}

// Quote target names for inclusion in GNU Make dependency files.
// Only the characters '$', '#', ' ', '\t' are quoted.
static void QuoteTarget(StringRef Target, SmallVectorImpl<char> &Res) {
  for (unsigned i = 0, e = Target.size(); i != e; ++i) {
    switch (Target[i]) {
    case ' ':
    case '\t':
      // Escape the preceding backslashes
      for (int j = i - 1; j >= 0 && Target[j] == '\\'; --j)
        Res.push_back('\\');

      // Escape the space/tab
      Res.push_back('\\');
      break;
    case '$':
      Res.push_back('$');
      break;
    case '#':
      Res.push_back('\\');
      break;
    default:
      break;
    }

    Res.push_back(Target[i]);
  }
}

/// Apply \a Work on the current tool chain \a RegularToolChain and any other
/// offloading tool chain that is associated with the current action \a JA.
static void
forAllAssociatedToolChains(Compilation &C, const JobAction &JA,
                           const ToolChain &RegularToolChain,
                           llvm::function_ref<void(const ToolChain &)> Work) {
  // Apply Work on the current/regular tool chain.
  Work(RegularToolChain);

  // Apply Work on all the offloading tool chains associated with the current
  // action.
  if (JA.isHostOffloading(Action::OFK_Cuda))
    Work(*C.getSingleOffloadToolChain<Action::OFK_Cuda>());
  else if (JA.isDeviceOffloading(Action::OFK_Cuda))
    Work(*C.getSingleOffloadToolChain<Action::OFK_Host>());
  else if (JA.isHostOffloading(Action::OFK_HIP))
    Work(*C.getSingleOffloadToolChain<Action::OFK_HIP>());
  else if (JA.isDeviceOffloading(Action::OFK_HIP))
    Work(*C.getSingleOffloadToolChain<Action::OFK_Host>());

  if (JA.isHostOffloading(Action::OFK_OpenMP)) {
#if INTEL_CUSTOMIZATION
    if (RegularToolChain.getTriple().isSPIR()) {
      // Host offloading with a target, we want to use the host toolchain
      // information.
      Work(*C.getSingleOffloadToolChain<Action::OFK_Host>());
      return;
    }
#endif // INTEL_CUSTOMIZATION
    auto TCs = C.getOffloadToolChains<Action::OFK_OpenMP>();
    for (auto II = TCs.first, IE = TCs.second; II != IE; ++II)
      Work(*II->second);
  } else if (JA.isDeviceOffloading(Action::OFK_OpenMP))
    Work(*C.getSingleOffloadToolChain<Action::OFK_Host>());

  if (JA.isHostOffloading(Action::OFK_SYCL)) {
    auto TCs = C.getOffloadToolChains<Action::OFK_SYCL>();
    for (auto II = TCs.first, IE = TCs.second; II != IE; ++II)
      Work(*II->second);
  } else if (JA.isDeviceOffloading(Action::OFK_SYCL))
    Work(*C.getSingleOffloadToolChain<Action::OFK_Host>());

  //
  // TODO: Add support for other offloading programming models here.
  //
}

/// This is a helper function for validating the optional refinement step
/// parameter in reciprocal argument strings. Return false if there is an error
/// parsing the refinement step. Otherwise, return true and set the Position
/// of the refinement step in the input string.
static bool getRefinementStep(StringRef In, const Driver &D,
                              const Arg &A, size_t &Position) {
  const char RefinementStepToken = ':';
  Position = In.find(RefinementStepToken);
  if (Position != StringRef::npos) {
    StringRef Option = A.getOption().getName();
    StringRef RefStep = In.substr(Position + 1);
    // Allow exactly one numeric character for the additional refinement
    // step parameter. This is reasonable for all currently-supported
    // operations and architectures because we would expect that a larger value
    // of refinement steps would cause the estimate "optimization" to
    // under-perform the native operation. Also, if the estimate does not
    // converge quickly, it probably will not ever converge, so further
    // refinement steps will not produce a better answer.
    if (RefStep.size() != 1) {
      D.Diag(diag::err_drv_invalid_value) << Option << RefStep;
      return false;
    }
    char RefStepChar = RefStep[0];
    if (RefStepChar < '0' || RefStepChar > '9') {
      D.Diag(diag::err_drv_invalid_value) << Option << RefStep;
      return false;
    }
  }
  return true;
}

/// The -mrecip flag requires processing of many optional parameters.
static void ParseMRecip(const Driver &D, const ArgList &Args,
                        ArgStringList &OutStrings) {
  StringRef DisabledPrefixIn = "!";
  StringRef DisabledPrefixOut = "!";
  StringRef EnabledPrefixOut = "";
  StringRef Out = "-mrecip=";

  Arg *A = Args.getLastArg(options::OPT_mrecip, options::OPT_mrecip_EQ);
  if (!A)
    return;

  unsigned NumOptions = A->getNumValues();
  if (NumOptions == 0) {
    // No option is the same as "all".
    OutStrings.push_back(Args.MakeArgString(Out + "all"));
    return;
  }

  // Pass through "all", "none", or "default" with an optional refinement step.
  if (NumOptions == 1) {
    StringRef Val = A->getValue(0);
    size_t RefStepLoc;
    if (!getRefinementStep(Val, D, *A, RefStepLoc))
      return;
    StringRef ValBase = Val.slice(0, RefStepLoc);
    if (ValBase == "all" || ValBase == "none" || ValBase == "default") {
      OutStrings.push_back(Args.MakeArgString(Out + Val));
      return;
    }
  }

  // Each reciprocal type may be enabled or disabled individually.
  // Check each input value for validity, concatenate them all back together,
  // and pass through.

  llvm::StringMap<bool> OptionStrings;
  OptionStrings.insert(std::make_pair("divd", false));
  OptionStrings.insert(std::make_pair("divf", false));
  OptionStrings.insert(std::make_pair("vec-divd", false));
  OptionStrings.insert(std::make_pair("vec-divf", false));
  OptionStrings.insert(std::make_pair("sqrtd", false));
  OptionStrings.insert(std::make_pair("sqrtf", false));
  OptionStrings.insert(std::make_pair("vec-sqrtd", false));
  OptionStrings.insert(std::make_pair("vec-sqrtf", false));

  for (unsigned i = 0; i != NumOptions; ++i) {
    StringRef Val = A->getValue(i);

    bool IsDisabled = Val.startswith(DisabledPrefixIn);
    // Ignore the disablement token for string matching.
    if (IsDisabled)
      Val = Val.substr(1);

    size_t RefStep;
    if (!getRefinementStep(Val, D, *A, RefStep))
      return;

    StringRef ValBase = Val.slice(0, RefStep);
    llvm::StringMap<bool>::iterator OptionIter = OptionStrings.find(ValBase);
    if (OptionIter == OptionStrings.end()) {
      // Try again specifying float suffix.
      OptionIter = OptionStrings.find(ValBase.str() + 'f');
      if (OptionIter == OptionStrings.end()) {
        // The input name did not match any known option string.
        D.Diag(diag::err_drv_unknown_argument) << Val;
        return;
      }
      // The option was specified without a float or double suffix.
      // Make sure that the double entry was not already specified.
      // The float entry will be checked below.
      if (OptionStrings[ValBase.str() + 'd']) {
        D.Diag(diag::err_drv_invalid_value) << A->getOption().getName() << Val;
        return;
      }
    }

    if (OptionIter->second == true) {
      // Duplicate option specified.
      D.Diag(diag::err_drv_invalid_value) << A->getOption().getName() << Val;
      return;
    }

    // Mark the matched option as found. Do not allow duplicate specifiers.
    OptionIter->second = true;

    // If the precision was not specified, also mark the double entry as found.
    if (ValBase.back() != 'f' && ValBase.back() != 'd')
      OptionStrings[ValBase.str() + 'd'] = true;

    // Build the output string.
    StringRef Prefix = IsDisabled ? DisabledPrefixOut : EnabledPrefixOut;
    Out = Args.MakeArgString(Out + Prefix + Val);
    if (i != NumOptions - 1)
      Out = Args.MakeArgString(Out + ",");
  }

  OutStrings.push_back(Args.MakeArgString(Out));
}

/// The -mprefer-vector-width option accepts either a positive integer
/// or the string "none".
static void ParseMPreferVectorWidth(const Driver &D, const ArgList &Args,
                                    ArgStringList &CmdArgs) {
#if INTEL_CUSTOMIZATION
  Arg *A = Args.getLastArg(options::OPT_mprefer_vector_width_EQ,
                           options::OPT_qopt_zmm_usage_EQ);
  if (!A)
    return;
  if (A->getOption().matches(options::OPT_qopt_zmm_usage_EQ)) {
    StringRef Width, Value = A->getValue();
    if (Value == "high")
      Width = "512";
    else if (Value == "low")
      Width = "256";
    else {
      D.Diag(diag::err_drv_invalid_value) << A->getOption().getName() << Value;
      return;
    }
    CmdArgs.push_back(Args.MakeArgString("-mprefer-vector-width=" + Width));
    return;
  }
#endif // INTEL_CUSTOMIZATION
  StringRef Value = A->getValue();
  if (Value == "none") {
    CmdArgs.push_back("-mprefer-vector-width=none");
  } else {
    unsigned Width;
    if (Value.getAsInteger(10, Width)) {
      D.Diag(diag::err_drv_invalid_value) << A->getOption().getName() << Value;
      return;
    }
    CmdArgs.push_back(Args.MakeArgString("-mprefer-vector-width=" + Value));
  }
}

static void getWebAssemblyTargetFeatures(const ArgList &Args,
                                         std::vector<StringRef> &Features) {
  handleTargetFeaturesGroup(Args, Features, options::OPT_m_wasm_Features_Group);
}

static void getTargetFeatures(const Driver &D, const llvm::Triple &Triple,
                              const ArgList &Args, ArgStringList &CmdArgs,
                              bool ForAS, bool IsAux = false) {
  std::vector<StringRef> Features;
  switch (Triple.getArch()) {
  default:
    break;
  case llvm::Triple::mips:
  case llvm::Triple::mipsel:
  case llvm::Triple::mips64:
  case llvm::Triple::mips64el:
    mips::getMIPSTargetFeatures(D, Triple, Args, Features);
    break;

  case llvm::Triple::arm:
  case llvm::Triple::armeb:
  case llvm::Triple::thumb:
  case llvm::Triple::thumbeb:
    arm::getARMTargetFeatures(D, Triple, Args, CmdArgs, Features, ForAS);
    break;

  case llvm::Triple::ppc:
  case llvm::Triple::ppcle:
  case llvm::Triple::ppc64:
  case llvm::Triple::ppc64le:
    ppc::getPPCTargetFeatures(D, Triple, Args, Features);
    break;
  case llvm::Triple::riscv32:
  case llvm::Triple::riscv64:
    riscv::getRISCVTargetFeatures(D, Triple, Args, Features);
    break;
  case llvm::Triple::systemz:
    systemz::getSystemZTargetFeatures(D, Args, Features);
    break;
  case llvm::Triple::aarch64:
  case llvm::Triple::aarch64_32:
  case llvm::Triple::aarch64_be:
    aarch64::getAArch64TargetFeatures(D, Triple, Args, Features, ForAS);
    break;
  case llvm::Triple::x86:
  case llvm::Triple::x86_64:
    x86::getX86TargetFeatures(D, Triple, Args, Features);
    break;
  case llvm::Triple::hexagon:
    hexagon::getHexagonTargetFeatures(D, Args, Features);
    break;
  case llvm::Triple::wasm32:
  case llvm::Triple::wasm64:
    getWebAssemblyTargetFeatures(Args, Features);
    break;
  case llvm::Triple::sparc:
  case llvm::Triple::sparcel:
  case llvm::Triple::sparcv9:
    sparc::getSparcTargetFeatures(D, Args, Features);
    break;
  case llvm::Triple::r600:
  case llvm::Triple::amdgcn:
    amdgpu::getAMDGPUTargetFeatures(D, Triple, Args, Features);
    break;
  case llvm::Triple::m68k:
    m68k::getM68kTargetFeatures(D, Triple, Args, Features);
    break;
  case llvm::Triple::msp430:
    msp430::getMSP430TargetFeatures(D, Args, Features);
    break;
  case llvm::Triple::ve:
    ve::getVETargetFeatures(D, Args, Features);
    break;
  }

  for (auto Feature : unifyTargetFeatures(Features)) {
    CmdArgs.push_back(IsAux ? "-aux-target-feature" : "-target-feature");
    CmdArgs.push_back(Feature.data());
  }
}

static bool
shouldUseExceptionTablesForObjCExceptions(const ObjCRuntime &runtime,
                                          const llvm::Triple &Triple) {
  // We use the zero-cost exception tables for Objective-C if the non-fragile
  // ABI is enabled or when compiling for x86_64 and ARM on Snow Leopard and
  // later.
  if (runtime.isNonFragile())
    return true;

  if (!Triple.isMacOSX())
    return false;

  return (!Triple.isMacOSXVersionLT(10, 5) &&
          (Triple.getArch() == llvm::Triple::x86_64 ||
           Triple.getArch() == llvm::Triple::arm));
}

/// Adds exception related arguments to the driver command arguments. There's a
/// master flag, -fexceptions and also language specific flags to enable/disable
/// C++ and Objective-C exceptions. This makes it possible to for example
/// disable C++ exceptions but enable Objective-C exceptions.
static bool addExceptionArgs(const ArgList &Args, types::ID InputType,
                             const ToolChain &TC, bool KernelOrKext,
                             const ObjCRuntime &objcRuntime,
                             ArgStringList &CmdArgs, // INTEL
                             const JobAction &JA) { // INTEL
  const llvm::Triple &Triple = TC.getTriple();

  if (KernelOrKext) {
    // -mkernel and -fapple-kext imply no exceptions, so claim exception related
    // arguments now to avoid warnings about unused arguments.
    Args.ClaimAllArgs(options::OPT_fexceptions);
    Args.ClaimAllArgs(options::OPT_fno_exceptions);
    Args.ClaimAllArgs(options::OPT_fobjc_exceptions);
    Args.ClaimAllArgs(options::OPT_fno_objc_exceptions);
    Args.ClaimAllArgs(options::OPT_fcxx_exceptions);
    Args.ClaimAllArgs(options::OPT_fno_cxx_exceptions);
    Args.ClaimAllArgs(options::OPT_fasync_exceptions);
    Args.ClaimAllArgs(options::OPT_fno_async_exceptions);
    return false;
  }

  // See if the user explicitly enabled exceptions.
  bool EH = Args.hasFlag(options::OPT_fexceptions, options::OPT_fno_exceptions,
                         false);

  bool EHa = Args.hasFlag(options::OPT_fasync_exceptions,
                          options::OPT_fno_async_exceptions, false);
  if (EHa) {
    CmdArgs.push_back("-fasync-exceptions");
    EH = true;
  }

  // Obj-C exceptions are enabled by default, regardless of -fexceptions. This
  // is not necessarily sensible, but follows GCC.
  if (types::isObjC(InputType) &&
      Args.hasFlag(options::OPT_fobjc_exceptions,
                   options::OPT_fno_objc_exceptions, true)) {
    CmdArgs.push_back("-fobjc-exceptions");

    EH |= shouldUseExceptionTablesForObjCExceptions(objcRuntime, Triple);
  }

  if (types::isCXX(InputType)) {
    // Disable C++ EH by default on XCore and PS4.
    bool CXXExceptionsEnabled =
#if INTEL_CUSTOMIZATION
        Triple.getArch() != llvm::Triple::xcore && !Triple.isPS4CPU() &&
        !(JA.isDeviceOffloading(Action::OFK_OpenMP) && Triple.isSPIR());
#endif // INTEL_CUSTOMIZATION
    Arg *ExceptionArg = Args.getLastArg(
        options::OPT_fcxx_exceptions, options::OPT_fno_cxx_exceptions,
        options::OPT_fexceptions, options::OPT_fno_exceptions);
    if (ExceptionArg)
      CXXExceptionsEnabled =
          ExceptionArg->getOption().matches(options::OPT_fcxx_exceptions) ||
          ExceptionArg->getOption().matches(options::OPT_fexceptions);

    if (CXXExceptionsEnabled) {
      CmdArgs.push_back("-fcxx-exceptions");

      EH = true;
    }
  }

  // OPT_fignore_exceptions means exception could still be thrown,
  // but no clean up or catch would happen in current module.
  // So we do not set EH to false.
  Args.AddLastArg(CmdArgs, options::OPT_fignore_exceptions);

  if (EH)
    CmdArgs.push_back("-fexceptions");
  return EH;
}

static bool ShouldEnableAutolink(const ArgList &Args, const ToolChain &TC,
                                 const JobAction &JA) {
  bool Default = true;
  if (TC.getTriple().isOSDarwin()) {
    // The native darwin assembler doesn't support the linker_option directives,
    // so we disable them if we think the .s file will be passed to it.
    Default = TC.useIntegratedAs();
  }
  // The linker_option directives are intended for host compilation.
  if (JA.isDeviceOffloading(Action::OFK_Cuda) ||
      JA.isDeviceOffloading(Action::OFK_HIP))
    Default = false;
  return Args.hasFlag(options::OPT_fautolink, options::OPT_fno_autolink,
                      Default);
}

// Convert an arg of the form "-gN" or "-ggdbN" or one of their aliases
// to the corresponding DebugInfoKind.
static codegenoptions::DebugInfoKind DebugLevelToInfoKind(const Arg &A) {
  assert(A.getOption().matches(options::OPT_gN_Group) &&
         "Not a -g option that specifies a debug-info level");
  if (A.getOption().matches(options::OPT_g0) ||
      A.getOption().matches(options::OPT_ggdb0))
    return codegenoptions::NoDebugInfo;
  if (A.getOption().matches(options::OPT_gline_tables_only) ||
      A.getOption().matches(options::OPT_ggdb1))
    return codegenoptions::DebugLineTablesOnly;
  if (A.getOption().matches(options::OPT_gline_directives_only))
    return codegenoptions::DebugDirectivesOnly;
  return codegenoptions::LimitedDebugInfo;
}

static bool mustUseNonLeafFramePointerForTarget(const llvm::Triple &Triple) {
  switch (Triple.getArch()){
  default:
    return false;
  case llvm::Triple::arm:
  case llvm::Triple::thumb:
    // ARM Darwin targets require a frame pointer to be always present to aid
    // offline debugging via backtraces.
    return Triple.isOSDarwin();
  }
}

static bool useFramePointerForTargetByDefault(const ArgList &Args,
                                              const llvm::Triple &Triple) {
  if (Args.hasArg(options::OPT_pg) && !Args.hasArg(options::OPT_mfentry))
    return true;

  switch (Triple.getArch()) {
  case llvm::Triple::xcore:
  case llvm::Triple::wasm32:
  case llvm::Triple::wasm64:
  case llvm::Triple::msp430:
    // XCore never wants frame pointers, regardless of OS.
    // WebAssembly never wants frame pointers.
    return false;
  case llvm::Triple::ppc:
  case llvm::Triple::ppcle:
  case llvm::Triple::ppc64:
  case llvm::Triple::ppc64le:
  case llvm::Triple::riscv32:
  case llvm::Triple::riscv64:
  case llvm::Triple::amdgcn:
  case llvm::Triple::r600:
    return !areOptimizationsEnabled(Args);
  default:
    break;
  }

  if (Triple.isOSNetBSD()) {
    return !areOptimizationsEnabled(Args);
  }

  if (Triple.isOSLinux() || Triple.getOS() == llvm::Triple::CloudABI ||
      Triple.isOSHurd()) {
    switch (Triple.getArch()) {
    // Don't use a frame pointer on linux if optimizing for certain targets.
    case llvm::Triple::arm:
    case llvm::Triple::armeb:
    case llvm::Triple::thumb:
    case llvm::Triple::thumbeb:
      if (Triple.isAndroid())
        return true;
      LLVM_FALLTHROUGH;
    case llvm::Triple::mips64:
    case llvm::Triple::mips64el:
    case llvm::Triple::mips:
    case llvm::Triple::mipsel:
    case llvm::Triple::systemz:
    case llvm::Triple::x86:
    case llvm::Triple::x86_64:
      return !areOptimizationsEnabled(Args);
    default:
      return true;
    }
  }

  if (Triple.isOSWindows()) {
    switch (Triple.getArch()) {
    case llvm::Triple::x86:
      return !areOptimizationsEnabled(Args);
    case llvm::Triple::x86_64:
      return Triple.isOSBinFormatMachO();
    case llvm::Triple::arm:
    case llvm::Triple::thumb:
      // Windows on ARM builds with FPO disabled to aid fast stack walking
      return true;
    default:
      // All other supported Windows ISAs use xdata unwind information, so frame
      // pointers are not generally useful.
      return false;
    }
  }

  return true;
}

static CodeGenOptions::FramePointerKind
getFramePointerKind(const ArgList &Args, const llvm::Triple &Triple) {
  // We have 4 states:
  //
  //  00) leaf retained, non-leaf retained
  //  01) leaf retained, non-leaf omitted (this is invalid)
  //  10) leaf omitted, non-leaf retained
  //      (what -momit-leaf-frame-pointer was designed for)
  //  11) leaf omitted, non-leaf omitted
  //
  //  "omit" options taking precedence over "no-omit" options is the only way
  //  to make 3 valid states representable
  Arg *A = Args.getLastArg(options::OPT_fomit_frame_pointer,
                           options::OPT_fno_omit_frame_pointer);
  bool OmitFP = A && A->getOption().matches(options::OPT_fomit_frame_pointer);
  bool NoOmitFP =
      A && A->getOption().matches(options::OPT_fno_omit_frame_pointer);
  bool OmitLeafFP = Args.hasFlag(options::OPT_momit_leaf_frame_pointer,
                                 options::OPT_mno_omit_leaf_frame_pointer,
                                 Triple.isAArch64() || Triple.isPS4CPU());
  if (NoOmitFP || mustUseNonLeafFramePointerForTarget(Triple) ||
      (!OmitFP && useFramePointerForTargetByDefault(Args, Triple))) {
    if (OmitLeafFP)
      return CodeGenOptions::FramePointerKind::NonLeaf;
    return CodeGenOptions::FramePointerKind::All;
  }
  return CodeGenOptions::FramePointerKind::None;
}

/// Add a CC1 option to specify the debug compilation directory.
static void addDebugCompDirArg(const ArgList &Args, ArgStringList &CmdArgs,
                               const llvm::vfs::FileSystem &VFS) {
  if (Arg *A = Args.getLastArg(options::OPT_ffile_compilation_dir_EQ,
                               options::OPT_fdebug_compilation_dir_EQ)) {
    if (A->getOption().matches(options::OPT_ffile_compilation_dir_EQ))
      CmdArgs.push_back(Args.MakeArgString(Twine("-fdebug-compilation-dir=") +
                                           A->getValue()));
    else
      A->render(Args, CmdArgs);
  } else if (llvm::ErrorOr<std::string> CWD =
                 VFS.getCurrentWorkingDirectory()) {
    CmdArgs.push_back(Args.MakeArgString("-fdebug-compilation-dir=" + *CWD));
  }
}

/// Add a CC1 and CC1AS option to specify the debug file path prefix map.
static void addDebugPrefixMapArg(const Driver &D, const ArgList &Args, ArgStringList &CmdArgs) {
  for (const Arg *A : Args.filtered(options::OPT_ffile_prefix_map_EQ,
                                    options::OPT_fdebug_prefix_map_EQ)) {
    StringRef Map = A->getValue();
    if (Map.find('=') == StringRef::npos)
      D.Diag(diag::err_drv_invalid_argument_to_option)
          << Map << A->getOption().getName();
    else
      CmdArgs.push_back(Args.MakeArgString("-fdebug-prefix-map=" + Map));
    A->claim();
  }
}

/// Add a CC1 and CC1AS option to specify the macro file path prefix map.
static void addMacroPrefixMapArg(const Driver &D, const ArgList &Args,
                                 ArgStringList &CmdArgs) {
  for (const Arg *A : Args.filtered(options::OPT_ffile_prefix_map_EQ,
                                    options::OPT_fmacro_prefix_map_EQ)) {
    StringRef Map = A->getValue();
    if (Map.find('=') == StringRef::npos)
      D.Diag(diag::err_drv_invalid_argument_to_option)
          << Map << A->getOption().getName();
    else
      CmdArgs.push_back(Args.MakeArgString("-fmacro-prefix-map=" + Map));
    A->claim();
  }
}

/// Add a CC1 and CC1AS option to specify the coverage file path prefix map.
static void addCoveragePrefixMapArg(const Driver &D, const ArgList &Args,
                                   ArgStringList &CmdArgs) {
  for (const Arg *A : Args.filtered(options::OPT_ffile_prefix_map_EQ,
                                    options::OPT_fcoverage_prefix_map_EQ)) {
    StringRef Map = A->getValue();
    if (Map.find('=') == StringRef::npos)
      D.Diag(diag::err_drv_invalid_argument_to_option)
          << Map << A->getOption().getName();
    else
      CmdArgs.push_back(Args.MakeArgString("-fcoverage-prefix-map=" + Map));
    A->claim();
  }
}

/// Vectorize at all optimization levels greater than 1 except for -Oz.
/// For -Oz the loop vectorizer is disabled, while the slp vectorizer is
/// enabled.
static bool shouldEnableVectorizerAtOLevel(const ArgList &Args, bool isSlpVec) {
  if (Arg *A = Args.getLastArg(options::OPT_O_Group)) {
    if (A->getOption().matches(options::OPT_O4) ||
        A->getOption().matches(options::OPT_Ofast))
      return true;

    if (A->getOption().matches(options::OPT_O0))
      return false;

    assert(A->getOption().matches(options::OPT_O) && "Must have a -O flag");

    // Vectorize -Os.
    StringRef S(A->getValue());
    if (S == "s")
      return true;

    // Don't vectorize -Oz, unless it's the slp vectorizer.
    if (S == "z")
      return isSlpVec;

    unsigned OptLevel = 0;
    if (S.getAsInteger(10, OptLevel))
      return false;

    return OptLevel > 1;
  }

  return false;
}

/// Add -x lang to \p CmdArgs for \p Input.
static void addDashXForInput(const ArgList &Args, const InputInfo &Input,
                             ArgStringList &CmdArgs) {
  // When using -verify-pch, we don't want to provide the type
  // 'precompiled-header' if it was inferred from the file extension
  if (Args.hasArg(options::OPT_verify_pch) && Input.getType() == types::TY_PCH)
    return;

  CmdArgs.push_back("-x");
  if (Args.hasArg(options::OPT_rewrite_objc))
    CmdArgs.push_back(types::getTypeName(types::TY_PP_ObjCXX));
  else {
    // Map the driver type to the frontend type. This is mostly an identity
    // mapping, except that the distinction between module interface units
    // and other source files does not exist at the frontend layer.
    const char *ClangType;
    switch (Input.getType()) {
    case types::TY_CXXModule:
      ClangType = "c++";
      break;
    case types::TY_PP_CXXModule:
      ClangType = "c++-cpp-output";
      break;
    default:
      ClangType = types::getTypeName(Input.getType());
      break;
    }
    CmdArgs.push_back(ClangType);
  }
}

static void addPGOAndCoverageFlags(const ToolChain &TC, Compilation &C,
                                   const Driver &D, const InputInfo &Output,
                                   const ArgList &Args,
                                   ArgStringList &CmdArgs) {

  auto *PGOGenerateArg = Args.getLastArg(options::OPT_fprofile_generate,
                                         options::OPT_fprofile_generate_EQ,
                                         options::OPT_fno_profile_generate);
  if (PGOGenerateArg &&
      PGOGenerateArg->getOption().matches(options::OPT_fno_profile_generate))
    PGOGenerateArg = nullptr;

  auto *CSPGOGenerateArg = Args.getLastArg(options::OPT_fcs_profile_generate,
                                           options::OPT_fcs_profile_generate_EQ,
                                           options::OPT_fno_profile_generate);
  if (CSPGOGenerateArg &&
      CSPGOGenerateArg->getOption().matches(options::OPT_fno_profile_generate))
    CSPGOGenerateArg = nullptr;

  auto *ProfileGenerateArg = Args.getLastArg(
      options::OPT_fprofile_instr_generate,
      options::OPT_fprofile_instr_generate_EQ,
      options::OPT_fno_profile_instr_generate);
  if (ProfileGenerateArg &&
      ProfileGenerateArg->getOption().matches(
          options::OPT_fno_profile_instr_generate))
    ProfileGenerateArg = nullptr;

  if (PGOGenerateArg && ProfileGenerateArg)
    D.Diag(diag::err_drv_argument_not_allowed_with)
        << PGOGenerateArg->getSpelling() << ProfileGenerateArg->getSpelling();

  auto *ProfileUseArg = getLastProfileUseArg(Args);

  if (PGOGenerateArg && ProfileUseArg)
    D.Diag(diag::err_drv_argument_not_allowed_with)
        << ProfileUseArg->getSpelling() << PGOGenerateArg->getSpelling();

  if (ProfileGenerateArg && ProfileUseArg)
    D.Diag(diag::err_drv_argument_not_allowed_with)
        << ProfileGenerateArg->getSpelling() << ProfileUseArg->getSpelling();

  if (CSPGOGenerateArg && PGOGenerateArg) {
    D.Diag(diag::err_drv_argument_not_allowed_with)
        << CSPGOGenerateArg->getSpelling() << PGOGenerateArg->getSpelling();
    PGOGenerateArg = nullptr;
  }

  if (TC.getTriple().isOSAIX()) {
    if (PGOGenerateArg)
      if (!D.isUsingLTO(false /*IsDeviceOffloadAction */) ||
          D.getLTOMode() != LTOK_Full)
        D.Diag(clang::diag::err_drv_argument_only_allowed_with)
            << PGOGenerateArg->getSpelling() << "-flto";
    if (ProfileGenerateArg)
      D.Diag(diag::err_drv_unsupported_opt_for_target)
          << ProfileGenerateArg->getSpelling() << TC.getTriple().str();
    if (Arg *ProfileSampleUseArg = getLastProfileSampleUseArg(Args))
      D.Diag(diag::err_drv_unsupported_opt_for_target)
          << ProfileSampleUseArg->getSpelling() << TC.getTriple().str();
  }

  if (ProfileGenerateArg) {
    if (ProfileGenerateArg->getOption().matches(
            options::OPT_fprofile_instr_generate_EQ))
      CmdArgs.push_back(Args.MakeArgString(Twine("-fprofile-instrument-path=") +
                                           ProfileGenerateArg->getValue()));
    // The default is to use Clang Instrumentation.
    CmdArgs.push_back("-fprofile-instrument=clang");
    if (TC.getTriple().isWindowsMSVCEnvironment()) {
      // Add dependent lib for clang_rt.profile
      CmdArgs.push_back(Args.MakeArgString(
          "--dependent-lib=" + TC.getCompilerRTBasename(Args, "profile")));
    }
  }

  Arg *PGOGenArg = nullptr;
  if (PGOGenerateArg) {
    assert(!CSPGOGenerateArg);
    PGOGenArg = PGOGenerateArg;
    CmdArgs.push_back("-fprofile-instrument=llvm");
  }
  if (CSPGOGenerateArg) {
    assert(!PGOGenerateArg);
    PGOGenArg = CSPGOGenerateArg;
    CmdArgs.push_back("-fprofile-instrument=csllvm");
  }
  if (PGOGenArg) {
    if (TC.getTriple().isWindowsMSVCEnvironment()) {
      // Add dependent lib for clang_rt.profile
      CmdArgs.push_back(Args.MakeArgString(
          "--dependent-lib=" + TC.getCompilerRTBasename(Args, "profile")));
    }
    if (PGOGenArg->getOption().matches(
            PGOGenerateArg ? options::OPT_fprofile_generate_EQ
                           : options::OPT_fcs_profile_generate_EQ)) {
      SmallString<128> Path(PGOGenArg->getValue());
      llvm::sys::path::append(Path, "default_%m.profraw");
      CmdArgs.push_back(
          Args.MakeArgString(Twine("-fprofile-instrument-path=") + Path));
    }
  }

  if (ProfileUseArg) {
    if (ProfileUseArg->getOption().matches(options::OPT_fprofile_instr_use_EQ))
      CmdArgs.push_back(Args.MakeArgString(
          Twine("-fprofile-instrument-use-path=") + ProfileUseArg->getValue()));
    else if ((ProfileUseArg->getOption().matches(
                  options::OPT_fprofile_use_EQ) ||
              ProfileUseArg->getOption().matches(
                  options::OPT_fprofile_instr_use))) {
      SmallString<128> Path(
          ProfileUseArg->getNumValues() == 0 ? "" : ProfileUseArg->getValue());
      if (Path.empty() || llvm::sys::fs::is_directory(Path))
        llvm::sys::path::append(Path, "default.profdata");
      CmdArgs.push_back(
          Args.MakeArgString(Twine("-fprofile-instrument-use-path=") + Path));
    }
  }

  bool EmitCovNotes = Args.hasFlag(options::OPT_ftest_coverage,
                                   options::OPT_fno_test_coverage, false) ||
                      Args.hasArg(options::OPT_coverage);
  bool EmitCovData = TC.needsGCovInstrumentation(Args);
  if (EmitCovNotes)
    CmdArgs.push_back("-ftest-coverage");
  if (EmitCovData)
    CmdArgs.push_back("-fprofile-arcs");

  if (Args.hasFlag(options::OPT_fcoverage_mapping,
                   options::OPT_fno_coverage_mapping, false)) {
    if (!ProfileGenerateArg)
      D.Diag(clang::diag::err_drv_argument_only_allowed_with)
          << "-fcoverage-mapping"
          << "-fprofile-instr-generate";

    CmdArgs.push_back("-fcoverage-mapping");
  }

  if (Arg *A = Args.getLastArg(options::OPT_ffile_compilation_dir_EQ,
                               options::OPT_fcoverage_compilation_dir_EQ)) {
    if (A->getOption().matches(options::OPT_ffile_compilation_dir_EQ))
      CmdArgs.push_back(Args.MakeArgString(
          Twine("-fcoverage-compilation-dir=") + A->getValue()));
    else
      A->render(Args, CmdArgs);
  } else if (llvm::ErrorOr<std::string> CWD =
                 D.getVFS().getCurrentWorkingDirectory()) {
    CmdArgs.push_back(Args.MakeArgString("-fcoverage-compilation-dir=" + *CWD));
  }

  if (Args.hasArg(options::OPT_fprofile_exclude_files_EQ)) {
    auto *Arg = Args.getLastArg(options::OPT_fprofile_exclude_files_EQ);
    if (!Args.hasArg(options::OPT_coverage))
      D.Diag(clang::diag::err_drv_argument_only_allowed_with)
          << "-fprofile-exclude-files="
          << "--coverage";

    StringRef v = Arg->getValue();
    CmdArgs.push_back(
        Args.MakeArgString(Twine("-fprofile-exclude-files=" + v)));
  }

  if (Args.hasArg(options::OPT_fprofile_filter_files_EQ)) {
    auto *Arg = Args.getLastArg(options::OPT_fprofile_filter_files_EQ);
    if (!Args.hasArg(options::OPT_coverage))
      D.Diag(clang::diag::err_drv_argument_only_allowed_with)
          << "-fprofile-filter-files="
          << "--coverage";

    StringRef v = Arg->getValue();
    CmdArgs.push_back(Args.MakeArgString(Twine("-fprofile-filter-files=" + v)));
  }

  if (const auto *A = Args.getLastArg(options::OPT_fprofile_update_EQ)) {
    StringRef Val = A->getValue();
    if (Val == "atomic" || Val == "prefer-atomic")
      CmdArgs.push_back("-fprofile-update=atomic");
    else if (Val != "single")
      D.Diag(diag::err_drv_unsupported_option_argument)
          << A->getOption().getName() << Val;
  } else if (TC.getSanitizerArgs().needsTsanRt()) {
    CmdArgs.push_back("-fprofile-update=atomic");
  }

  // Leave -fprofile-dir= an unused argument unless .gcda emission is
  // enabled. To be polite, with '-fprofile-arcs -fno-profile-arcs' consider
  // the flag used. There is no -fno-profile-dir, so the user has no
  // targeted way to suppress the warning.
  Arg *FProfileDir = nullptr;
  if (Args.hasArg(options::OPT_fprofile_arcs) ||
      Args.hasArg(options::OPT_coverage))
    FProfileDir = Args.getLastArg(options::OPT_fprofile_dir);

  // Put the .gcno and .gcda files (if needed) next to the object file or
  // bitcode file in the case of LTO.
  // FIXME: There should be a simpler way to find the object file for this
  // input, and this code probably does the wrong thing for commands that
  // compile and link all at once.
  if ((Args.hasArg(options::OPT_c) || Args.hasArg(options::OPT_S)) &&
      (EmitCovNotes || EmitCovData) && Output.isFilename()) {
    SmallString<128> OutputFilename;
    if (Arg *FinalOutput = C.getArgs().getLastArg(options::OPT__SLASH_Fo))
      OutputFilename = FinalOutput->getValue();
    else if (Arg *FinalOutput = C.getArgs().getLastArg(options::OPT_o))
      OutputFilename = FinalOutput->getValue();
    else
      OutputFilename = llvm::sys::path::filename(Output.getBaseInput());
    SmallString<128> CoverageFilename = OutputFilename;
    if (llvm::sys::path::is_relative(CoverageFilename))
      (void)D.getVFS().makeAbsolute(CoverageFilename);
    llvm::sys::path::replace_extension(CoverageFilename, "gcno");

    CmdArgs.push_back("-coverage-notes-file");
    CmdArgs.push_back(Args.MakeArgString(CoverageFilename));

    if (EmitCovData) {
      if (FProfileDir) {
        CoverageFilename = FProfileDir->getValue();
        llvm::sys::path::append(CoverageFilename, OutputFilename);
      }
      llvm::sys::path::replace_extension(CoverageFilename, "gcda");
      CmdArgs.push_back("-coverage-data-file");
      CmdArgs.push_back(Args.MakeArgString(CoverageFilename));
    }
  }
}

/// Check whether the given input tree contains any compilation actions.
static bool ContainsCompileAction(const Action *A) {
  if (isa<CompileJobAction>(A) || isa<BackendJobAction>(A))
    return true;

  for (const auto &AI : A->inputs())
    if (ContainsCompileAction(AI))
      return true;

  return false;
}

/// Check if -relax-all should be passed to the internal assembler.
/// This is done by default when compiling non-assembler source with -O0.
static bool UseRelaxAll(Compilation &C, const ArgList &Args) {
  bool RelaxDefault = true;

  if (Arg *A = Args.getLastArg(options::OPT_O_Group))
    RelaxDefault = A->getOption().matches(options::OPT_O0);

  if (RelaxDefault) {
    RelaxDefault = false;
    for (const auto &Act : C.getActions()) {
      if (ContainsCompileAction(Act)) {
        RelaxDefault = true;
        break;
      }
    }
  }

  return Args.hasFlag(options::OPT_mrelax_all, options::OPT_mno_relax_all,
                      RelaxDefault);
}

// Extract the integer N from a string spelled "-dwarf-N", returning 0
// on mismatch. The StringRef input (rather than an Arg) allows
// for use by the "-Xassembler" option parser.
static unsigned DwarfVersionNum(StringRef ArgValue) {
  return llvm::StringSwitch<unsigned>(ArgValue)
      .Case("-gdwarf-2", 2)
      .Case("-gdwarf-3", 3)
      .Case("-gdwarf-4", 4)
      .Case("-gdwarf-5", 5)
      .Default(0);
}

// Find a DWARF format version option.
// This function is a complementary for DwarfVersionNum().
static const Arg *getDwarfNArg(const ArgList &Args) {
  return Args.getLastArg(options::OPT_gdwarf_2, options::OPT_gdwarf_3,
                         options::OPT_gdwarf_4, options::OPT_gdwarf_5,
                         options::OPT_gdwarf);
}

static void RenderDebugEnablingArgs(const ArgList &Args, ArgStringList &CmdArgs,
                                    codegenoptions::DebugInfoKind DebugInfoKind,
                                    unsigned DwarfVersion,
                                    llvm::DebuggerKind DebuggerTuning) {
  switch (DebugInfoKind) {
  case codegenoptions::DebugDirectivesOnly:
    CmdArgs.push_back("-debug-info-kind=line-directives-only");
    break;
  case codegenoptions::DebugLineTablesOnly:
    CmdArgs.push_back("-debug-info-kind=line-tables-only");
    break;
  case codegenoptions::DebugInfoConstructor:
    CmdArgs.push_back("-debug-info-kind=constructor");
    break;
  case codegenoptions::LimitedDebugInfo:
    CmdArgs.push_back("-debug-info-kind=limited");
    break;
  case codegenoptions::FullDebugInfo:
    CmdArgs.push_back("-debug-info-kind=standalone");
    break;
  case codegenoptions::UnusedTypeInfo:
    CmdArgs.push_back("-debug-info-kind=unused-types");
    break;
  default:
    break;
  }
  if (DwarfVersion > 0)
    CmdArgs.push_back(
        Args.MakeArgString("-dwarf-version=" + Twine(DwarfVersion)));
  switch (DebuggerTuning) {
  case llvm::DebuggerKind::GDB:
    CmdArgs.push_back("-debugger-tuning=gdb");
    break;
  case llvm::DebuggerKind::LLDB:
    CmdArgs.push_back("-debugger-tuning=lldb");
    break;
  case llvm::DebuggerKind::SCE:
    CmdArgs.push_back("-debugger-tuning=sce");
    break;
  case llvm::DebuggerKind::DBX:
    CmdArgs.push_back("-debugger-tuning=dbx");
    break;
  default:
    break;
  }
}

static bool checkDebugInfoOption(const Arg *A, const ArgList &Args,
                                 const Driver &D, const ToolChain &TC) {
  assert(A && "Expected non-nullptr argument.");
  if (TC.supportsDebugInfoOption(A))
    return true;
  D.Diag(diag::warn_drv_unsupported_debug_info_opt_for_target)
      << A->getAsString(Args) << TC.getTripleString();
  return false;
}

static void RenderDebugInfoCompressionArgs(const ArgList &Args,
                                           ArgStringList &CmdArgs,
                                           const Driver &D,
                                           const ToolChain &TC) {
  const Arg *A = Args.getLastArg(options::OPT_gz_EQ);
  if (!A)
    return;
  if (checkDebugInfoOption(A, Args, D, TC)) {
    StringRef Value = A->getValue();
    if (Value == "none") {
      CmdArgs.push_back("--compress-debug-sections=none");
    } else if (Value == "zlib" || Value == "zlib-gnu") {
      if (llvm::zlib::isAvailable()) {
        CmdArgs.push_back(
            Args.MakeArgString("--compress-debug-sections=" + Twine(Value)));
      } else {
        D.Diag(diag::warn_debug_compression_unavailable);
      }
    } else {
      D.Diag(diag::err_drv_unsupported_option_argument)
          << A->getOption().getName() << Value;
    }
  }
}

static const char *RelocationModelName(llvm::Reloc::Model Model) {
  switch (Model) {
  case llvm::Reloc::Static:
    return "static";
  case llvm::Reloc::PIC_:
    return "pic";
  case llvm::Reloc::DynamicNoPIC:
    return "dynamic-no-pic";
  case llvm::Reloc::ROPI:
    return "ropi";
  case llvm::Reloc::RWPI:
    return "rwpi";
  case llvm::Reloc::ROPI_RWPI:
    return "ropi-rwpi";
  }
  llvm_unreachable("Unknown Reloc::Model kind");
}
static void handleAMDGPUCodeObjectVersionOptions(const Driver &D,
                                                 const ArgList &Args,
                                                 ArgStringList &CmdArgs) {
  // If no version was requested by the user, use the default value from the
  // back end. This is consistent with the value returned from
  // getAMDGPUCodeObjectVersion. This lets clang emit IR for amdgpu without
  // requiring the corresponding llvm to have the AMDGPU target enabled,
  // provided the user (e.g. front end tests) can use the default.
  if (haveAMDGPUCodeObjectVersionArgument(D, Args)) {
    unsigned CodeObjVer = getAMDGPUCodeObjectVersion(D, Args);
    CmdArgs.insert(CmdArgs.begin() + 1,
                   Args.MakeArgString(Twine("--amdhsa-code-object-version=") +
                                      Twine(CodeObjVer)));
    CmdArgs.insert(CmdArgs.begin() + 1, "-mllvm");
  }
}

/// Check whether the given input tree contains any append footer actions
static bool ContainsAppendFooterAction(const Action *A) {
  if (isa<AppendFooterJobAction>(A))
    return true;
  for (const auto &AI : A->inputs())
    if (ContainsAppendFooterAction(AI))
      return true;

  return false;
}

void Clang::AddPreprocessingOptions(Compilation &C, const JobAction &JA,
                                    const Driver &D, const ArgList &Args,
                                    ArgStringList &CmdArgs,
                                    const InputInfo &Output,
                                    const InputInfoList &Inputs) const {
  const bool IsIAMCU = getToolChain().getTriple().isOSIAMCU();
  const bool IsIntelFPGA = Args.hasArg(options::OPT_fintelfpga);

  CheckPreprocessingOptions(D, Args);

  Args.AddLastArg(CmdArgs, options::OPT_C);
  Args.AddLastArg(CmdArgs, options::OPT_CC);

  // Handle dependency file generation.
  Arg *ArgM = Args.getLastArg(options::OPT_MM);
  if (!ArgM)
    ArgM = Args.getLastArg(options::OPT_M);
  Arg *ArgMD = Args.getLastArg(options::OPT_MMD);
  if (!ArgMD)
    ArgMD = Args.getLastArg(options::OPT_MD);

  // -M and -MM imply -w.
  if (ArgM)
    CmdArgs.push_back("-w");
  else
    ArgM = ArgMD;

  auto createFPGATempDepFile = [&](const char *&DepFile) {
    // Generate dependency files as temporary. These will be used for the
    // aoc call/bundled during fat object creation
    std::string BaseName(Clang::getBaseInputName(Args, Inputs[0]));
    std::string DepTmpName =
        C.getDriver().GetTemporaryPath(llvm::sys::path::stem(BaseName), "d");
    DepFile = C.addTempFile(C.getArgs().MakeArgString(DepTmpName));
    C.getDriver().addFPGATempDepFile(DepFile, BaseName);
  };

  if (ArgM) {
    // Determine the output location.
    const char *DepFile;
    if (Arg *MF = Args.getLastArg(options::OPT_MF)) {
      DepFile = MF->getValue();
      C.addFailureResultFile(DepFile, &JA);
      // Populate the named dependency file to be used in the bundle
      // or passed to the offline compilation.
      if (IsIntelFPGA && JA.isDeviceOffloading(Action::OFK_SYCL))
        C.getDriver().addFPGATempDepFile(
            DepFile, Clang::getBaseInputName(Args, Inputs[0]));
    } else if (Output.getType() == types::TY_Dependencies) {
      DepFile = Output.getFilename();
    } else if (!ArgMD) {
      DepFile = "-";
    } else if (IsIntelFPGA && JA.isDeviceOffloading(Action::OFK_SYCL)) {
      createFPGATempDepFile(DepFile);
    } else {
      DepFile = getDependencyFileName(Args, Inputs);
      C.addFailureResultFile(DepFile, &JA);
    }
    CmdArgs.push_back("-dependency-file");
    CmdArgs.push_back(DepFile);

    bool HasTarget = false;
    for (const Arg *A : Args.filtered(options::OPT_MT, options::OPT_MQ)) {
      HasTarget = true;
      A->claim();
      if (A->getOption().matches(options::OPT_MT)) {
        A->render(Args, CmdArgs);
      } else {
        CmdArgs.push_back("-MT");
        SmallString<128> Quoted;
        QuoteTarget(A->getValue(), Quoted);
        CmdArgs.push_back(Args.MakeArgString(Quoted));
      }
    }

    // Add a default target if one wasn't specified.
    if (!HasTarget) {
      const char *DepTarget;

      // If user provided -o, that is the dependency target, except
      // when we are only generating a dependency file.
      Arg *OutputOpt = Args.getLastArg(options::OPT_o);
      if (OutputOpt && Output.getType() != types::TY_Dependencies) {
        DepTarget = OutputOpt->getValue();
      } else {
        // Otherwise derive from the base input.
        //
        // FIXME: This should use the computed output file location.
        SmallString<128> P(Inputs[0].getBaseInput());
        llvm::sys::path::replace_extension(P, "o");
        DepTarget = Args.MakeArgString(llvm::sys::path::filename(P));
      }

      CmdArgs.push_back("-MT");
      SmallString<128> Quoted;
      QuoteTarget(DepTarget, Quoted);
      CmdArgs.push_back(Args.MakeArgString(Quoted));
    }

    if (ArgM->getOption().matches(options::OPT_M) ||
        ArgM->getOption().matches(options::OPT_MD))
      CmdArgs.push_back("-sys-header-deps");
    if ((isa<PrecompileJobAction>(JA) &&
         !Args.hasArg(options::OPT_fno_module_file_deps)) ||
        Args.hasArg(options::OPT_fmodule_file_deps))
      CmdArgs.push_back("-module-file-deps");
  }

  if (!ArgM && IsIntelFPGA && JA.isDeviceOffloading(Action::OFK_SYCL)) {
    // No dep generation option was provided, add all of the needed options
    // to ensure a successful dep generation.
    const char *DepFile;
    createFPGATempDepFile(DepFile);
    CmdArgs.push_back("-dependency-file");
    CmdArgs.push_back(DepFile);
    CmdArgs.push_back("-MT");
    SmallString<128> P(Inputs[0].getBaseInput());
    llvm::sys::path::replace_extension(P, "o");
    SmallString<128> Quoted;
    QuoteTarget(llvm::sys::path::filename(P), Quoted);
    CmdArgs.push_back(Args.MakeArgString(Quoted));
  }

  if (Args.hasArg(options::OPT_MG)) {
    if (!ArgM || ArgM->getOption().matches(options::OPT_MD) ||
        ArgM->getOption().matches(options::OPT_MMD))
      D.Diag(diag::err_drv_mg_requires_m_or_mm);
    CmdArgs.push_back("-MG");
  }

  Args.AddLastArg(CmdArgs, options::OPT_MP);
  Args.AddLastArg(CmdArgs, options::OPT_MV);

  // Add offload include arguments specific for CUDA/HIP.  This must happen
  // before we -I or -include anything else, because we must pick up the
  // CUDA/HIP headers from the particular CUDA/ROCm installation, rather than
  // from e.g. /usr/local/include.
  if (JA.isOffloading(Action::OFK_Cuda))
    getToolChain().AddCudaIncludeArgs(Args, CmdArgs);
  if (JA.isOffloading(Action::OFK_HIP))
    getToolChain().AddHIPIncludeArgs(Args, CmdArgs);

#if INTEL_CUSTOMIZATION
  // Add the AC Types header directories before the SYCL headers
  if (Args.hasArg(options::OPT_qactypes)) {
    CmdArgs.push_back("-internal-isystem");
    CmdArgs.push_back(Args.MakeArgString(getToolChain().GetACTypesIncludePath(Args)));
  }
  // Add Intel headers for OpenMP and SYCL offloading.
  if (JA.isOffloading(Action::OFK_SYCL) || JA.isOffloading(Action::OFK_OpenMP))
#endif // INTEL_CUSTOMIZATION
    toolchains::SYCLToolChain::AddSYCLIncludeArgs(D, Args, CmdArgs);

  // If we are offloading to a target via OpenMP we need to include the
  // openmp_wrappers folder which contains alternative system headers.
  if (JA.isDeviceOffloading(Action::OFK_OpenMP) &&
      getToolChain().getTriple().isNVPTX()){
    if (!Args.hasArg(options::OPT_nobuiltininc)) {
      // Add openmp_wrappers/* to our system include path.  This lets us wrap
      // standard library headers.
      SmallString<128> P(D.ResourceDir);
      llvm::sys::path::append(P, "include");
      llvm::sys::path::append(P, "openmp_wrappers");
      CmdArgs.push_back("-internal-isystem");
      CmdArgs.push_back(Args.MakeArgString(P));
    }

    CmdArgs.push_back("-include");
    CmdArgs.push_back("__clang_openmp_device_functions.h");
  }

  // Add -i* options, and automatically translate to
  // -include-pch/-include-pth for transparent PCH support. It's
  // wonky, but we include looking for .gch so we can support seamless
  // replacement into a build system already set up to be generating
  // .gch files.

  if (getToolChain().getDriver().IsCLMode()) {
    const Arg *YcArg = Args.getLastArg(options::OPT__SLASH_Yc);
    const Arg *YuArg = Args.getLastArg(options::OPT__SLASH_Yu);
    if (YcArg && JA.getKind() >= Action::PrecompileJobClass &&
        JA.getKind() <= Action::AssembleJobClass) {
      CmdArgs.push_back(Args.MakeArgString("-building-pch-with-obj"));
      // -fpch-instantiate-templates is the default when creating
      // precomp using /Yc
      if (Args.hasFlag(options::OPT_fpch_instantiate_templates,
                       options::OPT_fno_pch_instantiate_templates, true))
        CmdArgs.push_back(Args.MakeArgString("-fpch-instantiate-templates"));
    }
    if (YcArg || YuArg) {
      StringRef ThroughHeader = YcArg ? YcArg->getValue() : YuArg->getValue();
      if (!isa<PrecompileJobAction>(JA)) {
        CmdArgs.push_back("-include-pch");
        CmdArgs.push_back(Args.MakeArgString(D.GetClPchPath(
            C, !ThroughHeader.empty()
                   ? ThroughHeader
                   : llvm::sys::path::filename(Inputs[0].getBaseInput()))));
      }

      if (ThroughHeader.empty()) {
        CmdArgs.push_back(Args.MakeArgString(
            Twine("-pch-through-hdrstop-") + (YcArg ? "create" : "use")));
      } else {
        CmdArgs.push_back(
            Args.MakeArgString(Twine("-pch-through-header=") + ThroughHeader));
      }
    }
  }

  bool RenderedImplicitInclude = false;
  for (const Arg *A : Args.filtered(options::OPT_clang_i_Group)) {
    if (A->getOption().matches(options::OPT_include)) {
      // Handling of gcc-style gch precompiled headers.
      bool IsFirstImplicitInclude = !RenderedImplicitInclude;
      RenderedImplicitInclude = true;

      bool FoundPCH = false;
      SmallString<128> P(A->getValue());
      // We want the files to have a name like foo.h.pch. Add a dummy extension
      // so that replace_extension does the right thing.
      P += ".dummy";
      llvm::sys::path::replace_extension(P, "pch");
      if (llvm::sys::fs::exists(P))
        FoundPCH = true;

      if (!FoundPCH) {
        llvm::sys::path::replace_extension(P, "gch");
        if (llvm::sys::fs::exists(P)) {
          FoundPCH = true;
        }
      }

      if (FoundPCH) {
        if (IsFirstImplicitInclude) {
          A->claim();
          CmdArgs.push_back("-include-pch");
          CmdArgs.push_back(Args.MakeArgString(P));
          continue;
        } else {
          // Ignore the PCH if not first on command line and emit warning.
          D.Diag(diag::warn_drv_pch_not_first_include) << P
                                                       << A->getAsString(Args);
        }
      }
    } else if (A->getOption().matches(options::OPT_isystem_after)) {
      // Handling of paths which must come late.  These entries are handled by
      // the toolchain itself after the resource dir is inserted in the right
      // search order.
      // Do not claim the argument so that the use of the argument does not
      // silently go unnoticed on toolchains which do not honour the option.
      continue;
    } else if (A->getOption().matches(options::OPT_stdlibxx_isystem)) {
      // Translated to -internal-isystem by the driver, no need to pass to cc1.
      continue;
    }

    // Not translated, render as usual.
    A->claim();
    A->render(Args, CmdArgs);
  }

  // The file being compiled that contains the integration footer is not being
  // compiled in the directory of the original source.  Add that directory
  // as a -I option so we can properly find potential headers there.
  if (ContainsAppendFooterAction(&JA)) {
    SmallString<128> SourcePath(Inputs[0].getBaseInput());
    llvm::sys::path::remove_filename(SourcePath);
    if (!SourcePath.empty()) {
      CmdArgs.push_back("-I");
      CmdArgs.push_back(Args.MakeArgString(SourcePath));
    } else if (llvm::ErrorOr<std::string> CWD =
                   D.getVFS().getCurrentWorkingDirectory()) {
      CmdArgs.push_back("-I");
      CmdArgs.push_back(Args.MakeArgString(*CWD));
    }
  }

  Args.AddAllArgs(CmdArgs,
                  {options::OPT_D, options::OPT_U, options::OPT_I_Group,
                   options::OPT_F, options::OPT_index_header_map});

  // Add -Wp, and -Xpreprocessor if using the preprocessor.

  // FIXME: There is a very unfortunate problem here, some troubled
  // souls abuse -Wp, to pass preprocessor options in gcc syntax. To
  // really support that we would have to parse and then translate
  // those options. :(
  Args.AddAllArgValues(CmdArgs, options::OPT_Wp_COMMA,
                       options::OPT_Xpreprocessor);

  // -I- is a deprecated GCC feature, reject it.
  if (Arg *A = Args.getLastArg(options::OPT_I_))
    D.Diag(diag::err_drv_I_dash_not_supported) << A->getAsString(Args);

  // If we have a --sysroot, and don't have an explicit -isysroot flag, add an
  // -isysroot to the CC1 invocation.
  StringRef sysroot = C.getSysRoot();
  if (sysroot != "") {
    if (!Args.hasArg(options::OPT_isysroot)) {
      CmdArgs.push_back("-isysroot");
      CmdArgs.push_back(C.getArgs().MakeArgString(sysroot));
    }
  }

  // Parse additional include paths from environment variables.
  // FIXME: We should probably sink the logic for handling these from the
  // frontend into the driver. It will allow deleting 4 otherwise unused flags.
  // CPATH - included following the user specified includes (but prior to
  // builtin and standard includes).
  addDirectoryList(Args, CmdArgs, "-I", "CPATH");
  // C_INCLUDE_PATH - system includes enabled when compiling C.
  addDirectoryList(Args, CmdArgs, "-c-isystem", "C_INCLUDE_PATH");
  // CPLUS_INCLUDE_PATH - system includes enabled when compiling C++.
  addDirectoryList(Args, CmdArgs, "-cxx-isystem", "CPLUS_INCLUDE_PATH");
  // OBJC_INCLUDE_PATH - system includes enabled when compiling ObjC.
  addDirectoryList(Args, CmdArgs, "-objc-isystem", "OBJC_INCLUDE_PATH");
  // OBJCPLUS_INCLUDE_PATH - system includes enabled when compiling ObjC++.
  addDirectoryList(Args, CmdArgs, "-objcxx-isystem", "OBJCPLUS_INCLUDE_PATH");

#if INTEL_CUSTOMIZATION
  // Add Intel specific headers
  if (D.IsIntelMode()) {
    SmallString<128> IntelDir(D.Dir);
    llvm::sys::path::append(IntelDir, "..", "compiler", "include");
    CmdArgs.push_back("-internal-isystem");
    CmdArgs.push_back(Args.MakeArgString(IntelDir));
    // IA32ROOT
    const char * IA32Root = getenv("IA32ROOT");
    if (IA32Root) {
      SmallString<128> P(IA32Root);
      llvm::sys::path::append(P, "include");
      CmdArgs.push_back("-internal-isystem");
      CmdArgs.push_back(Args.MakeArgString(P));
    }
  }
#endif // INTEL_CUSTOMIZATION
  // While adding the include arguments, we also attempt to retrieve the
  // arguments of related offloading toolchains or arguments that are specific
  // of an offloading programming model.

  // Add C++ include arguments, if needed.
  if (types::isCXX(Inputs[0].getType())) {
    bool HasStdlibxxIsystem = Args.hasArg(options::OPT_stdlibxx_isystem);
    forAllAssociatedToolChains(
        C, JA, getToolChain(),
        [&Args, &CmdArgs, HasStdlibxxIsystem](const ToolChain &TC) {
          HasStdlibxxIsystem ? TC.AddClangCXXStdlibIsystemArgs(Args, CmdArgs)
                             : TC.AddClangCXXStdlibIncludeArgs(Args, CmdArgs);
        });
  }

  // Add system include arguments for all targets but IAMCU.
  if (!IsIAMCU)
    forAllAssociatedToolChains(C, JA, getToolChain(),
                               [&Args, &CmdArgs](const ToolChain &TC) {
                                 TC.AddClangSystemIncludeArgs(Args, CmdArgs);
                               });
  else {
    // For IAMCU add special include arguments.
    getToolChain().AddIAMCUIncludeArgs(Args, CmdArgs);
  }
#if INTEL_CUSTOMIZATION
  if (D.IsIntelMode() && getToolChain().getTriple().isWindowsMSVCEnvironment()) {
    SmallString<128> IntelDir(llvm::sys::path::parent_path(D.Dir));
    if (!IntelDir.empty()) {
      CmdArgs.push_back("-header-base-path");
      CmdArgs.push_back(Args.MakeArgString(IntelDir));
    }
  }
#endif // INTEL_CUSTOMIZATION

  addMacroPrefixMapArg(D, Args, CmdArgs);
  addCoveragePrefixMapArg(D, Args, CmdArgs);
}

// FIXME: Move to target hook.
static bool isSignedCharDefault(const llvm::Triple &Triple) {
  switch (Triple.getArch()) {
  default:
    return true;

  case llvm::Triple::aarch64:
  case llvm::Triple::aarch64_32:
  case llvm::Triple::aarch64_be:
  case llvm::Triple::arm:
  case llvm::Triple::armeb:
  case llvm::Triple::thumb:
  case llvm::Triple::thumbeb:
    if (Triple.isOSDarwin() || Triple.isOSWindows())
      return true;
    return false;

  case llvm::Triple::ppc:
  case llvm::Triple::ppc64:
    if (Triple.isOSDarwin())
      return true;
    return false;

  case llvm::Triple::hexagon:
  case llvm::Triple::ppcle:
  case llvm::Triple::ppc64le:
  case llvm::Triple::riscv32:
  case llvm::Triple::riscv64:
  case llvm::Triple::systemz:
  case llvm::Triple::xcore:
    return false;
  }
}

static bool hasMultipleInvocations(const llvm::Triple &Triple,
                                   const ArgList &Args) {
  // Supported only on Darwin where we invoke the compiler multiple times
  // followed by an invocation to lipo.
  if (!Triple.isOSDarwin())
    return false;
  // If more than one "-arch <arch>" is specified, we're targeting multiple
  // architectures resulting in a fat binary.
  return Args.getAllArgValues(options::OPT_arch).size() > 1;
}

static bool checkRemarksOptions(const Driver &D, const ArgList &Args,
                                const llvm::Triple &Triple) {
  // When enabling remarks, we need to error if:
  // * The remark file is specified but we're targeting multiple architectures,
  // which means more than one remark file is being generated.
  bool hasMultipleInvocations = ::hasMultipleInvocations(Triple, Args);
  bool hasExplicitOutputFile =
      Args.getLastArg(options::OPT_foptimization_record_file_EQ);
  if (hasMultipleInvocations && hasExplicitOutputFile) {
    D.Diag(diag::err_drv_invalid_output_with_multiple_archs)
        << "-foptimization-record-file";
    return false;
  }
  return true;
}

static void renderRemarksOptions(const ArgList &Args, ArgStringList &CmdArgs,
                                 const llvm::Triple &Triple,
                                 const InputInfo &Input,
                                 const InputInfo &Output, const JobAction &JA) {
  StringRef Format = "yaml";
  if (const Arg *A = Args.getLastArg(options::OPT_fsave_optimization_record_EQ))
    Format = A->getValue();

  CmdArgs.push_back("-opt-record-file");

  const Arg *A = Args.getLastArg(options::OPT_foptimization_record_file_EQ);
  if (A) {
    CmdArgs.push_back(A->getValue());
  } else {
    bool hasMultipleArchs =
        Triple.isOSDarwin() && // Only supported on Darwin platforms.
        Args.getAllArgValues(options::OPT_arch).size() > 1;

    SmallString<128> F;

    if (Args.hasArg(options::OPT_c) || Args.hasArg(options::OPT_S)) {
      if (Arg *FinalOutput = Args.getLastArg(options::OPT_o))
        F = FinalOutput->getValue();
    } else {
      if (Format != "yaml" && // For YAML, keep the original behavior.
          Triple.isOSDarwin() && // Enable this only on darwin, since it's the only platform supporting .dSYM bundles.
          Output.isFilename())
        F = Output.getFilename();
    }

    if (F.empty()) {
      // Use the input filename.
      F = llvm::sys::path::stem(Input.getBaseInput());

      // If we're compiling for an offload architecture (i.e. a CUDA device),
      // we need to make the file name for the device compilation different
      // from the host compilation.
      if (!JA.isDeviceOffloading(Action::OFK_None) &&
          !JA.isDeviceOffloading(Action::OFK_Host)) {
        llvm::sys::path::replace_extension(F, "");
        F += Action::GetOffloadingFileNamePrefix(JA.getOffloadingDeviceKind(),
                                                 Triple.normalize());
        F += "-";
        F += JA.getOffloadingArch();
      }
    }

    // If we're having more than one "-arch", we should name the files
    // differently so that every cc1 invocation writes to a different file.
    // We're doing that by appending "-<arch>" with "<arch>" being the arch
    // name from the triple.
    if (hasMultipleArchs) {
      // First, remember the extension.
      SmallString<64> OldExtension = llvm::sys::path::extension(F);
      // then, remove it.
      llvm::sys::path::replace_extension(F, "");
      // attach -<arch> to it.
      F += "-";
      F += Triple.getArchName();
      // put back the extension.
      llvm::sys::path::replace_extension(F, OldExtension);
    }

    SmallString<32> Extension;
    Extension += "opt.";
    Extension += Format;

    llvm::sys::path::replace_extension(F, Extension);
    CmdArgs.push_back(Args.MakeArgString(F));
  }

  if (const Arg *A =
          Args.getLastArg(options::OPT_foptimization_record_passes_EQ)) {
    CmdArgs.push_back("-opt-record-passes");
    CmdArgs.push_back(A->getValue());
  }

  if (!Format.empty()) {
    CmdArgs.push_back("-opt-record-format");
    CmdArgs.push_back(Format.data());
  }
}

void AddAAPCSVolatileBitfieldArgs(const ArgList &Args, ArgStringList &CmdArgs) {
  if (!Args.hasFlag(options::OPT_faapcs_bitfield_width,
                    options::OPT_fno_aapcs_bitfield_width, true))
    CmdArgs.push_back("-fno-aapcs-bitfield-width");

  if (Args.getLastArg(options::OPT_ForceAAPCSBitfieldLoad))
    CmdArgs.push_back("-faapcs-bitfield-load");
}

namespace {
void RenderARMABI(const llvm::Triple &Triple, const ArgList &Args,
                  ArgStringList &CmdArgs) {
  // Select the ABI to use.
  // FIXME: Support -meabi.
  // FIXME: Parts of this are duplicated in the backend, unify this somehow.
  const char *ABIName = nullptr;
  if (Arg *A = Args.getLastArg(options::OPT_mabi_EQ)) {
    ABIName = A->getValue();
  } else {
    std::string CPU = getCPUName(Args, Triple, /*FromAs*/ false);
    ABIName = llvm::ARM::computeDefaultTargetABI(Triple, CPU).data();
  }

  CmdArgs.push_back("-target-abi");
  CmdArgs.push_back(ABIName);
}
}

void Clang::AddARMTargetArgs(const llvm::Triple &Triple, const ArgList &Args,
                             ArgStringList &CmdArgs, bool KernelOrKext) const {
  RenderARMABI(Triple, Args, CmdArgs);

  // Determine floating point ABI from the options & target defaults.
  arm::FloatABI ABI = arm::getARMFloatABI(getToolChain(), Args);
  if (ABI == arm::FloatABI::Soft) {
    // Floating point operations and argument passing are soft.
    // FIXME: This changes CPP defines, we need -target-soft-float.
    CmdArgs.push_back("-msoft-float");
    CmdArgs.push_back("-mfloat-abi");
    CmdArgs.push_back("soft");
  } else if (ABI == arm::FloatABI::SoftFP) {
    // Floating point operations are hard, but argument passing is soft.
    CmdArgs.push_back("-mfloat-abi");
    CmdArgs.push_back("soft");
  } else {
    // Floating point operations and argument passing are hard.
    assert(ABI == arm::FloatABI::Hard && "Invalid float abi!");
    CmdArgs.push_back("-mfloat-abi");
    CmdArgs.push_back("hard");
  }

  // Forward the -mglobal-merge option for explicit control over the pass.
  if (Arg *A = Args.getLastArg(options::OPT_mglobal_merge,
                               options::OPT_mno_global_merge)) {
    CmdArgs.push_back("-mllvm");
    if (A->getOption().matches(options::OPT_mno_global_merge))
      CmdArgs.push_back("-arm-global-merge=false");
    else
      CmdArgs.push_back("-arm-global-merge=true");
  }

  if (!Args.hasFlag(options::OPT_mimplicit_float,
                    options::OPT_mno_implicit_float, true))
    CmdArgs.push_back("-no-implicit-float");

  if (Args.getLastArg(options::OPT_mcmse))
    CmdArgs.push_back("-mcmse");

  AddAAPCSVolatileBitfieldArgs(Args, CmdArgs);
}

void Clang::RenderTargetOptions(const llvm::Triple &EffectiveTriple,
                                const ArgList &Args, bool KernelOrKext,
                                ArgStringList &CmdArgs) const {
  const ToolChain &TC = getToolChain();

  // Add the target features
  getTargetFeatures(TC.getDriver(), EffectiveTriple, Args, CmdArgs, false);

  // Add target specific flags.
  switch (TC.getArch()) {
  default:
    break;

  case llvm::Triple::arm:
  case llvm::Triple::armeb:
  case llvm::Triple::thumb:
  case llvm::Triple::thumbeb:
    // Use the effective triple, which takes into account the deployment target.
    AddARMTargetArgs(EffectiveTriple, Args, CmdArgs, KernelOrKext);
    CmdArgs.push_back("-fallow-half-arguments-and-returns");
    break;

  case llvm::Triple::aarch64:
  case llvm::Triple::aarch64_32:
  case llvm::Triple::aarch64_be:
    AddAArch64TargetArgs(Args, CmdArgs);
    CmdArgs.push_back("-fallow-half-arguments-and-returns");
    break;

  case llvm::Triple::mips:
  case llvm::Triple::mipsel:
  case llvm::Triple::mips64:
  case llvm::Triple::mips64el:
    AddMIPSTargetArgs(Args, CmdArgs);
    break;

  case llvm::Triple::ppc:
  case llvm::Triple::ppcle:
  case llvm::Triple::ppc64:
  case llvm::Triple::ppc64le:
    AddPPCTargetArgs(Args, CmdArgs);
    break;

  case llvm::Triple::riscv32:
  case llvm::Triple::riscv64:
    AddRISCVTargetArgs(Args, CmdArgs);
    break;

  case llvm::Triple::sparc:
  case llvm::Triple::sparcel:
  case llvm::Triple::sparcv9:
    AddSparcTargetArgs(Args, CmdArgs);
    break;

  case llvm::Triple::systemz:
    AddSystemZTargetArgs(Args, CmdArgs);
    break;

  case llvm::Triple::x86:
  case llvm::Triple::x86_64:
    AddX86TargetArgs(Args, CmdArgs);
    break;

  case llvm::Triple::lanai:
    AddLanaiTargetArgs(Args, CmdArgs);
    break;

  case llvm::Triple::hexagon:
    AddHexagonTargetArgs(Args, CmdArgs);
    break;

  case llvm::Triple::wasm32:
  case llvm::Triple::wasm64:
    AddWebAssemblyTargetArgs(Args, CmdArgs);
    break;

  case llvm::Triple::ve:
    AddVETargetArgs(Args, CmdArgs);
    break;
  }
}

namespace {
void RenderAArch64ABI(const llvm::Triple &Triple, const ArgList &Args,
                      ArgStringList &CmdArgs) {
  const char *ABIName = nullptr;
  if (Arg *A = Args.getLastArg(options::OPT_mabi_EQ))
    ABIName = A->getValue();
  else if (Triple.isOSDarwin())
    ABIName = "darwinpcs";
  else
    ABIName = "aapcs";

  CmdArgs.push_back("-target-abi");
  CmdArgs.push_back(ABIName);
}
}

void Clang::AddAArch64TargetArgs(const ArgList &Args,
                                 ArgStringList &CmdArgs) const {
  const llvm::Triple &Triple = getToolChain().getEffectiveTriple();

  if (!Args.hasFlag(options::OPT_mred_zone, options::OPT_mno_red_zone, true) ||
      Args.hasArg(options::OPT_mkernel) ||
      Args.hasArg(options::OPT_fapple_kext))
    CmdArgs.push_back("-disable-red-zone");

  if (!Args.hasFlag(options::OPT_mimplicit_float,
                    options::OPT_mno_implicit_float, true))
    CmdArgs.push_back("-no-implicit-float");

  RenderAArch64ABI(Triple, Args, CmdArgs);

  if (Arg *A = Args.getLastArg(options::OPT_mfix_cortex_a53_835769,
                               options::OPT_mno_fix_cortex_a53_835769)) {
    CmdArgs.push_back("-mllvm");
    if (A->getOption().matches(options::OPT_mfix_cortex_a53_835769))
      CmdArgs.push_back("-aarch64-fix-cortex-a53-835769=1");
    else
      CmdArgs.push_back("-aarch64-fix-cortex-a53-835769=0");
  } else if (Triple.isAndroid()) {
    // Enabled A53 errata (835769) workaround by default on android
    CmdArgs.push_back("-mllvm");
    CmdArgs.push_back("-aarch64-fix-cortex-a53-835769=1");
  }

  // Forward the -mglobal-merge option for explicit control over the pass.
  if (Arg *A = Args.getLastArg(options::OPT_mglobal_merge,
                               options::OPT_mno_global_merge)) {
    CmdArgs.push_back("-mllvm");
    if (A->getOption().matches(options::OPT_mno_global_merge))
      CmdArgs.push_back("-aarch64-enable-global-merge=false");
    else
      CmdArgs.push_back("-aarch64-enable-global-merge=true");
  }

  // Enable/disable return address signing and indirect branch targets.
  if (Arg *A = Args.getLastArg(options::OPT_msign_return_address_EQ,
                               options::OPT_mbranch_protection_EQ)) {

    const Driver &D = getToolChain().getDriver();

    StringRef Scope, Key;
    bool IndirectBranches;

    if (A->getOption().matches(options::OPT_msign_return_address_EQ)) {
      Scope = A->getValue();
      if (!Scope.equals("none") && !Scope.equals("non-leaf") &&
          !Scope.equals("all"))
        D.Diag(diag::err_invalid_branch_protection)
            << Scope << A->getAsString(Args);
      Key = "a_key";
      IndirectBranches = false;
    } else {
      StringRef Err;
      llvm::AArch64::ParsedBranchProtection PBP;
      if (!llvm::AArch64::parseBranchProtection(A->getValue(), PBP, Err))
        D.Diag(diag::err_invalid_branch_protection)
            << Err << A->getAsString(Args);
      Scope = PBP.Scope;
      Key = PBP.Key;
      IndirectBranches = PBP.BranchTargetEnforcement;
    }

    CmdArgs.push_back(
        Args.MakeArgString(Twine("-msign-return-address=") + Scope));
    CmdArgs.push_back(
        Args.MakeArgString(Twine("-msign-return-address-key=") + Key));
    if (IndirectBranches)
      CmdArgs.push_back("-mbranch-target-enforce");
  }

  // Handle -msve_vector_bits=<bits>
  if (Arg *A = Args.getLastArg(options::OPT_msve_vector_bits_EQ)) {
    StringRef Val = A->getValue();
    const Driver &D = getToolChain().getDriver();
    if (Val.equals("128") || Val.equals("256") || Val.equals("512") ||
        Val.equals("1024") || Val.equals("2048"))
      CmdArgs.push_back(
          Args.MakeArgString(llvm::Twine("-msve-vector-bits=") + Val));
    // Silently drop requests for vector-length agnostic code as it's implied.
    else if (!Val.equals("scalable"))
      // Handle the unsupported values passed to msve-vector-bits.
      D.Diag(diag::err_drv_unsupported_option_argument)
          << A->getOption().getName() << Val;
  }

  AddAAPCSVolatileBitfieldArgs(Args, CmdArgs);
}

void Clang::AddMIPSTargetArgs(const ArgList &Args,
                              ArgStringList &CmdArgs) const {
  const Driver &D = getToolChain().getDriver();
  StringRef CPUName;
  StringRef ABIName;
  const llvm::Triple &Triple = getToolChain().getTriple();
  mips::getMipsCPUAndABI(Args, Triple, CPUName, ABIName);

  CmdArgs.push_back("-target-abi");
  CmdArgs.push_back(ABIName.data());

  mips::FloatABI ABI = mips::getMipsFloatABI(D, Args, Triple);
  if (ABI == mips::FloatABI::Soft) {
    // Floating point operations and argument passing are soft.
    CmdArgs.push_back("-msoft-float");
    CmdArgs.push_back("-mfloat-abi");
    CmdArgs.push_back("soft");
  } else {
    // Floating point operations and argument passing are hard.
    assert(ABI == mips::FloatABI::Hard && "Invalid float abi!");
    CmdArgs.push_back("-mfloat-abi");
    CmdArgs.push_back("hard");
  }

  if (Arg *A = Args.getLastArg(options::OPT_mldc1_sdc1,
                               options::OPT_mno_ldc1_sdc1)) {
    if (A->getOption().matches(options::OPT_mno_ldc1_sdc1)) {
      CmdArgs.push_back("-mllvm");
      CmdArgs.push_back("-mno-ldc1-sdc1");
    }
  }

  if (Arg *A = Args.getLastArg(options::OPT_mcheck_zero_division,
                               options::OPT_mno_check_zero_division)) {
    if (A->getOption().matches(options::OPT_mno_check_zero_division)) {
      CmdArgs.push_back("-mllvm");
      CmdArgs.push_back("-mno-check-zero-division");
    }
  }

  if (Arg *A = Args.getLastArg(options::OPT_G)) {
    StringRef v = A->getValue();
    CmdArgs.push_back("-mllvm");
    CmdArgs.push_back(Args.MakeArgString("-mips-ssection-threshold=" + v));
    A->claim();
  }

  Arg *GPOpt = Args.getLastArg(options::OPT_mgpopt, options::OPT_mno_gpopt);
  Arg *ABICalls =
      Args.getLastArg(options::OPT_mabicalls, options::OPT_mno_abicalls);

  // -mabicalls is the default for many MIPS environments, even with -fno-pic.
  // -mgpopt is the default for static, -fno-pic environments but these two
  // options conflict. We want to be certain that -mno-abicalls -mgpopt is
  // the only case where -mllvm -mgpopt is passed.
  // NOTE: We need a warning here or in the backend to warn when -mgpopt is
  //       passed explicitly when compiling something with -mabicalls
  //       (implictly) in affect. Currently the warning is in the backend.
  //
  // When the ABI in use is  N64, we also need to determine the PIC mode that
  // is in use, as -fno-pic for N64 implies -mno-abicalls.
  bool NoABICalls =
      ABICalls && ABICalls->getOption().matches(options::OPT_mno_abicalls);

  llvm::Reloc::Model RelocationModel;
  unsigned PICLevel;
  bool IsPIE;
  std::tie(RelocationModel, PICLevel, IsPIE) =
      ParsePICArgs(getToolChain(), Args);

  NoABICalls = NoABICalls ||
               (RelocationModel == llvm::Reloc::Static && ABIName == "n64");

  bool WantGPOpt = GPOpt && GPOpt->getOption().matches(options::OPT_mgpopt);
  // We quietly ignore -mno-gpopt as the backend defaults to -mno-gpopt.
  if (NoABICalls && (!GPOpt || WantGPOpt)) {
    CmdArgs.push_back("-mllvm");
    CmdArgs.push_back("-mgpopt");

    Arg *LocalSData = Args.getLastArg(options::OPT_mlocal_sdata,
                                      options::OPT_mno_local_sdata);
    Arg *ExternSData = Args.getLastArg(options::OPT_mextern_sdata,
                                       options::OPT_mno_extern_sdata);
    Arg *EmbeddedData = Args.getLastArg(options::OPT_membedded_data,
                                        options::OPT_mno_embedded_data);
    if (LocalSData) {
      CmdArgs.push_back("-mllvm");
      if (LocalSData->getOption().matches(options::OPT_mlocal_sdata)) {
        CmdArgs.push_back("-mlocal-sdata=1");
      } else {
        CmdArgs.push_back("-mlocal-sdata=0");
      }
      LocalSData->claim();
    }

    if (ExternSData) {
      CmdArgs.push_back("-mllvm");
      if (ExternSData->getOption().matches(options::OPT_mextern_sdata)) {
        CmdArgs.push_back("-mextern-sdata=1");
      } else {
        CmdArgs.push_back("-mextern-sdata=0");
      }
      ExternSData->claim();
    }

    if (EmbeddedData) {
      CmdArgs.push_back("-mllvm");
      if (EmbeddedData->getOption().matches(options::OPT_membedded_data)) {
        CmdArgs.push_back("-membedded-data=1");
      } else {
        CmdArgs.push_back("-membedded-data=0");
      }
      EmbeddedData->claim();
    }

  } else if ((!ABICalls || (!NoABICalls && ABICalls)) && WantGPOpt)
    D.Diag(diag::warn_drv_unsupported_gpopt) << (ABICalls ? 0 : 1);

  if (GPOpt)
    GPOpt->claim();

  if (Arg *A = Args.getLastArg(options::OPT_mcompact_branches_EQ)) {
    StringRef Val = StringRef(A->getValue());
    if (mips::hasCompactBranches(CPUName)) {
      if (Val == "never" || Val == "always" || Val == "optimal") {
        CmdArgs.push_back("-mllvm");
        CmdArgs.push_back(Args.MakeArgString("-mips-compact-branches=" + Val));
      } else
        D.Diag(diag::err_drv_unsupported_option_argument)
            << A->getOption().getName() << Val;
    } else
      D.Diag(diag::warn_target_unsupported_compact_branches) << CPUName;
  }

  if (Arg *A = Args.getLastArg(options::OPT_mrelax_pic_calls,
                               options::OPT_mno_relax_pic_calls)) {
    if (A->getOption().matches(options::OPT_mno_relax_pic_calls)) {
      CmdArgs.push_back("-mllvm");
      CmdArgs.push_back("-mips-jalr-reloc=0");
    }
  }
}

void Clang::AddPPCTargetArgs(const ArgList &Args,
                             ArgStringList &CmdArgs) const {
  // Select the ABI to use.
  const char *ABIName = nullptr;
  const llvm::Triple &T = getToolChain().getTriple();
  if (T.isOSBinFormatELF()) {
    switch (getToolChain().getArch()) {
    case llvm::Triple::ppc64: {
      if ((T.isOSFreeBSD() && T.getOSMajorVersion() >= 13) ||
          T.isOSOpenBSD() || T.isMusl())
        ABIName = "elfv2";
      else
        ABIName = "elfv1";
      break;
    }
    case llvm::Triple::ppc64le:
      ABIName = "elfv2";
      break;
    default:
      break;
    }
  }

  bool IEEELongDouble = false;
  for (const Arg *A : Args.filtered(options::OPT_mabi_EQ)) {
    StringRef V = A->getValue();
    if (V == "ieeelongdouble")
      IEEELongDouble = true;
    else if (V == "ibmlongdouble")
      IEEELongDouble = false;
    else if (V != "altivec")
      // The ppc64 linux abis are all "altivec" abis by default. Accept and ignore
      // the option if given as we don't have backend support for any targets
      // that don't use the altivec abi.
      ABIName = A->getValue();
  }
  if (IEEELongDouble)
    CmdArgs.push_back("-mabi=ieeelongdouble");

  ppc::FloatABI FloatABI =
      ppc::getPPCFloatABI(getToolChain().getDriver(), Args);

  if (FloatABI == ppc::FloatABI::Soft) {
    // Floating point operations and argument passing are soft.
    CmdArgs.push_back("-msoft-float");
    CmdArgs.push_back("-mfloat-abi");
    CmdArgs.push_back("soft");
  } else {
    // Floating point operations and argument passing are hard.
    assert(FloatABI == ppc::FloatABI::Hard && "Invalid float abi!");
    CmdArgs.push_back("-mfloat-abi");
    CmdArgs.push_back("hard");
  }

  if (ABIName) {
    CmdArgs.push_back("-target-abi");
    CmdArgs.push_back(ABIName);
  }
}

static void SetRISCVSmallDataLimit(const ToolChain &TC, const ArgList &Args,
                                   ArgStringList &CmdArgs) {
  const Driver &D = TC.getDriver();
  const llvm::Triple &Triple = TC.getTriple();
  // Default small data limitation is eight.
  const char *SmallDataLimit = "8";
  // Get small data limitation.
  if (Args.getLastArg(options::OPT_shared, options::OPT_fpic,
                      options::OPT_fPIC)) {
    // Not support linker relaxation for PIC.
    SmallDataLimit = "0";
    if (Args.hasArg(options::OPT_G)) {
      D.Diag(diag::warn_drv_unsupported_sdata);
    }
  } else if (Args.getLastArgValue(options::OPT_mcmodel_EQ)
                 .equals_insensitive("large") &&
             (Triple.getArch() == llvm::Triple::riscv64)) {
    // Not support linker relaxation for RV64 with large code model.
    SmallDataLimit = "0";
    if (Args.hasArg(options::OPT_G)) {
      D.Diag(diag::warn_drv_unsupported_sdata);
    }
  } else if (Arg *A = Args.getLastArg(options::OPT_G)) {
    SmallDataLimit = A->getValue();
  }
  // Forward the -msmall-data-limit= option.
  CmdArgs.push_back("-msmall-data-limit");
  CmdArgs.push_back(SmallDataLimit);
}

void Clang::AddRISCVTargetArgs(const ArgList &Args,
                               ArgStringList &CmdArgs) const {
  const llvm::Triple &Triple = getToolChain().getTriple();
  StringRef ABIName = riscv::getRISCVABI(Args, Triple);

  CmdArgs.push_back("-target-abi");
  CmdArgs.push_back(ABIName.data());

  SetRISCVSmallDataLimit(getToolChain(), Args, CmdArgs);

  std::string TuneCPU;

  if (const Arg *A = Args.getLastArg(clang::driver::options::OPT_mtune_EQ)) {
    StringRef Name = A->getValue();

    Name = llvm::RISCV::resolveTuneCPUAlias(Name, Triple.isArch64Bit());
    TuneCPU = std::string(Name);
  }

  if (!TuneCPU.empty()) {
    CmdArgs.push_back("-tune-cpu");
    CmdArgs.push_back(Args.MakeArgString(TuneCPU));
  }
}

void Clang::AddSparcTargetArgs(const ArgList &Args,
                               ArgStringList &CmdArgs) const {
  sparc::FloatABI FloatABI =
      sparc::getSparcFloatABI(getToolChain().getDriver(), Args);

  if (FloatABI == sparc::FloatABI::Soft) {
    // Floating point operations and argument passing are soft.
    CmdArgs.push_back("-msoft-float");
    CmdArgs.push_back("-mfloat-abi");
    CmdArgs.push_back("soft");
  } else {
    // Floating point operations and argument passing are hard.
    assert(FloatABI == sparc::FloatABI::Hard && "Invalid float abi!");
    CmdArgs.push_back("-mfloat-abi");
    CmdArgs.push_back("hard");
  }
}

void Clang::AddSystemZTargetArgs(const ArgList &Args,
                                 ArgStringList &CmdArgs) const {
  bool HasBackchain = Args.hasFlag(options::OPT_mbackchain,
                                   options::OPT_mno_backchain, false);
  bool HasPackedStack = Args.hasFlag(options::OPT_mpacked_stack,
                                     options::OPT_mno_packed_stack, false);
  systemz::FloatABI FloatABI =
      systemz::getSystemZFloatABI(getToolChain().getDriver(), Args);
  bool HasSoftFloat = (FloatABI == systemz::FloatABI::Soft);
  if (HasBackchain && HasPackedStack && !HasSoftFloat) {
    const Driver &D = getToolChain().getDriver();
    D.Diag(diag::err_drv_unsupported_opt)
      << "-mpacked-stack -mbackchain -mhard-float";
  }
  if (HasBackchain)
    CmdArgs.push_back("-mbackchain");
  if (HasPackedStack)
    CmdArgs.push_back("-mpacked-stack");
  if (HasSoftFloat) {
    // Floating point operations and argument passing are soft.
    CmdArgs.push_back("-msoft-float");
    CmdArgs.push_back("-mfloat-abi");
    CmdArgs.push_back("soft");
  }
}

void Clang::AddX86TargetArgs(const ArgList &Args,
                             ArgStringList &CmdArgs) const {
  const Driver &D = getToolChain().getDriver();
  addX86AlignBranchArgs(D, Args, CmdArgs, /*IsLTO=*/false);

  if (!Args.hasFlag(options::OPT_mred_zone, options::OPT_mno_red_zone, true) ||
      Args.hasArg(options::OPT_mkernel) ||
      Args.hasArg(options::OPT_fapple_kext))
    CmdArgs.push_back("-disable-red-zone");

  if (!Args.hasFlag(options::OPT_mtls_direct_seg_refs,
                    options::OPT_mno_tls_direct_seg_refs, true))
    CmdArgs.push_back("-mno-tls-direct-seg-refs");

  // Default to avoid implicit floating-point for kernel/kext code, but allow
  // that to be overridden with -mno-soft-float.
  bool NoImplicitFloat = (Args.hasArg(options::OPT_mkernel) ||
                          Args.hasArg(options::OPT_fapple_kext));
  if (Arg *A = Args.getLastArg(
          options::OPT_msoft_float, options::OPT_mno_soft_float,
          options::OPT_mimplicit_float, options::OPT_mno_implicit_float)) {
    const Option &O = A->getOption();
    NoImplicitFloat = (O.matches(options::OPT_mno_implicit_float) ||
                       O.matches(options::OPT_msoft_float));
  }
  if (NoImplicitFloat)
    CmdArgs.push_back("-no-implicit-float");

  if (Arg *A = Args.getLastArg(options::OPT_masm_EQ)) {
    StringRef Value = A->getValue();
    if (Value == "intel" || Value == "att") {
      CmdArgs.push_back("-mllvm");
      CmdArgs.push_back(Args.MakeArgString("-x86-asm-syntax=" + Value));
    } else {
      D.Diag(diag::err_drv_unsupported_option_argument)
          << A->getOption().getName() << Value;
    }
#if INTEL_CUSTOMIZATION
  } else if (D.IsCLMode() && !D.IsIntelMode()) {
#endif // INTEL_CUSTOMIZATION
    CmdArgs.push_back("-mllvm");
    CmdArgs.push_back("-x86-asm-syntax=intel");
  }

  // Set flags to support MCU ABI.
  if (Args.hasFlag(options::OPT_miamcu, options::OPT_mno_iamcu, false)) {
    CmdArgs.push_back("-mfloat-abi");
    CmdArgs.push_back("soft");
    CmdArgs.push_back("-mstack-alignment=4");
  }

  // Handle -mtune.

  // Default to "generic" unless -march is present or targetting the PS4.
  std::string TuneCPU;
  if (!Args.hasArg(clang::driver::options::OPT_march_EQ) &&
      !getToolChain().getTriple().isPS4CPU())
    TuneCPU = "generic";
#if INTEL_CUSTOMIZATION
  // Reset TuneCPU if a valid -x or /Qx is specified.
  if (const Arg *A = Args.getLastArgNoClaim(options::OPT_march_EQ,
                                            options::OPT_x))
    if (A->getOption().matches(options::OPT_x))
      if (x86::isValidIntelCPU(A->getValue(), getToolChain().getTriple()))
        TuneCPU.clear();
  if (const Arg *A = Args.getLastArgNoClaim(options::OPT__SLASH_arch,
                                            options::OPT__SLASH_Qx)) {
    if (A->getOption().matches(options::OPT__SLASH_Qx))
      if (x86::isValidIntelCPU(A->getValue(), getToolChain().getTriple()))
        TuneCPU.clear();
  }

  addX86UnalignedVectorMoveArgs(getToolChain(), Args, CmdArgs, /*IsLTO=*/false,
                                /*IsIntelMode=*/D.IsIntelMode());
#endif // INTEL_CUSTOMIZATION

  // Override based on -mtune.
  if (const Arg *A = Args.getLastArg(clang::driver::options::OPT_mtune_EQ)) {
    StringRef Name = A->getValue();

    if (Name == "native") {
      Name = llvm::sys::getHostCPUName();
      if (!Name.empty())
        TuneCPU = std::string(Name);
    } else
      TuneCPU = std::string(Name);
  }

  if (!TuneCPU.empty()) {
    CmdArgs.push_back("-tune-cpu");
    CmdArgs.push_back(Args.MakeArgString(TuneCPU));
  }
}

void Clang::AddHexagonTargetArgs(const ArgList &Args,
                                 ArgStringList &CmdArgs) const {
  CmdArgs.push_back("-mqdsp6-compat");
  CmdArgs.push_back("-Wreturn-type");

  if (auto G = toolchains::HexagonToolChain::getSmallDataThreshold(Args)) {
    CmdArgs.push_back("-mllvm");
    CmdArgs.push_back(Args.MakeArgString("-hexagon-small-data-threshold=" +
                                         Twine(G.getValue())));
  }

  if (!Args.hasArg(options::OPT_fno_short_enums))
    CmdArgs.push_back("-fshort-enums");
  if (Args.getLastArg(options::OPT_mieee_rnd_near)) {
    CmdArgs.push_back("-mllvm");
    CmdArgs.push_back("-enable-hexagon-ieee-rnd-near");
  }
  CmdArgs.push_back("-mllvm");
  CmdArgs.push_back("-machine-sink-split=0");
}

void Clang::AddLanaiTargetArgs(const ArgList &Args,
                               ArgStringList &CmdArgs) const {
  if (Arg *A = Args.getLastArg(options::OPT_mcpu_EQ)) {
    StringRef CPUName = A->getValue();

    CmdArgs.push_back("-target-cpu");
    CmdArgs.push_back(Args.MakeArgString(CPUName));
  }
  if (Arg *A = Args.getLastArg(options::OPT_mregparm_EQ)) {
    StringRef Value = A->getValue();
    // Only support mregparm=4 to support old usage. Report error for all other
    // cases.
    int Mregparm;
    if (Value.getAsInteger(10, Mregparm)) {
      if (Mregparm != 4) {
        getToolChain().getDriver().Diag(
            diag::err_drv_unsupported_option_argument)
            << A->getOption().getName() << Value;
      }
    }
  }
}

void Clang::AddWebAssemblyTargetArgs(const ArgList &Args,
                                     ArgStringList &CmdArgs) const {
  // Default to "hidden" visibility.
  if (!Args.hasArg(options::OPT_fvisibility_EQ,
                   options::OPT_fvisibility_ms_compat)) {
    CmdArgs.push_back("-fvisibility");
    CmdArgs.push_back("hidden");
  }
}

void Clang::AddVETargetArgs(const ArgList &Args, ArgStringList &CmdArgs) const {
  // Floating point operations and argument passing are hard.
  CmdArgs.push_back("-mfloat-abi");
  CmdArgs.push_back("hard");
}

void Clang::DumpCompilationDatabase(Compilation &C, StringRef Filename,
                                    StringRef Target, const InputInfo &Output,
                                    const InputInfo &Input, const ArgList &Args) const {
  // If this is a dry run, do not create the compilation database file.
  if (C.getArgs().hasArg(options::OPT__HASH_HASH_HASH))
    return;

  using llvm::yaml::escape;
  const Driver &D = getToolChain().getDriver();

  if (!CompilationDatabase) {
    std::error_code EC;
    auto File = std::make_unique<llvm::raw_fd_ostream>(
        Filename, EC, llvm::sys::fs::OF_TextWithCRLF);
    if (EC) {
      D.Diag(clang::diag::err_drv_compilationdatabase) << Filename
                                                       << EC.message();
      return;
    }
    CompilationDatabase = std::move(File);
  }
  auto &CDB = *CompilationDatabase;
  auto CWD = D.getVFS().getCurrentWorkingDirectory();
  if (!CWD)
    CWD = ".";
  CDB << "{ \"directory\": \"" << escape(*CWD) << "\"";
  CDB << ", \"file\": \"" << escape(Input.getFilename()) << "\"";
  CDB << ", \"output\": \"" << escape(Output.getFilename()) << "\"";
  CDB << ", \"arguments\": [\"" << escape(D.ClangExecutable) << "\"";
  SmallString<128> Buf;
  Buf = "-x";
  Buf += types::getTypeName(Input.getType());
  CDB << ", \"" << escape(Buf) << "\"";
  if (!D.SysRoot.empty() && !Args.hasArg(options::OPT__sysroot_EQ)) {
    Buf = "--sysroot=";
    Buf += D.SysRoot;
    CDB << ", \"" << escape(Buf) << "\"";
  }
  CDB << ", \"" << escape(Input.getFilename()) << "\"";
  for (auto &A: Args) {
    auto &O = A->getOption();
    // Skip language selection, which is positional.
    if (O.getID() == options::OPT_x)
      continue;
    // Skip writing dependency output and the compilation database itself.
    if (O.getGroup().isValid() && O.getGroup().getID() == options::OPT_M_Group)
      continue;
    if (O.getID() == options::OPT_gen_cdb_fragment_path)
      continue;
    // Skip inputs.
    if (O.getKind() == Option::InputClass)
      continue;
    // All other arguments are quoted and appended.
    ArgStringList ASL;
    A->render(Args, ASL);
    for (auto &it: ASL)
      CDB << ", \"" << escape(it) << "\"";
  }
  Buf = "--target=";
  Buf += Target;
  CDB << ", \"" << escape(Buf) << "\"]},\n";
}

void Clang::DumpCompilationDatabaseFragmentToDir(
    StringRef Dir, Compilation &C, StringRef Target, const InputInfo &Output,
    const InputInfo &Input, const llvm::opt::ArgList &Args) const {
  // If this is a dry run, do not create the compilation database file.
  if (C.getArgs().hasArg(options::OPT__HASH_HASH_HASH))
    return;

  if (CompilationDatabase)
    DumpCompilationDatabase(C, "", Target, Output, Input, Args);

  SmallString<256> Path = Dir;
  const auto &Driver = C.getDriver();
  Driver.getVFS().makeAbsolute(Path);
  auto Err = llvm::sys::fs::create_directory(Path, /*IgnoreExisting=*/true);
  if (Err) {
    Driver.Diag(diag::err_drv_compilationdatabase) << Dir << Err.message();
    return;
  }

  llvm::sys::path::append(
      Path,
      Twine(llvm::sys::path::filename(Input.getFilename())) + ".%%%%.json");
  int FD;
  SmallString<256> TempPath;
  Err = llvm::sys::fs::createUniqueFile(Path, FD, TempPath,
                                        llvm::sys::fs::OF_Text);
  if (Err) {
    Driver.Diag(diag::err_drv_compilationdatabase) << Path << Err.message();
    return;
  }
  CompilationDatabase =
      std::make_unique<llvm::raw_fd_ostream>(FD, /*shouldClose=*/true);
  DumpCompilationDatabase(C, "", Target, Output, Input, Args);
}

static bool CheckARMImplicitITArg(StringRef Value) {
  return Value == "always" || Value == "never" || Value == "arm" ||
         Value == "thumb";
}

static void AddARMImplicitITArgs(const ArgList &Args, ArgStringList &CmdArgs,
                                 StringRef Value) {
  CmdArgs.push_back("-mllvm");
  CmdArgs.push_back(Args.MakeArgString("-arm-implicit-it=" + Value));
}

static void CollectArgsForIntegratedAssembler(Compilation &C,
                                              const ArgList &Args,
                                              ArgStringList &CmdArgs,
                                              const Driver &D) {
  if (UseRelaxAll(C, Args))
    CmdArgs.push_back("-mrelax-all");

  // Only default to -mincremental-linker-compatible if we think we are
  // targeting the MSVC linker.
  bool DefaultIncrementalLinkerCompatible =
      C.getDefaultToolChain().getTriple().isWindowsMSVCEnvironment();
  if (Args.hasFlag(options::OPT_mincremental_linker_compatible,
                   options::OPT_mno_incremental_linker_compatible,
                   DefaultIncrementalLinkerCompatible))
    CmdArgs.push_back("-mincremental-linker-compatible");

  // If you add more args here, also add them to the block below that
  // starts with "// If CollectArgsForIntegratedAssembler() isn't called below".

  // When passing -I arguments to the assembler we sometimes need to
  // unconditionally take the next argument.  For example, when parsing
  // '-Wa,-I -Wa,foo' we need to accept the -Wa,foo arg after seeing the
  // -Wa,-I arg and when parsing '-Wa,-I,foo' we need to accept the 'foo'
  // arg after parsing the '-I' arg.
  bool TakeNextArg = false;

  bool UseRelaxRelocations = C.getDefaultToolChain().useRelaxRelocations();
  bool UseNoExecStack = C.getDefaultToolChain().isNoExecStackDefault();
  const char *MipsTargetFeature = nullptr;
  StringRef ImplicitIt;
  for (const Arg *A :
       Args.filtered(options::OPT_Wa_COMMA, options::OPT_Xassembler,
                     options::OPT_mimplicit_it_EQ)) {
    A->claim();

    if (A->getOption().getID() == options::OPT_mimplicit_it_EQ) {
      switch (C.getDefaultToolChain().getArch()) {
      case llvm::Triple::arm:
      case llvm::Triple::armeb:
      case llvm::Triple::thumb:
      case llvm::Triple::thumbeb:
        // Only store the value; the last value set takes effect.
        ImplicitIt = A->getValue();
        if (!CheckARMImplicitITArg(ImplicitIt))
          D.Diag(diag::err_drv_unsupported_option_argument)
              << A->getOption().getName() << ImplicitIt;
        continue;
      default:
        break;
      }
    }

    for (StringRef Value : A->getValues()) {
      if (TakeNextArg) {
        CmdArgs.push_back(Value.data());
        TakeNextArg = false;
        continue;
      }

      if (C.getDefaultToolChain().getTriple().isOSBinFormatCOFF() &&
          Value == "-mbig-obj")
        continue; // LLVM handles bigobj automatically

      switch (C.getDefaultToolChain().getArch()) {
      default:
        break;
      case llvm::Triple::thumb:
      case llvm::Triple::thumbeb:
      case llvm::Triple::arm:
      case llvm::Triple::armeb:
        if (Value.startswith("-mimplicit-it=")) {
          // Only store the value; the last value set takes effect.
          ImplicitIt = Value.split("=").second;
          if (CheckARMImplicitITArg(ImplicitIt))
            continue;
        }
        if (Value == "-mthumb")
          // -mthumb has already been processed in ComputeLLVMTriple()
          // recognize but skip over here.
          continue;
        break;
      case llvm::Triple::mips:
      case llvm::Triple::mipsel:
      case llvm::Triple::mips64:
      case llvm::Triple::mips64el:
        if (Value == "--trap") {
          CmdArgs.push_back("-target-feature");
          CmdArgs.push_back("+use-tcc-in-div");
          continue;
        }
        if (Value == "--break") {
          CmdArgs.push_back("-target-feature");
          CmdArgs.push_back("-use-tcc-in-div");
          continue;
        }
        if (Value.startswith("-msoft-float")) {
          CmdArgs.push_back("-target-feature");
          CmdArgs.push_back("+soft-float");
          continue;
        }
        if (Value.startswith("-mhard-float")) {
          CmdArgs.push_back("-target-feature");
          CmdArgs.push_back("-soft-float");
          continue;
        }

        MipsTargetFeature = llvm::StringSwitch<const char *>(Value)
                                .Case("-mips1", "+mips1")
                                .Case("-mips2", "+mips2")
                                .Case("-mips3", "+mips3")
                                .Case("-mips4", "+mips4")
                                .Case("-mips5", "+mips5")
                                .Case("-mips32", "+mips32")
                                .Case("-mips32r2", "+mips32r2")
                                .Case("-mips32r3", "+mips32r3")
                                .Case("-mips32r5", "+mips32r5")
                                .Case("-mips32r6", "+mips32r6")
                                .Case("-mips64", "+mips64")
                                .Case("-mips64r2", "+mips64r2")
                                .Case("-mips64r3", "+mips64r3")
                                .Case("-mips64r5", "+mips64r5")
                                .Case("-mips64r6", "+mips64r6")
                                .Default(nullptr);
        if (MipsTargetFeature)
          continue;
      }

      if (Value == "-force_cpusubtype_ALL") {
        // Do nothing, this is the default and we don't support anything else.
      } else if (Value == "-L") {
        CmdArgs.push_back("-msave-temp-labels");
      } else if (Value == "--fatal-warnings") {
        CmdArgs.push_back("-massembler-fatal-warnings");
      } else if (Value == "--no-warn" || Value == "-W") {
        CmdArgs.push_back("-massembler-no-warn");
      } else if (Value == "--noexecstack") {
        UseNoExecStack = true;
      } else if (Value.startswith("-compress-debug-sections") ||
                 Value.startswith("--compress-debug-sections") ||
                 Value == "-nocompress-debug-sections" ||
                 Value == "--nocompress-debug-sections") {
        CmdArgs.push_back(Value.data());
      } else if (Value == "-mrelax-relocations=yes" ||
                 Value == "--mrelax-relocations=yes") {
        UseRelaxRelocations = true;
      } else if (Value == "-mrelax-relocations=no" ||
                 Value == "--mrelax-relocations=no") {
        UseRelaxRelocations = false;
      } else if (Value.startswith("-I")) {
        CmdArgs.push_back(Value.data());
        // We need to consume the next argument if the current arg is a plain
        // -I. The next arg will be the include directory.
        if (Value == "-I")
          TakeNextArg = true;
      } else if (Value.startswith("-gdwarf-")) {
        // "-gdwarf-N" options are not cc1as options.
        unsigned DwarfVersion = DwarfVersionNum(Value);
        if (DwarfVersion == 0) { // Send it onward, and let cc1as complain.
          CmdArgs.push_back(Value.data());
        } else {
          RenderDebugEnablingArgs(Args, CmdArgs,
                                  codegenoptions::LimitedDebugInfo,
                                  DwarfVersion, llvm::DebuggerKind::Default);
        }
      } else if (Value.startswith("-mcpu") || Value.startswith("-mfpu") ||
                 Value.startswith("-mhwdiv") || Value.startswith("-march")) {
        // Do nothing, we'll validate it later.
      } else if (Value == "-defsym") {
          if (A->getNumValues() != 2) {
            D.Diag(diag::err_drv_defsym_invalid_format) << Value;
            break;
          }
          const char *S = A->getValue(1);
          auto Pair = StringRef(S).split('=');
          auto Sym = Pair.first;
          auto SVal = Pair.second;

          if (Sym.empty() || SVal.empty()) {
            D.Diag(diag::err_drv_defsym_invalid_format) << S;
            break;
          }
          int64_t IVal;
          if (SVal.getAsInteger(0, IVal)) {
            D.Diag(diag::err_drv_defsym_invalid_symval) << SVal;
            break;
          }
          CmdArgs.push_back(Value.data());
          TakeNextArg = true;
      } else if (Value == "-fdebug-compilation-dir") {
        CmdArgs.push_back("-fdebug-compilation-dir");
        TakeNextArg = true;
      } else if (Value.consume_front("-fdebug-compilation-dir=")) {
        // The flag is a -Wa / -Xassembler argument and Options doesn't
        // parse the argument, so this isn't automatically aliased to
        // -fdebug-compilation-dir (without '=') here.
        CmdArgs.push_back("-fdebug-compilation-dir");
        CmdArgs.push_back(Value.data());
      } else if (Value == "--version") {
        D.PrintVersion(C, llvm::outs());
      } else {
        D.Diag(diag::err_drv_unsupported_option_argument)
            << A->getOption().getName() << Value;
      }
    }
  }
  if (ImplicitIt.size())
    AddARMImplicitITArgs(Args, CmdArgs, ImplicitIt);
  if (UseRelaxRelocations)
    CmdArgs.push_back("--mrelax-relocations");
  if (UseNoExecStack)
    CmdArgs.push_back("-mnoexecstack");
  if (MipsTargetFeature != nullptr) {
    CmdArgs.push_back("-target-feature");
    CmdArgs.push_back(MipsTargetFeature);
  }

  // forward -fembed-bitcode to assmebler
  if (C.getDriver().embedBitcodeEnabled() ||
      C.getDriver().embedBitcodeMarkerOnly())
    Args.AddLastArg(CmdArgs, options::OPT_fembed_bitcode_EQ);
}

static void RenderFloatingPointOptions(const ToolChain &TC, const Driver &D,
                                       bool OFastEnabled, const ArgList &Args,
                                       ArgStringList &CmdArgs,
                                       const JobAction &JA) {
  // Handle various floating point optimization flags, mapping them to the
  // appropriate LLVM code generation flags. This is complicated by several
  // "umbrella" flags, so we do this by stepping through the flags incrementally
  // adjusting what we think is enabled/disabled, then at the end setting the
  // LLVM flags based on the final state.
  bool HonorINFs = true;
  bool HonorNaNs = true;
#if INTEL_CUSTOMIZATION
  // This flag is a modifier on HonorNaNs. If HonorNaNs is true, then
  // the value of this flag doesn't matter. If HonorNaNs is false, but
  // this flag is true, we will reset HonorNaNs to true.
  // Because of the special nature of this option, it doesn't get turned
  // on and off by the other fp-model and fast-math options and imposes its
  // effect after all other FP options have been rendered.
  bool HonorNaNCompares = false;
#endif // INTEL_CUSTOMIZATION

  // -fmath-errno is the default on some platforms, e.g. BSD-derived OSes.
  bool MathErrno = TC.IsMathErrnoDefault();
  bool AssociativeMath = false;
  bool ReciprocalMath = false;
  bool SignedZeros = true;
  bool TrappingMath = false; // Implemented via -ffp-exception-behavior
  bool TrappingMathPresent = false; // Is trapping-math in args, and not
                                    // overriden by ffp-exception-behavior?
  bool RoundingFPMath = false;
  bool RoundingMathPresent = false; // Is rounding-math in args?
  // -ffp-model values: strict, fast, precise
  StringRef FPModel = "";
  // -ffp-exception-behavior options: strict, maytrap, ignore
  StringRef FPExceptionBehavior = "";
  const llvm::DenormalMode DefaultDenormalFPMath =
      TC.getDefaultDenormalModeForType(Args, JA);
  const llvm::DenormalMode DefaultDenormalFP32Math =
      TC.getDefaultDenormalModeForType(Args, JA, &llvm::APFloat::IEEEsingle());

  llvm::DenormalMode DenormalFPMath = DefaultDenormalFPMath;
  llvm::DenormalMode DenormalFP32Math = DefaultDenormalFP32Math;
  StringRef FPContract = "";
  bool StrictFPModel = false;

#if INTEL_CUSTOMIZATION
  // In Intel mode, the default settings should be equivalent to fp-model fast
  if (D.IsIntelMode()) {
    HonorINFs = false;
    HonorNaNs = false;
    AssociativeMath = true;
    ReciprocalMath = true;
    SignedZeros = false;
    TrappingMath = false;
    RoundingFPMath = false;
    MathErrno = false;
    DenormalFPMath = llvm::DenormalMode::getPreserveSign();
    DenormalFP32Math = llvm::DenormalMode::getPreserveSign();
    FPContract = "fast";
  }
#endif // INTEL_CUSTOMIZATION


  if (const Arg *A = Args.getLastArg(options::OPT_flimited_precision_EQ)) {
    CmdArgs.push_back("-mlimit-float-precision");
    CmdArgs.push_back(A->getValue());
  }

  for (const Arg *A : Args) {
    auto optID = A->getOption().getID();
    bool PreciseFPModel = false;
    switch (optID) {
    default:
      break;
    case options::OPT_ffp_model_EQ: {
      // If -ffp-model= is seen, reset to fno-fast-math
      HonorINFs = true;
      HonorNaNs = true;
      // Turning *off* -ffast-math restores the toolchain default.
      MathErrno = TC.IsMathErrnoDefault();
      AssociativeMath = false;
      ReciprocalMath = false;
      SignedZeros = true;
      // -fno_fast_math restores default denormal and fpcontract handling
      FPContract = "";
      DenormalFPMath = llvm::DenormalMode::getIEEE();

      // FIXME: The target may have picked a non-IEEE default mode here based on
      // -cl-denorms-are-zero. Should the target consider -fp-model interaction?
      DenormalFP32Math = llvm::DenormalMode::getIEEE();

      StringRef Val = A->getValue();
#if INTEL_CUSTOMIZATION
      if (Val.equals("fast=2")) {
        // When -fp-model=fast=2 is used, override with fast, as fast=2 is
        // not supported at this time.
        D.Diag(clang::diag::warn_drv_overriding_flag_option)
               << Args.MakeArgString("-ffp-model=" + Val)
               << Args.MakeArgString("-ffp-model=fast");
        Val = "fast";
      }
#endif // INTEL_CUSTOMIZATION
      if (OFastEnabled && !Val.equals("fast")) {
          // Only -ffp-model=fast is compatible with OFast, ignore.
        D.Diag(clang::diag::warn_drv_overriding_flag_option)
          << Args.MakeArgString("-ffp-model=" + Val)
          << "-Ofast";
        break;
      }
      StrictFPModel = false;
      PreciseFPModel = true;
      // ffp-model= is a Driver option, it is entirely rewritten into more
      // granular options before being passed into cc1.
      // Use the gcc option in the switch below.
      if (!FPModel.empty() && !FPModel.equals(Val)) {
        D.Diag(clang::diag::warn_drv_overriding_flag_option)
          << Args.MakeArgString("-ffp-model=" + FPModel)
          << Args.MakeArgString("-ffp-model=" + Val);
        FPContract = "";
      }
      if (Val.equals("fast")) {
        optID = options::OPT_ffast_math;
        FPModel = Val;
<<<<<<< HEAD
        FPContract = Val;
#if INTEL_CUSTOMIZATION // This should be upstreamed.
        DenormalFPMath = llvm::DenormalMode::getPreserveSign();
        DenormalFP32Math = llvm::DenormalMode::getPreserveSign();
#endif // INTEL_CUSTOMIZATION
=======
        FPContract = "fast";
>>>>>>> 4296d633
      } else if (Val.equals("precise")) {
        optID = options::OPT_ffp_contract;
        FPModel = Val;
        FPContract = "fast";
        PreciseFPModel = true;
      } else if (Val.equals("strict")) {
        StrictFPModel = true;
        optID = options::OPT_frounding_math;
        FPExceptionBehavior = "strict";
        FPModel = Val;
        FPContract = "off";
        TrappingMath = true;
      } else
        D.Diag(diag::err_drv_unsupported_option_argument)
            << A->getOption().getName() << Val;
      break;
      }
    }

    switch (optID) {
    // If this isn't an FP option skip the claim below
    default: continue;

    // Options controlling individual features
    case options::OPT_fhonor_infinities:    HonorINFs = true;         break;
    case options::OPT_fno_honor_infinities: HonorINFs = false;        break;
    case options::OPT_fhonor_nans:          HonorNaNs = true;         break;
    case options::OPT_fno_honor_nans:       HonorNaNs = false;        break;
#if INTEL_CUSTOMIZATION
    case options::OPT_fhonor_nan_compares:
                                            HonorNaNCompares = true;  break;
    case options::OPT_fno_honor_nan_compares:
                                            HonorNaNCompares = false; break;
#endif // INTEL_CUSTOMIZATION
    case options::OPT_fmath_errno:          MathErrno = true;         break;
    case options::OPT_fno_math_errno:       MathErrno = false;        break;
    case options::OPT_fassociative_math:    AssociativeMath = true;   break;
    case options::OPT_fno_associative_math: AssociativeMath = false;  break;
    case options::OPT_freciprocal_math:     ReciprocalMath = true;    break;
    case options::OPT_fno_reciprocal_math:  ReciprocalMath = false;   break;
    case options::OPT_fsigned_zeros:        SignedZeros = true;       break;
    case options::OPT_fno_signed_zeros:     SignedZeros = false;      break;
    case options::OPT_ftrapping_math:
      if (!TrappingMathPresent && !FPExceptionBehavior.empty() &&
          !FPExceptionBehavior.equals("strict"))
        // Warn that previous value of option is overridden.
        D.Diag(clang::diag::warn_drv_overriding_flag_option)
          << Args.MakeArgString("-ffp-exception-behavior=" + FPExceptionBehavior)
          << "-ftrapping-math";
      TrappingMath = true;
      TrappingMathPresent = true;
      FPExceptionBehavior = "strict";
      break;
    case options::OPT_fno_trapping_math:
      if (!TrappingMathPresent && !FPExceptionBehavior.empty() &&
          !FPExceptionBehavior.equals("ignore"))
        // Warn that previous value of option is overridden.
        D.Diag(clang::diag::warn_drv_overriding_flag_option)
          << Args.MakeArgString("-ffp-exception-behavior=" + FPExceptionBehavior)
          << "-fno-trapping-math";
      TrappingMath = false;
      TrappingMathPresent = true;
      FPExceptionBehavior = "ignore";
      break;

    case options::OPT_frounding_math:
      RoundingFPMath = true;
      RoundingMathPresent = true;
      break;

    case options::OPT_fno_rounding_math:
      RoundingFPMath = false;
      RoundingMathPresent = false;
      break;

    case options::OPT_fdenormal_fp_math_EQ:
      DenormalFPMath = llvm::parseDenormalFPAttribute(A->getValue());
      if (!DenormalFPMath.isValid()) {
        D.Diag(diag::err_drv_invalid_value)
            << A->getAsString(Args) << A->getValue();
      }
      break;

    case options::OPT_fdenormal_fp_math_f32_EQ:
      DenormalFP32Math = llvm::parseDenormalFPAttribute(A->getValue());
      if (!DenormalFP32Math.isValid()) {
        D.Diag(diag::err_drv_invalid_value)
            << A->getAsString(Args) << A->getValue();
      }
      break;

    // Validate and pass through -ffp-contract option.
    case options::OPT_ffp_contract: {
      StringRef Val = A->getValue();
      if (PreciseFPModel) {
        // -ffp-model=precise enables ffp-contract=fast as a side effect
        // the FPContract value has already been set to a string literal
        // and the Val string isn't a pertinent value.
        ;
      } else if (Val.equals("fast") || Val.equals("on") || Val.equals("off"))
        FPContract = Val;
      else
        D.Diag(diag::err_drv_unsupported_option_argument)
           << A->getOption().getName() << Val;
      break;
    }

    // Validate and pass through -ffp-model option.
    case options::OPT_ffp_model_EQ:
      // This should only occur in the error case
      // since the optID has been replaced by a more granular
      // floating point option.
      break;

    // Validate and pass through -ffp-exception-behavior option.
    case options::OPT_ffp_exception_behavior_EQ: {
      StringRef Val = A->getValue();
      if (!TrappingMathPresent && !FPExceptionBehavior.empty() &&
          !FPExceptionBehavior.equals(Val))
        // Warn that previous value of option is overridden.
        D.Diag(clang::diag::warn_drv_overriding_flag_option)
          << Args.MakeArgString("-ffp-exception-behavior=" + FPExceptionBehavior)
          << Args.MakeArgString("-ffp-exception-behavior=" + Val);
      TrappingMath = TrappingMathPresent = false;
#if INTEL_CUSTOMIZATION
      if ((Val.equals("ignore")) || (Val.equals("fast"))) {
        Val = "ignore";
        FPExceptionBehavior = Val;
      } else if ((Val.equals("safe")) || (Val.equals("maytrap"))) {
        Val = "maytrap";
        FPExceptionBehavior = Val;
      }
#endif // INTEL_CUSTOMIZATION
      else if (Val.equals("strict")) {
        FPExceptionBehavior = Val;
        TrappingMath = TrappingMathPresent = true;
      } else
        D.Diag(diag::err_drv_unsupported_option_argument)
            << A->getOption().getName() << Val;
      break;
    }

    case options::OPT_ffinite_math_only:
      HonorINFs = false;
      HonorNaNs = false;
      break;
    case options::OPT_fno_finite_math_only:
      HonorINFs = true;
      HonorNaNs = true;
      break;

    case options::OPT_funsafe_math_optimizations:
      AssociativeMath = true;
      ReciprocalMath = true;
      SignedZeros = false;
      TrappingMath = false;
      FPExceptionBehavior = "";
      break;
    case options::OPT_fno_unsafe_math_optimizations:
      AssociativeMath = false;
      ReciprocalMath = false;
      SignedZeros = true;
      TrappingMath = true;
      FPExceptionBehavior = "strict";

      // The target may have opted to flush by default, so force IEEE.
      DenormalFPMath = llvm::DenormalMode::getIEEE();
      DenormalFP32Math = llvm::DenormalMode::getIEEE();
      break;

    case options::OPT_Ofast:
      // If -Ofast is the optimization level, then -ffast-math should be enabled
      if (!OFastEnabled)
        continue;
      LLVM_FALLTHROUGH;
    case options::OPT_ffast_math:
      HonorINFs = false;
      HonorNaNs = false;
      MathErrno = false;
      AssociativeMath = true;
      ReciprocalMath = true;
      SignedZeros = false;
      TrappingMath = false;
      RoundingFPMath = false;
      // If fast-math is set then set the fp-contract mode to fast.
      FPContract = "fast";
#if INTEL_CUSTOMIZATION
      DenormalFPMath = llvm::DenormalMode::getPreserveSign();
      DenormalFP32Math = llvm::DenormalMode::getPreserveSign();
#endif // INTEL_CUSTOMIZATION
      break;
    case options::OPT_fno_fast_math:
      HonorINFs = true;
      HonorNaNs = true;
      // Turning on -ffast-math (with either flag) removes the need for
      // MathErrno. However, turning *off* -ffast-math merely restores the
      // toolchain default (which may be false).
      MathErrno = TC.IsMathErrnoDefault();
      AssociativeMath = false;
      ReciprocalMath = false;
      SignedZeros = true;
      TrappingMath = false;
      RoundingFPMath = false;
      // -fno_fast_math restores default denormal and fpcontract handling
      DenormalFPMath = DefaultDenormalFPMath;
      DenormalFP32Math = llvm::DenormalMode::getIEEE();
      FPContract = "";
      break;
    }
    if (StrictFPModel) {
      // If -ffp-model=strict has been specified on command line but
      // subsequent options conflict then emit warning diagnostic.
      if (HonorINFs && HonorNaNs &&
        !AssociativeMath && !ReciprocalMath &&
        SignedZeros && TrappingMath && RoundingFPMath &&
        (FPContract.equals("off") || FPContract.empty()) &&
        DenormalFPMath == llvm::DenormalMode::getIEEE() &&
        DenormalFP32Math == llvm::DenormalMode::getIEEE())
        // OK: Current Arg doesn't conflict with -ffp-model=strict
        ;
      else {
        StrictFPModel = false;
        FPModel = "";
        D.Diag(clang::diag::warn_drv_overriding_flag_option)
            << "-ffp-model=strict" <<
            ((A->getNumValues() == 0) ?  A->getSpelling()
            : Args.MakeArgString(A->getSpelling() + A->getValue()));
      }
    }

    // If we handled this option claim it
    A->claim();
  }

#if INTEL_CUSTOMIZATION
  if (HonorNaNCompares) {
    CmdArgs.push_back("-fhonor-nan-compares");
    HonorNaNs = true;
  }
#endif // INTEL_CUSTOMIZATION

  if (!HonorINFs)
    CmdArgs.push_back("-menable-no-infs");

  if (!HonorNaNs)
    CmdArgs.push_back("-menable-no-nans");

  if (MathErrno)
    CmdArgs.push_back("-fmath-errno");

  if (!MathErrno && AssociativeMath && ReciprocalMath && !SignedZeros &&
      !TrappingMath)
    CmdArgs.push_back("-menable-unsafe-fp-math");

  if (!SignedZeros)
    CmdArgs.push_back("-fno-signed-zeros");

  if (AssociativeMath && !SignedZeros && !TrappingMath)
    CmdArgs.push_back("-mreassociate");

  if (ReciprocalMath)
    CmdArgs.push_back("-freciprocal-math");

  if (TrappingMath) {
    // FP Exception Behavior is also set to strict
    assert(FPExceptionBehavior.equals("strict"));
  }

  // The default is IEEE.
  if (DenormalFPMath != llvm::DenormalMode::getIEEE()) {
    llvm::SmallString<64> DenormFlag;
    llvm::raw_svector_ostream ArgStr(DenormFlag);
    ArgStr << "-fdenormal-fp-math=" << DenormalFPMath;
    CmdArgs.push_back(Args.MakeArgString(ArgStr.str()));
  }

  // Add f32 specific denormal mode flag if it's different.
  if (DenormalFP32Math != DenormalFPMath) {
    llvm::SmallString<64> DenormFlag;
    llvm::raw_svector_ostream ArgStr(DenormFlag);
    ArgStr << "-fdenormal-fp-math-f32=" << DenormalFP32Math;
    CmdArgs.push_back(Args.MakeArgString(ArgStr.str()));
  }

  if (!FPContract.empty())
    CmdArgs.push_back(Args.MakeArgString("-ffp-contract=" + FPContract));

  if (!RoundingFPMath)
    CmdArgs.push_back(Args.MakeArgString("-fno-rounding-math"));

  if (RoundingFPMath && RoundingMathPresent)
    CmdArgs.push_back(Args.MakeArgString("-frounding-math"));

  if (!FPExceptionBehavior.empty())
    CmdArgs.push_back(Args.MakeArgString("-ffp-exception-behavior=" +
                      FPExceptionBehavior));

  ParseMRecip(D, Args, CmdArgs);

  // -ffast-math enables the __FAST_MATH__ preprocessor macro, but check for the
  // individual features enabled by -ffast-math instead of the option itself as
  // that's consistent with gcc's behaviour.
  if (!HonorINFs && !HonorNaNs && !MathErrno && AssociativeMath &&
      ReciprocalMath && !SignedZeros && !TrappingMath && !RoundingFPMath) {
    CmdArgs.push_back("-ffast-math");
    if (FPModel.equals("fast")) {
      if (FPContract.equals("fast"))
        // All set, do nothing.
        ;
      else if (FPContract.empty())
        // Enable -ffp-contract=fast
        CmdArgs.push_back(Args.MakeArgString("-ffp-contract=fast"));
      else
        D.Diag(clang::diag::warn_drv_overriding_flag_option)
          << "-ffp-model=fast"
          << Args.MakeArgString("-ffp-contract=" + FPContract);
    }
  }

  // Handle __FINITE_MATH_ONLY__ similarly.
  if (!HonorINFs && !HonorNaNs)
    CmdArgs.push_back("-ffinite-math-only");

  if (const Arg *A = Args.getLastArg(options::OPT_mfpmath_EQ)) {
    CmdArgs.push_back("-mfpmath");
    CmdArgs.push_back(A->getValue());
  }

  // Disable a codegen optimization for floating-point casts.
  if (Args.hasFlag(options::OPT_fno_strict_float_cast_overflow,
                   options::OPT_fstrict_float_cast_overflow, false))
    CmdArgs.push_back("-fno-strict-float-cast-overflow");
#if INTEL_CUSTOMIZATION
  // Handle Intel options -pc<val> (/Qpc<val> for Windows)
  if (const Arg *A = Args.getLastArg(options::OPT_pc)) {
    StringRef Value(A->getValue());
    if (Value == "32" || Value == "64" || Value == "80")
      CmdArgs.push_back(Args.MakeArgString("-mx87-precision=" + Value));
    else
      D.Diag(diag::err_drv_unsupported_option_argument) << A->getSpelling() <<
          Value;
  }
#endif // INTEL_CUSTOMIZATION
}

static void RenderAnalyzerOptions(const ArgList &Args, ArgStringList &CmdArgs,
                                  const llvm::Triple &Triple,
                                  const InputInfo &Input) {
  // Enable region store model by default.
  CmdArgs.push_back("-analyzer-store=region");

  // Treat blocks as analysis entry points.
  CmdArgs.push_back("-analyzer-opt-analyze-nested-blocks");

  // Add default argument set.
  if (!Args.hasArg(options::OPT__analyzer_no_default_checks)) {
    CmdArgs.push_back("-analyzer-checker=core");
    CmdArgs.push_back("-analyzer-checker=apiModeling");

    if (!Triple.isWindowsMSVCEnvironment()) {
      CmdArgs.push_back("-analyzer-checker=unix");
    } else {
      // Enable "unix" checkers that also work on Windows.
      CmdArgs.push_back("-analyzer-checker=unix.API");
      CmdArgs.push_back("-analyzer-checker=unix.Malloc");
      CmdArgs.push_back("-analyzer-checker=unix.MallocSizeof");
      CmdArgs.push_back("-analyzer-checker=unix.MismatchedDeallocator");
      CmdArgs.push_back("-analyzer-checker=unix.cstring.BadSizeArg");
      CmdArgs.push_back("-analyzer-checker=unix.cstring.NullArg");
    }

    // Disable some unix checkers for PS4.
    if (Triple.isPS4CPU()) {
      CmdArgs.push_back("-analyzer-disable-checker=unix.API");
      CmdArgs.push_back("-analyzer-disable-checker=unix.Vfork");
    }

    if (Triple.isOSDarwin()) {
      CmdArgs.push_back("-analyzer-checker=osx");
      CmdArgs.push_back(
          "-analyzer-checker=security.insecureAPI.decodeValueOfObjCType");
    }
    else if (Triple.isOSFuchsia())
      CmdArgs.push_back("-analyzer-checker=fuchsia");

    CmdArgs.push_back("-analyzer-checker=deadcode");

    if (types::isCXX(Input.getType()))
      CmdArgs.push_back("-analyzer-checker=cplusplus");

    if (!Triple.isPS4CPU()) {
      CmdArgs.push_back("-analyzer-checker=security.insecureAPI.UncheckedReturn");
      CmdArgs.push_back("-analyzer-checker=security.insecureAPI.getpw");
      CmdArgs.push_back("-analyzer-checker=security.insecureAPI.gets");
      CmdArgs.push_back("-analyzer-checker=security.insecureAPI.mktemp");
      CmdArgs.push_back("-analyzer-checker=security.insecureAPI.mkstemp");
      CmdArgs.push_back("-analyzer-checker=security.insecureAPI.vfork");
    }

    // Default nullability checks.
    CmdArgs.push_back("-analyzer-checker=nullability.NullPassedToNonnull");
    CmdArgs.push_back("-analyzer-checker=nullability.NullReturnedFromNonnull");
  }

  // Set the output format. The default is plist, for (lame) historical reasons.
  CmdArgs.push_back("-analyzer-output");
  if (Arg *A = Args.getLastArg(options::OPT__analyzer_output))
    CmdArgs.push_back(A->getValue());
  else
    CmdArgs.push_back("plist");

  // Disable the presentation of standard compiler warnings when using
  // --analyze.  We only want to show static analyzer diagnostics or frontend
  // errors.
  CmdArgs.push_back("-w");

  // Add -Xanalyzer arguments when running as analyzer.
  Args.AddAllArgValues(CmdArgs, options::OPT_Xanalyzer);
}

static void RenderSSPOptions(const Driver &D, const ToolChain &TC,
                             const ArgList &Args, ArgStringList &CmdArgs,
                             bool KernelOrKext) {
  const llvm::Triple &EffectiveTriple = TC.getEffectiveTriple();

  // NVPTX doesn't support stack protectors; from the compiler's perspective, it
  // doesn't even have a stack!
  if (EffectiveTriple.isNVPTX())
    return;

  // -stack-protector=0 is default.
  LangOptions::StackProtectorMode StackProtectorLevel = LangOptions::SSPOff;
  LangOptions::StackProtectorMode DefaultStackProtectorLevel =
      TC.GetDefaultStackProtectorLevel(KernelOrKext);

  if (Arg *A = Args.getLastArg(options::OPT_fno_stack_protector,
                               options::OPT_fstack_protector_all,
                               options::OPT_fstack_protector_strong,
                               options::OPT_fstack_protector)) {
    if (A->getOption().matches(options::OPT_fstack_protector))
      StackProtectorLevel =
          std::max<>(LangOptions::SSPOn, DefaultStackProtectorLevel);
    else if (A->getOption().matches(options::OPT_fstack_protector_strong))
      StackProtectorLevel = LangOptions::SSPStrong;
    else if (A->getOption().matches(options::OPT_fstack_protector_all))
      StackProtectorLevel = LangOptions::SSPReq;
  } else {
    StackProtectorLevel = DefaultStackProtectorLevel;
  }

  if (StackProtectorLevel) {
    CmdArgs.push_back("-stack-protector");
    CmdArgs.push_back(Args.MakeArgString(Twine(StackProtectorLevel)));
  }

  // --param ssp-buffer-size=
  for (const Arg *A : Args.filtered(options::OPT__param)) {
    StringRef Str(A->getValue());
    if (Str.startswith("ssp-buffer-size=")) {
      if (StackProtectorLevel) {
        CmdArgs.push_back("-stack-protector-buffer-size");
        // FIXME: Verify the argument is a valid integer.
        CmdArgs.push_back(Args.MakeArgString(Str.drop_front(16)));
      }
      A->claim();
    }
  }

  const std::string &TripleStr = EffectiveTriple.getTriple();
  if (Arg *A = Args.getLastArg(options::OPT_mstack_protector_guard_EQ)) {
    StringRef Value = A->getValue();
    if (!EffectiveTriple.isX86() && !EffectiveTriple.isAArch64())
      D.Diag(diag::err_drv_unsupported_opt_for_target)
          << A->getAsString(Args) << TripleStr;
    if (EffectiveTriple.isX86() && Value != "tls" && Value != "global") {
      D.Diag(diag::err_drv_invalid_value_with_suggestion)
          << A->getOption().getName() << Value << "tls global";
      return;
    }
    if (EffectiveTriple.isAArch64() && Value != "sysreg" && Value != "global") {
      D.Diag(diag::err_drv_invalid_value_with_suggestion)
          << A->getOption().getName() << Value << "sysreg global";
      return;
    }
    A->render(Args, CmdArgs);
  }

  if (Arg *A = Args.getLastArg(options::OPT_mstack_protector_guard_offset_EQ)) {
    StringRef Value = A->getValue();
    if (!EffectiveTriple.isX86() && !EffectiveTriple.isAArch64())
      D.Diag(diag::err_drv_unsupported_opt_for_target)
          << A->getAsString(Args) << TripleStr;
    int Offset;
    if (Value.getAsInteger(10, Offset)) {
      D.Diag(diag::err_drv_invalid_value) << A->getOption().getName() << Value;
      return;
    }
    A->render(Args, CmdArgs);
  }

  if (Arg *A = Args.getLastArg(options::OPT_mstack_protector_guard_reg_EQ)) {
    StringRef Value = A->getValue();
    if (!EffectiveTriple.isX86() && !EffectiveTriple.isAArch64())
      D.Diag(diag::err_drv_unsupported_opt_for_target)
          << A->getAsString(Args) << TripleStr;
    if (EffectiveTriple.isX86() && (Value != "fs" && Value != "gs")) {
      D.Diag(diag::err_drv_invalid_value_with_suggestion)
          << A->getOption().getName() << Value << "fs gs";
      return;
    }
    if (EffectiveTriple.isAArch64() && Value != "sp_el0") {
      D.Diag(diag::err_drv_invalid_value) << A->getOption().getName() << Value;
      return;
    }
    A->render(Args, CmdArgs);
  }
}

static void RenderSCPOptions(const ToolChain &TC, const ArgList &Args,
                             ArgStringList &CmdArgs) {
  const llvm::Triple &EffectiveTriple = TC.getEffectiveTriple();

  if (!EffectiveTriple.isOSLinux())
    return;

  if (!EffectiveTriple.isX86() && !EffectiveTriple.isSystemZ() &&
      !EffectiveTriple.isPPC64())
    return;

  if (Args.hasFlag(options::OPT_fstack_clash_protection,
                   options::OPT_fno_stack_clash_protection, false))
    CmdArgs.push_back("-fstack-clash-protection");
}

static void RenderTrivialAutoVarInitOptions(const Driver &D,
                                            const ToolChain &TC,
                                            const ArgList &Args,
                                            ArgStringList &CmdArgs) {
  auto DefaultTrivialAutoVarInit = TC.GetDefaultTrivialAutoVarInit();
  StringRef TrivialAutoVarInit = "";

  for (const Arg *A : Args) {
    switch (A->getOption().getID()) {
    default:
      continue;
    case options::OPT_ftrivial_auto_var_init: {
      A->claim();
      StringRef Val = A->getValue();
      if (Val == "uninitialized" || Val == "zero" || Val == "pattern")
        TrivialAutoVarInit = Val;
      else
        D.Diag(diag::err_drv_unsupported_option_argument)
            << A->getOption().getName() << Val;
      break;
    }
    }
  }

  if (TrivialAutoVarInit.empty())
    switch (DefaultTrivialAutoVarInit) {
    case LangOptions::TrivialAutoVarInitKind::Uninitialized:
      break;
    case LangOptions::TrivialAutoVarInitKind::Pattern:
      TrivialAutoVarInit = "pattern";
      break;
    case LangOptions::TrivialAutoVarInitKind::Zero:
      TrivialAutoVarInit = "zero";
      break;
    }

  if (!TrivialAutoVarInit.empty()) {
    if (TrivialAutoVarInit == "zero" && !Args.hasArg(options::OPT_enable_trivial_var_init_zero))
      D.Diag(diag::err_drv_trivial_auto_var_init_zero_disabled);
    CmdArgs.push_back(
        Args.MakeArgString("-ftrivial-auto-var-init=" + TrivialAutoVarInit));
  }

  if (Arg *A =
          Args.getLastArg(options::OPT_ftrivial_auto_var_init_stop_after)) {
    if (!Args.hasArg(options::OPT_ftrivial_auto_var_init) ||
        StringRef(
            Args.getLastArg(options::OPT_ftrivial_auto_var_init)->getValue()) ==
            "uninitialized")
      D.Diag(diag::err_drv_trivial_auto_var_init_stop_after_missing_dependency);
    A->claim();
    StringRef Val = A->getValue();
    if (std::stoi(Val.str()) <= 0)
      D.Diag(diag::err_drv_trivial_auto_var_init_stop_after_invalid_value);
    CmdArgs.push_back(
        Args.MakeArgString("-ftrivial-auto-var-init-stop-after=" + Val));
  }
}

static void RenderOpenCLOptions(const ArgList &Args, ArgStringList &CmdArgs,
                                types::ID InputType) {
  // cl-denorms-are-zero is not forwarded. It is translated into a generic flag
  // for denormal flushing handling based on the target.
  const unsigned ForwardedArguments[] = {
      options::OPT_cl_opt_disable,
      options::OPT_cl_strict_aliasing,
      options::OPT_cl_single_precision_constant,
      options::OPT_cl_finite_math_only,
      options::OPT_cl_kernel_arg_info,
      options::OPT_cl_unsafe_math_optimizations,
      options::OPT_cl_fast_relaxed_math,
      options::OPT_cl_mad_enable,
      options::OPT_cl_no_signed_zeros,
      options::OPT_cl_fp32_correctly_rounded_divide_sqrt,
      options::OPT_cl_uniform_work_group_size
  };

  if (Arg *A = Args.getLastArg(options::OPT_cl_std_EQ)) {
    std::string CLStdStr = std::string("-cl-std=") + A->getValue();
    CmdArgs.push_back(Args.MakeArgString(CLStdStr));
  }

  for (const auto &Arg : ForwardedArguments)
    if (const auto *A = Args.getLastArg(Arg))
      CmdArgs.push_back(Args.MakeArgString(A->getOption().getPrefixedName()));

  // Only add the default headers if we are compiling OpenCL sources.
  if ((types::isOpenCL(InputType) ||
       (Args.hasArg(options::OPT_cl_std_EQ) && types::isSrcFile(InputType))) &&
      !Args.hasArg(options::OPT_cl_no_stdinc)) {
    CmdArgs.push_back("-finclude-default-header");
    CmdArgs.push_back("-fdeclare-opencl-builtins");
  }
}

static void RenderARCMigrateToolOptions(const Driver &D, const ArgList &Args,
                                        ArgStringList &CmdArgs) {
  bool ARCMTEnabled = false;
  if (!Args.hasArg(options::OPT_fno_objc_arc, options::OPT_fobjc_arc)) {
    if (const Arg *A = Args.getLastArg(options::OPT_ccc_arcmt_check,
                                       options::OPT_ccc_arcmt_modify,
                                       options::OPT_ccc_arcmt_migrate)) {
      ARCMTEnabled = true;
      switch (A->getOption().getID()) {
      default: llvm_unreachable("missed a case");
      case options::OPT_ccc_arcmt_check:
        CmdArgs.push_back("-arcmt-action=check");
        break;
      case options::OPT_ccc_arcmt_modify:
        CmdArgs.push_back("-arcmt-action=modify");
        break;
      case options::OPT_ccc_arcmt_migrate:
        CmdArgs.push_back("-arcmt-action=migrate");
        CmdArgs.push_back("-mt-migrate-directory");
        CmdArgs.push_back(A->getValue());

        Args.AddLastArg(CmdArgs, options::OPT_arcmt_migrate_report_output);
        Args.AddLastArg(CmdArgs, options::OPT_arcmt_migrate_emit_arc_errors);
        break;
      }
    }
  } else {
    Args.ClaimAllArgs(options::OPT_ccc_arcmt_check);
    Args.ClaimAllArgs(options::OPT_ccc_arcmt_modify);
    Args.ClaimAllArgs(options::OPT_ccc_arcmt_migrate);
  }

  if (const Arg *A = Args.getLastArg(options::OPT_ccc_objcmt_migrate)) {
    if (ARCMTEnabled)
      D.Diag(diag::err_drv_argument_not_allowed_with)
          << A->getAsString(Args) << "-ccc-arcmt-migrate";

    CmdArgs.push_back("-mt-migrate-directory");
    CmdArgs.push_back(A->getValue());

    if (!Args.hasArg(options::OPT_objcmt_migrate_literals,
                     options::OPT_objcmt_migrate_subscripting,
                     options::OPT_objcmt_migrate_property)) {
      // None specified, means enable them all.
      CmdArgs.push_back("-objcmt-migrate-literals");
      CmdArgs.push_back("-objcmt-migrate-subscripting");
      CmdArgs.push_back("-objcmt-migrate-property");
    } else {
      Args.AddLastArg(CmdArgs, options::OPT_objcmt_migrate_literals);
      Args.AddLastArg(CmdArgs, options::OPT_objcmt_migrate_subscripting);
      Args.AddLastArg(CmdArgs, options::OPT_objcmt_migrate_property);
    }
  } else {
    Args.AddLastArg(CmdArgs, options::OPT_objcmt_migrate_literals);
    Args.AddLastArg(CmdArgs, options::OPT_objcmt_migrate_subscripting);
    Args.AddLastArg(CmdArgs, options::OPT_objcmt_migrate_property);
    Args.AddLastArg(CmdArgs, options::OPT_objcmt_migrate_all);
    Args.AddLastArg(CmdArgs, options::OPT_objcmt_migrate_readonly_property);
    Args.AddLastArg(CmdArgs, options::OPT_objcmt_migrate_readwrite_property);
    Args.AddLastArg(CmdArgs, options::OPT_objcmt_migrate_property_dot_syntax);
    Args.AddLastArg(CmdArgs, options::OPT_objcmt_migrate_annotation);
    Args.AddLastArg(CmdArgs, options::OPT_objcmt_migrate_instancetype);
    Args.AddLastArg(CmdArgs, options::OPT_objcmt_migrate_nsmacros);
    Args.AddLastArg(CmdArgs, options::OPT_objcmt_migrate_protocol_conformance);
    Args.AddLastArg(CmdArgs, options::OPT_objcmt_atomic_property);
    Args.AddLastArg(CmdArgs, options::OPT_objcmt_returns_innerpointer_property);
    Args.AddLastArg(CmdArgs, options::OPT_objcmt_ns_nonatomic_iosonly);
    Args.AddLastArg(CmdArgs, options::OPT_objcmt_migrate_designated_init);
    Args.AddLastArg(CmdArgs, options::OPT_objcmt_whitelist_dir_path);
  }
}

static void RenderBuiltinOptions(const ToolChain &TC, const llvm::Triple &T,
                                 const ArgList &Args, ArgStringList &CmdArgs) {
  // -fbuiltin is default unless -mkernel is used.
  bool UseBuiltins =
      Args.hasFlag(options::OPT_fbuiltin, options::OPT_fno_builtin,
                   !Args.hasArg(options::OPT_mkernel));
  if (!UseBuiltins)
    CmdArgs.push_back("-fno-builtin");

  // -ffreestanding implies -fno-builtin.
  if (Args.hasArg(options::OPT_ffreestanding))
    UseBuiltins = false;

  // Process the -fno-builtin-* options.
  for (const auto &Arg : Args) {
    const Option &O = Arg->getOption();
    if (!O.matches(options::OPT_fno_builtin_))
      continue;

    Arg->claim();

    // If -fno-builtin is specified, then there's no need to pass the option to
    // the frontend.
    if (!UseBuiltins)
      continue;

    StringRef FuncName = Arg->getValue();
    CmdArgs.push_back(Args.MakeArgString("-fno-builtin-" + FuncName));
  }

  // le32-specific flags:
  //  -fno-math-builtin: clang should not convert math builtins to intrinsics
  //                     by default.
  if (TC.getArch() == llvm::Triple::le32)
    CmdArgs.push_back("-fno-math-builtin");
}

bool Driver::getDefaultModuleCachePath(SmallVectorImpl<char> &Result) {
  if (llvm::sys::path::cache_directory(Result)) {
    llvm::sys::path::append(Result, "clang");
    llvm::sys::path::append(Result, "ModuleCache");
    return true;
  }
  return false;
}

static void RenderModulesOptions(Compilation &C, const Driver &D,
                                 const ArgList &Args, const InputInfo &Input,
                                 const InputInfo &Output,
                                 ArgStringList &CmdArgs, bool &HaveModules) {
  // -fmodules enables the use of precompiled modules (off by default).
  // Users can pass -fno-cxx-modules to turn off modules support for
  // C++/Objective-C++ programs.
  bool HaveClangModules = false;
  if (Args.hasFlag(options::OPT_fmodules, options::OPT_fno_modules, false)) {
    bool AllowedInCXX = Args.hasFlag(options::OPT_fcxx_modules,
                                     options::OPT_fno_cxx_modules, true);
    if (AllowedInCXX || !types::isCXX(Input.getType())) {
      CmdArgs.push_back("-fmodules");
      HaveClangModules = true;
    }
  }

  HaveModules |= HaveClangModules;
  if (Args.hasArg(options::OPT_fmodules_ts)) {
    CmdArgs.push_back("-fmodules-ts");
    HaveModules = true;
  }

  // -fmodule-maps enables implicit reading of module map files. By default,
  // this is enabled if we are using Clang's flavor of precompiled modules.
  if (Args.hasFlag(options::OPT_fimplicit_module_maps,
                   options::OPT_fno_implicit_module_maps, HaveClangModules))
    CmdArgs.push_back("-fimplicit-module-maps");

  // -fmodules-decluse checks that modules used are declared so (off by default)
  if (Args.hasFlag(options::OPT_fmodules_decluse,
                   options::OPT_fno_modules_decluse, false))
    CmdArgs.push_back("-fmodules-decluse");

  // -fmodules-strict-decluse is like -fmodule-decluse, but also checks that
  // all #included headers are part of modules.
  if (Args.hasFlag(options::OPT_fmodules_strict_decluse,
                   options::OPT_fno_modules_strict_decluse, false))
    CmdArgs.push_back("-fmodules-strict-decluse");

  // -fno-implicit-modules turns off implicitly compiling modules on demand.
  bool ImplicitModules = false;
  if (!Args.hasFlag(options::OPT_fimplicit_modules,
                    options::OPT_fno_implicit_modules, HaveClangModules)) {
    if (HaveModules)
      CmdArgs.push_back("-fno-implicit-modules");
  } else if (HaveModules) {
    ImplicitModules = true;
    // -fmodule-cache-path specifies where our implicitly-built module files
    // should be written.
    SmallString<128> Path;
    if (Arg *A = Args.getLastArg(options::OPT_fmodules_cache_path))
      Path = A->getValue();

    bool HasPath = true;
    if (C.isForDiagnostics()) {
      // When generating crash reports, we want to emit the modules along with
      // the reproduction sources, so we ignore any provided module path.
      Path = Output.getFilename();
      llvm::sys::path::replace_extension(Path, ".cache");
      llvm::sys::path::append(Path, "modules");
    } else if (Path.empty()) {
      // No module path was provided: use the default.
      HasPath = Driver::getDefaultModuleCachePath(Path);
    }

    // `HasPath` will only be false if getDefaultModuleCachePath() fails.
    // That being said, that failure is unlikely and not caching is harmless.
    if (HasPath) {
      const char Arg[] = "-fmodules-cache-path=";
      Path.insert(Path.begin(), Arg, Arg + strlen(Arg));
      CmdArgs.push_back(Args.MakeArgString(Path));
    }
  }

  if (HaveModules) {
    // -fprebuilt-module-path specifies where to load the prebuilt module files.
    for (const Arg *A : Args.filtered(options::OPT_fprebuilt_module_path)) {
      CmdArgs.push_back(Args.MakeArgString(
          std::string("-fprebuilt-module-path=") + A->getValue()));
      A->claim();
    }
    if (Args.hasFlag(options::OPT_fprebuilt_implicit_modules,
                     options::OPT_fno_prebuilt_implicit_modules, false))
      CmdArgs.push_back("-fprebuilt-implicit-modules");
    if (Args.hasFlag(options::OPT_fmodules_validate_input_files_content,
                     options::OPT_fno_modules_validate_input_files_content,
                     false))
      CmdArgs.push_back("-fvalidate-ast-input-files-content");
  }

  // -fmodule-name specifies the module that is currently being built (or
  // used for header checking by -fmodule-maps).
  Args.AddLastArg(CmdArgs, options::OPT_fmodule_name_EQ);

  // -fmodule-map-file can be used to specify files containing module
  // definitions.
  Args.AddAllArgs(CmdArgs, options::OPT_fmodule_map_file);

  // -fbuiltin-module-map can be used to load the clang
  // builtin headers modulemap file.
  if (Args.hasArg(options::OPT_fbuiltin_module_map)) {
    SmallString<128> BuiltinModuleMap(D.ResourceDir);
    llvm::sys::path::append(BuiltinModuleMap, "include");
    llvm::sys::path::append(BuiltinModuleMap, "module.modulemap");
    if (llvm::sys::fs::exists(BuiltinModuleMap))
      CmdArgs.push_back(
          Args.MakeArgString("-fmodule-map-file=" + BuiltinModuleMap));
  }

  // The -fmodule-file=<name>=<file> form specifies the mapping of module
  // names to precompiled module files (the module is loaded only if used).
  // The -fmodule-file=<file> form can be used to unconditionally load
  // precompiled module files (whether used or not).
  if (HaveModules)
    Args.AddAllArgs(CmdArgs, options::OPT_fmodule_file);
  else
    Args.ClaimAllArgs(options::OPT_fmodule_file);

  // When building modules and generating crashdumps, we need to dump a module
  // dependency VFS alongside the output.
  if (HaveClangModules && C.isForDiagnostics()) {
    SmallString<128> VFSDir(Output.getFilename());
    llvm::sys::path::replace_extension(VFSDir, ".cache");
    // Add the cache directory as a temp so the crash diagnostics pick it up.
    C.addTempFile(Args.MakeArgString(VFSDir));

    llvm::sys::path::append(VFSDir, "vfs");
    CmdArgs.push_back("-module-dependency-dir");
    CmdArgs.push_back(Args.MakeArgString(VFSDir));
  }

  if (HaveClangModules)
    Args.AddLastArg(CmdArgs, options::OPT_fmodules_user_build_path);

  // Pass through all -fmodules-ignore-macro arguments.
  Args.AddAllArgs(CmdArgs, options::OPT_fmodules_ignore_macro);
  Args.AddLastArg(CmdArgs, options::OPT_fmodules_prune_interval);
  Args.AddLastArg(CmdArgs, options::OPT_fmodules_prune_after);

  Args.AddLastArg(CmdArgs, options::OPT_fbuild_session_timestamp);

  if (Arg *A = Args.getLastArg(options::OPT_fbuild_session_file)) {
    if (Args.hasArg(options::OPT_fbuild_session_timestamp))
      D.Diag(diag::err_drv_argument_not_allowed_with)
          << A->getAsString(Args) << "-fbuild-session-timestamp";

    llvm::sys::fs::file_status Status;
    if (llvm::sys::fs::status(A->getValue(), Status))
      D.Diag(diag::err_drv_no_such_file) << A->getValue();
    CmdArgs.push_back(
        Args.MakeArgString("-fbuild-session-timestamp=" +
                           Twine((uint64_t)Status.getLastModificationTime()
                                     .time_since_epoch()
                                     .count())));
  }

  if (Args.getLastArg(options::OPT_fmodules_validate_once_per_build_session)) {
    if (!Args.getLastArg(options::OPT_fbuild_session_timestamp,
                         options::OPT_fbuild_session_file))
      D.Diag(diag::err_drv_modules_validate_once_requires_timestamp);

    Args.AddLastArg(CmdArgs,
                    options::OPT_fmodules_validate_once_per_build_session);
  }

  if (Args.hasFlag(options::OPT_fmodules_validate_system_headers,
                   options::OPT_fno_modules_validate_system_headers,
                   ImplicitModules))
    CmdArgs.push_back("-fmodules-validate-system-headers");

  Args.AddLastArg(CmdArgs, options::OPT_fmodules_disable_diagnostic_validation);
}

static void RenderCharacterOptions(const ArgList &Args, const llvm::Triple &T,
                                   ArgStringList &CmdArgs) {
  // -fsigned-char is default.
  if (const Arg *A = Args.getLastArg(options::OPT_fsigned_char,
                                     options::OPT_fno_signed_char,
                                     options::OPT_funsigned_char,
                                     options::OPT_fno_unsigned_char)) {
    if (A->getOption().matches(options::OPT_funsigned_char) ||
        A->getOption().matches(options::OPT_fno_signed_char)) {
      CmdArgs.push_back("-fno-signed-char");
    }
  } else if (!isSignedCharDefault(T)) {
    CmdArgs.push_back("-fno-signed-char");
  }

  // The default depends on the language standard.
  Args.AddLastArg(CmdArgs, options::OPT_fchar8__t, options::OPT_fno_char8__t);

  if (const Arg *A = Args.getLastArg(options::OPT_fshort_wchar,
                                     options::OPT_fno_short_wchar)) {
    if (A->getOption().matches(options::OPT_fshort_wchar)) {
      CmdArgs.push_back("-fwchar-type=short");
      CmdArgs.push_back("-fno-signed-wchar");
    } else {
      bool IsARM = T.isARM() || T.isThumb() || T.isAArch64();
      CmdArgs.push_back("-fwchar-type=int");
      if (T.isOSzOS() ||
          (IsARM && !(T.isOSWindows() || T.isOSNetBSD() || T.isOSOpenBSD())))
        CmdArgs.push_back("-fno-signed-wchar");
      else
        CmdArgs.push_back("-fsigned-wchar");
    }
  }
#if INTEL_CUSTOMIZATION
  if (Args.hasFlag(options::OPT__SLASH_Zc_wchar_t_,
                   options::OPT__SLASH_Zc_wchar_t, false))
    CmdArgs.push_back("-fno-wchar");
#endif // INTEL_CUSTOMIZATION
}

static void RenderObjCOptions(const ToolChain &TC, const Driver &D,
                              const llvm::Triple &T, const ArgList &Args,
                              ObjCRuntime &Runtime, bool InferCovariantReturns,
                              const InputInfo &Input, ArgStringList &CmdArgs) {
  const llvm::Triple::ArchType Arch = TC.getArch();

  // -fobjc-dispatch-method is only relevant with the nonfragile-abi, and legacy
  // is the default. Except for deployment target of 10.5, next runtime is
  // always legacy dispatch and -fno-objc-legacy-dispatch gets ignored silently.
  if (Runtime.isNonFragile()) {
    if (!Args.hasFlag(options::OPT_fobjc_legacy_dispatch,
                      options::OPT_fno_objc_legacy_dispatch,
                      Runtime.isLegacyDispatchDefaultForArch(Arch))) {
      if (TC.UseObjCMixedDispatch())
        CmdArgs.push_back("-fobjc-dispatch-method=mixed");
      else
        CmdArgs.push_back("-fobjc-dispatch-method=non-legacy");
    }
  }

  // When ObjectiveC legacy runtime is in effect on MacOSX, turn on the option
  // to do Array/Dictionary subscripting by default.
  if (Arch == llvm::Triple::x86 && T.isMacOSX() &&
      Runtime.getKind() == ObjCRuntime::FragileMacOSX && Runtime.isNeXTFamily())
    CmdArgs.push_back("-fobjc-subscripting-legacy-runtime");

  // Allow -fno-objc-arr to trump -fobjc-arr/-fobjc-arc.
  // NOTE: This logic is duplicated in ToolChains.cpp.
  if (isObjCAutoRefCount(Args)) {
    TC.CheckObjCARC();

    CmdArgs.push_back("-fobjc-arc");

    // FIXME: It seems like this entire block, and several around it should be
    // wrapped in isObjC, but for now we just use it here as this is where it
    // was being used previously.
    if (types::isCXX(Input.getType()) && types::isObjC(Input.getType())) {
      if (TC.GetCXXStdlibType(Args) == ToolChain::CST_Libcxx)
        CmdArgs.push_back("-fobjc-arc-cxxlib=libc++");
      else
        CmdArgs.push_back("-fobjc-arc-cxxlib=libstdc++");
    }

    // Allow the user to enable full exceptions code emission.
    // We default off for Objective-C, on for Objective-C++.
    if (Args.hasFlag(options::OPT_fobjc_arc_exceptions,
                     options::OPT_fno_objc_arc_exceptions,
                     /*Default=*/types::isCXX(Input.getType())))
      CmdArgs.push_back("-fobjc-arc-exceptions");
  }

  // Silence warning for full exception code emission options when explicitly
  // set to use no ARC.
  if (Args.hasArg(options::OPT_fno_objc_arc)) {
    Args.ClaimAllArgs(options::OPT_fobjc_arc_exceptions);
    Args.ClaimAllArgs(options::OPT_fno_objc_arc_exceptions);
  }

  // Allow the user to control whether messages can be converted to runtime
  // functions.
  if (types::isObjC(Input.getType())) {
    auto *Arg = Args.getLastArg(
        options::OPT_fobjc_convert_messages_to_runtime_calls,
        options::OPT_fno_objc_convert_messages_to_runtime_calls);
    if (Arg &&
        Arg->getOption().matches(
            options::OPT_fno_objc_convert_messages_to_runtime_calls))
      CmdArgs.push_back("-fno-objc-convert-messages-to-runtime-calls");
  }

  // -fobjc-infer-related-result-type is the default, except in the Objective-C
  // rewriter.
  if (InferCovariantReturns)
    CmdArgs.push_back("-fno-objc-infer-related-result-type");

  // Pass down -fobjc-weak or -fno-objc-weak if present.
  if (types::isObjC(Input.getType())) {
    auto WeakArg =
        Args.getLastArg(options::OPT_fobjc_weak, options::OPT_fno_objc_weak);
    if (!WeakArg) {
      // nothing to do
    } else if (!Runtime.allowsWeak()) {
      if (WeakArg->getOption().matches(options::OPT_fobjc_weak))
        D.Diag(diag::err_objc_weak_unsupported);
    } else {
      WeakArg->render(Args, CmdArgs);
    }
  }

  if (Args.hasArg(options::OPT_fobjc_disable_direct_methods_for_testing))
    CmdArgs.push_back("-fobjc-disable-direct-methods-for-testing");
}

static void RenderDiagnosticsOptions(const Driver &D, const ArgList &Args,
                                     ArgStringList &CmdArgs) {
  bool CaretDefault = true;
  bool ColumnDefault = true;

  if (const Arg *A = Args.getLastArg(options::OPT__SLASH_diagnostics_classic,
                                     options::OPT__SLASH_diagnostics_column,
                                     options::OPT__SLASH_diagnostics_caret)) {
    switch (A->getOption().getID()) {
    case options::OPT__SLASH_diagnostics_caret:
      CaretDefault = true;
      ColumnDefault = true;
      break;
    case options::OPT__SLASH_diagnostics_column:
      CaretDefault = false;
      ColumnDefault = true;
      break;
    case options::OPT__SLASH_diagnostics_classic:
      CaretDefault = false;
      ColumnDefault = false;
      break;
    }
  }

  // -fcaret-diagnostics is default.
  if (!Args.hasFlag(options::OPT_fcaret_diagnostics,
                    options::OPT_fno_caret_diagnostics, CaretDefault))
    CmdArgs.push_back("-fno-caret-diagnostics");

  // -fdiagnostics-fixit-info is default, only pass non-default.
  if (!Args.hasFlag(options::OPT_fdiagnostics_fixit_info,
                    options::OPT_fno_diagnostics_fixit_info))
    CmdArgs.push_back("-fno-diagnostics-fixit-info");

  // Enable -fdiagnostics-show-option by default.
  if (!Args.hasFlag(options::OPT_fdiagnostics_show_option,
                    options::OPT_fno_diagnostics_show_option, true))
    CmdArgs.push_back("-fno-diagnostics-show-option");

  if (const Arg *A =
          Args.getLastArg(options::OPT_fdiagnostics_show_category_EQ)) {
    CmdArgs.push_back("-fdiagnostics-show-category");
    CmdArgs.push_back(A->getValue());
  }

  if (Args.hasFlag(options::OPT_fdiagnostics_show_hotness,
                   options::OPT_fno_diagnostics_show_hotness, false))
    CmdArgs.push_back("-fdiagnostics-show-hotness");

  if (const Arg *A =
          Args.getLastArg(options::OPT_fdiagnostics_hotness_threshold_EQ)) {
    std::string Opt =
        std::string("-fdiagnostics-hotness-threshold=") + A->getValue();
    CmdArgs.push_back(Args.MakeArgString(Opt));
  }

  if (const Arg *A = Args.getLastArg(options::OPT_fdiagnostics_format_EQ)) {
    CmdArgs.push_back("-fdiagnostics-format");
    CmdArgs.push_back(A->getValue());
  }

  if (const Arg *A = Args.getLastArg(
          options::OPT_fdiagnostics_show_note_include_stack,
          options::OPT_fno_diagnostics_show_note_include_stack)) {
    const Option &O = A->getOption();
    if (O.matches(options::OPT_fdiagnostics_show_note_include_stack))
      CmdArgs.push_back("-fdiagnostics-show-note-include-stack");
    else
      CmdArgs.push_back("-fno-diagnostics-show-note-include-stack");
  }

  // Color diagnostics are parsed by the driver directly from argv and later
  // re-parsed to construct this job; claim any possible color diagnostic here
  // to avoid warn_drv_unused_argument and diagnose bad
  // OPT_fdiagnostics_color_EQ values.
  for (const Arg *A : Args) {
    const Option &O = A->getOption();
    if (!O.matches(options::OPT_fcolor_diagnostics) &&
        !O.matches(options::OPT_fdiagnostics_color) &&
        !O.matches(options::OPT_fno_color_diagnostics) &&
        !O.matches(options::OPT_fno_diagnostics_color) &&
        !O.matches(options::OPT_fdiagnostics_color_EQ))
      continue;

    if (O.matches(options::OPT_fdiagnostics_color_EQ)) {
      StringRef Value(A->getValue());
      if (Value != "always" && Value != "never" && Value != "auto")
        D.Diag(diag::err_drv_clang_unsupported)
            << ("-fdiagnostics-color=" + Value).str();
    }
    A->claim();
  }

  if (D.getDiags().getDiagnosticOptions().ShowColors)
    CmdArgs.push_back("-fcolor-diagnostics");

  if (Args.hasArg(options::OPT_fansi_escape_codes))
    CmdArgs.push_back("-fansi-escape-codes");

  if (!Args.hasFlag(options::OPT_fshow_source_location,
                    options::OPT_fno_show_source_location))
    CmdArgs.push_back("-fno-show-source-location");

  if (Args.hasArg(options::OPT_fdiagnostics_absolute_paths))
    CmdArgs.push_back("-fdiagnostics-absolute-paths");

  if (!Args.hasFlag(options::OPT_fshow_column, options::OPT_fno_show_column,
                    ColumnDefault))
    CmdArgs.push_back("-fno-show-column");

  if (!Args.hasFlag(options::OPT_fspell_checking,
                    options::OPT_fno_spell_checking))
    CmdArgs.push_back("-fno-spell-checking");
}

enum class DwarfFissionKind { None, Split, Single };

static DwarfFissionKind getDebugFissionKind(const Driver &D,
                                            const ArgList &Args, Arg *&Arg) {
  Arg = Args.getLastArg(options::OPT_gsplit_dwarf, options::OPT_gsplit_dwarf_EQ,
                        options::OPT_gno_split_dwarf);
  if (!Arg || Arg->getOption().matches(options::OPT_gno_split_dwarf))
    return DwarfFissionKind::None;

  if (Arg->getOption().matches(options::OPT_gsplit_dwarf))
    return DwarfFissionKind::Split;

  StringRef Value = Arg->getValue();
  if (Value == "split")
    return DwarfFissionKind::Split;
  if (Value == "single")
    return DwarfFissionKind::Single;

  D.Diag(diag::err_drv_unsupported_option_argument)
      << Arg->getOption().getName() << Arg->getValue();
  return DwarfFissionKind::None;
}

static void renderDwarfFormat(const Driver &D, const llvm::Triple &T,
                              const ArgList &Args, ArgStringList &CmdArgs,
                              unsigned DwarfVersion) {
  auto *DwarfFormatArg =
      Args.getLastArg(options::OPT_gdwarf64, options::OPT_gdwarf32);
  if (!DwarfFormatArg)
    return;

  if (DwarfFormatArg->getOption().matches(options::OPT_gdwarf64)) {
    if (DwarfVersion < 3)
      D.Diag(diag::err_drv_argument_only_allowed_with)
          << DwarfFormatArg->getAsString(Args) << "DWARFv3 or greater";
    else if (!T.isArch64Bit())
      D.Diag(diag::err_drv_argument_only_allowed_with)
          << DwarfFormatArg->getAsString(Args) << "64 bit architecture";
    else if (!T.isOSBinFormatELF())
      D.Diag(diag::err_drv_argument_only_allowed_with)
          << DwarfFormatArg->getAsString(Args) << "ELF platforms";
  }

  DwarfFormatArg->render(Args, CmdArgs);
}

static void renderDebugOptions(const ToolChain &TC, const Driver &D,
                               const llvm::Triple &T, const ArgList &Args,
                               bool EmitCodeView, bool IRInput,
                               ArgStringList &CmdArgs,
                               codegenoptions::DebugInfoKind &DebugInfoKind,
                               DwarfFissionKind &DwarfFission) {
  // These two forms of profiling info can't be used together.
  if (const Arg *A1 = Args.getLastArg(options::OPT_fpseudo_probe_for_profiling))
    if (const Arg *A2 = Args.getLastArg(options::OPT_fdebug_info_for_profiling))
      D.Diag(diag::err_drv_argument_not_allowed_with)
          << A1->getAsString(Args) << A2->getAsString(Args);

  if (Args.hasFlag(options::OPT_fdebug_info_for_profiling,
                   options::OPT_fno_debug_info_for_profiling, false) &&
      checkDebugInfoOption(
          Args.getLastArg(options::OPT_fdebug_info_for_profiling), Args, D, TC))
    CmdArgs.push_back("-fdebug-info-for-profiling");

  // The 'g' groups options involve a somewhat intricate sequence of decisions
  // about what to pass from the driver to the frontend, but by the time they
  // reach cc1 they've been factored into three well-defined orthogonal choices:
  //  * what level of debug info to generate
  //  * what dwarf version to write
  //  * what debugger tuning to use
  // This avoids having to monkey around further in cc1 other than to disable
  // codeview if not running in a Windows environment. Perhaps even that
  // decision should be made in the driver as well though.
  llvm::DebuggerKind DebuggerTuning = TC.getDefaultDebuggerTuning();

  bool SplitDWARFInlining =
      Args.hasFlag(options::OPT_fsplit_dwarf_inlining,
                   options::OPT_fno_split_dwarf_inlining, false);

  // Normally -gsplit-dwarf is only useful with -gN. For IR input, Clang does
  // object file generation and no IR generation, -gN should not be needed. So
  // allow -gsplit-dwarf with either -gN or IR input.
  if (IRInput || Args.hasArg(options::OPT_g_Group)) {
    Arg *SplitDWARFArg;
    DwarfFission = getDebugFissionKind(D, Args, SplitDWARFArg);
    if (DwarfFission != DwarfFissionKind::None &&
        !checkDebugInfoOption(SplitDWARFArg, Args, D, TC)) {
      DwarfFission = DwarfFissionKind::None;
      SplitDWARFInlining = false;
    }
  }
  if (const Arg *A = Args.getLastArg(options::OPT_g_Group)) {
    DebugInfoKind = codegenoptions::LimitedDebugInfo;

    // If the last option explicitly specified a debug-info level, use it.
    if (checkDebugInfoOption(A, Args, D, TC) &&
        A->getOption().matches(options::OPT_gN_Group)) {
      DebugInfoKind = DebugLevelToInfoKind(*A);
      // For -g0 or -gline-tables-only, drop -gsplit-dwarf. This gets a bit more
      // complicated if you've disabled inline info in the skeleton CUs
      // (SplitDWARFInlining) - then there's value in composing split-dwarf and
      // line-tables-only, so let those compose naturally in that case.
      if (DebugInfoKind == codegenoptions::NoDebugInfo ||
          DebugInfoKind == codegenoptions::DebugDirectivesOnly ||
          (DebugInfoKind == codegenoptions::DebugLineTablesOnly &&
           SplitDWARFInlining))
        DwarfFission = DwarfFissionKind::None;
    }
  }

  // If a debugger tuning argument appeared, remember it.
  if (const Arg *A =
          Args.getLastArg(options::OPT_gTune_Group, options::OPT_ggdbN_Group)) {
    if (checkDebugInfoOption(A, Args, D, TC)) {
      if (A->getOption().matches(options::OPT_glldb))
        DebuggerTuning = llvm::DebuggerKind::LLDB;
      else if (A->getOption().matches(options::OPT_gsce))
        DebuggerTuning = llvm::DebuggerKind::SCE;
      else if (A->getOption().matches(options::OPT_gdbx))
        DebuggerTuning = llvm::DebuggerKind::DBX;
      else
        DebuggerTuning = llvm::DebuggerKind::GDB;
    }
  }

  // If a -gdwarf argument appeared, remember it.
  const Arg *GDwarfN = getDwarfNArg(Args);
  bool EmitDwarf = false;
  if (GDwarfN) {
    if (checkDebugInfoOption(GDwarfN, Args, D, TC))
      EmitDwarf = true;
    else
      GDwarfN = nullptr;
  }

  if (const Arg *A = Args.getLastArg(options::OPT_gcodeview)) {
    if (checkDebugInfoOption(A, Args, D, TC))
      EmitCodeView = true;
  }

  // If the user asked for debug info but did not explicitly specify -gcodeview
  // or -gdwarf, ask the toolchain for the default format.
  if (!EmitCodeView && !EmitDwarf &&
      DebugInfoKind != codegenoptions::NoDebugInfo) {
    switch (TC.getDefaultDebugFormat()) {
    case codegenoptions::DIF_CodeView:
      EmitCodeView = true;
      break;
    case codegenoptions::DIF_DWARF:
      EmitDwarf = true;
      break;
    }
  }

  unsigned RequestedDWARFVersion = 0; // DWARF version requested by the user
  unsigned EffectiveDWARFVersion = 0; // DWARF version TC can generate. It may
                                      // be lower than what the user wanted.
  unsigned DefaultDWARFVersion = ParseDebugDefaultVersion(TC, Args);
  if (EmitDwarf) {
    // Start with the platform default DWARF version
    RequestedDWARFVersion = TC.GetDefaultDwarfVersion();
    assert(RequestedDWARFVersion &&
           "toolchain default DWARF version must be nonzero");

    // If the user specified a default DWARF version, that takes precedence
    // over the platform default.
    if (DefaultDWARFVersion)
      RequestedDWARFVersion = DefaultDWARFVersion;

    // Override with a user-specified DWARF version
    if (GDwarfN)
      if (auto ExplicitVersion = DwarfVersionNum(GDwarfN->getSpelling()))
        RequestedDWARFVersion = ExplicitVersion;
    // Clamp effective DWARF version to the max supported by the toolchain.
    EffectiveDWARFVersion =
        std::min(RequestedDWARFVersion, TC.getMaxDwarfVersion());
  }

  // -gline-directives-only supported only for the DWARF debug info.
  if (RequestedDWARFVersion == 0 &&
      DebugInfoKind == codegenoptions::DebugDirectivesOnly)
    DebugInfoKind = codegenoptions::NoDebugInfo;

  // strict DWARF is set to false by default. But for DBX, we need it to be set
  // as true by default.
  if (const Arg *A = Args.getLastArg(options::OPT_gstrict_dwarf))
    (void)checkDebugInfoOption(A, Args, D, TC);
  if (Args.hasFlag(options::OPT_gstrict_dwarf, options::OPT_gno_strict_dwarf,
                   DebuggerTuning == llvm::DebuggerKind::DBX))
    CmdArgs.push_back("-gstrict-dwarf");

  // And we handle flag -grecord-gcc-switches later with DWARFDebugFlags.
  Args.ClaimAllArgs(options::OPT_g_flags_Group);

  // Column info is included by default for everything except SCE and
  // CodeView. Clang doesn't track end columns, just starting columns, which,
  // in theory, is fine for CodeView (and PDB).  In practice, however, the
  // Microsoft debuggers don't handle missing end columns well, and the AIX
  // debugger DBX also doesn't handle the columns well, so it's better not to
  // include any column info.
  if (const Arg *A = Args.getLastArg(options::OPT_gcolumn_info))
    (void)checkDebugInfoOption(A, Args, D, TC);
  if (!Args.hasFlag(options::OPT_gcolumn_info, options::OPT_gno_column_info,
                    !EmitCodeView &&
                        (DebuggerTuning != llvm::DebuggerKind::SCE &&
                         DebuggerTuning != llvm::DebuggerKind::DBX)))
    CmdArgs.push_back("-gno-column-info");

  // FIXME: Move backend command line options to the module.
  // If -gline-tables-only or -gline-directives-only is the last option it wins.
  if (const Arg *A = Args.getLastArg(options::OPT_gmodules))
    if (checkDebugInfoOption(A, Args, D, TC)) {
      if (DebugInfoKind != codegenoptions::DebugLineTablesOnly &&
          DebugInfoKind != codegenoptions::DebugDirectivesOnly) {
        DebugInfoKind = codegenoptions::LimitedDebugInfo;
        CmdArgs.push_back("-dwarf-ext-refs");
        CmdArgs.push_back("-fmodule-format=obj");
      }
    }

  if (T.isOSBinFormatELF() && SplitDWARFInlining)
    CmdArgs.push_back("-fsplit-dwarf-inlining");

  // After we've dealt with all combinations of things that could
  // make DebugInfoKind be other than None or DebugLineTablesOnly,
  // figure out if we need to "upgrade" it to standalone debug info.
  // We parse these two '-f' options whether or not they will be used,
  // to claim them even if you wrote "-fstandalone-debug -gline-tables-only"
  bool NeedFullDebug = Args.hasFlag(
      options::OPT_fstandalone_debug, options::OPT_fno_standalone_debug,
      DebuggerTuning == llvm::DebuggerKind::LLDB ||
          TC.GetDefaultStandaloneDebug());
  if (const Arg *A = Args.getLastArg(options::OPT_fstandalone_debug))
    (void)checkDebugInfoOption(A, Args, D, TC);

  if (DebugInfoKind == codegenoptions::LimitedDebugInfo) {
    if (Args.hasFlag(options::OPT_fno_eliminate_unused_debug_types,
                     options::OPT_feliminate_unused_debug_types, false))
      DebugInfoKind = codegenoptions::UnusedTypeInfo;
    else if (NeedFullDebug)
      DebugInfoKind = codegenoptions::FullDebugInfo;
  }

#if INTEL_CUSTOMIZATION
  if (D.IsIntelMode() && DebugInfoKind == codegenoptions::DebugInfoConstructor)
    DebugInfoKind = codegenoptions::LimitedDebugInfo;
#endif // INTEL_CUSTOMIZATION

  if (Args.hasFlag(options::OPT_gembed_source, options::OPT_gno_embed_source,
                   false)) {
    // Source embedding is a vendor extension to DWARF v5. By now we have
    // checked if a DWARF version was stated explicitly, and have otherwise
    // fallen back to the target default, so if this is still not at least 5
    // we emit an error.
    const Arg *A = Args.getLastArg(options::OPT_gembed_source);
    if (RequestedDWARFVersion < 5)
      D.Diag(diag::err_drv_argument_only_allowed_with)
          << A->getAsString(Args) << "-gdwarf-5";
    else if (EffectiveDWARFVersion < 5)
      // The toolchain has reduced allowed dwarf version, so we can't enable
      // -gembed-source.
      D.Diag(diag::warn_drv_dwarf_version_limited_by_target)
          << A->getAsString(Args) << TC.getTripleString() << 5
          << EffectiveDWARFVersion;
    else if (checkDebugInfoOption(A, Args, D, TC))
      CmdArgs.push_back("-gembed-source");
  }

#if INTEL_CUSTOMIZATION
  // Pass -traceback to the cc1 and require the minimal debug info if
  // necessary.
  if (Args.hasArg(options::OPT_traceback)) {
    if (!T.isX86()) {
      D.Diag(diag::err_drv_unsupported_opt_for_target)
          << Args.getLastArg(options::OPT_traceback)->getAsString(Args)
          << T.str();
    } else {
      CmdArgs.push_back("-traceback");
      // traceback needs debug info about line and PC delta at least.
      if (DebugInfoKind < codegenoptions::DebugDirectivesOnly)
        DebugInfoKind = codegenoptions::DebugDirectivesOnly;
    }
  }
#endif // INTEL_CUSTOMIZATION

  if (EmitCodeView) {
    CmdArgs.push_back("-gcodeview");

    // Emit codeview type hashes if requested.
    if (Args.hasFlag(options::OPT_gcodeview_ghash,
                     options::OPT_gno_codeview_ghash, false)) {
      CmdArgs.push_back("-gcodeview-ghash");
    }
  }

  // Omit inline line tables if requested.
  if (Args.hasFlag(options::OPT_gno_inline_line_tables,
                   options::OPT_ginline_line_tables, false)) {
    CmdArgs.push_back("-gno-inline-line-tables");
  }

  // When emitting remarks, we need at least debug lines in the output.
  if (willEmitRemarks(Args) &&
      DebugInfoKind <= codegenoptions::DebugDirectivesOnly)
    DebugInfoKind = codegenoptions::DebugLineTablesOnly;

  // Adjust the debug info kind for the given toolchain.
  TC.adjustDebugInfoKind(DebugInfoKind, Args);

  RenderDebugEnablingArgs(Args, CmdArgs, DebugInfoKind, EffectiveDWARFVersion,
                          DebuggerTuning);

  // -fdebug-macro turns on macro debug info generation.
  if (Args.hasFlag(options::OPT_fdebug_macro, options::OPT_fno_debug_macro,
                   false))
    if (checkDebugInfoOption(Args.getLastArg(options::OPT_fdebug_macro), Args,
                             D, TC))
      CmdArgs.push_back("-debug-info-macro");

  // -ggnu-pubnames turns on gnu style pubnames in the backend.
  const auto *PubnamesArg =
      Args.getLastArg(options::OPT_ggnu_pubnames, options::OPT_gno_gnu_pubnames,
                      options::OPT_gpubnames, options::OPT_gno_pubnames);
  if (DwarfFission != DwarfFissionKind::None ||
      (PubnamesArg && checkDebugInfoOption(PubnamesArg, Args, D, TC)))
    if (!PubnamesArg ||
        (!PubnamesArg->getOption().matches(options::OPT_gno_gnu_pubnames) &&
         !PubnamesArg->getOption().matches(options::OPT_gno_pubnames)))
      CmdArgs.push_back(PubnamesArg && PubnamesArg->getOption().matches(
                                           options::OPT_gpubnames)
                            ? "-gpubnames"
                            : "-ggnu-pubnames");

  if (Args.hasFlag(options::OPT_fdebug_ranges_base_address,
                   options::OPT_fno_debug_ranges_base_address, false)) {
    CmdArgs.push_back("-fdebug-ranges-base-address");
  }

#if INTEL_CUSTOMIZATION
  if (Args.hasFlag(options::OPT_fmerge_debug_strings,
                   options::OPT_fno_merge_debug_strings, false)) {
    CmdArgs.push_back("-mllvm");
    CmdArgs.push_back("-dwarf-inlined-strings=Disable");
  }

  if (Args.hasFlag(options::OPT_fno_merge_debug_strings,
                   options::OPT_fmerge_debug_strings, false)) {
    CmdArgs.push_back("-mllvm");
    CmdArgs.push_back("-dwarf-inlined-strings=Enable");
  }
#endif // INTEL_CUSTOMIZATION

  // -gdwarf-aranges turns on the emission of the aranges section in the
  // backend.
  // Always enabled for SCE tuning.
  bool NeedAranges = DebuggerTuning == llvm::DebuggerKind::SCE;
  if (const Arg *A = Args.getLastArg(options::OPT_gdwarf_aranges))
    NeedAranges = checkDebugInfoOption(A, Args, D, TC) || NeedAranges;
  if (NeedAranges) {
    CmdArgs.push_back("-mllvm");
    CmdArgs.push_back("-generate-arange-section");
  }

  if (Args.hasFlag(options::OPT_fforce_dwarf_frame,
                   options::OPT_fno_force_dwarf_frame, false))
    CmdArgs.push_back("-fforce-dwarf-frame");

  if (Args.hasFlag(options::OPT_fdebug_types_section,
                   options::OPT_fno_debug_types_section, false)) {
    if (!(T.isOSBinFormatELF() || T.isOSBinFormatWasm())) {
      D.Diag(diag::err_drv_unsupported_opt_for_target)
          << Args.getLastArg(options::OPT_fdebug_types_section)
                 ->getAsString(Args)
          << T.getTriple();
    } else if (checkDebugInfoOption(
                   Args.getLastArg(options::OPT_fdebug_types_section), Args, D,
                   TC)) {
      CmdArgs.push_back("-mllvm");
      CmdArgs.push_back("-generate-type-units");
    }
  }

  // To avoid join/split of directory+filename, the integrated assembler prefers
  // the directory form of .file on all DWARF versions. GNU as doesn't allow the
  // form before DWARF v5.
  if (!Args.hasFlag(options::OPT_fdwarf_directory_asm,
                    options::OPT_fno_dwarf_directory_asm,
                    TC.useIntegratedAs() || EffectiveDWARFVersion >= 5))
    CmdArgs.push_back("-fno-dwarf-directory-asm");

  // Decide how to render forward declarations of template instantiations.
  // SCE wants full descriptions, others just get them in the name.
  if (DebuggerTuning == llvm::DebuggerKind::SCE)
    CmdArgs.push_back("-debug-forward-template-params");

  // Do we need to explicitly import anonymous namespaces into the parent
  // scope?
  if (DebuggerTuning == llvm::DebuggerKind::SCE)
    CmdArgs.push_back("-dwarf-explicit-import");

  renderDwarfFormat(D, T, Args, CmdArgs, EffectiveDWARFVersion);
  RenderDebugInfoCompressionArgs(Args, CmdArgs, D, TC);

#if INTEL_CUSTOMIZATION
  if (Args.hasFlag(options::OPT_gintel_opencl_builtin_types,
                   options::OPT_gno_intel_opencl_builtin_types,
                   false))
      CmdArgs.push_back("-gintel-opencl-builtin-types");
  if (const Arg *A = Args.getLastArg(options::OPT_mdebug_line_version_EQ)) {
    StringRef Value = A->getValue();
    CmdArgs.push_back("-mllvm");
    CmdArgs.push_back(Args.MakeArgString("-debug-line-version=" + Twine(Value)));
  }
#endif // INTEL_CUSTOMIZATION
}

#if INTEL_CUSTOMIZATION
static void RenderUnrollOptions(const Driver &D, const ArgList &Args,
                                ArgStringList &CmdArgs) {
  Arg *A = Args.getLastArg(options::OPT_funroll_loops,
                           options::OPT_fno_unroll_loops, options::OPT_unroll);
  if (!A)
    return;
  // Handle -unroll first
  if (A->getOption().matches(options::OPT_unroll)) {
    StringRef Value(A->getValue());
    if (Value.empty()) {
      CmdArgs.push_back("-funroll-loops");
      return;
    }
    int ValInt = 0;
    if (Value.getAsInteger(0, ValInt)) {
      D.Diag(diag::err_drv_invalid_argument_to_option)
          << Value << A->getOption().getName();
      return;
    }
    if (ValInt == 0) {
      CmdArgs.push_back("-fno-unroll-loops");
      return;
    }
    CmdArgs.push_back("-funroll-loops");
    // The additional unroll factor is handled in addIntelOptimizationArgs()
    return;
  }
  CmdArgs.push_back(Args.MakeArgString(A->getAsString(Args)));
}

static std::string getMSVCOptimizationLevel(const Arg &A) {
  // We need to handle SLASH_O variants for SPIR OpenMP offloading.
  // FIXME: This should be automatically handled with a TranslateArg
  // pass for SPIR offload on Windows, but that isn't happening.
  StringRef OptLevel;
  OptLevel = llvm::StringSwitch<StringRef>(A.getValue())
                 .Cases("1", "s", "s")
                 .Cases("2", "x", "t", "2")
                 .Case("3", "3")
                 .Case("d", "0")
                 .Default("");
  if (!OptLevel.empty())
    return std::string("-O" + OptLevel.str());
  return "";
}
#endif // INTEL_CUSTOMIZATION

/// Check whether the given input tree contains any wrapper actions
static bool ContainsWrapperAction(const Action *A) {
  if (isa<OffloadWrapperJobAction>(A))
    return true;
  for (const auto &AI : A->inputs())
    if (ContainsWrapperAction(AI))
      return true;

  return false;
}

// Put together an external compiler compilation call which is used instead
// of the clang invocation for the host compile of an offload compilation.
// Enabling command line:  clang++ -fsycl -fsycl-host-compiler=<HostExe>
//                         <ClangOpts> -fsycl-host-compiler-options=<HostOpts>
// Any <ClangOpts> used which are phase limiting (preprocessing, assembly,
// object generation) are specifically handled here by specifying the
// equivalent phase limiting option(s).
// It is expected that any user <HostOpts> options passed will be placed
// after any implied options set here.  This will have overriding behaviors
// for any options which are considered to be evaluated from left to right.
// Specifying any <HostOpts> option which conficts any of the implied options
// will result in undefined behavior.  Potential conflicting options:
//  * Output specification options (-o, -Fo, -Fa, etc)
//  * Phase limiting options (-E, -c, -P, etc)
void Clang::ConstructHostCompilerJob(Compilation &C, const JobAction &JA,
                                     const InputInfo &Output,
                                     const InputInfoList &Inputs,
                                     const llvm::opt::ArgList &TCArgs) const {

  // The Host compilation step that occurs here is constructed based on the
  // input from the user.  This consists of the compiler to call and the
  // options that will be used during the compilation.
  ArgStringList HostCompileArgs;
  const InputInfo &InputFile = Inputs.front();
  const ToolChain &TC = getToolChain();

  // Input file.
  HostCompileArgs.push_back(InputFile.getFilename());

  // When performing the host compilation, we are expecting to only be
  // creating intermediate files, namely preprocessor output, assembly or
  // object files.
  // We are making assumptions in regards to what options are used to
  // generate these intermediate files.
  //                gcc/g++/clang/clang++/default | cl
  //  Object:                   -c                | -c
  //  Preprocessed:             -E                | -P -Fi<file>
  //  Assembly:                 -S                | -c -Fa<file>
  //  Header Input:        -include <file>        | -FI <file>
  //
  // The options used are determined by the compiler name and target triple.
  Arg *HostCompilerDefArg =
      TCArgs.getLastArg(options::OPT_fsycl_host_compiler_EQ);
  assert(HostCompilerDefArg && "Expected host compiler designation.");

  bool OutputAdded = false;
  StringRef CompilerName =
      llvm::sys::path::stem(HostCompilerDefArg->getValue());
  if (CompilerName.empty())
    TC.getDriver().Diag(diag::err_drv_missing_arg_mtp)
        << HostCompilerDefArg->getAsString(TCArgs);
  // FIXME: Consider requiring user input to specify a compatibility class
  // to determine the type of host compiler being used.
  SmallVector<StringRef, 4> MSVCCompilers = {"cl", "clang-cl", "icl"};
  bool IsMSVCHostCompiler =
      std::find(MSVCCompilers.begin(), MSVCCompilers.end(), CompilerName) !=
      MSVCCompilers.end();

  auto addMSVCOutputFile = [&](StringRef Opt) {
    SmallString<128> OutOpt(Opt);
    OutOpt += Output.getFilename();
    HostCompileArgs.push_back(TCArgs.MakeArgString(OutOpt));
    OutputAdded = true;
  };
  // FIXME: Reuse existing toolchains which are already supported to put
  // together the options.
  // FIXME: For any potential obscure host compilers that do not use the
  // 'standard' set of options, we should provide a user interface that allows
  // users to override the implied options.
  if (isa<PreprocessJobAction>(JA)) {
    if (IsMSVCHostCompiler) {
      // Check the output file, if it is 'stdout' we want to use -E.
      if (StringRef(Output.getFilename()).equals("-")) {
        HostCompileArgs.push_back("-E");
        OutputAdded = true;
      } else {
        HostCompileArgs.push_back("-P");
        addMSVCOutputFile("-Fi");
      }
    } else
      HostCompileArgs.push_back("-E");
  } else if (isa<AssembleJobAction>(JA)) {
    HostCompileArgs.push_back("-c");
    if (IsMSVCHostCompiler)
      addMSVCOutputFile("-Fo");
  } else {
    assert((isa<CompileJobAction, BackendJobAction>(JA)) &&
           "Invalid action for external host compilation tool.");
    if (JA.getType() == types::TY_PP_Asm) {
      if (IsMSVCHostCompiler) {
        HostCompileArgs.push_back("-c");
        addMSVCOutputFile("-Fa");
        // The MSVC Compiler does not have a way to just create the assembly
        // file so we create the assembly file and object file, and redirect
        // the object file to a temporary.
        std::string ObjTmpName = C.getDriver().GetTemporaryPath("host", "obj");
        StringRef WrapperFileName =
            C.addTempFile(C.getArgs().MakeArgString(ObjTmpName));
        SmallString<128> ObjOutOpt("-Fo");
        ObjOutOpt += WrapperFileName;
        HostCompileArgs.push_back(C.getArgs().MakeArgString(ObjOutOpt));
      } else
        HostCompileArgs.push_back("-S");
    } else {
      TC.getDriver().Diag(diag::err_drv_output_type_with_host_compiler);
    }
  }

  // Add the integration header.
  StringRef Header =
      TC.getDriver().getIntegrationHeader(InputFile.getBaseInput());
  if (types::getPreprocessedType(InputFile.getType()) != types::TY_INVALID &&
      !Header.empty()) {
    HostCompileArgs.push_back(IsMSVCHostCompiler ? "-FI" : "-include");
    HostCompileArgs.push_back(TCArgs.MakeArgString(Header));
  }

  // Add directory in which the original source file resides, as there could
  // be headers that need to be picked up from there.
  SmallString<128> SourcePath(InputFile.getBaseInput());
  llvm::sys::path::remove_filename(SourcePath);
  if (!SourcePath.empty()) {
    HostCompileArgs.push_back("-I");
    HostCompileArgs.push_back(TCArgs.MakeArgString(SourcePath));
  } else if (llvm::ErrorOr<std::string> CWD =
                 TC.getDriver().getVFS().getCurrentWorkingDirectory()) {
    HostCompileArgs.push_back("-I");
    HostCompileArgs.push_back(TCArgs.MakeArgString(*CWD));
  }

  // Add default header search directories.
  SmallString<128> BaseDir(C.getDriver().Dir);
  llvm::sys::path::append(BaseDir, "..", "include");
  SmallString<128> SYCLDir(BaseDir);
  llvm::sys::path::append(SYCLDir, "sycl");
  HostCompileArgs.push_back("-I");
  HostCompileArgs.push_back(TCArgs.MakeArgString(SYCLDir));
  HostCompileArgs.push_back("-I");
  HostCompileArgs.push_back(TCArgs.MakeArgString(BaseDir));

  if (!OutputAdded) {
    // Add output file to the command line.  This is assumed to be prefaced
    // with the '-o' option that is used to designate the output file.
    HostCompileArgs.push_back("-o");
    HostCompileArgs.push_back(Output.getFilename());
  }

  SmallString<128> ExecPath;
  if (HostCompilerDefArg) {
    ExecPath = HostCompilerDefArg->getValue();
    if (!ExecPath.empty() && ExecPath == llvm::sys::path::stem(ExecPath))
      ExecPath = TC.GetProgramPath(ExecPath.c_str());
  }

  // Add any user-specified arguments.
  if (Arg *HostCompilerOptsArg =
          TCArgs.getLastArg(options::OPT_fsycl_host_compiler_options_EQ)) {
    SmallVector<const char *, 8> TargetArgs;
    llvm::BumpPtrAllocator BPA;
    llvm::StringSaver S(BPA);
    // Tokenize the string.
    llvm::cl::TokenizeGNUCommandLine(HostCompilerOptsArg->getValue(), S,
                                     TargetArgs);
    llvm::transform(TargetArgs, std::back_inserter(HostCompileArgs),
                    [&TCArgs](StringRef A) { return TCArgs.MakeArgString(A); });
  }
  const Tool *T = TC.SelectTool(JA);
  auto Cmd = std::make_unique<Command>(JA, *T, ResponseFileSupport::None(),
                                       TCArgs.MakeArgString(ExecPath),
                                       HostCompileArgs, None);

  C.addCommand(std::move(Cmd));
}

void Clang::ConstructJob(Compilation &C, const JobAction &JA,
                         const InputInfo &Output, const InputInfoList &Inputs,
                         const ArgList &Args, const char *LinkingOutput) const {
  const auto &TC = getToolChain();
  const llvm::Triple &RawTriple = TC.getTriple();
  const llvm::Triple &Triple = TC.getEffectiveTriple();
  const std::string &TripleStr = Triple.getTriple();

  bool KernelOrKext =
      Args.hasArg(options::OPT_mkernel, options::OPT_fapple_kext);
  const Driver &D = TC.getDriver();
  ArgStringList CmdArgs;

  // Check number of inputs for sanity. We need at least one input.
  assert(Inputs.size() >= 1 && "Must have at least one input.");
  // CUDA/HIP compilation may have multiple inputs (source file + results of
  // device-side compilations).
  // OpenMP device jobs take the host IR as a second input.
  // SYCL host jobs accept the integration header from the device-side
  // compilation as a second input.
  // Module precompilation accepts a list of header files to include as part
  // of the module.
  // All other jobs are expected to have exactly one input.
  bool IsCuda = JA.isOffloading(Action::OFK_Cuda);
  bool IsCudaDevice = JA.isDeviceOffloading(Action::OFK_Cuda);
  bool IsHIP = JA.isOffloading(Action::OFK_HIP);
  bool IsHIPDevice = JA.isDeviceOffloading(Action::OFK_HIP);
  bool IsOpenMPDevice = JA.isDeviceOffloading(Action::OFK_OpenMP);
  bool IsSYCLOffloadDevice = JA.isDeviceOffloading(Action::OFK_SYCL);
  bool IsSYCL = JA.isOffloading(Action::OFK_SYCL);
  bool IsHeaderModulePrecompile = isa<HeaderModulePrecompileJobAction>(JA);
  assert((IsCuda || IsHIP || (IsOpenMPDevice && Inputs.size() == 2) || IsSYCL ||
          IsHeaderModulePrecompile || Inputs.size() == 1) &&
         "Unable to handle multiple inputs.");

  // Perform the SYCL host compilation using an external compiler if the user
  // requested.
  if (Args.hasArg(options::OPT_fsycl_host_compiler_EQ) && IsSYCL &&
      !IsSYCLOffloadDevice) {
    ConstructHostCompilerJob(C, JA, Output, Inputs, Args);
    return;
  }
  bool IsDeviceOffloadAction = !(JA.isDeviceOffloading(Action::OFK_None) ||
                                 JA.isDeviceOffloading(Action::OFK_Host));
  bool IsUsingLTO = D.isUsingLTO(IsDeviceOffloadAction);
  auto LTOMode = D.getLTOMode(IsDeviceOffloadAction);

  // A header module compilation doesn't have a main input file, so invent a
  // fake one as a placeholder.
  const char *ModuleName = [&]{
    auto *ModuleNameArg = Args.getLastArg(options::OPT_fmodule_name_EQ);
    return ModuleNameArg ? ModuleNameArg->getValue() : "";
  }();
  InputInfo HeaderModuleInput(Inputs[0].getType(), ModuleName, ModuleName);

  const InputInfo &Input =
      IsHeaderModulePrecompile ? HeaderModuleInput : Inputs[0];

  InputInfoList ModuleHeaderInputs;
  const InputInfo *CudaDeviceInput = nullptr;
  const InputInfo *OpenMPDeviceInput = nullptr;
  const InputInfo *SYCLDeviceInput = nullptr;
  for (const InputInfo &I : Inputs) {
    if (&I == &Input) {
      // This is the primary input.
    } else if (IsHeaderModulePrecompile &&
               types::getPrecompiledType(I.getType()) == types::TY_PCH) {
      types::ID Expected = HeaderModuleInput.getType();
      if (I.getType() != Expected) {
        D.Diag(diag::err_drv_module_header_wrong_kind)
            << I.getFilename() << types::getTypeName(I.getType())
            << types::getTypeName(Expected);
      }
      ModuleHeaderInputs.push_back(I);
    } else if ((IsCuda || IsHIP) && !CudaDeviceInput) {
      CudaDeviceInput = &I;
    } else if (IsOpenMPDevice && !OpenMPDeviceInput) {
      OpenMPDeviceInput = &I;
    } else if (IsSYCL && !SYCLDeviceInput) {
      SYCLDeviceInput = &I;
    } else {
      llvm_unreachable("unexpectedly given multiple inputs");
    }
  }

  const llvm::Triple *AuxTriple =
      (IsSYCL || IsCuda || IsHIP) ? TC.getAuxTriple() : nullptr;
  bool IsWindowsMSVC = RawTriple.isWindowsMSVCEnvironment();
  bool IsIAMCU = RawTriple.isOSIAMCU();

  // Adjust IsWindowsXYZ for CUDA/HIP/SYCL compilations.  Even when compiling in
  // device mode (i.e., getToolchain().getTriple() is NVPTX/AMDGCN, not
  // Windows), we need to pass Windows-specific flags to cc1.
  if (IsCuda || IsHIP || IsSYCL)
    IsWindowsMSVC |= AuxTriple && AuxTriple->isWindowsMSVCEnvironment();

  // C++ is not supported for IAMCU.
  if (IsIAMCU && types::isCXX(Input.getType()))
    D.Diag(diag::err_drv_clang_unsupported) << "C++ for IAMCU";

  // Invoke ourselves in -cc1 mode.
  //
  // FIXME: Implement custom jobs for internal actions.
  CmdArgs.push_back("-cc1");

  // Add the "effective" target triple.
  CmdArgs.push_back("-triple");
  CmdArgs.push_back(Args.MakeArgString(TripleStr));

  if (const Arg *MJ = Args.getLastArg(options::OPT_MJ)) {
    DumpCompilationDatabase(C, MJ->getValue(), TripleStr, Output, Input, Args);
    Args.ClaimAllArgs(options::OPT_MJ);
  } else if (const Arg *GenCDBFragment =
                 Args.getLastArg(options::OPT_gen_cdb_fragment_path)) {
    DumpCompilationDatabaseFragmentToDir(GenCDBFragment->getValue(), C,
                                         TripleStr, Output, Input, Args);
    Args.ClaimAllArgs(options::OPT_gen_cdb_fragment_path);
  }

  if (IsCuda || IsHIP) {
    // We have to pass the triple of the host if compiling for a CUDA/HIP device
    // and vice-versa.
    std::string NormalizedTriple;
    if (JA.isDeviceOffloading(Action::OFK_Cuda) ||
        JA.isDeviceOffloading(Action::OFK_HIP))
      NormalizedTriple = C.getSingleOffloadToolChain<Action::OFK_Host>()
                             ->getTriple()
                             .normalize();
    else {
      // Host-side compilation.
      NormalizedTriple =
          (IsCuda ? C.getSingleOffloadToolChain<Action::OFK_Cuda>()
                  : C.getSingleOffloadToolChain<Action::OFK_HIP>())
              ->getTriple()
              .normalize();
      if (IsCuda) {
        // We need to figure out which CUDA version we're compiling for, as that
        // determines how we load and launch GPU kernels.
        auto *CTC = static_cast<const toolchains::CudaToolChain *>(
            C.getSingleOffloadToolChain<Action::OFK_Cuda>());
        assert(CTC && "Expected valid CUDA Toolchain.");
        if (CTC && CTC->CudaInstallation.version() != CudaVersion::UNKNOWN)
          CmdArgs.push_back(Args.MakeArgString(
              Twine("-target-sdk-version=") +
              CudaVersionToString(CTC->CudaInstallation.version())));
      }
    }
    CmdArgs.push_back("-aux-triple");
    CmdArgs.push_back(Args.MakeArgString(NormalizedTriple));
  }

  Arg *SYCLStdArg = Args.getLastArg(options::OPT_sycl_std_EQ);
#if INTEL_CUSTOMIZATION
  bool enableFuncPointers =
      Args.hasArg(options::OPT_fsycl_enable_function_pointers);
#endif // INTEL_CUSTOMIZATION

  if (IsSYCLOffloadDevice) {
    // Pass the triple of host when doing SYCL
    llvm::Triple AuxT = C.getDefaultToolChain().getTriple();
    std::string NormalizedTriple = AuxT.normalize();
    CmdArgs.push_back("-aux-triple");
    CmdArgs.push_back(Args.MakeArgString(NormalizedTriple));

    // We want to compile sycl kernels.
    CmdArgs.push_back("-fsycl-is-device");
    CmdArgs.push_back("-fdeclare-spirv-builtins");

    bool WantToDisableEarlyOptimizations = false;
#if INTEL_COLLAB
    // Default value for FPGA is false, for all other targets is true.
    if (Triple.getSubArch() == llvm::Triple::SPIRSubArch_fpga)
      WantToDisableEarlyOptimizations = true;
#endif // INTEL_COLLAB
    if (!Args.hasFlag(options::OPT_fsycl_early_optimizations,
                      options::OPT_fno_sycl_early_optimizations,
                      !WantToDisableEarlyOptimizations))
      CmdArgs.push_back("-fno-sycl-early-optimizations");
    else if (RawTriple.isSPIR()) {
      // Set `sycl-opt` option to configure LLVM passes for SPIR target
      CmdArgs.push_back("-mllvm");
      CmdArgs.push_back("-sycl-opt");
    }

    // Turn on Dead Parameter Elimination Optimization with early optimizations
    if (!(RawTriple.isNVPTX() || RawTriple.isAMDGCN()) &&
        Args.hasFlag(options::OPT_fsycl_dead_args_optimization,
                     options::OPT_fno_sycl_dead_args_optimization, false))
      CmdArgs.push_back("-fenable-sycl-dae");
    bool IsMSVC = AuxT.isWindowsMSVCEnvironment();
    if (IsMSVC) {
      CmdArgs.push_back("-fms-extensions");
      CmdArgs.push_back("-fms-compatibility");
      CmdArgs.push_back("-fdelayed-template-parsing");
      VersionTuple MSVT = TC.computeMSVCVersion(&D, Args);
      if (!MSVT.empty())
        CmdArgs.push_back(Args.MakeArgString("-fms-compatibility-version=" +
                                             MSVT.getAsString()));
      else {
        const char *LowestMSVCSupported =
            "191025017"; // VS2017 v15.0 (initial release)
        CmdArgs.push_back(Args.MakeArgString(
            Twine("-fms-compatibility-version=") + LowestMSVCSupported));
      }
    }

#if INTEL_CUSTOMIZATION
    if (Args.hasFlag(options::OPT_fsycl_allow_func_ptr,
                     options::OPT_fno_sycl_allow_func_ptr,
                     enableFuncPointers)) {
#endif // INTEL_CUSTOMIZATION
      CmdArgs.push_back("-fsycl-allow-func-ptr");
    }

    if (!SYCLStdArg) {
      // The user had not pass SYCL version, thus we'll employ no-sycl-strict
      // to allow address-space unqualified pointers in function params/return
      // along with marking the same function with explicit SYCL_EXTERNAL
      CmdArgs.push_back("-Wno-sycl-strict");
    }

    // Add the integration header option to generate the header.
    StringRef Header(D.getIntegrationHeader(Input.getBaseInput()));
    if (!Header.empty()) {
      SmallString<128> HeaderOpt("-fsycl-int-header=");
      HeaderOpt.append(Header);
      CmdArgs.push_back(Args.MakeArgString(HeaderOpt));
    }

    if (!Args.hasArg(options::OPT_fno_sycl_use_footer)) {
      // Add the integration footer option to generated the footer.
      StringRef Footer(D.getIntegrationFooter(Input.getBaseInput()));
      if (!Footer.empty()) {
        SmallString<128> FooterOpt("-fsycl-int-footer=");
        FooterOpt.append(Footer);
        CmdArgs.push_back(Args.MakeArgString(FooterOpt));
      }
    }

    // Forward -fsycl-default-sub-group-size if in SYCL mode.
    Args.AddLastArg(CmdArgs, options::OPT_fsycl_default_sub_group_size);
  }
#if INTEL_CUSTOMIZATION
  if (enableFuncPointers) {
    CmdArgs.push_back("-fenable-variant-function-pointers");
    CmdArgs.push_back("-fenable-variant-virtual-calls");
  }
#endif // INTEL_CUSTOMIZATION

  if (IsSYCL) {
    // Set options for both host and device
    if (Arg *A = Args.getLastArg(options::OPT_fsycl_id_queries_fit_in_int,
                                 options::OPT_fno_sycl_id_queries_fit_in_int))
      A->render(Args, CmdArgs);

    if (SYCLStdArg) {
      SYCLStdArg->render(Args, CmdArgs);
      CmdArgs.push_back("-fsycl-std-layout-kernel-params");
    } else {
      // Ensure the default version in SYCL mode is 2020.
      CmdArgs.push_back("-sycl-std=2020");
    }

    if (!Args.hasFlag(options::OPT_fsycl_unnamed_lambda,
                      options::OPT_fno_sycl_unnamed_lambda))
      CmdArgs.push_back("-fno-sycl-unnamed-lambda");

    // Add the Unique ID prefix
    StringRef UniqueID = D.getSYCLUniqueID(Input.getBaseInput());
    if (!UniqueID.empty())
      CmdArgs.push_back(
          Args.MakeArgString(Twine("-fsycl-unique-prefix=") + UniqueID));

    // Disable parallel for range-rounding for anything involving FPGA
    auto SYCLTCRange = C.getOffloadToolChains<Action::OFK_SYCL>();
    bool HasFPGA = false;
    for (auto TI = SYCLTCRange.first, TE = SYCLTCRange.second; TI != TE; ++TI)
      if (TI->second->getTriple().getSubArch() ==
          llvm::Triple::SPIRSubArch_fpga) {
        HasFPGA = true;
        break;
      }
    if (HasFPGA)
      CmdArgs.push_back("-fsycl-disable-range-rounding");

    // Add any options that are needed specific to SYCL offload while
    // performing the host side compilation.
    if (!IsSYCLOffloadDevice) {
      // Add the -include option to add the integration header
      StringRef Header = D.getIntegrationHeader(Input.getBaseInput());
      // Do not add the integration header if we are compiling after the
      // integration footer has been applied.  Check for the append job
      // action to determine this.
      if (types::getPreprocessedType(Input.getType()) != types::TY_INVALID &&
          !Header.empty()) {
        CmdArgs.push_back("-include");
        CmdArgs.push_back(Args.MakeArgString(Header));
        // When creating dependency information, filter out the generated
        // header file.
        CmdArgs.push_back("-dependency-filter");
        CmdArgs.push_back(Args.MakeArgString(Header));
      }
      // Let the FE know we are doing a SYCL offload compilation, but we are
      // doing the host pass.
      CmdArgs.push_back("-fsycl-is-host");

      if (!D.IsCLMode()) {
        // SYCL library is guaranteed to work correctly only with dynamic
        // MSVC runtime.
        llvm::Triple AuxT = C.getDefaultToolChain().getTriple();
        if (AuxT.isWindowsMSVCEnvironment()) {
          CmdArgs.push_back("-D_MT");
          CmdArgs.push_back("-D_DLL");
        }
      }
    }
#if INTEL_CUSTOMIZATION
    if (Args.hasFlag(options::OPT_fsycl_unnamed_lambda,
                     options::OPT_fno_sycl_unnamed_lambda,
                     D.IsDPCPPMode()))
#endif // INTEL_CUSTOMIZATION
      CmdArgs.push_back("-fsycl-unnamed-lambda");
  }

#if INTEL_CUSTOMIZATION
  if (Args.hasFlag(options::OPT_fenable_variant_virtual_calls,
                   options::OPT_fno_enable_variant_virtual_calls, false))
    CmdArgs.push_back("-fenable-variant-virtual-call");
  if (Args.hasFlag(options::OPT_fenable_variant_function_pointers,
                   options::OPT_fno_enable_variant_function_pointers, false))
    CmdArgs.push_back("-fenable-variant-function-pointers");
#endif // INTEL_CUSTOMIZATION

  if (IsOpenMPDevice) {
    // We have to pass the triple of the host if compiling for an OpenMP device.
    std::string NormalizedTriple =
        C.getSingleOffloadToolChain<Action::OFK_Host>()
            ->getTriple()
            .normalize();
    CmdArgs.push_back("-aux-triple");
    CmdArgs.push_back(Args.MakeArgString(NormalizedTriple));
#if INTEL_CUSTOMIZATION
    if (Triple.isSPIR()) {
      llvm::Triple AuxT = C.getSingleOffloadToolChain<Action::OFK_Host>()
                             ->getTriple();
      bool IsMSVC = AuxT.isWindowsMSVCEnvironment();
      if (IsMSVC) {
        CmdArgs.push_back("-fms-extensions");
        CmdArgs.push_back("-fms-compatibility");
        CmdArgs.push_back("-fdelayed-template-parsing");
        VersionTuple MSVT = TC.computeMSVCVersion(&D, Args);
        if (!MSVT.empty())
          CmdArgs.push_back(Args.MakeArgString("-fms-compatibility-version=" +
                                               MSVT.getAsString()));
        else {
          const char *LowestMSVCSupported =
              "191025017"; // VS2017 v15.0 (initial release)
          CmdArgs.push_back(Args.MakeArgString(
              Twine("-fms-compatibility-version=") + LowestMSVCSupported));
        }
      }
      // TODO: We are adding -disable-lifetime-markers as a short term
      // solution (CMPLRLLVM-23037/CMPLRLLVM-23038)
      CmdArgs.push_back("-disable-lifetime-markers");
      // SPIR-V target requires LLVM BC emission, which cannot
      // be done if any Intel proprietary optimization kicks in,
      // so we have to disable all proprietary optimizations.
      CmdArgs.push_back("-disable-intel-proprietary-opts");

      // Add args specific to -fopenmp-target-simd
      if (Args.hasArg(options::OPT_fopenmp_target_simd)) {
        CmdArgs.push_back("-fopenmp-target-simd");
        CmdArgs.push_back("-mllvm");
        CmdArgs.push_back("-vpo-paropt-enable-device-simd-codegen");
        CmdArgs.push_back("-mllvm");
        CmdArgs.push_back("-vpo-paropt-emit-spirv-builtins");
        CmdArgs.push_back("-mllvm");
        CmdArgs.push_back("-vpo-paropt-gpu-execution-scheme=0");
        CmdArgs.push_back("-mllvm");
        CmdArgs.push_back("-enable-device-simd");
        CmdArgs.push_back("-mllvm");
        CmdArgs.push_back("-vpo-paropt-preserve-llvm-intrin");
      }
    }
#endif // INTEL_CUSTOMIZATION
  }

  if (Triple.isOSWindows() && (Triple.getArch() == llvm::Triple::arm ||
                               Triple.getArch() == llvm::Triple::thumb)) {
    unsigned Offset = Triple.getArch() == llvm::Triple::arm ? 4 : 6;
    unsigned Version = 0;
    bool Failure =
        Triple.getArchName().substr(Offset).consumeInteger(10, Version);
    if (Failure || Version < 7)
      D.Diag(diag::err_target_unsupported_arch) << Triple.getArchName()
                                                << TripleStr;
  }

  // Push all default warning arguments that are specific to
  // the given target.  These come before user provided warning options
  // are provided.
  TC.addClangWarningOptions(CmdArgs);

  // FIXME: Subclass ToolChain for SPIR and move this to addClangWarningOptions.
  if (Triple.isSPIR())
    CmdArgs.push_back("-Wspir-compat");

  // Select the appropriate action.
  RewriteKind rewriteKind = RK_None;

  // If CollectArgsForIntegratedAssembler() isn't called below, claim the args
  // it claims when not running an assembler. Otherwise, clang would emit
  // "argument unused" warnings for assembler flags when e.g. adding "-E" to
  // flags while debugging something. That'd be somewhat inconvenient, and it's
  // also inconsistent with most other flags -- we don't warn on
  // -ffunction-sections not being used in -E mode either for example, even
  // though it's not really used either.
  if (!isa<AssembleJobAction>(JA)) {
    // The args claimed here should match the args used in
    // CollectArgsForIntegratedAssembler().
    if (TC.useIntegratedAs()) {
      Args.ClaimAllArgs(options::OPT_mrelax_all);
      Args.ClaimAllArgs(options::OPT_mno_relax_all);
      Args.ClaimAllArgs(options::OPT_mincremental_linker_compatible);
      Args.ClaimAllArgs(options::OPT_mno_incremental_linker_compatible);
      switch (C.getDefaultToolChain().getArch()) {
      case llvm::Triple::arm:
      case llvm::Triple::armeb:
      case llvm::Triple::thumb:
      case llvm::Triple::thumbeb:
        Args.ClaimAllArgs(options::OPT_mimplicit_it_EQ);
        break;
      default:
        break;
      }
    }
    Args.ClaimAllArgs(options::OPT_Wa_COMMA);
    Args.ClaimAllArgs(options::OPT_Xassembler);
  }

  if (isa<AnalyzeJobAction>(JA)) {
    assert(JA.getType() == types::TY_Plist && "Invalid output type.");
    CmdArgs.push_back("-analyze");
  } else if (isa<MigrateJobAction>(JA)) {
    CmdArgs.push_back("-migrate");
  } else if (isa<PreprocessJobAction>(JA)) {
    if (Output.getType() == types::TY_Dependencies)
      CmdArgs.push_back("-Eonly");
    else {
      CmdArgs.push_back("-E");
      if (Args.hasArg(options::OPT_rewrite_objc) &&
          !Args.hasArg(options::OPT_g_Group))
        CmdArgs.push_back("-P");
    }
  } else if (isa<AssembleJobAction>(JA)) {
    if (IsSYCLOffloadDevice) {
      CmdArgs.push_back("-emit-llvm-bc");
    } else {
      CmdArgs.push_back("-emit-obj");
      CollectArgsForIntegratedAssembler(C, Args, CmdArgs, D);
    }

    // Also ignore explicit -force_cpusubtype_ALL option.
    (void)Args.hasArg(options::OPT_force__cpusubtype__ALL);
  } else if (isa<PrecompileJobAction>(JA)) {
    if (JA.getType() == types::TY_Nothing)
      CmdArgs.push_back("-fsyntax-only");
    else if (JA.getType() == types::TY_ModuleFile)
      CmdArgs.push_back(IsHeaderModulePrecompile
                            ? "-emit-header-module"
                            : "-emit-module-interface");
    else
      CmdArgs.push_back("-emit-pch");
  } else if (isa<VerifyPCHJobAction>(JA)) {
    CmdArgs.push_back("-verify-pch");
  } else {
    assert((isa<CompileJobAction>(JA) || isa<BackendJobAction>(JA)) &&
           "Invalid action for clang tool.");
    if (JA.getType() == types::TY_Nothing) {
      CmdArgs.push_back("-fsyntax-only");
    } else if (JA.getType() == types::TY_LLVM_IR ||
               JA.getType() == types::TY_LTO_IR) {
      CmdArgs.push_back("-emit-llvm");
    } else if (JA.getType() == types::TY_LLVM_BC ||
               JA.getType() == types::TY_LTO_BC) {
      // Emit textual llvm IR for AMDGPU offloading for -emit-llvm -S
      if (Triple.isAMDGCN() && IsOpenMPDevice && Args.hasArg(options::OPT_S) &&
          Args.hasArg(options::OPT_emit_llvm)) {
        CmdArgs.push_back("-emit-llvm");
      } else {
        CmdArgs.push_back("-emit-llvm-bc");
      }
    } else if (JA.getType() == types::TY_IFS ||
               JA.getType() == types::TY_IFS_CPP) {
      StringRef ArgStr =
          Args.hasArg(options::OPT_interface_stub_version_EQ)
              ? Args.getLastArgValue(options::OPT_interface_stub_version_EQ)
              : "ifs-v1";
      CmdArgs.push_back("-emit-interface-stubs");
      CmdArgs.push_back(
          Args.MakeArgString(Twine("-interface-stub-version=") + ArgStr.str()));
    } else if (JA.getType() == types::TY_PP_Asm) {
      CmdArgs.push_back("-S");
    } else if (JA.getType() == types::TY_AST) {
      CmdArgs.push_back("-emit-pch");
    } else if (JA.getType() == types::TY_ModuleFile) {
      CmdArgs.push_back("-module-file-info");
    } else if (JA.getType() == types::TY_RewrittenObjC) {
      CmdArgs.push_back("-rewrite-objc");
      rewriteKind = RK_NonFragile;
    } else if (JA.getType() == types::TY_RewrittenLegacyObjC) {
      CmdArgs.push_back("-rewrite-objc");
      rewriteKind = RK_Fragile;
    } else {
      assert(JA.getType() == types::TY_PP_Asm && "Unexpected output type!");
    }

    // Preserve use-list order by default when emitting bitcode, so that
    // loading the bitcode up in 'opt' or 'llc' and running passes gives the
    // same result as running passes here.  For LTO, we don't need to preserve
    // the use-list order, since serialization to bitcode is part of the flow.
    if (JA.getType() == types::TY_LLVM_BC)
      CmdArgs.push_back("-emit-llvm-uselists");

    if (IsUsingLTO) {
      if (!IsDeviceOffloadAction) {
        if (Args.hasArg(options::OPT_flto))
          CmdArgs.push_back("-flto");
        else {
          if (D.getLTOMode() == LTOK_Thin)
            CmdArgs.push_back("-flto=thin");
          else
            CmdArgs.push_back("-flto=full");
        }
        CmdArgs.push_back("-flto-unit");
      } else if (Triple.isAMDGPU()) {
        // Only AMDGPU supports device-side LTO
        assert(LTOMode == LTOK_Full || LTOMode == LTOK_Thin);
        CmdArgs.push_back(Args.MakeArgString(
            Twine("-flto=") + (LTOMode == LTOK_Thin ? "thin" : "full")));
        CmdArgs.push_back("-flto-unit");
      } else {
        D.Diag(diag::err_drv_unsupported_opt_for_target)
            << Args.getLastArg(options::OPT_foffload_lto,
                               options::OPT_foffload_lto_EQ)
                   ->getAsString(Args)
            << Triple.getTriple();
      }
    }
  }

  if (const Arg *A = Args.getLastArg(options::OPT_fthinlto_index_EQ)) {
    if (!types::isLLVMIR(Input.getType()))
      D.Diag(diag::err_drv_arg_requires_bitcode_input) << A->getAsString(Args);
    Args.AddLastArg(CmdArgs, options::OPT_fthinlto_index_EQ);
  }

  if (Args.getLastArg(options::OPT_fthin_link_bitcode_EQ))
    Args.AddLastArg(CmdArgs, options::OPT_fthin_link_bitcode_EQ);

  if (Args.getLastArg(options::OPT_save_temps_EQ))
    Args.AddLastArg(CmdArgs, options::OPT_save_temps_EQ);

#if INTEL_CUSTOMIZATION
  auto AddOptLevel = [&]() {
    if (D.IsIntelMode() && IsOpenMPDevice && Triple.isSPIR() &&
        !Args.hasArg(options::OPT_O_Group)) {
      if (Args.hasArg(options::OPT_fopenmp_target_simd)) {
        // Force at least -O2, if explicit SIMD support is requested.
        CmdArgs.push_back("-O2");
        return;
      }
    }

    bool SkipO =
        Args.hasArg(options::OPT_fsycl_link_EQ) && ContainsWrapperAction(&JA);
    const Arg *A = Args.getLastArg(options::OPT_O_Group, options::OPT__SLASH_O);
    // Manually translate -O4 to -O3; let clang reject others.
    // When compiling a wrapped binary, do not optimize.
    if (!SkipO && A) {
      if (A->getOption().matches(options::OPT_O4) ||
          (A->getOption().matches(options::OPT_Ofast) && D.IsIntelMode())) {
        CmdArgs.push_back("-O3");
        if (A->getOption().matches(options::OPT_O4))
          D.Diag(diag::warn_O4_is_O3);
      } else {
        if (A->getOption().matches(options::OPT__SLASH_O)) {
          if (IsOpenMPDevice && Triple.isSPIR()) {
            std::string Opt(getMSVCOptimizationLevel(*A));
            if (!Opt.empty())
              CmdArgs.push_back(Args.MakeArgString(Opt));
          }
          // Do not render with SLASH_O
          return;
        }
        A->render(Args, CmdArgs);
      }
    }
  };
  if (Args.hasArg(options::OPT_fopenmp_stable_file_id))
    CmdArgs.push_back("-fopenmp-stable-file-id");
#endif // INTEL_CUSTOMIZATION
  auto *MemProfArg = Args.getLastArg(options::OPT_fmemory_profile,
                                     options::OPT_fmemory_profile_EQ,
                                     options::OPT_fno_memory_profile);
  if (MemProfArg &&
      !MemProfArg->getOption().matches(options::OPT_fno_memory_profile))
    MemProfArg->render(Args, CmdArgs);

  // Embed-bitcode option.
  // Only white-listed flags below are allowed to be embedded.
  if (C.getDriver().embedBitcodeInObject() && !IsUsingLTO &&
      (isa<BackendJobAction>(JA) || isa<AssembleJobAction>(JA))) {
    // Add flags implied by -fembed-bitcode.
    Args.AddLastArg(CmdArgs, options::OPT_fembed_bitcode_EQ);
    // Disable all llvm IR level optimizations.
    CmdArgs.push_back("-disable-llvm-passes");

    // Render target options.
    TC.addClangTargetOptions(Args, CmdArgs, JA.getOffloadingDeviceKind());

    // reject options that shouldn't be supported in bitcode
    // also reject kernel/kext
    static const constexpr unsigned kBitcodeOptionBlacklist[] = {
        options::OPT_mkernel,
        options::OPT_fapple_kext,
        options::OPT_ffunction_sections,
        options::OPT_fno_function_sections,
        options::OPT_fdata_sections,
        options::OPT_fno_data_sections,
        options::OPT_fbasic_block_sections_EQ,
        options::OPT_funique_internal_linkage_names,
        options::OPT_fno_unique_internal_linkage_names,
        options::OPT_funique_section_names,
        options::OPT_fno_unique_section_names,
        options::OPT_funique_basic_block_section_names,
        options::OPT_fno_unique_basic_block_section_names,
        options::OPT_mrestrict_it,
        options::OPT_mno_restrict_it,
        options::OPT_mstackrealign,
        options::OPT_mno_stackrealign,
        options::OPT_mstack_alignment,
        options::OPT_mcmodel_EQ,
        options::OPT_mlong_calls,
        options::OPT_mno_long_calls,
        options::OPT_ggnu_pubnames,
        options::OPT_gdwarf_aranges,
        options::OPT_fdebug_types_section,
        options::OPT_fno_debug_types_section,
        options::OPT_fdwarf_directory_asm,
        options::OPT_fno_dwarf_directory_asm,
        options::OPT_mrelax_all,
        options::OPT_mno_relax_all,
        options::OPT_ftrap_function_EQ,
        options::OPT_ffixed_r9,
        options::OPT_mfix_cortex_a53_835769,
        options::OPT_mno_fix_cortex_a53_835769,
        options::OPT_ffixed_x18,
        options::OPT_mglobal_merge,
        options::OPT_mno_global_merge,
        options::OPT_mred_zone,
        options::OPT_mno_red_zone,
        options::OPT_Wa_COMMA,
        options::OPT_Xassembler,
        options::OPT_mllvm,
    };
    for (const auto &A : Args)
      if (llvm::find(kBitcodeOptionBlacklist, A->getOption().getID()) !=
          std::end(kBitcodeOptionBlacklist))
        D.Diag(diag::err_drv_unsupported_embed_bitcode) << A->getSpelling();

    // Render the CodeGen options that need to be passed.
    if (!Args.hasFlag(options::OPT_foptimize_sibling_calls,
                      options::OPT_fno_optimize_sibling_calls))
      CmdArgs.push_back("-mdisable-tail-calls");

#if INTEL_CUSTOMIZATION
    RenderFloatingPointOptions(TC, D, isOptimizationLevelFast(D, Args), Args,
                               CmdArgs, JA);
#endif // INTEL_CUSTOMIZATION

    // Render ABI arguments
    switch (TC.getArch()) {
    default: break;
    case llvm::Triple::arm:
    case llvm::Triple::armeb:
    case llvm::Triple::thumbeb:
      RenderARMABI(Triple, Args, CmdArgs);
      break;
    case llvm::Triple::aarch64:
    case llvm::Triple::aarch64_32:
    case llvm::Triple::aarch64_be:
      RenderAArch64ABI(Triple, Args, CmdArgs);
      break;
    }

    // Optimization level for CodeGen.
    AddOptLevel(); // INTEL

    // Input/Output file.
    if (Output.getType() == types::TY_Dependencies) {
      // Handled with other dependency code.
    } else if (Output.isFilename()) {
      CmdArgs.push_back("-o");
      CmdArgs.push_back(Output.getFilename());
    } else {
      assert(Output.isNothing() && "Input output.");
    }

    for (const auto &II : Inputs) {
      addDashXForInput(Args, II, CmdArgs);
      if (II.isFilename())
        CmdArgs.push_back(II.getFilename());
      else
        II.getInputArg().renderAsInput(Args, CmdArgs);
    }

    C.addCommand(std::make_unique<Command>(
        JA, *this, ResponseFileSupport::AtFileUTF8(), D.getClangProgramPath(),
        CmdArgs, Inputs, Output));
    return;
  }

  if (C.getDriver().embedBitcodeMarkerOnly() && !IsUsingLTO)
    CmdArgs.push_back("-fembed-bitcode=marker");

  // We normally speed up the clang process a bit by skipping destructors at
  // exit, but when we're generating diagnostics we can rely on some of the
  // cleanup.
  if (!C.isForDiagnostics())
    if (!Args.hasArg(options::OPT_no_disable_free)) // INTEL
    CmdArgs.push_back("-disable-free");

#ifdef NDEBUG
  const bool IsAssertBuild = false;
#else
  const bool IsAssertBuild = true;
#endif

  // Disable the verification pass in -asserts builds.
  if (!IsAssertBuild)
    CmdArgs.push_back("-disable-llvm-verifier");

  // Discard value names in assert builds unless otherwise specified.
  if (Args.hasFlag(options::OPT_fdiscard_value_names,
                   options::OPT_fno_discard_value_names, !IsAssertBuild)) {
    if (Args.hasArg(options::OPT_fdiscard_value_names) &&
        (std::any_of(Inputs.begin(), Inputs.end(),
                     [](const clang::driver::InputInfo &II) {
                       return types::isLLVMIR(II.getType());
                     }))) {
      D.Diag(diag::warn_ignoring_fdiscard_for_bitcode);
    }
#if INTEL_CUSTOMIZATION
    // Do not discard value names when using -Rpass* options
    // unless -fdiscard-value-names is explicitly set
    if (Args.hasArg(options::OPT_fdiscard_value_names) ||
        !Args.hasArg(options::OPT_Rpass_EQ, options::OPT_Rpass_missed_EQ,
                     options::OPT_Rpass_analysis_EQ))
#endif // INTEL_CUSTOMIZATION
    CmdArgs.push_back("-discard-value-names");
  }

  // Set the main file name, so that debug info works even with
  // -save-temps.
  CmdArgs.push_back("-main-file-name");
  CmdArgs.push_back(getBaseInputName(Args, Input));

  // Some flags which affect the language (via preprocessor
  // defines).
  if (Args.hasArg(options::OPT_static))
    CmdArgs.push_back("-static-define");

  if (Args.hasArg(options::OPT_municode))
    CmdArgs.push_back("-DUNICODE");
#if INTEL_CUSTOMIZATION
  // When compiling with -qtbb, the oneDPL headers conflict with the system
  // installed parallel STL headers.  Add needed predefine macros to get around
  // this issue.
  if (Args.hasArg(options::OPT_qtbb) && Triple.isOSLinux()) {
    CmdArgs.push_back("-DPSTL_USE_PARALLEL_POLICIES=0");
    CmdArgs.push_back("-D_GLIBCXX_USE_TBB_PAR_BACKEND=0");
  }
#endif // INTEL_CUSTOMIZATION

  if (isa<AnalyzeJobAction>(JA))
    RenderAnalyzerOptions(Args, CmdArgs, Triple, Input);

  if (isa<AnalyzeJobAction>(JA) ||
      (isa<PreprocessJobAction>(JA) && Args.hasArg(options::OPT__analyze)))
    CmdArgs.push_back("-setup-static-analyzer");

  // Enable compatilibily mode to avoid analyzer-config related errors.
  // Since we can't access frontend flags through hasArg, let's manually iterate
  // through them.
  bool FoundAnalyzerConfig = false;
  for (auto Arg : Args.filtered(options::OPT_Xclang))
    if (StringRef(Arg->getValue()) == "-analyzer-config") {
      FoundAnalyzerConfig = true;
      break;
    }
  if (!FoundAnalyzerConfig)
    for (auto Arg : Args.filtered(options::OPT_Xanalyzer))
      if (StringRef(Arg->getValue()) == "-analyzer-config") {
        FoundAnalyzerConfig = true;
        break;
      }
  if (FoundAnalyzerConfig)
    CmdArgs.push_back("-analyzer-config-compatibility-mode=true");

  CheckCodeGenerationOptions(D, Args);

  unsigned FunctionAlignment = ParseFunctionAlignment(TC, Args);
  assert(FunctionAlignment <= 31 && "function alignment will be truncated!");
  if (FunctionAlignment) {
    CmdArgs.push_back("-function-alignment");
    CmdArgs.push_back(Args.MakeArgString(std::to_string(FunctionAlignment)));
  }

  llvm::Reloc::Model RelocationModel;
  unsigned PICLevel;
  bool IsPIE;
  std::tie(RelocationModel, PICLevel, IsPIE) = ParsePICArgs(TC, Args);

  bool IsROPI = RelocationModel == llvm::Reloc::ROPI ||
                RelocationModel == llvm::Reloc::ROPI_RWPI;
  bool IsRWPI = RelocationModel == llvm::Reloc::RWPI ||
                RelocationModel == llvm::Reloc::ROPI_RWPI;

  if (Args.hasArg(options::OPT_mcmse) &&
      !Args.hasArg(options::OPT_fallow_unsupported)) {
    if (IsROPI)
      D.Diag(diag::err_cmse_pi_are_incompatible) << IsROPI;
    if (IsRWPI)
      D.Diag(diag::err_cmse_pi_are_incompatible) << !IsRWPI;
  }

  if (IsROPI && types::isCXX(Input.getType()) &&
      !Args.hasArg(options::OPT_fallow_unsupported))
    D.Diag(diag::err_drv_ropi_incompatible_with_cxx);

  const char *RMName = RelocationModelName(RelocationModel);
  if (RMName) {
    CmdArgs.push_back("-mrelocation-model");
    CmdArgs.push_back(RMName);
  }
  if (PICLevel > 0) {
    CmdArgs.push_back("-pic-level");
    CmdArgs.push_back(PICLevel == 1 ? "1" : "2");
    if (IsPIE)
      CmdArgs.push_back("-pic-is-pie");
  }

  if (RelocationModel == llvm::Reloc::ROPI ||
      RelocationModel == llvm::Reloc::ROPI_RWPI)
    CmdArgs.push_back("-fropi");
  if (RelocationModel == llvm::Reloc::RWPI ||
      RelocationModel == llvm::Reloc::ROPI_RWPI)
    CmdArgs.push_back("-frwpi");

  if (Arg *A = Args.getLastArg(options::OPT_meabi)) {
    CmdArgs.push_back("-meabi");
    CmdArgs.push_back(A->getValue());
  }

  // -fsemantic-interposition is forwarded to CC1: set the
  // "SemanticInterposition" metadata to 1 (make some linkages interposable) and
  // make default visibility external linkage definitions dso_preemptable.
  //
  // -fno-semantic-interposition: if the target supports .Lfoo$local local
  // aliases (make default visibility external linkage definitions dso_local).
  // This is the CC1 default for ELF to match COFF/Mach-O.
  //
  // Otherwise use Clang's traditional behavior: like
  // -fno-semantic-interposition but local aliases are not used. So references
  // can be interposed if not optimized out.
  if (Triple.isOSBinFormatELF()) {
    Arg *A = Args.getLastArg(options::OPT_fsemantic_interposition,
                             options::OPT_fno_semantic_interposition);
    if (RelocationModel != llvm::Reloc::Static && !IsPIE) {
      // The supported targets need to call AsmPrinter::getSymbolPreferLocal.
      bool SupportsLocalAlias =
          Triple.isAArch64() || Triple.isRISCV() || Triple.isX86();
      if (!A)
        CmdArgs.push_back("-fhalf-no-semantic-interposition");
      else if (A->getOption().matches(options::OPT_fsemantic_interposition))
        A->render(Args, CmdArgs);
      else if (!SupportsLocalAlias)
        CmdArgs.push_back("-fhalf-no-semantic-interposition");
    }
  }

  {
    std::string Model;
    if (Arg *A = Args.getLastArg(options::OPT_mthread_model)) {
      if (!TC.isThreadModelSupported(A->getValue()))
        D.Diag(diag::err_drv_invalid_thread_model_for_target)
            << A->getValue() << A->getAsString(Args);
      Model = A->getValue();
    } else
      Model = TC.getThreadModel();
    if (Model != "posix") {
      CmdArgs.push_back("-mthread-model");
      CmdArgs.push_back(Args.MakeArgString(Model));
    }
  }

  Args.AddLastArg(CmdArgs, options::OPT_fveclib);

  if (Args.hasFlag(options::OPT_fmerge_all_constants,
                   options::OPT_fno_merge_all_constants, false))
    CmdArgs.push_back("-fmerge-all-constants");

  if (Args.hasFlag(options::OPT_fno_delete_null_pointer_checks,
                   options::OPT_fdelete_null_pointer_checks, false))
    CmdArgs.push_back("-fno-delete-null-pointer-checks");

  // LLVM Code Generator Options.

  for (const Arg *A : Args.filtered(options::OPT_frewrite_map_file_EQ)) {
    StringRef Map = A->getValue();
    if (!llvm::sys::fs::exists(Map)) {
      D.Diag(diag::err_drv_no_such_file) << Map;
    } else {
      A->render(Args, CmdArgs);
      A->claim();
    }
  }

  if (Arg *A = Args.getLastArg(options::OPT_mabi_EQ_vec_extabi,
                               options::OPT_mabi_EQ_vec_default)) {
    if (!Triple.isOSAIX())
      D.Diag(diag::err_drv_unsupported_opt_for_target)
          << A->getSpelling() << RawTriple.str();
    if (A->getOption().getID() == options::OPT_mabi_EQ_vec_extabi)
      CmdArgs.push_back("-mabi=vec-extabi");
    else
      CmdArgs.push_back("-mabi=vec-default");
  }

  if (Arg *A = Args.getLastArg(options::OPT_Wframe_larger_than_EQ)) {
    StringRef v = A->getValue();
    // FIXME: Validate the argument here so we don't produce meaningless errors
    // about -fwarn-stack-size=.
    if (v.empty())
      D.Diag(diag::err_drv_missing_argument) << A->getSpelling() << 1;
    else
      CmdArgs.push_back(Args.MakeArgString("-fwarn-stack-size=" + v));
    A->claim();
  }

  if (!Args.hasFlag(options::OPT_fjump_tables, options::OPT_fno_jump_tables,
                    true))
    CmdArgs.push_back("-fno-jump-tables");

  if (Args.hasFlag(options::OPT_fprofile_sample_accurate,
                   options::OPT_fno_profile_sample_accurate, false))
    CmdArgs.push_back("-fprofile-sample-accurate");

  if (!Args.hasFlag(options::OPT_fpreserve_as_comments,
                    options::OPT_fno_preserve_as_comments, true))
    CmdArgs.push_back("-fno-preserve-as-comments");

  if (Arg *A = Args.getLastArg(options::OPT_mregparm_EQ)) {
    CmdArgs.push_back("-mregparm");
    CmdArgs.push_back(A->getValue());
  }

  if (Arg *A = Args.getLastArg(options::OPT_maix_struct_return,
                               options::OPT_msvr4_struct_return)) {
    if (!TC.getTriple().isPPC32()) {
      D.Diag(diag::err_drv_unsupported_opt_for_target)
          << A->getSpelling() << RawTriple.str();
    } else if (A->getOption().matches(options::OPT_maix_struct_return)) {
      CmdArgs.push_back("-maix-struct-return");
    } else {
      assert(A->getOption().matches(options::OPT_msvr4_struct_return));
      CmdArgs.push_back("-msvr4-struct-return");
    }
  }

  if (Arg *A = Args.getLastArg(options::OPT_fpcc_struct_return,
                               options::OPT_freg_struct_return)) {
    if (TC.getArch() != llvm::Triple::x86) {
      D.Diag(diag::err_drv_unsupported_opt_for_target)
          << A->getSpelling() << RawTriple.str();
    } else if (A->getOption().matches(options::OPT_fpcc_struct_return)) {
      CmdArgs.push_back("-fpcc-struct-return");
    } else {
      assert(A->getOption().matches(options::OPT_freg_struct_return));
      CmdArgs.push_back("-freg-struct-return");
    }
  }

  if (Args.hasFlag(options::OPT_mrtd, options::OPT_mno_rtd, false))
    CmdArgs.push_back("-fdefault-calling-conv=stdcall");

  if (Args.hasArg(options::OPT_fenable_matrix)) {
    // enable-matrix is needed by both the LangOpts and by LLVM.
    CmdArgs.push_back("-fenable-matrix");
    CmdArgs.push_back("-mllvm");
    CmdArgs.push_back("-enable-matrix");
  }

  CodeGenOptions::FramePointerKind FPKeepKind =
                  getFramePointerKind(Args, RawTriple);
  const char *FPKeepKindStr = nullptr;
  switch (FPKeepKind) {
  case CodeGenOptions::FramePointerKind::None:
    FPKeepKindStr = "-mframe-pointer=none";
    break;
  case CodeGenOptions::FramePointerKind::NonLeaf:
    FPKeepKindStr = "-mframe-pointer=non-leaf";
    break;
  case CodeGenOptions::FramePointerKind::All:
    FPKeepKindStr = "-mframe-pointer=all";
    break;
  }
  assert(FPKeepKindStr && "unknown FramePointerKind");
  CmdArgs.push_back(FPKeepKindStr);

  if (!Args.hasFlag(options::OPT_fzero_initialized_in_bss,
                    options::OPT_fno_zero_initialized_in_bss, true))
    CmdArgs.push_back("-fno-zero-initialized-in-bss");

  bool OFastEnabled = isOptimizationLevelFast(D, Args); // INTEL
  // If -Ofast is the optimization level, then -fstrict-aliasing should be
  // enabled.  This alias option is being used to simplify the hasFlag logic.
  OptSpecifier StrictAliasingAliasOption =
      OFastEnabled ? options::OPT_Ofast : options::OPT_fstrict_aliasing;
  // We turn strict aliasing off by default if we're in CL mode, since MSVC
  // doesn't do any TBAA.
  bool TBAAOnByDefault = !D.IsCLMode() || D.IsIntelMode(); // INTEL
  if (!Args.hasFlag(options::OPT_fstrict_aliasing, StrictAliasingAliasOption,
                    options::OPT_fno_strict_aliasing, TBAAOnByDefault))
    CmdArgs.push_back("-relaxed-aliasing");
  if (!Args.hasFlag(options::OPT_fstruct_path_tbaa,
                    options::OPT_fno_struct_path_tbaa))
    CmdArgs.push_back("-no-struct-path-tbaa");
  if (Args.hasFlag(options::OPT_fstrict_enums, options::OPT_fno_strict_enums,
                   false))
    CmdArgs.push_back("-fstrict-enums");
  if (!Args.hasFlag(options::OPT_fstrict_return, options::OPT_fno_strict_return,
                    true))
    CmdArgs.push_back("-fno-strict-return");
  if (Args.hasFlag(options::OPT_fallow_editor_placeholders,
                   options::OPT_fno_allow_editor_placeholders, false))
    CmdArgs.push_back("-fallow-editor-placeholders");
  if (Args.hasFlag(options::OPT_fstrict_vtable_pointers,
                   options::OPT_fno_strict_vtable_pointers,
                   false))
    CmdArgs.push_back("-fstrict-vtable-pointers");
  if (Args.hasFlag(options::OPT_fforce_emit_vtables,
                   options::OPT_fno_force_emit_vtables,
                   false))
    CmdArgs.push_back("-fforce-emit-vtables");
  if (!Args.hasFlag(options::OPT_foptimize_sibling_calls,
                    options::OPT_fno_optimize_sibling_calls))
    CmdArgs.push_back("-mdisable-tail-calls");
  if (Args.hasFlag(options::OPT_fno_escaping_block_tail_calls,
                   options::OPT_fescaping_block_tail_calls, false))
    CmdArgs.push_back("-fno-escaping-block-tail-calls");

  Args.AddLastArg(CmdArgs, options::OPT_ffine_grained_bitfield_accesses,
                  options::OPT_fno_fine_grained_bitfield_accesses);

  Args.AddLastArg(CmdArgs, options::OPT_fexperimental_relative_cxx_abi_vtables,
                  options::OPT_fno_experimental_relative_cxx_abi_vtables);

  // Handle segmented stacks.
  if (Args.hasFlag(options::OPT_fsplit_stack, options::OPT_fno_split_stack,
                   false))
    CmdArgs.push_back("-fsplit-stack");

  // -fprotect-parens=0 is default.
  if (Args.hasFlag(options::OPT_fprotect_parens,
                   options::OPT_fno_protect_parens, false))
    CmdArgs.push_back("-fprotect-parens");

  RenderFloatingPointOptions(TC, D, OFastEnabled, Args, CmdArgs, JA);

  if (Arg *A = Args.getLastArg(options::OPT_fextend_args_EQ)) {
    const llvm::Triple::ArchType Arch = TC.getArch();
    if (Arch == llvm::Triple::x86 || Arch == llvm::Triple::x86_64) {
      StringRef V = A->getValue();
      if (V == "64")
        CmdArgs.push_back("-fextend-arguments=64");
      else if (V != "32")
        D.Diag(diag::err_drv_invalid_argument_to_option)
            << A->getValue() << A->getOption().getName();
    } else
      D.Diag(diag::err_drv_unsupported_opt_for_target)
          << A->getOption().getName() << TripleStr;
  }

  if (Arg *A = Args.getLastArg(options::OPT_mdouble_EQ)) {
    if (TC.getArch() == llvm::Triple::avr)
      A->render(Args, CmdArgs);
    else
      D.Diag(diag::err_drv_unsupported_opt_for_target)
          << A->getAsString(Args) << TripleStr;
  }

  if (Arg *A = Args.getLastArg(options::OPT_LongDouble_Group)) {
    if (TC.getTriple().isX86() || TC.getTriple().isSPIR())
      A->render(Args, CmdArgs);
    else if (TC.getTriple().isPPC() &&
             (A->getOption().getID() != options::OPT_mlong_double_80))
      A->render(Args, CmdArgs);
    else
      D.Diag(diag::err_drv_unsupported_opt_for_target)
          << A->getAsString(Args) << TripleStr;
  }

#if INTEL_CUSTOMIZATION
  if (Args.hasFlag(options::OPT__SLASH_Qlong_double,
                   options::OPT__SLASH_Qlong_double_, false)) {
    if (TC.getTriple().getArch() == llvm::Triple::x86) {
      D.Diag(diag::err_drv_unsupported_opt_for_target)
          << Args.getLastArg(options::OPT__SLASH_Qlong_double)
                 ->getAsString(Args)
          << TripleStr;
    } else
      CmdArgs.push_back("-fintel-long-double-size=80");
  }

  for (const Arg *A : Args) {
    unsigned OptionID = A->getOption().getID();
    switch (OptionID) {
    case options::OPT_fimf_arch_consistency_EQ:
      CmdArgs.push_back(Args.MakeArgString(
          Twine("-mGLOB_imf_attr=arch-consistency:") + A->getValue()));
      A->claim();
      break;
    case options::OPT_fimf_max_error_EQ:
      CmdArgs.push_back(Args.MakeArgString(Twine("-mGLOB_imf_attr=max-error:") +
                                           A->getValue()));
      A->claim();
      break;
    case options::OPT_fimf_absolute_error_EQ:
      CmdArgs.push_back(Args.MakeArgString(
          Twine("-mGLOB_imf_attr=absolute-error:") + A->getValue()));
      A->claim();
      break;
    case options::OPT_fimf_accuracy_bits_EQ:
      CmdArgs.push_back(Args.MakeArgString(
          Twine("-mGLOB_imf_attr=accuracy-bits:") + A->getValue()));
      A->claim();
      break;
    case options::OPT_fimf_domain_exclusion_EQ:
      CmdArgs.push_back(Args.MakeArgString(
          Twine("-mGLOB_imf_attr=domain-exclusion:") + A->getValue()));
      A->claim();
      break;
    case options::OPT_fimf_precision_EQ:
      CmdArgs.push_back(Args.MakeArgString(Twine("-mGLOB_imf_attr=precision:") +
                                           A->getValue()));
      A->claim();
      break;
    default:
      break;
    }
  }
#endif // INTEL_CUSTOMIZATION

  // Decide whether to use verbose asm. Verbose assembly is the default on
  // toolchains which have the integrated assembler on by default.
  bool IsIntegratedAssemblerDefault = TC.IsIntegratedAssemblerDefault();
  if (!Args.hasFlag(options::OPT_fverbose_asm, options::OPT_fno_verbose_asm,
#if INTEL_CUSTOMIZATION
                    IsIntegratedAssemblerDefault &&
                    !(D.IsIntelMode() && D.IsCLMode())))
#endif // INTEL_CUSTOMIZATION
    CmdArgs.push_back("-fno-verbose-asm");

  // Parse 'none' or '$major.$minor'. Disallow -fbinutils-version=0 because we
  // use that to indicate the MC default in the backend.
  if (Arg *A = Args.getLastArg(options::OPT_fbinutils_version_EQ)) {
    StringRef V = A->getValue();
    unsigned Num;
    if (V == "none")
      A->render(Args, CmdArgs);
    else if (!V.consumeInteger(10, Num) && Num > 0 &&
             (V.empty() || (V.consume_front(".") &&
                            !V.consumeInteger(10, Num) && V.empty())))
      A->render(Args, CmdArgs);
    else
      D.Diag(diag::err_drv_invalid_argument_to_option)
          << A->getValue() << A->getOption().getName();
  }

  // If toolchain choose to use MCAsmParser for inline asm don't pass the
  // option to disable integrated-as explictly.
  if (!TC.useIntegratedAs() && !TC.parseInlineAsmUsingAsmParser())
    CmdArgs.push_back("-no-integrated-as");

  if (Args.hasArg(options::OPT_fdebug_pass_structure)) {
    CmdArgs.push_back("-mdebug-pass");
    CmdArgs.push_back("Structure");
  }
  if (Args.hasArg(options::OPT_fdebug_pass_arguments)) {
    CmdArgs.push_back("-mdebug-pass");
    CmdArgs.push_back("Arguments");
  }

  // Enable -mconstructor-aliases except on darwin, where we have to work around
  // a linker bug (see <rdar://problem/7651567>), and CUDA/AMDGPU device code,
  // where aliases aren't supported.
  if (!RawTriple.isOSDarwin() && !RawTriple.isNVPTX() && !RawTriple.isAMDGPU())
    CmdArgs.push_back("-mconstructor-aliases");

  // Darwin's kernel doesn't support guard variables; just die if we
  // try to use them.
  if (KernelOrKext && RawTriple.isOSDarwin())
    CmdArgs.push_back("-fforbid-guard-variables");

  if (Args.hasFlag(options::OPT_mms_bitfields, options::OPT_mno_ms_bitfields,
                   Triple.isWindowsGNUEnvironment())) {
    CmdArgs.push_back("-mms-bitfields");
  }

  // Non-PIC code defaults to -fdirect-access-external-data while PIC code
  // defaults to -fno-direct-access-external-data. Pass the option if different
  // from the default.
  if (Arg *A = Args.getLastArg(options::OPT_fdirect_access_external_data,
                               options::OPT_fno_direct_access_external_data))
    if (A->getOption().matches(options::OPT_fdirect_access_external_data) !=
        (PICLevel == 0))
      A->render(Args, CmdArgs);

  if (Args.hasFlag(options::OPT_fno_plt, options::OPT_fplt, false)) {
    CmdArgs.push_back("-fno-plt");
  }

  // -fhosted is default.
  // TODO: Audit uses of KernelOrKext and see where it'd be more appropriate to
  // use Freestanding.
  bool Freestanding =
      Args.hasFlag(options::OPT_ffreestanding, options::OPT_fhosted, false) ||
      KernelOrKext;
  if (Freestanding)
    CmdArgs.push_back("-ffreestanding");

  // This is a coarse approximation of what llvm-gcc actually does, both
  // -fasynchronous-unwind-tables and -fnon-call-exceptions interact in more
  // complicated ways.
  bool UnwindTables =
      Args.hasFlag(options::OPT_fasynchronous_unwind_tables,
                   options::OPT_fno_asynchronous_unwind_tables,
                   (TC.IsUnwindTablesDefault(Args) ||
                    TC.getSanitizerArgs().needsUnwindTables()) &&
                       !Freestanding);
  UnwindTables = Args.hasFlag(options::OPT_funwind_tables,
                              options::OPT_fno_unwind_tables, UnwindTables);
  if (UnwindTables)
    CmdArgs.push_back("-munwind-tables");

  // Prepare `-aux-target-cpu` and `-aux-target-feature` unless
  // `--gpu-use-aux-triple-only` is specified.
  if (!Args.getLastArg(options::OPT_gpu_use_aux_triple_only) &&
      (IsCudaDevice || (IsSYCL && IsSYCLOffloadDevice) || IsHIPDevice)) {
    const ArgList &HostArgs =
        C.getArgsForToolChain(nullptr, StringRef(), Action::OFK_None);
    std::string HostCPU =
        getCPUName(HostArgs, *TC.getAuxTriple(), /*FromAs*/ false);
    if (!HostCPU.empty()) {
      CmdArgs.push_back("-aux-target-cpu");
      CmdArgs.push_back(Args.MakeArgString(HostCPU));
    }
    getTargetFeatures(D, *TC.getAuxTriple(), HostArgs, CmdArgs,
                      /*ForAS*/ false, /*IsAux*/ true);
  }

  TC.addClangTargetOptions(Args, CmdArgs, JA.getOffloadingDeviceKind());

  // FIXME: Handle -mtune=.
  (void)Args.hasArg(options::OPT_mtune_EQ);

  if (Arg *A = Args.getLastArg(options::OPT_mcmodel_EQ)) {
    StringRef CM = A->getValue();
    if (CM == "small" || CM == "kernel" || CM == "medium" || CM == "large" ||
        CM == "tiny")
      A->render(Args, CmdArgs);
    else
      D.Diag(diag::err_drv_invalid_argument_to_option)
          << CM << A->getOption().getName();
  }

  if (Arg *A = Args.getLastArg(options::OPT_mtls_size_EQ)) {
    StringRef Value = A->getValue();
    unsigned TLSSize = 0;
    Value.getAsInteger(10, TLSSize);
    if (!Triple.isAArch64() || !Triple.isOSBinFormatELF())
      D.Diag(diag::err_drv_unsupported_opt_for_target)
          << A->getOption().getName() << TripleStr;
    if (TLSSize != 12 && TLSSize != 24 && TLSSize != 32 && TLSSize != 48)
      D.Diag(diag::err_drv_invalid_int_value)
          << A->getOption().getName() << Value;
    Args.AddLastArg(CmdArgs, options::OPT_mtls_size_EQ);
  }

  // Add the target cpu
  std::string CPU = getCPUName(Args, Triple, /*FromAs*/ false);
  if (!CPU.empty()) {
    CmdArgs.push_back("-target-cpu");
    CmdArgs.push_back(Args.MakeArgString(CPU));
  }

  RenderTargetOptions(Triple, Args, KernelOrKext, CmdArgs);

  // FIXME: For now we want to demote any errors to warnings, when they have
  // been raised for asking the wrong question of scalable vectors, such as
  // asking for the fixed number of elements. This may happen because code that
  // is not yet ported to work for scalable vectors uses the wrong interfaces,
  // whereas the behaviour is actually correct. Emitting a warning helps bring
  // up scalable vector support in an incremental way. When scalable vector
  // support is stable enough, all uses of wrong interfaces should be considered
  // as errors, but until then, we can live with a warning being emitted by the
  // compiler. This way, Clang can be used to compile code with scalable vectors
  // and identify possible issues.
  if (isa<BackendJobAction>(JA)) {
    CmdArgs.push_back("-mllvm");
    CmdArgs.push_back("-treat-scalable-fixed-error-as-warning");
  }

  // These two are potentially updated by AddClangCLArgs.
  codegenoptions::DebugInfoKind DebugInfoKind = codegenoptions::NoDebugInfo;
  bool EmitCodeView = false;

  // Add clang-cl arguments.
  types::ID InputType = Input.getType();
  if (D.IsCLMode())
    AddClangCLArgs(Args, InputType, CmdArgs, &DebugInfoKind, &EmitCodeView);
#if INTEL_CUSTOMIZATION
  // for OpenMP with /Qiopenmp /Qopenmp-targets=spir64, /LD is not supported.
  Arg *LDArg = Args.getLastArg(options::OPT__SLASH_LD);
  if (D.IsCLMode() && LDArg && IsOpenMPDevice && Triple.isSPIR())
    D.Diag(diag::err_drv_openmp_targets_spir64_unsupported_opt)
        << LDArg->getAsString(Args);
#endif // INTEL_CUSTOMIZATION

  DwarfFissionKind DwarfFission = DwarfFissionKind::None;
  renderDebugOptions(TC, D, RawTriple, Args, EmitCodeView,
                     types::isLLVMIR(InputType), CmdArgs, DebugInfoKind,
                     DwarfFission);

  // Add the split debug info name to the command lines here so we
  // can propagate it to the backend.
  bool SplitDWARF = (DwarfFission != DwarfFissionKind::None) &&
                    (TC.getTriple().isOSBinFormatELF() ||
                     TC.getTriple().isOSBinFormatWasm()) &&
                    (isa<AssembleJobAction>(JA) || isa<CompileJobAction>(JA) ||
                     isa<BackendJobAction>(JA));
  if (SplitDWARF) {
    const char *SplitDWARFOut = SplitDebugName(JA, Args, Input, Output);
    CmdArgs.push_back("-split-dwarf-file");
    CmdArgs.push_back(SplitDWARFOut);
    if (DwarfFission == DwarfFissionKind::Split) {
      CmdArgs.push_back("-split-dwarf-output");
      CmdArgs.push_back(SplitDWARFOut);
    }
  }

  // Pass the linker version in use.
  if (Arg *A = Args.getLastArg(options::OPT_mlinker_version_EQ)) {
    CmdArgs.push_back("-target-linker-version");
    CmdArgs.push_back(A->getValue());
  }

  // Explicitly error on some things we know we don't support and can't just
  // ignore.
  if (!Args.hasArg(options::OPT_fallow_unsupported)) {
    Arg *Unsupported;
    if (types::isCXX(InputType) && RawTriple.isOSDarwin() &&
        TC.getArch() == llvm::Triple::x86) {
      if ((Unsupported = Args.getLastArg(options::OPT_fapple_kext)) ||
          (Unsupported = Args.getLastArg(options::OPT_mkernel)))
        D.Diag(diag::err_drv_clang_unsupported_opt_cxx_darwin_i386)
            << Unsupported->getOption().getName();
    }
    // The faltivec option has been superseded by the maltivec option.
    if ((Unsupported = Args.getLastArg(options::OPT_faltivec)))
      D.Diag(diag::err_drv_clang_unsupported_opt_faltivec)
          << Unsupported->getOption().getName()
          << "please use -maltivec and include altivec.h explicitly";
    if ((Unsupported = Args.getLastArg(options::OPT_fno_altivec)))
      D.Diag(diag::err_drv_clang_unsupported_opt_faltivec)
          << Unsupported->getOption().getName() << "please use -mno-altivec";
  }

  Args.AddAllArgs(CmdArgs, options::OPT_v);

  if (Args.getLastArg(options::OPT_H)) {
    CmdArgs.push_back("-H");
    CmdArgs.push_back("-sys-header-deps");
  }
  Args.AddAllArgs(CmdArgs, options::OPT_fshow_skipped_includes);

  if (D.CCPrintHeaders && !D.CCGenDiagnostics) {
    CmdArgs.push_back("-header-include-file");
    CmdArgs.push_back(!D.CCPrintHeadersFilename.empty()
                          ? D.CCPrintHeadersFilename.c_str()
                          : "-");
    CmdArgs.push_back("-sys-header-deps");
  }
  Args.AddLastArg(CmdArgs, options::OPT_P);
  Args.AddLastArg(CmdArgs, options::OPT_print_ivar_layout);

#if INTEL_CUSTOMIZATION
  // -EP should expand to -E -P.
  if (Args.hasArg(options::OPT_EP))
    CmdArgs.push_back("-P");
#endif // INTEL_CUSTOMIZATION
  if (D.CCLogDiagnostics && !D.CCGenDiagnostics) {
    CmdArgs.push_back("-diagnostic-log-file");
    CmdArgs.push_back(!D.CCLogDiagnosticsFilename.empty()
                          ? D.CCLogDiagnosticsFilename.c_str()
                          : "-");
  }

  // Give the gen diagnostics more chances to succeed, by avoiding intentional
  // crashes.
  if (D.CCGenDiagnostics)
    CmdArgs.push_back("-disable-pragma-debug-crash");

  // Allow backend to put its diagnostic files in the same place as frontend
  // crash diagnostics files.
  if (Args.hasArg(options::OPT_fcrash_diagnostics_dir)) {
    StringRef Dir = Args.getLastArgValue(options::OPT_fcrash_diagnostics_dir);
    CmdArgs.push_back("-mllvm");
    CmdArgs.push_back(Args.MakeArgString("-crash-diagnostics-dir=" + Dir));
  }

  bool UseSeparateSections = isUseSeparateSections(D, Triple); // INTEL

  if (Args.hasFlag(options::OPT_ffunction_sections,
                   options::OPT_fno_function_sections, UseSeparateSections)) {
    CmdArgs.push_back("-ffunction-sections");
  }

  if (Arg *A = Args.getLastArg(options::OPT_fbasic_block_sections_EQ)) {
    StringRef Val = A->getValue();
    if (Triple.isX86() && Triple.isOSBinFormatELF()) {
      if (Val != "all" && Val != "labels" && Val != "none" &&
          !Val.startswith("list="))
        D.Diag(diag::err_drv_invalid_value)
            << A->getAsString(Args) << A->getValue();
      else
        A->render(Args, CmdArgs);
    } else if (Triple.isNVPTX()) {
      // Do not pass the option to the GPU compilation. We still want it enabled
      // for the host-side compilation, so seeing it here is not an error.
    } else if (Val != "none") {
      // =none is allowed everywhere. It's useful for overriding the option
      // and is the same as not specifying the option.
      D.Diag(diag::err_drv_unsupported_opt_for_target)
          << A->getAsString(Args) << TripleStr;
    }
  }

  bool HasDefaultDataSections = Triple.isOSBinFormatXCOFF();
  if (Args.hasFlag(options::OPT_fdata_sections, options::OPT_fno_data_sections,
                   UseSeparateSections || HasDefaultDataSections)) {
    CmdArgs.push_back("-fdata-sections");
  }

  if (!Args.hasFlag(options::OPT_funique_section_names,
                    options::OPT_fno_unique_section_names, true))
    CmdArgs.push_back("-fno-unique-section-names");

  if (Args.hasFlag(options::OPT_funique_internal_linkage_names,
                   options::OPT_fno_unique_internal_linkage_names, false))
    CmdArgs.push_back("-funique-internal-linkage-names");

  if (Args.hasFlag(options::OPT_funique_basic_block_section_names,
                   options::OPT_fno_unique_basic_block_section_names, false))
    CmdArgs.push_back("-funique-basic-block-section-names");

  if (Arg *A = Args.getLastArg(options::OPT_fsplit_machine_functions,
                               options::OPT_fno_split_machine_functions)) {
    // This codegen pass is only available on x86-elf targets.
    if (Triple.isX86() && Triple.isOSBinFormatELF()) {
      if (A->getOption().matches(options::OPT_fsplit_machine_functions))
        A->render(Args, CmdArgs);
    } else {
      D.Diag(diag::err_drv_unsupported_opt_for_target)
          << A->getAsString(Args) << TripleStr;
    }
  }

#if INTEL_CUSTOMIZATION
  Args.AddLastArg(CmdArgs, options::OPT_finstrument_functions_after_inlining,
                  options::OPT_finstrument_function_entry_bare);

  if ((Args.hasFlag(options::OPT_finstrument_functions,
                    options::OPT_fno_instrument_functions, false)) &&
      (!Args.hasArg(options::OPT_finstrument_functions_after_inlining,
                    options::OPT_finstrument_function_entry_bare)))
    Args.AddLastArg(CmdArgs, options::OPT_finstrument_functions);
#endif // INTEL_CUSTOMIZATION

  // NVPTX/AMDGCN doesn't support PGO or coverage. There's no runtime support
  // for sampling, overhead of call arc collection is way too high and there's
  // no way to collect the output.
  if (!Triple.isNVPTX() && !Triple.isAMDGCN())
    addPGOAndCoverageFlags(TC, C, D, Output, Args, CmdArgs);

  Args.AddLastArg(CmdArgs, options::OPT_fclang_abi_compat_EQ);

  // Add runtime flag for PS4 when PGO, coverage, or sanitizers are enabled.
  if (RawTriple.isPS4CPU() &&
      !Args.hasArg(options::OPT_nostdlib, options::OPT_nodefaultlibs)) {
    PS4cpu::addProfileRTArgs(TC, Args, CmdArgs);
    PS4cpu::addSanitizerArgs(TC, CmdArgs);
  }

  // Pass options for controlling the default header search paths.
  if (Args.hasArg(options::OPT_nostdinc)) {
    CmdArgs.push_back("-nostdsysteminc");
    CmdArgs.push_back("-nobuiltininc");
  } else {
    if (Args.hasArg(options::OPT_nostdlibinc))
      CmdArgs.push_back("-nostdsysteminc");
    Args.AddLastArg(CmdArgs, options::OPT_nostdincxx);
    Args.AddLastArg(CmdArgs, options::OPT_nobuiltininc);
  }

  // Pass the path to compiler resource files.
  CmdArgs.push_back("-resource-dir");
  CmdArgs.push_back(D.ResourceDir.c_str());

  Args.AddLastArg(CmdArgs, options::OPT_working_directory);

  RenderARCMigrateToolOptions(D, Args, CmdArgs);

  // Add preprocessing options like -I, -D, etc. if we are using the
  // preprocessor.
  //
  // FIXME: Support -fpreprocessed
  if (types::getPreprocessedType(InputType) != types::TY_INVALID)
    AddPreprocessingOptions(C, JA, D, Args, CmdArgs, Output, Inputs);

  // Don't warn about "clang -c -DPIC -fPIC test.i" because libtool.m4 assumes
  // that "The compiler can only warn and ignore the option if not recognized".
  // When building with ccache, it will pass -D options to clang even on
  // preprocessed inputs and configure concludes that -fPIC is not supported.
  Args.ClaimAllArgs(options::OPT_D);

  // Manually translate -O4 to -O3; let clang reject others.
  AddOptLevel(); // INTEL

  // Warn about ignored options to clang.
  for (const Arg *A :
       Args.filtered(options::OPT_clang_ignored_gcc_optimization_f_Group)) {
    D.Diag(diag::warn_ignored_gcc_optimization) << A->getAsString(Args);
    A->claim();
  }

  for (const Arg *A :
       Args.filtered(options::OPT_clang_ignored_legacy_options_Group)) {
    D.Diag(diag::warn_ignored_clang_option) << A->getAsString(Args);
    A->claim();
  }

  claimNoWarnArgs(Args);

  Args.AddAllArgs(CmdArgs, options::OPT_R_Group);

  Args.AddAllArgs(CmdArgs, options::OPT_W_Group);
#if INTEL_CUSTOMIZATION
  if (Args.hasFlag(options::OPT_pedantic, options::OPT_no_pedantic, false)
      || Args.hasArg(options::OPT_strict_ansi))
#endif //INTEL_CUSTOMIZATION
    CmdArgs.push_back("-pedantic");

  Args.AddLastArg(CmdArgs, options::OPT_pedantic_errors);
  Args.AddLastArg(CmdArgs, options::OPT_w);

  // Fixed point flags
  if (Args.hasFlag(options::OPT_ffixed_point, options::OPT_fno_fixed_point,
                   /*Default=*/false))
    Args.AddLastArg(CmdArgs, options::OPT_ffixed_point);

  if (Arg *A = Args.getLastArg(options::OPT_fcxx_abi_EQ))
    A->render(Args, CmdArgs);

  Args.AddLastArg(CmdArgs, options::OPT_fexperimental_relative_cxx_abi_vtables,
                  options::OPT_fno_experimental_relative_cxx_abi_vtables);

  // Handle -{std, ansi, trigraphs} -- take the last of -{std, ansi}
  // (-ansi is equivalent to -std=c89 or -std=c++98).
  //
  // If a std is supplied, only add -trigraphs if it follows the
  // option.
  bool ImplyVCPPCVer = false;
  bool ImplyVCPPCXXVer = false;
#if INTEL_CUSTOMIZATION
  const Arg *Std = Args.getLastArg(options::OPT_std_EQ, options::OPT_ansi,
                     options::OPT_strict_ansi);
#else //INTEL_CUSTOMIZATION
  const Arg *Std = Args.getLastArg(options::OPT_std_EQ, options::OPT_ansi);
#endif //INTEL_CUSTOMIZATION
  if (Std) {
#if INTEL_CUSTOMIZATION
    if (Std->getOption().matches(options::OPT_ansi) ||
        Std->getOption().matches(options::OPT_strict_ansi))
#else //INTEL_CUSTOMIZATION
    if (Std->getOption().matches(options::OPT_ansi))
#endif //INTEL_CUSTOMIZATION
      if (types::isCXX(InputType))
        CmdArgs.push_back("-std=c++98");
      else
        CmdArgs.push_back("-std=c89");
#if INTEL_CUSTOMIZATION
    // Intel compiler allows for /Qstd which is an alias -std.  We want to be
    // sure to limit valid args to C++14 or higher.
    else if (D.IsIntelMode() && IsWindowsMSVC) {
      StringRef Val(Std->getValue());
      if (Val == "c++98" || Val == "c++03" || Val == "c++0x" ||
          Val == "c++11") {
        D.Diag(clang::diag::warn_drv_unused_argument) << Std->getAsString(Args);
        ImplyVCPPCXXVer = true;
      } else
        Std->render(Args, CmdArgs);
    }
#endif // INTEL_CUSTOMIZATION
    else {
      if (Args.hasArg(options::OPT_fsycl)) {
        // Use of -std= with 'C' is not supported for SYCL.
        const LangStandard *LangStd =
            LangStandard::getLangStandardForName(Std->getValue());
        if (LangStd && LangStd->getLanguage() == Language::C)
          D.Diag(diag::err_drv_argument_not_allowed_with)
              << Std->getAsString(Args) << "-fsycl";
      }
      Std->render(Args, CmdArgs);
    }

    // If -f(no-)trigraphs appears after the language standard flag, honor it.
    if (Arg *A = Args.getLastArg(options::OPT_std_EQ, options::OPT_ansi,
                                 options::OPT_ftrigraphs,
                                 options::OPT_fno_trigraphs))
      if (A != Std)
        A->render(Args, CmdArgs);
  } else {
#if INTEL_CUSTOMIZATION
    bool CPPVerSpecified = false;
    if (Args.hasArg(options::OPT__SLASH_std)) {
      const Arg *StdArg = Args.getLastArg(options::OPT__SLASH_std);
      CPPVerSpecified =
        StringRef(StdArg->getValue()).contains_insensitive("c++");
    }
#endif // INTEL_CUSTOMIZATION
    // Honor -std-default.
    //
    // FIXME: Clang doesn't correctly handle -std= when the input language
    // doesn't match. For the time being just ignore this for C++ inputs;
    // eventually we want to do all the standard defaulting here instead of
    // splitting it between the driver and clang -cc1.
    if (!types::isCXX(InputType)) {
      if (!Args.hasArg(options::OPT__SLASH_std)) {
        Args.AddAllArgsTranslated(CmdArgs, options::OPT_std_default_EQ, "-std=",
                                  /*Joined=*/true);
      } else
#if INTEL_CUSTOMIZATION
      if (!CPPVerSpecified)
#endif // INTEL_CUSTOMIZATION
        ImplyVCPPCVer = true;
    }
    else if (IsWindowsMSVC)
      ImplyVCPPCXXVer = true;

#if INTEL_CUSTOMIZATION
    // When performing interop (OpenMP+SYCL) we need to pass -std=c++xx or
    // -std=cxx specified by /std: to all clang calls.
    else if ((IsSYCL || Args.hasArg(options::OPT_fsycl)) &&
             Args.hasArg(options::OPT_fopenmp_targets_EQ) &&
             Args.hasArg(options::OPT__SLASH_std)) {
      ImplyVCPPCXXVer = CPPVerSpecified;
      ImplyVCPPCVer = !ImplyVCPPCXXVer;
    }

    // When performing interop (OpenMP+SYCL) we need to be sure to maintain
    // C++17 settings even if we aren't doing the SYCL offloading.  We do this
    // by checking for the -fsycl option.
    if ((IsSYCL || Args.hasArg(options::OPT_fsycl)) && types::isCXX(InputType) &&
        !Args.hasArg(options::OPT__SLASH_std))
#endif // INTEL_CUSTOMIZATION
      // For DPC++, we default to -std=c++17 for all compilations.  Use of -std
      // on the command line will override.
      CmdArgs.push_back("-std=c++17");

    Args.AddLastArg(CmdArgs, options::OPT_ftrigraphs,
                    options::OPT_fno_trigraphs);

    // HIP headers has minimum C++ standard requirements. Therefore set the
    // default language standard.
    if (IsHIP)
      CmdArgs.push_back(IsWindowsMSVC ? "-std=c++14" : "-std=c++11");
  }

  // GCC's behavior for -Wwrite-strings is a bit strange:
  //  * In C, this "warning flag" changes the types of string literals from
  //    'char[N]' to 'const char[N]', and thus triggers an unrelated warning
  //    for the discarded qualifier.
  //  * In C++, this is just a normal warning flag.
  //
  // Implementing this warning correctly in C is hard, so we follow GCC's
  // behavior for now. FIXME: Directly diagnose uses of a string literal as
  // a non-const char* in C, rather than using this crude hack.
  if (!types::isCXX(InputType)) {
    // FIXME: This should behave just like a warning flag, and thus should also
    // respect -Weverything, -Wno-everything, -Werror=write-strings, and so on.
    Arg *WriteStrings =
        Args.getLastArg(options::OPT_Wwrite_strings,
                        options::OPT_Wno_write_strings, options::OPT_w);
    if (WriteStrings &&
        WriteStrings->getOption().matches(options::OPT_Wwrite_strings))
      CmdArgs.push_back("-fconst-strings");
  }

  // GCC provides a macro definition '__DEPRECATED' when -Wdeprecated is active
  // during C++ compilation, which it is by default. GCC keeps this define even
  // in the presence of '-w', match this behavior bug-for-bug.
  if (types::isCXX(InputType) &&
      Args.hasFlag(options::OPT_Wdeprecated, options::OPT_Wno_deprecated,
                   true)) {
    CmdArgs.push_back("-fdeprecated-macro");
  }

  // Translate GCC's misnamer '-fasm' arguments to '-fgnu-keywords'.
  if (Arg *Asm = Args.getLastArg(options::OPT_fasm, options::OPT_fno_asm)) {
    if (Asm->getOption().matches(options::OPT_fasm))
      CmdArgs.push_back("-fgnu-keywords");
    else
      CmdArgs.push_back("-fno-gnu-keywords");
  }

  if (!ShouldEnableAutolink(Args, TC, JA))
    CmdArgs.push_back("-fno-autolink");

  // Add in -fdebug-compilation-dir if necessary.
  addDebugCompDirArg(Args, CmdArgs, D.getVFS());

  addDebugPrefixMapArg(D, Args, CmdArgs);

  if (Arg *A = Args.getLastArg(options::OPT_ftemplate_depth_,
                               options::OPT_ftemplate_depth_EQ)) {
    CmdArgs.push_back("-ftemplate-depth");
    CmdArgs.push_back(A->getValue());
  }

  if (Arg *A = Args.getLastArg(options::OPT_foperator_arrow_depth_EQ)) {
    CmdArgs.push_back("-foperator-arrow-depth");
    CmdArgs.push_back(A->getValue());
  }

  if (Arg *A = Args.getLastArg(options::OPT_fconstexpr_depth_EQ)) {
    CmdArgs.push_back("-fconstexpr-depth");
    CmdArgs.push_back(A->getValue());
  }

  if (Arg *A = Args.getLastArg(options::OPT_fconstexpr_steps_EQ)) {
    CmdArgs.push_back("-fconstexpr-steps");
    CmdArgs.push_back(A->getValue());
  }

  if (Args.hasArg(options::OPT_fexperimental_new_constant_interpreter))
    CmdArgs.push_back("-fexperimental-new-constant-interpreter");

  if (Arg *A = Args.getLastArg(options::OPT_fbracket_depth_EQ)) {
    CmdArgs.push_back("-fbracket-depth");
    CmdArgs.push_back(A->getValue());
  }

  if (Arg *A = Args.getLastArg(options::OPT_Wlarge_by_value_copy_EQ,
                               options::OPT_Wlarge_by_value_copy_def)) {
    if (A->getNumValues()) {
      StringRef bytes = A->getValue();
      CmdArgs.push_back(Args.MakeArgString("-Wlarge-by-value-copy=" + bytes));
    } else
      CmdArgs.push_back("-Wlarge-by-value-copy=64"); // default value
  }

  if (Args.hasArg(options::OPT_relocatable_pch))
    CmdArgs.push_back("-relocatable-pch");

  if (const Arg *A = Args.getLastArg(options::OPT_fcf_runtime_abi_EQ)) {
    static const char *kCFABIs[] = {
      "standalone", "objc", "swift", "swift-5.0", "swift-4.2", "swift-4.1",
    };

    if (find(kCFABIs, StringRef(A->getValue())) == std::end(kCFABIs))
      D.Diag(diag::err_drv_invalid_cf_runtime_abi) << A->getValue();
    else
      A->render(Args, CmdArgs);
  }

  if (Arg *A = Args.getLastArg(options::OPT_fconstant_string_class_EQ)) {
    CmdArgs.push_back("-fconstant-string-class");
    CmdArgs.push_back(A->getValue());
  }

  if (Arg *A = Args.getLastArg(options::OPT_ftabstop_EQ)) {
    CmdArgs.push_back("-ftabstop");
    CmdArgs.push_back(A->getValue());
  }

  if (Args.hasFlag(options::OPT_fstack_size_section,
                   options::OPT_fno_stack_size_section, RawTriple.isPS4()))
    CmdArgs.push_back("-fstack-size-section");

  if (Args.hasArg(options::OPT_fstack_usage)) {
    CmdArgs.push_back("-stack-usage-file");

    if (Arg *OutputOpt = Args.getLastArg(options::OPT_o)) {
      SmallString<128> OutputFilename(OutputOpt->getValue());
      llvm::sys::path::replace_extension(OutputFilename, "su");
      CmdArgs.push_back(Args.MakeArgString(OutputFilename));
    } else
      CmdArgs.push_back(
          Args.MakeArgString(Twine(getBaseInputStem(Args, Inputs)) + ".su"));
  }

  CmdArgs.push_back("-ferror-limit");
  if (Arg *A = Args.getLastArg(options::OPT_ferror_limit_EQ))
    CmdArgs.push_back(A->getValue());
  else
    CmdArgs.push_back("19");

  if (Arg *A = Args.getLastArg(options::OPT_fmacro_backtrace_limit_EQ)) {
    CmdArgs.push_back("-fmacro-backtrace-limit");
    CmdArgs.push_back(A->getValue());
  }

  if (Arg *A = Args.getLastArg(options::OPT_ftemplate_backtrace_limit_EQ)) {
    CmdArgs.push_back("-ftemplate-backtrace-limit");
    CmdArgs.push_back(A->getValue());
  }

  if (Arg *A = Args.getLastArg(options::OPT_fconstexpr_backtrace_limit_EQ)) {
    CmdArgs.push_back("-fconstexpr-backtrace-limit");
    CmdArgs.push_back(A->getValue());
  }

  if (Arg *A = Args.getLastArg(options::OPT_fspell_checking_limit_EQ)) {
    CmdArgs.push_back("-fspell-checking-limit");
    CmdArgs.push_back(A->getValue());
  }

#if INTEL_CUSTOMIZATION
  //-fiopenmp-offload is default
  if (Args.hasArg(options::OPT_fiopenmp) &&
      Args.hasFlag(options::OPT_fno_iopenmp_offload,
                   options::OPT_fiopenmp_offload, false)) {
    CmdArgs.push_back("-fno-intel-openmp-offload");
    CmdArgs.push_back("-mllvm");
    CmdArgs.push_back("-vpo-paropt-use-offload-metadata=false");
  }
  if (Args.hasFlag(options::OPT_fiopenmp_simd, options::OPT_fno_iopenmp_simd,
                   false)) {
    // FIXME: Add better interactions with -fopenmp-simd.
    if (!JA.isDeviceOffloading(Action::OFK_SYCL))
      CmdArgs.push_back("-fopenmp-simd");
    CmdArgs.push_back("-fopenmp-late-outline");
  }
  // When compiling for SPIR, we want to be sure that -fiopenmp is used
  // and not -fopenmp.
  if (IsOpenMPDevice && !Args.hasArg(options::OPT_fiopenmp) &&
      Args.hasArg(options::OPT_fopenmp_EQ, options::OPT_fopenmp) &&
      Triple.isSPIR()) {
    if (!D.IsCLMode())
        D.Diag(diag::err_drv_opt_requires_opt)
          << "-fopenmp-targets=spir64" << "-fiopenmp";
    else
        D.Diag(diag::err_drv_opt_requires_opt)
          << "-Qopenmp-targets=spir64" << "-Qiopenmp";
  }
  if (Arg *A = Args.getLastArg(options::OPT_qopenmp_threadprivate_EQ)) {
    StringRef Value = A->getValue();

    if ((Value != "compat") && (Value != "legacy"))
      D.Diag(diag::err_drv_unsupported_option_argument)
          << A->getOption().getName() << Value;

    if (Value == "legacy")
      CmdArgs.push_back("-fopenmp-threadprivate-legacy");
  }

  if (Args.hasFlag(options::OPT__SLASH_Qvla_, options::OPT__SLASH_Qvla, false))
    CmdArgs.push_back("-Werror=vla");
#endif // INTEL_CUSTOMIZATION

  // Pass -fmessage-length=.
  unsigned MessageLength = 0;
  if (Arg *A = Args.getLastArg(options::OPT_fmessage_length_EQ)) {
    StringRef V(A->getValue());
    if (V.getAsInteger(0, MessageLength))
      D.Diag(diag::err_drv_invalid_argument_to_option)
          << V << A->getOption().getName();
  } else {
    // If -fmessage-length=N was not specified, determine whether this is a
    // terminal and, if so, implicitly define -fmessage-length appropriately.
    MessageLength = llvm::sys::Process::StandardErrColumns();
  }
  if (MessageLength != 0)
    CmdArgs.push_back(
        Args.MakeArgString("-fmessage-length=" + Twine(MessageLength)));

  // -fvisibility= and -fvisibility-ms-compat are of a piece.
  if (const Arg *A = Args.getLastArg(options::OPT_fvisibility_EQ,
                                     options::OPT_fvisibility_ms_compat)) {
    if (A->getOption().matches(options::OPT_fvisibility_EQ)) {
      CmdArgs.push_back("-fvisibility");
      CmdArgs.push_back(A->getValue());
    } else {
      assert(A->getOption().matches(options::OPT_fvisibility_ms_compat));
      CmdArgs.push_back("-fvisibility");
      CmdArgs.push_back("hidden");
      CmdArgs.push_back("-ftype-visibility");
      CmdArgs.push_back("default");
    }
  }

  if (!RawTriple.isPS4())
    if (const Arg *A =
            Args.getLastArg(options::OPT_fvisibility_from_dllstorageclass,
                            options::OPT_fno_visibility_from_dllstorageclass)) {
      if (A->getOption().matches(
              options::OPT_fvisibility_from_dllstorageclass)) {
        CmdArgs.push_back("-fvisibility-from-dllstorageclass");
        Args.AddLastArg(CmdArgs, options::OPT_fvisibility_dllexport_EQ);
        Args.AddLastArg(CmdArgs, options::OPT_fvisibility_nodllstorageclass_EQ);
        Args.AddLastArg(CmdArgs, options::OPT_fvisibility_externs_dllimport_EQ);
        Args.AddLastArg(CmdArgs,
                        options::OPT_fvisibility_externs_nodllstorageclass_EQ);
      }
    }

  if (const Arg *A = Args.getLastArg(options::OPT_mignore_xcoff_visibility)) {
    if (Triple.isOSAIX())
      CmdArgs.push_back("-mignore-xcoff-visibility");
    else
      D.Diag(diag::err_drv_unsupported_opt_for_target)
          << A->getAsString(Args) << TripleStr;
  }


  if (Args.hasFlag(options::OPT_fvisibility_inlines_hidden,
                    options::OPT_fno_visibility_inlines_hidden, false))
    CmdArgs.push_back("-fvisibility-inlines-hidden");

  Args.AddLastArg(CmdArgs, options::OPT_fvisibility_inlines_hidden_static_local_var,
                           options::OPT_fno_visibility_inlines_hidden_static_local_var);
  Args.AddLastArg(CmdArgs, options::OPT_fvisibility_global_new_delete_hidden);

  Args.AddLastArg(CmdArgs, options::OPT_ftlsmodel_EQ);

  if (Args.hasFlag(options::OPT_fno_operator_names,
                   options::OPT_foperator_names, false))
    CmdArgs.push_back("-fno-operator-names");

  // Forward -f (flag) options which we can pass directly.
  Args.AddLastArg(CmdArgs, options::OPT_femit_all_decls);
  Args.AddLastArg(CmdArgs, options::OPT_fheinous_gnu_extensions);
  Args.AddLastArg(CmdArgs, options::OPT_fdigraphs, options::OPT_fno_digraphs);
  Args.AddLastArg(CmdArgs, options::OPT_femulated_tls,
                  options::OPT_fno_emulated_tls);

  // AltiVec-like language extensions aren't relevant for assembling.
  if (!isa<PreprocessJobAction>(JA) || Output.getType() != types::TY_PP_Asm)
    Args.AddLastArg(CmdArgs, options::OPT_fzvector);

  Args.AddLastArg(CmdArgs, options::OPT_fdiagnostics_show_template_tree);
  Args.AddLastArg(CmdArgs, options::OPT_fno_elide_type);
#if INTEL_COLLAB
  if (Args.hasFlag(options::OPT_fiopenmp, options::OPT_fno_iopenmp, false)) {
    CmdArgs.push_back("-fopenmp-late-outline");
#if INTEL_CUSTOMIZATION
    CmdArgs.push_back("-fintel-openmp-region");
    if (Arg *A = Args.getLastArg(options::OPT_qopenmp_threadprivate_EQ)) {
      StringRef Value = A->getValue();
      if (Value != "compat")
        CmdArgs.push_back("-fopenmp-threadprivate-legacy");
    } else
#endif // INTEL_CUSTOMIZATION
      CmdArgs.push_back("-fopenmp-threadprivate-legacy");
  }
#endif // INTEL_COLLAB

#if INTEL_CUSTOMIZATION
  bool StubsOverride = false;
  if (Arg *A = Args.getLastArg(options::OPT_qopenmp_stubs,
      options::OPT_fopenmp, options::OPT_fopenmp_EQ, options::OPT_fiopenmp))
    if (A->getOption().matches(options::OPT_qopenmp_stubs))
      StubsOverride = true;
#endif // INTEL_CUSTOMIZATION

  // Forward flags for OpenMP. We don't do this if the current action is an
  // device offloading action other than OpenMP.
#if INTEL_COLLAB
  if ((Args.hasFlag(options::OPT_fopenmp, options::OPT_fopenmp_EQ,
                    options::OPT_fno_openmp, false) ||
       Args.hasFlag(options::OPT_fiopenmp, options::OPT_fno_iopenmp, false)) &&
#else
  if (Args.hasFlag(options::OPT_fopenmp, options::OPT_fopenmp_EQ,
                   options::OPT_fno_openmp, false) &&
#endif // INTEL_COLLAB
      !StubsOverride && // INTEL
      (JA.isDeviceOffloading(Action::OFK_None) ||
       JA.isDeviceOffloading(Action::OFK_OpenMP))) {
    switch (D.getOpenMPRuntime(Args)) {
    case Driver::OMPRT_OMP:
    case Driver::OMPRT_IOMP5:
      // Clang can generate useful OpenMP code for these two runtime libraries.
      CmdArgs.push_back("-fopenmp");

      // If no option regarding the use of TLS in OpenMP codegeneration is
      // given, decide a default based on the target. Otherwise rely on the
      // options and pass the right information to the frontend.
      if (!Args.hasFlag(options::OPT_fopenmp_use_tls,
                        options::OPT_fnoopenmp_use_tls, /*Default=*/true))
        CmdArgs.push_back("-fnoopenmp-use-tls");
      Args.AddLastArg(CmdArgs, options::OPT_fopenmp_simd,
                      options::OPT_fno_openmp_simd);
      Args.AddAllArgs(CmdArgs, options::OPT_fopenmp_enable_irbuilder);
      Args.AddAllArgs(CmdArgs, options::OPT_fopenmp_version_EQ);
      Args.AddAllArgs(CmdArgs, options::OPT_fopenmp_cuda_number_of_sm_EQ);
      Args.AddAllArgs(CmdArgs, options::OPT_fopenmp_cuda_blocks_per_sm_EQ);
      Args.AddAllArgs(CmdArgs,
                      options::OPT_fopenmp_cuda_teams_reduction_recs_num_EQ);
      if (Args.hasFlag(options::OPT_fopenmp_optimistic_collapse,
                       options::OPT_fno_openmp_optimistic_collapse,
                       /*Default=*/false))
        CmdArgs.push_back("-fopenmp-optimistic-collapse");

      // When in OpenMP offloading mode with NVPTX target, forward
      // cuda-mode flag
      if (Args.hasFlag(options::OPT_fopenmp_cuda_mode,
                       options::OPT_fno_openmp_cuda_mode, /*Default=*/false))
        CmdArgs.push_back("-fopenmp-cuda-mode");

      // When in OpenMP offloading mode with NVPTX target, check if full runtime
      // is required.
      if (Args.hasFlag(options::OPT_fopenmp_cuda_force_full_runtime,
                       options::OPT_fno_openmp_cuda_force_full_runtime,
                       /*Default=*/false))
        CmdArgs.push_back("-fopenmp-cuda-force-full-runtime");
      break;
    default:
      // By default, if Clang doesn't know how to generate useful OpenMP code
      // for a specific runtime library, we just don't pass the '-fopenmp' flag
      // down to the actual compilation.
      // FIXME: It would be better to have a mode which *only* omits IR
      // generation based on the OpenMP support so that we get consistent
      // semantic analysis, etc.
      break;
    }
  } else {
    if (!JA.isDeviceOffloading(Action::OFK_SYCL))
      Args.AddLastArg(CmdArgs, options::OPT_fopenmp_simd,
                      options::OPT_fno_openmp_simd);
    Args.AddAllArgs(CmdArgs, options::OPT_fopenmp_version_EQ);
  }

  const SanitizerArgs &Sanitize = TC.getSanitizerArgs();
  Sanitize.addArgs(TC, Args, CmdArgs, InputType);

  const XRayArgs &XRay = TC.getXRayArgs();
  XRay.addArgs(TC, Args, CmdArgs, InputType);

  for (const auto &Filename :
       Args.getAllArgValues(options::OPT_fprofile_list_EQ)) {
    if (D.getVFS().exists(Filename))
      CmdArgs.push_back(Args.MakeArgString("-fprofile-list=" + Filename));
    else
      D.Diag(clang::diag::err_drv_no_such_file) << Filename;
  }

  if (Arg *A = Args.getLastArg(options::OPT_fpatchable_function_entry_EQ)) {
    StringRef S0 = A->getValue(), S = S0;
    unsigned Size, Offset = 0;
    if (!Triple.isAArch64() && !Triple.isRISCV() && !Triple.isX86())
      D.Diag(diag::err_drv_unsupported_opt_for_target)
          << A->getAsString(Args) << TripleStr;
    else if (S.consumeInteger(10, Size) ||
             (!S.empty() && (!S.consume_front(",") ||
                             S.consumeInteger(10, Offset) || !S.empty())))
      D.Diag(diag::err_drv_invalid_argument_to_option)
          << S0 << A->getOption().getName();
    else if (Size < Offset)
      D.Diag(diag::err_drv_unsupported_fpatchable_function_entry_argument);
    else {
      CmdArgs.push_back(Args.MakeArgString(A->getSpelling() + Twine(Size)));
      CmdArgs.push_back(Args.MakeArgString(
          "-fpatchable-function-entry-offset=" + Twine(Offset)));
    }
  }

  if (TC.SupportsProfiling()) {
    Args.AddLastArg(CmdArgs, options::OPT_pg);

    llvm::Triple::ArchType Arch = TC.getArch();
    if (Arg *A = Args.getLastArg(options::OPT_mfentry)) {
      if (Arch == llvm::Triple::systemz || TC.getTriple().isX86())
        A->render(Args, CmdArgs);
      else
        D.Diag(diag::err_drv_unsupported_opt_for_target)
            << A->getAsString(Args) << TripleStr;
    }
    if (Arg *A = Args.getLastArg(options::OPT_mnop_mcount)) {
      if (Arch == llvm::Triple::systemz)
        A->render(Args, CmdArgs);
      else
        D.Diag(diag::err_drv_unsupported_opt_for_target)
            << A->getAsString(Args) << TripleStr;
    }
    if (Arg *A = Args.getLastArg(options::OPT_mrecord_mcount)) {
      if (Arch == llvm::Triple::systemz)
        A->render(Args, CmdArgs);
      else
        D.Diag(diag::err_drv_unsupported_opt_for_target)
            << A->getAsString(Args) << TripleStr;
    }
  }

  if (Args.getLastArg(options::OPT_fapple_kext) ||
      (Args.hasArg(options::OPT_mkernel) && types::isCXX(InputType)))
    CmdArgs.push_back("-fapple-kext");

  Args.AddLastArg(CmdArgs, options::OPT_altivec_src_compat);
  Args.AddLastArg(CmdArgs, options::OPT_flax_vector_conversions_EQ);
  Args.AddLastArg(CmdArgs, options::OPT_fobjc_sender_dependent_dispatch);
  Args.AddLastArg(CmdArgs, options::OPT_fdiagnostics_print_source_range_info);
  Args.AddLastArg(CmdArgs, options::OPT_fdiagnostics_parseable_fixits);
  Args.AddLastArg(CmdArgs, options::OPT_ftime_report);
  Args.AddLastArg(CmdArgs, options::OPT_ftime_report_EQ);
  Args.AddLastArg(CmdArgs, options::OPT_ftime_trace);
  Args.AddLastArg(CmdArgs, options::OPT_ftime_trace_granularity_EQ);
  Args.AddLastArg(CmdArgs, options::OPT_ftrapv);
#if INTEL_CUSTOMIZATION
  // -malign-double is the default for Windows Intel
  if (D.IsIntelMode() && D.IsCLMode())
    CmdArgs.push_back("-malign-double");
  else
    Args.AddLastArg(CmdArgs, options::OPT_malign_double);
#endif // INTEL_CUSTOMIZATION
  Args.AddLastArg(CmdArgs, options::OPT_fno_temp_file);

  if (Arg *A = Args.getLastArg(options::OPT_ftrapv_handler_EQ)) {
    CmdArgs.push_back("-ftrapv-handler");
    CmdArgs.push_back(A->getValue());
  }

  Args.AddLastArg(CmdArgs, options::OPT_ftrap_function_EQ);

  // -fno-strict-overflow implies -fwrapv if it isn't disabled, but
  // -fstrict-overflow won't turn off an explicitly enabled -fwrapv.
  if (Arg *A = Args.getLastArg(options::OPT_fwrapv, options::OPT_fno_wrapv)) {
    if (A->getOption().matches(options::OPT_fwrapv))
      CmdArgs.push_back("-fwrapv");
  } else if (Arg *A = Args.getLastArg(options::OPT_fstrict_overflow,
                                      options::OPT_fno_strict_overflow)) {
    if (A->getOption().matches(options::OPT_fno_strict_overflow))
      CmdArgs.push_back("-fwrapv");
  }

  if (Arg *A = Args.getLastArg(options::OPT_freroll_loops,
                               options::OPT_fno_reroll_loops))
    if (A->getOption().matches(options::OPT_freroll_loops))
      CmdArgs.push_back("-freroll-loops");

  Args.AddLastArg(CmdArgs, options::OPT_ffinite_loops,
                  options::OPT_fno_finite_loops);

  Args.AddLastArg(CmdArgs, options::OPT_fwritable_strings);
#if INTEL_CUSTOMIZATION
  RenderUnrollOptions(D, Args, CmdArgs);
#endif // INTEL_CUSTOMIZATION

  Args.AddLastArg(CmdArgs, options::OPT_pthread);

  if (Args.hasFlag(options::OPT_mspeculative_load_hardening,
                   options::OPT_mno_speculative_load_hardening, false))
    CmdArgs.push_back(Args.MakeArgString("-mspeculative-load-hardening"));

  RenderSSPOptions(D, TC, Args, CmdArgs, KernelOrKext);
  RenderSCPOptions(TC, Args, CmdArgs);
  RenderTrivialAutoVarInitOptions(D, TC, Args, CmdArgs);

  // Translate -mstackrealign
  if (Args.hasFlag(options::OPT_mstackrealign, options::OPT_mno_stackrealign,
                   false))
    CmdArgs.push_back(Args.MakeArgString("-mstackrealign"));

  if (Args.hasArg(options::OPT_mstack_alignment)) {
    StringRef alignment = Args.getLastArgValue(options::OPT_mstack_alignment);
    CmdArgs.push_back(Args.MakeArgString("-mstack-alignment=" + alignment));
  }

  if (Args.hasArg(options::OPT_mstack_probe_size)) {
    StringRef Size = Args.getLastArgValue(options::OPT_mstack_probe_size);

    if (!Size.empty())
      CmdArgs.push_back(Args.MakeArgString("-mstack-probe-size=" + Size));
    else
      CmdArgs.push_back("-mstack-probe-size=0");
  }

  if (!Args.hasFlag(options::OPT_mstack_arg_probe,
                    options::OPT_mno_stack_arg_probe, true))
    CmdArgs.push_back(Args.MakeArgString("-mno-stack-arg-probe"));

  if (Arg *A = Args.getLastArg(options::OPT_mrestrict_it,
                               options::OPT_mno_restrict_it)) {
    if (A->getOption().matches(options::OPT_mrestrict_it)) {
      CmdArgs.push_back("-mllvm");
      CmdArgs.push_back("-arm-restrict-it");
    } else {
      CmdArgs.push_back("-mllvm");
      CmdArgs.push_back("-arm-no-restrict-it");
    }
  } else if (Triple.isOSWindows() &&
             (Triple.getArch() == llvm::Triple::arm ||
              Triple.getArch() == llvm::Triple::thumb)) {
    // Windows on ARM expects restricted IT blocks
    CmdArgs.push_back("-mllvm");
    CmdArgs.push_back("-arm-restrict-it");
  }

  // Forward -cl options to -cc1
  RenderOpenCLOptions(Args, CmdArgs, InputType);

  // Forward -fsycl-instrument-device-code option to cc1. This option can only
  // be used with spir triple.
  if (Arg *A = Args.getLastArg(options::OPT_fsycl_instrument_device_code)) {
    if (!Triple.isSPIR())
      D.Diag(diag::err_drv_unsupported_opt_for_target)
          << A->getAsString(Args) << TripleStr;
    CmdArgs.push_back("-fsycl-instrument-device-code");
  }

#if INTEL_CUSTOMIZATION
  // Enable instrumentation for OpenMP SPIR-V offload by default.
  // Eventually, we will enable it by default for SYCL too, so this
  // code will have to be merged with the above.
  if (IsOpenMPDevice && Triple.isSPIR() &&
      Args.hasFlag(options::OPT_fsycl_instrument_device_code,
                   options::OPT_fno_sycl_instrument_device_code, true)) {
    CmdArgs.push_back("-fsycl-instrument-device-code");
  }
#endif // INTEL_CUSTOMIZATION
  if (IsHIP) {
    if (Args.hasFlag(options::OPT_fhip_new_launch_api,
                     options::OPT_fno_hip_new_launch_api, true))
      CmdArgs.push_back("-fhip-new-launch-api");
    if (Args.hasFlag(options::OPT_fgpu_allow_device_init,
                     options::OPT_fno_gpu_allow_device_init, false))
      CmdArgs.push_back("-fgpu-allow-device-init");
  }

  if (IsCuda || IsHIP) {
    if (Args.hasFlag(options::OPT_fgpu_rdc, options::OPT_fno_gpu_rdc, false))
      CmdArgs.push_back("-fgpu-rdc");
    if (Args.hasFlag(options::OPT_fgpu_defer_diag,
                     options::OPT_fno_gpu_defer_diag, false))
      CmdArgs.push_back("-fgpu-defer-diag");
    if (Args.hasFlag(options::OPT_fgpu_exclude_wrong_side_overloads,
                     options::OPT_fno_gpu_exclude_wrong_side_overloads,
                     false)) {
      CmdArgs.push_back("-fgpu-exclude-wrong-side-overloads");
      CmdArgs.push_back("-fgpu-defer-diag");
    }
  }

  if (Arg *A = Args.getLastArg(options::OPT_fcf_protection_EQ)) {
    CmdArgs.push_back(
        Args.MakeArgString(Twine("-fcf-protection=") + A->getValue()));
  }

  // Forward -f options with positive and negative forms; we translate these by
  // hand.  Do not propagate PGO options to the GPU-side compilations as the
  // profile info is for the host-side compilation only.
  if (!(IsCudaDevice || IsHIPDevice)) {
    if (Arg *A = getLastProfileSampleUseArg(Args)) {
      auto *PGOArg = Args.getLastArg(
          options::OPT_fprofile_generate, options::OPT_fprofile_generate_EQ,
          options::OPT_fcs_profile_generate,
          options::OPT_fcs_profile_generate_EQ, options::OPT_fprofile_use,
          options::OPT_fprofile_use_EQ);
      if (PGOArg)
        D.Diag(diag::err_drv_argument_not_allowed_with)
            << "SampleUse with PGO options";

      StringRef fname = A->getValue();
      if (!llvm::sys::fs::exists(fname))
        D.Diag(diag::err_drv_no_such_file) << fname;
      else
        A->render(Args, CmdArgs);
    }
    Args.AddLastArg(CmdArgs, options::OPT_fprofile_remapping_file_EQ);

    if (Args.hasFlag(options::OPT_fpseudo_probe_for_profiling,
                     options::OPT_fno_pseudo_probe_for_profiling, false)) {
      CmdArgs.push_back("-fpseudo-probe-for-profiling");
      // Enforce -funique-internal-linkage-names if it's not explicitly turned
      // off.
      if (Args.hasFlag(options::OPT_funique_internal_linkage_names,
                       options::OPT_fno_unique_internal_linkage_names, true))
        CmdArgs.push_back("-funique-internal-linkage-names");
    }
  }
  RenderBuiltinOptions(TC, RawTriple, Args, CmdArgs);

  if (!Args.hasFlag(options::OPT_fassume_sane_operator_new,
                    options::OPT_fno_assume_sane_operator_new))
    CmdArgs.push_back("-fno-assume-sane-operator-new");

  // -fblocks=0 is default.
  if (Args.hasFlag(options::OPT_fblocks, options::OPT_fno_blocks,
                   TC.IsBlocksDefault()) ||
      (Args.hasArg(options::OPT_fgnu_runtime) &&
       Args.hasArg(options::OPT_fobjc_nonfragile_abi) &&
       !Args.hasArg(options::OPT_fno_blocks))) {
    CmdArgs.push_back("-fblocks");

    if (!Args.hasArg(options::OPT_fgnu_runtime) && !TC.hasBlocksRuntime())
      CmdArgs.push_back("-fblocks-runtime-optional");
  }

  // -fencode-extended-block-signature=1 is default.
  if (TC.IsEncodeExtendedBlockSignatureDefault())
    CmdArgs.push_back("-fencode-extended-block-signature");

  if (Args.hasFlag(options::OPT_fcoroutines_ts, options::OPT_fno_coroutines_ts,
                   false) &&
      types::isCXX(InputType)) {
    CmdArgs.push_back("-fcoroutines-ts");
  }

  Args.AddLastArg(CmdArgs, options::OPT_fdouble_square_bracket_attributes,
                  options::OPT_fno_double_square_bracket_attributes);

  // -faccess-control is default.
  if (Args.hasFlag(options::OPT_fno_access_control,
                   options::OPT_faccess_control, false))
    CmdArgs.push_back("-fno-access-control");

  // -felide-constructors is the default.
  if (Args.hasFlag(options::OPT_fno_elide_constructors,
                   options::OPT_felide_constructors, false))
    CmdArgs.push_back("-fno-elide-constructors");

  ToolChain::RTTIMode RTTIMode = TC.getRTTIMode();

  if (KernelOrKext || (types::isCXX(InputType) &&
                       (RTTIMode == ToolChain::RM_Disabled)))
    CmdArgs.push_back("-fno-rtti");

  // -fshort-enums=0 is default for all architectures except Hexagon and z/OS.
  if (Args.hasFlag(options::OPT_fshort_enums, options::OPT_fno_short_enums,
                   TC.getArch() == llvm::Triple::hexagon || Triple.isOSzOS()))
    CmdArgs.push_back("-fshort-enums");

  RenderCharacterOptions(Args, AuxTriple ? *AuxTriple : RawTriple, CmdArgs);

  // -fuse-cxa-atexit is default.
  if (!Args.hasFlag(
          options::OPT_fuse_cxa_atexit, options::OPT_fno_use_cxa_atexit,
          !RawTriple.isOSAIX() && !RawTriple.isOSWindows() &&
              TC.getArch() != llvm::Triple::xcore &&
              ((RawTriple.getVendor() != llvm::Triple::MipsTechnologies) ||
               RawTriple.hasEnvironment())) ||
      KernelOrKext)
    CmdArgs.push_back("-fno-use-cxa-atexit");

  if (Args.hasFlag(options::OPT_fregister_global_dtors_with_atexit,
                   options::OPT_fno_register_global_dtors_with_atexit,
                   RawTriple.isOSDarwin() && !KernelOrKext))
    CmdArgs.push_back("-fregister-global-dtors-with-atexit");

  // -fno-use-line-directives is default.
#if INTEL_CUSTOMIZATION
  // -fuse-line-directives is default for Intel Windows
  if (Args.hasFlag(options::OPT_fuse_line_directives,
                   options::OPT_fno_use_line_directives,
                   D.IsIntelMode() && D.IsCLMode()))
#endif // INTEL_CUSTOMIZATION
    CmdArgs.push_back("-fuse-line-directives");

  // -fms-extensions=0 is default.
  if (Args.hasFlag(options::OPT_fms_extensions, options::OPT_fno_ms_extensions,
                   IsWindowsMSVC))
    CmdArgs.push_back("-fms-extensions");

  // -fms-compatibility=0 is default.
  bool IsMSVCCompat = Args.hasFlag(
      options::OPT_fms_compatibility, options::OPT_fno_ms_compatibility,
      (IsWindowsMSVC && Args.hasFlag(options::OPT_fms_extensions,
                                     options::OPT_fno_ms_extensions, true)));
  if (IsMSVCCompat)
    CmdArgs.push_back("-fms-compatibility");

  // Handle -fgcc-version, if present.
  VersionTuple GNUCVer;
  if (Arg *A = Args.getLastArg(options::OPT_fgnuc_version_EQ)) {
    // Check that the version has 1 to 3 components and the minor and patch
    // versions fit in two decimal digits.
    StringRef Val = A->getValue();
    Val = Val.empty() ? "0" : Val; // Treat "" as 0 or disable.
    bool Invalid = GNUCVer.tryParse(Val);
    unsigned Minor = GNUCVer.getMinor().getValueOr(0);
    unsigned Patch = GNUCVer.getSubminor().getValueOr(0);
    if (Invalid || GNUCVer.getBuild() || Minor >= 100 || Patch >= 100) {
      D.Diag(diag::err_drv_invalid_value)
          << A->getAsString(Args) << A->getValue();
    }
  } else if (!IsMSVCCompat) {
    // Imitate GCC 4.2.1 by default if -fms-compatibility is not in effect.
    GNUCVer = VersionTuple(4, 2, 1);
  }
  if (!GNUCVer.empty()) {
    CmdArgs.push_back(
        Args.MakeArgString("-fgnuc-version=" + GNUCVer.getAsString()));
  }

  VersionTuple MSVT = TC.computeMSVCVersion(&D, Args);
  if (!MSVT.empty())
    CmdArgs.push_back(
        Args.MakeArgString("-fms-compatibility-version=" + MSVT.getAsString()));

  bool IsMSVC2015Compatible = MSVT.getMajor() >= 19;
  if (ImplyVCPPCVer) {
    StringRef LanguageStandard;
    if (const Arg *StdArg = Args.getLastArg(options::OPT__SLASH_std)) {
      Std = StdArg;
      LanguageStandard = llvm::StringSwitch<StringRef>(StdArg->getValue())
                             .Case("c11", "-std=c11")
                             .Case("c17", "-std=c17")
                             .Default("");
      if (LanguageStandard.empty())
        D.Diag(clang::diag::warn_drv_unused_argument)
            << StdArg->getAsString(Args);
    }
    CmdArgs.push_back(LanguageStandard.data());
  }
  if (ImplyVCPPCXXVer) {
    StringRef LanguageStandard;
    if (const Arg *StdArg = Args.getLastArg(options::OPT__SLASH_std)) {
      Std = StdArg;
      LanguageStandard = llvm::StringSwitch<StringRef>(StdArg->getValue())
                             .Case("c++14", "-std=c++14")
                             .Case("c++17", "-std=c++17")
                             .Case("c++20", "-std=c++20")
                             .Case("c++latest", "-std=c++2b")
                             .Default("");
      if (LanguageStandard.empty())
        D.Diag(clang::diag::warn_drv_unused_argument)
            << StdArg->getAsString(Args);
    }

    if (LanguageStandard.empty()) {
      if (IsSYCL)
        // For DPC++, C++17 is the default.
        LanguageStandard = "-std=c++17";
      else if (IsMSVC2015Compatible)
        LanguageStandard = "-std=c++14";
      else
        LanguageStandard = "-std=c++11";
    }

    CmdArgs.push_back(LanguageStandard.data());
  }

  // -fno-borland-extensions is default.
  if (Args.hasFlag(options::OPT_fborland_extensions,
                   options::OPT_fno_borland_extensions, false))
    CmdArgs.push_back("-fborland-extensions");

  // -fno-declspec is default, except for PS4.
  if (Args.hasFlag(options::OPT_fdeclspec, options::OPT_fno_declspec,
                   RawTriple.isPS4()))
    CmdArgs.push_back("-fdeclspec");
  else if (Args.hasArg(options::OPT_fno_declspec))
    CmdArgs.push_back("-fno-declspec"); // Explicitly disabling __declspec.

  // -fthreadsafe-static is default, except for MSVC compatibility versions less
  // than 19.
  if (!Args.hasFlag(options::OPT_fthreadsafe_statics,
                    options::OPT_fno_threadsafe_statics,
                    !IsWindowsMSVC || IsMSVC2015Compatible))
    CmdArgs.push_back("-fno-threadsafe-statics");

  // -fno-delayed-template-parsing is default, except when targeting MSVC.
  // Many old Windows SDK versions require this to parse.
  // FIXME: MSVC introduced /Zc:twoPhase- to disable this behavior in their
  // compiler. We should be able to disable this by default at some point.
  if (Args.hasFlag(options::OPT_fdelayed_template_parsing,
                   options::OPT_fno_delayed_template_parsing, IsWindowsMSVC))
    CmdArgs.push_back("-fdelayed-template-parsing");

  // -fgnu-keywords default varies depending on language; only pass if
  // specified.
  Args.AddLastArg(CmdArgs, options::OPT_fgnu_keywords,
                  options::OPT_fno_gnu_keywords);

  if (Args.hasFlag(options::OPT_fgnu89_inline, options::OPT_fno_gnu89_inline,
                   false))
    CmdArgs.push_back("-fgnu89-inline");

  if (Args.hasArg(options::OPT_fno_inline))
    CmdArgs.push_back("-fno-inline");

#if INTEL_CUSTOMIZATION
  if (Arg *InlinLvl = Args.getLastArg(
        options::OPT_inline_level_EQ, options::OPT_finline_functions,
        options::OPT_finline_hint_functions,
        options::OPT_fno_inline_functions)) {
    if (InlinLvl->getOption().matches(options::OPT_inline_level_EQ)) {
      if (InlinLvl->getValue() == StringRef("0") &&
          !Args.hasArg(options::OPT_fno_inline))
        CmdArgs.push_back("-fno-inline");
      else if (InlinLvl->getValue() == StringRef("1"))
        CmdArgs.push_back("-finline-hint-functions");
      else if (InlinLvl->getValue() == StringRef("2"))
        CmdArgs.push_back("-finline-functions");
      else
        C.getDriver().Diag(clang::diag::err_drv_unsupported_option_argument)
          << InlinLvl->getOption().getName()
          << StringRef(InlinLvl->getValue());
    }
    else
      CmdArgs.push_back(Args.MakeArgString(InlinLvl->getAsString(Args)));
  }
#else //INTEL_CUSTOMIZATION
  Args.AddLastArg(CmdArgs, options::OPT_finline_functions,
                  options::OPT_finline_hint_functions,
                  options::OPT_fno_inline_functions);

#endif //INTEL_CUSTOMIZATION

  // FIXME: Find a better way to determine whether the language has modules
  // support by default, or just assume that all languages do.
  bool HaveModules =
      Std && (Std->containsValue("c++2a") || Std->containsValue("c++20") ||
              Std->containsValue("c++latest"));
  RenderModulesOptions(C, D, Args, Input, Output, CmdArgs, HaveModules);

  if (Args.hasFlag(options::OPT_fpch_validate_input_files_content,
                   options::OPT_fno_pch_validate_input_files_content, false))
    CmdArgs.push_back("-fvalidate-ast-input-files-content");
  if (Args.hasFlag(options::OPT_fpch_instantiate_templates,
                   options::OPT_fno_pch_instantiate_templates, false))
    CmdArgs.push_back("-fpch-instantiate-templates");
  if (Args.hasFlag(options::OPT_fpch_codegen, options::OPT_fno_pch_codegen,
                   false))
    CmdArgs.push_back("-fmodules-codegen");
  if (Args.hasFlag(options::OPT_fpch_debuginfo, options::OPT_fno_pch_debuginfo,
                   false))
    CmdArgs.push_back("-fmodules-debuginfo");

  Args.AddLastArg(CmdArgs, options::OPT_flegacy_pass_manager,
                  options::OPT_fno_legacy_pass_manager);

  ObjCRuntime Runtime = AddObjCRuntimeArgs(Args, Inputs, CmdArgs, rewriteKind);
  RenderObjCOptions(TC, D, RawTriple, Args, Runtime, rewriteKind != RK_None,
                    Input, CmdArgs);

  if (types::isObjC(Input.getType()) &&
      Args.hasFlag(options::OPT_fobjc_encode_cxx_class_template_spec,
                   options::OPT_fno_objc_encode_cxx_class_template_spec,
                   !Runtime.isNeXTFamily()))
    CmdArgs.push_back("-fobjc-encode-cxx-class-template-spec");

  if (Args.hasFlag(options::OPT_fapplication_extension,
                   options::OPT_fno_application_extension, false))
    CmdArgs.push_back("-fapplication-extension");

  // Handle GCC-style exception args.
  bool EH = false;
  if (!C.getDriver().IsCLMode())
#if INTEL_CUSTOMIZATION
    EH = addExceptionArgs(Args, InputType, TC, KernelOrKext, Runtime, CmdArgs, JA);
#endif // INTEL_CUSTOMIZATION

  // Handle exception personalities
  Arg *A = Args.getLastArg(
      options::OPT_fsjlj_exceptions, options::OPT_fseh_exceptions,
      options::OPT_fdwarf_exceptions, options::OPT_fwasm_exceptions);
  if (A) {
    const Option &Opt = A->getOption();
    if (Opt.matches(options::OPT_fsjlj_exceptions))
      CmdArgs.push_back("-exception-model=sjlj");
    if (Opt.matches(options::OPT_fseh_exceptions))
      CmdArgs.push_back("-exception-model=seh");
    if (Opt.matches(options::OPT_fdwarf_exceptions))
      CmdArgs.push_back("-exception-model=dwarf");
    if (Opt.matches(options::OPT_fwasm_exceptions))
      CmdArgs.push_back("-exception-model=wasm");
  } else {
    switch (TC.GetExceptionModel(Args)) {
    default:
      break;
    case llvm::ExceptionHandling::DwarfCFI:
      CmdArgs.push_back("-exception-model=dwarf");
      break;
    case llvm::ExceptionHandling::SjLj:
      CmdArgs.push_back("-exception-model=sjlj");
      break;
    case llvm::ExceptionHandling::WinEH:
      CmdArgs.push_back("-exception-model=seh");
      break;
    }
  }

  // C++ "sane" operator new.
  if (!Args.hasFlag(options::OPT_fassume_sane_operator_new,
                    options::OPT_fno_assume_sane_operator_new))
    CmdArgs.push_back("-fno-assume-sane-operator-new");

  // -frelaxed-template-template-args is off by default, as it is a severe
  // breaking change until a corresponding change to template partial ordering
  // is provided.
  if (Args.hasFlag(options::OPT_frelaxed_template_template_args,
                   options::OPT_fno_relaxed_template_template_args, false))
    CmdArgs.push_back("-frelaxed-template-template-args");

  // -fsized-deallocation is off by default, as it is an ABI-breaking change for
  // most platforms.
  if (Args.hasFlag(options::OPT_fsized_deallocation,
                   options::OPT_fno_sized_deallocation, false))
    CmdArgs.push_back("-fsized-deallocation");

  // -faligned-allocation is on by default in C++17 onwards and otherwise off
  // by default.
  if (Arg *A = Args.getLastArg(options::OPT_faligned_allocation,
                               options::OPT_fno_aligned_allocation,
                               options::OPT_faligned_new_EQ)) {
    if (A->getOption().matches(options::OPT_fno_aligned_allocation))
      CmdArgs.push_back("-fno-aligned-allocation");
    else
      CmdArgs.push_back("-faligned-allocation");
  }

  // The default new alignment can be specified using a dedicated option or via
  // a GCC-compatible option that also turns on aligned allocation.
  if (Arg *A = Args.getLastArg(options::OPT_fnew_alignment_EQ,
                               options::OPT_faligned_new_EQ))
    CmdArgs.push_back(
        Args.MakeArgString(Twine("-fnew-alignment=") + A->getValue()));

  // -fconstant-cfstrings is default, and may be subject to argument translation
  // on Darwin.
  if (!Args.hasFlag(options::OPT_fconstant_cfstrings,
                    options::OPT_fno_constant_cfstrings) ||
      !Args.hasFlag(options::OPT_mconstant_cfstrings,
                    options::OPT_mno_constant_cfstrings))
    CmdArgs.push_back("-fno-constant-cfstrings");

  // -fno-pascal-strings is default, only pass non-default.
  if (Args.hasFlag(options::OPT_fpascal_strings,
                   options::OPT_fno_pascal_strings, false))
    CmdArgs.push_back("-fpascal-strings");

  // Honor -fpack-struct= and -fpack-struct, if given. Note that
  // -fno-pack-struct doesn't apply to -fpack-struct=.
  if (Arg *A = Args.getLastArg(options::OPT_fpack_struct_EQ)) {
    std::string PackStructStr = "-fpack-struct=";
    PackStructStr += A->getValue();
    CmdArgs.push_back(Args.MakeArgString(PackStructStr));
  } else if (Args.hasFlag(options::OPT_fpack_struct,
                          options::OPT_fno_pack_struct, false)) {
    CmdArgs.push_back("-fpack-struct=1");
#if INTEL_CUSTOMIZATION
  } else if (D.IsIntelMode() && D.IsCLMode() && !IsSYCL)
    // For the Intel compiler, /Zp16 is the default
    CmdArgs.push_back("-fpack-struct=16");

  // Enabling GVN Hoist at -O3 or -Ofast (CMPLRS-50169).
  // FIXME: Remove this when GVN Hoist is enabled by default in LLORG.
  if (Arg *A = Args.getLastArg(options::OPT_O_Group)) {
    unsigned OptLevel = 0;
    if (A->getOption().matches(options::OPT_O)) {
      StringRef OVal(A->getValue());
      OVal.getAsInteger(10, OptLevel);
    }
    if (A->getOption().matches(options::OPT_O4) || OptLevel > 2 ||
        A->getOption().matches(options::OPT_Ofast)) {
      CmdArgs.push_back("-mllvm");
      CmdArgs.push_back("-enable-gvn-hoist");
    }
  }
#endif // INTEL_CUSTOMIZATION

  // Handle -fmax-type-align=N and -fno-type-align
  bool SkipMaxTypeAlign = Args.hasArg(options::OPT_fno_max_type_align);
  if (Arg *A = Args.getLastArg(options::OPT_fmax_type_align_EQ)) {
    if (!SkipMaxTypeAlign) {
      std::string MaxTypeAlignStr = "-fmax-type-align=";
      MaxTypeAlignStr += A->getValue();
      CmdArgs.push_back(Args.MakeArgString(MaxTypeAlignStr));
    }
  } else if (RawTriple.isOSDarwin()) {
    if (!SkipMaxTypeAlign) {
      std::string MaxTypeAlignStr = "-fmax-type-align=16";
      CmdArgs.push_back(Args.MakeArgString(MaxTypeAlignStr));
    }
  }

  if (!Args.hasFlag(options::OPT_Qy, options::OPT_Qn, true))
    CmdArgs.push_back("-Qn");

  // -fno-common is the default, set -fcommon only when that flag is set.
  if (Args.hasFlag(options::OPT_fcommon, options::OPT_fno_common, false))
    CmdArgs.push_back("-fcommon");

  // -fsigned-bitfields is default, and clang doesn't yet support
  // -funsigned-bitfields.
  if (!Args.hasFlag(options::OPT_fsigned_bitfields,
                    options::OPT_funsigned_bitfields))
    D.Diag(diag::warn_drv_clang_unsupported)
        << Args.getLastArg(options::OPT_funsigned_bitfields)->getAsString(Args);

  // -fsigned-bitfields is default, and clang doesn't support -fno-for-scope.
  if (!Args.hasFlag(options::OPT_ffor_scope, options::OPT_fno_for_scope))
    D.Diag(diag::err_drv_clang_unsupported)
        << Args.getLastArg(options::OPT_fno_for_scope)->getAsString(Args);

  // -finput_charset=UTF-8 is default. Reject others
  if (Arg *inputCharset = Args.getLastArg(options::OPT_finput_charset_EQ)) {
    StringRef value = inputCharset->getValue();
    if (!value.equals_insensitive("utf-8"))
      D.Diag(diag::err_drv_invalid_value) << inputCharset->getAsString(Args)
                                          << value;
  }

  // -fexec_charset=UTF-8 is default. Reject others
  if (Arg *execCharset = Args.getLastArg(options::OPT_fexec_charset_EQ)) {
    StringRef value = execCharset->getValue();
    if (!value.equals_insensitive("utf-8"))
      D.Diag(diag::err_drv_invalid_value) << execCharset->getAsString(Args)
                                          << value;
  }

  RenderDiagnosticsOptions(D, Args, CmdArgs);

  // -fno-asm-blocks is default.
  if (Args.hasFlag(options::OPT_fasm_blocks, options::OPT_fno_asm_blocks,
                   false))
    CmdArgs.push_back("-fasm-blocks");

  // -fgnu-inline-asm is default.
  if (!Args.hasFlag(options::OPT_fgnu_inline_asm,
                    options::OPT_fno_gnu_inline_asm, true))
    CmdArgs.push_back("-fno-gnu-inline-asm");

  // Enable vectorization per default according to the optimization level
  // selected. For optimization levels that want vectorization we use the alias
  // option to simplify the hasFlag logic.
  bool EnableVec = shouldEnableVectorizerAtOLevel(Args, false);
#if INTEL_CUSTOMIZATION
  // Do not enable vectorization for OpenMP
  if (JA.isDeviceOffloading(Action::OFK_OpenMP) &&
      getToolChain().getTriple().isSPIR())
    EnableVec = false;
#endif // INTEL_CUSTOMIZATION
  OptSpecifier VectorizeAliasOption =
      EnableVec ? options::OPT_O_Group : options::OPT_fvectorize;
  if (Args.hasFlag(options::OPT_fvectorize, VectorizeAliasOption,
                   options::OPT_fno_vectorize, EnableVec))
    CmdArgs.push_back("-vectorize-loops");

  // -fslp-vectorize is enabled based on the optimization level selected.
  bool EnableSLPVec = shouldEnableVectorizerAtOLevel(Args, true);
#if INTEL_CUSTOMIZATION
  // Do not enable vectorization for OpenMP
  if (JA.isDeviceOffloading(Action::OFK_OpenMP) &&
      getToolChain().getTriple().isSPIR())
    EnableSLPVec = false;
#endif // INTEL_CUSTOMIZATION
  OptSpecifier SLPVectAliasOption =
      EnableSLPVec ? options::OPT_O_Group : options::OPT_fslp_vectorize;
  if (Args.hasFlag(options::OPT_fslp_vectorize, SLPVectAliasOption,
                   options::OPT_fno_slp_vectorize, EnableSLPVec))
    CmdArgs.push_back("-vectorize-slp");

  ParseMPreferVectorWidth(D, Args, CmdArgs);

  Args.AddLastArg(CmdArgs, options::OPT_fshow_overloads_EQ);
  Args.AddLastArg(CmdArgs,
                  options::OPT_fsanitize_undefined_strip_path_components_EQ);

  // -fdollars-in-identifiers default varies depending on platform and
  // language; only pass if specified.
  if (Arg *A = Args.getLastArg(options::OPT_fdollars_in_identifiers,
                               options::OPT_fno_dollars_in_identifiers)) {
    if (A->getOption().matches(options::OPT_fdollars_in_identifiers))
      CmdArgs.push_back("-fdollars-in-identifiers");
    else
      CmdArgs.push_back("-fno-dollars-in-identifiers");
  }

  // -funit-at-a-time is default, and we don't support -fno-unit-at-a-time for
  // practical purposes.
  if (Arg *A = Args.getLastArg(options::OPT_funit_at_a_time,
                               options::OPT_fno_unit_at_a_time)) {
    if (A->getOption().matches(options::OPT_fno_unit_at_a_time))
      D.Diag(diag::warn_drv_clang_unsupported) << A->getAsString(Args);
  }

  if (Args.hasFlag(options::OPT_fapple_pragma_pack,
                   options::OPT_fno_apple_pragma_pack, false))
    CmdArgs.push_back("-fapple-pragma-pack");

  if (Args.hasFlag(options::OPT_fxl_pragma_pack,
                   options::OPT_fno_xl_pragma_pack, RawTriple.isOSAIX()))
    CmdArgs.push_back("-fxl-pragma-pack");

#if INTEL_CUSTOMIZATION
  if (Args.hasFlag(options::OPT_fno_intel_pragma_prefetch,
                   options::OPT_fintel_pragma_prefetch, false))
    CmdArgs.push_back("-fno-intel-pragma-prefetch");
#endif // INTEL_CUSTOMIZATION

  // Remarks can be enabled with any of the `-f.*optimization-record.*` flags.
  if (willEmitRemarks(Args) && checkRemarksOptions(D, Args, Triple))
    renderRemarksOptions(Args, CmdArgs, Triple, Input, Output, JA);

  bool RewriteImports = Args.hasFlag(options::OPT_frewrite_imports,
                                     options::OPT_fno_rewrite_imports, false);
  if (RewriteImports)
    CmdArgs.push_back("-frewrite-imports");

  // Enable rewrite includes if the user's asked for it or if we're generating
  // diagnostics.
  // TODO: Once -module-dependency-dir works with -frewrite-includes it'd be
  // nice to enable this when doing a crashdump for modules as well.
  if (Args.hasFlag(options::OPT_frewrite_includes,
                   options::OPT_fno_rewrite_includes, false) ||
      (C.isForDiagnostics() && !HaveModules))
    CmdArgs.push_back("-frewrite-includes");

  // Only allow -traditional or -traditional-cpp outside in preprocessing modes.
  if (Arg *A = Args.getLastArg(options::OPT_traditional,
                               options::OPT_traditional_cpp)) {
    if (isa<PreprocessJobAction>(JA))
      CmdArgs.push_back("-traditional-cpp");
    else
      D.Diag(diag::err_drv_clang_unsupported) << A->getAsString(Args);
  }

  Args.AddLastArg(CmdArgs, options::OPT_dM);
  Args.AddLastArg(CmdArgs, options::OPT_dD);

  Args.AddLastArg(CmdArgs, options::OPT_fmax_tokens_EQ);

  // Handle serialized diagnostics.
  if (Arg *A = Args.getLastArg(options::OPT__serialize_diags)) {
    CmdArgs.push_back("-serialize-diagnostic-file");
    CmdArgs.push_back(Args.MakeArgString(A->getValue()));
  }

  if (Args.hasArg(options::OPT_fretain_comments_from_system_headers))
    CmdArgs.push_back("-fretain-comments-from-system-headers");

  // Forward -fcomment-block-commands to -cc1.
  Args.AddAllArgs(CmdArgs, options::OPT_fcomment_block_commands);
  // Forward -fparse-all-comments to -cc1.
  Args.AddAllArgs(CmdArgs, options::OPT_fparse_all_comments);

  // Turn -fplugin=name.so into -load name.so
  for (const Arg *A : Args.filtered(options::OPT_fplugin_EQ)) {
    CmdArgs.push_back("-load");
    CmdArgs.push_back(A->getValue());
    A->claim();
  }

  // Forward -fpass-plugin=name.so to -cc1.
  for (const Arg *A : Args.filtered(options::OPT_fpass_plugin_EQ)) {
    CmdArgs.push_back(
        Args.MakeArgString(Twine("-fpass-plugin=") + A->getValue()));
    A->claim();
  }

  // Setup statistics file output.
  SmallString<128> StatsFile = getStatsFileName(Args, Output, Input, D);
  if (!StatsFile.empty())
    CmdArgs.push_back(Args.MakeArgString(Twine("-stats-file=") + StatsFile));

  // Forward -Xclang arguments to -cc1, and -mllvm arguments to the LLVM option
  // parser.
  // -finclude-default-header flag is for preprocessor,
  // do not pass it to other cc1 commands when save-temps is enabled
  if (C.getDriver().isSaveTempsEnabled() &&
      !isa<PreprocessJobAction>(JA)) {
    for (auto Arg : Args.filtered(options::OPT_Xclang)) {
      Arg->claim();
      if (StringRef(Arg->getValue()) != "-finclude-default-header")
        CmdArgs.push_back(Arg->getValue());
    }
  }
  else {
    Args.AddAllArgValues(CmdArgs, options::OPT_Xclang);
  }
  for (const Arg *A : Args.filtered(options::OPT_mllvm)) {
    A->claim();

    // We translate this by hand to the -cc1 argument, since nightly test uses
    // it and developers have been trained to spell it with -mllvm. Both
    // spellings are now deprecated and should be removed.
    if (StringRef(A->getValue(0)) == "-disable-llvm-optzns") {
      CmdArgs.push_back("-disable-llvm-optzns");
    } else {
      A->render(Args, CmdArgs);
    }
  }

  // With -save-temps, we want to save the unoptimized bitcode output from the
  // CompileJobAction, use -disable-llvm-passes to get pristine IR generated
  // by the frontend.
  // When -fembed-bitcode is enabled, optimized bitcode is emitted because it
  // has slightly different breakdown between stages.
  // FIXME: -fembed-bitcode -save-temps will save optimized bitcode instead of
  // pristine IR generated by the frontend. Ideally, a new compile action should
  // be added so both IR can be captured.
  if ((C.getDriver().isSaveTempsEnabled() ||
       JA.isHostOffloading(Action::OFK_OpenMP)) &&
      !(C.getDriver().embedBitcodeInObject() && !IsUsingLTO) &&
      isa<CompileJobAction>(JA))
    CmdArgs.push_back("-disable-llvm-passes");

#if INTEL_CUSTOMIZATION
  // Disable Intel proprietary optimizations for the .bc generation during
  // and offload compilation.
  if (JA.isHostOffloading(Action::OFK_OpenMP) && isa<CompileJobAction>(JA))
    CmdArgs.push_back("-disable-intel-proprietary-opts");
#endif // INTEL_CUSTOMIZATION

  Args.AddAllArgs(CmdArgs, options::OPT_undef);

  const char *Exec = D.getClangProgramPath();

  // Optionally embed the -cc1 level arguments into the debug info or a
  // section, for build analysis.
  // Also record command line arguments into the debug info if
  // -grecord-gcc-switches options is set on.
  // By default, -gno-record-gcc-switches is set on and no recording.
  auto GRecordSwitches =
      Args.hasFlag(options::OPT_grecord_command_line,
                   options::OPT_gno_record_command_line, false);
  auto FRecordSwitches =
      Args.hasFlag(options::OPT_frecord_command_line,
                   options::OPT_fno_record_command_line, false);
  if (FRecordSwitches && !Triple.isOSBinFormatELF())
    D.Diag(diag::err_drv_unsupported_opt_for_target)
        << Args.getLastArg(options::OPT_frecord_command_line)->getAsString(Args)
        << TripleStr;
  if (TC.UseDwarfDebugFlags() || GRecordSwitches || FRecordSwitches) {
    ArgStringList OriginalArgs;
    for (const auto &Arg : Args)
      Arg->render(Args, OriginalArgs);

    SmallString<256> Flags;
    EscapeSpacesAndBackslashes(Exec, Flags);
    for (const char *OriginalArg : OriginalArgs) {
      SmallString<128> EscapedArg;
      EscapeSpacesAndBackslashes(OriginalArg, EscapedArg);
      Flags += " ";
      Flags += EscapedArg;
    }
    auto FlagsArgString = Args.MakeArgString(Flags);
    if (TC.UseDwarfDebugFlags() || GRecordSwitches) {
      CmdArgs.push_back("-dwarf-debug-flags");
      CmdArgs.push_back(FlagsArgString);
    }
    if (FRecordSwitches) {
      CmdArgs.push_back("-record-command-line");
      CmdArgs.push_back(FlagsArgString);
    }
  }

  // Host-side cuda compilation receives all device-side outputs in a single
  // fatbin as Inputs[1]. Include the binary with -fcuda-include-gpubinary.
  if ((IsCuda || IsHIP) && CudaDeviceInput) {
      CmdArgs.push_back("-fcuda-include-gpubinary");
      CmdArgs.push_back(CudaDeviceInput->getFilename());
      if (Args.hasFlag(options::OPT_fgpu_rdc, options::OPT_fno_gpu_rdc, false))
        CmdArgs.push_back("-fgpu-rdc");
  }

  if (IsCuda) {
    if (Args.hasFlag(options::OPT_fcuda_short_ptr,
                     options::OPT_fno_cuda_short_ptr, false))
      CmdArgs.push_back("-fcuda-short-ptr");
  }

  if (IsCuda || IsHIP) {
    // Determine the original source input.
    const Action *SourceAction = &JA;
    while (SourceAction->getKind() != Action::InputClass) {
      assert(!SourceAction->getInputs().empty() && "unexpected root action!");
      SourceAction = SourceAction->getInputs()[0];
    }
    auto CUID = cast<InputAction>(SourceAction)->getId();
    if (!CUID.empty())
      CmdArgs.push_back(Args.MakeArgString(Twine("-cuid=") + Twine(CUID)));
  }

  if (IsHIP)
    CmdArgs.push_back("-fcuda-allow-variadic-functions");

  if (IsCudaDevice || IsHIPDevice) {
    StringRef InlineThresh =
        Args.getLastArgValue(options::OPT_fgpu_inline_threshold_EQ);
    if (!InlineThresh.empty()) {
      std::string ArgStr =
          std::string("-inline-threshold=") + InlineThresh.str();
      CmdArgs.append({"-mllvm", Args.MakeArgStringRef(ArgStr)});
    }
  }

  // OpenMP offloading device jobs take the argument -fopenmp-host-ir-file-path
  // to specify the result of the compile phase on the host, so the meaningful
  // device declarations can be identified. Also, -fopenmp-is-device is passed
  // along to tell the frontend that it is generating code for a device, so that
  // only the relevant declarations are emitted.
  if (IsOpenMPDevice) {
    CmdArgs.push_back("-fopenmp-is-device");
    if (OpenMPDeviceInput) {
      CmdArgs.push_back("-fopenmp-host-ir-file-path");
      CmdArgs.push_back(Args.MakeArgString(OpenMPDeviceInput->getFilename()));
    }
#if INTEL_CUSTOMIZATION
    if (Args.hasArg(options::OPT_fsycl) && Triple.isSPIR()) {
      // OpenMP device compile must use the same language options as the
      // host compile. So if this is SYCL source pass SYCL options.
      CmdArgs.push_back("-fsycl-is-host");
    }
#endif //INTEL_CUSTOMIZATION
  }
#if INTEL_COLLAB
  // fixup -paropt value
#if INTEL_CUSTOMIZATION
  // Only add -paropt for OpenMP offloading or Host.
  if ((Args.hasFlag(options::OPT_fiopenmp, options::OPT_fno_iopenmp, false) ||
       Args.hasFlag(options::OPT_fiopenmp_simd, options::OPT_fno_iopenmp_simd,
                    false)) && (JA.isDeviceOffloading(Action::OFK_None) ||
                                JA.isDeviceOffloading(Action::OFK_OpenMP))) {
#endif // INTEL_CUSTOMIZATION
    int paroptVal = IsOpenMPDevice ? 0x20 : 0x0;
    bool paroptSeen = false;
    StringRef paropt = Args.hasArg(options::OPT_fiopenmp) ? "31" : "11";

    for (const Arg *A : Args.filtered(options::OPT_mllvm)) {
      StringRef Str(A->getValue(0));
      if (Str.consume_front("-paropt=")) {
        paropt = Str;
        paroptSeen = true;
      }
      // FIXME: adds overriding -paropt value instead of replacing
    }
    int ValueInt;
    if (paropt.getAsInteger(10, ValueInt)) {
      getToolChain().getDriver().Diag(
                  diag::err_drv_unsupported_option_argument)
                  << "-paropt=" << paropt;
    }
    paroptVal |= ValueInt;
    if (!paroptSeen || (paroptVal != ValueInt && paroptSeen)) {
      CmdArgs.push_back("-mllvm");
      CmdArgs.push_back(Args.MakeArgString("-paropt=" + Twine(paroptVal)));
    }
  }
#endif // INTEL_COLLAB

  if (Triple.isAMDGPU()) {
    handleAMDGPUCodeObjectVersionOptions(D, Args, CmdArgs);

    if (Args.hasFlag(options::OPT_munsafe_fp_atomics,
                     options::OPT_mno_unsafe_fp_atomics, /*Default=*/false))
      CmdArgs.push_back("-munsafe-fp-atomics");
  }

  // For all the host OpenMP offloading compile jobs we need to pass the targets
  // information using -fopenmp-targets= option.
#if INTEL_CUSTOMIZATION
  if (JA.isOffloading(Action::OFK_OpenMP)) {
#endif // INTEL_CUSTOMIZATION
    SmallString<128> TargetInfo("-fopenmp-targets=");

    Arg *Tgts = Args.getLastArg(options::OPT_fopenmp_targets_EQ);
    assert(Tgts && Tgts->getNumValues() &&
           "OpenMP offloading has to have targets specified.");
    for (unsigned i = 0; i < Tgts->getNumValues(); ++i) {
      if (i)
        TargetInfo += ',';
      // We need to get the string from the triple because it may be not exactly
      // the same as the one we get directly from the arguments.
#if INTEL_CUSTOMIZATION
      llvm::Triple T(StringRef(Tgts->getValue(i)).split('=').first);
#endif // INTEL_CUSTOMIZATION
      TargetInfo += T.getTriple();
    }
    CmdArgs.push_back(Args.MakeArgString(TargetInfo.str()));
  }

  // For all the host SYCL offloading compile jobs we need to pass the targets
  // information using -fsycl-targets= option.
  if (isa<CompileJobAction>(JA) && JA.isHostOffloading(Action::OFK_SYCL)) {
    SmallString<128> TargetInfo("-fsycl-targets=");

    if (Arg *Tgts = Args.getLastArg(options::OPT_fsycl_targets_EQ)) {
      for (unsigned i = 0; i < Tgts->getNumValues(); ++i) {
        if (i)
          TargetInfo += ',';
        // We need to get the string from the triple because it may be not
        // exactly the same as the one we get directly from the arguments.
        llvm::Triple T(Tgts->getValue(i));
        TargetInfo += T.getTriple();
      }
    } else
      // Use the default.
      TargetInfo += C.getDriver().MakeSYCLDeviceTriple().normalize();
    CmdArgs.push_back(Args.MakeArgString(TargetInfo.str()));
  }

  bool VirtualFunctionElimination =
      Args.hasFlag(options::OPT_fvirtual_function_elimination,
                   options::OPT_fno_virtual_function_elimination, false);
  if (VirtualFunctionElimination) {
    // VFE requires full LTO (currently, this might be relaxed to allow ThinLTO
    // in the future).
    if (LTOMode != LTOK_Full)
      D.Diag(diag::err_drv_argument_only_allowed_with)
          << "-fvirtual-function-elimination"
          << "-flto=full";

    CmdArgs.push_back("-fvirtual-function-elimination");
  }

  // VFE requires whole-program-vtables, and enables it by default.
#if INTEL_CUSTOMIZATION
  // -qopt-mem-layout-trans > 2 with LTO enables whole-program-vtables
  bool LayoutLTO = false;
  if (Args.hasArg(options::OPT_qopt_mem_layout_trans_EQ) && D.isUsingLTO()) {
    Arg *A = Args.getLastArg(options::OPT_qopt_mem_layout_trans_EQ);
    StringRef Value(A->getValue());
    if (!Value.empty()) {
      int ValInt = 0;
      if (!Value.getAsInteger(0, ValInt))
        LayoutLTO = (ValInt > 2);
    }
  }
  bool WholeProgramVTables = Args.hasFlag(
      options::OPT_fwhole_program_vtables,
      options::OPT_fno_whole_program_vtables,
      VirtualFunctionElimination || LayoutLTO);
#endif // INTEL_CUSTOMIZATION
  if (VirtualFunctionElimination && !WholeProgramVTables) {
    D.Diag(diag::err_drv_argument_not_allowed_with)
        << "-fno-whole-program-vtables"
        << "-fvirtual-function-elimination";
  }

  if (WholeProgramVTables) {
    // Propagate -fwhole-program-vtables if this is an LTO compile.
    if (IsUsingLTO)
      CmdArgs.push_back("-fwhole-program-vtables");
    // Check if we passed LTO options but they were suppressed because this is a
    // device offloading action, or we passed device offload LTO options which
    // were suppressed because this is not the device offload action.
    // Otherwise, issue an error.
    else if (!D.isUsingLTO(!IsDeviceOffloadAction))
      D.Diag(diag::err_drv_argument_only_allowed_with)
          << "-fwhole-program-vtables"
          << "-flto";
  }

  bool DefaultsSplitLTOUnit =
      (WholeProgramVTables || Sanitize.needsLTO()) &&
      (LTOMode == LTOK_Full || TC.canSplitThinLTOUnit());
  bool SplitLTOUnit =
      Args.hasFlag(options::OPT_fsplit_lto_unit,
                   options::OPT_fno_split_lto_unit, DefaultsSplitLTOUnit);
  if (Sanitize.needsLTO() && !SplitLTOUnit)
    D.Diag(diag::err_drv_argument_not_allowed_with) << "-fno-split-lto-unit"
                                                    << "-fsanitize=cfi";
  if (SplitLTOUnit)
    CmdArgs.push_back("-fsplit-lto-unit");

  if (Arg *A = Args.getLastArg(options::OPT_fglobal_isel,
                               options::OPT_fno_global_isel)) {
    CmdArgs.push_back("-mllvm");
    if (A->getOption().matches(options::OPT_fglobal_isel)) {
      CmdArgs.push_back("-global-isel=1");

      // GISel is on by default on AArch64 -O0, so don't bother adding
      // the fallback remarks for it. Other combinations will add a warning of
      // some kind.
      bool IsArchSupported = Triple.getArch() == llvm::Triple::aarch64;
      bool IsOptLevelSupported = false;

      Arg *A = Args.getLastArg(options::OPT_O_Group);
      if (Triple.getArch() == llvm::Triple::aarch64) {
        if (!A || A->getOption().matches(options::OPT_O0))
          IsOptLevelSupported = true;
      }
      if (!IsArchSupported || !IsOptLevelSupported) {
        CmdArgs.push_back("-mllvm");
        CmdArgs.push_back("-global-isel-abort=2");

        if (!IsArchSupported)
          D.Diag(diag::warn_drv_global_isel_incomplete) << Triple.getArchName();
        else
          D.Diag(diag::warn_drv_global_isel_incomplete_opt);
      }
    } else {
      CmdArgs.push_back("-global-isel=0");
    }
  }

  if (Args.hasArg(options::OPT_forder_file_instrumentation)) {
     CmdArgs.push_back("-forder-file-instrumentation");
     // Enable order file instrumentation when ThinLTO is not on. When ThinLTO is
     // on, we need to pass these flags as linker flags and that will be handled
     // outside of the compiler.
     if (!IsUsingLTO) {
       CmdArgs.push_back("-mllvm");
       CmdArgs.push_back("-enable-order-file-instrumentation");
     }
  }

  if (Arg *A = Args.getLastArg(options::OPT_fforce_enable_int128,
                               options::OPT_fno_force_enable_int128)) {
    if (A->getOption().matches(options::OPT_fforce_enable_int128))
      CmdArgs.push_back("-fforce-enable-int128");
  }

  if (Args.hasFlag(options::OPT_fkeep_static_consts,
                   options::OPT_fno_keep_static_consts, false))
    CmdArgs.push_back("-fkeep-static-consts");

  if (Args.hasFlag(options::OPT_fcomplete_member_pointers,
                   options::OPT_fno_complete_member_pointers, false))
    CmdArgs.push_back("-fcomplete-member-pointers");

  if (!Args.hasFlag(options::OPT_fcxx_static_destructors,
                    options::OPT_fno_cxx_static_destructors, true))
    CmdArgs.push_back("-fno-c++-static-destructors");

  addMachineOutlinerArgs(D, Args, CmdArgs, Triple, /*IsLTO=*/false);

  if (Arg *A = Args.getLastArg(options::OPT_moutline_atomics,
                               options::OPT_mno_outline_atomics)) {
    if (A->getOption().matches(options::OPT_moutline_atomics)) {
      // Option -moutline-atomics supported for AArch64 target only.
      if (!Triple.isAArch64()) {
        D.Diag(diag::warn_drv_moutline_atomics_unsupported_opt)
            << Triple.getArchName();
      } else {
        CmdArgs.push_back("-target-feature");
        CmdArgs.push_back("+outline-atomics");
      }
    } else {
      CmdArgs.push_back("-target-feature");
      CmdArgs.push_back("-outline-atomics");
    }
  } else if (Triple.isAArch64() &&
             getToolChain().IsAArch64OutlineAtomicsDefault(Args)) {
    CmdArgs.push_back("-target-feature");
    CmdArgs.push_back("+outline-atomics");
  }

  if (Args.hasFlag(options::OPT_faddrsig, options::OPT_fno_addrsig,
                   (TC.getTriple().isOSBinFormatELF() ||
                    TC.getTriple().isOSBinFormatCOFF()) &&
                       !TC.getTriple().isPS4() && !TC.getTriple().isVE() &&
                       !TC.getTriple().isOSNetBSD() &&
                       !Distro(D.getVFS(), TC.getTriple()).IsGentoo() &&
                       !TC.getTriple().isAndroid() &&
#if INTEL_CUSTOMIZATION
                       !D.IsIntelMode() &&
#endif // INTEL_CUSTOMIZATION
                       TC.useIntegratedAs()))
    CmdArgs.push_back("-faddrsig");

  if ((Triple.isOSBinFormatELF() || Triple.isOSBinFormatMachO()) &&
      (EH || UnwindTables || DebugInfoKind != codegenoptions::NoDebugInfo))
    CmdArgs.push_back("-D__GCC_HAVE_DWARF2_CFI_ASM=1");

  if (Arg *A = Args.getLastArg(options::OPT_fsymbol_partition_EQ)) {
    std::string Str = A->getAsString(Args);
    if (!TC.getTriple().isOSBinFormatELF())
      D.Diag(diag::err_drv_unsupported_opt_for_target)
          << Str << TC.getTripleString();
    CmdArgs.push_back(Args.MakeArgString(Str));
  }

#if INTEL_CUSTOMIZATION
  if (Arg *A = Args.getLastArg(options::OPT_fstack_limit_register_EQ)) {
    A->render(Args, CmdArgs);
  }
  if (Args.hasArg(options::OPT_fargument_noalias)) {
    CmdArgs.push_back("-fargument-noalias");
  }
  // This setting is for Non-windows targets.
  if (!D.IsCLMode())
    if (Args.hasArg(options::OPT_regcall))
      CmdArgs.push_back("-fdefault-calling-conv=regcall");

  // Disable extensions for SYCL device compilation since some of them cause
  // problems for SPIRV translator.
  if (D.IsIntelMode() && !IsSYCLOffloadDevice)
    CmdArgs.push_back("-fintel-compatibility");
  if (D.IsCLMode() && D.IsIntelMode())
    CmdArgs.push_back("-fintel-ms-compatibility");

  if (Args.hasFlag(options::OPT_intel_mintrinsic_promote,
                   options::OPT_intel_mno_intrinsic_promote, false))
    CmdArgs.push_back("-mintrinsic-promote");

  auto addAdvancedOptimFlag = [&](const Arg &OptArg, OptSpecifier Opt) {
    if (OptArg.getOption().matches(Opt) &&
        x86::isValidIntelCPU(OptArg.getValue(), TC.getTriple()))
      CmdArgs.push_back("-fintel-advanced-optim");
  };
  // Given -x, turn on advanced optimizations
  if (Arg *A = Args.getLastArgNoClaim(options::OPT_march_EQ, options::OPT_x))
    addAdvancedOptimFlag(*A, options::OPT_x);
  // Additional handling for /arch and /Qx
  if (Arg *A = Args.getLastArgNoClaim(options::OPT__SLASH_arch,
                                      options::OPT__SLASH_Qx))
    addAdvancedOptimFlag(*A, options::OPT__SLASH_Qx);
  addIntelOptimizationArgs(TC, Args, CmdArgs, false);
#endif // INTEL_CUSTOMIZATION

  // Add the "-o out -x type src.c" flags last. This is done primarily to make
  // the -cc1 command easier to edit when reproducing compiler crashes.
  if (Output.getType() == types::TY_Dependencies) {
    // Handled with other dependency code.
  } else if (Output.isFilename()) {
    if (Output.getType() == clang::driver::types::TY_IFS_CPP ||
        Output.getType() == clang::driver::types::TY_IFS) {
      SmallString<128> OutputFilename(Output.getFilename());
      llvm::sys::path::replace_extension(OutputFilename, "ifs");
      CmdArgs.push_back("-o");
      CmdArgs.push_back(Args.MakeArgString(OutputFilename));
    } else {
      CmdArgs.push_back("-o");
      CmdArgs.push_back(Output.getFilename());
    }
  } else {
    assert(Output.isNothing() && "Invalid output.");
  }

  addDashXForInput(Args, Input, CmdArgs);

  ArrayRef<InputInfo> FrontendInputs = Input;
  if (IsHeaderModulePrecompile)
    FrontendInputs = ModuleHeaderInputs;
  else if (Input.isNothing())
    FrontendInputs = {};

  for (const InputInfo &Input : FrontendInputs) {
    if (Input.isFilename())
      CmdArgs.push_back(Input.getFilename());
    else
      Input.getInputArg().renderAsInput(Args, CmdArgs);
  }

  if (D.CC1Main && !D.CCGenDiagnostics) {
    // Invoke the CC1 directly in this process
    C.addCommand(std::make_unique<CC1Command>(JA, *this,
                                              ResponseFileSupport::AtFileUTF8(),
                                              Exec, CmdArgs, Inputs, Output));
  } else {
    C.addCommand(std::make_unique<Command>(JA, *this,
                                           ResponseFileSupport::AtFileUTF8(),
                                           Exec, CmdArgs, Inputs, Output));
  }

  // Make the compile command echo its inputs for /showFilenames.
  if (Output.getType() == types::TY_Object &&
      Args.hasFlag(options::OPT__SLASH_showFilenames,
                   options::OPT__SLASH_showFilenames_, false)) {
    C.getJobs().getJobs().back()->PrintInputFilenames = true;
  }

  if (Arg *A = Args.getLastArg(options::OPT_pg))
    if (FPKeepKind == CodeGenOptions::FramePointerKind::None &&
        !Args.hasArg(options::OPT_mfentry))
      D.Diag(diag::err_drv_argument_not_allowed_with) << "-fomit-frame-pointer"
                                                      << A->getAsString(Args);

  // Claim some arguments which clang supports automatically.

  // -fpch-preprocess is used with gcc to add a special marker in the output to
  // include the PCH file.
  Args.ClaimAllArgs(options::OPT_fpch_preprocess);

  // Claim some arguments which clang doesn't support, but we don't
  // care to warn the user about.
  Args.ClaimAllArgs(options::OPT_clang_ignored_f_Group);
  Args.ClaimAllArgs(options::OPT_clang_ignored_m_Group);

  // Disable warnings for clang -E -emit-llvm foo.c
  Args.ClaimAllArgs(options::OPT_emit_llvm);
}

Clang::Clang(const ToolChain &TC)
    // CAUTION! The first constructor argument ("clang") is not arbitrary,
    // as it is for other tools. Some operations on a Tool actually test
    // whether that tool is Clang based on the Tool's Name as a string.
    : Tool("clang", "clang frontend", TC) {}

Clang::~Clang() {}

/// Add options related to the Objective-C runtime/ABI.
///
/// Returns true if the runtime is non-fragile.
ObjCRuntime Clang::AddObjCRuntimeArgs(const ArgList &args,
                                      const InputInfoList &inputs,
                                      ArgStringList &cmdArgs,
                                      RewriteKind rewriteKind) const {
  // Look for the controlling runtime option.
  Arg *runtimeArg =
      args.getLastArg(options::OPT_fnext_runtime, options::OPT_fgnu_runtime,
                      options::OPT_fobjc_runtime_EQ);

  // Just forward -fobjc-runtime= to the frontend.  This supercedes
  // options about fragility.
  if (runtimeArg &&
      runtimeArg->getOption().matches(options::OPT_fobjc_runtime_EQ)) {
    ObjCRuntime runtime;
    StringRef value = runtimeArg->getValue();
    if (runtime.tryParse(value)) {
      getToolChain().getDriver().Diag(diag::err_drv_unknown_objc_runtime)
          << value;
    }
    if ((runtime.getKind() == ObjCRuntime::GNUstep) &&
        (runtime.getVersion() >= VersionTuple(2, 0)))
      if (!getToolChain().getTriple().isOSBinFormatELF() &&
          !getToolChain().getTriple().isOSBinFormatCOFF()) {
        getToolChain().getDriver().Diag(
            diag::err_drv_gnustep_objc_runtime_incompatible_binary)
          << runtime.getVersion().getMajor();
      }

    runtimeArg->render(args, cmdArgs);
    return runtime;
  }

  // Otherwise, we'll need the ABI "version".  Version numbers are
  // slightly confusing for historical reasons:
  //   1 - Traditional "fragile" ABI
  //   2 - Non-fragile ABI, version 1
  //   3 - Non-fragile ABI, version 2
  unsigned objcABIVersion = 1;
  // If -fobjc-abi-version= is present, use that to set the version.
  if (Arg *abiArg = args.getLastArg(options::OPT_fobjc_abi_version_EQ)) {
    StringRef value = abiArg->getValue();
    if (value == "1")
      objcABIVersion = 1;
    else if (value == "2")
      objcABIVersion = 2;
    else if (value == "3")
      objcABIVersion = 3;
    else
      getToolChain().getDriver().Diag(diag::err_drv_clang_unsupported) << value;
  } else {
    // Otherwise, determine if we are using the non-fragile ABI.
    bool nonFragileABIIsDefault =
        (rewriteKind == RK_NonFragile ||
         (rewriteKind == RK_None &&
          getToolChain().IsObjCNonFragileABIDefault()));
    if (args.hasFlag(options::OPT_fobjc_nonfragile_abi,
                     options::OPT_fno_objc_nonfragile_abi,
                     nonFragileABIIsDefault)) {
// Determine the non-fragile ABI version to use.
#ifdef DISABLE_DEFAULT_NONFRAGILEABI_TWO
      unsigned nonFragileABIVersion = 1;
#else
      unsigned nonFragileABIVersion = 2;
#endif

      if (Arg *abiArg =
              args.getLastArg(options::OPT_fobjc_nonfragile_abi_version_EQ)) {
        StringRef value = abiArg->getValue();
        if (value == "1")
          nonFragileABIVersion = 1;
        else if (value == "2")
          nonFragileABIVersion = 2;
        else
          getToolChain().getDriver().Diag(diag::err_drv_clang_unsupported)
              << value;
      }

      objcABIVersion = 1 + nonFragileABIVersion;
    } else {
      objcABIVersion = 1;
    }
  }

  // We don't actually care about the ABI version other than whether
  // it's non-fragile.
  bool isNonFragile = objcABIVersion != 1;

  // If we have no runtime argument, ask the toolchain for its default runtime.
  // However, the rewriter only really supports the Mac runtime, so assume that.
  ObjCRuntime runtime;
  if (!runtimeArg) {
    switch (rewriteKind) {
    case RK_None:
      runtime = getToolChain().getDefaultObjCRuntime(isNonFragile);
      break;
    case RK_Fragile:
      runtime = ObjCRuntime(ObjCRuntime::FragileMacOSX, VersionTuple());
      break;
    case RK_NonFragile:
      runtime = ObjCRuntime(ObjCRuntime::MacOSX, VersionTuple());
      break;
    }

    // -fnext-runtime
  } else if (runtimeArg->getOption().matches(options::OPT_fnext_runtime)) {
    // On Darwin, make this use the default behavior for the toolchain.
    if (getToolChain().getTriple().isOSDarwin()) {
      runtime = getToolChain().getDefaultObjCRuntime(isNonFragile);

      // Otherwise, build for a generic macosx port.
    } else {
      runtime = ObjCRuntime(ObjCRuntime::MacOSX, VersionTuple());
    }

    // -fgnu-runtime
  } else {
    assert(runtimeArg->getOption().matches(options::OPT_fgnu_runtime));
    // Legacy behaviour is to target the gnustep runtime if we are in
    // non-fragile mode or the GCC runtime in fragile mode.
    if (isNonFragile)
      runtime = ObjCRuntime(ObjCRuntime::GNUstep, VersionTuple(2, 0));
    else
      runtime = ObjCRuntime(ObjCRuntime::GCC, VersionTuple());
  }

  if (llvm::any_of(inputs, [](const InputInfo &input) {
        return types::isObjC(input.getType());
      }))
    cmdArgs.push_back(
        args.MakeArgString("-fobjc-runtime=" + runtime.getAsString()));
  return runtime;
}

static bool maybeConsumeDash(const std::string &EH, size_t &I) {
  bool HaveDash = (I + 1 < EH.size() && EH[I + 1] == '-');
  I += HaveDash;
  return !HaveDash;
}

namespace {
struct EHFlags {
  bool Synch = false;
  bool Asynch = false;
  bool NoUnwindC = false;
};
} // end anonymous namespace

/// /EH controls whether to run destructor cleanups when exceptions are
/// thrown.  There are three modifiers:
/// - s: Cleanup after "synchronous" exceptions, aka C++ exceptions.
/// - a: Cleanup after "asynchronous" exceptions, aka structured exceptions.
///      The 'a' modifier is unimplemented and fundamentally hard in LLVM IR.
/// - c: Assume that extern "C" functions are implicitly nounwind.
/// The default is /EHs-c-, meaning cleanups are disabled.
static EHFlags parseClangCLEHFlags(const Driver &D, const ArgList &Args) {
  EHFlags EH;

  std::vector<std::string> EHArgs =
      Args.getAllArgValues(options::OPT__SLASH_EH);
  for (auto EHVal : EHArgs) {
    for (size_t I = 0, E = EHVal.size(); I != E; ++I) {
      switch (EHVal[I]) {
      case 'a':
        EH.Asynch = maybeConsumeDash(EHVal, I);
        if (EH.Asynch)
          EH.Synch = false;
        continue;
      case 'c':
        EH.NoUnwindC = maybeConsumeDash(EHVal, I);
        continue;
      case 's':
        EH.Synch = maybeConsumeDash(EHVal, I);
        if (EH.Synch)
          EH.Asynch = false;
        continue;
      default:
        break;
      }
      D.Diag(clang::diag::err_drv_invalid_value) << "/EH" << EHVal;
      break;
    }
  }
  // The /GX, /GX- flags are only processed if there are not /EH flags.
  // The default is that /GX is not specified.
  if (EHArgs.empty() &&
      Args.hasFlag(options::OPT__SLASH_GX, options::OPT__SLASH_GX_,
                   /*Default=*/false)) {
    EH.Synch = true;
    EH.NoUnwindC = true;
  }

  return EH;
}

void Clang::AddClangCLArgs(const ArgList &Args, types::ID InputType,
                           ArgStringList &CmdArgs,
                           codegenoptions::DebugInfoKind *DebugInfoKind,
                           bool *EmitCodeView) const {
  unsigned RTOptionID = options::OPT__SLASH_MT;
  bool isNVPTX = getToolChain().getTriple().isNVPTX();
  bool isSYCLDevice =
      getToolChain().getTriple().getEnvironment() == llvm::Triple::SYCLDevice;
  bool isSYCL = Args.hasArg(options::OPT_fsycl) || isSYCLDevice;
  // For SYCL Windows, /MD is the default.
  if (isSYCL)
    RTOptionID = options::OPT__SLASH_MD;

  if (Args.hasArg(options::OPT__SLASH_LDd))
    // The /LDd option implies /MTd (/MDd for SYCL). The dependent lib part
    // can be overridden but defining _DEBUG is sticky.
    RTOptionID = isSYCL ? options::OPT__SLASH_MDd : options::OPT__SLASH_MTd;

  if (Arg *A = Args.getLastArg(options::OPT__SLASH_M_Group)) {
    RTOptionID = A->getOption().getID();
    if (isSYCL && !isSYCLDevice &&
        (RTOptionID == options::OPT__SLASH_MT ||
         RTOptionID == options::OPT__SLASH_MTd))
      // Use of /MT or /MTd is not supported for SYCL.
      getToolChain().getDriver().Diag(diag::err_drv_unsupported_opt_dpcpp)
          << A->getOption().getName();
  }

  enum { addDEBUG = 0x1, addMT = 0x2, addDLL = 0x4 };
  auto addPreDefines = [&](unsigned Defines) {
    if (Defines & addDEBUG)
      CmdArgs.push_back("-D_DEBUG");
    if (Defines & addMT && !isSYCLDevice)
      CmdArgs.push_back("-D_MT");
    if (Defines & addDLL && !isSYCLDevice)
      CmdArgs.push_back("-D_DLL");
  };
  StringRef FlagForCRT;
#if INTEL_CUSTOMIZATION
  StringRef FlagForIntelMathLib;
  StringRef FlagForIntelSVMLLib;
#endif // INTEL_CUSTOMIZATION
  switch (RTOptionID) {
  case options::OPT__SLASH_MD:
    addPreDefines((Args.hasArg(options::OPT__SLASH_LDd) ? addDEBUG : 0x0) |
                  addMT | addDLL);
    FlagForCRT = "--dependent-lib=msvcrt";
#if INTEL_CUSTOMIZATION
    FlagForIntelMathLib = "--dependent-lib=libmmd";
    FlagForIntelSVMLLib = "--dependent-lib=svml_dispmd";
#endif // INTEL_CUSTOMIZATION
    break;
  case options::OPT__SLASH_MDd:
    addPreDefines(addDEBUG | addMT | addDLL);
    FlagForCRT = "--dependent-lib=msvcrtd";
#if INTEL_CUSTOMIZATION
    FlagForIntelMathLib = "--dependent-lib=libmmdd";
    FlagForIntelSVMLLib = "--dependent-lib=svml_dispmd";
#endif // INTEL_CUSTOMIZATION
    break;
  case options::OPT__SLASH_MT:
    addPreDefines((Args.hasArg(options::OPT__SLASH_LDd) ? addDEBUG : 0x0) |
                  addMT);
    CmdArgs.push_back("-flto-visibility-public-std");
    FlagForCRT = "--dependent-lib=libcmt";
#if INTEL_CUSTOMIZATION
    FlagForIntelMathLib = "--dependent-lib=libmmt";
    FlagForIntelSVMLLib = "--dependent-lib=svml_dispmt";
#endif // INTEL_CUSTOMIZATION
    break;
  case options::OPT__SLASH_MTd:
    addPreDefines(addDEBUG | addMT);
    CmdArgs.push_back("-flto-visibility-public-std");
    FlagForCRT = "--dependent-lib=libcmtd";
#if INTEL_CUSTOMIZATION
    FlagForIntelMathLib = "--dependent-lib=libmmt";
    FlagForIntelSVMLLib = "--dependent-lib=svml_dispmt";
#endif // INTEL_CUSTOMIZATION
    break;
  default:
    llvm_unreachable("Unexpected option ID.");
  }

  if (Args.hasArg(options::OPT__SLASH_Zl)) {
    CmdArgs.push_back("-D_VC_NODEFAULTLIB");
  } else {
    CmdArgs.push_back(FlagForCRT.data());
#if INTEL_CUSTOMIZATION
    if (getToolChain().getDriver().IsIntelMode()) {
      if (!Args.hasArg(options::OPT_i_no_use_libirc))
        CmdArgs.push_back("--dependent-lib=libircmt");
      CmdArgs.push_back(FlagForIntelSVMLLib.data());
      CmdArgs.push_back("--dependent-lib=libdecimal");
      if (Args.hasFlag(options::OPT_qopt_matmul, options::OPT_qno_opt_matmul,
                       false))
        CmdArgs.push_back("--dependent-lib=libmatmul");
    }
    CmdArgs.push_back(FlagForIntelMathLib.data());
#endif // INTEL_CUSTOMIZATION

    // This provides POSIX compatibility (maps 'open' to '_open'), which most
    // users want.  The /Za flag to cl.exe turns this off, but it's not
    // implemented in clang.
    CmdArgs.push_back("--dependent-lib=oldnames");

    // Add SYCL dependent library
    if (Args.hasArg(options::OPT_fsycl) &&
        !Args.hasArg(options::OPT_nolibsycl)) {
      if (RTOptionID == options::OPT__SLASH_MDd)
        CmdArgs.push_back("--dependent-lib=sycld");
      else
        CmdArgs.push_back("--dependent-lib=sycl");
    }
  }

#if INTEL_CUSTOMIZATION
  // Add Intel performance libraries
  if (Args.hasArg(options::OPT_qipp_EQ))
    getToolChain().AddIPPLibArgs(Args, CmdArgs, "--dependent-lib=");
  if (Args.hasArg(options::OPT_qmkl_EQ))
    getToolChain().AddMKLLibArgs(Args, CmdArgs, "--dependent-lib=");
  if (Args.hasArg(options::OPT_qtbb, options::OPT_qdaal_EQ) ||
      (Args.hasArg(options::OPT_qmkl_EQ) &&
       getToolChain().getDriver().IsDPCPPMode()))
    getToolChain().AddTBBLibArgs(Args, CmdArgs, "--dependent-lib=");
  if (Args.hasArg(options::OPT_qdaal_EQ))
    getToolChain().AddDAALLibArgs(Args, CmdArgs, "--dependent-lib=");
  if (Args.hasArg(options::OPT_qactypes))
    getToolChain().AddACTypesLibArgs(Args, CmdArgs, "--dependent-lib=");

  // Add OpenMP libs
  bool StubsAdded = false;
  if (Arg *A = Args.getLastArg(options::OPT_qopenmp_stubs,
      options::OPT_fopenmp, options::OPT_fopenmp_EQ, options::OPT_fiopenmp)) {
    if (A->getOption().matches(options::OPT_qopenmp_stubs)) {
      CmdArgs.push_back("--dependent-lib=libiompstubs5md");
      StubsAdded = true;
    }
  }
  if (!StubsAdded && (Args.hasFlag(options::OPT_fopenmp,
                                   options::OPT_fopenmp_EQ,
                                   options::OPT_fno_openmp, false) ||
      Args.hasArg(options::OPT_fiopenmp, options::OPT_qmkl_EQ))) {
    switch (getToolChain().getDriver().getOpenMPRuntime(Args)) {
    case Driver::OMPRT_OMP:
      CmdArgs.push_back("--dependent-lib=libomp");
      break;
    case Driver::OMPRT_IOMP5:
      CmdArgs.push_back("--dependent-lib=libiomp5md");
      break;
    case Driver::OMPRT_GOMP:
      break;
    case Driver::OMPRT_Unknown:
      // Already diagnosed.
      break;
    }
  }
#endif // INTEL_CUSTOMIZATION

  if (Arg *ShowIncludes =
          Args.getLastArg(options::OPT__SLASH_showIncludes,
                          options::OPT__SLASH_showIncludes_user)) {
    CmdArgs.push_back("--show-includes");
    if (ShowIncludes->getOption().matches(options::OPT__SLASH_showIncludes))
      CmdArgs.push_back("-sys-header-deps");
  }

  // This controls whether or not we emit RTTI data for polymorphic types.
  if (Args.hasFlag(options::OPT__SLASH_GR_, options::OPT__SLASH_GR,
                   /*Default=*/false))
    CmdArgs.push_back("-fno-rtti-data");

  // This controls whether or not we emit stack-protector instrumentation.
  // In MSVC, Buffer Security Check (/GS) is on by default.
  if (!isNVPTX && Args.hasFlag(options::OPT__SLASH_GS, options::OPT__SLASH_GS_,
           /*Default=*/!getToolChain().getDriver().IsIntelMode())) { // INTEL
    CmdArgs.push_back("-stack-protector");
    CmdArgs.push_back(Args.MakeArgString(Twine(LangOptions::SSPStrong)));
  }

  // Emit CodeView if -Z7 or -gline-tables-only are present.
  if (Arg *DebugInfoArg = Args.getLastArg(options::OPT__SLASH_Z7,
                                          options::OPT_gline_tables_only)) {
    *EmitCodeView = true;
    if (DebugInfoArg->getOption().matches(options::OPT__SLASH_Z7))
      *DebugInfoKind = codegenoptions::LimitedDebugInfo;
    else
      *DebugInfoKind = codegenoptions::DebugLineTablesOnly;
  } else {
    *EmitCodeView = false;
  }

  const Driver &D = getToolChain().getDriver();
  EHFlags EH = parseClangCLEHFlags(D, Args);
  if (!isNVPTX && (EH.Synch || EH.Asynch)) {
    if (types::isCXX(InputType))
      CmdArgs.push_back("-fcxx-exceptions");
    CmdArgs.push_back("-fexceptions");
  }
  if (types::isCXX(InputType) && EH.Synch && EH.NoUnwindC)
    CmdArgs.push_back("-fexternc-nounwind");

  // /EP should expand to -E -P.
  if (Args.hasArg(options::OPT__SLASH_EP)) {
    CmdArgs.push_back("-E");
    CmdArgs.push_back("-P");
  }

  unsigned VolatileOptionID;
  if (getToolChain().getTriple().isX86() && !D.IsIntelMode()) // INTEL
    VolatileOptionID = options::OPT__SLASH_volatile_ms;
  else
    VolatileOptionID = options::OPT__SLASH_volatile_iso;

  if (Arg *A = Args.getLastArg(options::OPT__SLASH_volatile_Group))
    VolatileOptionID = A->getOption().getID();

  if (VolatileOptionID == options::OPT__SLASH_volatile_ms)
    CmdArgs.push_back("-fms-volatile");

 if (Args.hasFlag(options::OPT__SLASH_Zc_dllexportInlines_,
                  options::OPT__SLASH_Zc_dllexportInlines,
                  false)) {
  CmdArgs.push_back("-fno-dllexport-inlines");
 }

  Arg *MostGeneralArg = Args.getLastArg(options::OPT__SLASH_vmg);
  Arg *BestCaseArg = Args.getLastArg(options::OPT__SLASH_vmb);
  if (MostGeneralArg && BestCaseArg)
    D.Diag(clang::diag::err_drv_argument_not_allowed_with)
        << MostGeneralArg->getAsString(Args) << BestCaseArg->getAsString(Args);

  if (MostGeneralArg) {
    Arg *SingleArg = Args.getLastArg(options::OPT__SLASH_vms);
    Arg *MultipleArg = Args.getLastArg(options::OPT__SLASH_vmm);
    Arg *VirtualArg = Args.getLastArg(options::OPT__SLASH_vmv);

    Arg *FirstConflict = SingleArg ? SingleArg : MultipleArg;
    Arg *SecondConflict = VirtualArg ? VirtualArg : MultipleArg;
    if (FirstConflict && SecondConflict && FirstConflict != SecondConflict)
      D.Diag(clang::diag::err_drv_argument_not_allowed_with)
          << FirstConflict->getAsString(Args)
          << SecondConflict->getAsString(Args);

    if (SingleArg)
      CmdArgs.push_back("-fms-memptr-rep=single");
    else if (MultipleArg)
      CmdArgs.push_back("-fms-memptr-rep=multiple");
    else
      CmdArgs.push_back("-fms-memptr-rep=virtual");
  }

  // Parse the default calling convention options.
  if (Arg *CCArg =
          Args.getLastArg(options::OPT__SLASH_Gd, options::OPT__SLASH_Gr,
                          options::OPT__SLASH_Gz, options::OPT__SLASH_Gv,
                          options::OPT__SLASH_Gregcall)) {
    unsigned DCCOptId = CCArg->getOption().getID();
    const char *DCCFlag = nullptr;
    bool ArchSupported = !isNVPTX;
    llvm::Triple::ArchType Arch = getToolChain().getArch();
    switch (DCCOptId) {
    case options::OPT__SLASH_Gd:
      DCCFlag = "-fdefault-calling-conv=cdecl";
      break;
    case options::OPT__SLASH_Gr:
      ArchSupported = Arch == llvm::Triple::x86;
      DCCFlag = "-fdefault-calling-conv=fastcall";
      break;
    case options::OPT__SLASH_Gz:
      ArchSupported = Arch == llvm::Triple::x86;
      DCCFlag = "-fdefault-calling-conv=stdcall";
      break;
    case options::OPT__SLASH_Gv:
      ArchSupported = Arch == llvm::Triple::x86 || Arch == llvm::Triple::x86_64;
      DCCFlag = "-fdefault-calling-conv=vectorcall";
      break;
    case options::OPT__SLASH_Gregcall:
      ArchSupported = Arch == llvm::Triple::x86 || Arch == llvm::Triple::x86_64;
      DCCFlag = "-fdefault-calling-conv=regcall";
      break;
    }

    // MSVC doesn't warn if /Gr or /Gz is used on x64, so we don't either.
    if (ArchSupported && DCCFlag)
      CmdArgs.push_back(DCCFlag);
  }

  Args.AddLastArg(CmdArgs, options::OPT_vtordisp_mode_EQ);

  if (!Args.hasArg(options::OPT_fdiagnostics_format_EQ)) {
    CmdArgs.push_back("-fdiagnostics-format");
    CmdArgs.push_back("msvc");
  }

  if (Arg *A = Args.getLastArg(options::OPT__SLASH_guard)) {
    StringRef GuardArgs = A->getValue();
    // The only valid options are "cf", "cf,nochecks", "cf-", "ehcont" and
    // "ehcont-".
    if (GuardArgs.equals_insensitive("cf")) {
      // Emit CFG instrumentation and the table of address-taken functions.
      CmdArgs.push_back("-cfguard");
    } else if (GuardArgs.equals_insensitive("cf,nochecks")) {
      // Emit only the table of address-taken functions.
      CmdArgs.push_back("-cfguard-no-checks");
    } else if (GuardArgs.equals_insensitive("ehcont")) {
      // Emit EH continuation table.
      CmdArgs.push_back("-ehcontguard");
    } else if (GuardArgs.equals_insensitive("cf-") ||
               GuardArgs.equals_insensitive("ehcont-")) {
      // Do nothing, but we might want to emit a security warning in future.
    } else {
      D.Diag(diag::err_drv_invalid_value) << A->getSpelling() << GuardArgs;
    }
  }
}

const char *Clang::getBaseInputName(const ArgList &Args,
                                    const InputInfo &Input) {
  return Args.MakeArgString(llvm::sys::path::filename(Input.getBaseInput()));
}

const char *Clang::getBaseInputStem(const ArgList &Args,
                                    const InputInfoList &Inputs) {
  const char *Str = getBaseInputName(Args, Inputs[0]);

  if (const char *End = strrchr(Str, '.'))
    return Args.MakeArgString(std::string(Str, End));

  return Str;
}

const char *Clang::getDependencyFileName(const ArgList &Args,
                                         const InputInfoList &Inputs) {
  // FIXME: Think about this more.

  if (Arg *OutputOpt =
          Args.getLastArg(options::OPT_o, options::OPT__SLASH_Fo)) {
    SmallString<128> OutputArgument(OutputOpt->getValue());
    if (llvm::sys::path::is_separator(OutputArgument.back()))
      // If the argument is a directory, output to BaseName in that dir.
      llvm::sys::path::append(OutputArgument, getBaseInputStem(Args, Inputs));
    llvm::sys::path::replace_extension(OutputArgument, llvm::Twine('d'));
    return Args.MakeArgString(OutputArgument);
  }
#if INTEL_CUSTOMIZATION
  if (Arg *OutputOpt = Args.getLastArg(options::OPT__SLASH_Fo)) {
    SmallString<128> OutputFilename(OutputOpt->getValue());
    llvm::sys::path::replace_extension(OutputFilename, llvm::Twine('d'));
    return Args.MakeArgString(OutputFilename);
  }
#endif // INTEL_CUSTOMIZATION

  return Args.MakeArgString(Twine(getBaseInputStem(Args, Inputs)) + ".d");
}

// Begin ClangAs

void ClangAs::AddMIPSTargetArgs(const ArgList &Args,
                                ArgStringList &CmdArgs) const {
  StringRef CPUName;
  StringRef ABIName;
  const llvm::Triple &Triple = getToolChain().getTriple();
  mips::getMipsCPUAndABI(Args, Triple, CPUName, ABIName);

  CmdArgs.push_back("-target-abi");
  CmdArgs.push_back(ABIName.data());
}

void ClangAs::AddX86TargetArgs(const ArgList &Args,
                               ArgStringList &CmdArgs) const {
  addX86AlignBranchArgs(getToolChain().getDriver(), Args, CmdArgs,
                        /*IsLTO=*/false);

  if (Arg *A = Args.getLastArg(options::OPT_masm_EQ)) {
    StringRef Value = A->getValue();
    if (Value == "intel" || Value == "att") {
      CmdArgs.push_back("-mllvm");
      CmdArgs.push_back(Args.MakeArgString("-x86-asm-syntax=" + Value));
    } else {
      getToolChain().getDriver().Diag(diag::err_drv_unsupported_option_argument)
          << A->getOption().getName() << Value;
    }
  }
}

void ClangAs::AddRISCVTargetArgs(const ArgList &Args,
                               ArgStringList &CmdArgs) const {
  const llvm::Triple &Triple = getToolChain().getTriple();
  StringRef ABIName = riscv::getRISCVABI(Args, Triple);

  CmdArgs.push_back("-target-abi");
  CmdArgs.push_back(ABIName.data());
}

void ClangAs::ConstructJob(Compilation &C, const JobAction &JA,
                           const InputInfo &Output, const InputInfoList &Inputs,
                           const ArgList &Args,
                           const char *LinkingOutput) const {
  ArgStringList CmdArgs;

  assert(Inputs.size() == 1 && "Unexpected number of inputs.");
  const InputInfo &Input = Inputs[0];

  const llvm::Triple &Triple = getToolChain().getEffectiveTriple();
  const std::string &TripleStr = Triple.getTriple();
  const auto &D = getToolChain().getDriver();

  // Don't warn about "clang -w -c foo.s"
  Args.ClaimAllArgs(options::OPT_w);
  // and "clang -emit-llvm -c foo.s"
  Args.ClaimAllArgs(options::OPT_emit_llvm);

  claimNoWarnArgs(Args);

  // Invoke ourselves in -cc1as mode.
  //
  // FIXME: Implement custom jobs for internal actions.
  CmdArgs.push_back("-cc1as");

  // Add the "effective" target triple.
  CmdArgs.push_back("-triple");
  CmdArgs.push_back(Args.MakeArgString(TripleStr));

  // Set the output mode, we currently only expect to be used as a real
  // assembler.
  CmdArgs.push_back("-filetype");
  CmdArgs.push_back("obj");

  // Set the main file name, so that debug info works even with
  // -save-temps or preprocessed assembly.
  CmdArgs.push_back("-main-file-name");
  CmdArgs.push_back(Clang::getBaseInputName(Args, Input));

  // Add the target cpu
  std::string CPU = getCPUName(Args, Triple, /*FromAs*/ true);
  if (!CPU.empty()) {
    CmdArgs.push_back("-target-cpu");
    CmdArgs.push_back(Args.MakeArgString(CPU));
  }

  // Add the target features
  getTargetFeatures(D, Triple, Args, CmdArgs, true);

  // Ignore explicit -force_cpusubtype_ALL option.
  (void)Args.hasArg(options::OPT_force__cpusubtype__ALL);

  // Pass along any -I options so we get proper .include search paths.
  Args.AddAllArgs(CmdArgs, options::OPT_I_Group);

  // Determine the original source input.
  const Action *SourceAction = &JA;
  while (SourceAction->getKind() != Action::InputClass) {
    assert(!SourceAction->getInputs().empty() && "unexpected root action!");
    SourceAction = SourceAction->getInputs()[0];
  }

  // Forward -g and handle debug info related flags, assuming we are dealing
  // with an actual assembly file.
  bool WantDebug = false;
  Args.ClaimAllArgs(options::OPT_g_Group);
  if (Arg *A = Args.getLastArg(options::OPT_g_Group))
    WantDebug = !A->getOption().matches(options::OPT_g0) &&
                !A->getOption().matches(options::OPT_ggdb0);

  unsigned DwarfVersion = ParseDebugDefaultVersion(getToolChain(), Args);
  if (const Arg *GDwarfN = getDwarfNArg(Args))
    DwarfVersion = DwarfVersionNum(GDwarfN->getSpelling());

  if (DwarfVersion == 0)
    DwarfVersion = getToolChain().GetDefaultDwarfVersion();

  codegenoptions::DebugInfoKind DebugInfoKind = codegenoptions::NoDebugInfo;

  if (SourceAction->getType() == types::TY_Asm ||
      SourceAction->getType() == types::TY_PP_Asm) {
    // You might think that it would be ok to set DebugInfoKind outside of
    // the guard for source type, however there is a test which asserts
    // that some assembler invocation receives no -debug-info-kind,
    // and it's not clear whether that test is just overly restrictive.
    DebugInfoKind = (WantDebug ? codegenoptions::LimitedDebugInfo
                               : codegenoptions::NoDebugInfo);
    // Add the -fdebug-compilation-dir flag if needed.
    addDebugCompDirArg(Args, CmdArgs, C.getDriver().getVFS());

    addDebugPrefixMapArg(getToolChain().getDriver(), Args, CmdArgs);

    // Set the AT_producer to the clang version when using the integrated
    // assembler on assembly source files.
    CmdArgs.push_back("-dwarf-debug-producer");
    CmdArgs.push_back(Args.MakeArgString(getClangFullVersion()));

    // And pass along -I options
    Args.AddAllArgs(CmdArgs, options::OPT_I);
  }
  RenderDebugEnablingArgs(Args, CmdArgs, DebugInfoKind, DwarfVersion,
                          llvm::DebuggerKind::Default);
  renderDwarfFormat(D, Triple, Args, CmdArgs, DwarfVersion);
  RenderDebugInfoCompressionArgs(Args, CmdArgs, D, getToolChain());


  // Handle -fPIC et al -- the relocation-model affects the assembler
  // for some targets.
  llvm::Reloc::Model RelocationModel;
  unsigned PICLevel;
  bool IsPIE;
  std::tie(RelocationModel, PICLevel, IsPIE) =
      ParsePICArgs(getToolChain(), Args);

  const char *RMName = RelocationModelName(RelocationModel);
  if (RMName) {
    CmdArgs.push_back("-mrelocation-model");
    CmdArgs.push_back(RMName);
  }

  // Optionally embed the -cc1as level arguments into the debug info, for build
  // analysis.
  if (getToolChain().UseDwarfDebugFlags()) {
    ArgStringList OriginalArgs;
    for (const auto &Arg : Args)
      Arg->render(Args, OriginalArgs);

    SmallString<256> Flags;
    const char *Exec = getToolChain().getDriver().getClangProgramPath();
    EscapeSpacesAndBackslashes(Exec, Flags);
    for (const char *OriginalArg : OriginalArgs) {
      SmallString<128> EscapedArg;
      EscapeSpacesAndBackslashes(OriginalArg, EscapedArg);
      Flags += " ";
      Flags += EscapedArg;
    }
    CmdArgs.push_back("-dwarf-debug-flags");
    CmdArgs.push_back(Args.MakeArgString(Flags));
  }

  // FIXME: Add -static support, once we have it.

  // Add target specific flags.
  switch (getToolChain().getArch()) {
  default:
    break;

  case llvm::Triple::mips:
  case llvm::Triple::mipsel:
  case llvm::Triple::mips64:
  case llvm::Triple::mips64el:
    AddMIPSTargetArgs(Args, CmdArgs);
    break;

  case llvm::Triple::x86:
  case llvm::Triple::x86_64:
    AddX86TargetArgs(Args, CmdArgs);
    break;

  case llvm::Triple::arm:
  case llvm::Triple::armeb:
  case llvm::Triple::thumb:
  case llvm::Triple::thumbeb:
    // This isn't in AddARMTargetArgs because we want to do this for assembly
    // only, not C/C++.
    if (Args.hasFlag(options::OPT_mdefault_build_attributes,
                     options::OPT_mno_default_build_attributes, true)) {
        CmdArgs.push_back("-mllvm");
        CmdArgs.push_back("-arm-add-build-attributes");
    }
    break;

  case llvm::Triple::aarch64:
  case llvm::Triple::aarch64_32:
  case llvm::Triple::aarch64_be:
    if (Args.hasArg(options::OPT_mmark_bti_property)) {
      CmdArgs.push_back("-mllvm");
      CmdArgs.push_back("-aarch64-mark-bti-property");
    }
    break;

  case llvm::Triple::riscv32:
  case llvm::Triple::riscv64:
    AddRISCVTargetArgs(Args, CmdArgs);
    break;
  }

  // Consume all the warning flags. Usually this would be handled more
  // gracefully by -cc1 (warning about unknown warning flags, etc) but -cc1as
  // doesn't handle that so rather than warning about unused flags that are
  // actually used, we'll lie by omission instead.
  // FIXME: Stop lying and consume only the appropriate driver flags
  Args.ClaimAllArgs(options::OPT_W_Group);

  CollectArgsForIntegratedAssembler(C, Args, CmdArgs,
                                    getToolChain().getDriver());

  Args.AddAllArgs(CmdArgs, options::OPT_mllvm);

  assert(Output.isFilename() && "Unexpected lipo output.");
  CmdArgs.push_back("-o");
  CmdArgs.push_back(Output.getFilename());

  const llvm::Triple &T = getToolChain().getTriple();
  Arg *A;
  if (getDebugFissionKind(D, Args, A) == DwarfFissionKind::Split &&
      T.isOSBinFormatELF()) {
    CmdArgs.push_back("-split-dwarf-output");
    CmdArgs.push_back(SplitDebugName(JA, Args, Input, Output));
  }

  if (Triple.isAMDGPU())
    handleAMDGPUCodeObjectVersionOptions(D, Args, CmdArgs);

  assert(Input.isFilename() && "Invalid input.");
  CmdArgs.push_back(Input.getFilename());

  const char *Exec = getToolChain().getDriver().getClangProgramPath();
  if (D.CC1Main && !D.CCGenDiagnostics) {
    // Invoke cc1as directly in this process.
    C.addCommand(std::make_unique<CC1Command>(JA, *this,
                                              ResponseFileSupport::AtFileUTF8(),
                                              Exec, CmdArgs, Inputs, Output));
  } else {
    C.addCommand(std::make_unique<Command>(JA, *this,
                                           ResponseFileSupport::AtFileUTF8(),
                                           Exec, CmdArgs, Inputs, Output));
  }
}

// Begin OffloadBundler

void OffloadBundler::ConstructJob(Compilation &C, const JobAction &JA,
                                  const InputInfo &Output,
                                  const InputInfoList &Inputs,
                                  const llvm::opt::ArgList &TCArgs,
                                  const char *LinkingOutput) const {
  // The version with only one output is expected to refer to a bundling job.
  assert(isa<OffloadBundlingJobAction>(JA) && "Expecting bundling job!");

  // The bundling command looks like this:
  // clang-offload-bundler -type=bc
  //   -targets=host-triple,openmp-triple1,openmp-triple2
  //   -outputs=input_file
  //   -inputs=unbundle_file_host,unbundle_file_tgt1,unbundle_file_tgt2"

  ArgStringList CmdArgs;

  // Get the type.
  CmdArgs.push_back(TCArgs.MakeArgString(
      Twine("-type=") + types::getTypeTempSuffix(Output.getType())));

  assert(JA.getInputs().size() == Inputs.size() &&
         "Not have inputs for all dependence actions??");

  // Get the targets.
  SmallString<128> Triples;
  Triples += "-targets=";
  for (unsigned I = 0; I < Inputs.size(); ++I) {
    if (I)
      Triples += ',';

    // Find ToolChain for this input.
    Action::OffloadKind CurKind = Action::OFK_Host;
    const ToolChain *CurTC = &getToolChain();
    const Action *CurDep = JA.getInputs()[I];

    if (const auto *OA = dyn_cast<OffloadAction>(CurDep)) {
      CurTC = nullptr;
      OA->doOnEachDependence([&](Action *A, const ToolChain *TC, const char *) {
        assert(CurTC == nullptr && "Expected one dependence!");
        CurKind = A->getOffloadingDeviceKind();
        CurTC = TC;
      });
    }
    Triples += Action::GetOffloadKindName(CurKind);
    Triples += "-";
    std::string NormalizedTriple = CurTC->getTriple().normalize();
    Triples += NormalizedTriple;

    if (CurDep->getOffloadingArch() != nullptr) {
      // If OffloadArch is present it can only appear as the 6th hypen
      // sepearated field of Bundle Entry ID. So, pad required number of
      // hyphens in Triple.
      for (int i = 4 - StringRef(NormalizedTriple).count("-"); i > 0; i--)
        Triples += "-";
      Triples += CurDep->getOffloadingArch();
    }
  }
  // If we see we are bundling for FPGA using -fintelfpga, add the
  // dependency bundle
  bool IsFPGADepBundle = TCArgs.hasArg(options::OPT_fintelfpga) &&
                         Output.getType() == types::TY_Object;

  // For spir64_fpga target, when bundling objects we also want to bundle up the
  // named dependency file.
  // TODO - We are currently using the target triple inputs to slot a location
  // of the dependency information into the bundle.  It would be good to
  // separate this out to an explicit option in the bundler for the dependency
  // file as it does not match the type being bundled.
  if (IsFPGADepBundle) {
    Triples += ',';
    Triples += Action::GetOffloadKindName(Action::OFK_SYCL);
    Triples += '-';
    Triples += types::getTypeName(types::TY_FPGA_Dependencies);
  }
  CmdArgs.push_back(TCArgs.MakeArgString(Triples));

  // Get bundled file command.
  CmdArgs.push_back(
      TCArgs.MakeArgString(Twine("-outputs=") + Output.getFilename()));

  // Get unbundled files command.
  SmallString<128> UB;
  UB += "-inputs=";
  for (unsigned I = 0; I < Inputs.size(); ++I) {
    if (I)
      UB += ',';

    // Find ToolChain for this input.
    const ToolChain *CurTC = &getToolChain();
    if (const auto *OA = dyn_cast<OffloadAction>(JA.getInputs()[I])) {
      CurTC = nullptr;
      OA->doOnEachDependence([&](Action *, const ToolChain *TC, const char *) {
        assert(CurTC == nullptr && "Expected one dependence!");
        CurTC = TC;
      });
    }
    UB += CurTC->getInputFilename(Inputs[I]);

  }
  // For -fintelfpga, when bundling objects we also want to bundle up the
  // named dependency file.
  if (IsFPGADepBundle) {
    const char *BaseName = Clang::getBaseInputName(TCArgs, Inputs[0]);
    SmallString<128> DepFile(C.getDriver().getFPGATempDepFile(BaseName));
    if (!DepFile.empty()) {
      UB += ',';
      UB += DepFile;
    }
  }
  CmdArgs.push_back(TCArgs.MakeArgString(UB));

  // All the inputs are encoded as commands.
  C.addCommand(std::make_unique<Command>(
      JA, *this, ResponseFileSupport::None(),
      TCArgs.MakeArgString(getToolChain().GetProgramPath(getShortName())),
      CmdArgs, None, Output));
}

void OffloadBundler::ConstructJobMultipleOutputs(
    Compilation &C, const JobAction &JA, const InputInfoList &Outputs,
    const InputInfoList &Inputs, const llvm::opt::ArgList &TCArgs,
    const char *LinkingOutput) const {
  // The version with multiple outputs is expected to refer to a unbundling job.
  auto &UA = cast<OffloadUnbundlingJobAction>(JA);

  // The unbundling command looks like this:
  // clang-offload-bundler -type=bc
  //   -targets=host-triple,openmp-triple1,openmp-triple2
  //   -inputs=input_file
  //   -outputs=unbundle_file_host,unbundle_file_tgt1,unbundle_file_tgt2"
  //   -unbundle

  ArgStringList CmdArgs;
  InputInfo Input = Inputs.front();
  const char *TypeArg = types::getTypeTempSuffix(Input.getType());
  const char *InputFileName = Input.getFilename();
  types::ID InputType(Input.getType());
  bool IsFPGADepUnbundle = JA.getType() == types::TY_FPGA_Dependencies;
  bool IsFPGADepLibUnbundle = JA.getType() == types::TY_FPGA_Dependencies_List;

  if (InputType == types::TY_FPGA_AOCX || InputType == types::TY_FPGA_AOCR ||
      InputType == types::TY_FPGA_AOCX_EMU ||
      InputType == types::TY_FPGA_AOCR_EMU) {
    // Override type with AOCX/AOCR which will unbundle to a list containing
    // binaries with the appropriate file extension (.aocx/.aocr).
    // TODO - representation of the output file from the unbundle for these
    // types (aocx/aocr) are always list files.  We should represent this
    // better in the output extension and type for improved understanding
    // of file contents and debuggability.
    if (getToolChain().getTriple().getSubArch() ==
        llvm::Triple::SPIRSubArch_fpga) {
      bool isAOCX = InputType == types::TY_FPGA_AOCX ||
                    InputType == types::TY_FPGA_AOCX_EMU;
      TypeArg = isAOCX ? "aocx" : "aocr";
    } else
      TypeArg = "aoo";
  }
  if (InputType == types::TY_FPGA_AOCO || IsFPGADepLibUnbundle)
    TypeArg = "aoo";
  if (IsFPGADepUnbundle)
    TypeArg = "o";

  // Get the type.
  CmdArgs.push_back(TCArgs.MakeArgString(Twine("-type=") + TypeArg));

  // Get the targets.
  SmallString<128> Triples;
  Triples += "-targets=";
  auto DepInfo = UA.getDependentActionsInfo();
  for (unsigned I = 0, J = 0; I < DepInfo.size(); ++I) {
    auto &Dep = DepInfo[I];
    // FPGA device triples are 'transformed' for the bundler when creating
    // aocx or aocr type bundles.  Also, we only do a specific target
    // unbundling, skipping the host side or device side.
    if (types::isFPGA(InputType)) {
      if (getToolChain().getTriple().getSubArch() ==
              llvm::Triple::SPIRSubArch_fpga &&
          Dep.DependentOffloadKind == Action::OFK_SYCL) {
        llvm::Triple TT;
        TT.setArchName(types::getTypeName(InputType));
        TT.setVendorName("intel");
        TT.setOS(getToolChain().getTriple().getOS());
        TT.setEnvironment(llvm::Triple::SYCLDevice);
        Triples += "sycl-";
        Triples += TT.normalize();
      } else if (getToolChain().getTriple().getSubArch() !=
                     llvm::Triple::SPIRSubArch_fpga &&
                 Dep.DependentOffloadKind == Action::OFK_Host) {
        Triples += Action::GetOffloadKindName(Dep.DependentOffloadKind);
        Triples += '-';
        Triples += Dep.DependentToolChain->getTriple().normalize();
      }
      continue;
    } else if (InputType == types::TY_Archive ||
               (getToolChain().getTriple().getSubArch() ==
                    llvm::Triple::SPIRSubArch_fpga &&
                TCArgs.hasArg(options::OPT_fsycl_link_EQ))) {
      // Do not extract host part if we are unbundling archive on Windows
      // because it is not needed. Static offload libraries are added to the
      // host link command just as normal libraries.  Do not extract the host
      // part from FPGA -fsycl-link unbundles either, as the full obj
      // is used in the final link
      if (Dep.DependentOffloadKind == Action::OFK_Host)
        continue;
    }
    if (J++)
      Triples += ',';
    Triples += Action::GetOffloadKindName(Dep.DependentOffloadKind);
    Triples += "-";
    std::string NormalizedTriple =
        Dep.DependentToolChain->getTriple().normalize();
    Triples += NormalizedTriple;

    if (!Dep.DependentBoundArch.empty()) {
      // If OffloadArch is present it can only appear as the 6th hypen
      // sepearated field of Bundle Entry ID. So, pad required number of
      // hyphens in Triple.
      for (int i = 4 - StringRef(NormalizedTriple).count("-"); i > 0; i--)
        Triples += "-";
      Triples += Dep.DependentBoundArch;
    }
  }
  if (IsFPGADepUnbundle || IsFPGADepLibUnbundle) {
    // TODO - We are currently using the target triple inputs to slot a location
    // of the dependency information into the bundle.  It would be good to
    // separate this out to an explicit option in the bundler for the dependency
    // file as it does not match the type being bundled.
    Triples += Action::GetOffloadKindName(Action::OFK_SYCL);
    Triples += '-';
    Triples += types::getTypeName(types::TY_FPGA_Dependencies);
  }
  CmdArgs.push_back(TCArgs.MakeArgString(Triples));

  // Get bundled file command.
  CmdArgs.push_back(
      TCArgs.MakeArgString(Twine("-inputs=") + InputFileName));

  // Get unbundled files command.
  SmallString<128> UB;
  UB += "-outputs=";
  // When dealing with -fintelfpga, there is an additional unbundle step
  // that occurs for the dependency file.  In that case, do not use the
  // dependent information, but just the output file.
  if (IsFPGADepUnbundle || IsFPGADepLibUnbundle)
    UB += Outputs[0].getFilename();
  else {
    for (unsigned I = 0; I < Outputs.size(); ++I) {
      if (I)
        UB += ',';
      UB += DepInfo[I].DependentToolChain->getInputFilename(Outputs[I]);
    }
  }
  CmdArgs.push_back(TCArgs.MakeArgString(UB));
  CmdArgs.push_back("-unbundle");
  CmdArgs.push_back("-allow-missing-bundles");

  // All the inputs are encoded as commands.
  C.addCommand(std::make_unique<Command>(
      JA, *this, ResponseFileSupport::None(),
      TCArgs.MakeArgString(getToolChain().GetProgramPath(getShortName())),
      CmdArgs, None, Outputs));
}

// Begin OffloadWrapper

#if INTEL_CUSTOMIZATION
static void addRunTimeWrapperOpts(Compilation &C,
                                  Action::OffloadKind DeviceOffloadKind,
                                  const llvm::opt::ArgList &TCArgs,
                                  ArgStringList &CmdArgs,
                                  const ToolChain &TC) {
  // Grab any Target specific options that need to be added to the wrapper
  // information.
  ArgStringList BuildArgs;
  auto createArgString = [&](const char *Opt) {
    if (BuildArgs.empty())
      return;
    SmallString<128> AL;
    for (const char *A : BuildArgs) {
      if (AL.empty()) {
        AL = A;
        continue;
      }
      AL += " ";
      AL += A;
    }
    CmdArgs.push_back(C.getArgs().MakeArgString(Twine(Opt) + AL));
  };
  const toolchains::SYCLToolChain &SYCLTC =
            static_cast<const toolchains::SYCLToolChain &>(TC);
  // TODO: Consider separating the mechanisms for:
  // - passing standard-defined options to AOT/JIT compilation steps;
  // - passing AOT-compiler specific options.
  // This would allow retaining standard language options in the
  // image descriptor, while excluding tool-specific options that
  // have been known to confuse RT implementations.
  if (SYCLTC.getTriple().getSubArch() == llvm::Triple::NoSubArch) {
    // Only store compile/link opts in the image descriptor for the SPIR-V
    // target; AOT compilation has already been performed otherwise.
    const ArgList &Args = C.getArgsForToolChain(nullptr, StringRef(), DeviceOffloadKind);
    SYCLTC.AddImpliedTargetArgs(DeviceOffloadKind, SYCLTC.getTriple(), Args, BuildArgs);
    SYCLTC.TranslateBackendTargetArgs(DeviceOffloadKind, Args, BuildArgs);
    createArgString("-compile-opts=");
    BuildArgs.clear();
    SYCLTC.TranslateLinkerTargetArgs(DeviceOffloadKind, Args, BuildArgs);
    createArgString("-link-opts=");
  }
}
#endif // INTEL_CUSTOMIZATION

void OffloadWrapper::ConstructJob(Compilation &C, const JobAction &JA,
                                  const InputInfo &Output,
                                  const InputInfoList &Inputs,
                                  const llvm::opt::ArgList &TCArgs,
                                  const char *LinkingOutput) const {
  // Construct offload-wrapper command.  Also calls llc to generate the
  // object that is fed to the linker from the wrapper generated bc file
  assert(isa<OffloadWrapperJobAction>(JA) && "Expecting wrapping job!");

  Action::OffloadKind OffloadingKind = JA.getOffloadingDeviceKind();
  if (OffloadingKind == Action::OFK_SYCL) {
    // The wrapper command looks like this:
    // clang-offload-wrapper
    //   -o=<outputfile>.bc
    //   -host=x86_64-pc-linux-gnu -kind=sycl
    //   -format=spirv <inputfile1>.spv <manifest1>(optional)
    //   -format=spirv <inputfile2>.spv <manifest2>(optional)
    //  ...
    ArgStringList WrapperArgs;

    std::string OutTmpName = C.getDriver().GetTemporaryPath("wrapper", "bc");
    const char *WrapperFileName =
        C.addTempFile(C.getArgs().MakeArgString(OutTmpName));
    SmallString<128> OutOpt("-o=");
    OutOpt += WrapperFileName;
    WrapperArgs.push_back(C.getArgs().MakeArgString(OutOpt));

    SmallString<128> HostTripleOpt("-host=");
    HostTripleOpt += getToolChain().getAuxTriple()->str();
    WrapperArgs.push_back(C.getArgs().MakeArgString(HostTripleOpt));

    llvm::Triple TT = getToolChain().getTriple();
    SmallString<128> TargetTripleOpt = TT.getArchName();
    // When wrapping an FPGA device binary, we need to be sure to apply the
    // appropriate triple that corresponds (fpga_aoc[xr]-intel-<os>-sycldevice)
    // to the target triple setting.
    if (TT.getSubArch() == llvm::Triple::SPIRSubArch_fpga &&
        TCArgs.hasArg(options::OPT_fsycl_link_EQ)) {
      SmallString<16> FPGAArch("fpga_");
      auto *A = C.getInputArgs().getLastArg(options::OPT_fsycl_link_EQ);
      FPGAArch += A->getValue() == StringRef("early") ? "aocr" : "aocx";
      if (C.getDriver().isFPGAEmulationMode())
        FPGAArch += "_emu";
      TT.setArchName(FPGAArch);
      TT.setVendorName("intel");
      TT.setEnvironment(llvm::Triple::SYCLDevice);
      TargetTripleOpt = TT.str();
      // When wrapping an FPGA aocx binary to archive, do not emit registration
      // functions
      if (A->getValue() == StringRef("image"))
        WrapperArgs.push_back(C.getArgs().MakeArgString("--emit-reg-funcs=0"));
    }
    addRunTimeWrapperOpts(C, OffloadingKind, TCArgs, WrapperArgs,
                          getToolChain()); // INTEL

    WrapperArgs.push_back(
        C.getArgs().MakeArgString(Twine("-target=") + TargetTripleOpt));

    // TODO forcing offload kind is a simplification which assumes wrapper used
    // only with SYCL. Device binary format (-format=xxx) option should also
    // come from the command line and/or the native compiler. Should be fixed
    // together with supporting AOT in the driver. If format is not set, the
    // default is "none" which means runtime must try to determine it
    // automatically.
    StringRef Kind = Action::GetOffloadKindName(OffloadingKind);
    WrapperArgs.push_back(
        C.getArgs().MakeArgString(Twine("-kind=") + Twine(Kind)));

#if INTEL_CUSTOMIZATION
    // When debugging, make the native debugger the default for SYCL on Windows.
    if (getToolChain().getTriple().isWindowsMSVCEnvironment() &&
        TCArgs.getLastArg(options::OPT_g_Group)) {
      WrapperArgs.push_back("--build-opts=-gnative");
    }
#endif // INTEL_CUSTOMIZATION

    assert((Inputs.size() > 0) && "no inputs for clang-offload-wrapper");
    assert(((Inputs[0].getType() != types::TY_Tempfiletable) ||
            (Inputs.size() == 1)) &&
           "wrong usage of clang-offload-wrapper with SYCL");
    const InputInfo &I = Inputs[0];
    assert(I.isFilename() && "Invalid input.");

    if (I.getType() == types::TY_Tempfiletable ||
        I.getType() == types::TY_Tempfilelist)
      // wrapper actual input files are passed via the batch job file table:
      WrapperArgs.push_back(C.getArgs().MakeArgString("-batch"));
    WrapperArgs.push_back(C.getArgs().MakeArgString(I.getFilename()));

    auto Cmd = std::make_unique<Command>(
        JA, *this, ResponseFileSupport::None(),
        TCArgs.MakeArgString(getToolChain().GetProgramPath(getShortName())),
        WrapperArgs, None);
    C.addCommand(std::move(Cmd));

    // Construct llc command.
    // The output is an object file
    ArgStringList LlcArgs{"-filetype=obj", "-o", Output.getFilename(),
                          WrapperFileName};
    llvm::Reloc::Model RelocationModel;
    unsigned PICLevel;
    bool IsPIE;
    std::tie(RelocationModel, PICLevel, IsPIE) =
        ParsePICArgs(getToolChain(), TCArgs);
    if (PICLevel > 0 || TCArgs.hasArg(options::OPT_shared)) {
      LlcArgs.push_back("-relocation-model=pic");
    }
    if (IsPIE) {
      LlcArgs.push_back("-enable-pie");
    }
    SmallString<128> LlcPath(C.getDriver().Dir);
    llvm::sys::path::append(LlcPath, "llc");
    const char *Llc = C.getArgs().MakeArgString(LlcPath);
    C.addCommand(std::make_unique<Command>(
         JA, *this, ResponseFileSupport::None(), Llc, LlcArgs, None));
    return;
  } // end of SYCL flavor of offload wrapper command creation

  ArgStringList CmdArgs;

  const llvm::Triple &Triple = getToolChain().getEffectiveTriple();

  // Add the "effective" target triple.
  CmdArgs.push_back("-host");
  CmdArgs.push_back(TCArgs.MakeArgString(Triple.getTriple()));

  // Add the output file name.
  assert(Output.isFilename() && "Invalid output.");
  CmdArgs.push_back("-o");
  CmdArgs.push_back(TCArgs.MakeArgString(Output.getFilename()));

  assert(JA.getInputs().size() == Inputs.size() &&
         "Not have inputs for all dependence actions??");

  // For FPGA, we wrap the host objects before archiving them when using
  // -fsycl-link.  This allows for better extraction control from the
  // archive when we need the host objects for subsequent compilations.
  if (OffloadingKind == Action::OFK_None &&
      C.getArgs().hasArg(options::OPT_fintelfpga) &&
      C.getArgs().hasArg(options::OPT_fsycl_link_EQ)) {

    // Add offload targets and inputs.
    CmdArgs.push_back(C.getArgs().MakeArgString(
        Twine("-kind=") + Action::GetOffloadKindName(OffloadingKind)));
    CmdArgs.push_back(
        TCArgs.MakeArgString(Twine("-target=") + Triple.getTriple()));

    // Add input.
    assert(Inputs[0].isFilename() && "Invalid input.");
    CmdArgs.push_back(TCArgs.MakeArgString(Inputs[0].getFilename()));

    C.addCommand(std::make_unique<Command>(
        JA, *this, ResponseFileSupport::None(),
        TCArgs.MakeArgString(getToolChain().GetProgramPath(getShortName())),
        CmdArgs, Inputs));
    return;
  }

  // Add offload targets and inputs.
  for (unsigned I = 0; I < Inputs.size(); ++I) {
    // Get input's Offload Kind and ToolChain.
    const auto *OA = cast<OffloadAction>(JA.getInputs()[I]);
    assert(OA->hasSingleDeviceDependence(/*DoNotConsiderHostActions=*/true) &&
           "Expected one device dependence!");
    Action::OffloadKind DeviceKind = Action::OFK_None;
    const ToolChain *DeviceTC = nullptr;
    OA->doOnEachDependence([&](Action *A, const ToolChain *TC, const char *) {
      DeviceKind = A->getOffloadingDeviceKind();
      DeviceTC = TC;
    });
    addRunTimeWrapperOpts(C, DeviceKind, TCArgs, CmdArgs, *DeviceTC); // INTEL

    // And add it to the offload targets.
    CmdArgs.push_back(C.getArgs().MakeArgString(
        Twine("-kind=") + Action::GetOffloadKindName(DeviceKind)));
    CmdArgs.push_back(TCArgs.MakeArgString(Twine("-target=") +
                                           DeviceTC->getTriple().normalize()));

    // Add input.
    assert(Inputs[I].isFilename() && "Invalid input.");
    CmdArgs.push_back(TCArgs.MakeArgString(Inputs[I].getFilename()));
  }

  C.addCommand(std::make_unique<Command>(
      JA, *this, ResponseFileSupport::None(),
      TCArgs.MakeArgString(getToolChain().GetProgramPath(getShortName())),
      CmdArgs, Inputs));
}

// Begin OffloadDeps

void OffloadDeps::constructJob(Compilation &C, const JobAction &JA,
                               ArrayRef<InputInfo> Outputs,
                               ArrayRef<InputInfo> Inputs,
                               const llvm::opt::ArgList &TCArgs,
                               const char *LinkingOutput) const {
  auto &DA = cast<OffloadDepsJobAction>(JA);

  ArgStringList CmdArgs;

  // Get the targets.
  SmallString<128> Targets{"-targets="};
  auto DepInfo = DA.getDependentActionsInfo();
  for (unsigned I = 0; I < DepInfo.size(); ++I) {
    auto &Dep = DepInfo[I];
    if (I)
      Targets += ',';
    Targets += Action::GetOffloadKindName(Dep.DependentOffloadKind);
    Targets += '-';
    Targets += Dep.DependentToolChain->getTriple().normalize();
    if (Dep.DependentOffloadKind == Action::OFK_HIP &&
        !Dep.DependentBoundArch.empty()) {
      Targets += '-';
      Targets += Dep.DependentBoundArch;
    }
  }
  CmdArgs.push_back(TCArgs.MakeArgString(Targets));

  // Prepare outputs.
  SmallString<128> Outs{"-outputs="};
  for (unsigned I = 0; I < Outputs.size(); ++I) {
    if (I)
      Outs += ',';
    Outs += DepInfo[I].DependentToolChain->getInputFilename(Outputs[I]);
  }
  CmdArgs.push_back(TCArgs.MakeArgString(Outs));

  // Add input file.
  CmdArgs.push_back(Inputs.front().getFilename());

  // All the inputs are encoded as commands.
  C.addCommand(std::make_unique<Command>(
      JA, *this, ResponseFileSupport::None(),
      TCArgs.MakeArgString(getToolChain().GetProgramPath(getShortName())),
      CmdArgs, None, Outputs));
}

void OffloadDeps::ConstructJob(Compilation &C, const JobAction &JA,
                               const InputInfo &Output,
                               const InputInfoList &Inputs,
                               const llvm::opt::ArgList &TCArgs,
                               const char *LinkingOutput) const {
  constructJob(C, JA, Output, Inputs, TCArgs, LinkingOutput);
}

void OffloadDeps::ConstructJobMultipleOutputs(Compilation &C,
                                              const JobAction &JA,
                                              const InputInfoList &Outputs,
                                              const InputInfoList &Inputs,
                                              const llvm::opt::ArgList &TCArgs,
                                              const char *LinkingOutput) const {
  constructJob(C, JA, Outputs, Inputs, TCArgs, LinkingOutput);
}

// Begin SPIRVTranslator

void SPIRVTranslator::ConstructJob(Compilation &C, const JobAction &JA,
                                  const InputInfo &Output,
                                  const InputInfoList &Inputs,
                                  const llvm::opt::ArgList &TCArgs,
                                  const char *LinkingOutput) const {
  // Construct llvm-spirv command.
  assert(isa<SPIRVTranslatorJobAction>(JA) && "Expecting Translator job!");

  // The translator command looks like this:
  // llvm-spirv -o <file>.spv <file>.bc
  ArgStringList ForeachArgs;
  ArgStringList TranslatorArgs;

  TranslatorArgs.push_back("-o");
  TranslatorArgs.push_back(Output.getFilename());
#if INTEL_CUSTOMIZATION
  if (getToolChain().getTriple().isSYCLDeviceEnvironment() ||
      (JA.isDeviceOffloading(Action::OFK_OpenMP) &&
       getToolChain().getTriple().isSPIR())) {
#endif // INTEL_CUSTOMIZATION
    TranslatorArgs.push_back("-spirv-max-version=1.3");
    // TODO: align debug info for FPGA H/W when its SPIR-V consumer is ready
    if (C.getDriver().isFPGAEmulationMode())
      TranslatorArgs.push_back("-spirv-debug-info-version=ocl-100");
    else
      TranslatorArgs.push_back("-spirv-debug-info-version=legacy");
    // Prevent crash in the translator if input IR contains DIExpression
    // operations which don't have mapping to OpenCL.DebugInfo.100 spec.
    TranslatorArgs.push_back("-spirv-allow-extra-diexpressions");
#if INTEL_CUSTOMIZATION
    if (JA.isDeviceOffloading(Action::OFK_OpenMP))
      TranslatorArgs.push_back("-spirv-allow-unknown-intrinsics");
    else
      TranslatorArgs.push_back("-spirv-allow-unknown-intrinsics=llvm.genx.");
#endif // INTEL_CUSTOMIZATION

    // Disable all the extensions by default
    std::string ExtArg("-spirv-ext=-all");
    std::string DefaultExtArg =
        ",+SPV_EXT_shader_atomic_float_add,+SPV_EXT_shader_atomic_float_min_max"
#if INTEL_COLLAB
        ",+SPV_KHR_no_integer_wrap_decoration,+SPV_KHR_float_controls"
        ",+SPV_KHR_expect_assume";
#else
        ",+SPV_KHR_no_integer_wrap_decoration,+SPV_KHR_float_controls";
#endif // INTEL_COLLAB
    std::string INTELExtArg =
        ",+SPV_INTEL_subgroups,+SPV_INTEL_media_block_io"
        ",+SPV_INTEL_device_side_avc_motion_estimation"
        ",+SPV_INTEL_fpga_loop_controls,+SPV_INTEL_fpga_memory_attributes"
        ",+SPV_INTEL_fpga_memory_accesses"
        ",+SPV_INTEL_unstructured_loop_controls,+SPV_INTEL_fpga_reg"
        ",+SPV_INTEL_blocking_pipes,+SPV_INTEL_function_pointers"
        ",+SPV_INTEL_kernel_attributes,+SPV_INTEL_io_pipes"
        ",+SPV_INTEL_inline_assembly,+SPV_INTEL_arbitrary_precision_integers"
#if INTEL_COLLAB
        ",+SPV_INTEL_float_controls2,+SPV_INTEL_vector_compute"
        ",+SPV_INTEL_fast_composite,+SPV_INTEL_fpga_buffer_location"
        ",+SPV_INTEL_matrix"
#else
        ",+SPV_INTEL_optimization_hints,+SPV_INTEL_float_controls2"
        ",+SPV_INTEL_vector_compute,+SPV_INTEL_fast_composite"
        ",+SPV_INTEL_fpga_buffer_location"
#endif // INTEL_COLLAB
        ",+SPV_INTEL_arbitrary_precision_fixed_point"
        ",+SPV_INTEL_arbitrary_precision_floating_point"
        ",+SPV_INTEL_arbitrary_precision_floating_point"
        ",+SPV_INTEL_variable_length_array,+SPV_INTEL_fp_fast_math_mode"
        ",+SPV_INTEL_fpga_cluster_attributes,+SPV_INTEL_loop_fuse"
        ",+SPV_INTEL_long_constant_composite"
        ",+SPV_INTEL_fpga_invocation_pipelining_attributes"
        ",+SPV_INTEL_fpga_dsp_control"
        ",+SPV_INTEL_arithmetic_fence";
#if INTEL_CUSTOMIZATION
    // Currently ESIMD OpenMP target doesn't support SPV_INTEL_optnone
    if (!TCArgs.hasArg(options::OPT_fopenmp_target_simd))
      INTELExtArg += ",+SPV_INTEL_optnone";
#endif // INTEL_CUSTOMIZATION
    ExtArg = ExtArg + DefaultExtArg + INTELExtArg;
#if INTEL_CUSTOMIZATION
    if (!C.getDriver().isFPGAEmulationMode()) {
#endif // INTEL_CUSTOMIZATION
      // Enable SPV_INTEL_usm_storage_classes only for FPGA hardware,
      // since it adds new storage classes that represent global_device and
      // global_host address spaces, which are not supported for all
      // targets. With the extension disabled the storage classes will be
      // lowered to CrossWorkgroup storage class that is mapped to just
      // global address space.
      ExtArg += ",+SPV_INTEL_usm_storage_classes";
#if INTEL_CUSTOMIZATION
      // Disable optnone for FPGA hardware
      ExtArg += ",-SPV_INTEL_optnone";
    }
#endif // INTEL_CUSTOMIZATION
    else
      // Don't enable several freshly added extensions on FPGA H/W
      ExtArg += ",+SPV_INTEL_token_type";
    TranslatorArgs.push_back(TCArgs.MakeArgString(ExtArg));
  }

  for (auto I : Inputs) {
    std::string Filename(I.getFilename());
    if (I.getType() == types::TY_Tempfilelist) {
      ForeachArgs.push_back(
          C.getArgs().MakeArgString("--in-file-list=" + Filename));
      ForeachArgs.push_back(
          C.getArgs().MakeArgString("--in-replace=" + Filename));
      ForeachArgs.push_back(
          C.getArgs().MakeArgString("--out-ext=spv"));
    }
    TranslatorArgs.push_back(C.getArgs().MakeArgString(Filename));
  }

  auto Cmd = std::make_unique<Command>(JA, *this, ResponseFileSupport::None(),
      TCArgs.MakeArgString(getToolChain().GetProgramPath(getShortName())),
      TranslatorArgs, None);

  if (!ForeachArgs.empty()) {
    // Construct llvm-foreach command.
    // The llvm-foreach command looks like this:
    // llvm-foreach a.list --out-replace=out "cp {} out"
    // --out-file-list=list
    std::string OutputFileName(Output.getFilename());
    ForeachArgs.push_back(
        TCArgs.MakeArgString("--out-file-list=" + OutputFileName));
    ForeachArgs.push_back(
        TCArgs.MakeArgString("--out-replace=" + OutputFileName));
    ForeachArgs.push_back(TCArgs.MakeArgString("--"));
    ForeachArgs.push_back(TCArgs.MakeArgString(Cmd->getExecutable()));

    for (auto &Arg : Cmd->getArguments())
      ForeachArgs.push_back(Arg);

    SmallString<128> ForeachPath(C.getDriver().Dir);
    llvm::sys::path::append(ForeachPath, "llvm-foreach");
    const char *Foreach = C.getArgs().MakeArgString(ForeachPath);
    C.addCommand(std::make_unique<Command>(
        JA, *this, ResponseFileSupport::None(), Foreach, ForeachArgs, None));
  } else
    C.addCommand(std::move(Cmd));
}

void SPIRCheck::ConstructJob(Compilation &C, const JobAction &JA,
                             const InputInfo &Output,
                             const InputInfoList &Inputs,
                             const llvm::opt::ArgList &TCArgs,
                             const char *LinkingOutput) const {
  // Construct llvm-no-spir-kernel command.
  assert(isa<SPIRCheckJobAction>(JA) && "Expecting SPIR Check job!");

  // The spir check command looks like this:
  // llvm-no-spir-kernel <file>.bc
  // Upon success, we just move ahead.  Error means the check failed and
  // we need to exit.  The expected output is the input as this is just an
  // intermediate check with no functional change.
  ArgStringList CheckArgs;
  assert(Inputs.size() == 1 && "Unexpected number of inputs to the tool");
  const InputInfo &InputFile = Inputs.front();
  CheckArgs.push_back(InputFile.getFilename());

  // Add output file, which is just a copy of the input to better fit in the
  // toolchain flow.
  CheckArgs.push_back("-o");
  CheckArgs.push_back(Output.getFilename());
  auto Cmd = std::make_unique<Command>(
      JA, *this, ResponseFileSupport::None(),
      TCArgs.MakeArgString(getToolChain().GetProgramPath(getShortName())),
      CheckArgs, None);

  if (getToolChain().getTriple().getSubArch() ==
      llvm::Triple::SPIRSubArch_fpga) {
    const char *Msg = TCArgs.MakeArgString(
        Twine("The FPGA image does not include all device kernels from ") +
        Twine(InputFile.getBaseInput()) +
        Twine(". Please re-generate the image"));
    Cmd->addDiagForErrorCode(/*ErrorCode*/ 1, Msg);
  }

  C.addCommand(std::move(Cmd));
}

static void addArgs(ArgStringList &DstArgs, const llvm::opt::ArgList &Alloc,
                    ArrayRef<StringRef> SrcArgs) {
  for (const auto Arg : SrcArgs) {
    DstArgs.push_back(Alloc.MakeArgString(Arg));
  }
}

// Partially copied from clang/lib/Frontend/CompilerInvocation.cpp
static std::string getSYCLPostLinkOptimizationLevel(const ArgList &Args) {
  if (Arg *A = Args.getLastArg(options::OPT_O_Group)) {
    if (A->getOption().matches(options::OPT_O0))
      return "-O0";

    if (A->getOption().matches(options::OPT_Ofast))
      return "-O3";

    assert(A->getOption().matches(options::OPT_O));

    StringRef S(A->getValue());
    if (S == "g")
      return "-O1";

    // Options -O[1|2|3|s|z] are passed as they are. '-O0' is handled earlier.
    std::array<char, 5> AcceptedOptions = {'1', '2', '3', 's', 'z'};
    if (std::any_of(AcceptedOptions.begin(), AcceptedOptions.end(),
                    [=](char c) { return c == S[0]; }))
      return std::string("-O") + S[0];
  }
#if INTEL_CUSTOMIZATION
  if (Arg *A = Args.getLastArg(options::OPT__SLASH_O)) {
    std::string Opt(getMSVCOptimizationLevel(*A));
    if (!Opt.empty())
      return Opt;
  }
#endif // INTEL_CUSTOMIZATION

  // The default for SYCL device code optimization
  return "-O2";
}

// sycl-post-link tool normally outputs a file table (see the tool sources for
// format description) which lists all the other output files associated with
// the device LLVMIR bitcode. This is basically a triple of bitcode, symbols
// and specialization constant files. Single LLVM IR output can be generated as
// well under an option.
//
void SYCLPostLink::ConstructJob(Compilation &C, const JobAction &JA,
                             const InputInfo &Output,
                             const InputInfoList &Inputs,
                             const llvm::opt::ArgList &TCArgs,
                             const char *LinkingOutput) const {
  // Construct sycl-post-link command.
  assert(isa<SYCLPostLinkJobAction>(JA) && "Expecting SYCL post link job!");
  ArgStringList CmdArgs;
#if INTEL_CUSTOMIZATION
  bool IsOpenMPSPIRV = JA.isDeviceOffloading(Action::OFK_OpenMP) &&
                       getToolChain().getTriple().isSPIR();

  Arg *A = TCArgs.getLastArg(options::OPT_fsycl_device_code_split_EQ);
  // See if device code splitting is requested
  if (!IsOpenMPSPIRV && A) {
#endif // INTEL_CUSTOMIZATION
    if (StringRef(A->getValue()) == "per_kernel")
      addArgs(CmdArgs, TCArgs, {"-split=kernel"});
    else if (StringRef(A->getValue()) == "per_source")
      addArgs(CmdArgs, TCArgs, {"-split=source"});
    else if (StringRef(A->getValue()) == "auto")
      addArgs(CmdArgs, TCArgs, {"-split=auto"});
    else
      // split must be off
      assert(StringRef(A->getValue()) == "off");
  } else {
    // auto is the default split mode
    addArgs(CmdArgs, TCArgs, {"-split=auto"});
  }
  // OPT_fsycl_device_code_split is not checked as it is an alias to
  // -fsycl-device-code-split=auto

#if INTEL_CUSTOMIZATION
  if (JA.isDeviceOffloading(Action::OFK_OpenMP) &&
      getToolChain().getTriple().isSPIR()) {
    addArgs(CmdArgs, TCArgs, {"--ompoffload-link-entries"});
    addArgs(CmdArgs, TCArgs, {"--ompoffload-sort-entries"});
    addArgs(CmdArgs, TCArgs, {"--ompoffload-make-globals-static"});
    if (TCArgs.hasArg(options::OPT_fopenmp_target_simd))
      addArgs(CmdArgs, TCArgs, {"--ompoffload-explicit-simd"});
  }
#endif // INTEL_CUSTOMIZATION
  // Turn on Dead Parameter Elimination Optimization with early optimizations
  if (!(getToolChain().getTriple().isNVPTX() ||
        getToolChain().getTriple().isAMDGCN()) &&
      TCArgs.hasFlag(options::OPT_fsycl_dead_args_optimization,
                     options::OPT_fno_sycl_dead_args_optimization, false))
    addArgs(CmdArgs, TCArgs, {"-emit-param-info"});
  // Enable PI program metadata
  if (getToolChain().getTriple().isNVPTX())
    addArgs(CmdArgs, TCArgs, {"-emit-program-metadata"});
  if (JA.getType() == types::TY_LLVM_BC) {
    // single file output requested - this means only perform necessary IR
    // transformations (like specialization constant intrinsic lowering) and
    // output LLVMIR
    addArgs(CmdArgs, TCArgs, {"-ir-output-only"});
  } else {
    assert(JA.getType() == types::TY_Tempfiletable);
    // Symbol file and specialization constant info generation is mandatory -
    // add options unconditionally
    addArgs(CmdArgs, TCArgs, {"-symbols"});
    // By default we split SYCL and ESIMD kernels into separate modules
    if (TCArgs.hasFlag(options::OPT_fsycl_device_code_split_esimd,
                       options::OPT_fno_sycl_device_code_split_esimd, true))
      addArgs(CmdArgs, TCArgs, {"-split-esimd"});
    if (TCArgs.hasFlag(options::OPT_fsycl_device_code_lower_esimd,
                       options::OPT_fno_sycl_device_code_lower_esimd, true))
      addArgs(CmdArgs, TCArgs, {"-lower-esimd"});
  }
  addArgs(CmdArgs, TCArgs,
          {StringRef(getSYCLPostLinkOptimizationLevel(TCArgs))});
  // specialization constants processing is mandatory
  auto *SYCLPostLink = llvm::dyn_cast<SYCLPostLinkJobAction>(&JA);
  if (SYCLPostLink && SYCLPostLink->getRTSetsSpecConstants())
    addArgs(CmdArgs, TCArgs, {"-spec-const=rt"});
  else
    addArgs(CmdArgs, TCArgs, {"-spec-const=default"});

  // Add output file table file option
  assert(Output.isFilename() && "output must be a filename");
  addArgs(CmdArgs, TCArgs, {"-o", Output.getFilename()});

  // Add input file
  assert(Inputs.size() == 1 && Inputs.front().isFilename() &&
         "single input file expected");
  addArgs(CmdArgs, TCArgs, {Inputs.front().getFilename()});
  std::string OutputFileName(Output.getFilename());

  // All the inputs are encoded as commands.
  C.addCommand(std::make_unique<Command>(
      JA, *this, ResponseFileSupport::None(),
      TCArgs.MakeArgString(getToolChain().GetProgramPath(getShortName())),
      CmdArgs, Inputs, Output));
}

// Transforms the abstract representation (JA + Inputs + Outputs) of a file
// table transformation action to concrete command line (job) with actual
// inputs/outputs/options, and adds it to given compilation object.
void FileTableTform::ConstructJob(Compilation &C, const JobAction &JA,
                                  const InputInfo &Output,
                                  const InputInfoList &Inputs,
                                  const llvm::opt::ArgList &TCArgs,
                                  const char *LinkingOutput) const {

  const auto &TformJob = *llvm::dyn_cast<FileTableTformJobAction>(&JA);
  ArgStringList CmdArgs;

  // don't try to assert here whether the number of inputs is OK, argumnets are
  // OK, etc. - better invoke the tool and see good error diagnostics

  // 1) add transformations
  for (const auto &Tf : TformJob.getTforms()) {
    switch (Tf.TheKind) {
    case FileTableTformJobAction::Tform::EXTRACT:
    case FileTableTformJobAction::Tform::EXTRACT_DROP_TITLE: {
      SmallString<128> Arg("-extract=");
      Arg += Tf.TheArgs[0];

      for (unsigned I = 1; I < Tf.TheArgs.size(); ++I) {
        Arg += ",";
        Arg += Tf.TheArgs[I];
      }
      addArgs(CmdArgs, TCArgs, {Arg});

      if (Tf.TheKind == FileTableTformJobAction::Tform::EXTRACT_DROP_TITLE)
        addArgs(CmdArgs, TCArgs, {"-drop_titles"});
      break;
    }
    case FileTableTformJobAction::Tform::REPLACE: {
      assert(Tf.TheArgs.size() == 2 && "from/to column names expected");
      SmallString<128> Arg("-replace=");
      Arg += Tf.TheArgs[0];
      Arg += ",";
      Arg += Tf.TheArgs[1];
      addArgs(CmdArgs, TCArgs, {Arg});
      break;
    }
    case FileTableTformJobAction::Tform::REPLACE_CELL: {
      assert(Tf.TheArgs.size() == 2 && "column name and row id expected");
      SmallString<128> Arg("-replace_cell=");
      Arg += Tf.TheArgs[0];
      Arg += ",";
      Arg += Tf.TheArgs[1];
      addArgs(CmdArgs, TCArgs, {Arg});
      break;
    }
    case FileTableTformJobAction::Tform::RENAME: {
      assert(Tf.TheArgs.size() == 2 && "from/to names expected");
      SmallString<128> Arg("-rename=");
      Arg += Tf.TheArgs[0];
      Arg += ",";
      Arg += Tf.TheArgs[1];
      addArgs(CmdArgs, TCArgs, {Arg});
      break;
    }
    case FileTableTformJobAction::Tform::COPY_SINGLE_FILE: {
      assert(Tf.TheArgs.size() == 2 && "column name and row id expected");
      SmallString<128> Arg("-copy_single_file=");
      Arg += Tf.TheArgs[0];
      Arg += ",";
      Arg += Tf.TheArgs[1];
      addArgs(CmdArgs, TCArgs, {Arg});
      break;
    }
    }
  }

  // 2) add output option
  assert(Output.isFilename() && "table tform output must be a file");
  addArgs(CmdArgs, TCArgs, {"-o", Output.getFilename()});

  // 3) add inputs
  for (const auto &Input : Inputs) {
    assert(Input.isFilename() && "table tform input must be a file");
    addArgs(CmdArgs, TCArgs, {Input.getFilename()});
  }
  // 4) finally construct and add a command to the compilation
  C.addCommand(std::make_unique<Command>(
      JA, *this, ResponseFileSupport::None(),
      TCArgs.MakeArgString(getToolChain().GetProgramPath(getShortName())),
      CmdArgs, Inputs));
}

void AppendFooter::ConstructJob(Compilation &C, const JobAction &JA,
                                const InputInfo &Output,
                                const InputInfoList &Inputs,
                                const llvm::opt::ArgList &TCArgs,
                                const char *LinkingOutput) const {
  ArgStringList CmdArgs;

  // Input File
  addArgs(CmdArgs, TCArgs, {Inputs[0].getFilename()});

  // Integration Footer
  StringRef Footer(
      C.getDriver().getIntegrationFooter(Inputs[0].getBaseInput()));
  if (!Footer.empty()) {
    SmallString<128> AppendOpt("--append=");
    AppendOpt.append(Footer);
    addArgs(CmdArgs, TCArgs, {AppendOpt});
  }

  // Name of original source file passed in to be prepended to the newly
  // modified file as a #line directive.
  SmallString<128> PrependOpt("--orig-filename=");
  PrependOpt.append(
      llvm::sys::path::convert_to_slash(Inputs[0].getBaseInput()));
  addArgs(CmdArgs, TCArgs, {PrependOpt});

  SmallString<128> OutputOpt("--output=");
  OutputOpt.append(Output.getFilename());
  addArgs(CmdArgs, TCArgs, {OutputOpt});

  // Use #include to pull in footer
  addArgs(CmdArgs, TCArgs, {"--use-include"});

  C.addCommand(std::make_unique<Command>(
      JA, *this, ResponseFileSupport::None(),
      TCArgs.MakeArgString(getToolChain().GetProgramPath(getShortName())),
      CmdArgs, None));
}<|MERGE_RESOLUTION|>--- conflicted
+++ resolved
@@ -2883,15 +2883,11 @@
       if (Val.equals("fast")) {
         optID = options::OPT_ffast_math;
         FPModel = Val;
-<<<<<<< HEAD
         FPContract = Val;
 #if INTEL_CUSTOMIZATION // This should be upstreamed.
         DenormalFPMath = llvm::DenormalMode::getPreserveSign();
         DenormalFP32Math = llvm::DenormalMode::getPreserveSign();
 #endif // INTEL_CUSTOMIZATION
-=======
-        FPContract = "fast";
->>>>>>> 4296d633
       } else if (Val.equals("precise")) {
         optID = options::OPT_ffp_contract;
         FPModel = Val;
