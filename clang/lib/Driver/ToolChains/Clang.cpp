//===-- Clang.cpp - Clang+LLVM ToolChain Implementations --------*- C++ -*-===//
//
// Part of the LLVM Project, under the Apache License v2.0 with LLVM Exceptions.
// See https://llvm.org/LICENSE.txt for license information.
// SPDX-License-Identifier: Apache-2.0 WITH LLVM-exception
//
//===----------------------------------------------------------------------===//

#include "Clang.h"
#include "AMDGPU.h"
#include "Arch/AArch64.h"
#include "Arch/ARM.h"
#include "Arch/M68k.h"
#include "Arch/Mips.h"
#include "Arch/PPC.h"
#include "Arch/RISCV.h"
#include "Arch/Sparc.h"
#include "Arch/SystemZ.h"
#include "Arch/VE.h"
#include "Arch/X86.h"
#include "CommonArgs.h"
#include "Hexagon.h"
#include "InputInfo.h"
#include "MSP430.h"
#include "PS4CPU.h"
#include "SYCL.h"
#include "clang/Basic/CharInfo.h"
#include "clang/Basic/CodeGenOptions.h"
#include "clang/Basic/LangOptions.h"
#include "clang/Basic/LangStandard.h"
#include "clang/Basic/ObjCRuntime.h"
#include "clang/Basic/Version.h"
#include "clang/Driver/Distro.h"
#include "clang/Driver/DriverDiagnostic.h"
#include "clang/Driver/Options.h"
#include "clang/Driver/SanitizerArgs.h"
#include "clang/Driver/XRayArgs.h"
#include "llvm/ADT/StringExtras.h"
#include "llvm/Config/llvm-config.h"
#include "llvm/Option/ArgList.h"
#include "llvm/Support/Casting.h"
#include "llvm/Support/CodeGen.h"
#include "llvm/Support/CommandLine.h"
#include "llvm/Support/Compiler.h"
#include "llvm/Support/Compression.h"
#include "llvm/Support/FileSystem.h"
#include "llvm/Support/Host.h"
#include "llvm/Support/Path.h"
#include "llvm/Support/Process.h"
#include "llvm/Support/TargetParser.h"
#include "llvm/Support/YAMLParser.h"

using namespace clang::driver;
using namespace clang::driver::tools;
using namespace clang;
using namespace llvm::opt;

static void CheckPreprocessingOptions(const Driver &D, const ArgList &Args) {
  if (Arg *A =
          Args.getLastArg(clang::driver::options::OPT_C, options::OPT_CC)) {
    if (!Args.hasArg(options::OPT_E) && !Args.hasArg(options::OPT__SLASH_P) &&
        !Args.hasArg(options::OPT_EP) && // INTEL
        !Args.hasArg(options::OPT__SLASH_EP) && !D.CCCIsCPP()) {
      D.Diag(clang::diag::err_drv_argument_only_allowed_with)
          << A->getBaseArg().getAsString(Args)
          << (D.IsCLMode() ? "/E, /P or /EP" : "-E");
    }
  }
}

static void CheckCodeGenerationOptions(const Driver &D, const ArgList &Args) {
  // In gcc, only ARM checks this, but it seems reasonable to check universally.
  if (Args.hasArg(options::OPT_static))
    if (const Arg *A =
            Args.getLastArg(options::OPT_dynamic, options::OPT_mdynamic_no_pic))
      D.Diag(diag::err_drv_argument_not_allowed_with) << A->getAsString(Args)
                                                      << "-static";
}

// Add backslashes to escape spaces and other backslashes.
// This is used for the space-separated argument list specified with
// the -dwarf-debug-flags option.
static void EscapeSpacesAndBackslashes(const char *Arg,
                                       SmallVectorImpl<char> &Res) {
  for (; *Arg; ++Arg) {
    switch (*Arg) {
    default:
      break;
    case ' ':
    case '\\':
      Res.push_back('\\');
      break;
    }
    Res.push_back(*Arg);
  }
}

// Quote target names for inclusion in GNU Make dependency files.
// Only the characters '$', '#', ' ', '\t' are quoted.
static void QuoteTarget(StringRef Target, SmallVectorImpl<char> &Res) {
  for (unsigned i = 0, e = Target.size(); i != e; ++i) {
    switch (Target[i]) {
    case ' ':
    case '\t':
      // Escape the preceding backslashes
      for (int j = i - 1; j >= 0 && Target[j] == '\\'; --j)
        Res.push_back('\\');

      // Escape the space/tab
      Res.push_back('\\');
      break;
    case '$':
      Res.push_back('$');
      break;
    case '#':
      Res.push_back('\\');
      break;
    default:
      break;
    }

    Res.push_back(Target[i]);
  }
}

/// Apply \a Work on the current tool chain \a RegularToolChain and any other
/// offloading tool chain that is associated with the current action \a JA.
static void
forAllAssociatedToolChains(Compilation &C, const JobAction &JA,
                           const ToolChain &RegularToolChain,
                           llvm::function_ref<void(const ToolChain &)> Work) {
  // Apply Work on the current/regular tool chain.
  Work(RegularToolChain);

  // Apply Work on all the offloading tool chains associated with the current
  // action.
  if (JA.isHostOffloading(Action::OFK_Cuda))
    Work(*C.getSingleOffloadToolChain<Action::OFK_Cuda>());
  else if (JA.isDeviceOffloading(Action::OFK_Cuda))
    Work(*C.getSingleOffloadToolChain<Action::OFK_Host>());
  else if (JA.isHostOffloading(Action::OFK_HIP))
    Work(*C.getSingleOffloadToolChain<Action::OFK_HIP>());
  else if (JA.isDeviceOffloading(Action::OFK_HIP))
    Work(*C.getSingleOffloadToolChain<Action::OFK_Host>());

  if (JA.isHostOffloading(Action::OFK_OpenMP)) {
#if INTEL_CUSTOMIZATION
    if (RegularToolChain.getTriple().isSPIR()) {
      // Host offloading with a target, we want to use the host toolchain
      // information.
      Work(*C.getSingleOffloadToolChain<Action::OFK_Host>());
      return;
    }
#endif // INTEL_CUSTOMIZATION
    auto TCs = C.getOffloadToolChains<Action::OFK_OpenMP>();
    for (auto II = TCs.first, IE = TCs.second; II != IE; ++II)
      Work(*II->second);
  } else if (JA.isDeviceOffloading(Action::OFK_OpenMP))
    Work(*C.getSingleOffloadToolChain<Action::OFK_Host>());

  if (JA.isHostOffloading(Action::OFK_SYCL)) {
    auto TCs = C.getOffloadToolChains<Action::OFK_SYCL>();
    for (auto II = TCs.first, IE = TCs.second; II != IE; ++II)
      Work(*II->second);
  } else if (JA.isDeviceOffloading(Action::OFK_SYCL))
    Work(*C.getSingleOffloadToolChain<Action::OFK_Host>());

  //
  // TODO: Add support for other offloading programming models here.
  //
}

/// This is a helper function for validating the optional refinement step
/// parameter in reciprocal argument strings. Return false if there is an error
/// parsing the refinement step. Otherwise, return true and set the Position
/// of the refinement step in the input string.
static bool getRefinementStep(StringRef In, const Driver &D,
                              const Arg &A, size_t &Position) {
  const char RefinementStepToken = ':';
  Position = In.find(RefinementStepToken);
  if (Position != StringRef::npos) {
    StringRef Option = A.getOption().getName();
    StringRef RefStep = In.substr(Position + 1);
    // Allow exactly one numeric character for the additional refinement
    // step parameter. This is reasonable for all currently-supported
    // operations and architectures because we would expect that a larger value
    // of refinement steps would cause the estimate "optimization" to
    // under-perform the native operation. Also, if the estimate does not
    // converge quickly, it probably will not ever converge, so further
    // refinement steps will not produce a better answer.
    if (RefStep.size() != 1) {
      D.Diag(diag::err_drv_invalid_value) << Option << RefStep;
      return false;
    }
    char RefStepChar = RefStep[0];
    if (RefStepChar < '0' || RefStepChar > '9') {
      D.Diag(diag::err_drv_invalid_value) << Option << RefStep;
      return false;
    }
  }
  return true;
}

/// The -mrecip flag requires processing of many optional parameters.
static void ParseMRecip(const Driver &D, const ArgList &Args,
                        ArgStringList &OutStrings) {
  StringRef DisabledPrefixIn = "!";
  StringRef DisabledPrefixOut = "!";
  StringRef EnabledPrefixOut = "";
  StringRef Out = "-mrecip=";

  Arg *A = Args.getLastArg(options::OPT_mrecip, options::OPT_mrecip_EQ);
  if (!A)
    return;

  unsigned NumOptions = A->getNumValues();
  if (NumOptions == 0) {
    // No option is the same as "all".
    OutStrings.push_back(Args.MakeArgString(Out + "all"));
    return;
  }

  // Pass through "all", "none", or "default" with an optional refinement step.
  if (NumOptions == 1) {
    StringRef Val = A->getValue(0);
    size_t RefStepLoc;
    if (!getRefinementStep(Val, D, *A, RefStepLoc))
      return;
    StringRef ValBase = Val.slice(0, RefStepLoc);
    if (ValBase == "all" || ValBase == "none" || ValBase == "default") {
      OutStrings.push_back(Args.MakeArgString(Out + Val));
      return;
    }
  }

  // Each reciprocal type may be enabled or disabled individually.
  // Check each input value for validity, concatenate them all back together,
  // and pass through.

  llvm::StringMap<bool> OptionStrings;
  OptionStrings.insert(std::make_pair("divd", false));
  OptionStrings.insert(std::make_pair("divf", false));
  OptionStrings.insert(std::make_pair("vec-divd", false));
  OptionStrings.insert(std::make_pair("vec-divf", false));
  OptionStrings.insert(std::make_pair("sqrtd", false));
  OptionStrings.insert(std::make_pair("sqrtf", false));
  OptionStrings.insert(std::make_pair("vec-sqrtd", false));
  OptionStrings.insert(std::make_pair("vec-sqrtf", false));

  for (unsigned i = 0; i != NumOptions; ++i) {
    StringRef Val = A->getValue(i);

    bool IsDisabled = Val.startswith(DisabledPrefixIn);
    // Ignore the disablement token for string matching.
    if (IsDisabled)
      Val = Val.substr(1);

    size_t RefStep;
    if (!getRefinementStep(Val, D, *A, RefStep))
      return;

    StringRef ValBase = Val.slice(0, RefStep);
    llvm::StringMap<bool>::iterator OptionIter = OptionStrings.find(ValBase);
    if (OptionIter == OptionStrings.end()) {
      // Try again specifying float suffix.
      OptionIter = OptionStrings.find(ValBase.str() + 'f');
      if (OptionIter == OptionStrings.end()) {
        // The input name did not match any known option string.
        D.Diag(diag::err_drv_unknown_argument) << Val;
        return;
      }
      // The option was specified without a float or double suffix.
      // Make sure that the double entry was not already specified.
      // The float entry will be checked below.
      if (OptionStrings[ValBase.str() + 'd']) {
        D.Diag(diag::err_drv_invalid_value) << A->getOption().getName() << Val;
        return;
      }
    }

    if (OptionIter->second == true) {
      // Duplicate option specified.
      D.Diag(diag::err_drv_invalid_value) << A->getOption().getName() << Val;
      return;
    }

    // Mark the matched option as found. Do not allow duplicate specifiers.
    OptionIter->second = true;

    // If the precision was not specified, also mark the double entry as found.
    if (ValBase.back() != 'f' && ValBase.back() != 'd')
      OptionStrings[ValBase.str() + 'd'] = true;

    // Build the output string.
    StringRef Prefix = IsDisabled ? DisabledPrefixOut : EnabledPrefixOut;
    Out = Args.MakeArgString(Out + Prefix + Val);
    if (i != NumOptions - 1)
      Out = Args.MakeArgString(Out + ",");
  }

  OutStrings.push_back(Args.MakeArgString(Out));
}

/// The -mprefer-vector-width option accepts either a positive integer
/// or the string "none".
static void ParseMPreferVectorWidth(const Driver &D, const ArgList &Args,
                                    ArgStringList &CmdArgs) {
#if INTEL_CUSTOMIZATION
  Arg *A = Args.getLastArg(options::OPT_mprefer_vector_width_EQ,
                           options::OPT_qopt_zmm_usage_EQ);
  if (!A)
    return;
  if (A->getOption().matches(options::OPT_qopt_zmm_usage_EQ)) {
    StringRef Width, Value = A->getValue();
    if (Value == "high")
      Width = "512";
    else if (Value == "low")
      Width = "256";
    else {
      D.Diag(diag::err_drv_invalid_value) << A->getOption().getName() << Value;
      return;
    }
    CmdArgs.push_back(Args.MakeArgString("-mprefer-vector-width=" + Width));
    return;
  }
#endif // INTEL_CUSTOMIZATION
  StringRef Value = A->getValue();
  if (Value == "none") {
    CmdArgs.push_back("-mprefer-vector-width=none");
  } else {
    unsigned Width;
    if (Value.getAsInteger(10, Width)) {
      D.Diag(diag::err_drv_invalid_value) << A->getOption().getName() << Value;
      return;
    }
    CmdArgs.push_back(Args.MakeArgString("-mprefer-vector-width=" + Value));
  }
}

static void getWebAssemblyTargetFeatures(const ArgList &Args,
                                         std::vector<StringRef> &Features) {
  handleTargetFeaturesGroup(Args, Features, options::OPT_m_wasm_Features_Group);
}

static void getTargetFeatures(const Driver &D, const llvm::Triple &Triple,
                              const ArgList &Args, ArgStringList &CmdArgs,
                              bool ForAS, bool IsAux = false) {
  std::vector<StringRef> Features;
  switch (Triple.getArch()) {
  default:
    break;
  case llvm::Triple::mips:
  case llvm::Triple::mipsel:
  case llvm::Triple::mips64:
  case llvm::Triple::mips64el:
    mips::getMIPSTargetFeatures(D, Triple, Args, Features);
    break;

  case llvm::Triple::arm:
  case llvm::Triple::armeb:
  case llvm::Triple::thumb:
  case llvm::Triple::thumbeb:
    arm::getARMTargetFeatures(D, Triple, Args, CmdArgs, Features, ForAS);
    break;

  case llvm::Triple::ppc:
  case llvm::Triple::ppcle:
  case llvm::Triple::ppc64:
  case llvm::Triple::ppc64le:
    ppc::getPPCTargetFeatures(D, Triple, Args, Features);
    break;
  case llvm::Triple::riscv32:
  case llvm::Triple::riscv64:
    riscv::getRISCVTargetFeatures(D, Triple, Args, Features);
    break;
  case llvm::Triple::systemz:
    systemz::getSystemZTargetFeatures(D, Args, Features);
    break;
  case llvm::Triple::aarch64:
  case llvm::Triple::aarch64_32:
  case llvm::Triple::aarch64_be:
    aarch64::getAArch64TargetFeatures(D, Triple, Args, Features, ForAS);
    break;
  case llvm::Triple::x86:
  case llvm::Triple::x86_64:
    x86::getX86TargetFeatures(D, Triple, Args, Features);
    break;
  case llvm::Triple::hexagon:
    hexagon::getHexagonTargetFeatures(D, Args, Features);
    break;
  case llvm::Triple::wasm32:
  case llvm::Triple::wasm64:
    getWebAssemblyTargetFeatures(Args, Features);
    break;
  case llvm::Triple::sparc:
  case llvm::Triple::sparcel:
  case llvm::Triple::sparcv9:
    sparc::getSparcTargetFeatures(D, Args, Features);
    break;
  case llvm::Triple::r600:
  case llvm::Triple::amdgcn:
    amdgpu::getAMDGPUTargetFeatures(D, Triple, Args, Features);
    break;
  case llvm::Triple::m68k:
    m68k::getM68kTargetFeatures(D, Triple, Args, Features);
    break;
  case llvm::Triple::msp430:
    msp430::getMSP430TargetFeatures(D, Args, Features);
    break;
  case llvm::Triple::ve:
    ve::getVETargetFeatures(D, Args, Features);
    break;
  }

  for (auto Feature : unifyTargetFeatures(Features)) {
    CmdArgs.push_back(IsAux ? "-aux-target-feature" : "-target-feature");
    CmdArgs.push_back(Feature.data());
  }
}

static bool
shouldUseExceptionTablesForObjCExceptions(const ObjCRuntime &runtime,
                                          const llvm::Triple &Triple) {
  // We use the zero-cost exception tables for Objective-C if the non-fragile
  // ABI is enabled or when compiling for x86_64 and ARM on Snow Leopard and
  // later.
  if (runtime.isNonFragile())
    return true;

  if (!Triple.isMacOSX())
    return false;

  return (!Triple.isMacOSXVersionLT(10, 5) &&
          (Triple.getArch() == llvm::Triple::x86_64 ||
           Triple.getArch() == llvm::Triple::arm));
}

/// Adds exception related arguments to the driver command arguments. There's a
/// master flag, -fexceptions and also language specific flags to enable/disable
/// C++ and Objective-C exceptions. This makes it possible to for example
/// disable C++ exceptions but enable Objective-C exceptions.
static bool addExceptionArgs(const ArgList &Args, types::ID InputType,
                             const ToolChain &TC, bool KernelOrKext,
                             const ObjCRuntime &objcRuntime,
                             ArgStringList &CmdArgs, // INTEL
                             const JobAction &JA) { // INTEL
  const llvm::Triple &Triple = TC.getTriple();

  if (KernelOrKext) {
    // -mkernel and -fapple-kext imply no exceptions, so claim exception related
    // arguments now to avoid warnings about unused arguments.
    Args.ClaimAllArgs(options::OPT_fexceptions);
    Args.ClaimAllArgs(options::OPT_fno_exceptions);
    Args.ClaimAllArgs(options::OPT_fobjc_exceptions);
    Args.ClaimAllArgs(options::OPT_fno_objc_exceptions);
    Args.ClaimAllArgs(options::OPT_fcxx_exceptions);
    Args.ClaimAllArgs(options::OPT_fno_cxx_exceptions);
    Args.ClaimAllArgs(options::OPT_fasync_exceptions);
    Args.ClaimAllArgs(options::OPT_fno_async_exceptions);
    return false;
  }

  // See if the user explicitly enabled exceptions.
  bool EH = Args.hasFlag(options::OPT_fexceptions, options::OPT_fno_exceptions,
                         false);

  bool EHa = Args.hasFlag(options::OPT_fasync_exceptions,
                          options::OPT_fno_async_exceptions, false);
  if (EHa) {
    CmdArgs.push_back("-fasync-exceptions");
    EH = true;
  }

  // Obj-C exceptions are enabled by default, regardless of -fexceptions. This
  // is not necessarily sensible, but follows GCC.
  if (types::isObjC(InputType) &&
      Args.hasFlag(options::OPT_fobjc_exceptions,
                   options::OPT_fno_objc_exceptions, true)) {
    CmdArgs.push_back("-fobjc-exceptions");

    EH |= shouldUseExceptionTablesForObjCExceptions(objcRuntime, Triple);
  }

  if (types::isCXX(InputType)) {
    // Disable C++ EH by default on XCore and PS4.
    bool CXXExceptionsEnabled =
#if INTEL_CUSTOMIZATION
        Triple.getArch() != llvm::Triple::xcore && !Triple.isPS4CPU() &&
        !(JA.isDeviceOffloading(Action::OFK_OpenMP) && Triple.isSPIR());
#endif // INTEL_CUSTOMIZATION
    Arg *ExceptionArg = Args.getLastArg(
        options::OPT_fcxx_exceptions, options::OPT_fno_cxx_exceptions,
        options::OPT_fexceptions, options::OPT_fno_exceptions);
    if (ExceptionArg)
      CXXExceptionsEnabled =
          ExceptionArg->getOption().matches(options::OPT_fcxx_exceptions) ||
          ExceptionArg->getOption().matches(options::OPT_fexceptions);

    if (CXXExceptionsEnabled) {
      CmdArgs.push_back("-fcxx-exceptions");

      EH = true;
    }
  }

  // OPT_fignore_exceptions means exception could still be thrown,
  // but no clean up or catch would happen in current module.
  // So we do not set EH to false.
  Args.AddLastArg(CmdArgs, options::OPT_fignore_exceptions);

  if (EH)
    CmdArgs.push_back("-fexceptions");
  return EH;
}

static bool ShouldEnableAutolink(const ArgList &Args, const ToolChain &TC,
                                 const JobAction &JA) {
  bool Default = true;
  if (TC.getTriple().isOSDarwin()) {
    // The native darwin assembler doesn't support the linker_option directives,
    // so we disable them if we think the .s file will be passed to it.
    Default = TC.useIntegratedAs();
  }
  // The linker_option directives are intended for host compilation.
  if (JA.isDeviceOffloading(Action::OFK_Cuda) ||
      JA.isDeviceOffloading(Action::OFK_HIP))
    Default = false;
  return Args.hasFlag(options::OPT_fautolink, options::OPT_fno_autolink,
                      Default);
}

// Convert an arg of the form "-gN" or "-ggdbN" or one of their aliases
// to the corresponding DebugInfoKind.
static codegenoptions::DebugInfoKind DebugLevelToInfoKind(const Arg &A) {
  assert(A.getOption().matches(options::OPT_gN_Group) &&
         "Not a -g option that specifies a debug-info level");
  if (A.getOption().matches(options::OPT_g0) ||
      A.getOption().matches(options::OPT_ggdb0))
    return codegenoptions::NoDebugInfo;
  if (A.getOption().matches(options::OPT_gline_tables_only) ||
      A.getOption().matches(options::OPT_ggdb1))
    return codegenoptions::DebugLineTablesOnly;
  if (A.getOption().matches(options::OPT_gline_directives_only))
    return codegenoptions::DebugDirectivesOnly;
  return codegenoptions::LimitedDebugInfo;
}

static bool mustUseNonLeafFramePointerForTarget(const llvm::Triple &Triple) {
  switch (Triple.getArch()){
  default:
    return false;
  case llvm::Triple::arm:
  case llvm::Triple::thumb:
    // ARM Darwin targets require a frame pointer to be always present to aid
    // offline debugging via backtraces.
    return Triple.isOSDarwin();
  }
}

static bool useFramePointerForTargetByDefault(const ArgList &Args,
                                              const llvm::Triple &Triple) {
  if (Args.hasArg(options::OPT_pg) && !Args.hasArg(options::OPT_mfentry))
    return true;

  switch (Triple.getArch()) {
  case llvm::Triple::xcore:
  case llvm::Triple::wasm32:
  case llvm::Triple::wasm64:
  case llvm::Triple::msp430:
    // XCore never wants frame pointers, regardless of OS.
    // WebAssembly never wants frame pointers.
    return false;
  case llvm::Triple::ppc:
  case llvm::Triple::ppcle:
  case llvm::Triple::ppc64:
  case llvm::Triple::ppc64le:
  case llvm::Triple::riscv32:
  case llvm::Triple::riscv64:
  case llvm::Triple::amdgcn:
  case llvm::Triple::r600:
    return !areOptimizationsEnabled(Args);
  default:
    break;
  }

  if (Triple.isOSNetBSD()) {
    return !areOptimizationsEnabled(Args);
  }

  if (Triple.isOSLinux() || Triple.getOS() == llvm::Triple::CloudABI ||
      Triple.isOSHurd()) {
    switch (Triple.getArch()) {
    // Don't use a frame pointer on linux if optimizing for certain targets.
    case llvm::Triple::arm:
    case llvm::Triple::armeb:
    case llvm::Triple::thumb:
    case llvm::Triple::thumbeb:
      if (Triple.isAndroid())
        return true;
      LLVM_FALLTHROUGH;
    case llvm::Triple::mips64:
    case llvm::Triple::mips64el:
    case llvm::Triple::mips:
    case llvm::Triple::mipsel:
    case llvm::Triple::systemz:
    case llvm::Triple::x86:
    case llvm::Triple::x86_64:
      return !areOptimizationsEnabled(Args);
    default:
      return true;
    }
  }

  if (Triple.isOSWindows()) {
    switch (Triple.getArch()) {
    case llvm::Triple::x86:
      return !areOptimizationsEnabled(Args);
    case llvm::Triple::x86_64:
      return Triple.isOSBinFormatMachO();
    case llvm::Triple::arm:
    case llvm::Triple::thumb:
      // Windows on ARM builds with FPO disabled to aid fast stack walking
      return true;
    default:
      // All other supported Windows ISAs use xdata unwind information, so frame
      // pointers are not generally useful.
      return false;
    }
  }

  return true;
}

static CodeGenOptions::FramePointerKind
getFramePointerKind(const ArgList &Args, const llvm::Triple &Triple) {
  // We have 4 states:
  //
  //  00) leaf retained, non-leaf retained
  //  01) leaf retained, non-leaf omitted (this is invalid)
  //  10) leaf omitted, non-leaf retained
  //      (what -momit-leaf-frame-pointer was designed for)
  //  11) leaf omitted, non-leaf omitted
  //
  //  "omit" options taking precedence over "no-omit" options is the only way
  //  to make 3 valid states representable
  Arg *A = Args.getLastArg(options::OPT_fomit_frame_pointer,
                           options::OPT_fno_omit_frame_pointer);
  bool OmitFP = A && A->getOption().matches(options::OPT_fomit_frame_pointer);
  bool NoOmitFP =
      A && A->getOption().matches(options::OPT_fno_omit_frame_pointer);
  bool OmitLeafFP = Args.hasFlag(options::OPT_momit_leaf_frame_pointer,
                                 options::OPT_mno_omit_leaf_frame_pointer,
                                 Triple.isAArch64() || Triple.isPS4CPU());
  if (NoOmitFP || mustUseNonLeafFramePointerForTarget(Triple) ||
      (!OmitFP && useFramePointerForTargetByDefault(Args, Triple))) {
    if (OmitLeafFP)
      return CodeGenOptions::FramePointerKind::NonLeaf;
    return CodeGenOptions::FramePointerKind::All;
  }
  return CodeGenOptions::FramePointerKind::None;
}

/// Add a CC1 option to specify the debug compilation directory.
static void addDebugCompDirArg(const ArgList &Args, ArgStringList &CmdArgs,
                               const llvm::vfs::FileSystem &VFS) {
  if (Arg *A = Args.getLastArg(options::OPT_ffile_compilation_dir_EQ,
                               options::OPT_fdebug_compilation_dir_EQ)) {
    if (A->getOption().matches(options::OPT_ffile_compilation_dir_EQ))
      CmdArgs.push_back(Args.MakeArgString(Twine("-fdebug-compilation-dir=") +
                                           A->getValue()));
    else
      A->render(Args, CmdArgs);
  } else if (llvm::ErrorOr<std::string> CWD =
                 VFS.getCurrentWorkingDirectory()) {
    CmdArgs.push_back(Args.MakeArgString("-fdebug-compilation-dir=" + *CWD));
  }
}

/// Add a CC1 and CC1AS option to specify the debug file path prefix map.
static void addDebugPrefixMapArg(const Driver &D, const ArgList &Args, ArgStringList &CmdArgs) {
  for (const Arg *A : Args.filtered(options::OPT_ffile_prefix_map_EQ,
                                    options::OPT_fdebug_prefix_map_EQ)) {
    StringRef Map = A->getValue();
    if (Map.find('=') == StringRef::npos)
      D.Diag(diag::err_drv_invalid_argument_to_option)
          << Map << A->getOption().getName();
    else
      CmdArgs.push_back(Args.MakeArgString("-fdebug-prefix-map=" + Map));
    A->claim();
  }
}

/// Add a CC1 and CC1AS option to specify the macro file path prefix map.
static void addMacroPrefixMapArg(const Driver &D, const ArgList &Args,
                                 ArgStringList &CmdArgs) {
  for (const Arg *A : Args.filtered(options::OPT_ffile_prefix_map_EQ,
                                    options::OPT_fmacro_prefix_map_EQ)) {
    StringRef Map = A->getValue();
    if (Map.find('=') == StringRef::npos)
      D.Diag(diag::err_drv_invalid_argument_to_option)
          << Map << A->getOption().getName();
    else
      CmdArgs.push_back(Args.MakeArgString("-fmacro-prefix-map=" + Map));
    A->claim();
  }
}

/// Add a CC1 and CC1AS option to specify the coverage file path prefix map.
static void addCoveragePrefixMapArg(const Driver &D, const ArgList &Args,
                                   ArgStringList &CmdArgs) {
  for (const Arg *A : Args.filtered(options::OPT_ffile_prefix_map_EQ,
                                    options::OPT_fcoverage_prefix_map_EQ)) {
    StringRef Map = A->getValue();
    if (Map.find('=') == StringRef::npos)
      D.Diag(diag::err_drv_invalid_argument_to_option)
          << Map << A->getOption().getName();
    else
      CmdArgs.push_back(Args.MakeArgString("-fcoverage-prefix-map=" + Map));
    A->claim();
  }
}

/// Vectorize at all optimization levels greater than 1 except for -Oz.
/// For -Oz the loop vectorizer is disabled, while the slp vectorizer is
/// enabled.
static bool shouldEnableVectorizerAtOLevel(const ArgList &Args, bool isSlpVec) {
  if (Arg *A = Args.getLastArg(options::OPT_O_Group)) {
    if (A->getOption().matches(options::OPT_O4) ||
        A->getOption().matches(options::OPT_Ofast))
      return true;

    if (A->getOption().matches(options::OPT_O0))
      return false;

    assert(A->getOption().matches(options::OPT_O) && "Must have a -O flag");

    // Vectorize -Os.
    StringRef S(A->getValue());
    if (S == "s")
      return true;

    // Don't vectorize -Oz, unless it's the slp vectorizer.
    if (S == "z")
      return isSlpVec;

    unsigned OptLevel = 0;
    if (S.getAsInteger(10, OptLevel))
      return false;

    return OptLevel > 1;
  }

  return false;
}

/// Add -x lang to \p CmdArgs for \p Input.
static void addDashXForInput(const ArgList &Args, const InputInfo &Input,
                             ArgStringList &CmdArgs) {
  // When using -verify-pch, we don't want to provide the type
  // 'precompiled-header' if it was inferred from the file extension
  if (Args.hasArg(options::OPT_verify_pch) && Input.getType() == types::TY_PCH)
    return;

  CmdArgs.push_back("-x");
  if (Args.hasArg(options::OPT_rewrite_objc))
    CmdArgs.push_back(types::getTypeName(types::TY_PP_ObjCXX));
  else {
    // Map the driver type to the frontend type. This is mostly an identity
    // mapping, except that the distinction between module interface units
    // and other source files does not exist at the frontend layer.
    const char *ClangType;
    switch (Input.getType()) {
    case types::TY_CXXModule:
      ClangType = "c++";
      break;
    case types::TY_PP_CXXModule:
      ClangType = "c++-cpp-output";
      break;
    default:
      ClangType = types::getTypeName(Input.getType());
      break;
    }
    CmdArgs.push_back(ClangType);
  }
}

static void addPGOAndCoverageFlags(const ToolChain &TC, Compilation &C,
                                   const Driver &D, const InputInfo &Output,
                                   const ArgList &Args,
                                   ArgStringList &CmdArgs) {

  auto *PGOGenerateArg = Args.getLastArg(options::OPT_fprofile_generate,
                                         options::OPT_fprofile_generate_EQ,
                                         options::OPT_fno_profile_generate);
  if (PGOGenerateArg &&
      PGOGenerateArg->getOption().matches(options::OPT_fno_profile_generate))
    PGOGenerateArg = nullptr;

  auto *CSPGOGenerateArg = Args.getLastArg(options::OPT_fcs_profile_generate,
                                           options::OPT_fcs_profile_generate_EQ,
                                           options::OPT_fno_profile_generate);
  if (CSPGOGenerateArg &&
      CSPGOGenerateArg->getOption().matches(options::OPT_fno_profile_generate))
    CSPGOGenerateArg = nullptr;

  auto *ProfileGenerateArg = Args.getLastArg(
      options::OPT_fprofile_instr_generate,
      options::OPT_fprofile_instr_generate_EQ,
      options::OPT_fno_profile_instr_generate);
  if (ProfileGenerateArg &&
      ProfileGenerateArg->getOption().matches(
          options::OPT_fno_profile_instr_generate))
    ProfileGenerateArg = nullptr;

  if (PGOGenerateArg && ProfileGenerateArg)
    D.Diag(diag::err_drv_argument_not_allowed_with)
        << PGOGenerateArg->getSpelling() << ProfileGenerateArg->getSpelling();

  auto *ProfileUseArg = getLastProfileUseArg(Args);

  if (PGOGenerateArg && ProfileUseArg)
    D.Diag(diag::err_drv_argument_not_allowed_with)
        << ProfileUseArg->getSpelling() << PGOGenerateArg->getSpelling();

  if (ProfileGenerateArg && ProfileUseArg)
    D.Diag(diag::err_drv_argument_not_allowed_with)
        << ProfileGenerateArg->getSpelling() << ProfileUseArg->getSpelling();

  if (CSPGOGenerateArg && PGOGenerateArg) {
    D.Diag(diag::err_drv_argument_not_allowed_with)
        << CSPGOGenerateArg->getSpelling() << PGOGenerateArg->getSpelling();
    PGOGenerateArg = nullptr;
  }

  if (TC.getTriple().isOSAIX()) {
    if (PGOGenerateArg)
      if (!D.isUsingLTO(false /*IsDeviceOffloadAction */) ||
          D.getLTOMode() != LTOK_Full)
        D.Diag(clang::diag::err_drv_argument_only_allowed_with)
            << PGOGenerateArg->getSpelling() << "-flto";
    if (ProfileGenerateArg)
      D.Diag(diag::err_drv_unsupported_opt_for_target)
          << ProfileGenerateArg->getSpelling() << TC.getTriple().str();
    if (Arg *ProfileSampleUseArg = getLastProfileSampleUseArg(Args))
      D.Diag(diag::err_drv_unsupported_opt_for_target)
          << ProfileSampleUseArg->getSpelling() << TC.getTriple().str();
  }

  if (ProfileGenerateArg) {
    if (ProfileGenerateArg->getOption().matches(
            options::OPT_fprofile_instr_generate_EQ))
      CmdArgs.push_back(Args.MakeArgString(Twine("-fprofile-instrument-path=") +
                                           ProfileGenerateArg->getValue()));
    // The default is to use Clang Instrumentation.
    CmdArgs.push_back("-fprofile-instrument=clang");
    if (TC.getTriple().isWindowsMSVCEnvironment()) {
      // Add dependent lib for clang_rt.profile
      CmdArgs.push_back(Args.MakeArgString(
          "--dependent-lib=" + TC.getCompilerRTBasename(Args, "profile")));
    }
  }

  Arg *PGOGenArg = nullptr;
  if (PGOGenerateArg) {
    assert(!CSPGOGenerateArg);
    PGOGenArg = PGOGenerateArg;
    CmdArgs.push_back("-fprofile-instrument=llvm");
  }
  if (CSPGOGenerateArg) {
    assert(!PGOGenerateArg);
    PGOGenArg = CSPGOGenerateArg;
    CmdArgs.push_back("-fprofile-instrument=csllvm");
  }
  if (PGOGenArg) {
    if (TC.getTriple().isWindowsMSVCEnvironment()) {
      // Add dependent lib for clang_rt.profile
      CmdArgs.push_back(Args.MakeArgString(
          "--dependent-lib=" + TC.getCompilerRTBasename(Args, "profile")));
    }
    if (PGOGenArg->getOption().matches(
            PGOGenerateArg ? options::OPT_fprofile_generate_EQ
                           : options::OPT_fcs_profile_generate_EQ)) {
      SmallString<128> Path(PGOGenArg->getValue());
      llvm::sys::path::append(Path, "default_%m.profraw");
      CmdArgs.push_back(
          Args.MakeArgString(Twine("-fprofile-instrument-path=") + Path));
    }
  }

  if (ProfileUseArg) {
    if (ProfileUseArg->getOption().matches(options::OPT_fprofile_instr_use_EQ))
      CmdArgs.push_back(Args.MakeArgString(
          Twine("-fprofile-instrument-use-path=") + ProfileUseArg->getValue()));
    else if ((ProfileUseArg->getOption().matches(
                  options::OPT_fprofile_use_EQ) ||
              ProfileUseArg->getOption().matches(
                  options::OPT_fprofile_instr_use))) {
      SmallString<128> Path(
          ProfileUseArg->getNumValues() == 0 ? "" : ProfileUseArg->getValue());
      if (Path.empty() || llvm::sys::fs::is_directory(Path))
        llvm::sys::path::append(Path, "default.profdata");
      CmdArgs.push_back(
          Args.MakeArgString(Twine("-fprofile-instrument-use-path=") + Path));
    }
  }

  bool EmitCovNotes = Args.hasFlag(options::OPT_ftest_coverage,
                                   options::OPT_fno_test_coverage, false) ||
                      Args.hasArg(options::OPT_coverage);
  bool EmitCovData = TC.needsGCovInstrumentation(Args);
  if (EmitCovNotes)
    CmdArgs.push_back("-ftest-coverage");
  if (EmitCovData)
    CmdArgs.push_back("-fprofile-arcs");

  if (Args.hasFlag(options::OPT_fcoverage_mapping,
                   options::OPT_fno_coverage_mapping, false)) {
    if (!ProfileGenerateArg)
      D.Diag(clang::diag::err_drv_argument_only_allowed_with)
          << "-fcoverage-mapping"
          << "-fprofile-instr-generate";

    CmdArgs.push_back("-fcoverage-mapping");
  }

  if (Arg *A = Args.getLastArg(options::OPT_ffile_compilation_dir_EQ,
                               options::OPT_fcoverage_compilation_dir_EQ)) {
    if (A->getOption().matches(options::OPT_ffile_compilation_dir_EQ))
      CmdArgs.push_back(Args.MakeArgString(
          Twine("-fcoverage-compilation-dir=") + A->getValue()));
    else
      A->render(Args, CmdArgs);
  } else if (llvm::ErrorOr<std::string> CWD =
                 D.getVFS().getCurrentWorkingDirectory()) {
    CmdArgs.push_back(Args.MakeArgString("-fcoverage-compilation-dir=" + *CWD));
  }

  if (Args.hasArg(options::OPT_fprofile_exclude_files_EQ)) {
    auto *Arg = Args.getLastArg(options::OPT_fprofile_exclude_files_EQ);
    if (!Args.hasArg(options::OPT_coverage))
      D.Diag(clang::diag::err_drv_argument_only_allowed_with)
          << "-fprofile-exclude-files="
          << "--coverage";

    StringRef v = Arg->getValue();
    CmdArgs.push_back(
        Args.MakeArgString(Twine("-fprofile-exclude-files=" + v)));
  }

  if (Args.hasArg(options::OPT_fprofile_filter_files_EQ)) {
    auto *Arg = Args.getLastArg(options::OPT_fprofile_filter_files_EQ);
    if (!Args.hasArg(options::OPT_coverage))
      D.Diag(clang::diag::err_drv_argument_only_allowed_with)
          << "-fprofile-filter-files="
          << "--coverage";

    StringRef v = Arg->getValue();
    CmdArgs.push_back(Args.MakeArgString(Twine("-fprofile-filter-files=" + v)));
  }

  if (const auto *A = Args.getLastArg(options::OPT_fprofile_update_EQ)) {
    StringRef Val = A->getValue();
    if (Val == "atomic" || Val == "prefer-atomic")
      CmdArgs.push_back("-fprofile-update=atomic");
    else if (Val != "single")
      D.Diag(diag::err_drv_unsupported_option_argument)
          << A->getOption().getName() << Val;
  } else if (TC.getSanitizerArgs().needsTsanRt()) {
    CmdArgs.push_back("-fprofile-update=atomic");
  }

  // Leave -fprofile-dir= an unused argument unless .gcda emission is
  // enabled. To be polite, with '-fprofile-arcs -fno-profile-arcs' consider
  // the flag used. There is no -fno-profile-dir, so the user has no
  // targeted way to suppress the warning.
  Arg *FProfileDir = nullptr;
  if (Args.hasArg(options::OPT_fprofile_arcs) ||
      Args.hasArg(options::OPT_coverage))
    FProfileDir = Args.getLastArg(options::OPT_fprofile_dir);

  // Put the .gcno and .gcda files (if needed) next to the object file or
  // bitcode file in the case of LTO.
  // FIXME: There should be a simpler way to find the object file for this
  // input, and this code probably does the wrong thing for commands that
  // compile and link all at once.
  if ((Args.hasArg(options::OPT_c) || Args.hasArg(options::OPT_S)) &&
      (EmitCovNotes || EmitCovData) && Output.isFilename()) {
    SmallString<128> OutputFilename;
    if (Arg *FinalOutput = C.getArgs().getLastArg(options::OPT__SLASH_Fo))
      OutputFilename = FinalOutput->getValue();
    else if (Arg *FinalOutput = C.getArgs().getLastArg(options::OPT_o))
      OutputFilename = FinalOutput->getValue();
    else
      OutputFilename = llvm::sys::path::filename(Output.getBaseInput());
    SmallString<128> CoverageFilename = OutputFilename;
    if (llvm::sys::path::is_relative(CoverageFilename))
      (void)D.getVFS().makeAbsolute(CoverageFilename);
    llvm::sys::path::replace_extension(CoverageFilename, "gcno");

    CmdArgs.push_back("-coverage-notes-file");
    CmdArgs.push_back(Args.MakeArgString(CoverageFilename));

    if (EmitCovData) {
      if (FProfileDir) {
        CoverageFilename = FProfileDir->getValue();
        llvm::sys::path::append(CoverageFilename, OutputFilename);
      }
      llvm::sys::path::replace_extension(CoverageFilename, "gcda");
      CmdArgs.push_back("-coverage-data-file");
      CmdArgs.push_back(Args.MakeArgString(CoverageFilename));
    }
  }
}

/// Check whether the given input tree contains any compilation actions.
static bool ContainsCompileAction(const Action *A) {
  if (isa<CompileJobAction>(A) || isa<BackendJobAction>(A))
    return true;

  for (const auto &AI : A->inputs())
    if (ContainsCompileAction(AI))
      return true;

  return false;
}

/// Check if -relax-all should be passed to the internal assembler.
/// This is done by default when compiling non-assembler source with -O0.
static bool UseRelaxAll(Compilation &C, const ArgList &Args) {
  bool RelaxDefault = true;

  if (Arg *A = Args.getLastArg(options::OPT_O_Group))
    RelaxDefault = A->getOption().matches(options::OPT_O0);

  if (RelaxDefault) {
    RelaxDefault = false;
    for (const auto &Act : C.getActions()) {
      if (ContainsCompileAction(Act)) {
        RelaxDefault = true;
        break;
      }
    }
  }

  return Args.hasFlag(options::OPT_mrelax_all, options::OPT_mno_relax_all,
                      RelaxDefault);
}

// Extract the integer N from a string spelled "-dwarf-N", returning 0
// on mismatch. The StringRef input (rather than an Arg) allows
// for use by the "-Xassembler" option parser.
static unsigned DwarfVersionNum(StringRef ArgValue) {
  return llvm::StringSwitch<unsigned>(ArgValue)
      .Case("-gdwarf-2", 2)
      .Case("-gdwarf-3", 3)
      .Case("-gdwarf-4", 4)
      .Case("-gdwarf-5", 5)
      .Default(0);
}

// Find a DWARF format version option.
// This function is a complementary for DwarfVersionNum().
static const Arg *getDwarfNArg(const ArgList &Args) {
  return Args.getLastArg(options::OPT_gdwarf_2, options::OPT_gdwarf_3,
                         options::OPT_gdwarf_4, options::OPT_gdwarf_5,
                         options::OPT_gdwarf);
}

static void RenderDebugEnablingArgs(const ArgList &Args, ArgStringList &CmdArgs,
                                    codegenoptions::DebugInfoKind DebugInfoKind,
                                    unsigned DwarfVersion,
                                    llvm::DebuggerKind DebuggerTuning) {
  switch (DebugInfoKind) {
  case codegenoptions::DebugDirectivesOnly:
    CmdArgs.push_back("-debug-info-kind=line-directives-only");
    break;
  case codegenoptions::DebugLineTablesOnly:
    CmdArgs.push_back("-debug-info-kind=line-tables-only");
    break;
  case codegenoptions::DebugInfoConstructor:
    CmdArgs.push_back("-debug-info-kind=constructor");
    break;
  case codegenoptions::LimitedDebugInfo:
    CmdArgs.push_back("-debug-info-kind=limited");
    break;
  case codegenoptions::FullDebugInfo:
    CmdArgs.push_back("-debug-info-kind=standalone");
    break;
  case codegenoptions::UnusedTypeInfo:
    CmdArgs.push_back("-debug-info-kind=unused-types");
    break;
  default:
    break;
  }
  if (DwarfVersion > 0)
    CmdArgs.push_back(
        Args.MakeArgString("-dwarf-version=" + Twine(DwarfVersion)));
  switch (DebuggerTuning) {
  case llvm::DebuggerKind::GDB:
    CmdArgs.push_back("-debugger-tuning=gdb");
    break;
  case llvm::DebuggerKind::LLDB:
    CmdArgs.push_back("-debugger-tuning=lldb");
    break;
  case llvm::DebuggerKind::SCE:
    CmdArgs.push_back("-debugger-tuning=sce");
    break;
  case llvm::DebuggerKind::DBX:
    CmdArgs.push_back("-debugger-tuning=dbx");
    break;
  default:
    break;
  }
}

static bool checkDebugInfoOption(const Arg *A, const ArgList &Args,
                                 const Driver &D, const ToolChain &TC) {
  assert(A && "Expected non-nullptr argument.");
  if (TC.supportsDebugInfoOption(A))
    return true;
  D.Diag(diag::warn_drv_unsupported_debug_info_opt_for_target)
      << A->getAsString(Args) << TC.getTripleString();
  return false;
}

static void RenderDebugInfoCompressionArgs(const ArgList &Args,
                                           ArgStringList &CmdArgs,
                                           const Driver &D,
                                           const ToolChain &TC) {
  const Arg *A = Args.getLastArg(options::OPT_gz_EQ);
  if (!A)
    return;
  if (checkDebugInfoOption(A, Args, D, TC)) {
    StringRef Value = A->getValue();
    if (Value == "none") {
      CmdArgs.push_back("--compress-debug-sections=none");
    } else if (Value == "zlib" || Value == "zlib-gnu") {
      if (llvm::zlib::isAvailable()) {
        CmdArgs.push_back(
            Args.MakeArgString("--compress-debug-sections=" + Twine(Value)));
      } else {
        D.Diag(diag::warn_debug_compression_unavailable);
      }
    } else {
      D.Diag(diag::err_drv_unsupported_option_argument)
          << A->getOption().getName() << Value;
    }
  }
}

static const char *RelocationModelName(llvm::Reloc::Model Model) {
  switch (Model) {
  case llvm::Reloc::Static:
    return "static";
  case llvm::Reloc::PIC_:
    return "pic";
  case llvm::Reloc::DynamicNoPIC:
    return "dynamic-no-pic";
  case llvm::Reloc::ROPI:
    return "ropi";
  case llvm::Reloc::RWPI:
    return "rwpi";
  case llvm::Reloc::ROPI_RWPI:
    return "ropi-rwpi";
  }
  llvm_unreachable("Unknown Reloc::Model kind");
}
static void handleAMDGPUCodeObjectVersionOptions(const Driver &D,
                                                 const ArgList &Args,
                                                 ArgStringList &CmdArgs) {
  // If no version was requested by the user, use the default value from the
  // back end. This is consistent with the value returned from
  // getAMDGPUCodeObjectVersion. This lets clang emit IR for amdgpu without
  // requiring the corresponding llvm to have the AMDGPU target enabled,
  // provided the user (e.g. front end tests) can use the default.
  if (haveAMDGPUCodeObjectVersionArgument(D, Args)) {
    unsigned CodeObjVer = getAMDGPUCodeObjectVersion(D, Args);
    CmdArgs.insert(CmdArgs.begin() + 1,
                   Args.MakeArgString(Twine("--amdhsa-code-object-version=") +
                                      Twine(CodeObjVer)));
    CmdArgs.insert(CmdArgs.begin() + 1, "-mllvm");
  }
}

/// Check whether the given input tree contains any append footer actions
static bool ContainsAppendFooterAction(const Action *A) {
  if (isa<AppendFooterJobAction>(A))
    return true;
  for (const auto &AI : A->inputs())
    if (ContainsAppendFooterAction(AI))
      return true;

  return false;
}

void Clang::AddPreprocessingOptions(Compilation &C, const JobAction &JA,
                                    const Driver &D, const ArgList &Args,
                                    ArgStringList &CmdArgs,
                                    const InputInfo &Output,
                                    const InputInfoList &Inputs) const {
  const bool IsIAMCU = getToolChain().getTriple().isOSIAMCU();
  const bool IsIntelFPGA = Args.hasArg(options::OPT_fintelfpga);

  CheckPreprocessingOptions(D, Args);

  Args.AddLastArg(CmdArgs, options::OPT_C);
  Args.AddLastArg(CmdArgs, options::OPT_CC);

  // Handle dependency file generation.
  Arg *ArgM = Args.getLastArg(options::OPT_MM);
  if (!ArgM)
    ArgM = Args.getLastArg(options::OPT_M);
  Arg *ArgMD = Args.getLastArg(options::OPT_MMD);
  if (!ArgMD)
    ArgMD = Args.getLastArg(options::OPT_MD);

  // -M and -MM imply -w.
  if (ArgM)
    CmdArgs.push_back("-w");
  else
    ArgM = ArgMD;

  auto createFPGATempDepFile = [&](const char *&DepFile) {
    // Generate dependency files as temporary. These will be used for the
    // aoc call/bundled during fat object creation
    std::string BaseName(Clang::getBaseInputName(Args, Inputs[0]));
    std::string DepTmpName =
        C.getDriver().GetTemporaryPath(llvm::sys::path::stem(BaseName), "d");
    DepFile = C.addTempFile(C.getArgs().MakeArgString(DepTmpName));
    C.getDriver().addFPGATempDepFile(DepFile, BaseName);
  };

  if (ArgM) {
    // Determine the output location.
    const char *DepFile;
    if (Arg *MF = Args.getLastArg(options::OPT_MF)) {
      DepFile = MF->getValue();
      C.addFailureResultFile(DepFile, &JA);
      // Populate the named dependency file to be used in the bundle
      // or passed to the offline compilation.
      if (IsIntelFPGA && JA.isDeviceOffloading(Action::OFK_SYCL))
        C.getDriver().addFPGATempDepFile(
            DepFile, Clang::getBaseInputName(Args, Inputs[0]));
    } else if (Output.getType() == types::TY_Dependencies) {
      DepFile = Output.getFilename();
    } else if (!ArgMD) {
      DepFile = "-";
    } else if (IsIntelFPGA && JA.isDeviceOffloading(Action::OFK_SYCL)) {
      createFPGATempDepFile(DepFile);
    } else {
      DepFile = getDependencyFileName(Args, Inputs);
      C.addFailureResultFile(DepFile, &JA);
    }
    CmdArgs.push_back("-dependency-file");
    CmdArgs.push_back(DepFile);

    bool HasTarget = false;
    for (const Arg *A : Args.filtered(options::OPT_MT, options::OPT_MQ)) {
      HasTarget = true;
      A->claim();
      if (A->getOption().matches(options::OPT_MT)) {
        A->render(Args, CmdArgs);
      } else {
        CmdArgs.push_back("-MT");
        SmallString<128> Quoted;
        QuoteTarget(A->getValue(), Quoted);
        CmdArgs.push_back(Args.MakeArgString(Quoted));
      }
    }

    // Add a default target if one wasn't specified.
    if (!HasTarget) {
      const char *DepTarget;

      // If user provided -o, that is the dependency target, except
      // when we are only generating a dependency file.
      Arg *OutputOpt = Args.getLastArg(options::OPT_o);
      if (OutputOpt && Output.getType() != types::TY_Dependencies) {
        DepTarget = OutputOpt->getValue();
      } else {
        // Otherwise derive from the base input.
        //
        // FIXME: This should use the computed output file location.
        SmallString<128> P(Inputs[0].getBaseInput());
        llvm::sys::path::replace_extension(P, "o");
        DepTarget = Args.MakeArgString(llvm::sys::path::filename(P));
      }

      CmdArgs.push_back("-MT");
      SmallString<128> Quoted;
      QuoteTarget(DepTarget, Quoted);
      CmdArgs.push_back(Args.MakeArgString(Quoted));
    }

    if (ArgM->getOption().matches(options::OPT_M) ||
        ArgM->getOption().matches(options::OPT_MD))
      CmdArgs.push_back("-sys-header-deps");
    if ((isa<PrecompileJobAction>(JA) &&
         !Args.hasArg(options::OPT_fno_module_file_deps)) ||
        Args.hasArg(options::OPT_fmodule_file_deps))
      CmdArgs.push_back("-module-file-deps");
  }

  if (!ArgM && IsIntelFPGA && JA.isDeviceOffloading(Action::OFK_SYCL)) {
    // No dep generation option was provided, add all of the needed options
    // to ensure a successful dep generation.
    const char *DepFile;
    createFPGATempDepFile(DepFile);
    CmdArgs.push_back("-dependency-file");
    CmdArgs.push_back(DepFile);
    CmdArgs.push_back("-MT");
    SmallString<128> P(Inputs[0].getBaseInput());
    llvm::sys::path::replace_extension(P, "o");
    SmallString<128> Quoted;
    QuoteTarget(llvm::sys::path::filename(P), Quoted);
    CmdArgs.push_back(Args.MakeArgString(Quoted));
  }

  if (Args.hasArg(options::OPT_MG)) {
    if (!ArgM || ArgM->getOption().matches(options::OPT_MD) ||
        ArgM->getOption().matches(options::OPT_MMD))
      D.Diag(diag::err_drv_mg_requires_m_or_mm);
    CmdArgs.push_back("-MG");
  }

  Args.AddLastArg(CmdArgs, options::OPT_MP);
  Args.AddLastArg(CmdArgs, options::OPT_MV);

  // Add offload include arguments specific for CUDA/HIP.  This must happen
  // before we -I or -include anything else, because we must pick up the
  // CUDA/HIP headers from the particular CUDA/ROCm installation, rather than
  // from e.g. /usr/local/include.
  if (JA.isOffloading(Action::OFK_Cuda))
    getToolChain().AddCudaIncludeArgs(Args, CmdArgs);
  if (JA.isOffloading(Action::OFK_HIP))
    getToolChain().AddHIPIncludeArgs(Args, CmdArgs);

#if INTEL_CUSTOMIZATION
  // Add the AC Types header directories before the SYCL headers
  if (Args.hasArg(options::OPT_qactypes)) {
    CmdArgs.push_back("-internal-isystem");
    CmdArgs.push_back(Args.MakeArgString(getToolChain().GetACTypesIncludePath(Args)));
  }
  // Add Intel headers for OpenMP and SYCL offloading.
  if (JA.isOffloading(Action::OFK_SYCL) || JA.isOffloading(Action::OFK_OpenMP))
#endif // INTEL_CUSTOMIZATION
    toolchains::SYCLToolChain::AddSYCLIncludeArgs(D, Args, CmdArgs);

  // If we are offloading to a target via OpenMP we need to include the
  // openmp_wrappers folder which contains alternative system headers.
  if (JA.isDeviceOffloading(Action::OFK_OpenMP) &&
      getToolChain().getTriple().isNVPTX()){
    if (!Args.hasArg(options::OPT_nobuiltininc)) {
      // Add openmp_wrappers/* to our system include path.  This lets us wrap
      // standard library headers.
      SmallString<128> P(D.ResourceDir);
      llvm::sys::path::append(P, "include");
      llvm::sys::path::append(P, "openmp_wrappers");
      CmdArgs.push_back("-internal-isystem");
      CmdArgs.push_back(Args.MakeArgString(P));
    }

    CmdArgs.push_back("-include");
    CmdArgs.push_back("__clang_openmp_device_functions.h");
  }

  // Add -i* options, and automatically translate to
  // -include-pch/-include-pth for transparent PCH support. It's
  // wonky, but we include looking for .gch so we can support seamless
  // replacement into a build system already set up to be generating
  // .gch files.

  if (getToolChain().getDriver().IsCLMode()) {
    const Arg *YcArg = Args.getLastArg(options::OPT__SLASH_Yc);
    const Arg *YuArg = Args.getLastArg(options::OPT__SLASH_Yu);
    if (YcArg && JA.getKind() >= Action::PrecompileJobClass &&
        JA.getKind() <= Action::AssembleJobClass) {
      CmdArgs.push_back(Args.MakeArgString("-building-pch-with-obj"));
      // -fpch-instantiate-templates is the default when creating
      // precomp using /Yc
      if (Args.hasFlag(options::OPT_fpch_instantiate_templates,
                       options::OPT_fno_pch_instantiate_templates, true))
        CmdArgs.push_back(Args.MakeArgString("-fpch-instantiate-templates"));
    }
    if (YcArg || YuArg) {
      StringRef ThroughHeader = YcArg ? YcArg->getValue() : YuArg->getValue();
      if (!isa<PrecompileJobAction>(JA)) {
        CmdArgs.push_back("-include-pch");
        CmdArgs.push_back(Args.MakeArgString(D.GetClPchPath(
            C, !ThroughHeader.empty()
                   ? ThroughHeader
                   : llvm::sys::path::filename(Inputs[0].getBaseInput()))));
      }

      if (ThroughHeader.empty()) {
        CmdArgs.push_back(Args.MakeArgString(
            Twine("-pch-through-hdrstop-") + (YcArg ? "create" : "use")));
      } else {
        CmdArgs.push_back(
            Args.MakeArgString(Twine("-pch-through-header=") + ThroughHeader));
      }
    }
  }

  bool RenderedImplicitInclude = false;
  for (const Arg *A : Args.filtered(options::OPT_clang_i_Group)) {
    if (A->getOption().matches(options::OPT_include)) {
      // Handling of gcc-style gch precompiled headers.
      bool IsFirstImplicitInclude = !RenderedImplicitInclude;
      RenderedImplicitInclude = true;

      bool FoundPCH = false;
      SmallString<128> P(A->getValue());
      // We want the files to have a name like foo.h.pch. Add a dummy extension
      // so that replace_extension does the right thing.
      P += ".dummy";
      llvm::sys::path::replace_extension(P, "pch");
      if (llvm::sys::fs::exists(P))
        FoundPCH = true;

      if (!FoundPCH) {
        llvm::sys::path::replace_extension(P, "gch");
        if (llvm::sys::fs::exists(P)) {
          FoundPCH = true;
        }
      }

      if (FoundPCH) {
        if (IsFirstImplicitInclude) {
          A->claim();
          CmdArgs.push_back("-include-pch");
          CmdArgs.push_back(Args.MakeArgString(P));
          continue;
        } else {
          // Ignore the PCH if not first on command line and emit warning.
          D.Diag(diag::warn_drv_pch_not_first_include) << P
                                                       << A->getAsString(Args);
        }
      }
    } else if (A->getOption().matches(options::OPT_isystem_after)) {
      // Handling of paths which must come late.  These entries are handled by
      // the toolchain itself after the resource dir is inserted in the right
      // search order.
      // Do not claim the argument so that the use of the argument does not
      // silently go unnoticed on toolchains which do not honour the option.
      continue;
    } else if (A->getOption().matches(options::OPT_stdlibxx_isystem)) {
      // Translated to -internal-isystem by the driver, no need to pass to cc1.
      continue;
    }

    // Not translated, render as usual.
    A->claim();
    A->render(Args, CmdArgs);
  }

  // The file being compiled that contains the integration footer is not being
  // compiled in the directory of the original source.  Add that directory
  // as a -I option so we can properly find potential headers there.
  if (ContainsAppendFooterAction(&JA)) {
    SmallString<128> SourcePath(Inputs[0].getBaseInput());
    llvm::sys::path::remove_filename(SourcePath);
    if (!SourcePath.empty()) {
      CmdArgs.push_back("-I");
      CmdArgs.push_back(Args.MakeArgString(SourcePath));
    } else if (llvm::ErrorOr<std::string> CWD =
                   D.getVFS().getCurrentWorkingDirectory()) {
      CmdArgs.push_back("-I");
      CmdArgs.push_back(Args.MakeArgString(*CWD));
    }
  }

  Args.AddAllArgs(CmdArgs,
                  {options::OPT_D, options::OPT_U, options::OPT_I_Group,
                   options::OPT_F, options::OPT_index_header_map});

  // Add -Wp, and -Xpreprocessor if using the preprocessor.

  // FIXME: There is a very unfortunate problem here, some troubled
  // souls abuse -Wp, to pass preprocessor options in gcc syntax. To
  // really support that we would have to parse and then translate
  // those options. :(
  Args.AddAllArgValues(CmdArgs, options::OPT_Wp_COMMA,
                       options::OPT_Xpreprocessor);

  // -I- is a deprecated GCC feature, reject it.
  if (Arg *A = Args.getLastArg(options::OPT_I_))
    D.Diag(diag::err_drv_I_dash_not_supported) << A->getAsString(Args);

  // If we have a --sysroot, and don't have an explicit -isysroot flag, add an
  // -isysroot to the CC1 invocation.
  StringRef sysroot = C.getSysRoot();
  if (sysroot != "") {
    if (!Args.hasArg(options::OPT_isysroot)) {
      CmdArgs.push_back("-isysroot");
      CmdArgs.push_back(C.getArgs().MakeArgString(sysroot));
    }
  }

  // Parse additional include paths from environment variables.
  // FIXME: We should probably sink the logic for handling these from the
  // frontend into the driver. It will allow deleting 4 otherwise unused flags.
  // CPATH - included following the user specified includes (but prior to
  // builtin and standard includes).
  addDirectoryList(Args, CmdArgs, "-I", "CPATH");
  // C_INCLUDE_PATH - system includes enabled when compiling C.
  addDirectoryList(Args, CmdArgs, "-c-isystem", "C_INCLUDE_PATH");
  // CPLUS_INCLUDE_PATH - system includes enabled when compiling C++.
  addDirectoryList(Args, CmdArgs, "-cxx-isystem", "CPLUS_INCLUDE_PATH");
  // OBJC_INCLUDE_PATH - system includes enabled when compiling ObjC.
  addDirectoryList(Args, CmdArgs, "-objc-isystem", "OBJC_INCLUDE_PATH");
  // OBJCPLUS_INCLUDE_PATH - system includes enabled when compiling ObjC++.
  addDirectoryList(Args, CmdArgs, "-objcxx-isystem", "OBJCPLUS_INCLUDE_PATH");

#if INTEL_CUSTOMIZATION
  // Add Intel specific headers
  if (D.IsIntelMode()) {
    SmallString<128> IntelDir(D.Dir);
    llvm::sys::path::append(IntelDir, "..", "compiler", "include");
    CmdArgs.push_back("-internal-isystem");
    CmdArgs.push_back(Args.MakeArgString(IntelDir));
    // IA32ROOT
    const char * IA32Root = getenv("IA32ROOT");
    if (IA32Root) {
      SmallString<128> P(IA32Root);
      llvm::sys::path::append(P, "include");
      CmdArgs.push_back("-internal-isystem");
      CmdArgs.push_back(Args.MakeArgString(P));
    }
  }
#endif // INTEL_CUSTOMIZATION
  // While adding the include arguments, we also attempt to retrieve the
  // arguments of related offloading toolchains or arguments that are specific
  // of an offloading programming model.

  // Add C++ include arguments, if needed.
  if (types::isCXX(Inputs[0].getType())) {
    bool HasStdlibxxIsystem = Args.hasArg(options::OPT_stdlibxx_isystem);
    forAllAssociatedToolChains(
        C, JA, getToolChain(),
        [&Args, &CmdArgs, HasStdlibxxIsystem](const ToolChain &TC) {
          HasStdlibxxIsystem ? TC.AddClangCXXStdlibIsystemArgs(Args, CmdArgs)
                             : TC.AddClangCXXStdlibIncludeArgs(Args, CmdArgs);
        });
  }

  // Add system include arguments for all targets but IAMCU.
  if (!IsIAMCU)
    forAllAssociatedToolChains(C, JA, getToolChain(),
                               [&Args, &CmdArgs](const ToolChain &TC) {
                                 TC.AddClangSystemIncludeArgs(Args, CmdArgs);
                               });
  else {
    // For IAMCU add special include arguments.
    getToolChain().AddIAMCUIncludeArgs(Args, CmdArgs);
  }
#if INTEL_CUSTOMIZATION
  if (D.IsIntelMode() && getToolChain().getTriple().isWindowsMSVCEnvironment()) {
    SmallString<128> IntelDir(llvm::sys::path::parent_path(D.Dir));
    if (!IntelDir.empty()) {
      CmdArgs.push_back("-header-base-path");
      CmdArgs.push_back(Args.MakeArgString(IntelDir));
    }
  }
#endif // INTEL_CUSTOMIZATION

  addMacroPrefixMapArg(D, Args, CmdArgs);
  addCoveragePrefixMapArg(D, Args, CmdArgs);
}

// FIXME: Move to target hook.
static bool isSignedCharDefault(const llvm::Triple &Triple) {
  switch (Triple.getArch()) {
  default:
    return true;

  case llvm::Triple::aarch64:
  case llvm::Triple::aarch64_32:
  case llvm::Triple::aarch64_be:
  case llvm::Triple::arm:
  case llvm::Triple::armeb:
  case llvm::Triple::thumb:
  case llvm::Triple::thumbeb:
    if (Triple.isOSDarwin() || Triple.isOSWindows())
      return true;
    return false;

  case llvm::Triple::ppc:
  case llvm::Triple::ppc64:
    if (Triple.isOSDarwin())
      return true;
    return false;

  case llvm::Triple::hexagon:
  case llvm::Triple::ppcle:
  case llvm::Triple::ppc64le:
  case llvm::Triple::riscv32:
  case llvm::Triple::riscv64:
  case llvm::Triple::systemz:
  case llvm::Triple::xcore:
    return false;
  }
}

static bool hasMultipleInvocations(const llvm::Triple &Triple,
                                   const ArgList &Args) {
  // Supported only on Darwin where we invoke the compiler multiple times
  // followed by an invocation to lipo.
  if (!Triple.isOSDarwin())
    return false;
  // If more than one "-arch <arch>" is specified, we're targeting multiple
  // architectures resulting in a fat binary.
  return Args.getAllArgValues(options::OPT_arch).size() > 1;
}

static bool checkRemarksOptions(const Driver &D, const ArgList &Args,
                                const llvm::Triple &Triple) {
  // When enabling remarks, we need to error if:
  // * The remark file is specified but we're targeting multiple architectures,
  // which means more than one remark file is being generated.
  bool hasMultipleInvocations = ::hasMultipleInvocations(Triple, Args);
  bool hasExplicitOutputFile =
      Args.getLastArg(options::OPT_foptimization_record_file_EQ);
  if (hasMultipleInvocations && hasExplicitOutputFile) {
    D.Diag(diag::err_drv_invalid_output_with_multiple_archs)
        << "-foptimization-record-file";
    return false;
  }
  return true;
}

static void renderRemarksOptions(const ArgList &Args, ArgStringList &CmdArgs,
                                 const llvm::Triple &Triple,
                                 const InputInfo &Input,
                                 const InputInfo &Output, const JobAction &JA) {
  StringRef Format = "yaml";
  if (const Arg *A = Args.getLastArg(options::OPT_fsave_optimization_record_EQ))
    Format = A->getValue();

  CmdArgs.push_back("-opt-record-file");

  const Arg *A = Args.getLastArg(options::OPT_foptimization_record_file_EQ);
  if (A) {
    CmdArgs.push_back(A->getValue());
  } else {
    bool hasMultipleArchs =
        Triple.isOSDarwin() && // Only supported on Darwin platforms.
        Args.getAllArgValues(options::OPT_arch).size() > 1;

    SmallString<128> F;

    if (Args.hasArg(options::OPT_c) || Args.hasArg(options::OPT_S)) {
      if (Arg *FinalOutput = Args.getLastArg(options::OPT_o))
        F = FinalOutput->getValue();
    } else {
      if (Format != "yaml" && // For YAML, keep the original behavior.
          Triple.isOSDarwin() && // Enable this only on darwin, since it's the only platform supporting .dSYM bundles.
          Output.isFilename())
        F = Output.getFilename();
    }

    if (F.empty()) {
      // Use the input filename.
      F = llvm::sys::path::stem(Input.getBaseInput());

      // If we're compiling for an offload architecture (i.e. a CUDA device),
      // we need to make the file name for the device compilation different
      // from the host compilation.
      if (!JA.isDeviceOffloading(Action::OFK_None) &&
          !JA.isDeviceOffloading(Action::OFK_Host)) {
        llvm::sys::path::replace_extension(F, "");
        F += Action::GetOffloadingFileNamePrefix(JA.getOffloadingDeviceKind(),
                                                 Triple.normalize());
        F += "-";
        F += JA.getOffloadingArch();
      }
    }

    // If we're having more than one "-arch", we should name the files
    // differently so that every cc1 invocation writes to a different file.
    // We're doing that by appending "-<arch>" with "<arch>" being the arch
    // name from the triple.
    if (hasMultipleArchs) {
      // First, remember the extension.
      SmallString<64> OldExtension = llvm::sys::path::extension(F);
      // then, remove it.
      llvm::sys::path::replace_extension(F, "");
      // attach -<arch> to it.
      F += "-";
      F += Triple.getArchName();
      // put back the extension.
      llvm::sys::path::replace_extension(F, OldExtension);
    }

    SmallString<32> Extension;
    Extension += "opt.";
    Extension += Format;

    llvm::sys::path::replace_extension(F, Extension);
    CmdArgs.push_back(Args.MakeArgString(F));
  }

  if (const Arg *A =
          Args.getLastArg(options::OPT_foptimization_record_passes_EQ)) {
    CmdArgs.push_back("-opt-record-passes");
    CmdArgs.push_back(A->getValue());
  }

  if (!Format.empty()) {
    CmdArgs.push_back("-opt-record-format");
    CmdArgs.push_back(Format.data());
  }
}

void AddAAPCSVolatileBitfieldArgs(const ArgList &Args, ArgStringList &CmdArgs) {
  if (!Args.hasFlag(options::OPT_faapcs_bitfield_width,
                    options::OPT_fno_aapcs_bitfield_width, true))
    CmdArgs.push_back("-fno-aapcs-bitfield-width");

  if (Args.getLastArg(options::OPT_ForceAAPCSBitfieldLoad))
    CmdArgs.push_back("-faapcs-bitfield-load");
}

namespace {
void RenderARMABI(const llvm::Triple &Triple, const ArgList &Args,
                  ArgStringList &CmdArgs) {
  // Select the ABI to use.
  // FIXME: Support -meabi.
  // FIXME: Parts of this are duplicated in the backend, unify this somehow.
  const char *ABIName = nullptr;
  if (Arg *A = Args.getLastArg(options::OPT_mabi_EQ)) {
    ABIName = A->getValue();
  } else {
    std::string CPU = getCPUName(Args, Triple, /*FromAs*/ false);
    ABIName = llvm::ARM::computeDefaultTargetABI(Triple, CPU).data();
  }

  CmdArgs.push_back("-target-abi");
  CmdArgs.push_back(ABIName);
}
}

void Clang::AddARMTargetArgs(const llvm::Triple &Triple, const ArgList &Args,
                             ArgStringList &CmdArgs, bool KernelOrKext) const {
  RenderARMABI(Triple, Args, CmdArgs);

  // Determine floating point ABI from the options & target defaults.
  arm::FloatABI ABI = arm::getARMFloatABI(getToolChain(), Args);
  if (ABI == arm::FloatABI::Soft) {
    // Floating point operations and argument passing are soft.
    // FIXME: This changes CPP defines, we need -target-soft-float.
    CmdArgs.push_back("-msoft-float");
    CmdArgs.push_back("-mfloat-abi");
    CmdArgs.push_back("soft");
  } else if (ABI == arm::FloatABI::SoftFP) {
    // Floating point operations are hard, but argument passing is soft.
    CmdArgs.push_back("-mfloat-abi");
    CmdArgs.push_back("soft");
  } else {
    // Floating point operations and argument passing are hard.
    assert(ABI == arm::FloatABI::Hard && "Invalid float abi!");
    CmdArgs.push_back("-mfloat-abi");
    CmdArgs.push_back("hard");
  }

  // Forward the -mglobal-merge option for explicit control over the pass.
  if (Arg *A = Args.getLastArg(options::OPT_mglobal_merge,
                               options::OPT_mno_global_merge)) {
    CmdArgs.push_back("-mllvm");
    if (A->getOption().matches(options::OPT_mno_global_merge))
      CmdArgs.push_back("-arm-global-merge=false");
    else
      CmdArgs.push_back("-arm-global-merge=true");
  }

  if (!Args.hasFlag(options::OPT_mimplicit_float,
                    options::OPT_mno_implicit_float, true))
    CmdArgs.push_back("-no-implicit-float");

  if (Args.getLastArg(options::OPT_mcmse))
    CmdArgs.push_back("-mcmse");

  AddAAPCSVolatileBitfieldArgs(Args, CmdArgs);
}

void Clang::RenderTargetOptions(const llvm::Triple &EffectiveTriple,
                                const ArgList &Args, bool KernelOrKext,
                                ArgStringList &CmdArgs) const {
  const ToolChain &TC = getToolChain();

  // Add the target features
  getTargetFeatures(TC.getDriver(), EffectiveTriple, Args, CmdArgs, false);

  // Add target specific flags.
  switch (TC.getArch()) {
  default:
    break;

  case llvm::Triple::arm:
  case llvm::Triple::armeb:
  case llvm::Triple::thumb:
  case llvm::Triple::thumbeb:
    // Use the effective triple, which takes into account the deployment target.
    AddARMTargetArgs(EffectiveTriple, Args, CmdArgs, KernelOrKext);
    CmdArgs.push_back("-fallow-half-arguments-and-returns");
    break;

  case llvm::Triple::aarch64:
  case llvm::Triple::aarch64_32:
  case llvm::Triple::aarch64_be:
    AddAArch64TargetArgs(Args, CmdArgs);
    CmdArgs.push_back("-fallow-half-arguments-and-returns");
    break;

  case llvm::Triple::mips:
  case llvm::Triple::mipsel:
  case llvm::Triple::mips64:
  case llvm::Triple::mips64el:
    AddMIPSTargetArgs(Args, CmdArgs);
    break;

  case llvm::Triple::ppc:
  case llvm::Triple::ppcle:
  case llvm::Triple::ppc64:
  case llvm::Triple::ppc64le:
    AddPPCTargetArgs(Args, CmdArgs);
    break;

  case llvm::Triple::riscv32:
  case llvm::Triple::riscv64:
    AddRISCVTargetArgs(Args, CmdArgs);
    break;

  case llvm::Triple::sparc:
  case llvm::Triple::sparcel:
  case llvm::Triple::sparcv9:
    AddSparcTargetArgs(Args, CmdArgs);
    break;

  case llvm::Triple::systemz:
    AddSystemZTargetArgs(Args, CmdArgs);
    break;

  case llvm::Triple::x86:
  case llvm::Triple::x86_64:
    AddX86TargetArgs(Args, CmdArgs);
    break;

  case llvm::Triple::lanai:
    AddLanaiTargetArgs(Args, CmdArgs);
    break;

  case llvm::Triple::hexagon:
    AddHexagonTargetArgs(Args, CmdArgs);
    break;

  case llvm::Triple::wasm32:
  case llvm::Triple::wasm64:
    AddWebAssemblyTargetArgs(Args, CmdArgs);
    break;

  case llvm::Triple::ve:
    AddVETargetArgs(Args, CmdArgs);
    break;
  }
}

namespace {
void RenderAArch64ABI(const llvm::Triple &Triple, const ArgList &Args,
                      ArgStringList &CmdArgs) {
  const char *ABIName = nullptr;
  if (Arg *A = Args.getLastArg(options::OPT_mabi_EQ))
    ABIName = A->getValue();
  else if (Triple.isOSDarwin())
    ABIName = "darwinpcs";
  else
    ABIName = "aapcs";

  CmdArgs.push_back("-target-abi");
  CmdArgs.push_back(ABIName);
}
}

void Clang::AddAArch64TargetArgs(const ArgList &Args,
                                 ArgStringList &CmdArgs) const {
  const llvm::Triple &Triple = getToolChain().getEffectiveTriple();

  if (!Args.hasFlag(options::OPT_mred_zone, options::OPT_mno_red_zone, true) ||
      Args.hasArg(options::OPT_mkernel) ||
      Args.hasArg(options::OPT_fapple_kext))
    CmdArgs.push_back("-disable-red-zone");

  if (!Args.hasFlag(options::OPT_mimplicit_float,
                    options::OPT_mno_implicit_float, true))
    CmdArgs.push_back("-no-implicit-float");

  RenderAArch64ABI(Triple, Args, CmdArgs);

  if (Arg *A = Args.getLastArg(options::OPT_mfix_cortex_a53_835769,
                               options::OPT_mno_fix_cortex_a53_835769)) {
    CmdArgs.push_back("-mllvm");
    if (A->getOption().matches(options::OPT_mfix_cortex_a53_835769))
      CmdArgs.push_back("-aarch64-fix-cortex-a53-835769=1");
    else
      CmdArgs.push_back("-aarch64-fix-cortex-a53-835769=0");
  } else if (Triple.isAndroid()) {
    // Enabled A53 errata (835769) workaround by default on android
    CmdArgs.push_back("-mllvm");
    CmdArgs.push_back("-aarch64-fix-cortex-a53-835769=1");
  }

  // Forward the -mglobal-merge option for explicit control over the pass.
  if (Arg *A = Args.getLastArg(options::OPT_mglobal_merge,
                               options::OPT_mno_global_merge)) {
    CmdArgs.push_back("-mllvm");
    if (A->getOption().matches(options::OPT_mno_global_merge))
      CmdArgs.push_back("-aarch64-enable-global-merge=false");
    else
      CmdArgs.push_back("-aarch64-enable-global-merge=true");
  }

  // Enable/disable return address signing and indirect branch targets.
  if (Arg *A = Args.getLastArg(options::OPT_msign_return_address_EQ,
                               options::OPT_mbranch_protection_EQ)) {

    const Driver &D = getToolChain().getDriver();

    StringRef Scope, Key;
    bool IndirectBranches;

    if (A->getOption().matches(options::OPT_msign_return_address_EQ)) {
      Scope = A->getValue();
      if (!Scope.equals("none") && !Scope.equals("non-leaf") &&
          !Scope.equals("all"))
        D.Diag(diag::err_invalid_branch_protection)
            << Scope << A->getAsString(Args);
      Key = "a_key";
      IndirectBranches = false;
    } else {
      StringRef Err;
      llvm::AArch64::ParsedBranchProtection PBP;
      if (!llvm::AArch64::parseBranchProtection(A->getValue(), PBP, Err))
        D.Diag(diag::err_invalid_branch_protection)
            << Err << A->getAsString(Args);
      Scope = PBP.Scope;
      Key = PBP.Key;
      IndirectBranches = PBP.BranchTargetEnforcement;
    }

    CmdArgs.push_back(
        Args.MakeArgString(Twine("-msign-return-address=") + Scope));
    CmdArgs.push_back(
        Args.MakeArgString(Twine("-msign-return-address-key=") + Key));
    if (IndirectBranches)
      CmdArgs.push_back("-mbranch-target-enforce");
  }

  // Handle -msve_vector_bits=<bits>
  if (Arg *A = Args.getLastArg(options::OPT_msve_vector_bits_EQ)) {
    StringRef Val = A->getValue();
    const Driver &D = getToolChain().getDriver();
    if (Val.equals("128") || Val.equals("256") || Val.equals("512") ||
        Val.equals("1024") || Val.equals("2048"))
      CmdArgs.push_back(
          Args.MakeArgString(llvm::Twine("-msve-vector-bits=") + Val));
    // Silently drop requests for vector-length agnostic code as it's implied.
    else if (!Val.equals("scalable"))
      // Handle the unsupported values passed to msve-vector-bits.
      D.Diag(diag::err_drv_unsupported_option_argument)
          << A->getOption().getName() << Val;
  }

  AddAAPCSVolatileBitfieldArgs(Args, CmdArgs);
}

void Clang::AddMIPSTargetArgs(const ArgList &Args,
                              ArgStringList &CmdArgs) const {
  const Driver &D = getToolChain().getDriver();
  StringRef CPUName;
  StringRef ABIName;
  const llvm::Triple &Triple = getToolChain().getTriple();
  mips::getMipsCPUAndABI(Args, Triple, CPUName, ABIName);

  CmdArgs.push_back("-target-abi");
  CmdArgs.push_back(ABIName.data());

  mips::FloatABI ABI = mips::getMipsFloatABI(D, Args, Triple);
  if (ABI == mips::FloatABI::Soft) {
    // Floating point operations and argument passing are soft.
    CmdArgs.push_back("-msoft-float");
    CmdArgs.push_back("-mfloat-abi");
    CmdArgs.push_back("soft");
  } else {
    // Floating point operations and argument passing are hard.
    assert(ABI == mips::FloatABI::Hard && "Invalid float abi!");
    CmdArgs.push_back("-mfloat-abi");
    CmdArgs.push_back("hard");
  }

  if (Arg *A = Args.getLastArg(options::OPT_mldc1_sdc1,
                               options::OPT_mno_ldc1_sdc1)) {
    if (A->getOption().matches(options::OPT_mno_ldc1_sdc1)) {
      CmdArgs.push_back("-mllvm");
      CmdArgs.push_back("-mno-ldc1-sdc1");
    }
  }

  if (Arg *A = Args.getLastArg(options::OPT_mcheck_zero_division,
                               options::OPT_mno_check_zero_division)) {
    if (A->getOption().matches(options::OPT_mno_check_zero_division)) {
      CmdArgs.push_back("-mllvm");
      CmdArgs.push_back("-mno-check-zero-division");
    }
  }

  if (Arg *A = Args.getLastArg(options::OPT_G)) {
    StringRef v = A->getValue();
    CmdArgs.push_back("-mllvm");
    CmdArgs.push_back(Args.MakeArgString("-mips-ssection-threshold=" + v));
    A->claim();
  }

  Arg *GPOpt = Args.getLastArg(options::OPT_mgpopt, options::OPT_mno_gpopt);
  Arg *ABICalls =
      Args.getLastArg(options::OPT_mabicalls, options::OPT_mno_abicalls);

  // -mabicalls is the default for many MIPS environments, even with -fno-pic.
  // -mgpopt is the default for static, -fno-pic environments but these two
  // options conflict. We want to be certain that -mno-abicalls -mgpopt is
  // the only case where -mllvm -mgpopt is passed.
  // NOTE: We need a warning here or in the backend to warn when -mgpopt is
  //       passed explicitly when compiling something with -mabicalls
  //       (implictly) in affect. Currently the warning is in the backend.
  //
  // When the ABI in use is  N64, we also need to determine the PIC mode that
  // is in use, as -fno-pic for N64 implies -mno-abicalls.
  bool NoABICalls =
      ABICalls && ABICalls->getOption().matches(options::OPT_mno_abicalls);

  llvm::Reloc::Model RelocationModel;
  unsigned PICLevel;
  bool IsPIE;
  std::tie(RelocationModel, PICLevel, IsPIE) =
      ParsePICArgs(getToolChain(), Args);

  NoABICalls = NoABICalls ||
               (RelocationModel == llvm::Reloc::Static && ABIName == "n64");

  bool WantGPOpt = GPOpt && GPOpt->getOption().matches(options::OPT_mgpopt);
  // We quietly ignore -mno-gpopt as the backend defaults to -mno-gpopt.
  if (NoABICalls && (!GPOpt || WantGPOpt)) {
    CmdArgs.push_back("-mllvm");
    CmdArgs.push_back("-mgpopt");

    Arg *LocalSData = Args.getLastArg(options::OPT_mlocal_sdata,
                                      options::OPT_mno_local_sdata);
    Arg *ExternSData = Args.getLastArg(options::OPT_mextern_sdata,
                                       options::OPT_mno_extern_sdata);
    Arg *EmbeddedData = Args.getLastArg(options::OPT_membedded_data,
                                        options::OPT_mno_embedded_data);
    if (LocalSData) {
      CmdArgs.push_back("-mllvm");
      if (LocalSData->getOption().matches(options::OPT_mlocal_sdata)) {
        CmdArgs.push_back("-mlocal-sdata=1");
      } else {
        CmdArgs.push_back("-mlocal-sdata=0");
      }
      LocalSData->claim();
    }

    if (ExternSData) {
      CmdArgs.push_back("-mllvm");
      if (ExternSData->getOption().matches(options::OPT_mextern_sdata)) {
        CmdArgs.push_back("-mextern-sdata=1");
      } else {
        CmdArgs.push_back("-mextern-sdata=0");
      }
      ExternSData->claim();
    }

    if (EmbeddedData) {
      CmdArgs.push_back("-mllvm");
      if (EmbeddedData->getOption().matches(options::OPT_membedded_data)) {
        CmdArgs.push_back("-membedded-data=1");
      } else {
        CmdArgs.push_back("-membedded-data=0");
      }
      EmbeddedData->claim();
    }

  } else if ((!ABICalls || (!NoABICalls && ABICalls)) && WantGPOpt)
    D.Diag(diag::warn_drv_unsupported_gpopt) << (ABICalls ? 0 : 1);

  if (GPOpt)
    GPOpt->claim();

  if (Arg *A = Args.getLastArg(options::OPT_mcompact_branches_EQ)) {
    StringRef Val = StringRef(A->getValue());
    if (mips::hasCompactBranches(CPUName)) {
      if (Val == "never" || Val == "always" || Val == "optimal") {
        CmdArgs.push_back("-mllvm");
        CmdArgs.push_back(Args.MakeArgString("-mips-compact-branches=" + Val));
      } else
        D.Diag(diag::err_drv_unsupported_option_argument)
            << A->getOption().getName() << Val;
    } else
      D.Diag(diag::warn_target_unsupported_compact_branches) << CPUName;
  }

  if (Arg *A = Args.getLastArg(options::OPT_mrelax_pic_calls,
                               options::OPT_mno_relax_pic_calls)) {
    if (A->getOption().matches(options::OPT_mno_relax_pic_calls)) {
      CmdArgs.push_back("-mllvm");
      CmdArgs.push_back("-mips-jalr-reloc=0");
    }
  }
}

void Clang::AddPPCTargetArgs(const ArgList &Args,
                             ArgStringList &CmdArgs) const {
  // Select the ABI to use.
  const char *ABIName = nullptr;
  const llvm::Triple &T = getToolChain().getTriple();
  if (T.isOSBinFormatELF()) {
    switch (getToolChain().getArch()) {
    case llvm::Triple::ppc64: {
      if ((T.isOSFreeBSD() && T.getOSMajorVersion() >= 13) ||
          T.isOSOpenBSD() || T.isMusl())
        ABIName = "elfv2";
      else
        ABIName = "elfv1";
      break;
    }
    case llvm::Triple::ppc64le:
      ABIName = "elfv2";
      break;
    default:
      break;
    }
  }

  bool IEEELongDouble = false;
  for (const Arg *A : Args.filtered(options::OPT_mabi_EQ)) {
    StringRef V = A->getValue();
    if (V == "ieeelongdouble")
      IEEELongDouble = true;
    else if (V == "ibmlongdouble")
      IEEELongDouble = false;
    else if (V != "altivec")
      // The ppc64 linux abis are all "altivec" abis by default. Accept and ignore
      // the option if given as we don't have backend support for any targets
      // that don't use the altivec abi.
      ABIName = A->getValue();
  }
  if (IEEELongDouble)
    CmdArgs.push_back("-mabi=ieeelongdouble");

  ppc::FloatABI FloatABI =
      ppc::getPPCFloatABI(getToolChain().getDriver(), Args);

  if (FloatABI == ppc::FloatABI::Soft) {
    // Floating point operations and argument passing are soft.
    CmdArgs.push_back("-msoft-float");
    CmdArgs.push_back("-mfloat-abi");
    CmdArgs.push_back("soft");
  } else {
    // Floating point operations and argument passing are hard.
    assert(FloatABI == ppc::FloatABI::Hard && "Invalid float abi!");
    CmdArgs.push_back("-mfloat-abi");
    CmdArgs.push_back("hard");
  }

  if (ABIName) {
    CmdArgs.push_back("-target-abi");
    CmdArgs.push_back(ABIName);
  }
}

static void SetRISCVSmallDataLimit(const ToolChain &TC, const ArgList &Args,
                                   ArgStringList &CmdArgs) {
  const Driver &D = TC.getDriver();
  const llvm::Triple &Triple = TC.getTriple();
  // Default small data limitation is eight.
  const char *SmallDataLimit = "8";
  // Get small data limitation.
  if (Args.getLastArg(options::OPT_shared, options::OPT_fpic,
                      options::OPT_fPIC)) {
    // Not support linker relaxation for PIC.
    SmallDataLimit = "0";
    if (Args.hasArg(options::OPT_G)) {
      D.Diag(diag::warn_drv_unsupported_sdata);
    }
  } else if (Args.getLastArgValue(options::OPT_mcmodel_EQ)
                 .equals_insensitive("large") &&
             (Triple.getArch() == llvm::Triple::riscv64)) {
    // Not support linker relaxation for RV64 with large code model.
    SmallDataLimit = "0";
    if (Args.hasArg(options::OPT_G)) {
      D.Diag(diag::warn_drv_unsupported_sdata);
    }
  } else if (Arg *A = Args.getLastArg(options::OPT_G)) {
    SmallDataLimit = A->getValue();
  }
  // Forward the -msmall-data-limit= option.
  CmdArgs.push_back("-msmall-data-limit");
  CmdArgs.push_back(SmallDataLimit);
}

void Clang::AddRISCVTargetArgs(const ArgList &Args,
                               ArgStringList &CmdArgs) const {
  const llvm::Triple &Triple = getToolChain().getTriple();
  StringRef ABIName = riscv::getRISCVABI(Args, Triple);

  CmdArgs.push_back("-target-abi");
  CmdArgs.push_back(ABIName.data());

  SetRISCVSmallDataLimit(getToolChain(), Args, CmdArgs);

  std::string TuneCPU;

  if (const Arg *A = Args.getLastArg(clang::driver::options::OPT_mtune_EQ)) {
    StringRef Name = A->getValue();

    Name = llvm::RISCV::resolveTuneCPUAlias(Name, Triple.isArch64Bit());
    TuneCPU = std::string(Name);
  }

  if (!TuneCPU.empty()) {
    CmdArgs.push_back("-tune-cpu");
    CmdArgs.push_back(Args.MakeArgString(TuneCPU));
  }
}

void Clang::AddSparcTargetArgs(const ArgList &Args,
                               ArgStringList &CmdArgs) const {
  sparc::FloatABI FloatABI =
      sparc::getSparcFloatABI(getToolChain().getDriver(), Args);

  if (FloatABI == sparc::FloatABI::Soft) {
    // Floating point operations and argument passing are soft.
    CmdArgs.push_back("-msoft-float");
    CmdArgs.push_back("-mfloat-abi");
    CmdArgs.push_back("soft");
  } else {
    // Floating point operations and argument passing are hard.
    assert(FloatABI == sparc::FloatABI::Hard && "Invalid float abi!");
    CmdArgs.push_back("-mfloat-abi");
    CmdArgs.push_back("hard");
  }
}

void Clang::AddSystemZTargetArgs(const ArgList &Args,
                                 ArgStringList &CmdArgs) const {
  bool HasBackchain = Args.hasFlag(options::OPT_mbackchain,
                                   options::OPT_mno_backchain, false);
  bool HasPackedStack = Args.hasFlag(options::OPT_mpacked_stack,
                                     options::OPT_mno_packed_stack, false);
  systemz::FloatABI FloatABI =
      systemz::getSystemZFloatABI(getToolChain().getDriver(), Args);
  bool HasSoftFloat = (FloatABI == systemz::FloatABI::Soft);
  if (HasBackchain && HasPackedStack && !HasSoftFloat) {
    const Driver &D = getToolChain().getDriver();
    D.Diag(diag::err_drv_unsupported_opt)
      << "-mpacked-stack -mbackchain -mhard-float";
  }
  if (HasBackchain)
    CmdArgs.push_back("-mbackchain");
  if (HasPackedStack)
    CmdArgs.push_back("-mpacked-stack");
  if (HasSoftFloat) {
    // Floating point operations and argument passing are soft.
    CmdArgs.push_back("-msoft-float");
    CmdArgs.push_back("-mfloat-abi");
    CmdArgs.push_back("soft");
  }
}

void Clang::AddX86TargetArgs(const ArgList &Args,
                             ArgStringList &CmdArgs) const {
  const Driver &D = getToolChain().getDriver();
  addX86AlignBranchArgs(D, Args, CmdArgs, /*IsLTO=*/false);

  if (!Args.hasFlag(options::OPT_mred_zone, options::OPT_mno_red_zone, true) ||
      Args.hasArg(options::OPT_mkernel) ||
      Args.hasArg(options::OPT_fapple_kext))
    CmdArgs.push_back("-disable-red-zone");

  if (!Args.hasFlag(options::OPT_mtls_direct_seg_refs,
                    options::OPT_mno_tls_direct_seg_refs, true))
    CmdArgs.push_back("-mno-tls-direct-seg-refs");

  // Default to avoid implicit floating-point for kernel/kext code, but allow
  // that to be overridden with -mno-soft-float.
  bool NoImplicitFloat = (Args.hasArg(options::OPT_mkernel) ||
                          Args.hasArg(options::OPT_fapple_kext));
  if (Arg *A = Args.getLastArg(
          options::OPT_msoft_float, options::OPT_mno_soft_float,
          options::OPT_mimplicit_float, options::OPT_mno_implicit_float)) {
    const Option &O = A->getOption();
    NoImplicitFloat = (O.matches(options::OPT_mno_implicit_float) ||
                       O.matches(options::OPT_msoft_float));
  }
  if (NoImplicitFloat)
    CmdArgs.push_back("-no-implicit-float");

  if (Arg *A = Args.getLastArg(options::OPT_masm_EQ)) {
    StringRef Value = A->getValue();
    if (Value == "intel" || Value == "att") {
      CmdArgs.push_back("-mllvm");
      CmdArgs.push_back(Args.MakeArgString("-x86-asm-syntax=" + Value));
    } else {
      D.Diag(diag::err_drv_unsupported_option_argument)
          << A->getOption().getName() << Value;
    }
#if INTEL_CUSTOMIZATION
  } else if (D.IsCLMode() && !D.IsIntelMode()) {
#endif // INTEL_CUSTOMIZATION
    CmdArgs.push_back("-mllvm");
    CmdArgs.push_back("-x86-asm-syntax=intel");
  }

  // Set flags to support MCU ABI.
  if (Args.hasFlag(options::OPT_miamcu, options::OPT_mno_iamcu, false)) {
    CmdArgs.push_back("-mfloat-abi");
    CmdArgs.push_back("soft");
    CmdArgs.push_back("-mstack-alignment=4");
  }

  // Handle -mtune.

  // Default to "generic" unless -march is present or targetting the PS4.
  std::string TuneCPU;
  if (!Args.hasArg(clang::driver::options::OPT_march_EQ) &&
      !getToolChain().getTriple().isPS4CPU())
    TuneCPU = "generic";
#if INTEL_CUSTOMIZATION
  // Reset TuneCPU if a valid -x or /Qx is specified.
  if (const Arg *A = Args.getLastArgNoClaim(options::OPT_march_EQ,
                                            options::OPT_x))
    if (A->getOption().matches(options::OPT_x))
      if (x86::isValidIntelCPU(A->getValue(), getToolChain().getTriple()))
        TuneCPU.clear();
  if (const Arg *A = Args.getLastArgNoClaim(options::OPT__SLASH_arch,
                                            options::OPT__SLASH_Qx)) {
    if (A->getOption().matches(options::OPT__SLASH_Qx))
      if (x86::isValidIntelCPU(A->getValue(), getToolChain().getTriple()))
        TuneCPU.clear();
  }

  addX86UnalignedVectorMoveArgs(getToolChain(), Args, CmdArgs, /*IsLTO=*/false,
                                /*IsIntelMode=*/D.IsIntelMode());
#endif // INTEL_CUSTOMIZATION

  // Override based on -mtune.
  if (const Arg *A = Args.getLastArg(clang::driver::options::OPT_mtune_EQ)) {
    StringRef Name = A->getValue();

    if (Name == "native") {
      Name = llvm::sys::getHostCPUName();
      if (!Name.empty())
        TuneCPU = std::string(Name);
    } else
      TuneCPU = std::string(Name);
  }

  if (!TuneCPU.empty()) {
    CmdArgs.push_back("-tune-cpu");
    CmdArgs.push_back(Args.MakeArgString(TuneCPU));
  }
}

void Clang::AddHexagonTargetArgs(const ArgList &Args,
                                 ArgStringList &CmdArgs) const {
  CmdArgs.push_back("-mqdsp6-compat");
  CmdArgs.push_back("-Wreturn-type");

  if (auto G = toolchains::HexagonToolChain::getSmallDataThreshold(Args)) {
    CmdArgs.push_back("-mllvm");
    CmdArgs.push_back(Args.MakeArgString("-hexagon-small-data-threshold=" +
                                         Twine(G.getValue())));
  }

  if (!Args.hasArg(options::OPT_fno_short_enums))
    CmdArgs.push_back("-fshort-enums");
  if (Args.getLastArg(options::OPT_mieee_rnd_near)) {
    CmdArgs.push_back("-mllvm");
    CmdArgs.push_back("-enable-hexagon-ieee-rnd-near");
  }
  CmdArgs.push_back("-mllvm");
  CmdArgs.push_back("-machine-sink-split=0");
}

void Clang::AddLanaiTargetArgs(const ArgList &Args,
                               ArgStringList &CmdArgs) const {
  if (Arg *A = Args.getLastArg(options::OPT_mcpu_EQ)) {
    StringRef CPUName = A->getValue();

    CmdArgs.push_back("-target-cpu");
    CmdArgs.push_back(Args.MakeArgString(CPUName));
  }
  if (Arg *A = Args.getLastArg(options::OPT_mregparm_EQ)) {
    StringRef Value = A->getValue();
    // Only support mregparm=4 to support old usage. Report error for all other
    // cases.
    int Mregparm;
    if (Value.getAsInteger(10, Mregparm)) {
      if (Mregparm != 4) {
        getToolChain().getDriver().Diag(
            diag::err_drv_unsupported_option_argument)
            << A->getOption().getName() << Value;
      }
    }
  }
}

void Clang::AddWebAssemblyTargetArgs(const ArgList &Args,
                                     ArgStringList &CmdArgs) const {
  // Default to "hidden" visibility.
  if (!Args.hasArg(options::OPT_fvisibility_EQ,
                   options::OPT_fvisibility_ms_compat)) {
    CmdArgs.push_back("-fvisibility");
    CmdArgs.push_back("hidden");
  }
}

void Clang::AddVETargetArgs(const ArgList &Args, ArgStringList &CmdArgs) const {
  // Floating point operations and argument passing are hard.
  CmdArgs.push_back("-mfloat-abi");
  CmdArgs.push_back("hard");
}

void Clang::DumpCompilationDatabase(Compilation &C, StringRef Filename,
                                    StringRef Target, const InputInfo &Output,
                                    const InputInfo &Input, const ArgList &Args) const {
  // If this is a dry run, do not create the compilation database file.
  if (C.getArgs().hasArg(options::OPT__HASH_HASH_HASH))
    return;

  using llvm::yaml::escape;
  const Driver &D = getToolChain().getDriver();

  if (!CompilationDatabase) {
    std::error_code EC;
    auto File = std::make_unique<llvm::raw_fd_ostream>(
        Filename, EC, llvm::sys::fs::OF_TextWithCRLF);
    if (EC) {
      D.Diag(clang::diag::err_drv_compilationdatabase) << Filename
                                                       << EC.message();
      return;
    }
    CompilationDatabase = std::move(File);
  }
  auto &CDB = *CompilationDatabase;
  auto CWD = D.getVFS().getCurrentWorkingDirectory();
  if (!CWD)
    CWD = ".";
  CDB << "{ \"directory\": \"" << escape(*CWD) << "\"";
  CDB << ", \"file\": \"" << escape(Input.getFilename()) << "\"";
  CDB << ", \"output\": \"" << escape(Output.getFilename()) << "\"";
  CDB << ", \"arguments\": [\"" << escape(D.ClangExecutable) << "\"";
  SmallString<128> Buf;
  Buf = "-x";
  Buf += types::getTypeName(Input.getType());
  CDB << ", \"" << escape(Buf) << "\"";
  if (!D.SysRoot.empty() && !Args.hasArg(options::OPT__sysroot_EQ)) {
    Buf = "--sysroot=";
    Buf += D.SysRoot;
    CDB << ", \"" << escape(Buf) << "\"";
  }
  CDB << ", \"" << escape(Input.getFilename()) << "\"";
  for (auto &A: Args) {
    auto &O = A->getOption();
    // Skip language selection, which is positional.
    if (O.getID() == options::OPT_x)
      continue;
    // Skip writing dependency output and the compilation database itself.
    if (O.getGroup().isValid() && O.getGroup().getID() == options::OPT_M_Group)
      continue;
    if (O.getID() == options::OPT_gen_cdb_fragment_path)
      continue;
    // Skip inputs.
    if (O.getKind() == Option::InputClass)
      continue;
    // All other arguments are quoted and appended.
    ArgStringList ASL;
    A->render(Args, ASL);
    for (auto &it: ASL)
      CDB << ", \"" << escape(it) << "\"";
  }
  Buf = "--target=";
  Buf += Target;
  CDB << ", \"" << escape(Buf) << "\"]},\n";
}

void Clang::DumpCompilationDatabaseFragmentToDir(
    StringRef Dir, Compilation &C, StringRef Target, const InputInfo &Output,
    const InputInfo &Input, const llvm::opt::ArgList &Args) const {
  // If this is a dry run, do not create the compilation database file.
  if (C.getArgs().hasArg(options::OPT__HASH_HASH_HASH))
    return;

  if (CompilationDatabase)
    DumpCompilationDatabase(C, "", Target, Output, Input, Args);

  SmallString<256> Path = Dir;
  const auto &Driver = C.getDriver();
  Driver.getVFS().makeAbsolute(Path);
  auto Err = llvm::sys::fs::create_directory(Path, /*IgnoreExisting=*/true);
  if (Err) {
    Driver.Diag(diag::err_drv_compilationdatabase) << Dir << Err.message();
    return;
  }

  llvm::sys::path::append(
      Path,
      Twine(llvm::sys::path::filename(Input.getFilename())) + ".%%%%.json");
  int FD;
  SmallString<256> TempPath;
  Err = llvm::sys::fs::createUniqueFile(Path, FD, TempPath,
                                        llvm::sys::fs::OF_Text);
  if (Err) {
    Driver.Diag(diag::err_drv_compilationdatabase) << Path << Err.message();
    return;
  }
  CompilationDatabase =
      std::make_unique<llvm::raw_fd_ostream>(FD, /*shouldClose=*/true);
  DumpCompilationDatabase(C, "", Target, Output, Input, Args);
}

static bool CheckARMImplicitITArg(StringRef Value) {
  return Value == "always" || Value == "never" || Value == "arm" ||
         Value == "thumb";
}

static void AddARMImplicitITArgs(const ArgList &Args, ArgStringList &CmdArgs,
                                 StringRef Value) {
  CmdArgs.push_back("-mllvm");
  CmdArgs.push_back(Args.MakeArgString("-arm-implicit-it=" + Value));
}

static void CollectArgsForIntegratedAssembler(Compilation &C,
                                              const ArgList &Args,
                                              ArgStringList &CmdArgs,
                                              const Driver &D) {
  if (UseRelaxAll(C, Args))
    CmdArgs.push_back("-mrelax-all");

  // Only default to -mincremental-linker-compatible if we think we are
  // targeting the MSVC linker.
  bool DefaultIncrementalLinkerCompatible =
      C.getDefaultToolChain().getTriple().isWindowsMSVCEnvironment();
  if (Args.hasFlag(options::OPT_mincremental_linker_compatible,
                   options::OPT_mno_incremental_linker_compatible,
                   DefaultIncrementalLinkerCompatible))
    CmdArgs.push_back("-mincremental-linker-compatible");

  // If you add more args here, also add them to the block below that
  // starts with "// If CollectArgsForIntegratedAssembler() isn't called below".

  // When passing -I arguments to the assembler we sometimes need to
  // unconditionally take the next argument.  For example, when parsing
  // '-Wa,-I -Wa,foo' we need to accept the -Wa,foo arg after seeing the
  // -Wa,-I arg and when parsing '-Wa,-I,foo' we need to accept the 'foo'
  // arg after parsing the '-I' arg.
  bool TakeNextArg = false;

  bool UseRelaxRelocations = C.getDefaultToolChain().useRelaxRelocations();
  bool UseNoExecStack = C.getDefaultToolChain().isNoExecStackDefault();
  const char *MipsTargetFeature = nullptr;
  StringRef ImplicitIt;
  for (const Arg *A :
       Args.filtered(options::OPT_Wa_COMMA, options::OPT_Xassembler,
                     options::OPT_mimplicit_it_EQ)) {
    A->claim();

    if (A->getOption().getID() == options::OPT_mimplicit_it_EQ) {
      switch (C.getDefaultToolChain().getArch()) {
      case llvm::Triple::arm:
      case llvm::Triple::armeb:
      case llvm::Triple::thumb:
      case llvm::Triple::thumbeb:
        // Only store the value; the last value set takes effect.
        ImplicitIt = A->getValue();
        if (!CheckARMImplicitITArg(ImplicitIt))
          D.Diag(diag::err_drv_unsupported_option_argument)
              << A->getOption().getName() << ImplicitIt;
        continue;
      default:
        break;
      }
    }

    for (StringRef Value : A->getValues()) {
      if (TakeNextArg) {
        CmdArgs.push_back(Value.data());
        TakeNextArg = false;
        continue;
      }

      if (C.getDefaultToolChain().getTriple().isOSBinFormatCOFF() &&
          Value == "-mbig-obj")
        continue; // LLVM handles bigobj automatically

      switch (C.getDefaultToolChain().getArch()) {
      default:
        break;
      case llvm::Triple::thumb:
      case llvm::Triple::thumbeb:
      case llvm::Triple::arm:
      case llvm::Triple::armeb:
        if (Value.startswith("-mimplicit-it=")) {
          // Only store the value; the last value set takes effect.
          ImplicitIt = Value.split("=").second;
          if (CheckARMImplicitITArg(ImplicitIt))
            continue;
        }
        if (Value == "-mthumb")
          // -mthumb has already been processed in ComputeLLVMTriple()
          // recognize but skip over here.
          continue;
        break;
      case llvm::Triple::mips:
      case llvm::Triple::mipsel:
      case llvm::Triple::mips64:
      case llvm::Triple::mips64el:
        if (Value == "--trap") {
          CmdArgs.push_back("-target-feature");
          CmdArgs.push_back("+use-tcc-in-div");
          continue;
        }
        if (Value == "--break") {
          CmdArgs.push_back("-target-feature");
          CmdArgs.push_back("-use-tcc-in-div");
          continue;
        }
        if (Value.startswith("-msoft-float")) {
          CmdArgs.push_back("-target-feature");
          CmdArgs.push_back("+soft-float");
          continue;
        }
        if (Value.startswith("-mhard-float")) {
          CmdArgs.push_back("-target-feature");
          CmdArgs.push_back("-soft-float");
          continue;
        }

        MipsTargetFeature = llvm::StringSwitch<const char *>(Value)
                                .Case("-mips1", "+mips1")
                                .Case("-mips2", "+mips2")
                                .Case("-mips3", "+mips3")
                                .Case("-mips4", "+mips4")
                                .Case("-mips5", "+mips5")
                                .Case("-mips32", "+mips32")
                                .Case("-mips32r2", "+mips32r2")
                                .Case("-mips32r3", "+mips32r3")
                                .Case("-mips32r5", "+mips32r5")
                                .Case("-mips32r6", "+mips32r6")
                                .Case("-mips64", "+mips64")
                                .Case("-mips64r2", "+mips64r2")
                                .Case("-mips64r3", "+mips64r3")
                                .Case("-mips64r5", "+mips64r5")
                                .Case("-mips64r6", "+mips64r6")
                                .Default(nullptr);
        if (MipsTargetFeature)
          continue;
      }

      if (Value == "-force_cpusubtype_ALL") {
        // Do nothing, this is the default and we don't support anything else.
      } else if (Value == "-L") {
        CmdArgs.push_back("-msave-temp-labels");
      } else if (Value == "--fatal-warnings") {
        CmdArgs.push_back("-massembler-fatal-warnings");
      } else if (Value == "--no-warn" || Value == "-W") {
        CmdArgs.push_back("-massembler-no-warn");
      } else if (Value == "--noexecstack") {
        UseNoExecStack = true;
      } else if (Value.startswith("-compress-debug-sections") ||
                 Value.startswith("--compress-debug-sections") ||
                 Value == "-nocompress-debug-sections" ||
                 Value == "--nocompress-debug-sections") {
        CmdArgs.push_back(Value.data());
      } else if (Value == "-mrelax-relocations=yes" ||
                 Value == "--mrelax-relocations=yes") {
        UseRelaxRelocations = true;
      } else if (Value == "-mrelax-relocations=no" ||
                 Value == "--mrelax-relocations=no") {
        UseRelaxRelocations = false;
      } else if (Value.startswith("-I")) {
        CmdArgs.push_back(Value.data());
        // We need to consume the next argument if the current arg is a plain
        // -I. The next arg will be the include directory.
        if (Value == "-I")
          TakeNextArg = true;
      } else if (Value.startswith("-gdwarf-")) {
        // "-gdwarf-N" options are not cc1as options.
        unsigned DwarfVersion = DwarfVersionNum(Value);
        if (DwarfVersion == 0) { // Send it onward, and let cc1as complain.
          CmdArgs.push_back(Value.data());
        } else {
          RenderDebugEnablingArgs(Args, CmdArgs,
                                  codegenoptions::LimitedDebugInfo,
                                  DwarfVersion, llvm::DebuggerKind::Default);
        }
      } else if (Value.startswith("-mcpu") || Value.startswith("-mfpu") ||
                 Value.startswith("-mhwdiv") || Value.startswith("-march")) {
        // Do nothing, we'll validate it later.
      } else if (Value == "-defsym") {
          if (A->getNumValues() != 2) {
            D.Diag(diag::err_drv_defsym_invalid_format) << Value;
            break;
          }
          const char *S = A->getValue(1);
          auto Pair = StringRef(S).split('=');
          auto Sym = Pair.first;
          auto SVal = Pair.second;

          if (Sym.empty() || SVal.empty()) {
            D.Diag(diag::err_drv_defsym_invalid_format) << S;
            break;
          }
          int64_t IVal;
          if (SVal.getAsInteger(0, IVal)) {
            D.Diag(diag::err_drv_defsym_invalid_symval) << SVal;
            break;
          }
          CmdArgs.push_back(Value.data());
          TakeNextArg = true;
      } else if (Value == "-fdebug-compilation-dir") {
        CmdArgs.push_back("-fdebug-compilation-dir");
        TakeNextArg = true;
      } else if (Value.consume_front("-fdebug-compilation-dir=")) {
        // The flag is a -Wa / -Xassembler argument and Options doesn't
        // parse the argument, so this isn't automatically aliased to
        // -fdebug-compilation-dir (without '=') here.
        CmdArgs.push_back("-fdebug-compilation-dir");
        CmdArgs.push_back(Value.data());
      } else if (Value == "--version") {
        D.PrintVersion(C, llvm::outs());
      } else {
        D.Diag(diag::err_drv_unsupported_option_argument)
            << A->getOption().getName() << Value;
      }
    }
  }
  if (ImplicitIt.size())
    AddARMImplicitITArgs(Args, CmdArgs, ImplicitIt);
  if (UseRelaxRelocations)
    CmdArgs.push_back("--mrelax-relocations");
  if (UseNoExecStack)
    CmdArgs.push_back("-mnoexecstack");
  if (MipsTargetFeature != nullptr) {
    CmdArgs.push_back("-target-feature");
    CmdArgs.push_back(MipsTargetFeature);
  }

  // forward -fembed-bitcode to assmebler
  if (C.getDriver().embedBitcodeEnabled() ||
      C.getDriver().embedBitcodeMarkerOnly())
    Args.AddLastArg(CmdArgs, options::OPT_fembed_bitcode_EQ);
}

static void RenderFloatingPointOptions(const ToolChain &TC, const Driver &D,
                                       bool OFastEnabled, const ArgList &Args,
                                       ArgStringList &CmdArgs,
                                       const JobAction &JA) {
  // Handle various floating point optimization flags, mapping them to the
  // appropriate LLVM code generation flags. This is complicated by several
  // "umbrella" flags, so we do this by stepping through the flags incrementally
  // adjusting what we think is enabled/disabled, then at the end setting the
  // LLVM flags based on the final state.
  bool HonorINFs = true;
  bool HonorNaNs = true;
#if INTEL_CUSTOMIZATION
  // This flag is a modifier on HonorNaNs. If HonorNaNs is true, then
  // the value of this flag doesn't matter. If HonorNaNs is false, but
  // this flag is true, we will reset HonorNaNs to true.
  // Because of the special nature of this option, it doesn't get turned
  // on and off by the other fp-model and fast-math options and imposes its
  // effect after all other FP options have been rendered.
  bool HonorNaNCompares = false;
#endif // INTEL_CUSTOMIZATION

  // -fmath-errno is the default on some platforms, e.g. BSD-derived OSes.
  bool MathErrno = TC.IsMathErrnoDefault();
  bool AssociativeMath = false;
  bool ReciprocalMath = false;
  bool SignedZeros = true;
  bool TrappingMath = false; // Implemented via -ffp-exception-behavior
  bool TrappingMathPresent = false; // Is trapping-math in args, and not
                                    // overriden by ffp-exception-behavior?
  bool RoundingFPMath = false;
  bool RoundingMathPresent = false; // Is rounding-math in args?
  // -ffp-model values: strict, fast, precise
  StringRef FPModel = "";
  // -ffp-exception-behavior options: strict, maytrap, ignore
  StringRef FPExceptionBehavior = "";
  const llvm::DenormalMode DefaultDenormalFPMath =
      TC.getDefaultDenormalModeForType(Args, JA);
  const llvm::DenormalMode DefaultDenormalFP32Math =
      TC.getDefaultDenormalModeForType(Args, JA, &llvm::APFloat::IEEEsingle());

  llvm::DenormalMode DenormalFPMath = DefaultDenormalFPMath;
  llvm::DenormalMode DenormalFP32Math = DefaultDenormalFP32Math;
  StringRef FPContract = "on";
  bool StrictFPModel = false;

#if INTEL_CUSTOMIZATION
  // In Intel mode, the default settings should be equivalent to fp-model fast
  if (D.IsIntelMode()) {
    HonorINFs = false;
    HonorNaNs = false;
    AssociativeMath = true;
    ReciprocalMath = true;
    SignedZeros = false;
    TrappingMath = false;
    RoundingFPMath = false;
    MathErrno = false;
    DenormalFPMath = llvm::DenormalMode::getPreserveSign();
    DenormalFP32Math = llvm::DenormalMode::getPreserveSign();
    FPContract = "fast";
  }
#endif // INTEL_CUSTOMIZATION


  if (const Arg *A = Args.getLastArg(options::OPT_flimited_precision_EQ)) {
    CmdArgs.push_back("-mlimit-float-precision");
    CmdArgs.push_back(A->getValue());
  }

  for (const Arg *A : Args) {
    auto optID = A->getOption().getID();
    bool PreciseFPModel = false;
    switch (optID) {
    default:
      break;
    case options::OPT_ffp_model_EQ: {
      // If -ffp-model= is seen, reset to fno-fast-math
      HonorINFs = true;
      HonorNaNs = true;
      // Turning *off* -ffast-math restores the toolchain default.
      MathErrno = TC.IsMathErrnoDefault();
      AssociativeMath = false;
      ReciprocalMath = false;
      SignedZeros = true;
      // -fno_fast_math restores default denormal and fpcontract handling
      FPContract = "on";
      DenormalFPMath = llvm::DenormalMode::getIEEE();

      // FIXME: The target may have picked a non-IEEE default mode here based on
      // -cl-denorms-are-zero. Should the target consider -fp-model interaction?
      DenormalFP32Math = llvm::DenormalMode::getIEEE();

      StringRef Val = A->getValue();
#if INTEL_CUSTOMIZATION
      if (Val.equals("fast=2")) {
        // When -fp-model=fast=2 is used, override with fast, as fast=2 is
        // not supported at this time.
        D.Diag(clang::diag::warn_drv_overriding_flag_option)
               << Args.MakeArgString("-ffp-model=" + Val)
               << Args.MakeArgString("-ffp-model=fast");
        Val = "fast";
      }
#endif // INTEL_CUSTOMIZATION
      if (OFastEnabled && !Val.equals("fast")) {
          // Only -ffp-model=fast is compatible with OFast, ignore.
        D.Diag(clang::diag::warn_drv_overriding_flag_option)
          << Args.MakeArgString("-ffp-model=" + Val)
          << "-Ofast";
        break;
      }
      StrictFPModel = false;
      PreciseFPModel = true;
      // ffp-model= is a Driver option, it is entirely rewritten into more
      // granular options before being passed into cc1.
      // Use the gcc option in the switch below.
      if (!FPModel.empty() && !FPModel.equals(Val))
        D.Diag(clang::diag::warn_drv_overriding_flag_option)
          << Args.MakeArgString("-ffp-model=" + FPModel)
          << Args.MakeArgString("-ffp-model=" + Val);
      if (Val.equals("fast")) {
        optID = options::OPT_ffast_math;
        FPModel = Val;
        FPContract = Val;
<<<<<<< HEAD
#if INTEL_CUSTOMIZATION // This should be upstreamed.
        DenormalFPMath = llvm::DenormalMode::getPreserveSign();
        DenormalFP32Math = llvm::DenormalMode::getPreserveSign();
#endif // INTEL_CUSTOMIZATION
=======
>>>>>>> b9b696bb
      } else if (Val.equals("precise")) {
        optID = options::OPT_ffp_contract;
        FPModel = Val;
        FPContract = "on";
        PreciseFPModel = true;
      } else if (Val.equals("strict")) {
        StrictFPModel = true;
        optID = options::OPT_frounding_math;
        FPExceptionBehavior = "strict";
        FPModel = Val;
        FPContract = "off";
        TrappingMath = true;
      } else
        D.Diag(diag::err_drv_unsupported_option_argument)
            << A->getOption().getName() << Val;
      break;
      }
    }

    switch (optID) {
    // If this isn't an FP option skip the claim below
    default: continue;

    // Options controlling individual features
    case options::OPT_fhonor_infinities:    HonorINFs = true;         break;
    case options::OPT_fno_honor_infinities: HonorINFs = false;        break;
    case options::OPT_fhonor_nans:          HonorNaNs = true;         break;
    case options::OPT_fno_honor_nans:       HonorNaNs = false;        break;
#if INTEL_CUSTOMIZATION
    case options::OPT_fhonor_nan_compares:
                                            HonorNaNCompares = true;  break;
    case options::OPT_fno_honor_nan_compares:
                                            HonorNaNCompares = false; break;
#endif // INTEL_CUSTOMIZATION
    case options::OPT_fmath_errno:          MathErrno = true;         break;
    case options::OPT_fno_math_errno:       MathErrno = false;        break;
    case options::OPT_fassociative_math:    AssociativeMath = true;   break;
    case options::OPT_fno_associative_math: AssociativeMath = false;  break;
    case options::OPT_freciprocal_math:     ReciprocalMath = true;    break;
    case options::OPT_fno_reciprocal_math:  ReciprocalMath = false;   break;
    case options::OPT_fsigned_zeros:        SignedZeros = true;       break;
    case options::OPT_fno_signed_zeros:     SignedZeros = false;      break;
    case options::OPT_ftrapping_math:
      if (!TrappingMathPresent && !FPExceptionBehavior.empty() &&
          !FPExceptionBehavior.equals("strict"))
        // Warn that previous value of option is overridden.
        D.Diag(clang::diag::warn_drv_overriding_flag_option)
          << Args.MakeArgString("-ffp-exception-behavior=" + FPExceptionBehavior)
          << "-ftrapping-math";
      TrappingMath = true;
      TrappingMathPresent = true;
      FPExceptionBehavior = "strict";
      break;
    case options::OPT_fno_trapping_math:
      if (!TrappingMathPresent && !FPExceptionBehavior.empty() &&
          !FPExceptionBehavior.equals("ignore"))
        // Warn that previous value of option is overridden.
        D.Diag(clang::diag::warn_drv_overriding_flag_option)
          << Args.MakeArgString("-ffp-exception-behavior=" + FPExceptionBehavior)
          << "-fno-trapping-math";
      TrappingMath = false;
      TrappingMathPresent = true;
      FPExceptionBehavior = "ignore";
      break;

    case options::OPT_frounding_math:
      RoundingFPMath = true;
      RoundingMathPresent = true;
      break;

    case options::OPT_fno_rounding_math:
      RoundingFPMath = false;
      RoundingMathPresent = false;
      break;

    case options::OPT_fdenormal_fp_math_EQ:
      DenormalFPMath = llvm::parseDenormalFPAttribute(A->getValue());
      if (!DenormalFPMath.isValid()) {
        D.Diag(diag::err_drv_invalid_value)
            << A->getAsString(Args) << A->getValue();
      }
      break;

    case options::OPT_fdenormal_fp_math_f32_EQ:
      DenormalFP32Math = llvm::parseDenormalFPAttribute(A->getValue());
      if (!DenormalFP32Math.isValid()) {
        D.Diag(diag::err_drv_invalid_value)
            << A->getAsString(Args) << A->getValue();
      }
      break;

    // Validate and pass through -ffp-contract option.
    case options::OPT_ffp_contract: {
      StringRef Val = A->getValue();
      if (PreciseFPModel) {
        // When -ffp-model=precise is seen on the command line,
        // the boolean PreciseFPModel is set to true which indicates
        // "the current option is actually PreciseFPModel". The optID
        // is changed to OPT_ffp_contract and FPContract is set to "on".
        // the argument Val string is "precise": it shouldn't be checked.
        ;
      } else if (Val.equals("fast") || Val.equals("on") || Val.equals("off"))
        FPContract = Val;
      else
        D.Diag(diag::err_drv_unsupported_option_argument)
           << A->getOption().getName() << Val;
      break;
    }

    // Validate and pass through -ffp-model option.
    case options::OPT_ffp_model_EQ:
      // This should only occur in the error case
      // since the optID has been replaced by a more granular
      // floating point option.
      break;

    // Validate and pass through -ffp-exception-behavior option.
    case options::OPT_ffp_exception_behavior_EQ: {
      StringRef Val = A->getValue();
      if (!TrappingMathPresent && !FPExceptionBehavior.empty() &&
          !FPExceptionBehavior.equals(Val))
        // Warn that previous value of option is overridden.
        D.Diag(clang::diag::warn_drv_overriding_flag_option)
          << Args.MakeArgString("-ffp-exception-behavior=" + FPExceptionBehavior)
          << Args.MakeArgString("-ffp-exception-behavior=" + Val);
      TrappingMath = TrappingMathPresent = false;
#if INTEL_CUSTOMIZATION
      if ((Val.equals("ignore")) || (Val.equals("fast"))) {
        Val = "ignore";
        FPExceptionBehavior = Val;
      } else if ((Val.equals("safe")) || (Val.equals("maytrap"))) {
        Val = "maytrap";
        FPExceptionBehavior = Val;
      }
#endif // INTEL_CUSTOMIZATION
      else if (Val.equals("strict")) {
        FPExceptionBehavior = Val;
        TrappingMath = TrappingMathPresent = true;
      } else
        D.Diag(diag::err_drv_unsupported_option_argument)
            << A->getOption().getName() << Val;
      break;
    }

    case options::OPT_ffinite_math_only:
      HonorINFs = false;
      HonorNaNs = false;
      break;
    case options::OPT_fno_finite_math_only:
      HonorINFs = true;
      HonorNaNs = true;
      break;

    case options::OPT_funsafe_math_optimizations:
      AssociativeMath = true;
      ReciprocalMath = true;
      SignedZeros = false;
      TrappingMath = false;
      FPExceptionBehavior = "";
      break;
    case options::OPT_fno_unsafe_math_optimizations:
      AssociativeMath = false;
      ReciprocalMath = false;
      SignedZeros = true;
      TrappingMath = true;
      FPExceptionBehavior = "strict";

      // The target may have opted to flush by default, so force IEEE.
      DenormalFPMath = llvm::DenormalMode::getIEEE();
      DenormalFP32Math = llvm::DenormalMode::getIEEE();
      break;

    case options::OPT_Ofast:
      // If -Ofast is the optimization level, then -ffast-math should be enabled
      if (!OFastEnabled)
        continue;
      LLVM_FALLTHROUGH;
    case options::OPT_ffast_math:
      HonorINFs = false;
      HonorNaNs = false;
      MathErrno = false;
      AssociativeMath = true;
      ReciprocalMath = true;
      SignedZeros = false;
      TrappingMath = false;
      RoundingFPMath = false;
      // If fast-math is set then set the fp-contract mode to fast.
      FPContract = "fast";
#if INTEL_CUSTOMIZATION
      DenormalFPMath = llvm::DenormalMode::getPreserveSign();
      DenormalFP32Math = llvm::DenormalMode::getPreserveSign();
#endif // INTEL_CUSTOMIZATION
      break;
    case options::OPT_fno_fast_math:
      HonorINFs = true;
      HonorNaNs = true;
      // Turning on -ffast-math (with either flag) removes the need for
      // MathErrno. However, turning *off* -ffast-math merely restores the
      // toolchain default (which may be false).
      MathErrno = TC.IsMathErrnoDefault();
      AssociativeMath = false;
      ReciprocalMath = false;
      SignedZeros = true;
      TrappingMath = false;
      RoundingFPMath = false;
      // -fno_fast_math restores default denormal and fpcontract handling
      DenormalFPMath = DefaultDenormalFPMath;
      DenormalFP32Math = llvm::DenormalMode::getIEEE();
      FPContract = "on";
      break;
    }
    if (StrictFPModel) {
      // If -ffp-model=strict has been specified on command line but
      // subsequent options conflict then emit warning diagnostic.
      if (HonorINFs && HonorNaNs && !AssociativeMath && !ReciprocalMath &&
          SignedZeros && TrappingMath && RoundingFPMath &&
          DenormalFPMath == llvm::DenormalMode::getIEEE() &&
          DenormalFP32Math == llvm::DenormalMode::getIEEE() &&
          FPContract.equals("off"))
        // OK: Current Arg doesn't conflict with -ffp-model=strict
        ;
      else {
        StrictFPModel = false;
        FPModel = "";
        D.Diag(clang::diag::warn_drv_overriding_flag_option)
            << "-ffp-model=strict" <<
            ((A->getNumValues() == 0) ?  A->getSpelling()
            : Args.MakeArgString(A->getSpelling() + A->getValue()));
      }
    }

    // If we handled this option claim it
    A->claim();
  }

#if INTEL_CUSTOMIZATION
  if (HonorNaNCompares) {
    CmdArgs.push_back("-fhonor-nan-compares");
    HonorNaNs = true;
  }
#endif // INTEL_CUSTOMIZATION

  if (!HonorINFs)
    CmdArgs.push_back("-menable-no-infs");

  if (!HonorNaNs)
    CmdArgs.push_back("-menable-no-nans");

  if (MathErrno)
    CmdArgs.push_back("-fmath-errno");

  if (!MathErrno && AssociativeMath && ReciprocalMath && !SignedZeros &&
      !TrappingMath)
    CmdArgs.push_back("-menable-unsafe-fp-math");

  if (!SignedZeros)
    CmdArgs.push_back("-fno-signed-zeros");

  if (AssociativeMath && !SignedZeros && !TrappingMath)
    CmdArgs.push_back("-mreassociate");

  if (ReciprocalMath)
    CmdArgs.push_back("-freciprocal-math");

  if (TrappingMath) {
    // FP Exception Behavior is also set to strict
    assert(FPExceptionBehavior.equals("strict"));
  }

  // The default is IEEE.
  if (DenormalFPMath != llvm::DenormalMode::getIEEE()) {
    llvm::SmallString<64> DenormFlag;
    llvm::raw_svector_ostream ArgStr(DenormFlag);
    ArgStr << "-fdenormal-fp-math=" << DenormalFPMath;
    CmdArgs.push_back(Args.MakeArgString(ArgStr.str()));
  }

  // Add f32 specific denormal mode flag if it's different.
  if (DenormalFP32Math != DenormalFPMath) {
    llvm::SmallString<64> DenormFlag;
    llvm::raw_svector_ostream ArgStr(DenormFlag);
    ArgStr << "-fdenormal-fp-math-f32=" << DenormalFP32Math;
    CmdArgs.push_back(Args.MakeArgString(ArgStr.str()));
  }

  if (!FPContract.empty())
    CmdArgs.push_back(Args.MakeArgString("-ffp-contract=" + FPContract));

  if (!RoundingFPMath)
    CmdArgs.push_back(Args.MakeArgString("-fno-rounding-math"));

  if (RoundingFPMath && RoundingMathPresent)
    CmdArgs.push_back(Args.MakeArgString("-frounding-math"));

  if (!FPExceptionBehavior.empty())
    CmdArgs.push_back(Args.MakeArgString("-ffp-exception-behavior=" +
                      FPExceptionBehavior));

  ParseMRecip(D, Args, CmdArgs);

  // -ffast-math enables the __FAST_MATH__ preprocessor macro, but check for the
  // individual features enabled by -ffast-math instead of the option itself as
  // that's consistent with gcc's behaviour.
  if (!HonorINFs && !HonorNaNs && !MathErrno && AssociativeMath &&
      ReciprocalMath && !SignedZeros && !TrappingMath && !RoundingFPMath) {
    CmdArgs.push_back("-ffast-math");
    if (FPModel.equals("fast")) {
      if (FPContract.equals("fast"))
        // All set, do nothing.
        ;
      else if (FPContract.empty())
        // Enable -ffp-contract=fast
        CmdArgs.push_back(Args.MakeArgString("-ffp-contract=fast"));
      else
        D.Diag(clang::diag::warn_drv_overriding_flag_option)
          << "-ffp-model=fast"
          << Args.MakeArgString("-ffp-contract=" + FPContract);
    }
  }

  // Handle __FINITE_MATH_ONLY__ similarly.
  if (!HonorINFs && !HonorNaNs)
    CmdArgs.push_back("-ffinite-math-only");

  if (const Arg *A = Args.getLastArg(options::OPT_mfpmath_EQ)) {
    CmdArgs.push_back("-mfpmath");
    CmdArgs.push_back(A->getValue());
  }

  // Disable a codegen optimization for floating-point casts.
  if (Args.hasFlag(options::OPT_fno_strict_float_cast_overflow,
                   options::OPT_fstrict_float_cast_overflow, false))
    CmdArgs.push_back("-fno-strict-float-cast-overflow");
#if INTEL_CUSTOMIZATION
  // Handle Intel options -pc<val> (/Qpc<val> for Windows)
  if (const Arg *A = Args.getLastArg(options::OPT_pc)) {
    StringRef Value(A->getValue());
    if (Value == "32" || Value == "64" || Value == "80")
      CmdArgs.push_back(Args.MakeArgString("-mx87-precision=" + Value));
    else
      D.Diag(diag::err_drv_unsupported_option_argument) << A->getSpelling() <<
          Value;
  }
#endif // INTEL_CUSTOMIZATION
}

static void RenderAnalyzerOptions(const ArgList &Args, ArgStringList &CmdArgs,
                                  const llvm::Triple &Triple,
                                  const InputInfo &Input) {
  // Enable region store model by default.
  CmdArgs.push_back("-analyzer-store=region");

  // Treat blocks as analysis entry points.
  CmdArgs.push_back("-analyzer-opt-analyze-nested-blocks");

  // Add default argument set.
  if (!Args.hasArg(options::OPT__analyzer_no_default_checks)) {
    CmdArgs.push_back("-analyzer-checker=core");
    CmdArgs.push_back("-analyzer-checker=apiModeling");

    if (!Triple.isWindowsMSVCEnvironment()) {
      CmdArgs.push_back("-analyzer-checker=unix");
    } else {
      // Enable "unix" checkers that also work on Windows.
      CmdArgs.push_back("-analyzer-checker=unix.API");
      CmdArgs.push_back("-analyzer-checker=unix.Malloc");
      CmdArgs.push_back("-analyzer-checker=unix.MallocSizeof");
      CmdArgs.push_back("-analyzer-checker=unix.MismatchedDeallocator");
      CmdArgs.push_back("-analyzer-checker=unix.cstring.BadSizeArg");
      CmdArgs.push_back("-analyzer-checker=unix.cstring.NullArg");
    }

    // Disable some unix checkers for PS4.
    if (Triple.isPS4CPU()) {
      CmdArgs.push_back("-analyzer-disable-checker=unix.API");
      CmdArgs.push_back("-analyzer-disable-checker=unix.Vfork");
    }

    if (Triple.isOSDarwin()) {
      CmdArgs.push_back("-analyzer-checker=osx");
      CmdArgs.push_back(
          "-analyzer-checker=security.insecureAPI.decodeValueOfObjCType");
    }
    else if (Triple.isOSFuchsia())
      CmdArgs.push_back("-analyzer-checker=fuchsia");

    CmdArgs.push_back("-analyzer-checker=deadcode");

    if (types::isCXX(Input.getType()))
      CmdArgs.push_back("-analyzer-checker=cplusplus");

    if (!Triple.isPS4CPU()) {
      CmdArgs.push_back("-analyzer-checker=security.insecureAPI.UncheckedReturn");
      CmdArgs.push_back("-analyzer-checker=security.insecureAPI.getpw");
      CmdArgs.push_back("-analyzer-checker=security.insecureAPI.gets");
      CmdArgs.push_back("-analyzer-checker=security.insecureAPI.mktemp");
      CmdArgs.push_back("-analyzer-checker=security.insecureAPI.mkstemp");
      CmdArgs.push_back("-analyzer-checker=security.insecureAPI.vfork");
    }

    // Default nullability checks.
    CmdArgs.push_back("-analyzer-checker=nullability.NullPassedToNonnull");
    CmdArgs.push_back("-analyzer-checker=nullability.NullReturnedFromNonnull");
  }

  // Set the output format. The default is plist, for (lame) historical reasons.
  CmdArgs.push_back("-analyzer-output");
  if (Arg *A = Args.getLastArg(options::OPT__analyzer_output))
    CmdArgs.push_back(A->getValue());
  else
    CmdArgs.push_back("plist");

  // Disable the presentation of standard compiler warnings when using
  // --analyze.  We only want to show static analyzer diagnostics or frontend
  // errors.
  CmdArgs.push_back("-w");

  // Add -Xanalyzer arguments when running as analyzer.
  Args.AddAllArgValues(CmdArgs, options::OPT_Xanalyzer);
}

static void RenderSSPOptions(const Driver &D, const ToolChain &TC,
                             const ArgList &Args, ArgStringList &CmdArgs,
                             bool KernelOrKext) {
  const llvm::Triple &EffectiveTriple = TC.getEffectiveTriple();

  // NVPTX doesn't support stack protectors; from the compiler's perspective, it
  // doesn't even have a stack!
  if (EffectiveTriple.isNVPTX())
    return;

  // -stack-protector=0 is default.
  LangOptions::StackProtectorMode StackProtectorLevel = LangOptions::SSPOff;
  LangOptions::StackProtectorMode DefaultStackProtectorLevel =
      TC.GetDefaultStackProtectorLevel(KernelOrKext);

  if (Arg *A = Args.getLastArg(options::OPT_fno_stack_protector,
                               options::OPT_fstack_protector_all,
                               options::OPT_fstack_protector_strong,
                               options::OPT_fstack_protector)) {
    if (A->getOption().matches(options::OPT_fstack_protector))
      StackProtectorLevel =
          std::max<>(LangOptions::SSPOn, DefaultStackProtectorLevel);
    else if (A->getOption().matches(options::OPT_fstack_protector_strong))
      StackProtectorLevel = LangOptions::SSPStrong;
    else if (A->getOption().matches(options::OPT_fstack_protector_all))
      StackProtectorLevel = LangOptions::SSPReq;
  } else {
    StackProtectorLevel = DefaultStackProtectorLevel;
  }

  if (StackProtectorLevel) {
    CmdArgs.push_back("-stack-protector");
    CmdArgs.push_back(Args.MakeArgString(Twine(StackProtectorLevel)));
  }

  // --param ssp-buffer-size=
  for (const Arg *A : Args.filtered(options::OPT__param)) {
    StringRef Str(A->getValue());
    if (Str.startswith("ssp-buffer-size=")) {
      if (StackProtectorLevel) {
        CmdArgs.push_back("-stack-protector-buffer-size");
        // FIXME: Verify the argument is a valid integer.
        CmdArgs.push_back(Args.MakeArgString(Str.drop_front(16)));
      }
      A->claim();
    }
  }

  const std::string &TripleStr = EffectiveTriple.getTriple();
  if (Arg *A = Args.getLastArg(options::OPT_mstack_protector_guard_EQ)) {
    StringRef Value = A->getValue();
    if (!EffectiveTriple.isX86() && !EffectiveTriple.isAArch64())
      D.Diag(diag::err_drv_unsupported_opt_for_target)
          << A->getAsString(Args) << TripleStr;
    if (EffectiveTriple.isX86() && Value != "tls" && Value != "global") {
      D.Diag(diag::err_drv_invalid_value_with_suggestion)
          << A->getOption().getName() << Value << "tls global";
      return;
    }
    if (EffectiveTriple.isAArch64() && Value != "sysreg" && Value != "global") {
      D.Diag(diag::err_drv_invalid_value_with_suggestion)
          << A->getOption().getName() << Value << "sysreg global";
      return;
    }
    A->render(Args, CmdArgs);
  }

  if (Arg *A = Args.getLastArg(options::OPT_mstack_protector_guard_offset_EQ)) {
    StringRef Value = A->getValue();
    if (!EffectiveTriple.isX86() && !EffectiveTriple.isAArch64())
      D.Diag(diag::err_drv_unsupported_opt_for_target)
          << A->getAsString(Args) << TripleStr;
    int Offset;
    if (Value.getAsInteger(10, Offset)) {
      D.Diag(diag::err_drv_invalid_value) << A->getOption().getName() << Value;
      return;
    }
    A->render(Args, CmdArgs);
  }

  if (Arg *A = Args.getLastArg(options::OPT_mstack_protector_guard_reg_EQ)) {
    StringRef Value = A->getValue();
    if (!EffectiveTriple.isX86() && !EffectiveTriple.isAArch64())
      D.Diag(diag::err_drv_unsupported_opt_for_target)
          << A->getAsString(Args) << TripleStr;
    if (EffectiveTriple.isX86() && (Value != "fs" && Value != "gs")) {
      D.Diag(diag::err_drv_invalid_value_with_suggestion)
          << A->getOption().getName() << Value << "fs gs";
      return;
    }
    if (EffectiveTriple.isAArch64() && Value != "sp_el0") {
      D.Diag(diag::err_drv_invalid_value) << A->getOption().getName() << Value;
      return;
    }
    A->render(Args, CmdArgs);
  }
}

static void RenderSCPOptions(const ToolChain &TC, const ArgList &Args,
                             ArgStringList &CmdArgs) {
  const llvm::Triple &EffectiveTriple = TC.getEffectiveTriple();

  if (!EffectiveTriple.isOSLinux())
    return;

  if (!EffectiveTriple.isX86() && !EffectiveTriple.isSystemZ() &&
      !EffectiveTriple.isPPC64())
    return;

  if (Args.hasFlag(options::OPT_fstack_clash_protection,
                   options::OPT_fno_stack_clash_protection, false))
    CmdArgs.push_back("-fstack-clash-protection");
}

static void RenderTrivialAutoVarInitOptions(const Driver &D,
                                            const ToolChain &TC,
                                            const ArgList &Args,
                                            ArgStringList &CmdArgs) {
  auto DefaultTrivialAutoVarInit = TC.GetDefaultTrivialAutoVarInit();
  StringRef TrivialAutoVarInit = "";

  for (const Arg *A : Args) {
    switch (A->getOption().getID()) {
    default:
      continue;
    case options::OPT_ftrivial_auto_var_init: {
      A->claim();
      StringRef Val = A->getValue();
      if (Val == "uninitialized" || Val == "zero" || Val == "pattern")
        TrivialAutoVarInit = Val;
      else
        D.Diag(diag::err_drv_unsupported_option_argument)
            << A->getOption().getName() << Val;
      break;
    }
    }
  }

  if (TrivialAutoVarInit.empty())
    switch (DefaultTrivialAutoVarInit) {
    case LangOptions::TrivialAutoVarInitKind::Uninitialized:
      break;
    case LangOptions::TrivialAutoVarInitKind::Pattern:
      TrivialAutoVarInit = "pattern";
      break;
    case LangOptions::TrivialAutoVarInitKind::Zero:
      TrivialAutoVarInit = "zero";
      break;
    }

  if (!TrivialAutoVarInit.empty()) {
    if (TrivialAutoVarInit == "zero" && !Args.hasArg(options::OPT_enable_trivial_var_init_zero))
      D.Diag(diag::err_drv_trivial_auto_var_init_zero_disabled);
    CmdArgs.push_back(
        Args.MakeArgString("-ftrivial-auto-var-init=" + TrivialAutoVarInit));
  }

  if (Arg *A =
          Args.getLastArg(options::OPT_ftrivial_auto_var_init_stop_after)) {
    if (!Args.hasArg(options::OPT_ftrivial_auto_var_init) ||
        StringRef(
            Args.getLastArg(options::OPT_ftrivial_auto_var_init)->getValue()) ==
            "uninitialized")
      D.Diag(diag::err_drv_trivial_auto_var_init_stop_after_missing_dependency);
    A->claim();
    StringRef Val = A->getValue();
    if (std::stoi(Val.str()) <= 0)
      D.Diag(diag::err_drv_trivial_auto_var_init_stop_after_invalid_value);
    CmdArgs.push_back(
        Args.MakeArgString("-ftrivial-auto-var-init-stop-after=" + Val));
  }
}

static void RenderOpenCLOptions(const ArgList &Args, ArgStringList &CmdArgs,
                                types::ID InputType) {
  // cl-denorms-are-zero is not forwarded. It is translated into a generic flag
  // for denormal flushing handling based on the target.
  const unsigned ForwardedArguments[] = {
      options::OPT_cl_opt_disable,
      options::OPT_cl_strict_aliasing,
      options::OPT_cl_single_precision_constant,
      options::OPT_cl_finite_math_only,
      options::OPT_cl_kernel_arg_info,
      options::OPT_cl_unsafe_math_optimizations,
      options::OPT_cl_fast_relaxed_math,
      options::OPT_cl_mad_enable,
      options::OPT_cl_no_signed_zeros,
      options::OPT_cl_fp32_correctly_rounded_divide_sqrt,
      options::OPT_cl_uniform_work_group_size
  };

  if (Arg *A = Args.getLastArg(options::OPT_cl_std_EQ)) {
    std::string CLStdStr = std::string("-cl-std=") + A->getValue();
    CmdArgs.push_back(Args.MakeArgString(CLStdStr));
  }

  for (const auto &Arg : ForwardedArguments)
    if (const auto *A = Args.getLastArg(Arg))
      CmdArgs.push_back(Args.MakeArgString(A->getOption().getPrefixedName()));

  // Only add the default headers if we are compiling OpenCL sources.
  if ((types::isOpenCL(InputType) ||
       (Args.hasArg(options::OPT_cl_std_EQ) && types::isSrcFile(InputType))) &&
      !Args.hasArg(options::OPT_cl_no_stdinc)) {
    CmdArgs.push_back("-finclude-default-header");
    CmdArgs.push_back("-fdeclare-opencl-builtins");
  }
}

static void RenderARCMigrateToolOptions(const Driver &D, const ArgList &Args,
                                        ArgStringList &CmdArgs) {
  bool ARCMTEnabled = false;
  if (!Args.hasArg(options::OPT_fno_objc_arc, options::OPT_fobjc_arc)) {
    if (const Arg *A = Args.getLastArg(options::OPT_ccc_arcmt_check,
                                       options::OPT_ccc_arcmt_modify,
                                       options::OPT_ccc_arcmt_migrate)) {
      ARCMTEnabled = true;
      switch (A->getOption().getID()) {
      default: llvm_unreachable("missed a case");
      case options::OPT_ccc_arcmt_check:
        CmdArgs.push_back("-arcmt-action=check");
        break;
      case options::OPT_ccc_arcmt_modify:
        CmdArgs.push_back("-arcmt-action=modify");
        break;
      case options::OPT_ccc_arcmt_migrate:
        CmdArgs.push_back("-arcmt-action=migrate");
        CmdArgs.push_back("-mt-migrate-directory");
        CmdArgs.push_back(A->getValue());

        Args.AddLastArg(CmdArgs, options::OPT_arcmt_migrate_report_output);
        Args.AddLastArg(CmdArgs, options::OPT_arcmt_migrate_emit_arc_errors);
        break;
      }
    }
  } else {
    Args.ClaimAllArgs(options::OPT_ccc_arcmt_check);
    Args.ClaimAllArgs(options::OPT_ccc_arcmt_modify);
    Args.ClaimAllArgs(options::OPT_ccc_arcmt_migrate);
  }

  if (const Arg *A = Args.getLastArg(options::OPT_ccc_objcmt_migrate)) {
    if (ARCMTEnabled)
      D.Diag(diag::err_drv_argument_not_allowed_with)
          << A->getAsString(Args) << "-ccc-arcmt-migrate";

    CmdArgs.push_back("-mt-migrate-directory");
    CmdArgs.push_back(A->getValue());

    if (!Args.hasArg(options::OPT_objcmt_migrate_literals,
                     options::OPT_objcmt_migrate_subscripting,
                     options::OPT_objcmt_migrate_property)) {
      // None specified, means enable them all.
      CmdArgs.push_back("-objcmt-migrate-literals");
      CmdArgs.push_back("-objcmt-migrate-subscripting");
      CmdArgs.push_back("-objcmt-migrate-property");
    } else {
      Args.AddLastArg(CmdArgs, options::OPT_objcmt_migrate_literals);
      Args.AddLastArg(CmdArgs, options::OPT_objcmt_migrate_subscripting);
      Args.AddLastArg(CmdArgs, options::OPT_objcmt_migrate_property);
    }
  } else {
    Args.AddLastArg(CmdArgs, options::OPT_objcmt_migrate_literals);
    Args.AddLastArg(CmdArgs, options::OPT_objcmt_migrate_subscripting);
    Args.AddLastArg(CmdArgs, options::OPT_objcmt_migrate_property);
    Args.AddLastArg(CmdArgs, options::OPT_objcmt_migrate_all);
    Args.AddLastArg(CmdArgs, options::OPT_objcmt_migrate_readonly_property);
    Args.AddLastArg(CmdArgs, options::OPT_objcmt_migrate_readwrite_property);
    Args.AddLastArg(CmdArgs, options::OPT_objcmt_migrate_property_dot_syntax);
    Args.AddLastArg(CmdArgs, options::OPT_objcmt_migrate_annotation);
    Args.AddLastArg(CmdArgs, options::OPT_objcmt_migrate_instancetype);
    Args.AddLastArg(CmdArgs, options::OPT_objcmt_migrate_nsmacros);
    Args.AddLastArg(CmdArgs, options::OPT_objcmt_migrate_protocol_conformance);
    Args.AddLastArg(CmdArgs, options::OPT_objcmt_atomic_property);
    Args.AddLastArg(CmdArgs, options::OPT_objcmt_returns_innerpointer_property);
    Args.AddLastArg(CmdArgs, options::OPT_objcmt_ns_nonatomic_iosonly);
    Args.AddLastArg(CmdArgs, options::OPT_objcmt_migrate_designated_init);
    Args.AddLastArg(CmdArgs, options::OPT_objcmt_whitelist_dir_path);
  }
}

static void RenderBuiltinOptions(const ToolChain &TC, const llvm::Triple &T,
                                 const ArgList &Args, ArgStringList &CmdArgs) {
  // -fbuiltin is default unless -mkernel is used.
  bool UseBuiltins =
      Args.hasFlag(options::OPT_fbuiltin, options::OPT_fno_builtin,
                   !Args.hasArg(options::OPT_mkernel));
  if (!UseBuiltins)
    CmdArgs.push_back("-fno-builtin");

  // -ffreestanding implies -fno-builtin.
  if (Args.hasArg(options::OPT_ffreestanding))
    UseBuiltins = false;

  // Process the -fno-builtin-* options.
  for (const auto &Arg : Args) {
    const Option &O = Arg->getOption();
    if (!O.matches(options::OPT_fno_builtin_))
      continue;

    Arg->claim();

    // If -fno-builtin is specified, then there's no need to pass the option to
    // the frontend.
    if (!UseBuiltins)
      continue;

    StringRef FuncName = Arg->getValue();
    CmdArgs.push_back(Args.MakeArgString("-fno-builtin-" + FuncName));
  }

  // le32-specific flags:
  //  -fno-math-builtin: clang should not convert math builtins to intrinsics
  //                     by default.
  if (TC.getArch() == llvm::Triple::le32)
    CmdArgs.push_back("-fno-math-builtin");
}

bool Driver::getDefaultModuleCachePath(SmallVectorImpl<char> &Result) {
  if (llvm::sys::path::cache_directory(Result)) {
    llvm::sys::path::append(Result, "clang");
    llvm::sys::path::append(Result, "ModuleCache");
    return true;
  }
  return false;
}

static void RenderModulesOptions(Compilation &C, const Driver &D,
                                 const ArgList &Args, const InputInfo &Input,
                                 const InputInfo &Output,
                                 ArgStringList &CmdArgs, bool &HaveModules) {
  // -fmodules enables the use of precompiled modules (off by default).
  // Users can pass -fno-cxx-modules to turn off modules support for
  // C++/Objective-C++ programs.
  bool HaveClangModules = false;
  if (Args.hasFlag(options::OPT_fmodules, options::OPT_fno_modules, false)) {
    bool AllowedInCXX = Args.hasFlag(options::OPT_fcxx_modules,
                                     options::OPT_fno_cxx_modules, true);
    if (AllowedInCXX || !types::isCXX(Input.getType())) {
      CmdArgs.push_back("-fmodules");
      HaveClangModules = true;
    }
  }

  HaveModules |= HaveClangModules;
  if (Args.hasArg(options::OPT_fmodules_ts)) {
    CmdArgs.push_back("-fmodules-ts");
    HaveModules = true;
  }

  // -fmodule-maps enables implicit reading of module map files. By default,
  // this is enabled if we are using Clang's flavor of precompiled modules.
  if (Args.hasFlag(options::OPT_fimplicit_module_maps,
                   options::OPT_fno_implicit_module_maps, HaveClangModules))
    CmdArgs.push_back("-fimplicit-module-maps");

  // -fmodules-decluse checks that modules used are declared so (off by default)
  if (Args.hasFlag(options::OPT_fmodules_decluse,
                   options::OPT_fno_modules_decluse, false))
    CmdArgs.push_back("-fmodules-decluse");

  // -fmodules-strict-decluse is like -fmodule-decluse, but also checks that
  // all #included headers are part of modules.
  if (Args.hasFlag(options::OPT_fmodules_strict_decluse,
                   options::OPT_fno_modules_strict_decluse, false))
    CmdArgs.push_back("-fmodules-strict-decluse");

  // -fno-implicit-modules turns off implicitly compiling modules on demand.
  bool ImplicitModules = false;
  if (!Args.hasFlag(options::OPT_fimplicit_modules,
                    options::OPT_fno_implicit_modules, HaveClangModules)) {
    if (HaveModules)
      CmdArgs.push_back("-fno-implicit-modules");
  } else if (HaveModules) {
    ImplicitModules = true;
    // -fmodule-cache-path specifies where our implicitly-built module files
    // should be written.
    SmallString<128> Path;
    if (Arg *A = Args.getLastArg(options::OPT_fmodules_cache_path))
      Path = A->getValue();

    bool HasPath = true;
    if (C.isForDiagnostics()) {
      // When generating crash reports, we want to emit the modules along with
      // the reproduction sources, so we ignore any provided module path.
      Path = Output.getFilename();
      llvm::sys::path::replace_extension(Path, ".cache");
      llvm::sys::path::append(Path, "modules");
    } else if (Path.empty()) {
      // No module path was provided: use the default.
      HasPath = Driver::getDefaultModuleCachePath(Path);
    }

    // `HasPath` will only be false if getDefaultModuleCachePath() fails.
    // That being said, that failure is unlikely and not caching is harmless.
    if (HasPath) {
      const char Arg[] = "-fmodules-cache-path=";
      Path.insert(Path.begin(), Arg, Arg + strlen(Arg));
      CmdArgs.push_back(Args.MakeArgString(Path));
    }
  }

  if (HaveModules) {
    // -fprebuilt-module-path specifies where to load the prebuilt module files.
    for (const Arg *A : Args.filtered(options::OPT_fprebuilt_module_path)) {
      CmdArgs.push_back(Args.MakeArgString(
          std::string("-fprebuilt-module-path=") + A->getValue()));
      A->claim();
    }
    if (Args.hasFlag(options::OPT_fprebuilt_implicit_modules,
                     options::OPT_fno_prebuilt_implicit_modules, false))
      CmdArgs.push_back("-fprebuilt-implicit-modules");
    if (Args.hasFlag(options::OPT_fmodules_validate_input_files_content,
                     options::OPT_fno_modules_validate_input_files_content,
                     false))
      CmdArgs.push_back("-fvalidate-ast-input-files-content");
  }

  // -fmodule-name specifies the module that is currently being built (or
  // used for header checking by -fmodule-maps).
  Args.AddLastArg(CmdArgs, options::OPT_fmodule_name_EQ);

  // -fmodule-map-file can be used to specify files containing module
  // definitions.
  Args.AddAllArgs(CmdArgs, options::OPT_fmodule_map_file);

  // -fbuiltin-module-map can be used to load the clang
  // builtin headers modulemap file.
  if (Args.hasArg(options::OPT_fbuiltin_module_map)) {
    SmallString<128> BuiltinModuleMap(D.ResourceDir);
    llvm::sys::path::append(BuiltinModuleMap, "include");
    llvm::sys::path::append(BuiltinModuleMap, "module.modulemap");
    if (llvm::sys::fs::exists(BuiltinModuleMap))
      CmdArgs.push_back(
          Args.MakeArgString("-fmodule-map-file=" + BuiltinModuleMap));
  }

  // The -fmodule-file=<name>=<file> form specifies the mapping of module
  // names to precompiled module files (the module is loaded only if used).
  // The -fmodule-file=<file> form can be used to unconditionally load
  // precompiled module files (whether used or not).
  if (HaveModules)
    Args.AddAllArgs(CmdArgs, options::OPT_fmodule_file);
  else
    Args.ClaimAllArgs(options::OPT_fmodule_file);

  // When building modules and generating crashdumps, we need to dump a module
  // dependency VFS alongside the output.
  if (HaveClangModules && C.isForDiagnostics()) {
    SmallString<128> VFSDir(Output.getFilename());
    llvm::sys::path::replace_extension(VFSDir, ".cache");
    // Add the cache directory as a temp so the crash diagnostics pick it up.
    C.addTempFile(Args.MakeArgString(VFSDir));

    llvm::sys::path::append(VFSDir, "vfs");
    CmdArgs.push_back("-module-dependency-dir");
    CmdArgs.push_back(Args.MakeArgString(VFSDir));
  }

  if (HaveClangModules)
    Args.AddLastArg(CmdArgs, options::OPT_fmodules_user_build_path);

  // Pass through all -fmodules-ignore-macro arguments.
  Args.AddAllArgs(CmdArgs, options::OPT_fmodules_ignore_macro);
  Args.AddLastArg(CmdArgs, options::OPT_fmodules_prune_interval);
  Args.AddLastArg(CmdArgs, options::OPT_fmodules_prune_after);

  Args.AddLastArg(CmdArgs, options::OPT_fbuild_session_timestamp);

  if (Arg *A = Args.getLastArg(options::OPT_fbuild_session_file)) {
    if (Args.hasArg(options::OPT_fbuild_session_timestamp))
      D.Diag(diag::err_drv_argument_not_allowed_with)
          << A->getAsString(Args) << "-fbuild-session-timestamp";

    llvm::sys::fs::file_status Status;
    if (llvm::sys::fs::status(A->getValue(), Status))
      D.Diag(diag::err_drv_no_such_file) << A->getValue();
    CmdArgs.push_back(
        Args.MakeArgString("-fbuild-session-timestamp=" +
                           Twine((uint64_t)Status.getLastModificationTime()
                                     .time_since_epoch()
                                     .count())));
  }

  if (Args.getLastArg(options::OPT_fmodules_validate_once_per_build_session)) {
    if (!Args.getLastArg(options::OPT_fbuild_session_timestamp,
                         options::OPT_fbuild_session_file))
      D.Diag(diag::err_drv_modules_validate_once_requires_timestamp);

    Args.AddLastArg(CmdArgs,
                    options::OPT_fmodules_validate_once_per_build_session);
  }

  if (Args.hasFlag(options::OPT_fmodules_validate_system_headers,
                   options::OPT_fno_modules_validate_system_headers,
                   ImplicitModules))
    CmdArgs.push_back("-fmodules-validate-system-headers");

  Args.AddLastArg(CmdArgs, options::OPT_fmodules_disable_diagnostic_validation);
}

static void RenderCharacterOptions(const ArgList &Args, const llvm::Triple &T,
                                   ArgStringList &CmdArgs) {
  // -fsigned-char is default.
  if (const Arg *A = Args.getLastArg(options::OPT_fsigned_char,
                                     options::OPT_fno_signed_char,
                                     options::OPT_funsigned_char,
                                     options::OPT_fno_unsigned_char)) {
    if (A->getOption().matches(options::OPT_funsigned_char) ||
        A->getOption().matches(options::OPT_fno_signed_char)) {
      CmdArgs.push_back("-fno-signed-char");
    }
  } else if (!isSignedCharDefault(T)) {
    CmdArgs.push_back("-fno-signed-char");
  }

  // The default depends on the language standard.
  Args.AddLastArg(CmdArgs, options::OPT_fchar8__t, options::OPT_fno_char8__t);

  if (const Arg *A = Args.getLastArg(options::OPT_fshort_wchar,
                                     options::OPT_fno_short_wchar)) {
    if (A->getOption().matches(options::OPT_fshort_wchar)) {
      CmdArgs.push_back("-fwchar-type=short");
      CmdArgs.push_back("-fno-signed-wchar");
    } else {
      bool IsARM = T.isARM() || T.isThumb() || T.isAArch64();
      CmdArgs.push_back("-fwchar-type=int");
      if (T.isOSzOS() ||
          (IsARM && !(T.isOSWindows() || T.isOSNetBSD() || T.isOSOpenBSD())))
        CmdArgs.push_back("-fno-signed-wchar");
      else
        CmdArgs.push_back("-fsigned-wchar");
    }
  }
#if INTEL_CUSTOMIZATION
  if (Args.hasFlag(options::OPT__SLASH_Zc_wchar_t_,
                   options::OPT__SLASH_Zc_wchar_t, false))
    CmdArgs.push_back("-fno-wchar");
#endif // INTEL_CUSTOMIZATION
}

static void RenderObjCOptions(const ToolChain &TC, const Driver &D,
                              const llvm::Triple &T, const ArgList &Args,
                              ObjCRuntime &Runtime, bool InferCovariantReturns,
                              const InputInfo &Input, ArgStringList &CmdArgs) {
  const llvm::Triple::ArchType Arch = TC.getArch();

  // -fobjc-dispatch-method is only relevant with the nonfragile-abi, and legacy
  // is the default. Except for deployment target of 10.5, next runtime is
  // always legacy dispatch and -fno-objc-legacy-dispatch gets ignored silently.
  if (Runtime.isNonFragile()) {
    if (!Args.hasFlag(options::OPT_fobjc_legacy_dispatch,
                      options::OPT_fno_objc_legacy_dispatch,
                      Runtime.isLegacyDispatchDefaultForArch(Arch))) {
      if (TC.UseObjCMixedDispatch())
        CmdArgs.push_back("-fobjc-dispatch-method=mixed");
      else
        CmdArgs.push_back("-fobjc-dispatch-method=non-legacy");
    }
  }

  // When ObjectiveC legacy runtime is in effect on MacOSX, turn on the option
  // to do Array/Dictionary subscripting by default.
  if (Arch == llvm::Triple::x86 && T.isMacOSX() &&
      Runtime.getKind() == ObjCRuntime::FragileMacOSX && Runtime.isNeXTFamily())
    CmdArgs.push_back("-fobjc-subscripting-legacy-runtime");

  // Allow -fno-objc-arr to trump -fobjc-arr/-fobjc-arc.
  // NOTE: This logic is duplicated in ToolChains.cpp.
  if (isObjCAutoRefCount(Args)) {
    TC.CheckObjCARC();

    CmdArgs.push_back("-fobjc-arc");

    // FIXME: It seems like this entire block, and several around it should be
    // wrapped in isObjC, but for now we just use it here as this is where it
    // was being used previously.
    if (types::isCXX(Input.getType()) && types::isObjC(Input.getType())) {
      if (TC.GetCXXStdlibType(Args) == ToolChain::CST_Libcxx)
        CmdArgs.push_back("-fobjc-arc-cxxlib=libc++");
      else
        CmdArgs.push_back("-fobjc-arc-cxxlib=libstdc++");
    }

    // Allow the user to enable full exceptions code emission.
    // We default off for Objective-C, on for Objective-C++.
    if (Args.hasFlag(options::OPT_fobjc_arc_exceptions,
                     options::OPT_fno_objc_arc_exceptions,
                     /*Default=*/types::isCXX(Input.getType())))
      CmdArgs.push_back("-fobjc-arc-exceptions");
  }

  // Silence warning for full exception code emission options when explicitly
  // set to use no ARC.
  if (Args.hasArg(options::OPT_fno_objc_arc)) {
    Args.ClaimAllArgs(options::OPT_fobjc_arc_exceptions);
    Args.ClaimAllArgs(options::OPT_fno_objc_arc_exceptions);
  }

  // Allow the user to control whether messages can be converted to runtime
  // functions.
  if (types::isObjC(Input.getType())) {
    auto *Arg = Args.getLastArg(
        options::OPT_fobjc_convert_messages_to_runtime_calls,
        options::OPT_fno_objc_convert_messages_to_runtime_calls);
    if (Arg &&
        Arg->getOption().matches(
            options::OPT_fno_objc_convert_messages_to_runtime_calls))
      CmdArgs.push_back("-fno-objc-convert-messages-to-runtime-calls");
  }

  // -fobjc-infer-related-result-type is the default, except in the Objective-C
  // rewriter.
  if (InferCovariantReturns)
    CmdArgs.push_back("-fno-objc-infer-related-result-type");

  // Pass down -fobjc-weak or -fno-objc-weak if present.
  if (types::isObjC(Input.getType())) {
    auto WeakArg =
        Args.getLastArg(options::OPT_fobjc_weak, options::OPT_fno_objc_weak);
    if (!WeakArg) {
      // nothing to do
    } else if (!Runtime.allowsWeak()) {
      if (WeakArg->getOption().matches(options::OPT_fobjc_weak))
        D.Diag(diag::err_objc_weak_unsupported);
    } else {
      WeakArg->render(Args, CmdArgs);
    }
  }

  if (Args.hasArg(options::OPT_fobjc_disable_direct_methods_for_testing))
    CmdArgs.push_back("-fobjc-disable-direct-methods-for-testing");
}

static void RenderDiagnosticsOptions(const Driver &D, const ArgList &Args,
                                     ArgStringList &CmdArgs) {
  bool CaretDefault = true;
  bool ColumnDefault = true;

  if (const Arg *A = Args.getLastArg(options::OPT__SLASH_diagnostics_classic,
                                     options::OPT__SLASH_diagnostics_column,
                                     options::OPT__SLASH_diagnostics_caret)) {
    switch (A->getOption().getID()) {
    case options::OPT__SLASH_diagnostics_caret:
      CaretDefault = true;
      ColumnDefault = true;
      break;
    case options::OPT__SLASH_diagnostics_column:
      CaretDefault = false;
      ColumnDefault = true;
      break;
    case options::OPT__SLASH_diagnostics_classic:
      CaretDefault = false;
      ColumnDefault = false;
      break;
    }
  }

  // -fcaret-diagnostics is default.
  if (!Args.hasFlag(options::OPT_fcaret_diagnostics,
                    options::OPT_fno_caret_diagnostics, CaretDefault))
    CmdArgs.push_back("-fno-caret-diagnostics");

  // -fdiagnostics-fixit-info is default, only pass non-default.
  if (!Args.hasFlag(options::OPT_fdiagnostics_fixit_info,
                    options::OPT_fno_diagnostics_fixit_info))
    CmdArgs.push_back("-fno-diagnostics-fixit-info");

  // Enable -fdiagnostics-show-option by default.
  if (!Args.hasFlag(options::OPT_fdiagnostics_show_option,
                    options::OPT_fno_diagnostics_show_option, true))
    CmdArgs.push_back("-fno-diagnostics-show-option");

  if (const Arg *A =
          Args.getLastArg(options::OPT_fdiagnostics_show_category_EQ)) {
    CmdArgs.push_back("-fdiagnostics-show-category");
    CmdArgs.push_back(A->getValue());
  }

  if (Args.hasFlag(options::OPT_fdiagnostics_show_hotness,
                   options::OPT_fno_diagnostics_show_hotness, false))
    CmdArgs.push_back("-fdiagnostics-show-hotness");

  if (const Arg *A =
          Args.getLastArg(options::OPT_fdiagnostics_hotness_threshold_EQ)) {
    std::string Opt =
        std::string("-fdiagnostics-hotness-threshold=") + A->getValue();
    CmdArgs.push_back(Args.MakeArgString(Opt));
  }

  if (const Arg *A = Args.getLastArg(options::OPT_fdiagnostics_format_EQ)) {
    CmdArgs.push_back("-fdiagnostics-format");
    CmdArgs.push_back(A->getValue());
  }

  if (const Arg *A = Args.getLastArg(
          options::OPT_fdiagnostics_show_note_include_stack,
          options::OPT_fno_diagnostics_show_note_include_stack)) {
    const Option &O = A->getOption();
    if (O.matches(options::OPT_fdiagnostics_show_note_include_stack))
      CmdArgs.push_back("-fdiagnostics-show-note-include-stack");
    else
      CmdArgs.push_back("-fno-diagnostics-show-note-include-stack");
  }

  // Color diagnostics are parsed by the driver directly from argv and later
  // re-parsed to construct this job; claim any possible color diagnostic here
  // to avoid warn_drv_unused_argument and diagnose bad
  // OPT_fdiagnostics_color_EQ values.
  for (const Arg *A : Args) {
    const Option &O = A->getOption();
    if (!O.matches(options::OPT_fcolor_diagnostics) &&
        !O.matches(options::OPT_fdiagnostics_color) &&
        !O.matches(options::OPT_fno_color_diagnostics) &&
        !O.matches(options::OPT_fno_diagnostics_color) &&
        !O.matches(options::OPT_fdiagnostics_color_EQ))
      continue;

    if (O.matches(options::OPT_fdiagnostics_color_EQ)) {
      StringRef Value(A->getValue());
      if (Value != "always" && Value != "never" && Value != "auto")
        D.Diag(diag::err_drv_clang_unsupported)
            << ("-fdiagnostics-color=" + Value).str();
    }
    A->claim();
  }

  if (D.getDiags().getDiagnosticOptions().ShowColors)
    CmdArgs.push_back("-fcolor-diagnostics");

  if (Args.hasArg(options::OPT_fansi_escape_codes))
    CmdArgs.push_back("-fansi-escape-codes");

  if (!Args.hasFlag(options::OPT_fshow_source_location,
                    options::OPT_fno_show_source_location))
    CmdArgs.push_back("-fno-show-source-location");

  if (Args.hasArg(options::OPT_fdiagnostics_absolute_paths))
    CmdArgs.push_back("-fdiagnostics-absolute-paths");

  if (!Args.hasFlag(options::OPT_fshow_column, options::OPT_fno_show_column,
                    ColumnDefault))
    CmdArgs.push_back("-fno-show-column");

  if (!Args.hasFlag(options::OPT_fspell_checking,
                    options::OPT_fno_spell_checking))
    CmdArgs.push_back("-fno-spell-checking");
}

enum class DwarfFissionKind { None, Split, Single };

static DwarfFissionKind getDebugFissionKind(const Driver &D,
                                            const ArgList &Args, Arg *&Arg) {
  Arg = Args.getLastArg(options::OPT_gsplit_dwarf, options::OPT_gsplit_dwarf_EQ,
                        options::OPT_gno_split_dwarf);
  if (!Arg || Arg->getOption().matches(options::OPT_gno_split_dwarf))
    return DwarfFissionKind::None;

  if (Arg->getOption().matches(options::OPT_gsplit_dwarf))
    return DwarfFissionKind::Split;

  StringRef Value = Arg->getValue();
  if (Value == "split")
    return DwarfFissionKind::Split;
  if (Value == "single")
    return DwarfFissionKind::Single;

  D.Diag(diag::err_drv_unsupported_option_argument)
      << Arg->getOption().getName() << Arg->getValue();
  return DwarfFissionKind::None;
}

static void renderDwarfFormat(const Driver &D, const llvm::Triple &T,
                              const ArgList &Args, ArgStringList &CmdArgs,
                              unsigned DwarfVersion) {
  auto *DwarfFormatArg =
      Args.getLastArg(options::OPT_gdwarf64, options::OPT_gdwarf32);
  if (!DwarfFormatArg)
    return;

  if (DwarfFormatArg->getOption().matches(options::OPT_gdwarf64)) {
    if (DwarfVersion < 3)
      D.Diag(diag::err_drv_argument_only_allowed_with)
          << DwarfFormatArg->getAsString(Args) << "DWARFv3 or greater";
    else if (!T.isArch64Bit())
      D.Diag(diag::err_drv_argument_only_allowed_with)
          << DwarfFormatArg->getAsString(Args) << "64 bit architecture";
    else if (!T.isOSBinFormatELF())
      D.Diag(diag::err_drv_argument_only_allowed_with)
          << DwarfFormatArg->getAsString(Args) << "ELF platforms";
  }

  DwarfFormatArg->render(Args, CmdArgs);
}

static void renderDebugOptions(const ToolChain &TC, const Driver &D,
                               const llvm::Triple &T, const ArgList &Args,
                               bool EmitCodeView, bool IRInput,
                               ArgStringList &CmdArgs,
                               codegenoptions::DebugInfoKind &DebugInfoKind,
                               DwarfFissionKind &DwarfFission) {
  // These two forms of profiling info can't be used together.
  if (const Arg *A1 = Args.getLastArg(options::OPT_fpseudo_probe_for_profiling))
    if (const Arg *A2 = Args.getLastArg(options::OPT_fdebug_info_for_profiling))
      D.Diag(diag::err_drv_argument_not_allowed_with)
          << A1->getAsString(Args) << A2->getAsString(Args);

  if (Args.hasFlag(options::OPT_fdebug_info_for_profiling,
                   options::OPT_fno_debug_info_for_profiling, false) &&
      checkDebugInfoOption(
          Args.getLastArg(options::OPT_fdebug_info_for_profiling), Args, D, TC))
    CmdArgs.push_back("-fdebug-info-for-profiling");

  // The 'g' groups options involve a somewhat intricate sequence of decisions
  // about what to pass from the driver to the frontend, but by the time they
  // reach cc1 they've been factored into three well-defined orthogonal choices:
  //  * what level of debug info to generate
  //  * what dwarf version to write
  //  * what debugger tuning to use
  // This avoids having to monkey around further in cc1 other than to disable
  // codeview if not running in a Windows environment. Perhaps even that
  // decision should be made in the driver as well though.
  llvm::DebuggerKind DebuggerTuning = TC.getDefaultDebuggerTuning();

  bool SplitDWARFInlining =
      Args.hasFlag(options::OPT_fsplit_dwarf_inlining,
                   options::OPT_fno_split_dwarf_inlining, false);

  // Normally -gsplit-dwarf is only useful with -gN. For IR input, Clang does
  // object file generation and no IR generation, -gN should not be needed. So
  // allow -gsplit-dwarf with either -gN or IR input.
  if (IRInput || Args.hasArg(options::OPT_g_Group)) {
    Arg *SplitDWARFArg;
    DwarfFission = getDebugFissionKind(D, Args, SplitDWARFArg);
    if (DwarfFission != DwarfFissionKind::None &&
        !checkDebugInfoOption(SplitDWARFArg, Args, D, TC)) {
      DwarfFission = DwarfFissionKind::None;
      SplitDWARFInlining = false;
    }
  }
  if (const Arg *A = Args.getLastArg(options::OPT_g_Group)) {
    DebugInfoKind = codegenoptions::LimitedDebugInfo;

    // If the last option explicitly specified a debug-info level, use it.
    if (checkDebugInfoOption(A, Args, D, TC) &&
        A->getOption().matches(options::OPT_gN_Group)) {
      DebugInfoKind = DebugLevelToInfoKind(*A);
      // For -g0 or -gline-tables-only, drop -gsplit-dwarf. This gets a bit more
      // complicated if you've disabled inline info in the skeleton CUs
      // (SplitDWARFInlining) - then there's value in composing split-dwarf and
      // line-tables-only, so let those compose naturally in that case.
      if (DebugInfoKind == codegenoptions::NoDebugInfo ||
          DebugInfoKind == codegenoptions::DebugDirectivesOnly ||
          (DebugInfoKind == codegenoptions::DebugLineTablesOnly &&
           SplitDWARFInlining))
        DwarfFission = DwarfFissionKind::None;
    }
  }

  // If a debugger tuning argument appeared, remember it.
  if (const Arg *A =
          Args.getLastArg(options::OPT_gTune_Group, options::OPT_ggdbN_Group)) {
    if (checkDebugInfoOption(A, Args, D, TC)) {
      if (A->getOption().matches(options::OPT_glldb))
        DebuggerTuning = llvm::DebuggerKind::LLDB;
      else if (A->getOption().matches(options::OPT_gsce))
        DebuggerTuning = llvm::DebuggerKind::SCE;
      else if (A->getOption().matches(options::OPT_gdbx))
        DebuggerTuning = llvm::DebuggerKind::DBX;
      else
        DebuggerTuning = llvm::DebuggerKind::GDB;
    }
  }

  // If a -gdwarf argument appeared, remember it.
  const Arg *GDwarfN = getDwarfNArg(Args);
  bool EmitDwarf = false;
  if (GDwarfN) {
    if (checkDebugInfoOption(GDwarfN, Args, D, TC))
      EmitDwarf = true;
    else
      GDwarfN = nullptr;
  }

  if (const Arg *A = Args.getLastArg(options::OPT_gcodeview)) {
    if (checkDebugInfoOption(A, Args, D, TC))
      EmitCodeView = true;
  }

  // If the user asked for debug info but did not explicitly specify -gcodeview
  // or -gdwarf, ask the toolchain for the default format.
  if (!EmitCodeView && !EmitDwarf &&
      DebugInfoKind != codegenoptions::NoDebugInfo) {
    switch (TC.getDefaultDebugFormat()) {
    case codegenoptions::DIF_CodeView:
      EmitCodeView = true;
      break;
    case codegenoptions::DIF_DWARF:
      EmitDwarf = true;
      break;
    }
  }

  unsigned RequestedDWARFVersion = 0; // DWARF version requested by the user
  unsigned EffectiveDWARFVersion = 0; // DWARF version TC can generate. It may
                                      // be lower than what the user wanted.
  unsigned DefaultDWARFVersion = ParseDebugDefaultVersion(TC, Args);
  if (EmitDwarf) {
    // Start with the platform default DWARF version
    RequestedDWARFVersion = TC.GetDefaultDwarfVersion();
    assert(RequestedDWARFVersion &&
           "toolchain default DWARF version must be nonzero");

    // If the user specified a default DWARF version, that takes precedence
    // over the platform default.
    if (DefaultDWARFVersion)
      RequestedDWARFVersion = DefaultDWARFVersion;

    // Override with a user-specified DWARF version
    if (GDwarfN)
      if (auto ExplicitVersion = DwarfVersionNum(GDwarfN->getSpelling()))
        RequestedDWARFVersion = ExplicitVersion;
    // Clamp effective DWARF version to the max supported by the toolchain.
    EffectiveDWARFVersion =
        std::min(RequestedDWARFVersion, TC.getMaxDwarfVersion());
  }

  // -gline-directives-only supported only for the DWARF debug info.
  if (RequestedDWARFVersion == 0 &&
      DebugInfoKind == codegenoptions::DebugDirectivesOnly)
    DebugInfoKind = codegenoptions::NoDebugInfo;

  // strict DWARF is set to false by default. But for DBX, we need it to be set
  // as true by default.
  if (const Arg *A = Args.getLastArg(options::OPT_gstrict_dwarf))
    (void)checkDebugInfoOption(A, Args, D, TC);
  if (Args.hasFlag(options::OPT_gstrict_dwarf, options::OPT_gno_strict_dwarf,
                   DebuggerTuning == llvm::DebuggerKind::DBX))
    CmdArgs.push_back("-gstrict-dwarf");

  // And we handle flag -grecord-gcc-switches later with DWARFDebugFlags.
  Args.ClaimAllArgs(options::OPT_g_flags_Group);

  // Column info is included by default for everything except SCE and
  // CodeView. Clang doesn't track end columns, just starting columns, which,
  // in theory, is fine for CodeView (and PDB).  In practice, however, the
  // Microsoft debuggers don't handle missing end columns well, and the AIX
  // debugger DBX also doesn't handle the columns well, so it's better not to
  // include any column info.
  if (const Arg *A = Args.getLastArg(options::OPT_gcolumn_info))
    (void)checkDebugInfoOption(A, Args, D, TC);
  if (!Args.hasFlag(options::OPT_gcolumn_info, options::OPT_gno_column_info,
                    !EmitCodeView &&
                        (DebuggerTuning != llvm::DebuggerKind::SCE &&
                         DebuggerTuning != llvm::DebuggerKind::DBX)))
    CmdArgs.push_back("-gno-column-info");

  // FIXME: Move backend command line options to the module.
  // If -gline-tables-only or -gline-directives-only is the last option it wins.
  if (const Arg *A = Args.getLastArg(options::OPT_gmodules))
    if (checkDebugInfoOption(A, Args, D, TC)) {
      if (DebugInfoKind != codegenoptions::DebugLineTablesOnly &&
          DebugInfoKind != codegenoptions::DebugDirectivesOnly) {
        DebugInfoKind = codegenoptions::LimitedDebugInfo;
        CmdArgs.push_back("-dwarf-ext-refs");
        CmdArgs.push_back("-fmodule-format=obj");
      }
    }

  if (T.isOSBinFormatELF() && SplitDWARFInlining)
    CmdArgs.push_back("-fsplit-dwarf-inlining");

  // After we've dealt with all combinations of things that could
  // make DebugInfoKind be other than None or DebugLineTablesOnly,
  // figure out if we need to "upgrade" it to standalone debug info.
  // We parse these two '-f' options whether or not they will be used,
  // to claim them even if you wrote "-fstandalone-debug -gline-tables-only"
  bool NeedFullDebug = Args.hasFlag(
      options::OPT_fstandalone_debug, options::OPT_fno_standalone_debug,
      DebuggerTuning == llvm::DebuggerKind::LLDB ||
          TC.GetDefaultStandaloneDebug());
  if (const Arg *A = Args.getLastArg(options::OPT_fstandalone_debug))
    (void)checkDebugInfoOption(A, Args, D, TC);

  if (DebugInfoKind == codegenoptions::LimitedDebugInfo) {
    if (Args.hasFlag(options::OPT_fno_eliminate_unused_debug_types,
                     options::OPT_feliminate_unused_debug_types, false))
      DebugInfoKind = codegenoptions::UnusedTypeInfo;
    else if (NeedFullDebug)
      DebugInfoKind = codegenoptions::FullDebugInfo;
  }

#if INTEL_CUSTOMIZATION
  if (D.IsIntelMode() && DebugInfoKind == codegenoptions::DebugInfoConstructor)
    DebugInfoKind = codegenoptions::LimitedDebugInfo;
#endif // INTEL_CUSTOMIZATION

  if (Args.hasFlag(options::OPT_gembed_source, options::OPT_gno_embed_source,
                   false)) {
    // Source embedding is a vendor extension to DWARF v5. By now we have
    // checked if a DWARF version was stated explicitly, and have otherwise
    // fallen back to the target default, so if this is still not at least 5
    // we emit an error.
    const Arg *A = Args.getLastArg(options::OPT_gembed_source);
    if (RequestedDWARFVersion < 5)
      D.Diag(diag::err_drv_argument_only_allowed_with)
          << A->getAsString(Args) << "-gdwarf-5";
    else if (EffectiveDWARFVersion < 5)
      // The toolchain has reduced allowed dwarf version, so we can't enable
      // -gembed-source.
      D.Diag(diag::warn_drv_dwarf_version_limited_by_target)
          << A->getAsString(Args) << TC.getTripleString() << 5
          << EffectiveDWARFVersion;
    else if (checkDebugInfoOption(A, Args, D, TC))
      CmdArgs.push_back("-gembed-source");
  }

#if INTEL_CUSTOMIZATION
  // Pass -traceback to the cc1 and require the minimal debug info if
  // necessary.
  if (Args.hasArg(options::OPT_traceback)) {
    if (!T.isX86()) {
      D.Diag(diag::err_drv_unsupported_opt_for_target)
          << Args.getLastArg(options::OPT_traceback)->getAsString(Args)
          << T.str();
    } else {
      CmdArgs.push_back("-traceback");
      // traceback needs debug info about line and PC delta at least.
      if (DebugInfoKind < codegenoptions::DebugDirectivesOnly)
        DebugInfoKind = codegenoptions::DebugDirectivesOnly;
    }
  }
#endif // INTEL_CUSTOMIZATION

  if (EmitCodeView) {
    CmdArgs.push_back("-gcodeview");

    // Emit codeview type hashes if requested.
    if (Args.hasFlag(options::OPT_gcodeview_ghash,
                     options::OPT_gno_codeview_ghash, false)) {
      CmdArgs.push_back("-gcodeview-ghash");
    }
  }

  // Omit inline line tables if requested.
  if (Args.hasFlag(options::OPT_gno_inline_line_tables,
                   options::OPT_ginline_line_tables, false)) {
    CmdArgs.push_back("-gno-inline-line-tables");
  }

  // When emitting remarks, we need at least debug lines in the output.
  if (willEmitRemarks(Args) &&
      DebugInfoKind <= codegenoptions::DebugDirectivesOnly)
    DebugInfoKind = codegenoptions::DebugLineTablesOnly;

  // Adjust the debug info kind for the given toolchain.
  TC.adjustDebugInfoKind(DebugInfoKind, Args);

  RenderDebugEnablingArgs(Args, CmdArgs, DebugInfoKind, EffectiveDWARFVersion,
                          DebuggerTuning);

  // -fdebug-macro turns on macro debug info generation.
  if (Args.hasFlag(options::OPT_fdebug_macro, options::OPT_fno_debug_macro,
                   false))
    if (checkDebugInfoOption(Args.getLastArg(options::OPT_fdebug_macro), Args,
                             D, TC))
      CmdArgs.push_back("-debug-info-macro");

  // -ggnu-pubnames turns on gnu style pubnames in the backend.
  const auto *PubnamesArg =
      Args.getLastArg(options::OPT_ggnu_pubnames, options::OPT_gno_gnu_pubnames,
                      options::OPT_gpubnames, options::OPT_gno_pubnames);
  if (DwarfFission != DwarfFissionKind::None ||
      (PubnamesArg && checkDebugInfoOption(PubnamesArg, Args, D, TC)))
    if (!PubnamesArg ||
        (!PubnamesArg->getOption().matches(options::OPT_gno_gnu_pubnames) &&
         !PubnamesArg->getOption().matches(options::OPT_gno_pubnames)))
      CmdArgs.push_back(PubnamesArg && PubnamesArg->getOption().matches(
                                           options::OPT_gpubnames)
                            ? "-gpubnames"
                            : "-ggnu-pubnames");

  if (Args.hasFlag(options::OPT_fdebug_ranges_base_address,
                   options::OPT_fno_debug_ranges_base_address, false)) {
    CmdArgs.push_back("-fdebug-ranges-base-address");
  }

#if INTEL_CUSTOMIZATION
  if (Args.hasFlag(options::OPT_fmerge_debug_strings,
                   options::OPT_fno_merge_debug_strings, false)) {
    CmdArgs.push_back("-mllvm");
    CmdArgs.push_back("-dwarf-inlined-strings=Disable");
  }

  if (Args.hasFlag(options::OPT_fno_merge_debug_strings,
                   options::OPT_fmerge_debug_strings, false)) {
    CmdArgs.push_back("-mllvm");
    CmdArgs.push_back("-dwarf-inlined-strings=Enable");
  }
#endif // INTEL_CUSTOMIZATION

  // -gdwarf-aranges turns on the emission of the aranges section in the
  // backend.
  // Always enabled for SCE tuning.
  bool NeedAranges = DebuggerTuning == llvm::DebuggerKind::SCE;
  if (const Arg *A = Args.getLastArg(options::OPT_gdwarf_aranges))
    NeedAranges = checkDebugInfoOption(A, Args, D, TC) || NeedAranges;
  if (NeedAranges) {
    CmdArgs.push_back("-mllvm");
    CmdArgs.push_back("-generate-arange-section");
  }

  if (Args.hasFlag(options::OPT_fforce_dwarf_frame,
                   options::OPT_fno_force_dwarf_frame, false))
    CmdArgs.push_back("-fforce-dwarf-frame");

  if (Args.hasFlag(options::OPT_fdebug_types_section,
                   options::OPT_fno_debug_types_section, false)) {
    if (!(T.isOSBinFormatELF() || T.isOSBinFormatWasm())) {
      D.Diag(diag::err_drv_unsupported_opt_for_target)
          << Args.getLastArg(options::OPT_fdebug_types_section)
                 ->getAsString(Args)
          << T.getTriple();
    } else if (checkDebugInfoOption(
                   Args.getLastArg(options::OPT_fdebug_types_section), Args, D,
                   TC)) {
      CmdArgs.push_back("-mllvm");
      CmdArgs.push_back("-generate-type-units");
    }
  }

  // To avoid join/split of directory+filename, the integrated assembler prefers
  // the directory form of .file on all DWARF versions. GNU as doesn't allow the
  // form before DWARF v5.
  if (!Args.hasFlag(options::OPT_fdwarf_directory_asm,
                    options::OPT_fno_dwarf_directory_asm,
                    TC.useIntegratedAs() || EffectiveDWARFVersion >= 5))
    CmdArgs.push_back("-fno-dwarf-directory-asm");

  // Decide how to render forward declarations of template instantiations.
  // SCE wants full descriptions, others just get them in the name.
  if (DebuggerTuning == llvm::DebuggerKind::SCE)
    CmdArgs.push_back("-debug-forward-template-params");

  // Do we need to explicitly import anonymous namespaces into the parent
  // scope?
  if (DebuggerTuning == llvm::DebuggerKind::SCE)
    CmdArgs.push_back("-dwarf-explicit-import");

  renderDwarfFormat(D, T, Args, CmdArgs, EffectiveDWARFVersion);
  RenderDebugInfoCompressionArgs(Args, CmdArgs, D, TC);

#if INTEL_CUSTOMIZATION
  if (Args.hasFlag(options::OPT_gintel_opencl_builtin_types,
                   options::OPT_gno_intel_opencl_builtin_types,
                   false))
      CmdArgs.push_back("-gintel-opencl-builtin-types");
  if (const Arg *A = Args.getLastArg(options::OPT_mdebug_line_version_EQ)) {
    StringRef Value = A->getValue();
    CmdArgs.push_back("-mllvm");
    CmdArgs.push_back(Args.MakeArgString("-debug-line-version=" + Twine(Value)));
  }
#endif // INTEL_CUSTOMIZATION
}

#if INTEL_CUSTOMIZATION
static void RenderUnrollOptions(const Driver &D, const ArgList &Args,
                                ArgStringList &CmdArgs) {
  Arg *A = Args.getLastArg(options::OPT_funroll_loops,
                           options::OPT_fno_unroll_loops, options::OPT_unroll);
  if (!A)
    return;
  // Handle -unroll first
  if (A->getOption().matches(options::OPT_unroll)) {
    StringRef Value(A->getValue());
    if (Value.empty()) {
      CmdArgs.push_back("-funroll-loops");
      return;
    }
    int ValInt = 0;
    if (Value.getAsInteger(0, ValInt)) {
      D.Diag(diag::err_drv_invalid_argument_to_option)
          << Value << A->getOption().getName();
      return;
    }
    if (ValInt == 0) {
      CmdArgs.push_back("-fno-unroll-loops");
      return;
    }
    CmdArgs.push_back("-funroll-loops");
    // The additional unroll factor is handled in addIntelOptimizationArgs()
    return;
  }
  CmdArgs.push_back(Args.MakeArgString(A->getAsString(Args)));
}

static std::string getMSVCOptimizationLevel(const Arg &A) {
  // We need to handle SLASH_O variants for SPIR OpenMP offloading.
  // FIXME: This should be automatically handled with a TranslateArg
  // pass for SPIR offload on Windows, but that isn't happening.
  StringRef OptLevel;
  OptLevel = llvm::StringSwitch<StringRef>(A.getValue())
                 .Cases("1", "s", "s")
                 .Cases("2", "x", "t", "2")
                 .Case("3", "3")
                 .Case("d", "0")
                 .Default("");
  if (!OptLevel.empty())
    return std::string("-O" + OptLevel.str());
  return "";
}
#endif // INTEL_CUSTOMIZATION

/// Check whether the given input tree contains any wrapper actions
static bool ContainsWrapperAction(const Action *A) {
  if (isa<OffloadWrapperJobAction>(A))
    return true;
  for (const auto &AI : A->inputs())
    if (ContainsWrapperAction(AI))
      return true;

  return false;
}

// Put together an external compiler compilation call which is used instead
// of the clang invocation for the host compile of an offload compilation.
// Enabling command line:  clang++ -fsycl -fsycl-host-compiler=<HostExe>
//                         <ClangOpts> -fsycl-host-compiler-options=<HostOpts>
// Any <ClangOpts> used which are phase limiting (preprocessing, assembly,
// object generation) are specifically handled here by specifying the
// equivalent phase limiting option(s).
// It is expected that any user <HostOpts> options passed will be placed
// after any implied options set here.  This will have overriding behaviors
// for any options which are considered to be evaluated from left to right.
// Specifying any <HostOpts> option which conficts any of the implied options
// will result in undefined behavior.  Potential conflicting options:
//  * Output specification options (-o, -Fo, -Fa, etc)
//  * Phase limiting options (-E, -c, -P, etc)
void Clang::ConstructHostCompilerJob(Compilation &C, const JobAction &JA,
                                     const InputInfo &Output,
                                     const InputInfoList &Inputs,
                                     const llvm::opt::ArgList &TCArgs) const {

  // The Host compilation step that occurs here is constructed based on the
  // input from the user.  This consists of the compiler to call and the
  // options that will be used during the compilation.
  ArgStringList HostCompileArgs;
  const InputInfo &InputFile = Inputs.front();
  const ToolChain &TC = getToolChain();

  // Input file.
  HostCompileArgs.push_back(InputFile.getFilename());

  // When performing the host compilation, we are expecting to only be
  // creating intermediate files, namely preprocessor output, assembly or
  // object files.
  // We are making assumptions in regards to what options are used to
  // generate these intermediate files.
  //                gcc/g++/clang/clang++/default | cl
  //  Object:                   -c                | -c
  //  Preprocessed:             -E                | -P -Fi<file>
  //  Assembly:                 -S                | -c -Fa<file>
  //  Header Input:        -include <file>        | -FI <file>
  //
  // The options used are determined by the compiler name and target triple.
  Arg *HostCompilerDefArg =
      TCArgs.getLastArg(options::OPT_fsycl_host_compiler_EQ);
  assert(HostCompilerDefArg && "Expected host compiler designation.");

  bool OutputAdded = false;
  StringRef CompilerName =
      llvm::sys::path::stem(HostCompilerDefArg->getValue());
  if (CompilerName.empty())
    TC.getDriver().Diag(diag::err_drv_missing_arg_mtp)
        << HostCompilerDefArg->getAsString(TCArgs);
  // FIXME: Consider requiring user input to specify a compatibility class
  // to determine the type of host compiler being used.
  SmallVector<StringRef, 4> MSVCCompilers = {"cl", "clang-cl", "icl"};
  bool IsMSVCHostCompiler =
      std::find(MSVCCompilers.begin(), MSVCCompilers.end(), CompilerName) !=
      MSVCCompilers.end();

  auto addMSVCOutputFile = [&](StringRef Opt) {
    SmallString<128> OutOpt(Opt);
    OutOpt += Output.getFilename();
    HostCompileArgs.push_back(TCArgs.MakeArgString(OutOpt));
    OutputAdded = true;
  };
  // FIXME: Reuse existing toolchains which are already supported to put
  // together the options.
  // FIXME: For any potential obscure host compilers that do not use the
  // 'standard' set of options, we should provide a user interface that allows
  // users to override the implied options.
  if (isa<PreprocessJobAction>(JA)) {
    if (IsMSVCHostCompiler) {
      // Check the output file, if it is 'stdout' we want to use -E.
      if (StringRef(Output.getFilename()).equals("-")) {
        HostCompileArgs.push_back("-E");
        OutputAdded = true;
      } else {
        HostCompileArgs.push_back("-P");
        addMSVCOutputFile("-Fi");
      }
    } else
      HostCompileArgs.push_back("-E");
  } else if (isa<AssembleJobAction>(JA)) {
    HostCompileArgs.push_back("-c");
    if (IsMSVCHostCompiler)
      addMSVCOutputFile("-Fo");
  } else {
    assert((isa<CompileJobAction, BackendJobAction>(JA)) &&
           "Invalid action for external host compilation tool.");
    if (JA.getType() == types::TY_PP_Asm) {
      if (IsMSVCHostCompiler) {
        HostCompileArgs.push_back("-c");
        addMSVCOutputFile("-Fa");
        // The MSVC Compiler does not have a way to just create the assembly
        // file so we create the assembly file and object file, and redirect
        // the object file to a temporary.
        std::string ObjTmpName = C.getDriver().GetTemporaryPath("host", "obj");
        StringRef WrapperFileName =
            C.addTempFile(C.getArgs().MakeArgString(ObjTmpName));
        SmallString<128> ObjOutOpt("-Fo");
        ObjOutOpt += WrapperFileName;
        HostCompileArgs.push_back(C.getArgs().MakeArgString(ObjOutOpt));
      } else
        HostCompileArgs.push_back("-S");
    } else {
      TC.getDriver().Diag(diag::err_drv_output_type_with_host_compiler);
    }
  }

  // Add the integration header.
  StringRef Header =
      TC.getDriver().getIntegrationHeader(InputFile.getBaseInput());
  if (types::getPreprocessedType(InputFile.getType()) != types::TY_INVALID &&
      !Header.empty()) {
    HostCompileArgs.push_back(IsMSVCHostCompiler ? "-FI" : "-include");
    HostCompileArgs.push_back(TCArgs.MakeArgString(Header));
  }

  // Add directory in which the original source file resides, as there could
  // be headers that need to be picked up from there.
  SmallString<128> SourcePath(InputFile.getBaseInput());
  llvm::sys::path::remove_filename(SourcePath);
  if (!SourcePath.empty()) {
    HostCompileArgs.push_back("-I");
    HostCompileArgs.push_back(TCArgs.MakeArgString(SourcePath));
  } else if (llvm::ErrorOr<std::string> CWD =
                 TC.getDriver().getVFS().getCurrentWorkingDirectory()) {
    HostCompileArgs.push_back("-I");
    HostCompileArgs.push_back(TCArgs.MakeArgString(*CWD));
  }

  // Add default header search directories.
  SmallString<128> BaseDir(C.getDriver().Dir);
  llvm::sys::path::append(BaseDir, "..", "include");
  SmallString<128> SYCLDir(BaseDir);
  llvm::sys::path::append(SYCLDir, "sycl");
  HostCompileArgs.push_back("-I");
  HostCompileArgs.push_back(TCArgs.MakeArgString(SYCLDir));
  HostCompileArgs.push_back("-I");
  HostCompileArgs.push_back(TCArgs.MakeArgString(BaseDir));

  if (!OutputAdded) {
    // Add output file to the command line.  This is assumed to be prefaced
    // with the '-o' option that is used to designate the output file.
    HostCompileArgs.push_back("-o");
    HostCompileArgs.push_back(Output.getFilename());
  }

  SmallString<128> ExecPath;
  if (HostCompilerDefArg) {
    ExecPath = HostCompilerDefArg->getValue();
    if (!ExecPath.empty() && ExecPath == llvm::sys::path::stem(ExecPath))
      ExecPath = TC.GetProgramPath(ExecPath.c_str());
  }

  // Add any user-specified arguments.
  if (Arg *HostCompilerOptsArg =
          TCArgs.getLastArg(options::OPT_fsycl_host_compiler_options_EQ)) {
    SmallVector<const char *, 8> TargetArgs;
    llvm::BumpPtrAllocator BPA;
    llvm::StringSaver S(BPA);
    // Tokenize the string.
    llvm::cl::TokenizeGNUCommandLine(HostCompilerOptsArg->getValue(), S,
                                     TargetArgs);
    llvm::transform(TargetArgs, std::back_inserter(HostCompileArgs),
                    [&TCArgs](StringRef A) { return TCArgs.MakeArgString(A); });
  }
  const Tool *T = TC.SelectTool(JA);
  auto Cmd = std::make_unique<Command>(JA, *T, ResponseFileSupport::None(),
                                       TCArgs.MakeArgString(ExecPath),
                                       HostCompileArgs, None);

  C.addCommand(std::move(Cmd));
}

void Clang::ConstructJob(Compilation &C, const JobAction &JA,
                         const InputInfo &Output, const InputInfoList &Inputs,
                         const ArgList &Args, const char *LinkingOutput) const {
  const auto &TC = getToolChain();
  const llvm::Triple &RawTriple = TC.getTriple();
  const llvm::Triple &Triple = TC.getEffectiveTriple();
  const std::string &TripleStr = Triple.getTriple();

  bool KernelOrKext =
      Args.hasArg(options::OPT_mkernel, options::OPT_fapple_kext);
  const Driver &D = TC.getDriver();
  ArgStringList CmdArgs;

  // Check number of inputs for sanity. We need at least one input.
  assert(Inputs.size() >= 1 && "Must have at least one input.");
  // CUDA/HIP compilation may have multiple inputs (source file + results of
  // device-side compilations).
  // OpenMP device jobs take the host IR as a second input.
  // SYCL host jobs accept the integration header from the device-side
  // compilation as a second input.
  // Module precompilation accepts a list of header files to include as part
  // of the module.
  // All other jobs are expected to have exactly one input.
  bool IsCuda = JA.isOffloading(Action::OFK_Cuda);
  bool IsCudaDevice = JA.isDeviceOffloading(Action::OFK_Cuda);
  bool IsHIP = JA.isOffloading(Action::OFK_HIP);
  bool IsHIPDevice = JA.isDeviceOffloading(Action::OFK_HIP);
  bool IsOpenMPDevice = JA.isDeviceOffloading(Action::OFK_OpenMP);
  bool IsSYCLOffloadDevice = JA.isDeviceOffloading(Action::OFK_SYCL);
  bool IsSYCL = JA.isOffloading(Action::OFK_SYCL);
  bool IsHeaderModulePrecompile = isa<HeaderModulePrecompileJobAction>(JA);
  assert((IsCuda || IsHIP || (IsOpenMPDevice && Inputs.size() == 2) || IsSYCL ||
          IsHeaderModulePrecompile || Inputs.size() == 1) &&
         "Unable to handle multiple inputs.");

  // Perform the SYCL host compilation using an external compiler if the user
  // requested.
  if (Args.hasArg(options::OPT_fsycl_host_compiler_EQ) && IsSYCL &&
      !IsSYCLOffloadDevice) {
    ConstructHostCompilerJob(C, JA, Output, Inputs, Args);
    return;
  }
  bool IsDeviceOffloadAction = !(JA.isDeviceOffloading(Action::OFK_None) ||
                                 JA.isDeviceOffloading(Action::OFK_Host));
  bool IsUsingLTO = D.isUsingLTO(IsDeviceOffloadAction);
  auto LTOMode = D.getLTOMode(IsDeviceOffloadAction);

  // A header module compilation doesn't have a main input file, so invent a
  // fake one as a placeholder.
  const char *ModuleName = [&]{
    auto *ModuleNameArg = Args.getLastArg(options::OPT_fmodule_name_EQ);
    return ModuleNameArg ? ModuleNameArg->getValue() : "";
  }();
  InputInfo HeaderModuleInput(Inputs[0].getType(), ModuleName, ModuleName);

  const InputInfo &Input =
      IsHeaderModulePrecompile ? HeaderModuleInput : Inputs[0];

  InputInfoList ModuleHeaderInputs;
  const InputInfo *CudaDeviceInput = nullptr;
  const InputInfo *OpenMPDeviceInput = nullptr;
  const InputInfo *SYCLDeviceInput = nullptr;
  for (const InputInfo &I : Inputs) {
    if (&I == &Input) {
      // This is the primary input.
    } else if (IsHeaderModulePrecompile &&
               types::getPrecompiledType(I.getType()) == types::TY_PCH) {
      types::ID Expected = HeaderModuleInput.getType();
      if (I.getType() != Expected) {
        D.Diag(diag::err_drv_module_header_wrong_kind)
            << I.getFilename() << types::getTypeName(I.getType())
            << types::getTypeName(Expected);
      }
      ModuleHeaderInputs.push_back(I);
    } else if ((IsCuda || IsHIP) && !CudaDeviceInput) {
      CudaDeviceInput = &I;
    } else if (IsOpenMPDevice && !OpenMPDeviceInput) {
      OpenMPDeviceInput = &I;
    } else if (IsSYCL && !SYCLDeviceInput) {
      SYCLDeviceInput = &I;
    } else {
      llvm_unreachable("unexpectedly given multiple inputs");
    }
  }

  const llvm::Triple *AuxTriple =
      (IsSYCL || IsCuda || IsHIP) ? TC.getAuxTriple() : nullptr;
  bool IsWindowsMSVC = RawTriple.isWindowsMSVCEnvironment();
  bool IsIAMCU = RawTriple.isOSIAMCU();

  // Adjust IsWindowsXYZ for CUDA/HIP/SYCL compilations.  Even when compiling in
  // device mode (i.e., getToolchain().getTriple() is NVPTX/AMDGCN, not
  // Windows), we need to pass Windows-specific flags to cc1.
  if (IsCuda || IsHIP || IsSYCL)
    IsWindowsMSVC |= AuxTriple && AuxTriple->isWindowsMSVCEnvironment();

  // C++ is not supported for IAMCU.
  if (IsIAMCU && types::isCXX(Input.getType()))
    D.Diag(diag::err_drv_clang_unsupported) << "C++ for IAMCU";

  // Invoke ourselves in -cc1 mode.
  //
  // FIXME: Implement custom jobs for internal actions.
  CmdArgs.push_back("-cc1");

  // Add the "effective" target triple.
  CmdArgs.push_back("-triple");
  CmdArgs.push_back(Args.MakeArgString(TripleStr));

  if (const Arg *MJ = Args.getLastArg(options::OPT_MJ)) {
    DumpCompilationDatabase(C, MJ->getValue(), TripleStr, Output, Input, Args);
    Args.ClaimAllArgs(options::OPT_MJ);
  } else if (const Arg *GenCDBFragment =
                 Args.getLastArg(options::OPT_gen_cdb_fragment_path)) {
    DumpCompilationDatabaseFragmentToDir(GenCDBFragment->getValue(), C,
                                         TripleStr, Output, Input, Args);
    Args.ClaimAllArgs(options::OPT_gen_cdb_fragment_path);
  }

  if (IsCuda || IsHIP) {
    // We have to pass the triple of the host if compiling for a CUDA/HIP device
    // and vice-versa.
    std::string NormalizedTriple;
    if (JA.isDeviceOffloading(Action::OFK_Cuda) ||
        JA.isDeviceOffloading(Action::OFK_HIP))
      NormalizedTriple = C.getSingleOffloadToolChain<Action::OFK_Host>()
                             ->getTriple()
                             .normalize();
    else {
      // Host-side compilation.
      NormalizedTriple =
          (IsCuda ? C.getSingleOffloadToolChain<Action::OFK_Cuda>()
                  : C.getSingleOffloadToolChain<Action::OFK_HIP>())
              ->getTriple()
              .normalize();
      if (IsCuda) {
        // We need to figure out which CUDA version we're compiling for, as that
        // determines how we load and launch GPU kernels.
        auto *CTC = static_cast<const toolchains::CudaToolChain *>(
            C.getSingleOffloadToolChain<Action::OFK_Cuda>());
        assert(CTC && "Expected valid CUDA Toolchain.");
        if (CTC && CTC->CudaInstallation.version() != CudaVersion::UNKNOWN)
          CmdArgs.push_back(Args.MakeArgString(
              Twine("-target-sdk-version=") +
              CudaVersionToString(CTC->CudaInstallation.version())));
      }
    }
    CmdArgs.push_back("-aux-triple");
    CmdArgs.push_back(Args.MakeArgString(NormalizedTriple));
  }

  Arg *SYCLStdArg = Args.getLastArg(options::OPT_sycl_std_EQ);
#if INTEL_CUSTOMIZATION
  bool enableFuncPointers =
      Args.hasArg(options::OPT_fsycl_enable_function_pointers);
#endif // INTEL_CUSTOMIZATION

  if (IsSYCLOffloadDevice) {
    // Pass the triple of host when doing SYCL
    llvm::Triple AuxT = C.getDefaultToolChain().getTriple();
    std::string NormalizedTriple = AuxT.normalize();
    CmdArgs.push_back("-aux-triple");
    CmdArgs.push_back(Args.MakeArgString(NormalizedTriple));

    // We want to compile sycl kernels.
    CmdArgs.push_back("-fsycl-is-device");
    CmdArgs.push_back("-fdeclare-spirv-builtins");

    bool WantToDisableEarlyOptimizations = false;
#if INTEL_COLLAB
    // Default value for FPGA is false, for all other targets is true.
    if (Triple.getSubArch() == llvm::Triple::SPIRSubArch_fpga)
      WantToDisableEarlyOptimizations = true;
#endif // INTEL_COLLAB
    if (!Args.hasFlag(options::OPT_fsycl_early_optimizations,
                      options::OPT_fno_sycl_early_optimizations,
                      !WantToDisableEarlyOptimizations))
      CmdArgs.push_back("-fno-sycl-early-optimizations");
    else if (RawTriple.isSPIR()) {
      // Set `sycl-opt` option to configure LLVM passes for SPIR target
      CmdArgs.push_back("-mllvm");
      CmdArgs.push_back("-sycl-opt");
    }

    // Turn on Dead Parameter Elimination Optimization with early optimizations
    if (!(RawTriple.isNVPTX() || RawTriple.isAMDGCN()) &&
        Args.hasFlag(options::OPT_fsycl_dead_args_optimization,
                     options::OPT_fno_sycl_dead_args_optimization, false))
      CmdArgs.push_back("-fenable-sycl-dae");
    bool IsMSVC = AuxT.isWindowsMSVCEnvironment();
    if (IsMSVC) {
      CmdArgs.push_back("-fms-extensions");
      CmdArgs.push_back("-fms-compatibility");
      CmdArgs.push_back("-fdelayed-template-parsing");
      VersionTuple MSVT = TC.computeMSVCVersion(&D, Args);
      if (!MSVT.empty())
        CmdArgs.push_back(Args.MakeArgString("-fms-compatibility-version=" +
                                             MSVT.getAsString()));
      else {
        const char *LowestMSVCSupported =
            "191025017"; // VS2017 v15.0 (initial release)
        CmdArgs.push_back(Args.MakeArgString(
            Twine("-fms-compatibility-version=") + LowestMSVCSupported));
      }
    }

#if INTEL_CUSTOMIZATION
    if (Args.hasFlag(options::OPT_fsycl_allow_func_ptr,
                     options::OPT_fno_sycl_allow_func_ptr,
                     enableFuncPointers)) {
#endif // INTEL_CUSTOMIZATION
      CmdArgs.push_back("-fsycl-allow-func-ptr");
    }

    if (!SYCLStdArg) {
      // The user had not pass SYCL version, thus we'll employ no-sycl-strict
      // to allow address-space unqualified pointers in function params/return
      // along with marking the same function with explicit SYCL_EXTERNAL
      CmdArgs.push_back("-Wno-sycl-strict");
    }

    // Add the integration header option to generate the header.
    StringRef Header(D.getIntegrationHeader(Input.getBaseInput()));
    if (!Header.empty()) {
      SmallString<128> HeaderOpt("-fsycl-int-header=");
      HeaderOpt.append(Header);
      CmdArgs.push_back(Args.MakeArgString(HeaderOpt));
    }

    if (!Args.hasArg(options::OPT_fno_sycl_use_footer)) {
      // Add the integration footer option to generated the footer.
      StringRef Footer(D.getIntegrationFooter(Input.getBaseInput()));
      if (!Footer.empty()) {
        SmallString<128> FooterOpt("-fsycl-int-footer=");
        FooterOpt.append(Footer);
        CmdArgs.push_back(Args.MakeArgString(FooterOpt));
      }
    }

    // Forward -fsycl-default-sub-group-size if in SYCL mode.
    Args.AddLastArg(CmdArgs, options::OPT_fsycl_default_sub_group_size);
  }
#if INTEL_CUSTOMIZATION
  if (enableFuncPointers) {
    CmdArgs.push_back("-fenable-variant-function-pointers");
    CmdArgs.push_back("-fenable-variant-virtual-calls");
  }
#endif // INTEL_CUSTOMIZATION

  if (IsSYCL) {
    // Set options for both host and device
    if (Arg *A = Args.getLastArg(options::OPT_fsycl_id_queries_fit_in_int,
                                 options::OPT_fno_sycl_id_queries_fit_in_int))
      A->render(Args, CmdArgs);

    if (SYCLStdArg) {
      SYCLStdArg->render(Args, CmdArgs);
      CmdArgs.push_back("-fsycl-std-layout-kernel-params");
    } else {
      // Ensure the default version in SYCL mode is 2020.
      CmdArgs.push_back("-sycl-std=2020");
    }

    if (!Args.hasFlag(options::OPT_fsycl_unnamed_lambda,
                      options::OPT_fno_sycl_unnamed_lambda))
      CmdArgs.push_back("-fno-sycl-unnamed-lambda");

    // Add the Unique ID prefix
    StringRef UniqueID = D.getSYCLUniqueID(Input.getBaseInput());
    if (!UniqueID.empty())
      CmdArgs.push_back(
          Args.MakeArgString(Twine("-fsycl-unique-prefix=") + UniqueID));

    // Disable parallel for range-rounding for anything involving FPGA
    auto SYCLTCRange = C.getOffloadToolChains<Action::OFK_SYCL>();
    bool HasFPGA = false;
    for (auto TI = SYCLTCRange.first, TE = SYCLTCRange.second; TI != TE; ++TI)
      if (TI->second->getTriple().getSubArch() ==
          llvm::Triple::SPIRSubArch_fpga) {
        HasFPGA = true;
        break;
      }
    if (HasFPGA)
      CmdArgs.push_back("-fsycl-disable-range-rounding");

    // Add any options that are needed specific to SYCL offload while
    // performing the host side compilation.
    if (!IsSYCLOffloadDevice) {
      // Add the -include option to add the integration header
      StringRef Header = D.getIntegrationHeader(Input.getBaseInput());
      // Do not add the integration header if we are compiling after the
      // integration footer has been applied.  Check for the append job
      // action to determine this.
      if (types::getPreprocessedType(Input.getType()) != types::TY_INVALID &&
          !Header.empty()) {
        CmdArgs.push_back("-include");
        CmdArgs.push_back(Args.MakeArgString(Header));
        // When creating dependency information, filter out the generated
        // header file.
        CmdArgs.push_back("-dependency-filter");
        CmdArgs.push_back(Args.MakeArgString(Header));
      }
      // Let the FE know we are doing a SYCL offload compilation, but we are
      // doing the host pass.
      CmdArgs.push_back("-fsycl-is-host");

      if (!D.IsCLMode()) {
        // SYCL library is guaranteed to work correctly only with dynamic
        // MSVC runtime.
        llvm::Triple AuxT = C.getDefaultToolChain().getTriple();
        if (AuxT.isWindowsMSVCEnvironment()) {
          CmdArgs.push_back("-D_MT");
          CmdArgs.push_back("-D_DLL");
        }
      }
    }
#if INTEL_CUSTOMIZATION
    if (Args.hasFlag(options::OPT_fsycl_unnamed_lambda,
                     options::OPT_fno_sycl_unnamed_lambda,
                     D.IsDPCPPMode()))
#endif // INTEL_CUSTOMIZATION
      CmdArgs.push_back("-fsycl-unnamed-lambda");
  }

#if INTEL_CUSTOMIZATION
  if (Args.hasFlag(options::OPT_fenable_variant_virtual_calls,
                   options::OPT_fno_enable_variant_virtual_calls, false))
    CmdArgs.push_back("-fenable-variant-virtual-call");
  if (Args.hasFlag(options::OPT_fenable_variant_function_pointers,
                   options::OPT_fno_enable_variant_function_pointers, false))
    CmdArgs.push_back("-fenable-variant-function-pointers");
#endif // INTEL_CUSTOMIZATION

  if (IsOpenMPDevice) {
    // We have to pass the triple of the host if compiling for an OpenMP device.
    std::string NormalizedTriple =
        C.getSingleOffloadToolChain<Action::OFK_Host>()
            ->getTriple()
            .normalize();
    CmdArgs.push_back("-aux-triple");
    CmdArgs.push_back(Args.MakeArgString(NormalizedTriple));
#if INTEL_CUSTOMIZATION
    if (Triple.isSPIR()) {
      llvm::Triple AuxT = C.getSingleOffloadToolChain<Action::OFK_Host>()
                             ->getTriple();
      bool IsMSVC = AuxT.isWindowsMSVCEnvironment();
      if (IsMSVC) {
        CmdArgs.push_back("-fms-extensions");
        CmdArgs.push_back("-fms-compatibility");
        CmdArgs.push_back("-fdelayed-template-parsing");
        VersionTuple MSVT = TC.computeMSVCVersion(&D, Args);
        if (!MSVT.empty())
          CmdArgs.push_back(Args.MakeArgString("-fms-compatibility-version=" +
                                               MSVT.getAsString()));
        else {
          const char *LowestMSVCSupported =
              "191025017"; // VS2017 v15.0 (initial release)
          CmdArgs.push_back(Args.MakeArgString(
              Twine("-fms-compatibility-version=") + LowestMSVCSupported));
        }
      }
      // TODO: We are adding -disable-lifetime-markers as a short term
      // solution (CMPLRLLVM-23037/CMPLRLLVM-23038)
      CmdArgs.push_back("-disable-lifetime-markers");
      // SPIR-V target requires LLVM BC emission, which cannot
      // be done if any Intel proprietary optimization kicks in,
      // so we have to disable all proprietary optimizations.
      CmdArgs.push_back("-disable-intel-proprietary-opts");

      // Add args specific to -fopenmp-target-simd
      if (Args.hasArg(options::OPT_fopenmp_target_simd)) {
        CmdArgs.push_back("-fopenmp-target-simd");
        CmdArgs.push_back("-mllvm");
        CmdArgs.push_back("-vpo-paropt-enable-device-simd-codegen");
        CmdArgs.push_back("-mllvm");
        CmdArgs.push_back("-vpo-paropt-emit-spirv-builtins");
        CmdArgs.push_back("-mllvm");
        CmdArgs.push_back("-vpo-paropt-gpu-execution-scheme=0");
        CmdArgs.push_back("-mllvm");
        CmdArgs.push_back("-enable-device-simd");
        CmdArgs.push_back("-mllvm");
        CmdArgs.push_back("-vpo-paropt-preserve-llvm-intrin");
      }
    }
#endif // INTEL_CUSTOMIZATION
  }

  if (Triple.isOSWindows() && (Triple.getArch() == llvm::Triple::arm ||
                               Triple.getArch() == llvm::Triple::thumb)) {
    unsigned Offset = Triple.getArch() == llvm::Triple::arm ? 4 : 6;
    unsigned Version = 0;
    bool Failure =
        Triple.getArchName().substr(Offset).consumeInteger(10, Version);
    if (Failure || Version < 7)
      D.Diag(diag::err_target_unsupported_arch) << Triple.getArchName()
                                                << TripleStr;
  }

  // Push all default warning arguments that are specific to
  // the given target.  These come before user provided warning options
  // are provided.
  TC.addClangWarningOptions(CmdArgs);

  // FIXME: Subclass ToolChain for SPIR and move this to addClangWarningOptions.
  if (Triple.isSPIR())
    CmdArgs.push_back("-Wspir-compat");

  // Select the appropriate action.
  RewriteKind rewriteKind = RK_None;

  // If CollectArgsForIntegratedAssembler() isn't called below, claim the args
  // it claims when not running an assembler. Otherwise, clang would emit
  // "argument unused" warnings for assembler flags when e.g. adding "-E" to
  // flags while debugging something. That'd be somewhat inconvenient, and it's
  // also inconsistent with most other flags -- we don't warn on
  // -ffunction-sections not being used in -E mode either for example, even
  // though it's not really used either.
  if (!isa<AssembleJobAction>(JA)) {
    // The args claimed here should match the args used in
    // CollectArgsForIntegratedAssembler().
    if (TC.useIntegratedAs()) {
      Args.ClaimAllArgs(options::OPT_mrelax_all);
      Args.ClaimAllArgs(options::OPT_mno_relax_all);
      Args.ClaimAllArgs(options::OPT_mincremental_linker_compatible);
      Args.ClaimAllArgs(options::OPT_mno_incremental_linker_compatible);
      switch (C.getDefaultToolChain().getArch()) {
      case llvm::Triple::arm:
      case llvm::Triple::armeb:
      case llvm::Triple::thumb:
      case llvm::Triple::thumbeb:
        Args.ClaimAllArgs(options::OPT_mimplicit_it_EQ);
        break;
      default:
        break;
      }
    }
    Args.ClaimAllArgs(options::OPT_Wa_COMMA);
    Args.ClaimAllArgs(options::OPT_Xassembler);
  }

  if (isa<AnalyzeJobAction>(JA)) {
    assert(JA.getType() == types::TY_Plist && "Invalid output type.");
    CmdArgs.push_back("-analyze");
  } else if (isa<MigrateJobAction>(JA)) {
    CmdArgs.push_back("-migrate");
  } else if (isa<PreprocessJobAction>(JA)) {
    if (Output.getType() == types::TY_Dependencies)
      CmdArgs.push_back("-Eonly");
    else {
      CmdArgs.push_back("-E");
      if (Args.hasArg(options::OPT_rewrite_objc) &&
          !Args.hasArg(options::OPT_g_Group))
        CmdArgs.push_back("-P");
    }
  } else if (isa<AssembleJobAction>(JA)) {
    if (IsSYCLOffloadDevice) {
      CmdArgs.push_back("-emit-llvm-bc");
    } else {
      CmdArgs.push_back("-emit-obj");
      CollectArgsForIntegratedAssembler(C, Args, CmdArgs, D);
    }

    // Also ignore explicit -force_cpusubtype_ALL option.
    (void)Args.hasArg(options::OPT_force__cpusubtype__ALL);
  } else if (isa<PrecompileJobAction>(JA)) {
    if (JA.getType() == types::TY_Nothing)
      CmdArgs.push_back("-fsyntax-only");
    else if (JA.getType() == types::TY_ModuleFile)
      CmdArgs.push_back(IsHeaderModulePrecompile
                            ? "-emit-header-module"
                            : "-emit-module-interface");
    else
      CmdArgs.push_back("-emit-pch");
  } else if (isa<VerifyPCHJobAction>(JA)) {
    CmdArgs.push_back("-verify-pch");
  } else {
    assert((isa<CompileJobAction>(JA) || isa<BackendJobAction>(JA)) &&
           "Invalid action for clang tool.");
    if (JA.getType() == types::TY_Nothing) {
      CmdArgs.push_back("-fsyntax-only");
    } else if (JA.getType() == types::TY_LLVM_IR ||
               JA.getType() == types::TY_LTO_IR) {
      CmdArgs.push_back("-emit-llvm");
    } else if (JA.getType() == types::TY_LLVM_BC ||
               JA.getType() == types::TY_LTO_BC) {
      // Emit textual llvm IR for AMDGPU offloading for -emit-llvm -S
      if (Triple.isAMDGCN() && IsOpenMPDevice && Args.hasArg(options::OPT_S) &&
          Args.hasArg(options::OPT_emit_llvm)) {
        CmdArgs.push_back("-emit-llvm");
      } else {
        CmdArgs.push_back("-emit-llvm-bc");
      }
    } else if (JA.getType() == types::TY_IFS ||
               JA.getType() == types::TY_IFS_CPP) {
      StringRef ArgStr =
          Args.hasArg(options::OPT_interface_stub_version_EQ)
              ? Args.getLastArgValue(options::OPT_interface_stub_version_EQ)
              : "ifs-v1";
      CmdArgs.push_back("-emit-interface-stubs");
      CmdArgs.push_back(
          Args.MakeArgString(Twine("-interface-stub-version=") + ArgStr.str()));
    } else if (JA.getType() == types::TY_PP_Asm) {
      CmdArgs.push_back("-S");
    } else if (JA.getType() == types::TY_AST) {
      CmdArgs.push_back("-emit-pch");
    } else if (JA.getType() == types::TY_ModuleFile) {
      CmdArgs.push_back("-module-file-info");
    } else if (JA.getType() == types::TY_RewrittenObjC) {
      CmdArgs.push_back("-rewrite-objc");
      rewriteKind = RK_NonFragile;
    } else if (JA.getType() == types::TY_RewrittenLegacyObjC) {
      CmdArgs.push_back("-rewrite-objc");
      rewriteKind = RK_Fragile;
    } else {
      assert(JA.getType() == types::TY_PP_Asm && "Unexpected output type!");
    }

    // Preserve use-list order by default when emitting bitcode, so that
    // loading the bitcode up in 'opt' or 'llc' and running passes gives the
    // same result as running passes here.  For LTO, we don't need to preserve
    // the use-list order, since serialization to bitcode is part of the flow.
    if (JA.getType() == types::TY_LLVM_BC)
      CmdArgs.push_back("-emit-llvm-uselists");

    if (IsUsingLTO) {
      if (!IsDeviceOffloadAction) {
        if (Args.hasArg(options::OPT_flto))
          CmdArgs.push_back("-flto");
        else {
          if (D.getLTOMode() == LTOK_Thin)
            CmdArgs.push_back("-flto=thin");
          else
            CmdArgs.push_back("-flto=full");
        }
        CmdArgs.push_back("-flto-unit");
      } else if (Triple.isAMDGPU()) {
        // Only AMDGPU supports device-side LTO
        assert(LTOMode == LTOK_Full || LTOMode == LTOK_Thin);
        CmdArgs.push_back(Args.MakeArgString(
            Twine("-flto=") + (LTOMode == LTOK_Thin ? "thin" : "full")));
        CmdArgs.push_back("-flto-unit");
      } else {
        D.Diag(diag::err_drv_unsupported_opt_for_target)
            << Args.getLastArg(options::OPT_foffload_lto,
                               options::OPT_foffload_lto_EQ)
                   ->getAsString(Args)
            << Triple.getTriple();
      }
    }
  }

  if (const Arg *A = Args.getLastArg(options::OPT_fthinlto_index_EQ)) {
    if (!types::isLLVMIR(Input.getType()))
      D.Diag(diag::err_drv_arg_requires_bitcode_input) << A->getAsString(Args);
    Args.AddLastArg(CmdArgs, options::OPT_fthinlto_index_EQ);
  }

  if (Args.getLastArg(options::OPT_fthin_link_bitcode_EQ))
    Args.AddLastArg(CmdArgs, options::OPT_fthin_link_bitcode_EQ);

  if (Args.getLastArg(options::OPT_save_temps_EQ))
    Args.AddLastArg(CmdArgs, options::OPT_save_temps_EQ);

#if INTEL_CUSTOMIZATION
  auto AddOptLevel = [&]() {
    if (D.IsIntelMode() && IsOpenMPDevice && Triple.isSPIR() &&
        !Args.hasArg(options::OPT_O_Group)) {
      if (Args.hasArg(options::OPT_fopenmp_target_simd)) {
        // Force at least -O2, if explicit SIMD support is requested.
        CmdArgs.push_back("-O2");
        return;
      }
    }

    bool SkipO =
        Args.hasArg(options::OPT_fsycl_link_EQ) && ContainsWrapperAction(&JA);
    const Arg *A = Args.getLastArg(options::OPT_O_Group, options::OPT__SLASH_O);
    // Manually translate -O4 to -O3; let clang reject others.
    // When compiling a wrapped binary, do not optimize.
    if (!SkipO && A) {
      if (A->getOption().matches(options::OPT_O4) ||
          (A->getOption().matches(options::OPT_Ofast) && D.IsIntelMode())) {
        CmdArgs.push_back("-O3");
        if (A->getOption().matches(options::OPT_O4))
          D.Diag(diag::warn_O4_is_O3);
      } else {
        if (A->getOption().matches(options::OPT__SLASH_O)) {
          if (IsOpenMPDevice && Triple.isSPIR()) {
            std::string Opt(getMSVCOptimizationLevel(*A));
            if (!Opt.empty())
              CmdArgs.push_back(Args.MakeArgString(Opt));
          }
          // Do not render with SLASH_O
          return;
        }
        A->render(Args, CmdArgs);
      }
    }
  };
  if (Args.hasArg(options::OPT_fopenmp_stable_file_id))
    CmdArgs.push_back("-fopenmp-stable-file-id");
#endif // INTEL_CUSTOMIZATION
  auto *MemProfArg = Args.getLastArg(options::OPT_fmemory_profile,
                                     options::OPT_fmemory_profile_EQ,
                                     options::OPT_fno_memory_profile);
  if (MemProfArg &&
      !MemProfArg->getOption().matches(options::OPT_fno_memory_profile))
    MemProfArg->render(Args, CmdArgs);

  // Embed-bitcode option.
  // Only white-listed flags below are allowed to be embedded.
  if (C.getDriver().embedBitcodeInObject() && !IsUsingLTO &&
      (isa<BackendJobAction>(JA) || isa<AssembleJobAction>(JA))) {
    // Add flags implied by -fembed-bitcode.
    Args.AddLastArg(CmdArgs, options::OPT_fembed_bitcode_EQ);
    // Disable all llvm IR level optimizations.
    CmdArgs.push_back("-disable-llvm-passes");

    // Render target options.
    TC.addClangTargetOptions(Args, CmdArgs, JA.getOffloadingDeviceKind());

    // reject options that shouldn't be supported in bitcode
    // also reject kernel/kext
    static const constexpr unsigned kBitcodeOptionBlacklist[] = {
        options::OPT_mkernel,
        options::OPT_fapple_kext,
        options::OPT_ffunction_sections,
        options::OPT_fno_function_sections,
        options::OPT_fdata_sections,
        options::OPT_fno_data_sections,
        options::OPT_fbasic_block_sections_EQ,
        options::OPT_funique_internal_linkage_names,
        options::OPT_fno_unique_internal_linkage_names,
        options::OPT_funique_section_names,
        options::OPT_fno_unique_section_names,
        options::OPT_funique_basic_block_section_names,
        options::OPT_fno_unique_basic_block_section_names,
        options::OPT_mrestrict_it,
        options::OPT_mno_restrict_it,
        options::OPT_mstackrealign,
        options::OPT_mno_stackrealign,
        options::OPT_mstack_alignment,
        options::OPT_mcmodel_EQ,
        options::OPT_mlong_calls,
        options::OPT_mno_long_calls,
        options::OPT_ggnu_pubnames,
        options::OPT_gdwarf_aranges,
        options::OPT_fdebug_types_section,
        options::OPT_fno_debug_types_section,
        options::OPT_fdwarf_directory_asm,
        options::OPT_fno_dwarf_directory_asm,
        options::OPT_mrelax_all,
        options::OPT_mno_relax_all,
        options::OPT_ftrap_function_EQ,
        options::OPT_ffixed_r9,
        options::OPT_mfix_cortex_a53_835769,
        options::OPT_mno_fix_cortex_a53_835769,
        options::OPT_ffixed_x18,
        options::OPT_mglobal_merge,
        options::OPT_mno_global_merge,
        options::OPT_mred_zone,
        options::OPT_mno_red_zone,
        options::OPT_Wa_COMMA,
        options::OPT_Xassembler,
        options::OPT_mllvm,
    };
    for (const auto &A : Args)
      if (llvm::find(kBitcodeOptionBlacklist, A->getOption().getID()) !=
          std::end(kBitcodeOptionBlacklist))
        D.Diag(diag::err_drv_unsupported_embed_bitcode) << A->getSpelling();

    // Render the CodeGen options that need to be passed.
    if (!Args.hasFlag(options::OPT_foptimize_sibling_calls,
                      options::OPT_fno_optimize_sibling_calls))
      CmdArgs.push_back("-mdisable-tail-calls");

#if INTEL_CUSTOMIZATION
    RenderFloatingPointOptions(TC, D, isOptimizationLevelFast(D, Args), Args,
                               CmdArgs, JA);
#endif // INTEL_CUSTOMIZATION

    // Render ABI arguments
    switch (TC.getArch()) {
    default: break;
    case llvm::Triple::arm:
    case llvm::Triple::armeb:
    case llvm::Triple::thumbeb:
      RenderARMABI(Triple, Args, CmdArgs);
      break;
    case llvm::Triple::aarch64:
    case llvm::Triple::aarch64_32:
    case llvm::Triple::aarch64_be:
      RenderAArch64ABI(Triple, Args, CmdArgs);
      break;
    }

    // Optimization level for CodeGen.
    AddOptLevel(); // INTEL

    // Input/Output file.
    if (Output.getType() == types::TY_Dependencies) {
      // Handled with other dependency code.
    } else if (Output.isFilename()) {
      CmdArgs.push_back("-o");
      CmdArgs.push_back(Output.getFilename());
    } else {
      assert(Output.isNothing() && "Input output.");
    }

    for (const auto &II : Inputs) {
      addDashXForInput(Args, II, CmdArgs);
      if (II.isFilename())
        CmdArgs.push_back(II.getFilename());
      else
        II.getInputArg().renderAsInput(Args, CmdArgs);
    }

    C.addCommand(std::make_unique<Command>(
        JA, *this, ResponseFileSupport::AtFileUTF8(), D.getClangProgramPath(),
        CmdArgs, Inputs, Output));
    return;
  }

  if (C.getDriver().embedBitcodeMarkerOnly() && !IsUsingLTO)
    CmdArgs.push_back("-fembed-bitcode=marker");

  // We normally speed up the clang process a bit by skipping destructors at
  // exit, but when we're generating diagnostics we can rely on some of the
  // cleanup.
  if (!C.isForDiagnostics())
    if (!Args.hasArg(options::OPT_no_disable_free)) // INTEL
    CmdArgs.push_back("-disable-free");

#ifdef NDEBUG
  const bool IsAssertBuild = false;
#else
  const bool IsAssertBuild = true;
#endif

  // Disable the verification pass in -asserts builds.
  if (!IsAssertBuild)
    CmdArgs.push_back("-disable-llvm-verifier");

  // Discard value names in assert builds unless otherwise specified.
  if (Args.hasFlag(options::OPT_fdiscard_value_names,
                   options::OPT_fno_discard_value_names, !IsAssertBuild)) {
    if (Args.hasArg(options::OPT_fdiscard_value_names) &&
        (std::any_of(Inputs.begin(), Inputs.end(),
                     [](const clang::driver::InputInfo &II) {
                       return types::isLLVMIR(II.getType());
                     }))) {
      D.Diag(diag::warn_ignoring_fdiscard_for_bitcode);
    }
#if INTEL_CUSTOMIZATION
    // Do not discard value names when using -Rpass* options
    // unless -fdiscard-value-names is explicitly set
    if (Args.hasArg(options::OPT_fdiscard_value_names) ||
        !Args.hasArg(options::OPT_Rpass_EQ, options::OPT_Rpass_missed_EQ,
                     options::OPT_Rpass_analysis_EQ))
#endif // INTEL_CUSTOMIZATION
    CmdArgs.push_back("-discard-value-names");
  }

  // Set the main file name, so that debug info works even with
  // -save-temps.
  CmdArgs.push_back("-main-file-name");
  CmdArgs.push_back(getBaseInputName(Args, Input));

  // Some flags which affect the language (via preprocessor
  // defines).
  if (Args.hasArg(options::OPT_static))
    CmdArgs.push_back("-static-define");

  if (Args.hasArg(options::OPT_municode))
    CmdArgs.push_back("-DUNICODE");
#if INTEL_CUSTOMIZATION
  // When compiling with -qtbb, the oneDPL headers conflict with the system
  // installed parallel STL headers.  Add needed predefine macros to get around
  // this issue.
  if (Args.hasArg(options::OPT_qtbb) && Triple.isOSLinux()) {
    CmdArgs.push_back("-DPSTL_USE_PARALLEL_POLICIES=0");
    CmdArgs.push_back("-D_GLIBCXX_USE_TBB_PAR_BACKEND=0");
  }
#endif // INTEL_CUSTOMIZATION

  if (isa<AnalyzeJobAction>(JA))
    RenderAnalyzerOptions(Args, CmdArgs, Triple, Input);

  if (isa<AnalyzeJobAction>(JA) ||
      (isa<PreprocessJobAction>(JA) && Args.hasArg(options::OPT__analyze)))
    CmdArgs.push_back("-setup-static-analyzer");

  // Enable compatilibily mode to avoid analyzer-config related errors.
  // Since we can't access frontend flags through hasArg, let's manually iterate
  // through them.
  bool FoundAnalyzerConfig = false;
  for (auto Arg : Args.filtered(options::OPT_Xclang))
    if (StringRef(Arg->getValue()) == "-analyzer-config") {
      FoundAnalyzerConfig = true;
      break;
    }
  if (!FoundAnalyzerConfig)
    for (auto Arg : Args.filtered(options::OPT_Xanalyzer))
      if (StringRef(Arg->getValue()) == "-analyzer-config") {
        FoundAnalyzerConfig = true;
        break;
      }
  if (FoundAnalyzerConfig)
    CmdArgs.push_back("-analyzer-config-compatibility-mode=true");

  CheckCodeGenerationOptions(D, Args);

  unsigned FunctionAlignment = ParseFunctionAlignment(TC, Args);
  assert(FunctionAlignment <= 31 && "function alignment will be truncated!");
  if (FunctionAlignment) {
    CmdArgs.push_back("-function-alignment");
    CmdArgs.push_back(Args.MakeArgString(std::to_string(FunctionAlignment)));
  }

  llvm::Reloc::Model RelocationModel;
  unsigned PICLevel;
  bool IsPIE;
  std::tie(RelocationModel, PICLevel, IsPIE) = ParsePICArgs(TC, Args);

  bool IsROPI = RelocationModel == llvm::Reloc::ROPI ||
                RelocationModel == llvm::Reloc::ROPI_RWPI;
  bool IsRWPI = RelocationModel == llvm::Reloc::RWPI ||
                RelocationModel == llvm::Reloc::ROPI_RWPI;

  if (Args.hasArg(options::OPT_mcmse) &&
      !Args.hasArg(options::OPT_fallow_unsupported)) {
    if (IsROPI)
      D.Diag(diag::err_cmse_pi_are_incompatible) << IsROPI;
    if (IsRWPI)
      D.Diag(diag::err_cmse_pi_are_incompatible) << !IsRWPI;
  }

  if (IsROPI && types::isCXX(Input.getType()) &&
      !Args.hasArg(options::OPT_fallow_unsupported))
    D.Diag(diag::err_drv_ropi_incompatible_with_cxx);

  const char *RMName = RelocationModelName(RelocationModel);
  if (RMName) {
    CmdArgs.push_back("-mrelocation-model");
    CmdArgs.push_back(RMName);
  }
  if (PICLevel > 0) {
    CmdArgs.push_back("-pic-level");
    CmdArgs.push_back(PICLevel == 1 ? "1" : "2");
    if (IsPIE)
      CmdArgs.push_back("-pic-is-pie");
  }

  if (RelocationModel == llvm::Reloc::ROPI ||
      RelocationModel == llvm::Reloc::ROPI_RWPI)
    CmdArgs.push_back("-fropi");
  if (RelocationModel == llvm::Reloc::RWPI ||
      RelocationModel == llvm::Reloc::ROPI_RWPI)
    CmdArgs.push_back("-frwpi");

  if (Arg *A = Args.getLastArg(options::OPT_meabi)) {
    CmdArgs.push_back("-meabi");
    CmdArgs.push_back(A->getValue());
  }

  // -fsemantic-interposition is forwarded to CC1: set the
  // "SemanticInterposition" metadata to 1 (make some linkages interposable) and
  // make default visibility external linkage definitions dso_preemptable.
  //
  // -fno-semantic-interposition: if the target supports .Lfoo$local local
  // aliases (make default visibility external linkage definitions dso_local).
  // This is the CC1 default for ELF to match COFF/Mach-O.
  //
  // Otherwise use Clang's traditional behavior: like
  // -fno-semantic-interposition but local aliases are not used. So references
  // can be interposed if not optimized out.
  if (Triple.isOSBinFormatELF()) {
    Arg *A = Args.getLastArg(options::OPT_fsemantic_interposition,
                             options::OPT_fno_semantic_interposition);
    if (RelocationModel != llvm::Reloc::Static && !IsPIE) {
      // The supported targets need to call AsmPrinter::getSymbolPreferLocal.
      bool SupportsLocalAlias =
          Triple.isAArch64() || Triple.isRISCV() || Triple.isX86();
      if (!A)
        CmdArgs.push_back("-fhalf-no-semantic-interposition");
      else if (A->getOption().matches(options::OPT_fsemantic_interposition))
        A->render(Args, CmdArgs);
      else if (!SupportsLocalAlias)
        CmdArgs.push_back("-fhalf-no-semantic-interposition");
    }
  }

  {
    std::string Model;
    if (Arg *A = Args.getLastArg(options::OPT_mthread_model)) {
      if (!TC.isThreadModelSupported(A->getValue()))
        D.Diag(diag::err_drv_invalid_thread_model_for_target)
            << A->getValue() << A->getAsString(Args);
      Model = A->getValue();
    } else
      Model = TC.getThreadModel();
    if (Model != "posix") {
      CmdArgs.push_back("-mthread-model");
      CmdArgs.push_back(Args.MakeArgString(Model));
    }
  }

  Args.AddLastArg(CmdArgs, options::OPT_fveclib);

  if (Args.hasFlag(options::OPT_fmerge_all_constants,
                   options::OPT_fno_merge_all_constants, false))
    CmdArgs.push_back("-fmerge-all-constants");

  if (Args.hasFlag(options::OPT_fno_delete_null_pointer_checks,
                   options::OPT_fdelete_null_pointer_checks, false))
    CmdArgs.push_back("-fno-delete-null-pointer-checks");

  // LLVM Code Generator Options.

  for (const Arg *A : Args.filtered(options::OPT_frewrite_map_file_EQ)) {
    StringRef Map = A->getValue();
    if (!llvm::sys::fs::exists(Map)) {
      D.Diag(diag::err_drv_no_such_file) << Map;
    } else {
      A->render(Args, CmdArgs);
      A->claim();
    }
  }

  if (Arg *A = Args.getLastArg(options::OPT_mabi_EQ_vec_extabi,
                               options::OPT_mabi_EQ_vec_default)) {
    if (!Triple.isOSAIX())
      D.Diag(diag::err_drv_unsupported_opt_for_target)
          << A->getSpelling() << RawTriple.str();
    if (A->getOption().getID() == options::OPT_mabi_EQ_vec_extabi)
      CmdArgs.push_back("-mabi=vec-extabi");
    else
      CmdArgs.push_back("-mabi=vec-default");
  }

  if (Arg *A = Args.getLastArg(options::OPT_Wframe_larger_than_EQ)) {
    StringRef v = A->getValue();
    // FIXME: Validate the argument here so we don't produce meaningless errors
    // about -fwarn-stack-size=.
    if (v.empty())
      D.Diag(diag::err_drv_missing_argument) << A->getSpelling() << 1;
    else
      CmdArgs.push_back(Args.MakeArgString("-fwarn-stack-size=" + v));
    A->claim();
  }

  if (!Args.hasFlag(options::OPT_fjump_tables, options::OPT_fno_jump_tables,
                    true))
    CmdArgs.push_back("-fno-jump-tables");

  if (Args.hasFlag(options::OPT_fprofile_sample_accurate,
                   options::OPT_fno_profile_sample_accurate, false))
    CmdArgs.push_back("-fprofile-sample-accurate");

  if (!Args.hasFlag(options::OPT_fpreserve_as_comments,
                    options::OPT_fno_preserve_as_comments, true))
    CmdArgs.push_back("-fno-preserve-as-comments");

  if (Arg *A = Args.getLastArg(options::OPT_mregparm_EQ)) {
    CmdArgs.push_back("-mregparm");
    CmdArgs.push_back(A->getValue());
  }

  if (Arg *A = Args.getLastArg(options::OPT_maix_struct_return,
                               options::OPT_msvr4_struct_return)) {
    if (!TC.getTriple().isPPC32()) {
      D.Diag(diag::err_drv_unsupported_opt_for_target)
          << A->getSpelling() << RawTriple.str();
    } else if (A->getOption().matches(options::OPT_maix_struct_return)) {
      CmdArgs.push_back("-maix-struct-return");
    } else {
      assert(A->getOption().matches(options::OPT_msvr4_struct_return));
      CmdArgs.push_back("-msvr4-struct-return");
    }
  }

  if (Arg *A = Args.getLastArg(options::OPT_fpcc_struct_return,
                               options::OPT_freg_struct_return)) {
    if (TC.getArch() != llvm::Triple::x86) {
      D.Diag(diag::err_drv_unsupported_opt_for_target)
          << A->getSpelling() << RawTriple.str();
    } else if (A->getOption().matches(options::OPT_fpcc_struct_return)) {
      CmdArgs.push_back("-fpcc-struct-return");
    } else {
      assert(A->getOption().matches(options::OPT_freg_struct_return));
      CmdArgs.push_back("-freg-struct-return");
    }
  }

  if (Args.hasFlag(options::OPT_mrtd, options::OPT_mno_rtd, false))
    CmdArgs.push_back("-fdefault-calling-conv=stdcall");

  if (Args.hasArg(options::OPT_fenable_matrix)) {
    // enable-matrix is needed by both the LangOpts and by LLVM.
    CmdArgs.push_back("-fenable-matrix");
    CmdArgs.push_back("-mllvm");
    CmdArgs.push_back("-enable-matrix");
  }

  CodeGenOptions::FramePointerKind FPKeepKind =
                  getFramePointerKind(Args, RawTriple);
  const char *FPKeepKindStr = nullptr;
  switch (FPKeepKind) {
  case CodeGenOptions::FramePointerKind::None:
    FPKeepKindStr = "-mframe-pointer=none";
    break;
  case CodeGenOptions::FramePointerKind::NonLeaf:
    FPKeepKindStr = "-mframe-pointer=non-leaf";
    break;
  case CodeGenOptions::FramePointerKind::All:
    FPKeepKindStr = "-mframe-pointer=all";
    break;
  }
  assert(FPKeepKindStr && "unknown FramePointerKind");
  CmdArgs.push_back(FPKeepKindStr);

  if (!Args.hasFlag(options::OPT_fzero_initialized_in_bss,
                    options::OPT_fno_zero_initialized_in_bss, true))
    CmdArgs.push_back("-fno-zero-initialized-in-bss");

  bool OFastEnabled = isOptimizationLevelFast(D, Args); // INTEL
  // If -Ofast is the optimization level, then -fstrict-aliasing should be
  // enabled.  This alias option is being used to simplify the hasFlag logic.
  OptSpecifier StrictAliasingAliasOption =
      OFastEnabled ? options::OPT_Ofast : options::OPT_fstrict_aliasing;
  // We turn strict aliasing off by default if we're in CL mode, since MSVC
  // doesn't do any TBAA.
  bool TBAAOnByDefault = !D.IsCLMode() || D.IsIntelMode(); // INTEL
  if (!Args.hasFlag(options::OPT_fstrict_aliasing, StrictAliasingAliasOption,
                    options::OPT_fno_strict_aliasing, TBAAOnByDefault))
    CmdArgs.push_back("-relaxed-aliasing");
  if (!Args.hasFlag(options::OPT_fstruct_path_tbaa,
                    options::OPT_fno_struct_path_tbaa))
    CmdArgs.push_back("-no-struct-path-tbaa");
  if (Args.hasFlag(options::OPT_fstrict_enums, options::OPT_fno_strict_enums,
                   false))
    CmdArgs.push_back("-fstrict-enums");
  if (!Args.hasFlag(options::OPT_fstrict_return, options::OPT_fno_strict_return,
                    true))
    CmdArgs.push_back("-fno-strict-return");
  if (Args.hasFlag(options::OPT_fallow_editor_placeholders,
                   options::OPT_fno_allow_editor_placeholders, false))
    CmdArgs.push_back("-fallow-editor-placeholders");
  if (Args.hasFlag(options::OPT_fstrict_vtable_pointers,
                   options::OPT_fno_strict_vtable_pointers,
                   false))
    CmdArgs.push_back("-fstrict-vtable-pointers");
  if (Args.hasFlag(options::OPT_fforce_emit_vtables,
                   options::OPT_fno_force_emit_vtables,
                   false))
    CmdArgs.push_back("-fforce-emit-vtables");
  if (!Args.hasFlag(options::OPT_foptimize_sibling_calls,
                    options::OPT_fno_optimize_sibling_calls))
    CmdArgs.push_back("-mdisable-tail-calls");
  if (Args.hasFlag(options::OPT_fno_escaping_block_tail_calls,
                   options::OPT_fescaping_block_tail_calls, false))
    CmdArgs.push_back("-fno-escaping-block-tail-calls");

  Args.AddLastArg(CmdArgs, options::OPT_ffine_grained_bitfield_accesses,
                  options::OPT_fno_fine_grained_bitfield_accesses);

  Args.AddLastArg(CmdArgs, options::OPT_fexperimental_relative_cxx_abi_vtables,
                  options::OPT_fno_experimental_relative_cxx_abi_vtables);

  // Handle segmented stacks.
  if (Args.hasFlag(options::OPT_fsplit_stack, options::OPT_fno_split_stack,
                   false))
    CmdArgs.push_back("-fsplit-stack");

  // -fprotect-parens=0 is default.
  if (Args.hasFlag(options::OPT_fprotect_parens,
                   options::OPT_fno_protect_parens, false))
    CmdArgs.push_back("-fprotect-parens");

  RenderFloatingPointOptions(TC, D, OFastEnabled, Args, CmdArgs, JA);

  if (Arg *A = Args.getLastArg(options::OPT_fextend_args_EQ)) {
    const llvm::Triple::ArchType Arch = TC.getArch();
    if (Arch == llvm::Triple::x86 || Arch == llvm::Triple::x86_64) {
      StringRef V = A->getValue();
      if (V == "64")
        CmdArgs.push_back("-fextend-arguments=64");
      else if (V != "32")
        D.Diag(diag::err_drv_invalid_argument_to_option)
            << A->getValue() << A->getOption().getName();
    } else
      D.Diag(diag::err_drv_unsupported_opt_for_target)
          << A->getOption().getName() << TripleStr;
  }

  if (Arg *A = Args.getLastArg(options::OPT_mdouble_EQ)) {
    if (TC.getArch() == llvm::Triple::avr)
      A->render(Args, CmdArgs);
    else
      D.Diag(diag::err_drv_unsupported_opt_for_target)
          << A->getAsString(Args) << TripleStr;
  }

  if (Arg *A = Args.getLastArg(options::OPT_LongDouble_Group)) {
    if (TC.getTriple().isX86() || TC.getTriple().isSPIR())
      A->render(Args, CmdArgs);
    else if (TC.getTriple().isPPC() &&
             (A->getOption().getID() != options::OPT_mlong_double_80))
      A->render(Args, CmdArgs);
    else
      D.Diag(diag::err_drv_unsupported_opt_for_target)
          << A->getAsString(Args) << TripleStr;
  }

#if INTEL_CUSTOMIZATION
  if (Args.hasFlag(options::OPT__SLASH_Qlong_double,
                   options::OPT__SLASH_Qlong_double_, false)) {
    if (TC.getTriple().getArch() == llvm::Triple::x86) {
      D.Diag(diag::err_drv_unsupported_opt_for_target)
          << Args.getLastArg(options::OPT__SLASH_Qlong_double)
                 ->getAsString(Args)
          << TripleStr;
    } else
      CmdArgs.push_back("-fintel-long-double-size=80");
  }

  for (const Arg *A : Args) {
    unsigned OptionID = A->getOption().getID();
    switch (OptionID) {
    case options::OPT_fimf_arch_consistency_EQ:
      CmdArgs.push_back(Args.MakeArgString(
          Twine("-mGLOB_imf_attr=arch-consistency:") + A->getValue()));
      A->claim();
      break;
    case options::OPT_fimf_max_error_EQ:
      CmdArgs.push_back(Args.MakeArgString(Twine("-mGLOB_imf_attr=max-error:") +
                                           A->getValue()));
      A->claim();
      break;
    case options::OPT_fimf_absolute_error_EQ:
      CmdArgs.push_back(Args.MakeArgString(
          Twine("-mGLOB_imf_attr=absolute-error:") + A->getValue()));
      A->claim();
      break;
    case options::OPT_fimf_accuracy_bits_EQ:
      CmdArgs.push_back(Args.MakeArgString(
          Twine("-mGLOB_imf_attr=accuracy-bits:") + A->getValue()));
      A->claim();
      break;
    case options::OPT_fimf_domain_exclusion_EQ:
      CmdArgs.push_back(Args.MakeArgString(
          Twine("-mGLOB_imf_attr=domain-exclusion:") + A->getValue()));
      A->claim();
      break;
    case options::OPT_fimf_precision_EQ:
      CmdArgs.push_back(Args.MakeArgString(Twine("-mGLOB_imf_attr=precision:") +
                                           A->getValue()));
      A->claim();
      break;
    default:
      break;
    }
  }
#endif // INTEL_CUSTOMIZATION

  // Decide whether to use verbose asm. Verbose assembly is the default on
  // toolchains which have the integrated assembler on by default.
  bool IsIntegratedAssemblerDefault = TC.IsIntegratedAssemblerDefault();
  if (!Args.hasFlag(options::OPT_fverbose_asm, options::OPT_fno_verbose_asm,
#if INTEL_CUSTOMIZATION
                    IsIntegratedAssemblerDefault &&
                    !(D.IsIntelMode() && D.IsCLMode())))
#endif // INTEL_CUSTOMIZATION
    CmdArgs.push_back("-fno-verbose-asm");

  // Parse 'none' or '$major.$minor'. Disallow -fbinutils-version=0 because we
  // use that to indicate the MC default in the backend.
  if (Arg *A = Args.getLastArg(options::OPT_fbinutils_version_EQ)) {
    StringRef V = A->getValue();
    unsigned Num;
    if (V == "none")
      A->render(Args, CmdArgs);
    else if (!V.consumeInteger(10, Num) && Num > 0 &&
             (V.empty() || (V.consume_front(".") &&
                            !V.consumeInteger(10, Num) && V.empty())))
      A->render(Args, CmdArgs);
    else
      D.Diag(diag::err_drv_invalid_argument_to_option)
          << A->getValue() << A->getOption().getName();
  }

  // If toolchain choose to use MCAsmParser for inline asm don't pass the
  // option to disable integrated-as explictly.
  if (!TC.useIntegratedAs() && !TC.parseInlineAsmUsingAsmParser())
    CmdArgs.push_back("-no-integrated-as");

  if (Args.hasArg(options::OPT_fdebug_pass_structure)) {
    CmdArgs.push_back("-mdebug-pass");
    CmdArgs.push_back("Structure");
  }
  if (Args.hasArg(options::OPT_fdebug_pass_arguments)) {
    CmdArgs.push_back("-mdebug-pass");
    CmdArgs.push_back("Arguments");
  }

  // Enable -mconstructor-aliases except on darwin, where we have to work around
  // a linker bug (see <rdar://problem/7651567>), and CUDA/AMDGPU device code,
  // where aliases aren't supported.
  if (!RawTriple.isOSDarwin() && !RawTriple.isNVPTX() && !RawTriple.isAMDGPU())
    CmdArgs.push_back("-mconstructor-aliases");

  // Darwin's kernel doesn't support guard variables; just die if we
  // try to use them.
  if (KernelOrKext && RawTriple.isOSDarwin())
    CmdArgs.push_back("-fforbid-guard-variables");

  if (Args.hasFlag(options::OPT_mms_bitfields, options::OPT_mno_ms_bitfields,
                   Triple.isWindowsGNUEnvironment())) {
    CmdArgs.push_back("-mms-bitfields");
  }

  // Non-PIC code defaults to -fdirect-access-external-data while PIC code
  // defaults to -fno-direct-access-external-data. Pass the option if different
  // from the default.
  if (Arg *A = Args.getLastArg(options::OPT_fdirect_access_external_data,
                               options::OPT_fno_direct_access_external_data))
    if (A->getOption().matches(options::OPT_fdirect_access_external_data) !=
        (PICLevel == 0))
      A->render(Args, CmdArgs);

  if (Args.hasFlag(options::OPT_fno_plt, options::OPT_fplt, false)) {
    CmdArgs.push_back("-fno-plt");
  }

  // -fhosted is default.
  // TODO: Audit uses of KernelOrKext and see where it'd be more appropriate to
  // use Freestanding.
  bool Freestanding =
      Args.hasFlag(options::OPT_ffreestanding, options::OPT_fhosted, false) ||
      KernelOrKext;
  if (Freestanding)
    CmdArgs.push_back("-ffreestanding");

  // This is a coarse approximation of what llvm-gcc actually does, both
  // -fasynchronous-unwind-tables and -fnon-call-exceptions interact in more
  // complicated ways.
  bool UnwindTables =
      Args.hasFlag(options::OPT_fasynchronous_unwind_tables,
                   options::OPT_fno_asynchronous_unwind_tables,
                   (TC.IsUnwindTablesDefault(Args) ||
                    TC.getSanitizerArgs().needsUnwindTables()) &&
                       !Freestanding);
  UnwindTables = Args.hasFlag(options::OPT_funwind_tables,
                              options::OPT_fno_unwind_tables, UnwindTables);
  if (UnwindTables)
    CmdArgs.push_back("-munwind-tables");

  // Prepare `-aux-target-cpu` and `-aux-target-feature` unless
  // `--gpu-use-aux-triple-only` is specified.
  if (!Args.getLastArg(options::OPT_gpu_use_aux_triple_only) &&
      (IsCudaDevice || (IsSYCL && IsSYCLOffloadDevice) || IsHIPDevice)) {
    const ArgList &HostArgs =
        C.getArgsForToolChain(nullptr, StringRef(), Action::OFK_None);
    std::string HostCPU =
        getCPUName(HostArgs, *TC.getAuxTriple(), /*FromAs*/ false);
    if (!HostCPU.empty()) {
      CmdArgs.push_back("-aux-target-cpu");
      CmdArgs.push_back(Args.MakeArgString(HostCPU));
    }
    getTargetFeatures(D, *TC.getAuxTriple(), HostArgs, CmdArgs,
                      /*ForAS*/ false, /*IsAux*/ true);
  }

  TC.addClangTargetOptions(Args, CmdArgs, JA.getOffloadingDeviceKind());

  // FIXME: Handle -mtune=.
  (void)Args.hasArg(options::OPT_mtune_EQ);

  if (Arg *A = Args.getLastArg(options::OPT_mcmodel_EQ)) {
    StringRef CM = A->getValue();
    if (CM == "small" || CM == "kernel" || CM == "medium" || CM == "large" ||
        CM == "tiny")
      A->render(Args, CmdArgs);
    else
      D.Diag(diag::err_drv_invalid_argument_to_option)
          << CM << A->getOption().getName();
  }

  if (Arg *A = Args.getLastArg(options::OPT_mtls_size_EQ)) {
    StringRef Value = A->getValue();
    unsigned TLSSize = 0;
    Value.getAsInteger(10, TLSSize);
    if (!Triple.isAArch64() || !Triple.isOSBinFormatELF())
      D.Diag(diag::err_drv_unsupported_opt_for_target)
          << A->getOption().getName() << TripleStr;
    if (TLSSize != 12 && TLSSize != 24 && TLSSize != 32 && TLSSize != 48)
      D.Diag(diag::err_drv_invalid_int_value)
          << A->getOption().getName() << Value;
    Args.AddLastArg(CmdArgs, options::OPT_mtls_size_EQ);
  }

  // Add the target cpu
  std::string CPU = getCPUName(Args, Triple, /*FromAs*/ false);
  if (!CPU.empty()) {
    CmdArgs.push_back("-target-cpu");
    CmdArgs.push_back(Args.MakeArgString(CPU));
  }

  RenderTargetOptions(Triple, Args, KernelOrKext, CmdArgs);

  // FIXME: For now we want to demote any errors to warnings, when they have
  // been raised for asking the wrong question of scalable vectors, such as
  // asking for the fixed number of elements. This may happen because code that
  // is not yet ported to work for scalable vectors uses the wrong interfaces,
  // whereas the behaviour is actually correct. Emitting a warning helps bring
  // up scalable vector support in an incremental way. When scalable vector
  // support is stable enough, all uses of wrong interfaces should be considered
  // as errors, but until then, we can live with a warning being emitted by the
  // compiler. This way, Clang can be used to compile code with scalable vectors
  // and identify possible issues.
  if (isa<BackendJobAction>(JA)) {
    CmdArgs.push_back("-mllvm");
    CmdArgs.push_back("-treat-scalable-fixed-error-as-warning");
  }

  // These two are potentially updated by AddClangCLArgs.
  codegenoptions::DebugInfoKind DebugInfoKind = codegenoptions::NoDebugInfo;
  bool EmitCodeView = false;

  // Add clang-cl arguments.
  types::ID InputType = Input.getType();
  if (D.IsCLMode())
    AddClangCLArgs(Args, InputType, CmdArgs, &DebugInfoKind, &EmitCodeView);
#if INTEL_CUSTOMIZATION
  // for OpenMP with /Qiopenmp /Qopenmp-targets=spir64, /LD is not supported.
  Arg *LDArg = Args.getLastArg(options::OPT__SLASH_LD);
  if (D.IsCLMode() && LDArg && IsOpenMPDevice && Triple.isSPIR())
    D.Diag(diag::err_drv_openmp_targets_spir64_unsupported_opt)
        << LDArg->getAsString(Args);
#endif // INTEL_CUSTOMIZATION

  DwarfFissionKind DwarfFission = DwarfFissionKind::None;
  renderDebugOptions(TC, D, RawTriple, Args, EmitCodeView,
                     types::isLLVMIR(InputType), CmdArgs, DebugInfoKind,
                     DwarfFission);

  // Add the split debug info name to the command lines here so we
  // can propagate it to the backend.
  bool SplitDWARF = (DwarfFission != DwarfFissionKind::None) &&
                    (TC.getTriple().isOSBinFormatELF() ||
                     TC.getTriple().isOSBinFormatWasm()) &&
                    (isa<AssembleJobAction>(JA) || isa<CompileJobAction>(JA) ||
                     isa<BackendJobAction>(JA));
  if (SplitDWARF) {
    const char *SplitDWARFOut = SplitDebugName(JA, Args, Input, Output);
    CmdArgs.push_back("-split-dwarf-file");
    CmdArgs.push_back(SplitDWARFOut);
    if (DwarfFission == DwarfFissionKind::Split) {
      CmdArgs.push_back("-split-dwarf-output");
      CmdArgs.push_back(SplitDWARFOut);
    }
  }

  // Pass the linker version in use.
  if (Arg *A = Args.getLastArg(options::OPT_mlinker_version_EQ)) {
    CmdArgs.push_back("-target-linker-version");
    CmdArgs.push_back(A->getValue());
  }

  // Explicitly error on some things we know we don't support and can't just
  // ignore.
  if (!Args.hasArg(options::OPT_fallow_unsupported)) {
    Arg *Unsupported;
    if (types::isCXX(InputType) && RawTriple.isOSDarwin() &&
        TC.getArch() == llvm::Triple::x86) {
      if ((Unsupported = Args.getLastArg(options::OPT_fapple_kext)) ||
          (Unsupported = Args.getLastArg(options::OPT_mkernel)))
        D.Diag(diag::err_drv_clang_unsupported_opt_cxx_darwin_i386)
            << Unsupported->getOption().getName();
    }
    // The faltivec option has been superseded by the maltivec option.
    if ((Unsupported = Args.getLastArg(options::OPT_faltivec)))
      D.Diag(diag::err_drv_clang_unsupported_opt_faltivec)
          << Unsupported->getOption().getName()
          << "please use -maltivec and include altivec.h explicitly";
    if ((Unsupported = Args.getLastArg(options::OPT_fno_altivec)))
      D.Diag(diag::err_drv_clang_unsupported_opt_faltivec)
          << Unsupported->getOption().getName() << "please use -mno-altivec";
  }

  Args.AddAllArgs(CmdArgs, options::OPT_v);

  if (Args.getLastArg(options::OPT_H)) {
    CmdArgs.push_back("-H");
    CmdArgs.push_back("-sys-header-deps");
  }
  Args.AddAllArgs(CmdArgs, options::OPT_fshow_skipped_includes);

  if (D.CCPrintHeaders && !D.CCGenDiagnostics) {
    CmdArgs.push_back("-header-include-file");
    CmdArgs.push_back(!D.CCPrintHeadersFilename.empty()
                          ? D.CCPrintHeadersFilename.c_str()
                          : "-");
    CmdArgs.push_back("-sys-header-deps");
  }
  Args.AddLastArg(CmdArgs, options::OPT_P);
  Args.AddLastArg(CmdArgs, options::OPT_print_ivar_layout);

#if INTEL_CUSTOMIZATION
  // -EP should expand to -E -P.
  if (Args.hasArg(options::OPT_EP))
    CmdArgs.push_back("-P");
#endif // INTEL_CUSTOMIZATION
  if (D.CCLogDiagnostics && !D.CCGenDiagnostics) {
    CmdArgs.push_back("-diagnostic-log-file");
    CmdArgs.push_back(!D.CCLogDiagnosticsFilename.empty()
                          ? D.CCLogDiagnosticsFilename.c_str()
                          : "-");
  }

  // Give the gen diagnostics more chances to succeed, by avoiding intentional
  // crashes.
  if (D.CCGenDiagnostics)
    CmdArgs.push_back("-disable-pragma-debug-crash");

  // Allow backend to put its diagnostic files in the same place as frontend
  // crash diagnostics files.
  if (Args.hasArg(options::OPT_fcrash_diagnostics_dir)) {
    StringRef Dir = Args.getLastArgValue(options::OPT_fcrash_diagnostics_dir);
    CmdArgs.push_back("-mllvm");
    CmdArgs.push_back(Args.MakeArgString("-crash-diagnostics-dir=" + Dir));
  }

  bool UseSeparateSections = isUseSeparateSections(D, Triple); // INTEL

  if (Args.hasFlag(options::OPT_ffunction_sections,
                   options::OPT_fno_function_sections, UseSeparateSections)) {
    CmdArgs.push_back("-ffunction-sections");
  }

  if (Arg *A = Args.getLastArg(options::OPT_fbasic_block_sections_EQ)) {
    StringRef Val = A->getValue();
    if (Triple.isX86() && Triple.isOSBinFormatELF()) {
      if (Val != "all" && Val != "labels" && Val != "none" &&
          !Val.startswith("list="))
        D.Diag(diag::err_drv_invalid_value)
            << A->getAsString(Args) << A->getValue();
      else
        A->render(Args, CmdArgs);
    } else if (Triple.isNVPTX()) {
      // Do not pass the option to the GPU compilation. We still want it enabled
      // for the host-side compilation, so seeing it here is not an error.
    } else if (Val != "none") {
      // =none is allowed everywhere. It's useful for overriding the option
      // and is the same as not specifying the option.
      D.Diag(diag::err_drv_unsupported_opt_for_target)
          << A->getAsString(Args) << TripleStr;
    }
  }

  bool HasDefaultDataSections = Triple.isOSBinFormatXCOFF();
  if (Args.hasFlag(options::OPT_fdata_sections, options::OPT_fno_data_sections,
                   UseSeparateSections || HasDefaultDataSections)) {
    CmdArgs.push_back("-fdata-sections");
  }

  if (!Args.hasFlag(options::OPT_funique_section_names,
                    options::OPT_fno_unique_section_names, true))
    CmdArgs.push_back("-fno-unique-section-names");

  if (Args.hasFlag(options::OPT_funique_internal_linkage_names,
                   options::OPT_fno_unique_internal_linkage_names, false))
    CmdArgs.push_back("-funique-internal-linkage-names");

  if (Args.hasFlag(options::OPT_funique_basic_block_section_names,
                   options::OPT_fno_unique_basic_block_section_names, false))
    CmdArgs.push_back("-funique-basic-block-section-names");

  if (Arg *A = Args.getLastArg(options::OPT_fsplit_machine_functions,
                               options::OPT_fno_split_machine_functions)) {
    // This codegen pass is only available on x86-elf targets.
    if (Triple.isX86() && Triple.isOSBinFormatELF()) {
      if (A->getOption().matches(options::OPT_fsplit_machine_functions))
        A->render(Args, CmdArgs);
    } else {
      D.Diag(diag::err_drv_unsupported_opt_for_target)
          << A->getAsString(Args) << TripleStr;
    }
  }

#if INTEL_CUSTOMIZATION
  Args.AddLastArg(CmdArgs, options::OPT_finstrument_functions_after_inlining,
                  options::OPT_finstrument_function_entry_bare);

  if ((Args.hasFlag(options::OPT_finstrument_functions,
                    options::OPT_fno_instrument_functions, false)) &&
      (!Args.hasArg(options::OPT_finstrument_functions_after_inlining,
                    options::OPT_finstrument_function_entry_bare)))
    Args.AddLastArg(CmdArgs, options::OPT_finstrument_functions);
#endif // INTEL_CUSTOMIZATION

  // NVPTX/AMDGCN doesn't support PGO or coverage. There's no runtime support
  // for sampling, overhead of call arc collection is way too high and there's
  // no way to collect the output.
  if (!Triple.isNVPTX() && !Triple.isAMDGCN())
    addPGOAndCoverageFlags(TC, C, D, Output, Args, CmdArgs);

  Args.AddLastArg(CmdArgs, options::OPT_fclang_abi_compat_EQ);

  // Add runtime flag for PS4 when PGO, coverage, or sanitizers are enabled.
  if (RawTriple.isPS4CPU() &&
      !Args.hasArg(options::OPT_nostdlib, options::OPT_nodefaultlibs)) {
    PS4cpu::addProfileRTArgs(TC, Args, CmdArgs);
    PS4cpu::addSanitizerArgs(TC, CmdArgs);
  }

  // Pass options for controlling the default header search paths.
  if (Args.hasArg(options::OPT_nostdinc)) {
    CmdArgs.push_back("-nostdsysteminc");
    CmdArgs.push_back("-nobuiltininc");
  } else {
    if (Args.hasArg(options::OPT_nostdlibinc))
      CmdArgs.push_back("-nostdsysteminc");
    Args.AddLastArg(CmdArgs, options::OPT_nostdincxx);
    Args.AddLastArg(CmdArgs, options::OPT_nobuiltininc);
  }

  // Pass the path to compiler resource files.
  CmdArgs.push_back("-resource-dir");
  CmdArgs.push_back(D.ResourceDir.c_str());

  Args.AddLastArg(CmdArgs, options::OPT_working_directory);

  RenderARCMigrateToolOptions(D, Args, CmdArgs);

  // Add preprocessing options like -I, -D, etc. if we are using the
  // preprocessor.
  //
  // FIXME: Support -fpreprocessed
  if (types::getPreprocessedType(InputType) != types::TY_INVALID)
    AddPreprocessingOptions(C, JA, D, Args, CmdArgs, Output, Inputs);

  // Don't warn about "clang -c -DPIC -fPIC test.i" because libtool.m4 assumes
  // that "The compiler can only warn and ignore the option if not recognized".
  // When building with ccache, it will pass -D options to clang even on
  // preprocessed inputs and configure concludes that -fPIC is not supported.
  Args.ClaimAllArgs(options::OPT_D);

  // Manually translate -O4 to -O3; let clang reject others.
  AddOptLevel(); // INTEL

  // Warn about ignored options to clang.
  for (const Arg *A :
       Args.filtered(options::OPT_clang_ignored_gcc_optimization_f_Group)) {
    D.Diag(diag::warn_ignored_gcc_optimization) << A->getAsString(Args);
    A->claim();
  }

  for (const Arg *A :
       Args.filtered(options::OPT_clang_ignored_legacy_options_Group)) {
    D.Diag(diag::warn_ignored_clang_option) << A->getAsString(Args);
    A->claim();
  }

  claimNoWarnArgs(Args);

  Args.AddAllArgs(CmdArgs, options::OPT_R_Group);

  Args.AddAllArgs(CmdArgs, options::OPT_W_Group);
#if INTEL_CUSTOMIZATION
  if (Args.hasFlag(options::OPT_pedantic, options::OPT_no_pedantic, false)
      || Args.hasArg(options::OPT_strict_ansi))
#endif //INTEL_CUSTOMIZATION
    CmdArgs.push_back("-pedantic");

  Args.AddLastArg(CmdArgs, options::OPT_pedantic_errors);
  Args.AddLastArg(CmdArgs, options::OPT_w);

  // Fixed point flags
  if (Args.hasFlag(options::OPT_ffixed_point, options::OPT_fno_fixed_point,
                   /*Default=*/false))
    Args.AddLastArg(CmdArgs, options::OPT_ffixed_point);

  if (Arg *A = Args.getLastArg(options::OPT_fcxx_abi_EQ))
    A->render(Args, CmdArgs);

  Args.AddLastArg(CmdArgs, options::OPT_fexperimental_relative_cxx_abi_vtables,
                  options::OPT_fno_experimental_relative_cxx_abi_vtables);

  // Handle -{std, ansi, trigraphs} -- take the last of -{std, ansi}
  // (-ansi is equivalent to -std=c89 or -std=c++98).
  //
  // If a std is supplied, only add -trigraphs if it follows the
  // option.
  bool ImplyVCPPCVer = false;
  bool ImplyVCPPCXXVer = false;
#if INTEL_CUSTOMIZATION
  const Arg *Std = Args.getLastArg(options::OPT_std_EQ, options::OPT_ansi,
                     options::OPT_strict_ansi);
#else //INTEL_CUSTOMIZATION
  const Arg *Std = Args.getLastArg(options::OPT_std_EQ, options::OPT_ansi);
#endif //INTEL_CUSTOMIZATION
  if (Std) {
#if INTEL_CUSTOMIZATION
    if (Std->getOption().matches(options::OPT_ansi) ||
        Std->getOption().matches(options::OPT_strict_ansi))
#else //INTEL_CUSTOMIZATION
    if (Std->getOption().matches(options::OPT_ansi))
#endif //INTEL_CUSTOMIZATION
      if (types::isCXX(InputType))
        CmdArgs.push_back("-std=c++98");
      else
        CmdArgs.push_back("-std=c89");
#if INTEL_CUSTOMIZATION
    // Intel compiler allows for /Qstd which is an alias -std.  We want to be
    // sure to limit valid args to C++14 or higher.
    else if (D.IsIntelMode() && IsWindowsMSVC) {
      StringRef Val(Std->getValue());
      if (Val == "c++98" || Val == "c++03" || Val == "c++0x" ||
          Val == "c++11") {
        D.Diag(clang::diag::warn_drv_unused_argument) << Std->getAsString(Args);
        ImplyVCPPCXXVer = true;
      } else
        Std->render(Args, CmdArgs);
    }
#endif // INTEL_CUSTOMIZATION
    else {
      if (Args.hasArg(options::OPT_fsycl)) {
        // Use of -std= with 'C' is not supported for SYCL.
        const LangStandard *LangStd =
            LangStandard::getLangStandardForName(Std->getValue());
        if (LangStd && LangStd->getLanguage() == Language::C)
          D.Diag(diag::err_drv_argument_not_allowed_with)
              << Std->getAsString(Args) << "-fsycl";
      }
      Std->render(Args, CmdArgs);
    }

    // If -f(no-)trigraphs appears after the language standard flag, honor it.
    if (Arg *A = Args.getLastArg(options::OPT_std_EQ, options::OPT_ansi,
                                 options::OPT_ftrigraphs,
                                 options::OPT_fno_trigraphs))
      if (A != Std)
        A->render(Args, CmdArgs);
  } else {
#if INTEL_CUSTOMIZATION
    bool CPPVerSpecified = false;
    if (Args.hasArg(options::OPT__SLASH_std)) {
      const Arg *StdArg = Args.getLastArg(options::OPT__SLASH_std);
      CPPVerSpecified =
        StringRef(StdArg->getValue()).contains_insensitive("c++");
    }
#endif // INTEL_CUSTOMIZATION
    // Honor -std-default.
    //
    // FIXME: Clang doesn't correctly handle -std= when the input language
    // doesn't match. For the time being just ignore this for C++ inputs;
    // eventually we want to do all the standard defaulting here instead of
    // splitting it between the driver and clang -cc1.
    if (!types::isCXX(InputType)) {
      if (!Args.hasArg(options::OPT__SLASH_std)) {
        Args.AddAllArgsTranslated(CmdArgs, options::OPT_std_default_EQ, "-std=",
                                  /*Joined=*/true);
      } else
#if INTEL_CUSTOMIZATION
      if (!CPPVerSpecified)
#endif // INTEL_CUSTOMIZATION
        ImplyVCPPCVer = true;
    }
    else if (IsWindowsMSVC)
      ImplyVCPPCXXVer = true;

#if INTEL_CUSTOMIZATION
    // When performing interop (OpenMP+SYCL) we need to pass -std=c++xx or
    // -std=cxx specified by /std: to all clang calls.
    else if ((IsSYCL || Args.hasArg(options::OPT_fsycl)) &&
             Args.hasArg(options::OPT_fopenmp_targets_EQ) &&
             Args.hasArg(options::OPT__SLASH_std)) {
      ImplyVCPPCXXVer = CPPVerSpecified;
      ImplyVCPPCVer = !ImplyVCPPCXXVer;
    }

    // When performing interop (OpenMP+SYCL) we need to be sure to maintain
    // C++17 settings even if we aren't doing the SYCL offloading.  We do this
    // by checking for the -fsycl option.
    if ((IsSYCL || Args.hasArg(options::OPT_fsycl)) && types::isCXX(InputType) &&
        !Args.hasArg(options::OPT__SLASH_std))
#endif // INTEL_CUSTOMIZATION
      // For DPC++, we default to -std=c++17 for all compilations.  Use of -std
      // on the command line will override.
      CmdArgs.push_back("-std=c++17");

    Args.AddLastArg(CmdArgs, options::OPT_ftrigraphs,
                    options::OPT_fno_trigraphs);

    // HIP headers has minimum C++ standard requirements. Therefore set the
    // default language standard.
    if (IsHIP)
      CmdArgs.push_back(IsWindowsMSVC ? "-std=c++14" : "-std=c++11");
  }

  // GCC's behavior for -Wwrite-strings is a bit strange:
  //  * In C, this "warning flag" changes the types of string literals from
  //    'char[N]' to 'const char[N]', and thus triggers an unrelated warning
  //    for the discarded qualifier.
  //  * In C++, this is just a normal warning flag.
  //
  // Implementing this warning correctly in C is hard, so we follow GCC's
  // behavior for now. FIXME: Directly diagnose uses of a string literal as
  // a non-const char* in C, rather than using this crude hack.
  if (!types::isCXX(InputType)) {
    // FIXME: This should behave just like a warning flag, and thus should also
    // respect -Weverything, -Wno-everything, -Werror=write-strings, and so on.
    Arg *WriteStrings =
        Args.getLastArg(options::OPT_Wwrite_strings,
                        options::OPT_Wno_write_strings, options::OPT_w);
    if (WriteStrings &&
        WriteStrings->getOption().matches(options::OPT_Wwrite_strings))
      CmdArgs.push_back("-fconst-strings");
  }

  // GCC provides a macro definition '__DEPRECATED' when -Wdeprecated is active
  // during C++ compilation, which it is by default. GCC keeps this define even
  // in the presence of '-w', match this behavior bug-for-bug.
  if (types::isCXX(InputType) &&
      Args.hasFlag(options::OPT_Wdeprecated, options::OPT_Wno_deprecated,
                   true)) {
    CmdArgs.push_back("-fdeprecated-macro");
  }

  // Translate GCC's misnamer '-fasm' arguments to '-fgnu-keywords'.
  if (Arg *Asm = Args.getLastArg(options::OPT_fasm, options::OPT_fno_asm)) {
    if (Asm->getOption().matches(options::OPT_fasm))
      CmdArgs.push_back("-fgnu-keywords");
    else
      CmdArgs.push_back("-fno-gnu-keywords");
  }

  if (!ShouldEnableAutolink(Args, TC, JA))
    CmdArgs.push_back("-fno-autolink");

  // Add in -fdebug-compilation-dir if necessary.
  addDebugCompDirArg(Args, CmdArgs, D.getVFS());

  addDebugPrefixMapArg(D, Args, CmdArgs);

  if (Arg *A = Args.getLastArg(options::OPT_ftemplate_depth_,
                               options::OPT_ftemplate_depth_EQ)) {
    CmdArgs.push_back("-ftemplate-depth");
    CmdArgs.push_back(A->getValue());
  }

  if (Arg *A = Args.getLastArg(options::OPT_foperator_arrow_depth_EQ)) {
    CmdArgs.push_back("-foperator-arrow-depth");
    CmdArgs.push_back(A->getValue());
  }

  if (Arg *A = Args.getLastArg(options::OPT_fconstexpr_depth_EQ)) {
    CmdArgs.push_back("-fconstexpr-depth");
    CmdArgs.push_back(A->getValue());
  }

  if (Arg *A = Args.getLastArg(options::OPT_fconstexpr_steps_EQ)) {
    CmdArgs.push_back("-fconstexpr-steps");
    CmdArgs.push_back(A->getValue());
  }

  if (Args.hasArg(options::OPT_fexperimental_new_constant_interpreter))
    CmdArgs.push_back("-fexperimental-new-constant-interpreter");

  if (Arg *A = Args.getLastArg(options::OPT_fbracket_depth_EQ)) {
    CmdArgs.push_back("-fbracket-depth");
    CmdArgs.push_back(A->getValue());
  }

  if (Arg *A = Args.getLastArg(options::OPT_Wlarge_by_value_copy_EQ,
                               options::OPT_Wlarge_by_value_copy_def)) {
    if (A->getNumValues()) {
      StringRef bytes = A->getValue();
      CmdArgs.push_back(Args.MakeArgString("-Wlarge-by-value-copy=" + bytes));
    } else
      CmdArgs.push_back("-Wlarge-by-value-copy=64"); // default value
  }

  if (Args.hasArg(options::OPT_relocatable_pch))
    CmdArgs.push_back("-relocatable-pch");

  if (const Arg *A = Args.getLastArg(options::OPT_fcf_runtime_abi_EQ)) {
    static const char *kCFABIs[] = {
      "standalone", "objc", "swift", "swift-5.0", "swift-4.2", "swift-4.1",
    };

    if (find(kCFABIs, StringRef(A->getValue())) == std::end(kCFABIs))
      D.Diag(diag::err_drv_invalid_cf_runtime_abi) << A->getValue();
    else
      A->render(Args, CmdArgs);
  }

  if (Arg *A = Args.getLastArg(options::OPT_fconstant_string_class_EQ)) {
    CmdArgs.push_back("-fconstant-string-class");
    CmdArgs.push_back(A->getValue());
  }

  if (Arg *A = Args.getLastArg(options::OPT_ftabstop_EQ)) {
    CmdArgs.push_back("-ftabstop");
    CmdArgs.push_back(A->getValue());
  }

  if (Args.hasFlag(options::OPT_fstack_size_section,
                   options::OPT_fno_stack_size_section, RawTriple.isPS4()))
    CmdArgs.push_back("-fstack-size-section");

  if (Args.hasArg(options::OPT_fstack_usage)) {
    CmdArgs.push_back("-stack-usage-file");

    if (Arg *OutputOpt = Args.getLastArg(options::OPT_o)) {
      SmallString<128> OutputFilename(OutputOpt->getValue());
      llvm::sys::path::replace_extension(OutputFilename, "su");
      CmdArgs.push_back(Args.MakeArgString(OutputFilename));
    } else
      CmdArgs.push_back(
          Args.MakeArgString(Twine(getBaseInputStem(Args, Inputs)) + ".su"));
  }

  CmdArgs.push_back("-ferror-limit");
  if (Arg *A = Args.getLastArg(options::OPT_ferror_limit_EQ))
    CmdArgs.push_back(A->getValue());
  else
    CmdArgs.push_back("19");

  if (Arg *A = Args.getLastArg(options::OPT_fmacro_backtrace_limit_EQ)) {
    CmdArgs.push_back("-fmacro-backtrace-limit");
    CmdArgs.push_back(A->getValue());
  }

  if (Arg *A = Args.getLastArg(options::OPT_ftemplate_backtrace_limit_EQ)) {
    CmdArgs.push_back("-ftemplate-backtrace-limit");
    CmdArgs.push_back(A->getValue());
  }

  if (Arg *A = Args.getLastArg(options::OPT_fconstexpr_backtrace_limit_EQ)) {
    CmdArgs.push_back("-fconstexpr-backtrace-limit");
    CmdArgs.push_back(A->getValue());
  }

  if (Arg *A = Args.getLastArg(options::OPT_fspell_checking_limit_EQ)) {
    CmdArgs.push_back("-fspell-checking-limit");
    CmdArgs.push_back(A->getValue());
  }

#if INTEL_CUSTOMIZATION
  //-fiopenmp-offload is default
  if (Args.hasArg(options::OPT_fiopenmp) &&
      Args.hasFlag(options::OPT_fno_iopenmp_offload,
                   options::OPT_fiopenmp_offload, false)) {
    CmdArgs.push_back("-fno-intel-openmp-offload");
    CmdArgs.push_back("-mllvm");
    CmdArgs.push_back("-vpo-paropt-use-offload-metadata=false");
  }
  if (Args.hasFlag(options::OPT_fiopenmp_simd, options::OPT_fno_iopenmp_simd,
                   false)) {
    // FIXME: Add better interactions with -fopenmp-simd.
    if (!JA.isDeviceOffloading(Action::OFK_SYCL))
      CmdArgs.push_back("-fopenmp-simd");
    CmdArgs.push_back("-fopenmp-late-outline");
  }
  // When compiling for SPIR, we want to be sure that -fiopenmp is used
  // and not -fopenmp.
  if (IsOpenMPDevice && !Args.hasArg(options::OPT_fiopenmp) &&
      Args.hasArg(options::OPT_fopenmp_EQ, options::OPT_fopenmp) &&
      Triple.isSPIR()) {
    if (!D.IsCLMode())
        D.Diag(diag::err_drv_opt_requires_opt)
          << "-fopenmp-targets=spir64" << "-fiopenmp";
    else
        D.Diag(diag::err_drv_opt_requires_opt)
          << "-Qopenmp-targets=spir64" << "-Qiopenmp";
  }
  if (Arg *A = Args.getLastArg(options::OPT_qopenmp_threadprivate_EQ)) {
    StringRef Value = A->getValue();

    if ((Value != "compat") && (Value != "legacy"))
      D.Diag(diag::err_drv_unsupported_option_argument)
          << A->getOption().getName() << Value;

    if (Value == "legacy")
      CmdArgs.push_back("-fopenmp-threadprivate-legacy");
  }

  if (Args.hasFlag(options::OPT__SLASH_Qvla_, options::OPT__SLASH_Qvla, false))
    CmdArgs.push_back("-Werror=vla");
#endif // INTEL_CUSTOMIZATION

  // Pass -fmessage-length=.
  unsigned MessageLength = 0;
  if (Arg *A = Args.getLastArg(options::OPT_fmessage_length_EQ)) {
    StringRef V(A->getValue());
    if (V.getAsInteger(0, MessageLength))
      D.Diag(diag::err_drv_invalid_argument_to_option)
          << V << A->getOption().getName();
  } else {
    // If -fmessage-length=N was not specified, determine whether this is a
    // terminal and, if so, implicitly define -fmessage-length appropriately.
    MessageLength = llvm::sys::Process::StandardErrColumns();
  }
  if (MessageLength != 0)
    CmdArgs.push_back(
        Args.MakeArgString("-fmessage-length=" + Twine(MessageLength)));

  // -fvisibility= and -fvisibility-ms-compat are of a piece.
  if (const Arg *A = Args.getLastArg(options::OPT_fvisibility_EQ,
                                     options::OPT_fvisibility_ms_compat)) {
    if (A->getOption().matches(options::OPT_fvisibility_EQ)) {
      CmdArgs.push_back("-fvisibility");
      CmdArgs.push_back(A->getValue());
    } else {
      assert(A->getOption().matches(options::OPT_fvisibility_ms_compat));
      CmdArgs.push_back("-fvisibility");
      CmdArgs.push_back("hidden");
      CmdArgs.push_back("-ftype-visibility");
      CmdArgs.push_back("default");
    }
  }

  if (!RawTriple.isPS4())
    if (const Arg *A =
            Args.getLastArg(options::OPT_fvisibility_from_dllstorageclass,
                            options::OPT_fno_visibility_from_dllstorageclass)) {
      if (A->getOption().matches(
              options::OPT_fvisibility_from_dllstorageclass)) {
        CmdArgs.push_back("-fvisibility-from-dllstorageclass");
        Args.AddLastArg(CmdArgs, options::OPT_fvisibility_dllexport_EQ);
        Args.AddLastArg(CmdArgs, options::OPT_fvisibility_nodllstorageclass_EQ);
        Args.AddLastArg(CmdArgs, options::OPT_fvisibility_externs_dllimport_EQ);
        Args.AddLastArg(CmdArgs,
                        options::OPT_fvisibility_externs_nodllstorageclass_EQ);
      }
    }

  if (const Arg *A = Args.getLastArg(options::OPT_mignore_xcoff_visibility)) {
    if (Triple.isOSAIX())
      CmdArgs.push_back("-mignore-xcoff-visibility");
    else
      D.Diag(diag::err_drv_unsupported_opt_for_target)
          << A->getAsString(Args) << TripleStr;
  }


  if (Args.hasFlag(options::OPT_fvisibility_inlines_hidden,
                    options::OPT_fno_visibility_inlines_hidden, false))
    CmdArgs.push_back("-fvisibility-inlines-hidden");

  Args.AddLastArg(CmdArgs, options::OPT_fvisibility_inlines_hidden_static_local_var,
                           options::OPT_fno_visibility_inlines_hidden_static_local_var);
  Args.AddLastArg(CmdArgs, options::OPT_fvisibility_global_new_delete_hidden);

  Args.AddLastArg(CmdArgs, options::OPT_ftlsmodel_EQ);

  if (Args.hasFlag(options::OPT_fno_operator_names,
                   options::OPT_foperator_names, false))
    CmdArgs.push_back("-fno-operator-names");

  // Forward -f (flag) options which we can pass directly.
  Args.AddLastArg(CmdArgs, options::OPT_femit_all_decls);
  Args.AddLastArg(CmdArgs, options::OPT_fheinous_gnu_extensions);
  Args.AddLastArg(CmdArgs, options::OPT_fdigraphs, options::OPT_fno_digraphs);
  Args.AddLastArg(CmdArgs, options::OPT_femulated_tls,
                  options::OPT_fno_emulated_tls);

  // AltiVec-like language extensions aren't relevant for assembling.
  if (!isa<PreprocessJobAction>(JA) || Output.getType() != types::TY_PP_Asm)
    Args.AddLastArg(CmdArgs, options::OPT_fzvector);

  Args.AddLastArg(CmdArgs, options::OPT_fdiagnostics_show_template_tree);
  Args.AddLastArg(CmdArgs, options::OPT_fno_elide_type);
#if INTEL_COLLAB
  if (Args.hasFlag(options::OPT_fiopenmp, options::OPT_fno_iopenmp, false)) {
    CmdArgs.push_back("-fopenmp-late-outline");
#if INTEL_CUSTOMIZATION
    CmdArgs.push_back("-fintel-openmp-region");
    if (Arg *A = Args.getLastArg(options::OPT_qopenmp_threadprivate_EQ)) {
      StringRef Value = A->getValue();
      if (Value != "compat")
        CmdArgs.push_back("-fopenmp-threadprivate-legacy");
    } else
#endif // INTEL_CUSTOMIZATION
      CmdArgs.push_back("-fopenmp-threadprivate-legacy");
  }
#endif // INTEL_COLLAB

#if INTEL_CUSTOMIZATION
  bool StubsOverride = false;
  if (Arg *A = Args.getLastArg(options::OPT_qopenmp_stubs,
      options::OPT_fopenmp, options::OPT_fopenmp_EQ, options::OPT_fiopenmp))
    if (A->getOption().matches(options::OPT_qopenmp_stubs))
      StubsOverride = true;
#endif // INTEL_CUSTOMIZATION

  // Forward flags for OpenMP. We don't do this if the current action is an
  // device offloading action other than OpenMP.
#if INTEL_COLLAB
  if ((Args.hasFlag(options::OPT_fopenmp, options::OPT_fopenmp_EQ,
                    options::OPT_fno_openmp, false) ||
       Args.hasFlag(options::OPT_fiopenmp, options::OPT_fno_iopenmp, false)) &&
#else
  if (Args.hasFlag(options::OPT_fopenmp, options::OPT_fopenmp_EQ,
                   options::OPT_fno_openmp, false) &&
#endif // INTEL_COLLAB
      !StubsOverride && // INTEL
      (JA.isDeviceOffloading(Action::OFK_None) ||
       JA.isDeviceOffloading(Action::OFK_OpenMP))) {
    switch (D.getOpenMPRuntime(Args)) {
    case Driver::OMPRT_OMP:
    case Driver::OMPRT_IOMP5:
      // Clang can generate useful OpenMP code for these two runtime libraries.
      CmdArgs.push_back("-fopenmp");

      // If no option regarding the use of TLS in OpenMP codegeneration is
      // given, decide a default based on the target. Otherwise rely on the
      // options and pass the right information to the frontend.
      if (!Args.hasFlag(options::OPT_fopenmp_use_tls,
                        options::OPT_fnoopenmp_use_tls, /*Default=*/true))
        CmdArgs.push_back("-fnoopenmp-use-tls");
      Args.AddLastArg(CmdArgs, options::OPT_fopenmp_simd,
                      options::OPT_fno_openmp_simd);
      Args.AddAllArgs(CmdArgs, options::OPT_fopenmp_enable_irbuilder);
      Args.AddAllArgs(CmdArgs, options::OPT_fopenmp_version_EQ);
      Args.AddAllArgs(CmdArgs, options::OPT_fopenmp_cuda_number_of_sm_EQ);
      Args.AddAllArgs(CmdArgs, options::OPT_fopenmp_cuda_blocks_per_sm_EQ);
      Args.AddAllArgs(CmdArgs,
                      options::OPT_fopenmp_cuda_teams_reduction_recs_num_EQ);
      if (Args.hasFlag(options::OPT_fopenmp_optimistic_collapse,
                       options::OPT_fno_openmp_optimistic_collapse,
                       /*Default=*/false))
        CmdArgs.push_back("-fopenmp-optimistic-collapse");

      // When in OpenMP offloading mode with NVPTX target, forward
      // cuda-mode flag
      if (Args.hasFlag(options::OPT_fopenmp_cuda_mode,
                       options::OPT_fno_openmp_cuda_mode, /*Default=*/false))
        CmdArgs.push_back("-fopenmp-cuda-mode");

      // When in OpenMP offloading mode with NVPTX target, check if full runtime
      // is required.
      if (Args.hasFlag(options::OPT_fopenmp_cuda_force_full_runtime,
                       options::OPT_fno_openmp_cuda_force_full_runtime,
                       /*Default=*/false))
        CmdArgs.push_back("-fopenmp-cuda-force-full-runtime");
      break;
    default:
      // By default, if Clang doesn't know how to generate useful OpenMP code
      // for a specific runtime library, we just don't pass the '-fopenmp' flag
      // down to the actual compilation.
      // FIXME: It would be better to have a mode which *only* omits IR
      // generation based on the OpenMP support so that we get consistent
      // semantic analysis, etc.
      break;
    }
  } else {
    if (!JA.isDeviceOffloading(Action::OFK_SYCL))
      Args.AddLastArg(CmdArgs, options::OPT_fopenmp_simd,
                      options::OPT_fno_openmp_simd);
    Args.AddAllArgs(CmdArgs, options::OPT_fopenmp_version_EQ);
  }

  const SanitizerArgs &Sanitize = TC.getSanitizerArgs();
  Sanitize.addArgs(TC, Args, CmdArgs, InputType);

  const XRayArgs &XRay = TC.getXRayArgs();
  XRay.addArgs(TC, Args, CmdArgs, InputType);

  for (const auto &Filename :
       Args.getAllArgValues(options::OPT_fprofile_list_EQ)) {
    if (D.getVFS().exists(Filename))
      CmdArgs.push_back(Args.MakeArgString("-fprofile-list=" + Filename));
    else
      D.Diag(clang::diag::err_drv_no_such_file) << Filename;
  }

  if (Arg *A = Args.getLastArg(options::OPT_fpatchable_function_entry_EQ)) {
    StringRef S0 = A->getValue(), S = S0;
    unsigned Size, Offset = 0;
    if (!Triple.isAArch64() && !Triple.isRISCV() && !Triple.isX86())
      D.Diag(diag::err_drv_unsupported_opt_for_target)
          << A->getAsString(Args) << TripleStr;
    else if (S.consumeInteger(10, Size) ||
             (!S.empty() && (!S.consume_front(",") ||
                             S.consumeInteger(10, Offset) || !S.empty())))
      D.Diag(diag::err_drv_invalid_argument_to_option)
          << S0 << A->getOption().getName();
    else if (Size < Offset)
      D.Diag(diag::err_drv_unsupported_fpatchable_function_entry_argument);
    else {
      CmdArgs.push_back(Args.MakeArgString(A->getSpelling() + Twine(Size)));
      CmdArgs.push_back(Args.MakeArgString(
          "-fpatchable-function-entry-offset=" + Twine(Offset)));
    }
  }

  if (TC.SupportsProfiling()) {
    Args.AddLastArg(CmdArgs, options::OPT_pg);

    llvm::Triple::ArchType Arch = TC.getArch();
    if (Arg *A = Args.getLastArg(options::OPT_mfentry)) {
      if (Arch == llvm::Triple::systemz || TC.getTriple().isX86())
        A->render(Args, CmdArgs);
      else
        D.Diag(diag::err_drv_unsupported_opt_for_target)
            << A->getAsString(Args) << TripleStr;
    }
    if (Arg *A = Args.getLastArg(options::OPT_mnop_mcount)) {
      if (Arch == llvm::Triple::systemz)
        A->render(Args, CmdArgs);
      else
        D.Diag(diag::err_drv_unsupported_opt_for_target)
            << A->getAsString(Args) << TripleStr;
    }
    if (Arg *A = Args.getLastArg(options::OPT_mrecord_mcount)) {
      if (Arch == llvm::Triple::systemz)
        A->render(Args, CmdArgs);
      else
        D.Diag(diag::err_drv_unsupported_opt_for_target)
            << A->getAsString(Args) << TripleStr;
    }
  }

  if (Args.getLastArg(options::OPT_fapple_kext) ||
      (Args.hasArg(options::OPT_mkernel) && types::isCXX(InputType)))
    CmdArgs.push_back("-fapple-kext");

  Args.AddLastArg(CmdArgs, options::OPT_altivec_src_compat);
  Args.AddLastArg(CmdArgs, options::OPT_flax_vector_conversions_EQ);
  Args.AddLastArg(CmdArgs, options::OPT_fobjc_sender_dependent_dispatch);
  Args.AddLastArg(CmdArgs, options::OPT_fdiagnostics_print_source_range_info);
  Args.AddLastArg(CmdArgs, options::OPT_fdiagnostics_parseable_fixits);
  Args.AddLastArg(CmdArgs, options::OPT_ftime_report);
  Args.AddLastArg(CmdArgs, options::OPT_ftime_report_EQ);
  Args.AddLastArg(CmdArgs, options::OPT_ftime_trace);
  Args.AddLastArg(CmdArgs, options::OPT_ftime_trace_granularity_EQ);
  Args.AddLastArg(CmdArgs, options::OPT_ftrapv);
#if INTEL_CUSTOMIZATION
  // -malign-double is the default for Windows Intel
  if (D.IsIntelMode() && D.IsCLMode())
    CmdArgs.push_back("-malign-double");
  else
    Args.AddLastArg(CmdArgs, options::OPT_malign_double);
#endif // INTEL_CUSTOMIZATION
  Args.AddLastArg(CmdArgs, options::OPT_fno_temp_file);

  if (Arg *A = Args.getLastArg(options::OPT_ftrapv_handler_EQ)) {
    CmdArgs.push_back("-ftrapv-handler");
    CmdArgs.push_back(A->getValue());
  }

  Args.AddLastArg(CmdArgs, options::OPT_ftrap_function_EQ);

  // -fno-strict-overflow implies -fwrapv if it isn't disabled, but
  // -fstrict-overflow won't turn off an explicitly enabled -fwrapv.
  if (Arg *A = Args.getLastArg(options::OPT_fwrapv, options::OPT_fno_wrapv)) {
    if (A->getOption().matches(options::OPT_fwrapv))
      CmdArgs.push_back("-fwrapv");
  } else if (Arg *A = Args.getLastArg(options::OPT_fstrict_overflow,
                                      options::OPT_fno_strict_overflow)) {
    if (A->getOption().matches(options::OPT_fno_strict_overflow))
      CmdArgs.push_back("-fwrapv");
  }

  if (Arg *A = Args.getLastArg(options::OPT_freroll_loops,
                               options::OPT_fno_reroll_loops))
    if (A->getOption().matches(options::OPT_freroll_loops))
      CmdArgs.push_back("-freroll-loops");

  Args.AddLastArg(CmdArgs, options::OPT_ffinite_loops,
                  options::OPT_fno_finite_loops);

  Args.AddLastArg(CmdArgs, options::OPT_fwritable_strings);
#if INTEL_CUSTOMIZATION
  RenderUnrollOptions(D, Args, CmdArgs);
#endif // INTEL_CUSTOMIZATION

  Args.AddLastArg(CmdArgs, options::OPT_pthread);

  if (Args.hasFlag(options::OPT_mspeculative_load_hardening,
                   options::OPT_mno_speculative_load_hardening, false))
    CmdArgs.push_back(Args.MakeArgString("-mspeculative-load-hardening"));

  RenderSSPOptions(D, TC, Args, CmdArgs, KernelOrKext);
  RenderSCPOptions(TC, Args, CmdArgs);
  RenderTrivialAutoVarInitOptions(D, TC, Args, CmdArgs);

  // Translate -mstackrealign
  if (Args.hasFlag(options::OPT_mstackrealign, options::OPT_mno_stackrealign,
                   false))
    CmdArgs.push_back(Args.MakeArgString("-mstackrealign"));

  if (Args.hasArg(options::OPT_mstack_alignment)) {
    StringRef alignment = Args.getLastArgValue(options::OPT_mstack_alignment);
    CmdArgs.push_back(Args.MakeArgString("-mstack-alignment=" + alignment));
  }

  if (Args.hasArg(options::OPT_mstack_probe_size)) {
    StringRef Size = Args.getLastArgValue(options::OPT_mstack_probe_size);

    if (!Size.empty())
      CmdArgs.push_back(Args.MakeArgString("-mstack-probe-size=" + Size));
    else
      CmdArgs.push_back("-mstack-probe-size=0");
  }

  if (!Args.hasFlag(options::OPT_mstack_arg_probe,
                    options::OPT_mno_stack_arg_probe, true))
    CmdArgs.push_back(Args.MakeArgString("-mno-stack-arg-probe"));

  if (Arg *A = Args.getLastArg(options::OPT_mrestrict_it,
                               options::OPT_mno_restrict_it)) {
    if (A->getOption().matches(options::OPT_mrestrict_it)) {
      CmdArgs.push_back("-mllvm");
      CmdArgs.push_back("-arm-restrict-it");
    } else {
      CmdArgs.push_back("-mllvm");
      CmdArgs.push_back("-arm-no-restrict-it");
    }
  } else if (Triple.isOSWindows() &&
             (Triple.getArch() == llvm::Triple::arm ||
              Triple.getArch() == llvm::Triple::thumb)) {
    // Windows on ARM expects restricted IT blocks
    CmdArgs.push_back("-mllvm");
    CmdArgs.push_back("-arm-restrict-it");
  }

  // Forward -cl options to -cc1
  RenderOpenCLOptions(Args, CmdArgs, InputType);

  // Forward -fsycl-instrument-device-code option to cc1. This option can only
  // be used with spir triple.
  if (Arg *A = Args.getLastArg(options::OPT_fsycl_instrument_device_code)) {
    if (!Triple.isSPIR())
      D.Diag(diag::err_drv_unsupported_opt_for_target)
          << A->getAsString(Args) << TripleStr;
    CmdArgs.push_back("-fsycl-instrument-device-code");
  }

#if INTEL_CUSTOMIZATION
  // Enable instrumentation for OpenMP SPIR-V offload by default.
  // Eventually, we will enable it by default for SYCL too, so this
  // code will have to be merged with the above.
  if (IsOpenMPDevice && Triple.isSPIR() &&
      Args.hasFlag(options::OPT_fsycl_instrument_device_code,
                   options::OPT_fno_sycl_instrument_device_code, true)) {
    CmdArgs.push_back("-fsycl-instrument-device-code");
  }
#endif // INTEL_CUSTOMIZATION
  if (IsHIP) {
    if (Args.hasFlag(options::OPT_fhip_new_launch_api,
                     options::OPT_fno_hip_new_launch_api, true))
      CmdArgs.push_back("-fhip-new-launch-api");
    if (Args.hasFlag(options::OPT_fgpu_allow_device_init,
                     options::OPT_fno_gpu_allow_device_init, false))
      CmdArgs.push_back("-fgpu-allow-device-init");
  }

  if (IsCuda || IsHIP) {
    if (Args.hasFlag(options::OPT_fgpu_rdc, options::OPT_fno_gpu_rdc, false))
      CmdArgs.push_back("-fgpu-rdc");
    if (Args.hasFlag(options::OPT_fgpu_defer_diag,
                     options::OPT_fno_gpu_defer_diag, false))
      CmdArgs.push_back("-fgpu-defer-diag");
    if (Args.hasFlag(options::OPT_fgpu_exclude_wrong_side_overloads,
                     options::OPT_fno_gpu_exclude_wrong_side_overloads,
                     false)) {
      CmdArgs.push_back("-fgpu-exclude-wrong-side-overloads");
      CmdArgs.push_back("-fgpu-defer-diag");
    }
  }

  if (Arg *A = Args.getLastArg(options::OPT_fcf_protection_EQ)) {
    CmdArgs.push_back(
        Args.MakeArgString(Twine("-fcf-protection=") + A->getValue()));
  }

  // Forward -f options with positive and negative forms; we translate these by
  // hand.  Do not propagate PGO options to the GPU-side compilations as the
  // profile info is for the host-side compilation only.
  if (!(IsCudaDevice || IsHIPDevice)) {
    if (Arg *A = getLastProfileSampleUseArg(Args)) {
      auto *PGOArg = Args.getLastArg(
          options::OPT_fprofile_generate, options::OPT_fprofile_generate_EQ,
          options::OPT_fcs_profile_generate,
          options::OPT_fcs_profile_generate_EQ, options::OPT_fprofile_use,
          options::OPT_fprofile_use_EQ);
      if (PGOArg)
        D.Diag(diag::err_drv_argument_not_allowed_with)
            << "SampleUse with PGO options";

      StringRef fname = A->getValue();
      if (!llvm::sys::fs::exists(fname))
        D.Diag(diag::err_drv_no_such_file) << fname;
      else
        A->render(Args, CmdArgs);
    }
    Args.AddLastArg(CmdArgs, options::OPT_fprofile_remapping_file_EQ);

    if (Args.hasFlag(options::OPT_fpseudo_probe_for_profiling,
                     options::OPT_fno_pseudo_probe_for_profiling, false)) {
      CmdArgs.push_back("-fpseudo-probe-for-profiling");
      // Enforce -funique-internal-linkage-names if it's not explicitly turned
      // off.
      if (Args.hasFlag(options::OPT_funique_internal_linkage_names,
                       options::OPT_fno_unique_internal_linkage_names, true))
        CmdArgs.push_back("-funique-internal-linkage-names");
    }
  }
  RenderBuiltinOptions(TC, RawTriple, Args, CmdArgs);

  if (!Args.hasFlag(options::OPT_fassume_sane_operator_new,
                    options::OPT_fno_assume_sane_operator_new))
    CmdArgs.push_back("-fno-assume-sane-operator-new");

  // -fblocks=0 is default.
  if (Args.hasFlag(options::OPT_fblocks, options::OPT_fno_blocks,
                   TC.IsBlocksDefault()) ||
      (Args.hasArg(options::OPT_fgnu_runtime) &&
       Args.hasArg(options::OPT_fobjc_nonfragile_abi) &&
       !Args.hasArg(options::OPT_fno_blocks))) {
    CmdArgs.push_back("-fblocks");

    if (!Args.hasArg(options::OPT_fgnu_runtime) && !TC.hasBlocksRuntime())
      CmdArgs.push_back("-fblocks-runtime-optional");
  }

  // -fencode-extended-block-signature=1 is default.
  if (TC.IsEncodeExtendedBlockSignatureDefault())
    CmdArgs.push_back("-fencode-extended-block-signature");

  if (Args.hasFlag(options::OPT_fcoroutines_ts, options::OPT_fno_coroutines_ts,
                   false) &&
      types::isCXX(InputType)) {
    CmdArgs.push_back("-fcoroutines-ts");
  }

  Args.AddLastArg(CmdArgs, options::OPT_fdouble_square_bracket_attributes,
                  options::OPT_fno_double_square_bracket_attributes);

  // -faccess-control is default.
  if (Args.hasFlag(options::OPT_fno_access_control,
                   options::OPT_faccess_control, false))
    CmdArgs.push_back("-fno-access-control");

  // -felide-constructors is the default.
  if (Args.hasFlag(options::OPT_fno_elide_constructors,
                   options::OPT_felide_constructors, false))
    CmdArgs.push_back("-fno-elide-constructors");

  ToolChain::RTTIMode RTTIMode = TC.getRTTIMode();

  if (KernelOrKext || (types::isCXX(InputType) &&
                       (RTTIMode == ToolChain::RM_Disabled)))
    CmdArgs.push_back("-fno-rtti");

  // -fshort-enums=0 is default for all architectures except Hexagon and z/OS.
  if (Args.hasFlag(options::OPT_fshort_enums, options::OPT_fno_short_enums,
                   TC.getArch() == llvm::Triple::hexagon || Triple.isOSzOS()))
    CmdArgs.push_back("-fshort-enums");

  RenderCharacterOptions(Args, AuxTriple ? *AuxTriple : RawTriple, CmdArgs);

  // -fuse-cxa-atexit is default.
  if (!Args.hasFlag(
          options::OPT_fuse_cxa_atexit, options::OPT_fno_use_cxa_atexit,
          !RawTriple.isOSAIX() && !RawTriple.isOSWindows() &&
              TC.getArch() != llvm::Triple::xcore &&
              ((RawTriple.getVendor() != llvm::Triple::MipsTechnologies) ||
               RawTriple.hasEnvironment())) ||
      KernelOrKext)
    CmdArgs.push_back("-fno-use-cxa-atexit");

  if (Args.hasFlag(options::OPT_fregister_global_dtors_with_atexit,
                   options::OPT_fno_register_global_dtors_with_atexit,
                   RawTriple.isOSDarwin() && !KernelOrKext))
    CmdArgs.push_back("-fregister-global-dtors-with-atexit");

  // -fno-use-line-directives is default.
#if INTEL_CUSTOMIZATION
  // -fuse-line-directives is default for Intel Windows
  if (Args.hasFlag(options::OPT_fuse_line_directives,
                   options::OPT_fno_use_line_directives,
                   D.IsIntelMode() && D.IsCLMode()))
#endif // INTEL_CUSTOMIZATION
    CmdArgs.push_back("-fuse-line-directives");

  // -fms-extensions=0 is default.
  if (Args.hasFlag(options::OPT_fms_extensions, options::OPT_fno_ms_extensions,
                   IsWindowsMSVC))
    CmdArgs.push_back("-fms-extensions");

  // -fms-compatibility=0 is default.
  bool IsMSVCCompat = Args.hasFlag(
      options::OPT_fms_compatibility, options::OPT_fno_ms_compatibility,
      (IsWindowsMSVC && Args.hasFlag(options::OPT_fms_extensions,
                                     options::OPT_fno_ms_extensions, true)));
  if (IsMSVCCompat)
    CmdArgs.push_back("-fms-compatibility");

  // Handle -fgcc-version, if present.
  VersionTuple GNUCVer;
  if (Arg *A = Args.getLastArg(options::OPT_fgnuc_version_EQ)) {
    // Check that the version has 1 to 3 components and the minor and patch
    // versions fit in two decimal digits.
    StringRef Val = A->getValue();
    Val = Val.empty() ? "0" : Val; // Treat "" as 0 or disable.
    bool Invalid = GNUCVer.tryParse(Val);
    unsigned Minor = GNUCVer.getMinor().getValueOr(0);
    unsigned Patch = GNUCVer.getSubminor().getValueOr(0);
    if (Invalid || GNUCVer.getBuild() || Minor >= 100 || Patch >= 100) {
      D.Diag(diag::err_drv_invalid_value)
          << A->getAsString(Args) << A->getValue();
    }
  } else if (!IsMSVCCompat) {
    // Imitate GCC 4.2.1 by default if -fms-compatibility is not in effect.
    GNUCVer = VersionTuple(4, 2, 1);
  }
  if (!GNUCVer.empty()) {
    CmdArgs.push_back(
        Args.MakeArgString("-fgnuc-version=" + GNUCVer.getAsString()));
  }

  VersionTuple MSVT = TC.computeMSVCVersion(&D, Args);
  if (!MSVT.empty())
    CmdArgs.push_back(
        Args.MakeArgString("-fms-compatibility-version=" + MSVT.getAsString()));

  bool IsMSVC2015Compatible = MSVT.getMajor() >= 19;
  if (ImplyVCPPCVer) {
    StringRef LanguageStandard;
    if (const Arg *StdArg = Args.getLastArg(options::OPT__SLASH_std)) {
      Std = StdArg;
      LanguageStandard = llvm::StringSwitch<StringRef>(StdArg->getValue())
                             .Case("c11", "-std=c11")
                             .Case("c17", "-std=c17")
                             .Default("");
      if (LanguageStandard.empty())
        D.Diag(clang::diag::warn_drv_unused_argument)
            << StdArg->getAsString(Args);
    }
    CmdArgs.push_back(LanguageStandard.data());
  }
  if (ImplyVCPPCXXVer) {
    StringRef LanguageStandard;
    if (const Arg *StdArg = Args.getLastArg(options::OPT__SLASH_std)) {
      Std = StdArg;
      LanguageStandard = llvm::StringSwitch<StringRef>(StdArg->getValue())
                             .Case("c++14", "-std=c++14")
                             .Case("c++17", "-std=c++17")
                             .Case("c++20", "-std=c++20")
                             .Case("c++latest", "-std=c++2b")
                             .Default("");
      if (LanguageStandard.empty())
        D.Diag(clang::diag::warn_drv_unused_argument)
            << StdArg->getAsString(Args);
    }

    if (LanguageStandard.empty()) {
      if (IsSYCL)
        // For DPC++, C++17 is the default.
        LanguageStandard = "-std=c++17";
      else if (IsMSVC2015Compatible)
        LanguageStandard = "-std=c++14";
      else
        LanguageStandard = "-std=c++11";
    }

    CmdArgs.push_back(LanguageStandard.data());
  }

  // -fno-borland-extensions is default.
  if (Args.hasFlag(options::OPT_fborland_extensions,
                   options::OPT_fno_borland_extensions, false))
    CmdArgs.push_back("-fborland-extensions");

  // -fno-declspec is default, except for PS4.
  if (Args.hasFlag(options::OPT_fdeclspec, options::OPT_fno_declspec,
                   RawTriple.isPS4()))
    CmdArgs.push_back("-fdeclspec");
  else if (Args.hasArg(options::OPT_fno_declspec))
    CmdArgs.push_back("-fno-declspec"); // Explicitly disabling __declspec.

  // -fthreadsafe-static is default, except for MSVC compatibility versions less
  // than 19.
  if (!Args.hasFlag(options::OPT_fthreadsafe_statics,
                    options::OPT_fno_threadsafe_statics,
                    !IsWindowsMSVC || IsMSVC2015Compatible))
    CmdArgs.push_back("-fno-threadsafe-statics");

  // -fno-delayed-template-parsing is default, except when targeting MSVC.
  // Many old Windows SDK versions require this to parse.
  // FIXME: MSVC introduced /Zc:twoPhase- to disable this behavior in their
  // compiler. We should be able to disable this by default at some point.
  if (Args.hasFlag(options::OPT_fdelayed_template_parsing,
                   options::OPT_fno_delayed_template_parsing, IsWindowsMSVC))
    CmdArgs.push_back("-fdelayed-template-parsing");

  // -fgnu-keywords default varies depending on language; only pass if
  // specified.
  Args.AddLastArg(CmdArgs, options::OPT_fgnu_keywords,
                  options::OPT_fno_gnu_keywords);

  if (Args.hasFlag(options::OPT_fgnu89_inline, options::OPT_fno_gnu89_inline,
                   false))
    CmdArgs.push_back("-fgnu89-inline");

  if (Args.hasArg(options::OPT_fno_inline))
    CmdArgs.push_back("-fno-inline");

#if INTEL_CUSTOMIZATION
  if (Arg *InlinLvl = Args.getLastArg(
        options::OPT_inline_level_EQ, options::OPT_finline_functions,
        options::OPT_finline_hint_functions,
        options::OPT_fno_inline_functions)) {
    if (InlinLvl->getOption().matches(options::OPT_inline_level_EQ)) {
      if (InlinLvl->getValue() == StringRef("0") &&
          !Args.hasArg(options::OPT_fno_inline))
        CmdArgs.push_back("-fno-inline");
      else if (InlinLvl->getValue() == StringRef("1"))
        CmdArgs.push_back("-finline-hint-functions");
      else if (InlinLvl->getValue() == StringRef("2"))
        CmdArgs.push_back("-finline-functions");
      else
        C.getDriver().Diag(clang::diag::err_drv_unsupported_option_argument)
          << InlinLvl->getOption().getName()
          << StringRef(InlinLvl->getValue());
    }
    else
      CmdArgs.push_back(Args.MakeArgString(InlinLvl->getAsString(Args)));
  }
#else //INTEL_CUSTOMIZATION
  Args.AddLastArg(CmdArgs, options::OPT_finline_functions,
                  options::OPT_finline_hint_functions,
                  options::OPT_fno_inline_functions);

#endif //INTEL_CUSTOMIZATION

  // FIXME: Find a better way to determine whether the language has modules
  // support by default, or just assume that all languages do.
  bool HaveModules =
      Std && (Std->containsValue("c++2a") || Std->containsValue("c++20") ||
              Std->containsValue("c++latest"));
  RenderModulesOptions(C, D, Args, Input, Output, CmdArgs, HaveModules);

  if (Args.hasFlag(options::OPT_fpch_validate_input_files_content,
                   options::OPT_fno_pch_validate_input_files_content, false))
    CmdArgs.push_back("-fvalidate-ast-input-files-content");
  if (Args.hasFlag(options::OPT_fpch_instantiate_templates,
                   options::OPT_fno_pch_instantiate_templates, false))
    CmdArgs.push_back("-fpch-instantiate-templates");
  if (Args.hasFlag(options::OPT_fpch_codegen, options::OPT_fno_pch_codegen,
                   false))
    CmdArgs.push_back("-fmodules-codegen");
  if (Args.hasFlag(options::OPT_fpch_debuginfo, options::OPT_fno_pch_debuginfo,
                   false))
    CmdArgs.push_back("-fmodules-debuginfo");

  Args.AddLastArg(CmdArgs, options::OPT_flegacy_pass_manager,
                  options::OPT_fno_legacy_pass_manager);

  ObjCRuntime Runtime = AddObjCRuntimeArgs(Args, Inputs, CmdArgs, rewriteKind);
  RenderObjCOptions(TC, D, RawTriple, Args, Runtime, rewriteKind != RK_None,
                    Input, CmdArgs);

  if (types::isObjC(Input.getType()) &&
      Args.hasFlag(options::OPT_fobjc_encode_cxx_class_template_spec,
                   options::OPT_fno_objc_encode_cxx_class_template_spec,
                   !Runtime.isNeXTFamily()))
    CmdArgs.push_back("-fobjc-encode-cxx-class-template-spec");

  if (Args.hasFlag(options::OPT_fapplication_extension,
                   options::OPT_fno_application_extension, false))
    CmdArgs.push_back("-fapplication-extension");

  // Handle GCC-style exception args.
  bool EH = false;
  if (!C.getDriver().IsCLMode())
#if INTEL_CUSTOMIZATION
    EH = addExceptionArgs(Args, InputType, TC, KernelOrKext, Runtime, CmdArgs, JA);
#endif // INTEL_CUSTOMIZATION

  // Handle exception personalities
  Arg *A = Args.getLastArg(
      options::OPT_fsjlj_exceptions, options::OPT_fseh_exceptions,
      options::OPT_fdwarf_exceptions, options::OPT_fwasm_exceptions);
  if (A) {
    const Option &Opt = A->getOption();
    if (Opt.matches(options::OPT_fsjlj_exceptions))
      CmdArgs.push_back("-exception-model=sjlj");
    if (Opt.matches(options::OPT_fseh_exceptions))
      CmdArgs.push_back("-exception-model=seh");
    if (Opt.matches(options::OPT_fdwarf_exceptions))
      CmdArgs.push_back("-exception-model=dwarf");
    if (Opt.matches(options::OPT_fwasm_exceptions))
      CmdArgs.push_back("-exception-model=wasm");
  } else {
    switch (TC.GetExceptionModel(Args)) {
    default:
      break;
    case llvm::ExceptionHandling::DwarfCFI:
      CmdArgs.push_back("-exception-model=dwarf");
      break;
    case llvm::ExceptionHandling::SjLj:
      CmdArgs.push_back("-exception-model=sjlj");
      break;
    case llvm::ExceptionHandling::WinEH:
      CmdArgs.push_back("-exception-model=seh");
      break;
    }
  }

  // C++ "sane" operator new.
  if (!Args.hasFlag(options::OPT_fassume_sane_operator_new,
                    options::OPT_fno_assume_sane_operator_new))
    CmdArgs.push_back("-fno-assume-sane-operator-new");

  // -frelaxed-template-template-args is off by default, as it is a severe
  // breaking change until a corresponding change to template partial ordering
  // is provided.
  if (Args.hasFlag(options::OPT_frelaxed_template_template_args,
                   options::OPT_fno_relaxed_template_template_args, false))
    CmdArgs.push_back("-frelaxed-template-template-args");

  // -fsized-deallocation is off by default, as it is an ABI-breaking change for
  // most platforms.
  if (Args.hasFlag(options::OPT_fsized_deallocation,
                   options::OPT_fno_sized_deallocation, false))
    CmdArgs.push_back("-fsized-deallocation");

  // -faligned-allocation is on by default in C++17 onwards and otherwise off
  // by default.
  if (Arg *A = Args.getLastArg(options::OPT_faligned_allocation,
                               options::OPT_fno_aligned_allocation,
                               options::OPT_faligned_new_EQ)) {
    if (A->getOption().matches(options::OPT_fno_aligned_allocation))
      CmdArgs.push_back("-fno-aligned-allocation");
    else
      CmdArgs.push_back("-faligned-allocation");
  }

  // The default new alignment can be specified using a dedicated option or via
  // a GCC-compatible option that also turns on aligned allocation.
  if (Arg *A = Args.getLastArg(options::OPT_fnew_alignment_EQ,
                               options::OPT_faligned_new_EQ))
    CmdArgs.push_back(
        Args.MakeArgString(Twine("-fnew-alignment=") + A->getValue()));

  // -fconstant-cfstrings is default, and may be subject to argument translation
  // on Darwin.
  if (!Args.hasFlag(options::OPT_fconstant_cfstrings,
                    options::OPT_fno_constant_cfstrings) ||
      !Args.hasFlag(options::OPT_mconstant_cfstrings,
                    options::OPT_mno_constant_cfstrings))
    CmdArgs.push_back("-fno-constant-cfstrings");

  // -fno-pascal-strings is default, only pass non-default.
  if (Args.hasFlag(options::OPT_fpascal_strings,
                   options::OPT_fno_pascal_strings, false))
    CmdArgs.push_back("-fpascal-strings");

  // Honor -fpack-struct= and -fpack-struct, if given. Note that
  // -fno-pack-struct doesn't apply to -fpack-struct=.
  if (Arg *A = Args.getLastArg(options::OPT_fpack_struct_EQ)) {
    std::string PackStructStr = "-fpack-struct=";
    PackStructStr += A->getValue();
    CmdArgs.push_back(Args.MakeArgString(PackStructStr));
  } else if (Args.hasFlag(options::OPT_fpack_struct,
                          options::OPT_fno_pack_struct, false)) {
    CmdArgs.push_back("-fpack-struct=1");
#if INTEL_CUSTOMIZATION
  } else if (D.IsIntelMode() && D.IsCLMode() && !IsSYCL)
    // For the Intel compiler, /Zp16 is the default
    CmdArgs.push_back("-fpack-struct=16");

  // Enabling GVN Hoist at -O3 or -Ofast (CMPLRS-50169).
  // FIXME: Remove this when GVN Hoist is enabled by default in LLORG.
  if (Arg *A = Args.getLastArg(options::OPT_O_Group)) {
    unsigned OptLevel = 0;
    if (A->getOption().matches(options::OPT_O)) {
      StringRef OVal(A->getValue());
      OVal.getAsInteger(10, OptLevel);
    }
    if (A->getOption().matches(options::OPT_O4) || OptLevel > 2 ||
        A->getOption().matches(options::OPT_Ofast)) {
      CmdArgs.push_back("-mllvm");
      CmdArgs.push_back("-enable-gvn-hoist");
    }
  }
#endif // INTEL_CUSTOMIZATION

  // Handle -fmax-type-align=N and -fno-type-align
  bool SkipMaxTypeAlign = Args.hasArg(options::OPT_fno_max_type_align);
  if (Arg *A = Args.getLastArg(options::OPT_fmax_type_align_EQ)) {
    if (!SkipMaxTypeAlign) {
      std::string MaxTypeAlignStr = "-fmax-type-align=";
      MaxTypeAlignStr += A->getValue();
      CmdArgs.push_back(Args.MakeArgString(MaxTypeAlignStr));
    }
  } else if (RawTriple.isOSDarwin()) {
    if (!SkipMaxTypeAlign) {
      std::string MaxTypeAlignStr = "-fmax-type-align=16";
      CmdArgs.push_back(Args.MakeArgString(MaxTypeAlignStr));
    }
  }

  if (!Args.hasFlag(options::OPT_Qy, options::OPT_Qn, true))
    CmdArgs.push_back("-Qn");

  // -fno-common is the default, set -fcommon only when that flag is set.
  if (Args.hasFlag(options::OPT_fcommon, options::OPT_fno_common, false))
    CmdArgs.push_back("-fcommon");

  // -fsigned-bitfields is default, and clang doesn't yet support
  // -funsigned-bitfields.
  if (!Args.hasFlag(options::OPT_fsigned_bitfields,
                    options::OPT_funsigned_bitfields))
    D.Diag(diag::warn_drv_clang_unsupported)
        << Args.getLastArg(options::OPT_funsigned_bitfields)->getAsString(Args);

  // -fsigned-bitfields is default, and clang doesn't support -fno-for-scope.
  if (!Args.hasFlag(options::OPT_ffor_scope, options::OPT_fno_for_scope))
    D.Diag(diag::err_drv_clang_unsupported)
        << Args.getLastArg(options::OPT_fno_for_scope)->getAsString(Args);

  // -finput_charset=UTF-8 is default. Reject others
  if (Arg *inputCharset = Args.getLastArg(options::OPT_finput_charset_EQ)) {
    StringRef value = inputCharset->getValue();
    if (!value.equals_insensitive("utf-8"))
      D.Diag(diag::err_drv_invalid_value) << inputCharset->getAsString(Args)
                                          << value;
  }

  // -fexec_charset=UTF-8 is default. Reject others
  if (Arg *execCharset = Args.getLastArg(options::OPT_fexec_charset_EQ)) {
    StringRef value = execCharset->getValue();
    if (!value.equals_insensitive("utf-8"))
      D.Diag(diag::err_drv_invalid_value) << execCharset->getAsString(Args)
                                          << value;
  }

  RenderDiagnosticsOptions(D, Args, CmdArgs);

  // -fno-asm-blocks is default.
  if (Args.hasFlag(options::OPT_fasm_blocks, options::OPT_fno_asm_blocks,
                   false))
    CmdArgs.push_back("-fasm-blocks");

  // -fgnu-inline-asm is default.
  if (!Args.hasFlag(options::OPT_fgnu_inline_asm,
                    options::OPT_fno_gnu_inline_asm, true))
    CmdArgs.push_back("-fno-gnu-inline-asm");

  // Enable vectorization per default according to the optimization level
  // selected. For optimization levels that want vectorization we use the alias
  // option to simplify the hasFlag logic.
  bool EnableVec = shouldEnableVectorizerAtOLevel(Args, false);
#if INTEL_CUSTOMIZATION
  // Do not enable vectorization for OpenMP
  if (JA.isDeviceOffloading(Action::OFK_OpenMP) &&
      getToolChain().getTriple().isSPIR())
    EnableVec = false;
#endif // INTEL_CUSTOMIZATION
  OptSpecifier VectorizeAliasOption =
      EnableVec ? options::OPT_O_Group : options::OPT_fvectorize;
  if (Args.hasFlag(options::OPT_fvectorize, VectorizeAliasOption,
                   options::OPT_fno_vectorize, EnableVec))
    CmdArgs.push_back("-vectorize-loops");

  // -fslp-vectorize is enabled based on the optimization level selected.
  bool EnableSLPVec = shouldEnableVectorizerAtOLevel(Args, true);
#if INTEL_CUSTOMIZATION
  // Do not enable vectorization for OpenMP
  if (JA.isDeviceOffloading(Action::OFK_OpenMP) &&
      getToolChain().getTriple().isSPIR())
    EnableSLPVec = false;
#endif // INTEL_CUSTOMIZATION
  OptSpecifier SLPVectAliasOption =
      EnableSLPVec ? options::OPT_O_Group : options::OPT_fslp_vectorize;
  if (Args.hasFlag(options::OPT_fslp_vectorize, SLPVectAliasOption,
                   options::OPT_fno_slp_vectorize, EnableSLPVec))
    CmdArgs.push_back("-vectorize-slp");

  ParseMPreferVectorWidth(D, Args, CmdArgs);

  Args.AddLastArg(CmdArgs, options::OPT_fshow_overloads_EQ);
  Args.AddLastArg(CmdArgs,
                  options::OPT_fsanitize_undefined_strip_path_components_EQ);

  // -fdollars-in-identifiers default varies depending on platform and
  // language; only pass if specified.
  if (Arg *A = Args.getLastArg(options::OPT_fdollars_in_identifiers,
                               options::OPT_fno_dollars_in_identifiers)) {
    if (A->getOption().matches(options::OPT_fdollars_in_identifiers))
      CmdArgs.push_back("-fdollars-in-identifiers");
    else
      CmdArgs.push_back("-fno-dollars-in-identifiers");
  }

  // -funit-at-a-time is default, and we don't support -fno-unit-at-a-time for
  // practical purposes.
  if (Arg *A = Args.getLastArg(options::OPT_funit_at_a_time,
                               options::OPT_fno_unit_at_a_time)) {
    if (A->getOption().matches(options::OPT_fno_unit_at_a_time))
      D.Diag(diag::warn_drv_clang_unsupported) << A->getAsString(Args);
  }

  if (Args.hasFlag(options::OPT_fapple_pragma_pack,
                   options::OPT_fno_apple_pragma_pack, false))
    CmdArgs.push_back("-fapple-pragma-pack");

  if (Args.hasFlag(options::OPT_fxl_pragma_pack,
                   options::OPT_fno_xl_pragma_pack, RawTriple.isOSAIX()))
    CmdArgs.push_back("-fxl-pragma-pack");

#if INTEL_CUSTOMIZATION
  if (Args.hasFlag(options::OPT_fno_intel_pragma_prefetch,
                   options::OPT_fintel_pragma_prefetch, false))
    CmdArgs.push_back("-fno-intel-pragma-prefetch");
#endif // INTEL_CUSTOMIZATION

  // Remarks can be enabled with any of the `-f.*optimization-record.*` flags.
  if (willEmitRemarks(Args) && checkRemarksOptions(D, Args, Triple))
    renderRemarksOptions(Args, CmdArgs, Triple, Input, Output, JA);

  bool RewriteImports = Args.hasFlag(options::OPT_frewrite_imports,
                                     options::OPT_fno_rewrite_imports, false);
  if (RewriteImports)
    CmdArgs.push_back("-frewrite-imports");

  // Enable rewrite includes if the user's asked for it or if we're generating
  // diagnostics.
  // TODO: Once -module-dependency-dir works with -frewrite-includes it'd be
  // nice to enable this when doing a crashdump for modules as well.
  if (Args.hasFlag(options::OPT_frewrite_includes,
                   options::OPT_fno_rewrite_includes, false) ||
      (C.isForDiagnostics() && !HaveModules))
    CmdArgs.push_back("-frewrite-includes");

  // Only allow -traditional or -traditional-cpp outside in preprocessing modes.
  if (Arg *A = Args.getLastArg(options::OPT_traditional,
                               options::OPT_traditional_cpp)) {
    if (isa<PreprocessJobAction>(JA))
      CmdArgs.push_back("-traditional-cpp");
    else
      D.Diag(diag::err_drv_clang_unsupported) << A->getAsString(Args);
  }

  Args.AddLastArg(CmdArgs, options::OPT_dM);
  Args.AddLastArg(CmdArgs, options::OPT_dD);

  Args.AddLastArg(CmdArgs, options::OPT_fmax_tokens_EQ);

  // Handle serialized diagnostics.
  if (Arg *A = Args.getLastArg(options::OPT__serialize_diags)) {
    CmdArgs.push_back("-serialize-diagnostic-file");
    CmdArgs.push_back(Args.MakeArgString(A->getValue()));
  }

  if (Args.hasArg(options::OPT_fretain_comments_from_system_headers))
    CmdArgs.push_back("-fretain-comments-from-system-headers");

  // Forward -fcomment-block-commands to -cc1.
  Args.AddAllArgs(CmdArgs, options::OPT_fcomment_block_commands);
  // Forward -fparse-all-comments to -cc1.
  Args.AddAllArgs(CmdArgs, options::OPT_fparse_all_comments);

  // Turn -fplugin=name.so into -load name.so
  for (const Arg *A : Args.filtered(options::OPT_fplugin_EQ)) {
    CmdArgs.push_back("-load");
    CmdArgs.push_back(A->getValue());
    A->claim();
  }

  // Forward -fpass-plugin=name.so to -cc1.
  for (const Arg *A : Args.filtered(options::OPT_fpass_plugin_EQ)) {
    CmdArgs.push_back(
        Args.MakeArgString(Twine("-fpass-plugin=") + A->getValue()));
    A->claim();
  }

  // Setup statistics file output.
  SmallString<128> StatsFile = getStatsFileName(Args, Output, Input, D);
  if (!StatsFile.empty())
    CmdArgs.push_back(Args.MakeArgString(Twine("-stats-file=") + StatsFile));

  // Forward -Xclang arguments to -cc1, and -mllvm arguments to the LLVM option
  // parser.
  // -finclude-default-header flag is for preprocessor,
  // do not pass it to other cc1 commands when save-temps is enabled
  if (C.getDriver().isSaveTempsEnabled() &&
      !isa<PreprocessJobAction>(JA)) {
    for (auto Arg : Args.filtered(options::OPT_Xclang)) {
      Arg->claim();
      if (StringRef(Arg->getValue()) != "-finclude-default-header")
        CmdArgs.push_back(Arg->getValue());
    }
  }
  else {
    Args.AddAllArgValues(CmdArgs, options::OPT_Xclang);
  }
  for (const Arg *A : Args.filtered(options::OPT_mllvm)) {
    A->claim();

    // We translate this by hand to the -cc1 argument, since nightly test uses
    // it and developers have been trained to spell it with -mllvm. Both
    // spellings are now deprecated and should be removed.
    if (StringRef(A->getValue(0)) == "-disable-llvm-optzns") {
      CmdArgs.push_back("-disable-llvm-optzns");
    } else {
      A->render(Args, CmdArgs);
    }
  }

  // With -save-temps, we want to save the unoptimized bitcode output from the
  // CompileJobAction, use -disable-llvm-passes to get pristine IR generated
  // by the frontend.
  // When -fembed-bitcode is enabled, optimized bitcode is emitted because it
  // has slightly different breakdown between stages.
  // FIXME: -fembed-bitcode -save-temps will save optimized bitcode instead of
  // pristine IR generated by the frontend. Ideally, a new compile action should
  // be added so both IR can be captured.
  if ((C.getDriver().isSaveTempsEnabled() ||
       JA.isHostOffloading(Action::OFK_OpenMP)) &&
      !(C.getDriver().embedBitcodeInObject() && !IsUsingLTO) &&
      isa<CompileJobAction>(JA))
    CmdArgs.push_back("-disable-llvm-passes");

#if INTEL_CUSTOMIZATION
  // Disable Intel proprietary optimizations for the .bc generation during
  // and offload compilation.
  if (JA.isHostOffloading(Action::OFK_OpenMP) && isa<CompileJobAction>(JA))
    CmdArgs.push_back("-disable-intel-proprietary-opts");
#endif // INTEL_CUSTOMIZATION

  Args.AddAllArgs(CmdArgs, options::OPT_undef);

  const char *Exec = D.getClangProgramPath();

  // Optionally embed the -cc1 level arguments into the debug info or a
  // section, for build analysis.
  // Also record command line arguments into the debug info if
  // -grecord-gcc-switches options is set on.
  // By default, -gno-record-gcc-switches is set on and no recording.
  auto GRecordSwitches =
      Args.hasFlag(options::OPT_grecord_command_line,
                   options::OPT_gno_record_command_line, false);
  auto FRecordSwitches =
      Args.hasFlag(options::OPT_frecord_command_line,
                   options::OPT_fno_record_command_line, false);
  if (FRecordSwitches && !Triple.isOSBinFormatELF())
    D.Diag(diag::err_drv_unsupported_opt_for_target)
        << Args.getLastArg(options::OPT_frecord_command_line)->getAsString(Args)
        << TripleStr;
  if (TC.UseDwarfDebugFlags() || GRecordSwitches || FRecordSwitches) {
    ArgStringList OriginalArgs;
    for (const auto &Arg : Args)
      Arg->render(Args, OriginalArgs);

    SmallString<256> Flags;
    EscapeSpacesAndBackslashes(Exec, Flags);
    for (const char *OriginalArg : OriginalArgs) {
      SmallString<128> EscapedArg;
      EscapeSpacesAndBackslashes(OriginalArg, EscapedArg);
      Flags += " ";
      Flags += EscapedArg;
    }
    auto FlagsArgString = Args.MakeArgString(Flags);
    if (TC.UseDwarfDebugFlags() || GRecordSwitches) {
      CmdArgs.push_back("-dwarf-debug-flags");
      CmdArgs.push_back(FlagsArgString);
    }
    if (FRecordSwitches) {
      CmdArgs.push_back("-record-command-line");
      CmdArgs.push_back(FlagsArgString);
    }
  }

  // Host-side cuda compilation receives all device-side outputs in a single
  // fatbin as Inputs[1]. Include the binary with -fcuda-include-gpubinary.
  if ((IsCuda || IsHIP) && CudaDeviceInput) {
      CmdArgs.push_back("-fcuda-include-gpubinary");
      CmdArgs.push_back(CudaDeviceInput->getFilename());
      if (Args.hasFlag(options::OPT_fgpu_rdc, options::OPT_fno_gpu_rdc, false))
        CmdArgs.push_back("-fgpu-rdc");
  }

  if (IsCuda) {
    if (Args.hasFlag(options::OPT_fcuda_short_ptr,
                     options::OPT_fno_cuda_short_ptr, false))
      CmdArgs.push_back("-fcuda-short-ptr");
  }

  if (IsCuda || IsHIP) {
    // Determine the original source input.
    const Action *SourceAction = &JA;
    while (SourceAction->getKind() != Action::InputClass) {
      assert(!SourceAction->getInputs().empty() && "unexpected root action!");
      SourceAction = SourceAction->getInputs()[0];
    }
    auto CUID = cast<InputAction>(SourceAction)->getId();
    if (!CUID.empty())
      CmdArgs.push_back(Args.MakeArgString(Twine("-cuid=") + Twine(CUID)));
  }

  if (IsHIP)
    CmdArgs.push_back("-fcuda-allow-variadic-functions");

  if (IsCudaDevice || IsHIPDevice) {
    StringRef InlineThresh =
        Args.getLastArgValue(options::OPT_fgpu_inline_threshold_EQ);
    if (!InlineThresh.empty()) {
      std::string ArgStr =
          std::string("-inline-threshold=") + InlineThresh.str();
      CmdArgs.append({"-mllvm", Args.MakeArgStringRef(ArgStr)});
    }
  }

  // OpenMP offloading device jobs take the argument -fopenmp-host-ir-file-path
  // to specify the result of the compile phase on the host, so the meaningful
  // device declarations can be identified. Also, -fopenmp-is-device is passed
  // along to tell the frontend that it is generating code for a device, so that
  // only the relevant declarations are emitted.
  if (IsOpenMPDevice) {
    CmdArgs.push_back("-fopenmp-is-device");
    if (OpenMPDeviceInput) {
      CmdArgs.push_back("-fopenmp-host-ir-file-path");
      CmdArgs.push_back(Args.MakeArgString(OpenMPDeviceInput->getFilename()));
    }
#if INTEL_CUSTOMIZATION
    if (Args.hasArg(options::OPT_fsycl) && Triple.isSPIR()) {
      // OpenMP device compile must use the same language options as the
      // host compile. So if this is SYCL source pass SYCL options.
      CmdArgs.push_back("-fsycl-is-host");
    }
#endif //INTEL_CUSTOMIZATION
  }
#if INTEL_COLLAB
  // fixup -paropt value
#if INTEL_CUSTOMIZATION
  // Only add -paropt for OpenMP offloading or Host.
  if ((Args.hasFlag(options::OPT_fiopenmp, options::OPT_fno_iopenmp, false) ||
       Args.hasFlag(options::OPT_fiopenmp_simd, options::OPT_fno_iopenmp_simd,
                    false)) && (JA.isDeviceOffloading(Action::OFK_None) ||
                                JA.isDeviceOffloading(Action::OFK_OpenMP))) {
#endif // INTEL_CUSTOMIZATION
    int paroptVal = IsOpenMPDevice ? 0x20 : 0x0;
    bool paroptSeen = false;
    StringRef paropt = Args.hasArg(options::OPT_fiopenmp) ? "31" : "11";

    for (const Arg *A : Args.filtered(options::OPT_mllvm)) {
      StringRef Str(A->getValue(0));
      if (Str.consume_front("-paropt=")) {
        paropt = Str;
        paroptSeen = true;
      }
      // FIXME: adds overriding -paropt value instead of replacing
    }
    int ValueInt;
    if (paropt.getAsInteger(10, ValueInt)) {
      getToolChain().getDriver().Diag(
                  diag::err_drv_unsupported_option_argument)
                  << "-paropt=" << paropt;
    }
    paroptVal |= ValueInt;
    if (!paroptSeen || (paroptVal != ValueInt && paroptSeen)) {
      CmdArgs.push_back("-mllvm");
      CmdArgs.push_back(Args.MakeArgString("-paropt=" + Twine(paroptVal)));
    }
  }
#endif // INTEL_COLLAB

  if (Triple.isAMDGPU()) {
    handleAMDGPUCodeObjectVersionOptions(D, Args, CmdArgs);

    if (Args.hasFlag(options::OPT_munsafe_fp_atomics,
                     options::OPT_mno_unsafe_fp_atomics, /*Default=*/false))
      CmdArgs.push_back("-munsafe-fp-atomics");
  }

  // For all the host OpenMP offloading compile jobs we need to pass the targets
  // information using -fopenmp-targets= option.
#if INTEL_CUSTOMIZATION
  if (JA.isOffloading(Action::OFK_OpenMP)) {
#endif // INTEL_CUSTOMIZATION
    SmallString<128> TargetInfo("-fopenmp-targets=");

    Arg *Tgts = Args.getLastArg(options::OPT_fopenmp_targets_EQ);
    assert(Tgts && Tgts->getNumValues() &&
           "OpenMP offloading has to have targets specified.");
    for (unsigned i = 0; i < Tgts->getNumValues(); ++i) {
      if (i)
        TargetInfo += ',';
      // We need to get the string from the triple because it may be not exactly
      // the same as the one we get directly from the arguments.
#if INTEL_CUSTOMIZATION
      llvm::Triple T(StringRef(Tgts->getValue(i)).split('=').first);
#endif // INTEL_CUSTOMIZATION
      TargetInfo += T.getTriple();
    }
    CmdArgs.push_back(Args.MakeArgString(TargetInfo.str()));
  }

  // For all the host SYCL offloading compile jobs we need to pass the targets
  // information using -fsycl-targets= option.
  if (isa<CompileJobAction>(JA) && JA.isHostOffloading(Action::OFK_SYCL)) {
    SmallString<128> TargetInfo("-fsycl-targets=");

    if (Arg *Tgts = Args.getLastArg(options::OPT_fsycl_targets_EQ)) {
      for (unsigned i = 0; i < Tgts->getNumValues(); ++i) {
        if (i)
          TargetInfo += ',';
        // We need to get the string from the triple because it may be not
        // exactly the same as the one we get directly from the arguments.
        llvm::Triple T(Tgts->getValue(i));
        TargetInfo += T.getTriple();
      }
    } else
      // Use the default.
      TargetInfo += C.getDriver().MakeSYCLDeviceTriple().normalize();
    CmdArgs.push_back(Args.MakeArgString(TargetInfo.str()));
  }

  bool VirtualFunctionElimination =
      Args.hasFlag(options::OPT_fvirtual_function_elimination,
                   options::OPT_fno_virtual_function_elimination, false);
  if (VirtualFunctionElimination) {
    // VFE requires full LTO (currently, this might be relaxed to allow ThinLTO
    // in the future).
    if (LTOMode != LTOK_Full)
      D.Diag(diag::err_drv_argument_only_allowed_with)
          << "-fvirtual-function-elimination"
          << "-flto=full";

    CmdArgs.push_back("-fvirtual-function-elimination");
  }

  // VFE requires whole-program-vtables, and enables it by default.
#if INTEL_CUSTOMIZATION
  // -qopt-mem-layout-trans > 2 with LTO enables whole-program-vtables
  bool LayoutLTO = false;
  if (Args.hasArg(options::OPT_qopt_mem_layout_trans_EQ) && D.isUsingLTO()) {
    Arg *A = Args.getLastArg(options::OPT_qopt_mem_layout_trans_EQ);
    StringRef Value(A->getValue());
    if (!Value.empty()) {
      int ValInt = 0;
      if (!Value.getAsInteger(0, ValInt))
        LayoutLTO = (ValInt > 2);
    }
  }
  bool WholeProgramVTables = Args.hasFlag(
      options::OPT_fwhole_program_vtables,
      options::OPT_fno_whole_program_vtables,
      VirtualFunctionElimination || LayoutLTO);
#endif // INTEL_CUSTOMIZATION
  if (VirtualFunctionElimination && !WholeProgramVTables) {
    D.Diag(diag::err_drv_argument_not_allowed_with)
        << "-fno-whole-program-vtables"
        << "-fvirtual-function-elimination";
  }

  if (WholeProgramVTables) {
    // Propagate -fwhole-program-vtables if this is an LTO compile.
    if (IsUsingLTO)
      CmdArgs.push_back("-fwhole-program-vtables");
    // Check if we passed LTO options but they were suppressed because this is a
    // device offloading action, or we passed device offload LTO options which
    // were suppressed because this is not the device offload action.
    // Otherwise, issue an error.
    else if (!D.isUsingLTO(!IsDeviceOffloadAction))
      D.Diag(diag::err_drv_argument_only_allowed_with)
          << "-fwhole-program-vtables"
          << "-flto";
  }

  bool DefaultsSplitLTOUnit =
      (WholeProgramVTables || Sanitize.needsLTO()) &&
      (LTOMode == LTOK_Full || TC.canSplitThinLTOUnit());
  bool SplitLTOUnit =
      Args.hasFlag(options::OPT_fsplit_lto_unit,
                   options::OPT_fno_split_lto_unit, DefaultsSplitLTOUnit);
  if (Sanitize.needsLTO() && !SplitLTOUnit)
    D.Diag(diag::err_drv_argument_not_allowed_with) << "-fno-split-lto-unit"
                                                    << "-fsanitize=cfi";
  if (SplitLTOUnit)
    CmdArgs.push_back("-fsplit-lto-unit");

  if (Arg *A = Args.getLastArg(options::OPT_fglobal_isel,
                               options::OPT_fno_global_isel)) {
    CmdArgs.push_back("-mllvm");
    if (A->getOption().matches(options::OPT_fglobal_isel)) {
      CmdArgs.push_back("-global-isel=1");

      // GISel is on by default on AArch64 -O0, so don't bother adding
      // the fallback remarks for it. Other combinations will add a warning of
      // some kind.
      bool IsArchSupported = Triple.getArch() == llvm::Triple::aarch64;
      bool IsOptLevelSupported = false;

      Arg *A = Args.getLastArg(options::OPT_O_Group);
      if (Triple.getArch() == llvm::Triple::aarch64) {
        if (!A || A->getOption().matches(options::OPT_O0))
          IsOptLevelSupported = true;
      }
      if (!IsArchSupported || !IsOptLevelSupported) {
        CmdArgs.push_back("-mllvm");
        CmdArgs.push_back("-global-isel-abort=2");

        if (!IsArchSupported)
          D.Diag(diag::warn_drv_global_isel_incomplete) << Triple.getArchName();
        else
          D.Diag(diag::warn_drv_global_isel_incomplete_opt);
      }
    } else {
      CmdArgs.push_back("-global-isel=0");
    }
  }

  if (Args.hasArg(options::OPT_forder_file_instrumentation)) {
     CmdArgs.push_back("-forder-file-instrumentation");
     // Enable order file instrumentation when ThinLTO is not on. When ThinLTO is
     // on, we need to pass these flags as linker flags and that will be handled
     // outside of the compiler.
     if (!IsUsingLTO) {
       CmdArgs.push_back("-mllvm");
       CmdArgs.push_back("-enable-order-file-instrumentation");
     }
  }

  if (Arg *A = Args.getLastArg(options::OPT_fforce_enable_int128,
                               options::OPT_fno_force_enable_int128)) {
    if (A->getOption().matches(options::OPT_fforce_enable_int128))
      CmdArgs.push_back("-fforce-enable-int128");
  }

  if (Args.hasFlag(options::OPT_fkeep_static_consts,
                   options::OPT_fno_keep_static_consts, false))
    CmdArgs.push_back("-fkeep-static-consts");

  if (Args.hasFlag(options::OPT_fcomplete_member_pointers,
                   options::OPT_fno_complete_member_pointers, false))
    CmdArgs.push_back("-fcomplete-member-pointers");

  if (!Args.hasFlag(options::OPT_fcxx_static_destructors,
                    options::OPT_fno_cxx_static_destructors, true))
    CmdArgs.push_back("-fno-c++-static-destructors");

  addMachineOutlinerArgs(D, Args, CmdArgs, Triple, /*IsLTO=*/false);

  if (Arg *A = Args.getLastArg(options::OPT_moutline_atomics,
                               options::OPT_mno_outline_atomics)) {
    if (A->getOption().matches(options::OPT_moutline_atomics)) {
      // Option -moutline-atomics supported for AArch64 target only.
      if (!Triple.isAArch64()) {
        D.Diag(diag::warn_drv_moutline_atomics_unsupported_opt)
            << Triple.getArchName();
      } else {
        CmdArgs.push_back("-target-feature");
        CmdArgs.push_back("+outline-atomics");
      }
    } else {
      CmdArgs.push_back("-target-feature");
      CmdArgs.push_back("-outline-atomics");
    }
  } else if (Triple.isAArch64() &&
             getToolChain().IsAArch64OutlineAtomicsDefault(Args)) {
    CmdArgs.push_back("-target-feature");
    CmdArgs.push_back("+outline-atomics");
  }

  if (Args.hasFlag(options::OPT_faddrsig, options::OPT_fno_addrsig,
                   (TC.getTriple().isOSBinFormatELF() ||
                    TC.getTriple().isOSBinFormatCOFF()) &&
                       !TC.getTriple().isPS4() && !TC.getTriple().isVE() &&
                       !TC.getTriple().isOSNetBSD() &&
                       !Distro(D.getVFS(), TC.getTriple()).IsGentoo() &&
                       !TC.getTriple().isAndroid() &&
#if INTEL_CUSTOMIZATION
                       !D.IsIntelMode() &&
#endif // INTEL_CUSTOMIZATION
                       TC.useIntegratedAs()))
    CmdArgs.push_back("-faddrsig");

  if ((Triple.isOSBinFormatELF() || Triple.isOSBinFormatMachO()) &&
      (EH || UnwindTables || DebugInfoKind != codegenoptions::NoDebugInfo))
    CmdArgs.push_back("-D__GCC_HAVE_DWARF2_CFI_ASM=1");

  if (Arg *A = Args.getLastArg(options::OPT_fsymbol_partition_EQ)) {
    std::string Str = A->getAsString(Args);
    if (!TC.getTriple().isOSBinFormatELF())
      D.Diag(diag::err_drv_unsupported_opt_for_target)
          << Str << TC.getTripleString();
    CmdArgs.push_back(Args.MakeArgString(Str));
  }

#if INTEL_CUSTOMIZATION
  if (Arg *A = Args.getLastArg(options::OPT_fstack_limit_register_EQ)) {
    A->render(Args, CmdArgs);
  }
  if (Args.hasArg(options::OPT_fargument_noalias)) {
    CmdArgs.push_back("-fargument-noalias");
  }
  // This setting is for Non-windows targets.
  if (!D.IsCLMode())
    if (Args.hasArg(options::OPT_regcall))
      CmdArgs.push_back("-fdefault-calling-conv=regcall");

  // Disable extensions for SYCL device compilation since some of them cause
  // problems for SPIRV translator.
  if (D.IsIntelMode() && !IsSYCLOffloadDevice)
    CmdArgs.push_back("-fintel-compatibility");
  if (D.IsCLMode() && D.IsIntelMode())
    CmdArgs.push_back("-fintel-ms-compatibility");

  if (Args.hasFlag(options::OPT_intel_mintrinsic_promote,
                   options::OPT_intel_mno_intrinsic_promote, false))
    CmdArgs.push_back("-mintrinsic-promote");

  auto addAdvancedOptimFlag = [&](const Arg &OptArg, OptSpecifier Opt) {
    if (OptArg.getOption().matches(Opt) &&
        x86::isValidIntelCPU(OptArg.getValue(), TC.getTriple()))
      CmdArgs.push_back("-fintel-advanced-optim");
  };
  // Given -x, turn on advanced optimizations
  if (Arg *A = Args.getLastArgNoClaim(options::OPT_march_EQ, options::OPT_x))
    addAdvancedOptimFlag(*A, options::OPT_x);
  // Additional handling for /arch and /Qx
  if (Arg *A = Args.getLastArgNoClaim(options::OPT__SLASH_arch,
                                      options::OPT__SLASH_Qx))
    addAdvancedOptimFlag(*A, options::OPT__SLASH_Qx);
  addIntelOptimizationArgs(TC, Args, CmdArgs, false);
#endif // INTEL_CUSTOMIZATION

  // Add the "-o out -x type src.c" flags last. This is done primarily to make
  // the -cc1 command easier to edit when reproducing compiler crashes.
  if (Output.getType() == types::TY_Dependencies) {
    // Handled with other dependency code.
  } else if (Output.isFilename()) {
    if (Output.getType() == clang::driver::types::TY_IFS_CPP ||
        Output.getType() == clang::driver::types::TY_IFS) {
      SmallString<128> OutputFilename(Output.getFilename());
      llvm::sys::path::replace_extension(OutputFilename, "ifs");
      CmdArgs.push_back("-o");
      CmdArgs.push_back(Args.MakeArgString(OutputFilename));
    } else {
      CmdArgs.push_back("-o");
      CmdArgs.push_back(Output.getFilename());
    }
  } else {
    assert(Output.isNothing() && "Invalid output.");
  }

  addDashXForInput(Args, Input, CmdArgs);

  ArrayRef<InputInfo> FrontendInputs = Input;
  if (IsHeaderModulePrecompile)
    FrontendInputs = ModuleHeaderInputs;
  else if (Input.isNothing())
    FrontendInputs = {};

  for (const InputInfo &Input : FrontendInputs) {
    if (Input.isFilename())
      CmdArgs.push_back(Input.getFilename());
    else
      Input.getInputArg().renderAsInput(Args, CmdArgs);
  }

  if (D.CC1Main && !D.CCGenDiagnostics) {
    // Invoke the CC1 directly in this process
    C.addCommand(std::make_unique<CC1Command>(JA, *this,
                                              ResponseFileSupport::AtFileUTF8(),
                                              Exec, CmdArgs, Inputs, Output));
  } else {
    C.addCommand(std::make_unique<Command>(JA, *this,
                                           ResponseFileSupport::AtFileUTF8(),
                                           Exec, CmdArgs, Inputs, Output));
  }

  // Make the compile command echo its inputs for /showFilenames.
  if (Output.getType() == types::TY_Object &&
      Args.hasFlag(options::OPT__SLASH_showFilenames,
                   options::OPT__SLASH_showFilenames_, false)) {
    C.getJobs().getJobs().back()->PrintInputFilenames = true;
  }

  if (Arg *A = Args.getLastArg(options::OPT_pg))
    if (FPKeepKind == CodeGenOptions::FramePointerKind::None &&
        !Args.hasArg(options::OPT_mfentry))
      D.Diag(diag::err_drv_argument_not_allowed_with) << "-fomit-frame-pointer"
                                                      << A->getAsString(Args);

  // Claim some arguments which clang supports automatically.

  // -fpch-preprocess is used with gcc to add a special marker in the output to
  // include the PCH file.
  Args.ClaimAllArgs(options::OPT_fpch_preprocess);

  // Claim some arguments which clang doesn't support, but we don't
  // care to warn the user about.
  Args.ClaimAllArgs(options::OPT_clang_ignored_f_Group);
  Args.ClaimAllArgs(options::OPT_clang_ignored_m_Group);

  // Disable warnings for clang -E -emit-llvm foo.c
  Args.ClaimAllArgs(options::OPT_emit_llvm);
}

Clang::Clang(const ToolChain &TC)
    // CAUTION! The first constructor argument ("clang") is not arbitrary,
    // as it is for other tools. Some operations on a Tool actually test
    // whether that tool is Clang based on the Tool's Name as a string.
    : Tool("clang", "clang frontend", TC) {}

Clang::~Clang() {}

/// Add options related to the Objective-C runtime/ABI.
///
/// Returns true if the runtime is non-fragile.
ObjCRuntime Clang::AddObjCRuntimeArgs(const ArgList &args,
                                      const InputInfoList &inputs,
                                      ArgStringList &cmdArgs,
                                      RewriteKind rewriteKind) const {
  // Look for the controlling runtime option.
  Arg *runtimeArg =
      args.getLastArg(options::OPT_fnext_runtime, options::OPT_fgnu_runtime,
                      options::OPT_fobjc_runtime_EQ);

  // Just forward -fobjc-runtime= to the frontend.  This supercedes
  // options about fragility.
  if (runtimeArg &&
      runtimeArg->getOption().matches(options::OPT_fobjc_runtime_EQ)) {
    ObjCRuntime runtime;
    StringRef value = runtimeArg->getValue();
    if (runtime.tryParse(value)) {
      getToolChain().getDriver().Diag(diag::err_drv_unknown_objc_runtime)
          << value;
    }
    if ((runtime.getKind() == ObjCRuntime::GNUstep) &&
        (runtime.getVersion() >= VersionTuple(2, 0)))
      if (!getToolChain().getTriple().isOSBinFormatELF() &&
          !getToolChain().getTriple().isOSBinFormatCOFF()) {
        getToolChain().getDriver().Diag(
            diag::err_drv_gnustep_objc_runtime_incompatible_binary)
          << runtime.getVersion().getMajor();
      }

    runtimeArg->render(args, cmdArgs);
    return runtime;
  }

  // Otherwise, we'll need the ABI "version".  Version numbers are
  // slightly confusing for historical reasons:
  //   1 - Traditional "fragile" ABI
  //   2 - Non-fragile ABI, version 1
  //   3 - Non-fragile ABI, version 2
  unsigned objcABIVersion = 1;
  // If -fobjc-abi-version= is present, use that to set the version.
  if (Arg *abiArg = args.getLastArg(options::OPT_fobjc_abi_version_EQ)) {
    StringRef value = abiArg->getValue();
    if (value == "1")
      objcABIVersion = 1;
    else if (value == "2")
      objcABIVersion = 2;
    else if (value == "3")
      objcABIVersion = 3;
    else
      getToolChain().getDriver().Diag(diag::err_drv_clang_unsupported) << value;
  } else {
    // Otherwise, determine if we are using the non-fragile ABI.
    bool nonFragileABIIsDefault =
        (rewriteKind == RK_NonFragile ||
         (rewriteKind == RK_None &&
          getToolChain().IsObjCNonFragileABIDefault()));
    if (args.hasFlag(options::OPT_fobjc_nonfragile_abi,
                     options::OPT_fno_objc_nonfragile_abi,
                     nonFragileABIIsDefault)) {
// Determine the non-fragile ABI version to use.
#ifdef DISABLE_DEFAULT_NONFRAGILEABI_TWO
      unsigned nonFragileABIVersion = 1;
#else
      unsigned nonFragileABIVersion = 2;
#endif

      if (Arg *abiArg =
              args.getLastArg(options::OPT_fobjc_nonfragile_abi_version_EQ)) {
        StringRef value = abiArg->getValue();
        if (value == "1")
          nonFragileABIVersion = 1;
        else if (value == "2")
          nonFragileABIVersion = 2;
        else
          getToolChain().getDriver().Diag(diag::err_drv_clang_unsupported)
              << value;
      }

      objcABIVersion = 1 + nonFragileABIVersion;
    } else {
      objcABIVersion = 1;
    }
  }

  // We don't actually care about the ABI version other than whether
  // it's non-fragile.
  bool isNonFragile = objcABIVersion != 1;

  // If we have no runtime argument, ask the toolchain for its default runtime.
  // However, the rewriter only really supports the Mac runtime, so assume that.
  ObjCRuntime runtime;
  if (!runtimeArg) {
    switch (rewriteKind) {
    case RK_None:
      runtime = getToolChain().getDefaultObjCRuntime(isNonFragile);
      break;
    case RK_Fragile:
      runtime = ObjCRuntime(ObjCRuntime::FragileMacOSX, VersionTuple());
      break;
    case RK_NonFragile:
      runtime = ObjCRuntime(ObjCRuntime::MacOSX, VersionTuple());
      break;
    }

    // -fnext-runtime
  } else if (runtimeArg->getOption().matches(options::OPT_fnext_runtime)) {
    // On Darwin, make this use the default behavior for the toolchain.
    if (getToolChain().getTriple().isOSDarwin()) {
      runtime = getToolChain().getDefaultObjCRuntime(isNonFragile);

      // Otherwise, build for a generic macosx port.
    } else {
      runtime = ObjCRuntime(ObjCRuntime::MacOSX, VersionTuple());
    }

    // -fgnu-runtime
  } else {
    assert(runtimeArg->getOption().matches(options::OPT_fgnu_runtime));
    // Legacy behaviour is to target the gnustep runtime if we are in
    // non-fragile mode or the GCC runtime in fragile mode.
    if (isNonFragile)
      runtime = ObjCRuntime(ObjCRuntime::GNUstep, VersionTuple(2, 0));
    else
      runtime = ObjCRuntime(ObjCRuntime::GCC, VersionTuple());
  }

  if (llvm::any_of(inputs, [](const InputInfo &input) {
        return types::isObjC(input.getType());
      }))
    cmdArgs.push_back(
        args.MakeArgString("-fobjc-runtime=" + runtime.getAsString()));
  return runtime;
}

static bool maybeConsumeDash(const std::string &EH, size_t &I) {
  bool HaveDash = (I + 1 < EH.size() && EH[I + 1] == '-');
  I += HaveDash;
  return !HaveDash;
}

namespace {
struct EHFlags {
  bool Synch = false;
  bool Asynch = false;
  bool NoUnwindC = false;
};
} // end anonymous namespace

/// /EH controls whether to run destructor cleanups when exceptions are
/// thrown.  There are three modifiers:
/// - s: Cleanup after "synchronous" exceptions, aka C++ exceptions.
/// - a: Cleanup after "asynchronous" exceptions, aka structured exceptions.
///      The 'a' modifier is unimplemented and fundamentally hard in LLVM IR.
/// - c: Assume that extern "C" functions are implicitly nounwind.
/// The default is /EHs-c-, meaning cleanups are disabled.
static EHFlags parseClangCLEHFlags(const Driver &D, const ArgList &Args) {
  EHFlags EH;

  std::vector<std::string> EHArgs =
      Args.getAllArgValues(options::OPT__SLASH_EH);
  for (auto EHVal : EHArgs) {
    for (size_t I = 0, E = EHVal.size(); I != E; ++I) {
      switch (EHVal[I]) {
      case 'a':
        EH.Asynch = maybeConsumeDash(EHVal, I);
        if (EH.Asynch)
          EH.Synch = false;
        continue;
      case 'c':
        EH.NoUnwindC = maybeConsumeDash(EHVal, I);
        continue;
      case 's':
        EH.Synch = maybeConsumeDash(EHVal, I);
        if (EH.Synch)
          EH.Asynch = false;
        continue;
      default:
        break;
      }
      D.Diag(clang::diag::err_drv_invalid_value) << "/EH" << EHVal;
      break;
    }
  }
  // The /GX, /GX- flags are only processed if there are not /EH flags.
  // The default is that /GX is not specified.
  if (EHArgs.empty() &&
      Args.hasFlag(options::OPT__SLASH_GX, options::OPT__SLASH_GX_,
                   /*Default=*/false)) {
    EH.Synch = true;
    EH.NoUnwindC = true;
  }

  return EH;
}

void Clang::AddClangCLArgs(const ArgList &Args, types::ID InputType,
                           ArgStringList &CmdArgs,
                           codegenoptions::DebugInfoKind *DebugInfoKind,
                           bool *EmitCodeView) const {
  unsigned RTOptionID = options::OPT__SLASH_MT;
  bool isNVPTX = getToolChain().getTriple().isNVPTX();
  bool isSYCLDevice =
      getToolChain().getTriple().getEnvironment() == llvm::Triple::SYCLDevice;
  bool isSYCL = Args.hasArg(options::OPT_fsycl) || isSYCLDevice;
  // For SYCL Windows, /MD is the default.
  if (isSYCL)
    RTOptionID = options::OPT__SLASH_MD;

  if (Args.hasArg(options::OPT__SLASH_LDd))
    // The /LDd option implies /MTd (/MDd for SYCL). The dependent lib part
    // can be overridden but defining _DEBUG is sticky.
    RTOptionID = isSYCL ? options::OPT__SLASH_MDd : options::OPT__SLASH_MTd;

  if (Arg *A = Args.getLastArg(options::OPT__SLASH_M_Group)) {
    RTOptionID = A->getOption().getID();
    if (isSYCL && !isSYCLDevice &&
        (RTOptionID == options::OPT__SLASH_MT ||
         RTOptionID == options::OPT__SLASH_MTd))
      // Use of /MT or /MTd is not supported for SYCL.
      getToolChain().getDriver().Diag(diag::err_drv_unsupported_opt_dpcpp)
          << A->getOption().getName();
  }

  enum { addDEBUG = 0x1, addMT = 0x2, addDLL = 0x4 };
  auto addPreDefines = [&](unsigned Defines) {
    if (Defines & addDEBUG)
      CmdArgs.push_back("-D_DEBUG");
    if (Defines & addMT && !isSYCLDevice)
      CmdArgs.push_back("-D_MT");
    if (Defines & addDLL && !isSYCLDevice)
      CmdArgs.push_back("-D_DLL");
  };
  StringRef FlagForCRT;
#if INTEL_CUSTOMIZATION
  StringRef FlagForIntelMathLib;
  StringRef FlagForIntelSVMLLib;
#endif // INTEL_CUSTOMIZATION
  switch (RTOptionID) {
  case options::OPT__SLASH_MD:
    addPreDefines((Args.hasArg(options::OPT__SLASH_LDd) ? addDEBUG : 0x0) |
                  addMT | addDLL);
    FlagForCRT = "--dependent-lib=msvcrt";
#if INTEL_CUSTOMIZATION
    FlagForIntelMathLib = "--dependent-lib=libmmd";
    FlagForIntelSVMLLib = "--dependent-lib=svml_dispmd";
#endif // INTEL_CUSTOMIZATION
    break;
  case options::OPT__SLASH_MDd:
    addPreDefines(addDEBUG | addMT | addDLL);
    FlagForCRT = "--dependent-lib=msvcrtd";
#if INTEL_CUSTOMIZATION
    FlagForIntelMathLib = "--dependent-lib=libmmdd";
    FlagForIntelSVMLLib = "--dependent-lib=svml_dispmd";
#endif // INTEL_CUSTOMIZATION
    break;
  case options::OPT__SLASH_MT:
    addPreDefines((Args.hasArg(options::OPT__SLASH_LDd) ? addDEBUG : 0x0) |
                  addMT);
    CmdArgs.push_back("-flto-visibility-public-std");
    FlagForCRT = "--dependent-lib=libcmt";
#if INTEL_CUSTOMIZATION
    FlagForIntelMathLib = "--dependent-lib=libmmt";
    FlagForIntelSVMLLib = "--dependent-lib=svml_dispmt";
#endif // INTEL_CUSTOMIZATION
    break;
  case options::OPT__SLASH_MTd:
    addPreDefines(addDEBUG | addMT);
    CmdArgs.push_back("-flto-visibility-public-std");
    FlagForCRT = "--dependent-lib=libcmtd";
#if INTEL_CUSTOMIZATION
    FlagForIntelMathLib = "--dependent-lib=libmmt";
    FlagForIntelSVMLLib = "--dependent-lib=svml_dispmt";
#endif // INTEL_CUSTOMIZATION
    break;
  default:
    llvm_unreachable("Unexpected option ID.");
  }

  if (Args.hasArg(options::OPT__SLASH_Zl)) {
    CmdArgs.push_back("-D_VC_NODEFAULTLIB");
  } else {
    CmdArgs.push_back(FlagForCRT.data());
#if INTEL_CUSTOMIZATION
    if (getToolChain().getDriver().IsIntelMode()) {
      if (!Args.hasArg(options::OPT_i_no_use_libirc))
        CmdArgs.push_back("--dependent-lib=libircmt");
      CmdArgs.push_back(FlagForIntelSVMLLib.data());
      CmdArgs.push_back("--dependent-lib=libdecimal");
      if (Args.hasFlag(options::OPT_qopt_matmul, options::OPT_qno_opt_matmul,
                       false))
        CmdArgs.push_back("--dependent-lib=libmatmul");
    }
    CmdArgs.push_back(FlagForIntelMathLib.data());
#endif // INTEL_CUSTOMIZATION

    // This provides POSIX compatibility (maps 'open' to '_open'), which most
    // users want.  The /Za flag to cl.exe turns this off, but it's not
    // implemented in clang.
    CmdArgs.push_back("--dependent-lib=oldnames");

    // Add SYCL dependent library
    if (Args.hasArg(options::OPT_fsycl) &&
        !Args.hasArg(options::OPT_nolibsycl)) {
      if (RTOptionID == options::OPT__SLASH_MDd)
        CmdArgs.push_back("--dependent-lib=sycld");
      else
        CmdArgs.push_back("--dependent-lib=sycl");
    }
  }

#if INTEL_CUSTOMIZATION
  // Add Intel performance libraries
  if (Args.hasArg(options::OPT_qipp_EQ))
    getToolChain().AddIPPLibArgs(Args, CmdArgs, "--dependent-lib=");
  if (Args.hasArg(options::OPT_qmkl_EQ))
    getToolChain().AddMKLLibArgs(Args, CmdArgs, "--dependent-lib=");
  if (Args.hasArg(options::OPT_qtbb, options::OPT_qdaal_EQ) ||
      (Args.hasArg(options::OPT_qmkl_EQ) &&
       getToolChain().getDriver().IsDPCPPMode()))
    getToolChain().AddTBBLibArgs(Args, CmdArgs, "--dependent-lib=");
  if (Args.hasArg(options::OPT_qdaal_EQ))
    getToolChain().AddDAALLibArgs(Args, CmdArgs, "--dependent-lib=");
  if (Args.hasArg(options::OPT_qactypes))
    getToolChain().AddACTypesLibArgs(Args, CmdArgs, "--dependent-lib=");

  // Add OpenMP libs
  bool StubsAdded = false;
  if (Arg *A = Args.getLastArg(options::OPT_qopenmp_stubs,
      options::OPT_fopenmp, options::OPT_fopenmp_EQ, options::OPT_fiopenmp)) {
    if (A->getOption().matches(options::OPT_qopenmp_stubs)) {
      CmdArgs.push_back("--dependent-lib=libiompstubs5md");
      StubsAdded = true;
    }
  }
  if (!StubsAdded && (Args.hasFlag(options::OPT_fopenmp,
                                   options::OPT_fopenmp_EQ,
                                   options::OPT_fno_openmp, false) ||
      Args.hasArg(options::OPT_fiopenmp, options::OPT_qmkl_EQ))) {
    switch (getToolChain().getDriver().getOpenMPRuntime(Args)) {
    case Driver::OMPRT_OMP:
      CmdArgs.push_back("--dependent-lib=libomp");
      break;
    case Driver::OMPRT_IOMP5:
      CmdArgs.push_back("--dependent-lib=libiomp5md");
      break;
    case Driver::OMPRT_GOMP:
      break;
    case Driver::OMPRT_Unknown:
      // Already diagnosed.
      break;
    }
  }
#endif // INTEL_CUSTOMIZATION

  if (Arg *ShowIncludes =
          Args.getLastArg(options::OPT__SLASH_showIncludes,
                          options::OPT__SLASH_showIncludes_user)) {
    CmdArgs.push_back("--show-includes");
    if (ShowIncludes->getOption().matches(options::OPT__SLASH_showIncludes))
      CmdArgs.push_back("-sys-header-deps");
  }

  // This controls whether or not we emit RTTI data for polymorphic types.
  if (Args.hasFlag(options::OPT__SLASH_GR_, options::OPT__SLASH_GR,
                   /*Default=*/false))
    CmdArgs.push_back("-fno-rtti-data");

  // This controls whether or not we emit stack-protector instrumentation.
  // In MSVC, Buffer Security Check (/GS) is on by default.
  if (!isNVPTX && Args.hasFlag(options::OPT__SLASH_GS, options::OPT__SLASH_GS_,
           /*Default=*/!getToolChain().getDriver().IsIntelMode())) { // INTEL
    CmdArgs.push_back("-stack-protector");
    CmdArgs.push_back(Args.MakeArgString(Twine(LangOptions::SSPStrong)));
  }

  // Emit CodeView if -Z7 or -gline-tables-only are present.
  if (Arg *DebugInfoArg = Args.getLastArg(options::OPT__SLASH_Z7,
                                          options::OPT_gline_tables_only)) {
    *EmitCodeView = true;
    if (DebugInfoArg->getOption().matches(options::OPT__SLASH_Z7))
      *DebugInfoKind = codegenoptions::LimitedDebugInfo;
    else
      *DebugInfoKind = codegenoptions::DebugLineTablesOnly;
  } else {
    *EmitCodeView = false;
  }

  const Driver &D = getToolChain().getDriver();
  EHFlags EH = parseClangCLEHFlags(D, Args);
  if (!isNVPTX && (EH.Synch || EH.Asynch)) {
    if (types::isCXX(InputType))
      CmdArgs.push_back("-fcxx-exceptions");
    CmdArgs.push_back("-fexceptions");
  }
  if (types::isCXX(InputType) && EH.Synch && EH.NoUnwindC)
    CmdArgs.push_back("-fexternc-nounwind");

  // /EP should expand to -E -P.
  if (Args.hasArg(options::OPT__SLASH_EP)) {
    CmdArgs.push_back("-E");
    CmdArgs.push_back("-P");
  }

  unsigned VolatileOptionID;
  if (getToolChain().getTriple().isX86() && !D.IsIntelMode()) // INTEL
    VolatileOptionID = options::OPT__SLASH_volatile_ms;
  else
    VolatileOptionID = options::OPT__SLASH_volatile_iso;

  if (Arg *A = Args.getLastArg(options::OPT__SLASH_volatile_Group))
    VolatileOptionID = A->getOption().getID();

  if (VolatileOptionID == options::OPT__SLASH_volatile_ms)
    CmdArgs.push_back("-fms-volatile");

 if (Args.hasFlag(options::OPT__SLASH_Zc_dllexportInlines_,
                  options::OPT__SLASH_Zc_dllexportInlines,
                  false)) {
  CmdArgs.push_back("-fno-dllexport-inlines");
 }

  Arg *MostGeneralArg = Args.getLastArg(options::OPT__SLASH_vmg);
  Arg *BestCaseArg = Args.getLastArg(options::OPT__SLASH_vmb);
  if (MostGeneralArg && BestCaseArg)
    D.Diag(clang::diag::err_drv_argument_not_allowed_with)
        << MostGeneralArg->getAsString(Args) << BestCaseArg->getAsString(Args);

  if (MostGeneralArg) {
    Arg *SingleArg = Args.getLastArg(options::OPT__SLASH_vms);
    Arg *MultipleArg = Args.getLastArg(options::OPT__SLASH_vmm);
    Arg *VirtualArg = Args.getLastArg(options::OPT__SLASH_vmv);

    Arg *FirstConflict = SingleArg ? SingleArg : MultipleArg;
    Arg *SecondConflict = VirtualArg ? VirtualArg : MultipleArg;
    if (FirstConflict && SecondConflict && FirstConflict != SecondConflict)
      D.Diag(clang::diag::err_drv_argument_not_allowed_with)
          << FirstConflict->getAsString(Args)
          << SecondConflict->getAsString(Args);

    if (SingleArg)
      CmdArgs.push_back("-fms-memptr-rep=single");
    else if (MultipleArg)
      CmdArgs.push_back("-fms-memptr-rep=multiple");
    else
      CmdArgs.push_back("-fms-memptr-rep=virtual");
  }

  // Parse the default calling convention options.
  if (Arg *CCArg =
          Args.getLastArg(options::OPT__SLASH_Gd, options::OPT__SLASH_Gr,
                          options::OPT__SLASH_Gz, options::OPT__SLASH_Gv,
                          options::OPT__SLASH_Gregcall)) {
    unsigned DCCOptId = CCArg->getOption().getID();
    const char *DCCFlag = nullptr;
    bool ArchSupported = !isNVPTX;
    llvm::Triple::ArchType Arch = getToolChain().getArch();
    switch (DCCOptId) {
    case options::OPT__SLASH_Gd:
      DCCFlag = "-fdefault-calling-conv=cdecl";
      break;
    case options::OPT__SLASH_Gr:
      ArchSupported = Arch == llvm::Triple::x86;
      DCCFlag = "-fdefault-calling-conv=fastcall";
      break;
    case options::OPT__SLASH_Gz:
      ArchSupported = Arch == llvm::Triple::x86;
      DCCFlag = "-fdefault-calling-conv=stdcall";
      break;
    case options::OPT__SLASH_Gv:
      ArchSupported = Arch == llvm::Triple::x86 || Arch == llvm::Triple::x86_64;
      DCCFlag = "-fdefault-calling-conv=vectorcall";
      break;
    case options::OPT__SLASH_Gregcall:
      ArchSupported = Arch == llvm::Triple::x86 || Arch == llvm::Triple::x86_64;
      DCCFlag = "-fdefault-calling-conv=regcall";
      break;
    }

    // MSVC doesn't warn if /Gr or /Gz is used on x64, so we don't either.
    if (ArchSupported && DCCFlag)
      CmdArgs.push_back(DCCFlag);
  }

  Args.AddLastArg(CmdArgs, options::OPT_vtordisp_mode_EQ);

  if (!Args.hasArg(options::OPT_fdiagnostics_format_EQ)) {
    CmdArgs.push_back("-fdiagnostics-format");
    CmdArgs.push_back("msvc");
  }

  if (Arg *A = Args.getLastArg(options::OPT__SLASH_guard)) {
    StringRef GuardArgs = A->getValue();
    // The only valid options are "cf", "cf,nochecks", "cf-", "ehcont" and
    // "ehcont-".
    if (GuardArgs.equals_insensitive("cf")) {
      // Emit CFG instrumentation and the table of address-taken functions.
      CmdArgs.push_back("-cfguard");
    } else if (GuardArgs.equals_insensitive("cf,nochecks")) {
      // Emit only the table of address-taken functions.
      CmdArgs.push_back("-cfguard-no-checks");
    } else if (GuardArgs.equals_insensitive("ehcont")) {
      // Emit EH continuation table.
      CmdArgs.push_back("-ehcontguard");
    } else if (GuardArgs.equals_insensitive("cf-") ||
               GuardArgs.equals_insensitive("ehcont-")) {
      // Do nothing, but we might want to emit a security warning in future.
    } else {
      D.Diag(diag::err_drv_invalid_value) << A->getSpelling() << GuardArgs;
    }
  }
}

const char *Clang::getBaseInputName(const ArgList &Args,
                                    const InputInfo &Input) {
  return Args.MakeArgString(llvm::sys::path::filename(Input.getBaseInput()));
}

const char *Clang::getBaseInputStem(const ArgList &Args,
                                    const InputInfoList &Inputs) {
  const char *Str = getBaseInputName(Args, Inputs[0]);

  if (const char *End = strrchr(Str, '.'))
    return Args.MakeArgString(std::string(Str, End));

  return Str;
}

const char *Clang::getDependencyFileName(const ArgList &Args,
                                         const InputInfoList &Inputs) {
  // FIXME: Think about this more.

  if (Arg *OutputOpt =
          Args.getLastArg(options::OPT_o, options::OPT__SLASH_Fo)) {
    SmallString<128> OutputArgument(OutputOpt->getValue());
    if (llvm::sys::path::is_separator(OutputArgument.back()))
      // If the argument is a directory, output to BaseName in that dir.
      llvm::sys::path::append(OutputArgument, getBaseInputStem(Args, Inputs));
    llvm::sys::path::replace_extension(OutputArgument, llvm::Twine('d'));
    return Args.MakeArgString(OutputArgument);
  }
#if INTEL_CUSTOMIZATION
  if (Arg *OutputOpt = Args.getLastArg(options::OPT__SLASH_Fo)) {
    SmallString<128> OutputFilename(OutputOpt->getValue());
    llvm::sys::path::replace_extension(OutputFilename, llvm::Twine('d'));
    return Args.MakeArgString(OutputFilename);
  }
#endif // INTEL_CUSTOMIZATION

  return Args.MakeArgString(Twine(getBaseInputStem(Args, Inputs)) + ".d");
}

// Begin ClangAs

void ClangAs::AddMIPSTargetArgs(const ArgList &Args,
                                ArgStringList &CmdArgs) const {
  StringRef CPUName;
  StringRef ABIName;
  const llvm::Triple &Triple = getToolChain().getTriple();
  mips::getMipsCPUAndABI(Args, Triple, CPUName, ABIName);

  CmdArgs.push_back("-target-abi");
  CmdArgs.push_back(ABIName.data());
}

void ClangAs::AddX86TargetArgs(const ArgList &Args,
                               ArgStringList &CmdArgs) const {
  addX86AlignBranchArgs(getToolChain().getDriver(), Args, CmdArgs,
                        /*IsLTO=*/false);

  if (Arg *A = Args.getLastArg(options::OPT_masm_EQ)) {
    StringRef Value = A->getValue();
    if (Value == "intel" || Value == "att") {
      CmdArgs.push_back("-mllvm");
      CmdArgs.push_back(Args.MakeArgString("-x86-asm-syntax=" + Value));
    } else {
      getToolChain().getDriver().Diag(diag::err_drv_unsupported_option_argument)
          << A->getOption().getName() << Value;
    }
  }
}

void ClangAs::AddRISCVTargetArgs(const ArgList &Args,
                               ArgStringList &CmdArgs) const {
  const llvm::Triple &Triple = getToolChain().getTriple();
  StringRef ABIName = riscv::getRISCVABI(Args, Triple);

  CmdArgs.push_back("-target-abi");
  CmdArgs.push_back(ABIName.data());
}

void ClangAs::ConstructJob(Compilation &C, const JobAction &JA,
                           const InputInfo &Output, const InputInfoList &Inputs,
                           const ArgList &Args,
                           const char *LinkingOutput) const {
  ArgStringList CmdArgs;

  assert(Inputs.size() == 1 && "Unexpected number of inputs.");
  const InputInfo &Input = Inputs[0];

  const llvm::Triple &Triple = getToolChain().getEffectiveTriple();
  const std::string &TripleStr = Triple.getTriple();
  const auto &D = getToolChain().getDriver();

  // Don't warn about "clang -w -c foo.s"
  Args.ClaimAllArgs(options::OPT_w);
  // and "clang -emit-llvm -c foo.s"
  Args.ClaimAllArgs(options::OPT_emit_llvm);

  claimNoWarnArgs(Args);

  // Invoke ourselves in -cc1as mode.
  //
  // FIXME: Implement custom jobs for internal actions.
  CmdArgs.push_back("-cc1as");

  // Add the "effective" target triple.
  CmdArgs.push_back("-triple");
  CmdArgs.push_back(Args.MakeArgString(TripleStr));

  // Set the output mode, we currently only expect to be used as a real
  // assembler.
  CmdArgs.push_back("-filetype");
  CmdArgs.push_back("obj");

  // Set the main file name, so that debug info works even with
  // -save-temps or preprocessed assembly.
  CmdArgs.push_back("-main-file-name");
  CmdArgs.push_back(Clang::getBaseInputName(Args, Input));

  // Add the target cpu
  std::string CPU = getCPUName(Args, Triple, /*FromAs*/ true);
  if (!CPU.empty()) {
    CmdArgs.push_back("-target-cpu");
    CmdArgs.push_back(Args.MakeArgString(CPU));
  }

  // Add the target features
  getTargetFeatures(D, Triple, Args, CmdArgs, true);

  // Ignore explicit -force_cpusubtype_ALL option.
  (void)Args.hasArg(options::OPT_force__cpusubtype__ALL);

  // Pass along any -I options so we get proper .include search paths.
  Args.AddAllArgs(CmdArgs, options::OPT_I_Group);

  // Determine the original source input.
  const Action *SourceAction = &JA;
  while (SourceAction->getKind() != Action::InputClass) {
    assert(!SourceAction->getInputs().empty() && "unexpected root action!");
    SourceAction = SourceAction->getInputs()[0];
  }

  // Forward -g and handle debug info related flags, assuming we are dealing
  // with an actual assembly file.
  bool WantDebug = false;
  Args.ClaimAllArgs(options::OPT_g_Group);
  if (Arg *A = Args.getLastArg(options::OPT_g_Group))
    WantDebug = !A->getOption().matches(options::OPT_g0) &&
                !A->getOption().matches(options::OPT_ggdb0);

  unsigned DwarfVersion = ParseDebugDefaultVersion(getToolChain(), Args);
  if (const Arg *GDwarfN = getDwarfNArg(Args))
    DwarfVersion = DwarfVersionNum(GDwarfN->getSpelling());

  if (DwarfVersion == 0)
    DwarfVersion = getToolChain().GetDefaultDwarfVersion();

  codegenoptions::DebugInfoKind DebugInfoKind = codegenoptions::NoDebugInfo;

  if (SourceAction->getType() == types::TY_Asm ||
      SourceAction->getType() == types::TY_PP_Asm) {
    // You might think that it would be ok to set DebugInfoKind outside of
    // the guard for source type, however there is a test which asserts
    // that some assembler invocation receives no -debug-info-kind,
    // and it's not clear whether that test is just overly restrictive.
    DebugInfoKind = (WantDebug ? codegenoptions::LimitedDebugInfo
                               : codegenoptions::NoDebugInfo);
    // Add the -fdebug-compilation-dir flag if needed.
    addDebugCompDirArg(Args, CmdArgs, C.getDriver().getVFS());

    addDebugPrefixMapArg(getToolChain().getDriver(), Args, CmdArgs);

    // Set the AT_producer to the clang version when using the integrated
    // assembler on assembly source files.
    CmdArgs.push_back("-dwarf-debug-producer");
    CmdArgs.push_back(Args.MakeArgString(getClangFullVersion()));

    // And pass along -I options
    Args.AddAllArgs(CmdArgs, options::OPT_I);
  }
  RenderDebugEnablingArgs(Args, CmdArgs, DebugInfoKind, DwarfVersion,
                          llvm::DebuggerKind::Default);
  renderDwarfFormat(D, Triple, Args, CmdArgs, DwarfVersion);
  RenderDebugInfoCompressionArgs(Args, CmdArgs, D, getToolChain());


  // Handle -fPIC et al -- the relocation-model affects the assembler
  // for some targets.
  llvm::Reloc::Model RelocationModel;
  unsigned PICLevel;
  bool IsPIE;
  std::tie(RelocationModel, PICLevel, IsPIE) =
      ParsePICArgs(getToolChain(), Args);

  const char *RMName = RelocationModelName(RelocationModel);
  if (RMName) {
    CmdArgs.push_back("-mrelocation-model");
    CmdArgs.push_back(RMName);
  }

  // Optionally embed the -cc1as level arguments into the debug info, for build
  // analysis.
  if (getToolChain().UseDwarfDebugFlags()) {
    ArgStringList OriginalArgs;
    for (const auto &Arg : Args)
      Arg->render(Args, OriginalArgs);

    SmallString<256> Flags;
    const char *Exec = getToolChain().getDriver().getClangProgramPath();
    EscapeSpacesAndBackslashes(Exec, Flags);
    for (const char *OriginalArg : OriginalArgs) {
      SmallString<128> EscapedArg;
      EscapeSpacesAndBackslashes(OriginalArg, EscapedArg);
      Flags += " ";
      Flags += EscapedArg;
    }
    CmdArgs.push_back("-dwarf-debug-flags");
    CmdArgs.push_back(Args.MakeArgString(Flags));
  }

  // FIXME: Add -static support, once we have it.

  // Add target specific flags.
  switch (getToolChain().getArch()) {
  default:
    break;

  case llvm::Triple::mips:
  case llvm::Triple::mipsel:
  case llvm::Triple::mips64:
  case llvm::Triple::mips64el:
    AddMIPSTargetArgs(Args, CmdArgs);
    break;

  case llvm::Triple::x86:
  case llvm::Triple::x86_64:
    AddX86TargetArgs(Args, CmdArgs);
    break;

  case llvm::Triple::arm:
  case llvm::Triple::armeb:
  case llvm::Triple::thumb:
  case llvm::Triple::thumbeb:
    // This isn't in AddARMTargetArgs because we want to do this for assembly
    // only, not C/C++.
    if (Args.hasFlag(options::OPT_mdefault_build_attributes,
                     options::OPT_mno_default_build_attributes, true)) {
        CmdArgs.push_back("-mllvm");
        CmdArgs.push_back("-arm-add-build-attributes");
    }
    break;

  case llvm::Triple::aarch64:
  case llvm::Triple::aarch64_32:
  case llvm::Triple::aarch64_be:
    if (Args.hasArg(options::OPT_mmark_bti_property)) {
      CmdArgs.push_back("-mllvm");
      CmdArgs.push_back("-aarch64-mark-bti-property");
    }
    break;

  case llvm::Triple::riscv32:
  case llvm::Triple::riscv64:
    AddRISCVTargetArgs(Args, CmdArgs);
    break;
  }

  // Consume all the warning flags. Usually this would be handled more
  // gracefully by -cc1 (warning about unknown warning flags, etc) but -cc1as
  // doesn't handle that so rather than warning about unused flags that are
  // actually used, we'll lie by omission instead.
  // FIXME: Stop lying and consume only the appropriate driver flags
  Args.ClaimAllArgs(options::OPT_W_Group);

  CollectArgsForIntegratedAssembler(C, Args, CmdArgs,
                                    getToolChain().getDriver());

  Args.AddAllArgs(CmdArgs, options::OPT_mllvm);

  assert(Output.isFilename() && "Unexpected lipo output.");
  CmdArgs.push_back("-o");
  CmdArgs.push_back(Output.getFilename());

  const llvm::Triple &T = getToolChain().getTriple();
  Arg *A;
  if (getDebugFissionKind(D, Args, A) == DwarfFissionKind::Split &&
      T.isOSBinFormatELF()) {
    CmdArgs.push_back("-split-dwarf-output");
    CmdArgs.push_back(SplitDebugName(JA, Args, Input, Output));
  }

  if (Triple.isAMDGPU())
    handleAMDGPUCodeObjectVersionOptions(D, Args, CmdArgs);

  assert(Input.isFilename() && "Invalid input.");
  CmdArgs.push_back(Input.getFilename());

  const char *Exec = getToolChain().getDriver().getClangProgramPath();
  if (D.CC1Main && !D.CCGenDiagnostics) {
    // Invoke cc1as directly in this process.
    C.addCommand(std::make_unique<CC1Command>(JA, *this,
                                              ResponseFileSupport::AtFileUTF8(),
                                              Exec, CmdArgs, Inputs, Output));
  } else {
    C.addCommand(std::make_unique<Command>(JA, *this,
                                           ResponseFileSupport::AtFileUTF8(),
                                           Exec, CmdArgs, Inputs, Output));
  }
}

// Begin OffloadBundler

void OffloadBundler::ConstructJob(Compilation &C, const JobAction &JA,
                                  const InputInfo &Output,
                                  const InputInfoList &Inputs,
                                  const llvm::opt::ArgList &TCArgs,
                                  const char *LinkingOutput) const {
  // The version with only one output is expected to refer to a bundling job.
  assert(isa<OffloadBundlingJobAction>(JA) && "Expecting bundling job!");

  // The bundling command looks like this:
  // clang-offload-bundler -type=bc
  //   -targets=host-triple,openmp-triple1,openmp-triple2
  //   -outputs=input_file
  //   -inputs=unbundle_file_host,unbundle_file_tgt1,unbundle_file_tgt2"

  ArgStringList CmdArgs;

  // Get the type.
  CmdArgs.push_back(TCArgs.MakeArgString(
      Twine("-type=") + types::getTypeTempSuffix(Output.getType())));

  assert(JA.getInputs().size() == Inputs.size() &&
         "Not have inputs for all dependence actions??");

  // Get the targets.
  SmallString<128> Triples;
  Triples += "-targets=";
  for (unsigned I = 0; I < Inputs.size(); ++I) {
    if (I)
      Triples += ',';

    // Find ToolChain for this input.
    Action::OffloadKind CurKind = Action::OFK_Host;
    const ToolChain *CurTC = &getToolChain();
    const Action *CurDep = JA.getInputs()[I];

    if (const auto *OA = dyn_cast<OffloadAction>(CurDep)) {
      CurTC = nullptr;
      OA->doOnEachDependence([&](Action *A, const ToolChain *TC, const char *) {
        assert(CurTC == nullptr && "Expected one dependence!");
        CurKind = A->getOffloadingDeviceKind();
        CurTC = TC;
      });
    }
    Triples += Action::GetOffloadKindName(CurKind);
    Triples += "-";
    std::string NormalizedTriple = CurTC->getTriple().normalize();
    Triples += NormalizedTriple;

    if (CurDep->getOffloadingArch() != nullptr) {
      // If OffloadArch is present it can only appear as the 6th hypen
      // sepearated field of Bundle Entry ID. So, pad required number of
      // hyphens in Triple.
      for (int i = 4 - StringRef(NormalizedTriple).count("-"); i > 0; i--)
        Triples += "-";
      Triples += CurDep->getOffloadingArch();
    }
  }
  // If we see we are bundling for FPGA using -fintelfpga, add the
  // dependency bundle
  bool IsFPGADepBundle = TCArgs.hasArg(options::OPT_fintelfpga) &&
                         Output.getType() == types::TY_Object;

  // For spir64_fpga target, when bundling objects we also want to bundle up the
  // named dependency file.
  // TODO - We are currently using the target triple inputs to slot a location
  // of the dependency information into the bundle.  It would be good to
  // separate this out to an explicit option in the bundler for the dependency
  // file as it does not match the type being bundled.
  if (IsFPGADepBundle) {
    Triples += ',';
    Triples += Action::GetOffloadKindName(Action::OFK_SYCL);
    Triples += '-';
    Triples += types::getTypeName(types::TY_FPGA_Dependencies);
  }
  CmdArgs.push_back(TCArgs.MakeArgString(Triples));

  // Get bundled file command.
  CmdArgs.push_back(
      TCArgs.MakeArgString(Twine("-outputs=") + Output.getFilename()));

  // Get unbundled files command.
  SmallString<128> UB;
  UB += "-inputs=";
  for (unsigned I = 0; I < Inputs.size(); ++I) {
    if (I)
      UB += ',';

    // Find ToolChain for this input.
    const ToolChain *CurTC = &getToolChain();
    if (const auto *OA = dyn_cast<OffloadAction>(JA.getInputs()[I])) {
      CurTC = nullptr;
      OA->doOnEachDependence([&](Action *, const ToolChain *TC, const char *) {
        assert(CurTC == nullptr && "Expected one dependence!");
        CurTC = TC;
      });
    }
    UB += CurTC->getInputFilename(Inputs[I]);

  }
  // For -fintelfpga, when bundling objects we also want to bundle up the
  // named dependency file.
  if (IsFPGADepBundle) {
    const char *BaseName = Clang::getBaseInputName(TCArgs, Inputs[0]);
    SmallString<128> DepFile(C.getDriver().getFPGATempDepFile(BaseName));
    if (!DepFile.empty()) {
      UB += ',';
      UB += DepFile;
    }
  }
  CmdArgs.push_back(TCArgs.MakeArgString(UB));

  // All the inputs are encoded as commands.
  C.addCommand(std::make_unique<Command>(
      JA, *this, ResponseFileSupport::None(),
      TCArgs.MakeArgString(getToolChain().GetProgramPath(getShortName())),
      CmdArgs, None, Output));
}

void OffloadBundler::ConstructJobMultipleOutputs(
    Compilation &C, const JobAction &JA, const InputInfoList &Outputs,
    const InputInfoList &Inputs, const llvm::opt::ArgList &TCArgs,
    const char *LinkingOutput) const {
  // The version with multiple outputs is expected to refer to a unbundling job.
  auto &UA = cast<OffloadUnbundlingJobAction>(JA);

  // The unbundling command looks like this:
  // clang-offload-bundler -type=bc
  //   -targets=host-triple,openmp-triple1,openmp-triple2
  //   -inputs=input_file
  //   -outputs=unbundle_file_host,unbundle_file_tgt1,unbundle_file_tgt2"
  //   -unbundle

  ArgStringList CmdArgs;
  InputInfo Input = Inputs.front();
  const char *TypeArg = types::getTypeTempSuffix(Input.getType());
  const char *InputFileName = Input.getFilename();
  types::ID InputType(Input.getType());
  bool IsFPGADepUnbundle = JA.getType() == types::TY_FPGA_Dependencies;
  bool IsFPGADepLibUnbundle = JA.getType() == types::TY_FPGA_Dependencies_List;

  if (InputType == types::TY_FPGA_AOCX || InputType == types::TY_FPGA_AOCR ||
      InputType == types::TY_FPGA_AOCX_EMU ||
      InputType == types::TY_FPGA_AOCR_EMU) {
    // Override type with AOCX/AOCR which will unbundle to a list containing
    // binaries with the appropriate file extension (.aocx/.aocr).
    // TODO - representation of the output file from the unbundle for these
    // types (aocx/aocr) are always list files.  We should represent this
    // better in the output extension and type for improved understanding
    // of file contents and debuggability.
    if (getToolChain().getTriple().getSubArch() ==
        llvm::Triple::SPIRSubArch_fpga) {
      bool isAOCX = InputType == types::TY_FPGA_AOCX ||
                    InputType == types::TY_FPGA_AOCX_EMU;
      TypeArg = isAOCX ? "aocx" : "aocr";
    } else
      TypeArg = "aoo";
  }
  if (InputType == types::TY_FPGA_AOCO || IsFPGADepLibUnbundle)
    TypeArg = "aoo";
  if (IsFPGADepUnbundle)
    TypeArg = "o";

  // Get the type.
  CmdArgs.push_back(TCArgs.MakeArgString(Twine("-type=") + TypeArg));

  // Get the targets.
  SmallString<128> Triples;
  Triples += "-targets=";
  auto DepInfo = UA.getDependentActionsInfo();
  for (unsigned I = 0, J = 0; I < DepInfo.size(); ++I) {
    auto &Dep = DepInfo[I];
    // FPGA device triples are 'transformed' for the bundler when creating
    // aocx or aocr type bundles.  Also, we only do a specific target
    // unbundling, skipping the host side or device side.
    if (types::isFPGA(InputType)) {
      if (getToolChain().getTriple().getSubArch() ==
              llvm::Triple::SPIRSubArch_fpga &&
          Dep.DependentOffloadKind == Action::OFK_SYCL) {
        llvm::Triple TT;
        TT.setArchName(types::getTypeName(InputType));
        TT.setVendorName("intel");
        TT.setOS(getToolChain().getTriple().getOS());
        TT.setEnvironment(llvm::Triple::SYCLDevice);
        Triples += "sycl-";
        Triples += TT.normalize();
      } else if (getToolChain().getTriple().getSubArch() !=
                     llvm::Triple::SPIRSubArch_fpga &&
                 Dep.DependentOffloadKind == Action::OFK_Host) {
        Triples += Action::GetOffloadKindName(Dep.DependentOffloadKind);
        Triples += '-';
        Triples += Dep.DependentToolChain->getTriple().normalize();
      }
      continue;
    } else if (InputType == types::TY_Archive ||
               (getToolChain().getTriple().getSubArch() ==
                    llvm::Triple::SPIRSubArch_fpga &&
                TCArgs.hasArg(options::OPT_fsycl_link_EQ))) {
      // Do not extract host part if we are unbundling archive on Windows
      // because it is not needed. Static offload libraries are added to the
      // host link command just as normal libraries.  Do not extract the host
      // part from FPGA -fsycl-link unbundles either, as the full obj
      // is used in the final link
      if (Dep.DependentOffloadKind == Action::OFK_Host)
        continue;
    }
    if (J++)
      Triples += ',';
    Triples += Action::GetOffloadKindName(Dep.DependentOffloadKind);
    Triples += "-";
    std::string NormalizedTriple =
        Dep.DependentToolChain->getTriple().normalize();
    Triples += NormalizedTriple;

    if (!Dep.DependentBoundArch.empty()) {
      // If OffloadArch is present it can only appear as the 6th hypen
      // sepearated field of Bundle Entry ID. So, pad required number of
      // hyphens in Triple.
      for (int i = 4 - StringRef(NormalizedTriple).count("-"); i > 0; i--)
        Triples += "-";
      Triples += Dep.DependentBoundArch;
    }
  }
  if (IsFPGADepUnbundle || IsFPGADepLibUnbundle) {
    // TODO - We are currently using the target triple inputs to slot a location
    // of the dependency information into the bundle.  It would be good to
    // separate this out to an explicit option in the bundler for the dependency
    // file as it does not match the type being bundled.
    Triples += Action::GetOffloadKindName(Action::OFK_SYCL);
    Triples += '-';
    Triples += types::getTypeName(types::TY_FPGA_Dependencies);
  }
  CmdArgs.push_back(TCArgs.MakeArgString(Triples));

  // Get bundled file command.
  CmdArgs.push_back(
      TCArgs.MakeArgString(Twine("-inputs=") + InputFileName));

  // Get unbundled files command.
  SmallString<128> UB;
  UB += "-outputs=";
  // When dealing with -fintelfpga, there is an additional unbundle step
  // that occurs for the dependency file.  In that case, do not use the
  // dependent information, but just the output file.
  if (IsFPGADepUnbundle || IsFPGADepLibUnbundle)
    UB += Outputs[0].getFilename();
  else {
    for (unsigned I = 0; I < Outputs.size(); ++I) {
      if (I)
        UB += ',';
      UB += DepInfo[I].DependentToolChain->getInputFilename(Outputs[I]);
    }
  }
  CmdArgs.push_back(TCArgs.MakeArgString(UB));
  CmdArgs.push_back("-unbundle");
  CmdArgs.push_back("-allow-missing-bundles");

  // All the inputs are encoded as commands.
  C.addCommand(std::make_unique<Command>(
      JA, *this, ResponseFileSupport::None(),
      TCArgs.MakeArgString(getToolChain().GetProgramPath(getShortName())),
      CmdArgs, None, Outputs));
}

// Begin OffloadWrapper

#if INTEL_CUSTOMIZATION
static void addRunTimeWrapperOpts(Compilation &C,
                                  Action::OffloadKind DeviceOffloadKind,
                                  const llvm::opt::ArgList &TCArgs,
                                  ArgStringList &CmdArgs,
                                  const ToolChain &TC) {
  // Grab any Target specific options that need to be added to the wrapper
  // information.
  ArgStringList BuildArgs;
  auto createArgString = [&](const char *Opt) {
    if (BuildArgs.empty())
      return;
    SmallString<128> AL;
    for (const char *A : BuildArgs) {
      if (AL.empty()) {
        AL = A;
        continue;
      }
      AL += " ";
      AL += A;
    }
    CmdArgs.push_back(C.getArgs().MakeArgString(Twine(Opt) + AL));
  };
  const toolchains::SYCLToolChain &SYCLTC =
            static_cast<const toolchains::SYCLToolChain &>(TC);
  // TODO: Consider separating the mechanisms for:
  // - passing standard-defined options to AOT/JIT compilation steps;
  // - passing AOT-compiler specific options.
  // This would allow retaining standard language options in the
  // image descriptor, while excluding tool-specific options that
  // have been known to confuse RT implementations.
  if (SYCLTC.getTriple().getSubArch() == llvm::Triple::NoSubArch) {
    // Only store compile/link opts in the image descriptor for the SPIR-V
    // target; AOT compilation has already been performed otherwise.
    const ArgList &Args = C.getArgsForToolChain(nullptr, StringRef(), DeviceOffloadKind);
    SYCLTC.AddImpliedTargetArgs(DeviceOffloadKind, SYCLTC.getTriple(), Args, BuildArgs);
    SYCLTC.TranslateBackendTargetArgs(DeviceOffloadKind, Args, BuildArgs);
    createArgString("-compile-opts=");
    BuildArgs.clear();
    SYCLTC.TranslateLinkerTargetArgs(DeviceOffloadKind, Args, BuildArgs);
    createArgString("-link-opts=");
  }
}
#endif // INTEL_CUSTOMIZATION

void OffloadWrapper::ConstructJob(Compilation &C, const JobAction &JA,
                                  const InputInfo &Output,
                                  const InputInfoList &Inputs,
                                  const llvm::opt::ArgList &TCArgs,
                                  const char *LinkingOutput) const {
  // Construct offload-wrapper command.  Also calls llc to generate the
  // object that is fed to the linker from the wrapper generated bc file
  assert(isa<OffloadWrapperJobAction>(JA) && "Expecting wrapping job!");

  Action::OffloadKind OffloadingKind = JA.getOffloadingDeviceKind();
  if (OffloadingKind == Action::OFK_SYCL) {
    // The wrapper command looks like this:
    // clang-offload-wrapper
    //   -o=<outputfile>.bc
    //   -host=x86_64-pc-linux-gnu -kind=sycl
    //   -format=spirv <inputfile1>.spv <manifest1>(optional)
    //   -format=spirv <inputfile2>.spv <manifest2>(optional)
    //  ...
    ArgStringList WrapperArgs;

    std::string OutTmpName = C.getDriver().GetTemporaryPath("wrapper", "bc");
    const char *WrapperFileName =
        C.addTempFile(C.getArgs().MakeArgString(OutTmpName));
    SmallString<128> OutOpt("-o=");
    OutOpt += WrapperFileName;
    WrapperArgs.push_back(C.getArgs().MakeArgString(OutOpt));

    SmallString<128> HostTripleOpt("-host=");
    HostTripleOpt += getToolChain().getAuxTriple()->str();
    WrapperArgs.push_back(C.getArgs().MakeArgString(HostTripleOpt));

    llvm::Triple TT = getToolChain().getTriple();
    SmallString<128> TargetTripleOpt = TT.getArchName();
    // When wrapping an FPGA device binary, we need to be sure to apply the
    // appropriate triple that corresponds (fpga_aoc[xr]-intel-<os>-sycldevice)
    // to the target triple setting.
    if (TT.getSubArch() == llvm::Triple::SPIRSubArch_fpga &&
        TCArgs.hasArg(options::OPT_fsycl_link_EQ)) {
      SmallString<16> FPGAArch("fpga_");
      auto *A = C.getInputArgs().getLastArg(options::OPT_fsycl_link_EQ);
      FPGAArch += A->getValue() == StringRef("early") ? "aocr" : "aocx";
      if (C.getDriver().isFPGAEmulationMode())
        FPGAArch += "_emu";
      TT.setArchName(FPGAArch);
      TT.setVendorName("intel");
      TT.setEnvironment(llvm::Triple::SYCLDevice);
      TargetTripleOpt = TT.str();
      // When wrapping an FPGA aocx binary to archive, do not emit registration
      // functions
      if (A->getValue() == StringRef("image"))
        WrapperArgs.push_back(C.getArgs().MakeArgString("--emit-reg-funcs=0"));
    }
    addRunTimeWrapperOpts(C, OffloadingKind, TCArgs, WrapperArgs,
                          getToolChain()); // INTEL

    WrapperArgs.push_back(
        C.getArgs().MakeArgString(Twine("-target=") + TargetTripleOpt));

    // TODO forcing offload kind is a simplification which assumes wrapper used
    // only with SYCL. Device binary format (-format=xxx) option should also
    // come from the command line and/or the native compiler. Should be fixed
    // together with supporting AOT in the driver. If format is not set, the
    // default is "none" which means runtime must try to determine it
    // automatically.
    StringRef Kind = Action::GetOffloadKindName(OffloadingKind);
    WrapperArgs.push_back(
        C.getArgs().MakeArgString(Twine("-kind=") + Twine(Kind)));

#if INTEL_CUSTOMIZATION
    // When debugging, make the native debugger the default for SYCL on Windows.
    if (getToolChain().getTriple().isWindowsMSVCEnvironment() &&
        TCArgs.getLastArg(options::OPT_g_Group)) {
      WrapperArgs.push_back("--build-opts=-gnative");
    }
#endif // INTEL_CUSTOMIZATION

    assert((Inputs.size() > 0) && "no inputs for clang-offload-wrapper");
    assert(((Inputs[0].getType() != types::TY_Tempfiletable) ||
            (Inputs.size() == 1)) &&
           "wrong usage of clang-offload-wrapper with SYCL");
    const InputInfo &I = Inputs[0];
    assert(I.isFilename() && "Invalid input.");

    if (I.getType() == types::TY_Tempfiletable ||
        I.getType() == types::TY_Tempfilelist)
      // wrapper actual input files are passed via the batch job file table:
      WrapperArgs.push_back(C.getArgs().MakeArgString("-batch"));
    WrapperArgs.push_back(C.getArgs().MakeArgString(I.getFilename()));

    auto Cmd = std::make_unique<Command>(
        JA, *this, ResponseFileSupport::None(),
        TCArgs.MakeArgString(getToolChain().GetProgramPath(getShortName())),
        WrapperArgs, None);
    C.addCommand(std::move(Cmd));

    // Construct llc command.
    // The output is an object file
    ArgStringList LlcArgs{"-filetype=obj", "-o", Output.getFilename(),
                          WrapperFileName};
    llvm::Reloc::Model RelocationModel;
    unsigned PICLevel;
    bool IsPIE;
    std::tie(RelocationModel, PICLevel, IsPIE) =
        ParsePICArgs(getToolChain(), TCArgs);
    if (PICLevel > 0 || TCArgs.hasArg(options::OPT_shared)) {
      LlcArgs.push_back("-relocation-model=pic");
    }
    if (IsPIE) {
      LlcArgs.push_back("-enable-pie");
    }
    SmallString<128> LlcPath(C.getDriver().Dir);
    llvm::sys::path::append(LlcPath, "llc");
    const char *Llc = C.getArgs().MakeArgString(LlcPath);
    C.addCommand(std::make_unique<Command>(
         JA, *this, ResponseFileSupport::None(), Llc, LlcArgs, None));
    return;
  } // end of SYCL flavor of offload wrapper command creation

  ArgStringList CmdArgs;

  const llvm::Triple &Triple = getToolChain().getEffectiveTriple();

  // Add the "effective" target triple.
  CmdArgs.push_back("-host");
  CmdArgs.push_back(TCArgs.MakeArgString(Triple.getTriple()));

  // Add the output file name.
  assert(Output.isFilename() && "Invalid output.");
  CmdArgs.push_back("-o");
  CmdArgs.push_back(TCArgs.MakeArgString(Output.getFilename()));

  assert(JA.getInputs().size() == Inputs.size() &&
         "Not have inputs for all dependence actions??");

  // For FPGA, we wrap the host objects before archiving them when using
  // -fsycl-link.  This allows for better extraction control from the
  // archive when we need the host objects for subsequent compilations.
  if (OffloadingKind == Action::OFK_None &&
      C.getArgs().hasArg(options::OPT_fintelfpga) &&
      C.getArgs().hasArg(options::OPT_fsycl_link_EQ)) {

    // Add offload targets and inputs.
    CmdArgs.push_back(C.getArgs().MakeArgString(
        Twine("-kind=") + Action::GetOffloadKindName(OffloadingKind)));
    CmdArgs.push_back(
        TCArgs.MakeArgString(Twine("-target=") + Triple.getTriple()));

    // Add input.
    assert(Inputs[0].isFilename() && "Invalid input.");
    CmdArgs.push_back(TCArgs.MakeArgString(Inputs[0].getFilename()));

    C.addCommand(std::make_unique<Command>(
        JA, *this, ResponseFileSupport::None(),
        TCArgs.MakeArgString(getToolChain().GetProgramPath(getShortName())),
        CmdArgs, Inputs));
    return;
  }

  // Add offload targets and inputs.
  for (unsigned I = 0; I < Inputs.size(); ++I) {
    // Get input's Offload Kind and ToolChain.
    const auto *OA = cast<OffloadAction>(JA.getInputs()[I]);
    assert(OA->hasSingleDeviceDependence(/*DoNotConsiderHostActions=*/true) &&
           "Expected one device dependence!");
    Action::OffloadKind DeviceKind = Action::OFK_None;
    const ToolChain *DeviceTC = nullptr;
    OA->doOnEachDependence([&](Action *A, const ToolChain *TC, const char *) {
      DeviceKind = A->getOffloadingDeviceKind();
      DeviceTC = TC;
    });
    addRunTimeWrapperOpts(C, DeviceKind, TCArgs, CmdArgs, *DeviceTC); // INTEL

    // And add it to the offload targets.
    CmdArgs.push_back(C.getArgs().MakeArgString(
        Twine("-kind=") + Action::GetOffloadKindName(DeviceKind)));
    CmdArgs.push_back(TCArgs.MakeArgString(Twine("-target=") +
                                           DeviceTC->getTriple().normalize()));

    // Add input.
    assert(Inputs[I].isFilename() && "Invalid input.");
    CmdArgs.push_back(TCArgs.MakeArgString(Inputs[I].getFilename()));
  }

  C.addCommand(std::make_unique<Command>(
      JA, *this, ResponseFileSupport::None(),
      TCArgs.MakeArgString(getToolChain().GetProgramPath(getShortName())),
      CmdArgs, Inputs));
}

// Begin OffloadDeps

void OffloadDeps::constructJob(Compilation &C, const JobAction &JA,
                               ArrayRef<InputInfo> Outputs,
                               ArrayRef<InputInfo> Inputs,
                               const llvm::opt::ArgList &TCArgs,
                               const char *LinkingOutput) const {
  auto &DA = cast<OffloadDepsJobAction>(JA);

  ArgStringList CmdArgs;

  // Get the targets.
  SmallString<128> Targets{"-targets="};
  auto DepInfo = DA.getDependentActionsInfo();
  for (unsigned I = 0; I < DepInfo.size(); ++I) {
    auto &Dep = DepInfo[I];
    if (I)
      Targets += ',';
    Targets += Action::GetOffloadKindName(Dep.DependentOffloadKind);
    Targets += '-';
    Targets += Dep.DependentToolChain->getTriple().normalize();
    if (Dep.DependentOffloadKind == Action::OFK_HIP &&
        !Dep.DependentBoundArch.empty()) {
      Targets += '-';
      Targets += Dep.DependentBoundArch;
    }
  }
  CmdArgs.push_back(TCArgs.MakeArgString(Targets));

  // Prepare outputs.
  SmallString<128> Outs{"-outputs="};
  for (unsigned I = 0; I < Outputs.size(); ++I) {
    if (I)
      Outs += ',';
    Outs += DepInfo[I].DependentToolChain->getInputFilename(Outputs[I]);
  }
  CmdArgs.push_back(TCArgs.MakeArgString(Outs));

  // Add input file.
  CmdArgs.push_back(Inputs.front().getFilename());

  // All the inputs are encoded as commands.
  C.addCommand(std::make_unique<Command>(
      JA, *this, ResponseFileSupport::None(),
      TCArgs.MakeArgString(getToolChain().GetProgramPath(getShortName())),
      CmdArgs, None, Outputs));
}

void OffloadDeps::ConstructJob(Compilation &C, const JobAction &JA,
                               const InputInfo &Output,
                               const InputInfoList &Inputs,
                               const llvm::opt::ArgList &TCArgs,
                               const char *LinkingOutput) const {
  constructJob(C, JA, Output, Inputs, TCArgs, LinkingOutput);
}

void OffloadDeps::ConstructJobMultipleOutputs(Compilation &C,
                                              const JobAction &JA,
                                              const InputInfoList &Outputs,
                                              const InputInfoList &Inputs,
                                              const llvm::opt::ArgList &TCArgs,
                                              const char *LinkingOutput) const {
  constructJob(C, JA, Outputs, Inputs, TCArgs, LinkingOutput);
}

// Begin SPIRVTranslator

void SPIRVTranslator::ConstructJob(Compilation &C, const JobAction &JA,
                                  const InputInfo &Output,
                                  const InputInfoList &Inputs,
                                  const llvm::opt::ArgList &TCArgs,
                                  const char *LinkingOutput) const {
  // Construct llvm-spirv command.
  assert(isa<SPIRVTranslatorJobAction>(JA) && "Expecting Translator job!");

  // The translator command looks like this:
  // llvm-spirv -o <file>.spv <file>.bc
  ArgStringList ForeachArgs;
  ArgStringList TranslatorArgs;

  TranslatorArgs.push_back("-o");
  TranslatorArgs.push_back(Output.getFilename());
#if INTEL_CUSTOMIZATION
  if (getToolChain().getTriple().isSYCLDeviceEnvironment() ||
      (JA.isDeviceOffloading(Action::OFK_OpenMP) &&
       getToolChain().getTriple().isSPIR())) {
#endif // INTEL_CUSTOMIZATION
    TranslatorArgs.push_back("-spirv-max-version=1.3");
    // TODO: align debug info for FPGA H/W when its SPIR-V consumer is ready
    if (C.getDriver().isFPGAEmulationMode())
      TranslatorArgs.push_back("-spirv-debug-info-version=ocl-100");
    else
      TranslatorArgs.push_back("-spirv-debug-info-version=legacy");
    // Prevent crash in the translator if input IR contains DIExpression
    // operations which don't have mapping to OpenCL.DebugInfo.100 spec.
    TranslatorArgs.push_back("-spirv-allow-extra-diexpressions");
#if INTEL_CUSTOMIZATION
    if (JA.isDeviceOffloading(Action::OFK_OpenMP))
      TranslatorArgs.push_back("-spirv-allow-unknown-intrinsics");
    else
      TranslatorArgs.push_back("-spirv-allow-unknown-intrinsics=llvm.genx.");
#endif // INTEL_CUSTOMIZATION

    // Disable all the extensions by default
    std::string ExtArg("-spirv-ext=-all");
    std::string DefaultExtArg =
        ",+SPV_EXT_shader_atomic_float_add,+SPV_EXT_shader_atomic_float_min_max"
#if INTEL_COLLAB
        ",+SPV_KHR_no_integer_wrap_decoration,+SPV_KHR_float_controls"
        ",+SPV_KHR_expect_assume";
#else
        ",+SPV_KHR_no_integer_wrap_decoration,+SPV_KHR_float_controls";
#endif // INTEL_COLLAB
    std::string INTELExtArg =
        ",+SPV_INTEL_subgroups,+SPV_INTEL_media_block_io"
        ",+SPV_INTEL_device_side_avc_motion_estimation"
        ",+SPV_INTEL_fpga_loop_controls,+SPV_INTEL_fpga_memory_attributes"
        ",+SPV_INTEL_fpga_memory_accesses"
        ",+SPV_INTEL_unstructured_loop_controls,+SPV_INTEL_fpga_reg"
        ",+SPV_INTEL_blocking_pipes,+SPV_INTEL_function_pointers"
        ",+SPV_INTEL_kernel_attributes,+SPV_INTEL_io_pipes"
        ",+SPV_INTEL_inline_assembly,+SPV_INTEL_arbitrary_precision_integers"
#if INTEL_COLLAB
        ",+SPV_INTEL_float_controls2,+SPV_INTEL_vector_compute"
        ",+SPV_INTEL_fast_composite,+SPV_INTEL_fpga_buffer_location"
        ",+SPV_INTEL_matrix"
#else
        ",+SPV_INTEL_optimization_hints,+SPV_INTEL_float_controls2"
        ",+SPV_INTEL_vector_compute,+SPV_INTEL_fast_composite"
        ",+SPV_INTEL_fpga_buffer_location"
#endif // INTEL_COLLAB
        ",+SPV_INTEL_arbitrary_precision_fixed_point"
        ",+SPV_INTEL_arbitrary_precision_floating_point"
        ",+SPV_INTEL_arbitrary_precision_floating_point"
        ",+SPV_INTEL_variable_length_array,+SPV_INTEL_fp_fast_math_mode"
        ",+SPV_INTEL_fpga_cluster_attributes,+SPV_INTEL_loop_fuse"
        ",+SPV_INTEL_long_constant_composite"
        ",+SPV_INTEL_fpga_invocation_pipelining_attributes"
        ",+SPV_INTEL_fpga_dsp_control"
        ",+SPV_INTEL_arithmetic_fence";
#if INTEL_CUSTOMIZATION
    // Currently ESIMD OpenMP target doesn't support SPV_INTEL_optnone
    if (!TCArgs.hasArg(options::OPT_fopenmp_target_simd))
      INTELExtArg += ",+SPV_INTEL_optnone";
#endif // INTEL_CUSTOMIZATION
    ExtArg = ExtArg + DefaultExtArg + INTELExtArg;
#if INTEL_CUSTOMIZATION
    if (!C.getDriver().isFPGAEmulationMode()) {
#endif // INTEL_CUSTOMIZATION
      // Enable SPV_INTEL_usm_storage_classes only for FPGA hardware,
      // since it adds new storage classes that represent global_device and
      // global_host address spaces, which are not supported for all
      // targets. With the extension disabled the storage classes will be
      // lowered to CrossWorkgroup storage class that is mapped to just
      // global address space.
      ExtArg += ",+SPV_INTEL_usm_storage_classes";
#if INTEL_CUSTOMIZATION
      // Disable optnone for FPGA hardware
      ExtArg += ",-SPV_INTEL_optnone";
    }
#endif // INTEL_CUSTOMIZATION
    else
      // Don't enable several freshly added extensions on FPGA H/W
      ExtArg += ",+SPV_INTEL_token_type";
    TranslatorArgs.push_back(TCArgs.MakeArgString(ExtArg));
  }

  for (auto I : Inputs) {
    std::string Filename(I.getFilename());
    if (I.getType() == types::TY_Tempfilelist) {
      ForeachArgs.push_back(
          C.getArgs().MakeArgString("--in-file-list=" + Filename));
      ForeachArgs.push_back(
          C.getArgs().MakeArgString("--in-replace=" + Filename));
      ForeachArgs.push_back(
          C.getArgs().MakeArgString("--out-ext=spv"));
    }
    TranslatorArgs.push_back(C.getArgs().MakeArgString(Filename));
  }

  auto Cmd = std::make_unique<Command>(JA, *this, ResponseFileSupport::None(),
      TCArgs.MakeArgString(getToolChain().GetProgramPath(getShortName())),
      TranslatorArgs, None);

  if (!ForeachArgs.empty()) {
    // Construct llvm-foreach command.
    // The llvm-foreach command looks like this:
    // llvm-foreach a.list --out-replace=out "cp {} out"
    // --out-file-list=list
    std::string OutputFileName(Output.getFilename());
    ForeachArgs.push_back(
        TCArgs.MakeArgString("--out-file-list=" + OutputFileName));
    ForeachArgs.push_back(
        TCArgs.MakeArgString("--out-replace=" + OutputFileName));
    ForeachArgs.push_back(TCArgs.MakeArgString("--"));
    ForeachArgs.push_back(TCArgs.MakeArgString(Cmd->getExecutable()));

    for (auto &Arg : Cmd->getArguments())
      ForeachArgs.push_back(Arg);

    SmallString<128> ForeachPath(C.getDriver().Dir);
    llvm::sys::path::append(ForeachPath, "llvm-foreach");
    const char *Foreach = C.getArgs().MakeArgString(ForeachPath);
    C.addCommand(std::make_unique<Command>(
        JA, *this, ResponseFileSupport::None(), Foreach, ForeachArgs, None));
  } else
    C.addCommand(std::move(Cmd));
}

void SPIRCheck::ConstructJob(Compilation &C, const JobAction &JA,
                             const InputInfo &Output,
                             const InputInfoList &Inputs,
                             const llvm::opt::ArgList &TCArgs,
                             const char *LinkingOutput) const {
  // Construct llvm-no-spir-kernel command.
  assert(isa<SPIRCheckJobAction>(JA) && "Expecting SPIR Check job!");

  // The spir check command looks like this:
  // llvm-no-spir-kernel <file>.bc
  // Upon success, we just move ahead.  Error means the check failed and
  // we need to exit.  The expected output is the input as this is just an
  // intermediate check with no functional change.
  ArgStringList CheckArgs;
  assert(Inputs.size() == 1 && "Unexpected number of inputs to the tool");
  const InputInfo &InputFile = Inputs.front();
  CheckArgs.push_back(InputFile.getFilename());

  // Add output file, which is just a copy of the input to better fit in the
  // toolchain flow.
  CheckArgs.push_back("-o");
  CheckArgs.push_back(Output.getFilename());
  auto Cmd = std::make_unique<Command>(
      JA, *this, ResponseFileSupport::None(),
      TCArgs.MakeArgString(getToolChain().GetProgramPath(getShortName())),
      CheckArgs, None);

  if (getToolChain().getTriple().getSubArch() ==
      llvm::Triple::SPIRSubArch_fpga) {
    const char *Msg = TCArgs.MakeArgString(
        Twine("The FPGA image does not include all device kernels from ") +
        Twine(InputFile.getBaseInput()) +
        Twine(". Please re-generate the image"));
    Cmd->addDiagForErrorCode(/*ErrorCode*/ 1, Msg);
  }

  C.addCommand(std::move(Cmd));
}

static void addArgs(ArgStringList &DstArgs, const llvm::opt::ArgList &Alloc,
                    ArrayRef<StringRef> SrcArgs) {
  for (const auto Arg : SrcArgs) {
    DstArgs.push_back(Alloc.MakeArgString(Arg));
  }
}

// Partially copied from clang/lib/Frontend/CompilerInvocation.cpp
static std::string getSYCLPostLinkOptimizationLevel(const ArgList &Args) {
  if (Arg *A = Args.getLastArg(options::OPT_O_Group)) {
    if (A->getOption().matches(options::OPT_O0))
      return "-O0";

    if (A->getOption().matches(options::OPT_Ofast))
      return "-O3";

    assert(A->getOption().matches(options::OPT_O));

    StringRef S(A->getValue());
    if (S == "g")
      return "-O1";

    // Options -O[1|2|3|s|z] are passed as they are. '-O0' is handled earlier.
    std::array<char, 5> AcceptedOptions = {'1', '2', '3', 's', 'z'};
    if (std::any_of(AcceptedOptions.begin(), AcceptedOptions.end(),
                    [=](char c) { return c == S[0]; }))
      return std::string("-O") + S[0];
  }
#if INTEL_CUSTOMIZATION
  if (Arg *A = Args.getLastArg(options::OPT__SLASH_O)) {
    std::string Opt(getMSVCOptimizationLevel(*A));
    if (!Opt.empty())
      return Opt;
  }
#endif // INTEL_CUSTOMIZATION

  // The default for SYCL device code optimization
  return "-O2";
}

// sycl-post-link tool normally outputs a file table (see the tool sources for
// format description) which lists all the other output files associated with
// the device LLVMIR bitcode. This is basically a triple of bitcode, symbols
// and specialization constant files. Single LLVM IR output can be generated as
// well under an option.
//
void SYCLPostLink::ConstructJob(Compilation &C, const JobAction &JA,
                             const InputInfo &Output,
                             const InputInfoList &Inputs,
                             const llvm::opt::ArgList &TCArgs,
                             const char *LinkingOutput) const {
  // Construct sycl-post-link command.
  assert(isa<SYCLPostLinkJobAction>(JA) && "Expecting SYCL post link job!");
  ArgStringList CmdArgs;
#if INTEL_CUSTOMIZATION
  bool IsOpenMPSPIRV = JA.isDeviceOffloading(Action::OFK_OpenMP) &&
                       getToolChain().getTriple().isSPIR();

  Arg *A = TCArgs.getLastArg(options::OPT_fsycl_device_code_split_EQ);
  // See if device code splitting is requested
  if (!IsOpenMPSPIRV && A) {
#endif // INTEL_CUSTOMIZATION
    if (StringRef(A->getValue()) == "per_kernel")
      addArgs(CmdArgs, TCArgs, {"-split=kernel"});
    else if (StringRef(A->getValue()) == "per_source")
      addArgs(CmdArgs, TCArgs, {"-split=source"});
    else if (StringRef(A->getValue()) == "auto")
      addArgs(CmdArgs, TCArgs, {"-split=auto"});
    else
      // split must be off
      assert(StringRef(A->getValue()) == "off");
  } else {
    // auto is the default split mode
    addArgs(CmdArgs, TCArgs, {"-split=auto"});
  }
  // OPT_fsycl_device_code_split is not checked as it is an alias to
  // -fsycl-device-code-split=auto

#if INTEL_CUSTOMIZATION
  if (JA.isDeviceOffloading(Action::OFK_OpenMP) &&
      getToolChain().getTriple().isSPIR()) {
    addArgs(CmdArgs, TCArgs, {"--ompoffload-link-entries"});
    addArgs(CmdArgs, TCArgs, {"--ompoffload-sort-entries"});
    addArgs(CmdArgs, TCArgs, {"--ompoffload-make-globals-static"});
    if (TCArgs.hasArg(options::OPT_fopenmp_target_simd))
      addArgs(CmdArgs, TCArgs, {"--ompoffload-explicit-simd"});
  }
#endif // INTEL_CUSTOMIZATION
  // Turn on Dead Parameter Elimination Optimization with early optimizations
  if (!(getToolChain().getTriple().isNVPTX() ||
        getToolChain().getTriple().isAMDGCN()) &&
      TCArgs.hasFlag(options::OPT_fsycl_dead_args_optimization,
                     options::OPT_fno_sycl_dead_args_optimization, false))
    addArgs(CmdArgs, TCArgs, {"-emit-param-info"});
  // Enable PI program metadata
  if (getToolChain().getTriple().isNVPTX())
    addArgs(CmdArgs, TCArgs, {"-emit-program-metadata"});
  if (JA.getType() == types::TY_LLVM_BC) {
    // single file output requested - this means only perform necessary IR
    // transformations (like specialization constant intrinsic lowering) and
    // output LLVMIR
    addArgs(CmdArgs, TCArgs, {"-ir-output-only"});
  } else {
    assert(JA.getType() == types::TY_Tempfiletable);
    // Symbol file and specialization constant info generation is mandatory -
    // add options unconditionally
    addArgs(CmdArgs, TCArgs, {"-symbols"});
    // By default we split SYCL and ESIMD kernels into separate modules
    if (TCArgs.hasFlag(options::OPT_fsycl_device_code_split_esimd,
                       options::OPT_fno_sycl_device_code_split_esimd, true))
      addArgs(CmdArgs, TCArgs, {"-split-esimd"});
    if (TCArgs.hasFlag(options::OPT_fsycl_device_code_lower_esimd,
                       options::OPT_fno_sycl_device_code_lower_esimd, true))
      addArgs(CmdArgs, TCArgs, {"-lower-esimd"});
  }
  addArgs(CmdArgs, TCArgs,
          {StringRef(getSYCLPostLinkOptimizationLevel(TCArgs))});
  // specialization constants processing is mandatory
  auto *SYCLPostLink = llvm::dyn_cast<SYCLPostLinkJobAction>(&JA);
  if (SYCLPostLink && SYCLPostLink->getRTSetsSpecConstants())
    addArgs(CmdArgs, TCArgs, {"-spec-const=rt"});
  else
    addArgs(CmdArgs, TCArgs, {"-spec-const=default"});

  // Add output file table file option
  assert(Output.isFilename() && "output must be a filename");
  addArgs(CmdArgs, TCArgs, {"-o", Output.getFilename()});

  // Add input file
  assert(Inputs.size() == 1 && Inputs.front().isFilename() &&
         "single input file expected");
  addArgs(CmdArgs, TCArgs, {Inputs.front().getFilename()});
  std::string OutputFileName(Output.getFilename());

  // All the inputs are encoded as commands.
  C.addCommand(std::make_unique<Command>(
      JA, *this, ResponseFileSupport::None(),
      TCArgs.MakeArgString(getToolChain().GetProgramPath(getShortName())),
      CmdArgs, Inputs, Output));
}

// Transforms the abstract representation (JA + Inputs + Outputs) of a file
// table transformation action to concrete command line (job) with actual
// inputs/outputs/options, and adds it to given compilation object.
void FileTableTform::ConstructJob(Compilation &C, const JobAction &JA,
                                  const InputInfo &Output,
                                  const InputInfoList &Inputs,
                                  const llvm::opt::ArgList &TCArgs,
                                  const char *LinkingOutput) const {

  const auto &TformJob = *llvm::dyn_cast<FileTableTformJobAction>(&JA);
  ArgStringList CmdArgs;

  // don't try to assert here whether the number of inputs is OK, argumnets are
  // OK, etc. - better invoke the tool and see good error diagnostics

  // 1) add transformations
  for (const auto &Tf : TformJob.getTforms()) {
    switch (Tf.TheKind) {
    case FileTableTformJobAction::Tform::EXTRACT:
    case FileTableTformJobAction::Tform::EXTRACT_DROP_TITLE: {
      SmallString<128> Arg("-extract=");
      Arg += Tf.TheArgs[0];

      for (unsigned I = 1; I < Tf.TheArgs.size(); ++I) {
        Arg += ",";
        Arg += Tf.TheArgs[I];
      }
      addArgs(CmdArgs, TCArgs, {Arg});

      if (Tf.TheKind == FileTableTformJobAction::Tform::EXTRACT_DROP_TITLE)
        addArgs(CmdArgs, TCArgs, {"-drop_titles"});
      break;
    }
    case FileTableTformJobAction::Tform::REPLACE: {
      assert(Tf.TheArgs.size() == 2 && "from/to column names expected");
      SmallString<128> Arg("-replace=");
      Arg += Tf.TheArgs[0];
      Arg += ",";
      Arg += Tf.TheArgs[1];
      addArgs(CmdArgs, TCArgs, {Arg});
      break;
    }
    case FileTableTformJobAction::Tform::REPLACE_CELL: {
      assert(Tf.TheArgs.size() == 2 && "column name and row id expected");
      SmallString<128> Arg("-replace_cell=");
      Arg += Tf.TheArgs[0];
      Arg += ",";
      Arg += Tf.TheArgs[1];
      addArgs(CmdArgs, TCArgs, {Arg});
      break;
    }
    case FileTableTformJobAction::Tform::RENAME: {
      assert(Tf.TheArgs.size() == 2 && "from/to names expected");
      SmallString<128> Arg("-rename=");
      Arg += Tf.TheArgs[0];
      Arg += ",";
      Arg += Tf.TheArgs[1];
      addArgs(CmdArgs, TCArgs, {Arg});
      break;
    }
    case FileTableTformJobAction::Tform::COPY_SINGLE_FILE: {
      assert(Tf.TheArgs.size() == 2 && "column name and row id expected");
      SmallString<128> Arg("-copy_single_file=");
      Arg += Tf.TheArgs[0];
      Arg += ",";
      Arg += Tf.TheArgs[1];
      addArgs(CmdArgs, TCArgs, {Arg});
      break;
    }
    }
  }

  // 2) add output option
  assert(Output.isFilename() && "table tform output must be a file");
  addArgs(CmdArgs, TCArgs, {"-o", Output.getFilename()});

  // 3) add inputs
  for (const auto &Input : Inputs) {
    assert(Input.isFilename() && "table tform input must be a file");
    addArgs(CmdArgs, TCArgs, {Input.getFilename()});
  }
  // 4) finally construct and add a command to the compilation
  C.addCommand(std::make_unique<Command>(
      JA, *this, ResponseFileSupport::None(),
      TCArgs.MakeArgString(getToolChain().GetProgramPath(getShortName())),
      CmdArgs, Inputs));
}

void AppendFooter::ConstructJob(Compilation &C, const JobAction &JA,
                                const InputInfo &Output,
                                const InputInfoList &Inputs,
                                const llvm::opt::ArgList &TCArgs,
                                const char *LinkingOutput) const {
  ArgStringList CmdArgs;

  // Input File
  addArgs(CmdArgs, TCArgs, {Inputs[0].getFilename()});

  // Integration Footer
  StringRef Footer(
      C.getDriver().getIntegrationFooter(Inputs[0].getBaseInput()));
  if (!Footer.empty()) {
    SmallString<128> AppendOpt("--append=");
    AppendOpt.append(Footer);
    addArgs(CmdArgs, TCArgs, {AppendOpt});
  }

  // Name of original source file passed in to be prepended to the newly
  // modified file as a #line directive.
  SmallString<128> PrependOpt("--orig-filename=");
  PrependOpt.append(
      llvm::sys::path::convert_to_slash(Inputs[0].getBaseInput()));
  addArgs(CmdArgs, TCArgs, {PrependOpt});

  SmallString<128> OutputOpt("--output=");
  OutputOpt.append(Output.getFilename());
  addArgs(CmdArgs, TCArgs, {OutputOpt});

  // Use #include to pull in footer
  addArgs(CmdArgs, TCArgs, {"--use-include"});

  C.addCommand(std::make_unique<Command>(
      JA, *this, ResponseFileSupport::None(),
      TCArgs.MakeArgString(getToolChain().GetProgramPath(getShortName())),
      CmdArgs, None));
}<|MERGE_RESOLUTION|>--- conflicted
+++ resolved
@@ -2882,13 +2882,10 @@
         optID = options::OPT_ffast_math;
         FPModel = Val;
         FPContract = Val;
-<<<<<<< HEAD
 #if INTEL_CUSTOMIZATION // This should be upstreamed.
         DenormalFPMath = llvm::DenormalMode::getPreserveSign();
         DenormalFP32Math = llvm::DenormalMode::getPreserveSign();
 #endif // INTEL_CUSTOMIZATION
-=======
->>>>>>> b9b696bb
       } else if (Val.equals("precise")) {
         optID = options::OPT_ffp_contract;
         FPModel = Val;
