//===-- Clang.cpp - Clang+LLVM ToolChain Implementations --------*- C++ -*-===//
//
// Part of the LLVM Project, under the Apache License v2.0 with LLVM Exceptions.
// See https://llvm.org/LICENSE.txt for license information.
// SPDX-License-Identifier: Apache-2.0 WITH LLVM-exception
//
//===----------------------------------------------------------------------===//

#include "Clang.h"
#include "AMDGPU.h"
#include "Arch/AArch64.h"
#include "Arch/ARM.h"
#include "Arch/M68k.h"
#include "Arch/Mips.h"
#include "Arch/PPC.h"
#include "Arch/RISCV.h"
#include "Arch/Sparc.h"
#include "Arch/SystemZ.h"
#include "Arch/VE.h"
#include "Arch/X86.h"
#include "CommonArgs.h"
#include "Hexagon.h"
#include "InputInfo.h"
#include "MSP430.h"
#include "PS4CPU.h"
#include "SYCL.h"
#include "clang/Basic/CharInfo.h"
#include "clang/Basic/CodeGenOptions.h"
#include "clang/Basic/LangOptions.h"
#include "clang/Basic/LangStandard.h"
#include "clang/Basic/ObjCRuntime.h"
#include "clang/Basic/Version.h"
#include "clang/Driver/Distro.h"
#include "clang/Driver/DriverDiagnostic.h"
#include "clang/Driver/Options.h"
#include "clang/Driver/SanitizerArgs.h"
#include "clang/Driver/XRayArgs.h"
#include "llvm/ADT/StringExtras.h"
#include "llvm/Config/llvm-config.h"
#include "llvm/Option/ArgList.h"
#include "llvm/Support/Casting.h"
#include "llvm/Support/CodeGen.h"
#include "llvm/Support/CommandLine.h"
#include "llvm/Support/Compiler.h"
#include "llvm/Support/Compression.h"
#include "llvm/Support/FileSystem.h"
#include "llvm/Support/Host.h"
#include "llvm/Support/Path.h"
#include "llvm/Support/Process.h"
#include "llvm/Support/TargetParser.h"
#include "llvm/Support/YAMLParser.h"

using namespace clang::driver;
using namespace clang::driver::tools;
using namespace clang;
using namespace llvm::opt;

static void CheckPreprocessingOptions(const Driver &D, const ArgList &Args) {
  if (Arg *A =
          Args.getLastArg(clang::driver::options::OPT_C, options::OPT_CC)) {
    if (!Args.hasArg(options::OPT_E) && !Args.hasArg(options::OPT__SLASH_P) &&
        !Args.hasArg(options::OPT_EP) && // INTEL
        !Args.hasArg(options::OPT__SLASH_EP) && !D.CCCIsCPP()) {
      D.Diag(clang::diag::err_drv_argument_only_allowed_with)
          << A->getBaseArg().getAsString(Args)
          << (D.IsCLMode() ? "/E, /P or /EP" : "-E");
    }
  }
}

static void CheckCodeGenerationOptions(const Driver &D, const ArgList &Args) {
  // In gcc, only ARM checks this, but it seems reasonable to check universally.
  if (Args.hasArg(options::OPT_static))
    if (const Arg *A =
            Args.getLastArg(options::OPT_dynamic, options::OPT_mdynamic_no_pic))
      D.Diag(diag::err_drv_argument_not_allowed_with) << A->getAsString(Args)
                                                      << "-static";
}

// Add backslashes to escape spaces and other backslashes.
// This is used for the space-separated argument list specified with
// the -dwarf-debug-flags option.
static void EscapeSpacesAndBackslashes(const char *Arg,
                                       SmallVectorImpl<char> &Res) {
  for (; *Arg; ++Arg) {
    switch (*Arg) {
    default:
      break;
    case ' ':
    case '\\':
      Res.push_back('\\');
      break;
    }
    Res.push_back(*Arg);
  }
}

// Quote target names for inclusion in GNU Make dependency files.
// Only the characters '$', '#', ' ', '\t' are quoted.
static void QuoteTarget(StringRef Target, SmallVectorImpl<char> &Res) {
  for (unsigned i = 0, e = Target.size(); i != e; ++i) {
    switch (Target[i]) {
    case ' ':
    case '\t':
      // Escape the preceding backslashes
      for (int j = i - 1; j >= 0 && Target[j] == '\\'; --j)
        Res.push_back('\\');

      // Escape the space/tab
      Res.push_back('\\');
      break;
    case '$':
      Res.push_back('$');
      break;
    case '#':
      Res.push_back('\\');
      break;
    default:
      break;
    }

    Res.push_back(Target[i]);
  }
}

/// Apply \a Work on the current tool chain \a RegularToolChain and any other
/// offloading tool chain that is associated with the current action \a JA.
static void
forAllAssociatedToolChains(Compilation &C, const JobAction &JA,
                           const ToolChain &RegularToolChain,
                           llvm::function_ref<void(const ToolChain &)> Work) {
  // Apply Work on the current/regular tool chain.
  Work(RegularToolChain);

  // Apply Work on all the offloading tool chains associated with the current
  // action.
  if (JA.isHostOffloading(Action::OFK_Cuda))
    Work(*C.getSingleOffloadToolChain<Action::OFK_Cuda>());
  else if (JA.isDeviceOffloading(Action::OFK_Cuda))
    Work(*C.getSingleOffloadToolChain<Action::OFK_Host>());
  else if (JA.isHostOffloading(Action::OFK_HIP))
    Work(*C.getSingleOffloadToolChain<Action::OFK_HIP>());
  else if (JA.isDeviceOffloading(Action::OFK_HIP))
    Work(*C.getSingleOffloadToolChain<Action::OFK_Host>());

  if (JA.isHostOffloading(Action::OFK_OpenMP)) {
#if INTEL_CUSTOMIZATION
    if (RegularToolChain.getTriple().isSPIR()) {
      // Host offloading with a target, we want to use the host toolchain
      // information.
      Work(*C.getSingleOffloadToolChain<Action::OFK_Host>());
      return;
    }
#endif // INTEL_CUSTOMIZATION
    auto TCs = C.getOffloadToolChains<Action::OFK_OpenMP>();
    for (auto II = TCs.first, IE = TCs.second; II != IE; ++II)
      Work(*II->second);
  } else if (JA.isDeviceOffloading(Action::OFK_OpenMP))
    Work(*C.getSingleOffloadToolChain<Action::OFK_Host>());

  if (JA.isHostOffloading(Action::OFK_SYCL)) {
    auto TCs = C.getOffloadToolChains<Action::OFK_SYCL>();
    for (auto II = TCs.first, IE = TCs.second; II != IE; ++II)
      Work(*II->second);
  } else if (JA.isDeviceOffloading(Action::OFK_SYCL))
    Work(*C.getSingleOffloadToolChain<Action::OFK_Host>());

  //
  // TODO: Add support for other offloading programming models here.
  //
}

/// This is a helper function for validating the optional refinement step
/// parameter in reciprocal argument strings. Return false if there is an error
/// parsing the refinement step. Otherwise, return true and set the Position
/// of the refinement step in the input string.
static bool getRefinementStep(StringRef In, const Driver &D,
                              const Arg &A, size_t &Position) {
  const char RefinementStepToken = ':';
  Position = In.find(RefinementStepToken);
  if (Position != StringRef::npos) {
    StringRef Option = A.getOption().getName();
    StringRef RefStep = In.substr(Position + 1);
    // Allow exactly one numeric character for the additional refinement
    // step parameter. This is reasonable for all currently-supported
    // operations and architectures because we would expect that a larger value
    // of refinement steps would cause the estimate "optimization" to
    // under-perform the native operation. Also, if the estimate does not
    // converge quickly, it probably will not ever converge, so further
    // refinement steps will not produce a better answer.
    if (RefStep.size() != 1) {
      D.Diag(diag::err_drv_invalid_value) << Option << RefStep;
      return false;
    }
    char RefStepChar = RefStep[0];
    if (RefStepChar < '0' || RefStepChar > '9') {
      D.Diag(diag::err_drv_invalid_value) << Option << RefStep;
      return false;
    }
  }
  return true;
}

/// The -mrecip flag requires processing of many optional parameters.
static void ParseMRecip(const Driver &D, const ArgList &Args,
                        ArgStringList &OutStrings) {
  StringRef DisabledPrefixIn = "!";
  StringRef DisabledPrefixOut = "!";
  StringRef EnabledPrefixOut = "";
  StringRef Out = "-mrecip=";

  Arg *A = Args.getLastArg(options::OPT_mrecip, options::OPT_mrecip_EQ);
  if (!A)
    return;

  unsigned NumOptions = A->getNumValues();
  if (NumOptions == 0) {
    // No option is the same as "all".
    OutStrings.push_back(Args.MakeArgString(Out + "all"));
    return;
  }

  // Pass through "all", "none", or "default" with an optional refinement step.
  if (NumOptions == 1) {
    StringRef Val = A->getValue(0);
    size_t RefStepLoc;
    if (!getRefinementStep(Val, D, *A, RefStepLoc))
      return;
    StringRef ValBase = Val.slice(0, RefStepLoc);
    if (ValBase == "all" || ValBase == "none" || ValBase == "default") {
      OutStrings.push_back(Args.MakeArgString(Out + Val));
      return;
    }
  }

  // Each reciprocal type may be enabled or disabled individually.
  // Check each input value for validity, concatenate them all back together,
  // and pass through.

  llvm::StringMap<bool> OptionStrings;
  OptionStrings.insert(std::make_pair("divd", false));
  OptionStrings.insert(std::make_pair("divf", false));
  OptionStrings.insert(std::make_pair("vec-divd", false));
  OptionStrings.insert(std::make_pair("vec-divf", false));
  OptionStrings.insert(std::make_pair("sqrtd", false));
  OptionStrings.insert(std::make_pair("sqrtf", false));
  OptionStrings.insert(std::make_pair("vec-sqrtd", false));
  OptionStrings.insert(std::make_pair("vec-sqrtf", false));

  for (unsigned i = 0; i != NumOptions; ++i) {
    StringRef Val = A->getValue(i);

    bool IsDisabled = Val.startswith(DisabledPrefixIn);
    // Ignore the disablement token for string matching.
    if (IsDisabled)
      Val = Val.substr(1);

    size_t RefStep;
    if (!getRefinementStep(Val, D, *A, RefStep))
      return;

    StringRef ValBase = Val.slice(0, RefStep);
    llvm::StringMap<bool>::iterator OptionIter = OptionStrings.find(ValBase);
    if (OptionIter == OptionStrings.end()) {
      // Try again specifying float suffix.
      OptionIter = OptionStrings.find(ValBase.str() + 'f');
      if (OptionIter == OptionStrings.end()) {
        // The input name did not match any known option string.
        D.Diag(diag::err_drv_unknown_argument) << Val;
        return;
      }
      // The option was specified without a float or double suffix.
      // Make sure that the double entry was not already specified.
      // The float entry will be checked below.
      if (OptionStrings[ValBase.str() + 'd']) {
        D.Diag(diag::err_drv_invalid_value) << A->getOption().getName() << Val;
        return;
      }
    }

    if (OptionIter->second == true) {
      // Duplicate option specified.
      D.Diag(diag::err_drv_invalid_value) << A->getOption().getName() << Val;
      return;
    }

    // Mark the matched option as found. Do not allow duplicate specifiers.
    OptionIter->second = true;

    // If the precision was not specified, also mark the double entry as found.
    if (ValBase.back() != 'f' && ValBase.back() != 'd')
      OptionStrings[ValBase.str() + 'd'] = true;

    // Build the output string.
    StringRef Prefix = IsDisabled ? DisabledPrefixOut : EnabledPrefixOut;
    Out = Args.MakeArgString(Out + Prefix + Val);
    if (i != NumOptions - 1)
      Out = Args.MakeArgString(Out + ",");
  }

  OutStrings.push_back(Args.MakeArgString(Out));
}

/// The -mprefer-vector-width option accepts either a positive integer
/// or the string "none".
static void ParseMPreferVectorWidth(const Driver &D, const ArgList &Args,
                                    ArgStringList &CmdArgs) {
#if INTEL_CUSTOMIZATION
  Arg *A = Args.getLastArg(options::OPT_mprefer_vector_width_EQ,
                           options::OPT_qopt_zmm_usage_EQ);
  if (!A)
    return;
  if (A->getOption().matches(options::OPT_qopt_zmm_usage_EQ)) {
    StringRef Width, Value = A->getValue();
    if (Value == "high")
      Width = "512";
    else if (Value == "low")
      Width = "256";
    else {
      D.Diag(diag::err_drv_invalid_value) << A->getOption().getName() << Value;
      return;
    }
    CmdArgs.push_back(Args.MakeArgString("-mprefer-vector-width=" + Width));
    return;
  }
#endif // INTEL_CUSTOMIZATION
  StringRef Value = A->getValue();
  if (Value == "none") {
    CmdArgs.push_back("-mprefer-vector-width=none");
  } else {
    unsigned Width;
    if (Value.getAsInteger(10, Width)) {
      D.Diag(diag::err_drv_invalid_value) << A->getOption().getName() << Value;
      return;
    }
    CmdArgs.push_back(Args.MakeArgString("-mprefer-vector-width=" + Value));
  }
}

static void getWebAssemblyTargetFeatures(const ArgList &Args,
                                         std::vector<StringRef> &Features) {
  handleTargetFeaturesGroup(Args, Features, options::OPT_m_wasm_Features_Group);
}

static void getTargetFeatures(const Driver &D, const llvm::Triple &Triple,
                              const ArgList &Args, ArgStringList &CmdArgs,
                              bool ForAS, bool IsAux = false) {
  std::vector<StringRef> Features;
  switch (Triple.getArch()) {
  default:
    break;
  case llvm::Triple::mips:
  case llvm::Triple::mipsel:
  case llvm::Triple::mips64:
  case llvm::Triple::mips64el:
    mips::getMIPSTargetFeatures(D, Triple, Args, Features);
    break;

  case llvm::Triple::arm:
  case llvm::Triple::armeb:
  case llvm::Triple::thumb:
  case llvm::Triple::thumbeb:
    arm::getARMTargetFeatures(D, Triple, Args, CmdArgs, Features, ForAS);
    break;

  case llvm::Triple::ppc:
  case llvm::Triple::ppcle:
  case llvm::Triple::ppc64:
  case llvm::Triple::ppc64le:
    ppc::getPPCTargetFeatures(D, Triple, Args, Features);
    break;
  case llvm::Triple::riscv32:
  case llvm::Triple::riscv64:
    riscv::getRISCVTargetFeatures(D, Triple, Args, Features);
    break;
  case llvm::Triple::systemz:
    systemz::getSystemZTargetFeatures(D, Args, Features);
    break;
  case llvm::Triple::aarch64:
  case llvm::Triple::aarch64_32:
  case llvm::Triple::aarch64_be:
    aarch64::getAArch64TargetFeatures(D, Triple, Args, Features);
    break;
  case llvm::Triple::x86:
  case llvm::Triple::x86_64:
    x86::getX86TargetFeatures(D, Triple, Args, Features);
    break;
  case llvm::Triple::hexagon:
    hexagon::getHexagonTargetFeatures(D, Args, Features);
    break;
  case llvm::Triple::wasm32:
  case llvm::Triple::wasm64:
    getWebAssemblyTargetFeatures(Args, Features);
    break;
  case llvm::Triple::sparc:
  case llvm::Triple::sparcel:
  case llvm::Triple::sparcv9:
    sparc::getSparcTargetFeatures(D, Args, Features);
    break;
  case llvm::Triple::r600:
  case llvm::Triple::amdgcn:
    amdgpu::getAMDGPUTargetFeatures(D, Triple, Args, Features);
    break;
  case llvm::Triple::m68k:
    m68k::getM68kTargetFeatures(D, Triple, Args, Features);
    break;
  case llvm::Triple::msp430:
    msp430::getMSP430TargetFeatures(D, Args, Features);
    break;
  case llvm::Triple::ve:
    ve::getVETargetFeatures(D, Args, Features);
    break;
  }

  for (auto Feature : unifyTargetFeatures(Features)) {
    CmdArgs.push_back(IsAux ? "-aux-target-feature" : "-target-feature");
    CmdArgs.push_back(Feature.data());
  }
}

static bool
shouldUseExceptionTablesForObjCExceptions(const ObjCRuntime &runtime,
                                          const llvm::Triple &Triple) {
  // We use the zero-cost exception tables for Objective-C if the non-fragile
  // ABI is enabled or when compiling for x86_64 and ARM on Snow Leopard and
  // later.
  if (runtime.isNonFragile())
    return true;

  if (!Triple.isMacOSX())
    return false;

  return (!Triple.isMacOSXVersionLT(10, 5) &&
          (Triple.getArch() == llvm::Triple::x86_64 ||
           Triple.getArch() == llvm::Triple::arm));
}

/// Adds exception related arguments to the driver command arguments. There's a
/// master flag, -fexceptions and also language specific flags to enable/disable
/// C++ and Objective-C exceptions. This makes it possible to for example
/// disable C++ exceptions but enable Objective-C exceptions.
static bool addExceptionArgs(const ArgList &Args, types::ID InputType,
                             const ToolChain &TC, bool KernelOrKext,
                             const ObjCRuntime &objcRuntime,
                             ArgStringList &CmdArgs, // INTEL
                             const JobAction &JA) { // INTEL
  const llvm::Triple &Triple = TC.getTriple();

  if (KernelOrKext) {
    // -mkernel and -fapple-kext imply no exceptions, so claim exception related
    // arguments now to avoid warnings about unused arguments.
    Args.ClaimAllArgs(options::OPT_fexceptions);
    Args.ClaimAllArgs(options::OPT_fno_exceptions);
    Args.ClaimAllArgs(options::OPT_fobjc_exceptions);
    Args.ClaimAllArgs(options::OPT_fno_objc_exceptions);
    Args.ClaimAllArgs(options::OPT_fcxx_exceptions);
    Args.ClaimAllArgs(options::OPT_fno_cxx_exceptions);
    Args.ClaimAllArgs(options::OPT_fasync_exceptions);
    Args.ClaimAllArgs(options::OPT_fno_async_exceptions);
    return false;
  }

  // See if the user explicitly enabled exceptions.
  bool EH = Args.hasFlag(options::OPT_fexceptions, options::OPT_fno_exceptions,
                         false);

  bool EHa = Args.hasFlag(options::OPT_fasync_exceptions,
                          options::OPT_fno_async_exceptions, false);
  if (EHa) {
    CmdArgs.push_back("-fasync-exceptions");
    EH = true;
  }

  // Obj-C exceptions are enabled by default, regardless of -fexceptions. This
  // is not necessarily sensible, but follows GCC.
  if (types::isObjC(InputType) &&
      Args.hasFlag(options::OPT_fobjc_exceptions,
                   options::OPT_fno_objc_exceptions, true)) {
    CmdArgs.push_back("-fobjc-exceptions");

    EH |= shouldUseExceptionTablesForObjCExceptions(objcRuntime, Triple);
  }

  if (types::isCXX(InputType)) {
    // Disable C++ EH by default on XCore and PS4.
    bool CXXExceptionsEnabled =
#if INTEL_CUSTOMIZATION
        Triple.getArch() != llvm::Triple::xcore && !Triple.isPS4CPU() &&
        !(JA.isDeviceOffloading(Action::OFK_OpenMP) && Triple.isSPIR());
#endif // INTEL_CUSTOMIZATION
    Arg *ExceptionArg = Args.getLastArg(
        options::OPT_fcxx_exceptions, options::OPT_fno_cxx_exceptions,
        options::OPT_fexceptions, options::OPT_fno_exceptions);
    if (ExceptionArg)
      CXXExceptionsEnabled =
          ExceptionArg->getOption().matches(options::OPT_fcxx_exceptions) ||
          ExceptionArg->getOption().matches(options::OPT_fexceptions);

    if (CXXExceptionsEnabled) {
      CmdArgs.push_back("-fcxx-exceptions");

      EH = true;
    }
  }

  // OPT_fignore_exceptions means exception could still be thrown,
  // but no clean up or catch would happen in current module.
  // So we do not set EH to false.
  Args.AddLastArg(CmdArgs, options::OPT_fignore_exceptions);

  if (EH)
    CmdArgs.push_back("-fexceptions");
  return EH;
}

static bool ShouldEnableAutolink(const ArgList &Args, const ToolChain &TC,
                                 const JobAction &JA) {
  bool Default = true;
  if (TC.getTriple().isOSDarwin()) {
    // The native darwin assembler doesn't support the linker_option directives,
    // so we disable them if we think the .s file will be passed to it.
    Default = TC.useIntegratedAs();
  }
  // The linker_option directives are intended for host compilation.
  if (JA.isDeviceOffloading(Action::OFK_Cuda) ||
      JA.isDeviceOffloading(Action::OFK_HIP))
    Default = false;
  return Args.hasFlag(options::OPT_fautolink, options::OPT_fno_autolink,
                      Default);
}

static bool ShouldDisableDwarfDirectory(const ArgList &Args,
                                        const ToolChain &TC) {
  bool UseDwarfDirectory =
      Args.hasFlag(options::OPT_fdwarf_directory_asm,
                   options::OPT_fno_dwarf_directory_asm, TC.useIntegratedAs());
  return !UseDwarfDirectory;
}

// Convert an arg of the form "-gN" or "-ggdbN" or one of their aliases
// to the corresponding DebugInfoKind.
static codegenoptions::DebugInfoKind DebugLevelToInfoKind(const Arg &A) {
  assert(A.getOption().matches(options::OPT_gN_Group) &&
         "Not a -g option that specifies a debug-info level");
  if (A.getOption().matches(options::OPT_g0) ||
      A.getOption().matches(options::OPT_ggdb0))
    return codegenoptions::NoDebugInfo;
  if (A.getOption().matches(options::OPT_gline_tables_only) ||
      A.getOption().matches(options::OPT_ggdb1))
    return codegenoptions::DebugLineTablesOnly;
  if (A.getOption().matches(options::OPT_gline_directives_only))
    return codegenoptions::DebugDirectivesOnly;
  return codegenoptions::LimitedDebugInfo;
}

static bool mustUseNonLeafFramePointerForTarget(const llvm::Triple &Triple) {
  switch (Triple.getArch()){
  default:
    return false;
  case llvm::Triple::arm:
  case llvm::Triple::thumb:
    // ARM Darwin targets require a frame pointer to be always present to aid
    // offline debugging via backtraces.
    return Triple.isOSDarwin();
  }
}

static bool useFramePointerForTargetByDefault(const ArgList &Args,
                                              const llvm::Triple &Triple) {
  if (Args.hasArg(options::OPT_pg) && !Args.hasArg(options::OPT_mfentry))
    return true;

  switch (Triple.getArch()) {
  case llvm::Triple::xcore:
  case llvm::Triple::wasm32:
  case llvm::Triple::wasm64:
  case llvm::Triple::msp430:
    // XCore never wants frame pointers, regardless of OS.
    // WebAssembly never wants frame pointers.
    return false;
  case llvm::Triple::ppc:
  case llvm::Triple::ppcle:
  case llvm::Triple::ppc64:
  case llvm::Triple::ppc64le:
  case llvm::Triple::riscv32:
  case llvm::Triple::riscv64:
  case llvm::Triple::amdgcn:
  case llvm::Triple::r600:
    return !areOptimizationsEnabled(Args);
  default:
    break;
  }

  if (Triple.isOSNetBSD()) {
    return !areOptimizationsEnabled(Args);
  }

  if (Triple.isOSLinux() || Triple.getOS() == llvm::Triple::CloudABI ||
      Triple.isOSHurd()) {
    switch (Triple.getArch()) {
    // Don't use a frame pointer on linux if optimizing for certain targets.
    case llvm::Triple::arm:
    case llvm::Triple::armeb:
    case llvm::Triple::thumb:
    case llvm::Triple::thumbeb:
      if (Triple.isAndroid())
        return true;
      LLVM_FALLTHROUGH;
    case llvm::Triple::mips64:
    case llvm::Triple::mips64el:
    case llvm::Triple::mips:
    case llvm::Triple::mipsel:
    case llvm::Triple::systemz:
    case llvm::Triple::x86:
    case llvm::Triple::x86_64:
      return !areOptimizationsEnabled(Args);
    default:
      return true;
    }
  }

  if (Triple.isOSWindows()) {
    switch (Triple.getArch()) {
    case llvm::Triple::x86:
      return !areOptimizationsEnabled(Args);
    case llvm::Triple::x86_64:
      return Triple.isOSBinFormatMachO();
    case llvm::Triple::arm:
    case llvm::Triple::thumb:
      // Windows on ARM builds with FPO disabled to aid fast stack walking
      return true;
    default:
      // All other supported Windows ISAs use xdata unwind information, so frame
      // pointers are not generally useful.
      return false;
    }
  }

  return true;
}

static CodeGenOptions::FramePointerKind
getFramePointerKind(const ArgList &Args, const llvm::Triple &Triple) {
  // We have 4 states:
  //
  //  00) leaf retained, non-leaf retained
  //  01) leaf retained, non-leaf omitted (this is invalid)
  //  10) leaf omitted, non-leaf retained
  //      (what -momit-leaf-frame-pointer was designed for)
  //  11) leaf omitted, non-leaf omitted
  //
  //  "omit" options taking precedence over "no-omit" options is the only way
  //  to make 3 valid states representable
  Arg *A = Args.getLastArg(options::OPT_fomit_frame_pointer,
                           options::OPT_fno_omit_frame_pointer);
  bool OmitFP = A && A->getOption().matches(options::OPT_fomit_frame_pointer);
  bool NoOmitFP =
      A && A->getOption().matches(options::OPT_fno_omit_frame_pointer);
  bool OmitLeafFP = Args.hasFlag(options::OPT_momit_leaf_frame_pointer,
                                 options::OPT_mno_omit_leaf_frame_pointer,
                                 Triple.isAArch64() || Triple.isPS4CPU());
  if (NoOmitFP || mustUseNonLeafFramePointerForTarget(Triple) ||
      (!OmitFP && useFramePointerForTargetByDefault(Args, Triple))) {
    if (OmitLeafFP)
      return CodeGenOptions::FramePointerKind::NonLeaf;
    return CodeGenOptions::FramePointerKind::All;
  }
  return CodeGenOptions::FramePointerKind::None;
}

/// Add a CC1 option to specify the debug compilation directory.
static void addDebugCompDirArg(const ArgList &Args, ArgStringList &CmdArgs,
                               const llvm::vfs::FileSystem &VFS) {
  if (Arg *A = Args.getLastArg(options::OPT_ffile_compilation_dir_EQ,
                               options::OPT_fdebug_compilation_dir_EQ)) {
    if (A->getOption().matches(options::OPT_ffile_compilation_dir_EQ))
      CmdArgs.push_back(Args.MakeArgString(Twine("-fdebug-compilation-dir=") +
                                           A->getValue()));
    else
      A->render(Args, CmdArgs);
  } else if (llvm::ErrorOr<std::string> CWD =
                 VFS.getCurrentWorkingDirectory()) {
    CmdArgs.push_back(Args.MakeArgString("-fdebug-compilation-dir=" + *CWD));
  }
}

/// Add a CC1 and CC1AS option to specify the debug file path prefix map.
static void addDebugPrefixMapArg(const Driver &D, const ArgList &Args, ArgStringList &CmdArgs) {
  for (const Arg *A : Args.filtered(options::OPT_ffile_prefix_map_EQ,
                                    options::OPT_fdebug_prefix_map_EQ)) {
    StringRef Map = A->getValue();
    if (Map.find('=') == StringRef::npos)
      D.Diag(diag::err_drv_invalid_argument_to_option)
          << Map << A->getOption().getName();
    else
      CmdArgs.push_back(Args.MakeArgString("-fdebug-prefix-map=" + Map));
    A->claim();
  }
}

/// Add a CC1 and CC1AS option to specify the macro file path prefix map.
static void addMacroPrefixMapArg(const Driver &D, const ArgList &Args,
                                 ArgStringList &CmdArgs) {
  for (const Arg *A : Args.filtered(options::OPT_ffile_prefix_map_EQ,
                                    options::OPT_fmacro_prefix_map_EQ)) {
    StringRef Map = A->getValue();
    if (Map.find('=') == StringRef::npos)
      D.Diag(diag::err_drv_invalid_argument_to_option)
          << Map << A->getOption().getName();
    else
      CmdArgs.push_back(Args.MakeArgString("-fmacro-prefix-map=" + Map));
    A->claim();
  }
}

/// Add a CC1 and CC1AS option to specify the coverage file path prefix map.
static void addCoveragePrefixMapArg(const Driver &D, const ArgList &Args,
                                   ArgStringList &CmdArgs) {
  for (const Arg *A : Args.filtered(options::OPT_ffile_prefix_map_EQ,
                                    options::OPT_fcoverage_prefix_map_EQ)) {
    StringRef Map = A->getValue();
    if (Map.find('=') == StringRef::npos)
      D.Diag(diag::err_drv_invalid_argument_to_option)
          << Map << A->getOption().getName();
    else
      CmdArgs.push_back(Args.MakeArgString("-fcoverage-prefix-map=" + Map));
    A->claim();
  }
}

/// Vectorize at all optimization levels greater than 1 except for -Oz.
/// For -Oz the loop vectorizer is disabled, while the slp vectorizer is
/// enabled.
static bool shouldEnableVectorizerAtOLevel(const ArgList &Args, bool isSlpVec) {
  if (Arg *A = Args.getLastArg(options::OPT_O_Group)) {
    if (A->getOption().matches(options::OPT_O4) ||
        A->getOption().matches(options::OPT_Ofast))
      return true;

    if (A->getOption().matches(options::OPT_O0))
      return false;

    assert(A->getOption().matches(options::OPT_O) && "Must have a -O flag");

    // Vectorize -Os.
    StringRef S(A->getValue());
    if (S == "s")
      return true;

    // Don't vectorize -Oz, unless it's the slp vectorizer.
    if (S == "z")
      return isSlpVec;

    unsigned OptLevel = 0;
    if (S.getAsInteger(10, OptLevel))
      return false;

    return OptLevel > 1;
  }

  return false;
}

/// Add -x lang to \p CmdArgs for \p Input.
static void addDashXForInput(const ArgList &Args, const InputInfo &Input,
                             ArgStringList &CmdArgs) {
  // When using -verify-pch, we don't want to provide the type
  // 'precompiled-header' if it was inferred from the file extension
  if (Args.hasArg(options::OPT_verify_pch) && Input.getType() == types::TY_PCH)
    return;

  CmdArgs.push_back("-x");
  if (Args.hasArg(options::OPT_rewrite_objc))
    CmdArgs.push_back(types::getTypeName(types::TY_PP_ObjCXX));
  else {
    // Map the driver type to the frontend type. This is mostly an identity
    // mapping, except that the distinction between module interface units
    // and other source files does not exist at the frontend layer.
    const char *ClangType;
    switch (Input.getType()) {
    case types::TY_CXXModule:
      ClangType = "c++";
      break;
    case types::TY_PP_CXXModule:
      ClangType = "c++-cpp-output";
      break;
    default:
      ClangType = types::getTypeName(Input.getType());
      break;
    }
    CmdArgs.push_back(ClangType);
  }
}

static void addPGOAndCoverageFlags(const ToolChain &TC, Compilation &C,
                                   const Driver &D, const InputInfo &Output,
                                   const ArgList &Args,
                                   ArgStringList &CmdArgs) {

  auto *PGOGenerateArg = Args.getLastArg(options::OPT_fprofile_generate,
                                         options::OPT_fprofile_generate_EQ,
                                         options::OPT_fno_profile_generate);
  if (PGOGenerateArg &&
      PGOGenerateArg->getOption().matches(options::OPT_fno_profile_generate))
    PGOGenerateArg = nullptr;

  auto *CSPGOGenerateArg = Args.getLastArg(options::OPT_fcs_profile_generate,
                                           options::OPT_fcs_profile_generate_EQ,
                                           options::OPT_fno_profile_generate);
  if (CSPGOGenerateArg &&
      CSPGOGenerateArg->getOption().matches(options::OPT_fno_profile_generate))
    CSPGOGenerateArg = nullptr;

  auto *ProfileGenerateArg = Args.getLastArg(
      options::OPT_fprofile_instr_generate,
      options::OPT_fprofile_instr_generate_EQ,
      options::OPT_fno_profile_instr_generate);
  if (ProfileGenerateArg &&
      ProfileGenerateArg->getOption().matches(
          options::OPT_fno_profile_instr_generate))
    ProfileGenerateArg = nullptr;

  if (PGOGenerateArg && ProfileGenerateArg)
    D.Diag(diag::err_drv_argument_not_allowed_with)
        << PGOGenerateArg->getSpelling() << ProfileGenerateArg->getSpelling();

  auto *ProfileUseArg = getLastProfileUseArg(Args);

  if (PGOGenerateArg && ProfileUseArg)
    D.Diag(diag::err_drv_argument_not_allowed_with)
        << ProfileUseArg->getSpelling() << PGOGenerateArg->getSpelling();

  if (ProfileGenerateArg && ProfileUseArg)
    D.Diag(diag::err_drv_argument_not_allowed_with)
        << ProfileGenerateArg->getSpelling() << ProfileUseArg->getSpelling();

  if (CSPGOGenerateArg && PGOGenerateArg) {
    D.Diag(diag::err_drv_argument_not_allowed_with)
        << CSPGOGenerateArg->getSpelling() << PGOGenerateArg->getSpelling();
    PGOGenerateArg = nullptr;
  }

  if (ProfileGenerateArg) {
    if (ProfileGenerateArg->getOption().matches(
            options::OPT_fprofile_instr_generate_EQ))
      CmdArgs.push_back(Args.MakeArgString(Twine("-fprofile-instrument-path=") +
                                           ProfileGenerateArg->getValue()));
    // The default is to use Clang Instrumentation.
    CmdArgs.push_back("-fprofile-instrument=clang");
    if (TC.getTriple().isWindowsMSVCEnvironment()) {
      // Add dependent lib for clang_rt.profile
      CmdArgs.push_back(Args.MakeArgString(
          "--dependent-lib=" + TC.getCompilerRTBasename(Args, "profile")));
    }
  }

  Arg *PGOGenArg = nullptr;
  if (PGOGenerateArg) {
    assert(!CSPGOGenerateArg);
    PGOGenArg = PGOGenerateArg;
    CmdArgs.push_back("-fprofile-instrument=llvm");
  }
  if (CSPGOGenerateArg) {
    assert(!PGOGenerateArg);
    PGOGenArg = CSPGOGenerateArg;
    CmdArgs.push_back("-fprofile-instrument=csllvm");
  }
  if (PGOGenArg) {
    if (TC.getTriple().isWindowsMSVCEnvironment()) {
      // Add dependent lib for clang_rt.profile
      CmdArgs.push_back(Args.MakeArgString(
          "--dependent-lib=" + TC.getCompilerRTBasename(Args, "profile")));
    }
    if (PGOGenArg->getOption().matches(
            PGOGenerateArg ? options::OPT_fprofile_generate_EQ
                           : options::OPT_fcs_profile_generate_EQ)) {
      SmallString<128> Path(PGOGenArg->getValue());
      llvm::sys::path::append(Path, "default_%m.profraw");
      CmdArgs.push_back(
          Args.MakeArgString(Twine("-fprofile-instrument-path=") + Path));
    }
  }

  if (ProfileUseArg) {
    if (ProfileUseArg->getOption().matches(options::OPT_fprofile_instr_use_EQ))
      CmdArgs.push_back(Args.MakeArgString(
          Twine("-fprofile-instrument-use-path=") + ProfileUseArg->getValue()));
    else if ((ProfileUseArg->getOption().matches(
                  options::OPT_fprofile_use_EQ) ||
              ProfileUseArg->getOption().matches(
                  options::OPT_fprofile_instr_use))) {
      SmallString<128> Path(
          ProfileUseArg->getNumValues() == 0 ? "" : ProfileUseArg->getValue());
      if (Path.empty() || llvm::sys::fs::is_directory(Path))
        llvm::sys::path::append(Path, "default.profdata");
      CmdArgs.push_back(
          Args.MakeArgString(Twine("-fprofile-instrument-use-path=") + Path));
    }
  }

  bool EmitCovNotes = Args.hasFlag(options::OPT_ftest_coverage,
                                   options::OPT_fno_test_coverage, false) ||
                      Args.hasArg(options::OPT_coverage);
  bool EmitCovData = TC.needsGCovInstrumentation(Args);
  if (EmitCovNotes)
    CmdArgs.push_back("-ftest-coverage");
  if (EmitCovData)
    CmdArgs.push_back("-fprofile-arcs");

  if (Args.hasFlag(options::OPT_fcoverage_mapping,
                   options::OPT_fno_coverage_mapping, false)) {
    if (!ProfileGenerateArg)
      D.Diag(clang::diag::err_drv_argument_only_allowed_with)
          << "-fcoverage-mapping"
          << "-fprofile-instr-generate";

    CmdArgs.push_back("-fcoverage-mapping");
  }

  if (Arg *A = Args.getLastArg(options::OPT_ffile_compilation_dir_EQ,
                               options::OPT_fcoverage_compilation_dir_EQ)) {
    if (A->getOption().matches(options::OPT_ffile_compilation_dir_EQ))
      CmdArgs.push_back(Args.MakeArgString(
          Twine("-fcoverage-compilation-dir=") + A->getValue()));
    else
      A->render(Args, CmdArgs);
  } else if (llvm::ErrorOr<std::string> CWD =
                 D.getVFS().getCurrentWorkingDirectory()) {
    CmdArgs.push_back(Args.MakeArgString("-fcoverage-compilation-dir=" + *CWD));
  }

  if (Args.hasArg(options::OPT_fprofile_exclude_files_EQ)) {
    auto *Arg = Args.getLastArg(options::OPT_fprofile_exclude_files_EQ);
    if (!Args.hasArg(options::OPT_coverage))
      D.Diag(clang::diag::err_drv_argument_only_allowed_with)
          << "-fprofile-exclude-files="
          << "--coverage";

    StringRef v = Arg->getValue();
    CmdArgs.push_back(
        Args.MakeArgString(Twine("-fprofile-exclude-files=" + v)));
  }

  if (Args.hasArg(options::OPT_fprofile_filter_files_EQ)) {
    auto *Arg = Args.getLastArg(options::OPT_fprofile_filter_files_EQ);
    if (!Args.hasArg(options::OPT_coverage))
      D.Diag(clang::diag::err_drv_argument_only_allowed_with)
          << "-fprofile-filter-files="
          << "--coverage";

    StringRef v = Arg->getValue();
    CmdArgs.push_back(Args.MakeArgString(Twine("-fprofile-filter-files=" + v)));
  }

  if (const auto *A = Args.getLastArg(options::OPT_fprofile_update_EQ)) {
    StringRef Val = A->getValue();
    if (Val == "atomic" || Val == "prefer-atomic")
      CmdArgs.push_back("-fprofile-update=atomic");
    else if (Val != "single")
      D.Diag(diag::err_drv_unsupported_option_argument)
          << A->getOption().getName() << Val;
  } else if (TC.getSanitizerArgs().needsTsanRt()) {
    CmdArgs.push_back("-fprofile-update=atomic");
  }

  // Leave -fprofile-dir= an unused argument unless .gcda emission is
  // enabled. To be polite, with '-fprofile-arcs -fno-profile-arcs' consider
  // the flag used. There is no -fno-profile-dir, so the user has no
  // targeted way to suppress the warning.
  Arg *FProfileDir = nullptr;
  if (Args.hasArg(options::OPT_fprofile_arcs) ||
      Args.hasArg(options::OPT_coverage))
    FProfileDir = Args.getLastArg(options::OPT_fprofile_dir);

  // Put the .gcno and .gcda files (if needed) next to the object file or
  // bitcode file in the case of LTO.
  // FIXME: There should be a simpler way to find the object file for this
  // input, and this code probably does the wrong thing for commands that
  // compile and link all at once.
  if ((Args.hasArg(options::OPT_c) || Args.hasArg(options::OPT_S)) &&
      (EmitCovNotes || EmitCovData) && Output.isFilename()) {
    SmallString<128> OutputFilename;
    if (Arg *FinalOutput = C.getArgs().getLastArg(options::OPT__SLASH_Fo))
      OutputFilename = FinalOutput->getValue();
    else if (Arg *FinalOutput = C.getArgs().getLastArg(options::OPT_o))
      OutputFilename = FinalOutput->getValue();
    else
      OutputFilename = llvm::sys::path::filename(Output.getBaseInput());
    SmallString<128> CoverageFilename = OutputFilename;
    if (llvm::sys::path::is_relative(CoverageFilename))
      (void)D.getVFS().makeAbsolute(CoverageFilename);
    llvm::sys::path::replace_extension(CoverageFilename, "gcno");

    CmdArgs.push_back("-coverage-notes-file");
    CmdArgs.push_back(Args.MakeArgString(CoverageFilename));

    if (EmitCovData) {
      if (FProfileDir) {
        CoverageFilename = FProfileDir->getValue();
        llvm::sys::path::append(CoverageFilename, OutputFilename);
      }
      llvm::sys::path::replace_extension(CoverageFilename, "gcda");
      CmdArgs.push_back("-coverage-data-file");
      CmdArgs.push_back(Args.MakeArgString(CoverageFilename));
    }
  }
}

/// Check whether the given input tree contains any compilation actions.
static bool ContainsCompileAction(const Action *A) {
  if (isa<CompileJobAction>(A) || isa<BackendJobAction>(A))
    return true;

  for (const auto &AI : A->inputs())
    if (ContainsCompileAction(AI))
      return true;

  return false;
}

/// Check if -relax-all should be passed to the internal assembler.
/// This is done by default when compiling non-assembler source with -O0.
static bool UseRelaxAll(Compilation &C, const ArgList &Args) {
  bool RelaxDefault = true;

  if (Arg *A = Args.getLastArg(options::OPT_O_Group))
    RelaxDefault = A->getOption().matches(options::OPT_O0);

  if (RelaxDefault) {
    RelaxDefault = false;
    for (const auto &Act : C.getActions()) {
      if (ContainsCompileAction(Act)) {
        RelaxDefault = true;
        break;
      }
    }
  }

  return Args.hasFlag(options::OPT_mrelax_all, options::OPT_mno_relax_all,
                      RelaxDefault);
}

// Extract the integer N from a string spelled "-dwarf-N", returning 0
// on mismatch. The StringRef input (rather than an Arg) allows
// for use by the "-Xassembler" option parser.
static unsigned DwarfVersionNum(StringRef ArgValue) {
  return llvm::StringSwitch<unsigned>(ArgValue)
      .Case("-gdwarf-2", 2)
      .Case("-gdwarf-3", 3)
      .Case("-gdwarf-4", 4)
      .Case("-gdwarf-5", 5)
      .Default(0);
}

// Find a DWARF format version option.
// This function is a complementary for DwarfVersionNum().
static const Arg *getDwarfNArg(const ArgList &Args) {
  return Args.getLastArg(options::OPT_gdwarf_2, options::OPT_gdwarf_3,
                         options::OPT_gdwarf_4, options::OPT_gdwarf_5,
                         options::OPT_gdwarf);
}

static void RenderDebugEnablingArgs(const ArgList &Args, ArgStringList &CmdArgs,
                                    codegenoptions::DebugInfoKind DebugInfoKind,
                                    unsigned DwarfVersion,
                                    llvm::DebuggerKind DebuggerTuning) {
  switch (DebugInfoKind) {
  case codegenoptions::DebugDirectivesOnly:
    CmdArgs.push_back("-debug-info-kind=line-directives-only");
    break;
  case codegenoptions::DebugLineTablesOnly:
    CmdArgs.push_back("-debug-info-kind=line-tables-only");
    break;
  case codegenoptions::DebugInfoConstructor:
    CmdArgs.push_back("-debug-info-kind=constructor");
    break;
  case codegenoptions::LimitedDebugInfo:
    CmdArgs.push_back("-debug-info-kind=limited");
    break;
  case codegenoptions::FullDebugInfo:
    CmdArgs.push_back("-debug-info-kind=standalone");
    break;
  case codegenoptions::UnusedTypeInfo:
    CmdArgs.push_back("-debug-info-kind=unused-types");
    break;
  default:
    break;
  }
  if (DwarfVersion > 0)
    CmdArgs.push_back(
        Args.MakeArgString("-dwarf-version=" + Twine(DwarfVersion)));
  switch (DebuggerTuning) {
  case llvm::DebuggerKind::GDB:
    CmdArgs.push_back("-debugger-tuning=gdb");
    break;
  case llvm::DebuggerKind::LLDB:
    CmdArgs.push_back("-debugger-tuning=lldb");
    break;
  case llvm::DebuggerKind::SCE:
    CmdArgs.push_back("-debugger-tuning=sce");
    break;
  case llvm::DebuggerKind::DBX:
    CmdArgs.push_back("-debugger-tuning=dbx");
    break;
  default:
    break;
  }
}

static bool checkDebugInfoOption(const Arg *A, const ArgList &Args,
                                 const Driver &D, const ToolChain &TC) {
  assert(A && "Expected non-nullptr argument.");
  if (TC.supportsDebugInfoOption(A))
    return true;
  D.Diag(diag::warn_drv_unsupported_debug_info_opt_for_target)
      << A->getAsString(Args) << TC.getTripleString();
  return false;
}

static void RenderDebugInfoCompressionArgs(const ArgList &Args,
                                           ArgStringList &CmdArgs,
                                           const Driver &D,
                                           const ToolChain &TC) {
  const Arg *A = Args.getLastArg(options::OPT_gz_EQ);
  if (!A)
    return;
  if (checkDebugInfoOption(A, Args, D, TC)) {
    StringRef Value = A->getValue();
    if (Value == "none") {
      CmdArgs.push_back("--compress-debug-sections=none");
    } else if (Value == "zlib" || Value == "zlib-gnu") {
      if (llvm::zlib::isAvailable()) {
        CmdArgs.push_back(
            Args.MakeArgString("--compress-debug-sections=" + Twine(Value)));
      } else {
        D.Diag(diag::warn_debug_compression_unavailable);
      }
    } else {
      D.Diag(diag::err_drv_unsupported_option_argument)
          << A->getOption().getName() << Value;
    }
  }
}

static const char *RelocationModelName(llvm::Reloc::Model Model) {
  switch (Model) {
  case llvm::Reloc::Static:
    return "static";
  case llvm::Reloc::PIC_:
    return "pic";
  case llvm::Reloc::DynamicNoPIC:
    return "dynamic-no-pic";
  case llvm::Reloc::ROPI:
    return "ropi";
  case llvm::Reloc::RWPI:
    return "rwpi";
  case llvm::Reloc::ROPI_RWPI:
    return "ropi-rwpi";
  }
  llvm_unreachable("Unknown Reloc::Model kind");
}
static void handleAMDGPUCodeObjectVersionOptions(const Driver &D,
                                                 const ArgList &Args,
                                                 ArgStringList &CmdArgs) {
  // If no version was requested by the user, use the default value from the
  // back end. This is consistent with the value returned from
  // getAMDGPUCodeObjectVersion. This lets clang emit IR for amdgpu without
  // requiring the corresponding llvm to have the AMDGPU target enabled,
  // provided the user (e.g. front end tests) can use the default.
  if (haveAMDGPUCodeObjectVersionArgument(D, Args)) {
    unsigned CodeObjVer = getAMDGPUCodeObjectVersion(D, Args);
    CmdArgs.insert(CmdArgs.begin() + 1,
                   Args.MakeArgString(Twine("--amdhsa-code-object-version=") +
                                      Twine(CodeObjVer)));
    CmdArgs.insert(CmdArgs.begin() + 1, "-mllvm");
  }
}

void Clang::AddPreprocessingOptions(Compilation &C, const JobAction &JA,
                                    const Driver &D, const ArgList &Args,
                                    ArgStringList &CmdArgs,
                                    const InputInfo &Output,
                                    const InputInfoList &Inputs) const {
  const bool IsIAMCU = getToolChain().getTriple().isOSIAMCU();
  const bool IsIntelFPGA = Args.hasArg(options::OPT_fintelfpga);

  CheckPreprocessingOptions(D, Args);

  Args.AddLastArg(CmdArgs, options::OPT_C);
  Args.AddLastArg(CmdArgs, options::OPT_CC);

  // Handle dependency file generation.
  Arg *ArgM = Args.getLastArg(options::OPT_MM);
  if (!ArgM)
    ArgM = Args.getLastArg(options::OPT_M);
  Arg *ArgMD = Args.getLastArg(options::OPT_MMD);
  if (!ArgMD)
    ArgMD = Args.getLastArg(options::OPT_MD);

  // -M and -MM imply -w.
  if (ArgM)
    CmdArgs.push_back("-w");
  else
    ArgM = ArgMD;

  auto createFPGATempDepFile = [&](const char *&DepFile) {
    // Generate dependency files as temporary. These will be used for the
    // aoc call/bundled during fat object creation
    std::string BaseName(Clang::getBaseInputName(Args, Inputs[0]));
    std::string DepTmpName =
        C.getDriver().GetTemporaryPath(llvm::sys::path::stem(BaseName), "d");
    DepFile = C.addTempFile(C.getArgs().MakeArgString(DepTmpName));
    C.getDriver().addFPGATempDepFile(DepFile, BaseName);
  };

  if (ArgM) {
    // Determine the output location.
    const char *DepFile;
    if (Arg *MF = Args.getLastArg(options::OPT_MF)) {
      DepFile = MF->getValue();
      C.addFailureResultFile(DepFile, &JA);
      // Populate the named dependency file to be used in the bundle
      // or passed to the offline compilation.
      if (IsIntelFPGA && JA.isDeviceOffloading(Action::OFK_SYCL))
        C.getDriver().addFPGATempDepFile(
            DepFile, Clang::getBaseInputName(Args, Inputs[0]));
    } else if (Output.getType() == types::TY_Dependencies) {
      DepFile = Output.getFilename();
    } else if (!ArgMD) {
      DepFile = "-";
    } else if (IsIntelFPGA && JA.isDeviceOffloading(Action::OFK_SYCL)) {
      createFPGATempDepFile(DepFile);
    } else {
      DepFile = getDependencyFileName(Args, Inputs);
      C.addFailureResultFile(DepFile, &JA);
    }
    CmdArgs.push_back("-dependency-file");
    CmdArgs.push_back(DepFile);

    bool HasTarget = false;
    for (const Arg *A : Args.filtered(options::OPT_MT, options::OPT_MQ)) {
      HasTarget = true;
      A->claim();
      if (A->getOption().matches(options::OPT_MT)) {
        A->render(Args, CmdArgs);
      } else {
        CmdArgs.push_back("-MT");
        SmallString<128> Quoted;
        QuoteTarget(A->getValue(), Quoted);
        CmdArgs.push_back(Args.MakeArgString(Quoted));
      }
    }

    // Add a default target if one wasn't specified.
    if (!HasTarget) {
      const char *DepTarget;

      // If user provided -o, that is the dependency target, except
      // when we are only generating a dependency file.
      Arg *OutputOpt = Args.getLastArg(options::OPT_o);
      if (OutputOpt && Output.getType() != types::TY_Dependencies) {
        DepTarget = OutputOpt->getValue();
      } else {
        // Otherwise derive from the base input.
        //
        // FIXME: This should use the computed output file location.
        SmallString<128> P(Inputs[0].getBaseInput());
        llvm::sys::path::replace_extension(P, "o");
        DepTarget = Args.MakeArgString(llvm::sys::path::filename(P));
      }

      CmdArgs.push_back("-MT");
      SmallString<128> Quoted;
      QuoteTarget(DepTarget, Quoted);
      CmdArgs.push_back(Args.MakeArgString(Quoted));
    }

    if (ArgM->getOption().matches(options::OPT_M) ||
        ArgM->getOption().matches(options::OPT_MD))
      CmdArgs.push_back("-sys-header-deps");
    if ((isa<PrecompileJobAction>(JA) &&
         !Args.hasArg(options::OPT_fno_module_file_deps)) ||
        Args.hasArg(options::OPT_fmodule_file_deps))
      CmdArgs.push_back("-module-file-deps");
  }

  if (!ArgM && IsIntelFPGA && JA.isDeviceOffloading(Action::OFK_SYCL)) {
    // No dep generation option was provided, add all of the needed options
    // to ensure a successful dep generation.
    const char *DepFile;
    createFPGATempDepFile(DepFile);
    CmdArgs.push_back("-dependency-file");
    CmdArgs.push_back(DepFile);
    CmdArgs.push_back("-MT");
    SmallString<128> P(Inputs[0].getBaseInput());
    llvm::sys::path::replace_extension(P, "o");
    SmallString<128> Quoted;
    QuoteTarget(llvm::sys::path::filename(P), Quoted);
    CmdArgs.push_back(Args.MakeArgString(Quoted));
  }

  if (Args.hasArg(options::OPT_MG)) {
    if (!ArgM || ArgM->getOption().matches(options::OPT_MD) ||
        ArgM->getOption().matches(options::OPT_MMD))
      D.Diag(diag::err_drv_mg_requires_m_or_mm);
    CmdArgs.push_back("-MG");
  }

  Args.AddLastArg(CmdArgs, options::OPT_MP);
  Args.AddLastArg(CmdArgs, options::OPT_MV);

  // Add offload include arguments specific for CUDA/HIP.  This must happen
  // before we -I or -include anything else, because we must pick up the
  // CUDA/HIP headers from the particular CUDA/ROCm installation, rather than
  // from e.g. /usr/local/include.
  if (JA.isOffloading(Action::OFK_Cuda))
    getToolChain().AddCudaIncludeArgs(Args, CmdArgs);
  if (JA.isOffloading(Action::OFK_HIP))
    getToolChain().AddHIPIncludeArgs(Args, CmdArgs);

#if INTEL_CUSTOMIZATION
  // Add the AC Types header directories before the SYCL headers
  if (Args.hasArg(options::OPT_qactypes)) {
    CmdArgs.push_back("-internal-isystem");
    CmdArgs.push_back(Args.MakeArgString(getToolChain().GetACTypesIncludePath(Args)));
  }
  // Add Intel headers for OpenMP and SYCL offloading.
  if (JA.isOffloading(Action::OFK_SYCL) || JA.isOffloading(Action::OFK_OpenMP))
#endif // INTEL_CUSTOMIZATION
    toolchains::SYCLToolChain::AddSYCLIncludeArgs(D, Args, CmdArgs);

  // If we are offloading to a target via OpenMP we need to include the
  // openmp_wrappers folder which contains alternative system headers.
  if (JA.isDeviceOffloading(Action::OFK_OpenMP) &&
      getToolChain().getTriple().isNVPTX()){
    if (!Args.hasArg(options::OPT_nobuiltininc)) {
      // Add openmp_wrappers/* to our system include path.  This lets us wrap
      // standard library headers.
      SmallString<128> P(D.ResourceDir);
      llvm::sys::path::append(P, "include");
      llvm::sys::path::append(P, "openmp_wrappers");
      CmdArgs.push_back("-internal-isystem");
      CmdArgs.push_back(Args.MakeArgString(P));
    }

    CmdArgs.push_back("-include");
    CmdArgs.push_back("__clang_openmp_device_functions.h");
  }

  // Add -i* options, and automatically translate to
  // -include-pch/-include-pth for transparent PCH support. It's
  // wonky, but we include looking for .gch so we can support seamless
  // replacement into a build system already set up to be generating
  // .gch files.

  if (getToolChain().getDriver().IsCLMode()) {
    const Arg *YcArg = Args.getLastArg(options::OPT__SLASH_Yc);
    const Arg *YuArg = Args.getLastArg(options::OPT__SLASH_Yu);
    if (YcArg && JA.getKind() >= Action::PrecompileJobClass &&
        JA.getKind() <= Action::AssembleJobClass) {
      CmdArgs.push_back(Args.MakeArgString("-building-pch-with-obj"));
      // -fpch-instantiate-templates is the default when creating
      // precomp using /Yc
      if (Args.hasFlag(options::OPT_fpch_instantiate_templates,
                       options::OPT_fno_pch_instantiate_templates, true))
        CmdArgs.push_back(Args.MakeArgString("-fpch-instantiate-templates"));
    }
    if (YcArg || YuArg) {
      StringRef ThroughHeader = YcArg ? YcArg->getValue() : YuArg->getValue();
      if (!isa<PrecompileJobAction>(JA)) {
        CmdArgs.push_back("-include-pch");
        CmdArgs.push_back(Args.MakeArgString(D.GetClPchPath(
            C, !ThroughHeader.empty()
                   ? ThroughHeader
                   : llvm::sys::path::filename(Inputs[0].getBaseInput()))));
      }

      if (ThroughHeader.empty()) {
        CmdArgs.push_back(Args.MakeArgString(
            Twine("-pch-through-hdrstop-") + (YcArg ? "create" : "use")));
      } else {
        CmdArgs.push_back(
            Args.MakeArgString(Twine("-pch-through-header=") + ThroughHeader));
      }
    }
  }

  bool RenderedImplicitInclude = false;
  for (const Arg *A : Args.filtered(options::OPT_clang_i_Group)) {
    if (A->getOption().matches(options::OPT_include)) {
      // Handling of gcc-style gch precompiled headers.
      bool IsFirstImplicitInclude = !RenderedImplicitInclude;
      RenderedImplicitInclude = true;

      bool FoundPCH = false;
      SmallString<128> P(A->getValue());
      // We want the files to have a name like foo.h.pch. Add a dummy extension
      // so that replace_extension does the right thing.
      P += ".dummy";
      llvm::sys::path::replace_extension(P, "pch");
      if (llvm::sys::fs::exists(P))
        FoundPCH = true;

      if (!FoundPCH) {
        llvm::sys::path::replace_extension(P, "gch");
        if (llvm::sys::fs::exists(P)) {
          FoundPCH = true;
        }
      }

      if (FoundPCH) {
        if (IsFirstImplicitInclude) {
          A->claim();
          CmdArgs.push_back("-include-pch");
          CmdArgs.push_back(Args.MakeArgString(P));
          continue;
        } else {
          // Ignore the PCH if not first on command line and emit warning.
          D.Diag(diag::warn_drv_pch_not_first_include) << P
                                                       << A->getAsString(Args);
        }
      }
    } else if (A->getOption().matches(options::OPT_isystem_after)) {
      // Handling of paths which must come late.  These entries are handled by
      // the toolchain itself after the resource dir is inserted in the right
      // search order.
      // Do not claim the argument so that the use of the argument does not
      // silently go unnoticed on toolchains which do not honour the option.
      continue;
    } else if (A->getOption().matches(options::OPT_stdlibxx_isystem)) {
      // Translated to -internal-isystem by the driver, no need to pass to cc1.
      continue;
    }

    // Not translated, render as usual.
    A->claim();
    A->render(Args, CmdArgs);
  }

  Args.AddAllArgs(CmdArgs,
                  {options::OPT_D, options::OPT_U, options::OPT_I_Group,
                   options::OPT_F, options::OPT_index_header_map});

  // Add -Wp, and -Xpreprocessor if using the preprocessor.

  // FIXME: There is a very unfortunate problem here, some troubled
  // souls abuse -Wp, to pass preprocessor options in gcc syntax. To
  // really support that we would have to parse and then translate
  // those options. :(
  Args.AddAllArgValues(CmdArgs, options::OPT_Wp_COMMA,
                       options::OPT_Xpreprocessor);

  // -I- is a deprecated GCC feature, reject it.
  if (Arg *A = Args.getLastArg(options::OPT_I_))
    D.Diag(diag::err_drv_I_dash_not_supported) << A->getAsString(Args);

  // If we have a --sysroot, and don't have an explicit -isysroot flag, add an
  // -isysroot to the CC1 invocation.
  StringRef sysroot = C.getSysRoot();
  if (sysroot != "") {
    if (!Args.hasArg(options::OPT_isysroot)) {
      CmdArgs.push_back("-isysroot");
      CmdArgs.push_back(C.getArgs().MakeArgString(sysroot));
    }
  }

  // Parse additional include paths from environment variables.
  // FIXME: We should probably sink the logic for handling these from the
  // frontend into the driver. It will allow deleting 4 otherwise unused flags.
  // CPATH - included following the user specified includes (but prior to
  // builtin and standard includes).
  addDirectoryList(Args, CmdArgs, "-I", "CPATH");
  // C_INCLUDE_PATH - system includes enabled when compiling C.
  addDirectoryList(Args, CmdArgs, "-c-isystem", "C_INCLUDE_PATH");
  // CPLUS_INCLUDE_PATH - system includes enabled when compiling C++.
  addDirectoryList(Args, CmdArgs, "-cxx-isystem", "CPLUS_INCLUDE_PATH");
  // OBJC_INCLUDE_PATH - system includes enabled when compiling ObjC.
  addDirectoryList(Args, CmdArgs, "-objc-isystem", "OBJC_INCLUDE_PATH");
  // OBJCPLUS_INCLUDE_PATH - system includes enabled when compiling ObjC++.
  addDirectoryList(Args, CmdArgs, "-objcxx-isystem", "OBJCPLUS_INCLUDE_PATH");

#if INTEL_CUSTOMIZATION
  // Add Intel specific headers
  if (D.IsIntelMode()) {
    SmallString<128> IntelDir(D.Dir);
    llvm::sys::path::append(IntelDir, "..", "compiler", "include");
    CmdArgs.push_back("-internal-isystem");
    CmdArgs.push_back(Args.MakeArgString(IntelDir));
    // IA32ROOT
    const char * IA32Root = getenv("IA32ROOT");
    if (IA32Root) {
      SmallString<128> P(IA32Root);
      llvm::sys::path::append(P, "include");
      CmdArgs.push_back("-internal-isystem");
      CmdArgs.push_back(Args.MakeArgString(P));
    }
  }
#endif // INTEL_CUSTOMIZATION
  // While adding the include arguments, we also attempt to retrieve the
  // arguments of related offloading toolchains or arguments that are specific
  // of an offloading programming model.

  // Add C++ include arguments, if needed.
  if (types::isCXX(Inputs[0].getType())) {
    bool HasStdlibxxIsystem = Args.hasArg(options::OPT_stdlibxx_isystem);
    forAllAssociatedToolChains(
        C, JA, getToolChain(),
        [&Args, &CmdArgs, HasStdlibxxIsystem](const ToolChain &TC) {
          HasStdlibxxIsystem ? TC.AddClangCXXStdlibIsystemArgs(Args, CmdArgs)
                             : TC.AddClangCXXStdlibIncludeArgs(Args, CmdArgs);
        });
  }

  // Add system include arguments for all targets but IAMCU.
  if (!IsIAMCU)
    forAllAssociatedToolChains(C, JA, getToolChain(),
                               [&Args, &CmdArgs](const ToolChain &TC) {
                                 TC.AddClangSystemIncludeArgs(Args, CmdArgs);
                               });
  else {
    // For IAMCU add special include arguments.
    getToolChain().AddIAMCUIncludeArgs(Args, CmdArgs);
  }
#if INTEL_CUSTOMIZATION
  if (D.IsIntelMode() && getToolChain().getTriple().isWindowsMSVCEnvironment()) {
    SmallString<128> IntelDir(llvm::sys::path::parent_path(D.Dir));
    if (!IntelDir.empty()) {
      CmdArgs.push_back("-header-base-path");
      CmdArgs.push_back(Args.MakeArgString(IntelDir));
    }
  }
#endif // INTEL_CUSTOMIZATION

  addMacroPrefixMapArg(D, Args, CmdArgs);
  addCoveragePrefixMapArg(D, Args, CmdArgs);
}

// FIXME: Move to target hook.
static bool isSignedCharDefault(const llvm::Triple &Triple) {
  switch (Triple.getArch()) {
  default:
    return true;

  case llvm::Triple::aarch64:
  case llvm::Triple::aarch64_32:
  case llvm::Triple::aarch64_be:
  case llvm::Triple::arm:
  case llvm::Triple::armeb:
  case llvm::Triple::thumb:
  case llvm::Triple::thumbeb:
    if (Triple.isOSDarwin() || Triple.isOSWindows())
      return true;
    return false;

  case llvm::Triple::ppc:
  case llvm::Triple::ppc64:
    if (Triple.isOSDarwin())
      return true;
    return false;

  case llvm::Triple::hexagon:
  case llvm::Triple::ppcle:
  case llvm::Triple::ppc64le:
  case llvm::Triple::riscv32:
  case llvm::Triple::riscv64:
  case llvm::Triple::systemz:
  case llvm::Triple::xcore:
    return false;
  }
}

static bool hasMultipleInvocations(const llvm::Triple &Triple,
                                   const ArgList &Args) {
  // Supported only on Darwin where we invoke the compiler multiple times
  // followed by an invocation to lipo.
  if (!Triple.isOSDarwin())
    return false;
  // If more than one "-arch <arch>" is specified, we're targeting multiple
  // architectures resulting in a fat binary.
  return Args.getAllArgValues(options::OPT_arch).size() > 1;
}

static bool checkRemarksOptions(const Driver &D, const ArgList &Args,
                                const llvm::Triple &Triple) {
  // When enabling remarks, we need to error if:
  // * The remark file is specified but we're targeting multiple architectures,
  // which means more than one remark file is being generated.
  bool hasMultipleInvocations = ::hasMultipleInvocations(Triple, Args);
  bool hasExplicitOutputFile =
      Args.getLastArg(options::OPT_foptimization_record_file_EQ);
  if (hasMultipleInvocations && hasExplicitOutputFile) {
    D.Diag(diag::err_drv_invalid_output_with_multiple_archs)
        << "-foptimization-record-file";
    return false;
  }
  return true;
}

static void renderRemarksOptions(const ArgList &Args, ArgStringList &CmdArgs,
                                 const llvm::Triple &Triple,
                                 const InputInfo &Input,
                                 const InputInfo &Output, const JobAction &JA) {
  StringRef Format = "yaml";
  if (const Arg *A = Args.getLastArg(options::OPT_fsave_optimization_record_EQ))
    Format = A->getValue();

  CmdArgs.push_back("-opt-record-file");

  const Arg *A = Args.getLastArg(options::OPT_foptimization_record_file_EQ);
  if (A) {
    CmdArgs.push_back(A->getValue());
  } else {
    bool hasMultipleArchs =
        Triple.isOSDarwin() && // Only supported on Darwin platforms.
        Args.getAllArgValues(options::OPT_arch).size() > 1;

    SmallString<128> F;

    if (Args.hasArg(options::OPT_c) || Args.hasArg(options::OPT_S)) {
      if (Arg *FinalOutput = Args.getLastArg(options::OPT_o))
        F = FinalOutput->getValue();
    } else {
      if (Format != "yaml" && // For YAML, keep the original behavior.
          Triple.isOSDarwin() && // Enable this only on darwin, since it's the only platform supporting .dSYM bundles.
          Output.isFilename())
        F = Output.getFilename();
    }

    if (F.empty()) {
      // Use the input filename.
      F = llvm::sys::path::stem(Input.getBaseInput());

      // If we're compiling for an offload architecture (i.e. a CUDA device),
      // we need to make the file name for the device compilation different
      // from the host compilation.
      if (!JA.isDeviceOffloading(Action::OFK_None) &&
          !JA.isDeviceOffloading(Action::OFK_Host)) {
        llvm::sys::path::replace_extension(F, "");
        F += Action::GetOffloadingFileNamePrefix(JA.getOffloadingDeviceKind(),
                                                 Triple.normalize());
        F += "-";
        F += JA.getOffloadingArch();
      }
    }

    // If we're having more than one "-arch", we should name the files
    // differently so that every cc1 invocation writes to a different file.
    // We're doing that by appending "-<arch>" with "<arch>" being the arch
    // name from the triple.
    if (hasMultipleArchs) {
      // First, remember the extension.
      SmallString<64> OldExtension = llvm::sys::path::extension(F);
      // then, remove it.
      llvm::sys::path::replace_extension(F, "");
      // attach -<arch> to it.
      F += "-";
      F += Triple.getArchName();
      // put back the extension.
      llvm::sys::path::replace_extension(F, OldExtension);
    }

    SmallString<32> Extension;
    Extension += "opt.";
    Extension += Format;

    llvm::sys::path::replace_extension(F, Extension);
    CmdArgs.push_back(Args.MakeArgString(F));
  }

  if (const Arg *A =
          Args.getLastArg(options::OPT_foptimization_record_passes_EQ)) {
    CmdArgs.push_back("-opt-record-passes");
    CmdArgs.push_back(A->getValue());
  }

  if (!Format.empty()) {
    CmdArgs.push_back("-opt-record-format");
    CmdArgs.push_back(Format.data());
  }
}

void AddAAPCSVolatileBitfieldArgs(const ArgList &Args, ArgStringList &CmdArgs) {
  if (!Args.hasFlag(options::OPT_faapcs_bitfield_width,
                    options::OPT_fno_aapcs_bitfield_width, true))
    CmdArgs.push_back("-fno-aapcs-bitfield-width");

  if (Args.getLastArg(options::OPT_ForceAAPCSBitfieldLoad))
    CmdArgs.push_back("-faapcs-bitfield-load");
}

namespace {
void RenderARMABI(const llvm::Triple &Triple, const ArgList &Args,
                  ArgStringList &CmdArgs) {
  // Select the ABI to use.
  // FIXME: Support -meabi.
  // FIXME: Parts of this are duplicated in the backend, unify this somehow.
  const char *ABIName = nullptr;
  if (Arg *A = Args.getLastArg(options::OPT_mabi_EQ)) {
    ABIName = A->getValue();
  } else {
    std::string CPU = getCPUName(Args, Triple, /*FromAs*/ false);
    ABIName = llvm::ARM::computeDefaultTargetABI(Triple, CPU).data();
  }

  CmdArgs.push_back("-target-abi");
  CmdArgs.push_back(ABIName);
}
}

void Clang::AddARMTargetArgs(const llvm::Triple &Triple, const ArgList &Args,
                             ArgStringList &CmdArgs, bool KernelOrKext) const {
  RenderARMABI(Triple, Args, CmdArgs);

  // Determine floating point ABI from the options & target defaults.
  arm::FloatABI ABI = arm::getARMFloatABI(getToolChain(), Args);
  if (ABI == arm::FloatABI::Soft) {
    // Floating point operations and argument passing are soft.
    // FIXME: This changes CPP defines, we need -target-soft-float.
    CmdArgs.push_back("-msoft-float");
    CmdArgs.push_back("-mfloat-abi");
    CmdArgs.push_back("soft");
  } else if (ABI == arm::FloatABI::SoftFP) {
    // Floating point operations are hard, but argument passing is soft.
    CmdArgs.push_back("-mfloat-abi");
    CmdArgs.push_back("soft");
  } else {
    // Floating point operations and argument passing are hard.
    assert(ABI == arm::FloatABI::Hard && "Invalid float abi!");
    CmdArgs.push_back("-mfloat-abi");
    CmdArgs.push_back("hard");
  }

  // Forward the -mglobal-merge option for explicit control over the pass.
  if (Arg *A = Args.getLastArg(options::OPT_mglobal_merge,
                               options::OPT_mno_global_merge)) {
    CmdArgs.push_back("-mllvm");
    if (A->getOption().matches(options::OPT_mno_global_merge))
      CmdArgs.push_back("-arm-global-merge=false");
    else
      CmdArgs.push_back("-arm-global-merge=true");
  }

  if (!Args.hasFlag(options::OPT_mimplicit_float,
                    options::OPT_mno_implicit_float, true))
    CmdArgs.push_back("-no-implicit-float");

  if (Args.getLastArg(options::OPT_mcmse))
    CmdArgs.push_back("-mcmse");

  AddAAPCSVolatileBitfieldArgs(Args, CmdArgs);
}

void Clang::RenderTargetOptions(const llvm::Triple &EffectiveTriple,
                                const ArgList &Args, bool KernelOrKext,
                                ArgStringList &CmdArgs) const {
  const ToolChain &TC = getToolChain();

  // Add the target features
  getTargetFeatures(TC.getDriver(), EffectiveTriple, Args, CmdArgs, false);

  // Add target specific flags.
  switch (TC.getArch()) {
  default:
    break;

  case llvm::Triple::arm:
  case llvm::Triple::armeb:
  case llvm::Triple::thumb:
  case llvm::Triple::thumbeb:
    // Use the effective triple, which takes into account the deployment target.
    AddARMTargetArgs(EffectiveTriple, Args, CmdArgs, KernelOrKext);
    CmdArgs.push_back("-fallow-half-arguments-and-returns");
    break;

  case llvm::Triple::aarch64:
  case llvm::Triple::aarch64_32:
  case llvm::Triple::aarch64_be:
    AddAArch64TargetArgs(Args, CmdArgs);
    CmdArgs.push_back("-fallow-half-arguments-and-returns");
    break;

  case llvm::Triple::mips:
  case llvm::Triple::mipsel:
  case llvm::Triple::mips64:
  case llvm::Triple::mips64el:
    AddMIPSTargetArgs(Args, CmdArgs);
    break;

  case llvm::Triple::ppc:
  case llvm::Triple::ppcle:
  case llvm::Triple::ppc64:
  case llvm::Triple::ppc64le:
    AddPPCTargetArgs(Args, CmdArgs);
    break;

  case llvm::Triple::riscv32:
  case llvm::Triple::riscv64:
    AddRISCVTargetArgs(Args, CmdArgs);
    break;

  case llvm::Triple::sparc:
  case llvm::Triple::sparcel:
  case llvm::Triple::sparcv9:
    AddSparcTargetArgs(Args, CmdArgs);
    break;

  case llvm::Triple::systemz:
    AddSystemZTargetArgs(Args, CmdArgs);
    break;

  case llvm::Triple::x86:
  case llvm::Triple::x86_64:
    AddX86TargetArgs(Args, CmdArgs);
    break;

  case llvm::Triple::lanai:
    AddLanaiTargetArgs(Args, CmdArgs);
    break;

  case llvm::Triple::hexagon:
    AddHexagonTargetArgs(Args, CmdArgs);
    break;

  case llvm::Triple::wasm32:
  case llvm::Triple::wasm64:
    AddWebAssemblyTargetArgs(Args, CmdArgs);
    break;

  case llvm::Triple::ve:
    AddVETargetArgs(Args, CmdArgs);
    break;
  }
}

namespace {
void RenderAArch64ABI(const llvm::Triple &Triple, const ArgList &Args,
                      ArgStringList &CmdArgs) {
  const char *ABIName = nullptr;
  if (Arg *A = Args.getLastArg(options::OPT_mabi_EQ))
    ABIName = A->getValue();
  else if (Triple.isOSDarwin())
    ABIName = "darwinpcs";
  else
    ABIName = "aapcs";

  CmdArgs.push_back("-target-abi");
  CmdArgs.push_back(ABIName);
}
}

void Clang::AddAArch64TargetArgs(const ArgList &Args,
                                 ArgStringList &CmdArgs) const {
  const llvm::Triple &Triple = getToolChain().getEffectiveTriple();

  if (!Args.hasFlag(options::OPT_mred_zone, options::OPT_mno_red_zone, true) ||
      Args.hasArg(options::OPT_mkernel) ||
      Args.hasArg(options::OPT_fapple_kext))
    CmdArgs.push_back("-disable-red-zone");

  if (!Args.hasFlag(options::OPT_mimplicit_float,
                    options::OPT_mno_implicit_float, true))
    CmdArgs.push_back("-no-implicit-float");

  RenderAArch64ABI(Triple, Args, CmdArgs);

  if (Arg *A = Args.getLastArg(options::OPT_mfix_cortex_a53_835769,
                               options::OPT_mno_fix_cortex_a53_835769)) {
    CmdArgs.push_back("-mllvm");
    if (A->getOption().matches(options::OPT_mfix_cortex_a53_835769))
      CmdArgs.push_back("-aarch64-fix-cortex-a53-835769=1");
    else
      CmdArgs.push_back("-aarch64-fix-cortex-a53-835769=0");
  } else if (Triple.isAndroid()) {
    // Enabled A53 errata (835769) workaround by default on android
    CmdArgs.push_back("-mllvm");
    CmdArgs.push_back("-aarch64-fix-cortex-a53-835769=1");
  }

  // Forward the -mglobal-merge option for explicit control over the pass.
  if (Arg *A = Args.getLastArg(options::OPT_mglobal_merge,
                               options::OPT_mno_global_merge)) {
    CmdArgs.push_back("-mllvm");
    if (A->getOption().matches(options::OPT_mno_global_merge))
      CmdArgs.push_back("-aarch64-enable-global-merge=false");
    else
      CmdArgs.push_back("-aarch64-enable-global-merge=true");
  }

  // Enable/disable return address signing and indirect branch targets.
  if (Arg *A = Args.getLastArg(options::OPT_msign_return_address_EQ,
                               options::OPT_mbranch_protection_EQ)) {

    const Driver &D = getToolChain().getDriver();

    StringRef Scope, Key;
    bool IndirectBranches;

    if (A->getOption().matches(options::OPT_msign_return_address_EQ)) {
      Scope = A->getValue();
      if (!Scope.equals("none") && !Scope.equals("non-leaf") &&
          !Scope.equals("all"))
        D.Diag(diag::err_invalid_branch_protection)
            << Scope << A->getAsString(Args);
      Key = "a_key";
      IndirectBranches = false;
    } else {
      StringRef Err;
      llvm::AArch64::ParsedBranchProtection PBP;
      if (!llvm::AArch64::parseBranchProtection(A->getValue(), PBP, Err))
        D.Diag(diag::err_invalid_branch_protection)
            << Err << A->getAsString(Args);
      Scope = PBP.Scope;
      Key = PBP.Key;
      IndirectBranches = PBP.BranchTargetEnforcement;
    }

    CmdArgs.push_back(
        Args.MakeArgString(Twine("-msign-return-address=") + Scope));
    CmdArgs.push_back(
        Args.MakeArgString(Twine("-msign-return-address-key=") + Key));
    if (IndirectBranches)
      CmdArgs.push_back("-mbranch-target-enforce");
  }

  // Handle -msve_vector_bits=<bits>
  if (Arg *A = Args.getLastArg(options::OPT_msve_vector_bits_EQ)) {
    StringRef Val = A->getValue();
    const Driver &D = getToolChain().getDriver();
    if (Val.equals("128") || Val.equals("256") || Val.equals("512") ||
        Val.equals("1024") || Val.equals("2048"))
      CmdArgs.push_back(
          Args.MakeArgString(llvm::Twine("-msve-vector-bits=") + Val));
    // Silently drop requests for vector-length agnostic code as it's implied.
    else if (!Val.equals("scalable"))
      // Handle the unsupported values passed to msve-vector-bits.
      D.Diag(diag::err_drv_unsupported_option_argument)
          << A->getOption().getName() << Val;
  }

  AddAAPCSVolatileBitfieldArgs(Args, CmdArgs);
}

void Clang::AddMIPSTargetArgs(const ArgList &Args,
                              ArgStringList &CmdArgs) const {
  const Driver &D = getToolChain().getDriver();
  StringRef CPUName;
  StringRef ABIName;
  const llvm::Triple &Triple = getToolChain().getTriple();
  mips::getMipsCPUAndABI(Args, Triple, CPUName, ABIName);

  CmdArgs.push_back("-target-abi");
  CmdArgs.push_back(ABIName.data());

  mips::FloatABI ABI = mips::getMipsFloatABI(D, Args, Triple);
  if (ABI == mips::FloatABI::Soft) {
    // Floating point operations and argument passing are soft.
    CmdArgs.push_back("-msoft-float");
    CmdArgs.push_back("-mfloat-abi");
    CmdArgs.push_back("soft");
  } else {
    // Floating point operations and argument passing are hard.
    assert(ABI == mips::FloatABI::Hard && "Invalid float abi!");
    CmdArgs.push_back("-mfloat-abi");
    CmdArgs.push_back("hard");
  }

  if (Arg *A = Args.getLastArg(options::OPT_mldc1_sdc1,
                               options::OPT_mno_ldc1_sdc1)) {
    if (A->getOption().matches(options::OPT_mno_ldc1_sdc1)) {
      CmdArgs.push_back("-mllvm");
      CmdArgs.push_back("-mno-ldc1-sdc1");
    }
  }

  if (Arg *A = Args.getLastArg(options::OPT_mcheck_zero_division,
                               options::OPT_mno_check_zero_division)) {
    if (A->getOption().matches(options::OPT_mno_check_zero_division)) {
      CmdArgs.push_back("-mllvm");
      CmdArgs.push_back("-mno-check-zero-division");
    }
  }

  if (Arg *A = Args.getLastArg(options::OPT_G)) {
    StringRef v = A->getValue();
    CmdArgs.push_back("-mllvm");
    CmdArgs.push_back(Args.MakeArgString("-mips-ssection-threshold=" + v));
    A->claim();
  }

  Arg *GPOpt = Args.getLastArg(options::OPT_mgpopt, options::OPT_mno_gpopt);
  Arg *ABICalls =
      Args.getLastArg(options::OPT_mabicalls, options::OPT_mno_abicalls);

  // -mabicalls is the default for many MIPS environments, even with -fno-pic.
  // -mgpopt is the default for static, -fno-pic environments but these two
  // options conflict. We want to be certain that -mno-abicalls -mgpopt is
  // the only case where -mllvm -mgpopt is passed.
  // NOTE: We need a warning here or in the backend to warn when -mgpopt is
  //       passed explicitly when compiling something with -mabicalls
  //       (implictly) in affect. Currently the warning is in the backend.
  //
  // When the ABI in use is  N64, we also need to determine the PIC mode that
  // is in use, as -fno-pic for N64 implies -mno-abicalls.
  bool NoABICalls =
      ABICalls && ABICalls->getOption().matches(options::OPT_mno_abicalls);

  llvm::Reloc::Model RelocationModel;
  unsigned PICLevel;
  bool IsPIE;
  std::tie(RelocationModel, PICLevel, IsPIE) =
      ParsePICArgs(getToolChain(), Args);

  NoABICalls = NoABICalls ||
               (RelocationModel == llvm::Reloc::Static && ABIName == "n64");

  bool WantGPOpt = GPOpt && GPOpt->getOption().matches(options::OPT_mgpopt);
  // We quietly ignore -mno-gpopt as the backend defaults to -mno-gpopt.
  if (NoABICalls && (!GPOpt || WantGPOpt)) {
    CmdArgs.push_back("-mllvm");
    CmdArgs.push_back("-mgpopt");

    Arg *LocalSData = Args.getLastArg(options::OPT_mlocal_sdata,
                                      options::OPT_mno_local_sdata);
    Arg *ExternSData = Args.getLastArg(options::OPT_mextern_sdata,
                                       options::OPT_mno_extern_sdata);
    Arg *EmbeddedData = Args.getLastArg(options::OPT_membedded_data,
                                        options::OPT_mno_embedded_data);
    if (LocalSData) {
      CmdArgs.push_back("-mllvm");
      if (LocalSData->getOption().matches(options::OPT_mlocal_sdata)) {
        CmdArgs.push_back("-mlocal-sdata=1");
      } else {
        CmdArgs.push_back("-mlocal-sdata=0");
      }
      LocalSData->claim();
    }

    if (ExternSData) {
      CmdArgs.push_back("-mllvm");
      if (ExternSData->getOption().matches(options::OPT_mextern_sdata)) {
        CmdArgs.push_back("-mextern-sdata=1");
      } else {
        CmdArgs.push_back("-mextern-sdata=0");
      }
      ExternSData->claim();
    }

    if (EmbeddedData) {
      CmdArgs.push_back("-mllvm");
      if (EmbeddedData->getOption().matches(options::OPT_membedded_data)) {
        CmdArgs.push_back("-membedded-data=1");
      } else {
        CmdArgs.push_back("-membedded-data=0");
      }
      EmbeddedData->claim();
    }

  } else if ((!ABICalls || (!NoABICalls && ABICalls)) && WantGPOpt)
    D.Diag(diag::warn_drv_unsupported_gpopt) << (ABICalls ? 0 : 1);

  if (GPOpt)
    GPOpt->claim();

  if (Arg *A = Args.getLastArg(options::OPT_mcompact_branches_EQ)) {
    StringRef Val = StringRef(A->getValue());
    if (mips::hasCompactBranches(CPUName)) {
      if (Val == "never" || Val == "always" || Val == "optimal") {
        CmdArgs.push_back("-mllvm");
        CmdArgs.push_back(Args.MakeArgString("-mips-compact-branches=" + Val));
      } else
        D.Diag(diag::err_drv_unsupported_option_argument)
            << A->getOption().getName() << Val;
    } else
      D.Diag(diag::warn_target_unsupported_compact_branches) << CPUName;
  }

  if (Arg *A = Args.getLastArg(options::OPT_mrelax_pic_calls,
                               options::OPT_mno_relax_pic_calls)) {
    if (A->getOption().matches(options::OPT_mno_relax_pic_calls)) {
      CmdArgs.push_back("-mllvm");
      CmdArgs.push_back("-mips-jalr-reloc=0");
    }
  }
}

void Clang::AddPPCTargetArgs(const ArgList &Args,
                             ArgStringList &CmdArgs) const {
  // Select the ABI to use.
  const char *ABIName = nullptr;
  const llvm::Triple &T = getToolChain().getTriple();
  if (T.isOSBinFormatELF()) {
    switch (getToolChain().getArch()) {
    case llvm::Triple::ppc64: {
      if ((T.isOSFreeBSD() && T.getOSMajorVersion() >= 13) ||
          T.isOSOpenBSD() || T.isMusl())
        ABIName = "elfv2";
      else
        ABIName = "elfv1";
      break;
    }
    case llvm::Triple::ppc64le:
      ABIName = "elfv2";
      break;
    default:
      break;
    }
  }

  bool IEEELongDouble = false;
  for (const Arg *A : Args.filtered(options::OPT_mabi_EQ)) {
    StringRef V = A->getValue();
    if (V == "ieeelongdouble")
      IEEELongDouble = true;
    else if (V == "ibmlongdouble")
      IEEELongDouble = false;
    else if (V != "altivec")
      // The ppc64 linux abis are all "altivec" abis by default. Accept and ignore
      // the option if given as we don't have backend support for any targets
      // that don't use the altivec abi.
      ABIName = A->getValue();
  }
  if (IEEELongDouble)
    CmdArgs.push_back("-mabi=ieeelongdouble");

  ppc::FloatABI FloatABI =
      ppc::getPPCFloatABI(getToolChain().getDriver(), Args);

  if (FloatABI == ppc::FloatABI::Soft) {
    // Floating point operations and argument passing are soft.
    CmdArgs.push_back("-msoft-float");
    CmdArgs.push_back("-mfloat-abi");
    CmdArgs.push_back("soft");
  } else {
    // Floating point operations and argument passing are hard.
    assert(FloatABI == ppc::FloatABI::Hard && "Invalid float abi!");
    CmdArgs.push_back("-mfloat-abi");
    CmdArgs.push_back("hard");
  }

  if (ABIName) {
    CmdArgs.push_back("-target-abi");
    CmdArgs.push_back(ABIName);
  }
}

static void SetRISCVSmallDataLimit(const ToolChain &TC, const ArgList &Args,
                                   ArgStringList &CmdArgs) {
  const Driver &D = TC.getDriver();
  const llvm::Triple &Triple = TC.getTriple();
  // Default small data limitation is eight.
  const char *SmallDataLimit = "8";
  // Get small data limitation.
  if (Args.getLastArg(options::OPT_shared, options::OPT_fpic,
                      options::OPT_fPIC)) {
    // Not support linker relaxation for PIC.
    SmallDataLimit = "0";
    if (Args.hasArg(options::OPT_G)) {
      D.Diag(diag::warn_drv_unsupported_sdata);
    }
  } else if (Args.getLastArgValue(options::OPT_mcmodel_EQ)
                 .equals_lower("large") &&
             (Triple.getArch() == llvm::Triple::riscv64)) {
    // Not support linker relaxation for RV64 with large code model.
    SmallDataLimit = "0";
    if (Args.hasArg(options::OPT_G)) {
      D.Diag(diag::warn_drv_unsupported_sdata);
    }
  } else if (Arg *A = Args.getLastArg(options::OPT_G)) {
    SmallDataLimit = A->getValue();
  }
  // Forward the -msmall-data-limit= option.
  CmdArgs.push_back("-msmall-data-limit");
  CmdArgs.push_back(SmallDataLimit);
}

void Clang::AddRISCVTargetArgs(const ArgList &Args,
                               ArgStringList &CmdArgs) const {
  const llvm::Triple &Triple = getToolChain().getTriple();
  StringRef ABIName = riscv::getRISCVABI(Args, Triple);

  CmdArgs.push_back("-target-abi");
  CmdArgs.push_back(ABIName.data());

  SetRISCVSmallDataLimit(getToolChain(), Args, CmdArgs);

  std::string TuneCPU;

  if (const Arg *A = Args.getLastArg(clang::driver::options::OPT_mtune_EQ)) {
    StringRef Name = A->getValue();

    Name = llvm::RISCV::resolveTuneCPUAlias(Name, Triple.isArch64Bit());
    TuneCPU = std::string(Name);
  }

  if (!TuneCPU.empty()) {
    CmdArgs.push_back("-tune-cpu");
    CmdArgs.push_back(Args.MakeArgString(TuneCPU));
  }
}

void Clang::AddSparcTargetArgs(const ArgList &Args,
                               ArgStringList &CmdArgs) const {
  sparc::FloatABI FloatABI =
      sparc::getSparcFloatABI(getToolChain().getDriver(), Args);

  if (FloatABI == sparc::FloatABI::Soft) {
    // Floating point operations and argument passing are soft.
    CmdArgs.push_back("-msoft-float");
    CmdArgs.push_back("-mfloat-abi");
    CmdArgs.push_back("soft");
  } else {
    // Floating point operations and argument passing are hard.
    assert(FloatABI == sparc::FloatABI::Hard && "Invalid float abi!");
    CmdArgs.push_back("-mfloat-abi");
    CmdArgs.push_back("hard");
  }
}

void Clang::AddSystemZTargetArgs(const ArgList &Args,
                                 ArgStringList &CmdArgs) const {
  bool HasBackchain = Args.hasFlag(options::OPT_mbackchain,
                                   options::OPT_mno_backchain, false);
  bool HasPackedStack = Args.hasFlag(options::OPT_mpacked_stack,
                                     options::OPT_mno_packed_stack, false);
  systemz::FloatABI FloatABI =
      systemz::getSystemZFloatABI(getToolChain().getDriver(), Args);
  bool HasSoftFloat = (FloatABI == systemz::FloatABI::Soft);
  if (HasBackchain && HasPackedStack && !HasSoftFloat) {
    const Driver &D = getToolChain().getDriver();
    D.Diag(diag::err_drv_unsupported_opt)
      << "-mpacked-stack -mbackchain -mhard-float";
  }
  if (HasBackchain)
    CmdArgs.push_back("-mbackchain");
  if (HasPackedStack)
    CmdArgs.push_back("-mpacked-stack");
  if (HasSoftFloat) {
    // Floating point operations and argument passing are soft.
    CmdArgs.push_back("-msoft-float");
    CmdArgs.push_back("-mfloat-abi");
    CmdArgs.push_back("soft");
  }
}

void Clang::AddX86TargetArgs(const ArgList &Args,
                             ArgStringList &CmdArgs) const {
  const Driver &D = getToolChain().getDriver();
  addX86AlignBranchArgs(D, Args, CmdArgs, /*IsLTO=*/false);

  if (!Args.hasFlag(options::OPT_mred_zone, options::OPT_mno_red_zone, true) ||
      Args.hasArg(options::OPT_mkernel) ||
      Args.hasArg(options::OPT_fapple_kext))
    CmdArgs.push_back("-disable-red-zone");

  if (!Args.hasFlag(options::OPT_mtls_direct_seg_refs,
                    options::OPT_mno_tls_direct_seg_refs, true))
    CmdArgs.push_back("-mno-tls-direct-seg-refs");

  // Default to avoid implicit floating-point for kernel/kext code, but allow
  // that to be overridden with -mno-soft-float.
  bool NoImplicitFloat = (Args.hasArg(options::OPT_mkernel) ||
                          Args.hasArg(options::OPT_fapple_kext));
  if (Arg *A = Args.getLastArg(
          options::OPT_msoft_float, options::OPT_mno_soft_float,
          options::OPT_mimplicit_float, options::OPT_mno_implicit_float)) {
    const Option &O = A->getOption();
    NoImplicitFloat = (O.matches(options::OPT_mno_implicit_float) ||
                       O.matches(options::OPT_msoft_float));
  }
  if (NoImplicitFloat)
    CmdArgs.push_back("-no-implicit-float");

  if (Arg *A = Args.getLastArg(options::OPT_masm_EQ)) {
    StringRef Value = A->getValue();
    if (Value == "intel" || Value == "att") {
      CmdArgs.push_back("-mllvm");
      CmdArgs.push_back(Args.MakeArgString("-x86-asm-syntax=" + Value));
    } else {
      D.Diag(diag::err_drv_unsupported_option_argument)
          << A->getOption().getName() << Value;
    }
#if INTEL_CUSTOMIZATION
  } else if (D.IsCLMode() && !D.IsIntelMode()) {
#endif // INTEL_CUSTOMIZATION
    CmdArgs.push_back("-mllvm");
    CmdArgs.push_back("-x86-asm-syntax=intel");
  }

  // Set flags to support MCU ABI.
  if (Args.hasFlag(options::OPT_miamcu, options::OPT_mno_iamcu, false)) {
    CmdArgs.push_back("-mfloat-abi");
    CmdArgs.push_back("soft");
    CmdArgs.push_back("-mstack-alignment=4");
  }

  // Handle -mtune.

  // Default to "generic" unless -march is present or targetting the PS4.
  std::string TuneCPU;
  if (!Args.hasArg(clang::driver::options::OPT_march_EQ) &&
      !getToolChain().getTriple().isPS4CPU())
    TuneCPU = "generic";
#if INTEL_CUSTOMIZATION
  // Reset TuneCPU if a valid -x or /Qx is specified.
  if (const Arg *A = Args.getLastArgNoClaim(options::OPT_march_EQ,
                                            options::OPT_x))
    if (A->getOption().matches(options::OPT_x))
      if (x86::isValidIntelCPU(A->getValue(), getToolChain().getTriple()))
        TuneCPU.clear();
  if (const Arg *A = Args.getLastArgNoClaim(options::OPT__SLASH_arch,
                                            options::OPT__SLASH_Qx)) {
    if (A->getOption().matches(options::OPT__SLASH_Qx))
      if (x86::isValidIntelCPU(A->getValue(), getToolChain().getTriple()))
        TuneCPU.clear();
  }

  addX86UnalignedVectorMoveArgs(getToolChain(), Args, CmdArgs, /*IsLTO=*/false,
                                /*IsIntelMode=*/D.IsIntelMode());
#endif // INTEL_CUSTOMIZATION

  // Override based on -mtune.
  if (const Arg *A = Args.getLastArg(clang::driver::options::OPT_mtune_EQ)) {
    StringRef Name = A->getValue();

    if (Name == "native") {
      Name = llvm::sys::getHostCPUName();
      if (!Name.empty())
        TuneCPU = std::string(Name);
    } else
      TuneCPU = std::string(Name);
  }

  if (!TuneCPU.empty()) {
    CmdArgs.push_back("-tune-cpu");
    CmdArgs.push_back(Args.MakeArgString(TuneCPU));
  }
}

void Clang::AddHexagonTargetArgs(const ArgList &Args,
                                 ArgStringList &CmdArgs) const {
  CmdArgs.push_back("-mqdsp6-compat");
  CmdArgs.push_back("-Wreturn-type");

  if (auto G = toolchains::HexagonToolChain::getSmallDataThreshold(Args)) {
    CmdArgs.push_back("-mllvm");
    CmdArgs.push_back(Args.MakeArgString("-hexagon-small-data-threshold=" +
                                         Twine(G.getValue())));
  }

  if (!Args.hasArg(options::OPT_fno_short_enums))
    CmdArgs.push_back("-fshort-enums");
  if (Args.getLastArg(options::OPT_mieee_rnd_near)) {
    CmdArgs.push_back("-mllvm");
    CmdArgs.push_back("-enable-hexagon-ieee-rnd-near");
  }
  CmdArgs.push_back("-mllvm");
  CmdArgs.push_back("-machine-sink-split=0");
}

void Clang::AddLanaiTargetArgs(const ArgList &Args,
                               ArgStringList &CmdArgs) const {
  if (Arg *A = Args.getLastArg(options::OPT_mcpu_EQ)) {
    StringRef CPUName = A->getValue();

    CmdArgs.push_back("-target-cpu");
    CmdArgs.push_back(Args.MakeArgString(CPUName));
  }
  if (Arg *A = Args.getLastArg(options::OPT_mregparm_EQ)) {
    StringRef Value = A->getValue();
    // Only support mregparm=4 to support old usage. Report error for all other
    // cases.
    int Mregparm;
    if (Value.getAsInteger(10, Mregparm)) {
      if (Mregparm != 4) {
        getToolChain().getDriver().Diag(
            diag::err_drv_unsupported_option_argument)
            << A->getOption().getName() << Value;
      }
    }
  }
}

void Clang::AddWebAssemblyTargetArgs(const ArgList &Args,
                                     ArgStringList &CmdArgs) const {
  // Default to "hidden" visibility.
  if (!Args.hasArg(options::OPT_fvisibility_EQ,
                   options::OPT_fvisibility_ms_compat)) {
    CmdArgs.push_back("-fvisibility");
    CmdArgs.push_back("hidden");
  }
}

void Clang::AddVETargetArgs(const ArgList &Args, ArgStringList &CmdArgs) const {
  // Floating point operations and argument passing are hard.
  CmdArgs.push_back("-mfloat-abi");
  CmdArgs.push_back("hard");
}

void Clang::DumpCompilationDatabase(Compilation &C, StringRef Filename,
                                    StringRef Target, const InputInfo &Output,
                                    const InputInfo &Input, const ArgList &Args) const {
  // If this is a dry run, do not create the compilation database file.
  if (C.getArgs().hasArg(options::OPT__HASH_HASH_HASH))
    return;

  using llvm::yaml::escape;
  const Driver &D = getToolChain().getDriver();

  if (!CompilationDatabase) {
    std::error_code EC;
    auto File = std::make_unique<llvm::raw_fd_ostream>(
        Filename, EC, llvm::sys::fs::OF_TextWithCRLF);
    if (EC) {
      D.Diag(clang::diag::err_drv_compilationdatabase) << Filename
                                                       << EC.message();
      return;
    }
    CompilationDatabase = std::move(File);
  }
  auto &CDB = *CompilationDatabase;
  auto CWD = D.getVFS().getCurrentWorkingDirectory();
  if (!CWD)
    CWD = ".";
  CDB << "{ \"directory\": \"" << escape(*CWD) << "\"";
  CDB << ", \"file\": \"" << escape(Input.getFilename()) << "\"";
  CDB << ", \"output\": \"" << escape(Output.getFilename()) << "\"";
  CDB << ", \"arguments\": [\"" << escape(D.ClangExecutable) << "\"";
  SmallString<128> Buf;
  Buf = "-x";
  Buf += types::getTypeName(Input.getType());
  CDB << ", \"" << escape(Buf) << "\"";
  if (!D.SysRoot.empty() && !Args.hasArg(options::OPT__sysroot_EQ)) {
    Buf = "--sysroot=";
    Buf += D.SysRoot;
    CDB << ", \"" << escape(Buf) << "\"";
  }
  CDB << ", \"" << escape(Input.getFilename()) << "\"";
  for (auto &A: Args) {
    auto &O = A->getOption();
    // Skip language selection, which is positional.
    if (O.getID() == options::OPT_x)
      continue;
    // Skip writing dependency output and the compilation database itself.
    if (O.getGroup().isValid() && O.getGroup().getID() == options::OPT_M_Group)
      continue;
    if (O.getID() == options::OPT_gen_cdb_fragment_path)
      continue;
    // Skip inputs.
    if (O.getKind() == Option::InputClass)
      continue;
    // All other arguments are quoted and appended.
    ArgStringList ASL;
    A->render(Args, ASL);
    for (auto &it: ASL)
      CDB << ", \"" << escape(it) << "\"";
  }
  Buf = "--target=";
  Buf += Target;
  CDB << ", \"" << escape(Buf) << "\"]},\n";
}

void Clang::DumpCompilationDatabaseFragmentToDir(
    StringRef Dir, Compilation &C, StringRef Target, const InputInfo &Output,
    const InputInfo &Input, const llvm::opt::ArgList &Args) const {
  // If this is a dry run, do not create the compilation database file.
  if (C.getArgs().hasArg(options::OPT__HASH_HASH_HASH))
    return;

  if (CompilationDatabase)
    DumpCompilationDatabase(C, "", Target, Output, Input, Args);

  SmallString<256> Path = Dir;
  const auto &Driver = C.getDriver();
  Driver.getVFS().makeAbsolute(Path);
  auto Err = llvm::sys::fs::create_directory(Path, /*IgnoreExisting=*/true);
  if (Err) {
    Driver.Diag(diag::err_drv_compilationdatabase) << Dir << Err.message();
    return;
  }

  llvm::sys::path::append(
      Path,
      Twine(llvm::sys::path::filename(Input.getFilename())) + ".%%%%.json");
  int FD;
  SmallString<256> TempPath;
  Err = llvm::sys::fs::createUniqueFile(Path, FD, TempPath,
                                        llvm::sys::fs::OF_Text);
  if (Err) {
    Driver.Diag(diag::err_drv_compilationdatabase) << Path << Err.message();
    return;
  }
  CompilationDatabase =
      std::make_unique<llvm::raw_fd_ostream>(FD, /*shouldClose=*/true);
  DumpCompilationDatabase(C, "", Target, Output, Input, Args);
}

static bool CheckARMImplicitITArg(StringRef Value) {
  return Value == "always" || Value == "never" || Value == "arm" ||
         Value == "thumb";
}

static void AddARMImplicitITArgs(const ArgList &Args, ArgStringList &CmdArgs,
                                 StringRef Value) {
  CmdArgs.push_back("-mllvm");
  CmdArgs.push_back(Args.MakeArgString("-arm-implicit-it=" + Value));
}

static void CollectArgsForIntegratedAssembler(Compilation &C,
                                              const ArgList &Args,
                                              ArgStringList &CmdArgs,
                                              const Driver &D) {
  if (UseRelaxAll(C, Args))
    CmdArgs.push_back("-mrelax-all");

  // Only default to -mincremental-linker-compatible if we think we are
  // targeting the MSVC linker.
  bool DefaultIncrementalLinkerCompatible =
      C.getDefaultToolChain().getTriple().isWindowsMSVCEnvironment();
  if (Args.hasFlag(options::OPT_mincremental_linker_compatible,
                   options::OPT_mno_incremental_linker_compatible,
                   DefaultIncrementalLinkerCompatible))
    CmdArgs.push_back("-mincremental-linker-compatible");

  // If you add more args here, also add them to the block below that
  // starts with "// If CollectArgsForIntegratedAssembler() isn't called below".

  // When passing -I arguments to the assembler we sometimes need to
  // unconditionally take the next argument.  For example, when parsing
  // '-Wa,-I -Wa,foo' we need to accept the -Wa,foo arg after seeing the
  // -Wa,-I arg and when parsing '-Wa,-I,foo' we need to accept the 'foo'
  // arg after parsing the '-I' arg.
  bool TakeNextArg = false;

  bool UseRelaxRelocations = C.getDefaultToolChain().useRelaxRelocations();
  bool UseNoExecStack = C.getDefaultToolChain().isNoExecStackDefault();
  const char *MipsTargetFeature = nullptr;
  StringRef ImplicitIt;
  for (const Arg *A :
       Args.filtered(options::OPT_Wa_COMMA, options::OPT_Xassembler,
                     options::OPT_mimplicit_it_EQ)) {
    A->claim();

    if (A->getOption().getID() == options::OPT_mimplicit_it_EQ) {
      switch (C.getDefaultToolChain().getArch()) {
      case llvm::Triple::arm:
      case llvm::Triple::armeb:
      case llvm::Triple::thumb:
      case llvm::Triple::thumbeb:
        // Only store the value; the last value set takes effect.
        ImplicitIt = A->getValue();
        if (!CheckARMImplicitITArg(ImplicitIt))
          D.Diag(diag::err_drv_unsupported_option_argument)
              << A->getOption().getName() << ImplicitIt;
        continue;
      default:
        break;
      }
    }

    for (StringRef Value : A->getValues()) {
      if (TakeNextArg) {
        CmdArgs.push_back(Value.data());
        TakeNextArg = false;
        continue;
      }

      if (C.getDefaultToolChain().getTriple().isOSBinFormatCOFF() &&
          Value == "-mbig-obj")
        continue; // LLVM handles bigobj automatically

      switch (C.getDefaultToolChain().getArch()) {
      default:
        break;
      case llvm::Triple::thumb:
      case llvm::Triple::thumbeb:
      case llvm::Triple::arm:
      case llvm::Triple::armeb:
        if (Value.startswith("-mimplicit-it=")) {
          // Only store the value; the last value set takes effect.
          ImplicitIt = Value.split("=").second;
          if (CheckARMImplicitITArg(ImplicitIt))
            continue;
        }
        if (Value == "-mthumb")
          // -mthumb has already been processed in ComputeLLVMTriple()
          // recognize but skip over here.
          continue;
        break;
      case llvm::Triple::mips:
      case llvm::Triple::mipsel:
      case llvm::Triple::mips64:
      case llvm::Triple::mips64el:
        if (Value == "--trap") {
          CmdArgs.push_back("-target-feature");
          CmdArgs.push_back("+use-tcc-in-div");
          continue;
        }
        if (Value == "--break") {
          CmdArgs.push_back("-target-feature");
          CmdArgs.push_back("-use-tcc-in-div");
          continue;
        }
        if (Value.startswith("-msoft-float")) {
          CmdArgs.push_back("-target-feature");
          CmdArgs.push_back("+soft-float");
          continue;
        }
        if (Value.startswith("-mhard-float")) {
          CmdArgs.push_back("-target-feature");
          CmdArgs.push_back("-soft-float");
          continue;
        }

        MipsTargetFeature = llvm::StringSwitch<const char *>(Value)
                                .Case("-mips1", "+mips1")
                                .Case("-mips2", "+mips2")
                                .Case("-mips3", "+mips3")
                                .Case("-mips4", "+mips4")
                                .Case("-mips5", "+mips5")
                                .Case("-mips32", "+mips32")
                                .Case("-mips32r2", "+mips32r2")
                                .Case("-mips32r3", "+mips32r3")
                                .Case("-mips32r5", "+mips32r5")
                                .Case("-mips32r6", "+mips32r6")
                                .Case("-mips64", "+mips64")
                                .Case("-mips64r2", "+mips64r2")
                                .Case("-mips64r3", "+mips64r3")
                                .Case("-mips64r5", "+mips64r5")
                                .Case("-mips64r6", "+mips64r6")
                                .Default(nullptr);
        if (MipsTargetFeature)
          continue;
      }

      if (Value == "-force_cpusubtype_ALL") {
        // Do nothing, this is the default and we don't support anything else.
      } else if (Value == "-L") {
        CmdArgs.push_back("-msave-temp-labels");
      } else if (Value == "--fatal-warnings") {
        CmdArgs.push_back("-massembler-fatal-warnings");
      } else if (Value == "--no-warn" || Value == "-W") {
        CmdArgs.push_back("-massembler-no-warn");
      } else if (Value == "--noexecstack") {
        UseNoExecStack = true;
      } else if (Value.startswith("-compress-debug-sections") ||
                 Value.startswith("--compress-debug-sections") ||
                 Value == "-nocompress-debug-sections" ||
                 Value == "--nocompress-debug-sections") {
        CmdArgs.push_back(Value.data());
      } else if (Value == "-mrelax-relocations=yes" ||
                 Value == "--mrelax-relocations=yes") {
        UseRelaxRelocations = true;
      } else if (Value == "-mrelax-relocations=no" ||
                 Value == "--mrelax-relocations=no") {
        UseRelaxRelocations = false;
      } else if (Value.startswith("-I")) {
        CmdArgs.push_back(Value.data());
        // We need to consume the next argument if the current arg is a plain
        // -I. The next arg will be the include directory.
        if (Value == "-I")
          TakeNextArg = true;
      } else if (Value.startswith("-gdwarf-")) {
        // "-gdwarf-N" options are not cc1as options.
        unsigned DwarfVersion = DwarfVersionNum(Value);
        if (DwarfVersion == 0) { // Send it onward, and let cc1as complain.
          CmdArgs.push_back(Value.data());
        } else {
          RenderDebugEnablingArgs(Args, CmdArgs,
                                  codegenoptions::LimitedDebugInfo,
                                  DwarfVersion, llvm::DebuggerKind::Default);
        }
      } else if (Value.startswith("-mcpu") || Value.startswith("-mfpu") ||
                 Value.startswith("-mhwdiv") || Value.startswith("-march")) {
        // Do nothing, we'll validate it later.
      } else if (Value == "-defsym") {
          if (A->getNumValues() != 2) {
            D.Diag(diag::err_drv_defsym_invalid_format) << Value;
            break;
          }
          const char *S = A->getValue(1);
          auto Pair = StringRef(S).split('=');
          auto Sym = Pair.first;
          auto SVal = Pair.second;

          if (Sym.empty() || SVal.empty()) {
            D.Diag(diag::err_drv_defsym_invalid_format) << S;
            break;
          }
          int64_t IVal;
          if (SVal.getAsInteger(0, IVal)) {
            D.Diag(diag::err_drv_defsym_invalid_symval) << SVal;
            break;
          }
          CmdArgs.push_back(Value.data());
          TakeNextArg = true;
      } else if (Value == "-fdebug-compilation-dir") {
        CmdArgs.push_back("-fdebug-compilation-dir");
        TakeNextArg = true;
      } else if (Value.consume_front("-fdebug-compilation-dir=")) {
        // The flag is a -Wa / -Xassembler argument and Options doesn't
        // parse the argument, so this isn't automatically aliased to
        // -fdebug-compilation-dir (without '=') here.
        CmdArgs.push_back("-fdebug-compilation-dir");
        CmdArgs.push_back(Value.data());
      } else if (Value == "--version") {
        D.PrintVersion(C, llvm::outs());
      } else {
        D.Diag(diag::err_drv_unsupported_option_argument)
            << A->getOption().getName() << Value;
      }
    }
  }
  if (ImplicitIt.size())
    AddARMImplicitITArgs(Args, CmdArgs, ImplicitIt);
  if (UseRelaxRelocations)
    CmdArgs.push_back("--mrelax-relocations");
  if (UseNoExecStack)
    CmdArgs.push_back("-mnoexecstack");
  if (MipsTargetFeature != nullptr) {
    CmdArgs.push_back("-target-feature");
    CmdArgs.push_back(MipsTargetFeature);
  }

  // forward -fembed-bitcode to assmebler
  if (C.getDriver().embedBitcodeEnabled() ||
      C.getDriver().embedBitcodeMarkerOnly())
    Args.AddLastArg(CmdArgs, options::OPT_fembed_bitcode_EQ);
}

static void RenderFloatingPointOptions(const ToolChain &TC, const Driver &D,
                                       bool OFastEnabled, const ArgList &Args,
                                       ArgStringList &CmdArgs,
                                       const JobAction &JA) {
  // Handle various floating point optimization flags, mapping them to the
  // appropriate LLVM code generation flags. This is complicated by several
  // "umbrella" flags, so we do this by stepping through the flags incrementally
  // adjusting what we think is enabled/disabled, then at the end setting the
  // LLVM flags based on the final state.
  bool HonorINFs = true;
  bool HonorNaNs = true;
#if INTEL_CUSTOMIZATION
  // This flag is a modifier on HonorNaNs. If HonorNaNs is true, then
  // the value of this flag doesn't matter. If HonorNaNs is false, but
  // this flag is true, we will reset HonorNaNs to true.
  // Because of the special nature of this option, it doesn't get turned
  // on and off by the other fp-model and fast-math options and imposes its
  // effect after all other FP options have been rendered.
  bool HonorNaNCompares = false;
#endif // INTEL_CUSTOMIZATION

  // -fmath-errno is the default on some platforms, e.g. BSD-derived OSes.
  bool MathErrno = TC.IsMathErrnoDefault();
  bool AssociativeMath = false;
  bool ReciprocalMath = false;
  bool SignedZeros = true;
  bool TrappingMath = false; // Implemented via -ffp-exception-behavior
  bool TrappingMathPresent = false; // Is trapping-math in args, and not
                                    // overriden by ffp-exception-behavior?
  bool RoundingFPMath = false;
  bool RoundingMathPresent = false; // Is rounding-math in args?
  // -ffp-model values: strict, fast, precise
  StringRef FPModel = "";
  // -ffp-exception-behavior options: strict, maytrap, ignore
  StringRef FPExceptionBehavior = "";
  const llvm::DenormalMode DefaultDenormalFPMath =
      TC.getDefaultDenormalModeForType(Args, JA);
  const llvm::DenormalMode DefaultDenormalFP32Math =
      TC.getDefaultDenormalModeForType(Args, JA, &llvm::APFloat::IEEEsingle());

  llvm::DenormalMode DenormalFPMath = DefaultDenormalFPMath;
  llvm::DenormalMode DenormalFP32Math = DefaultDenormalFP32Math;
  StringRef FPContract = "on";
  bool StrictFPModel = false;

#if INTEL_CUSTOMIZATION
  // In Intel mode, the default settings should be equivalent to fp-model fast
  if (D.IsIntelMode()) {
    HonorINFs = false;
    HonorNaNs = false;
    AssociativeMath = true;
    ReciprocalMath = true;
    SignedZeros = false;
    TrappingMath = false;
    RoundingFPMath = false;
    MathErrno = false;
    DenormalFPMath = llvm::DenormalMode::getPreserveSign();
    DenormalFP32Math = llvm::DenormalMode::getPreserveSign();
    FPContract = "fast";
  }
#endif // INTEL_CUSTOMIZATION


  if (const Arg *A = Args.getLastArg(options::OPT_flimited_precision_EQ)) {
    CmdArgs.push_back("-mlimit-float-precision");
    CmdArgs.push_back(A->getValue());
  }

  for (const Arg *A : Args) {
    auto optID = A->getOption().getID();
    bool PreciseFPModel = false;
    switch (optID) {
    default:
      break;
    case options::OPT_ffp_model_EQ: {
      // If -ffp-model= is seen, reset to fno-fast-math
      HonorINFs = true;
      HonorNaNs = true;
      // Turning *off* -ffast-math restores the toolchain default.
      MathErrno = TC.IsMathErrnoDefault();
      AssociativeMath = false;
      ReciprocalMath = false;
      SignedZeros = true;
      // -fno_fast_math restores default denormal and fpcontract handling
      FPContract = "on";
      DenormalFPMath = llvm::DenormalMode::getIEEE();

      // FIXME: The target may have picked a non-IEEE default mode here based on
      // -cl-denorms-are-zero. Should the target consider -fp-model interaction?
      DenormalFP32Math = llvm::DenormalMode::getIEEE();

      StringRef Val = A->getValue();
#if INTEL_CUSTOMIZATION
      if (Val.equals("fast=2")) {
        // When -fp-model=fast=2 is used, override with fast, as fast=2 is
        // not supported at this time.
        D.Diag(clang::diag::warn_drv_overriding_flag_option)
               << Args.MakeArgString("-ffp-model=" + Val)
               << Args.MakeArgString("-ffp-model=fast");
        Val = "fast";
      }
#endif // INTEL_CUSTOMIZATION
      if (OFastEnabled && !Val.equals("fast")) {
          // Only -ffp-model=fast is compatible with OFast, ignore.
        D.Diag(clang::diag::warn_drv_overriding_flag_option)
          << Args.MakeArgString("-ffp-model=" + Val)
          << "-Ofast";
        break;
      }
      StrictFPModel = false;
      PreciseFPModel = true;
      // ffp-model= is a Driver option, it is entirely rewritten into more
      // granular options before being passed into cc1.
      // Use the gcc option in the switch below.
      if (!FPModel.empty() && !FPModel.equals(Val))
        D.Diag(clang::diag::warn_drv_overriding_flag_option)
          << Args.MakeArgString("-ffp-model=" + FPModel)
          << Args.MakeArgString("-ffp-model=" + Val);
      if (Val.equals("fast")) {
        optID = options::OPT_ffast_math;
        FPModel = Val;
<<<<<<< HEAD
        FPContract = "fast";
#if INTEL_CUSTOMIZATION // This should be upstreamed.
        DenormalFPMath = llvm::DenormalMode::getPreserveSign();
        DenormalFP32Math = llvm::DenormalMode::getPreserveSign();
#endif // INTEL_CUSTOMIZATION
=======
        FPContract = Val;
>>>>>>> 8daac371
      } else if (Val.equals("precise")) {
        optID = options::OPT_ffp_contract;
        FPModel = Val;
        FPContract = "on";
        PreciseFPModel = true;
      } else if (Val.equals("strict")) {
        StrictFPModel = true;
        optID = options::OPT_frounding_math;
        FPExceptionBehavior = "strict";
        FPModel = Val;
        FPContract = "off";
        TrappingMath = true;
      } else
        D.Diag(diag::err_drv_unsupported_option_argument)
            << A->getOption().getName() << Val;
      break;
      }
    }

    switch (optID) {
    // If this isn't an FP option skip the claim below
    default: continue;

    // Options controlling individual features
    case options::OPT_fhonor_infinities:    HonorINFs = true;         break;
    case options::OPT_fno_honor_infinities: HonorINFs = false;        break;
    case options::OPT_fhonor_nans:          HonorNaNs = true;         break;
    case options::OPT_fno_honor_nans:       HonorNaNs = false;        break;
#if INTEL_CUSTOMIZATION
    case options::OPT_fhonor_nan_compares:
                                            HonorNaNCompares = true;  break;
    case options::OPT_fno_honor_nan_compares:
                                            HonorNaNCompares = false; break;
#endif // INTEL_CUSTOMIZATION
    case options::OPT_fmath_errno:          MathErrno = true;         break;
    case options::OPT_fno_math_errno:       MathErrno = false;        break;
    case options::OPT_fassociative_math:    AssociativeMath = true;   break;
    case options::OPT_fno_associative_math: AssociativeMath = false;  break;
    case options::OPT_freciprocal_math:     ReciprocalMath = true;    break;
    case options::OPT_fno_reciprocal_math:  ReciprocalMath = false;   break;
    case options::OPT_fsigned_zeros:        SignedZeros = true;       break;
    case options::OPT_fno_signed_zeros:     SignedZeros = false;      break;
    case options::OPT_ftrapping_math:
      if (!TrappingMathPresent && !FPExceptionBehavior.empty() &&
          !FPExceptionBehavior.equals("strict"))
        // Warn that previous value of option is overridden.
        D.Diag(clang::diag::warn_drv_overriding_flag_option)
          << Args.MakeArgString("-ffp-exception-behavior=" + FPExceptionBehavior)
          << "-ftrapping-math";
      TrappingMath = true;
      TrappingMathPresent = true;
      FPExceptionBehavior = "strict";
      break;
    case options::OPT_fno_trapping_math:
      if (!TrappingMathPresent && !FPExceptionBehavior.empty() &&
          !FPExceptionBehavior.equals("ignore"))
        // Warn that previous value of option is overridden.
        D.Diag(clang::diag::warn_drv_overriding_flag_option)
          << Args.MakeArgString("-ffp-exception-behavior=" + FPExceptionBehavior)
          << "-fno-trapping-math";
      TrappingMath = false;
      TrappingMathPresent = true;
      FPExceptionBehavior = "ignore";
      break;

    case options::OPT_frounding_math:
      RoundingFPMath = true;
      RoundingMathPresent = true;
      break;

    case options::OPT_fno_rounding_math:
      RoundingFPMath = false;
      RoundingMathPresent = false;
      break;

    case options::OPT_fdenormal_fp_math_EQ:
      DenormalFPMath = llvm::parseDenormalFPAttribute(A->getValue());
      if (!DenormalFPMath.isValid()) {
        D.Diag(diag::err_drv_invalid_value)
            << A->getAsString(Args) << A->getValue();
      }
      break;

    case options::OPT_fdenormal_fp_math_f32_EQ:
      DenormalFP32Math = llvm::parseDenormalFPAttribute(A->getValue());
      if (!DenormalFP32Math.isValid()) {
        D.Diag(diag::err_drv_invalid_value)
            << A->getAsString(Args) << A->getValue();
      }
      break;

    // Validate and pass through -ffp-contract option.
    case options::OPT_ffp_contract: {
      StringRef Val = A->getValue();
      if (PreciseFPModel) {
        // When -ffp-model=precise is seen on the command line,
        // the boolean PreciseFPModel is set to true which indicates
        // "the current option is actually PreciseFPModel". The optID
        // is changed to OPT_ffp_contract and FPContract is set to "on".
        // the argument Val string is "precise": it shouldn't be checked.
        ;
      } else if (Val.equals("fast") || Val.equals("on") || Val.equals("off"))
        FPContract = Val;
      else
        D.Diag(diag::err_drv_unsupported_option_argument)
           << A->getOption().getName() << Val;
      break;
    }

    // Validate and pass through -ffp-model option.
    case options::OPT_ffp_model_EQ:
      // This should only occur in the error case
      // since the optID has been replaced by a more granular
      // floating point option.
      break;

    // Validate and pass through -ffp-exception-behavior option.
    case options::OPT_ffp_exception_behavior_EQ: {
      StringRef Val = A->getValue();
      if (!TrappingMathPresent && !FPExceptionBehavior.empty() &&
          !FPExceptionBehavior.equals(Val))
        // Warn that previous value of option is overridden.
        D.Diag(clang::diag::warn_drv_overriding_flag_option)
          << Args.MakeArgString("-ffp-exception-behavior=" + FPExceptionBehavior)
          << Args.MakeArgString("-ffp-exception-behavior=" + Val);
      TrappingMath = TrappingMathPresent = false;
#if INTEL_CUSTOMIZATION
      if ((Val.equals("ignore")) || (Val.equals("fast"))) {
        Val = "ignore";
        FPExceptionBehavior = Val;
      } else if ((Val.equals("safe")) || (Val.equals("maytrap"))) {
        Val = "maytrap";
        FPExceptionBehavior = Val;
      }
#endif // INTEL_CUSTOMIZATION
      else if (Val.equals("strict")) {
        FPExceptionBehavior = Val;
        TrappingMath = TrappingMathPresent = true;
      } else
        D.Diag(diag::err_drv_unsupported_option_argument)
            << A->getOption().getName() << Val;
      break;
    }

    case options::OPT_ffinite_math_only:
      HonorINFs = false;
      HonorNaNs = false;
      break;
    case options::OPT_fno_finite_math_only:
      HonorINFs = true;
      HonorNaNs = true;
      break;

    case options::OPT_funsafe_math_optimizations:
      AssociativeMath = true;
      ReciprocalMath = true;
      SignedZeros = false;
      TrappingMath = false;
      FPExceptionBehavior = "";
      break;
    case options::OPT_fno_unsafe_math_optimizations:
      AssociativeMath = false;
      ReciprocalMath = false;
      SignedZeros = true;
      TrappingMath = true;
      FPExceptionBehavior = "strict";

      // The target may have opted to flush by default, so force IEEE.
      DenormalFPMath = llvm::DenormalMode::getIEEE();
      DenormalFP32Math = llvm::DenormalMode::getIEEE();
      break;

    case options::OPT_Ofast:
      // If -Ofast is the optimization level, then -ffast-math should be enabled
      if (!OFastEnabled)
        continue;
      LLVM_FALLTHROUGH;
    case options::OPT_ffast_math:
      HonorINFs = false;
      HonorNaNs = false;
      MathErrno = false;
      AssociativeMath = true;
      ReciprocalMath = true;
      SignedZeros = false;
      TrappingMath = false;
      RoundingFPMath = false;
      // If fast-math is set then set the fp-contract mode to fast.
      FPContract = "fast";
#if INTEL_CUSTOMIZATION
      DenormalFPMath = llvm::DenormalMode::getPreserveSign();
      DenormalFP32Math = llvm::DenormalMode::getPreserveSign();
#endif // INTEL_CUSTOMIZATION
      break;
    case options::OPT_fno_fast_math:
      HonorINFs = true;
      HonorNaNs = true;
      // Turning on -ffast-math (with either flag) removes the need for
      // MathErrno. However, turning *off* -ffast-math merely restores the
      // toolchain default (which may be false).
      MathErrno = TC.IsMathErrnoDefault();
      AssociativeMath = false;
      ReciprocalMath = false;
      SignedZeros = true;
      TrappingMath = false;
      RoundingFPMath = false;
      // -fno_fast_math restores default denormal and fpcontract handling
      DenormalFPMath = DefaultDenormalFPMath;
      DenormalFP32Math = llvm::DenormalMode::getIEEE();
      FPContract = "on";
      break;
    }
    if (StrictFPModel) {
      // If -ffp-model=strict has been specified on command line but
      // subsequent options conflict then emit warning diagnostic.
      if (HonorINFs && HonorNaNs && !AssociativeMath && !ReciprocalMath &&
          SignedZeros && TrappingMath && RoundingFPMath &&
          DenormalFPMath == llvm::DenormalMode::getIEEE() &&
          DenormalFP32Math == llvm::DenormalMode::getIEEE() &&
          FPContract.equals("off"))
        // OK: Current Arg doesn't conflict with -ffp-model=strict
        ;
      else {
        StrictFPModel = false;
        FPModel = "";
        D.Diag(clang::diag::warn_drv_overriding_flag_option)
            << "-ffp-model=strict" <<
            ((A->getNumValues() == 0) ?  A->getSpelling()
            : Args.MakeArgString(A->getSpelling() + A->getValue()));
      }
    }

    // If we handled this option claim it
    A->claim();
  }

#if INTEL_CUSTOMIZATION
  if (HonorNaNCompares) {
    CmdArgs.push_back("-fhonor-nan-compares");
    HonorNaNs = true;
  }
#endif // INTEL_CUSTOMIZATION

  if (!HonorINFs)
    CmdArgs.push_back("-menable-no-infs");

  if (!HonorNaNs)
    CmdArgs.push_back("-menable-no-nans");

  if (MathErrno)
    CmdArgs.push_back("-fmath-errno");

  if (!MathErrno && AssociativeMath && ReciprocalMath && !SignedZeros &&
      !TrappingMath)
    CmdArgs.push_back("-menable-unsafe-fp-math");

  if (!SignedZeros)
    CmdArgs.push_back("-fno-signed-zeros");

  if (AssociativeMath && !SignedZeros && !TrappingMath)
    CmdArgs.push_back("-mreassociate");

  if (ReciprocalMath)
    CmdArgs.push_back("-freciprocal-math");

  if (TrappingMath) {
    // FP Exception Behavior is also set to strict
    assert(FPExceptionBehavior.equals("strict"));
  }

  // The default is IEEE.
  if (DenormalFPMath != llvm::DenormalMode::getIEEE()) {
    llvm::SmallString<64> DenormFlag;
    llvm::raw_svector_ostream ArgStr(DenormFlag);
    ArgStr << "-fdenormal-fp-math=" << DenormalFPMath;
    CmdArgs.push_back(Args.MakeArgString(ArgStr.str()));
  }

  // Add f32 specific denormal mode flag if it's different.
  if (DenormalFP32Math != DenormalFPMath) {
    llvm::SmallString<64> DenormFlag;
    llvm::raw_svector_ostream ArgStr(DenormFlag);
    ArgStr << "-fdenormal-fp-math-f32=" << DenormalFP32Math;
    CmdArgs.push_back(Args.MakeArgString(ArgStr.str()));
  }

  if (!FPContract.empty())
    CmdArgs.push_back(Args.MakeArgString("-ffp-contract=" + FPContract));

  if (!RoundingFPMath)
    CmdArgs.push_back(Args.MakeArgString("-fno-rounding-math"));

  if (RoundingFPMath && RoundingMathPresent)
    CmdArgs.push_back(Args.MakeArgString("-frounding-math"));

  if (!FPExceptionBehavior.empty())
    CmdArgs.push_back(Args.MakeArgString("-ffp-exception-behavior=" +
                      FPExceptionBehavior));

  ParseMRecip(D, Args, CmdArgs);

  // -ffast-math enables the __FAST_MATH__ preprocessor macro, but check for the
  // individual features enabled by -ffast-math instead of the option itself as
  // that's consistent with gcc's behaviour.
  if (!HonorINFs && !HonorNaNs && !MathErrno && AssociativeMath &&
      ReciprocalMath && !SignedZeros && !TrappingMath && !RoundingFPMath) {
    CmdArgs.push_back("-ffast-math");
    if (FPModel.equals("fast")) {
      if (FPContract.equals("fast"))
        // All set, do nothing.
        ;
      else if (FPContract.empty())
        // Enable -ffp-contract=fast
        CmdArgs.push_back(Args.MakeArgString("-ffp-contract=fast"));
      else
        D.Diag(clang::diag::warn_drv_overriding_flag_option)
          << "-ffp-model=fast"
          << Args.MakeArgString("-ffp-contract=" + FPContract);
    }
  }

  // Handle __FINITE_MATH_ONLY__ similarly.
  if (!HonorINFs && !HonorNaNs)
    CmdArgs.push_back("-ffinite-math-only");

  if (const Arg *A = Args.getLastArg(options::OPT_mfpmath_EQ)) {
    CmdArgs.push_back("-mfpmath");
    CmdArgs.push_back(A->getValue());
  }

  // Disable a codegen optimization for floating-point casts.
  if (Args.hasFlag(options::OPT_fno_strict_float_cast_overflow,
                   options::OPT_fstrict_float_cast_overflow, false))
    CmdArgs.push_back("-fno-strict-float-cast-overflow");
#if INTEL_CUSTOMIZATION
  // Handle Intel options -pc<val> (/Qpc<val> for Windows)
  if (const Arg *A = Args.getLastArg(options::OPT_pc)) {
    StringRef Value(A->getValue());
    if (Value == "32" || Value == "64" || Value == "80")
      CmdArgs.push_back(Args.MakeArgString("-mx87-precision=" + Value));
    else
      D.Diag(diag::err_drv_unsupported_option_argument) << A->getSpelling() <<
          Value;
  }
#endif // INTEL_CUSTOMIZATION
}

static void RenderAnalyzerOptions(const ArgList &Args, ArgStringList &CmdArgs,
                                  const llvm::Triple &Triple,
                                  const InputInfo &Input) {
  // Enable region store model by default.
  CmdArgs.push_back("-analyzer-store=region");

  // Treat blocks as analysis entry points.
  CmdArgs.push_back("-analyzer-opt-analyze-nested-blocks");

  // Add default argument set.
  if (!Args.hasArg(options::OPT__analyzer_no_default_checks)) {
    CmdArgs.push_back("-analyzer-checker=core");
    CmdArgs.push_back("-analyzer-checker=apiModeling");

    if (!Triple.isWindowsMSVCEnvironment()) {
      CmdArgs.push_back("-analyzer-checker=unix");
    } else {
      // Enable "unix" checkers that also work on Windows.
      CmdArgs.push_back("-analyzer-checker=unix.API");
      CmdArgs.push_back("-analyzer-checker=unix.Malloc");
      CmdArgs.push_back("-analyzer-checker=unix.MallocSizeof");
      CmdArgs.push_back("-analyzer-checker=unix.MismatchedDeallocator");
      CmdArgs.push_back("-analyzer-checker=unix.cstring.BadSizeArg");
      CmdArgs.push_back("-analyzer-checker=unix.cstring.NullArg");
    }

    // Disable some unix checkers for PS4.
    if (Triple.isPS4CPU()) {
      CmdArgs.push_back("-analyzer-disable-checker=unix.API");
      CmdArgs.push_back("-analyzer-disable-checker=unix.Vfork");
    }

    if (Triple.isOSDarwin()) {
      CmdArgs.push_back("-analyzer-checker=osx");
      CmdArgs.push_back(
          "-analyzer-checker=security.insecureAPI.decodeValueOfObjCType");
    }
    else if (Triple.isOSFuchsia())
      CmdArgs.push_back("-analyzer-checker=fuchsia");

    CmdArgs.push_back("-analyzer-checker=deadcode");

    if (types::isCXX(Input.getType()))
      CmdArgs.push_back("-analyzer-checker=cplusplus");

    if (!Triple.isPS4CPU()) {
      CmdArgs.push_back("-analyzer-checker=security.insecureAPI.UncheckedReturn");
      CmdArgs.push_back("-analyzer-checker=security.insecureAPI.getpw");
      CmdArgs.push_back("-analyzer-checker=security.insecureAPI.gets");
      CmdArgs.push_back("-analyzer-checker=security.insecureAPI.mktemp");
      CmdArgs.push_back("-analyzer-checker=security.insecureAPI.mkstemp");
      CmdArgs.push_back("-analyzer-checker=security.insecureAPI.vfork");
    }

    // Default nullability checks.
    CmdArgs.push_back("-analyzer-checker=nullability.NullPassedToNonnull");
    CmdArgs.push_back("-analyzer-checker=nullability.NullReturnedFromNonnull");
  }

  // Set the output format. The default is plist, for (lame) historical reasons.
  CmdArgs.push_back("-analyzer-output");
  if (Arg *A = Args.getLastArg(options::OPT__analyzer_output))
    CmdArgs.push_back(A->getValue());
  else
    CmdArgs.push_back("plist");

  // Disable the presentation of standard compiler warnings when using
  // --analyze.  We only want to show static analyzer diagnostics or frontend
  // errors.
  CmdArgs.push_back("-w");

  // Add -Xanalyzer arguments when running as analyzer.
  Args.AddAllArgValues(CmdArgs, options::OPT_Xanalyzer);
}

static void RenderSSPOptions(const Driver &D, const ToolChain &TC,
                             const ArgList &Args, ArgStringList &CmdArgs,
                             bool KernelOrKext) {
  const llvm::Triple &EffectiveTriple = TC.getEffectiveTriple();

  // NVPTX doesn't support stack protectors; from the compiler's perspective, it
  // doesn't even have a stack!
  if (EffectiveTriple.isNVPTX())
    return;

  // -stack-protector=0 is default.
  LangOptions::StackProtectorMode StackProtectorLevel = LangOptions::SSPOff;
  LangOptions::StackProtectorMode DefaultStackProtectorLevel =
      TC.GetDefaultStackProtectorLevel(KernelOrKext);

  if (Arg *A = Args.getLastArg(options::OPT_fno_stack_protector,
                               options::OPT_fstack_protector_all,
                               options::OPT_fstack_protector_strong,
                               options::OPT_fstack_protector)) {
    if (A->getOption().matches(options::OPT_fstack_protector))
      StackProtectorLevel =
          std::max<>(LangOptions::SSPOn, DefaultStackProtectorLevel);
    else if (A->getOption().matches(options::OPT_fstack_protector_strong))
      StackProtectorLevel = LangOptions::SSPStrong;
    else if (A->getOption().matches(options::OPT_fstack_protector_all))
      StackProtectorLevel = LangOptions::SSPReq;
  } else {
    StackProtectorLevel = DefaultStackProtectorLevel;
  }

  if (StackProtectorLevel) {
    CmdArgs.push_back("-stack-protector");
    CmdArgs.push_back(Args.MakeArgString(Twine(StackProtectorLevel)));
  }

  // --param ssp-buffer-size=
  for (const Arg *A : Args.filtered(options::OPT__param)) {
    StringRef Str(A->getValue());
    if (Str.startswith("ssp-buffer-size=")) {
      if (StackProtectorLevel) {
        CmdArgs.push_back("-stack-protector-buffer-size");
        // FIXME: Verify the argument is a valid integer.
        CmdArgs.push_back(Args.MakeArgString(Str.drop_front(16)));
      }
      A->claim();
    }
  }

  const std::string &TripleStr = EffectiveTriple.getTriple();
  if (Arg *A = Args.getLastArg(options::OPT_mstack_protector_guard_EQ)) {
    StringRef Value = A->getValue();
    if (!EffectiveTriple.isX86() && !EffectiveTriple.isAArch64())
      D.Diag(diag::err_drv_unsupported_opt_for_target)
          << A->getAsString(Args) << TripleStr;
    if (EffectiveTriple.isX86() && Value != "tls" && Value != "global") {
      D.Diag(diag::err_drv_invalid_value_with_suggestion)
          << A->getOption().getName() << Value << "tls global";
      return;
    }
    if (EffectiveTriple.isAArch64() && Value != "sysreg" && Value != "global") {
      D.Diag(diag::err_drv_invalid_value_with_suggestion)
          << A->getOption().getName() << Value << "sysreg global";
      return;
    }
    A->render(Args, CmdArgs);
  }

  if (Arg *A = Args.getLastArg(options::OPT_mstack_protector_guard_offset_EQ)) {
    StringRef Value = A->getValue();
    if (!EffectiveTriple.isX86() && !EffectiveTriple.isAArch64())
      D.Diag(diag::err_drv_unsupported_opt_for_target)
          << A->getAsString(Args) << TripleStr;
    int Offset;
    if (Value.getAsInteger(10, Offset)) {
      D.Diag(diag::err_drv_invalid_value) << A->getOption().getName() << Value;
      return;
    }
    A->render(Args, CmdArgs);
  }

  if (Arg *A = Args.getLastArg(options::OPT_mstack_protector_guard_reg_EQ)) {
    StringRef Value = A->getValue();
    if (!EffectiveTriple.isX86() && !EffectiveTriple.isAArch64())
      D.Diag(diag::err_drv_unsupported_opt_for_target)
          << A->getAsString(Args) << TripleStr;
    if (EffectiveTriple.isX86() && (Value != "fs" && Value != "gs")) {
      D.Diag(diag::err_drv_invalid_value_with_suggestion)
          << A->getOption().getName() << Value << "fs gs";
      return;
    }
    if (EffectiveTriple.isAArch64() && Value != "sp_el0") {
      D.Diag(diag::err_drv_invalid_value) << A->getOption().getName() << Value;
      return;
    }
    A->render(Args, CmdArgs);
  }
}

static void RenderSCPOptions(const ToolChain &TC, const ArgList &Args,
                             ArgStringList &CmdArgs) {
  const llvm::Triple &EffectiveTriple = TC.getEffectiveTriple();

  if (!EffectiveTriple.isOSLinux())
    return;

  if (!EffectiveTriple.isX86() && !EffectiveTriple.isSystemZ() &&
      !EffectiveTriple.isPPC64())
    return;

  if (Args.hasFlag(options::OPT_fstack_clash_protection,
                   options::OPT_fno_stack_clash_protection, false))
    CmdArgs.push_back("-fstack-clash-protection");
}

static void RenderTrivialAutoVarInitOptions(const Driver &D,
                                            const ToolChain &TC,
                                            const ArgList &Args,
                                            ArgStringList &CmdArgs) {
  auto DefaultTrivialAutoVarInit = TC.GetDefaultTrivialAutoVarInit();
  StringRef TrivialAutoVarInit = "";

  for (const Arg *A : Args) {
    switch (A->getOption().getID()) {
    default:
      continue;
    case options::OPT_ftrivial_auto_var_init: {
      A->claim();
      StringRef Val = A->getValue();
      if (Val == "uninitialized" || Val == "zero" || Val == "pattern")
        TrivialAutoVarInit = Val;
      else
        D.Diag(diag::err_drv_unsupported_option_argument)
            << A->getOption().getName() << Val;
      break;
    }
    }
  }

  if (TrivialAutoVarInit.empty())
    switch (DefaultTrivialAutoVarInit) {
    case LangOptions::TrivialAutoVarInitKind::Uninitialized:
      break;
    case LangOptions::TrivialAutoVarInitKind::Pattern:
      TrivialAutoVarInit = "pattern";
      break;
    case LangOptions::TrivialAutoVarInitKind::Zero:
      TrivialAutoVarInit = "zero";
      break;
    }

  if (!TrivialAutoVarInit.empty()) {
    if (TrivialAutoVarInit == "zero" && !Args.hasArg(options::OPT_enable_trivial_var_init_zero))
      D.Diag(diag::err_drv_trivial_auto_var_init_zero_disabled);
    CmdArgs.push_back(
        Args.MakeArgString("-ftrivial-auto-var-init=" + TrivialAutoVarInit));
  }

  if (Arg *A =
          Args.getLastArg(options::OPT_ftrivial_auto_var_init_stop_after)) {
    if (!Args.hasArg(options::OPT_ftrivial_auto_var_init) ||
        StringRef(
            Args.getLastArg(options::OPT_ftrivial_auto_var_init)->getValue()) ==
            "uninitialized")
      D.Diag(diag::err_drv_trivial_auto_var_init_stop_after_missing_dependency);
    A->claim();
    StringRef Val = A->getValue();
    if (std::stoi(Val.str()) <= 0)
      D.Diag(diag::err_drv_trivial_auto_var_init_stop_after_invalid_value);
    CmdArgs.push_back(
        Args.MakeArgString("-ftrivial-auto-var-init-stop-after=" + Val));
  }
}

static void RenderOpenCLOptions(const ArgList &Args, ArgStringList &CmdArgs,
                                types::ID InputType) {
  // cl-denorms-are-zero is not forwarded. It is translated into a generic flag
  // for denormal flushing handling based on the target.
  const unsigned ForwardedArguments[] = {
      options::OPT_cl_opt_disable,
      options::OPT_cl_strict_aliasing,
      options::OPT_cl_single_precision_constant,
      options::OPT_cl_finite_math_only,
      options::OPT_cl_kernel_arg_info,
      options::OPT_cl_unsafe_math_optimizations,
      options::OPT_cl_fast_relaxed_math,
      options::OPT_cl_mad_enable,
      options::OPT_cl_no_signed_zeros,
      options::OPT_cl_fp32_correctly_rounded_divide_sqrt,
      options::OPT_cl_uniform_work_group_size
  };

  if (Arg *A = Args.getLastArg(options::OPT_cl_std_EQ)) {
    std::string CLStdStr = std::string("-cl-std=") + A->getValue();
    CmdArgs.push_back(Args.MakeArgString(CLStdStr));
  }

  for (const auto &Arg : ForwardedArguments)
    if (const auto *A = Args.getLastArg(Arg))
      CmdArgs.push_back(Args.MakeArgString(A->getOption().getPrefixedName()));

  // Only add the default headers if we are compiling OpenCL sources.
  if ((types::isOpenCL(InputType) || Args.hasArg(options::OPT_cl_std_EQ)) &&
      !Args.hasArg(options::OPT_cl_no_stdinc)) {
    CmdArgs.push_back("-finclude-default-header");
    CmdArgs.push_back("-fdeclare-opencl-builtins");
  }
}

static void RenderARCMigrateToolOptions(const Driver &D, const ArgList &Args,
                                        ArgStringList &CmdArgs) {
  bool ARCMTEnabled = false;
  if (!Args.hasArg(options::OPT_fno_objc_arc, options::OPT_fobjc_arc)) {
    if (const Arg *A = Args.getLastArg(options::OPT_ccc_arcmt_check,
                                       options::OPT_ccc_arcmt_modify,
                                       options::OPT_ccc_arcmt_migrate)) {
      ARCMTEnabled = true;
      switch (A->getOption().getID()) {
      default: llvm_unreachable("missed a case");
      case options::OPT_ccc_arcmt_check:
        CmdArgs.push_back("-arcmt-action=check");
        break;
      case options::OPT_ccc_arcmt_modify:
        CmdArgs.push_back("-arcmt-action=modify");
        break;
      case options::OPT_ccc_arcmt_migrate:
        CmdArgs.push_back("-arcmt-action=migrate");
        CmdArgs.push_back("-mt-migrate-directory");
        CmdArgs.push_back(A->getValue());

        Args.AddLastArg(CmdArgs, options::OPT_arcmt_migrate_report_output);
        Args.AddLastArg(CmdArgs, options::OPT_arcmt_migrate_emit_arc_errors);
        break;
      }
    }
  } else {
    Args.ClaimAllArgs(options::OPT_ccc_arcmt_check);
    Args.ClaimAllArgs(options::OPT_ccc_arcmt_modify);
    Args.ClaimAllArgs(options::OPT_ccc_arcmt_migrate);
  }

  if (const Arg *A = Args.getLastArg(options::OPT_ccc_objcmt_migrate)) {
    if (ARCMTEnabled)
      D.Diag(diag::err_drv_argument_not_allowed_with)
          << A->getAsString(Args) << "-ccc-arcmt-migrate";

    CmdArgs.push_back("-mt-migrate-directory");
    CmdArgs.push_back(A->getValue());

    if (!Args.hasArg(options::OPT_objcmt_migrate_literals,
                     options::OPT_objcmt_migrate_subscripting,
                     options::OPT_objcmt_migrate_property)) {
      // None specified, means enable them all.
      CmdArgs.push_back("-objcmt-migrate-literals");
      CmdArgs.push_back("-objcmt-migrate-subscripting");
      CmdArgs.push_back("-objcmt-migrate-property");
    } else {
      Args.AddLastArg(CmdArgs, options::OPT_objcmt_migrate_literals);
      Args.AddLastArg(CmdArgs, options::OPT_objcmt_migrate_subscripting);
      Args.AddLastArg(CmdArgs, options::OPT_objcmt_migrate_property);
    }
  } else {
    Args.AddLastArg(CmdArgs, options::OPT_objcmt_migrate_literals);
    Args.AddLastArg(CmdArgs, options::OPT_objcmt_migrate_subscripting);
    Args.AddLastArg(CmdArgs, options::OPT_objcmt_migrate_property);
    Args.AddLastArg(CmdArgs, options::OPT_objcmt_migrate_all);
    Args.AddLastArg(CmdArgs, options::OPT_objcmt_migrate_readonly_property);
    Args.AddLastArg(CmdArgs, options::OPT_objcmt_migrate_readwrite_property);
    Args.AddLastArg(CmdArgs, options::OPT_objcmt_migrate_property_dot_syntax);
    Args.AddLastArg(CmdArgs, options::OPT_objcmt_migrate_annotation);
    Args.AddLastArg(CmdArgs, options::OPT_objcmt_migrate_instancetype);
    Args.AddLastArg(CmdArgs, options::OPT_objcmt_migrate_nsmacros);
    Args.AddLastArg(CmdArgs, options::OPT_objcmt_migrate_protocol_conformance);
    Args.AddLastArg(CmdArgs, options::OPT_objcmt_atomic_property);
    Args.AddLastArg(CmdArgs, options::OPT_objcmt_returns_innerpointer_property);
    Args.AddLastArg(CmdArgs, options::OPT_objcmt_ns_nonatomic_iosonly);
    Args.AddLastArg(CmdArgs, options::OPT_objcmt_migrate_designated_init);
    Args.AddLastArg(CmdArgs, options::OPT_objcmt_whitelist_dir_path);
  }
}

static void RenderBuiltinOptions(const ToolChain &TC, const llvm::Triple &T,
                                 const ArgList &Args, ArgStringList &CmdArgs) {
  // -fbuiltin is default unless -mkernel is used.
  bool UseBuiltins =
      Args.hasFlag(options::OPT_fbuiltin, options::OPT_fno_builtin,
                   !Args.hasArg(options::OPT_mkernel));
  if (!UseBuiltins)
    CmdArgs.push_back("-fno-builtin");

  // -ffreestanding implies -fno-builtin.
  if (Args.hasArg(options::OPT_ffreestanding))
    UseBuiltins = false;

  // Process the -fno-builtin-* options.
  for (const auto &Arg : Args) {
    const Option &O = Arg->getOption();
    if (!O.matches(options::OPT_fno_builtin_))
      continue;

    Arg->claim();

    // If -fno-builtin is specified, then there's no need to pass the option to
    // the frontend.
    if (!UseBuiltins)
      continue;

    StringRef FuncName = Arg->getValue();
    CmdArgs.push_back(Args.MakeArgString("-fno-builtin-" + FuncName));
  }

  // le32-specific flags:
  //  -fno-math-builtin: clang should not convert math builtins to intrinsics
  //                     by default.
  if (TC.getArch() == llvm::Triple::le32)
    CmdArgs.push_back("-fno-math-builtin");
}

bool Driver::getDefaultModuleCachePath(SmallVectorImpl<char> &Result) {
  if (llvm::sys::path::cache_directory(Result)) {
    llvm::sys::path::append(Result, "clang");
    llvm::sys::path::append(Result, "ModuleCache");
    return true;
  }
  return false;
}

static void RenderModulesOptions(Compilation &C, const Driver &D,
                                 const ArgList &Args, const InputInfo &Input,
                                 const InputInfo &Output,
                                 ArgStringList &CmdArgs, bool &HaveModules) {
  // -fmodules enables the use of precompiled modules (off by default).
  // Users can pass -fno-cxx-modules to turn off modules support for
  // C++/Objective-C++ programs.
  bool HaveClangModules = false;
  if (Args.hasFlag(options::OPT_fmodules, options::OPT_fno_modules, false)) {
    bool AllowedInCXX = Args.hasFlag(options::OPT_fcxx_modules,
                                     options::OPT_fno_cxx_modules, true);
    if (AllowedInCXX || !types::isCXX(Input.getType())) {
      CmdArgs.push_back("-fmodules");
      HaveClangModules = true;
    }
  }

  HaveModules |= HaveClangModules;
  if (Args.hasArg(options::OPT_fmodules_ts)) {
    CmdArgs.push_back("-fmodules-ts");
    HaveModules = true;
  }

  // -fmodule-maps enables implicit reading of module map files. By default,
  // this is enabled if we are using Clang's flavor of precompiled modules.
  if (Args.hasFlag(options::OPT_fimplicit_module_maps,
                   options::OPT_fno_implicit_module_maps, HaveClangModules))
    CmdArgs.push_back("-fimplicit-module-maps");

  // -fmodules-decluse checks that modules used are declared so (off by default)
  if (Args.hasFlag(options::OPT_fmodules_decluse,
                   options::OPT_fno_modules_decluse, false))
    CmdArgs.push_back("-fmodules-decluse");

  // -fmodules-strict-decluse is like -fmodule-decluse, but also checks that
  // all #included headers are part of modules.
  if (Args.hasFlag(options::OPT_fmodules_strict_decluse,
                   options::OPT_fno_modules_strict_decluse, false))
    CmdArgs.push_back("-fmodules-strict-decluse");

  // -fno-implicit-modules turns off implicitly compiling modules on demand.
  bool ImplicitModules = false;
  if (!Args.hasFlag(options::OPT_fimplicit_modules,
                    options::OPT_fno_implicit_modules, HaveClangModules)) {
    if (HaveModules)
      CmdArgs.push_back("-fno-implicit-modules");
  } else if (HaveModules) {
    ImplicitModules = true;
    // -fmodule-cache-path specifies where our implicitly-built module files
    // should be written.
    SmallString<128> Path;
    if (Arg *A = Args.getLastArg(options::OPT_fmodules_cache_path))
      Path = A->getValue();

    bool HasPath = true;
    if (C.isForDiagnostics()) {
      // When generating crash reports, we want to emit the modules along with
      // the reproduction sources, so we ignore any provided module path.
      Path = Output.getFilename();
      llvm::sys::path::replace_extension(Path, ".cache");
      llvm::sys::path::append(Path, "modules");
    } else if (Path.empty()) {
      // No module path was provided: use the default.
      HasPath = Driver::getDefaultModuleCachePath(Path);
    }

    // `HasPath` will only be false if getDefaultModuleCachePath() fails.
    // That being said, that failure is unlikely and not caching is harmless.
    if (HasPath) {
      const char Arg[] = "-fmodules-cache-path=";
      Path.insert(Path.begin(), Arg, Arg + strlen(Arg));
      CmdArgs.push_back(Args.MakeArgString(Path));
    }
  }

  if (HaveModules) {
    // -fprebuilt-module-path specifies where to load the prebuilt module files.
    for (const Arg *A : Args.filtered(options::OPT_fprebuilt_module_path)) {
      CmdArgs.push_back(Args.MakeArgString(
          std::string("-fprebuilt-module-path=") + A->getValue()));
      A->claim();
    }
    if (Args.hasFlag(options::OPT_fprebuilt_implicit_modules,
                     options::OPT_fno_prebuilt_implicit_modules, false))
      CmdArgs.push_back("-fprebuilt-implicit-modules");
    if (Args.hasFlag(options::OPT_fmodules_validate_input_files_content,
                     options::OPT_fno_modules_validate_input_files_content,
                     false))
      CmdArgs.push_back("-fvalidate-ast-input-files-content");
  }

  // -fmodule-name specifies the module that is currently being built (or
  // used for header checking by -fmodule-maps).
  Args.AddLastArg(CmdArgs, options::OPT_fmodule_name_EQ);

  // -fmodule-map-file can be used to specify files containing module
  // definitions.
  Args.AddAllArgs(CmdArgs, options::OPT_fmodule_map_file);

  // -fbuiltin-module-map can be used to load the clang
  // builtin headers modulemap file.
  if (Args.hasArg(options::OPT_fbuiltin_module_map)) {
    SmallString<128> BuiltinModuleMap(D.ResourceDir);
    llvm::sys::path::append(BuiltinModuleMap, "include");
    llvm::sys::path::append(BuiltinModuleMap, "module.modulemap");
    if (llvm::sys::fs::exists(BuiltinModuleMap))
      CmdArgs.push_back(
          Args.MakeArgString("-fmodule-map-file=" + BuiltinModuleMap));
  }

  // The -fmodule-file=<name>=<file> form specifies the mapping of module
  // names to precompiled module files (the module is loaded only if used).
  // The -fmodule-file=<file> form can be used to unconditionally load
  // precompiled module files (whether used or not).
  if (HaveModules)
    Args.AddAllArgs(CmdArgs, options::OPT_fmodule_file);
  else
    Args.ClaimAllArgs(options::OPT_fmodule_file);

  // When building modules and generating crashdumps, we need to dump a module
  // dependency VFS alongside the output.
  if (HaveClangModules && C.isForDiagnostics()) {
    SmallString<128> VFSDir(Output.getFilename());
    llvm::sys::path::replace_extension(VFSDir, ".cache");
    // Add the cache directory as a temp so the crash diagnostics pick it up.
    C.addTempFile(Args.MakeArgString(VFSDir));

    llvm::sys::path::append(VFSDir, "vfs");
    CmdArgs.push_back("-module-dependency-dir");
    CmdArgs.push_back(Args.MakeArgString(VFSDir));
  }

  if (HaveClangModules)
    Args.AddLastArg(CmdArgs, options::OPT_fmodules_user_build_path);

  // Pass through all -fmodules-ignore-macro arguments.
  Args.AddAllArgs(CmdArgs, options::OPT_fmodules_ignore_macro);
  Args.AddLastArg(CmdArgs, options::OPT_fmodules_prune_interval);
  Args.AddLastArg(CmdArgs, options::OPT_fmodules_prune_after);

  Args.AddLastArg(CmdArgs, options::OPT_fbuild_session_timestamp);

  if (Arg *A = Args.getLastArg(options::OPT_fbuild_session_file)) {
    if (Args.hasArg(options::OPT_fbuild_session_timestamp))
      D.Diag(diag::err_drv_argument_not_allowed_with)
          << A->getAsString(Args) << "-fbuild-session-timestamp";

    llvm::sys::fs::file_status Status;
    if (llvm::sys::fs::status(A->getValue(), Status))
      D.Diag(diag::err_drv_no_such_file) << A->getValue();
    CmdArgs.push_back(
        Args.MakeArgString("-fbuild-session-timestamp=" +
                           Twine((uint64_t)Status.getLastModificationTime()
                                     .time_since_epoch()
                                     .count())));
  }

  if (Args.getLastArg(options::OPT_fmodules_validate_once_per_build_session)) {
    if (!Args.getLastArg(options::OPT_fbuild_session_timestamp,
                         options::OPT_fbuild_session_file))
      D.Diag(diag::err_drv_modules_validate_once_requires_timestamp);

    Args.AddLastArg(CmdArgs,
                    options::OPT_fmodules_validate_once_per_build_session);
  }

  if (Args.hasFlag(options::OPT_fmodules_validate_system_headers,
                   options::OPT_fno_modules_validate_system_headers,
                   ImplicitModules))
    CmdArgs.push_back("-fmodules-validate-system-headers");

  Args.AddLastArg(CmdArgs, options::OPT_fmodules_disable_diagnostic_validation);
}

static void RenderCharacterOptions(const ArgList &Args, const llvm::Triple &T,
                                   ArgStringList &CmdArgs) {
  // -fsigned-char is default.
  if (const Arg *A = Args.getLastArg(options::OPT_fsigned_char,
                                     options::OPT_fno_signed_char,
                                     options::OPT_funsigned_char,
                                     options::OPT_fno_unsigned_char)) {
    if (A->getOption().matches(options::OPT_funsigned_char) ||
        A->getOption().matches(options::OPT_fno_signed_char)) {
      CmdArgs.push_back("-fno-signed-char");
    }
  } else if (!isSignedCharDefault(T)) {
    CmdArgs.push_back("-fno-signed-char");
  }

  // The default depends on the language standard.
  Args.AddLastArg(CmdArgs, options::OPT_fchar8__t, options::OPT_fno_char8__t);

  if (const Arg *A = Args.getLastArg(options::OPT_fshort_wchar,
                                     options::OPT_fno_short_wchar)) {
    if (A->getOption().matches(options::OPT_fshort_wchar)) {
      CmdArgs.push_back("-fwchar-type=short");
      CmdArgs.push_back("-fno-signed-wchar");
    } else {
      bool IsARM = T.isARM() || T.isThumb() || T.isAArch64();
      CmdArgs.push_back("-fwchar-type=int");
      if (T.isOSzOS() ||
          (IsARM && !(T.isOSWindows() || T.isOSNetBSD() || T.isOSOpenBSD())))
        CmdArgs.push_back("-fno-signed-wchar");
      else
        CmdArgs.push_back("-fsigned-wchar");
    }
  }
#if INTEL_CUSTOMIZATION
  if (Args.hasFlag(options::OPT__SLASH_Zc_wchar_t_,
                   options::OPT__SLASH_Zc_wchar_t, false))
    CmdArgs.push_back("-fno-wchar");
#endif // INTEL_CUSTOMIZATION
}

static void RenderObjCOptions(const ToolChain &TC, const Driver &D,
                              const llvm::Triple &T, const ArgList &Args,
                              ObjCRuntime &Runtime, bool InferCovariantReturns,
                              const InputInfo &Input, ArgStringList &CmdArgs) {
  const llvm::Triple::ArchType Arch = TC.getArch();

  // -fobjc-dispatch-method is only relevant with the nonfragile-abi, and legacy
  // is the default. Except for deployment target of 10.5, next runtime is
  // always legacy dispatch and -fno-objc-legacy-dispatch gets ignored silently.
  if (Runtime.isNonFragile()) {
    if (!Args.hasFlag(options::OPT_fobjc_legacy_dispatch,
                      options::OPT_fno_objc_legacy_dispatch,
                      Runtime.isLegacyDispatchDefaultForArch(Arch))) {
      if (TC.UseObjCMixedDispatch())
        CmdArgs.push_back("-fobjc-dispatch-method=mixed");
      else
        CmdArgs.push_back("-fobjc-dispatch-method=non-legacy");
    }
  }

  // When ObjectiveC legacy runtime is in effect on MacOSX, turn on the option
  // to do Array/Dictionary subscripting by default.
  if (Arch == llvm::Triple::x86 && T.isMacOSX() &&
      Runtime.getKind() == ObjCRuntime::FragileMacOSX && Runtime.isNeXTFamily())
    CmdArgs.push_back("-fobjc-subscripting-legacy-runtime");

  // Allow -fno-objc-arr to trump -fobjc-arr/-fobjc-arc.
  // NOTE: This logic is duplicated in ToolChains.cpp.
  if (isObjCAutoRefCount(Args)) {
    TC.CheckObjCARC();

    CmdArgs.push_back("-fobjc-arc");

    // FIXME: It seems like this entire block, and several around it should be
    // wrapped in isObjC, but for now we just use it here as this is where it
    // was being used previously.
    if (types::isCXX(Input.getType()) && types::isObjC(Input.getType())) {
      if (TC.GetCXXStdlibType(Args) == ToolChain::CST_Libcxx)
        CmdArgs.push_back("-fobjc-arc-cxxlib=libc++");
      else
        CmdArgs.push_back("-fobjc-arc-cxxlib=libstdc++");
    }

    // Allow the user to enable full exceptions code emission.
    // We default off for Objective-C, on for Objective-C++.
    if (Args.hasFlag(options::OPT_fobjc_arc_exceptions,
                     options::OPT_fno_objc_arc_exceptions,
                     /*Default=*/types::isCXX(Input.getType())))
      CmdArgs.push_back("-fobjc-arc-exceptions");
  }

  // Silence warning for full exception code emission options when explicitly
  // set to use no ARC.
  if (Args.hasArg(options::OPT_fno_objc_arc)) {
    Args.ClaimAllArgs(options::OPT_fobjc_arc_exceptions);
    Args.ClaimAllArgs(options::OPT_fno_objc_arc_exceptions);
  }

  // Allow the user to control whether messages can be converted to runtime
  // functions.
  if (types::isObjC(Input.getType())) {
    auto *Arg = Args.getLastArg(
        options::OPT_fobjc_convert_messages_to_runtime_calls,
        options::OPT_fno_objc_convert_messages_to_runtime_calls);
    if (Arg &&
        Arg->getOption().matches(
            options::OPT_fno_objc_convert_messages_to_runtime_calls))
      CmdArgs.push_back("-fno-objc-convert-messages-to-runtime-calls");
  }

  // -fobjc-infer-related-result-type is the default, except in the Objective-C
  // rewriter.
  if (InferCovariantReturns)
    CmdArgs.push_back("-fno-objc-infer-related-result-type");

  // Pass down -fobjc-weak or -fno-objc-weak if present.
  if (types::isObjC(Input.getType())) {
    auto WeakArg =
        Args.getLastArg(options::OPT_fobjc_weak, options::OPT_fno_objc_weak);
    if (!WeakArg) {
      // nothing to do
    } else if (!Runtime.allowsWeak()) {
      if (WeakArg->getOption().matches(options::OPT_fobjc_weak))
        D.Diag(diag::err_objc_weak_unsupported);
    } else {
      WeakArg->render(Args, CmdArgs);
    }
  }

  if (Args.hasArg(options::OPT_fobjc_disable_direct_methods_for_testing))
    CmdArgs.push_back("-fobjc-disable-direct-methods-for-testing");
}

static void RenderDiagnosticsOptions(const Driver &D, const ArgList &Args,
                                     ArgStringList &CmdArgs) {
  bool CaretDefault = true;
  bool ColumnDefault = true;

  if (const Arg *A = Args.getLastArg(options::OPT__SLASH_diagnostics_classic,
                                     options::OPT__SLASH_diagnostics_column,
                                     options::OPT__SLASH_diagnostics_caret)) {
    switch (A->getOption().getID()) {
    case options::OPT__SLASH_diagnostics_caret:
      CaretDefault = true;
      ColumnDefault = true;
      break;
    case options::OPT__SLASH_diagnostics_column:
      CaretDefault = false;
      ColumnDefault = true;
      break;
    case options::OPT__SLASH_diagnostics_classic:
      CaretDefault = false;
      ColumnDefault = false;
      break;
    }
  }

  // -fcaret-diagnostics is default.
  if (!Args.hasFlag(options::OPT_fcaret_diagnostics,
                    options::OPT_fno_caret_diagnostics, CaretDefault))
    CmdArgs.push_back("-fno-caret-diagnostics");

  // -fdiagnostics-fixit-info is default, only pass non-default.
  if (!Args.hasFlag(options::OPT_fdiagnostics_fixit_info,
                    options::OPT_fno_diagnostics_fixit_info))
    CmdArgs.push_back("-fno-diagnostics-fixit-info");

  // Enable -fdiagnostics-show-option by default.
  if (!Args.hasFlag(options::OPT_fdiagnostics_show_option,
                    options::OPT_fno_diagnostics_show_option, true))
    CmdArgs.push_back("-fno-diagnostics-show-option");

  if (const Arg *A =
          Args.getLastArg(options::OPT_fdiagnostics_show_category_EQ)) {
    CmdArgs.push_back("-fdiagnostics-show-category");
    CmdArgs.push_back(A->getValue());
  }

  if (Args.hasFlag(options::OPT_fdiagnostics_show_hotness,
                   options::OPT_fno_diagnostics_show_hotness, false))
    CmdArgs.push_back("-fdiagnostics-show-hotness");

  if (const Arg *A =
          Args.getLastArg(options::OPT_fdiagnostics_hotness_threshold_EQ)) {
    std::string Opt =
        std::string("-fdiagnostics-hotness-threshold=") + A->getValue();
    CmdArgs.push_back(Args.MakeArgString(Opt));
  }

  if (const Arg *A = Args.getLastArg(options::OPT_fdiagnostics_format_EQ)) {
    CmdArgs.push_back("-fdiagnostics-format");
    CmdArgs.push_back(A->getValue());
  }

  if (const Arg *A = Args.getLastArg(
          options::OPT_fdiagnostics_show_note_include_stack,
          options::OPT_fno_diagnostics_show_note_include_stack)) {
    const Option &O = A->getOption();
    if (O.matches(options::OPT_fdiagnostics_show_note_include_stack))
      CmdArgs.push_back("-fdiagnostics-show-note-include-stack");
    else
      CmdArgs.push_back("-fno-diagnostics-show-note-include-stack");
  }

  // Color diagnostics are parsed by the driver directly from argv and later
  // re-parsed to construct this job; claim any possible color diagnostic here
  // to avoid warn_drv_unused_argument and diagnose bad
  // OPT_fdiagnostics_color_EQ values.
  for (const Arg *A : Args) {
    const Option &O = A->getOption();
    if (!O.matches(options::OPT_fcolor_diagnostics) &&
        !O.matches(options::OPT_fdiagnostics_color) &&
        !O.matches(options::OPT_fno_color_diagnostics) &&
        !O.matches(options::OPT_fno_diagnostics_color) &&
        !O.matches(options::OPT_fdiagnostics_color_EQ))
      continue;

    if (O.matches(options::OPT_fdiagnostics_color_EQ)) {
      StringRef Value(A->getValue());
      if (Value != "always" && Value != "never" && Value != "auto")
        D.Diag(diag::err_drv_clang_unsupported)
            << ("-fdiagnostics-color=" + Value).str();
    }
    A->claim();
  }

  if (D.getDiags().getDiagnosticOptions().ShowColors)
    CmdArgs.push_back("-fcolor-diagnostics");

  if (Args.hasArg(options::OPT_fansi_escape_codes))
    CmdArgs.push_back("-fansi-escape-codes");

  if (!Args.hasFlag(options::OPT_fshow_source_location,
                    options::OPT_fno_show_source_location))
    CmdArgs.push_back("-fno-show-source-location");

  if (Args.hasArg(options::OPT_fdiagnostics_absolute_paths))
    CmdArgs.push_back("-fdiagnostics-absolute-paths");

  if (!Args.hasFlag(options::OPT_fshow_column, options::OPT_fno_show_column,
                    ColumnDefault))
    CmdArgs.push_back("-fno-show-column");

  if (!Args.hasFlag(options::OPT_fspell_checking,
                    options::OPT_fno_spell_checking))
    CmdArgs.push_back("-fno-spell-checking");
}

enum class DwarfFissionKind { None, Split, Single };

static DwarfFissionKind getDebugFissionKind(const Driver &D,
                                            const ArgList &Args, Arg *&Arg) {
  Arg = Args.getLastArg(options::OPT_gsplit_dwarf, options::OPT_gsplit_dwarf_EQ,
                        options::OPT_gno_split_dwarf);
  if (!Arg || Arg->getOption().matches(options::OPT_gno_split_dwarf))
    return DwarfFissionKind::None;

  if (Arg->getOption().matches(options::OPT_gsplit_dwarf))
    return DwarfFissionKind::Split;

  StringRef Value = Arg->getValue();
  if (Value == "split")
    return DwarfFissionKind::Split;
  if (Value == "single")
    return DwarfFissionKind::Single;

  D.Diag(diag::err_drv_unsupported_option_argument)
      << Arg->getOption().getName() << Arg->getValue();
  return DwarfFissionKind::None;
}

static void renderDwarfFormat(const Driver &D, const llvm::Triple &T,
                              const ArgList &Args, ArgStringList &CmdArgs,
                              unsigned DwarfVersion) {
  auto *DwarfFormatArg =
      Args.getLastArg(options::OPT_gdwarf64, options::OPT_gdwarf32);
  if (!DwarfFormatArg)
    return;

  if (DwarfFormatArg->getOption().matches(options::OPT_gdwarf64)) {
    if (DwarfVersion < 3)
      D.Diag(diag::err_drv_argument_only_allowed_with)
          << DwarfFormatArg->getAsString(Args) << "DWARFv3 or greater";
    else if (!T.isArch64Bit())
      D.Diag(diag::err_drv_argument_only_allowed_with)
          << DwarfFormatArg->getAsString(Args) << "64 bit architecture";
    else if (!T.isOSBinFormatELF())
      D.Diag(diag::err_drv_argument_only_allowed_with)
          << DwarfFormatArg->getAsString(Args) << "ELF platforms";
  }

  DwarfFormatArg->render(Args, CmdArgs);
}

static void renderDebugOptions(const ToolChain &TC, const Driver &D,
                               const llvm::Triple &T, const ArgList &Args,
                               bool EmitCodeView, bool IRInput,
                               ArgStringList &CmdArgs,
                               codegenoptions::DebugInfoKind &DebugInfoKind,
                               DwarfFissionKind &DwarfFission) {
  // These two forms of profiling info can't be used together.
  if (const Arg *A1 = Args.getLastArg(options::OPT_fpseudo_probe_for_profiling))
    if (const Arg *A2 = Args.getLastArg(options::OPT_fdebug_info_for_profiling))
      D.Diag(diag::err_drv_argument_not_allowed_with)
          << A1->getAsString(Args) << A2->getAsString(Args);

  if (Args.hasFlag(options::OPT_fdebug_info_for_profiling,
                   options::OPT_fno_debug_info_for_profiling, false) &&
      checkDebugInfoOption(
          Args.getLastArg(options::OPT_fdebug_info_for_profiling), Args, D, TC))
    CmdArgs.push_back("-fdebug-info-for-profiling");

  // The 'g' groups options involve a somewhat intricate sequence of decisions
  // about what to pass from the driver to the frontend, but by the time they
  // reach cc1 they've been factored into three well-defined orthogonal choices:
  //  * what level of debug info to generate
  //  * what dwarf version to write
  //  * what debugger tuning to use
  // This avoids having to monkey around further in cc1 other than to disable
  // codeview if not running in a Windows environment. Perhaps even that
  // decision should be made in the driver as well though.
  llvm::DebuggerKind DebuggerTuning = TC.getDefaultDebuggerTuning();

  bool SplitDWARFInlining =
      Args.hasFlag(options::OPT_fsplit_dwarf_inlining,
                   options::OPT_fno_split_dwarf_inlining, false);

  // Normally -gsplit-dwarf is only useful with -gN. For IR input, Clang does
  // object file generation and no IR generation, -gN should not be needed. So
  // allow -gsplit-dwarf with either -gN or IR input.
  if (IRInput || Args.hasArg(options::OPT_g_Group)) {
    Arg *SplitDWARFArg;
    DwarfFission = getDebugFissionKind(D, Args, SplitDWARFArg);
    if (DwarfFission != DwarfFissionKind::None &&
        !checkDebugInfoOption(SplitDWARFArg, Args, D, TC)) {
      DwarfFission = DwarfFissionKind::None;
      SplitDWARFInlining = false;
    }
  }
  if (const Arg *A = Args.getLastArg(options::OPT_g_Group)) {
    DebugInfoKind = codegenoptions::LimitedDebugInfo;

    // If the last option explicitly specified a debug-info level, use it.
    if (checkDebugInfoOption(A, Args, D, TC) &&
        A->getOption().matches(options::OPT_gN_Group)) {
      DebugInfoKind = DebugLevelToInfoKind(*A);
      // For -g0 or -gline-tables-only, drop -gsplit-dwarf. This gets a bit more
      // complicated if you've disabled inline info in the skeleton CUs
      // (SplitDWARFInlining) - then there's value in composing split-dwarf and
      // line-tables-only, so let those compose naturally in that case.
      if (DebugInfoKind == codegenoptions::NoDebugInfo ||
          DebugInfoKind == codegenoptions::DebugDirectivesOnly ||
          (DebugInfoKind == codegenoptions::DebugLineTablesOnly &&
           SplitDWARFInlining))
        DwarfFission = DwarfFissionKind::None;
    }
  }

  // If a debugger tuning argument appeared, remember it.
  if (const Arg *A =
          Args.getLastArg(options::OPT_gTune_Group, options::OPT_ggdbN_Group)) {
    if (checkDebugInfoOption(A, Args, D, TC)) {
      if (A->getOption().matches(options::OPT_glldb))
        DebuggerTuning = llvm::DebuggerKind::LLDB;
      else if (A->getOption().matches(options::OPT_gsce))
        DebuggerTuning = llvm::DebuggerKind::SCE;
      else if (A->getOption().matches(options::OPT_gdbx))
        DebuggerTuning = llvm::DebuggerKind::DBX;
      else
        DebuggerTuning = llvm::DebuggerKind::GDB;
    }
  }

  // If a -gdwarf argument appeared, remember it.
  const Arg *GDwarfN = getDwarfNArg(Args);
  bool EmitDwarf = false;
  if (GDwarfN) {
    if (checkDebugInfoOption(GDwarfN, Args, D, TC))
      EmitDwarf = true;
    else
      GDwarfN = nullptr;
  }

  if (const Arg *A = Args.getLastArg(options::OPT_gcodeview)) {
    if (checkDebugInfoOption(A, Args, D, TC))
      EmitCodeView = true;
  }

  // If the user asked for debug info but did not explicitly specify -gcodeview
  // or -gdwarf, ask the toolchain for the default format.
  if (!EmitCodeView && !EmitDwarf &&
      DebugInfoKind != codegenoptions::NoDebugInfo) {
    switch (TC.getDefaultDebugFormat()) {
    case codegenoptions::DIF_CodeView:
      EmitCodeView = true;
      break;
    case codegenoptions::DIF_DWARF:
      EmitDwarf = true;
      break;
    }
  }

  unsigned RequestedDWARFVersion = 0; // DWARF version requested by the user
  unsigned EffectiveDWARFVersion = 0; // DWARF version TC can generate. It may
                                      // be lower than what the user wanted.
  unsigned DefaultDWARFVersion = ParseDebugDefaultVersion(TC, Args);
  if (EmitDwarf) {
    // Start with the platform default DWARF version
    RequestedDWARFVersion = TC.GetDefaultDwarfVersion();
    assert(RequestedDWARFVersion &&
           "toolchain default DWARF version must be nonzero");

    // If the user specified a default DWARF version, that takes precedence
    // over the platform default.
    if (DefaultDWARFVersion)
      RequestedDWARFVersion = DefaultDWARFVersion;

    // Override with a user-specified DWARF version
    if (GDwarfN)
      if (auto ExplicitVersion = DwarfVersionNum(GDwarfN->getSpelling()))
        RequestedDWARFVersion = ExplicitVersion;
    // Clamp effective DWARF version to the max supported by the toolchain.
    EffectiveDWARFVersion =
        std::min(RequestedDWARFVersion, TC.getMaxDwarfVersion());
  }

  // -gline-directives-only supported only for the DWARF debug info.
  if (RequestedDWARFVersion == 0 &&
      DebugInfoKind == codegenoptions::DebugDirectivesOnly)
    DebugInfoKind = codegenoptions::NoDebugInfo;

  // strict DWARF is set to false by default. But for DBX, we need it to be set
  // as true by default.
  if (const Arg *A = Args.getLastArg(options::OPT_gstrict_dwarf))
    (void)checkDebugInfoOption(A, Args, D, TC);
  if (Args.hasFlag(options::OPT_gstrict_dwarf, options::OPT_gno_strict_dwarf,
                   DebuggerTuning == llvm::DebuggerKind::DBX))
    CmdArgs.push_back("-gstrict-dwarf");

  // And we handle flag -grecord-gcc-switches later with DWARFDebugFlags.
  Args.ClaimAllArgs(options::OPT_g_flags_Group);

  // Column info is included by default for everything except SCE and
  // CodeView. Clang doesn't track end columns, just starting columns, which,
  // in theory, is fine for CodeView (and PDB).  In practice, however, the
  // Microsoft debuggers don't handle missing end columns well, and the AIX
  // debugger DBX also doesn't handle the columns well, so it's better not to
  // include any column info.
  if (const Arg *A = Args.getLastArg(options::OPT_gcolumn_info))
    (void)checkDebugInfoOption(A, Args, D, TC);
  if (!Args.hasFlag(options::OPT_gcolumn_info, options::OPT_gno_column_info,
                    !EmitCodeView &&
                        (DebuggerTuning != llvm::DebuggerKind::SCE &&
                         DebuggerTuning != llvm::DebuggerKind::DBX)))
    CmdArgs.push_back("-gno-column-info");

  // FIXME: Move backend command line options to the module.
  // If -gline-tables-only or -gline-directives-only is the last option it wins.
  if (const Arg *A = Args.getLastArg(options::OPT_gmodules))
    if (checkDebugInfoOption(A, Args, D, TC)) {
      if (DebugInfoKind != codegenoptions::DebugLineTablesOnly &&
          DebugInfoKind != codegenoptions::DebugDirectivesOnly) {
        DebugInfoKind = codegenoptions::LimitedDebugInfo;
        CmdArgs.push_back("-dwarf-ext-refs");
        CmdArgs.push_back("-fmodule-format=obj");
      }
    }

  if (T.isOSBinFormatELF() && SplitDWARFInlining)
    CmdArgs.push_back("-fsplit-dwarf-inlining");

  // After we've dealt with all combinations of things that could
  // make DebugInfoKind be other than None or DebugLineTablesOnly,
  // figure out if we need to "upgrade" it to standalone debug info.
  // We parse these two '-f' options whether or not they will be used,
  // to claim them even if you wrote "-fstandalone-debug -gline-tables-only"
  bool NeedFullDebug = Args.hasFlag(
      options::OPT_fstandalone_debug, options::OPT_fno_standalone_debug,
      DebuggerTuning == llvm::DebuggerKind::LLDB ||
          TC.GetDefaultStandaloneDebug());
  if (const Arg *A = Args.getLastArg(options::OPT_fstandalone_debug))
    (void)checkDebugInfoOption(A, Args, D, TC);

  if (DebugInfoKind == codegenoptions::LimitedDebugInfo) {
    if (Args.hasFlag(options::OPT_fno_eliminate_unused_debug_types,
                     options::OPT_feliminate_unused_debug_types, false))
      DebugInfoKind = codegenoptions::UnusedTypeInfo;
    else if (NeedFullDebug)
      DebugInfoKind = codegenoptions::FullDebugInfo;
  }

#if INTEL_CUSTOMIZATION
  if (D.IsIntelMode() && DebugInfoKind == codegenoptions::DebugInfoConstructor)
    DebugInfoKind = codegenoptions::LimitedDebugInfo;
#endif // INTEL_CUSTOMIZATION

  if (Args.hasFlag(options::OPT_gembed_source, options::OPT_gno_embed_source,
                   false)) {
    // Source embedding is a vendor extension to DWARF v5. By now we have
    // checked if a DWARF version was stated explicitly, and have otherwise
    // fallen back to the target default, so if this is still not at least 5
    // we emit an error.
    const Arg *A = Args.getLastArg(options::OPT_gembed_source);
    if (RequestedDWARFVersion < 5)
      D.Diag(diag::err_drv_argument_only_allowed_with)
          << A->getAsString(Args) << "-gdwarf-5";
    else if (EffectiveDWARFVersion < 5)
      // The toolchain has reduced allowed dwarf version, so we can't enable
      // -gembed-source.
      D.Diag(diag::warn_drv_dwarf_version_limited_by_target)
          << A->getAsString(Args) << TC.getTripleString() << 5
          << EffectiveDWARFVersion;
    else if (checkDebugInfoOption(A, Args, D, TC))
      CmdArgs.push_back("-gembed-source");
  }

#if INTEL_CUSTOMIZATION
  // Pass -traceback to the cc1 and require the minimal debug info if
  // necessary.
  if (Args.hasArg(options::OPT_traceback)) {
    if (!T.isX86()) {
      D.Diag(diag::err_drv_unsupported_opt_for_target)
          << Args.getLastArg(options::OPT_traceback)->getAsString(Args)
          << T.str();
    } else {
      CmdArgs.push_back("-traceback");
      // traceback needs debug info about line and PC delta at least.
      if (DebugInfoKind < codegenoptions::DebugDirectivesOnly)
        DebugInfoKind = codegenoptions::DebugDirectivesOnly;
    }
  }
#endif // INTEL_CUSTOMIZATION

  if (EmitCodeView) {
    CmdArgs.push_back("-gcodeview");

    // Emit codeview type hashes if requested.
    if (Args.hasFlag(options::OPT_gcodeview_ghash,
                     options::OPT_gno_codeview_ghash, false)) {
      CmdArgs.push_back("-gcodeview-ghash");
    }
  }

  // Omit inline line tables if requested.
  if (Args.hasFlag(options::OPT_gno_inline_line_tables,
                   options::OPT_ginline_line_tables, false)) {
    CmdArgs.push_back("-gno-inline-line-tables");
  }

  // When emitting remarks, we need at least debug lines in the output.
  if (willEmitRemarks(Args) &&
      DebugInfoKind <= codegenoptions::DebugDirectivesOnly)
    DebugInfoKind = codegenoptions::DebugLineTablesOnly;

  // Adjust the debug info kind for the given toolchain.
  TC.adjustDebugInfoKind(DebugInfoKind, Args);

  RenderDebugEnablingArgs(Args, CmdArgs, DebugInfoKind, EffectiveDWARFVersion,
                          DebuggerTuning);

  // -fdebug-macro turns on macro debug info generation.
  if (Args.hasFlag(options::OPT_fdebug_macro, options::OPT_fno_debug_macro,
                   false))
    if (checkDebugInfoOption(Args.getLastArg(options::OPT_fdebug_macro), Args,
                             D, TC))
      CmdArgs.push_back("-debug-info-macro");

  // -ggnu-pubnames turns on gnu style pubnames in the backend.
  const auto *PubnamesArg =
      Args.getLastArg(options::OPT_ggnu_pubnames, options::OPT_gno_gnu_pubnames,
                      options::OPT_gpubnames, options::OPT_gno_pubnames);
  if (DwarfFission != DwarfFissionKind::None ||
      (PubnamesArg && checkDebugInfoOption(PubnamesArg, Args, D, TC)))
    if (!PubnamesArg ||
        (!PubnamesArg->getOption().matches(options::OPT_gno_gnu_pubnames) &&
         !PubnamesArg->getOption().matches(options::OPT_gno_pubnames)))
      CmdArgs.push_back(PubnamesArg && PubnamesArg->getOption().matches(
                                           options::OPT_gpubnames)
                            ? "-gpubnames"
                            : "-ggnu-pubnames");

  if (Args.hasFlag(options::OPT_fdebug_ranges_base_address,
                   options::OPT_fno_debug_ranges_base_address, false)) {
    CmdArgs.push_back("-fdebug-ranges-base-address");
  }

#if INTEL_CUSTOMIZATION
  if (Args.hasFlag(options::OPT_fmerge_debug_strings,
                   options::OPT_fno_merge_debug_strings, false)) {
    CmdArgs.push_back("-mllvm");
    CmdArgs.push_back("-dwarf-inlined-strings=Disable");
  }

  if (Args.hasFlag(options::OPT_fno_merge_debug_strings,
                   options::OPT_fmerge_debug_strings, false)) {
    CmdArgs.push_back("-mllvm");
    CmdArgs.push_back("-dwarf-inlined-strings=Enable");
  }
#endif // INTEL_CUSTOMIZATION

  // -gdwarf-aranges turns on the emission of the aranges section in the
  // backend.
  // Always enabled for SCE tuning.
  bool NeedAranges = DebuggerTuning == llvm::DebuggerKind::SCE;
  if (const Arg *A = Args.getLastArg(options::OPT_gdwarf_aranges))
    NeedAranges = checkDebugInfoOption(A, Args, D, TC) || NeedAranges;
  if (NeedAranges) {
    CmdArgs.push_back("-mllvm");
    CmdArgs.push_back("-generate-arange-section");
  }

  if (Args.hasFlag(options::OPT_fforce_dwarf_frame,
                   options::OPT_fno_force_dwarf_frame, false))
    CmdArgs.push_back("-fforce-dwarf-frame");

  if (Args.hasFlag(options::OPT_fdebug_types_section,
                   options::OPT_fno_debug_types_section, false)) {
    if (!(T.isOSBinFormatELF() || T.isOSBinFormatWasm())) {
      D.Diag(diag::err_drv_unsupported_opt_for_target)
          << Args.getLastArg(options::OPT_fdebug_types_section)
                 ->getAsString(Args)
          << T.getTriple();
    } else if (checkDebugInfoOption(
                   Args.getLastArg(options::OPT_fdebug_types_section), Args, D,
                   TC)) {
      CmdArgs.push_back("-mllvm");
      CmdArgs.push_back("-generate-type-units");
    }
  }

  // Decide how to render forward declarations of template instantiations.
  // SCE wants full descriptions, others just get them in the name.
  if (DebuggerTuning == llvm::DebuggerKind::SCE)
    CmdArgs.push_back("-debug-forward-template-params");

  // Do we need to explicitly import anonymous namespaces into the parent
  // scope?
  if (DebuggerTuning == llvm::DebuggerKind::SCE)
    CmdArgs.push_back("-dwarf-explicit-import");

  renderDwarfFormat(D, T, Args, CmdArgs, EffectiveDWARFVersion);
  RenderDebugInfoCompressionArgs(Args, CmdArgs, D, TC);

#if INTEL_CUSTOMIZATION
  if (Args.hasFlag(options::OPT_gintel_opencl_builtin_types,
                   options::OPT_gno_intel_opencl_builtin_types,
                   false))
      CmdArgs.push_back("-gintel-opencl-builtin-types");
  if (const Arg *A = Args.getLastArg(options::OPT_mdebug_line_version_EQ)) {
    StringRef Value = A->getValue();
    CmdArgs.push_back("-mllvm");
    CmdArgs.push_back(Args.MakeArgString("-debug-line-version=" + Twine(Value)));
  }
#endif // INTEL_CUSTOMIZATION
}

#if INTEL_CUSTOMIZATION
static void RenderUnrollOptions(const Driver &D, const ArgList &Args,
                                ArgStringList &CmdArgs) {
  Arg *A = Args.getLastArg(options::OPT_funroll_loops,
                           options::OPT_fno_unroll_loops, options::OPT_unroll);
  if (!A)
    return;
  // Handle -unroll first
  if (A->getOption().matches(options::OPT_unroll)) {
    StringRef Value(A->getValue());
    if (Value.empty()) {
      CmdArgs.push_back("-funroll-loops");
      return;
    }
    int ValInt = 0;
    if (Value.getAsInteger(0, ValInt)) {
      D.Diag(diag::err_drv_invalid_argument_to_option)
          << Value << A->getOption().getName();
      return;
    }
    if (ValInt == 0) {
      CmdArgs.push_back("-fno-unroll-loops");
      return;
    }
    CmdArgs.push_back("-funroll-loops");
    // The additional unroll factor is handled in addIntelOptimizationArgs()
    return;
  }
  CmdArgs.push_back(Args.MakeArgString(A->getAsString(Args)));
}

static std::string getMSVCOptimizationLevel(const Arg &A) {
  // We need to handle SLASH_O variants for SPIR OpenMP offloading.
  // FIXME: This should be automatically handled with a TranslateArg
  // pass for SPIR offload on Windows, but that isn't happening.
  StringRef OptLevel;
  OptLevel = llvm::StringSwitch<StringRef>(A.getValue())
                 .Cases("1", "s", "s")
                 .Cases("2", "x", "t", "2")
                 .Case("3", "3")
                 .Case("d", "0")
                 .Default("");
  if (!OptLevel.empty())
    return std::string("-O" + OptLevel.str());
  return "";
}
#endif // INTEL_CUSTOMIZATION

/// Check whether the given input tree contains any wrapper actions
static bool ContainsWrapperAction(const Action *A) {
  if (isa<OffloadWrapperJobAction>(A))
    return true;
  for (const auto &AI : A->inputs())
    if (ContainsWrapperAction(AI))
      return true;

  return false;
}

/// Check whether the given input tree contains any append footer actions
static bool ContainsAppendFooterAction(const Action *A) {
  if (isa<AppendFooterJobAction>(A))
    return true;
  for (const auto &AI : A->inputs())
    if (ContainsAppendFooterAction(AI))
      return true;

  return false;
}

// Put together an external compiler compilation call which is used instead
// of the clang invocation for the host compile of an offload compilation.
// Enabling command line:  clang++ -fsycl -fsycl-host-compiler=<HostExe>
//                         <ClangOpts> -fsycl-host-compiler-options=<HostOpts>
// Any <ClangOpts> used which are phase limiting (preprocessing, assembly,
// object generation) are specifically handled here by specifying the
// equivalent phase limiting option(s).
// It is expected that any user <HostOpts> options passed will be placed
// after any implied options set here.  This will have overriding behaviors
// for any options which are considered to be evaluated from left to right.
// Specifying any <HostOpts> option which conficts any of the implied options
// will result in undefined behavior.  Potential conflicting options:
//  * Output specification options (-o, -Fo, -Fa, etc)
//  * Phase limiting options (-E, -c, -P, etc)
void Clang::ConstructHostCompilerJob(Compilation &C, const JobAction &JA,
                                     const InputInfo &Output,
                                     const InputInfoList &Inputs,
                                     const llvm::opt::ArgList &TCArgs) const {

  // The Host compilation step that occurs here is constructed based on the
  // input from the user.  This consists of the compiler to call and the
  // options that will be used during the compilation.
  ArgStringList HostCompileArgs;
  const InputInfo &InputFile = Inputs.front();
  const ToolChain &TC = getToolChain();

  // Input file.
  HostCompileArgs.push_back(InputFile.getFilename());

  // When performing the host compilation, we are expecting to only be
  // creating intermediate files, namely preprocessor output, assembly or
  // object files.
  // We are making assumptions in regards to what options are used to
  // generate these intermediate files.
  //                gcc/g++/clang/clang++/default | cl
  //  Object:                   -c                | -c
  //  Preprocessed:             -E                | -P -Fi<file>
  //  Assembly:                 -S                | -c -Fa<file>
  //  Header Input:        -include <file>        | -FI <file>
  //
  // The options used are determined by the compiler name and target triple.
  Arg *HostCompilerDefArg =
      TCArgs.getLastArg(options::OPT_fsycl_host_compiler_EQ);
  assert(HostCompilerDefArg && "Expected host compiler designation.");

  bool OutputAdded = false;
  StringRef CompilerName =
      llvm::sys::path::stem(HostCompilerDefArg->getValue());
  if (CompilerName.empty())
    TC.getDriver().Diag(diag::err_drv_missing_arg_mtp)
        << HostCompilerDefArg->getAsString(TCArgs);
  // FIXME: Consider requiring user input to specify a compatibility class
  // to determine the type of host compiler being used.
  SmallVector<StringRef, 4> MSVCCompilers = {"cl", "clang-cl", "icl"};
  bool IsMSVCHostCompiler =
      std::find(MSVCCompilers.begin(), MSVCCompilers.end(), CompilerName) !=
      MSVCCompilers.end();

  auto addMSVCOutputFile = [&](StringRef Opt) {
    SmallString<128> OutOpt(Opt);
    OutOpt += Output.getFilename();
    HostCompileArgs.push_back(TCArgs.MakeArgString(OutOpt));
    OutputAdded = true;
  };
  // FIXME: Reuse existing toolchains which are already supported to put
  // together the options.
  // FIXME: For any potential obscure host compilers that do not use the
  // 'standard' set of options, we should provide a user interface that allows
  // users to override the implied options.
  if (isa<PreprocessJobAction>(JA)) {
    if (IsMSVCHostCompiler) {
      // Check the output file, if it is 'stdout' we want to use -E.
      if (StringRef(Output.getFilename()).equals("-")) {
        HostCompileArgs.push_back("-E");
        OutputAdded = true;
      } else {
        HostCompileArgs.push_back("-P");
        addMSVCOutputFile("-Fi");
      }
    } else
      HostCompileArgs.push_back("-E");
  } else if (isa<AssembleJobAction>(JA)) {
    HostCompileArgs.push_back("-c");
    if (IsMSVCHostCompiler)
      addMSVCOutputFile("-Fo");
  } else {
    assert((isa<CompileJobAction, BackendJobAction>(JA)) &&
           "Invalid action for external host compilation tool.");
    if (JA.getType() == types::TY_PP_Asm) {
      if (IsMSVCHostCompiler) {
        HostCompileArgs.push_back("-c");
        addMSVCOutputFile("-Fa");
        // The MSVC Compiler does not have a way to just create the assembly
        // file so we create the assembly file and object file, and redirect
        // the object file to a temporary.
        std::string ObjTmpName = C.getDriver().GetTemporaryPath("host", "obj");
        StringRef WrapperFileName =
            C.addTempFile(C.getArgs().MakeArgString(ObjTmpName));
        SmallString<128> ObjOutOpt("-Fo");
        ObjOutOpt += WrapperFileName;
        HostCompileArgs.push_back(C.getArgs().MakeArgString(ObjOutOpt));
      } else
        HostCompileArgs.push_back("-S");
    } else {
      TC.getDriver().Diag(diag::err_drv_output_type_with_host_compiler);
    }
  }

  // Add default header search directories.
  SmallString<128> BaseDir(C.getDriver().Dir);
  llvm::sys::path::append(BaseDir, "..", "include");
  SmallString<128> SYCLDir(BaseDir);
  llvm::sys::path::append(SYCLDir, "sycl");
  HostCompileArgs.push_back("-I");
  HostCompileArgs.push_back(TCArgs.MakeArgString(SYCLDir));
  HostCompileArgs.push_back("-I");
  HostCompileArgs.push_back(TCArgs.MakeArgString(BaseDir));

  if (!OutputAdded) {
    // Add output file to the command line.  This is assumed to be prefaced
    // with the '-o' option that is used to designate the output file.
    HostCompileArgs.push_back("-o");
    HostCompileArgs.push_back(Output.getFilename());
  }

  // Add the integration header.
  StringRef Header =
      TC.getDriver().getIntegrationHeader(InputFile.getBaseInput());
  if (types::getPreprocessedType(InputFile.getType()) != types::TY_INVALID &&
      !Header.empty()) {
    HostCompileArgs.push_back(IsMSVCHostCompiler ? "-FI" : "-include");
    HostCompileArgs.push_back(TCArgs.MakeArgString(Header));
  }

  SmallString<128> ExecPath;
  if (HostCompilerDefArg) {
    ExecPath = HostCompilerDefArg->getValue();
    if (!ExecPath.empty() && ExecPath == llvm::sys::path::stem(ExecPath))
      ExecPath = TC.GetProgramPath(ExecPath.c_str());
  }

  // Add any user-specified arguments.
  if (Arg *HostCompilerOptsArg =
          TCArgs.getLastArg(options::OPT_fsycl_host_compiler_options_EQ)) {
    SmallVector<const char *, 8> TargetArgs;
    llvm::BumpPtrAllocator BPA;
    llvm::StringSaver S(BPA);
    // Tokenize the string.
    llvm::cl::TokenizeGNUCommandLine(HostCompilerOptsArg->getValue(), S,
                                     TargetArgs);
    llvm::transform(TargetArgs, std::back_inserter(HostCompileArgs),
                    [&TCArgs](StringRef A) { return TCArgs.MakeArgString(A); });
  }
  const Tool *T = TC.SelectTool(JA);
  auto Cmd = std::make_unique<Command>(JA, *T, ResponseFileSupport::None(),
                                       TCArgs.MakeArgString(ExecPath),
                                       HostCompileArgs, None);

  C.addCommand(std::move(Cmd));
}

void Clang::ConstructJob(Compilation &C, const JobAction &JA,
                         const InputInfo &Output, const InputInfoList &Inputs,
                         const ArgList &Args, const char *LinkingOutput) const {
  const auto &TC = getToolChain();
  const llvm::Triple &RawTriple = TC.getTriple();
  const llvm::Triple &Triple = TC.getEffectiveTriple();
  const std::string &TripleStr = Triple.getTriple();

  bool KernelOrKext =
      Args.hasArg(options::OPT_mkernel, options::OPT_fapple_kext);
  const Driver &D = TC.getDriver();
  ArgStringList CmdArgs;

  // Check number of inputs for sanity. We need at least one input.
  assert(Inputs.size() >= 1 && "Must have at least one input.");
  // CUDA/HIP compilation may have multiple inputs (source file + results of
  // device-side compilations).
  // OpenMP device jobs take the host IR as a second input.
  // SYCL host jobs accept the integration header from the device-side
  // compilation as a second input.
  // Module precompilation accepts a list of header files to include as part
  // of the module.
  // All other jobs are expected to have exactly one input.
  bool IsCuda = JA.isOffloading(Action::OFK_Cuda);
  bool IsCudaDevice = JA.isDeviceOffloading(Action::OFK_Cuda);
  bool IsHIP = JA.isOffloading(Action::OFK_HIP);
  bool IsHIPDevice = JA.isDeviceOffloading(Action::OFK_HIP);
  bool IsOpenMPDevice = JA.isDeviceOffloading(Action::OFK_OpenMP);
  bool IsSYCLOffloadDevice = JA.isDeviceOffloading(Action::OFK_SYCL);
  bool IsSYCL = JA.isOffloading(Action::OFK_SYCL);
  bool IsHeaderModulePrecompile = isa<HeaderModulePrecompileJobAction>(JA);
  assert((IsCuda || IsHIP || (IsOpenMPDevice && Inputs.size() == 2) || IsSYCL ||
          IsHeaderModulePrecompile || Inputs.size() == 1) &&
         "Unable to handle multiple inputs.");

  // Perform the SYCL host compilation using an external compiler if the user
  // requested.
  if (Args.hasArg(options::OPT_fsycl_host_compiler_EQ) && IsSYCL &&
      !IsSYCLOffloadDevice) {
    ConstructHostCompilerJob(C, JA, Output, Inputs, Args);
    return;
  }
  bool IsDeviceOffloadAction = !(JA.isDeviceOffloading(Action::OFK_None) ||
                                 JA.isDeviceOffloading(Action::OFK_Host));
  bool IsUsingLTO = D.isUsingLTO(IsDeviceOffloadAction);
  auto LTOMode = D.getLTOMode(IsDeviceOffloadAction);

  // A header module compilation doesn't have a main input file, so invent a
  // fake one as a placeholder.
  const char *ModuleName = [&]{
    auto *ModuleNameArg = Args.getLastArg(options::OPT_fmodule_name_EQ);
    return ModuleNameArg ? ModuleNameArg->getValue() : "";
  }();
  InputInfo HeaderModuleInput(Inputs[0].getType(), ModuleName, ModuleName);

  const InputInfo &Input =
      IsHeaderModulePrecompile ? HeaderModuleInput : Inputs[0];

  InputInfoList ModuleHeaderInputs;
  const InputInfo *CudaDeviceInput = nullptr;
  const InputInfo *OpenMPDeviceInput = nullptr;
  const InputInfo *SYCLDeviceInput = nullptr;
  for (const InputInfo &I : Inputs) {
    if (&I == &Input) {
      // This is the primary input.
    } else if (IsHeaderModulePrecompile &&
               types::getPrecompiledType(I.getType()) == types::TY_PCH) {
      types::ID Expected = HeaderModuleInput.getType();
      if (I.getType() != Expected) {
        D.Diag(diag::err_drv_module_header_wrong_kind)
            << I.getFilename() << types::getTypeName(I.getType())
            << types::getTypeName(Expected);
      }
      ModuleHeaderInputs.push_back(I);
    } else if ((IsCuda || IsHIP) && !CudaDeviceInput) {
      CudaDeviceInput = &I;
    } else if (IsOpenMPDevice && !OpenMPDeviceInput) {
      OpenMPDeviceInput = &I;
    } else if (IsSYCL && !SYCLDeviceInput) {
      SYCLDeviceInput = &I;
    } else {
      llvm_unreachable("unexpectedly given multiple inputs");
    }
  }

  const llvm::Triple *AuxTriple =
      (IsSYCL || IsCuda || IsHIP) ? TC.getAuxTriple() : nullptr;
  bool IsWindowsMSVC = RawTriple.isWindowsMSVCEnvironment();
  bool IsIAMCU = RawTriple.isOSIAMCU();

  // Adjust IsWindowsXYZ for CUDA/HIP/SYCL compilations.  Even when compiling in
  // device mode (i.e., getToolchain().getTriple() is NVPTX/AMDGCN, not
  // Windows), we need to pass Windows-specific flags to cc1.
  if (IsCuda || IsHIP || IsSYCL)
    IsWindowsMSVC |= AuxTriple && AuxTriple->isWindowsMSVCEnvironment();

  // C++ is not supported for IAMCU.
  if (IsIAMCU && types::isCXX(Input.getType()))
    D.Diag(diag::err_drv_clang_unsupported) << "C++ for IAMCU";

  // Invoke ourselves in -cc1 mode.
  //
  // FIXME: Implement custom jobs for internal actions.
  CmdArgs.push_back("-cc1");

  // Add the "effective" target triple.
  CmdArgs.push_back("-triple");
  CmdArgs.push_back(Args.MakeArgString(TripleStr));

  if (const Arg *MJ = Args.getLastArg(options::OPT_MJ)) {
    DumpCompilationDatabase(C, MJ->getValue(), TripleStr, Output, Input, Args);
    Args.ClaimAllArgs(options::OPT_MJ);
  } else if (const Arg *GenCDBFragment =
                 Args.getLastArg(options::OPT_gen_cdb_fragment_path)) {
    DumpCompilationDatabaseFragmentToDir(GenCDBFragment->getValue(), C,
                                         TripleStr, Output, Input, Args);
    Args.ClaimAllArgs(options::OPT_gen_cdb_fragment_path);
  }

  if (IsCuda || IsHIP) {
    // We have to pass the triple of the host if compiling for a CUDA/HIP device
    // and vice-versa.
    std::string NormalizedTriple;
    if (JA.isDeviceOffloading(Action::OFK_Cuda) ||
        JA.isDeviceOffloading(Action::OFK_HIP))
      NormalizedTriple = C.getSingleOffloadToolChain<Action::OFK_Host>()
                             ->getTriple()
                             .normalize();
    else {
      // Host-side compilation.
      NormalizedTriple =
          (IsCuda ? C.getSingleOffloadToolChain<Action::OFK_Cuda>()
                  : C.getSingleOffloadToolChain<Action::OFK_HIP>())
              ->getTriple()
              .normalize();
      if (IsCuda) {
        // We need to figure out which CUDA version we're compiling for, as that
        // determines how we load and launch GPU kernels.
        auto *CTC = static_cast<const toolchains::CudaToolChain *>(
            C.getSingleOffloadToolChain<Action::OFK_Cuda>());
        assert(CTC && "Expected valid CUDA Toolchain.");
        if (CTC && CTC->CudaInstallation.version() != CudaVersion::UNKNOWN)
          CmdArgs.push_back(Args.MakeArgString(
              Twine("-target-sdk-version=") +
              CudaVersionToString(CTC->CudaInstallation.version())));
      }
    }
    CmdArgs.push_back("-aux-triple");
    CmdArgs.push_back(Args.MakeArgString(NormalizedTriple));
  }

  Arg *SYCLStdArg = Args.getLastArg(options::OPT_sycl_std_EQ);
#if INTEL_CUSTOMIZATION
  bool enableFuncPointers =
      Args.hasArg(options::OPT_fsycl_enable_function_pointers);
#endif // INTEL_CUSTOMIZATION

  if (IsSYCLOffloadDevice) {
    // Pass the triple of host when doing SYCL
    llvm::Triple AuxT = C.getDefaultToolChain().getTriple();
    std::string NormalizedTriple = AuxT.normalize();
    CmdArgs.push_back("-aux-triple");
    CmdArgs.push_back(Args.MakeArgString(NormalizedTriple));

    // We want to compile sycl kernels.
    CmdArgs.push_back("-fsycl-is-device");
    CmdArgs.push_back("-fdeclare-spirv-builtins");

    bool WantToDisableEarlyOptimizations = false;
#if INTEL_COLLAB
    // Default value for FPGA is false, for all other targets is true.
    if (Triple.getSubArch() == llvm::Triple::SPIRSubArch_fpga)
      WantToDisableEarlyOptimizations = true;
#endif // INTEL_COLLAB
    if (!Args.hasFlag(options::OPT_fsycl_early_optimizations,
                      options::OPT_fno_sycl_early_optimizations,
                      !WantToDisableEarlyOptimizations))
      CmdArgs.push_back("-fno-sycl-early-optimizations");
    else if (RawTriple.isSPIR()) {
      // Set `sycl-opt` option to configure LLVM passes for SPIR target
      CmdArgs.push_back("-mllvm");
      CmdArgs.push_back("-sycl-opt");
    }

    // Turn on Dead Parameter Elimination Optimization with early optimizations
    if (!RawTriple.isNVPTX() &&
        Args.hasFlag(options::OPT_fsycl_dead_args_optimization,
                     options::OPT_fno_sycl_dead_args_optimization, false))
      CmdArgs.push_back("-fenable-sycl-dae");
    bool IsMSVC = AuxT.isWindowsMSVCEnvironment();
    if (IsMSVC) {
      CmdArgs.push_back("-fms-extensions");
      CmdArgs.push_back("-fms-compatibility");
      CmdArgs.push_back("-fdelayed-template-parsing");
      VersionTuple MSVT = TC.computeMSVCVersion(&D, Args);
      if (!MSVT.empty())
        CmdArgs.push_back(Args.MakeArgString("-fms-compatibility-version=" +
                                             MSVT.getAsString()));
      else {
        const char *LowestMSVCSupported =
            "191025017"; // VS2017 v15.0 (initial release)
        CmdArgs.push_back(Args.MakeArgString(
            Twine("-fms-compatibility-version=") + LowestMSVCSupported));
      }
    }

#if INTEL_CUSTOMIZATION
    if (Args.hasFlag(options::OPT_fsycl_allow_func_ptr,
                     options::OPT_fno_sycl_allow_func_ptr,
                     enableFuncPointers)) {
#endif // INTEL_CUSTOMIZATION
      CmdArgs.push_back("-fsycl-allow-func-ptr");
    }

    if (!SYCLStdArg) {
      // The user had not pass SYCL version, thus we'll employ no-sycl-strict
      // to allow address-space unqualified pointers in function params/return
      // along with marking the same function with explicit SYCL_EXTERNAL
      CmdArgs.push_back("-Wno-sycl-strict");
    }

    // Add the integration header option to generate the header.
    StringRef Header(D.getIntegrationHeader(Input.getBaseInput()));
    if (!Header.empty()) {
      SmallString<128> HeaderOpt("-fsycl-int-header=");
      HeaderOpt.append(Header);
      CmdArgs.push_back(Args.MakeArgString(HeaderOpt));
    }

    if (Args.hasArg(options::OPT_fsycl_use_footer)) {
      // Add the integration footer option to generated the footer.
      StringRef Footer(D.getIntegrationFooter(Input.getBaseInput()));
      if (!Footer.empty()) {
        SmallString<128> FooterOpt("-fsycl-int-footer=");
        FooterOpt.append(Footer);
        CmdArgs.push_back(Args.MakeArgString(FooterOpt));
      }
    }

    // Forward -fsycl-default-sub-group-size if in SYCL mode.
    Args.AddLastArg(CmdArgs, options::OPT_fsycl_default_sub_group_size);
  }
#if INTEL_CUSTOMIZATION
  if (enableFuncPointers) {
    CmdArgs.push_back("-fenable-variant-function-pointers");
    CmdArgs.push_back("-fenable-variant-virtual-calls");
  }
#endif // INTEL_CUSTOMIZATION

  if (IsSYCL) {
    // Set options for both host and device
    if (Arg *A = Args.getLastArg(options::OPT_fsycl_id_queries_fit_in_int,
                                 options::OPT_fno_sycl_id_queries_fit_in_int))
      A->render(Args, CmdArgs);

    if (SYCLStdArg) {
      SYCLStdArg->render(Args, CmdArgs);
      CmdArgs.push_back("-fsycl-std-layout-kernel-params");
    } else {
      // Ensure the default version in SYCL mode is 2020.
      CmdArgs.push_back("-sycl-std=2020");
    }
#if INTEL_CUSTOMIZATION
     if (Args.hasFlag(options::OPT_fsycl_unnamed_lambda,
                     options::OPT_fno_sycl_unnamed_lambda,
                     D.IsDPCPPMode()))
#endif // INTEL_CUSTOMIZATION
      CmdArgs.push_back("-fsycl-unnamed-lambda");

    // Add the Unique ID prefix
    StringRef UniqueID = D.getSYCLUniqueID(Input.getBaseInput());
    if (!UniqueID.empty())
      CmdArgs.push_back(
          Args.MakeArgString(Twine("-fsycl-unique-prefix=") + UniqueID));

    // Disable parallel for range-rounding for anything involving FPGA
    auto SYCLTCRange = C.getOffloadToolChains<Action::OFK_SYCL>();
    bool HasFPGA = false;
    for (auto TI = SYCLTCRange.first, TE = SYCLTCRange.second; TI != TE; ++TI)
      if (TI->second->getTriple().getSubArch() ==
          llvm::Triple::SPIRSubArch_fpga) {
        HasFPGA = true;
        break;
      }
    if (HasFPGA)
      CmdArgs.push_back("-fsycl-disable-range-rounding");

    // Enable generation of USM address spaces for FPGA.
    // __ENABLE_USM_ADDR_SPACE__ will be used during compilation of SYCL headers
    if (getToolChain().getTriple().getSubArch() ==
        llvm::Triple::SPIRSubArch_fpga)
      CmdArgs.push_back("-D__ENABLE_USM_ADDR_SPACE__");

    // Add any options that are needed specific to SYCL offload while
    // performing the host side compilation.
    if (!IsSYCLOffloadDevice) {
      // Add the -include option to add the integration header
      StringRef Header = D.getIntegrationHeader(Input.getBaseInput());
      // Do not add the integration header if we are compiling after the
      // integration footer has been applied.  Check for the append job
      // action to determine this.
      if (types::getPreprocessedType(Input.getType()) != types::TY_INVALID &&
          !Header.empty() && !ContainsAppendFooterAction(&JA)) {
        CmdArgs.push_back("-include");
        CmdArgs.push_back(Args.MakeArgString(Header));
        // When creating dependency information, filter out the generated
        // header file.
        CmdArgs.push_back("-dependency-filter");
        CmdArgs.push_back(Args.MakeArgString(Header));
      }
      // Let the FE know we are doing a SYCL offload compilation, but we are
      // doing the host pass.
      CmdArgs.push_back("-fsycl-is-host");

      if (!D.IsCLMode()) {
        // SYCL library is guaranteed to work correctly only with dynamic
        // MSVC runtime.
        llvm::Triple AuxT = C.getDefaultToolChain().getTriple();
        if (AuxT.isWindowsMSVCEnvironment()) {
          CmdArgs.push_back("-D_MT");
          CmdArgs.push_back("-D_DLL");
        }
      }
    }
#if INTEL_CUSTOMIZATION
    if (Args.hasFlag(options::OPT_fsycl_unnamed_lambda,
                     options::OPT_fno_sycl_unnamed_lambda,
                     D.IsDPCPPMode()))
#endif // INTEL_CUSTOMIZATION
      CmdArgs.push_back("-fsycl-unnamed-lambda");
  }

#if INTEL_CUSTOMIZATION
  if (Args.hasFlag(options::OPT_fenable_variant_virtual_calls,
                   options::OPT_fno_enable_variant_virtual_calls, false))
    CmdArgs.push_back("-fenable-variant-virtual-call");
  if (Args.hasFlag(options::OPT_fenable_variant_function_pointers,
                   options::OPT_fno_enable_variant_function_pointers, false))
    CmdArgs.push_back("-fenable-variant-function-pointers");
#endif // INTEL_CUSTOMIZATION

  if (IsOpenMPDevice) {
    // We have to pass the triple of the host if compiling for an OpenMP device.
    std::string NormalizedTriple =
        C.getSingleOffloadToolChain<Action::OFK_Host>()
            ->getTriple()
            .normalize();
    CmdArgs.push_back("-aux-triple");
    CmdArgs.push_back(Args.MakeArgString(NormalizedTriple));
#if INTEL_CUSTOMIZATION
    if (Triple.isSPIR()) {
      llvm::Triple AuxT = C.getSingleOffloadToolChain<Action::OFK_Host>()
                             ->getTriple();
      bool IsMSVC = AuxT.isWindowsMSVCEnvironment();
      if (IsMSVC) {
        CmdArgs.push_back("-fms-extensions");
        CmdArgs.push_back("-fms-compatibility");
        CmdArgs.push_back("-fdelayed-template-parsing");
        VersionTuple MSVT = TC.computeMSVCVersion(&D, Args);
        if (!MSVT.empty())
          CmdArgs.push_back(Args.MakeArgString("-fms-compatibility-version=" +
                                               MSVT.getAsString()));
        else {
          const char *LowestMSVCSupported =
              "191025017"; // VS2017 v15.0 (initial release)
          CmdArgs.push_back(Args.MakeArgString(
              Twine("-fms-compatibility-version=") + LowestMSVCSupported));
        }
      }
      // TODO: We are adding -disable-lifetime-markers as a short term
      // solution (CMPLRLLVM-23037/CMPLRLLVM-23038)
      CmdArgs.push_back("-disable-lifetime-markers");
      // SPIR-V target requires LLVM BC emission, which cannot
      // be done if any Intel proprietary optimization kicks in,
      // so we have to disable all proprietary optimizations.
      CmdArgs.push_back("-disable-intel-proprietary-opts");

      // Add args specific to -fopenmp-target-simd
      if (Args.hasArg(options::OPT_fopenmp_target_simd)) {
        CmdArgs.push_back("-fopenmp-target-simd");
        CmdArgs.push_back("-mllvm");
        CmdArgs.push_back("-vpo-paropt-enable-device-simd-codegen");
        CmdArgs.push_back("-mllvm");
        CmdArgs.push_back("-vpo-paropt-emit-spirv-builtins");
        CmdArgs.push_back("-mllvm");
        CmdArgs.push_back("-vpo-paropt-gpu-execution-scheme=0");
        CmdArgs.push_back("-mllvm");
        CmdArgs.push_back("-enable-device-simd");
        CmdArgs.push_back("-mllvm");
        CmdArgs.push_back("-vpo-paropt-preserve-llvm-intrin");
      }
    }
#endif // INTEL_CUSTOMIZATION
  }

  if (Triple.isOSWindows() && (Triple.getArch() == llvm::Triple::arm ||
                               Triple.getArch() == llvm::Triple::thumb)) {
    unsigned Offset = Triple.getArch() == llvm::Triple::arm ? 4 : 6;
    unsigned Version = 0;
    bool Failure =
        Triple.getArchName().substr(Offset).consumeInteger(10, Version);
    if (Failure || Version < 7)
      D.Diag(diag::err_target_unsupported_arch) << Triple.getArchName()
                                                << TripleStr;
  }

  // Push all default warning arguments that are specific to
  // the given target.  These come before user provided warning options
  // are provided.
  TC.addClangWarningOptions(CmdArgs);

  // FIXME: Subclass ToolChain for SPIR and move this to addClangWarningOptions.
  if (Triple.isSPIR())
    CmdArgs.push_back("-Wspir-compat");

  // Select the appropriate action.
  RewriteKind rewriteKind = RK_None;

  // If CollectArgsForIntegratedAssembler() isn't called below, claim the args
  // it claims when not running an assembler. Otherwise, clang would emit
  // "argument unused" warnings for assembler flags when e.g. adding "-E" to
  // flags while debugging something. That'd be somewhat inconvenient, and it's
  // also inconsistent with most other flags -- we don't warn on
  // -ffunction-sections not being used in -E mode either for example, even
  // though it's not really used either.
  if (!isa<AssembleJobAction>(JA)) {
    // The args claimed here should match the args used in
    // CollectArgsForIntegratedAssembler().
    if (TC.useIntegratedAs()) {
      Args.ClaimAllArgs(options::OPT_mrelax_all);
      Args.ClaimAllArgs(options::OPT_mno_relax_all);
      Args.ClaimAllArgs(options::OPT_mincremental_linker_compatible);
      Args.ClaimAllArgs(options::OPT_mno_incremental_linker_compatible);
      switch (C.getDefaultToolChain().getArch()) {
      case llvm::Triple::arm:
      case llvm::Triple::armeb:
      case llvm::Triple::thumb:
      case llvm::Triple::thumbeb:
        Args.ClaimAllArgs(options::OPT_mimplicit_it_EQ);
        break;
      default:
        break;
      }
    }
    Args.ClaimAllArgs(options::OPT_Wa_COMMA);
    Args.ClaimAllArgs(options::OPT_Xassembler);
  }

  if (isa<AnalyzeJobAction>(JA)) {
    assert(JA.getType() == types::TY_Plist && "Invalid output type.");
    CmdArgs.push_back("-analyze");
  } else if (isa<MigrateJobAction>(JA)) {
    CmdArgs.push_back("-migrate");
  } else if (isa<PreprocessJobAction>(JA)) {
    if (Output.getType() == types::TY_Dependencies)
      CmdArgs.push_back("-Eonly");
    else {
      CmdArgs.push_back("-E");
      if (Args.hasArg(options::OPT_rewrite_objc) &&
          !Args.hasArg(options::OPT_g_Group))
        CmdArgs.push_back("-P");
    }
  } else if (isa<AssembleJobAction>(JA)) {
    if (IsSYCLOffloadDevice) {
      CmdArgs.push_back("-emit-llvm-bc");
    } else {
      CmdArgs.push_back("-emit-obj");
      CollectArgsForIntegratedAssembler(C, Args, CmdArgs, D);
    }

    // Also ignore explicit -force_cpusubtype_ALL option.
    (void)Args.hasArg(options::OPT_force__cpusubtype__ALL);
  } else if (isa<PrecompileJobAction>(JA)) {
    if (JA.getType() == types::TY_Nothing)
      CmdArgs.push_back("-fsyntax-only");
    else if (JA.getType() == types::TY_ModuleFile)
      CmdArgs.push_back(IsHeaderModulePrecompile
                            ? "-emit-header-module"
                            : "-emit-module-interface");
    else
      CmdArgs.push_back("-emit-pch");
  } else if (isa<VerifyPCHJobAction>(JA)) {
    CmdArgs.push_back("-verify-pch");
  } else {
    assert((isa<CompileJobAction>(JA) || isa<BackendJobAction>(JA)) &&
           "Invalid action for clang tool.");
    if (JA.getType() == types::TY_Nothing) {
      CmdArgs.push_back("-fsyntax-only");
    } else if (JA.getType() == types::TY_LLVM_IR ||
               JA.getType() == types::TY_LTO_IR) {
      CmdArgs.push_back("-emit-llvm");
    } else if (JA.getType() == types::TY_LLVM_BC ||
               JA.getType() == types::TY_LTO_BC) {
      // Emit textual llvm IR for AMDGPU offloading for -emit-llvm -S
      if (Triple.isAMDGCN() && IsOpenMPDevice && Args.hasArg(options::OPT_S) &&
          Args.hasArg(options::OPT_emit_llvm)) {
        CmdArgs.push_back("-emit-llvm");
      } else {
        CmdArgs.push_back("-emit-llvm-bc");
      }
    } else if (JA.getType() == types::TY_IFS ||
               JA.getType() == types::TY_IFS_CPP) {
      StringRef ArgStr =
          Args.hasArg(options::OPT_interface_stub_version_EQ)
              ? Args.getLastArgValue(options::OPT_interface_stub_version_EQ)
              : "experimental-ifs-v2";
      CmdArgs.push_back("-emit-interface-stubs");
      CmdArgs.push_back(
          Args.MakeArgString(Twine("-interface-stub-version=") + ArgStr.str()));
    } else if (JA.getType() == types::TY_PP_Asm) {
      CmdArgs.push_back("-S");
    } else if (JA.getType() == types::TY_AST) {
      CmdArgs.push_back("-emit-pch");
    } else if (JA.getType() == types::TY_ModuleFile) {
      CmdArgs.push_back("-module-file-info");
    } else if (JA.getType() == types::TY_RewrittenObjC) {
      CmdArgs.push_back("-rewrite-objc");
      rewriteKind = RK_NonFragile;
    } else if (JA.getType() == types::TY_RewrittenLegacyObjC) {
      CmdArgs.push_back("-rewrite-objc");
      rewriteKind = RK_Fragile;
    } else {
      assert(JA.getType() == types::TY_PP_Asm && "Unexpected output type!");
    }

    // Preserve use-list order by default when emitting bitcode, so that
    // loading the bitcode up in 'opt' or 'llc' and running passes gives the
    // same result as running passes here.  For LTO, we don't need to preserve
    // the use-list order, since serialization to bitcode is part of the flow.
    if (JA.getType() == types::TY_LLVM_BC)
      CmdArgs.push_back("-emit-llvm-uselists");

    if (IsUsingLTO) {
      if (!IsDeviceOffloadAction) {
        if (Args.hasArg(options::OPT_flto))
          CmdArgs.push_back("-flto");
        else {
          if (D.getLTOMode() == LTOK_Thin)
            CmdArgs.push_back("-flto=thin");
          else
            CmdArgs.push_back("-flto=full");
        }
        CmdArgs.push_back("-flto-unit");
      } else if (Triple.isAMDGPU()) {
        // Only AMDGPU supports device-side LTO
        assert(LTOMode == LTOK_Full || LTOMode == LTOK_Thin);
        CmdArgs.push_back(Args.MakeArgString(
            Twine("-flto=") + (LTOMode == LTOK_Thin ? "thin" : "full")));
        CmdArgs.push_back("-flto-unit");
      } else {
        D.Diag(diag::err_drv_unsupported_opt_for_target)
            << Args.getLastArg(options::OPT_foffload_lto,
                               options::OPT_foffload_lto_EQ)
                   ->getAsString(Args)
            << Triple.getTriple();
      }
    }
  }

  if (const Arg *A = Args.getLastArg(options::OPT_fthinlto_index_EQ)) {
    if (!types::isLLVMIR(Input.getType()))
      D.Diag(diag::err_drv_arg_requires_bitcode_input) << A->getAsString(Args);
    Args.AddLastArg(CmdArgs, options::OPT_fthinlto_index_EQ);
  }

  if (Args.getLastArg(options::OPT_fthin_link_bitcode_EQ))
    Args.AddLastArg(CmdArgs, options::OPT_fthin_link_bitcode_EQ);

  if (Args.getLastArg(options::OPT_save_temps_EQ))
    Args.AddLastArg(CmdArgs, options::OPT_save_temps_EQ);

#if INTEL_CUSTOMIZATION
  auto AddOptLevel = [&]() {
    if (D.IsIntelMode() && IsOpenMPDevice && Triple.isSPIR() &&
        !Args.hasArg(options::OPT_O_Group)) {
      if (Args.hasArg(options::OPT_fopenmp_target_simd)) {
        // Force at least -O2, if explicit SIMD support is requested.
        CmdArgs.push_back("-O2");
        return;
      }
    }

    bool SkipO =
        Args.hasArg(options::OPT_fsycl_link_EQ) && ContainsWrapperAction(&JA);
    const Arg *A = Args.getLastArg(options::OPT_O_Group, options::OPT__SLASH_O);
    // Manually translate -O4 to -O3; let clang reject others.
    // When compiling a wrapped binary, do not optimize.
    if (!SkipO && A) {
      if (A->getOption().matches(options::OPT_O4) ||
          (A->getOption().matches(options::OPT_Ofast) && D.IsIntelMode())) {
        CmdArgs.push_back("-O3");
        if (A->getOption().matches(options::OPT_O4))
          D.Diag(diag::warn_O4_is_O3);
      } else {
        if (A->getOption().matches(options::OPT__SLASH_O)) {
          if (IsOpenMPDevice && Triple.isSPIR()) {
            std::string Opt(getMSVCOptimizationLevel(*A));
            if (!Opt.empty())
              CmdArgs.push_back(Args.MakeArgString(Opt));
          }
          // Do not render with SLASH_O
          return;
        }
        A->render(Args, CmdArgs);
      }
    }
  };
  if (Args.hasArg(options::OPT_fopenmp_stable_file_id))
    CmdArgs.push_back("-fopenmp-stable-file-id");
#endif // INTEL_CUSTOMIZATION
  auto *MemProfArg = Args.getLastArg(options::OPT_fmemory_profile,
                                     options::OPT_fmemory_profile_EQ,
                                     options::OPT_fno_memory_profile);
  if (MemProfArg &&
      !MemProfArg->getOption().matches(options::OPT_fno_memory_profile))
    MemProfArg->render(Args, CmdArgs);

  // Embed-bitcode option.
  // Only white-listed flags below are allowed to be embedded.
  if (C.getDriver().embedBitcodeInObject() && !IsUsingLTO &&
      (isa<BackendJobAction>(JA) || isa<AssembleJobAction>(JA))) {
    // Add flags implied by -fembed-bitcode.
    Args.AddLastArg(CmdArgs, options::OPT_fembed_bitcode_EQ);
    // Disable all llvm IR level optimizations.
    CmdArgs.push_back("-disable-llvm-passes");

    // Render target options.
    TC.addClangTargetOptions(Args, CmdArgs, JA.getOffloadingDeviceKind());

    // reject options that shouldn't be supported in bitcode
    // also reject kernel/kext
    static const constexpr unsigned kBitcodeOptionBlacklist[] = {
        options::OPT_mkernel,
        options::OPT_fapple_kext,
        options::OPT_ffunction_sections,
        options::OPT_fno_function_sections,
        options::OPT_fdata_sections,
        options::OPT_fno_data_sections,
        options::OPT_fbasic_block_sections_EQ,
        options::OPT_funique_internal_linkage_names,
        options::OPT_fno_unique_internal_linkage_names,
        options::OPT_funique_section_names,
        options::OPT_fno_unique_section_names,
        options::OPT_funique_basic_block_section_names,
        options::OPT_fno_unique_basic_block_section_names,
        options::OPT_mrestrict_it,
        options::OPT_mno_restrict_it,
        options::OPT_mstackrealign,
        options::OPT_mno_stackrealign,
        options::OPT_mstack_alignment,
        options::OPT_mcmodel_EQ,
        options::OPT_mlong_calls,
        options::OPT_mno_long_calls,
        options::OPT_ggnu_pubnames,
        options::OPT_gdwarf_aranges,
        options::OPT_fdebug_types_section,
        options::OPT_fno_debug_types_section,
        options::OPT_fdwarf_directory_asm,
        options::OPT_fno_dwarf_directory_asm,
        options::OPT_mrelax_all,
        options::OPT_mno_relax_all,
        options::OPT_ftrap_function_EQ,
        options::OPT_ffixed_r9,
        options::OPT_mfix_cortex_a53_835769,
        options::OPT_mno_fix_cortex_a53_835769,
        options::OPT_ffixed_x18,
        options::OPT_mglobal_merge,
        options::OPT_mno_global_merge,
        options::OPT_mred_zone,
        options::OPT_mno_red_zone,
        options::OPT_Wa_COMMA,
        options::OPT_Xassembler,
        options::OPT_mllvm,
    };
    for (const auto &A : Args)
      if (llvm::find(kBitcodeOptionBlacklist, A->getOption().getID()) !=
          std::end(kBitcodeOptionBlacklist))
        D.Diag(diag::err_drv_unsupported_embed_bitcode) << A->getSpelling();

    // Render the CodeGen options that need to be passed.
    if (!Args.hasFlag(options::OPT_foptimize_sibling_calls,
                      options::OPT_fno_optimize_sibling_calls))
      CmdArgs.push_back("-mdisable-tail-calls");

#if INTEL_CUSTOMIZATION
    RenderFloatingPointOptions(TC, D, isOptimizationLevelFast(D, Args), Args,
                               CmdArgs, JA);
#endif // INTEL_CUSTOMIZATION

    // Render ABI arguments
    switch (TC.getArch()) {
    default: break;
    case llvm::Triple::arm:
    case llvm::Triple::armeb:
    case llvm::Triple::thumbeb:
      RenderARMABI(Triple, Args, CmdArgs);
      break;
    case llvm::Triple::aarch64:
    case llvm::Triple::aarch64_32:
    case llvm::Triple::aarch64_be:
      RenderAArch64ABI(Triple, Args, CmdArgs);
      break;
    }

    // Optimization level for CodeGen.
    AddOptLevel(); // INTEL

    // Input/Output file.
    if (Output.getType() == types::TY_Dependencies) {
      // Handled with other dependency code.
    } else if (Output.isFilename()) {
      CmdArgs.push_back("-o");
      CmdArgs.push_back(Output.getFilename());
    } else {
      assert(Output.isNothing() && "Input output.");
    }

    for (const auto &II : Inputs) {
      addDashXForInput(Args, II, CmdArgs);
      if (II.isFilename())
        CmdArgs.push_back(II.getFilename());
      else
        II.getInputArg().renderAsInput(Args, CmdArgs);
    }

    C.addCommand(std::make_unique<Command>(
        JA, *this, ResponseFileSupport::AtFileUTF8(), D.getClangProgramPath(),
        CmdArgs, Inputs, Output));
    return;
  }

  if (C.getDriver().embedBitcodeMarkerOnly() && !IsUsingLTO)
    CmdArgs.push_back("-fembed-bitcode=marker");

  // We normally speed up the clang process a bit by skipping destructors at
  // exit, but when we're generating diagnostics we can rely on some of the
  // cleanup.
  if (!C.isForDiagnostics())
    if (!Args.hasArg(options::OPT_no_disable_free)) // INTEL
    CmdArgs.push_back("-disable-free");

#ifdef NDEBUG
  const bool IsAssertBuild = false;
#else
  const bool IsAssertBuild = true;
#endif

  // Disable the verification pass in -asserts builds.
  if (!IsAssertBuild)
    CmdArgs.push_back("-disable-llvm-verifier");

  // Discard value names in assert builds unless otherwise specified.
  if (Args.hasFlag(options::OPT_fdiscard_value_names,
                   options::OPT_fno_discard_value_names, !IsAssertBuild)) {
    if (Args.hasArg(options::OPT_fdiscard_value_names) &&
        (std::any_of(Inputs.begin(), Inputs.end(),
                     [](const clang::driver::InputInfo &II) {
                       return types::isLLVMIR(II.getType());
                     }))) {
      D.Diag(diag::warn_ignoring_fdiscard_for_bitcode);
    }
    CmdArgs.push_back("-discard-value-names");
  }

  // Set the main file name, so that debug info works even with
  // -save-temps.
  CmdArgs.push_back("-main-file-name");
  CmdArgs.push_back(getBaseInputName(Args, Input));

  // Some flags which affect the language (via preprocessor
  // defines).
  if (Args.hasArg(options::OPT_static))
    CmdArgs.push_back("-static-define");

  if (Args.hasArg(options::OPT_municode))
    CmdArgs.push_back("-DUNICODE");
#if INTEL_CUSTOMIZATION
  // When compiling with -qtbb, the oneDPL headers conflict with the system
  // installed parallel STL headers.  Add needed predefine macros to get around
  // this issue.
  if (Args.hasArg(options::OPT_qtbb) && Triple.isOSLinux()) {
    CmdArgs.push_back("-DPSTL_USE_PARALLEL_POLICIES=0");
    CmdArgs.push_back("-D_GLIBCXX_USE_TBB_PAR_BACKEND=0");
  }
#endif // INTEL_CUSTOMIZATION

  if (isa<AnalyzeJobAction>(JA))
    RenderAnalyzerOptions(Args, CmdArgs, Triple, Input);

  if (isa<AnalyzeJobAction>(JA) ||
      (isa<PreprocessJobAction>(JA) && Args.hasArg(options::OPT__analyze)))
    CmdArgs.push_back("-setup-static-analyzer");

  // Enable compatilibily mode to avoid analyzer-config related errors.
  // Since we can't access frontend flags through hasArg, let's manually iterate
  // through them.
  bool FoundAnalyzerConfig = false;
  for (auto Arg : Args.filtered(options::OPT_Xclang))
    if (StringRef(Arg->getValue()) == "-analyzer-config") {
      FoundAnalyzerConfig = true;
      break;
    }
  if (!FoundAnalyzerConfig)
    for (auto Arg : Args.filtered(options::OPT_Xanalyzer))
      if (StringRef(Arg->getValue()) == "-analyzer-config") {
        FoundAnalyzerConfig = true;
        break;
      }
  if (FoundAnalyzerConfig)
    CmdArgs.push_back("-analyzer-config-compatibility-mode=true");

  CheckCodeGenerationOptions(D, Args);

  unsigned FunctionAlignment = ParseFunctionAlignment(TC, Args);
  assert(FunctionAlignment <= 31 && "function alignment will be truncated!");
  if (FunctionAlignment) {
    CmdArgs.push_back("-function-alignment");
    CmdArgs.push_back(Args.MakeArgString(std::to_string(FunctionAlignment)));
  }

  llvm::Reloc::Model RelocationModel;
  unsigned PICLevel;
  bool IsPIE;
  std::tie(RelocationModel, PICLevel, IsPIE) = ParsePICArgs(TC, Args);

  bool IsROPI = RelocationModel == llvm::Reloc::ROPI ||
                RelocationModel == llvm::Reloc::ROPI_RWPI;
  bool IsRWPI = RelocationModel == llvm::Reloc::RWPI ||
                RelocationModel == llvm::Reloc::ROPI_RWPI;

  if (Args.hasArg(options::OPT_mcmse) &&
      !Args.hasArg(options::OPT_fallow_unsupported)) {
    if (IsROPI)
      D.Diag(diag::err_cmse_pi_are_incompatible) << IsROPI;
    if (IsRWPI)
      D.Diag(diag::err_cmse_pi_are_incompatible) << !IsRWPI;
  }

  if (IsROPI && types::isCXX(Input.getType()) &&
      !Args.hasArg(options::OPT_fallow_unsupported))
    D.Diag(diag::err_drv_ropi_incompatible_with_cxx);

  const char *RMName = RelocationModelName(RelocationModel);
  if (RMName) {
    CmdArgs.push_back("-mrelocation-model");
    CmdArgs.push_back(RMName);
  }
  if (PICLevel > 0) {
    CmdArgs.push_back("-pic-level");
    CmdArgs.push_back(PICLevel == 1 ? "1" : "2");
    if (IsPIE)
      CmdArgs.push_back("-pic-is-pie");
  }

  if (RelocationModel == llvm::Reloc::ROPI ||
      RelocationModel == llvm::Reloc::ROPI_RWPI)
    CmdArgs.push_back("-fropi");
  if (RelocationModel == llvm::Reloc::RWPI ||
      RelocationModel == llvm::Reloc::ROPI_RWPI)
    CmdArgs.push_back("-frwpi");

  if (Arg *A = Args.getLastArg(options::OPT_meabi)) {
    CmdArgs.push_back("-meabi");
    CmdArgs.push_back(A->getValue());
  }

  // -fsemantic-interposition is forwarded to CC1: set the
  // "SemanticInterposition" metadata to 1 (make some linkages interposable) and
  // make default visibility external linkage definitions dso_preemptable.
  //
  // -fno-semantic-interposition: if the target supports .Lfoo$local local
  // aliases (make default visibility external linkage definitions dso_local).
  // This is the CC1 default for ELF to match COFF/Mach-O.
  //
  // Otherwise use Clang's traditional behavior: like
  // -fno-semantic-interposition but local aliases are not used. So references
  // can be interposed if not optimized out.
  if (Triple.isOSBinFormatELF()) {
    Arg *A = Args.getLastArg(options::OPT_fsemantic_interposition,
                             options::OPT_fno_semantic_interposition);
    if (RelocationModel != llvm::Reloc::Static && !IsPIE) {
      // The supported targets need to call AsmPrinter::getSymbolPreferLocal.
      bool SupportsLocalAlias =
          Triple.isAArch64() || Triple.isRISCV() || Triple.isX86();
      if (!A)
        CmdArgs.push_back("-fhalf-no-semantic-interposition");
      else if (A->getOption().matches(options::OPT_fsemantic_interposition))
        A->render(Args, CmdArgs);
      else if (!SupportsLocalAlias)
        CmdArgs.push_back("-fhalf-no-semantic-interposition");
    }
  }

  {
    std::string Model;
    if (Arg *A = Args.getLastArg(options::OPT_mthread_model)) {
      if (!TC.isThreadModelSupported(A->getValue()))
        D.Diag(diag::err_drv_invalid_thread_model_for_target)
            << A->getValue() << A->getAsString(Args);
      Model = A->getValue();
    } else
      Model = TC.getThreadModel();
    if (Model != "posix") {
      CmdArgs.push_back("-mthread-model");
      CmdArgs.push_back(Args.MakeArgString(Model));
    }
  }

  Args.AddLastArg(CmdArgs, options::OPT_fveclib);

  if (Args.hasFlag(options::OPT_fmerge_all_constants,
                   options::OPT_fno_merge_all_constants, false))
    CmdArgs.push_back("-fmerge-all-constants");

  if (Args.hasFlag(options::OPT_fno_delete_null_pointer_checks,
                   options::OPT_fdelete_null_pointer_checks, false))
    CmdArgs.push_back("-fno-delete-null-pointer-checks");

  // LLVM Code Generator Options.

  for (const Arg *A : Args.filtered(options::OPT_frewrite_map_file_EQ)) {
    StringRef Map = A->getValue();
    if (!llvm::sys::fs::exists(Map)) {
      D.Diag(diag::err_drv_no_such_file) << Map;
    } else {
      A->render(Args, CmdArgs);
      A->claim();
    }
  }

  if (Arg *A = Args.getLastArg(options::OPT_mabi_EQ_vec_extabi,
                               options::OPT_mabi_EQ_vec_default)) {
    if (!Triple.isOSAIX())
      D.Diag(diag::err_drv_unsupported_opt_for_target)
          << A->getSpelling() << RawTriple.str();
    if (A->getOption().getID() == options::OPT_mabi_EQ_vec_extabi)
      CmdArgs.push_back("-mabi=vec-extabi");
    else
      D.Diag(diag::err_aix_default_altivec_abi);
  }

  if (Arg *A = Args.getLastArg(options::OPT_Wframe_larger_than_EQ)) {
    StringRef v = A->getValue();
    CmdArgs.push_back("-mllvm");
    CmdArgs.push_back(Args.MakeArgString("-warn-stack-size=" + v));
    A->claim();
  }

  if (!Args.hasFlag(options::OPT_fjump_tables, options::OPT_fno_jump_tables,
                    true))
    CmdArgs.push_back("-fno-jump-tables");

  if (Args.hasFlag(options::OPT_fprofile_sample_accurate,
                   options::OPT_fno_profile_sample_accurate, false))
    CmdArgs.push_back("-fprofile-sample-accurate");

  if (!Args.hasFlag(options::OPT_fpreserve_as_comments,
                    options::OPT_fno_preserve_as_comments, true))
    CmdArgs.push_back("-fno-preserve-as-comments");

  if (Arg *A = Args.getLastArg(options::OPT_mregparm_EQ)) {
    CmdArgs.push_back("-mregparm");
    CmdArgs.push_back(A->getValue());
  }

  if (Arg *A = Args.getLastArg(options::OPT_maix_struct_return,
                               options::OPT_msvr4_struct_return)) {
    if (!TC.getTriple().isPPC32()) {
      D.Diag(diag::err_drv_unsupported_opt_for_target)
          << A->getSpelling() << RawTriple.str();
    } else if (A->getOption().matches(options::OPT_maix_struct_return)) {
      CmdArgs.push_back("-maix-struct-return");
    } else {
      assert(A->getOption().matches(options::OPT_msvr4_struct_return));
      CmdArgs.push_back("-msvr4-struct-return");
    }
  }

  if (Arg *A = Args.getLastArg(options::OPT_fpcc_struct_return,
                               options::OPT_freg_struct_return)) {
    if (TC.getArch() != llvm::Triple::x86) {
      D.Diag(diag::err_drv_unsupported_opt_for_target)
          << A->getSpelling() << RawTriple.str();
    } else if (A->getOption().matches(options::OPT_fpcc_struct_return)) {
      CmdArgs.push_back("-fpcc-struct-return");
    } else {
      assert(A->getOption().matches(options::OPT_freg_struct_return));
      CmdArgs.push_back("-freg-struct-return");
    }
  }

  if (Args.hasFlag(options::OPT_mrtd, options::OPT_mno_rtd, false))
    CmdArgs.push_back("-fdefault-calling-conv=stdcall");

  if (Args.hasArg(options::OPT_fenable_matrix)) {
    // enable-matrix is needed by both the LangOpts and by LLVM.
    CmdArgs.push_back("-fenable-matrix");
    CmdArgs.push_back("-mllvm");
    CmdArgs.push_back("-enable-matrix");
  }

  CodeGenOptions::FramePointerKind FPKeepKind =
                  getFramePointerKind(Args, RawTriple);
  const char *FPKeepKindStr = nullptr;
  switch (FPKeepKind) {
  case CodeGenOptions::FramePointerKind::None:
    FPKeepKindStr = "-mframe-pointer=none";
    break;
  case CodeGenOptions::FramePointerKind::NonLeaf:
    FPKeepKindStr = "-mframe-pointer=non-leaf";
    break;
  case CodeGenOptions::FramePointerKind::All:
    FPKeepKindStr = "-mframe-pointer=all";
    break;
  }
  assert(FPKeepKindStr && "unknown FramePointerKind");
  CmdArgs.push_back(FPKeepKindStr);

  if (!Args.hasFlag(options::OPT_fzero_initialized_in_bss,
                    options::OPT_fno_zero_initialized_in_bss, true))
    CmdArgs.push_back("-fno-zero-initialized-in-bss");

  bool OFastEnabled = isOptimizationLevelFast(D, Args); // INTEL
  // If -Ofast is the optimization level, then -fstrict-aliasing should be
  // enabled.  This alias option is being used to simplify the hasFlag logic.
  OptSpecifier StrictAliasingAliasOption =
      OFastEnabled ? options::OPT_Ofast : options::OPT_fstrict_aliasing;
  // We turn strict aliasing off by default if we're in CL mode, since MSVC
  // doesn't do any TBAA.
  bool TBAAOnByDefault = !D.IsCLMode() || D.IsIntelMode(); // INTEL
  if (!Args.hasFlag(options::OPT_fstrict_aliasing, StrictAliasingAliasOption,
                    options::OPT_fno_strict_aliasing, TBAAOnByDefault))
    CmdArgs.push_back("-relaxed-aliasing");
  if (!Args.hasFlag(options::OPT_fstruct_path_tbaa,
                    options::OPT_fno_struct_path_tbaa))
    CmdArgs.push_back("-no-struct-path-tbaa");
  if (Args.hasFlag(options::OPT_fstrict_enums, options::OPT_fno_strict_enums,
                   false))
    CmdArgs.push_back("-fstrict-enums");
  if (!Args.hasFlag(options::OPT_fstrict_return, options::OPT_fno_strict_return,
                    true))
    CmdArgs.push_back("-fno-strict-return");
  if (Args.hasFlag(options::OPT_fallow_editor_placeholders,
                   options::OPT_fno_allow_editor_placeholders, false))
    CmdArgs.push_back("-fallow-editor-placeholders");
  if (Args.hasFlag(options::OPT_fstrict_vtable_pointers,
                   options::OPT_fno_strict_vtable_pointers,
                   false))
    CmdArgs.push_back("-fstrict-vtable-pointers");
  if (Args.hasFlag(options::OPT_fforce_emit_vtables,
                   options::OPT_fno_force_emit_vtables,
                   false))
    CmdArgs.push_back("-fforce-emit-vtables");
  if (!Args.hasFlag(options::OPT_foptimize_sibling_calls,
                    options::OPT_fno_optimize_sibling_calls))
    CmdArgs.push_back("-mdisable-tail-calls");
  if (Args.hasFlag(options::OPT_fno_escaping_block_tail_calls,
                   options::OPT_fescaping_block_tail_calls, false))
    CmdArgs.push_back("-fno-escaping-block-tail-calls");

  Args.AddLastArg(CmdArgs, options::OPT_ffine_grained_bitfield_accesses,
                  options::OPT_fno_fine_grained_bitfield_accesses);

  Args.AddLastArg(CmdArgs, options::OPT_fexperimental_relative_cxx_abi_vtables,
                  options::OPT_fno_experimental_relative_cxx_abi_vtables);

  // Handle segmented stacks.
  if (Args.hasFlag(options::OPT_fsplit_stack, options::OPT_fno_split_stack,
                   false))
    CmdArgs.push_back("-fsplit-stack");

  RenderFloatingPointOptions(TC, D, OFastEnabled, Args, CmdArgs, JA);

  if (Arg *A = Args.getLastArg(options::OPT_fextend_args_EQ)) {
    const llvm::Triple::ArchType Arch = TC.getArch();
    if (Arch == llvm::Triple::x86 || Arch == llvm::Triple::x86_64) {
      StringRef V = A->getValue();
      if (V == "64")
        CmdArgs.push_back("-fextend-arguments=64");
      else if (V != "32")
        D.Diag(diag::err_drv_invalid_argument_to_option)
            << A->getValue() << A->getOption().getName();
    } else
      D.Diag(diag::err_drv_unsupported_opt_for_target)
          << A->getOption().getName() << TripleStr;
  }

  if (Arg *A = Args.getLastArg(options::OPT_mdouble_EQ)) {
    if (TC.getArch() == llvm::Triple::avr)
      A->render(Args, CmdArgs);
    else
      D.Diag(diag::err_drv_unsupported_opt_for_target)
          << A->getAsString(Args) << TripleStr;
  }

  if (Arg *A = Args.getLastArg(options::OPT_LongDouble_Group)) {
    if (TC.getTriple().isX86() || TC.getTriple().isSPIR())
      A->render(Args, CmdArgs);
    else if (TC.getTriple().isPPC() &&
             (A->getOption().getID() != options::OPT_mlong_double_80))
      A->render(Args, CmdArgs);
    else
      D.Diag(diag::err_drv_unsupported_opt_for_target)
          << A->getAsString(Args) << TripleStr;
  }

#if INTEL_CUSTOMIZATION
  if (Args.hasFlag(options::OPT__SLASH_Qlong_double,
                   options::OPT__SLASH_Qlong_double_, false)) {
    if (TC.getTriple().getArch() == llvm::Triple::x86) {
      D.Diag(diag::err_drv_unsupported_opt_for_target)
          << Args.getLastArg(options::OPT__SLASH_Qlong_double)
                 ->getAsString(Args)
          << TripleStr;
    } else
      CmdArgs.push_back("-fintel-long-double-size=80");
  }

  for (const Arg *A : Args) {
    unsigned OptionID = A->getOption().getID();
    switch (OptionID) {
    case options::OPT_fimf_arch_consistency_EQ:
      CmdArgs.push_back(Args.MakeArgString(
          Twine("-mGLOB_imf_attr=arch-consistency:") + A->getValue()));
      A->claim();
      break;
    case options::OPT_fimf_max_error_EQ:
      CmdArgs.push_back(Args.MakeArgString(Twine("-mGLOB_imf_attr=max-error:") +
                                           A->getValue()));
      A->claim();
      break;
    case options::OPT_fimf_absolute_error_EQ:
      CmdArgs.push_back(Args.MakeArgString(
          Twine("-mGLOB_imf_attr=absolute-error:") + A->getValue()));
      A->claim();
      break;
    case options::OPT_fimf_accuracy_bits_EQ:
      CmdArgs.push_back(Args.MakeArgString(
          Twine("-mGLOB_imf_attr=accuracy-bits:") + A->getValue()));
      A->claim();
      break;
    case options::OPT_fimf_domain_exclusion_EQ:
      CmdArgs.push_back(Args.MakeArgString(
          Twine("-mGLOB_imf_attr=domain-exclusion:") + A->getValue()));
      A->claim();
      break;
    case options::OPT_fimf_precision_EQ:
      CmdArgs.push_back(Args.MakeArgString(Twine("-mGLOB_imf_attr=precision:") +
                                           A->getValue()));
      A->claim();
      break;
    default:
      break;
    }
  }
#endif // INTEL_CUSTOMIZATION

  // Decide whether to use verbose asm. Verbose assembly is the default on
  // toolchains which have the integrated assembler on by default.
  bool IsIntegratedAssemblerDefault = TC.IsIntegratedAssemblerDefault();
  if (!Args.hasFlag(options::OPT_fverbose_asm, options::OPT_fno_verbose_asm,
#if INTEL_CUSTOMIZATION
                    IsIntegratedAssemblerDefault &&
                    !(D.IsIntelMode() && D.IsCLMode())))
#endif // INTEL_CUSTOMIZATION
    CmdArgs.push_back("-fno-verbose-asm");

  // Parse 'none' or '$major.$minor'. Disallow -fbinutils-version=0 because we
  // use that to indicate the MC default in the backend.
  if (Arg *A = Args.getLastArg(options::OPT_fbinutils_version_EQ)) {
    StringRef V = A->getValue();
    unsigned Num;
    if (V == "none")
      A->render(Args, CmdArgs);
    else if (!V.consumeInteger(10, Num) && Num > 0 &&
             (V.empty() || (V.consume_front(".") &&
                            !V.consumeInteger(10, Num) && V.empty())))
      A->render(Args, CmdArgs);
    else
      D.Diag(diag::err_drv_invalid_argument_to_option)
          << A->getValue() << A->getOption().getName();
  }

  if (!TC.useIntegratedAs())
    CmdArgs.push_back("-no-integrated-as");

  if (Args.hasArg(options::OPT_fdebug_pass_structure)) {
    CmdArgs.push_back("-mdebug-pass");
    CmdArgs.push_back("Structure");
  }
  if (Args.hasArg(options::OPT_fdebug_pass_arguments)) {
    CmdArgs.push_back("-mdebug-pass");
    CmdArgs.push_back("Arguments");
  }

  // Enable -mconstructor-aliases except on darwin, where we have to work around
  // a linker bug (see <rdar://problem/7651567>), and CUDA/AMDGPU device code,
  // where aliases aren't supported.
  if (!RawTriple.isOSDarwin() && !RawTriple.isNVPTX() && !RawTriple.isAMDGPU())
    CmdArgs.push_back("-mconstructor-aliases");

  // Darwin's kernel doesn't support guard variables; just die if we
  // try to use them.
  if (KernelOrKext && RawTriple.isOSDarwin())
    CmdArgs.push_back("-fforbid-guard-variables");

  if (Args.hasFlag(options::OPT_mms_bitfields, options::OPT_mno_ms_bitfields,
                   Triple.isWindowsGNUEnvironment())) {
    CmdArgs.push_back("-mms-bitfields");
  }

  // Non-PIC code defaults to -fdirect-access-external-data while PIC code
  // defaults to -fno-direct-access-external-data. Pass the option if different
  // from the default.
  if (Arg *A = Args.getLastArg(options::OPT_fdirect_access_external_data,
                               options::OPT_fno_direct_access_external_data))
    if (A->getOption().matches(options::OPT_fdirect_access_external_data) !=
        (PICLevel == 0))
      A->render(Args, CmdArgs);

  if (Args.hasFlag(options::OPT_fno_plt, options::OPT_fplt, false)) {
    CmdArgs.push_back("-fno-plt");
  }

  // -fhosted is default.
  // TODO: Audit uses of KernelOrKext and see where it'd be more appropriate to
  // use Freestanding.
  bool Freestanding =
      Args.hasFlag(options::OPT_ffreestanding, options::OPT_fhosted, false) ||
      KernelOrKext;
  if (Freestanding)
    CmdArgs.push_back("-ffreestanding");

  // This is a coarse approximation of what llvm-gcc actually does, both
  // -fasynchronous-unwind-tables and -fnon-call-exceptions interact in more
  // complicated ways.
  bool UnwindTables =
      Args.hasFlag(options::OPT_fasynchronous_unwind_tables,
                   options::OPT_fno_asynchronous_unwind_tables,
                   (TC.IsUnwindTablesDefault(Args) ||
                    TC.getSanitizerArgs().needsUnwindTables()) &&
                       !Freestanding);
  UnwindTables = Args.hasFlag(options::OPT_funwind_tables,
                              options::OPT_fno_unwind_tables, UnwindTables);
  if (UnwindTables)
    CmdArgs.push_back("-munwind-tables");

  // Prepare `-aux-target-cpu` and `-aux-target-feature` unless
  // `--gpu-use-aux-triple-only` is specified.
  if (!Args.getLastArg(options::OPT_gpu_use_aux_triple_only) &&
      (IsCudaDevice || (IsSYCL && IsSYCLOffloadDevice) || IsHIPDevice)) {
    const ArgList &HostArgs =
        C.getArgsForToolChain(nullptr, StringRef(), Action::OFK_None);
    std::string HostCPU =
        getCPUName(HostArgs, *TC.getAuxTriple(), /*FromAs*/ false);
    if (!HostCPU.empty()) {
      CmdArgs.push_back("-aux-target-cpu");
      CmdArgs.push_back(Args.MakeArgString(HostCPU));
    }
    getTargetFeatures(D, *TC.getAuxTriple(), HostArgs, CmdArgs,
                      /*ForAS*/ false, /*IsAux*/ true);
  }

  TC.addClangTargetOptions(Args, CmdArgs, JA.getOffloadingDeviceKind());

  // FIXME: Handle -mtune=.
  (void)Args.hasArg(options::OPT_mtune_EQ);

  if (Arg *A = Args.getLastArg(options::OPT_mcmodel_EQ)) {
    StringRef CM = A->getValue();
    if (CM == "small" || CM == "kernel" || CM == "medium" || CM == "large" ||
        CM == "tiny")
      A->render(Args, CmdArgs);
    else
      D.Diag(diag::err_drv_invalid_argument_to_option)
          << CM << A->getOption().getName();
  }

  if (Arg *A = Args.getLastArg(options::OPT_mtls_size_EQ)) {
    StringRef Value = A->getValue();
    unsigned TLSSize = 0;
    Value.getAsInteger(10, TLSSize);
    if (!Triple.isAArch64() || !Triple.isOSBinFormatELF())
      D.Diag(diag::err_drv_unsupported_opt_for_target)
          << A->getOption().getName() << TripleStr;
    if (TLSSize != 12 && TLSSize != 24 && TLSSize != 32 && TLSSize != 48)
      D.Diag(diag::err_drv_invalid_int_value)
          << A->getOption().getName() << Value;
    Args.AddLastArg(CmdArgs, options::OPT_mtls_size_EQ);
  }

  // Add the target cpu
  std::string CPU = getCPUName(Args, Triple, /*FromAs*/ false);
  if (!CPU.empty()) {
    CmdArgs.push_back("-target-cpu");
    CmdArgs.push_back(Args.MakeArgString(CPU));
  }

  RenderTargetOptions(Triple, Args, KernelOrKext, CmdArgs);

  // FIXME: For now we want to demote any errors to warnings, when they have
  // been raised for asking the wrong question of scalable vectors, such as
  // asking for the fixed number of elements. This may happen because code that
  // is not yet ported to work for scalable vectors uses the wrong interfaces,
  // whereas the behaviour is actually correct. Emitting a warning helps bring
  // up scalable vector support in an incremental way. When scalable vector
  // support is stable enough, all uses of wrong interfaces should be considered
  // as errors, but until then, we can live with a warning being emitted by the
  // compiler. This way, Clang can be used to compile code with scalable vectors
  // and identify possible issues.
  if (isa<BackendJobAction>(JA)) {
    CmdArgs.push_back("-mllvm");
    CmdArgs.push_back("-treat-scalable-fixed-error-as-warning");
  }

  // These two are potentially updated by AddClangCLArgs.
  codegenoptions::DebugInfoKind DebugInfoKind = codegenoptions::NoDebugInfo;
  bool EmitCodeView = false;

  // Add clang-cl arguments.
  types::ID InputType = Input.getType();
  if (D.IsCLMode())
    AddClangCLArgs(Args, InputType, CmdArgs, &DebugInfoKind, &EmitCodeView);
#if INTEL_CUSTOMIZATION
  // for OpenMP with /Qiopenmp /Qopenmp-targets=spir64, /LD is not supported.
  Arg *LDArg = Args.getLastArg(options::OPT__SLASH_LD);
  if (D.IsCLMode() && LDArg && IsOpenMPDevice && Triple.isSPIR())
    D.Diag(diag::err_drv_openmp_targets_spir64_unsupported_opt)
        << LDArg->getAsString(Args);
#endif // INTEL_CUSTOMIZATION

  DwarfFissionKind DwarfFission = DwarfFissionKind::None;
  renderDebugOptions(TC, D, RawTriple, Args, EmitCodeView,
                     types::isLLVMIR(InputType), CmdArgs, DebugInfoKind,
                     DwarfFission);

  // Add the split debug info name to the command lines here so we
  // can propagate it to the backend.
  bool SplitDWARF = (DwarfFission != DwarfFissionKind::None) &&
                    (TC.getTriple().isOSBinFormatELF() ||
                     TC.getTriple().isOSBinFormatWasm()) &&
                    (isa<AssembleJobAction>(JA) || isa<CompileJobAction>(JA) ||
                     isa<BackendJobAction>(JA));
  if (SplitDWARF) {
    const char *SplitDWARFOut = SplitDebugName(JA, Args, Input, Output);
    CmdArgs.push_back("-split-dwarf-file");
    CmdArgs.push_back(SplitDWARFOut);
    if (DwarfFission == DwarfFissionKind::Split) {
      CmdArgs.push_back("-split-dwarf-output");
      CmdArgs.push_back(SplitDWARFOut);
    }
  }

  // Pass the linker version in use.
  if (Arg *A = Args.getLastArg(options::OPT_mlinker_version_EQ)) {
    CmdArgs.push_back("-target-linker-version");
    CmdArgs.push_back(A->getValue());
  }

  // Explicitly error on some things we know we don't support and can't just
  // ignore.
  if (!Args.hasArg(options::OPT_fallow_unsupported)) {
    Arg *Unsupported;
    if (types::isCXX(InputType) && RawTriple.isOSDarwin() &&
        TC.getArch() == llvm::Triple::x86) {
      if ((Unsupported = Args.getLastArg(options::OPT_fapple_kext)) ||
          (Unsupported = Args.getLastArg(options::OPT_mkernel)))
        D.Diag(diag::err_drv_clang_unsupported_opt_cxx_darwin_i386)
            << Unsupported->getOption().getName();
    }
    // The faltivec option has been superseded by the maltivec option.
    if ((Unsupported = Args.getLastArg(options::OPT_faltivec)))
      D.Diag(diag::err_drv_clang_unsupported_opt_faltivec)
          << Unsupported->getOption().getName()
          << "please use -maltivec and include altivec.h explicitly";
    if ((Unsupported = Args.getLastArg(options::OPT_fno_altivec)))
      D.Diag(diag::err_drv_clang_unsupported_opt_faltivec)
          << Unsupported->getOption().getName() << "please use -mno-altivec";
  }

  Args.AddAllArgs(CmdArgs, options::OPT_v);

  if (Args.getLastArg(options::OPT_H)) {
    CmdArgs.push_back("-H");
    CmdArgs.push_back("-sys-header-deps");
  }
  Args.AddAllArgs(CmdArgs, options::OPT_fshow_skipped_includes);

  if (D.CCPrintHeaders && !D.CCGenDiagnostics) {
    CmdArgs.push_back("-header-include-file");
    CmdArgs.push_back(!D.CCPrintHeadersFilename.empty()
                          ? D.CCPrintHeadersFilename.c_str()
                          : "-");
    CmdArgs.push_back("-sys-header-deps");
  }
  Args.AddLastArg(CmdArgs, options::OPT_P);
  Args.AddLastArg(CmdArgs, options::OPT_print_ivar_layout);

#if INTEL_CUSTOMIZATION
  // -EP should expand to -E -P.
  if (Args.hasArg(options::OPT_EP))
    CmdArgs.push_back("-P");
#endif // INTEL_CUSTOMIZATION
  if (D.CCLogDiagnostics && !D.CCGenDiagnostics) {
    CmdArgs.push_back("-diagnostic-log-file");
    CmdArgs.push_back(!D.CCLogDiagnosticsFilename.empty()
                          ? D.CCLogDiagnosticsFilename.c_str()
                          : "-");
  }

  // Give the gen diagnostics more chances to succeed, by avoiding intentional
  // crashes.
  if (D.CCGenDiagnostics)
    CmdArgs.push_back("-disable-pragma-debug-crash");

  // Allow backend to put its diagnostic files in the same place as frontend
  // crash diagnostics files.
  if (Args.hasArg(options::OPT_fcrash_diagnostics_dir)) {
    StringRef Dir = Args.getLastArgValue(options::OPT_fcrash_diagnostics_dir);
    CmdArgs.push_back("-mllvm");
    CmdArgs.push_back(Args.MakeArgString("-crash-diagnostics-dir=" + Dir));
  }

  bool UseSeparateSections = isUseSeparateSections(D, Triple); // INTEL

  if (Args.hasFlag(options::OPT_ffunction_sections,
                   options::OPT_fno_function_sections, UseSeparateSections)) {
    CmdArgs.push_back("-ffunction-sections");
  }

  if (Arg *A = Args.getLastArg(options::OPT_fbasic_block_sections_EQ)) {
    if (Triple.isX86() && Triple.isOSBinFormatELF()) {
      StringRef Val = A->getValue();
      if (Val != "all" && Val != "labels" && Val != "none" &&
          !Val.startswith("list="))
        D.Diag(diag::err_drv_invalid_value)
            << A->getAsString(Args) << A->getValue();
      else
        A->render(Args, CmdArgs);
    } else {
      D.Diag(diag::err_drv_unsupported_opt_for_target)
          << A->getAsString(Args) << TripleStr;
    }
  }

  bool HasDefaultDataSections = Triple.isOSBinFormatXCOFF();
  if (Args.hasFlag(options::OPT_fdata_sections, options::OPT_fno_data_sections,
                   UseSeparateSections || HasDefaultDataSections)) {
    CmdArgs.push_back("-fdata-sections");
  }

  if (!Args.hasFlag(options::OPT_funique_section_names,
                    options::OPT_fno_unique_section_names, true))
    CmdArgs.push_back("-fno-unique-section-names");

  if (Args.hasFlag(options::OPT_funique_internal_linkage_names,
                   options::OPT_fno_unique_internal_linkage_names, false))
    CmdArgs.push_back("-funique-internal-linkage-names");

  if (Args.hasFlag(options::OPT_funique_basic_block_section_names,
                   options::OPT_fno_unique_basic_block_section_names, false))
    CmdArgs.push_back("-funique-basic-block-section-names");

  if (Arg *A = Args.getLastArg(options::OPT_fsplit_machine_functions,
                               options::OPT_fno_split_machine_functions)) {
    // This codegen pass is only available on x86-elf targets.
    if (Triple.isX86() && Triple.isOSBinFormatELF()) {
      if (A->getOption().matches(options::OPT_fsplit_machine_functions))
        A->render(Args, CmdArgs);
    } else {
      D.Diag(diag::err_drv_unsupported_opt_for_target)
          << A->getAsString(Args) << TripleStr;
    }
  }

#if INTEL_CUSTOMIZATION
  Args.AddLastArg(CmdArgs, options::OPT_finstrument_functions_after_inlining,
                  options::OPT_finstrument_function_entry_bare);

  if ((Args.hasFlag(options::OPT_finstrument_functions,
                    options::OPT_fno_instrument_functions, false)) &&
      (!Args.hasArg(options::OPT_finstrument_functions_after_inlining,
                    options::OPT_finstrument_function_entry_bare)))
    Args.AddLastArg(CmdArgs, options::OPT_finstrument_functions);
#endif // INTEL_CUSTOMIZATION

  // NVPTX/AMDGCN doesn't support PGO or coverage. There's no runtime support
  // for sampling, overhead of call arc collection is way too high and there's
  // no way to collect the output.
  if (!Triple.isNVPTX() && !Triple.isAMDGCN())
    addPGOAndCoverageFlags(TC, C, D, Output, Args, CmdArgs);

  Args.AddLastArg(CmdArgs, options::OPT_fclang_abi_compat_EQ);

  // Add runtime flag for PS4 when PGO, coverage, or sanitizers are enabled.
  if (RawTriple.isPS4CPU() &&
      !Args.hasArg(options::OPT_nostdlib, options::OPT_nodefaultlibs)) {
    PS4cpu::addProfileRTArgs(TC, Args, CmdArgs);
    PS4cpu::addSanitizerArgs(TC, CmdArgs);
  }

  // Pass options for controlling the default header search paths.
  if (Args.hasArg(options::OPT_nostdinc)) {
    CmdArgs.push_back("-nostdsysteminc");
    CmdArgs.push_back("-nobuiltininc");
  } else {
    if (Args.hasArg(options::OPT_nostdlibinc))
      CmdArgs.push_back("-nostdsysteminc");
    Args.AddLastArg(CmdArgs, options::OPT_nostdincxx);
    Args.AddLastArg(CmdArgs, options::OPT_nobuiltininc);
  }

  // Pass the path to compiler resource files.
  CmdArgs.push_back("-resource-dir");
  CmdArgs.push_back(D.ResourceDir.c_str());

  Args.AddLastArg(CmdArgs, options::OPT_working_directory);

  RenderARCMigrateToolOptions(D, Args, CmdArgs);

  // Add preprocessing options like -I, -D, etc. if we are using the
  // preprocessor.
  //
  // FIXME: Support -fpreprocessed
  if (types::getPreprocessedType(InputType) != types::TY_INVALID)
    AddPreprocessingOptions(C, JA, D, Args, CmdArgs, Output, Inputs);

  // Don't warn about "clang -c -DPIC -fPIC test.i" because libtool.m4 assumes
  // that "The compiler can only warn and ignore the option if not recognized".
  // When building with ccache, it will pass -D options to clang even on
  // preprocessed inputs and configure concludes that -fPIC is not supported.
  Args.ClaimAllArgs(options::OPT_D);

  // Manually translate -O4 to -O3; let clang reject others.
  AddOptLevel(); // INTEL

  // Warn about ignored options to clang.
  for (const Arg *A :
       Args.filtered(options::OPT_clang_ignored_gcc_optimization_f_Group)) {
    D.Diag(diag::warn_ignored_gcc_optimization) << A->getAsString(Args);
    A->claim();
  }

  for (const Arg *A :
       Args.filtered(options::OPT_clang_ignored_legacy_options_Group)) {
    D.Diag(diag::warn_ignored_clang_option) << A->getAsString(Args);
    A->claim();
  }

  claimNoWarnArgs(Args);

  Args.AddAllArgs(CmdArgs, options::OPT_R_Group);

  Args.AddAllArgs(CmdArgs, options::OPT_W_Group);
#if INTEL_CUSTOMIZATION
  if (Args.hasFlag(options::OPT_pedantic, options::OPT_no_pedantic, false)
      || Args.hasArg(options::OPT_strict_ansi))
#endif //INTEL_CUSTOMIZATION
    CmdArgs.push_back("-pedantic");

  Args.AddLastArg(CmdArgs, options::OPT_pedantic_errors);
  Args.AddLastArg(CmdArgs, options::OPT_w);

  // Fixed point flags
  if (Args.hasFlag(options::OPT_ffixed_point, options::OPT_fno_fixed_point,
                   /*Default=*/false))
    Args.AddLastArg(CmdArgs, options::OPT_ffixed_point);

  if (Arg *A = Args.getLastArg(options::OPT_fcxx_abi_EQ))
    A->render(Args, CmdArgs);

  Args.AddLastArg(CmdArgs, options::OPT_fexperimental_relative_cxx_abi_vtables,
                  options::OPT_fno_experimental_relative_cxx_abi_vtables);

  // Handle -{std, ansi, trigraphs} -- take the last of -{std, ansi}
  // (-ansi is equivalent to -std=c89 or -std=c++98).
  //
  // If a std is supplied, only add -trigraphs if it follows the
  // option.
  bool ImplyVCPPCVer = false;
  bool ImplyVCPPCXXVer = false;
#if INTEL_CUSTOMIZATION
  const Arg *Std = Args.getLastArg(options::OPT_std_EQ, options::OPT_ansi,
                     options::OPT_strict_ansi);
#else //INTEL_CUSTOMIZATION
  const Arg *Std = Args.getLastArg(options::OPT_std_EQ, options::OPT_ansi);
#endif //INTEL_CUSTOMIZATION
  if (Std) {
#if INTEL_CUSTOMIZATION
    if (Std->getOption().matches(options::OPT_ansi) ||
        Std->getOption().matches(options::OPT_strict_ansi))
#else //INTEL_CUSTOMIZATION
    if (Std->getOption().matches(options::OPT_ansi))
#endif //INTEL_CUSTOMIZATION
      if (types::isCXX(InputType))
        CmdArgs.push_back("-std=c++98");
      else
        CmdArgs.push_back("-std=c89");
#if INTEL_CUSTOMIZATION
    // Intel compiler allows for /Qstd which is an alias -std.  We want to be
    // sure to limit valid args to C++14 or higher.
    else if (D.IsIntelMode() && IsWindowsMSVC) {
      StringRef Val(Std->getValue());
      if (Val == "c++98" || Val == "c++03" || Val == "c++0x" ||
          Val == "c++11") {
        D.Diag(clang::diag::warn_drv_unused_argument) << Std->getAsString(Args);
        ImplyVCPPCXXVer = true;
      } else
        Std->render(Args, CmdArgs);
    }
#endif // INTEL_CUSTOMIZATION
    else {
      if (Args.hasArg(options::OPT_fsycl)) {
        // Use of -std= with 'C' is not supported for SYCL.
        const LangStandard *LangStd =
            LangStandard::getLangStandardForName(Std->getValue());
        if (LangStd && LangStd->getLanguage() == Language::C)
          D.Diag(diag::err_drv_argument_not_allowed_with)
              << Std->getAsString(Args) << "-fsycl";
      }
      Std->render(Args, CmdArgs);
    }

    // If -f(no-)trigraphs appears after the language standard flag, honor it.
    if (Arg *A = Args.getLastArg(options::OPT_std_EQ, options::OPT_ansi,
                                 options::OPT_ftrigraphs,
                                 options::OPT_fno_trigraphs))
      if (A != Std)
        A->render(Args, CmdArgs);
  } else {
    // Honor -std-default.
    //
    // FIXME: Clang doesn't correctly handle -std= when the input language
    // doesn't match. For the time being just ignore this for C++ inputs;
    // eventually we want to do all the standard defaulting here instead of
    // splitting it between the driver and clang -cc1.
    if (!types::isCXX(InputType)) {
      if (!Args.hasArg(options::OPT__SLASH_std)) {
        Args.AddAllArgsTranslated(CmdArgs, options::OPT_std_default_EQ, "-std=",
                                  /*Joined=*/true);
      } else
        ImplyVCPPCVer = true;
    }
    else if (IsWindowsMSVC)
      ImplyVCPPCXXVer = true;

#if INTEL_CUSTOMIZATION
    // When performing interop (OpenMP+SYCL) we need to be sure to maintain
    // C++17 settings even if we aren't doing the SYCL offloading.  We do this
    // by checking for the -fsycl option.
    if ((IsSYCL || Args.hasArg(options::OPT_fsycl)) && types::isCXX(InputType) &&
        !Args.hasArg(options::OPT__SLASH_std))
#endif // INTEL_CUSTOMIZATION
      // For DPC++, we default to -std=c++17 for all compilations.  Use of -std
      // on the command line will override.
      CmdArgs.push_back("-std=c++17");

    Args.AddLastArg(CmdArgs, options::OPT_ftrigraphs,
                    options::OPT_fno_trigraphs);

    // HIP headers has minimum C++ standard requirements. Therefore set the
    // default language standard.
    if (IsHIP)
      CmdArgs.push_back(IsWindowsMSVC ? "-std=c++14" : "-std=c++11");
  }

  // GCC's behavior for -Wwrite-strings is a bit strange:
  //  * In C, this "warning flag" changes the types of string literals from
  //    'char[N]' to 'const char[N]', and thus triggers an unrelated warning
  //    for the discarded qualifier.
  //  * In C++, this is just a normal warning flag.
  //
  // Implementing this warning correctly in C is hard, so we follow GCC's
  // behavior for now. FIXME: Directly diagnose uses of a string literal as
  // a non-const char* in C, rather than using this crude hack.
  if (!types::isCXX(InputType)) {
    // FIXME: This should behave just like a warning flag, and thus should also
    // respect -Weverything, -Wno-everything, -Werror=write-strings, and so on.
    Arg *WriteStrings =
        Args.getLastArg(options::OPT_Wwrite_strings,
                        options::OPT_Wno_write_strings, options::OPT_w);
    if (WriteStrings &&
        WriteStrings->getOption().matches(options::OPT_Wwrite_strings))
      CmdArgs.push_back("-fconst-strings");
  }

  // GCC provides a macro definition '__DEPRECATED' when -Wdeprecated is active
  // during C++ compilation, which it is by default. GCC keeps this define even
  // in the presence of '-w', match this behavior bug-for-bug.
  if (types::isCXX(InputType) &&
      Args.hasFlag(options::OPT_Wdeprecated, options::OPT_Wno_deprecated,
                   true)) {
    CmdArgs.push_back("-fdeprecated-macro");
  }

  // Translate GCC's misnamer '-fasm' arguments to '-fgnu-keywords'.
  if (Arg *Asm = Args.getLastArg(options::OPT_fasm, options::OPT_fno_asm)) {
    if (Asm->getOption().matches(options::OPT_fasm))
      CmdArgs.push_back("-fgnu-keywords");
    else
      CmdArgs.push_back("-fno-gnu-keywords");
  }

  if (ShouldDisableDwarfDirectory(Args, TC))
    CmdArgs.push_back("-fno-dwarf-directory-asm");

  if (!ShouldEnableAutolink(Args, TC, JA))
    CmdArgs.push_back("-fno-autolink");

  // Add in -fdebug-compilation-dir if necessary.
  addDebugCompDirArg(Args, CmdArgs, D.getVFS());

  addDebugPrefixMapArg(D, Args, CmdArgs);

  if (Arg *A = Args.getLastArg(options::OPT_ftemplate_depth_,
                               options::OPT_ftemplate_depth_EQ)) {
    CmdArgs.push_back("-ftemplate-depth");
    CmdArgs.push_back(A->getValue());
  }

  if (Arg *A = Args.getLastArg(options::OPT_foperator_arrow_depth_EQ)) {
    CmdArgs.push_back("-foperator-arrow-depth");
    CmdArgs.push_back(A->getValue());
  }

  if (Arg *A = Args.getLastArg(options::OPT_fconstexpr_depth_EQ)) {
    CmdArgs.push_back("-fconstexpr-depth");
    CmdArgs.push_back(A->getValue());
  }

  if (Arg *A = Args.getLastArg(options::OPT_fconstexpr_steps_EQ)) {
    CmdArgs.push_back("-fconstexpr-steps");
    CmdArgs.push_back(A->getValue());
  }

  if (Args.hasArg(options::OPT_fexperimental_new_constant_interpreter))
    CmdArgs.push_back("-fexperimental-new-constant-interpreter");

  if (Arg *A = Args.getLastArg(options::OPT_fbracket_depth_EQ)) {
    CmdArgs.push_back("-fbracket-depth");
    CmdArgs.push_back(A->getValue());
  }

  if (Arg *A = Args.getLastArg(options::OPT_Wlarge_by_value_copy_EQ,
                               options::OPT_Wlarge_by_value_copy_def)) {
    if (A->getNumValues()) {
      StringRef bytes = A->getValue();
      CmdArgs.push_back(Args.MakeArgString("-Wlarge-by-value-copy=" + bytes));
    } else
      CmdArgs.push_back("-Wlarge-by-value-copy=64"); // default value
  }

  if (Args.hasArg(options::OPT_relocatable_pch))
    CmdArgs.push_back("-relocatable-pch");

  if (const Arg *A = Args.getLastArg(options::OPT_fcf_runtime_abi_EQ)) {
    static const char *kCFABIs[] = {
      "standalone", "objc", "swift", "swift-5.0", "swift-4.2", "swift-4.1",
    };

    if (find(kCFABIs, StringRef(A->getValue())) == std::end(kCFABIs))
      D.Diag(diag::err_drv_invalid_cf_runtime_abi) << A->getValue();
    else
      A->render(Args, CmdArgs);
  }

  if (Arg *A = Args.getLastArg(options::OPT_fconstant_string_class_EQ)) {
    CmdArgs.push_back("-fconstant-string-class");
    CmdArgs.push_back(A->getValue());
  }

  if (Arg *A = Args.getLastArg(options::OPT_ftabstop_EQ)) {
    CmdArgs.push_back("-ftabstop");
    CmdArgs.push_back(A->getValue());
  }

  if (Args.hasFlag(options::OPT_fstack_size_section,
                   options::OPT_fno_stack_size_section, RawTriple.isPS4()))
    CmdArgs.push_back("-fstack-size-section");

  if (Args.hasArg(options::OPT_fstack_usage)) {
    CmdArgs.push_back("-stack-usage-file");

    if (Arg *OutputOpt = Args.getLastArg(options::OPT_o)) {
      SmallString<128> OutputFilename(OutputOpt->getValue());
      llvm::sys::path::replace_extension(OutputFilename, "su");
      CmdArgs.push_back(Args.MakeArgString(OutputFilename));
    } else
      CmdArgs.push_back(
          Args.MakeArgString(Twine(getBaseInputStem(Args, Inputs)) + ".su"));
  }

  CmdArgs.push_back("-ferror-limit");
  if (Arg *A = Args.getLastArg(options::OPT_ferror_limit_EQ))
    CmdArgs.push_back(A->getValue());
  else
    CmdArgs.push_back("19");

  if (Arg *A = Args.getLastArg(options::OPT_fmacro_backtrace_limit_EQ)) {
    CmdArgs.push_back("-fmacro-backtrace-limit");
    CmdArgs.push_back(A->getValue());
  }

  if (Arg *A = Args.getLastArg(options::OPT_ftemplate_backtrace_limit_EQ)) {
    CmdArgs.push_back("-ftemplate-backtrace-limit");
    CmdArgs.push_back(A->getValue());
  }

  if (Arg *A = Args.getLastArg(options::OPT_fconstexpr_backtrace_limit_EQ)) {
    CmdArgs.push_back("-fconstexpr-backtrace-limit");
    CmdArgs.push_back(A->getValue());
  }

  if (Arg *A = Args.getLastArg(options::OPT_fspell_checking_limit_EQ)) {
    CmdArgs.push_back("-fspell-checking-limit");
    CmdArgs.push_back(A->getValue());
  }

#if INTEL_CUSTOMIZATION
  //-fiopenmp-offload is default
  if (Args.hasArg(options::OPT_fiopenmp) &&
      Args.hasFlag(options::OPT_fno_iopenmp_offload,
                   options::OPT_fiopenmp_offload, false)) {
    CmdArgs.push_back("-fno-intel-openmp-offload");
    CmdArgs.push_back("-mllvm");
    CmdArgs.push_back("-vpo-paropt-use-offload-metadata=false");
  }
  if (Args.hasFlag(options::OPT_fiopenmp_simd, options::OPT_fno_iopenmp_simd,
                   false)) {
    // FIXME: Add better interactions with -fopenmp-simd.
    CmdArgs.push_back("-fopenmp-simd");
    CmdArgs.push_back("-fopenmp-late-outline");
  }
  // When compiling for SPIR, we want to be sure that -fiopenmp is used
  // and not -fopenmp.
  if (IsOpenMPDevice && !Args.hasArg(options::OPT_fiopenmp) &&
      Args.hasArg(options::OPT_fopenmp_EQ, options::OPT_fopenmp) &&
      Triple.isSPIR()) {
    if (!D.IsCLMode())
        D.Diag(diag::err_drv_opt_requires_opt)
          << "-fopenmp-targets=spir64" << "-fiopenmp";
    else
        D.Diag(diag::err_drv_opt_requires_opt)
          << "-Qopenmp-targets=spir64" << "-Qiopenmp";
  }
  if (Arg *A = Args.getLastArg(options::OPT_qopenmp_threadprivate_EQ)) {
    StringRef Value = A->getValue();

    if ((Value != "compat") && (Value != "legacy"))
      D.Diag(diag::err_drv_unsupported_option_argument)
          << A->getOption().getName() << Value;

    if (Value == "legacy")
      CmdArgs.push_back("-fopenmp-threadprivate-legacy");
  }

  if (Args.hasFlag(options::OPT__SLASH_Qvla_, options::OPT__SLASH_Qvla, false))
    CmdArgs.push_back("-Werror=vla");
#endif // INTEL_CUSTOMIZATION

  // Pass -fmessage-length=.
  unsigned MessageLength = 0;
  if (Arg *A = Args.getLastArg(options::OPT_fmessage_length_EQ)) {
    StringRef V(A->getValue());
    if (V.getAsInteger(0, MessageLength))
      D.Diag(diag::err_drv_invalid_argument_to_option)
          << V << A->getOption().getName();
  } else {
    // If -fmessage-length=N was not specified, determine whether this is a
    // terminal and, if so, implicitly define -fmessage-length appropriately.
    MessageLength = llvm::sys::Process::StandardErrColumns();
  }
  if (MessageLength != 0)
    CmdArgs.push_back(
        Args.MakeArgString("-fmessage-length=" + Twine(MessageLength)));

  // -fvisibility= and -fvisibility-ms-compat are of a piece.
  if (const Arg *A = Args.getLastArg(options::OPT_fvisibility_EQ,
                                     options::OPT_fvisibility_ms_compat)) {
    if (A->getOption().matches(options::OPT_fvisibility_EQ)) {
      CmdArgs.push_back("-fvisibility");
      CmdArgs.push_back(A->getValue());
    } else {
      assert(A->getOption().matches(options::OPT_fvisibility_ms_compat));
      CmdArgs.push_back("-fvisibility");
      CmdArgs.push_back("hidden");
      CmdArgs.push_back("-ftype-visibility");
      CmdArgs.push_back("default");
    }
  }

  if (!RawTriple.isPS4())
    if (const Arg *A =
            Args.getLastArg(options::OPT_fvisibility_from_dllstorageclass,
                            options::OPT_fno_visibility_from_dllstorageclass)) {
      if (A->getOption().matches(
              options::OPT_fvisibility_from_dllstorageclass)) {
        CmdArgs.push_back("-fvisibility-from-dllstorageclass");
        Args.AddLastArg(CmdArgs, options::OPT_fvisibility_dllexport_EQ);
        Args.AddLastArg(CmdArgs, options::OPT_fvisibility_nodllstorageclass_EQ);
        Args.AddLastArg(CmdArgs, options::OPT_fvisibility_externs_dllimport_EQ);
        Args.AddLastArg(CmdArgs,
                        options::OPT_fvisibility_externs_nodllstorageclass_EQ);
      }
    }

  if (const Arg *A = Args.getLastArg(options::OPT_mignore_xcoff_visibility)) {
    if (Triple.isOSAIX())
      CmdArgs.push_back("-mignore-xcoff-visibility");
    else
      D.Diag(diag::err_drv_unsupported_opt_for_target)
          << A->getAsString(Args) << TripleStr;
  }


  if (Args.hasFlag(options::OPT_fvisibility_inlines_hidden,
                    options::OPT_fno_visibility_inlines_hidden, false))
    CmdArgs.push_back("-fvisibility-inlines-hidden");

  Args.AddLastArg(CmdArgs, options::OPT_fvisibility_inlines_hidden_static_local_var,
                           options::OPT_fno_visibility_inlines_hidden_static_local_var);
  Args.AddLastArg(CmdArgs, options::OPT_fvisibility_global_new_delete_hidden);

  Args.AddLastArg(CmdArgs, options::OPT_ftlsmodel_EQ);

  // Forward -f (flag) options which we can pass directly.
  Args.AddLastArg(CmdArgs, options::OPT_femit_all_decls);
  Args.AddLastArg(CmdArgs, options::OPT_fheinous_gnu_extensions);
  Args.AddLastArg(CmdArgs, options::OPT_fdigraphs, options::OPT_fno_digraphs);
  Args.AddLastArg(CmdArgs, options::OPT_fno_operator_names);
  Args.AddLastArg(CmdArgs, options::OPT_femulated_tls,
                  options::OPT_fno_emulated_tls);

  // AltiVec-like language extensions aren't relevant for assembling.
  if (!isa<PreprocessJobAction>(JA) || Output.getType() != types::TY_PP_Asm)
    Args.AddLastArg(CmdArgs, options::OPT_fzvector);

  Args.AddLastArg(CmdArgs, options::OPT_fdiagnostics_show_template_tree);
  Args.AddLastArg(CmdArgs, options::OPT_fno_elide_type);
#if INTEL_COLLAB
  if (Args.hasFlag(options::OPT_fiopenmp, options::OPT_fno_iopenmp, false)) {
    CmdArgs.push_back("-fopenmp-late-outline");
#if INTEL_CUSTOMIZATION
    CmdArgs.push_back("-fintel-openmp-region");
    if (Arg *A = Args.getLastArg(options::OPT_qopenmp_threadprivate_EQ)) {
      StringRef Value = A->getValue();
      if (Value != "compat")
        CmdArgs.push_back("-fopenmp-threadprivate-legacy");
    } else
#endif // INTEL_CUSTOMIZATION
      CmdArgs.push_back("-fopenmp-threadprivate-legacy");
  }
#endif // INTEL_COLLAB

#if INTEL_CUSTOMIZATION
  bool StubsOverride = false;
  if (Arg *A = Args.getLastArg(options::OPT_qopenmp_stubs,
      options::OPT_fopenmp, options::OPT_fopenmp_EQ, options::OPT_fiopenmp))
    if (A->getOption().matches(options::OPT_qopenmp_stubs))
      StubsOverride = true;
#endif // INTEL_CUSTOMIZATION

  // Forward flags for OpenMP. We don't do this if the current action is an
  // device offloading action other than OpenMP.
#if INTEL_COLLAB
  if ((Args.hasFlag(options::OPT_fopenmp, options::OPT_fopenmp_EQ,
                    options::OPT_fno_openmp, false) ||
       Args.hasFlag(options::OPT_fiopenmp, options::OPT_fno_iopenmp, false)) &&
#else
  if (Args.hasFlag(options::OPT_fopenmp, options::OPT_fopenmp_EQ,
                   options::OPT_fno_openmp, false) &&
#endif // INTEL_COLLAB
      !StubsOverride && // INTEL
      (JA.isDeviceOffloading(Action::OFK_None) ||
       JA.isDeviceOffloading(Action::OFK_OpenMP))) {
    switch (D.getOpenMPRuntime(Args)) {
    case Driver::OMPRT_OMP:
    case Driver::OMPRT_IOMP5:
      // Clang can generate useful OpenMP code for these two runtime libraries.
      CmdArgs.push_back("-fopenmp");

      // If no option regarding the use of TLS in OpenMP codegeneration is
      // given, decide a default based on the target. Otherwise rely on the
      // options and pass the right information to the frontend.
      if (!Args.hasFlag(options::OPT_fopenmp_use_tls,
                        options::OPT_fnoopenmp_use_tls, /*Default=*/true))
        CmdArgs.push_back("-fnoopenmp-use-tls");
      Args.AddLastArg(CmdArgs, options::OPT_fopenmp_simd,
                      options::OPT_fno_openmp_simd);
      Args.AddAllArgs(CmdArgs, options::OPT_fopenmp_enable_irbuilder);
      Args.AddAllArgs(CmdArgs, options::OPT_fopenmp_version_EQ);
      Args.AddAllArgs(CmdArgs, options::OPT_fopenmp_cuda_number_of_sm_EQ);
      Args.AddAllArgs(CmdArgs, options::OPT_fopenmp_cuda_blocks_per_sm_EQ);
      Args.AddAllArgs(CmdArgs,
                      options::OPT_fopenmp_cuda_teams_reduction_recs_num_EQ);
      if (Args.hasFlag(options::OPT_fopenmp_optimistic_collapse,
                       options::OPT_fno_openmp_optimistic_collapse,
                       /*Default=*/false))
        CmdArgs.push_back("-fopenmp-optimistic-collapse");

      // When in OpenMP offloading mode with NVPTX target, forward
      // cuda-mode flag
      if (Args.hasFlag(options::OPT_fopenmp_cuda_mode,
                       options::OPT_fno_openmp_cuda_mode, /*Default=*/false))
        CmdArgs.push_back("-fopenmp-cuda-mode");

      // When in OpenMP offloading mode with NVPTX target, forward
      // cuda-parallel-target-regions flag
      if (Args.hasFlag(options::OPT_fopenmp_cuda_parallel_target_regions,
                       options::OPT_fno_openmp_cuda_parallel_target_regions,
                       /*Default=*/true))
        CmdArgs.push_back("-fopenmp-cuda-parallel-target-regions");

      // When in OpenMP offloading mode with NVPTX target, check if full runtime
      // is required.
      if (Args.hasFlag(options::OPT_fopenmp_cuda_force_full_runtime,
                       options::OPT_fno_openmp_cuda_force_full_runtime,
                       /*Default=*/false))
        CmdArgs.push_back("-fopenmp-cuda-force-full-runtime");
      break;
    default:
      // By default, if Clang doesn't know how to generate useful OpenMP code
      // for a specific runtime library, we just don't pass the '-fopenmp' flag
      // down to the actual compilation.
      // FIXME: It would be better to have a mode which *only* omits IR
      // generation based on the OpenMP support so that we get consistent
      // semantic analysis, etc.
      break;
    }
  } else {
    Args.AddLastArg(CmdArgs, options::OPT_fopenmp_simd,
                    options::OPT_fno_openmp_simd);
    Args.AddAllArgs(CmdArgs, options::OPT_fopenmp_version_EQ);
  }

  const SanitizerArgs &Sanitize = TC.getSanitizerArgs();
  Sanitize.addArgs(TC, Args, CmdArgs, InputType);

  const XRayArgs &XRay = TC.getXRayArgs();
  XRay.addArgs(TC, Args, CmdArgs, InputType);

  for (const auto &Filename :
       Args.getAllArgValues(options::OPT_fprofile_list_EQ)) {
    if (D.getVFS().exists(Filename))
      CmdArgs.push_back(Args.MakeArgString("-fprofile-list=" + Filename));
    else
      D.Diag(clang::diag::err_drv_no_such_file) << Filename;
  }

  if (Arg *A = Args.getLastArg(options::OPT_fpatchable_function_entry_EQ)) {
    StringRef S0 = A->getValue(), S = S0;
    unsigned Size, Offset = 0;
    if (!Triple.isAArch64() && !Triple.isRISCV() && !Triple.isX86())
      D.Diag(diag::err_drv_unsupported_opt_for_target)
          << A->getAsString(Args) << TripleStr;
    else if (S.consumeInteger(10, Size) ||
             (!S.empty() && (!S.consume_front(",") ||
                             S.consumeInteger(10, Offset) || !S.empty())))
      D.Diag(diag::err_drv_invalid_argument_to_option)
          << S0 << A->getOption().getName();
    else if (Size < Offset)
      D.Diag(diag::err_drv_unsupported_fpatchable_function_entry_argument);
    else {
      CmdArgs.push_back(Args.MakeArgString(A->getSpelling() + Twine(Size)));
      CmdArgs.push_back(Args.MakeArgString(
          "-fpatchable-function-entry-offset=" + Twine(Offset)));
    }
  }

  if (TC.SupportsProfiling()) {
    Args.AddLastArg(CmdArgs, options::OPT_pg);

    llvm::Triple::ArchType Arch = TC.getArch();
    if (Arg *A = Args.getLastArg(options::OPT_mfentry)) {
      if (Arch == llvm::Triple::systemz || TC.getTriple().isX86())
        A->render(Args, CmdArgs);
      else
        D.Diag(diag::err_drv_unsupported_opt_for_target)
            << A->getAsString(Args) << TripleStr;
    }
    if (Arg *A = Args.getLastArg(options::OPT_mnop_mcount)) {
      if (Arch == llvm::Triple::systemz)
        A->render(Args, CmdArgs);
      else
        D.Diag(diag::err_drv_unsupported_opt_for_target)
            << A->getAsString(Args) << TripleStr;
    }
    if (Arg *A = Args.getLastArg(options::OPT_mrecord_mcount)) {
      if (Arch == llvm::Triple::systemz)
        A->render(Args, CmdArgs);
      else
        D.Diag(diag::err_drv_unsupported_opt_for_target)
            << A->getAsString(Args) << TripleStr;
    }
  }

  if (Args.getLastArg(options::OPT_fapple_kext) ||
      (Args.hasArg(options::OPT_mkernel) && types::isCXX(InputType)))
    CmdArgs.push_back("-fapple-kext");

  Args.AddLastArg(CmdArgs, options::OPT_flax_vector_conversions_EQ);
  Args.AddLastArg(CmdArgs, options::OPT_fobjc_sender_dependent_dispatch);
  Args.AddLastArg(CmdArgs, options::OPT_fdiagnostics_print_source_range_info);
  Args.AddLastArg(CmdArgs, options::OPT_fdiagnostics_parseable_fixits);
  Args.AddLastArg(CmdArgs, options::OPT_ftime_report);
  Args.AddLastArg(CmdArgs, options::OPT_ftime_report_EQ);
  Args.AddLastArg(CmdArgs, options::OPT_ftime_trace);
  Args.AddLastArg(CmdArgs, options::OPT_ftime_trace_granularity_EQ);
  Args.AddLastArg(CmdArgs, options::OPT_ftrapv);
#if INTEL_CUSTOMIZATION
  // -malign-double is the default for Windows Intel
  if (D.IsIntelMode() && D.IsCLMode())
    CmdArgs.push_back("-malign-double");
  else
    Args.AddLastArg(CmdArgs, options::OPT_malign_double);
#endif // INTEL_CUSTOMIZATION
  Args.AddLastArg(CmdArgs, options::OPT_fno_temp_file);

  if (Arg *A = Args.getLastArg(options::OPT_ftrapv_handler_EQ)) {
    CmdArgs.push_back("-ftrapv-handler");
    CmdArgs.push_back(A->getValue());
  }

  Args.AddLastArg(CmdArgs, options::OPT_ftrap_function_EQ);

  // -fno-strict-overflow implies -fwrapv if it isn't disabled, but
  // -fstrict-overflow won't turn off an explicitly enabled -fwrapv.
  if (Arg *A = Args.getLastArg(options::OPT_fwrapv, options::OPT_fno_wrapv)) {
    if (A->getOption().matches(options::OPT_fwrapv))
      CmdArgs.push_back("-fwrapv");
  } else if (Arg *A = Args.getLastArg(options::OPT_fstrict_overflow,
                                      options::OPT_fno_strict_overflow)) {
    if (A->getOption().matches(options::OPT_fno_strict_overflow))
      CmdArgs.push_back("-fwrapv");
  }

  if (Arg *A = Args.getLastArg(options::OPT_freroll_loops,
                               options::OPT_fno_reroll_loops))
    if (A->getOption().matches(options::OPT_freroll_loops))
      CmdArgs.push_back("-freroll-loops");

  Args.AddLastArg(CmdArgs, options::OPT_ffinite_loops,
                  options::OPT_fno_finite_loops);

  Args.AddLastArg(CmdArgs, options::OPT_fwritable_strings);
#if INTEL_CUSTOMIZATION
  RenderUnrollOptions(D, Args, CmdArgs);
#endif // INTEL_CUSTOMIZATION

  Args.AddLastArg(CmdArgs, options::OPT_pthread);

  if (Args.hasFlag(options::OPT_mspeculative_load_hardening,
                   options::OPT_mno_speculative_load_hardening, false))
    CmdArgs.push_back(Args.MakeArgString("-mspeculative-load-hardening"));

  RenderSSPOptions(D, TC, Args, CmdArgs, KernelOrKext);
  RenderSCPOptions(TC, Args, CmdArgs);
  RenderTrivialAutoVarInitOptions(D, TC, Args, CmdArgs);

  // Translate -mstackrealign
  if (Args.hasFlag(options::OPT_mstackrealign, options::OPT_mno_stackrealign,
                   false))
    CmdArgs.push_back(Args.MakeArgString("-mstackrealign"));

  if (Args.hasArg(options::OPT_mstack_alignment)) {
    StringRef alignment = Args.getLastArgValue(options::OPT_mstack_alignment);
    CmdArgs.push_back(Args.MakeArgString("-mstack-alignment=" + alignment));
  }

  if (Args.hasArg(options::OPT_mstack_probe_size)) {
    StringRef Size = Args.getLastArgValue(options::OPT_mstack_probe_size);

    if (!Size.empty())
      CmdArgs.push_back(Args.MakeArgString("-mstack-probe-size=" + Size));
    else
      CmdArgs.push_back("-mstack-probe-size=0");
  }

  if (!Args.hasFlag(options::OPT_mstack_arg_probe,
                    options::OPT_mno_stack_arg_probe, true))
    CmdArgs.push_back(Args.MakeArgString("-mno-stack-arg-probe"));

  if (Arg *A = Args.getLastArg(options::OPT_mrestrict_it,
                               options::OPT_mno_restrict_it)) {
    if (A->getOption().matches(options::OPT_mrestrict_it)) {
      CmdArgs.push_back("-mllvm");
      CmdArgs.push_back("-arm-restrict-it");
    } else {
      CmdArgs.push_back("-mllvm");
      CmdArgs.push_back("-arm-no-restrict-it");
    }
  } else if (Triple.isOSWindows() &&
             (Triple.getArch() == llvm::Triple::arm ||
              Triple.getArch() == llvm::Triple::thumb)) {
    // Windows on ARM expects restricted IT blocks
    CmdArgs.push_back("-mllvm");
    CmdArgs.push_back("-arm-restrict-it");
  }

  // Forward -cl options to -cc1
  RenderOpenCLOptions(Args, CmdArgs, InputType);

  // Forward -fsycl-instrument-device-code option to cc1. This option can only
  // be used with spir triple.
  if (Arg *A = Args.getLastArg(options::OPT_fsycl_instrument_device_code)) {
    if (!Triple.isSPIR())
      D.Diag(diag::err_drv_unsupported_opt_for_target)
          << A->getAsString(Args) << TripleStr;
    CmdArgs.push_back("-fsycl-instrument-device-code");
  }

#if INTEL_CUSTOMIZATION
  // Enable instrumentation for OpenMP SPIR-V offload by default.
  // Eventually, we will enable it by default for SYCL too, so this
  // code will have to be merged with the above.
  if (IsOpenMPDevice && Triple.isSPIR() &&
      Args.hasFlag(options::OPT_fsycl_instrument_device_code,
                   options::OPT_fno_sycl_instrument_device_code, true)) {
    CmdArgs.push_back("-fsycl-instrument-device-code");
  }
#endif // INTEL_CUSTOMIZATION
  if (IsHIP) {
    if (Args.hasFlag(options::OPT_fhip_new_launch_api,
                     options::OPT_fno_hip_new_launch_api, true))
      CmdArgs.push_back("-fhip-new-launch-api");
    if (Args.hasFlag(options::OPT_fgpu_allow_device_init,
                     options::OPT_fno_gpu_allow_device_init, false))
      CmdArgs.push_back("-fgpu-allow-device-init");
  }

  if (IsCuda || IsHIP) {
    if (Args.hasFlag(options::OPT_fgpu_rdc, options::OPT_fno_gpu_rdc, false))
      CmdArgs.push_back("-fgpu-rdc");
    if (Args.hasFlag(options::OPT_fgpu_defer_diag,
                     options::OPT_fno_gpu_defer_diag, false))
      CmdArgs.push_back("-fgpu-defer-diag");
    if (Args.hasFlag(options::OPT_fgpu_exclude_wrong_side_overloads,
                     options::OPT_fno_gpu_exclude_wrong_side_overloads,
                     false)) {
      CmdArgs.push_back("-fgpu-exclude-wrong-side-overloads");
      CmdArgs.push_back("-fgpu-defer-diag");
    }
  }

  if (Arg *A = Args.getLastArg(options::OPT_fcf_protection_EQ)) {
    CmdArgs.push_back(
        Args.MakeArgString(Twine("-fcf-protection=") + A->getValue()));
  }

  // Forward -f options with positive and negative forms; we translate these by
  // hand.  Do not propagate PGO options to the GPU-side compilations as the
  // profile info is for the host-side compilation only.
  if (!(IsCudaDevice || IsHIPDevice)) {
    if (Arg *A = getLastProfileSampleUseArg(Args)) {
      auto *PGOArg = Args.getLastArg(
          options::OPT_fprofile_generate, options::OPT_fprofile_generate_EQ,
          options::OPT_fcs_profile_generate,
          options::OPT_fcs_profile_generate_EQ, options::OPT_fprofile_use,
          options::OPT_fprofile_use_EQ);
      if (PGOArg)
        D.Diag(diag::err_drv_argument_not_allowed_with)
            << "SampleUse with PGO options";

      StringRef fname = A->getValue();
      if (!llvm::sys::fs::exists(fname))
        D.Diag(diag::err_drv_no_such_file) << fname;
      else
        A->render(Args, CmdArgs);
    }
    Args.AddLastArg(CmdArgs, options::OPT_fprofile_remapping_file_EQ);

    if (Args.hasFlag(options::OPT_fpseudo_probe_for_profiling,
                     options::OPT_fno_pseudo_probe_for_profiling, false))
      CmdArgs.push_back("-fpseudo-probe-for-profiling");
  }
  RenderBuiltinOptions(TC, RawTriple, Args, CmdArgs);

  if (!Args.hasFlag(options::OPT_fassume_sane_operator_new,
                    options::OPT_fno_assume_sane_operator_new))
    CmdArgs.push_back("-fno-assume-sane-operator-new");

  // -fblocks=0 is default.
  if (Args.hasFlag(options::OPT_fblocks, options::OPT_fno_blocks,
                   TC.IsBlocksDefault()) ||
      (Args.hasArg(options::OPT_fgnu_runtime) &&
       Args.hasArg(options::OPT_fobjc_nonfragile_abi) &&
       !Args.hasArg(options::OPT_fno_blocks))) {
    CmdArgs.push_back("-fblocks");

    if (!Args.hasArg(options::OPT_fgnu_runtime) && !TC.hasBlocksRuntime())
      CmdArgs.push_back("-fblocks-runtime-optional");
  }

  // -fencode-extended-block-signature=1 is default.
  if (TC.IsEncodeExtendedBlockSignatureDefault())
    CmdArgs.push_back("-fencode-extended-block-signature");

  if (Args.hasFlag(options::OPT_fcoroutines_ts, options::OPT_fno_coroutines_ts,
                   false) &&
      types::isCXX(InputType)) {
    CmdArgs.push_back("-fcoroutines-ts");
  }

  Args.AddLastArg(CmdArgs, options::OPT_fdouble_square_bracket_attributes,
                  options::OPT_fno_double_square_bracket_attributes);

  // -faccess-control is default.
  if (Args.hasFlag(options::OPT_fno_access_control,
                   options::OPT_faccess_control, false))
    CmdArgs.push_back("-fno-access-control");

  // -felide-constructors is the default.
  if (Args.hasFlag(options::OPT_fno_elide_constructors,
                   options::OPT_felide_constructors, false))
    CmdArgs.push_back("-fno-elide-constructors");

  ToolChain::RTTIMode RTTIMode = TC.getRTTIMode();

  if (KernelOrKext || (types::isCXX(InputType) &&
                       (RTTIMode == ToolChain::RM_Disabled)))
    CmdArgs.push_back("-fno-rtti");

  // -fshort-enums=0 is default for all architectures except Hexagon and z/OS.
  if (Args.hasFlag(options::OPT_fshort_enums, options::OPT_fno_short_enums,
                   TC.getArch() == llvm::Triple::hexagon || Triple.isOSzOS()))
    CmdArgs.push_back("-fshort-enums");

  RenderCharacterOptions(Args, AuxTriple ? *AuxTriple : RawTriple, CmdArgs);

  // -fuse-cxa-atexit is default.
  if (!Args.hasFlag(
          options::OPT_fuse_cxa_atexit, options::OPT_fno_use_cxa_atexit,
          !RawTriple.isOSAIX() && !RawTriple.isOSWindows() &&
              TC.getArch() != llvm::Triple::xcore &&
              ((RawTriple.getVendor() != llvm::Triple::MipsTechnologies) ||
               RawTriple.hasEnvironment())) ||
      KernelOrKext)
    CmdArgs.push_back("-fno-use-cxa-atexit");

  if (Args.hasFlag(options::OPT_fregister_global_dtors_with_atexit,
                   options::OPT_fno_register_global_dtors_with_atexit,
                   RawTriple.isOSDarwin() && !KernelOrKext))
    CmdArgs.push_back("-fregister-global-dtors-with-atexit");

  // -fno-use-line-directives is default.
#if INTEL_CUSTOMIZATION
  // -fuse-line-directives is default for Intel Windows
  if (Args.hasFlag(options::OPT_fuse_line_directives,
                   options::OPT_fno_use_line_directives,
                   D.IsIntelMode() && D.IsCLMode()))
#endif // INTEL_CUSTOMIZATION
    CmdArgs.push_back("-fuse-line-directives");

  // -fms-extensions=0 is default.
  if (Args.hasFlag(options::OPT_fms_extensions, options::OPT_fno_ms_extensions,
                   IsWindowsMSVC))
    CmdArgs.push_back("-fms-extensions");

  // -fms-compatibility=0 is default.
  bool IsMSVCCompat = Args.hasFlag(
      options::OPT_fms_compatibility, options::OPT_fno_ms_compatibility,
      (IsWindowsMSVC && Args.hasFlag(options::OPT_fms_extensions,
                                     options::OPT_fno_ms_extensions, true)));
  if (IsMSVCCompat)
    CmdArgs.push_back("-fms-compatibility");

  // Handle -fgcc-version, if present.
  VersionTuple GNUCVer;
  if (Arg *A = Args.getLastArg(options::OPT_fgnuc_version_EQ)) {
    // Check that the version has 1 to 3 components and the minor and patch
    // versions fit in two decimal digits.
    StringRef Val = A->getValue();
    Val = Val.empty() ? "0" : Val; // Treat "" as 0 or disable.
    bool Invalid = GNUCVer.tryParse(Val);
    unsigned Minor = GNUCVer.getMinor().getValueOr(0);
    unsigned Patch = GNUCVer.getSubminor().getValueOr(0);
    if (Invalid || GNUCVer.getBuild() || Minor >= 100 || Patch >= 100) {
      D.Diag(diag::err_drv_invalid_value)
          << A->getAsString(Args) << A->getValue();
    }
  } else if (!IsMSVCCompat) {
    // Imitate GCC 4.2.1 by default if -fms-compatibility is not in effect.
    GNUCVer = VersionTuple(4, 2, 1);
  }
  if (!GNUCVer.empty()) {
    CmdArgs.push_back(
        Args.MakeArgString("-fgnuc-version=" + GNUCVer.getAsString()));
  }

  VersionTuple MSVT = TC.computeMSVCVersion(&D, Args);
  if (!MSVT.empty())
    CmdArgs.push_back(
        Args.MakeArgString("-fms-compatibility-version=" + MSVT.getAsString()));

  bool IsMSVC2015Compatible = MSVT.getMajor() >= 19;
  if (ImplyVCPPCVer) {
    StringRef LanguageStandard;
    if (const Arg *StdArg = Args.getLastArg(options::OPT__SLASH_std)) {
      Std = StdArg;
      LanguageStandard = llvm::StringSwitch<StringRef>(StdArg->getValue())
                             .Case("c11", "-std=c11")
                             .Case("c17", "-std=c17")
                             .Default("");
      if (LanguageStandard.empty())
        D.Diag(clang::diag::warn_drv_unused_argument)
            << StdArg->getAsString(Args);
    }
    CmdArgs.push_back(LanguageStandard.data());
  }
  if (ImplyVCPPCXXVer) {
    StringRef LanguageStandard;
    if (const Arg *StdArg = Args.getLastArg(options::OPT__SLASH_std)) {
      Std = StdArg;
      LanguageStandard = llvm::StringSwitch<StringRef>(StdArg->getValue())
                             .Case("c++14", "-std=c++14")
                             .Case("c++17", "-std=c++17")
                             .Case("c++20", "-std=c++20")
                             .Case("c++latest", "-std=c++2b")
                             .Default("");
      if (LanguageStandard.empty())
        D.Diag(clang::diag::warn_drv_unused_argument)
            << StdArg->getAsString(Args);
    }

    if (LanguageStandard.empty()) {
      if (IsSYCL)
        // For DPC++, C++17 is the default.
        LanguageStandard = "-std=c++17";
      else if (IsMSVC2015Compatible)
        LanguageStandard = "-std=c++14";
      else
        LanguageStandard = "-std=c++11";
    }

    CmdArgs.push_back(LanguageStandard.data());
  }

  // -fno-borland-extensions is default.
  if (Args.hasFlag(options::OPT_fborland_extensions,
                   options::OPT_fno_borland_extensions, false))
    CmdArgs.push_back("-fborland-extensions");

  // -fno-declspec is default, except for PS4.
  if (Args.hasFlag(options::OPT_fdeclspec, options::OPT_fno_declspec,
                   RawTriple.isPS4()))
    CmdArgs.push_back("-fdeclspec");
  else if (Args.hasArg(options::OPT_fno_declspec))
    CmdArgs.push_back("-fno-declspec"); // Explicitly disabling __declspec.

  // -fthreadsafe-static is default, except for MSVC compatibility versions less
  // than 19.
  if (!Args.hasFlag(options::OPT_fthreadsafe_statics,
                    options::OPT_fno_threadsafe_statics,
                    !IsWindowsMSVC || IsMSVC2015Compatible))
    CmdArgs.push_back("-fno-threadsafe-statics");

  // -fno-delayed-template-parsing is default, except when targeting MSVC.
  // Many old Windows SDK versions require this to parse.
  // FIXME: MSVC introduced /Zc:twoPhase- to disable this behavior in their
  // compiler. We should be able to disable this by default at some point.
  if (Args.hasFlag(options::OPT_fdelayed_template_parsing,
                   options::OPT_fno_delayed_template_parsing, IsWindowsMSVC))
    CmdArgs.push_back("-fdelayed-template-parsing");

  // -fgnu-keywords default varies depending on language; only pass if
  // specified.
  Args.AddLastArg(CmdArgs, options::OPT_fgnu_keywords,
                  options::OPT_fno_gnu_keywords);

  if (Args.hasFlag(options::OPT_fgnu89_inline, options::OPT_fno_gnu89_inline,
                   false))
    CmdArgs.push_back("-fgnu89-inline");

  if (Args.hasArg(options::OPT_fno_inline))
    CmdArgs.push_back("-fno-inline");

#if INTEL_CUSTOMIZATION
  if (Arg *InlinLvl = Args.getLastArg(
        options::OPT_inline_level_EQ, options::OPT_finline_functions,
        options::OPT_finline_hint_functions,
        options::OPT_fno_inline_functions)) {
    if (InlinLvl->getOption().matches(options::OPT_inline_level_EQ)) {
      if (InlinLvl->getValue() == StringRef("0") &&
          !Args.hasArg(options::OPT_fno_inline))
        CmdArgs.push_back("-fno-inline");
      else if (InlinLvl->getValue() == StringRef("1"))
        CmdArgs.push_back("-finline-hint-functions");
      else if (InlinLvl->getValue() == StringRef("2"))
        CmdArgs.push_back("-finline-functions");
      else
        C.getDriver().Diag(clang::diag::err_drv_unsupported_option_argument)
          << InlinLvl->getOption().getName()
          << StringRef(InlinLvl->getValue());
    }
    else
      CmdArgs.push_back(Args.MakeArgString(InlinLvl->getAsString(Args)));
  }
#else //INTEL_CUSTOMIZATION
  Args.AddLastArg(CmdArgs, options::OPT_finline_functions,
                  options::OPT_finline_hint_functions,
                  options::OPT_fno_inline_functions);

#endif //INTEL_CUSTOMIZATION

  // FIXME: Find a better way to determine whether the language has modules
  // support by default, or just assume that all languages do.
  bool HaveModules =
      Std && (Std->containsValue("c++2a") || Std->containsValue("c++20") ||
              Std->containsValue("c++latest"));
  RenderModulesOptions(C, D, Args, Input, Output, CmdArgs, HaveModules);

  if (Args.hasFlag(options::OPT_fpch_validate_input_files_content,
                   options::OPT_fno_pch_validate_input_files_content, false))
    CmdArgs.push_back("-fvalidate-ast-input-files-content");
  if (Args.hasFlag(options::OPT_fpch_instantiate_templates,
                   options::OPT_fno_pch_instantiate_templates, false))
    CmdArgs.push_back("-fpch-instantiate-templates");
  if (Args.hasFlag(options::OPT_fpch_codegen, options::OPT_fno_pch_codegen,
                   false))
    CmdArgs.push_back("-fmodules-codegen");
  if (Args.hasFlag(options::OPT_fpch_debuginfo, options::OPT_fno_pch_debuginfo,
                   false))
    CmdArgs.push_back("-fmodules-debuginfo");

  Args.AddLastArg(CmdArgs, options::OPT_flegacy_pass_manager,
                  options::OPT_fno_legacy_pass_manager);

  ObjCRuntime Runtime = AddObjCRuntimeArgs(Args, Inputs, CmdArgs, rewriteKind);
  RenderObjCOptions(TC, D, RawTriple, Args, Runtime, rewriteKind != RK_None,
                    Input, CmdArgs);

  if (types::isObjC(Input.getType()) &&
      Args.hasFlag(options::OPT_fobjc_encode_cxx_class_template_spec,
                   options::OPT_fno_objc_encode_cxx_class_template_spec,
                   !Runtime.isNeXTFamily()))
    CmdArgs.push_back("-fobjc-encode-cxx-class-template-spec");

  if (Args.hasFlag(options::OPT_fapplication_extension,
                   options::OPT_fno_application_extension, false))
    CmdArgs.push_back("-fapplication-extension");

  // Handle GCC-style exception args.
  bool EH = false;
  if (!C.getDriver().IsCLMode())
#if INTEL_CUSTOMIZATION
    EH = addExceptionArgs(Args, InputType, TC, KernelOrKext, Runtime, CmdArgs, JA);
#endif // INTEL_CUSTOMIZATION

  // Handle exception personalities
  Arg *A = Args.getLastArg(
      options::OPT_fsjlj_exceptions, options::OPT_fseh_exceptions,
      options::OPT_fdwarf_exceptions, options::OPT_fwasm_exceptions);
  if (A) {
    const Option &Opt = A->getOption();
    if (Opt.matches(options::OPT_fsjlj_exceptions))
      CmdArgs.push_back("-exception-model=sjlj");
    if (Opt.matches(options::OPT_fseh_exceptions))
      CmdArgs.push_back("-exception-model=seh");
    if (Opt.matches(options::OPT_fdwarf_exceptions))
      CmdArgs.push_back("-exception-model=dwarf");
    if (Opt.matches(options::OPT_fwasm_exceptions))
      CmdArgs.push_back("-exception-model=wasm");
  } else {
    switch (TC.GetExceptionModel(Args)) {
    default:
      break;
    case llvm::ExceptionHandling::DwarfCFI:
      CmdArgs.push_back("-exception-model=dwarf");
      break;
    case llvm::ExceptionHandling::SjLj:
      CmdArgs.push_back("-exception-model=sjlj");
      break;
    case llvm::ExceptionHandling::WinEH:
      CmdArgs.push_back("-exception-model=seh");
      break;
    }
  }

  // C++ "sane" operator new.
  if (!Args.hasFlag(options::OPT_fassume_sane_operator_new,
                    options::OPT_fno_assume_sane_operator_new))
    CmdArgs.push_back("-fno-assume-sane-operator-new");

  // -frelaxed-template-template-args is off by default, as it is a severe
  // breaking change until a corresponding change to template partial ordering
  // is provided.
  if (Args.hasFlag(options::OPT_frelaxed_template_template_args,
                   options::OPT_fno_relaxed_template_template_args, false))
    CmdArgs.push_back("-frelaxed-template-template-args");

  // -fsized-deallocation is off by default, as it is an ABI-breaking change for
  // most platforms.
  if (Args.hasFlag(options::OPT_fsized_deallocation,
                   options::OPT_fno_sized_deallocation, false))
    CmdArgs.push_back("-fsized-deallocation");

  // -faligned-allocation is on by default in C++17 onwards and otherwise off
  // by default.
  if (Arg *A = Args.getLastArg(options::OPT_faligned_allocation,
                               options::OPT_fno_aligned_allocation,
                               options::OPT_faligned_new_EQ)) {
    if (A->getOption().matches(options::OPT_fno_aligned_allocation))
      CmdArgs.push_back("-fno-aligned-allocation");
    else
      CmdArgs.push_back("-faligned-allocation");
  }

  // The default new alignment can be specified using a dedicated option or via
  // a GCC-compatible option that also turns on aligned allocation.
  if (Arg *A = Args.getLastArg(options::OPT_fnew_alignment_EQ,
                               options::OPT_faligned_new_EQ))
    CmdArgs.push_back(
        Args.MakeArgString(Twine("-fnew-alignment=") + A->getValue()));

  // -fconstant-cfstrings is default, and may be subject to argument translation
  // on Darwin.
  if (!Args.hasFlag(options::OPT_fconstant_cfstrings,
                    options::OPT_fno_constant_cfstrings) ||
      !Args.hasFlag(options::OPT_mconstant_cfstrings,
                    options::OPT_mno_constant_cfstrings))
    CmdArgs.push_back("-fno-constant-cfstrings");

  // -fno-pascal-strings is default, only pass non-default.
  if (Args.hasFlag(options::OPT_fpascal_strings,
                   options::OPT_fno_pascal_strings, false))
    CmdArgs.push_back("-fpascal-strings");

  // Honor -fpack-struct= and -fpack-struct, if given. Note that
  // -fno-pack-struct doesn't apply to -fpack-struct=.
  if (Arg *A = Args.getLastArg(options::OPT_fpack_struct_EQ)) {
    std::string PackStructStr = "-fpack-struct=";
    PackStructStr += A->getValue();
    CmdArgs.push_back(Args.MakeArgString(PackStructStr));
  } else if (Args.hasFlag(options::OPT_fpack_struct,
                          options::OPT_fno_pack_struct, false)) {
    CmdArgs.push_back("-fpack-struct=1");
#if INTEL_CUSTOMIZATION
  } else if (D.IsIntelMode() && D.IsCLMode() && !IsSYCL)
    // For the Intel compiler, /Zp16 is the default
    CmdArgs.push_back("-fpack-struct=16");

  // Enabling GVN Hoist at -O3 or -Ofast (CMPLRS-50169).
  // FIXME: Remove this when GVN Hoist is enabled by default in LLORG.
  if (Arg *A = Args.getLastArg(options::OPT_O_Group)) {
    unsigned OptLevel = 0;
    if (A->getOption().matches(options::OPT_O)) {
      StringRef OVal(A->getValue());
      OVal.getAsInteger(10, OptLevel);
    }
    if (A->getOption().matches(options::OPT_O4) || OptLevel > 2 ||
        A->getOption().matches(options::OPT_Ofast)) {
      CmdArgs.push_back("-mllvm");
      CmdArgs.push_back("-enable-gvn-hoist");
    }
  }
#endif // INTEL_CUSTOMIZATION

  // Handle -fmax-type-align=N and -fno-type-align
  bool SkipMaxTypeAlign = Args.hasArg(options::OPT_fno_max_type_align);
  if (Arg *A = Args.getLastArg(options::OPT_fmax_type_align_EQ)) {
    if (!SkipMaxTypeAlign) {
      std::string MaxTypeAlignStr = "-fmax-type-align=";
      MaxTypeAlignStr += A->getValue();
      CmdArgs.push_back(Args.MakeArgString(MaxTypeAlignStr));
    }
  } else if (RawTriple.isOSDarwin()) {
    if (!SkipMaxTypeAlign) {
      std::string MaxTypeAlignStr = "-fmax-type-align=16";
      CmdArgs.push_back(Args.MakeArgString(MaxTypeAlignStr));
    }
  }

  if (!Args.hasFlag(options::OPT_Qy, options::OPT_Qn, true))
    CmdArgs.push_back("-Qn");

  // -fno-common is the default, set -fcommon only when that flag is set.
  if (Args.hasFlag(options::OPT_fcommon, options::OPT_fno_common, false))
    CmdArgs.push_back("-fcommon");

  // -fsigned-bitfields is default, and clang doesn't yet support
  // -funsigned-bitfields.
  if (!Args.hasFlag(options::OPT_fsigned_bitfields,
                    options::OPT_funsigned_bitfields))
    D.Diag(diag::warn_drv_clang_unsupported)
        << Args.getLastArg(options::OPT_funsigned_bitfields)->getAsString(Args);

  // -fsigned-bitfields is default, and clang doesn't support -fno-for-scope.
  if (!Args.hasFlag(options::OPT_ffor_scope, options::OPT_fno_for_scope))
    D.Diag(diag::err_drv_clang_unsupported)
        << Args.getLastArg(options::OPT_fno_for_scope)->getAsString(Args);

  // -finput_charset=UTF-8 is default. Reject others
  if (Arg *inputCharset = Args.getLastArg(options::OPT_finput_charset_EQ)) {
    StringRef value = inputCharset->getValue();
    if (!value.equals_lower("utf-8"))
      D.Diag(diag::err_drv_invalid_value) << inputCharset->getAsString(Args)
                                          << value;
  }

  // -fexec_charset=UTF-8 is default. Reject others
  if (Arg *execCharset = Args.getLastArg(options::OPT_fexec_charset_EQ)) {
    StringRef value = execCharset->getValue();
    if (!value.equals_lower("utf-8"))
      D.Diag(diag::err_drv_invalid_value) << execCharset->getAsString(Args)
                                          << value;
  }

  RenderDiagnosticsOptions(D, Args, CmdArgs);

  // -fno-asm-blocks is default.
  if (Args.hasFlag(options::OPT_fasm_blocks, options::OPT_fno_asm_blocks,
                   false))
    CmdArgs.push_back("-fasm-blocks");

  // -fgnu-inline-asm is default.
  if (!Args.hasFlag(options::OPT_fgnu_inline_asm,
                    options::OPT_fno_gnu_inline_asm, true))
    CmdArgs.push_back("-fno-gnu-inline-asm");

  // Enable vectorization per default according to the optimization level
  // selected. For optimization levels that want vectorization we use the alias
  // option to simplify the hasFlag logic.
  bool EnableVec = shouldEnableVectorizerAtOLevel(Args, false);
#if INTEL_CUSTOMIZATION
  // Do not enable vectorization for OpenMP
  if (JA.isDeviceOffloading(Action::OFK_OpenMP) &&
      getToolChain().getTriple().isSPIR())
    EnableVec = false;
#endif // INTEL_CUSTOMIZATION
  OptSpecifier VectorizeAliasOption =
      EnableVec ? options::OPT_O_Group : options::OPT_fvectorize;
  if (Args.hasFlag(options::OPT_fvectorize, VectorizeAliasOption,
                   options::OPT_fno_vectorize, EnableVec))
    CmdArgs.push_back("-vectorize-loops");

  // -fslp-vectorize is enabled based on the optimization level selected.
  bool EnableSLPVec = shouldEnableVectorizerAtOLevel(Args, true);
#if INTEL_CUSTOMIZATION
  // Do not enable vectorization for OpenMP
  if (JA.isDeviceOffloading(Action::OFK_OpenMP) &&
      getToolChain().getTriple().isSPIR())
    EnableSLPVec = false;
#endif // INTEL_CUSTOMIZATION
  OptSpecifier SLPVectAliasOption =
      EnableSLPVec ? options::OPT_O_Group : options::OPT_fslp_vectorize;
  if (Args.hasFlag(options::OPT_fslp_vectorize, SLPVectAliasOption,
                   options::OPT_fno_slp_vectorize, EnableSLPVec))
    CmdArgs.push_back("-vectorize-slp");

  ParseMPreferVectorWidth(D, Args, CmdArgs);

  Args.AddLastArg(CmdArgs, options::OPT_fshow_overloads_EQ);
  Args.AddLastArg(CmdArgs,
                  options::OPT_fsanitize_undefined_strip_path_components_EQ);

  // -fdollars-in-identifiers default varies depending on platform and
  // language; only pass if specified.
  if (Arg *A = Args.getLastArg(options::OPT_fdollars_in_identifiers,
                               options::OPT_fno_dollars_in_identifiers)) {
    if (A->getOption().matches(options::OPT_fdollars_in_identifiers))
      CmdArgs.push_back("-fdollars-in-identifiers");
    else
      CmdArgs.push_back("-fno-dollars-in-identifiers");
  }

  // -funit-at-a-time is default, and we don't support -fno-unit-at-a-time for
  // practical purposes.
  if (Arg *A = Args.getLastArg(options::OPT_funit_at_a_time,
                               options::OPT_fno_unit_at_a_time)) {
    if (A->getOption().matches(options::OPT_fno_unit_at_a_time))
      D.Diag(diag::warn_drv_clang_unsupported) << A->getAsString(Args);
  }

  if (Args.hasFlag(options::OPT_fapple_pragma_pack,
                   options::OPT_fno_apple_pragma_pack, false))
    CmdArgs.push_back("-fapple-pragma-pack");

  if (Args.hasFlag(options::OPT_fxl_pragma_pack,
                   options::OPT_fno_xl_pragma_pack, RawTriple.isOSAIX()))
    CmdArgs.push_back("-fxl-pragma-pack");

  // Remarks can be enabled with any of the `-f.*optimization-record.*` flags.
  if (willEmitRemarks(Args) && checkRemarksOptions(D, Args, Triple))
    renderRemarksOptions(Args, CmdArgs, Triple, Input, Output, JA);

  bool RewriteImports = Args.hasFlag(options::OPT_frewrite_imports,
                                     options::OPT_fno_rewrite_imports, false);
  if (RewriteImports)
    CmdArgs.push_back("-frewrite-imports");

  // Enable rewrite includes if the user's asked for it or if we're generating
  // diagnostics.
  // TODO: Once -module-dependency-dir works with -frewrite-includes it'd be
  // nice to enable this when doing a crashdump for modules as well.
  if (Args.hasFlag(options::OPT_frewrite_includes,
                   options::OPT_fno_rewrite_includes, false) ||
      (C.isForDiagnostics() && !HaveModules))
    CmdArgs.push_back("-frewrite-includes");

  // Only allow -traditional or -traditional-cpp outside in preprocessing modes.
  if (Arg *A = Args.getLastArg(options::OPT_traditional,
                               options::OPT_traditional_cpp)) {
    if (isa<PreprocessJobAction>(JA))
      CmdArgs.push_back("-traditional-cpp");
    else
      D.Diag(diag::err_drv_clang_unsupported) << A->getAsString(Args);
  }

  Args.AddLastArg(CmdArgs, options::OPT_dM);
  Args.AddLastArg(CmdArgs, options::OPT_dD);

  Args.AddLastArg(CmdArgs, options::OPT_fmax_tokens_EQ);

  // Handle serialized diagnostics.
  if (Arg *A = Args.getLastArg(options::OPT__serialize_diags)) {
    CmdArgs.push_back("-serialize-diagnostic-file");
    CmdArgs.push_back(Args.MakeArgString(A->getValue()));
  }

  if (Args.hasArg(options::OPT_fretain_comments_from_system_headers))
    CmdArgs.push_back("-fretain-comments-from-system-headers");

  // Forward -fcomment-block-commands to -cc1.
  Args.AddAllArgs(CmdArgs, options::OPT_fcomment_block_commands);
  // Forward -fparse-all-comments to -cc1.
  Args.AddAllArgs(CmdArgs, options::OPT_fparse_all_comments);

  // Turn -fplugin=name.so into -load name.so
  for (const Arg *A : Args.filtered(options::OPT_fplugin_EQ)) {
    CmdArgs.push_back("-load");
    CmdArgs.push_back(A->getValue());
    A->claim();
  }

  // Forward -fpass-plugin=name.so to -cc1.
  for (const Arg *A : Args.filtered(options::OPT_fpass_plugin_EQ)) {
    CmdArgs.push_back(
        Args.MakeArgString(Twine("-fpass-plugin=") + A->getValue()));
    A->claim();
  }

  // Setup statistics file output.
  SmallString<128> StatsFile = getStatsFileName(Args, Output, Input, D);
  if (!StatsFile.empty())
    CmdArgs.push_back(Args.MakeArgString(Twine("-stats-file=") + StatsFile));

  // Forward -Xclang arguments to -cc1, and -mllvm arguments to the LLVM option
  // parser.
  // -finclude-default-header flag is for preprocessor,
  // do not pass it to other cc1 commands when save-temps is enabled
  if (C.getDriver().isSaveTempsEnabled() &&
      !isa<PreprocessJobAction>(JA)) {
    for (auto Arg : Args.filtered(options::OPT_Xclang)) {
      Arg->claim();
      if (StringRef(Arg->getValue()) != "-finclude-default-header")
        CmdArgs.push_back(Arg->getValue());
    }
  }
  else {
    Args.AddAllArgValues(CmdArgs, options::OPT_Xclang);
  }
  for (const Arg *A : Args.filtered(options::OPT_mllvm)) {
    A->claim();

    // We translate this by hand to the -cc1 argument, since nightly test uses
    // it and developers have been trained to spell it with -mllvm. Both
    // spellings are now deprecated and should be removed.
    if (StringRef(A->getValue(0)) == "-disable-llvm-optzns") {
      CmdArgs.push_back("-disable-llvm-optzns");
    } else {
      A->render(Args, CmdArgs);
    }
  }

  // With -save-temps, we want to save the unoptimized bitcode output from the
  // CompileJobAction, use -disable-llvm-passes to get pristine IR generated
  // by the frontend.
  // When -fembed-bitcode is enabled, optimized bitcode is emitted because it
  // has slightly different breakdown between stages.
  // FIXME: -fembed-bitcode -save-temps will save optimized bitcode instead of
  // pristine IR generated by the frontend. Ideally, a new compile action should
  // be added so both IR can be captured.
  if ((C.getDriver().isSaveTempsEnabled() ||
       JA.isHostOffloading(Action::OFK_OpenMP)) &&
      !(C.getDriver().embedBitcodeInObject() && !IsUsingLTO) &&
      isa<CompileJobAction>(JA))
    CmdArgs.push_back("-disable-llvm-passes");

#if INTEL_CUSTOMIZATION
  // Disable Intel proprietary optimizations for the .bc generation during
  // and offload compilation.
  if (JA.isHostOffloading(Action::OFK_OpenMP) && isa<CompileJobAction>(JA))
    CmdArgs.push_back("-disable-intel-proprietary-opts");
#endif // INTEL_CUSTOMIZATION

  Args.AddAllArgs(CmdArgs, options::OPT_undef);

  const char *Exec = D.getClangProgramPath();

  // Optionally embed the -cc1 level arguments into the debug info or a
  // section, for build analysis.
  // Also record command line arguments into the debug info if
  // -grecord-gcc-switches options is set on.
  // By default, -gno-record-gcc-switches is set on and no recording.
  auto GRecordSwitches =
      Args.hasFlag(options::OPT_grecord_command_line,
                   options::OPT_gno_record_command_line, false);
  auto FRecordSwitches =
      Args.hasFlag(options::OPT_frecord_command_line,
                   options::OPT_fno_record_command_line, false);
  if (FRecordSwitches && !Triple.isOSBinFormatELF())
    D.Diag(diag::err_drv_unsupported_opt_for_target)
        << Args.getLastArg(options::OPT_frecord_command_line)->getAsString(Args)
        << TripleStr;
  if (TC.UseDwarfDebugFlags() || GRecordSwitches || FRecordSwitches) {
    ArgStringList OriginalArgs;
    for (const auto &Arg : Args)
      Arg->render(Args, OriginalArgs);

    SmallString<256> Flags;
    EscapeSpacesAndBackslashes(Exec, Flags);
    for (const char *OriginalArg : OriginalArgs) {
      SmallString<128> EscapedArg;
      EscapeSpacesAndBackslashes(OriginalArg, EscapedArg);
      Flags += " ";
      Flags += EscapedArg;
    }
    auto FlagsArgString = Args.MakeArgString(Flags);
    if (TC.UseDwarfDebugFlags() || GRecordSwitches) {
      CmdArgs.push_back("-dwarf-debug-flags");
      CmdArgs.push_back(FlagsArgString);
    }
    if (FRecordSwitches) {
      CmdArgs.push_back("-record-command-line");
      CmdArgs.push_back(FlagsArgString);
    }
  }

  // Host-side cuda compilation receives all device-side outputs in a single
  // fatbin as Inputs[1]. Include the binary with -fcuda-include-gpubinary.
  if ((IsCuda || IsHIP) && CudaDeviceInput) {
      CmdArgs.push_back("-fcuda-include-gpubinary");
      CmdArgs.push_back(CudaDeviceInput->getFilename());
      if (Args.hasFlag(options::OPT_fgpu_rdc, options::OPT_fno_gpu_rdc, false))
        CmdArgs.push_back("-fgpu-rdc");
  }

  if (IsCuda) {
    if (Args.hasFlag(options::OPT_fcuda_short_ptr,
                     options::OPT_fno_cuda_short_ptr, false))
      CmdArgs.push_back("-fcuda-short-ptr");
  }

  if (IsCuda || IsHIP) {
    // Determine the original source input.
    const Action *SourceAction = &JA;
    while (SourceAction->getKind() != Action::InputClass) {
      assert(!SourceAction->getInputs().empty() && "unexpected root action!");
      SourceAction = SourceAction->getInputs()[0];
    }
    auto CUID = cast<InputAction>(SourceAction)->getId();
    if (!CUID.empty())
      CmdArgs.push_back(Args.MakeArgString(Twine("-cuid=") + Twine(CUID)));
  }

  if (IsHIP)
    CmdArgs.push_back("-fcuda-allow-variadic-functions");

  if (IsCudaDevice || IsHIPDevice) {
    StringRef InlineThresh =
        Args.getLastArgValue(options::OPT_fgpu_inline_threshold_EQ);
    if (!InlineThresh.empty()) {
      std::string ArgStr =
          std::string("-inline-threshold=") + InlineThresh.str();
      CmdArgs.append({"-mllvm", Args.MakeArgStringRef(ArgStr)});
    }
  }

  // OpenMP offloading device jobs take the argument -fopenmp-host-ir-file-path
  // to specify the result of the compile phase on the host, so the meaningful
  // device declarations can be identified. Also, -fopenmp-is-device is passed
  // along to tell the frontend that it is generating code for a device, so that
  // only the relevant declarations are emitted.
  if (IsOpenMPDevice) {
    CmdArgs.push_back("-fopenmp-is-device");
    if (OpenMPDeviceInput) {
      CmdArgs.push_back("-fopenmp-host-ir-file-path");
      CmdArgs.push_back(Args.MakeArgString(OpenMPDeviceInput->getFilename()));
    }
#if INTEL_CUSTOMIZATION
    if (Args.hasArg(options::OPT_fsycl) && Triple.isSPIR()) {
      // OpenMP device compile must use the same language options as the
      // host compile. So if this is SYCL source pass SYCL options.
      CmdArgs.push_back("-fsycl-is-host");
    }
#endif //INTEL_CUSTOMIZATION
  }
#if INTEL_COLLAB
  // fixup -paropt value
#if INTEL_CUSTOMIZATION
  // Only add -paropt for OpenMP offloading or Host.
  if ((Args.hasFlag(options::OPT_fiopenmp, options::OPT_fno_iopenmp, false) ||
       Args.hasFlag(options::OPT_fiopenmp_simd, options::OPT_fno_iopenmp_simd,
                    false)) && (JA.isDeviceOffloading(Action::OFK_None) ||
                                JA.isDeviceOffloading(Action::OFK_OpenMP))) {
#endif // INTEL_CUSTOMIZATION
    int paroptVal = IsOpenMPDevice ? 0x20 : 0x0;
    bool paroptSeen = false;
    StringRef paropt = Args.hasArg(options::OPT_fiopenmp) ? "31" : "11";

    for (const Arg *A : Args.filtered(options::OPT_mllvm)) {
      StringRef Str(A->getValue(0));
      if (Str.consume_front("-paropt=")) {
        paropt = Str;
        paroptSeen = true;
      }
      // FIXME: adds overriding -paropt value instead of replacing
    }
    int ValueInt;
    if (paropt.getAsInteger(10, ValueInt)) {
      getToolChain().getDriver().Diag(
                  diag::err_drv_unsupported_option_argument)
                  << "-paropt=" << paropt;
    }
    paroptVal |= ValueInt;
    if (!paroptSeen || (paroptVal != ValueInt && paroptSeen)) {
      CmdArgs.push_back("-mllvm");
      CmdArgs.push_back(Args.MakeArgString("-paropt=" + Twine(paroptVal)));
    }
  }
#endif // INTEL_COLLAB

  if (Triple.isAMDGPU()) {
    handleAMDGPUCodeObjectVersionOptions(D, Args, CmdArgs);

    if (Args.hasFlag(options::OPT_munsafe_fp_atomics,
                     options::OPT_mno_unsafe_fp_atomics, /*Default=*/false))
      CmdArgs.push_back("-munsafe-fp-atomics");
  }

  // For all the host OpenMP offloading compile jobs we need to pass the targets
  // information using -fopenmp-targets= option.
#if INTEL_CUSTOMIZATION
  if (JA.isOffloading(Action::OFK_OpenMP)) {
#endif // INTEL_CUSTOMIZATION
    SmallString<128> TargetInfo("-fopenmp-targets=");

    Arg *Tgts = Args.getLastArg(options::OPT_fopenmp_targets_EQ);
    assert(Tgts && Tgts->getNumValues() &&
           "OpenMP offloading has to have targets specified.");
    for (unsigned i = 0; i < Tgts->getNumValues(); ++i) {
      if (i)
        TargetInfo += ',';
      // We need to get the string from the triple because it may be not exactly
      // the same as the one we get directly from the arguments.
#if INTEL_CUSTOMIZATION
      llvm::Triple T(StringRef(Tgts->getValue(i)).split('=').first);
#endif // INTEL_CUSTOMIZATION
      TargetInfo += T.getTriple();
    }
    CmdArgs.push_back(Args.MakeArgString(TargetInfo.str()));
  }

  // For all the host SYCL offloading compile jobs we need to pass the targets
  // information using -fsycl-targets= option.
  if (isa<CompileJobAction>(JA) && JA.isHostOffloading(Action::OFK_SYCL)) {
    SmallString<128> TargetInfo("-fsycl-targets=");

    if (Arg *Tgts = Args.getLastArg(options::OPT_fsycl_targets_EQ)) {
      for (unsigned i = 0; i < Tgts->getNumValues(); ++i) {
        if (i)
          TargetInfo += ',';
        // We need to get the string from the triple because it may be not
        // exactly the same as the one we get directly from the arguments.
        llvm::Triple T(Tgts->getValue(i));
        TargetInfo += T.getTriple();
      }
    } else
      // Use the default.
      TargetInfo += C.getDriver().MakeSYCLDeviceTriple().normalize();
    CmdArgs.push_back(Args.MakeArgString(TargetInfo.str()));
  }

  bool VirtualFunctionElimination =
      Args.hasFlag(options::OPT_fvirtual_function_elimination,
                   options::OPT_fno_virtual_function_elimination, false);
  if (VirtualFunctionElimination) {
    // VFE requires full LTO (currently, this might be relaxed to allow ThinLTO
    // in the future).
    if (LTOMode != LTOK_Full)
      D.Diag(diag::err_drv_argument_only_allowed_with)
          << "-fvirtual-function-elimination"
          << "-flto=full";

    CmdArgs.push_back("-fvirtual-function-elimination");
  }

  // VFE requires whole-program-vtables, and enables it by default.
#if INTEL_CUSTOMIZATION
  // -qopt-mem-layout-trans > 2 with LTO enables whole-program-vtables
  bool LayoutLTO = false;
  if (Args.hasArg(options::OPT_qopt_mem_layout_trans_EQ) && D.isUsingLTO()) {
    Arg *A = Args.getLastArg(options::OPT_qopt_mem_layout_trans_EQ);
    StringRef Value(A->getValue());
    if (!Value.empty()) {
      int ValInt = 0;
      if (!Value.getAsInteger(0, ValInt))
        LayoutLTO = (ValInt > 2);
    }
  }
  bool WholeProgramVTables = Args.hasFlag(
      options::OPT_fwhole_program_vtables,
      options::OPT_fno_whole_program_vtables,
      VirtualFunctionElimination || LayoutLTO);
#endif // INTEL_CUSTOMIZATION
  if (VirtualFunctionElimination && !WholeProgramVTables) {
    D.Diag(diag::err_drv_argument_not_allowed_with)
        << "-fno-whole-program-vtables"
        << "-fvirtual-function-elimination";
  }

  if (WholeProgramVTables) {
    // Propagate -fwhole-program-vtables if this is an LTO compile.
    if (IsUsingLTO)
      CmdArgs.push_back("-fwhole-program-vtables");
    // Check if we passed LTO options but they were suppressed because this is a
    // device offloading action, or we passed device offload LTO options which
    // were suppressed because this is not the device offload action.
    // Otherwise, issue an error.
    else if (!D.isUsingLTO(!IsDeviceOffloadAction))
      D.Diag(diag::err_drv_argument_only_allowed_with)
          << "-fwhole-program-vtables"
          << "-flto";
  }

  bool DefaultsSplitLTOUnit =
      (WholeProgramVTables || Sanitize.needsLTO()) &&
      (LTOMode == LTOK_Full || TC.canSplitThinLTOUnit());
  bool SplitLTOUnit =
      Args.hasFlag(options::OPT_fsplit_lto_unit,
                   options::OPT_fno_split_lto_unit, DefaultsSplitLTOUnit);
  if (Sanitize.needsLTO() && !SplitLTOUnit)
    D.Diag(diag::err_drv_argument_not_allowed_with) << "-fno-split-lto-unit"
                                                    << "-fsanitize=cfi";
  if (SplitLTOUnit)
    CmdArgs.push_back("-fsplit-lto-unit");

  if (Arg *A = Args.getLastArg(options::OPT_fglobal_isel,
                               options::OPT_fno_global_isel)) {
    CmdArgs.push_back("-mllvm");
    if (A->getOption().matches(options::OPT_fglobal_isel)) {
      CmdArgs.push_back("-global-isel=1");

      // GISel is on by default on AArch64 -O0, so don't bother adding
      // the fallback remarks for it. Other combinations will add a warning of
      // some kind.
      bool IsArchSupported = Triple.getArch() == llvm::Triple::aarch64;
      bool IsOptLevelSupported = false;

      Arg *A = Args.getLastArg(options::OPT_O_Group);
      if (Triple.getArch() == llvm::Triple::aarch64) {
        if (!A || A->getOption().matches(options::OPT_O0))
          IsOptLevelSupported = true;
      }
      if (!IsArchSupported || !IsOptLevelSupported) {
        CmdArgs.push_back("-mllvm");
        CmdArgs.push_back("-global-isel-abort=2");

        if (!IsArchSupported)
          D.Diag(diag::warn_drv_global_isel_incomplete) << Triple.getArchName();
        else
          D.Diag(diag::warn_drv_global_isel_incomplete_opt);
      }
    } else {
      CmdArgs.push_back("-global-isel=0");
    }
  }

  if (Args.hasArg(options::OPT_forder_file_instrumentation)) {
     CmdArgs.push_back("-forder-file-instrumentation");
     // Enable order file instrumentation when ThinLTO is not on. When ThinLTO is
     // on, we need to pass these flags as linker flags and that will be handled
     // outside of the compiler.
     if (!IsUsingLTO) {
       CmdArgs.push_back("-mllvm");
       CmdArgs.push_back("-enable-order-file-instrumentation");
     }
  }

  if (Arg *A = Args.getLastArg(options::OPT_fforce_enable_int128,
                               options::OPT_fno_force_enable_int128)) {
    if (A->getOption().matches(options::OPT_fforce_enable_int128))
      CmdArgs.push_back("-fforce-enable-int128");
  }

  if (Args.hasFlag(options::OPT_fkeep_static_consts,
                   options::OPT_fno_keep_static_consts, false))
    CmdArgs.push_back("-fkeep-static-consts");

  if (Args.hasFlag(options::OPT_fcomplete_member_pointers,
                   options::OPT_fno_complete_member_pointers, false))
    CmdArgs.push_back("-fcomplete-member-pointers");

  if (!Args.hasFlag(options::OPT_fcxx_static_destructors,
                    options::OPT_fno_cxx_static_destructors, true))
    CmdArgs.push_back("-fno-c++-static-destructors");

  addMachineOutlinerArgs(D, Args, CmdArgs, Triple, /*IsLTO=*/false);

  if (Arg *A = Args.getLastArg(options::OPT_moutline_atomics,
                               options::OPT_mno_outline_atomics)) {
    if (A->getOption().matches(options::OPT_moutline_atomics)) {
      // Option -moutline-atomics supported for AArch64 target only.
      if (!Triple.isAArch64()) {
        D.Diag(diag::warn_drv_moutline_atomics_unsupported_opt)
            << Triple.getArchName();
      } else {
        CmdArgs.push_back("-target-feature");
        CmdArgs.push_back("+outline-atomics");
      }
    } else {
      CmdArgs.push_back("-target-feature");
      CmdArgs.push_back("-outline-atomics");
    }
  } else if (Triple.isAArch64() &&
             getToolChain().IsAArch64OutlineAtomicsDefault(Args)) {
    CmdArgs.push_back("-target-feature");
    CmdArgs.push_back("+outline-atomics");
  }

  if (Args.hasFlag(options::OPT_faddrsig, options::OPT_fno_addrsig,
                   (TC.getTriple().isOSBinFormatELF() ||
                    TC.getTriple().isOSBinFormatCOFF()) &&
                       !TC.getTriple().isPS4() && !TC.getTriple().isVE() &&
                       !TC.getTriple().isOSNetBSD() &&
                       !Distro(D.getVFS(), TC.getTriple()).IsGentoo() &&
                       !TC.getTriple().isAndroid() &&
#if INTEL_CUSTOMIZATION
                       !D.IsIntelMode() &&
#endif // INTEL_CUSTOMIZATION
                       TC.useIntegratedAs()))
    CmdArgs.push_back("-faddrsig");

  if ((Triple.isOSBinFormatELF() || Triple.isOSBinFormatMachO()) &&
      (EH || UnwindTables || DebugInfoKind != codegenoptions::NoDebugInfo))
    CmdArgs.push_back("-D__GCC_HAVE_DWARF2_CFI_ASM=1");

  if (Arg *A = Args.getLastArg(options::OPT_fsymbol_partition_EQ)) {
    std::string Str = A->getAsString(Args);
    if (!TC.getTriple().isOSBinFormatELF())
      D.Diag(diag::err_drv_unsupported_opt_for_target)
          << Str << TC.getTripleString();
    CmdArgs.push_back(Args.MakeArgString(Str));
  }

#if INTEL_CUSTOMIZATION
  if (Arg *A = Args.getLastArg(options::OPT_fstack_limit_register_EQ)) {
    A->render(Args, CmdArgs);
  }
  if (Args.hasArg(options::OPT_fargument_noalias)) {
    CmdArgs.push_back("-fargument-noalias");
  }
  // This setting is for Non-windows targets.
  if (!D.IsCLMode())
    if (Args.hasArg(options::OPT_regcall))
      CmdArgs.push_back("-fdefault-calling-conv=regcall");

  // Disable extensions for SYCL device compilation since some of them cause
  // problems for SPIRV translator.
  if (D.IsIntelMode() && !IsSYCLOffloadDevice)
    CmdArgs.push_back("-fintel-compatibility");
  if (D.IsCLMode() && D.IsIntelMode())
    CmdArgs.push_back("-fintel-ms-compatibility");

  if (Args.hasFlag(options::OPT_intel_mintrinsic_promote,
                   options::OPT_intel_mno_intrinsic_promote, false))
    CmdArgs.push_back("-mintrinsic-promote");

  auto addAdvancedOptimFlag = [&](const Arg &OptArg, OptSpecifier Opt) {
    if (OptArg.getOption().matches(Opt) &&
        x86::isValidIntelCPU(OptArg.getValue(), TC.getTriple()))
      CmdArgs.push_back("-fintel-advanced-optim");
  };
  // Given -x, turn on advanced optimizations
  if (Arg *A = Args.getLastArgNoClaim(options::OPT_march_EQ, options::OPT_x))
    addAdvancedOptimFlag(*A, options::OPT_x);
  // Additional handling for /arch and /Qx
  if (Arg *A = Args.getLastArgNoClaim(options::OPT__SLASH_arch,
                                      options::OPT__SLASH_Qx))
    addAdvancedOptimFlag(*A, options::OPT__SLASH_Qx);
  addIntelOptimizationArgs(TC, Args, CmdArgs, false);
#endif // INTEL_CUSTOMIZATION

  // Add the "-o out -x type src.c" flags last. This is done primarily to make
  // the -cc1 command easier to edit when reproducing compiler crashes.
  if (Output.getType() == types::TY_Dependencies) {
    // Handled with other dependency code.
  } else if (Output.isFilename()) {
    if (Output.getType() == clang::driver::types::TY_IFS_CPP ||
        Output.getType() == clang::driver::types::TY_IFS) {
      SmallString<128> OutputFilename(Output.getFilename());
      llvm::sys::path::replace_extension(OutputFilename, "ifs");
      CmdArgs.push_back("-o");
      CmdArgs.push_back(Args.MakeArgString(OutputFilename));
    } else {
      CmdArgs.push_back("-o");
      CmdArgs.push_back(Output.getFilename());
    }
  } else {
    assert(Output.isNothing() && "Invalid output.");
  }

  addDashXForInput(Args, Input, CmdArgs);

  ArrayRef<InputInfo> FrontendInputs = Input;
  if (IsHeaderModulePrecompile)
    FrontendInputs = ModuleHeaderInputs;
  else if (Input.isNothing())
    FrontendInputs = {};

  for (const InputInfo &Input : FrontendInputs) {
    if (Input.isFilename())
      CmdArgs.push_back(Input.getFilename());
    else
      Input.getInputArg().renderAsInput(Args, CmdArgs);
  }

  if (D.CC1Main && !D.CCGenDiagnostics) {
    // Invoke the CC1 directly in this process
    C.addCommand(std::make_unique<CC1Command>(JA, *this,
                                              ResponseFileSupport::AtFileUTF8(),
                                              Exec, CmdArgs, Inputs, Output));
  } else {
    C.addCommand(std::make_unique<Command>(JA, *this,
                                           ResponseFileSupport::AtFileUTF8(),
                                           Exec, CmdArgs, Inputs, Output));
  }

  // Make the compile command echo its inputs for /showFilenames.
  if (Output.getType() == types::TY_Object &&
      Args.hasFlag(options::OPT__SLASH_showFilenames,
                   options::OPT__SLASH_showFilenames_, false)) {
    C.getJobs().getJobs().back()->PrintInputFilenames = true;
  }

  if (Arg *A = Args.getLastArg(options::OPT_pg))
    if (FPKeepKind == CodeGenOptions::FramePointerKind::None &&
        !Args.hasArg(options::OPT_mfentry))
      D.Diag(diag::err_drv_argument_not_allowed_with) << "-fomit-frame-pointer"
                                                      << A->getAsString(Args);

  // Claim some arguments which clang supports automatically.

  // -fpch-preprocess is used with gcc to add a special marker in the output to
  // include the PCH file.
  Args.ClaimAllArgs(options::OPT_fpch_preprocess);

  // Claim some arguments which clang doesn't support, but we don't
  // care to warn the user about.
  Args.ClaimAllArgs(options::OPT_clang_ignored_f_Group);
  Args.ClaimAllArgs(options::OPT_clang_ignored_m_Group);

  // Disable warnings for clang -E -emit-llvm foo.c
  Args.ClaimAllArgs(options::OPT_emit_llvm);
}

Clang::Clang(const ToolChain &TC)
    // CAUTION! The first constructor argument ("clang") is not arbitrary,
    // as it is for other tools. Some operations on a Tool actually test
    // whether that tool is Clang based on the Tool's Name as a string.
    : Tool("clang", "clang frontend", TC) {}

Clang::~Clang() {}

/// Add options related to the Objective-C runtime/ABI.
///
/// Returns true if the runtime is non-fragile.
ObjCRuntime Clang::AddObjCRuntimeArgs(const ArgList &args,
                                      const InputInfoList &inputs,
                                      ArgStringList &cmdArgs,
                                      RewriteKind rewriteKind) const {
  // Look for the controlling runtime option.
  Arg *runtimeArg =
      args.getLastArg(options::OPT_fnext_runtime, options::OPT_fgnu_runtime,
                      options::OPT_fobjc_runtime_EQ);

  // Just forward -fobjc-runtime= to the frontend.  This supercedes
  // options about fragility.
  if (runtimeArg &&
      runtimeArg->getOption().matches(options::OPT_fobjc_runtime_EQ)) {
    ObjCRuntime runtime;
    StringRef value = runtimeArg->getValue();
    if (runtime.tryParse(value)) {
      getToolChain().getDriver().Diag(diag::err_drv_unknown_objc_runtime)
          << value;
    }
    if ((runtime.getKind() == ObjCRuntime::GNUstep) &&
        (runtime.getVersion() >= VersionTuple(2, 0)))
      if (!getToolChain().getTriple().isOSBinFormatELF() &&
          !getToolChain().getTriple().isOSBinFormatCOFF()) {
        getToolChain().getDriver().Diag(
            diag::err_drv_gnustep_objc_runtime_incompatible_binary)
          << runtime.getVersion().getMajor();
      }

    runtimeArg->render(args, cmdArgs);
    return runtime;
  }

  // Otherwise, we'll need the ABI "version".  Version numbers are
  // slightly confusing for historical reasons:
  //   1 - Traditional "fragile" ABI
  //   2 - Non-fragile ABI, version 1
  //   3 - Non-fragile ABI, version 2
  unsigned objcABIVersion = 1;
  // If -fobjc-abi-version= is present, use that to set the version.
  if (Arg *abiArg = args.getLastArg(options::OPT_fobjc_abi_version_EQ)) {
    StringRef value = abiArg->getValue();
    if (value == "1")
      objcABIVersion = 1;
    else if (value == "2")
      objcABIVersion = 2;
    else if (value == "3")
      objcABIVersion = 3;
    else
      getToolChain().getDriver().Diag(diag::err_drv_clang_unsupported) << value;
  } else {
    // Otherwise, determine if we are using the non-fragile ABI.
    bool nonFragileABIIsDefault =
        (rewriteKind == RK_NonFragile ||
         (rewriteKind == RK_None &&
          getToolChain().IsObjCNonFragileABIDefault()));
    if (args.hasFlag(options::OPT_fobjc_nonfragile_abi,
                     options::OPT_fno_objc_nonfragile_abi,
                     nonFragileABIIsDefault)) {
// Determine the non-fragile ABI version to use.
#ifdef DISABLE_DEFAULT_NONFRAGILEABI_TWO
      unsigned nonFragileABIVersion = 1;
#else
      unsigned nonFragileABIVersion = 2;
#endif

      if (Arg *abiArg =
              args.getLastArg(options::OPT_fobjc_nonfragile_abi_version_EQ)) {
        StringRef value = abiArg->getValue();
        if (value == "1")
          nonFragileABIVersion = 1;
        else if (value == "2")
          nonFragileABIVersion = 2;
        else
          getToolChain().getDriver().Diag(diag::err_drv_clang_unsupported)
              << value;
      }

      objcABIVersion = 1 + nonFragileABIVersion;
    } else {
      objcABIVersion = 1;
    }
  }

  // We don't actually care about the ABI version other than whether
  // it's non-fragile.
  bool isNonFragile = objcABIVersion != 1;

  // If we have no runtime argument, ask the toolchain for its default runtime.
  // However, the rewriter only really supports the Mac runtime, so assume that.
  ObjCRuntime runtime;
  if (!runtimeArg) {
    switch (rewriteKind) {
    case RK_None:
      runtime = getToolChain().getDefaultObjCRuntime(isNonFragile);
      break;
    case RK_Fragile:
      runtime = ObjCRuntime(ObjCRuntime::FragileMacOSX, VersionTuple());
      break;
    case RK_NonFragile:
      runtime = ObjCRuntime(ObjCRuntime::MacOSX, VersionTuple());
      break;
    }

    // -fnext-runtime
  } else if (runtimeArg->getOption().matches(options::OPT_fnext_runtime)) {
    // On Darwin, make this use the default behavior for the toolchain.
    if (getToolChain().getTriple().isOSDarwin()) {
      runtime = getToolChain().getDefaultObjCRuntime(isNonFragile);

      // Otherwise, build for a generic macosx port.
    } else {
      runtime = ObjCRuntime(ObjCRuntime::MacOSX, VersionTuple());
    }

    // -fgnu-runtime
  } else {
    assert(runtimeArg->getOption().matches(options::OPT_fgnu_runtime));
    // Legacy behaviour is to target the gnustep runtime if we are in
    // non-fragile mode or the GCC runtime in fragile mode.
    if (isNonFragile)
      runtime = ObjCRuntime(ObjCRuntime::GNUstep, VersionTuple(2, 0));
    else
      runtime = ObjCRuntime(ObjCRuntime::GCC, VersionTuple());
  }

  if (llvm::any_of(inputs, [](const InputInfo &input) {
        return types::isObjC(input.getType());
      }))
    cmdArgs.push_back(
        args.MakeArgString("-fobjc-runtime=" + runtime.getAsString()));
  return runtime;
}

static bool maybeConsumeDash(const std::string &EH, size_t &I) {
  bool HaveDash = (I + 1 < EH.size() && EH[I + 1] == '-');
  I += HaveDash;
  return !HaveDash;
}

namespace {
struct EHFlags {
  bool Synch = false;
  bool Asynch = false;
  bool NoUnwindC = false;
};
} // end anonymous namespace

/// /EH controls whether to run destructor cleanups when exceptions are
/// thrown.  There are three modifiers:
/// - s: Cleanup after "synchronous" exceptions, aka C++ exceptions.
/// - a: Cleanup after "asynchronous" exceptions, aka structured exceptions.
///      The 'a' modifier is unimplemented and fundamentally hard in LLVM IR.
/// - c: Assume that extern "C" functions are implicitly nounwind.
/// The default is /EHs-c-, meaning cleanups are disabled.
static EHFlags parseClangCLEHFlags(const Driver &D, const ArgList &Args) {
  EHFlags EH;

  std::vector<std::string> EHArgs =
      Args.getAllArgValues(options::OPT__SLASH_EH);
  for (auto EHVal : EHArgs) {
    for (size_t I = 0, E = EHVal.size(); I != E; ++I) {
      switch (EHVal[I]) {
      case 'a':
        EH.Asynch = maybeConsumeDash(EHVal, I);
        if (EH.Asynch)
          EH.Synch = false;
        continue;
      case 'c':
        EH.NoUnwindC = maybeConsumeDash(EHVal, I);
        continue;
      case 's':
        EH.Synch = maybeConsumeDash(EHVal, I);
        if (EH.Synch)
          EH.Asynch = false;
        continue;
      default:
        break;
      }
      D.Diag(clang::diag::err_drv_invalid_value) << "/EH" << EHVal;
      break;
    }
  }
  // The /GX, /GX- flags are only processed if there are not /EH flags.
  // The default is that /GX is not specified.
  if (EHArgs.empty() &&
      Args.hasFlag(options::OPT__SLASH_GX, options::OPT__SLASH_GX_,
                   /*Default=*/false)) {
    EH.Synch = true;
    EH.NoUnwindC = true;
  }

  return EH;
}

void Clang::AddClangCLArgs(const ArgList &Args, types::ID InputType,
                           ArgStringList &CmdArgs,
                           codegenoptions::DebugInfoKind *DebugInfoKind,
                           bool *EmitCodeView) const {
  unsigned RTOptionID = options::OPT__SLASH_MT;
  bool isNVPTX = getToolChain().getTriple().isNVPTX();
  bool isSYCLDevice =
      getToolChain().getTriple().getEnvironment() == llvm::Triple::SYCLDevice;
  bool isSYCL = Args.hasArg(options::OPT_fsycl) || isSYCLDevice;
  // For SYCL Windows, /MD is the default.
  if (isSYCL)
    RTOptionID = options::OPT__SLASH_MD;

  if (Args.hasArg(options::OPT__SLASH_LDd))
    // The /LDd option implies /MTd (/MDd for SYCL). The dependent lib part
    // can be overridden but defining _DEBUG is sticky.
    RTOptionID = isSYCL ? options::OPT__SLASH_MDd : options::OPT__SLASH_MTd;

  if (Arg *A = Args.getLastArg(options::OPT__SLASH_M_Group)) {
    RTOptionID = A->getOption().getID();
    if (isSYCL && !isSYCLDevice &&
        (RTOptionID == options::OPT__SLASH_MT ||
         RTOptionID == options::OPT__SLASH_MTd))
      // Use of /MT or /MTd is not supported for SYCL.
      getToolChain().getDriver().Diag(diag::err_drv_unsupported_opt_dpcpp)
          << A->getOption().getName();
  }

  enum { addDEBUG = 0x1, addMT = 0x2, addDLL = 0x4 };
  auto addPreDefines = [&](unsigned Defines) {
    if (Defines & addDEBUG)
      CmdArgs.push_back("-D_DEBUG");
    if (Defines & addMT && !isSYCLDevice)
      CmdArgs.push_back("-D_MT");
    if (Defines & addDLL && !isSYCLDevice)
      CmdArgs.push_back("-D_DLL");
  };
  StringRef FlagForCRT;
#if INTEL_CUSTOMIZATION
  StringRef FlagForIntelMathLib;
  StringRef FlagForIntelSVMLLib;
#endif // INTEL_CUSTOMIZATION
  switch (RTOptionID) {
  case options::OPT__SLASH_MD:
    addPreDefines((Args.hasArg(options::OPT__SLASH_LDd) ? addDEBUG : 0x0) |
                  addMT | addDLL);
    FlagForCRT = "--dependent-lib=msvcrt";
#if INTEL_CUSTOMIZATION
    FlagForIntelMathLib = "--dependent-lib=libmmd";
    FlagForIntelSVMLLib = "--dependent-lib=svml_dispmd";
#endif // INTEL_CUSTOMIZATION
    break;
  case options::OPT__SLASH_MDd:
    addPreDefines(addDEBUG | addMT | addDLL);
    FlagForCRT = "--dependent-lib=msvcrtd";
#if INTEL_CUSTOMIZATION
    FlagForIntelMathLib = "--dependent-lib=libmmdd";
    FlagForIntelSVMLLib = "--dependent-lib=svml_dispmd";
#endif // INTEL_CUSTOMIZATION
    break;
  case options::OPT__SLASH_MT:
    addPreDefines((Args.hasArg(options::OPT__SLASH_LDd) ? addDEBUG : 0x0) |
                  addMT);
    CmdArgs.push_back("-flto-visibility-public-std");
    FlagForCRT = "--dependent-lib=libcmt";
#if INTEL_CUSTOMIZATION
    FlagForIntelMathLib = "--dependent-lib=libmmt";
    FlagForIntelSVMLLib = "--dependent-lib=svml_dispmt";
#endif // INTEL_CUSTOMIZATION
    break;
  case options::OPT__SLASH_MTd:
    addPreDefines(addDEBUG | addMT);
    CmdArgs.push_back("-flto-visibility-public-std");
    FlagForCRT = "--dependent-lib=libcmtd";
#if INTEL_CUSTOMIZATION
    FlagForIntelMathLib = "--dependent-lib=libmmt";
    FlagForIntelSVMLLib = "--dependent-lib=svml_dispmt";
#endif // INTEL_CUSTOMIZATION
    break;
  default:
    llvm_unreachable("Unexpected option ID.");
  }

  if (Args.hasArg(options::OPT__SLASH_Zl)) {
    CmdArgs.push_back("-D_VC_NODEFAULTLIB");
  } else {
    CmdArgs.push_back(FlagForCRT.data());
#if INTEL_CUSTOMIZATION
    if (getToolChain().getDriver().IsIntelMode()) {
      if (!Args.hasArg(options::OPT_i_no_use_libirc))
        CmdArgs.push_back("--dependent-lib=libircmt");
      CmdArgs.push_back(FlagForIntelSVMLLib.data());
      CmdArgs.push_back("--dependent-lib=libdecimal");
      if (Args.hasFlag(options::OPT_qopt_matmul, options::OPT_qno_opt_matmul,
                       false))
        CmdArgs.push_back("--dependent-lib=libmatmul");
    }
    CmdArgs.push_back(FlagForIntelMathLib.data());
#endif // INTEL_CUSTOMIZATION

    // This provides POSIX compatibility (maps 'open' to '_open'), which most
    // users want.  The /Za flag to cl.exe turns this off, but it's not
    // implemented in clang.
    CmdArgs.push_back("--dependent-lib=oldnames");

    // Add SYCL dependent library
    if (Args.hasArg(options::OPT_fsycl) &&
        !Args.hasArg(options::OPT_nolibsycl)) {
      if (RTOptionID == options::OPT__SLASH_MDd)
        CmdArgs.push_back("--dependent-lib=sycld");
      else
        CmdArgs.push_back("--dependent-lib=sycl");
    }
  }

#if INTEL_CUSTOMIZATION
  // Add Intel performance libraries
  if (Args.hasArg(options::OPT_qipp_EQ))
    getToolChain().AddIPPLibArgs(Args, CmdArgs, "--dependent-lib=");
  if (Args.hasArg(options::OPT_qmkl_EQ))
    getToolChain().AddMKLLibArgs(Args, CmdArgs, "--dependent-lib=");
  if (Args.hasArg(options::OPT_qtbb, options::OPT_qdaal_EQ) ||
      (Args.hasArg(options::OPT_qmkl_EQ) &&
       getToolChain().getDriver().IsDPCPPMode()))
    getToolChain().AddTBBLibArgs(Args, CmdArgs, "--dependent-lib=");
  if (Args.hasArg(options::OPT_qdaal_EQ))
    getToolChain().AddDAALLibArgs(Args, CmdArgs, "--dependent-lib=");
  if (Args.hasArg(options::OPT_qactypes))
    getToolChain().AddACTypesLibArgs(Args, CmdArgs, "--dependent-lib=");

  // Add OpenMP libs
  bool StubsAdded = false;
  if (Arg *A = Args.getLastArg(options::OPT_qopenmp_stubs,
      options::OPT_fopenmp, options::OPT_fopenmp_EQ, options::OPT_fiopenmp)) {
    if (A->getOption().matches(options::OPT_qopenmp_stubs)) {
      CmdArgs.push_back("--dependent-lib=libiompstubs5md");
      StubsAdded = true;
    }
  }
  if (!StubsAdded && (Args.hasFlag(options::OPT_fopenmp,
                                   options::OPT_fopenmp_EQ,
                                   options::OPT_fno_openmp, false) ||
      Args.hasArg(options::OPT_fiopenmp, options::OPT_qmkl_EQ))) {
    switch (getToolChain().getDriver().getOpenMPRuntime(Args)) {
    case Driver::OMPRT_OMP:
      CmdArgs.push_back("--dependent-lib=libomp");
      break;
    case Driver::OMPRT_IOMP5:
      CmdArgs.push_back("--dependent-lib=libiomp5md");
      break;
    case Driver::OMPRT_GOMP:
      break;
    case Driver::OMPRT_Unknown:
      // Already diagnosed.
      break;
    }
  }
#endif // INTEL_CUSTOMIZATION

  if (Arg *ShowIncludes =
          Args.getLastArg(options::OPT__SLASH_showIncludes,
                          options::OPT__SLASH_showIncludes_user)) {
    CmdArgs.push_back("--show-includes");
    if (ShowIncludes->getOption().matches(options::OPT__SLASH_showIncludes))
      CmdArgs.push_back("-sys-header-deps");
  }

  // This controls whether or not we emit RTTI data for polymorphic types.
  if (Args.hasFlag(options::OPT__SLASH_GR_, options::OPT__SLASH_GR,
                   /*Default=*/false))
    CmdArgs.push_back("-fno-rtti-data");

  // This controls whether or not we emit stack-protector instrumentation.
  // In MSVC, Buffer Security Check (/GS) is on by default.
  if (!isNVPTX && Args.hasFlag(options::OPT__SLASH_GS, options::OPT__SLASH_GS_,
           /*Default=*/!getToolChain().getDriver().IsIntelMode())) { // INTEL
    CmdArgs.push_back("-stack-protector");
    CmdArgs.push_back(Args.MakeArgString(Twine(LangOptions::SSPStrong)));
  }

  // Emit CodeView if -Z7 or -gline-tables-only are present.
  if (Arg *DebugInfoArg = Args.getLastArg(options::OPT__SLASH_Z7,
                                          options::OPT_gline_tables_only)) {
    *EmitCodeView = true;
    if (DebugInfoArg->getOption().matches(options::OPT__SLASH_Z7))
      *DebugInfoKind = codegenoptions::LimitedDebugInfo;
    else
      *DebugInfoKind = codegenoptions::DebugLineTablesOnly;
  } else {
    *EmitCodeView = false;
  }

  const Driver &D = getToolChain().getDriver();
  EHFlags EH = parseClangCLEHFlags(D, Args);
  if (!isNVPTX && (EH.Synch || EH.Asynch)) {
    if (types::isCXX(InputType))
      CmdArgs.push_back("-fcxx-exceptions");
    CmdArgs.push_back("-fexceptions");
  }
  if (types::isCXX(InputType) && EH.Synch && EH.NoUnwindC)
    CmdArgs.push_back("-fexternc-nounwind");

  // /EP should expand to -E -P.
  if (Args.hasArg(options::OPT__SLASH_EP)) {
    CmdArgs.push_back("-E");
    CmdArgs.push_back("-P");
  }

  unsigned VolatileOptionID;
  if (getToolChain().getTriple().isX86() && !D.IsIntelMode()) // INTEL
    VolatileOptionID = options::OPT__SLASH_volatile_ms;
  else
    VolatileOptionID = options::OPT__SLASH_volatile_iso;

  if (Arg *A = Args.getLastArg(options::OPT__SLASH_volatile_Group))
    VolatileOptionID = A->getOption().getID();

  if (VolatileOptionID == options::OPT__SLASH_volatile_ms)
    CmdArgs.push_back("-fms-volatile");

 if (Args.hasFlag(options::OPT__SLASH_Zc_dllexportInlines_,
                  options::OPT__SLASH_Zc_dllexportInlines,
                  false)) {
  CmdArgs.push_back("-fno-dllexport-inlines");
 }

  Arg *MostGeneralArg = Args.getLastArg(options::OPT__SLASH_vmg);
  Arg *BestCaseArg = Args.getLastArg(options::OPT__SLASH_vmb);
  if (MostGeneralArg && BestCaseArg)
    D.Diag(clang::diag::err_drv_argument_not_allowed_with)
        << MostGeneralArg->getAsString(Args) << BestCaseArg->getAsString(Args);

  if (MostGeneralArg) {
    Arg *SingleArg = Args.getLastArg(options::OPT__SLASH_vms);
    Arg *MultipleArg = Args.getLastArg(options::OPT__SLASH_vmm);
    Arg *VirtualArg = Args.getLastArg(options::OPT__SLASH_vmv);

    Arg *FirstConflict = SingleArg ? SingleArg : MultipleArg;
    Arg *SecondConflict = VirtualArg ? VirtualArg : MultipleArg;
    if (FirstConflict && SecondConflict && FirstConflict != SecondConflict)
      D.Diag(clang::diag::err_drv_argument_not_allowed_with)
          << FirstConflict->getAsString(Args)
          << SecondConflict->getAsString(Args);

    if (SingleArg)
      CmdArgs.push_back("-fms-memptr-rep=single");
    else if (MultipleArg)
      CmdArgs.push_back("-fms-memptr-rep=multiple");
    else
      CmdArgs.push_back("-fms-memptr-rep=virtual");
  }

  // Parse the default calling convention options.
  if (Arg *CCArg =
          Args.getLastArg(options::OPT__SLASH_Gd, options::OPT__SLASH_Gr,
                          options::OPT__SLASH_Gz, options::OPT__SLASH_Gv,
                          options::OPT__SLASH_Gregcall)) {
    unsigned DCCOptId = CCArg->getOption().getID();
    const char *DCCFlag = nullptr;
    bool ArchSupported = !isNVPTX;
    llvm::Triple::ArchType Arch = getToolChain().getArch();
    switch (DCCOptId) {
    case options::OPT__SLASH_Gd:
      DCCFlag = "-fdefault-calling-conv=cdecl";
      break;
    case options::OPT__SLASH_Gr:
      ArchSupported = Arch == llvm::Triple::x86;
      DCCFlag = "-fdefault-calling-conv=fastcall";
      break;
    case options::OPT__SLASH_Gz:
      ArchSupported = Arch == llvm::Triple::x86;
      DCCFlag = "-fdefault-calling-conv=stdcall";
      break;
    case options::OPT__SLASH_Gv:
      ArchSupported = Arch == llvm::Triple::x86 || Arch == llvm::Triple::x86_64;
      DCCFlag = "-fdefault-calling-conv=vectorcall";
      break;
    case options::OPT__SLASH_Gregcall:
      ArchSupported = Arch == llvm::Triple::x86 || Arch == llvm::Triple::x86_64;
      DCCFlag = "-fdefault-calling-conv=regcall";
      break;
    }

    // MSVC doesn't warn if /Gr or /Gz is used on x64, so we don't either.
    if (ArchSupported && DCCFlag)
      CmdArgs.push_back(DCCFlag);
  }

  Args.AddLastArg(CmdArgs, options::OPT_vtordisp_mode_EQ);

  if (!Args.hasArg(options::OPT_fdiagnostics_format_EQ)) {
    CmdArgs.push_back("-fdiagnostics-format");
    CmdArgs.push_back("msvc");
  }

  if (Arg *A = Args.getLastArg(options::OPT__SLASH_guard)) {
    StringRef GuardArgs = A->getValue();
    // The only valid options are "cf", "cf,nochecks", "cf-", "ehcont" and
    // "ehcont-".
    if (GuardArgs.equals_lower("cf")) {
      // Emit CFG instrumentation and the table of address-taken functions.
      CmdArgs.push_back("-cfguard");
    } else if (GuardArgs.equals_lower("cf,nochecks")) {
      // Emit only the table of address-taken functions.
      CmdArgs.push_back("-cfguard-no-checks");
    } else if (GuardArgs.equals_lower("ehcont")) {
      // Emit EH continuation table.
      CmdArgs.push_back("-ehcontguard");
    } else if (GuardArgs.equals_lower("cf-") ||
               GuardArgs.equals_lower("ehcont-")) {
      // Do nothing, but we might want to emit a security warning in future.
    } else {
      D.Diag(diag::err_drv_invalid_value) << A->getSpelling() << GuardArgs;
    }
  }
}

const char *Clang::getBaseInputName(const ArgList &Args,
                                    const InputInfo &Input) {
  return Args.MakeArgString(llvm::sys::path::filename(Input.getBaseInput()));
}

const char *Clang::getBaseInputStem(const ArgList &Args,
                                    const InputInfoList &Inputs) {
  const char *Str = getBaseInputName(Args, Inputs[0]);

  if (const char *End = strrchr(Str, '.'))
    return Args.MakeArgString(std::string(Str, End));

  return Str;
}

const char *Clang::getDependencyFileName(const ArgList &Args,
                                         const InputInfoList &Inputs) {
  // FIXME: Think about this more.

  if (Arg *OutputOpt =
          Args.getLastArg(options::OPT_o, options::OPT__SLASH_Fo)) {
    SmallString<128> OutputArgument(OutputOpt->getValue());
    if (llvm::sys::path::is_separator(OutputArgument.back()))
      // If the argument is a directory, output to BaseName in that dir.
      llvm::sys::path::append(OutputArgument, getBaseInputStem(Args, Inputs));
    llvm::sys::path::replace_extension(OutputArgument, llvm::Twine('d'));
    return Args.MakeArgString(OutputArgument);
  }
#if INTEL_CUSTOMIZATION
  if (Arg *OutputOpt = Args.getLastArg(options::OPT__SLASH_Fo)) {
    SmallString<128> OutputFilename(OutputOpt->getValue());
    llvm::sys::path::replace_extension(OutputFilename, llvm::Twine('d'));
    return Args.MakeArgString(OutputFilename);
  }
#endif // INTEL_CUSTOMIZATION

  return Args.MakeArgString(Twine(getBaseInputStem(Args, Inputs)) + ".d");
}

// Begin ClangAs

void ClangAs::AddMIPSTargetArgs(const ArgList &Args,
                                ArgStringList &CmdArgs) const {
  StringRef CPUName;
  StringRef ABIName;
  const llvm::Triple &Triple = getToolChain().getTriple();
  mips::getMipsCPUAndABI(Args, Triple, CPUName, ABIName);

  CmdArgs.push_back("-target-abi");
  CmdArgs.push_back(ABIName.data());
}

void ClangAs::AddX86TargetArgs(const ArgList &Args,
                               ArgStringList &CmdArgs) const {
  addX86AlignBranchArgs(getToolChain().getDriver(), Args, CmdArgs,
                        /*IsLTO=*/false);

  if (Arg *A = Args.getLastArg(options::OPT_masm_EQ)) {
    StringRef Value = A->getValue();
    if (Value == "intel" || Value == "att") {
      CmdArgs.push_back("-mllvm");
      CmdArgs.push_back(Args.MakeArgString("-x86-asm-syntax=" + Value));
    } else {
      getToolChain().getDriver().Diag(diag::err_drv_unsupported_option_argument)
          << A->getOption().getName() << Value;
    }
  }
}

void ClangAs::AddRISCVTargetArgs(const ArgList &Args,
                               ArgStringList &CmdArgs) const {
  const llvm::Triple &Triple = getToolChain().getTriple();
  StringRef ABIName = riscv::getRISCVABI(Args, Triple);

  CmdArgs.push_back("-target-abi");
  CmdArgs.push_back(ABIName.data());
}

void ClangAs::ConstructJob(Compilation &C, const JobAction &JA,
                           const InputInfo &Output, const InputInfoList &Inputs,
                           const ArgList &Args,
                           const char *LinkingOutput) const {
  ArgStringList CmdArgs;

  assert(Inputs.size() == 1 && "Unexpected number of inputs.");
  const InputInfo &Input = Inputs[0];

  const llvm::Triple &Triple = getToolChain().getEffectiveTriple();
  const std::string &TripleStr = Triple.getTriple();
  const auto &D = getToolChain().getDriver();

  // Don't warn about "clang -w -c foo.s"
  Args.ClaimAllArgs(options::OPT_w);
  // and "clang -emit-llvm -c foo.s"
  Args.ClaimAllArgs(options::OPT_emit_llvm);

  claimNoWarnArgs(Args);

  // Invoke ourselves in -cc1as mode.
  //
  // FIXME: Implement custom jobs for internal actions.
  CmdArgs.push_back("-cc1as");

  // Add the "effective" target triple.
  CmdArgs.push_back("-triple");
  CmdArgs.push_back(Args.MakeArgString(TripleStr));

  // Set the output mode, we currently only expect to be used as a real
  // assembler.
  CmdArgs.push_back("-filetype");
  CmdArgs.push_back("obj");

  // Set the main file name, so that debug info works even with
  // -save-temps or preprocessed assembly.
  CmdArgs.push_back("-main-file-name");
  CmdArgs.push_back(Clang::getBaseInputName(Args, Input));

  // Add the target cpu
  std::string CPU = getCPUName(Args, Triple, /*FromAs*/ true);
  if (!CPU.empty()) {
    CmdArgs.push_back("-target-cpu");
    CmdArgs.push_back(Args.MakeArgString(CPU));
  }

  // Add the target features
  getTargetFeatures(D, Triple, Args, CmdArgs, true);

  // Ignore explicit -force_cpusubtype_ALL option.
  (void)Args.hasArg(options::OPT_force__cpusubtype__ALL);

  // Pass along any -I options so we get proper .include search paths.
  Args.AddAllArgs(CmdArgs, options::OPT_I_Group);

  // Determine the original source input.
  const Action *SourceAction = &JA;
  while (SourceAction->getKind() != Action::InputClass) {
    assert(!SourceAction->getInputs().empty() && "unexpected root action!");
    SourceAction = SourceAction->getInputs()[0];
  }

  // Forward -g and handle debug info related flags, assuming we are dealing
  // with an actual assembly file.
  bool WantDebug = false;
  Args.ClaimAllArgs(options::OPT_g_Group);
  if (Arg *A = Args.getLastArg(options::OPT_g_Group))
    WantDebug = !A->getOption().matches(options::OPT_g0) &&
                !A->getOption().matches(options::OPT_ggdb0);

  unsigned DwarfVersion = ParseDebugDefaultVersion(getToolChain(), Args);
  if (const Arg *GDwarfN = getDwarfNArg(Args))
    DwarfVersion = DwarfVersionNum(GDwarfN->getSpelling());

  if (DwarfVersion == 0)
    DwarfVersion = getToolChain().GetDefaultDwarfVersion();

  codegenoptions::DebugInfoKind DebugInfoKind = codegenoptions::NoDebugInfo;

  if (SourceAction->getType() == types::TY_Asm ||
      SourceAction->getType() == types::TY_PP_Asm) {
    // You might think that it would be ok to set DebugInfoKind outside of
    // the guard for source type, however there is a test which asserts
    // that some assembler invocation receives no -debug-info-kind,
    // and it's not clear whether that test is just overly restrictive.
    DebugInfoKind = (WantDebug ? codegenoptions::LimitedDebugInfo
                               : codegenoptions::NoDebugInfo);
    // Add the -fdebug-compilation-dir flag if needed.
    addDebugCompDirArg(Args, CmdArgs, C.getDriver().getVFS());

    addDebugPrefixMapArg(getToolChain().getDriver(), Args, CmdArgs);

    // Set the AT_producer to the clang version when using the integrated
    // assembler on assembly source files.
    CmdArgs.push_back("-dwarf-debug-producer");
    CmdArgs.push_back(Args.MakeArgString(getClangFullVersion()));

    // And pass along -I options
    Args.AddAllArgs(CmdArgs, options::OPT_I);
  }
  RenderDebugEnablingArgs(Args, CmdArgs, DebugInfoKind, DwarfVersion,
                          llvm::DebuggerKind::Default);
  renderDwarfFormat(D, Triple, Args, CmdArgs, DwarfVersion);
  RenderDebugInfoCompressionArgs(Args, CmdArgs, D, getToolChain());


  // Handle -fPIC et al -- the relocation-model affects the assembler
  // for some targets.
  llvm::Reloc::Model RelocationModel;
  unsigned PICLevel;
  bool IsPIE;
  std::tie(RelocationModel, PICLevel, IsPIE) =
      ParsePICArgs(getToolChain(), Args);

  const char *RMName = RelocationModelName(RelocationModel);
  if (RMName) {
    CmdArgs.push_back("-mrelocation-model");
    CmdArgs.push_back(RMName);
  }

  // Optionally embed the -cc1as level arguments into the debug info, for build
  // analysis.
  if (getToolChain().UseDwarfDebugFlags()) {
    ArgStringList OriginalArgs;
    for (const auto &Arg : Args)
      Arg->render(Args, OriginalArgs);

    SmallString<256> Flags;
    const char *Exec = getToolChain().getDriver().getClangProgramPath();
    EscapeSpacesAndBackslashes(Exec, Flags);
    for (const char *OriginalArg : OriginalArgs) {
      SmallString<128> EscapedArg;
      EscapeSpacesAndBackslashes(OriginalArg, EscapedArg);
      Flags += " ";
      Flags += EscapedArg;
    }
    CmdArgs.push_back("-dwarf-debug-flags");
    CmdArgs.push_back(Args.MakeArgString(Flags));
  }

  // FIXME: Add -static support, once we have it.

  // Add target specific flags.
  switch (getToolChain().getArch()) {
  default:
    break;

  case llvm::Triple::mips:
  case llvm::Triple::mipsel:
  case llvm::Triple::mips64:
  case llvm::Triple::mips64el:
    AddMIPSTargetArgs(Args, CmdArgs);
    break;

  case llvm::Triple::x86:
  case llvm::Triple::x86_64:
    AddX86TargetArgs(Args, CmdArgs);
    break;

  case llvm::Triple::arm:
  case llvm::Triple::armeb:
  case llvm::Triple::thumb:
  case llvm::Triple::thumbeb:
    // This isn't in AddARMTargetArgs because we want to do this for assembly
    // only, not C/C++.
    if (Args.hasFlag(options::OPT_mdefault_build_attributes,
                     options::OPT_mno_default_build_attributes, true)) {
        CmdArgs.push_back("-mllvm");
        CmdArgs.push_back("-arm-add-build-attributes");
    }
    break;

  case llvm::Triple::aarch64:
  case llvm::Triple::aarch64_32:
  case llvm::Triple::aarch64_be:
    if (Args.hasArg(options::OPT_mmark_bti_property)) {
      CmdArgs.push_back("-mllvm");
      CmdArgs.push_back("-aarch64-mark-bti-property");
    }
    break;

  case llvm::Triple::riscv32:
  case llvm::Triple::riscv64:
    AddRISCVTargetArgs(Args, CmdArgs);
    break;
  }

  // Consume all the warning flags. Usually this would be handled more
  // gracefully by -cc1 (warning about unknown warning flags, etc) but -cc1as
  // doesn't handle that so rather than warning about unused flags that are
  // actually used, we'll lie by omission instead.
  // FIXME: Stop lying and consume only the appropriate driver flags
  Args.ClaimAllArgs(options::OPT_W_Group);

  CollectArgsForIntegratedAssembler(C, Args, CmdArgs,
                                    getToolChain().getDriver());

  Args.AddAllArgs(CmdArgs, options::OPT_mllvm);

  assert(Output.isFilename() && "Unexpected lipo output.");
  CmdArgs.push_back("-o");
  CmdArgs.push_back(Output.getFilename());

  const llvm::Triple &T = getToolChain().getTriple();
  Arg *A;
  if (getDebugFissionKind(D, Args, A) == DwarfFissionKind::Split &&
      T.isOSBinFormatELF()) {
    CmdArgs.push_back("-split-dwarf-output");
    CmdArgs.push_back(SplitDebugName(JA, Args, Input, Output));
  }

  if (Triple.isAMDGPU())
    handleAMDGPUCodeObjectVersionOptions(D, Args, CmdArgs);

  assert(Input.isFilename() && "Invalid input.");
  CmdArgs.push_back(Input.getFilename());

  const char *Exec = getToolChain().getDriver().getClangProgramPath();
  if (D.CC1Main && !D.CCGenDiagnostics) {
    // Invoke cc1as directly in this process.
    C.addCommand(std::make_unique<CC1Command>(JA, *this,
                                              ResponseFileSupport::AtFileUTF8(),
                                              Exec, CmdArgs, Inputs, Output));
  } else {
    C.addCommand(std::make_unique<Command>(JA, *this,
                                           ResponseFileSupport::AtFileUTF8(),
                                           Exec, CmdArgs, Inputs, Output));
  }
}

// Begin OffloadBundler

void OffloadBundler::ConstructJob(Compilation &C, const JobAction &JA,
                                  const InputInfo &Output,
                                  const InputInfoList &Inputs,
                                  const llvm::opt::ArgList &TCArgs,
                                  const char *LinkingOutput) const {
  // The version with only one output is expected to refer to a bundling job.
  assert(isa<OffloadBundlingJobAction>(JA) && "Expecting bundling job!");

  // The bundling command looks like this:
  // clang-offload-bundler -type=bc
  //   -targets=host-triple,openmp-triple1,openmp-triple2
  //   -outputs=input_file
  //   -inputs=unbundle_file_host,unbundle_file_tgt1,unbundle_file_tgt2"

  ArgStringList CmdArgs;

  // Get the type.
  CmdArgs.push_back(TCArgs.MakeArgString(
      Twine("-type=") + types::getTypeTempSuffix(Output.getType())));

  assert(JA.getInputs().size() == Inputs.size() &&
         "Not have inputs for all dependence actions??");

  // Get the targets.
  SmallString<128> Triples;
  Triples += "-targets=";
  for (unsigned I = 0; I < Inputs.size(); ++I) {
    if (I)
      Triples += ',';

    // Find ToolChain for this input.
    Action::OffloadKind CurKind = Action::OFK_Host;
    const ToolChain *CurTC = &getToolChain();
    const Action *CurDep = JA.getInputs()[I];

    if (const auto *OA = dyn_cast<OffloadAction>(CurDep)) {
      CurTC = nullptr;
      OA->doOnEachDependence([&](Action *A, const ToolChain *TC, const char *) {
        assert(CurTC == nullptr && "Expected one dependence!");
        CurKind = A->getOffloadingDeviceKind();
        CurTC = TC;
      });
    }
    Triples += Action::GetOffloadKindName(CurKind);
    Triples += '-';
    Triples += CurTC->getTriple().normalize();
    if (CurKind == Action::OFK_HIP && CurDep->getOffloadingArch()) {
      Triples += '-';
      Triples += CurDep->getOffloadingArch();
    }
  }
  // If we see we are bundling for FPGA using -fintelfpga, add the
  // dependency bundle
  bool IsFPGADepBundle = TCArgs.hasArg(options::OPT_fintelfpga) &&
                         Output.getType() == types::TY_Object;

  // For spir64_fpga target, when bundling objects we also want to bundle up the
  // named dependency file.
  // TODO - We are currently using the target triple inputs to slot a location
  // of the dependency information into the bundle.  It would be good to
  // separate this out to an explicit option in the bundler for the dependency
  // file as it does not match the type being bundled.
  if (IsFPGADepBundle) {
    Triples += ',';
    Triples += Action::GetOffloadKindName(Action::OFK_SYCL);
    Triples += '-';
    Triples += types::getTypeName(types::TY_FPGA_Dependencies);
  }
  CmdArgs.push_back(TCArgs.MakeArgString(Triples));

  // Get bundled file command.
  CmdArgs.push_back(
      TCArgs.MakeArgString(Twine("-outputs=") + Output.getFilename()));

  // Get unbundled files command.
  SmallString<128> UB;
  UB += "-inputs=";
  for (unsigned I = 0; I < Inputs.size(); ++I) {
    if (I)
      UB += ',';

    // Find ToolChain for this input.
    const ToolChain *CurTC = &getToolChain();
    if (const auto *OA = dyn_cast<OffloadAction>(JA.getInputs()[I])) {
      CurTC = nullptr;
      OA->doOnEachDependence([&](Action *, const ToolChain *TC, const char *) {
        assert(CurTC == nullptr && "Expected one dependence!");
        CurTC = TC;
      });
    }
    UB += CurTC->getInputFilename(Inputs[I]);

  }
  // For -fintelfpga, when bundling objects we also want to bundle up the
  // named dependency file.
  if (IsFPGADepBundle) {
    const char *BaseName = Clang::getBaseInputName(TCArgs, Inputs[0]);
    SmallString<128> DepFile(C.getDriver().getFPGATempDepFile(BaseName));
    if (!DepFile.empty()) {
      UB += ',';
      UB += DepFile;
    }
  }
  CmdArgs.push_back(TCArgs.MakeArgString(UB));

  // All the inputs are encoded as commands.
  C.addCommand(std::make_unique<Command>(
      JA, *this, ResponseFileSupport::None(),
      TCArgs.MakeArgString(getToolChain().GetProgramPath(getShortName())),
      CmdArgs, None, Output));
}

void OffloadBundler::ConstructJobMultipleOutputs(
    Compilation &C, const JobAction &JA, const InputInfoList &Outputs,
    const InputInfoList &Inputs, const llvm::opt::ArgList &TCArgs,
    const char *LinkingOutput) const {
  // The version with multiple outputs is expected to refer to a unbundling job.
  auto &UA = cast<OffloadUnbundlingJobAction>(JA);

  // The unbundling command looks like this:
  // clang-offload-bundler -type=bc
  //   -targets=host-triple,openmp-triple1,openmp-triple2
  //   -inputs=input_file
  //   -outputs=unbundle_file_host,unbundle_file_tgt1,unbundle_file_tgt2"
  //   -unbundle

  ArgStringList CmdArgs;
  InputInfo Input = Inputs.front();
  const char *TypeArg = types::getTypeTempSuffix(Input.getType());
  const char *InputFileName = Input.getFilename();
  types::ID InputType(Input.getType());
  bool IsFPGADepUnbundle = JA.getType() == types::TY_FPGA_Dependencies;
  bool IsFPGADepLibUnbundle = JA.getType() == types::TY_FPGA_Dependencies_List;

  if (InputType == types::TY_FPGA_AOCX || InputType == types::TY_FPGA_AOCR ||
      InputType == types::TY_FPGA_AOCX_EMU ||
      InputType == types::TY_FPGA_AOCR_EMU) {
    // Override type with AOCX/AOCR which will unbundle to a list containing
    // binaries with the appropriate file extension (.aocx/.aocr).
    // TODO - representation of the output file from the unbundle for these
    // types (aocx/aocr) are always list files.  We should represent this
    // better in the output extension and type for improved understanding
    // of file contents and debuggability.
    if (getToolChain().getTriple().getSubArch() ==
        llvm::Triple::SPIRSubArch_fpga) {
      bool isAOCX = InputType == types::TY_FPGA_AOCX ||
                    InputType == types::TY_FPGA_AOCX_EMU;
      TypeArg = isAOCX ? "aocx" : "aocr";
    } else
      TypeArg = "aoo";
  }
  if (InputType == types::TY_FPGA_AOCO || IsFPGADepLibUnbundle)
    TypeArg = "aoo";
  if (IsFPGADepUnbundle)
    TypeArg = "o";

  // Get the type.
  CmdArgs.push_back(TCArgs.MakeArgString(Twine("-type=") + TypeArg));

  // Get the targets.
  SmallString<128> Triples;
  Triples += "-targets=";
  auto DepInfo = UA.getDependentActionsInfo();
  for (unsigned I = 0, J = 0; I < DepInfo.size(); ++I) {
    auto &Dep = DepInfo[I];
    // FPGA device triples are 'transformed' for the bundler when creating
    // aocx or aocr type bundles.  Also, we only do a specific target
    // unbundling, skipping the host side or device side.
    if (types::isFPGA(InputType)) {
      if (getToolChain().getTriple().getSubArch() ==
              llvm::Triple::SPIRSubArch_fpga &&
          Dep.DependentOffloadKind == Action::OFK_SYCL) {
        llvm::Triple TT;
        TT.setArchName(types::getTypeName(InputType));
        TT.setVendorName("intel");
        TT.setOS(getToolChain().getTriple().getOS());
        TT.setEnvironment(llvm::Triple::SYCLDevice);
        Triples += "sycl-";
        Triples += TT.normalize();
      } else if (getToolChain().getTriple().getSubArch() !=
                     llvm::Triple::SPIRSubArch_fpga &&
                 Dep.DependentOffloadKind == Action::OFK_Host) {
        Triples += Action::GetOffloadKindName(Dep.DependentOffloadKind);
        Triples += '-';
        Triples += Dep.DependentToolChain->getTriple().normalize();
      }
      continue;
    } else if (InputType == types::TY_Archive ||
               (getToolChain().getTriple().getSubArch() ==
                    llvm::Triple::SPIRSubArch_fpga &&
                TCArgs.hasArg(options::OPT_fsycl_link_EQ))) {
      // Do not extract host part if we are unbundling archive on Windows
      // because it is not needed. Static offload libraries are added to the
      // host link command just as normal libraries.  Do not extract the host
      // part from FPGA -fsycl-link unbundles either, as the full obj
      // is used in the final link
      if (Dep.DependentOffloadKind == Action::OFK_Host)
        continue;
    }
    if (J++)
      Triples += ',';
    Triples += Action::GetOffloadKindName(Dep.DependentOffloadKind);
    Triples += '-';
    Triples += Dep.DependentToolChain->getTriple().normalize();
    if (Dep.DependentOffloadKind == Action::OFK_HIP &&
        !Dep.DependentBoundArch.empty()) {
      Triples += '-';
      Triples += Dep.DependentBoundArch;
    }
  }
  if (IsFPGADepUnbundle || IsFPGADepLibUnbundle) {
    // TODO - We are currently using the target triple inputs to slot a location
    // of the dependency information into the bundle.  It would be good to
    // separate this out to an explicit option in the bundler for the dependency
    // file as it does not match the type being bundled.
    Triples += Action::GetOffloadKindName(Action::OFK_SYCL);
    Triples += '-';
    Triples += types::getTypeName(types::TY_FPGA_Dependencies);
  }
  CmdArgs.push_back(TCArgs.MakeArgString(Triples));

  // Get bundled file command.
  CmdArgs.push_back(
      TCArgs.MakeArgString(Twine("-inputs=") + InputFileName));

  // Get unbundled files command.
  SmallString<128> UB;
  UB += "-outputs=";
  // When dealing with -fintelfpga, there is an additional unbundle step
  // that occurs for the dependency file.  In that case, do not use the
  // dependent information, but just the output file.
  if (IsFPGADepUnbundle || IsFPGADepLibUnbundle)
    UB += Outputs[0].getFilename();
  else {
    for (unsigned I = 0; I < Outputs.size(); ++I) {
      if (I)
        UB += ',';
      UB += DepInfo[I].DependentToolChain->getInputFilename(Outputs[I]);
    }
  }
  CmdArgs.push_back(TCArgs.MakeArgString(UB));
  CmdArgs.push_back("-unbundle");
  CmdArgs.push_back("-allow-missing-bundles");

  // All the inputs are encoded as commands.
  C.addCommand(std::make_unique<Command>(
      JA, *this, ResponseFileSupport::None(),
      TCArgs.MakeArgString(getToolChain().GetProgramPath(getShortName())),
      CmdArgs, None, Outputs));
}

// Begin OffloadWrapper

#if INTEL_CUSTOMIZATION
static void addRunTimeWrapperOpts(Compilation &C,
                                  Action::OffloadKind DeviceOffloadKind,
                                  const llvm::opt::ArgList &TCArgs,
                                  ArgStringList &CmdArgs,
                                  const ToolChain &TC) {
  // Grab any Target specific options that need to be added to the wrapper
  // information.
  ArgStringList BuildArgs;
  auto createArgString = [&](const char *Opt) {
    if (BuildArgs.empty())
      return;
    SmallString<128> AL;
    for (const char *A : BuildArgs) {
      if (AL.empty()) {
        AL = A;
        continue;
      }
      AL += " ";
      AL += A;
    }
    CmdArgs.push_back(C.getArgs().MakeArgString(Twine(Opt) + AL));
  };
  const toolchains::SYCLToolChain &SYCLTC =
            static_cast<const toolchains::SYCLToolChain &>(TC);
  // TODO: Consider separating the mechanisms for:
  // - passing standard-defined options to AOT/JIT compilation steps;
  // - passing AOT-compiler specific options.
  // This would allow retaining standard language options in the
  // image descriptor, while excluding tool-specific options that
  // have been known to confuse RT implementations.
  if (SYCLTC.getTriple().getSubArch() == llvm::Triple::NoSubArch) {
    // Only store compile/link opts in the image descriptor for the SPIR-V
    // target; AOT compilation has already been performed otherwise.
    //Action::OffloadKind DeviceOffloadKind(JA.getOffloadingDeviceKind());
    SYCLTC.AddImpliedTargetArgs(
        DeviceOffloadKind, SYCLTC.getTriple(), TCArgs, BuildArgs);
    SYCLTC.TranslateBackendTargetArgs(DeviceOffloadKind, TCArgs, BuildArgs);
    createArgString("-compile-opts=");
    BuildArgs.clear();
    SYCLTC.TranslateLinkerTargetArgs(DeviceOffloadKind, TCArgs, BuildArgs);
    createArgString("-link-opts=");
  }
}
#endif // INTEL_CUSTOMIZATION

void OffloadWrapper::ConstructJob(Compilation &C, const JobAction &JA,
                                  const InputInfo &Output,
                                  const InputInfoList &Inputs,
                                  const llvm::opt::ArgList &TCArgs,
                                  const char *LinkingOutput) const {
  // Construct offload-wrapper command.  Also calls llc to generate the
  // object that is fed to the linker from the wrapper generated bc file
  assert(isa<OffloadWrapperJobAction>(JA) && "Expecting wrapping job!");

  Action::OffloadKind OffloadingKind = JA.getOffloadingDeviceKind();
  if (OffloadingKind == Action::OFK_SYCL) {
    // The wrapper command looks like this:
    // clang-offload-wrapper
    //   -o=<outputfile>.bc
    //   -host=x86_64-pc-linux-gnu -kind=sycl
    //   -format=spirv <inputfile1>.spv <manifest1>(optional)
    //   -format=spirv <inputfile2>.spv <manifest2>(optional)
    //  ...
    ArgStringList WrapperArgs;

    std::string OutTmpName = C.getDriver().GetTemporaryPath("wrapper", "bc");
    const char *WrapperFileName =
        C.addTempFile(C.getArgs().MakeArgString(OutTmpName));
    SmallString<128> OutOpt("-o=");
    OutOpt += WrapperFileName;
    WrapperArgs.push_back(C.getArgs().MakeArgString(OutOpt));

    SmallString<128> HostTripleOpt("-host=");
    HostTripleOpt += getToolChain().getAuxTriple()->str();
    WrapperArgs.push_back(C.getArgs().MakeArgString(HostTripleOpt));

    llvm::Triple TT = getToolChain().getTriple();
    SmallString<128> TargetTripleOpt = TT.getArchName();
    // When wrapping an FPGA device binary, we need to be sure to apply the
    // appropriate triple that corresponds (fpga_aoc[xr]-intel-<os>-sycldevice)
    // to the target triple setting.
    if (TT.getSubArch() == llvm::Triple::SPIRSubArch_fpga &&
        TCArgs.hasArg(options::OPT_fsycl_link_EQ)) {
      SmallString<16> FPGAArch("fpga_");
      auto *A = C.getInputArgs().getLastArg(options::OPT_fsycl_link_EQ);
      FPGAArch += A->getValue() == StringRef("early") ? "aocr" : "aocx";
      if (C.getDriver().isFPGAEmulationMode())
        FPGAArch += "_emu";
      TT.setArchName(FPGAArch);
      TT.setVendorName("intel");
      TT.setEnvironment(llvm::Triple::SYCLDevice);
      TargetTripleOpt = TT.str();
      // When wrapping an FPGA aocx binary to archive, do not emit registration
      // functions
      if (A->getValue() == StringRef("image"))
        WrapperArgs.push_back(C.getArgs().MakeArgString("--emit-reg-funcs=0"));
    }
    addRunTimeWrapperOpts(C, OffloadingKind, TCArgs, WrapperArgs,
                          getToolChain()); // INTEL

    WrapperArgs.push_back(
        C.getArgs().MakeArgString(Twine("-target=") + TargetTripleOpt));

    // TODO forcing offload kind is a simplification which assumes wrapper used
    // only with SYCL. Device binary format (-format=xxx) option should also
    // come from the command line and/or the native compiler. Should be fixed
    // together with supporting AOT in the driver. If format is not set, the
    // default is "none" which means runtime must try to determine it
    // automatically.
    StringRef Kind = Action::GetOffloadKindName(OffloadingKind);
    WrapperArgs.push_back(
        C.getArgs().MakeArgString(Twine("-kind=") + Twine(Kind)));

#if INTEL_CUSTOMIZATION
    // When debugging, make the native debugger the default for SYCL on Windows.
    if (getToolChain().getTriple().isWindowsMSVCEnvironment() &&
        TCArgs.getLastArg(options::OPT_g_Group)) {
      WrapperArgs.push_back("--build-opts=-gnative");
    }
#endif // INTEL_CUSTOMIZATION

    assert((Inputs.size() > 0) && "no inputs for clang-offload-wrapper");
    assert(((Inputs[0].getType() != types::TY_Tempfiletable) ||
            (Inputs.size() == 1)) &&
           "wrong usage of clang-offload-wrapper with SYCL");
    const InputInfo &I = Inputs[0];
    assert(I.isFilename() && "Invalid input.");

    if (I.getType() == types::TY_Tempfiletable ||
        I.getType() == types::TY_Tempfilelist)
      // wrapper actual input files are passed via the batch job file table:
      WrapperArgs.push_back(C.getArgs().MakeArgString("-batch"));
    WrapperArgs.push_back(C.getArgs().MakeArgString(I.getFilename()));

    auto Cmd = std::make_unique<Command>(
        JA, *this, ResponseFileSupport::None(),
        TCArgs.MakeArgString(getToolChain().GetProgramPath(getShortName())),
        WrapperArgs, None);
    C.addCommand(std::move(Cmd));

    // Construct llc command.
    // The output is an object file
    ArgStringList LlcArgs{"-filetype=obj", "-o", Output.getFilename(),
                          WrapperFileName};
    llvm::Reloc::Model RelocationModel;
    unsigned PICLevel;
    bool IsPIE;
    std::tie(RelocationModel, PICLevel, IsPIE) =
        ParsePICArgs(getToolChain(), TCArgs);
    if (PICLevel > 0 || TCArgs.hasArg(options::OPT_shared)) {
      LlcArgs.push_back("-relocation-model=pic");
    }
    if (IsPIE) {
      LlcArgs.push_back("-enable-pie");
    }
    SmallString<128> LlcPath(C.getDriver().Dir);
    llvm::sys::path::append(LlcPath, "llc");
    const char *Llc = C.getArgs().MakeArgString(LlcPath);
    C.addCommand(std::make_unique<Command>(
         JA, *this, ResponseFileSupport::None(), Llc, LlcArgs, None));
    return;
  } // end of SYCL flavor of offload wrapper command creation

  ArgStringList CmdArgs;

  const llvm::Triple &Triple = getToolChain().getEffectiveTriple();

  // Add the "effective" target triple.
  CmdArgs.push_back("-host");
  CmdArgs.push_back(TCArgs.MakeArgString(Triple.getTriple()));

  // Add the output file name.
  assert(Output.isFilename() && "Invalid output.");
  CmdArgs.push_back("-o");
  CmdArgs.push_back(TCArgs.MakeArgString(Output.getFilename()));

  assert(JA.getInputs().size() == Inputs.size() &&
         "Not have inputs for all dependence actions??");

  // For FPGA, we wrap the host objects before archiving them when using
  // -fsycl-link.  This allows for better extraction control from the
  // archive when we need the host objects for subsequent compilations.
  if (OffloadingKind == Action::OFK_None &&
      C.getArgs().hasArg(options::OPT_fintelfpga) &&
      C.getArgs().hasArg(options::OPT_fsycl_link_EQ)) {

    // Add offload targets and inputs.
    CmdArgs.push_back(C.getArgs().MakeArgString(
        Twine("-kind=") + Action::GetOffloadKindName(OffloadingKind)));
    CmdArgs.push_back(
        TCArgs.MakeArgString(Twine("-target=") + Triple.getTriple()));

    // Add input.
    assert(Inputs[0].isFilename() && "Invalid input.");
    CmdArgs.push_back(TCArgs.MakeArgString(Inputs[0].getFilename()));

    C.addCommand(std::make_unique<Command>(
        JA, *this, ResponseFileSupport::None(),
        TCArgs.MakeArgString(getToolChain().GetProgramPath(getShortName())),
        CmdArgs, Inputs));
    return;
  }

  // Add offload targets and inputs.
  for (unsigned I = 0; I < Inputs.size(); ++I) {
    // Get input's Offload Kind and ToolChain.
    const auto *OA = cast<OffloadAction>(JA.getInputs()[I]);
    assert(OA->hasSingleDeviceDependence(/*DoNotConsiderHostActions=*/true) &&
           "Expected one device dependence!");
    Action::OffloadKind DeviceKind = Action::OFK_None;
    const ToolChain *DeviceTC = nullptr;
    OA->doOnEachDependence([&](Action *A, const ToolChain *TC, const char *) {
      DeviceKind = A->getOffloadingDeviceKind();
      DeviceTC = TC;
    });
    addRunTimeWrapperOpts(C, DeviceKind, TCArgs, CmdArgs, *DeviceTC); // INTEL

    // And add it to the offload targets.
    CmdArgs.push_back(C.getArgs().MakeArgString(
        Twine("-kind=") + Action::GetOffloadKindName(DeviceKind)));
    CmdArgs.push_back(TCArgs.MakeArgString(Twine("-target=") +
                                           DeviceTC->getTriple().normalize()));

    // Add input.
    assert(Inputs[I].isFilename() && "Invalid input.");
    CmdArgs.push_back(TCArgs.MakeArgString(Inputs[I].getFilename()));
  }

  C.addCommand(std::make_unique<Command>(
      JA, *this, ResponseFileSupport::None(),
      TCArgs.MakeArgString(getToolChain().GetProgramPath(getShortName())),
      CmdArgs, Inputs));
}

// Begin OffloadDeps

void OffloadDeps::constructJob(Compilation &C, const JobAction &JA,
                               ArrayRef<InputInfo> Outputs,
                               ArrayRef<InputInfo> Inputs,
                               const llvm::opt::ArgList &TCArgs,
                               const char *LinkingOutput) const {
  auto &DA = cast<OffloadDepsJobAction>(JA);

  ArgStringList CmdArgs;

  // Get the targets.
  SmallString<128> Targets{"-targets="};
  auto DepInfo = DA.getDependentActionsInfo();
  for (unsigned I = 0; I < DepInfo.size(); ++I) {
    auto &Dep = DepInfo[I];
    if (I)
      Targets += ',';
    Targets += Action::GetOffloadKindName(Dep.DependentOffloadKind);
    Targets += '-';
    Targets += Dep.DependentToolChain->getTriple().normalize();
    if (Dep.DependentOffloadKind == Action::OFK_HIP &&
        !Dep.DependentBoundArch.empty()) {
      Targets += '-';
      Targets += Dep.DependentBoundArch;
    }
  }
  CmdArgs.push_back(TCArgs.MakeArgString(Targets));

  // Prepare outputs.
  SmallString<128> Outs{"-outputs="};
  for (unsigned I = 0; I < Outputs.size(); ++I) {
    if (I)
      Outs += ',';
    Outs += DepInfo[I].DependentToolChain->getInputFilename(Outputs[I]);
  }
  CmdArgs.push_back(TCArgs.MakeArgString(Outs));

  // Add input file.
  CmdArgs.push_back(Inputs.front().getFilename());

  // All the inputs are encoded as commands.
  C.addCommand(std::make_unique<Command>(
      JA, *this, ResponseFileSupport::None(),
      TCArgs.MakeArgString(getToolChain().GetProgramPath(getShortName())),
      CmdArgs, None, Outputs));
}

void OffloadDeps::ConstructJob(Compilation &C, const JobAction &JA,
                               const InputInfo &Output,
                               const InputInfoList &Inputs,
                               const llvm::opt::ArgList &TCArgs,
                               const char *LinkingOutput) const {
  constructJob(C, JA, Output, Inputs, TCArgs, LinkingOutput);
}

void OffloadDeps::ConstructJobMultipleOutputs(Compilation &C,
                                              const JobAction &JA,
                                              const InputInfoList &Outputs,
                                              const InputInfoList &Inputs,
                                              const llvm::opt::ArgList &TCArgs,
                                              const char *LinkingOutput) const {
  constructJob(C, JA, Outputs, Inputs, TCArgs, LinkingOutput);
}

// Begin SPIRVTranslator

void SPIRVTranslator::ConstructJob(Compilation &C, const JobAction &JA,
                                  const InputInfo &Output,
                                  const InputInfoList &Inputs,
                                  const llvm::opt::ArgList &TCArgs,
                                  const char *LinkingOutput) const {
  // Construct llvm-spirv command.
  assert(isa<SPIRVTranslatorJobAction>(JA) && "Expecting Translator job!");

  // The translator command looks like this:
  // llvm-spirv -o <file>.spv <file>.bc
  ArgStringList ForeachArgs;
  ArgStringList TranslatorArgs;

  TranslatorArgs.push_back("-o");
  TranslatorArgs.push_back(Output.getFilename());
  if (getToolChain().getTriple().isSYCLDeviceEnvironment()) {
    TranslatorArgs.push_back("-spirv-max-version=1.3");
    TranslatorArgs.push_back("-spirv-debug-info-version=ocl-100");
    // Prevent crash in the translator if input IR contains DIExpression
    // operations which don't have mapping to OpenCL.DebugInfo.100 spec.
    TranslatorArgs.push_back("-spirv-allow-extra-diexpressions");
    TranslatorArgs.push_back("-spirv-allow-unknown-intrinsics=llvm.genx.");

    // Disable all the extensions by default
    std::string ExtArg("-spirv-ext=-all");
    std::string DefaultExtArg =
        ",+SPV_EXT_shader_atomic_float_add,+SPV_EXT_shader_atomic_float_min_max"
#if INTEL_COLLAB
        ",+SPV_KHR_no_integer_wrap_decoration,+SPV_KHR_float_controls"
        ",+SPV_KHR_expect_assume";
#else
        ",+SPV_KHR_no_integer_wrap_decoration,+SPV_KHR_float_controls";
#endif // INTEL_COLLAB
    std::string INTELExtArg =
        ",+SPV_INTEL_subgroups,+SPV_INTEL_media_block_io"
        ",+SPV_INTEL_device_side_avc_motion_estimation"
        ",+SPV_INTEL_fpga_loop_controls,+SPV_INTEL_fpga_memory_attributes"
        ",+SPV_INTEL_fpga_memory_accesses"
        ",+SPV_INTEL_unstructured_loop_controls,+SPV_INTEL_fpga_reg"
        ",+SPV_INTEL_blocking_pipes,+SPV_INTEL_function_pointers"
        ",+SPV_INTEL_kernel_attributes,+SPV_INTEL_io_pipes"
        ",+SPV_INTEL_inline_assembly,+SPV_INTEL_arbitrary_precision_integers"
#if INTEL_COLLAB
        ",+SPV_INTEL_float_controls2,+SPV_INTEL_vector_compute"
        ",+SPV_INTEL_fast_composite,+SPV_INTEL_fpga_buffer_location"
#else
        ",+SPV_INTEL_optimization_hints,+SPV_INTEL_float_controls2"
        ",+SPV_INTEL_vector_compute,+SPV_INTEL_fast_composite"
        ",+SPV_INTEL_fpga_buffer_location"
#endif // INTEL_COLLAB
        ",+SPV_INTEL_arbitrary_precision_fixed_point"
        ",+SPV_INTEL_arbitrary_precision_floating_point"
        ",+SPV_INTEL_arbitrary_precision_floating_point"
        ",+SPV_INTEL_variable_length_array,+SPV_INTEL_fp_fast_math_mode"
        ",+SPV_INTEL_fpga_cluster_attributes,+SPV_INTEL_loop_fuse"
        ",+SPV_INTEL_long_constant_composite";
#if INTEL_CUSTOMIZATION
    // For all devices, enable INTEL_optnone
    INTELExtArg += ",+SPV_INTEL_optnone";
#endif // INTEL_CUSTOMIZATION
    ExtArg = ExtArg + DefaultExtArg + INTELExtArg;
    if (getToolChain().getTriple().getSubArch() ==
        llvm::Triple::SPIRSubArch_fpga) {
      for (auto *A : TCArgs) {
        if (A->getOption().matches(options::OPT_Xs_separate) ||
            A->getOption().matches(options::OPT_Xs)) {
          StringRef ArgString(A->getValue());
          // Enable SPV_INTEL_usm_storage_classes only for FPGA hardware,
          // since it adds new storage classes that represent global_device and
          // global_host address spaces, which are not supported for all
          // targets. With the extension disabled the storage classes will be
          // lowered to CrossWorkgroup storage class that is mapped to just
          // global address space.
#if INTEL_CUSTOMIZATION
          if (ArgString == "hardware" || ArgString == "simulation") {
            ExtArg += ",+SPV_INTEL_usm_storage_classes";
            // Disable optnone for FPGA hardware
            ExtArg += ",-SPV_INTEL_optnone";
          }
#endif // INTEL_CUSTOMIZATION
        }
      }
    }
    TranslatorArgs.push_back(TCArgs.MakeArgString(ExtArg));
  }
#if INTEL_CUSTOMIZATION
  if (JA.isDeviceOffloading(Action::OFK_OpenMP) &&
      getToolChain().getTriple().isSPIR()) {
    // TODO: -SPV_INTEL_fpga_buffer_location option is added as workaround
    // to CMPLRLLVM-21950. This option should removed when the Jira is
    // resolved, and replaced with just "-spirv-ext=+all"
    std::string ExtArg("-spirv-ext=+all,-SPV_INTEL_fpga_buffer_location,"
                             "-SPV_INTEL_memory_access_aliasing");

    // Currently ESIMD OpenMP target doesn't support SPV_INTEL_optnone
    if (TCArgs.hasArg(options::OPT_fopenmp_target_simd))
      ExtArg += ",-SPV_INTEL_optnone";

    TranslatorArgs.push_back(TCArgs.MakeArgString(ExtArg));
    TranslatorArgs.push_back("-spirv-allow-unknown-intrinsics");
  }
#endif // INTEL_CUSTOMIZATION
  for (auto I : Inputs) {
    std::string Filename(I.getFilename());
    if (I.getType() == types::TY_Tempfilelist) {
      ForeachArgs.push_back(
          C.getArgs().MakeArgString("--in-file-list=" + Filename));
      ForeachArgs.push_back(
          C.getArgs().MakeArgString("--in-replace=" + Filename));
      ForeachArgs.push_back(
          C.getArgs().MakeArgString("--out-ext=spv"));
    }
    TranslatorArgs.push_back(C.getArgs().MakeArgString(Filename));
  }

  auto Cmd = std::make_unique<Command>(JA, *this, ResponseFileSupport::None(),
      TCArgs.MakeArgString(getToolChain().GetProgramPath(getShortName())),
      TranslatorArgs, None);

  if (!ForeachArgs.empty()) {
    // Construct llvm-foreach command.
    // The llvm-foreach command looks like this:
    // llvm-foreach a.list --out-replace=out "cp {} out"
    // --out-file-list=list
    std::string OutputFileName(Output.getFilename());
    ForeachArgs.push_back(
        TCArgs.MakeArgString("--out-file-list=" + OutputFileName));
    ForeachArgs.push_back(
        TCArgs.MakeArgString("--out-replace=" + OutputFileName));
    ForeachArgs.push_back(TCArgs.MakeArgString("--"));
    ForeachArgs.push_back(TCArgs.MakeArgString(Cmd->getExecutable()));

    for (auto &Arg : Cmd->getArguments())
      ForeachArgs.push_back(Arg);

    SmallString<128> ForeachPath(C.getDriver().Dir);
    llvm::sys::path::append(ForeachPath, "llvm-foreach");
    const char *Foreach = C.getArgs().MakeArgString(ForeachPath);
    C.addCommand(std::make_unique<Command>(
        JA, *this, ResponseFileSupport::None(), Foreach, ForeachArgs, None));
  } else
    C.addCommand(std::move(Cmd));
}

void SPIRCheck::ConstructJob(Compilation &C, const JobAction &JA,
                             const InputInfo &Output,
                             const InputInfoList &Inputs,
                             const llvm::opt::ArgList &TCArgs,
                             const char *LinkingOutput) const {
  // Construct llvm-no-spir-kernel command.
  assert(isa<SPIRCheckJobAction>(JA) && "Expecting SPIR Check job!");

  // The spir check command looks like this:
  // llvm-no-spir-kernel <file>.bc
  // Upon success, we just move ahead.  Error means the check failed and
  // we need to exit.  The expected output is the input as this is just an
  // intermediate check with no functional change.
  ArgStringList CheckArgs;
  assert(Inputs.size() == 1 && "Unexpected number of inputs to the tool");
  const InputInfo &InputFile = Inputs.front();
  CheckArgs.push_back(InputFile.getFilename());

  // Add output file, which is just a copy of the input to better fit in the
  // toolchain flow.
  CheckArgs.push_back("-o");
  CheckArgs.push_back(Output.getFilename());
  auto Cmd = std::make_unique<Command>(
      JA, *this, ResponseFileSupport::None(),
      TCArgs.MakeArgString(getToolChain().GetProgramPath(getShortName())),
      CheckArgs, None);

  if (getToolChain().getTriple().getSubArch() ==
      llvm::Triple::SPIRSubArch_fpga) {
    const char *Msg = TCArgs.MakeArgString(
        Twine("The FPGA image does not include all device kernels from ") +
        Twine(InputFile.getBaseInput()) +
        Twine(". Please re-generate the image"));
    Cmd->addDiagForErrorCode(/*ErrorCode*/ 1, Msg);
  }

  C.addCommand(std::move(Cmd));
}

static void addArgs(ArgStringList &DstArgs, const llvm::opt::ArgList &Alloc,
                    ArrayRef<StringRef> SrcArgs) {
  for (const auto Arg : SrcArgs) {
    DstArgs.push_back(Alloc.MakeArgString(Arg));
  }
}

// Partially copied from clang/lib/Frontend/CompilerInvocation.cpp
static std::string getSYCLPostLinkOptimizationLevel(const ArgList &Args) {
  if (Arg *A = Args.getLastArg(options::OPT_O_Group)) {
    if (A->getOption().matches(options::OPT_O0))
      return "-O0";

    if (A->getOption().matches(options::OPT_Ofast))
      return "-O3";

    assert(A->getOption().matches(options::OPT_O));

    StringRef S(A->getValue());
    if (S == "g")
      return "-O1";

    // Options -O[1|2|3|s|z] are passed as they are. '-O0' is handled earlier.
    std::array<char, 5> AcceptedOptions = {'1', '2', '3', 's', 'z'};
    if (std::any_of(AcceptedOptions.begin(), AcceptedOptions.end(),
                    [=](char c) { return c == S[0]; }))
      return std::string("-O") + S[0];
  }
#if INTEL_CUSTOMIZATION
  if (Arg *A = Args.getLastArg(options::OPT__SLASH_O)) {
    std::string Opt(getMSVCOptimizationLevel(*A));
    if (!Opt.empty())
      return Opt;
  }
#endif // INTEL_CUSTOMIZATION

  // The default for SYCL device code optimization
  return "-O2";
}

// sycl-post-link tool normally outputs a file table (see the tool sources for
// format description) which lists all the other output files associated with
// the device LLVMIR bitcode. This is basically a triple of bitcode, symbols
// and specialization constant files. Single LLVM IR output can be generated as
// well under an option.
//
void SYCLPostLink::ConstructJob(Compilation &C, const JobAction &JA,
                             const InputInfo &Output,
                             const InputInfoList &Inputs,
                             const llvm::opt::ArgList &TCArgs,
                             const char *LinkingOutput) const {
  // Construct sycl-post-link command.
  assert(isa<SYCLPostLinkJobAction>(JA) && "Expecting SYCL post link job!");
  ArgStringList CmdArgs;
#if INTEL_CUSTOMIZATION
  bool IsOpenMPSPIRV = JA.isDeviceOffloading(Action::OFK_OpenMP) &&
                       getToolChain().getTriple().isSPIR();

  Arg *A = TCArgs.getLastArg(options::OPT_fsycl_device_code_split_EQ);
  // See if device code splitting is requested
  if (!IsOpenMPSPIRV && A) {
#endif // INTEL_CUSTOMIZATION
    if (StringRef(A->getValue()) == "per_kernel")
      addArgs(CmdArgs, TCArgs, {"-split=kernel"});
    else if (StringRef(A->getValue()) == "per_source")
      addArgs(CmdArgs, TCArgs, {"-split=source"});
    else if (StringRef(A->getValue()) == "auto")
      addArgs(CmdArgs, TCArgs, {"-split=auto"});
    else
      // split must be off
      assert(StringRef(A->getValue()) == "off");
  } else {
    // auto is the default split mode
    addArgs(CmdArgs, TCArgs, {"-split=auto"});
  }
  // OPT_fsycl_device_code_split is not checked as it is an alias to
  // -fsycl-device-code-split=auto

#if INTEL_CUSTOMIZATION
  if (JA.isDeviceOffloading(Action::OFK_OpenMP) &&
      getToolChain().getTriple().isSPIR()) {
    addArgs(CmdArgs, TCArgs, {"--ompoffload-link-entries"});
    addArgs(CmdArgs, TCArgs, {"--ompoffload-sort-entries"});
    addArgs(CmdArgs, TCArgs, {"--ompoffload-make-globals-static"});
    if (TCArgs.hasArg(options::OPT_fopenmp_target_simd))
      addArgs(CmdArgs, TCArgs, {"--ompoffload-explicit-simd"});
  }
#endif // INTEL_CUSTOMIZATION
  // Turn on Dead Parameter Elimination Optimization with early optimizations
  if (!getToolChain().getTriple().isNVPTX() &&
      TCArgs.hasFlag(options::OPT_fsycl_dead_args_optimization,
                     options::OPT_fno_sycl_dead_args_optimization, false))
    addArgs(CmdArgs, TCArgs, {"-emit-param-info"});
  if (JA.getType() == types::TY_LLVM_BC) {
    // single file output requested - this means only perform necessary IR
    // transformations (like specialization constant intrinsic lowering) and
    // output LLVMIR
    addArgs(CmdArgs, TCArgs, {"-ir-output-only"});
  } else {
    assert(JA.getType() == types::TY_Tempfiletable);
    // Symbol file and specialization constant info generation is mandatory -
    // add options unconditionally
    addArgs(CmdArgs, TCArgs, {"-symbols"});
    // By default we split SYCL and ESIMD kernels into separate modules
    if (TCArgs.hasFlag(options::OPT_fsycl_device_code_split_esimd,
                       options::OPT_fno_sycl_device_code_split_esimd, true))
      addArgs(CmdArgs, TCArgs, {"-split-esimd"});
    if (TCArgs.hasFlag(options::OPT_fsycl_device_code_lower_esimd,
                       options::OPT_fno_sycl_device_code_lower_esimd, true))
      addArgs(CmdArgs, TCArgs, {"-lower-esimd"});
  }
  addArgs(CmdArgs, TCArgs,
          {StringRef(getSYCLPostLinkOptimizationLevel(TCArgs))});
  // specialization constants processing is mandatory
  auto *SYCLPostLink = llvm::dyn_cast<SYCLPostLinkJobAction>(&JA);
  if (SYCLPostLink && SYCLPostLink->getRTSetsSpecConstants())
    addArgs(CmdArgs, TCArgs, {"-spec-const=rt"});
  else
    addArgs(CmdArgs, TCArgs, {"-spec-const=default"});

  // Add output file table file option
  assert(Output.isFilename() && "output must be a filename");
  addArgs(CmdArgs, TCArgs, {"-o", Output.getFilename()});

  // Add input file
  assert(Inputs.size() == 1 && Inputs.front().isFilename() &&
         "single input file expected");
  addArgs(CmdArgs, TCArgs, {Inputs.front().getFilename()});
  std::string OutputFileName(Output.getFilename());

  // All the inputs are encoded as commands.
  C.addCommand(std::make_unique<Command>(
      JA, *this, ResponseFileSupport::None(),
      TCArgs.MakeArgString(getToolChain().GetProgramPath(getShortName())),
      CmdArgs, Inputs, Output));
}

// Transforms the abstract representation (JA + Inputs + Outputs) of a file
// table transformation action to concrete command line (job) with actual
// inputs/outputs/options, and adds it to given compilation object.
void FileTableTform::ConstructJob(Compilation &C, const JobAction &JA,
                                  const InputInfo &Output,
                                  const InputInfoList &Inputs,
                                  const llvm::opt::ArgList &TCArgs,
                                  const char *LinkingOutput) const {

  const auto &TformJob = *llvm::dyn_cast<FileTableTformJobAction>(&JA);
  ArgStringList CmdArgs;

  // don't try to assert here whether the number of inputs is OK, argumnets are
  // OK, etc. - better invoke the tool and see good error diagnostics

  // 1) add transformations
  for (const auto &Tf : TformJob.getTforms()) {
    switch (Tf.TheKind) {
    case FileTableTformJobAction::Tform::EXTRACT:
    case FileTableTformJobAction::Tform::EXTRACT_DROP_TITLE: {
      SmallString<128> Arg("-extract=");
      Arg += Tf.TheArgs[0];

      for (unsigned I = 1; I < Tf.TheArgs.size(); ++I) {
        Arg += ",";
        Arg += Tf.TheArgs[I];
      }
      addArgs(CmdArgs, TCArgs, {Arg});

      if (Tf.TheKind == FileTableTformJobAction::Tform::EXTRACT_DROP_TITLE)
        addArgs(CmdArgs, TCArgs, {"-drop_titles"});
      break;
    }
    case FileTableTformJobAction::Tform::REPLACE: {
      assert(Tf.TheArgs.size() == 2 && "from/to column names expected");
      SmallString<128> Arg("-replace=");
      Arg += Tf.TheArgs[0];
      Arg += ",";
      Arg += Tf.TheArgs[1];
      addArgs(CmdArgs, TCArgs, {Arg});
      break;
    }
    case FileTableTformJobAction::Tform::RENAME: {
      assert(Tf.TheArgs.size() == 2 && "from/to names expected");
      SmallString<128> Arg("-rename=");
      Arg += Tf.TheArgs[0];
      Arg += ",";
      Arg += Tf.TheArgs[1];
      addArgs(CmdArgs, TCArgs, {Arg});
      break;
    }
    }
  }
  // 2) add output option
  assert(Output.isFilename() && "table tform output must be a file");
  addArgs(CmdArgs, TCArgs, {"-o", Output.getFilename()});

  // 3) add inputs
  for (const auto &Input : Inputs) {
    assert(Input.isFilename() && "table tform input must be a file");
    addArgs(CmdArgs, TCArgs, {Input.getFilename()});
  }
  // 4) finally construct and add a command to the compilation
  C.addCommand(std::make_unique<Command>(
      JA, *this, ResponseFileSupport::None(),
      TCArgs.MakeArgString(getToolChain().GetProgramPath(getShortName())),
      CmdArgs, Inputs));
}

void AppendFooter::ConstructJob(Compilation &C, const JobAction &JA,
                                const InputInfo &Output,
                                const InputInfoList &Inputs,
                                const llvm::opt::ArgList &TCArgs,
                                const char *LinkingOutput) const {
  ArgStringList CmdArgs;

  // Input File
  addArgs(CmdArgs, TCArgs, {Inputs[0].getFilename()});

  // Integration Footer
  StringRef Footer(
      C.getDriver().getIntegrationFooter(Inputs[0].getBaseInput()));
  if (!Footer.empty()) {
    SmallString<128> AppendOpt("--append=");
    AppendOpt.append(Footer);
    addArgs(CmdArgs, TCArgs, {AppendOpt});
  }

  SmallString<128> OutputOpt("--output=");
  OutputOpt.append(Output.getFilename());
  addArgs(CmdArgs, TCArgs, {OutputOpt});

  C.addCommand(std::make_unique<Command>(
      JA, *this, ResponseFileSupport::None(),
      TCArgs.MakeArgString(getToolChain().GetProgramPath(getShortName())),
      CmdArgs, None));
}<|MERGE_RESOLUTION|>--- conflicted
+++ resolved
@@ -2848,15 +2848,11 @@
       if (Val.equals("fast")) {
         optID = options::OPT_ffast_math;
         FPModel = Val;
-<<<<<<< HEAD
-        FPContract = "fast";
+        FPContract = Val;
 #if INTEL_CUSTOMIZATION // This should be upstreamed.
         DenormalFPMath = llvm::DenormalMode::getPreserveSign();
         DenormalFP32Math = llvm::DenormalMode::getPreserveSign();
 #endif // INTEL_CUSTOMIZATION
-=======
-        FPContract = Val;
->>>>>>> 8daac371
       } else if (Val.equals("precise")) {
         optID = options::OPT_ffp_contract;
         FPModel = Val;
