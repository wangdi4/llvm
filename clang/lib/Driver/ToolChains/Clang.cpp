--- conflicted
+++ resolved
@@ -3581,8 +3581,6 @@
     }
   }
 
-<<<<<<< HEAD
-=======
   if (Arg *A = Args.getLastArg(options::OPT_sycl_std_EQ)) {
     A->render(Args, CmdArgs);
   } else if (IsSYCL) {
@@ -3590,7 +3588,6 @@
     CmdArgs.push_back("-sycl-std=1.2.1");
   }
 
->>>>>>> 97b6396c
   if (IsOpenMPDevice) {
     // We have to pass the triple of the host if compiling for an OpenMP device.
     std::string NormalizedTriple =
@@ -5390,8 +5387,6 @@
     if (!IsSYCLOffloadDevice && SYCLDeviceInput) {
       CmdArgs.push_back("-include");
       CmdArgs.push_back(SYCLDeviceInput->getFilename());
-<<<<<<< HEAD
-=======
       // When creating dependency information, filter out the generated
       // header file.
       CmdArgs.push_back("-dependency-filter");
@@ -5399,7 +5394,6 @@
       // Let the FE know we are doing a SYCL offload compilation, but we are
       // doing the host pass.
       CmdArgs.push_back("-fsycl-is-host");
->>>>>>> 97b6396c
     }
     if (IsSYCLOffloadDevice && JA.getType() == types::TY_SYCL_Header) {
       // Generating a SYCL Header
@@ -5407,11 +5401,8 @@
       HeaderOpt += Output.getFilename();
       CmdArgs.push_back(Args.MakeArgString(HeaderOpt));
     }
-<<<<<<< HEAD
-=======
     if (Args.hasArg(options::OPT_fsycl_unnamed_lambda))
       CmdArgs.push_back("-fsycl-unnamed-lambda");
->>>>>>> 97b6396c
   }
 
   // OpenMP offloading device jobs take the argument -fopenmp-host-ir-file-path
@@ -5484,18 +5475,6 @@
   if (isa<CompileJobAction>(JA) && JA.isHostOffloading(Action::OFK_SYCL)) {
     SmallString<128> TargetInfo("-fsycl-targets=");
 
-<<<<<<< HEAD
-    Arg *Tgts = Args.getLastArg(options::OPT_fsycl_targets_EQ);
-    assert(Tgts && Tgts->getNumValues() &&
-           "SYCL offloading has to have targets specified.");
-    for (unsigned i = 0; i < Tgts->getNumValues(); ++i) {
-      if (i)
-        TargetInfo += ',';
-      // We need to get the string from the triple because it may be not exactly
-      // the same as the one we get directly from the arguments.
-      llvm::Triple T(Tgts->getValue(i));
-      TargetInfo += T.getTriple();
-=======
     if (Arg *Tgts = Args.getLastArg(options::OPT_fsycl_targets_EQ)) {
       for (unsigned i = 0; i < Tgts->getNumValues(); ++i) {
         if (i)
@@ -5513,7 +5492,6 @@
       TT.setOS(llvm::Triple(llvm::sys::getProcessTriple()).getOS());
       TT.setEnvironment(llvm::Triple::SYCLDevice);
       TargetInfo += TT.normalize();
->>>>>>> 97b6396c
     }
     CmdArgs.push_back(Args.MakeArgString(TargetInfo.str()));
   }
@@ -6562,12 +6540,8 @@
   // contain bundled objects). We will perform partial linking against the
   // object and specific offload target archives which will be sent to the
   // unbundler to produce a list of target objects.
-<<<<<<< HEAD
-  if (Input.getType() == types::TY_Object &&
-=======
   if (!C.getDefaultToolChain().getTriple().isWindowsMSVCEnvironment() &&
       Input.getType() == types::TY_Object &&
->>>>>>> 97b6396c
       TCArgs.hasArg(options::OPT_foffload_static_lib_EQ)) {
     TypeArg = "oo";
     ArgStringList LinkArgs;
@@ -6581,19 +6555,13 @@
     // Input files consist of fat libraries and the object(s) to be unbundled.
     for (const auto &I : Inputs)
       LinkArgs.push_back(I.getFilename());
-<<<<<<< HEAD
-=======
     // Add -L<dir> search directories.
     TCArgs.AddAllArgs(LinkArgs, options::OPT_L);
->>>>>>> 97b6396c
     for (const auto &A :
             TCArgs.getAllArgValues(options::OPT_foffload_static_lib_EQ))
       LinkArgs.push_back(TCArgs.MakeArgString(A));
     const char *Exec = TCArgs.MakeArgString(getToolChain().GetLinkerPath());
     C.addCommand(llvm::make_unique<Command>(JA, *this, Exec, LinkArgs, Inputs));
-<<<<<<< HEAD
-  }
-=======
   } else if (Input.getType() == types::TY_FPGA_AOCX ||
              Input.getType() == types::TY_FPGA_AOCR) {
     // Override type with object type.
@@ -6602,7 +6570,6 @@
   if (C.getDefaultToolChain().getTriple().isWindowsMSVCEnvironment() &&
       Input.getType() == types::TY_Archive)
     TypeArg = "ao";
->>>>>>> 97b6396c
 
   // Get the type.
   CmdArgs.push_back(TCArgs.MakeArgString(Twine("-type=") + TypeArg));
@@ -6762,8 +6729,6 @@
       TCArgs.MakeArgString(getToolChain().GetProgramPath(getShortName())),
       TranslatorArgs, None));
 }
-<<<<<<< HEAD
-=======
 
 void SPIRCheck::ConstructJob(Compilation &C, const JobAction &JA,
                              const InputInfo &Output,
@@ -6787,4 +6752,3 @@
       TCArgs.MakeArgString(getToolChain().GetProgramPath(getShortName())),
       CheckArgs, None));
 }
->>>>>>> 97b6396c
