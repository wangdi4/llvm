//===-- Clang.cpp - Clang+LLVM ToolChain Implementations --------*- C++ -*-===//
//
// Part of the LLVM Project, under the Apache License v2.0 with LLVM Exceptions.
// See https://llvm.org/LICENSE.txt for license information.
// SPDX-License-Identifier: Apache-2.0 WITH LLVM-exception
//
//===----------------------------------------------------------------------===//

#include "Clang.h"
#include "AMDGPU.h"
#include "Arch/AArch64.h"
#include "Arch/ARM.h"
#include "Arch/Mips.h"
#include "Arch/PPC.h"
#include "Arch/RISCV.h"
#include "Arch/Sparc.h"
#include "Arch/SystemZ.h"
#include "Arch/VE.h"
#include "Arch/X86.h"
#include "CommonArgs.h"
#include "Hexagon.h"
#include "InputInfo.h"
#include "MSP430.h"
#include "PS4CPU.h"
#include "SYCL.h"
#include "clang/Basic/CharInfo.h"
#include "clang/Basic/CodeGenOptions.h"
#include "clang/Basic/LangOptions.h"
#include "clang/Basic/ObjCRuntime.h"
#include "clang/Basic/Version.h"
#include "clang/Driver/Distro.h"
#include "clang/Driver/DriverDiagnostic.h"
#include "clang/Driver/Options.h"
#include "clang/Driver/SanitizerArgs.h"
#include "clang/Driver/XRayArgs.h"
#include "llvm/ADT/StringExtras.h"
#include "llvm/Config/llvm-config.h"
#include "llvm/Option/ArgList.h"
#include "llvm/Support/Casting.h"
#include "llvm/Support/CodeGen.h"
#include "llvm/Support/Compiler.h"
#include "llvm/Support/Compression.h"
#include "llvm/Support/FileSystem.h"
#include "llvm/Support/Host.h"
#include "llvm/Support/Path.h"
#include "llvm/Support/Process.h"
#include "llvm/Support/TargetParser.h"
#include "llvm/Support/YAMLParser.h"

#ifdef LLVM_ON_UNIX
#include <unistd.h> // For getuid().
#endif

using namespace clang::driver;
using namespace clang::driver::tools;
using namespace clang;
using namespace llvm::opt;

static void CheckPreprocessingOptions(const Driver &D, const ArgList &Args) {
  if (Arg *A =
          Args.getLastArg(clang::driver::options::OPT_C, options::OPT_CC)) {
    if (!Args.hasArg(options::OPT_E) && !Args.hasArg(options::OPT__SLASH_P) &&
        !Args.hasArg(options::OPT__SLASH_EP) && !D.CCCIsCPP()) {
      D.Diag(clang::diag::err_drv_argument_only_allowed_with)
          << A->getBaseArg().getAsString(Args)
          << (D.IsCLMode() ? "/E, /P or /EP" : "-E");
    }
  }
}

static void CheckCodeGenerationOptions(const Driver &D, const ArgList &Args) {
  // In gcc, only ARM checks this, but it seems reasonable to check universally.
  if (Args.hasArg(options::OPT_static))
    if (const Arg *A =
            Args.getLastArg(options::OPT_dynamic, options::OPT_mdynamic_no_pic))
      D.Diag(diag::err_drv_argument_not_allowed_with) << A->getAsString(Args)
                                                      << "-static";
}

// Add backslashes to escape spaces and other backslashes.
// This is used for the space-separated argument list specified with
// the -dwarf-debug-flags option.
static void EscapeSpacesAndBackslashes(const char *Arg,
                                       SmallVectorImpl<char> &Res) {
  for (; *Arg; ++Arg) {
    switch (*Arg) {
    default:
      break;
    case ' ':
    case '\\':
      Res.push_back('\\');
      break;
    }
    Res.push_back(*Arg);
  }
}

// Quote target names for inclusion in GNU Make dependency files.
// Only the characters '$', '#', ' ', '\t' are quoted.
static void QuoteTarget(StringRef Target, SmallVectorImpl<char> &Res) {
  for (unsigned i = 0, e = Target.size(); i != e; ++i) {
    switch (Target[i]) {
    case ' ':
    case '\t':
      // Escape the preceding backslashes
      for (int j = i - 1; j >= 0 && Target[j] == '\\'; --j)
        Res.push_back('\\');

      // Escape the space/tab
      Res.push_back('\\');
      break;
    case '$':
      Res.push_back('$');
      break;
    case '#':
      Res.push_back('\\');
      break;
    default:
      break;
    }

    Res.push_back(Target[i]);
  }
}

/// Apply \a Work on the current tool chain \a RegularToolChain and any other
/// offloading tool chain that is associated with the current action \a JA.
static void
forAllAssociatedToolChains(Compilation &C, const JobAction &JA,
                           const ToolChain &RegularToolChain,
                           llvm::function_ref<void(const ToolChain &)> Work) {
  // Apply Work on the current/regular tool chain.
  Work(RegularToolChain);

  // Apply Work on all the offloading tool chains associated with the current
  // action.
  if (JA.isHostOffloading(Action::OFK_Cuda))
    Work(*C.getSingleOffloadToolChain<Action::OFK_Cuda>());
  else if (JA.isDeviceOffloading(Action::OFK_Cuda))
    Work(*C.getSingleOffloadToolChain<Action::OFK_Host>());
  else if (JA.isHostOffloading(Action::OFK_HIP))
    Work(*C.getSingleOffloadToolChain<Action::OFK_HIP>());
  else if (JA.isDeviceOffloading(Action::OFK_HIP))
    Work(*C.getSingleOffloadToolChain<Action::OFK_Host>());

  if (JA.isHostOffloading(Action::OFK_OpenMP)) {
    auto TCs = C.getOffloadToolChains<Action::OFK_OpenMP>();
    for (auto II = TCs.first, IE = TCs.second; II != IE; ++II)
      Work(*II->second);
  } else if (JA.isDeviceOffloading(Action::OFK_OpenMP))
    Work(*C.getSingleOffloadToolChain<Action::OFK_Host>());

  if (JA.isHostOffloading(Action::OFK_SYCL)) {
    auto TCs = C.getOffloadToolChains<Action::OFK_SYCL>();
    for (auto II = TCs.first, IE = TCs.second; II != IE; ++II)
      Work(*II->second);
  } else if (JA.isDeviceOffloading(Action::OFK_SYCL))
    Work(*C.getSingleOffloadToolChain<Action::OFK_Host>());

  //
  // TODO: Add support for other offloading programming models here.
  //
}

/// This is a helper function for validating the optional refinement step
/// parameter in reciprocal argument strings. Return false if there is an error
/// parsing the refinement step. Otherwise, return true and set the Position
/// of the refinement step in the input string.
static bool getRefinementStep(StringRef In, const Driver &D,
                              const Arg &A, size_t &Position) {
  const char RefinementStepToken = ':';
  Position = In.find(RefinementStepToken);
  if (Position != StringRef::npos) {
    StringRef Option = A.getOption().getName();
    StringRef RefStep = In.substr(Position + 1);
    // Allow exactly one numeric character for the additional refinement
    // step parameter. This is reasonable for all currently-supported
    // operations and architectures because we would expect that a larger value
    // of refinement steps would cause the estimate "optimization" to
    // under-perform the native operation. Also, if the estimate does not
    // converge quickly, it probably will not ever converge, so further
    // refinement steps will not produce a better answer.
    if (RefStep.size() != 1) {
      D.Diag(diag::err_drv_invalid_value) << Option << RefStep;
      return false;
    }
    char RefStepChar = RefStep[0];
    if (RefStepChar < '0' || RefStepChar > '9') {
      D.Diag(diag::err_drv_invalid_value) << Option << RefStep;
      return false;
    }
  }
  return true;
}

/// The -mrecip flag requires processing of many optional parameters.
static void ParseMRecip(const Driver &D, const ArgList &Args,
                        ArgStringList &OutStrings) {
  StringRef DisabledPrefixIn = "!";
  StringRef DisabledPrefixOut = "!";
  StringRef EnabledPrefixOut = "";
  StringRef Out = "-mrecip=";

  Arg *A = Args.getLastArg(options::OPT_mrecip, options::OPT_mrecip_EQ);
  if (!A)
    return;

  unsigned NumOptions = A->getNumValues();
  if (NumOptions == 0) {
    // No option is the same as "all".
    OutStrings.push_back(Args.MakeArgString(Out + "all"));
    return;
  }

  // Pass through "all", "none", or "default" with an optional refinement step.
  if (NumOptions == 1) {
    StringRef Val = A->getValue(0);
    size_t RefStepLoc;
    if (!getRefinementStep(Val, D, *A, RefStepLoc))
      return;
    StringRef ValBase = Val.slice(0, RefStepLoc);
    if (ValBase == "all" || ValBase == "none" || ValBase == "default") {
      OutStrings.push_back(Args.MakeArgString(Out + Val));
      return;
    }
  }

  // Each reciprocal type may be enabled or disabled individually.
  // Check each input value for validity, concatenate them all back together,
  // and pass through.

  llvm::StringMap<bool> OptionStrings;
  OptionStrings.insert(std::make_pair("divd", false));
  OptionStrings.insert(std::make_pair("divf", false));
  OptionStrings.insert(std::make_pair("vec-divd", false));
  OptionStrings.insert(std::make_pair("vec-divf", false));
  OptionStrings.insert(std::make_pair("sqrtd", false));
  OptionStrings.insert(std::make_pair("sqrtf", false));
  OptionStrings.insert(std::make_pair("vec-sqrtd", false));
  OptionStrings.insert(std::make_pair("vec-sqrtf", false));

  for (unsigned i = 0; i != NumOptions; ++i) {
    StringRef Val = A->getValue(i);

    bool IsDisabled = Val.startswith(DisabledPrefixIn);
    // Ignore the disablement token for string matching.
    if (IsDisabled)
      Val = Val.substr(1);

    size_t RefStep;
    if (!getRefinementStep(Val, D, *A, RefStep))
      return;

    StringRef ValBase = Val.slice(0, RefStep);
    llvm::StringMap<bool>::iterator OptionIter = OptionStrings.find(ValBase);
    if (OptionIter == OptionStrings.end()) {
      // Try again specifying float suffix.
      OptionIter = OptionStrings.find(ValBase.str() + 'f');
      if (OptionIter == OptionStrings.end()) {
        // The input name did not match any known option string.
        D.Diag(diag::err_drv_unknown_argument) << Val;
        return;
      }
      // The option was specified without a float or double suffix.
      // Make sure that the double entry was not already specified.
      // The float entry will be checked below.
      if (OptionStrings[ValBase.str() + 'd']) {
        D.Diag(diag::err_drv_invalid_value) << A->getOption().getName() << Val;
        return;
      }
    }

    if (OptionIter->second == true) {
      // Duplicate option specified.
      D.Diag(diag::err_drv_invalid_value) << A->getOption().getName() << Val;
      return;
    }

    // Mark the matched option as found. Do not allow duplicate specifiers.
    OptionIter->second = true;

    // If the precision was not specified, also mark the double entry as found.
    if (ValBase.back() != 'f' && ValBase.back() != 'd')
      OptionStrings[ValBase.str() + 'd'] = true;

    // Build the output string.
    StringRef Prefix = IsDisabled ? DisabledPrefixOut : EnabledPrefixOut;
    Out = Args.MakeArgString(Out + Prefix + Val);
    if (i != NumOptions - 1)
      Out = Args.MakeArgString(Out + ",");
  }

  OutStrings.push_back(Args.MakeArgString(Out));
}

/// The -mprefer-vector-width option accepts either a positive integer
/// or the string "none".
static void ParseMPreferVectorWidth(const Driver &D, const ArgList &Args,
                                    ArgStringList &CmdArgs) {
  Arg *A = Args.getLastArg(options::OPT_mprefer_vector_width_EQ);
  if (!A)
    return;

  StringRef Value = A->getValue();
  if (Value == "none") {
    CmdArgs.push_back("-mprefer-vector-width=none");
  } else {
    unsigned Width;
    if (Value.getAsInteger(10, Width)) {
      D.Diag(diag::err_drv_invalid_value) << A->getOption().getName() << Value;
      return;
    }
    CmdArgs.push_back(Args.MakeArgString("-mprefer-vector-width=" + Value));
  }
}

static void getWebAssemblyTargetFeatures(const ArgList &Args,
                                         std::vector<StringRef> &Features) {
  handleTargetFeaturesGroup(Args, Features, options::OPT_m_wasm_Features_Group);
}

static void getTargetFeatures(const Driver &D, const llvm::Triple &Triple,
                              const ArgList &Args, ArgStringList &CmdArgs,
                              bool ForAS, bool IsAux = false) {
  std::vector<StringRef> Features;
  switch (Triple.getArch()) {
  default:
    break;
  case llvm::Triple::mips:
  case llvm::Triple::mipsel:
  case llvm::Triple::mips64:
  case llvm::Triple::mips64el:
    mips::getMIPSTargetFeatures(D, Triple, Args, Features);
    break;

  case llvm::Triple::arm:
  case llvm::Triple::armeb:
  case llvm::Triple::thumb:
  case llvm::Triple::thumbeb:
    arm::getARMTargetFeatures(D, Triple, Args, CmdArgs, Features, ForAS);
    break;

  case llvm::Triple::ppc:
  case llvm::Triple::ppc64:
  case llvm::Triple::ppc64le:
    ppc::getPPCTargetFeatures(D, Triple, Args, Features);
    break;
  case llvm::Triple::riscv32:
  case llvm::Triple::riscv64:
    riscv::getRISCVTargetFeatures(D, Triple, Args, Features);
    break;
  case llvm::Triple::systemz:
    systemz::getSystemZTargetFeatures(D, Args, Features);
    break;
  case llvm::Triple::aarch64:
  case llvm::Triple::aarch64_32:
  case llvm::Triple::aarch64_be:
    aarch64::getAArch64TargetFeatures(D, Triple, Args, Features);
    break;
  case llvm::Triple::x86:
  case llvm::Triple::x86_64:
    x86::getX86TargetFeatures(D, Triple, Args, Features);
    break;
  case llvm::Triple::hexagon:
    hexagon::getHexagonTargetFeatures(D, Args, Features);
    break;
  case llvm::Triple::wasm32:
  case llvm::Triple::wasm64:
    getWebAssemblyTargetFeatures(Args, Features);
    break;
  case llvm::Triple::sparc:
  case llvm::Triple::sparcel:
  case llvm::Triple::sparcv9:
    sparc::getSparcTargetFeatures(D, Args, Features);
    break;
  case llvm::Triple::r600:
  case llvm::Triple::amdgcn:
    amdgpu::getAMDGPUTargetFeatures(D, Args, Features);
    break;
  case llvm::Triple::msp430:
    msp430::getMSP430TargetFeatures(D, Args, Features);
    break;
  case llvm::Triple::ve:
    ve::getVETargetFeatures(D, Args, Features);
  }

  for (auto Feature : unifyTargetFeatures(Features)) {
    CmdArgs.push_back(IsAux ? "-aux-target-feature" : "-target-feature");
    CmdArgs.push_back(Feature.data());
  }
}

static bool
shouldUseExceptionTablesForObjCExceptions(const ObjCRuntime &runtime,
                                          const llvm::Triple &Triple) {
  // We use the zero-cost exception tables for Objective-C if the non-fragile
  // ABI is enabled or when compiling for x86_64 and ARM on Snow Leopard and
  // later.
  if (runtime.isNonFragile())
    return true;

  if (!Triple.isMacOSX())
    return false;

  return (!Triple.isMacOSXVersionLT(10, 5) &&
          (Triple.getArch() == llvm::Triple::x86_64 ||
           Triple.getArch() == llvm::Triple::arm));
}

/// Adds exception related arguments to the driver command arguments. There's a
/// master flag, -fexceptions and also language specific flags to enable/disable
/// C++ and Objective-C exceptions. This makes it possible to for example
/// disable C++ exceptions but enable Objective-C exceptions.
static void addExceptionArgs(const ArgList &Args, types::ID InputType,
                             const ToolChain &TC, bool KernelOrKext,
                             const ObjCRuntime &objcRuntime,
                             ArgStringList &CmdArgs) {
  const llvm::Triple &Triple = TC.getTriple();

  if (KernelOrKext) {
    // -mkernel and -fapple-kext imply no exceptions, so claim exception related
    // arguments now to avoid warnings about unused arguments.
    Args.ClaimAllArgs(options::OPT_fexceptions);
    Args.ClaimAllArgs(options::OPT_fno_exceptions);
    Args.ClaimAllArgs(options::OPT_fobjc_exceptions);
    Args.ClaimAllArgs(options::OPT_fno_objc_exceptions);
    Args.ClaimAllArgs(options::OPT_fcxx_exceptions);
    Args.ClaimAllArgs(options::OPT_fno_cxx_exceptions);
    return;
  }

  // See if the user explicitly enabled exceptions.
  bool EH = Args.hasFlag(options::OPT_fexceptions, options::OPT_fno_exceptions,
                         false);

  // Obj-C exceptions are enabled by default, regardless of -fexceptions. This
  // is not necessarily sensible, but follows GCC.
  if (types::isObjC(InputType) &&
      Args.hasFlag(options::OPT_fobjc_exceptions,
                   options::OPT_fno_objc_exceptions, true)) {
    CmdArgs.push_back("-fobjc-exceptions");

    EH |= shouldUseExceptionTablesForObjCExceptions(objcRuntime, Triple);
  }

  if (types::isCXX(InputType)) {
    // Disable C++ EH by default on XCore and PS4.
    bool CXXExceptionsEnabled =
        Triple.getArch() != llvm::Triple::xcore && !Triple.isPS4CPU();
    Arg *ExceptionArg = Args.getLastArg(
        options::OPT_fcxx_exceptions, options::OPT_fno_cxx_exceptions,
        options::OPT_fexceptions, options::OPT_fno_exceptions);
    if (ExceptionArg)
      CXXExceptionsEnabled =
          ExceptionArg->getOption().matches(options::OPT_fcxx_exceptions) ||
          ExceptionArg->getOption().matches(options::OPT_fexceptions);

    if (CXXExceptionsEnabled) {
      CmdArgs.push_back("-fcxx-exceptions");

      EH = true;
    }
  }

  // OPT_fignore_exceptions means exception could still be thrown,
  // but no clean up or catch would happen in current module.
  // So we do not set EH to false.
  Args.AddLastArg(CmdArgs, options::OPT_fignore_exceptions);

  if (EH)
    CmdArgs.push_back("-fexceptions");
}

static bool ShouldEnableAutolink(const ArgList &Args, const ToolChain &TC,
                                 const JobAction &JA) {
  bool Default = true;
  if (TC.getTriple().isOSDarwin()) {
    // The native darwin assembler doesn't support the linker_option directives,
    // so we disable them if we think the .s file will be passed to it.
    Default = TC.useIntegratedAs();
  }
  // The linker_option directives are intended for host compilation.
  if (JA.isDeviceOffloading(Action::OFK_Cuda) ||
      JA.isDeviceOffloading(Action::OFK_HIP))
    Default = false;
  return Args.hasFlag(options::OPT_fautolink, options::OPT_fno_autolink,
                      Default);
}

static bool ShouldDisableDwarfDirectory(const ArgList &Args,
                                        const ToolChain &TC) {
  bool UseDwarfDirectory =
      Args.hasFlag(options::OPT_fdwarf_directory_asm,
                   options::OPT_fno_dwarf_directory_asm, TC.useIntegratedAs());
  return !UseDwarfDirectory;
}

// Convert an arg of the form "-gN" or "-ggdbN" or one of their aliases
// to the corresponding DebugInfoKind.
static codegenoptions::DebugInfoKind DebugLevelToInfoKind(const Arg &A) {
  assert(A.getOption().matches(options::OPT_gN_Group) &&
         "Not a -g option that specifies a debug-info level");
  if (A.getOption().matches(options::OPT_g0) ||
      A.getOption().matches(options::OPT_ggdb0))
    return codegenoptions::NoDebugInfo;
  if (A.getOption().matches(options::OPT_gline_tables_only) ||
      A.getOption().matches(options::OPT_ggdb1))
    return codegenoptions::DebugLineTablesOnly;
  if (A.getOption().matches(options::OPT_gline_directives_only))
    return codegenoptions::DebugDirectivesOnly;
  return codegenoptions::LimitedDebugInfo;
}

static bool mustUseNonLeafFramePointerForTarget(const llvm::Triple &Triple) {
  switch (Triple.getArch()){
  default:
    return false;
  case llvm::Triple::arm:
  case llvm::Triple::thumb:
    // ARM Darwin targets require a frame pointer to be always present to aid
    // offline debugging via backtraces.
    return Triple.isOSDarwin();
  }
}

static bool useFramePointerForTargetByDefault(const ArgList &Args,
                                              const llvm::Triple &Triple) {
  if (Args.hasArg(options::OPT_pg) && !Args.hasArg(options::OPT_mfentry))
    return true;

  switch (Triple.getArch()) {
  case llvm::Triple::xcore:
  case llvm::Triple::wasm32:
  case llvm::Triple::wasm64:
  case llvm::Triple::msp430:
    // XCore never wants frame pointers, regardless of OS.
    // WebAssembly never wants frame pointers.
    return false;
  case llvm::Triple::ppc:
  case llvm::Triple::ppc64:
  case llvm::Triple::ppc64le:
  case llvm::Triple::riscv32:
  case llvm::Triple::riscv64:
  case llvm::Triple::amdgcn:
  case llvm::Triple::r600:
    return !areOptimizationsEnabled(Args);
  default:
    break;
  }

  if (Triple.isOSNetBSD()) {
    return !areOptimizationsEnabled(Args);
  }

  if (Triple.isOSLinux() || Triple.getOS() == llvm::Triple::CloudABI ||
      Triple.isOSHurd()) {
    switch (Triple.getArch()) {
    // Don't use a frame pointer on linux if optimizing for certain targets.
    case llvm::Triple::arm:
    case llvm::Triple::armeb:
    case llvm::Triple::thumb:
    case llvm::Triple::thumbeb:
      if (Triple.isAndroid())
        return true;
      LLVM_FALLTHROUGH;
    case llvm::Triple::mips64:
    case llvm::Triple::mips64el:
    case llvm::Triple::mips:
    case llvm::Triple::mipsel:
    case llvm::Triple::systemz:
    case llvm::Triple::x86:
    case llvm::Triple::x86_64:
      return !areOptimizationsEnabled(Args);
    default:
      return true;
    }
  }

  if (Triple.isOSWindows()) {
    switch (Triple.getArch()) {
    case llvm::Triple::x86:
      return !areOptimizationsEnabled(Args);
    case llvm::Triple::x86_64:
      return Triple.isOSBinFormatMachO();
    case llvm::Triple::arm:
    case llvm::Triple::thumb:
      // Windows on ARM builds with FPO disabled to aid fast stack walking
      return true;
    default:
      // All other supported Windows ISAs use xdata unwind information, so frame
      // pointers are not generally useful.
      return false;
    }
  }

  return true;
}

static CodeGenOptions::FramePointerKind
getFramePointerKind(const ArgList &Args, const llvm::Triple &Triple) {
  // We have 4 states:
  //
  //  00) leaf retained, non-leaf retained
  //  01) leaf retained, non-leaf omitted (this is invalid)
  //  10) leaf omitted, non-leaf retained
  //      (what -momit-leaf-frame-pointer was designed for)
  //  11) leaf omitted, non-leaf omitted
  //
  //  "omit" options taking precedence over "no-omit" options is the only way
  //  to make 3 valid states representable
  Arg *A = Args.getLastArg(options::OPT_fomit_frame_pointer,
                           options::OPT_fno_omit_frame_pointer);
  bool OmitFP = A && A->getOption().matches(options::OPT_fomit_frame_pointer);
  bool NoOmitFP =
      A && A->getOption().matches(options::OPT_fno_omit_frame_pointer);
  bool KeepLeaf = Args.hasFlag(options::OPT_momit_leaf_frame_pointer,
                               options::OPT_mno_omit_leaf_frame_pointer,
                               Triple.isAArch64() || Triple.isPS4CPU());
  if (NoOmitFP || mustUseNonLeafFramePointerForTarget(Triple) ||
      (!OmitFP && useFramePointerForTargetByDefault(Args, Triple))) {
    if (KeepLeaf)
      return CodeGenOptions::FramePointerKind::NonLeaf;
    return CodeGenOptions::FramePointerKind::All;
  }
  return CodeGenOptions::FramePointerKind::None;
}

/// Add a CC1 option to specify the debug compilation directory.
static void addDebugCompDirArg(const ArgList &Args, ArgStringList &CmdArgs,
                               const llvm::vfs::FileSystem &VFS) {
  if (Arg *A = Args.getLastArg(options::OPT_fdebug_compilation_dir)) {
    CmdArgs.push_back("-fdebug-compilation-dir");
    CmdArgs.push_back(A->getValue());
  } else if (llvm::ErrorOr<std::string> CWD =
                 VFS.getCurrentWorkingDirectory()) {
    CmdArgs.push_back("-fdebug-compilation-dir");
    CmdArgs.push_back(Args.MakeArgString(*CWD));
  }
}

/// Add a CC1 and CC1AS option to specify the debug file path prefix map.
static void addDebugPrefixMapArg(const Driver &D, const ArgList &Args, ArgStringList &CmdArgs) {
  for (const Arg *A : Args.filtered(options::OPT_ffile_prefix_map_EQ,
                                    options::OPT_fdebug_prefix_map_EQ)) {
    StringRef Map = A->getValue();
    if (Map.find('=') == StringRef::npos)
      D.Diag(diag::err_drv_invalid_argument_to_option)
          << Map << A->getOption().getName();
    else
      CmdArgs.push_back(Args.MakeArgString("-fdebug-prefix-map=" + Map));
    A->claim();
  }
}

/// Add a CC1 and CC1AS option to specify the macro file path prefix map.
static void addMacroPrefixMapArg(const Driver &D, const ArgList &Args,
                                 ArgStringList &CmdArgs) {
  for (const Arg *A : Args.filtered(options::OPT_ffile_prefix_map_EQ,
                                    options::OPT_fmacro_prefix_map_EQ)) {
    StringRef Map = A->getValue();
    if (Map.find('=') == StringRef::npos)
      D.Diag(diag::err_drv_invalid_argument_to_option)
          << Map << A->getOption().getName();
    else
      CmdArgs.push_back(Args.MakeArgString("-fmacro-prefix-map=" + Map));
    A->claim();
  }
}

/// Vectorize at all optimization levels greater than 1 except for -Oz.
/// For -Oz the loop vectorizer is disabled, while the slp vectorizer is
/// enabled.
static bool shouldEnableVectorizerAtOLevel(const ArgList &Args, bool isSlpVec) {
  if (Arg *A = Args.getLastArg(options::OPT_O_Group)) {
    if (A->getOption().matches(options::OPT_O4) ||
        A->getOption().matches(options::OPT_Ofast))
      return true;

    if (A->getOption().matches(options::OPT_O0))
      return false;

    assert(A->getOption().matches(options::OPT_O) && "Must have a -O flag");

    // Vectorize -Os.
    StringRef S(A->getValue());
    if (S == "s")
      return true;

    // Don't vectorize -Oz, unless it's the slp vectorizer.
    if (S == "z")
      return isSlpVec;

    unsigned OptLevel = 0;
    if (S.getAsInteger(10, OptLevel))
      return false;

    return OptLevel > 1;
  }

  return false;
}

/// Add -x lang to \p CmdArgs for \p Input.
static void addDashXForInput(const ArgList &Args, const InputInfo &Input,
                             ArgStringList &CmdArgs) {
  // When using -verify-pch, we don't want to provide the type
  // 'precompiled-header' if it was inferred from the file extension
  if (Args.hasArg(options::OPT_verify_pch) && Input.getType() == types::TY_PCH)
    return;

  CmdArgs.push_back("-x");
  if (Args.hasArg(options::OPT_rewrite_objc))
    CmdArgs.push_back(types::getTypeName(types::TY_PP_ObjCXX));
  else {
    // Map the driver type to the frontend type. This is mostly an identity
    // mapping, except that the distinction between module interface units
    // and other source files does not exist at the frontend layer.
    const char *ClangType;
    switch (Input.getType()) {
    case types::TY_CXXModule:
      ClangType = "c++";
      break;
    case types::TY_PP_CXXModule:
      ClangType = "c++-cpp-output";
      break;
    default:
      ClangType = types::getTypeName(Input.getType());
      break;
    }
    CmdArgs.push_back(ClangType);
  }
}

static void addPGOAndCoverageFlags(const ToolChain &TC, Compilation &C,
                                   const Driver &D, const InputInfo &Output,
                                   const ArgList &Args,
                                   ArgStringList &CmdArgs) {

  auto *PGOGenerateArg = Args.getLastArg(options::OPT_fprofile_generate,
                                         options::OPT_fprofile_generate_EQ,
                                         options::OPT_fno_profile_generate);
  if (PGOGenerateArg &&
      PGOGenerateArg->getOption().matches(options::OPT_fno_profile_generate))
    PGOGenerateArg = nullptr;

  auto *CSPGOGenerateArg = Args.getLastArg(options::OPT_fcs_profile_generate,
                                           options::OPT_fcs_profile_generate_EQ,
                                           options::OPT_fno_profile_generate);
  if (CSPGOGenerateArg &&
      CSPGOGenerateArg->getOption().matches(options::OPT_fno_profile_generate))
    CSPGOGenerateArg = nullptr;

  auto *ProfileGenerateArg = Args.getLastArg(
      options::OPT_fprofile_instr_generate,
      options::OPT_fprofile_instr_generate_EQ,
      options::OPT_fno_profile_instr_generate);
  if (ProfileGenerateArg &&
      ProfileGenerateArg->getOption().matches(
          options::OPT_fno_profile_instr_generate))
    ProfileGenerateArg = nullptr;

  if (PGOGenerateArg && ProfileGenerateArg)
    D.Diag(diag::err_drv_argument_not_allowed_with)
        << PGOGenerateArg->getSpelling() << ProfileGenerateArg->getSpelling();

  auto *ProfileUseArg = getLastProfileUseArg(Args);

  if (PGOGenerateArg && ProfileUseArg)
    D.Diag(diag::err_drv_argument_not_allowed_with)
        << ProfileUseArg->getSpelling() << PGOGenerateArg->getSpelling();

  if (ProfileGenerateArg && ProfileUseArg)
    D.Diag(diag::err_drv_argument_not_allowed_with)
        << ProfileGenerateArg->getSpelling() << ProfileUseArg->getSpelling();

  if (CSPGOGenerateArg && PGOGenerateArg)
    D.Diag(diag::err_drv_argument_not_allowed_with)
        << CSPGOGenerateArg->getSpelling() << PGOGenerateArg->getSpelling();

  if (ProfileGenerateArg) {
    if (ProfileGenerateArg->getOption().matches(
            options::OPT_fprofile_instr_generate_EQ))
      CmdArgs.push_back(Args.MakeArgString(Twine("-fprofile-instrument-path=") +
                                           ProfileGenerateArg->getValue()));
    // The default is to use Clang Instrumentation.
    CmdArgs.push_back("-fprofile-instrument=clang");
    if (TC.getTriple().isWindowsMSVCEnvironment()) {
      // Add dependent lib for clang_rt.profile
      CmdArgs.push_back(Args.MakeArgString(
          "--dependent-lib=" + TC.getCompilerRTBasename(Args, "profile")));
    }
  }

  Arg *PGOGenArg = nullptr;
  if (PGOGenerateArg) {
    assert(!CSPGOGenerateArg);
    PGOGenArg = PGOGenerateArg;
    CmdArgs.push_back("-fprofile-instrument=llvm");
  }
  if (CSPGOGenerateArg) {
    assert(!PGOGenerateArg);
    PGOGenArg = CSPGOGenerateArg;
    CmdArgs.push_back("-fprofile-instrument=csllvm");
  }
  if (PGOGenArg) {
    if (TC.getTriple().isWindowsMSVCEnvironment()) {
      // Add dependent lib for clang_rt.profile
      CmdArgs.push_back(Args.MakeArgString(
          "--dependent-lib=" + TC.getCompilerRTBasename(Args, "profile")));
    }
    if (PGOGenArg->getOption().matches(
            PGOGenerateArg ? options::OPT_fprofile_generate_EQ
                           : options::OPT_fcs_profile_generate_EQ)) {
      SmallString<128> Path(PGOGenArg->getValue());
      llvm::sys::path::append(Path, "default_%m.profraw");
      CmdArgs.push_back(
          Args.MakeArgString(Twine("-fprofile-instrument-path=") + Path));
    }
  }

  if (ProfileUseArg) {
    if (ProfileUseArg->getOption().matches(options::OPT_fprofile_instr_use_EQ))
      CmdArgs.push_back(Args.MakeArgString(
          Twine("-fprofile-instrument-use-path=") + ProfileUseArg->getValue()));
    else if ((ProfileUseArg->getOption().matches(
                  options::OPT_fprofile_use_EQ) ||
              ProfileUseArg->getOption().matches(
                  options::OPT_fprofile_instr_use))) {
      SmallString<128> Path(
          ProfileUseArg->getNumValues() == 0 ? "" : ProfileUseArg->getValue());
      if (Path.empty() || llvm::sys::fs::is_directory(Path))
        llvm::sys::path::append(Path, "default.profdata");
      CmdArgs.push_back(
          Args.MakeArgString(Twine("-fprofile-instrument-use-path=") + Path));
    }
  }

  bool EmitCovNotes = Args.hasFlag(options::OPT_ftest_coverage,
                                   options::OPT_fno_test_coverage, false) ||
                      Args.hasArg(options::OPT_coverage);
  bool EmitCovData = TC.needsGCovInstrumentation(Args);
  if (EmitCovNotes)
    CmdArgs.push_back("-femit-coverage-notes");
  if (EmitCovData)
    CmdArgs.push_back("-femit-coverage-data");

  if (Args.hasFlag(options::OPT_fcoverage_mapping,
                   options::OPT_fno_coverage_mapping, false)) {
    if (!ProfileGenerateArg)
      D.Diag(clang::diag::err_drv_argument_only_allowed_with)
          << "-fcoverage-mapping"
          << "-fprofile-instr-generate";

    CmdArgs.push_back("-fcoverage-mapping");
  }

  if (Args.hasArg(options::OPT_fprofile_exclude_files_EQ)) {
    auto *Arg = Args.getLastArg(options::OPT_fprofile_exclude_files_EQ);
    if (!Args.hasArg(options::OPT_coverage))
      D.Diag(clang::diag::err_drv_argument_only_allowed_with)
          << "-fprofile-exclude-files="
          << "--coverage";

    StringRef v = Arg->getValue();
    CmdArgs.push_back(
        Args.MakeArgString(Twine("-fprofile-exclude-files=" + v)));
  }

  if (Args.hasArg(options::OPT_fprofile_filter_files_EQ)) {
    auto *Arg = Args.getLastArg(options::OPT_fprofile_filter_files_EQ);
    if (!Args.hasArg(options::OPT_coverage))
      D.Diag(clang::diag::err_drv_argument_only_allowed_with)
          << "-fprofile-filter-files="
          << "--coverage";

    StringRef v = Arg->getValue();
    CmdArgs.push_back(Args.MakeArgString(Twine("-fprofile-filter-files=" + v)));
  }

  // Leave -fprofile-dir= an unused argument unless .gcda emission is
  // enabled. To be polite, with '-fprofile-arcs -fno-profile-arcs' consider
  // the flag used. There is no -fno-profile-dir, so the user has no
  // targeted way to suppress the warning.
  Arg *FProfileDir = nullptr;
  if (Args.hasArg(options::OPT_fprofile_arcs) ||
      Args.hasArg(options::OPT_coverage))
    FProfileDir = Args.getLastArg(options::OPT_fprofile_dir);

  // Put the .gcno and .gcda files (if needed) next to the object file or
  // bitcode file in the case of LTO.
  // FIXME: There should be a simpler way to find the object file for this
  // input, and this code probably does the wrong thing for commands that
  // compile and link all at once.
  if ((Args.hasArg(options::OPT_c) || Args.hasArg(options::OPT_S)) &&
      (EmitCovNotes || EmitCovData) && Output.isFilename()) {
    SmallString<128> OutputFilename;
    if (Arg *FinalOutput = C.getArgs().getLastArg(options::OPT__SLASH_Fo))
      OutputFilename = FinalOutput->getValue();
    else if (Arg *FinalOutput = C.getArgs().getLastArg(options::OPT_o))
      OutputFilename = FinalOutput->getValue();
    else
      OutputFilename = llvm::sys::path::filename(Output.getBaseInput());
    SmallString<128> CoverageFilename = OutputFilename;
    if (llvm::sys::path::is_relative(CoverageFilename))
      (void)D.getVFS().makeAbsolute(CoverageFilename);
    llvm::sys::path::replace_extension(CoverageFilename, "gcno");

    CmdArgs.push_back("-coverage-notes-file");
    CmdArgs.push_back(Args.MakeArgString(CoverageFilename));

    if (EmitCovData) {
      if (FProfileDir) {
        CoverageFilename = FProfileDir->getValue();
        llvm::sys::path::append(CoverageFilename, OutputFilename);
      }
      llvm::sys::path::replace_extension(CoverageFilename, "gcda");
      CmdArgs.push_back("-coverage-data-file");
      CmdArgs.push_back(Args.MakeArgString(CoverageFilename));
    }
  }
}

/// Check whether the given input tree contains any compilation actions.
static bool ContainsCompileAction(const Action *A) {
  if (isa<CompileJobAction>(A) || isa<BackendJobAction>(A))
    return true;

  for (const auto &AI : A->inputs())
    if (ContainsCompileAction(AI))
      return true;

  return false;
}

/// Check if -relax-all should be passed to the internal assembler.
/// This is done by default when compiling non-assembler source with -O0.
static bool UseRelaxAll(Compilation &C, const ArgList &Args) {
  bool RelaxDefault = true;

  if (Arg *A = Args.getLastArg(options::OPT_O_Group))
    RelaxDefault = A->getOption().matches(options::OPT_O0);

  if (RelaxDefault) {
    RelaxDefault = false;
    for (const auto &Act : C.getActions()) {
      if (ContainsCompileAction(Act)) {
        RelaxDefault = true;
        break;
      }
    }
  }

  return Args.hasFlag(options::OPT_mrelax_all, options::OPT_mno_relax_all,
                      RelaxDefault);
}

// Extract the integer N from a string spelled "-dwarf-N", returning 0
// on mismatch. The StringRef input (rather than an Arg) allows
// for use by the "-Xassembler" option parser.
static unsigned DwarfVersionNum(StringRef ArgValue) {
  return llvm::StringSwitch<unsigned>(ArgValue)
      .Case("-gdwarf-2", 2)
      .Case("-gdwarf-3", 3)
      .Case("-gdwarf-4", 4)
      .Case("-gdwarf-5", 5)
      .Default(0);
}

static void RenderDebugEnablingArgs(const ArgList &Args, ArgStringList &CmdArgs,
                                    codegenoptions::DebugInfoKind DebugInfoKind,
                                    unsigned DwarfVersion,
                                    llvm::DebuggerKind DebuggerTuning) {
  switch (DebugInfoKind) {
  case codegenoptions::DebugDirectivesOnly:
    CmdArgs.push_back("-debug-info-kind=line-directives-only");
    break;
  case codegenoptions::DebugLineTablesOnly:
    CmdArgs.push_back("-debug-info-kind=line-tables-only");
    break;
  case codegenoptions::DebugInfoConstructor:
    CmdArgs.push_back("-debug-info-kind=constructor");
    break;
  case codegenoptions::LimitedDebugInfo:
    CmdArgs.push_back("-debug-info-kind=limited");
    break;
  case codegenoptions::FullDebugInfo:
    CmdArgs.push_back("-debug-info-kind=standalone");
    break;
  default:
    break;
  }
  if (DwarfVersion > 0)
    CmdArgs.push_back(
        Args.MakeArgString("-dwarf-version=" + Twine(DwarfVersion)));
  switch (DebuggerTuning) {
  case llvm::DebuggerKind::GDB:
    CmdArgs.push_back("-debugger-tuning=gdb");
    break;
  case llvm::DebuggerKind::LLDB:
    CmdArgs.push_back("-debugger-tuning=lldb");
    break;
  case llvm::DebuggerKind::SCE:
    CmdArgs.push_back("-debugger-tuning=sce");
    break;
  default:
    break;
  }
}

static bool checkDebugInfoOption(const Arg *A, const ArgList &Args,
                                 const Driver &D, const ToolChain &TC) {
  assert(A && "Expected non-nullptr argument.");
  if (TC.supportsDebugInfoOption(A))
    return true;
  D.Diag(diag::warn_drv_unsupported_debug_info_opt_for_target)
      << A->getAsString(Args) << TC.getTripleString();
  return false;
}

static void RenderDebugInfoCompressionArgs(const ArgList &Args,
                                           ArgStringList &CmdArgs,
                                           const Driver &D,
                                           const ToolChain &TC) {
  const Arg *A = Args.getLastArg(options::OPT_gz, options::OPT_gz_EQ);
  if (!A)
    return;
  if (checkDebugInfoOption(A, Args, D, TC)) {
    if (A->getOption().getID() == options::OPT_gz) {
      if (llvm::zlib::isAvailable())
        CmdArgs.push_back("--compress-debug-sections");
      else
        D.Diag(diag::warn_debug_compression_unavailable);
      return;
    }

    StringRef Value = A->getValue();
    if (Value == "none") {
      CmdArgs.push_back("--compress-debug-sections=none");
    } else if (Value == "zlib" || Value == "zlib-gnu") {
      if (llvm::zlib::isAvailable()) {
        CmdArgs.push_back(
            Args.MakeArgString("--compress-debug-sections=" + Twine(Value)));
      } else {
        D.Diag(diag::warn_debug_compression_unavailable);
      }
    } else {
      D.Diag(diag::err_drv_unsupported_option_argument)
          << A->getOption().getName() << Value;
    }
  }
}

static const char *RelocationModelName(llvm::Reloc::Model Model) {
  switch (Model) {
  case llvm::Reloc::Static:
    return "static";
  case llvm::Reloc::PIC_:
    return "pic";
  case llvm::Reloc::DynamicNoPIC:
    return "dynamic-no-pic";
  case llvm::Reloc::ROPI:
    return "ropi";
  case llvm::Reloc::RWPI:
    return "rwpi";
  case llvm::Reloc::ROPI_RWPI:
    return "ropi-rwpi";
  }
  llvm_unreachable("Unknown Reloc::Model kind");
}

void Clang::AddPreprocessingOptions(Compilation &C, const JobAction &JA,
                                    const Driver &D, const ArgList &Args,
                                    ArgStringList &CmdArgs,
                                    const InputInfo &Output,
                                    const InputInfoList &Inputs) const {
  const bool IsIAMCU = getToolChain().getTriple().isOSIAMCU();

  CheckPreprocessingOptions(D, Args);

  Args.AddLastArg(CmdArgs, options::OPT_C);
  Args.AddLastArg(CmdArgs, options::OPT_CC);

  // Handle dependency file generation.
  Arg *ArgM = Args.getLastArg(options::OPT_MM);
  if (!ArgM)
    ArgM = Args.getLastArg(options::OPT_M);
  Arg *ArgMD = Args.getLastArg(options::OPT_MMD);
  if (!ArgMD)
    ArgMD = Args.getLastArg(options::OPT_MD);

  // -M and -MM imply -w.
  if (ArgM)
    CmdArgs.push_back("-w");
  else
    ArgM = ArgMD;

  auto createFPGATempDepFile = [&](const char *&DepFile) {
    // Generate dependency files as temporary. These will be used for the
    // aoc call/bundled during fat object creation
    std::string BaseName(Clang::getBaseInputName(Args, Inputs[0]));
    std::string DepTmpName =
        C.getDriver().GetTemporaryPath(llvm::sys::path::stem(BaseName), "d");
    DepFile = C.addTempFile(C.getArgs().MakeArgString(DepTmpName));
    C.getDriver().addFPGATempDepFile(DepFile, BaseName);
  };

  if (ArgM) {
    // Determine the output location.
    const char *DepFile;
    if (Arg *MF = Args.getLastArg(options::OPT_MF)) {
      DepFile = MF->getValue();
      C.addFailureResultFile(DepFile, &JA);
    } else if (Output.getType() == types::TY_Dependencies) {
      DepFile = Output.getFilename();
    } else if (!ArgMD) {
      DepFile = "-";
    } else if (Args.hasArg(options::OPT_fintelfpga) &&
               JA.isDeviceOffloading(Action::OFK_SYCL)) {
      createFPGATempDepFile(DepFile);
    } else {
      DepFile = getDependencyFileName(Args, Inputs);
      C.addFailureResultFile(DepFile, &JA);
    }
    CmdArgs.push_back("-dependency-file");
    CmdArgs.push_back(DepFile);

    bool HasTarget = false;
    for (const Arg *A : Args.filtered(options::OPT_MT, options::OPT_MQ)) {
      HasTarget = true;
      A->claim();
      if (A->getOption().matches(options::OPT_MT)) {
        A->render(Args, CmdArgs);
      } else {
        CmdArgs.push_back("-MT");
        SmallString<128> Quoted;
        QuoteTarget(A->getValue(), Quoted);
        CmdArgs.push_back(Args.MakeArgString(Quoted));
      }
    }

    // Add a default target if one wasn't specified.
    if (!HasTarget) {
      const char *DepTarget;

      // If user provided -o, that is the dependency target, except
      // when we are only generating a dependency file.
      Arg *OutputOpt = Args.getLastArg(options::OPT_o);
      if (OutputOpt && Output.getType() != types::TY_Dependencies) {
        DepTarget = OutputOpt->getValue();
      } else {
        // Otherwise derive from the base input.
        //
        // FIXME: This should use the computed output file location.
        SmallString<128> P(Inputs[0].getBaseInput());
        llvm::sys::path::replace_extension(P, "o");
        DepTarget = Args.MakeArgString(llvm::sys::path::filename(P));
      }

      CmdArgs.push_back("-MT");
      SmallString<128> Quoted;
      QuoteTarget(DepTarget, Quoted);
      CmdArgs.push_back(Args.MakeArgString(Quoted));
    }

    if (ArgM->getOption().matches(options::OPT_M) ||
        ArgM->getOption().matches(options::OPT_MD))
      CmdArgs.push_back("-sys-header-deps");
    if ((isa<PrecompileJobAction>(JA) &&
         !Args.hasArg(options::OPT_fno_module_file_deps)) ||
        Args.hasArg(options::OPT_fmodule_file_deps))
      CmdArgs.push_back("-module-file-deps");
  }

  if (!ArgM && Args.hasArg(options::OPT_fintelfpga) &&
      JA.isDeviceOffloading(Action::OFK_SYCL)) {
    // No dep generation option was provided, add all of the needed options
    // to ensure a successful dep generation.
    const char *DepFile;
    createFPGATempDepFile(DepFile);
    CmdArgs.push_back("-dependency-file");
    CmdArgs.push_back(DepFile);
    CmdArgs.push_back("-MT");
    SmallString<128> P(Inputs[0].getBaseInput());
    llvm::sys::path::replace_extension(P, "o");
    SmallString<128> Quoted;
    QuoteTarget(llvm::sys::path::filename(P), Quoted);
    CmdArgs.push_back(Args.MakeArgString(Quoted));
  }

  if (Args.hasArg(options::OPT_MG)) {
    if (!ArgM || ArgM->getOption().matches(options::OPT_MD) ||
        ArgM->getOption().matches(options::OPT_MMD))
      D.Diag(diag::err_drv_mg_requires_m_or_mm);
    CmdArgs.push_back("-MG");
  }

  Args.AddLastArg(CmdArgs, options::OPT_MP);
  Args.AddLastArg(CmdArgs, options::OPT_MV);

  // Add offload include arguments specific for CUDA/HIP.  This must happen
  // before we -I or -include anything else, because we must pick up the
  // CUDA/HIP headers from the particular CUDA/ROCm installation, rather than
  // from e.g. /usr/local/include.
  if (JA.isOffloading(Action::OFK_Cuda))
    getToolChain().AddCudaIncludeArgs(Args, CmdArgs);
  if (JA.isOffloading(Action::OFK_HIP))
    getToolChain().AddHIPIncludeArgs(Args, CmdArgs);

  if (JA.isOffloading(Action::OFK_SYCL) ||
      Args.hasArg(options::OPT_fsycl_device_only))
    toolchains::SYCLToolChain::AddSYCLIncludeArgs(D, Args, CmdArgs);

  // If we are offloading to a target via OpenMP we need to include the
  // openmp_wrappers folder which contains alternative system headers.
  if (JA.isDeviceOffloading(Action::OFK_OpenMP) &&
      getToolChain().getTriple().isNVPTX()){
    if (!Args.hasArg(options::OPT_nobuiltininc)) {
      // Add openmp_wrappers/* to our system include path.  This lets us wrap
      // standard library headers.
      SmallString<128> P(D.ResourceDir);
      llvm::sys::path::append(P, "include");
      llvm::sys::path::append(P, "openmp_wrappers");
      CmdArgs.push_back("-internal-isystem");
      CmdArgs.push_back(Args.MakeArgString(P));
    }

    CmdArgs.push_back("-include");
    CmdArgs.push_back("__clang_openmp_device_functions.h");
  }

  // Add -i* options, and automatically translate to
  // -include-pch/-include-pth for transparent PCH support. It's
  // wonky, but we include looking for .gch so we can support seamless
  // replacement into a build system already set up to be generating
  // .gch files.

  if (getToolChain().getDriver().IsCLMode()) {
    const Arg *YcArg = Args.getLastArg(options::OPT__SLASH_Yc);
    const Arg *YuArg = Args.getLastArg(options::OPT__SLASH_Yu);
    if (YcArg && JA.getKind() >= Action::PrecompileJobClass &&
        JA.getKind() <= Action::AssembleJobClass) {
      CmdArgs.push_back(Args.MakeArgString("-building-pch-with-obj"));
      CmdArgs.push_back(Args.MakeArgString("-fpch-instantiate-templates"));
    }
    if (YcArg || YuArg) {
      StringRef ThroughHeader = YcArg ? YcArg->getValue() : YuArg->getValue();
      if (!isa<PrecompileJobAction>(JA)) {
        CmdArgs.push_back("-include-pch");
        CmdArgs.push_back(Args.MakeArgString(D.GetClPchPath(
            C, !ThroughHeader.empty()
                   ? ThroughHeader
                   : llvm::sys::path::filename(Inputs[0].getBaseInput()))));
      }

      if (ThroughHeader.empty()) {
        CmdArgs.push_back(Args.MakeArgString(
            Twine("-pch-through-hdrstop-") + (YcArg ? "create" : "use")));
      } else {
        CmdArgs.push_back(
            Args.MakeArgString(Twine("-pch-through-header=") + ThroughHeader));
      }
    }
  }

  bool RenderedImplicitInclude = false;
  for (const Arg *A : Args.filtered(options::OPT_clang_i_Group)) {
    if (A->getOption().matches(options::OPT_include)) {
      // Handling of gcc-style gch precompiled headers.
      bool IsFirstImplicitInclude = !RenderedImplicitInclude;
      RenderedImplicitInclude = true;

      bool FoundPCH = false;
      SmallString<128> P(A->getValue());
      // We want the files to have a name like foo.h.pch. Add a dummy extension
      // so that replace_extension does the right thing.
      P += ".dummy";
      llvm::sys::path::replace_extension(P, "pch");
      if (llvm::sys::fs::exists(P))
        FoundPCH = true;

      if (!FoundPCH) {
        llvm::sys::path::replace_extension(P, "gch");
        if (llvm::sys::fs::exists(P)) {
          FoundPCH = true;
        }
      }

      if (FoundPCH) {
        if (IsFirstImplicitInclude) {
          A->claim();
          CmdArgs.push_back("-include-pch");
          CmdArgs.push_back(Args.MakeArgString(P));
          continue;
        } else {
          // Ignore the PCH if not first on command line and emit warning.
          D.Diag(diag::warn_drv_pch_not_first_include) << P
                                                       << A->getAsString(Args);
        }
      }
    } else if (A->getOption().matches(options::OPT_isystem_after)) {
      // Handling of paths which must come late.  These entries are handled by
      // the toolchain itself after the resource dir is inserted in the right
      // search order.
      // Do not claim the argument so that the use of the argument does not
      // silently go unnoticed on toolchains which do not honour the option.
      continue;
    } else if (A->getOption().matches(options::OPT_stdlibxx_isystem)) {
      // Translated to -internal-isystem by the driver, no need to pass to cc1.
      continue;
    }

    // Not translated, render as usual.
    A->claim();
    A->render(Args, CmdArgs);
  }

  Args.AddAllArgs(CmdArgs,
                  {options::OPT_D, options::OPT_U, options::OPT_I_Group,
                   options::OPT_F, options::OPT_index_header_map});

  // Add -Wp, and -Xpreprocessor if using the preprocessor.

  // FIXME: There is a very unfortunate problem here, some troubled
  // souls abuse -Wp, to pass preprocessor options in gcc syntax. To
  // really support that we would have to parse and then translate
  // those options. :(
  Args.AddAllArgValues(CmdArgs, options::OPT_Wp_COMMA,
                       options::OPT_Xpreprocessor);

  // -I- is a deprecated GCC feature, reject it.
  if (Arg *A = Args.getLastArg(options::OPT_I_))
    D.Diag(diag::err_drv_I_dash_not_supported) << A->getAsString(Args);

  // If we have a --sysroot, and don't have an explicit -isysroot flag, add an
  // -isysroot to the CC1 invocation.
  StringRef sysroot = C.getSysRoot();
  if (sysroot != "") {
    if (!Args.hasArg(options::OPT_isysroot)) {
      CmdArgs.push_back("-isysroot");
      CmdArgs.push_back(C.getArgs().MakeArgString(sysroot));
    }
  }

  // Parse additional include paths from environment variables.
  // FIXME: We should probably sink the logic for handling these from the
  // frontend into the driver. It will allow deleting 4 otherwise unused flags.
  // CPATH - included following the user specified includes (but prior to
  // builtin and standard includes).
  addDirectoryList(Args, CmdArgs, "-I", "CPATH");
  // C_INCLUDE_PATH - system includes enabled when compiling C.
  addDirectoryList(Args, CmdArgs, "-c-isystem", "C_INCLUDE_PATH");
  // CPLUS_INCLUDE_PATH - system includes enabled when compiling C++.
  addDirectoryList(Args, CmdArgs, "-cxx-isystem", "CPLUS_INCLUDE_PATH");
  // OBJC_INCLUDE_PATH - system includes enabled when compiling ObjC.
  addDirectoryList(Args, CmdArgs, "-objc-isystem", "OBJC_INCLUDE_PATH");
  // OBJCPLUS_INCLUDE_PATH - system includes enabled when compiling ObjC++.
  addDirectoryList(Args, CmdArgs, "-objcxx-isystem", "OBJCPLUS_INCLUDE_PATH");

  // While adding the include arguments, we also attempt to retrieve the
  // arguments of related offloading toolchains or arguments that are specific
  // of an offloading programming model.

  // Add C++ include arguments, if needed.
  if (types::isCXX(Inputs[0].getType())) {
    bool HasStdlibxxIsystem = Args.hasArg(options::OPT_stdlibxx_isystem);
    forAllAssociatedToolChains(
        C, JA, getToolChain(),
        [&Args, &CmdArgs, HasStdlibxxIsystem](const ToolChain &TC) {
          HasStdlibxxIsystem ? TC.AddClangCXXStdlibIsystemArgs(Args, CmdArgs)
                             : TC.AddClangCXXStdlibIncludeArgs(Args, CmdArgs);
        });
  }

  // Add system include arguments for all targets but IAMCU.
  if (!IsIAMCU)
    forAllAssociatedToolChains(C, JA, getToolChain(),
                               [&Args, &CmdArgs](const ToolChain &TC) {
                                 TC.AddClangSystemIncludeArgs(Args, CmdArgs);
                               });
  else {
    // For IAMCU add special include arguments.
    getToolChain().AddIAMCUIncludeArgs(Args, CmdArgs);
  }

  addMacroPrefixMapArg(D, Args, CmdArgs);
}

// FIXME: Move to target hook.
static bool isSignedCharDefault(const llvm::Triple &Triple) {
  switch (Triple.getArch()) {
  default:
    return true;

  case llvm::Triple::aarch64:
  case llvm::Triple::aarch64_32:
  case llvm::Triple::aarch64_be:
  case llvm::Triple::arm:
  case llvm::Triple::armeb:
  case llvm::Triple::thumb:
  case llvm::Triple::thumbeb:
    if (Triple.isOSDarwin() || Triple.isOSWindows())
      return true;
    return false;

  case llvm::Triple::ppc:
  case llvm::Triple::ppc64:
    if (Triple.isOSDarwin())
      return true;
    return false;

  case llvm::Triple::hexagon:
  case llvm::Triple::ppc64le:
  case llvm::Triple::riscv32:
  case llvm::Triple::riscv64:
  case llvm::Triple::systemz:
  case llvm::Triple::xcore:
    return false;
  }
}

static bool hasMultipleInvocations(const llvm::Triple &Triple,
                                   const ArgList &Args) {
  // Supported only on Darwin where we invoke the compiler multiple times
  // followed by an invocation to lipo.
  if (!Triple.isOSDarwin())
    return false;
  // If more than one "-arch <arch>" is specified, we're targeting multiple
  // architectures resulting in a fat binary.
  return Args.getAllArgValues(options::OPT_arch).size() > 1;
}

static bool checkRemarksOptions(const Driver &D, const ArgList &Args,
                                const llvm::Triple &Triple) {
  // When enabling remarks, we need to error if:
  // * The remark file is specified but we're targeting multiple architectures,
  // which means more than one remark file is being generated.
  bool hasMultipleInvocations = ::hasMultipleInvocations(Triple, Args);
  bool hasExplicitOutputFile =
      Args.getLastArg(options::OPT_foptimization_record_file_EQ);
  if (hasMultipleInvocations && hasExplicitOutputFile) {
    D.Diag(diag::err_drv_invalid_output_with_multiple_archs)
        << "-foptimization-record-file";
    return false;
  }
  return true;
}

static void renderRemarksOptions(const ArgList &Args, ArgStringList &CmdArgs,
                                 const llvm::Triple &Triple,
                                 const InputInfo &Input,
                                 const InputInfo &Output, const JobAction &JA) {
  StringRef Format = "yaml";
  if (const Arg *A = Args.getLastArg(options::OPT_fsave_optimization_record_EQ))
    Format = A->getValue();

  CmdArgs.push_back("-opt-record-file");

  const Arg *A = Args.getLastArg(options::OPT_foptimization_record_file_EQ);
  if (A) {
    CmdArgs.push_back(A->getValue());
  } else {
    bool hasMultipleArchs =
        Triple.isOSDarwin() && // Only supported on Darwin platforms.
        Args.getAllArgValues(options::OPT_arch).size() > 1;

    SmallString<128> F;

    if (Args.hasArg(options::OPT_c) || Args.hasArg(options::OPT_S)) {
      if (Arg *FinalOutput = Args.getLastArg(options::OPT_o))
        F = FinalOutput->getValue();
    } else {
      if (Format != "yaml" && // For YAML, keep the original behavior.
          Triple.isOSDarwin() && // Enable this only on darwin, since it's the only platform supporting .dSYM bundles.
          Output.isFilename())
        F = Output.getFilename();
    }

    if (F.empty()) {
      // Use the input filename.
      F = llvm::sys::path::stem(Input.getBaseInput());

      // If we're compiling for an offload architecture (i.e. a CUDA device),
      // we need to make the file name for the device compilation different
      // from the host compilation.
      if (!JA.isDeviceOffloading(Action::OFK_None) &&
          !JA.isDeviceOffloading(Action::OFK_Host)) {
        llvm::sys::path::replace_extension(F, "");
        F += Action::GetOffloadingFileNamePrefix(JA.getOffloadingDeviceKind(),
                                                 Triple.normalize());
        F += "-";
        F += JA.getOffloadingArch();
      }
    }

    // If we're having more than one "-arch", we should name the files
    // differently so that every cc1 invocation writes to a different file.
    // We're doing that by appending "-<arch>" with "<arch>" being the arch
    // name from the triple.
    if (hasMultipleArchs) {
      // First, remember the extension.
      SmallString<64> OldExtension = llvm::sys::path::extension(F);
      // then, remove it.
      llvm::sys::path::replace_extension(F, "");
      // attach -<arch> to it.
      F += "-";
      F += Triple.getArchName();
      // put back the extension.
      llvm::sys::path::replace_extension(F, OldExtension);
    }

    SmallString<32> Extension;
    Extension += "opt.";
    Extension += Format;

    llvm::sys::path::replace_extension(F, Extension);
    CmdArgs.push_back(Args.MakeArgString(F));
  }

  if (const Arg *A =
          Args.getLastArg(options::OPT_foptimization_record_passes_EQ)) {
    CmdArgs.push_back("-opt-record-passes");
    CmdArgs.push_back(A->getValue());
  }

  if (!Format.empty()) {
    CmdArgs.push_back("-opt-record-format");
    CmdArgs.push_back(Format.data());
  }
}

namespace {
void RenderARMABI(const llvm::Triple &Triple, const ArgList &Args,
                  ArgStringList &CmdArgs) {
  // Select the ABI to use.
  // FIXME: Support -meabi.
  // FIXME: Parts of this are duplicated in the backend, unify this somehow.
  const char *ABIName = nullptr;
  if (Arg *A = Args.getLastArg(options::OPT_mabi_EQ)) {
    ABIName = A->getValue();
  } else {
    std::string CPU = getCPUName(Args, Triple, /*FromAs*/ false);
    ABIName = llvm::ARM::computeDefaultTargetABI(Triple, CPU).data();
  }

  CmdArgs.push_back("-target-abi");
  CmdArgs.push_back(ABIName);
}
}

void Clang::AddARMTargetArgs(const llvm::Triple &Triple, const ArgList &Args,
                             ArgStringList &CmdArgs, bool KernelOrKext) const {
  RenderARMABI(Triple, Args, CmdArgs);

  // Determine floating point ABI from the options & target defaults.
  arm::FloatABI ABI = arm::getARMFloatABI(getToolChain(), Args);
  if (ABI == arm::FloatABI::Soft) {
    // Floating point operations and argument passing are soft.
    // FIXME: This changes CPP defines, we need -target-soft-float.
    CmdArgs.push_back("-msoft-float");
    CmdArgs.push_back("-mfloat-abi");
    CmdArgs.push_back("soft");
  } else if (ABI == arm::FloatABI::SoftFP) {
    // Floating point operations are hard, but argument passing is soft.
    CmdArgs.push_back("-mfloat-abi");
    CmdArgs.push_back("soft");
  } else {
    // Floating point operations and argument passing are hard.
    assert(ABI == arm::FloatABI::Hard && "Invalid float abi!");
    CmdArgs.push_back("-mfloat-abi");
    CmdArgs.push_back("hard");
  }

  // Forward the -mglobal-merge option for explicit control over the pass.
  if (Arg *A = Args.getLastArg(options::OPT_mglobal_merge,
                               options::OPT_mno_global_merge)) {
    CmdArgs.push_back("-mllvm");
    if (A->getOption().matches(options::OPT_mno_global_merge))
      CmdArgs.push_back("-arm-global-merge=false");
    else
      CmdArgs.push_back("-arm-global-merge=true");
  }

  if (!Args.hasFlag(options::OPT_mimplicit_float,
                    options::OPT_mno_implicit_float, true))
    CmdArgs.push_back("-no-implicit-float");

  if (Args.getLastArg(options::OPT_mcmse))
    CmdArgs.push_back("-mcmse");
}

void Clang::RenderTargetOptions(const llvm::Triple &EffectiveTriple,
                                const ArgList &Args, bool KernelOrKext,
                                ArgStringList &CmdArgs) const {
  const ToolChain &TC = getToolChain();

  // Add the target features
  getTargetFeatures(TC.getDriver(), EffectiveTriple, Args, CmdArgs, false);

  // Add target specific flags.
  switch (TC.getArch()) {
  default:
    break;

  case llvm::Triple::arm:
  case llvm::Triple::armeb:
  case llvm::Triple::thumb:
  case llvm::Triple::thumbeb:
    // Use the effective triple, which takes into account the deployment target.
    AddARMTargetArgs(EffectiveTriple, Args, CmdArgs, KernelOrKext);
    CmdArgs.push_back("-fallow-half-arguments-and-returns");
    break;

  case llvm::Triple::aarch64:
  case llvm::Triple::aarch64_32:
  case llvm::Triple::aarch64_be:
    AddAArch64TargetArgs(Args, CmdArgs);
    CmdArgs.push_back("-fallow-half-arguments-and-returns");
    break;

  case llvm::Triple::mips:
  case llvm::Triple::mipsel:
  case llvm::Triple::mips64:
  case llvm::Triple::mips64el:
    AddMIPSTargetArgs(Args, CmdArgs);
    break;

  case llvm::Triple::ppc:
  case llvm::Triple::ppc64:
  case llvm::Triple::ppc64le:
    AddPPCTargetArgs(Args, CmdArgs);
    break;

  case llvm::Triple::riscv32:
  case llvm::Triple::riscv64:
    AddRISCVTargetArgs(Args, CmdArgs);
    break;

  case llvm::Triple::sparc:
  case llvm::Triple::sparcel:
  case llvm::Triple::sparcv9:
    AddSparcTargetArgs(Args, CmdArgs);
    break;

  case llvm::Triple::systemz:
    AddSystemZTargetArgs(Args, CmdArgs);
    break;

  case llvm::Triple::x86:
  case llvm::Triple::x86_64:
    AddX86TargetArgs(Args, CmdArgs);
    break;

  case llvm::Triple::lanai:
    AddLanaiTargetArgs(Args, CmdArgs);
    break;

  case llvm::Triple::hexagon:
    AddHexagonTargetArgs(Args, CmdArgs);
    break;

  case llvm::Triple::wasm32:
  case llvm::Triple::wasm64:
    AddWebAssemblyTargetArgs(Args, CmdArgs);
    break;

  case llvm::Triple::ve:
    AddVETargetArgs(Args, CmdArgs);
    break;
  }
}

namespace {
void RenderAArch64ABI(const llvm::Triple &Triple, const ArgList &Args,
                      ArgStringList &CmdArgs) {
  const char *ABIName = nullptr;
  if (Arg *A = Args.getLastArg(options::OPT_mabi_EQ))
    ABIName = A->getValue();
  else if (Triple.isOSDarwin())
    ABIName = "darwinpcs";
  else
    ABIName = "aapcs";

  CmdArgs.push_back("-target-abi");
  CmdArgs.push_back(ABIName);
}
}

void Clang::AddAArch64TargetArgs(const ArgList &Args,
                                 ArgStringList &CmdArgs) const {
  const llvm::Triple &Triple = getToolChain().getEffectiveTriple();

  if (!Args.hasFlag(options::OPT_mred_zone, options::OPT_mno_red_zone, true) ||
      Args.hasArg(options::OPT_mkernel) ||
      Args.hasArg(options::OPT_fapple_kext))
    CmdArgs.push_back("-disable-red-zone");

  if (!Args.hasFlag(options::OPT_mimplicit_float,
                    options::OPT_mno_implicit_float, true))
    CmdArgs.push_back("-no-implicit-float");

  RenderAArch64ABI(Triple, Args, CmdArgs);

  if (Arg *A = Args.getLastArg(options::OPT_mfix_cortex_a53_835769,
                               options::OPT_mno_fix_cortex_a53_835769)) {
    CmdArgs.push_back("-mllvm");
    if (A->getOption().matches(options::OPT_mfix_cortex_a53_835769))
      CmdArgs.push_back("-aarch64-fix-cortex-a53-835769=1");
    else
      CmdArgs.push_back("-aarch64-fix-cortex-a53-835769=0");
  } else if (Triple.isAndroid()) {
    // Enabled A53 errata (835769) workaround by default on android
    CmdArgs.push_back("-mllvm");
    CmdArgs.push_back("-aarch64-fix-cortex-a53-835769=1");
  }

  // Forward the -mglobal-merge option for explicit control over the pass.
  if (Arg *A = Args.getLastArg(options::OPT_mglobal_merge,
                               options::OPT_mno_global_merge)) {
    CmdArgs.push_back("-mllvm");
    if (A->getOption().matches(options::OPT_mno_global_merge))
      CmdArgs.push_back("-aarch64-enable-global-merge=false");
    else
      CmdArgs.push_back("-aarch64-enable-global-merge=true");
  }

  // Enable/disable return address signing and indirect branch targets.
  if (Arg *A = Args.getLastArg(options::OPT_msign_return_address_EQ,
                               options::OPT_mbranch_protection_EQ)) {

    const Driver &D = getToolChain().getDriver();

    StringRef Scope, Key;
    bool IndirectBranches;

    if (A->getOption().matches(options::OPT_msign_return_address_EQ)) {
      Scope = A->getValue();
      if (!Scope.equals("none") && !Scope.equals("non-leaf") &&
          !Scope.equals("all"))
        D.Diag(diag::err_invalid_branch_protection)
            << Scope << A->getAsString(Args);
      Key = "a_key";
      IndirectBranches = false;
    } else {
      StringRef Err;
      llvm::AArch64::ParsedBranchProtection PBP;
      if (!llvm::AArch64::parseBranchProtection(A->getValue(), PBP, Err))
        D.Diag(diag::err_invalid_branch_protection)
            << Err << A->getAsString(Args);
      Scope = PBP.Scope;
      Key = PBP.Key;
      IndirectBranches = PBP.BranchTargetEnforcement;
    }

    CmdArgs.push_back(
        Args.MakeArgString(Twine("-msign-return-address=") + Scope));
    CmdArgs.push_back(
        Args.MakeArgString(Twine("-msign-return-address-key=") + Key));
    if (IndirectBranches)
      CmdArgs.push_back("-mbranch-target-enforce");
  }
}

void Clang::AddMIPSTargetArgs(const ArgList &Args,
                              ArgStringList &CmdArgs) const {
  const Driver &D = getToolChain().getDriver();
  StringRef CPUName;
  StringRef ABIName;
  const llvm::Triple &Triple = getToolChain().getTriple();
  mips::getMipsCPUAndABI(Args, Triple, CPUName, ABIName);

  CmdArgs.push_back("-target-abi");
  CmdArgs.push_back(ABIName.data());

  mips::FloatABI ABI = mips::getMipsFloatABI(D, Args, Triple);
  if (ABI == mips::FloatABI::Soft) {
    // Floating point operations and argument passing are soft.
    CmdArgs.push_back("-msoft-float");
    CmdArgs.push_back("-mfloat-abi");
    CmdArgs.push_back("soft");
  } else {
    // Floating point operations and argument passing are hard.
    assert(ABI == mips::FloatABI::Hard && "Invalid float abi!");
    CmdArgs.push_back("-mfloat-abi");
    CmdArgs.push_back("hard");
  }

  if (Arg *A = Args.getLastArg(options::OPT_mldc1_sdc1,
                               options::OPT_mno_ldc1_sdc1)) {
    if (A->getOption().matches(options::OPT_mno_ldc1_sdc1)) {
      CmdArgs.push_back("-mllvm");
      CmdArgs.push_back("-mno-ldc1-sdc1");
    }
  }

  if (Arg *A = Args.getLastArg(options::OPT_mcheck_zero_division,
                               options::OPT_mno_check_zero_division)) {
    if (A->getOption().matches(options::OPT_mno_check_zero_division)) {
      CmdArgs.push_back("-mllvm");
      CmdArgs.push_back("-mno-check-zero-division");
    }
  }

  if (Arg *A = Args.getLastArg(options::OPT_G)) {
    StringRef v = A->getValue();
    CmdArgs.push_back("-mllvm");
    CmdArgs.push_back(Args.MakeArgString("-mips-ssection-threshold=" + v));
    A->claim();
  }

  Arg *GPOpt = Args.getLastArg(options::OPT_mgpopt, options::OPT_mno_gpopt);
  Arg *ABICalls =
      Args.getLastArg(options::OPT_mabicalls, options::OPT_mno_abicalls);

  // -mabicalls is the default for many MIPS environments, even with -fno-pic.
  // -mgpopt is the default for static, -fno-pic environments but these two
  // options conflict. We want to be certain that -mno-abicalls -mgpopt is
  // the only case where -mllvm -mgpopt is passed.
  // NOTE: We need a warning here or in the backend to warn when -mgpopt is
  //       passed explicitly when compiling something with -mabicalls
  //       (implictly) in affect. Currently the warning is in the backend.
  //
  // When the ABI in use is  N64, we also need to determine the PIC mode that
  // is in use, as -fno-pic for N64 implies -mno-abicalls.
  bool NoABICalls =
      ABICalls && ABICalls->getOption().matches(options::OPT_mno_abicalls);

  llvm::Reloc::Model RelocationModel;
  unsigned PICLevel;
  bool IsPIE;
  std::tie(RelocationModel, PICLevel, IsPIE) =
      ParsePICArgs(getToolChain(), Args);

  NoABICalls = NoABICalls ||
               (RelocationModel == llvm::Reloc::Static && ABIName == "n64");

  bool WantGPOpt = GPOpt && GPOpt->getOption().matches(options::OPT_mgpopt);
  // We quietly ignore -mno-gpopt as the backend defaults to -mno-gpopt.
  if (NoABICalls && (!GPOpt || WantGPOpt)) {
    CmdArgs.push_back("-mllvm");
    CmdArgs.push_back("-mgpopt");

    Arg *LocalSData = Args.getLastArg(options::OPT_mlocal_sdata,
                                      options::OPT_mno_local_sdata);
    Arg *ExternSData = Args.getLastArg(options::OPT_mextern_sdata,
                                       options::OPT_mno_extern_sdata);
    Arg *EmbeddedData = Args.getLastArg(options::OPT_membedded_data,
                                        options::OPT_mno_embedded_data);
    if (LocalSData) {
      CmdArgs.push_back("-mllvm");
      if (LocalSData->getOption().matches(options::OPT_mlocal_sdata)) {
        CmdArgs.push_back("-mlocal-sdata=1");
      } else {
        CmdArgs.push_back("-mlocal-sdata=0");
      }
      LocalSData->claim();
    }

    if (ExternSData) {
      CmdArgs.push_back("-mllvm");
      if (ExternSData->getOption().matches(options::OPT_mextern_sdata)) {
        CmdArgs.push_back("-mextern-sdata=1");
      } else {
        CmdArgs.push_back("-mextern-sdata=0");
      }
      ExternSData->claim();
    }

    if (EmbeddedData) {
      CmdArgs.push_back("-mllvm");
      if (EmbeddedData->getOption().matches(options::OPT_membedded_data)) {
        CmdArgs.push_back("-membedded-data=1");
      } else {
        CmdArgs.push_back("-membedded-data=0");
      }
      EmbeddedData->claim();
    }

  } else if ((!ABICalls || (!NoABICalls && ABICalls)) && WantGPOpt)
    D.Diag(diag::warn_drv_unsupported_gpopt) << (ABICalls ? 0 : 1);

  if (GPOpt)
    GPOpt->claim();

  if (Arg *A = Args.getLastArg(options::OPT_mcompact_branches_EQ)) {
    StringRef Val = StringRef(A->getValue());
    if (mips::hasCompactBranches(CPUName)) {
      if (Val == "never" || Val == "always" || Val == "optimal") {
        CmdArgs.push_back("-mllvm");
        CmdArgs.push_back(Args.MakeArgString("-mips-compact-branches=" + Val));
      } else
        D.Diag(diag::err_drv_unsupported_option_argument)
            << A->getOption().getName() << Val;
    } else
      D.Diag(diag::warn_target_unsupported_compact_branches) << CPUName;
  }

  if (Arg *A = Args.getLastArg(options::OPT_mrelax_pic_calls,
                               options::OPT_mno_relax_pic_calls)) {
    if (A->getOption().matches(options::OPT_mno_relax_pic_calls)) {
      CmdArgs.push_back("-mllvm");
      CmdArgs.push_back("-mips-jalr-reloc=0");
    }
  }
}

void Clang::AddPPCTargetArgs(const ArgList &Args,
                             ArgStringList &CmdArgs) const {
  // Select the ABI to use.
  const char *ABIName = nullptr;
  const llvm::Triple &T = getToolChain().getTriple();
  if (T.isOSBinFormatELF()) {
    switch (getToolChain().getArch()) {
    case llvm::Triple::ppc64: {
      // When targeting a processor that supports QPX, or if QPX is
      // specifically enabled, default to using the ABI that supports QPX (so
      // long as it is not specifically disabled).
      bool HasQPX = false;
      if (Arg *A = Args.getLastArg(options::OPT_mcpu_EQ))
        HasQPX = A->getValue() == StringRef("a2q");
      HasQPX = Args.hasFlag(options::OPT_mqpx, options::OPT_mno_qpx, HasQPX);
      if (HasQPX) {
        ABIName = "elfv1-qpx";
        break;
      }

      if (T.isMusl() || (T.isOSFreeBSD() && T.getOSMajorVersion() >= 13))
        ABIName = "elfv2";
      else
        ABIName = "elfv1";
      break;
    }
    case llvm::Triple::ppc64le:
      ABIName = "elfv2";
      break;
    default:
      break;
    }
  }

  bool IEEELongDouble = false;
  for (const Arg *A : Args.filtered(options::OPT_mabi_EQ)) {
    StringRef V = A->getValue();
    if (V == "ieeelongdouble")
      IEEELongDouble = true;
    else if (V == "ibmlongdouble")
      IEEELongDouble = false;
    else if (V != "altivec")
      // The ppc64 linux abis are all "altivec" abis by default. Accept and ignore
      // the option if given as we don't have backend support for any targets
      // that don't use the altivec abi.
      ABIName = A->getValue();
  }
  if (IEEELongDouble)
    CmdArgs.push_back("-mabi=ieeelongdouble");

  ppc::FloatABI FloatABI =
      ppc::getPPCFloatABI(getToolChain().getDriver(), Args);

  if (FloatABI == ppc::FloatABI::Soft) {
    // Floating point operations and argument passing are soft.
    CmdArgs.push_back("-msoft-float");
    CmdArgs.push_back("-mfloat-abi");
    CmdArgs.push_back("soft");
  } else {
    // Floating point operations and argument passing are hard.
    assert(FloatABI == ppc::FloatABI::Hard && "Invalid float abi!");
    CmdArgs.push_back("-mfloat-abi");
    CmdArgs.push_back("hard");
  }

  if (ABIName) {
    CmdArgs.push_back("-target-abi");
    CmdArgs.push_back(ABIName);
  }
}

static void SetRISCVSmallDataLimit(const ToolChain &TC, const ArgList &Args,
                                   ArgStringList &CmdArgs) {
  const Driver &D = TC.getDriver();
  const llvm::Triple &Triple = TC.getTriple();
  // Default small data limitation is eight.
  const char *SmallDataLimit = "8";
  // Get small data limitation.
  if (Args.getLastArg(options::OPT_shared, options::OPT_fpic,
                      options::OPT_fPIC)) {
    // Not support linker relaxation for PIC.
    SmallDataLimit = "0";
    if (Args.hasArg(options::OPT_G)) {
      D.Diag(diag::warn_drv_unsupported_sdata);
    }
  } else if (Args.getLastArgValue(options::OPT_mcmodel_EQ)
                 .equals_lower("large") &&
             (Triple.getArch() == llvm::Triple::riscv64)) {
    // Not support linker relaxation for RV64 with large code model.
    SmallDataLimit = "0";
    if (Args.hasArg(options::OPT_G)) {
      D.Diag(diag::warn_drv_unsupported_sdata);
    }
  } else if (Arg *A = Args.getLastArg(options::OPT_G)) {
    SmallDataLimit = A->getValue();
  }
  // Forward the -msmall-data-limit= option.
  CmdArgs.push_back("-msmall-data-limit");
  CmdArgs.push_back(SmallDataLimit);
}

void Clang::AddRISCVTargetArgs(const ArgList &Args,
                               ArgStringList &CmdArgs) const {
  const llvm::Triple &Triple = getToolChain().getTriple();
  StringRef ABIName = riscv::getRISCVABI(Args, Triple);

  CmdArgs.push_back("-target-abi");
  CmdArgs.push_back(ABIName.data());

  SetRISCVSmallDataLimit(getToolChain(), Args, CmdArgs);
}

void Clang::AddSparcTargetArgs(const ArgList &Args,
                               ArgStringList &CmdArgs) const {
  sparc::FloatABI FloatABI =
      sparc::getSparcFloatABI(getToolChain().getDriver(), Args);

  if (FloatABI == sparc::FloatABI::Soft) {
    // Floating point operations and argument passing are soft.
    CmdArgs.push_back("-msoft-float");
    CmdArgs.push_back("-mfloat-abi");
    CmdArgs.push_back("soft");
  } else {
    // Floating point operations and argument passing are hard.
    assert(FloatABI == sparc::FloatABI::Hard && "Invalid float abi!");
    CmdArgs.push_back("-mfloat-abi");
    CmdArgs.push_back("hard");
  }
}

void Clang::AddSystemZTargetArgs(const ArgList &Args,
                                 ArgStringList &CmdArgs) const {
  bool HasBackchain = Args.hasFlag(options::OPT_mbackchain,
                                   options::OPT_mno_backchain, false);
  bool HasPackedStack = Args.hasFlag(options::OPT_mpacked_stack,
                                     options::OPT_mno_packed_stack, false);
  systemz::FloatABI FloatABI =
      systemz::getSystemZFloatABI(getToolChain().getDriver(), Args);
  bool HasSoftFloat = (FloatABI == systemz::FloatABI::Soft);
  if (HasBackchain && HasPackedStack && !HasSoftFloat) {
    const Driver &D = getToolChain().getDriver();
    D.Diag(diag::err_drv_unsupported_opt)
      << "-mpacked-stack -mbackchain -mhard-float";
  }
  if (HasBackchain)
    CmdArgs.push_back("-mbackchain");
  if (HasPackedStack)
    CmdArgs.push_back("-mpacked-stack");
  if (HasSoftFloat) {
    // Floating point operations and argument passing are soft.
    CmdArgs.push_back("-msoft-float");
    CmdArgs.push_back("-mfloat-abi");
    CmdArgs.push_back("soft");
  }
}

void Clang::AddX86TargetArgs(const ArgList &Args,
                             ArgStringList &CmdArgs) const {
  const Driver &D = getToolChain().getDriver();
  addX86AlignBranchArgs(D, Args, CmdArgs, /*IsLTO=*/false);

  if (!Args.hasFlag(options::OPT_mred_zone, options::OPT_mno_red_zone, true) ||
      Args.hasArg(options::OPT_mkernel) ||
      Args.hasArg(options::OPT_fapple_kext))
    CmdArgs.push_back("-disable-red-zone");

  if (!Args.hasFlag(options::OPT_mtls_direct_seg_refs,
                    options::OPT_mno_tls_direct_seg_refs, true))
    CmdArgs.push_back("-mno-tls-direct-seg-refs");

  // Default to avoid implicit floating-point for kernel/kext code, but allow
  // that to be overridden with -mno-soft-float.
  bool NoImplicitFloat = (Args.hasArg(options::OPT_mkernel) ||
                          Args.hasArg(options::OPT_fapple_kext));
  if (Arg *A = Args.getLastArg(
          options::OPT_msoft_float, options::OPT_mno_soft_float,
          options::OPT_mimplicit_float, options::OPT_mno_implicit_float)) {
    const Option &O = A->getOption();
    NoImplicitFloat = (O.matches(options::OPT_mno_implicit_float) ||
                       O.matches(options::OPT_msoft_float));
  }
  if (NoImplicitFloat)
    CmdArgs.push_back("-no-implicit-float");

  if (Arg *A = Args.getLastArg(options::OPT_masm_EQ)) {
    StringRef Value = A->getValue();
    if (Value == "intel" || Value == "att") {
      CmdArgs.push_back("-mllvm");
      CmdArgs.push_back(Args.MakeArgString("-x86-asm-syntax=" + Value));
    } else {
      D.Diag(diag::err_drv_unsupported_option_argument)
          << A->getOption().getName() << Value;
    }
  } else if (D.IsCLMode()) {
    CmdArgs.push_back("-mllvm");
    CmdArgs.push_back("-x86-asm-syntax=intel");
  }

  // Set flags to support MCU ABI.
  if (Args.hasFlag(options::OPT_miamcu, options::OPT_mno_iamcu, false)) {
    CmdArgs.push_back("-mfloat-abi");
    CmdArgs.push_back("soft");
    CmdArgs.push_back("-mstack-alignment=4");
  }
}

void Clang::AddHexagonTargetArgs(const ArgList &Args,
                                 ArgStringList &CmdArgs) const {
  CmdArgs.push_back("-mqdsp6-compat");
  CmdArgs.push_back("-Wreturn-type");

  if (auto G = toolchains::HexagonToolChain::getSmallDataThreshold(Args)) {
    CmdArgs.push_back("-mllvm");
    CmdArgs.push_back(Args.MakeArgString("-hexagon-small-data-threshold=" +
                                         Twine(G.getValue())));
  }

  if (!Args.hasArg(options::OPT_fno_short_enums))
    CmdArgs.push_back("-fshort-enums");
  if (Args.getLastArg(options::OPT_mieee_rnd_near)) {
    CmdArgs.push_back("-mllvm");
    CmdArgs.push_back("-enable-hexagon-ieee-rnd-near");
  }
  CmdArgs.push_back("-mllvm");
  CmdArgs.push_back("-machine-sink-split=0");
}

void Clang::AddLanaiTargetArgs(const ArgList &Args,
                               ArgStringList &CmdArgs) const {
  if (Arg *A = Args.getLastArg(options::OPT_mcpu_EQ)) {
    StringRef CPUName = A->getValue();

    CmdArgs.push_back("-target-cpu");
    CmdArgs.push_back(Args.MakeArgString(CPUName));
  }
  if (Arg *A = Args.getLastArg(options::OPT_mregparm_EQ)) {
    StringRef Value = A->getValue();
    // Only support mregparm=4 to support old usage. Report error for all other
    // cases.
    int Mregparm;
    if (Value.getAsInteger(10, Mregparm)) {
      if (Mregparm != 4) {
        getToolChain().getDriver().Diag(
            diag::err_drv_unsupported_option_argument)
            << A->getOption().getName() << Value;
      }
    }
  }
}

void Clang::AddWebAssemblyTargetArgs(const ArgList &Args,
                                     ArgStringList &CmdArgs) const {
  // Default to "hidden" visibility.
  if (!Args.hasArg(options::OPT_fvisibility_EQ,
                   options::OPT_fvisibility_ms_compat)) {
    CmdArgs.push_back("-fvisibility");
    CmdArgs.push_back("hidden");
  }
}

void Clang::AddVETargetArgs(const ArgList &Args, ArgStringList &CmdArgs) const {
  // Floating point operations and argument passing are hard.
  CmdArgs.push_back("-mfloat-abi");
  CmdArgs.push_back("hard");
}

void Clang::DumpCompilationDatabase(Compilation &C, StringRef Filename,
                                    StringRef Target, const InputInfo &Output,
                                    const InputInfo &Input, const ArgList &Args) const {
  // If this is a dry run, do not create the compilation database file.
  if (C.getArgs().hasArg(options::OPT__HASH_HASH_HASH))
    return;

  using llvm::yaml::escape;
  const Driver &D = getToolChain().getDriver();

  if (!CompilationDatabase) {
    std::error_code EC;
    auto File = std::make_unique<llvm::raw_fd_ostream>(Filename, EC,
                                                        llvm::sys::fs::OF_Text);
    if (EC) {
      D.Diag(clang::diag::err_drv_compilationdatabase) << Filename
                                                       << EC.message();
      return;
    }
    CompilationDatabase = std::move(File);
  }
  auto &CDB = *CompilationDatabase;
  auto CWD = D.getVFS().getCurrentWorkingDirectory();
  if (!CWD)
    CWD = ".";
  CDB << "{ \"directory\": \"" << escape(*CWD) << "\"";
  CDB << ", \"file\": \"" << escape(Input.getFilename()) << "\"";
  CDB << ", \"output\": \"" << escape(Output.getFilename()) << "\"";
  CDB << ", \"arguments\": [\"" << escape(D.ClangExecutable) << "\"";
  SmallString<128> Buf;
  Buf = "-x";
  Buf += types::getTypeName(Input.getType());
  CDB << ", \"" << escape(Buf) << "\"";
  if (!D.SysRoot.empty() && !Args.hasArg(options::OPT__sysroot_EQ)) {
    Buf = "--sysroot=";
    Buf += D.SysRoot;
    CDB << ", \"" << escape(Buf) << "\"";
  }
  CDB << ", \"" << escape(Input.getFilename()) << "\"";
  for (auto &A: Args) {
    auto &O = A->getOption();
    // Skip language selection, which is positional.
    if (O.getID() == options::OPT_x)
      continue;
    // Skip writing dependency output and the compilation database itself.
    if (O.getGroup().isValid() && O.getGroup().getID() == options::OPT_M_Group)
      continue;
    if (O.getID() == options::OPT_gen_cdb_fragment_path)
      continue;
    // Skip inputs.
    if (O.getKind() == Option::InputClass)
      continue;
    // All other arguments are quoted and appended.
    ArgStringList ASL;
    A->render(Args, ASL);
    for (auto &it: ASL)
      CDB << ", \"" << escape(it) << "\"";
  }
  Buf = "--target=";
  Buf += Target;
  CDB << ", \"" << escape(Buf) << "\"]},\n";
}

void Clang::DumpCompilationDatabaseFragmentToDir(
    StringRef Dir, Compilation &C, StringRef Target, const InputInfo &Output,
    const InputInfo &Input, const llvm::opt::ArgList &Args) const {
  // If this is a dry run, do not create the compilation database file.
  if (C.getArgs().hasArg(options::OPT__HASH_HASH_HASH))
    return;

  if (CompilationDatabase)
    DumpCompilationDatabase(C, "", Target, Output, Input, Args);

  SmallString<256> Path = Dir;
  const auto &Driver = C.getDriver();
  Driver.getVFS().makeAbsolute(Path);
  auto Err = llvm::sys::fs::create_directory(Path, /*IgnoreExisting=*/true);
  if (Err) {
    Driver.Diag(diag::err_drv_compilationdatabase) << Dir << Err.message();
    return;
  }

  llvm::sys::path::append(
      Path,
      Twine(llvm::sys::path::filename(Input.getFilename())) + ".%%%%.json");
  int FD;
  SmallString<256> TempPath;
  Err = llvm::sys::fs::createUniqueFile(Path, FD, TempPath);
  if (Err) {
    Driver.Diag(diag::err_drv_compilationdatabase) << Path << Err.message();
    return;
  }
  CompilationDatabase =
      std::make_unique<llvm::raw_fd_ostream>(FD, /*shouldClose=*/true);
  DumpCompilationDatabase(C, "", Target, Output, Input, Args);
}

static void CollectArgsForIntegratedAssembler(Compilation &C,
                                              const ArgList &Args,
                                              ArgStringList &CmdArgs,
                                              const Driver &D) {
  if (UseRelaxAll(C, Args))
    CmdArgs.push_back("-mrelax-all");

  // Only default to -mincremental-linker-compatible if we think we are
  // targeting the MSVC linker.
  bool DefaultIncrementalLinkerCompatible =
      C.getDefaultToolChain().getTriple().isWindowsMSVCEnvironment();
  if (Args.hasFlag(options::OPT_mincremental_linker_compatible,
                   options::OPT_mno_incremental_linker_compatible,
                   DefaultIncrementalLinkerCompatible))
    CmdArgs.push_back("-mincremental-linker-compatible");

  switch (C.getDefaultToolChain().getArch()) {
  case llvm::Triple::arm:
  case llvm::Triple::armeb:
  case llvm::Triple::thumb:
  case llvm::Triple::thumbeb:
    if (Arg *A = Args.getLastArg(options::OPT_mimplicit_it_EQ)) {
      StringRef Value = A->getValue();
      if (Value == "always" || Value == "never" || Value == "arm" ||
          Value == "thumb") {
        CmdArgs.push_back("-mllvm");
        CmdArgs.push_back(Args.MakeArgString("-arm-implicit-it=" + Value));
      } else {
        D.Diag(diag::err_drv_unsupported_option_argument)
            << A->getOption().getName() << Value;
      }
    }
    break;
  default:
    break;
  }

  // If you add more args here, also add them to the block below that
  // starts with "// If CollectArgsForIntegratedAssembler() isn't called below".

  // When passing -I arguments to the assembler we sometimes need to
  // unconditionally take the next argument.  For example, when parsing
  // '-Wa,-I -Wa,foo' we need to accept the -Wa,foo arg after seeing the
  // -Wa,-I arg and when parsing '-Wa,-I,foo' we need to accept the 'foo'
  // arg after parsing the '-I' arg.
  bool TakeNextArg = false;

  bool UseRelaxRelocations = C.getDefaultToolChain().useRelaxRelocations();
  bool UseNoExecStack = C.getDefaultToolChain().isNoExecStackDefault();
  const char *MipsTargetFeature = nullptr;
  for (const Arg *A :
       Args.filtered(options::OPT_Wa_COMMA, options::OPT_Xassembler)) {
    A->claim();

    for (StringRef Value : A->getValues()) {
      if (TakeNextArg) {
        CmdArgs.push_back(Value.data());
        TakeNextArg = false;
        continue;
      }

      if (C.getDefaultToolChain().getTriple().isOSBinFormatCOFF() &&
          Value == "-mbig-obj")
        continue; // LLVM handles bigobj automatically

      switch (C.getDefaultToolChain().getArch()) {
      default:
        break;
      case llvm::Triple::thumb:
      case llvm::Triple::thumbeb:
      case llvm::Triple::arm:
      case llvm::Triple::armeb:
        if (Value == "-mthumb")
          // -mthumb has already been processed in ComputeLLVMTriple()
          // recognize but skip over here.
          continue;
        break;
      case llvm::Triple::mips:
      case llvm::Triple::mipsel:
      case llvm::Triple::mips64:
      case llvm::Triple::mips64el:
        if (Value == "--trap") {
          CmdArgs.push_back("-target-feature");
          CmdArgs.push_back("+use-tcc-in-div");
          continue;
        }
        if (Value == "--break") {
          CmdArgs.push_back("-target-feature");
          CmdArgs.push_back("-use-tcc-in-div");
          continue;
        }
        if (Value.startswith("-msoft-float")) {
          CmdArgs.push_back("-target-feature");
          CmdArgs.push_back("+soft-float");
          continue;
        }
        if (Value.startswith("-mhard-float")) {
          CmdArgs.push_back("-target-feature");
          CmdArgs.push_back("-soft-float");
          continue;
        }

        MipsTargetFeature = llvm::StringSwitch<const char *>(Value)
                                .Case("-mips1", "+mips1")
                                .Case("-mips2", "+mips2")
                                .Case("-mips3", "+mips3")
                                .Case("-mips4", "+mips4")
                                .Case("-mips5", "+mips5")
                                .Case("-mips32", "+mips32")
                                .Case("-mips32r2", "+mips32r2")
                                .Case("-mips32r3", "+mips32r3")
                                .Case("-mips32r5", "+mips32r5")
                                .Case("-mips32r6", "+mips32r6")
                                .Case("-mips64", "+mips64")
                                .Case("-mips64r2", "+mips64r2")
                                .Case("-mips64r3", "+mips64r3")
                                .Case("-mips64r5", "+mips64r5")
                                .Case("-mips64r6", "+mips64r6")
                                .Default(nullptr);
        if (MipsTargetFeature)
          continue;
      }

      if (Value == "-force_cpusubtype_ALL") {
        // Do nothing, this is the default and we don't support anything else.
      } else if (Value == "-L") {
        CmdArgs.push_back("-msave-temp-labels");
      } else if (Value == "--fatal-warnings") {
        CmdArgs.push_back("-massembler-fatal-warnings");
      } else if (Value == "--no-warn" || Value == "-W") {
        CmdArgs.push_back("-massembler-no-warn");
      } else if (Value == "--noexecstack") {
        UseNoExecStack = true;
      } else if (Value.startswith("-compress-debug-sections") ||
                 Value.startswith("--compress-debug-sections") ||
                 Value == "-nocompress-debug-sections" ||
                 Value == "--nocompress-debug-sections") {
        CmdArgs.push_back(Value.data());
      } else if (Value == "-mrelax-relocations=yes" ||
                 Value == "--mrelax-relocations=yes") {
        UseRelaxRelocations = true;
      } else if (Value == "-mrelax-relocations=no" ||
                 Value == "--mrelax-relocations=no") {
        UseRelaxRelocations = false;
      } else if (Value.startswith("-I")) {
        CmdArgs.push_back(Value.data());
        // We need to consume the next argument if the current arg is a plain
        // -I. The next arg will be the include directory.
        if (Value == "-I")
          TakeNextArg = true;
      } else if (Value.startswith("-gdwarf-")) {
        // "-gdwarf-N" options are not cc1as options.
        unsigned DwarfVersion = DwarfVersionNum(Value);
        if (DwarfVersion == 0) { // Send it onward, and let cc1as complain.
          CmdArgs.push_back(Value.data());
        } else {
          RenderDebugEnablingArgs(Args, CmdArgs,
                                  codegenoptions::LimitedDebugInfo,
                                  DwarfVersion, llvm::DebuggerKind::Default);
        }
      } else if (Value.startswith("-mcpu") || Value.startswith("-mfpu") ||
                 Value.startswith("-mhwdiv") || Value.startswith("-march")) {
        // Do nothing, we'll validate it later.
      } else if (Value == "-defsym") {
          if (A->getNumValues() != 2) {
            D.Diag(diag::err_drv_defsym_invalid_format) << Value;
            break;
          }
          const char *S = A->getValue(1);
          auto Pair = StringRef(S).split('=');
          auto Sym = Pair.first;
          auto SVal = Pair.second;

          if (Sym.empty() || SVal.empty()) {
            D.Diag(diag::err_drv_defsym_invalid_format) << S;
            break;
          }
          int64_t IVal;
          if (SVal.getAsInteger(0, IVal)) {
            D.Diag(diag::err_drv_defsym_invalid_symval) << SVal;
            break;
          }
          CmdArgs.push_back(Value.data());
          TakeNextArg = true;
      } else if (Value == "-fdebug-compilation-dir") {
        CmdArgs.push_back("-fdebug-compilation-dir");
        TakeNextArg = true;
      } else if (Value.consume_front("-fdebug-compilation-dir=")) {
        // The flag is a -Wa / -Xassembler argument and Options doesn't
        // parse the argument, so this isn't automatically aliased to
        // -fdebug-compilation-dir (without '=') here.
        CmdArgs.push_back("-fdebug-compilation-dir");
        CmdArgs.push_back(Value.data());
      } else {
        D.Diag(diag::err_drv_unsupported_option_argument)
            << A->getOption().getName() << Value;
      }
    }
  }
  if (UseRelaxRelocations)
    CmdArgs.push_back("--mrelax-relocations");
  if (UseNoExecStack)
    CmdArgs.push_back("-mnoexecstack");
  if (MipsTargetFeature != nullptr) {
    CmdArgs.push_back("-target-feature");
    CmdArgs.push_back(MipsTargetFeature);
  }

  // forward -fembed-bitcode to assmebler
  if (C.getDriver().embedBitcodeEnabled() ||
      C.getDriver().embedBitcodeMarkerOnly())
    Args.AddLastArg(CmdArgs, options::OPT_fembed_bitcode_EQ);
}

static void RenderFloatingPointOptions(const ToolChain &TC, const Driver &D,
                                       bool OFastEnabled, const ArgList &Args,
                                       ArgStringList &CmdArgs,
                                       const JobAction &JA) {
  // Handle various floating point optimization flags, mapping them to the
  // appropriate LLVM code generation flags. This is complicated by several
  // "umbrella" flags, so we do this by stepping through the flags incrementally
  // adjusting what we think is enabled/disabled, then at the end setting the
  // LLVM flags based on the final state.
  bool HonorINFs = true;
  bool HonorNaNs = true;
  // -fmath-errno is the default on some platforms, e.g. BSD-derived OSes.
  bool MathErrno = TC.IsMathErrnoDefault();
  bool AssociativeMath = false;
  bool ReciprocalMath = false;
  bool SignedZeros = true;
  bool TrappingMath = false; // Implemented via -ffp-exception-behavior
  bool TrappingMathPresent = false; // Is trapping-math in args, and not
                                    // overriden by ffp-exception-behavior?
  bool RoundingFPMath = false;
  bool RoundingMathPresent = false; // Is rounding-math in args?
  // -ffp-model values: strict, fast, precise
  StringRef FPModel = "";
  // -ffp-exception-behavior options: strict, maytrap, ignore
  StringRef FPExceptionBehavior = "";
  const llvm::DenormalMode DefaultDenormalFPMath =
      TC.getDefaultDenormalModeForType(Args, JA);
  const llvm::DenormalMode DefaultDenormalFP32Math =
      TC.getDefaultDenormalModeForType(Args, JA, &llvm::APFloat::IEEEsingle());

  llvm::DenormalMode DenormalFPMath = DefaultDenormalFPMath;
  llvm::DenormalMode DenormalFP32Math = DefaultDenormalFP32Math;
  StringRef FPContract = "";
  bool StrictFPModel = false;


  if (const Arg *A = Args.getLastArg(options::OPT_flimited_precision_EQ)) {
    CmdArgs.push_back("-mlimit-float-precision");
    CmdArgs.push_back(A->getValue());
  }

  for (const Arg *A : Args) {
    auto optID = A->getOption().getID();
    bool PreciseFPModel = false;
    switch (optID) {
    default:
      break;
    case options::OPT_ffp_model_EQ: {
      // If -ffp-model= is seen, reset to fno-fast-math
      HonorINFs = true;
      HonorNaNs = true;
      // Turning *off* -ffast-math restores the toolchain default.
      MathErrno = TC.IsMathErrnoDefault();
      AssociativeMath = false;
      ReciprocalMath = false;
      SignedZeros = true;
      // -fno_fast_math restores default denormal and fpcontract handling
      FPContract = "";
      DenormalFPMath = llvm::DenormalMode::getIEEE();

      // FIXME: The target may have picked a non-IEEE default mode here based on
      // -cl-denorms-are-zero. Should the target consider -fp-model interaction?
      DenormalFP32Math = llvm::DenormalMode::getIEEE();

      StringRef Val = A->getValue();
      if (OFastEnabled && !Val.equals("fast")) {
          // Only -ffp-model=fast is compatible with OFast, ignore.
        D.Diag(clang::diag::warn_drv_overriding_flag_option)
          << Args.MakeArgString("-ffp-model=" + Val)
          << "-Ofast";
        break;
      }
      StrictFPModel = false;
      PreciseFPModel = true;
      // ffp-model= is a Driver option, it is entirely rewritten into more
      // granular options before being passed into cc1.
      // Use the gcc option in the switch below.
      if (!FPModel.empty() && !FPModel.equals(Val)) {
        D.Diag(clang::diag::warn_drv_overriding_flag_option)
          << Args.MakeArgString("-ffp-model=" + FPModel)
          << Args.MakeArgString("-ffp-model=" + Val);
        FPContract = "";
      }
      if (Val.equals("fast")) {
        optID = options::OPT_ffast_math;
        FPModel = Val;
        FPContract = "fast";
      } else if (Val.equals("precise")) {
        optID = options::OPT_ffp_contract;
        FPModel = Val;
        FPContract = "fast";
        PreciseFPModel = true;
      } else if (Val.equals("strict")) {
        StrictFPModel = true;
        optID = options::OPT_frounding_math;
        FPExceptionBehavior = "strict";
        FPModel = Val;
        FPContract = "off";
        TrappingMath = true;
      } else
        D.Diag(diag::err_drv_unsupported_option_argument)
            << A->getOption().getName() << Val;
      break;
      }
    }

    switch (optID) {
    // If this isn't an FP option skip the claim below
    default: continue;

    // Options controlling individual features
    case options::OPT_fhonor_infinities:    HonorINFs = true;         break;
    case options::OPT_fno_honor_infinities: HonorINFs = false;        break;
    case options::OPT_fhonor_nans:          HonorNaNs = true;         break;
    case options::OPT_fno_honor_nans:       HonorNaNs = false;        break;
    case options::OPT_fmath_errno:          MathErrno = true;         break;
    case options::OPT_fno_math_errno:       MathErrno = false;        break;
    case options::OPT_fassociative_math:    AssociativeMath = true;   break;
    case options::OPT_fno_associative_math: AssociativeMath = false;  break;
    case options::OPT_freciprocal_math:     ReciprocalMath = true;    break;
    case options::OPT_fno_reciprocal_math:  ReciprocalMath = false;   break;
    case options::OPT_fsigned_zeros:        SignedZeros = true;       break;
    case options::OPT_fno_signed_zeros:     SignedZeros = false;      break;
    case options::OPT_ftrapping_math:
      if (!TrappingMathPresent && !FPExceptionBehavior.empty() &&
          !FPExceptionBehavior.equals("strict"))
        // Warn that previous value of option is overridden.
        D.Diag(clang::diag::warn_drv_overriding_flag_option)
          << Args.MakeArgString("-ffp-exception-behavior=" + FPExceptionBehavior)
          << "-ftrapping-math";
      TrappingMath = true;
      TrappingMathPresent = true;
      FPExceptionBehavior = "strict";
      break;
    case options::OPT_fno_trapping_math:
      if (!TrappingMathPresent && !FPExceptionBehavior.empty() &&
          !FPExceptionBehavior.equals("ignore"))
        // Warn that previous value of option is overridden.
        D.Diag(clang::diag::warn_drv_overriding_flag_option)
          << Args.MakeArgString("-ffp-exception-behavior=" + FPExceptionBehavior)
          << "-fno-trapping-math";
      TrappingMath = false;
      TrappingMathPresent = true;
      FPExceptionBehavior = "ignore";
      break;

    case options::OPT_frounding_math:
      RoundingFPMath = true;
      RoundingMathPresent = true;
      break;

    case options::OPT_fno_rounding_math:
      RoundingFPMath = false;
      RoundingMathPresent = false;
      break;

    case options::OPT_fdenormal_fp_math_EQ:
      DenormalFPMath = llvm::parseDenormalFPAttribute(A->getValue());
      if (!DenormalFPMath.isValid()) {
        D.Diag(diag::err_drv_invalid_value)
            << A->getAsString(Args) << A->getValue();
      }
      break;

    case options::OPT_fdenormal_fp_math_f32_EQ:
      DenormalFP32Math = llvm::parseDenormalFPAttribute(A->getValue());
      if (!DenormalFP32Math.isValid()) {
        D.Diag(diag::err_drv_invalid_value)
            << A->getAsString(Args) << A->getValue();
      }
      break;

    // Validate and pass through -ffp-contract option.
    case options::OPT_ffp_contract: {
      StringRef Val = A->getValue();
      if (PreciseFPModel) {
        // -ffp-model=precise enables ffp-contract=fast as a side effect
        // the FPContract value has already been set to a string literal
        // and the Val string isn't a pertinent value.
        ;
      } else if (Val.equals("fast") || Val.equals("on") || Val.equals("off"))
        FPContract = Val;
      else
        D.Diag(diag::err_drv_unsupported_option_argument)
           << A->getOption().getName() << Val;
      break;
    }

    // Validate and pass through -ffp-model option.
    case options::OPT_ffp_model_EQ:
      // This should only occur in the error case
      // since the optID has been replaced by a more granular
      // floating point option.
      break;

    // Validate and pass through -ffp-exception-behavior option.
    case options::OPT_ffp_exception_behavior_EQ: {
      StringRef Val = A->getValue();
      if (!TrappingMathPresent && !FPExceptionBehavior.empty() &&
          !FPExceptionBehavior.equals(Val))
        // Warn that previous value of option is overridden.
        D.Diag(clang::diag::warn_drv_overriding_flag_option)
          << Args.MakeArgString("-ffp-exception-behavior=" + FPExceptionBehavior)
          << Args.MakeArgString("-ffp-exception-behavior=" + Val);
      TrappingMath = TrappingMathPresent = false;
      if (Val.equals("ignore") || Val.equals("maytrap"))
        FPExceptionBehavior = Val;
      else if (Val.equals("strict")) {
        FPExceptionBehavior = Val;
        TrappingMath = TrappingMathPresent = true;
      } else
        D.Diag(diag::err_drv_unsupported_option_argument)
            << A->getOption().getName() << Val;
      break;
    }

    case options::OPT_ffinite_math_only:
      HonorINFs = false;
      HonorNaNs = false;
      break;
    case options::OPT_fno_finite_math_only:
      HonorINFs = true;
      HonorNaNs = true;
      break;

    case options::OPT_funsafe_math_optimizations:
      AssociativeMath = true;
      ReciprocalMath = true;
      SignedZeros = false;
      TrappingMath = false;
      FPExceptionBehavior = "";
      break;
    case options::OPT_fno_unsafe_math_optimizations:
      AssociativeMath = false;
      ReciprocalMath = false;
      SignedZeros = true;
      TrappingMath = true;
      FPExceptionBehavior = "strict";

      // The target may have opted to flush by default, so force IEEE.
      DenormalFPMath = llvm::DenormalMode::getIEEE();
      DenormalFP32Math = llvm::DenormalMode::getIEEE();
      break;

    case options::OPT_Ofast:
      // If -Ofast is the optimization level, then -ffast-math should be enabled
      if (!OFastEnabled)
        continue;
      LLVM_FALLTHROUGH;
    case options::OPT_ffast_math:
      HonorINFs = false;
      HonorNaNs = false;
      MathErrno = false;
      AssociativeMath = true;
      ReciprocalMath = true;
      SignedZeros = false;
      TrappingMath = false;
      RoundingFPMath = false;
      // If fast-math is set then set the fp-contract mode to fast.
      FPContract = "fast";
      break;
    case options::OPT_fno_fast_math:
      HonorINFs = true;
      HonorNaNs = true;
      // Turning on -ffast-math (with either flag) removes the need for
      // MathErrno. However, turning *off* -ffast-math merely restores the
      // toolchain default (which may be false).
      MathErrno = TC.IsMathErrnoDefault();
      AssociativeMath = false;
      ReciprocalMath = false;
      SignedZeros = true;
      TrappingMath = false;
      RoundingFPMath = false;
      // -fno_fast_math restores default denormal and fpcontract handling
      DenormalFPMath = DefaultDenormalFPMath;
      DenormalFP32Math = llvm::DenormalMode::getIEEE();
      FPContract = "";
      break;
    }
    if (StrictFPModel) {
      // If -ffp-model=strict has been specified on command line but
      // subsequent options conflict then emit warning diagnostic.
      if (HonorINFs && HonorNaNs &&
        !AssociativeMath && !ReciprocalMath &&
        SignedZeros && TrappingMath && RoundingFPMath &&
        (FPContract.equals("off") || FPContract.empty()) &&
        DenormalFPMath == llvm::DenormalMode::getIEEE() &&
        DenormalFP32Math == llvm::DenormalMode::getIEEE())
        // OK: Current Arg doesn't conflict with -ffp-model=strict
        ;
      else {
        StrictFPModel = false;
        FPModel = "";
        D.Diag(clang::diag::warn_drv_overriding_flag_option)
            << "-ffp-model=strict" <<
            ((A->getNumValues() == 0) ?  A->getSpelling()
            : Args.MakeArgString(A->getSpelling() + A->getValue()));
      }
    }

    // If we handled this option claim it
    A->claim();
  }

  if (!HonorINFs)
    CmdArgs.push_back("-menable-no-infs");

  if (!HonorNaNs)
    CmdArgs.push_back("-menable-no-nans");

  if (MathErrno)
    CmdArgs.push_back("-fmath-errno");

  if (!MathErrno && AssociativeMath && ReciprocalMath && !SignedZeros &&
      !TrappingMath)
    CmdArgs.push_back("-menable-unsafe-fp-math");

  if (!SignedZeros)
    CmdArgs.push_back("-fno-signed-zeros");

  if (AssociativeMath && !SignedZeros && !TrappingMath)
    CmdArgs.push_back("-mreassociate");

  if (ReciprocalMath)
    CmdArgs.push_back("-freciprocal-math");

  if (TrappingMath) {
    // FP Exception Behavior is also set to strict
    assert(FPExceptionBehavior.equals("strict"));
    CmdArgs.push_back("-ftrapping-math");
  } else if (TrappingMathPresent)
    CmdArgs.push_back("-fno-trapping-math");

  // The default is IEEE.
  if (DenormalFPMath != llvm::DenormalMode::getIEEE()) {
    llvm::SmallString<64> DenormFlag;
    llvm::raw_svector_ostream ArgStr(DenormFlag);
    ArgStr << "-fdenormal-fp-math=" << DenormalFPMath;
    CmdArgs.push_back(Args.MakeArgString(ArgStr.str()));
  }

  // Add f32 specific denormal mode flag if it's different.
  if (DenormalFP32Math != DenormalFPMath) {
    llvm::SmallString<64> DenormFlag;
    llvm::raw_svector_ostream ArgStr(DenormFlag);
    ArgStr << "-fdenormal-fp-math-f32=" << DenormalFP32Math;
    CmdArgs.push_back(Args.MakeArgString(ArgStr.str()));
  }

  if (!FPContract.empty())
    CmdArgs.push_back(Args.MakeArgString("-ffp-contract=" + FPContract));

  if (!RoundingFPMath)
    CmdArgs.push_back(Args.MakeArgString("-fno-rounding-math"));

  if (RoundingFPMath && RoundingMathPresent)
    CmdArgs.push_back(Args.MakeArgString("-frounding-math"));

  if (!FPExceptionBehavior.empty())
    CmdArgs.push_back(Args.MakeArgString("-ffp-exception-behavior=" +
                      FPExceptionBehavior));

  ParseMRecip(D, Args, CmdArgs);

  // -ffast-math enables the __FAST_MATH__ preprocessor macro, but check for the
  // individual features enabled by -ffast-math instead of the option itself as
  // that's consistent with gcc's behaviour.
  if (!HonorINFs && !HonorNaNs && !MathErrno && AssociativeMath &&
      ReciprocalMath && !SignedZeros && !TrappingMath && !RoundingFPMath) {
    CmdArgs.push_back("-ffast-math");
    if (FPModel.equals("fast")) {
      if (FPContract.equals("fast"))
        // All set, do nothing.
        ;
      else if (FPContract.empty())
        // Enable -ffp-contract=fast
        CmdArgs.push_back(Args.MakeArgString("-ffp-contract=fast"));
      else
        D.Diag(clang::diag::warn_drv_overriding_flag_option)
          << "-ffp-model=fast"
          << Args.MakeArgString("-ffp-contract=" + FPContract);
    }
  }

  // Handle __FINITE_MATH_ONLY__ similarly.
  if (!HonorINFs && !HonorNaNs)
    CmdArgs.push_back("-ffinite-math-only");

  if (const Arg *A = Args.getLastArg(options::OPT_mfpmath_EQ)) {
    CmdArgs.push_back("-mfpmath");
    CmdArgs.push_back(A->getValue());
  }

  // Disable a codegen optimization for floating-point casts.
  if (Args.hasFlag(options::OPT_fno_strict_float_cast_overflow,
                   options::OPT_fstrict_float_cast_overflow, false))
    CmdArgs.push_back("-fno-strict-float-cast-overflow");
}

static void RenderAnalyzerOptions(const ArgList &Args, ArgStringList &CmdArgs,
                                  const llvm::Triple &Triple,
                                  const InputInfo &Input) {
  // Enable region store model by default.
  CmdArgs.push_back("-analyzer-store=region");

  // Treat blocks as analysis entry points.
  CmdArgs.push_back("-analyzer-opt-analyze-nested-blocks");

  // Add default argument set.
  if (!Args.hasArg(options::OPT__analyzer_no_default_checks)) {
    CmdArgs.push_back("-analyzer-checker=core");
    CmdArgs.push_back("-analyzer-checker=apiModeling");

    if (!Triple.isWindowsMSVCEnvironment()) {
      CmdArgs.push_back("-analyzer-checker=unix");
    } else {
      // Enable "unix" checkers that also work on Windows.
      CmdArgs.push_back("-analyzer-checker=unix.API");
      CmdArgs.push_back("-analyzer-checker=unix.Malloc");
      CmdArgs.push_back("-analyzer-checker=unix.MallocSizeof");
      CmdArgs.push_back("-analyzer-checker=unix.MismatchedDeallocator");
      CmdArgs.push_back("-analyzer-checker=unix.cstring.BadSizeArg");
      CmdArgs.push_back("-analyzer-checker=unix.cstring.NullArg");
    }

    // Disable some unix checkers for PS4.
    if (Triple.isPS4CPU()) {
      CmdArgs.push_back("-analyzer-disable-checker=unix.API");
      CmdArgs.push_back("-analyzer-disable-checker=unix.Vfork");
    }

    if (Triple.isOSDarwin()) {
      CmdArgs.push_back("-analyzer-checker=osx");
      CmdArgs.push_back(
          "-analyzer-checker=security.insecureAPI.decodeValueOfObjCType");
    }
    else if (Triple.isOSFuchsia())
      CmdArgs.push_back("-analyzer-checker=fuchsia");

    CmdArgs.push_back("-analyzer-checker=deadcode");

    if (types::isCXX(Input.getType()))
      CmdArgs.push_back("-analyzer-checker=cplusplus");

    if (!Triple.isPS4CPU()) {
      CmdArgs.push_back("-analyzer-checker=security.insecureAPI.UncheckedReturn");
      CmdArgs.push_back("-analyzer-checker=security.insecureAPI.getpw");
      CmdArgs.push_back("-analyzer-checker=security.insecureAPI.gets");
      CmdArgs.push_back("-analyzer-checker=security.insecureAPI.mktemp");
      CmdArgs.push_back("-analyzer-checker=security.insecureAPI.mkstemp");
      CmdArgs.push_back("-analyzer-checker=security.insecureAPI.vfork");
    }

    // Default nullability checks.
    CmdArgs.push_back("-analyzer-checker=nullability.NullPassedToNonnull");
    CmdArgs.push_back("-analyzer-checker=nullability.NullReturnedFromNonnull");
  }

  // Set the output format. The default is plist, for (lame) historical reasons.
  CmdArgs.push_back("-analyzer-output");
  if (Arg *A = Args.getLastArg(options::OPT__analyzer_output))
    CmdArgs.push_back(A->getValue());
  else
    CmdArgs.push_back("plist");

  // Disable the presentation of standard compiler warnings when using
  // --analyze.  We only want to show static analyzer diagnostics or frontend
  // errors.
  CmdArgs.push_back("-w");

  // Add -Xanalyzer arguments when running as analyzer.
  Args.AddAllArgValues(CmdArgs, options::OPT_Xanalyzer);
}

static void RenderSSPOptions(const ToolChain &TC, const ArgList &Args,
                             ArgStringList &CmdArgs, bool KernelOrKext) {
  const llvm::Triple &EffectiveTriple = TC.getEffectiveTriple();

  // NVPTX doesn't support stack protectors; from the compiler's perspective, it
  // doesn't even have a stack!
  if (EffectiveTriple.isNVPTX())
    return;

  // -stack-protector=0 is default.
  unsigned StackProtectorLevel = 0;
  unsigned DefaultStackProtectorLevel =
      TC.GetDefaultStackProtectorLevel(KernelOrKext);

  if (Arg *A = Args.getLastArg(options::OPT_fno_stack_protector,
                               options::OPT_fstack_protector_all,
                               options::OPT_fstack_protector_strong,
                               options::OPT_fstack_protector)) {
    if (A->getOption().matches(options::OPT_fstack_protector))
      StackProtectorLevel =
          std::max<unsigned>(LangOptions::SSPOn, DefaultStackProtectorLevel);
    else if (A->getOption().matches(options::OPT_fstack_protector_strong))
      StackProtectorLevel = LangOptions::SSPStrong;
    else if (A->getOption().matches(options::OPT_fstack_protector_all))
      StackProtectorLevel = LangOptions::SSPReq;
  } else {
    StackProtectorLevel = DefaultStackProtectorLevel;
  }

  if (StackProtectorLevel) {
    CmdArgs.push_back("-stack-protector");
    CmdArgs.push_back(Args.MakeArgString(Twine(StackProtectorLevel)));
  }

  // --param ssp-buffer-size=
  for (const Arg *A : Args.filtered(options::OPT__param)) {
    StringRef Str(A->getValue());
    if (Str.startswith("ssp-buffer-size=")) {
      if (StackProtectorLevel) {
        CmdArgs.push_back("-stack-protector-buffer-size");
        // FIXME: Verify the argument is a valid integer.
        CmdArgs.push_back(Args.MakeArgString(Str.drop_front(16)));
      }
      A->claim();
    }
  }
}

static void RenderSCPOptions(const ToolChain &TC, const ArgList &Args,
                             ArgStringList &CmdArgs) {
  const llvm::Triple &EffectiveTriple = TC.getEffectiveTriple();

  if (!EffectiveTriple.isOSLinux())
    return;

  if (!EffectiveTriple.isX86() && !EffectiveTriple.isSystemZ())
    return;

  if (Args.hasFlag(options::OPT_fstack_clash_protection,
                   options::OPT_fnostack_clash_protection, false))
    CmdArgs.push_back("-fstack-clash-protection");
}

static void RenderTrivialAutoVarInitOptions(const Driver &D,
                                            const ToolChain &TC,
                                            const ArgList &Args,
                                            ArgStringList &CmdArgs) {
  auto DefaultTrivialAutoVarInit = TC.GetDefaultTrivialAutoVarInit();
  StringRef TrivialAutoVarInit = "";

  for (const Arg *A : Args) {
    switch (A->getOption().getID()) {
    default:
      continue;
    case options::OPT_ftrivial_auto_var_init: {
      A->claim();
      StringRef Val = A->getValue();
      if (Val == "uninitialized" || Val == "zero" || Val == "pattern")
        TrivialAutoVarInit = Val;
      else
        D.Diag(diag::err_drv_unsupported_option_argument)
            << A->getOption().getName() << Val;
      break;
    }
    }
  }

  if (TrivialAutoVarInit.empty())
    switch (DefaultTrivialAutoVarInit) {
    case LangOptions::TrivialAutoVarInitKind::Uninitialized:
      break;
    case LangOptions::TrivialAutoVarInitKind::Pattern:
      TrivialAutoVarInit = "pattern";
      break;
    case LangOptions::TrivialAutoVarInitKind::Zero:
      TrivialAutoVarInit = "zero";
      break;
    }

  if (!TrivialAutoVarInit.empty()) {
    if (TrivialAutoVarInit == "zero" && !Args.hasArg(options::OPT_enable_trivial_var_init_zero))
      D.Diag(diag::err_drv_trivial_auto_var_init_zero_disabled);
    CmdArgs.push_back(
        Args.MakeArgString("-ftrivial-auto-var-init=" + TrivialAutoVarInit));
  }

  if (Arg *A =
          Args.getLastArg(options::OPT_ftrivial_auto_var_init_stop_after)) {
    if (!Args.hasArg(options::OPT_ftrivial_auto_var_init) ||
        StringRef(
            Args.getLastArg(options::OPT_ftrivial_auto_var_init)->getValue()) ==
            "uninitialized")
      D.Diag(diag::err_drv_trivial_auto_var_init_stop_after_missing_dependency);
    A->claim();
    StringRef Val = A->getValue();
    if (std::stoi(Val.str()) <= 0)
      D.Diag(diag::err_drv_trivial_auto_var_init_stop_after_invalid_value);
    CmdArgs.push_back(
        Args.MakeArgString("-ftrivial-auto-var-init-stop-after=" + Val));
  }
}

static void RenderOpenCLOptions(const ArgList &Args, ArgStringList &CmdArgs) {
  // cl-denorms-are-zero is not forwarded. It is translated into a generic flag
  // for denormal flushing handling based on the target.
  const unsigned ForwardedArguments[] = {
      options::OPT_cl_opt_disable,
      options::OPT_cl_strict_aliasing,
      options::OPT_cl_single_precision_constant,
      options::OPT_cl_finite_math_only,
      options::OPT_cl_kernel_arg_info,
      options::OPT_cl_unsafe_math_optimizations,
      options::OPT_cl_fast_relaxed_math,
      options::OPT_cl_mad_enable,
      options::OPT_cl_no_signed_zeros,
      options::OPT_cl_fp32_correctly_rounded_divide_sqrt,
      options::OPT_cl_uniform_work_group_size
  };

  if (Arg *A = Args.getLastArg(options::OPT_cl_std_EQ)) {
    std::string CLStdStr = std::string("-cl-std=") + A->getValue();
    CmdArgs.push_back(Args.MakeArgString(CLStdStr));
  }

  for (const auto &Arg : ForwardedArguments)
    if (const auto *A = Args.getLastArg(Arg))
      CmdArgs.push_back(Args.MakeArgString(A->getOption().getPrefixedName()));
}

static void RenderARCMigrateToolOptions(const Driver &D, const ArgList &Args,
                                        ArgStringList &CmdArgs) {
  bool ARCMTEnabled = false;
  if (!Args.hasArg(options::OPT_fno_objc_arc, options::OPT_fobjc_arc)) {
    if (const Arg *A = Args.getLastArg(options::OPT_ccc_arcmt_check,
                                       options::OPT_ccc_arcmt_modify,
                                       options::OPT_ccc_arcmt_migrate)) {
      ARCMTEnabled = true;
      switch (A->getOption().getID()) {
      default: llvm_unreachable("missed a case");
      case options::OPT_ccc_arcmt_check:
        CmdArgs.push_back("-arcmt-check");
        break;
      case options::OPT_ccc_arcmt_modify:
        CmdArgs.push_back("-arcmt-modify");
        break;
      case options::OPT_ccc_arcmt_migrate:
        CmdArgs.push_back("-arcmt-migrate");
        CmdArgs.push_back("-mt-migrate-directory");
        CmdArgs.push_back(A->getValue());

        Args.AddLastArg(CmdArgs, options::OPT_arcmt_migrate_report_output);
        Args.AddLastArg(CmdArgs, options::OPT_arcmt_migrate_emit_arc_errors);
        break;
      }
    }
  } else {
    Args.ClaimAllArgs(options::OPT_ccc_arcmt_check);
    Args.ClaimAllArgs(options::OPT_ccc_arcmt_modify);
    Args.ClaimAllArgs(options::OPT_ccc_arcmt_migrate);
  }

  if (const Arg *A = Args.getLastArg(options::OPT_ccc_objcmt_migrate)) {
    if (ARCMTEnabled)
      D.Diag(diag::err_drv_argument_not_allowed_with)
          << A->getAsString(Args) << "-ccc-arcmt-migrate";

    CmdArgs.push_back("-mt-migrate-directory");
    CmdArgs.push_back(A->getValue());

    if (!Args.hasArg(options::OPT_objcmt_migrate_literals,
                     options::OPT_objcmt_migrate_subscripting,
                     options::OPT_objcmt_migrate_property)) {
      // None specified, means enable them all.
      CmdArgs.push_back("-objcmt-migrate-literals");
      CmdArgs.push_back("-objcmt-migrate-subscripting");
      CmdArgs.push_back("-objcmt-migrate-property");
    } else {
      Args.AddLastArg(CmdArgs, options::OPT_objcmt_migrate_literals);
      Args.AddLastArg(CmdArgs, options::OPT_objcmt_migrate_subscripting);
      Args.AddLastArg(CmdArgs, options::OPT_objcmt_migrate_property);
    }
  } else {
    Args.AddLastArg(CmdArgs, options::OPT_objcmt_migrate_literals);
    Args.AddLastArg(CmdArgs, options::OPT_objcmt_migrate_subscripting);
    Args.AddLastArg(CmdArgs, options::OPT_objcmt_migrate_property);
    Args.AddLastArg(CmdArgs, options::OPT_objcmt_migrate_all);
    Args.AddLastArg(CmdArgs, options::OPT_objcmt_migrate_readonly_property);
    Args.AddLastArg(CmdArgs, options::OPT_objcmt_migrate_readwrite_property);
    Args.AddLastArg(CmdArgs, options::OPT_objcmt_migrate_property_dot_syntax);
    Args.AddLastArg(CmdArgs, options::OPT_objcmt_migrate_annotation);
    Args.AddLastArg(CmdArgs, options::OPT_objcmt_migrate_instancetype);
    Args.AddLastArg(CmdArgs, options::OPT_objcmt_migrate_nsmacros);
    Args.AddLastArg(CmdArgs, options::OPT_objcmt_migrate_protocol_conformance);
    Args.AddLastArg(CmdArgs, options::OPT_objcmt_atomic_property);
    Args.AddLastArg(CmdArgs, options::OPT_objcmt_returns_innerpointer_property);
    Args.AddLastArg(CmdArgs, options::OPT_objcmt_ns_nonatomic_iosonly);
    Args.AddLastArg(CmdArgs, options::OPT_objcmt_migrate_designated_init);
    Args.AddLastArg(CmdArgs, options::OPT_objcmt_whitelist_dir_path);
  }
}

static void RenderBuiltinOptions(const ToolChain &TC, const llvm::Triple &T,
                                 const ArgList &Args, ArgStringList &CmdArgs) {
  // -fbuiltin is default unless -mkernel is used.
  bool UseBuiltins =
      Args.hasFlag(options::OPT_fbuiltin, options::OPT_fno_builtin,
                   !Args.hasArg(options::OPT_mkernel));
  if (!UseBuiltins)
    CmdArgs.push_back("-fno-builtin");

  // -ffreestanding implies -fno-builtin.
  if (Args.hasArg(options::OPT_ffreestanding))
    UseBuiltins = false;

  // Process the -fno-builtin-* options.
  for (const auto &Arg : Args) {
    const Option &O = Arg->getOption();
    if (!O.matches(options::OPT_fno_builtin_))
      continue;

    Arg->claim();

    // If -fno-builtin is specified, then there's no need to pass the option to
    // the frontend.
    if (!UseBuiltins)
      continue;

    StringRef FuncName = Arg->getValue();
    CmdArgs.push_back(Args.MakeArgString("-fno-builtin-" + FuncName));
  }

  // le32-specific flags:
  //  -fno-math-builtin: clang should not convert math builtins to intrinsics
  //                     by default.
  if (TC.getArch() == llvm::Triple::le32)
    CmdArgs.push_back("-fno-math-builtin");
}

bool Driver::getDefaultModuleCachePath(SmallVectorImpl<char> &Result) {
  if (llvm::sys::path::cache_directory(Result)) {
    llvm::sys::path::append(Result, "clang");
    llvm::sys::path::append(Result, "ModuleCache");
    return true;
  }
  return false;
}

static void RenderModulesOptions(Compilation &C, const Driver &D,
                                 const ArgList &Args, const InputInfo &Input,
                                 const InputInfo &Output,
                                 ArgStringList &CmdArgs, bool &HaveModules) {
  // -fmodules enables the use of precompiled modules (off by default).
  // Users can pass -fno-cxx-modules to turn off modules support for
  // C++/Objective-C++ programs.
  bool HaveClangModules = false;
  if (Args.hasFlag(options::OPT_fmodules, options::OPT_fno_modules, false)) {
    bool AllowedInCXX = Args.hasFlag(options::OPT_fcxx_modules,
                                     options::OPT_fno_cxx_modules, true);
    if (AllowedInCXX || !types::isCXX(Input.getType())) {
      CmdArgs.push_back("-fmodules");
      HaveClangModules = true;
    }
  }

  HaveModules |= HaveClangModules;
  if (Args.hasArg(options::OPT_fmodules_ts)) {
    CmdArgs.push_back("-fmodules-ts");
    HaveModules = true;
  }

  // -fmodule-maps enables implicit reading of module map files. By default,
  // this is enabled if we are using Clang's flavor of precompiled modules.
  if (Args.hasFlag(options::OPT_fimplicit_module_maps,
                   options::OPT_fno_implicit_module_maps, HaveClangModules))
    CmdArgs.push_back("-fimplicit-module-maps");

  // -fmodules-decluse checks that modules used are declared so (off by default)
  if (Args.hasFlag(options::OPT_fmodules_decluse,
                   options::OPT_fno_modules_decluse, false))
    CmdArgs.push_back("-fmodules-decluse");

  // -fmodules-strict-decluse is like -fmodule-decluse, but also checks that
  // all #included headers are part of modules.
  if (Args.hasFlag(options::OPT_fmodules_strict_decluse,
                   options::OPT_fno_modules_strict_decluse, false))
    CmdArgs.push_back("-fmodules-strict-decluse");

  // -fno-implicit-modules turns off implicitly compiling modules on demand.
  bool ImplicitModules = false;
  if (!Args.hasFlag(options::OPT_fimplicit_modules,
                    options::OPT_fno_implicit_modules, HaveClangModules)) {
    if (HaveModules)
      CmdArgs.push_back("-fno-implicit-modules");
  } else if (HaveModules) {
    ImplicitModules = true;
    // -fmodule-cache-path specifies where our implicitly-built module files
    // should be written.
    SmallString<128> Path;
    if (Arg *A = Args.getLastArg(options::OPT_fmodules_cache_path))
      Path = A->getValue();

    bool HasPath = true;
    if (C.isForDiagnostics()) {
      // When generating crash reports, we want to emit the modules along with
      // the reproduction sources, so we ignore any provided module path.
      Path = Output.getFilename();
      llvm::sys::path::replace_extension(Path, ".cache");
      llvm::sys::path::append(Path, "modules");
    } else if (Path.empty()) {
      // No module path was provided: use the default.
      HasPath = Driver::getDefaultModuleCachePath(Path);
    }

    // `HasPath` will only be false if getDefaultModuleCachePath() fails.
    // That being said, that failure is unlikely and not caching is harmless.
    if (HasPath) {
      const char Arg[] = "-fmodules-cache-path=";
      Path.insert(Path.begin(), Arg, Arg + strlen(Arg));
      CmdArgs.push_back(Args.MakeArgString(Path));
    }
  }

  if (HaveModules) {
    // -fprebuilt-module-path specifies where to load the prebuilt module files.
    for (const Arg *A : Args.filtered(options::OPT_fprebuilt_module_path)) {
      CmdArgs.push_back(Args.MakeArgString(
          std::string("-fprebuilt-module-path=") + A->getValue()));
      A->claim();
    }
    if (Args.hasFlag(options::OPT_fmodules_validate_input_files_content,
                     options::OPT_fno_modules_validate_input_files_content,
                     false))
      CmdArgs.push_back("-fvalidate-ast-input-files-content");
  }

  // -fmodule-name specifies the module that is currently being built (or
  // used for header checking by -fmodule-maps).
  Args.AddLastArg(CmdArgs, options::OPT_fmodule_name_EQ);

  // -fmodule-map-file can be used to specify files containing module
  // definitions.
  Args.AddAllArgs(CmdArgs, options::OPT_fmodule_map_file);

  // -fbuiltin-module-map can be used to load the clang
  // builtin headers modulemap file.
  if (Args.hasArg(options::OPT_fbuiltin_module_map)) {
    SmallString<128> BuiltinModuleMap(D.ResourceDir);
    llvm::sys::path::append(BuiltinModuleMap, "include");
    llvm::sys::path::append(BuiltinModuleMap, "module.modulemap");
    if (llvm::sys::fs::exists(BuiltinModuleMap))
      CmdArgs.push_back(
          Args.MakeArgString("-fmodule-map-file=" + BuiltinModuleMap));
  }

  // The -fmodule-file=<name>=<file> form specifies the mapping of module
  // names to precompiled module files (the module is loaded only if used).
  // The -fmodule-file=<file> form can be used to unconditionally load
  // precompiled module files (whether used or not).
  if (HaveModules)
    Args.AddAllArgs(CmdArgs, options::OPT_fmodule_file);
  else
    Args.ClaimAllArgs(options::OPT_fmodule_file);

  // When building modules and generating crashdumps, we need to dump a module
  // dependency VFS alongside the output.
  if (HaveClangModules && C.isForDiagnostics()) {
    SmallString<128> VFSDir(Output.getFilename());
    llvm::sys::path::replace_extension(VFSDir, ".cache");
    // Add the cache directory as a temp so the crash diagnostics pick it up.
    C.addTempFile(Args.MakeArgString(VFSDir));

    llvm::sys::path::append(VFSDir, "vfs");
    CmdArgs.push_back("-module-dependency-dir");
    CmdArgs.push_back(Args.MakeArgString(VFSDir));
  }

  if (HaveClangModules)
    Args.AddLastArg(CmdArgs, options::OPT_fmodules_user_build_path);

  // Pass through all -fmodules-ignore-macro arguments.
  Args.AddAllArgs(CmdArgs, options::OPT_fmodules_ignore_macro);
  Args.AddLastArg(CmdArgs, options::OPT_fmodules_prune_interval);
  Args.AddLastArg(CmdArgs, options::OPT_fmodules_prune_after);

  Args.AddLastArg(CmdArgs, options::OPT_fbuild_session_timestamp);

  if (Arg *A = Args.getLastArg(options::OPT_fbuild_session_file)) {
    if (Args.hasArg(options::OPT_fbuild_session_timestamp))
      D.Diag(diag::err_drv_argument_not_allowed_with)
          << A->getAsString(Args) << "-fbuild-session-timestamp";

    llvm::sys::fs::file_status Status;
    if (llvm::sys::fs::status(A->getValue(), Status))
      D.Diag(diag::err_drv_no_such_file) << A->getValue();
    CmdArgs.push_back(
        Args.MakeArgString("-fbuild-session-timestamp=" +
                           Twine((uint64_t)Status.getLastModificationTime()
                                     .time_since_epoch()
                                     .count())));
  }

  if (Args.getLastArg(options::OPT_fmodules_validate_once_per_build_session)) {
    if (!Args.getLastArg(options::OPT_fbuild_session_timestamp,
                         options::OPT_fbuild_session_file))
      D.Diag(diag::err_drv_modules_validate_once_requires_timestamp);

    Args.AddLastArg(CmdArgs,
                    options::OPT_fmodules_validate_once_per_build_session);
  }

  if (Args.hasFlag(options::OPT_fmodules_validate_system_headers,
                   options::OPT_fno_modules_validate_system_headers,
                   ImplicitModules))
    CmdArgs.push_back("-fmodules-validate-system-headers");

  Args.AddLastArg(CmdArgs, options::OPT_fmodules_disable_diagnostic_validation);
}

static void RenderCharacterOptions(const ArgList &Args, const llvm::Triple &T,
                                   ArgStringList &CmdArgs) {
  // -fsigned-char is default.
  if (const Arg *A = Args.getLastArg(options::OPT_fsigned_char,
                                     options::OPT_fno_signed_char,
                                     options::OPT_funsigned_char,
                                     options::OPT_fno_unsigned_char)) {
    if (A->getOption().matches(options::OPT_funsigned_char) ||
        A->getOption().matches(options::OPT_fno_signed_char)) {
      CmdArgs.push_back("-fno-signed-char");
    }
  } else if (!isSignedCharDefault(T)) {
    CmdArgs.push_back("-fno-signed-char");
  }

  // The default depends on the language standard.
  Args.AddLastArg(CmdArgs, options::OPT_fchar8__t, options::OPT_fno_char8__t);

  if (const Arg *A = Args.getLastArg(options::OPT_fshort_wchar,
                                     options::OPT_fno_short_wchar)) {
    if (A->getOption().matches(options::OPT_fshort_wchar)) {
      CmdArgs.push_back("-fwchar-type=short");
      CmdArgs.push_back("-fno-signed-wchar");
    } else {
      bool IsARM = T.isARM() || T.isThumb() || T.isAArch64();
      CmdArgs.push_back("-fwchar-type=int");
      if (IsARM && !(T.isOSWindows() || T.isOSNetBSD() ||
                     T.isOSOpenBSD()))
        CmdArgs.push_back("-fno-signed-wchar");
      else
        CmdArgs.push_back("-fsigned-wchar");
    }
  }
}

static void RenderObjCOptions(const ToolChain &TC, const Driver &D,
                              const llvm::Triple &T, const ArgList &Args,
                              ObjCRuntime &Runtime, bool InferCovariantReturns,
                              const InputInfo &Input, ArgStringList &CmdArgs) {
  const llvm::Triple::ArchType Arch = TC.getArch();

  // -fobjc-dispatch-method is only relevant with the nonfragile-abi, and legacy
  // is the default. Except for deployment target of 10.5, next runtime is
  // always legacy dispatch and -fno-objc-legacy-dispatch gets ignored silently.
  if (Runtime.isNonFragile()) {
    if (!Args.hasFlag(options::OPT_fobjc_legacy_dispatch,
                      options::OPT_fno_objc_legacy_dispatch,
                      Runtime.isLegacyDispatchDefaultForArch(Arch))) {
      if (TC.UseObjCMixedDispatch())
        CmdArgs.push_back("-fobjc-dispatch-method=mixed");
      else
        CmdArgs.push_back("-fobjc-dispatch-method=non-legacy");
    }
  }

  // When ObjectiveC legacy runtime is in effect on MacOSX, turn on the option
  // to do Array/Dictionary subscripting by default.
  if (Arch == llvm::Triple::x86 && T.isMacOSX() &&
      Runtime.getKind() == ObjCRuntime::FragileMacOSX && Runtime.isNeXTFamily())
    CmdArgs.push_back("-fobjc-subscripting-legacy-runtime");

  // Allow -fno-objc-arr to trump -fobjc-arr/-fobjc-arc.
  // NOTE: This logic is duplicated in ToolChains.cpp.
  if (isObjCAutoRefCount(Args)) {
    TC.CheckObjCARC();

    CmdArgs.push_back("-fobjc-arc");

    // FIXME: It seems like this entire block, and several around it should be
    // wrapped in isObjC, but for now we just use it here as this is where it
    // was being used previously.
    if (types::isCXX(Input.getType()) && types::isObjC(Input.getType())) {
      if (TC.GetCXXStdlibType(Args) == ToolChain::CST_Libcxx)
        CmdArgs.push_back("-fobjc-arc-cxxlib=libc++");
      else
        CmdArgs.push_back("-fobjc-arc-cxxlib=libstdc++");
    }

    // Allow the user to enable full exceptions code emission.
    // We default off for Objective-C, on for Objective-C++.
    if (Args.hasFlag(options::OPT_fobjc_arc_exceptions,
                     options::OPT_fno_objc_arc_exceptions,
                     /*Default=*/types::isCXX(Input.getType())))
      CmdArgs.push_back("-fobjc-arc-exceptions");
  }

  // Silence warning for full exception code emission options when explicitly
  // set to use no ARC.
  if (Args.hasArg(options::OPT_fno_objc_arc)) {
    Args.ClaimAllArgs(options::OPT_fobjc_arc_exceptions);
    Args.ClaimAllArgs(options::OPT_fno_objc_arc_exceptions);
  }

  // Allow the user to control whether messages can be converted to runtime
  // functions.
  if (types::isObjC(Input.getType())) {
    auto *Arg = Args.getLastArg(
        options::OPT_fobjc_convert_messages_to_runtime_calls,
        options::OPT_fno_objc_convert_messages_to_runtime_calls);
    if (Arg &&
        Arg->getOption().matches(
            options::OPT_fno_objc_convert_messages_to_runtime_calls))
      CmdArgs.push_back("-fno-objc-convert-messages-to-runtime-calls");
  }

  // -fobjc-infer-related-result-type is the default, except in the Objective-C
  // rewriter.
  if (InferCovariantReturns)
    CmdArgs.push_back("-fno-objc-infer-related-result-type");

  // Pass down -fobjc-weak or -fno-objc-weak if present.
  if (types::isObjC(Input.getType())) {
    auto WeakArg =
        Args.getLastArg(options::OPT_fobjc_weak, options::OPT_fno_objc_weak);
    if (!WeakArg) {
      // nothing to do
    } else if (!Runtime.allowsWeak()) {
      if (WeakArg->getOption().matches(options::OPT_fobjc_weak))
        D.Diag(diag::err_objc_weak_unsupported);
    } else {
      WeakArg->render(Args, CmdArgs);
    }
  }
}

static void RenderDiagnosticsOptions(const Driver &D, const ArgList &Args,
                                     ArgStringList &CmdArgs) {
  bool CaretDefault = true;
  bool ColumnDefault = true;

  if (const Arg *A = Args.getLastArg(options::OPT__SLASH_diagnostics_classic,
                                     options::OPT__SLASH_diagnostics_column,
                                     options::OPT__SLASH_diagnostics_caret)) {
    switch (A->getOption().getID()) {
    case options::OPT__SLASH_diagnostics_caret:
      CaretDefault = true;
      ColumnDefault = true;
      break;
    case options::OPT__SLASH_diagnostics_column:
      CaretDefault = false;
      ColumnDefault = true;
      break;
    case options::OPT__SLASH_diagnostics_classic:
      CaretDefault = false;
      ColumnDefault = false;
      break;
    }
  }

  // -fcaret-diagnostics is default.
  if (!Args.hasFlag(options::OPT_fcaret_diagnostics,
                    options::OPT_fno_caret_diagnostics, CaretDefault))
    CmdArgs.push_back("-fno-caret-diagnostics");

  // -fdiagnostics-fixit-info is default, only pass non-default.
  if (!Args.hasFlag(options::OPT_fdiagnostics_fixit_info,
                    options::OPT_fno_diagnostics_fixit_info))
    CmdArgs.push_back("-fno-diagnostics-fixit-info");

  // Enable -fdiagnostics-show-option by default.
  if (!Args.hasFlag(options::OPT_fdiagnostics_show_option,
                    options::OPT_fno_diagnostics_show_option, true))
    CmdArgs.push_back("-fno-diagnostics-show-option");

  if (const Arg *A =
          Args.getLastArg(options::OPT_fdiagnostics_show_category_EQ)) {
    CmdArgs.push_back("-fdiagnostics-show-category");
    CmdArgs.push_back(A->getValue());
  }

  if (Args.hasFlag(options::OPT_fdiagnostics_show_hotness,
                   options::OPT_fno_diagnostics_show_hotness, false))
    CmdArgs.push_back("-fdiagnostics-show-hotness");

  if (const Arg *A =
          Args.getLastArg(options::OPT_fdiagnostics_hotness_threshold_EQ)) {
    std::string Opt =
        std::string("-fdiagnostics-hotness-threshold=") + A->getValue();
    CmdArgs.push_back(Args.MakeArgString(Opt));
  }

  if (const Arg *A = Args.getLastArg(options::OPT_fdiagnostics_format_EQ)) {
    CmdArgs.push_back("-fdiagnostics-format");
    CmdArgs.push_back(A->getValue());
  }

  if (const Arg *A = Args.getLastArg(
          options::OPT_fdiagnostics_show_note_include_stack,
          options::OPT_fno_diagnostics_show_note_include_stack)) {
    const Option &O = A->getOption();
    if (O.matches(options::OPT_fdiagnostics_show_note_include_stack))
      CmdArgs.push_back("-fdiagnostics-show-note-include-stack");
    else
      CmdArgs.push_back("-fno-diagnostics-show-note-include-stack");
  }

  // Color diagnostics are parsed by the driver directly from argv and later
  // re-parsed to construct this job; claim any possible color diagnostic here
  // to avoid warn_drv_unused_argument and diagnose bad
  // OPT_fdiagnostics_color_EQ values.
  for (const Arg *A : Args) {
    const Option &O = A->getOption();
    if (!O.matches(options::OPT_fcolor_diagnostics) &&
        !O.matches(options::OPT_fdiagnostics_color) &&
        !O.matches(options::OPT_fno_color_diagnostics) &&
        !O.matches(options::OPT_fno_diagnostics_color) &&
        !O.matches(options::OPT_fdiagnostics_color_EQ))
      continue;

    if (O.matches(options::OPT_fdiagnostics_color_EQ)) {
      StringRef Value(A->getValue());
      if (Value != "always" && Value != "never" && Value != "auto")
        D.Diag(diag::err_drv_clang_unsupported)
            << ("-fdiagnostics-color=" + Value).str();
    }
    A->claim();
  }

  if (D.getDiags().getDiagnosticOptions().ShowColors)
    CmdArgs.push_back("-fcolor-diagnostics");

  if (Args.hasArg(options::OPT_fansi_escape_codes))
    CmdArgs.push_back("-fansi-escape-codes");

  if (!Args.hasFlag(options::OPT_fshow_source_location,
                    options::OPT_fno_show_source_location))
    CmdArgs.push_back("-fno-show-source-location");

  if (Args.hasArg(options::OPT_fdiagnostics_absolute_paths))
    CmdArgs.push_back("-fdiagnostics-absolute-paths");

  if (!Args.hasFlag(options::OPT_fshow_column, options::OPT_fno_show_column,
                    ColumnDefault))
    CmdArgs.push_back("-fno-show-column");

  if (!Args.hasFlag(options::OPT_fspell_checking,
                    options::OPT_fno_spell_checking))
    CmdArgs.push_back("-fno-spell-checking");
}

enum class DwarfFissionKind { None, Split, Single };

static DwarfFissionKind getDebugFissionKind(const Driver &D,
                                            const ArgList &Args, Arg *&Arg) {
  Arg =
      Args.getLastArg(options::OPT_gsplit_dwarf, options::OPT_gsplit_dwarf_EQ);
  if (!Arg)
    return DwarfFissionKind::None;

  if (Arg->getOption().matches(options::OPT_gsplit_dwarf))
    return DwarfFissionKind::Split;

  StringRef Value = Arg->getValue();
  if (Value == "split")
    return DwarfFissionKind::Split;
  if (Value == "single")
    return DwarfFissionKind::Single;

  D.Diag(diag::err_drv_unsupported_option_argument)
      << Arg->getOption().getName() << Arg->getValue();
  return DwarfFissionKind::None;
}

static void RenderDebugOptions(const ToolChain &TC, const Driver &D,
                               const llvm::Triple &T, const ArgList &Args,
                               bool EmitCodeView, ArgStringList &CmdArgs,
                               codegenoptions::DebugInfoKind &DebugInfoKind,
                               DwarfFissionKind &DwarfFission) {
  if (Args.hasFlag(options::OPT_fdebug_info_for_profiling,
                   options::OPT_fno_debug_info_for_profiling, false) &&
      checkDebugInfoOption(
          Args.getLastArg(options::OPT_fdebug_info_for_profiling), Args, D, TC))
    CmdArgs.push_back("-fdebug-info-for-profiling");

  // The 'g' groups options involve a somewhat intricate sequence of decisions
  // about what to pass from the driver to the frontend, but by the time they
  // reach cc1 they've been factored into three well-defined orthogonal choices:
  //  * what level of debug info to generate
  //  * what dwarf version to write
  //  * what debugger tuning to use
  // This avoids having to monkey around further in cc1 other than to disable
  // codeview if not running in a Windows environment. Perhaps even that
  // decision should be made in the driver as well though.
  llvm::DebuggerKind DebuggerTuning = TC.getDefaultDebuggerTuning();

  bool SplitDWARFInlining =
      Args.hasFlag(options::OPT_fsplit_dwarf_inlining,
                   options::OPT_fno_split_dwarf_inlining, false);

  Args.ClaimAllArgs(options::OPT_g_Group);

  Arg* SplitDWARFArg;
  DwarfFission = getDebugFissionKind(D, Args, SplitDWARFArg);

  if (DwarfFission != DwarfFissionKind::None &&
      !checkDebugInfoOption(SplitDWARFArg, Args, D, TC)) {
    DwarfFission = DwarfFissionKind::None;
    SplitDWARFInlining = false;
  }

  if (const Arg *A =
          Args.getLastArg(options::OPT_g_Group, options::OPT_gsplit_dwarf,
                          options::OPT_gsplit_dwarf_EQ)) {
    DebugInfoKind = codegenoptions::LimitedDebugInfo;

    // If the last option explicitly specified a debug-info level, use it.
    if (checkDebugInfoOption(A, Args, D, TC) &&
        A->getOption().matches(options::OPT_gN_Group)) {
      DebugInfoKind = DebugLevelToInfoKind(*A);
      // For -g0 or -gline-tables-only, drop -gsplit-dwarf. This gets a bit more
      // complicated if you've disabled inline info in the skeleton CUs
      // (SplitDWARFInlining) - then there's value in composing split-dwarf and
      // line-tables-only, so let those compose naturally in that case.
      if (DebugInfoKind == codegenoptions::NoDebugInfo ||
          DebugInfoKind == codegenoptions::DebugDirectivesOnly ||
          (DebugInfoKind == codegenoptions::DebugLineTablesOnly &&
           SplitDWARFInlining))
        DwarfFission = DwarfFissionKind::None;
    }
  }

  // If a debugger tuning argument appeared, remember it.
  if (const Arg *A =
          Args.getLastArg(options::OPT_gTune_Group, options::OPT_ggdbN_Group)) {
    if (checkDebugInfoOption(A, Args, D, TC)) {
      if (A->getOption().matches(options::OPT_glldb))
        DebuggerTuning = llvm::DebuggerKind::LLDB;
      else if (A->getOption().matches(options::OPT_gsce))
        DebuggerTuning = llvm::DebuggerKind::SCE;
      else
        DebuggerTuning = llvm::DebuggerKind::GDB;
    }
  }

  // If a -gdwarf argument appeared, remember it.
  const Arg *GDwarfN = Args.getLastArg(
      options::OPT_gdwarf_2, options::OPT_gdwarf_3, options::OPT_gdwarf_4,
      options::OPT_gdwarf_5, options::OPT_gdwarf);
  bool EmitDwarf = false;
  if (GDwarfN) {
    if (checkDebugInfoOption(GDwarfN, Args, D, TC))
      EmitDwarf = true;
    else
      GDwarfN = nullptr;
  }

  if (const Arg *A = Args.getLastArg(options::OPT_gcodeview)) {
    if (checkDebugInfoOption(A, Args, D, TC))
      EmitCodeView = true;
  }

  // If the user asked for debug info but did not explicitly specify -gcodeview
  // or -gdwarf, ask the toolchain for the default format.
  if (!EmitCodeView && !EmitDwarf &&
      DebugInfoKind != codegenoptions::NoDebugInfo) {
    switch (TC.getDefaultDebugFormat()) {
    case codegenoptions::DIF_CodeView:
      EmitCodeView = true;
      break;
    case codegenoptions::DIF_DWARF:
      EmitDwarf = true;
      break;
    }
  }

  unsigned DWARFVersion = 0;
  unsigned DefaultDWARFVersion = ParseDebugDefaultVersion(TC, Args);
  if (EmitDwarf) {
    // Start with the platform default DWARF version
    DWARFVersion = TC.GetDefaultDwarfVersion();
    assert(DWARFVersion && "toolchain default DWARF version must be nonzero");

    // If the user specified a default DWARF version, that takes precedence
    // over the platform default.
    if (DefaultDWARFVersion)
      DWARFVersion = DefaultDWARFVersion;

    // Override with a user-specified DWARF version
    if (GDwarfN)
      if (auto ExplicitVersion = DwarfVersionNum(GDwarfN->getSpelling()))
        DWARFVersion = ExplicitVersion;
  }

  // -gline-directives-only supported only for the DWARF debug info.
  if (DWARFVersion == 0 && DebugInfoKind == codegenoptions::DebugDirectivesOnly)
    DebugInfoKind = codegenoptions::NoDebugInfo;

  // We ignore flag -gstrict-dwarf for now.
  // And we handle flag -grecord-gcc-switches later with DWARFDebugFlags.
  Args.ClaimAllArgs(options::OPT_g_flags_Group);

  // Column info is included by default for everything except SCE and
  // CodeView. Clang doesn't track end columns, just starting columns, which,
  // in theory, is fine for CodeView (and PDB).  In practice, however, the
  // Microsoft debuggers don't handle missing end columns well, so it's better
  // not to include any column info.
  if (const Arg *A = Args.getLastArg(options::OPT_gcolumn_info))
    (void)checkDebugInfoOption(A, Args, D, TC);
  if (Args.hasFlag(options::OPT_gcolumn_info, options::OPT_gno_column_info,
                   /*Default=*/!EmitCodeView &&
                       DebuggerTuning != llvm::DebuggerKind::SCE))
    CmdArgs.push_back("-dwarf-column-info");

  // FIXME: Move backend command line options to the module.
  // If -gline-tables-only or -gline-directives-only is the last option it wins.
  if (const Arg *A = Args.getLastArg(options::OPT_gmodules))
    if (checkDebugInfoOption(A, Args, D, TC)) {
      if (DebugInfoKind != codegenoptions::DebugLineTablesOnly &&
          DebugInfoKind != codegenoptions::DebugDirectivesOnly) {
        DebugInfoKind = codegenoptions::LimitedDebugInfo;
        CmdArgs.push_back("-dwarf-ext-refs");
        CmdArgs.push_back("-fmodule-format=obj");
      }
    }

  if (T.isOSBinFormatELF() && !SplitDWARFInlining)
    CmdArgs.push_back("-fno-split-dwarf-inlining");

  // After we've dealt with all combinations of things that could
  // make DebugInfoKind be other than None or DebugLineTablesOnly,
  // figure out if we need to "upgrade" it to standalone debug info.
  // We parse these two '-f' options whether or not they will be used,
  // to claim them even if you wrote "-fstandalone-debug -gline-tables-only"
  bool NeedFullDebug = Args.hasFlag(
      options::OPT_fstandalone_debug, options::OPT_fno_standalone_debug,
      DebuggerTuning == llvm::DebuggerKind::LLDB ||
          TC.GetDefaultStandaloneDebug());
  if (const Arg *A = Args.getLastArg(options::OPT_fstandalone_debug))
    (void)checkDebugInfoOption(A, Args, D, TC);
  if (DebugInfoKind == codegenoptions::LimitedDebugInfo && NeedFullDebug)
    DebugInfoKind = codegenoptions::FullDebugInfo;

  if (Args.hasFlag(options::OPT_gembed_source, options::OPT_gno_embed_source,
                   false)) {
    // Source embedding is a vendor extension to DWARF v5. By now we have
    // checked if a DWARF version was stated explicitly, and have otherwise
    // fallen back to the target default, so if this is still not at least 5
    // we emit an error.
    const Arg *A = Args.getLastArg(options::OPT_gembed_source);
    if (DWARFVersion < 5)
      D.Diag(diag::err_drv_argument_only_allowed_with)
          << A->getAsString(Args) << "-gdwarf-5";
    else if (checkDebugInfoOption(A, Args, D, TC))
      CmdArgs.push_back("-gembed-source");
  }

  if (EmitCodeView) {
    CmdArgs.push_back("-gcodeview");

    // Emit codeview type hashes if requested.
    if (Args.hasFlag(options::OPT_gcodeview_ghash,
                     options::OPT_gno_codeview_ghash, false)) {
      CmdArgs.push_back("-gcodeview-ghash");
    }
  }

  // Omit inline line tables if requested.
  if (Args.hasFlag(options::OPT_gno_inline_line_tables,
                   options::OPT_ginline_line_tables, false)) {
    CmdArgs.push_back("-gno-inline-line-tables");
  }

  // Adjust the debug info kind for the given toolchain.
  TC.adjustDebugInfoKind(DebugInfoKind, Args);

  // When emitting remarks, we need at least debug lines in the output.
  if (willEmitRemarks(Args) &&
      DebugInfoKind <= codegenoptions::DebugDirectivesOnly)
    DebugInfoKind = codegenoptions::DebugLineTablesOnly;

  RenderDebugEnablingArgs(Args, CmdArgs, DebugInfoKind, DWARFVersion,
                          DebuggerTuning);

  // -fdebug-macro turns on macro debug info generation.
  if (Args.hasFlag(options::OPT_fdebug_macro, options::OPT_fno_debug_macro,
                   false))
    if (checkDebugInfoOption(Args.getLastArg(options::OPT_fdebug_macro), Args,
                             D, TC))
      CmdArgs.push_back("-debug-info-macro");

  // -ggnu-pubnames turns on gnu style pubnames in the backend.
  const auto *PubnamesArg =
      Args.getLastArg(options::OPT_ggnu_pubnames, options::OPT_gno_gnu_pubnames,
                      options::OPT_gpubnames, options::OPT_gno_pubnames);
  if (DwarfFission != DwarfFissionKind::None ||
      (PubnamesArg && checkDebugInfoOption(PubnamesArg, Args, D, TC)))
    if (!PubnamesArg ||
        (!PubnamesArg->getOption().matches(options::OPT_gno_gnu_pubnames) &&
         !PubnamesArg->getOption().matches(options::OPT_gno_pubnames)))
      CmdArgs.push_back(PubnamesArg && PubnamesArg->getOption().matches(
                                           options::OPT_gpubnames)
                            ? "-gpubnames"
                            : "-ggnu-pubnames");

  if (Args.hasFlag(options::OPT_fdebug_ranges_base_address,
                   options::OPT_fno_debug_ranges_base_address, false)) {
    CmdArgs.push_back("-fdebug-ranges-base-address");
  }

  // -gdwarf-aranges turns on the emission of the aranges section in the
  // backend.
  // Always enabled for SCE tuning.
  bool NeedAranges = DebuggerTuning == llvm::DebuggerKind::SCE;
  if (const Arg *A = Args.getLastArg(options::OPT_gdwarf_aranges))
    NeedAranges = checkDebugInfoOption(A, Args, D, TC) || NeedAranges;
  if (NeedAranges) {
    CmdArgs.push_back("-mllvm");
    CmdArgs.push_back("-generate-arange-section");
  }

  if (Args.hasFlag(options::OPT_fforce_dwarf_frame,
                   options::OPT_fno_force_dwarf_frame, false))
    CmdArgs.push_back("-fforce-dwarf-frame");

  if (Args.hasFlag(options::OPT_fdebug_types_section,
                   options::OPT_fno_debug_types_section, false)) {
    if (!T.isOSBinFormatELF()) {
      D.Diag(diag::err_drv_unsupported_opt_for_target)
          << Args.getLastArg(options::OPT_fdebug_types_section)
                 ->getAsString(Args)
          << T.getTriple();
    } else if (checkDebugInfoOption(
                   Args.getLastArg(options::OPT_fdebug_types_section), Args, D,
                   TC)) {
      CmdArgs.push_back("-mllvm");
      CmdArgs.push_back("-generate-type-units");
    }
  }

  // Decide how to render forward declarations of template instantiations.
  // SCE wants full descriptions, others just get them in the name.
  if (DebuggerTuning == llvm::DebuggerKind::SCE)
    CmdArgs.push_back("-debug-forward-template-params");

  // Do we need to explicitly import anonymous namespaces into the parent
  // scope?
  if (DebuggerTuning == llvm::DebuggerKind::SCE)
    CmdArgs.push_back("-dwarf-explicit-import");

  RenderDebugInfoCompressionArgs(Args, CmdArgs, D, TC);
}

void Clang::ConstructJob(Compilation &C, const JobAction &JA,
                         const InputInfo &Output, const InputInfoList &Inputs,
                         const ArgList &Args, const char *LinkingOutput) const {
  const auto &TC = getToolChain();
  const llvm::Triple &RawTriple = TC.getTriple();
  const llvm::Triple &Triple = TC.getEffectiveTriple();
  const std::string &TripleStr = Triple.getTriple();

  bool KernelOrKext =
      Args.hasArg(options::OPT_mkernel, options::OPT_fapple_kext);
  const Driver &D = TC.getDriver();
  ArgStringList CmdArgs;

  // Check number of inputs for sanity. We need at least one input.
  assert(Inputs.size() >= 1 && "Must have at least one input.");
  // CUDA/HIP compilation may have multiple inputs (source file + results of
  // device-side compilations).
  // OpenMP device jobs take the host IR as a second input.
  // SYCL host jobs accept the integration header from the device-side
  // compilation as a second input.
  // Module precompilation accepts a list of header files to include as part
  // of the module.
  // All other jobs are expected to have exactly one input.
  bool IsCuda = JA.isOffloading(Action::OFK_Cuda);
  bool IsHIP = JA.isOffloading(Action::OFK_HIP);
  bool IsOpenMPDevice = JA.isDeviceOffloading(Action::OFK_OpenMP);
  bool IsSYCLOffloadDevice = JA.isDeviceOffloading(Action::OFK_SYCL);
  bool IsSYCL = JA.isOffloading(Action::OFK_SYCL);
  bool IsHeaderModulePrecompile = isa<HeaderModulePrecompileJobAction>(JA);
  assert((IsCuda || IsHIP || (IsOpenMPDevice && Inputs.size() == 2) || IsSYCL ||
          IsHeaderModulePrecompile || Inputs.size() == 1) &&
         "Unable to handle multiple inputs.");

  // A header module compilation doesn't have a main input file, so invent a
  // fake one as a placeholder.
  const char *ModuleName = [&]{
    auto *ModuleNameArg = Args.getLastArg(options::OPT_fmodule_name_EQ);
    return ModuleNameArg ? ModuleNameArg->getValue() : "";
  }();
  InputInfo HeaderModuleInput(Inputs[0].getType(), ModuleName, ModuleName);

  const InputInfo &Input =
      IsHeaderModulePrecompile ? HeaderModuleInput : Inputs[0];

  InputInfoList ModuleHeaderInputs;
  const InputInfo *CudaDeviceInput = nullptr;
  const InputInfo *OpenMPDeviceInput = nullptr;
  const InputInfo *SYCLDeviceInput = nullptr;
  for (const InputInfo &I : Inputs) {
    if (&I == &Input) {
      // This is the primary input.
    } else if (IsHeaderModulePrecompile &&
               types::getPrecompiledType(I.getType()) == types::TY_PCH) {
      types::ID Expected = HeaderModuleInput.getType();
      if (I.getType() != Expected) {
        D.Diag(diag::err_drv_module_header_wrong_kind)
            << I.getFilename() << types::getTypeName(I.getType())
            << types::getTypeName(Expected);
      }
      ModuleHeaderInputs.push_back(I);
    } else if ((IsCuda || IsHIP) && !CudaDeviceInput) {
      CudaDeviceInput = &I;
    } else if (IsOpenMPDevice && !OpenMPDeviceInput) {
      OpenMPDeviceInput = &I;
    } else if (IsSYCL && !SYCLDeviceInput) {
      SYCLDeviceInput = &I;
    } else {
      llvm_unreachable("unexpectedly given multiple inputs");
    }
  }

  const llvm::Triple *AuxTriple =
      (IsSYCL || IsCuda) ? TC.getAuxTriple() : nullptr;
  bool IsWindowsMSVC = RawTriple.isWindowsMSVCEnvironment();
  bool IsIAMCU = RawTriple.isOSIAMCU();
  bool IsSYCLDevice = (RawTriple.getEnvironment() == llvm::Triple::SYCLDevice);
  // Using just the sycldevice environment is not enough to determine usage
  // of the device triple when considering fat static archives.  The
  // compilation path requires the host object to be fed into the partial link
  // step, and being part of the SYCL tool chain causes the incorrect target.
  // FIXME - Is it possible to retain host environment when on a target
  // device toolchain.
  bool UseSYCLTriple = IsSYCLDevice && (!IsSYCL || IsSYCLOffloadDevice);

  // Adjust IsWindowsXYZ for CUDA/HIP compilations.  Even when compiling in
  // device mode (i.e., getToolchain().getTriple() is NVPTX/AMDGCN, not
  // Windows), we need to pass Windows-specific flags to cc1.
  if (IsCuda || IsHIP)
    IsWindowsMSVC |= AuxTriple && AuxTriple->isWindowsMSVCEnvironment();

  // C++ is not supported for IAMCU.
  if (IsIAMCU && types::isCXX(Input.getType()))
    D.Diag(diag::err_drv_clang_unsupported) << "C++ for IAMCU";

  // Invoke ourselves in -cc1 mode.
  //
  // FIXME: Implement custom jobs for internal actions.
  CmdArgs.push_back("-cc1");

  // Add the "effective" target triple.
  CmdArgs.push_back("-triple");
  if (!UseSYCLTriple && IsSYCLDevice) {
    // Do not use device triple when we know the device is not SYCL
    // FIXME: We override the toolchain triple in this instance to address a
    // disconnect with fat static archives.  We should have a cleaner way of
    // using the Host environment when on a device toolchain.
    std::string NormalizedTriple =
        llvm::Triple(llvm::sys::getProcessTriple()).normalize();
    CmdArgs.push_back(Args.MakeArgString(NormalizedTriple));
  } else
    CmdArgs.push_back(Args.MakeArgString(TripleStr));

  if (const Arg *MJ = Args.getLastArg(options::OPT_MJ)) {
    DumpCompilationDatabase(C, MJ->getValue(), TripleStr, Output, Input, Args);
    Args.ClaimAllArgs(options::OPT_MJ);
  } else if (const Arg *GenCDBFragment =
                 Args.getLastArg(options::OPT_gen_cdb_fragment_path)) {
    DumpCompilationDatabaseFragmentToDir(GenCDBFragment->getValue(), C,
                                         TripleStr, Output, Input, Args);
    Args.ClaimAllArgs(options::OPT_gen_cdb_fragment_path);
  }

  if (IsCuda || IsHIP) {
    // We have to pass the triple of the host if compiling for a CUDA/HIP device
    // and vice-versa.
    std::string NormalizedTriple;
    if (JA.isDeviceOffloading(Action::OFK_Cuda) ||
        JA.isDeviceOffloading(Action::OFK_HIP))
      NormalizedTriple = C.getSingleOffloadToolChain<Action::OFK_Host>()
                             ->getTriple()
                             .normalize();
    else {
      // Host-side compilation.
      NormalizedTriple =
          (IsCuda ? C.getSingleOffloadToolChain<Action::OFK_Cuda>()
                  : C.getSingleOffloadToolChain<Action::OFK_HIP>())
              ->getTriple()
              .normalize();
      if (IsCuda) {
        // We need to figure out which CUDA version we're compiling for, as that
        // determines how we load and launch GPU kernels.
        auto *CTC = static_cast<const toolchains::CudaToolChain *>(
            C.getSingleOffloadToolChain<Action::OFK_Cuda>());
        assert(CTC && "Expected valid CUDA Toolchain.");
        if (CTC && CTC->CudaInstallation.version() != CudaVersion::UNKNOWN)
          CmdArgs.push_back(Args.MakeArgString(
              Twine("-target-sdk-version=") +
              CudaVersionToString(CTC->CudaInstallation.version())));
      }
    }
    CmdArgs.push_back("-aux-triple");
    CmdArgs.push_back(Args.MakeArgString(NormalizedTriple));
  }

  Arg *SYCLStdArg = Args.getLastArg(options::OPT_sycl_std_EQ);

  if (UseSYCLTriple) {
    // We want to compile sycl kernels.
    CmdArgs.push_back("-fsycl");
    CmdArgs.push_back("-fsycl-is-device");
    CmdArgs.push_back("-fdeclare-spirv-builtins");

    if (Args.hasFlag(options::OPT_fsycl_esimd, options::OPT_fno_sycl_esimd,
                     false))
      CmdArgs.push_back("-fsycl-explicit-simd");
    // Pass the triple of host when doing SYCL
    auto AuxT = llvm::Triple(llvm::sys::getProcessTriple());
    std::string NormalizedTriple = AuxT.normalize();
    CmdArgs.push_back("-aux-triple");
    CmdArgs.push_back(Args.MakeArgString(NormalizedTriple));

    bool IsMSVC = AuxT.isWindowsMSVCEnvironment();
    if (IsMSVC) {
      CmdArgs.push_back("-fms-extensions");
      CmdArgs.push_back("-fms-compatibility");
      CmdArgs.push_back("-fdelayed-template-parsing");
      VersionTuple MSVT = TC.computeMSVCVersion(&D, Args);
      if (!MSVT.empty())
        CmdArgs.push_back(Args.MakeArgString("-fms-compatibility-version=" +
                                             MSVT.getAsString()));
      else {
        const char *LowestMSVCSupported =
            "191025017"; // VS2017 v15.0 (initial release)
        CmdArgs.push_back(Args.MakeArgString(
            Twine("-fms-compatibility-version=") + LowestMSVCSupported));
      }
    }

    if (Args.hasFlag(options::OPT_fsycl_allow_func_ptr,
                     options::OPT_fno_sycl_allow_func_ptr, false)) {
      CmdArgs.push_back("-fsycl-allow-func-ptr");
    }

    if (!SYCLStdArg) {
      // The user had not pass SYCL version, thus we'll employ no-sycl-strict
      // to allow address-space unqualified pointers in function params/return
      // along with marking the same function with explicit SYCL_EXTERNAL
      CmdArgs.push_back("-Wno-sycl-strict");
    }
  }

  if (IsSYCL) {
    if (SYCLStdArg) {
      SYCLStdArg->render(Args, CmdArgs);
      CmdArgs.push_back("-fsycl-std-layout-kernel-params");
    } else {
      // Ensure the default version in SYCL mode is 1.2.1 (aka 2017)
      CmdArgs.push_back("-sycl-std=2017");
    }
  }

  if (IsOpenMPDevice) {
    // We have to pass the triple of the host if compiling for an OpenMP device.
    std::string NormalizedTriple =
        C.getSingleOffloadToolChain<Action::OFK_Host>()
            ->getTriple()
            .normalize();
    CmdArgs.push_back("-aux-triple");
    CmdArgs.push_back(Args.MakeArgString(NormalizedTriple));
  }

  if (Triple.isOSWindows() && (Triple.getArch() == llvm::Triple::arm ||
                               Triple.getArch() == llvm::Triple::thumb)) {
    unsigned Offset = Triple.getArch() == llvm::Triple::arm ? 4 : 6;
    unsigned Version;
    Triple.getArchName().substr(Offset).getAsInteger(10, Version);
    if (Version < 7)
      D.Diag(diag::err_target_unsupported_arch) << Triple.getArchName()
                                                << TripleStr;
  }

  // Push all default warning arguments that are specific to
  // the given target.  These come before user provided warning options
  // are provided.
  TC.addClangWarningOptions(CmdArgs);

  // Select the appropriate action.
  RewriteKind rewriteKind = RK_None;

  // If CollectArgsForIntegratedAssembler() isn't called below, claim the args
  // it claims when not running an assembler. Otherwise, clang would emit
  // "argument unused" warnings for assembler flags when e.g. adding "-E" to
  // flags while debugging something. That'd be somewhat inconvenient, and it's
  // also inconsistent with most other flags -- we don't warn on
  // -ffunction-sections not being used in -E mode either for example, even
  // though it's not really used either.
  if (!isa<AssembleJobAction>(JA)) {
    // The args claimed here should match the args used in
    // CollectArgsForIntegratedAssembler().
    if (TC.useIntegratedAs()) {
      Args.ClaimAllArgs(options::OPT_mrelax_all);
      Args.ClaimAllArgs(options::OPT_mno_relax_all);
      Args.ClaimAllArgs(options::OPT_mincremental_linker_compatible);
      Args.ClaimAllArgs(options::OPT_mno_incremental_linker_compatible);
      switch (C.getDefaultToolChain().getArch()) {
      case llvm::Triple::arm:
      case llvm::Triple::armeb:
      case llvm::Triple::thumb:
      case llvm::Triple::thumbeb:
        Args.ClaimAllArgs(options::OPT_mimplicit_it_EQ);
        break;
      default:
        break;
      }
    }
    Args.ClaimAllArgs(options::OPT_Wa_COMMA);
    Args.ClaimAllArgs(options::OPT_Xassembler);
  }

  if (isa<AnalyzeJobAction>(JA)) {
    assert(JA.getType() == types::TY_Plist && "Invalid output type.");
    CmdArgs.push_back("-analyze");
  } else if (isa<MigrateJobAction>(JA)) {
    CmdArgs.push_back("-migrate");
  } else if (isa<PreprocessJobAction>(JA)) {
    if (Output.getType() == types::TY_Dependencies)
      CmdArgs.push_back("-Eonly");
    else {
      CmdArgs.push_back("-E");
      if (Args.hasArg(options::OPT_rewrite_objc) &&
          !Args.hasArg(options::OPT_g_Group))
        CmdArgs.push_back("-P");
    }
  } else if (isa<AssembleJobAction>(JA)) {
    if (IsSYCLOffloadDevice && IsSYCLDevice) {
      CmdArgs.push_back("-emit-llvm-bc");
    } else {
      CmdArgs.push_back("-emit-obj");
      CollectArgsForIntegratedAssembler(C, Args, CmdArgs, D);
    }

    // Also ignore explicit -force_cpusubtype_ALL option.
    (void)Args.hasArg(options::OPT_force__cpusubtype__ALL);
  } else if (isa<PrecompileJobAction>(JA)) {
    if (JA.getType() == types::TY_Nothing)
      CmdArgs.push_back("-fsyntax-only");
    else if (JA.getType() == types::TY_ModuleFile)
      CmdArgs.push_back(IsHeaderModulePrecompile
                            ? "-emit-header-module"
                            : "-emit-module-interface");
    else
      CmdArgs.push_back("-emit-pch");
  } else if (isa<VerifyPCHJobAction>(JA)) {
    CmdArgs.push_back("-verify-pch");
  } else {
    assert((isa<CompileJobAction>(JA) || isa<BackendJobAction>(JA)) &&
           "Invalid action for clang tool.");
    if (JA.getType() == types::TY_Nothing ||
        JA.getType() == types::TY_SYCL_Header) {
      CmdArgs.push_back("-fsyntax-only");
    } else if (JA.getType() == types::TY_LLVM_IR ||
               JA.getType() == types::TY_LTO_IR) {
      CmdArgs.push_back("-emit-llvm");
    } else if (JA.getType() == types::TY_LLVM_BC ||
               JA.getType() == types::TY_LTO_BC) {
      CmdArgs.push_back("-emit-llvm-bc");
    } else if (JA.getType() == types::TY_IFS ||
               JA.getType() == types::TY_IFS_CPP) {
      StringRef ArgStr =
          Args.hasArg(options::OPT_interface_stub_version_EQ)
              ? Args.getLastArgValue(options::OPT_interface_stub_version_EQ)
              : "experimental-ifs-v2";
      CmdArgs.push_back("-emit-interface-stubs");
      CmdArgs.push_back(
          Args.MakeArgString(Twine("-interface-stub-version=") + ArgStr.str()));
    } else if (JA.getType() == types::TY_PP_Asm) {
      CmdArgs.push_back("-S");
    } else if (JA.getType() == types::TY_AST) {
      CmdArgs.push_back("-emit-pch");
    } else if (JA.getType() == types::TY_ModuleFile) {
      CmdArgs.push_back("-module-file-info");
    } else if (JA.getType() == types::TY_RewrittenObjC) {
      CmdArgs.push_back("-rewrite-objc");
      rewriteKind = RK_NonFragile;
    } else if (JA.getType() == types::TY_RewrittenLegacyObjC) {
      CmdArgs.push_back("-rewrite-objc");
      rewriteKind = RK_Fragile;
    } else {
      assert(JA.getType() == types::TY_PP_Asm && "Unexpected output type!");
    }

    // Preserve use-list order by default when emitting bitcode, so that
    // loading the bitcode up in 'opt' or 'llc' and running passes gives the
    // same result as running passes here.  For LTO, we don't need to preserve
    // the use-list order, since serialization to bitcode is part of the flow.
    if (JA.getType() == types::TY_LLVM_BC)
      CmdArgs.push_back("-emit-llvm-uselists");

    // Device-side jobs do not support LTO.
    bool isDeviceOffloadAction = !(JA.isDeviceOffloading(Action::OFK_None) ||
                                   JA.isDeviceOffloading(Action::OFK_Host));

    if (D.isUsingLTO() && !isDeviceOffloadAction) {
      Args.AddLastArg(CmdArgs, options::OPT_flto, options::OPT_flto_EQ);
      CmdArgs.push_back("-flto-unit");
    }
  }

  if (const Arg *A = Args.getLastArg(options::OPT_fthinlto_index_EQ)) {
    if (!types::isLLVMIR(Input.getType()))
      D.Diag(diag::err_drv_arg_requires_bitcode_input) << A->getAsString(Args);
    Args.AddLastArg(CmdArgs, options::OPT_fthinlto_index_EQ);
  }

  if (Args.getLastArg(options::OPT_fthin_link_bitcode_EQ))
    Args.AddLastArg(CmdArgs, options::OPT_fthin_link_bitcode_EQ);

  if (Args.getLastArg(options::OPT_save_temps_EQ))
    Args.AddLastArg(CmdArgs, options::OPT_save_temps_EQ);

  // Embed-bitcode option.
  // Only white-listed flags below are allowed to be embedded.
  if (C.getDriver().embedBitcodeInObject() && !C.getDriver().isUsingLTO() &&
      (isa<BackendJobAction>(JA) || isa<AssembleJobAction>(JA))) {
    // Add flags implied by -fembed-bitcode.
    Args.AddLastArg(CmdArgs, options::OPT_fembed_bitcode_EQ);
    // Disable all llvm IR level optimizations.
    CmdArgs.push_back("-disable-llvm-passes");

    // Render target options.
    TC.addClangTargetOptions(Args, CmdArgs, JA.getOffloadingDeviceKind());

    // reject options that shouldn't be supported in bitcode
    // also reject kernel/kext
    static const constexpr unsigned kBitcodeOptionBlacklist[] = {
        options::OPT_mkernel,
        options::OPT_fapple_kext,
        options::OPT_ffunction_sections,
        options::OPT_fno_function_sections,
        options::OPT_fdata_sections,
        options::OPT_fno_data_sections,
        options::OPT_fbasic_block_sections_EQ,
        options::OPT_funique_internal_linkage_names,
        options::OPT_fno_unique_internal_linkage_names,
        options::OPT_funique_section_names,
        options::OPT_fno_unique_section_names,
        options::OPT_funique_basic_block_section_names,
        options::OPT_fno_unique_basic_block_section_names,
        options::OPT_mrestrict_it,
        options::OPT_mno_restrict_it,
        options::OPT_mstackrealign,
        options::OPT_mno_stackrealign,
        options::OPT_mstack_alignment,
        options::OPT_mcmodel_EQ,
        options::OPT_mlong_calls,
        options::OPT_mno_long_calls,
        options::OPT_ggnu_pubnames,
        options::OPT_gdwarf_aranges,
        options::OPT_fdebug_types_section,
        options::OPT_fno_debug_types_section,
        options::OPT_fdwarf_directory_asm,
        options::OPT_fno_dwarf_directory_asm,
        options::OPT_mrelax_all,
        options::OPT_mno_relax_all,
        options::OPT_ftrap_function_EQ,
        options::OPT_ffixed_r9,
        options::OPT_mfix_cortex_a53_835769,
        options::OPT_mno_fix_cortex_a53_835769,
        options::OPT_ffixed_x18,
        options::OPT_mglobal_merge,
        options::OPT_mno_global_merge,
        options::OPT_mred_zone,
        options::OPT_mno_red_zone,
        options::OPT_Wa_COMMA,
        options::OPT_Xassembler,
        options::OPT_mllvm,
    };
    for (const auto &A : Args)
      if (llvm::find(kBitcodeOptionBlacklist, A->getOption().getID()) !=
          std::end(kBitcodeOptionBlacklist))
        D.Diag(diag::err_drv_unsupported_embed_bitcode) << A->getSpelling();

    // Render the CodeGen options that need to be passed.
    if (!Args.hasFlag(options::OPT_foptimize_sibling_calls,
                      options::OPT_fno_optimize_sibling_calls))
      CmdArgs.push_back("-mdisable-tail-calls");

    RenderFloatingPointOptions(TC, D, isOptimizationLevelFast(Args), Args,
                               CmdArgs, JA);

    // Render ABI arguments
    switch (TC.getArch()) {
    default: break;
    case llvm::Triple::arm:
    case llvm::Triple::armeb:
    case llvm::Triple::thumbeb:
      RenderARMABI(Triple, Args, CmdArgs);
      break;
    case llvm::Triple::aarch64:
    case llvm::Triple::aarch64_32:
    case llvm::Triple::aarch64_be:
      RenderAArch64ABI(Triple, Args, CmdArgs);
      break;
    }

    // Optimization level for CodeGen.
    if (const Arg *A = Args.getLastArg(options::OPT_O_Group)) {
      if (A->getOption().matches(options::OPT_O4)) {
        CmdArgs.push_back("-O3");
        D.Diag(diag::warn_O4_is_O3);
      } else {
        A->render(Args, CmdArgs);
      }
    }

    // Input/Output file.
    if (Output.getType() == types::TY_Dependencies) {
      // Handled with other dependency code.
    } else if (Output.isFilename()) {
      CmdArgs.push_back("-o");
      CmdArgs.push_back(Output.getFilename());
    } else {
      assert(Output.isNothing() && "Input output.");
    }

    for (const auto &II : Inputs) {
      addDashXForInput(Args, II, CmdArgs);
      if (II.isFilename())
        CmdArgs.push_back(II.getFilename());
      else
        II.getInputArg().renderAsInput(Args, CmdArgs);
    }

    C.addCommand(
        std::make_unique<Command>(JA, *this, ResponseFileSupport::AtFileUTF8(),
                                  D.getClangProgramPath(), CmdArgs, Inputs));
    return;
  }

  if (C.getDriver().embedBitcodeMarkerOnly() && !C.getDriver().isUsingLTO())
    CmdArgs.push_back("-fembed-bitcode=marker");

  // We normally speed up the clang process a bit by skipping destructors at
  // exit, but when we're generating diagnostics we can rely on some of the
  // cleanup.
  if (!C.isForDiagnostics())
    CmdArgs.push_back("-disable-free");

#ifdef NDEBUG
  const bool IsAssertBuild = false;
#else
  const bool IsAssertBuild = true;
#endif

  // Disable the verification pass in -asserts builds.
  if (!IsAssertBuild)
    CmdArgs.push_back("-disable-llvm-verifier");

  // Discard value names in assert builds unless otherwise specified.
  if (Args.hasFlag(options::OPT_fdiscard_value_names,
                   options::OPT_fno_discard_value_names, !IsAssertBuild)) {
    if (Args.hasArg(options::OPT_fdiscard_value_names) &&
        (std::any_of(Inputs.begin(), Inputs.end(),
                     [](const clang::driver::InputInfo &II) {
                       return types::isLLVMIR(II.getType());
                     }))) {
      D.Diag(diag::warn_ignoring_fdiscard_for_bitcode);
    }
    CmdArgs.push_back("-discard-value-names");
  }

  // Set the main file name, so that debug info works even with
  // -save-temps.
  CmdArgs.push_back("-main-file-name");
  CmdArgs.push_back(getBaseInputName(Args, Input));

  // Some flags which affect the language (via preprocessor
  // defines).
  if (Args.hasArg(options::OPT_static))
    CmdArgs.push_back("-static-define");

  if (Args.hasArg(options::OPT_municode))
    CmdArgs.push_back("-DUNICODE");

  if (isa<AnalyzeJobAction>(JA))
    RenderAnalyzerOptions(Args, CmdArgs, Triple, Input);

  if (isa<AnalyzeJobAction>(JA) ||
      (isa<PreprocessJobAction>(JA) && Args.hasArg(options::OPT__analyze)))
    CmdArgs.push_back("-setup-static-analyzer");

  // Enable compatilibily mode to avoid analyzer-config related errors.
  // Since we can't access frontend flags through hasArg, let's manually iterate
  // through them.
  bool FoundAnalyzerConfig = false;
  for (auto Arg : Args.filtered(options::OPT_Xclang))
    if (StringRef(Arg->getValue()) == "-analyzer-config") {
      FoundAnalyzerConfig = true;
      break;
    }
  if (!FoundAnalyzerConfig)
    for (auto Arg : Args.filtered(options::OPT_Xanalyzer))
      if (StringRef(Arg->getValue()) == "-analyzer-config") {
        FoundAnalyzerConfig = true;
        break;
      }
  if (FoundAnalyzerConfig)
    CmdArgs.push_back("-analyzer-config-compatibility-mode=true");

  CheckCodeGenerationOptions(D, Args);

  unsigned FunctionAlignment = ParseFunctionAlignment(TC, Args);
  assert(FunctionAlignment <= 31 && "function alignment will be truncated!");
  if (FunctionAlignment) {
    CmdArgs.push_back("-function-alignment");
    CmdArgs.push_back(Args.MakeArgString(std::to_string(FunctionAlignment)));
  }

  llvm::Reloc::Model RelocationModel;
  unsigned PICLevel;
  bool IsPIE;
  std::tie(RelocationModel, PICLevel, IsPIE) = ParsePICArgs(TC, Args);

  bool IsROPI = RelocationModel == llvm::Reloc::ROPI ||
                RelocationModel == llvm::Reloc::ROPI_RWPI;
  bool IsRWPI = RelocationModel == llvm::Reloc::RWPI ||
                RelocationModel == llvm::Reloc::ROPI_RWPI;

  if (Args.hasArg(options::OPT_mcmse) &&
      !Args.hasArg(options::OPT_fallow_unsupported)) {
    if (IsROPI)
      D.Diag(diag::err_cmse_pi_are_incompatible) << IsROPI;
    if (IsRWPI)
      D.Diag(diag::err_cmse_pi_are_incompatible) << !IsRWPI;
  }

  if (IsROPI && types::isCXX(Input.getType()) &&
      !Args.hasArg(options::OPT_fallow_unsupported))
    D.Diag(diag::err_drv_ropi_incompatible_with_cxx);

  const char *RMName = RelocationModelName(RelocationModel);
  if (RMName) {
    CmdArgs.push_back("-mrelocation-model");
    CmdArgs.push_back(RMName);
  }
  if (PICLevel > 0) {
    CmdArgs.push_back("-pic-level");
    CmdArgs.push_back(PICLevel == 1 ? "1" : "2");
    if (IsPIE)
      CmdArgs.push_back("-pic-is-pie");
  }

  if (RelocationModel == llvm::Reloc::ROPI ||
      RelocationModel == llvm::Reloc::ROPI_RWPI)
    CmdArgs.push_back("-fropi");
  if (RelocationModel == llvm::Reloc::RWPI ||
      RelocationModel == llvm::Reloc::ROPI_RWPI)
    CmdArgs.push_back("-frwpi");

  if (Arg *A = Args.getLastArg(options::OPT_meabi)) {
    CmdArgs.push_back("-meabi");
    CmdArgs.push_back(A->getValue());
  }

  // The default is -fno-semantic-interposition. We render it just because we
  // require explicit -fno-semantic-interposition to infer dso_local.
  if (Arg *A = Args.getLastArg(options::OPT_fsemantic_interposition,
                               options::OPT_fno_semantic_interposition))
    if (RelocationModel != llvm::Reloc::Static && !IsPIE)
      A->render(Args, CmdArgs);

  {
    std::string Model;
    if (Arg *A = Args.getLastArg(options::OPT_mthread_model)) {
      if (!TC.isThreadModelSupported(A->getValue()))
        D.Diag(diag::err_drv_invalid_thread_model_for_target)
            << A->getValue() << A->getAsString(Args);
      Model = A->getValue();
    } else
      Model = TC.getThreadModel();
    if (Model != "posix") {
      CmdArgs.push_back("-mthread-model");
      CmdArgs.push_back(Args.MakeArgString(Model));
    }
  }

  Args.AddLastArg(CmdArgs, options::OPT_fveclib);

  if (Args.hasFlag(options::OPT_fmerge_all_constants,
                   options::OPT_fno_merge_all_constants, false))
    CmdArgs.push_back("-fmerge-all-constants");

  if (Args.hasFlag(options::OPT_fno_delete_null_pointer_checks,
                   options::OPT_fdelete_null_pointer_checks, false))
    CmdArgs.push_back("-fno-delete-null-pointer-checks");

  // LLVM Code Generator Options.

  if (Args.hasArg(options::OPT_frewrite_map_file) ||
      Args.hasArg(options::OPT_frewrite_map_file_EQ)) {
    for (const Arg *A : Args.filtered(options::OPT_frewrite_map_file,
                                      options::OPT_frewrite_map_file_EQ)) {
      StringRef Map = A->getValue();
      if (!llvm::sys::fs::exists(Map)) {
        D.Diag(diag::err_drv_no_such_file) << Map;
      } else {
        CmdArgs.push_back("-frewrite-map-file");
        CmdArgs.push_back(A->getValue());
        A->claim();
      }
    }
  }

  if (Arg *A = Args.getLastArg(options::OPT_Wframe_larger_than_EQ)) {
    StringRef v = A->getValue();
    CmdArgs.push_back("-mllvm");
    CmdArgs.push_back(Args.MakeArgString("-warn-stack-size=" + v));
    A->claim();
  }

  if (!Args.hasFlag(options::OPT_fjump_tables, options::OPT_fno_jump_tables,
                    true))
    CmdArgs.push_back("-fno-jump-tables");

  if (Args.hasFlag(options::OPT_fprofile_sample_accurate,
                   options::OPT_fno_profile_sample_accurate, false))
    CmdArgs.push_back("-fprofile-sample-accurate");

  if (!Args.hasFlag(options::OPT_fpreserve_as_comments,
                    options::OPT_fno_preserve_as_comments, true))
    CmdArgs.push_back("-fno-preserve-as-comments");

  if (Arg *A = Args.getLastArg(options::OPT_mregparm_EQ)) {
    CmdArgs.push_back("-mregparm");
    CmdArgs.push_back(A->getValue());
  }

  if (Arg *A = Args.getLastArg(options::OPT_maix_struct_return,
                               options::OPT_msvr4_struct_return)) {
    if (TC.getArch() != llvm::Triple::ppc) {
      D.Diag(diag::err_drv_unsupported_opt_for_target)
          << A->getSpelling() << RawTriple.str();
    } else if (A->getOption().matches(options::OPT_maix_struct_return)) {
      CmdArgs.push_back("-maix-struct-return");
    } else {
      assert(A->getOption().matches(options::OPT_msvr4_struct_return));
      CmdArgs.push_back("-msvr4-struct-return");
    }
  }

  if (Arg *A = Args.getLastArg(options::OPT_fpcc_struct_return,
                               options::OPT_freg_struct_return)) {
    if (TC.getArch() != llvm::Triple::x86) {
      D.Diag(diag::err_drv_unsupported_opt_for_target)
          << A->getSpelling() << RawTriple.str();
    } else if (A->getOption().matches(options::OPT_fpcc_struct_return)) {
      CmdArgs.push_back("-fpcc-struct-return");
    } else {
      assert(A->getOption().matches(options::OPT_freg_struct_return));
      CmdArgs.push_back("-freg-struct-return");
    }
  }

  if (Args.hasFlag(options::OPT_mrtd, options::OPT_mno_rtd, false))
    CmdArgs.push_back("-fdefault-calling-conv=stdcall");

  if (Args.hasArg(options::OPT_fenable_matrix)) {
    // enable-matrix is needed by both the LangOpts and by LLVM.
    CmdArgs.push_back("-fenable-matrix");
    CmdArgs.push_back("-mllvm");
    CmdArgs.push_back("-enable-matrix");
  }

  CodeGenOptions::FramePointerKind FPKeepKind =
                  getFramePointerKind(Args, RawTriple);
  const char *FPKeepKindStr = nullptr;
  switch (FPKeepKind) {
  case CodeGenOptions::FramePointerKind::None:
    FPKeepKindStr = "-mframe-pointer=none";
    break;
  case CodeGenOptions::FramePointerKind::NonLeaf:
    FPKeepKindStr = "-mframe-pointer=non-leaf";
    break;
  case CodeGenOptions::FramePointerKind::All:
    FPKeepKindStr = "-mframe-pointer=all";
    break;
  }
  assert(FPKeepKindStr && "unknown FramePointerKind");
  CmdArgs.push_back(FPKeepKindStr);

  if (!Args.hasFlag(options::OPT_fzero_initialized_in_bss,
                    options::OPT_fno_zero_initialized_in_bss))
    CmdArgs.push_back("-mno-zero-initialized-in-bss");

  bool OFastEnabled = isOptimizationLevelFast(Args);
  // If -Ofast is the optimization level, then -fstrict-aliasing should be
  // enabled.  This alias option is being used to simplify the hasFlag logic.
  OptSpecifier StrictAliasingAliasOption =
      OFastEnabled ? options::OPT_Ofast : options::OPT_fstrict_aliasing;
  // We turn strict aliasing off by default if we're in CL mode, since MSVC
  // doesn't do any TBAA.
  bool TBAAOnByDefault = !D.IsCLMode();
  if (!Args.hasFlag(options::OPT_fstrict_aliasing, StrictAliasingAliasOption,
                    options::OPT_fno_strict_aliasing, TBAAOnByDefault))
    CmdArgs.push_back("-relaxed-aliasing");
  if (!Args.hasFlag(options::OPT_fstruct_path_tbaa,
                    options::OPT_fno_struct_path_tbaa))
    CmdArgs.push_back("-no-struct-path-tbaa");
  if (Args.hasFlag(options::OPT_fstrict_enums, options::OPT_fno_strict_enums,
                   false))
    CmdArgs.push_back("-fstrict-enums");
  if (!Args.hasFlag(options::OPT_fstrict_return, options::OPT_fno_strict_return,
                    true))
    CmdArgs.push_back("-fno-strict-return");
  if (Args.hasFlag(options::OPT_fallow_editor_placeholders,
                   options::OPT_fno_allow_editor_placeholders, false))
    CmdArgs.push_back("-fallow-editor-placeholders");
  if (Args.hasFlag(options::OPT_fstrict_vtable_pointers,
                   options::OPT_fno_strict_vtable_pointers,
                   false))
    CmdArgs.push_back("-fstrict-vtable-pointers");
  if (Args.hasFlag(options::OPT_fforce_emit_vtables,
                   options::OPT_fno_force_emit_vtables,
                   false))
    CmdArgs.push_back("-fforce-emit-vtables");
  if (!Args.hasFlag(options::OPT_foptimize_sibling_calls,
                    options::OPT_fno_optimize_sibling_calls))
    CmdArgs.push_back("-mdisable-tail-calls");
  if (Args.hasFlag(options::OPT_fno_escaping_block_tail_calls,
                   options::OPT_fescaping_block_tail_calls, false))
    CmdArgs.push_back("-fno-escaping-block-tail-calls");

  Args.AddLastArg(CmdArgs, options::OPT_ffine_grained_bitfield_accesses,
                  options::OPT_fno_fine_grained_bitfield_accesses);

  // Handle segmented stacks.
  if (Args.hasArg(options::OPT_fsplit_stack))
    CmdArgs.push_back("-split-stacks");

  RenderFloatingPointOptions(TC, D, OFastEnabled, Args, CmdArgs, JA);

  if (Arg *A = Args.getLastArg(options::OPT_mdouble_EQ)) {
    if (TC.getArch() == llvm::Triple::avr)
      A->render(Args, CmdArgs);
    else
      D.Diag(diag::err_drv_unsupported_opt_for_target)
          << A->getAsString(Args) << TripleStr;
  }

  if (Arg *A = Args.getLastArg(options::OPT_LongDouble_Group)) {
    if (TC.getTriple().isX86())
      A->render(Args, CmdArgs);
    else if ((TC.getArch() == llvm::Triple::ppc || TC.getTriple().isPPC64()) &&
             (A->getOption().getID() != options::OPT_mlong_double_80))
      A->render(Args, CmdArgs);
    else
      D.Diag(diag::err_drv_unsupported_opt_for_target)
          << A->getAsString(Args) << TripleStr;
  }

  // Decide whether to use verbose asm. Verbose assembly is the default on
  // toolchains which have the integrated assembler on by default.
  bool IsIntegratedAssemblerDefault = TC.IsIntegratedAssemblerDefault();
  if (!Args.hasFlag(options::OPT_fverbose_asm, options::OPT_fno_verbose_asm,
                    IsIntegratedAssemblerDefault))
    CmdArgs.push_back("-fno-verbose-asm");

  if (!TC.useIntegratedAs())
    CmdArgs.push_back("-no-integrated-as");

  if (Args.hasArg(options::OPT_fdebug_pass_structure)) {
    CmdArgs.push_back("-mdebug-pass");
    CmdArgs.push_back("Structure");
  }
  if (Args.hasArg(options::OPT_fdebug_pass_arguments)) {
    CmdArgs.push_back("-mdebug-pass");
    CmdArgs.push_back("Arguments");
  }

  // Enable -mconstructor-aliases except on darwin, where we have to work around
  // a linker bug (see <rdar://problem/7651567>), and CUDA device code, where
  // aliases aren't supported. Similarly, aliases aren't yet supported for AIX.
  if (!RawTriple.isOSDarwin() && !RawTriple.isNVPTX() && !RawTriple.isOSAIX())
    CmdArgs.push_back("-mconstructor-aliases");

  // Darwin's kernel doesn't support guard variables; just die if we
  // try to use them.
  if (KernelOrKext && RawTriple.isOSDarwin())
    CmdArgs.push_back("-fforbid-guard-variables");

  if (Args.hasFlag(options::OPT_mms_bitfields, options::OPT_mno_ms_bitfields,
                   Triple.isWindowsGNUEnvironment())) {
    CmdArgs.push_back("-mms-bitfields");
  }

  if (Args.hasFlag(options::OPT_mpie_copy_relocations,
                   options::OPT_mno_pie_copy_relocations,
                   false)) {
    CmdArgs.push_back("-mpie-copy-relocations");
  }

  if (Args.hasFlag(options::OPT_fno_plt, options::OPT_fplt, false)) {
    CmdArgs.push_back("-fno-plt");
  }

  // -fhosted is default.
  // TODO: Audit uses of KernelOrKext and see where it'd be more appropriate to
  // use Freestanding.
  bool Freestanding =
      Args.hasFlag(options::OPT_ffreestanding, options::OPT_fhosted, false) ||
      KernelOrKext;
  if (Freestanding)
    CmdArgs.push_back("-ffreestanding");

  // This is a coarse approximation of what llvm-gcc actually does, both
  // -fasynchronous-unwind-tables and -fnon-call-exceptions interact in more
  // complicated ways.
  bool AsynchronousUnwindTables =
      Args.hasFlag(options::OPT_fasynchronous_unwind_tables,
                   options::OPT_fno_asynchronous_unwind_tables,
                   (TC.IsUnwindTablesDefault(Args) ||
                    TC.getSanitizerArgs().needsUnwindTables()) &&
                       !Freestanding);
  if (Args.hasFlag(options::OPT_funwind_tables, options::OPT_fno_unwind_tables,
                   AsynchronousUnwindTables))
    CmdArgs.push_back("-munwind-tables");

  // Prepare `-aux-target-cpu` and `-aux-target-feature` unless
  // `--gpu-use-aux-triple-only` is specified.
  if (!Args.getLastArg(options::OPT_gpu_use_aux_triple_only) &&
      ((IsCuda && JA.isDeviceOffloading(Action::OFK_Cuda)) ||
       (IsSYCL && IsSYCLOffloadDevice) ||
       (IsHIP && JA.isDeviceOffloading(Action::OFK_HIP)))) {
    const ArgList &HostArgs =
        C.getArgsForToolChain(nullptr, StringRef(), Action::OFK_None);
    std::string HostCPU =
        getCPUName(HostArgs, *TC.getAuxTriple(), /*FromAs*/ false);
    if (!HostCPU.empty()) {
      CmdArgs.push_back("-aux-target-cpu");
      CmdArgs.push_back(Args.MakeArgString(HostCPU));
    }
    getTargetFeatures(D, *TC.getAuxTriple(), HostArgs, CmdArgs,
                      /*ForAS*/ false, /*IsAux*/ true);
  }

  TC.addClangTargetOptions(Args, CmdArgs, JA.getOffloadingDeviceKind());

  // FIXME: Handle -mtune=.
  (void)Args.hasArg(options::OPT_mtune_EQ);

  if (Arg *A = Args.getLastArg(options::OPT_mcmodel_EQ)) {
    StringRef CM = A->getValue();
    if (CM == "small" || CM == "kernel" || CM == "medium" || CM == "large" ||
        CM == "tiny")
      A->render(Args, CmdArgs);
    else
      D.Diag(diag::err_drv_invalid_argument_to_option)
          << CM << A->getOption().getName();
  }

  if (Arg *A = Args.getLastArg(options::OPT_mtls_size_EQ)) {
    StringRef Value = A->getValue();
    unsigned TLSSize = 0;
    Value.getAsInteger(10, TLSSize);
    if (!Triple.isAArch64() || !Triple.isOSBinFormatELF())
      D.Diag(diag::err_drv_unsupported_opt_for_target)
          << A->getOption().getName() << TripleStr;
    if (TLSSize != 12 && TLSSize != 24 && TLSSize != 32 && TLSSize != 48)
      D.Diag(diag::err_drv_invalid_int_value)
          << A->getOption().getName() << Value;
    Args.AddLastArg(CmdArgs, options::OPT_mtls_size_EQ);
  }

  // Add the target cpu
  std::string CPU = getCPUName(Args, Triple, /*FromAs*/ false);
  if (!CPU.empty()) {
    CmdArgs.push_back("-target-cpu");
    CmdArgs.push_back(Args.MakeArgString(CPU));
  }

  RenderTargetOptions(Triple, Args, KernelOrKext, CmdArgs);

  // These two are potentially updated by AddClangCLArgs.
  codegenoptions::DebugInfoKind DebugInfoKind = codegenoptions::NoDebugInfo;
  bool EmitCodeView = false;

  // Add clang-cl arguments.
  types::ID InputType = Input.getType();
  if (D.IsCLMode())
    AddClangCLArgs(Args, InputType, CmdArgs, &DebugInfoKind, &EmitCodeView);

  DwarfFissionKind DwarfFission;
  RenderDebugOptions(TC, D, RawTriple, Args, EmitCodeView, CmdArgs,
                     DebugInfoKind, DwarfFission);

  // Add the split debug info name to the command lines here so we
  // can propagate it to the backend.
  bool SplitDWARF = (DwarfFission != DwarfFissionKind::None) &&
                    TC.getTriple().isOSBinFormatELF() &&
                    (isa<AssembleJobAction>(JA) || isa<CompileJobAction>(JA) ||
                     isa<BackendJobAction>(JA));
  if (SplitDWARF) {
    const char *SplitDWARFOut = SplitDebugName(Args, Input, Output);
    CmdArgs.push_back("-split-dwarf-file");
    CmdArgs.push_back(SplitDWARFOut);
    if (DwarfFission == DwarfFissionKind::Split) {
      CmdArgs.push_back("-split-dwarf-output");
      CmdArgs.push_back(SplitDWARFOut);
    }
  }

  // Pass the linker version in use.
  if (Arg *A = Args.getLastArg(options::OPT_mlinker_version_EQ)) {
    CmdArgs.push_back("-target-linker-version");
    CmdArgs.push_back(A->getValue());
  }

  // Explicitly error on some things we know we don't support and can't just
  // ignore.
  if (!Args.hasArg(options::OPT_fallow_unsupported)) {
    Arg *Unsupported;
    if (types::isCXX(InputType) && RawTriple.isOSDarwin() &&
        TC.getArch() == llvm::Triple::x86) {
      if ((Unsupported = Args.getLastArg(options::OPT_fapple_kext)) ||
          (Unsupported = Args.getLastArg(options::OPT_mkernel)))
        D.Diag(diag::err_drv_clang_unsupported_opt_cxx_darwin_i386)
            << Unsupported->getOption().getName();
    }
    // The faltivec option has been superseded by the maltivec option.
    if ((Unsupported = Args.getLastArg(options::OPT_faltivec)))
      D.Diag(diag::err_drv_clang_unsupported_opt_faltivec)
          << Unsupported->getOption().getName()
          << "please use -maltivec and include altivec.h explicitly";
    if ((Unsupported = Args.getLastArg(options::OPT_fno_altivec)))
      D.Diag(diag::err_drv_clang_unsupported_opt_faltivec)
          << Unsupported->getOption().getName() << "please use -mno-altivec";
  }

  Args.AddAllArgs(CmdArgs, options::OPT_v);

  if (Args.getLastArg(options::OPT_H)) {
    CmdArgs.push_back("-H");
    CmdArgs.push_back("-sys-header-deps");
  }

  if (D.CCPrintHeaders && !D.CCGenDiagnostics) {
    CmdArgs.push_back("-header-include-file");
    CmdArgs.push_back(D.CCPrintHeadersFilename ? D.CCPrintHeadersFilename
                                               : "-");
    CmdArgs.push_back("-sys-header-deps");
  }
  Args.AddLastArg(CmdArgs, options::OPT_P);
  Args.AddLastArg(CmdArgs, options::OPT_print_ivar_layout);

  if (D.CCLogDiagnostics && !D.CCGenDiagnostics) {
    CmdArgs.push_back("-diagnostic-log-file");
    CmdArgs.push_back(D.CCLogDiagnosticsFilename ? D.CCLogDiagnosticsFilename
                                                 : "-");
  }

  // Give the gen diagnostics more chances to succeed, by avoiding intentional
  // crashes.
  if (D.CCGenDiagnostics)
    CmdArgs.push_back("-disable-pragma-debug-crash");

  bool UseSeparateSections = isUseSeparateSections(Triple);

  if (Args.hasFlag(options::OPT_ffunction_sections,
                   options::OPT_fno_function_sections, UseSeparateSections)) {
    CmdArgs.push_back("-ffunction-sections");
  }

  if (Arg *A = Args.getLastArg(options::OPT_fbasic_block_sections_EQ)) {
    StringRef Val = A->getValue();
    if (Val != "all" && Val != "labels" && Val != "none" &&
        !(Val.startswith("list=") && llvm::sys::fs::exists(Val.substr(5))))
      D.Diag(diag::err_drv_invalid_value)
          << A->getAsString(Args) << A->getValue();
    else
      A->render(Args, CmdArgs);
  }

  if (Args.hasFlag(options::OPT_fdata_sections, options::OPT_fno_data_sections,
                   UseSeparateSections)) {
    CmdArgs.push_back("-fdata-sections");
  }

  if (!Args.hasFlag(options::OPT_funique_section_names,
                    options::OPT_fno_unique_section_names, true))
    CmdArgs.push_back("-fno-unique-section-names");

  if (Args.hasFlag(options::OPT_funique_internal_linkage_names,
                   options::OPT_fno_unique_internal_linkage_names, false))
    CmdArgs.push_back("-funique-internal-linkage-names");

  if (Args.hasFlag(options::OPT_funique_basic_block_section_names,
                   options::OPT_fno_unique_basic_block_section_names, false))
    CmdArgs.push_back("-funique-basic-block-section-names");

  Args.AddLastArg(CmdArgs, options::OPT_finstrument_functions,
                  options::OPT_finstrument_functions_after_inlining,
                  options::OPT_finstrument_function_entry_bare);

  // NVPTX doesn't support PGO or coverage. There's no runtime support for
  // sampling, overhead of call arc collection is way too high and there's no
  // way to collect the output.
  if (!Triple.isNVPTX())
    addPGOAndCoverageFlags(TC, C, D, Output, Args, CmdArgs);

  Args.AddLastArg(CmdArgs, options::OPT_fclang_abi_compat_EQ);

  // Add runtime flag for PS4 when PGO, coverage, or sanitizers are enabled.
  if (RawTriple.isPS4CPU() &&
      !Args.hasArg(options::OPT_nostdlib, options::OPT_nodefaultlibs)) {
    PS4cpu::addProfileRTArgs(TC, Args, CmdArgs);
    PS4cpu::addSanitizerArgs(TC, CmdArgs);
  }

  // Pass options for controlling the default header search paths.
  if (Args.hasArg(options::OPT_nostdinc)) {
    CmdArgs.push_back("-nostdsysteminc");
    CmdArgs.push_back("-nobuiltininc");
  } else {
    if (Args.hasArg(options::OPT_nostdlibinc))
      CmdArgs.push_back("-nostdsysteminc");
    Args.AddLastArg(CmdArgs, options::OPT_nostdincxx);
    Args.AddLastArg(CmdArgs, options::OPT_nobuiltininc);
  }

  // Pass the path to compiler resource files.
  CmdArgs.push_back("-resource-dir");
  CmdArgs.push_back(D.ResourceDir.c_str());

  Args.AddLastArg(CmdArgs, options::OPT_working_directory);

  RenderARCMigrateToolOptions(D, Args, CmdArgs);

  // Add preprocessing options like -I, -D, etc. if we are using the
  // preprocessor.
  //
  // FIXME: Support -fpreprocessed
  if (types::getPreprocessedType(InputType) != types::TY_INVALID)
    AddPreprocessingOptions(C, JA, D, Args, CmdArgs, Output, Inputs);

  // Don't warn about "clang -c -DPIC -fPIC test.i" because libtool.m4 assumes
  // that "The compiler can only warn and ignore the option if not recognized".
  // When building with ccache, it will pass -D options to clang even on
  // preprocessed inputs and configure concludes that -fPIC is not supported.
  Args.ClaimAllArgs(options::OPT_D);

  // Manually translate -O4 to -O3; let clang reject others.
  if (Arg *A = Args.getLastArg(options::OPT_O_Group)) {
    if (A->getOption().matches(options::OPT_O4)) {
      CmdArgs.push_back("-O3");
      D.Diag(diag::warn_O4_is_O3);
    } else {
      A->render(Args, CmdArgs);
    }
  }

  // Warn about ignored options to clang.
  for (const Arg *A :
       Args.filtered(options::OPT_clang_ignored_gcc_optimization_f_Group)) {
    D.Diag(diag::warn_ignored_gcc_optimization) << A->getAsString(Args);
    A->claim();
  }

  for (const Arg *A :
       Args.filtered(options::OPT_clang_ignored_legacy_options_Group)) {
    D.Diag(diag::warn_ignored_clang_option) << A->getAsString(Args);
    A->claim();
  }

  claimNoWarnArgs(Args);

  Args.AddAllArgs(CmdArgs, options::OPT_R_Group);

  Args.AddAllArgs(CmdArgs, options::OPT_W_Group);
  if (Args.hasFlag(options::OPT_pedantic, options::OPT_no_pedantic, false))
    CmdArgs.push_back("-pedantic");
  Args.AddLastArg(CmdArgs, options::OPT_pedantic_errors);
  Args.AddLastArg(CmdArgs, options::OPT_w);

  // Fixed point flags
  if (Args.hasFlag(options::OPT_ffixed_point, options::OPT_fno_fixed_point,
                   /*Default=*/false))
    Args.AddLastArg(CmdArgs, options::OPT_ffixed_point);

  // Handle -{std, ansi, trigraphs} -- take the last of -{std, ansi}
  // (-ansi is equivalent to -std=c89 or -std=c++98).
  //
  // If a std is supplied, only add -trigraphs if it follows the
  // option.
  bool ImplyVCPPCXXVer = false;
  const Arg *Std = Args.getLastArg(options::OPT_std_EQ, options::OPT_ansi);
  if (Std) {
    if (Std->getOption().matches(options::OPT_ansi))
      if (types::isCXX(InputType))
        CmdArgs.push_back("-std=c++98");
      else
        CmdArgs.push_back("-std=c89");
    else
      Std->render(Args, CmdArgs);

    // If -f(no-)trigraphs appears after the language standard flag, honor it.
    if (Arg *A = Args.getLastArg(options::OPT_std_EQ, options::OPT_ansi,
                                 options::OPT_ftrigraphs,
                                 options::OPT_fno_trigraphs))
      if (A != Std)
        A->render(Args, CmdArgs);
  } else {
    // Honor -std-default.
    //
    // FIXME: Clang doesn't correctly handle -std= when the input language
    // doesn't match. For the time being just ignore this for C++ inputs;
    // eventually we want to do all the standard defaulting here instead of
    // splitting it between the driver and clang -cc1.
    if (!types::isCXX(InputType))
      Args.AddAllArgsTranslated(CmdArgs, options::OPT_std_default_EQ, "-std=",
                                /*Joined=*/true);
    else if (IsWindowsMSVC)
      ImplyVCPPCXXVer = true;
    else if (IsSYCL)
      // For DPC++, we default to -std=c++17 for all compilations.  Use of -std
      // on the command line will override.
      CmdArgs.push_back("-std=c++17");

    Args.AddLastArg(CmdArgs, options::OPT_ftrigraphs,
                    options::OPT_fno_trigraphs);
  }

  // GCC's behavior for -Wwrite-strings is a bit strange:
  //  * In C, this "warning flag" changes the types of string literals from
  //    'char[N]' to 'const char[N]', and thus triggers an unrelated warning
  //    for the discarded qualifier.
  //  * In C++, this is just a normal warning flag.
  //
  // Implementing this warning correctly in C is hard, so we follow GCC's
  // behavior for now. FIXME: Directly diagnose uses of a string literal as
  // a non-const char* in C, rather than using this crude hack.
  if (!types::isCXX(InputType)) {
    // FIXME: This should behave just like a warning flag, and thus should also
    // respect -Weverything, -Wno-everything, -Werror=write-strings, and so on.
    Arg *WriteStrings =
        Args.getLastArg(options::OPT_Wwrite_strings,
                        options::OPT_Wno_write_strings, options::OPT_w);
    if (WriteStrings &&
        WriteStrings->getOption().matches(options::OPT_Wwrite_strings))
      CmdArgs.push_back("-fconst-strings");
  }

  // GCC provides a macro definition '__DEPRECATED' when -Wdeprecated is active
  // during C++ compilation, which it is by default. GCC keeps this define even
  // in the presence of '-w', match this behavior bug-for-bug.
  if (types::isCXX(InputType) &&
      Args.hasFlag(options::OPT_Wdeprecated, options::OPT_Wno_deprecated,
                   true)) {
    CmdArgs.push_back("-fdeprecated-macro");
  }

  // Translate GCC's misnamer '-fasm' arguments to '-fgnu-keywords'.
  if (Arg *Asm = Args.getLastArg(options::OPT_fasm, options::OPT_fno_asm)) {
    if (Asm->getOption().matches(options::OPT_fasm))
      CmdArgs.push_back("-fgnu-keywords");
    else
      CmdArgs.push_back("-fno-gnu-keywords");
  }

  if (ShouldDisableDwarfDirectory(Args, TC))
    CmdArgs.push_back("-fno-dwarf-directory-asm");

  if (!ShouldEnableAutolink(Args, TC, JA))
    CmdArgs.push_back("-fno-autolink");

  // Add in -fdebug-compilation-dir if necessary.
  addDebugCompDirArg(Args, CmdArgs, D.getVFS());

  addDebugPrefixMapArg(D, Args, CmdArgs);

  if (Arg *A = Args.getLastArg(options::OPT_ftemplate_depth_,
                               options::OPT_ftemplate_depth_EQ)) {
    CmdArgs.push_back("-ftemplate-depth");
    CmdArgs.push_back(A->getValue());
  }

  if (Arg *A = Args.getLastArg(options::OPT_foperator_arrow_depth_EQ)) {
    CmdArgs.push_back("-foperator-arrow-depth");
    CmdArgs.push_back(A->getValue());
  }

  if (Arg *A = Args.getLastArg(options::OPT_fconstexpr_depth_EQ)) {
    CmdArgs.push_back("-fconstexpr-depth");
    CmdArgs.push_back(A->getValue());
  }

  if (Arg *A = Args.getLastArg(options::OPT_fconstexpr_steps_EQ)) {
    CmdArgs.push_back("-fconstexpr-steps");
    CmdArgs.push_back(A->getValue());
  }

  if (Args.hasArg(options::OPT_fexperimental_new_constant_interpreter))
    CmdArgs.push_back("-fexperimental-new-constant-interpreter");

  if (Arg *A = Args.getLastArg(options::OPT_fbracket_depth_EQ)) {
    CmdArgs.push_back("-fbracket-depth");
    CmdArgs.push_back(A->getValue());
  }

  if (Arg *A = Args.getLastArg(options::OPT_Wlarge_by_value_copy_EQ,
                               options::OPT_Wlarge_by_value_copy_def)) {
    if (A->getNumValues()) {
      StringRef bytes = A->getValue();
      CmdArgs.push_back(Args.MakeArgString("-Wlarge-by-value-copy=" + bytes));
    } else
      CmdArgs.push_back("-Wlarge-by-value-copy=64"); // default value
  }

  if (Args.hasArg(options::OPT_relocatable_pch))
    CmdArgs.push_back("-relocatable-pch");

  if (const Arg *A = Args.getLastArg(options::OPT_fcf_runtime_abi_EQ)) {
    static const char *kCFABIs[] = {
      "standalone", "objc", "swift", "swift-5.0", "swift-4.2", "swift-4.1",
    };

    if (find(kCFABIs, StringRef(A->getValue())) == std::end(kCFABIs))
      D.Diag(diag::err_drv_invalid_cf_runtime_abi) << A->getValue();
    else
      A->render(Args, CmdArgs);
  }

  if (Arg *A = Args.getLastArg(options::OPT_fconstant_string_class_EQ)) {
    CmdArgs.push_back("-fconstant-string-class");
    CmdArgs.push_back(A->getValue());
  }

  if (Arg *A = Args.getLastArg(options::OPT_ftabstop_EQ)) {
    CmdArgs.push_back("-ftabstop");
    CmdArgs.push_back(A->getValue());
  }

  if (Args.hasFlag(options::OPT_fstack_size_section,
                   options::OPT_fno_stack_size_section, RawTriple.isPS4()))
    CmdArgs.push_back("-fstack-size-section");

  CmdArgs.push_back("-ferror-limit");
  if (Arg *A = Args.getLastArg(options::OPT_ferror_limit_EQ))
    CmdArgs.push_back(A->getValue());
  else
    CmdArgs.push_back("19");

  if (Arg *A = Args.getLastArg(options::OPT_fmacro_backtrace_limit_EQ)) {
    CmdArgs.push_back("-fmacro-backtrace-limit");
    CmdArgs.push_back(A->getValue());
  }

  if (Arg *A = Args.getLastArg(options::OPT_ftemplate_backtrace_limit_EQ)) {
    CmdArgs.push_back("-ftemplate-backtrace-limit");
    CmdArgs.push_back(A->getValue());
  }

  if (Arg *A = Args.getLastArg(options::OPT_fconstexpr_backtrace_limit_EQ)) {
    CmdArgs.push_back("-fconstexpr-backtrace-limit");
    CmdArgs.push_back(A->getValue());
  }

  if (Arg *A = Args.getLastArg(options::OPT_fspell_checking_limit_EQ)) {
    CmdArgs.push_back("-fspell-checking-limit");
    CmdArgs.push_back(A->getValue());
  }

  // Pass -fmessage-length=.
  unsigned MessageLength = 0;
  if (Arg *A = Args.getLastArg(options::OPT_fmessage_length_EQ)) {
    StringRef V(A->getValue());
    if (V.getAsInteger(0, MessageLength))
      D.Diag(diag::err_drv_invalid_argument_to_option)
          << V << A->getOption().getName();
  } else {
    // If -fmessage-length=N was not specified, determine whether this is a
    // terminal and, if so, implicitly define -fmessage-length appropriately.
    MessageLength = llvm::sys::Process::StandardErrColumns();
  }
  if (MessageLength != 0)
    CmdArgs.push_back(
        Args.MakeArgString("-fmessage-length=" + Twine(MessageLength)));

  // -fvisibility= and -fvisibility-ms-compat are of a piece.
  if (const Arg *A = Args.getLastArg(options::OPT_fvisibility_EQ,
                                     options::OPT_fvisibility_ms_compat)) {
    if (A->getOption().matches(options::OPT_fvisibility_EQ)) {
      CmdArgs.push_back("-fvisibility");
      CmdArgs.push_back(A->getValue());
    } else {
      assert(A->getOption().matches(options::OPT_fvisibility_ms_compat));
      CmdArgs.push_back("-fvisibility");
      CmdArgs.push_back("hidden");
      CmdArgs.push_back("-ftype-visibility");
      CmdArgs.push_back("default");
    }
  }

  Args.AddLastArg(CmdArgs, options::OPT_fvisibility_inlines_hidden);
  Args.AddLastArg(CmdArgs, options::OPT_fvisibility_global_new_delete_hidden);

  Args.AddLastArg(CmdArgs, options::OPT_ftlsmodel_EQ);

  // Forward -f (flag) options which we can pass directly.
  Args.AddLastArg(CmdArgs, options::OPT_femit_all_decls);
  Args.AddLastArg(CmdArgs, options::OPT_fheinous_gnu_extensions);
  Args.AddLastArg(CmdArgs, options::OPT_fdigraphs, options::OPT_fno_digraphs);
  Args.AddLastArg(CmdArgs, options::OPT_fno_operator_names);
  Args.AddLastArg(CmdArgs, options::OPT_femulated_tls,
                  options::OPT_fno_emulated_tls);

  // AltiVec-like language extensions aren't relevant for assembling.
  if (!isa<PreprocessJobAction>(JA) || Output.getType() != types::TY_PP_Asm)
    Args.AddLastArg(CmdArgs, options::OPT_fzvector);

  Args.AddLastArg(CmdArgs, options::OPT_fdiagnostics_show_template_tree);
  Args.AddLastArg(CmdArgs, options::OPT_fno_elide_type);

  // Forward flags for OpenMP. We don't do this if the current action is an
  // device offloading action other than OpenMP.
  if (Args.hasFlag(options::OPT_fopenmp, options::OPT_fopenmp_EQ,
                   options::OPT_fno_openmp, false) &&
      (JA.isDeviceOffloading(Action::OFK_None) ||
       JA.isDeviceOffloading(Action::OFK_OpenMP))) {
    switch (D.getOpenMPRuntime(Args)) {
    case Driver::OMPRT_OMP:
    case Driver::OMPRT_IOMP5:
      // Clang can generate useful OpenMP code for these two runtime libraries.
      CmdArgs.push_back("-fopenmp");

      // If no option regarding the use of TLS in OpenMP codegeneration is
      // given, decide a default based on the target. Otherwise rely on the
      // options and pass the right information to the frontend.
      if (!Args.hasFlag(options::OPT_fopenmp_use_tls,
                        options::OPT_fnoopenmp_use_tls, /*Default=*/true))
        CmdArgs.push_back("-fnoopenmp-use-tls");
      Args.AddLastArg(CmdArgs, options::OPT_fopenmp_simd,
                      options::OPT_fno_openmp_simd);
      Args.AddAllArgs(CmdArgs, options::OPT_fopenmp_enable_irbuilder);
      Args.AddAllArgs(CmdArgs, options::OPT_fopenmp_version_EQ);
      Args.AddAllArgs(CmdArgs, options::OPT_fopenmp_cuda_number_of_sm_EQ);
      Args.AddAllArgs(CmdArgs, options::OPT_fopenmp_cuda_blocks_per_sm_EQ);
      Args.AddAllArgs(CmdArgs,
                      options::OPT_fopenmp_cuda_teams_reduction_recs_num_EQ);
      if (Args.hasFlag(options::OPT_fopenmp_optimistic_collapse,
                       options::OPT_fno_openmp_optimistic_collapse,
                       /*Default=*/false))
        CmdArgs.push_back("-fopenmp-optimistic-collapse");

      // When in OpenMP offloading mode with NVPTX target, forward
      // cuda-mode flag
      if (Args.hasFlag(options::OPT_fopenmp_cuda_mode,
                       options::OPT_fno_openmp_cuda_mode, /*Default=*/false))
        CmdArgs.push_back("-fopenmp-cuda-mode");

      // When in OpenMP offloading mode with NVPTX target, forward
      // cuda-parallel-target-regions flag
      if (Args.hasFlag(options::OPT_fopenmp_cuda_parallel_target_regions,
                       options::OPT_fno_openmp_cuda_parallel_target_regions,
                       /*Default=*/true))
        CmdArgs.push_back("-fopenmp-cuda-parallel-target-regions");

      // When in OpenMP offloading mode with NVPTX target, check if full runtime
      // is required.
      if (Args.hasFlag(options::OPT_fopenmp_cuda_force_full_runtime,
                       options::OPT_fno_openmp_cuda_force_full_runtime,
                       /*Default=*/false))
        CmdArgs.push_back("-fopenmp-cuda-force-full-runtime");
      break;
    default:
      // By default, if Clang doesn't know how to generate useful OpenMP code
      // for a specific runtime library, we just don't pass the '-fopenmp' flag
      // down to the actual compilation.
      // FIXME: It would be better to have a mode which *only* omits IR
      // generation based on the OpenMP support so that we get consistent
      // semantic analysis, etc.
      break;
    }
  } else {
    Args.AddLastArg(CmdArgs, options::OPT_fopenmp_simd,
                    options::OPT_fno_openmp_simd);
    Args.AddAllArgs(CmdArgs, options::OPT_fopenmp_version_EQ);
  }

  const SanitizerArgs &Sanitize = TC.getSanitizerArgs();
  Sanitize.addArgs(TC, Args, CmdArgs, InputType);

  const XRayArgs &XRay = TC.getXRayArgs();
  XRay.addArgs(TC, Args, CmdArgs, InputType);

  if (Arg *A = Args.getLastArg(options::OPT_fpatchable_function_entry_EQ)) {
    StringRef S0 = A->getValue(), S = S0;
    unsigned Size, Offset = 0;
    if (!Triple.isAArch64() && Triple.getArch() != llvm::Triple::x86 &&
        Triple.getArch() != llvm::Triple::x86_64)
      D.Diag(diag::err_drv_unsupported_opt_for_target)
          << A->getAsString(Args) << TripleStr;
    else if (S.consumeInteger(10, Size) ||
             (!S.empty() && (!S.consume_front(",") ||
                             S.consumeInteger(10, Offset) || !S.empty())))
      D.Diag(diag::err_drv_invalid_argument_to_option)
          << S0 << A->getOption().getName();
    else if (Size < Offset)
      D.Diag(diag::err_drv_unsupported_fpatchable_function_entry_argument);
    else {
      CmdArgs.push_back(Args.MakeArgString(A->getSpelling() + Twine(Size)));
      CmdArgs.push_back(Args.MakeArgString(
          "-fpatchable-function-entry-offset=" + Twine(Offset)));
    }
  }

  if (TC.SupportsProfiling()) {
    Args.AddLastArg(CmdArgs, options::OPT_pg);

    llvm::Triple::ArchType Arch = TC.getArch();
    if (Arg *A = Args.getLastArg(options::OPT_mfentry)) {
      if (Arch == llvm::Triple::systemz || TC.getTriple().isX86())
        A->render(Args, CmdArgs);
      else
        D.Diag(diag::err_drv_unsupported_opt_for_target)
            << A->getAsString(Args) << TripleStr;
    }
    if (Arg *A = Args.getLastArg(options::OPT_mnop_mcount)) {
      if (Arch == llvm::Triple::systemz)
        A->render(Args, CmdArgs);
      else
        D.Diag(diag::err_drv_unsupported_opt_for_target)
            << A->getAsString(Args) << TripleStr;
    }
    if (Arg *A = Args.getLastArg(options::OPT_mrecord_mcount)) {
      if (Arch == llvm::Triple::systemz)
        A->render(Args, CmdArgs);
      else
        D.Diag(diag::err_drv_unsupported_opt_for_target)
            << A->getAsString(Args) << TripleStr;
    }
  }

  if (Args.getLastArg(options::OPT_fapple_kext) ||
      (Args.hasArg(options::OPT_mkernel) && types::isCXX(InputType)))
    CmdArgs.push_back("-fapple-kext");

  Args.AddLastArg(CmdArgs, options::OPT_flax_vector_conversions_EQ);
  Args.AddLastArg(CmdArgs, options::OPT_fobjc_sender_dependent_dispatch);
  Args.AddLastArg(CmdArgs, options::OPT_fdiagnostics_print_source_range_info);
  Args.AddLastArg(CmdArgs, options::OPT_fdiagnostics_parseable_fixits);
  Args.AddLastArg(CmdArgs, options::OPT_ftime_report);
  Args.AddLastArg(CmdArgs, options::OPT_ftime_trace);
  Args.AddLastArg(CmdArgs, options::OPT_ftime_trace_granularity_EQ);
  Args.AddLastArg(CmdArgs, options::OPT_ftrapv);
  Args.AddLastArg(CmdArgs, options::OPT_malign_double);
  Args.AddLastArg(CmdArgs, options::OPT_fno_temp_file);

  if (Arg *A = Args.getLastArg(options::OPT_ftrapv_handler_EQ)) {
    CmdArgs.push_back("-ftrapv-handler");
    CmdArgs.push_back(A->getValue());
  }

  Args.AddLastArg(CmdArgs, options::OPT_ftrap_function_EQ);

  // -fno-strict-overflow implies -fwrapv if it isn't disabled, but
  // -fstrict-overflow won't turn off an explicitly enabled -fwrapv.
  if (Arg *A = Args.getLastArg(options::OPT_fwrapv, options::OPT_fno_wrapv)) {
    if (A->getOption().matches(options::OPT_fwrapv))
      CmdArgs.push_back("-fwrapv");
  } else if (Arg *A = Args.getLastArg(options::OPT_fstrict_overflow,
                                      options::OPT_fno_strict_overflow)) {
    if (A->getOption().matches(options::OPT_fno_strict_overflow))
      CmdArgs.push_back("-fwrapv");
  }

  if (Arg *A = Args.getLastArg(options::OPT_freroll_loops,
                               options::OPT_fno_reroll_loops))
    if (A->getOption().matches(options::OPT_freroll_loops))
      CmdArgs.push_back("-freroll-loops");

  Args.AddLastArg(CmdArgs, options::OPT_fwritable_strings);
  Args.AddLastArg(CmdArgs, options::OPT_funroll_loops,
                  options::OPT_fno_unroll_loops);

  Args.AddLastArg(CmdArgs, options::OPT_pthread);

  if (Args.hasFlag(options::OPT_mspeculative_load_hardening,
                   options::OPT_mno_speculative_load_hardening, false))
    CmdArgs.push_back(Args.MakeArgString("-mspeculative-load-hardening"));

  RenderSSPOptions(TC, Args, CmdArgs, KernelOrKext);
  RenderSCPOptions(TC, Args, CmdArgs);
  RenderTrivialAutoVarInitOptions(D, TC, Args, CmdArgs);

  // Translate -mstackrealign
  if (Args.hasFlag(options::OPT_mstackrealign, options::OPT_mno_stackrealign,
                   false))
    CmdArgs.push_back(Args.MakeArgString("-mstackrealign"));

  if (Args.hasArg(options::OPT_mstack_alignment)) {
    StringRef alignment = Args.getLastArgValue(options::OPT_mstack_alignment);
    CmdArgs.push_back(Args.MakeArgString("-mstack-alignment=" + alignment));
  }

  if (Args.hasArg(options::OPT_mstack_probe_size)) {
    StringRef Size = Args.getLastArgValue(options::OPT_mstack_probe_size);

    if (!Size.empty())
      CmdArgs.push_back(Args.MakeArgString("-mstack-probe-size=" + Size));
    else
      CmdArgs.push_back("-mstack-probe-size=0");
  }

  if (!Args.hasFlag(options::OPT_mstack_arg_probe,
                    options::OPT_mno_stack_arg_probe, true))
    CmdArgs.push_back(Args.MakeArgString("-mno-stack-arg-probe"));

  if (Arg *A = Args.getLastArg(options::OPT_mrestrict_it,
                               options::OPT_mno_restrict_it)) {
    if (A->getOption().matches(options::OPT_mrestrict_it)) {
      CmdArgs.push_back("-mllvm");
      CmdArgs.push_back("-arm-restrict-it");
    } else {
      CmdArgs.push_back("-mllvm");
      CmdArgs.push_back("-arm-no-restrict-it");
    }
  } else if (Triple.isOSWindows() &&
             (Triple.getArch() == llvm::Triple::arm ||
              Triple.getArch() == llvm::Triple::thumb)) {
    // Windows on ARM expects restricted IT blocks
    CmdArgs.push_back("-mllvm");
    CmdArgs.push_back("-arm-restrict-it");
  }

  // Forward -cl options to -cc1
  RenderOpenCLOptions(Args, CmdArgs);

  // Forward -sycl-std option to -cc1
  Args.AddLastArg(CmdArgs, options::OPT_sycl_std_EQ);

  if (Args.hasFlag(options::OPT_fhip_new_launch_api,
                   options::OPT_fno_hip_new_launch_api, false))
    CmdArgs.push_back("-fhip-new-launch-api");

  if (Arg *A = Args.getLastArg(options::OPT_fcf_protection_EQ)) {
    CmdArgs.push_back(
        Args.MakeArgString(Twine("-fcf-protection=") + A->getValue()));
  }

  // Forward -f options with positive and negative forms; we translate
  // these by hand.
  if (Arg *A = getLastProfileSampleUseArg(Args)) {
    auto *PGOArg = Args.getLastArg(
        options::OPT_fprofile_generate, options::OPT_fprofile_generate_EQ,
        options::OPT_fcs_profile_generate, options::OPT_fcs_profile_generate_EQ,
        options::OPT_fprofile_use, options::OPT_fprofile_use_EQ);
    if (PGOArg)
      D.Diag(diag::err_drv_argument_not_allowed_with)
          << "SampleUse with PGO options";

    StringRef fname = A->getValue();
    if (!llvm::sys::fs::exists(fname))
      D.Diag(diag::err_drv_no_such_file) << fname;
    else
      A->render(Args, CmdArgs);
  }
  Args.AddLastArg(CmdArgs, options::OPT_fprofile_remapping_file_EQ);

  RenderBuiltinOptions(TC, RawTriple, Args, CmdArgs);

  if (!Args.hasFlag(options::OPT_fassume_sane_operator_new,
                    options::OPT_fno_assume_sane_operator_new))
    CmdArgs.push_back("-fno-assume-sane-operator-new");

  // -fblocks=0 is default.
  if (Args.hasFlag(options::OPT_fblocks, options::OPT_fno_blocks,
                   TC.IsBlocksDefault()) ||
      (Args.hasArg(options::OPT_fgnu_runtime) &&
       Args.hasArg(options::OPT_fobjc_nonfragile_abi) &&
       !Args.hasArg(options::OPT_fno_blocks))) {
    CmdArgs.push_back("-fblocks");

    if (!Args.hasArg(options::OPT_fgnu_runtime) && !TC.hasBlocksRuntime())
      CmdArgs.push_back("-fblocks-runtime-optional");
  }

  // -fencode-extended-block-signature=1 is default.
  if (TC.IsEncodeExtendedBlockSignatureDefault())
    CmdArgs.push_back("-fencode-extended-block-signature");

  if (Args.hasFlag(options::OPT_fcoroutines_ts, options::OPT_fno_coroutines_ts,
                   false) &&
      types::isCXX(InputType)) {
    CmdArgs.push_back("-fcoroutines-ts");
  }

  Args.AddLastArg(CmdArgs, options::OPT_fdouble_square_bracket_attributes,
                  options::OPT_fno_double_square_bracket_attributes);

  // -faccess-control is default.
  if (Args.hasFlag(options::OPT_fno_access_control,
                   options::OPT_faccess_control, false))
    CmdArgs.push_back("-fno-access-control");

  // -felide-constructors is the default.
  if (Args.hasFlag(options::OPT_fno_elide_constructors,
                   options::OPT_felide_constructors, false))
    CmdArgs.push_back("-fno-elide-constructors");

  ToolChain::RTTIMode RTTIMode = TC.getRTTIMode();

  if (KernelOrKext || (types::isCXX(InputType) &&
                       (RTTIMode == ToolChain::RM_Disabled)))
    CmdArgs.push_back("-fno-rtti");

  // -fshort-enums=0 is default for all architectures except Hexagon.
  if (Args.hasFlag(options::OPT_fshort_enums, options::OPT_fno_short_enums,
                   TC.getArch() == llvm::Triple::hexagon))
    CmdArgs.push_back("-fshort-enums");

  RenderCharacterOptions(Args, AuxTriple ? *AuxTriple : RawTriple, CmdArgs);

  // -fuse-cxa-atexit is default.
  if (!Args.hasFlag(
          options::OPT_fuse_cxa_atexit, options::OPT_fno_use_cxa_atexit,
          !RawTriple.isOSAIX() && !RawTriple.isOSWindows() &&
              TC.getArch() != llvm::Triple::xcore &&
              ((RawTriple.getVendor() != llvm::Triple::MipsTechnologies) ||
               RawTriple.hasEnvironment())) ||
      KernelOrKext)
    CmdArgs.push_back("-fno-use-cxa-atexit");

  if (Args.hasFlag(options::OPT_fregister_global_dtors_with_atexit,
                   options::OPT_fno_register_global_dtors_with_atexit,
                   RawTriple.isOSDarwin() && !KernelOrKext))
    CmdArgs.push_back("-fregister-global-dtors-with-atexit");

  // -fno-use-line-directives is default.
  if (Args.hasFlag(options::OPT_fuse_line_directives,
                   options::OPT_fno_use_line_directives, false))
    CmdArgs.push_back("-fuse-line-directives");

  // -fms-extensions=0 is default.
  if (Args.hasFlag(options::OPT_fms_extensions, options::OPT_fno_ms_extensions,
                   IsWindowsMSVC))
    CmdArgs.push_back("-fms-extensions");

  // -fms-compatibility=0 is default.
  bool IsMSVCCompat = Args.hasFlag(
      options::OPT_fms_compatibility, options::OPT_fno_ms_compatibility,
      (IsWindowsMSVC && Args.hasFlag(options::OPT_fms_extensions,
                                     options::OPT_fno_ms_extensions, true)));
  if (IsMSVCCompat)
    CmdArgs.push_back("-fms-compatibility");

  // Handle -fgcc-version, if present.
  VersionTuple GNUCVer;
  if (Arg *A = Args.getLastArg(options::OPT_fgnuc_version_EQ)) {
    // Check that the version has 1 to 3 components and the minor and patch
    // versions fit in two decimal digits.
    StringRef Val = A->getValue();
    Val = Val.empty() ? "0" : Val; // Treat "" as 0 or disable.
    bool Invalid = GNUCVer.tryParse(Val);
    unsigned Minor = GNUCVer.getMinor().getValueOr(0);
    unsigned Patch = GNUCVer.getSubminor().getValueOr(0);
    if (Invalid || GNUCVer.getBuild() || Minor >= 100 || Patch >= 100) {
      D.Diag(diag::err_drv_invalid_value)
          << A->getAsString(Args) << A->getValue();
    }
  } else if (!IsMSVCCompat) {
    // Imitate GCC 4.2.1 by default if -fms-compatibility is not in effect.
    GNUCVer = VersionTuple(4, 2, 1);
  }
  if (!GNUCVer.empty()) {
    CmdArgs.push_back(
        Args.MakeArgString("-fgnuc-version=" + GNUCVer.getAsString()));
  }

  VersionTuple MSVT = TC.computeMSVCVersion(&D, Args);
  if (!MSVT.empty())
    CmdArgs.push_back(
        Args.MakeArgString("-fms-compatibility-version=" + MSVT.getAsString()));

  bool IsMSVC2015Compatible = MSVT.getMajor() >= 19;
  if (ImplyVCPPCXXVer) {
    StringRef LanguageStandard;
    if (const Arg *StdArg = Args.getLastArg(options::OPT__SLASH_std)) {
      Std = StdArg;
      LanguageStandard = llvm::StringSwitch<StringRef>(StdArg->getValue())
                             .Case("c++14", "-std=c++14")
                             .Case("c++17", "-std=c++17")
                             .Case("c++latest", "-std=c++2a")
                             .Default("");
      if (LanguageStandard.empty())
        D.Diag(clang::diag::warn_drv_unused_argument)
            << StdArg->getAsString(Args);
    }

    if (LanguageStandard.empty()) {
      if (IsMSVC2015Compatible)
        if (IsSYCL)
          // For DPC++, C++17 is the default.
          LanguageStandard = "-std=c++17";
        else
          LanguageStandard = "-std=c++14";
      else
        LanguageStandard = "-std=c++11";
    }

    CmdArgs.push_back(LanguageStandard.data());
  }

  // -fno-borland-extensions is default.
  if (Args.hasFlag(options::OPT_fborland_extensions,
                   options::OPT_fno_borland_extensions, false))
    CmdArgs.push_back("-fborland-extensions");

  // -fno-declspec is default, except for PS4.
  if (Args.hasFlag(options::OPT_fdeclspec, options::OPT_fno_declspec,
                   RawTriple.isPS4()))
    CmdArgs.push_back("-fdeclspec");
  else if (Args.hasArg(options::OPT_fno_declspec))
    CmdArgs.push_back("-fno-declspec"); // Explicitly disabling __declspec.

  // -fthreadsafe-static is default, except for MSVC compatibility versions less
  // than 19.
  if (!Args.hasFlag(options::OPT_fthreadsafe_statics,
                    options::OPT_fno_threadsafe_statics,
                    !IsWindowsMSVC || IsMSVC2015Compatible))
    CmdArgs.push_back("-fno-threadsafe-statics");

  // -fno-delayed-template-parsing is default, except when targeting MSVC.
  // Many old Windows SDK versions require this to parse.
  // FIXME: MSVC introduced /Zc:twoPhase- to disable this behavior in their
  // compiler. We should be able to disable this by default at some point.
  if (Args.hasFlag(options::OPT_fdelayed_template_parsing,
                   options::OPT_fno_delayed_template_parsing, IsWindowsMSVC))
    CmdArgs.push_back("-fdelayed-template-parsing");

  // -fgnu-keywords default varies depending on language; only pass if
  // specified.
  Args.AddLastArg(CmdArgs, options::OPT_fgnu_keywords,
                  options::OPT_fno_gnu_keywords);

  if (Args.hasFlag(options::OPT_fgnu89_inline, options::OPT_fno_gnu89_inline,
                   false))
    CmdArgs.push_back("-fgnu89-inline");

  if (Args.hasArg(options::OPT_fno_inline))
    CmdArgs.push_back("-fno-inline");

  Args.AddLastArg(CmdArgs, options::OPT_finline_functions,
                  options::OPT_finline_hint_functions,
                  options::OPT_fno_inline_functions);

  // FIXME: Find a better way to determine whether the language has modules
  // support by default, or just assume that all languages do.
  bool HaveModules =
      Std && (Std->containsValue("c++2a") || Std->containsValue("c++latest"));
  RenderModulesOptions(C, D, Args, Input, Output, CmdArgs, HaveModules);

  if (Args.hasFlag(options::OPT_fpch_validate_input_files_content,
                   options::OPT_fno_pch_validate_input_files_content, false))
    CmdArgs.push_back("-fvalidate-ast-input-files-content");
  if (Args.hasFlag(options::OPT_fpch_instantiate_templates,
                   options::OPT_fno_pch_instantiate_templates, false))
    CmdArgs.push_back("-fpch-instantiate-templates");

  Args.AddLastArg(CmdArgs, options::OPT_fexperimental_new_pass_manager,
                  options::OPT_fno_experimental_new_pass_manager);

  ObjCRuntime Runtime = AddObjCRuntimeArgs(Args, Inputs, CmdArgs, rewriteKind);
  RenderObjCOptions(TC, D, RawTriple, Args, Runtime, rewriteKind != RK_None,
                    Input, CmdArgs);

  if (Args.hasFlag(options::OPT_fapplication_extension,
                   options::OPT_fno_application_extension, false))
    CmdArgs.push_back("-fapplication-extension");

  // Handle GCC-style exception args.
  if (!C.getDriver().IsCLMode())
    addExceptionArgs(Args, InputType, TC, KernelOrKext, Runtime, CmdArgs);

  // Handle exception personalities
  Arg *A = Args.getLastArg(
      options::OPT_fsjlj_exceptions, options::OPT_fseh_exceptions,
      options::OPT_fdwarf_exceptions, options::OPT_fwasm_exceptions);
  if (A) {
    const Option &Opt = A->getOption();
    if (Opt.matches(options::OPT_fsjlj_exceptions))
      CmdArgs.push_back("-fsjlj-exceptions");
    if (Opt.matches(options::OPT_fseh_exceptions))
      CmdArgs.push_back("-fseh-exceptions");
    if (Opt.matches(options::OPT_fdwarf_exceptions))
      CmdArgs.push_back("-fdwarf-exceptions");
    if (Opt.matches(options::OPT_fwasm_exceptions))
      CmdArgs.push_back("-fwasm-exceptions");
  } else {
    switch (TC.GetExceptionModel(Args)) {
    default:
      break;
    case llvm::ExceptionHandling::DwarfCFI:
      CmdArgs.push_back("-fdwarf-exceptions");
      break;
    case llvm::ExceptionHandling::SjLj:
      CmdArgs.push_back("-fsjlj-exceptions");
      break;
    case llvm::ExceptionHandling::WinEH:
      CmdArgs.push_back("-fseh-exceptions");
      break;
    }
  }

  // C++ "sane" operator new.
  if (!Args.hasFlag(options::OPT_fassume_sane_operator_new,
                    options::OPT_fno_assume_sane_operator_new))
    CmdArgs.push_back("-fno-assume-sane-operator-new");

  // -frelaxed-template-template-args is off by default, as it is a severe
  // breaking change until a corresponding change to template partial ordering
  // is provided.
  if (Args.hasFlag(options::OPT_frelaxed_template_template_args,
                   options::OPT_fno_relaxed_template_template_args, false))
    CmdArgs.push_back("-frelaxed-template-template-args");

  // -fsized-deallocation is off by default, as it is an ABI-breaking change for
  // most platforms.
  if (Args.hasFlag(options::OPT_fsized_deallocation,
                   options::OPT_fno_sized_deallocation, false))
    CmdArgs.push_back("-fsized-deallocation");

  // -faligned-allocation is on by default in C++17 onwards and otherwise off
  // by default.
  if (Arg *A = Args.getLastArg(options::OPT_faligned_allocation,
                               options::OPT_fno_aligned_allocation,
                               options::OPT_faligned_new_EQ)) {
    if (A->getOption().matches(options::OPT_fno_aligned_allocation))
      CmdArgs.push_back("-fno-aligned-allocation");
    else
      CmdArgs.push_back("-faligned-allocation");
  }

  // The default new alignment can be specified using a dedicated option or via
  // a GCC-compatible option that also turns on aligned allocation.
  if (Arg *A = Args.getLastArg(options::OPT_fnew_alignment_EQ,
                               options::OPT_faligned_new_EQ))
    CmdArgs.push_back(
        Args.MakeArgString(Twine("-fnew-alignment=") + A->getValue()));

  // -fconstant-cfstrings is default, and may be subject to argument translation
  // on Darwin.
  if (!Args.hasFlag(options::OPT_fconstant_cfstrings,
                    options::OPT_fno_constant_cfstrings) ||
      !Args.hasFlag(options::OPT_mconstant_cfstrings,
                    options::OPT_mno_constant_cfstrings))
    CmdArgs.push_back("-fno-constant-cfstrings");

  // -fno-pascal-strings is default, only pass non-default.
  if (Args.hasFlag(options::OPT_fpascal_strings,
                   options::OPT_fno_pascal_strings, false))
    CmdArgs.push_back("-fpascal-strings");

  // Honor -fpack-struct= and -fpack-struct, if given. Note that
  // -fno-pack-struct doesn't apply to -fpack-struct=.
  if (Arg *A = Args.getLastArg(options::OPT_fpack_struct_EQ)) {
    std::string PackStructStr = "-fpack-struct=";
    PackStructStr += A->getValue();
    CmdArgs.push_back(Args.MakeArgString(PackStructStr));
  } else if (Args.hasFlag(options::OPT_fpack_struct,
                          options::OPT_fno_pack_struct, false)) {
    CmdArgs.push_back("-fpack-struct=1");
  }

  // Handle -fmax-type-align=N and -fno-type-align
  bool SkipMaxTypeAlign = Args.hasArg(options::OPT_fno_max_type_align);
  if (Arg *A = Args.getLastArg(options::OPT_fmax_type_align_EQ)) {
    if (!SkipMaxTypeAlign) {
      std::string MaxTypeAlignStr = "-fmax-type-align=";
      MaxTypeAlignStr += A->getValue();
      CmdArgs.push_back(Args.MakeArgString(MaxTypeAlignStr));
    }
  } else if (RawTriple.isOSDarwin()) {
    if (!SkipMaxTypeAlign) {
      std::string MaxTypeAlignStr = "-fmax-type-align=16";
      CmdArgs.push_back(Args.MakeArgString(MaxTypeAlignStr));
    }
  }

  if (!Args.hasFlag(options::OPT_Qy, options::OPT_Qn, true))
    CmdArgs.push_back("-Qn");

  // -fno-common is the default, set -fcommon only when that flag is set.
  if (Args.hasFlag(options::OPT_fcommon, options::OPT_fno_common, false))
    CmdArgs.push_back("-fcommon");

  // -fsigned-bitfields is default, and clang doesn't yet support
  // -funsigned-bitfields.
  if (!Args.hasFlag(options::OPT_fsigned_bitfields,
                    options::OPT_funsigned_bitfields))
    D.Diag(diag::warn_drv_clang_unsupported)
        << Args.getLastArg(options::OPT_funsigned_bitfields)->getAsString(Args);

  // -fsigned-bitfields is default, and clang doesn't support -fno-for-scope.
  if (!Args.hasFlag(options::OPT_ffor_scope, options::OPT_fno_for_scope))
    D.Diag(diag::err_drv_clang_unsupported)
        << Args.getLastArg(options::OPT_fno_for_scope)->getAsString(Args);

  // -finput_charset=UTF-8 is default. Reject others
  if (Arg *inputCharset = Args.getLastArg(options::OPT_finput_charset_EQ)) {
    StringRef value = inputCharset->getValue();
    if (!value.equals_lower("utf-8"))
      D.Diag(diag::err_drv_invalid_value) << inputCharset->getAsString(Args)
                                          << value;
  }

  // -fexec_charset=UTF-8 is default. Reject others
  if (Arg *execCharset = Args.getLastArg(options::OPT_fexec_charset_EQ)) {
    StringRef value = execCharset->getValue();
    if (!value.equals_lower("utf-8"))
      D.Diag(diag::err_drv_invalid_value) << execCharset->getAsString(Args)
                                          << value;
  }

  RenderDiagnosticsOptions(D, Args, CmdArgs);

  // -fno-asm-blocks is default.
  if (Args.hasFlag(options::OPT_fasm_blocks, options::OPT_fno_asm_blocks,
                   false))
    CmdArgs.push_back("-fasm-blocks");

  // -fgnu-inline-asm is default.
  if (!Args.hasFlag(options::OPT_fgnu_inline_asm,
                    options::OPT_fno_gnu_inline_asm, true))
    CmdArgs.push_back("-fno-gnu-inline-asm");

  // Enable vectorization per default according to the optimization level
  // selected. For optimization levels that want vectorization we use the alias
  // option to simplify the hasFlag logic.
  bool EnableVec = shouldEnableVectorizerAtOLevel(Args, false);
  OptSpecifier VectorizeAliasOption =
      EnableVec ? options::OPT_O_Group : options::OPT_fvectorize;
  if (Args.hasFlag(options::OPT_fvectorize, VectorizeAliasOption,
                   options::OPT_fno_vectorize, EnableVec))
    CmdArgs.push_back("-vectorize-loops");

  // -fslp-vectorize is enabled based on the optimization level selected.
  bool EnableSLPVec = shouldEnableVectorizerAtOLevel(Args, true);
  OptSpecifier SLPVectAliasOption =
      EnableSLPVec ? options::OPT_O_Group : options::OPT_fslp_vectorize;
  if (Args.hasFlag(options::OPT_fslp_vectorize, SLPVectAliasOption,
                   options::OPT_fno_slp_vectorize, EnableSLPVec))
    CmdArgs.push_back("-vectorize-slp");

  ParseMPreferVectorWidth(D, Args, CmdArgs);

  Args.AddLastArg(CmdArgs, options::OPT_fshow_overloads_EQ);
  Args.AddLastArg(CmdArgs,
                  options::OPT_fsanitize_undefined_strip_path_components_EQ);

  // -fdollars-in-identifiers default varies depending on platform and
  // language; only pass if specified.
  if (Arg *A = Args.getLastArg(options::OPT_fdollars_in_identifiers,
                               options::OPT_fno_dollars_in_identifiers)) {
    if (A->getOption().matches(options::OPT_fdollars_in_identifiers))
      CmdArgs.push_back("-fdollars-in-identifiers");
    else
      CmdArgs.push_back("-fno-dollars-in-identifiers");
  }

  // -funit-at-a-time is default, and we don't support -fno-unit-at-a-time for
  // practical purposes.
  if (Arg *A = Args.getLastArg(options::OPT_funit_at_a_time,
                               options::OPT_fno_unit_at_a_time)) {
    if (A->getOption().matches(options::OPT_fno_unit_at_a_time))
      D.Diag(diag::warn_drv_clang_unsupported) << A->getAsString(Args);
  }

  if (Args.hasFlag(options::OPT_fapple_pragma_pack,
                   options::OPT_fno_apple_pragma_pack, false))
    CmdArgs.push_back("-fapple-pragma-pack");

  // Remarks can be enabled with any of the `-f.*optimization-record.*` flags.
  if (willEmitRemarks(Args) && checkRemarksOptions(D, Args, Triple))
    renderRemarksOptions(Args, CmdArgs, Triple, Input, Output, JA);

  bool RewriteImports = Args.hasFlag(options::OPT_frewrite_imports,
                                     options::OPT_fno_rewrite_imports, false);
  if (RewriteImports)
    CmdArgs.push_back("-frewrite-imports");

  // Enable rewrite includes if the user's asked for it or if we're generating
  // diagnostics.
  // TODO: Once -module-dependency-dir works with -frewrite-includes it'd be
  // nice to enable this when doing a crashdump for modules as well.
  if (Args.hasFlag(options::OPT_frewrite_includes,
                   options::OPT_fno_rewrite_includes, false) ||
      (C.isForDiagnostics() && !HaveModules))
    CmdArgs.push_back("-frewrite-includes");

  // Only allow -traditional or -traditional-cpp outside in preprocessing modes.
  if (Arg *A = Args.getLastArg(options::OPT_traditional,
                               options::OPT_traditional_cpp)) {
    if (isa<PreprocessJobAction>(JA))
      CmdArgs.push_back("-traditional-cpp");
    else
      D.Diag(diag::err_drv_clang_unsupported) << A->getAsString(Args);
  }

  Args.AddLastArg(CmdArgs, options::OPT_dM);
  Args.AddLastArg(CmdArgs, options::OPT_dD);

  Args.AddLastArg(CmdArgs, options::OPT_fmax_tokens_EQ);

  // Handle serialized diagnostics.
  if (Arg *A = Args.getLastArg(options::OPT__serialize_diags)) {
    CmdArgs.push_back("-serialize-diagnostic-file");
    CmdArgs.push_back(Args.MakeArgString(A->getValue()));
  }

  if (Args.hasArg(options::OPT_fretain_comments_from_system_headers))
    CmdArgs.push_back("-fretain-comments-from-system-headers");

  // Forward -fcomment-block-commands to -cc1.
  Args.AddAllArgs(CmdArgs, options::OPT_fcomment_block_commands);
  // Forward -fparse-all-comments to -cc1.
  Args.AddAllArgs(CmdArgs, options::OPT_fparse_all_comments);

  // Turn -fplugin=name.so into -load name.so
  for (const Arg *A : Args.filtered(options::OPT_fplugin_EQ)) {
    CmdArgs.push_back("-load");
    CmdArgs.push_back(A->getValue());
    A->claim();
  }

  // Forward -fpass-plugin=name.so to -cc1.
  for (const Arg *A : Args.filtered(options::OPT_fpass_plugin_EQ)) {
    CmdArgs.push_back(
        Args.MakeArgString(Twine("-fpass-plugin=") + A->getValue()));
    A->claim();
  }

  // Setup statistics file output.
  SmallString<128> StatsFile = getStatsFileName(Args, Output, Input, D);
  if (!StatsFile.empty())
    CmdArgs.push_back(Args.MakeArgString(Twine("-stats-file=") + StatsFile));

  // Forward -Xclang arguments to -cc1, and -mllvm arguments to the LLVM option
  // parser.
  // -finclude-default-header flag is for preprocessor,
  // do not pass it to other cc1 commands when save-temps is enabled
  if (C.getDriver().isSaveTempsEnabled() &&
      !isa<PreprocessJobAction>(JA)) {
    for (auto Arg : Args.filtered(options::OPT_Xclang)) {
      Arg->claim();
      if (StringRef(Arg->getValue()) != "-finclude-default-header")
        CmdArgs.push_back(Arg->getValue());
    }
  }
  else {
    Args.AddAllArgValues(CmdArgs, options::OPT_Xclang);
  }
  for (const Arg *A : Args.filtered(options::OPT_mllvm)) {
    A->claim();

    // We translate this by hand to the -cc1 argument, since nightly test uses
    // it and developers have been trained to spell it with -mllvm. Both
    // spellings are now deprecated and should be removed.
    if (StringRef(A->getValue(0)) == "-disable-llvm-optzns") {
      CmdArgs.push_back("-disable-llvm-optzns");
    } else {
      A->render(Args, CmdArgs);
    }
  }

  // With -save-temps, we want to save the unoptimized bitcode output from the
  // CompileJobAction, use -disable-llvm-passes to get pristine IR generated
  // by the frontend.
  // When -fembed-bitcode is enabled, optimized bitcode is emitted because it
  // has slightly different breakdown between stages.
  // FIXME: -fembed-bitcode -save-temps will save optimized bitcode instead of
  // pristine IR generated by the frontend. Ideally, a new compile action should
  // be added so both IR can be captured.
  if ((C.getDriver().isSaveTempsEnabled() ||
       JA.isHostOffloading(Action::OFK_OpenMP)) &&
      !(C.getDriver().embedBitcodeInObject() && !C.getDriver().isUsingLTO()) &&
      isa<CompileJobAction>(JA))
    CmdArgs.push_back("-disable-llvm-passes");

  Args.AddAllArgs(CmdArgs, options::OPT_undef);

  const char *Exec = D.getClangProgramPath();

  // Optionally embed the -cc1 level arguments into the debug info or a
  // section, for build analysis.
  // Also record command line arguments into the debug info if
  // -grecord-gcc-switches options is set on.
  // By default, -gno-record-gcc-switches is set on and no recording.
  auto GRecordSwitches =
      Args.hasFlag(options::OPT_grecord_command_line,
                   options::OPT_gno_record_command_line, false);
  auto FRecordSwitches =
      Args.hasFlag(options::OPT_frecord_command_line,
                   options::OPT_fno_record_command_line, false);
  if (FRecordSwitches && !Triple.isOSBinFormatELF())
    D.Diag(diag::err_drv_unsupported_opt_for_target)
        << Args.getLastArg(options::OPT_frecord_command_line)->getAsString(Args)
        << TripleStr;
  if (TC.UseDwarfDebugFlags() || GRecordSwitches || FRecordSwitches) {
    ArgStringList OriginalArgs;
    for (const auto &Arg : Args)
      Arg->render(Args, OriginalArgs);

    SmallString<256> Flags;
    EscapeSpacesAndBackslashes(Exec, Flags);
    for (const char *OriginalArg : OriginalArgs) {
      SmallString<128> EscapedArg;
      EscapeSpacesAndBackslashes(OriginalArg, EscapedArg);
      Flags += " ";
      Flags += EscapedArg;
    }
    auto FlagsArgString = Args.MakeArgString(Flags);
    if (TC.UseDwarfDebugFlags() || GRecordSwitches) {
      CmdArgs.push_back("-dwarf-debug-flags");
      CmdArgs.push_back(FlagsArgString);
    }
    if (FRecordSwitches) {
      CmdArgs.push_back("-record-command-line");
      CmdArgs.push_back(FlagsArgString);
    }
  }

  // Host-side cuda compilation receives all device-side outputs in a single
  // fatbin as Inputs[1]. Include the binary with -fcuda-include-gpubinary.
  if ((IsCuda || IsHIP) && CudaDeviceInput) {
      CmdArgs.push_back("-fcuda-include-gpubinary");
      CmdArgs.push_back(CudaDeviceInput->getFilename());
      if (Args.hasFlag(options::OPT_fgpu_rdc, options::OPT_fno_gpu_rdc, false))
        CmdArgs.push_back("-fgpu-rdc");
  }

  if (IsCuda) {
    if (Args.hasFlag(options::OPT_fcuda_short_ptr,
                     options::OPT_fno_cuda_short_ptr, false))
      CmdArgs.push_back("-fcuda-short-ptr");
  }

  if (IsSYCL) {
    // Host-side SYCL compilation receives the integration header file as
    // Inputs[1].  Include the header with -include
    if (!IsSYCLOffloadDevice && SYCLDeviceInput) {
      SmallString<128> RealPath;
#if defined(_WIN32)
      // Fixup the header path name in case there are discrepancies in the
      // string used for the temporary directory environment variable and
      // actual path expectations.
      //
      // While generating the driver commands, we're most often working
      // with non-existing files. The Unix implementation of LLVM's real_path
      // returns an empty path for a non-existing file if it's expected to be
      // placed in the current directory. This becomes a problem when we're
      // saving intermediate compilation results via -save-temps.
      // Since the header file path fix-up is Windows-specific, the real_path
      // call is not necessary for a Unix-based OS (case-sensitive filesystem).
      llvm::sys::fs::real_path(SYCLDeviceInput->getFilename(), RealPath);
#else  // _WIN32
      RealPath.assign(StringRef(SYCLDeviceInput->getFilename()));
#endif // _WIN32
      const char *IntHeaderPath = Args.MakeArgString(RealPath);
      CmdArgs.push_back("-include");
      CmdArgs.push_back(IntHeaderPath);
      // When creating dependency information, filter out the generated
      // header file.
      CmdArgs.push_back("-dependency-filter");
      CmdArgs.push_back(IntHeaderPath);
      // Let the FE know we are doing a SYCL offload compilation, but we are
      // doing the host pass.
      CmdArgs.push_back("-fsycl");
      CmdArgs.push_back("-fsycl-is-host");

      if (Args.hasFlag(options::OPT_fsycl_esimd, options::OPT_fno_sycl_esimd,
                       false))
        CmdArgs.push_back("-fsycl-explicit-simd");
    }
    if (IsSYCLOffloadDevice && JA.getType() == types::TY_SYCL_Header) {
      // Generating a SYCL Header
      SmallString<128> HeaderOpt("-fsycl-int-header=");
      HeaderOpt += Output.getFilename();
      CmdArgs.push_back(Args.MakeArgString(HeaderOpt));
    }
    if (Args.hasArg(options::OPT_fsycl_unnamed_lambda))
      CmdArgs.push_back("-fsycl-unnamed-lambda");
  }

  if (IsHIP)
    CmdArgs.push_back("-fcuda-allow-variadic-functions");

  // OpenMP offloading device jobs take the argument -fopenmp-host-ir-file-path
  // to specify the result of the compile phase on the host, so the meaningful
  // device declarations can be identified. Also, -fopenmp-is-device is passed
  // along to tell the frontend that it is generating code for a device, so that
  // only the relevant declarations are emitted.
  if (IsOpenMPDevice) {
    CmdArgs.push_back("-fopenmp-is-device");
    if (OpenMPDeviceInput) {
      CmdArgs.push_back("-fopenmp-host-ir-file-path");
      CmdArgs.push_back(Args.MakeArgString(OpenMPDeviceInput->getFilename()));
    }
  }

  // For all the host OpenMP offloading compile jobs we need to pass the targets
  // information using -fopenmp-targets= option.
  if (JA.isHostOffloading(Action::OFK_OpenMP)) {
    SmallString<128> TargetInfo("-fopenmp-targets=");

    Arg *Tgts = Args.getLastArg(options::OPT_fopenmp_targets_EQ);
    assert(Tgts && Tgts->getNumValues() &&
           "OpenMP offloading has to have targets specified.");
    for (unsigned i = 0; i < Tgts->getNumValues(); ++i) {
      if (i)
        TargetInfo += ',';
      // We need to get the string from the triple because it may be not exactly
      // the same as the one we get directly from the arguments.
      llvm::Triple T(Tgts->getValue(i));
      TargetInfo += T.getTriple();
    }
    CmdArgs.push_back(Args.MakeArgString(TargetInfo.str()));
  }

  // For all the host SYCL offloading compile jobs we need to pass the targets
  // information using -fsycl-targets= option.
  if (isa<CompileJobAction>(JA) && JA.isHostOffloading(Action::OFK_SYCL)) {
    SmallString<128> TargetInfo("-fsycl-targets=");

    if (Arg *Tgts = Args.getLastArg(options::OPT_fsycl_targets_EQ)) {
      for (unsigned i = 0; i < Tgts->getNumValues(); ++i) {
        if (i)
          TargetInfo += ',';
        // We need to get the string from the triple because it may be not
        // exactly the same as the one we get directly from the arguments.
        llvm::Triple T(Tgts->getValue(i));
        TargetInfo += T.getTriple();
      }
    } else
      // Use the default.
      TargetInfo += C.getDriver().MakeSYCLDeviceTriple().normalize();
    CmdArgs.push_back(Args.MakeArgString(TargetInfo.str()));
  }

  bool VirtualFunctionElimination =
      Args.hasFlag(options::OPT_fvirtual_function_elimination,
                   options::OPT_fno_virtual_function_elimination, false);
  if (VirtualFunctionElimination) {
    // VFE requires full LTO (currently, this might be relaxed to allow ThinLTO
    // in the future).
    if (D.getLTOMode() != LTOK_Full)
      D.Diag(diag::err_drv_argument_only_allowed_with)
          << "-fvirtual-function-elimination"
          << "-flto=full";

    CmdArgs.push_back("-fvirtual-function-elimination");
  }

  // VFE requires whole-program-vtables, and enables it by default.
  bool WholeProgramVTables = Args.hasFlag(
      options::OPT_fwhole_program_vtables,
      options::OPT_fno_whole_program_vtables, VirtualFunctionElimination);
  if (VirtualFunctionElimination && !WholeProgramVTables) {
    D.Diag(diag::err_drv_argument_not_allowed_with)
        << "-fno-whole-program-vtables"
        << "-fvirtual-function-elimination";
  }

  if (WholeProgramVTables) {
    if (!D.isUsingLTO())
      D.Diag(diag::err_drv_argument_only_allowed_with)
          << "-fwhole-program-vtables"
          << "-flto";
    CmdArgs.push_back("-fwhole-program-vtables");
  }

  bool DefaultsSplitLTOUnit =
      (WholeProgramVTables || Sanitize.needsLTO()) &&
      (D.getLTOMode() == LTOK_Full || TC.canSplitThinLTOUnit());
  bool SplitLTOUnit =
      Args.hasFlag(options::OPT_fsplit_lto_unit,
                   options::OPT_fno_split_lto_unit, DefaultsSplitLTOUnit);
  if (Sanitize.needsLTO() && !SplitLTOUnit)
    D.Diag(diag::err_drv_argument_not_allowed_with) << "-fno-split-lto-unit"
                                                    << "-fsanitize=cfi";
  if (SplitLTOUnit)
    CmdArgs.push_back("-fsplit-lto-unit");

  if (Arg *A = Args.getLastArg(options::OPT_fglobal_isel,
                               options::OPT_fno_global_isel)) {
    CmdArgs.push_back("-mllvm");
    if (A->getOption().matches(options::OPT_fglobal_isel)) {
      CmdArgs.push_back("-global-isel=1");

      // GISel is on by default on AArch64 -O0, so don't bother adding
      // the fallback remarks for it. Other combinations will add a warning of
      // some kind.
      bool IsArchSupported = Triple.getArch() == llvm::Triple::aarch64;
      bool IsOptLevelSupported = false;

      Arg *A = Args.getLastArg(options::OPT_O_Group);
      if (Triple.getArch() == llvm::Triple::aarch64) {
        if (!A || A->getOption().matches(options::OPT_O0))
          IsOptLevelSupported = true;
      }
      if (!IsArchSupported || !IsOptLevelSupported) {
        CmdArgs.push_back("-mllvm");
        CmdArgs.push_back("-global-isel-abort=2");

        if (!IsArchSupported)
          D.Diag(diag::warn_drv_global_isel_incomplete) << Triple.getArchName();
        else
          D.Diag(diag::warn_drv_global_isel_incomplete_opt);
      }
    } else {
      CmdArgs.push_back("-global-isel=0");
    }
  }

  if (Args.hasArg(options::OPT_forder_file_instrumentation)) {
     CmdArgs.push_back("-forder-file-instrumentation");
     // Enable order file instrumentation when ThinLTO is not on. When ThinLTO is
     // on, we need to pass these flags as linker flags and that will be handled
     // outside of the compiler.
     if (!D.isUsingLTO()) {
       CmdArgs.push_back("-mllvm");
       CmdArgs.push_back("-enable-order-file-instrumentation");
     }
  }

  if (Arg *A = Args.getLastArg(options::OPT_fforce_enable_int128,
                               options::OPT_fno_force_enable_int128)) {
    if (A->getOption().matches(options::OPT_fforce_enable_int128))
      CmdArgs.push_back("-fforce-enable-int128");
  }

  if (Args.hasFlag(options::OPT_fkeep_static_consts,
                   options::OPT_fno_keep_static_consts, false))
    CmdArgs.push_back("-fkeep-static-consts");

  if (Args.hasFlag(options::OPT_fcomplete_member_pointers,
                   options::OPT_fno_complete_member_pointers, false))
    CmdArgs.push_back("-fcomplete-member-pointers");

  if (!Args.hasFlag(options::OPT_fcxx_static_destructors,
                    options::OPT_fno_cxx_static_destructors, true))
    CmdArgs.push_back("-fno-c++-static-destructors");

  if (Arg *A = Args.getLastArg(options::OPT_moutline,
                               options::OPT_mno_outline)) {
    if (A->getOption().matches(options::OPT_moutline)) {
      // We only support -moutline in AArch64 and ARM targets right now. If
      // we're not compiling for these, emit a warning and ignore the flag.
      // Otherwise, add the proper mllvm flags.
      if (!(Triple.isARM() || Triple.isThumb() ||
            Triple.getArch() == llvm::Triple::aarch64 ||
            Triple.getArch() == llvm::Triple::aarch64_32)) {
        D.Diag(diag::warn_drv_moutline_unsupported_opt) << Triple.getArchName();
      } else {
        CmdArgs.push_back("-mllvm");
        CmdArgs.push_back("-enable-machine-outliner");
      }
    } else {
      // Disable all outlining behaviour.
      CmdArgs.push_back("-mllvm");
      CmdArgs.push_back("-enable-machine-outliner=never");
    }
  }

  if (Args.hasFlag(options::OPT_faddrsig, options::OPT_fno_addrsig,
                   (TC.getTriple().isOSBinFormatELF() ||
                    TC.getTriple().isOSBinFormatCOFF()) &&
                      !TC.getTriple().isPS4() &&
                      !TC.getTriple().isOSNetBSD() &&
                      !Distro(D.getVFS(), TC.getTriple()).IsGentoo() &&
                      !TC.getTriple().isAndroid() &&
                       TC.useIntegratedAs()))
    CmdArgs.push_back("-faddrsig");

  if (Arg *A = Args.getLastArg(options::OPT_fsymbol_partition_EQ)) {
    std::string Str = A->getAsString(Args);
    if (!TC.getTriple().isOSBinFormatELF())
      D.Diag(diag::err_drv_unsupported_opt_for_target)
          << Str << TC.getTripleString();
    CmdArgs.push_back(Args.MakeArgString(Str));
  }

  // Add the "-o out -x type src.c" flags last. This is done primarily to make
  // the -cc1 command easier to edit when reproducing compiler crashes.
  if (Output.getType() == types::TY_Dependencies) {
    // Handled with other dependency code.
  } else if (Output.isFilename()) {
    if (Output.getType() == clang::driver::types::TY_IFS_CPP ||
        Output.getType() == clang::driver::types::TY_IFS) {
      SmallString<128> OutputFilename(Output.getFilename());
      llvm::sys::path::replace_extension(OutputFilename, "ifs");
      CmdArgs.push_back("-o");
      CmdArgs.push_back(Args.MakeArgString(OutputFilename));
    } else {
      CmdArgs.push_back("-o");
      CmdArgs.push_back(Output.getFilename());
    }
  } else {
    assert(Output.isNothing() && "Invalid output.");
  }

  addDashXForInput(Args, Input, CmdArgs);

  ArrayRef<InputInfo> FrontendInputs = Input;
  if (IsHeaderModulePrecompile)
    FrontendInputs = ModuleHeaderInputs;
  else if (Input.isNothing())
    FrontendInputs = {};

  for (const InputInfo &Input : FrontendInputs) {
    if (Input.isFilename())
      CmdArgs.push_back(Input.getFilename());
    else
      Input.getInputArg().renderAsInput(Args, CmdArgs);
  }

  // Finally add the compile command to the compilation.
  if (Args.hasArg(options::OPT__SLASH_fallback) &&
      Output.getType() == types::TY_Object &&
      (InputType == types::TY_C || InputType == types::TY_CXX)) {
    auto CLCommand =
        getCLFallback()->GetCommand(C, JA, Output, Inputs, Args, LinkingOutput);
    C.addCommand(std::make_unique<FallbackCommand>(
        JA, *this, ResponseFileSupport::AtFileUTF8(), Exec, CmdArgs, Inputs,
        std::move(CLCommand)));
  } else if (Args.hasArg(options::OPT__SLASH_fallback) &&
             isa<PrecompileJobAction>(JA)) {
    // In /fallback builds, run the main compilation even if the pch generation
    // fails, so that the main compilation's fallback to cl.exe runs.
    C.addCommand(std::make_unique<ForceSuccessCommand>(
        JA, *this, ResponseFileSupport::AtFileUTF8(), Exec, CmdArgs, Inputs));
  } else if (D.CC1Main && !D.CCGenDiagnostics) {
    // Invoke the CC1 directly in this process
    C.addCommand(std::make_unique<CC1Command>(
        JA, *this, ResponseFileSupport::AtFileUTF8(), Exec, CmdArgs, Inputs));
  } else {
    C.addCommand(std::make_unique<Command>(
        JA, *this, ResponseFileSupport::AtFileUTF8(), Exec, CmdArgs, Inputs));
  }

  // Make the compile command echo its inputs for /showFilenames.
  if (Output.getType() == types::TY_Object &&
      Args.hasFlag(options::OPT__SLASH_showFilenames,
                   options::OPT__SLASH_showFilenames_, false)) {
    C.getJobs().getJobs().back()->PrintInputFilenames = true;
  }

  if (Arg *A = Args.getLastArg(options::OPT_pg))
    if (FPKeepKind == CodeGenOptions::FramePointerKind::None &&
        !Args.hasArg(options::OPT_mfentry))
      D.Diag(diag::err_drv_argument_not_allowed_with) << "-fomit-frame-pointer"
                                                      << A->getAsString(Args);

  // Claim some arguments which clang supports automatically.

  // -fpch-preprocess is used with gcc to add a special marker in the output to
  // include the PCH file.
  Args.ClaimAllArgs(options::OPT_fpch_preprocess);

  // Claim some arguments which clang doesn't support, but we don't
  // care to warn the user about.
  Args.ClaimAllArgs(options::OPT_clang_ignored_f_Group);
  Args.ClaimAllArgs(options::OPT_clang_ignored_m_Group);

  // Disable warnings for clang -E -emit-llvm foo.c
  Args.ClaimAllArgs(options::OPT_emit_llvm);
}

Clang::Clang(const ToolChain &TC)
    // CAUTION! The first constructor argument ("clang") is not arbitrary,
    // as it is for other tools. Some operations on a Tool actually test
    // whether that tool is Clang based on the Tool's Name as a string.
    : Tool("clang", "clang frontend", TC) {}

Clang::~Clang() {}

/// Add options related to the Objective-C runtime/ABI.
///
/// Returns true if the runtime is non-fragile.
ObjCRuntime Clang::AddObjCRuntimeArgs(const ArgList &args,
                                      const InputInfoList &inputs,
                                      ArgStringList &cmdArgs,
                                      RewriteKind rewriteKind) const {
  // Look for the controlling runtime option.
  Arg *runtimeArg =
      args.getLastArg(options::OPT_fnext_runtime, options::OPT_fgnu_runtime,
                      options::OPT_fobjc_runtime_EQ);

  // Just forward -fobjc-runtime= to the frontend.  This supercedes
  // options about fragility.
  if (runtimeArg &&
      runtimeArg->getOption().matches(options::OPT_fobjc_runtime_EQ)) {
    ObjCRuntime runtime;
    StringRef value = runtimeArg->getValue();
    if (runtime.tryParse(value)) {
      getToolChain().getDriver().Diag(diag::err_drv_unknown_objc_runtime)
          << value;
    }
    if ((runtime.getKind() == ObjCRuntime::GNUstep) &&
        (runtime.getVersion() >= VersionTuple(2, 0)))
      if (!getToolChain().getTriple().isOSBinFormatELF() &&
          !getToolChain().getTriple().isOSBinFormatCOFF()) {
        getToolChain().getDriver().Diag(
            diag::err_drv_gnustep_objc_runtime_incompatible_binary)
          << runtime.getVersion().getMajor();
      }

    runtimeArg->render(args, cmdArgs);
    return runtime;
  }

  // Otherwise, we'll need the ABI "version".  Version numbers are
  // slightly confusing for historical reasons:
  //   1 - Traditional "fragile" ABI
  //   2 - Non-fragile ABI, version 1
  //   3 - Non-fragile ABI, version 2
  unsigned objcABIVersion = 1;
  // If -fobjc-abi-version= is present, use that to set the version.
  if (Arg *abiArg = args.getLastArg(options::OPT_fobjc_abi_version_EQ)) {
    StringRef value = abiArg->getValue();
    if (value == "1")
      objcABIVersion = 1;
    else if (value == "2")
      objcABIVersion = 2;
    else if (value == "3")
      objcABIVersion = 3;
    else
      getToolChain().getDriver().Diag(diag::err_drv_clang_unsupported) << value;
  } else {
    // Otherwise, determine if we are using the non-fragile ABI.
    bool nonFragileABIIsDefault =
        (rewriteKind == RK_NonFragile ||
         (rewriteKind == RK_None &&
          getToolChain().IsObjCNonFragileABIDefault()));
    if (args.hasFlag(options::OPT_fobjc_nonfragile_abi,
                     options::OPT_fno_objc_nonfragile_abi,
                     nonFragileABIIsDefault)) {
// Determine the non-fragile ABI version to use.
#ifdef DISABLE_DEFAULT_NONFRAGILEABI_TWO
      unsigned nonFragileABIVersion = 1;
#else
      unsigned nonFragileABIVersion = 2;
#endif

      if (Arg *abiArg =
              args.getLastArg(options::OPT_fobjc_nonfragile_abi_version_EQ)) {
        StringRef value = abiArg->getValue();
        if (value == "1")
          nonFragileABIVersion = 1;
        else if (value == "2")
          nonFragileABIVersion = 2;
        else
          getToolChain().getDriver().Diag(diag::err_drv_clang_unsupported)
              << value;
      }

      objcABIVersion = 1 + nonFragileABIVersion;
    } else {
      objcABIVersion = 1;
    }
  }

  // We don't actually care about the ABI version other than whether
  // it's non-fragile.
  bool isNonFragile = objcABIVersion != 1;

  // If we have no runtime argument, ask the toolchain for its default runtime.
  // However, the rewriter only really supports the Mac runtime, so assume that.
  ObjCRuntime runtime;
  if (!runtimeArg) {
    switch (rewriteKind) {
    case RK_None:
      runtime = getToolChain().getDefaultObjCRuntime(isNonFragile);
      break;
    case RK_Fragile:
      runtime = ObjCRuntime(ObjCRuntime::FragileMacOSX, VersionTuple());
      break;
    case RK_NonFragile:
      runtime = ObjCRuntime(ObjCRuntime::MacOSX, VersionTuple());
      break;
    }

    // -fnext-runtime
  } else if (runtimeArg->getOption().matches(options::OPT_fnext_runtime)) {
    // On Darwin, make this use the default behavior for the toolchain.
    if (getToolChain().getTriple().isOSDarwin()) {
      runtime = getToolChain().getDefaultObjCRuntime(isNonFragile);

      // Otherwise, build for a generic macosx port.
    } else {
      runtime = ObjCRuntime(ObjCRuntime::MacOSX, VersionTuple());
    }

    // -fgnu-runtime
  } else {
    assert(runtimeArg->getOption().matches(options::OPT_fgnu_runtime));
    // Legacy behaviour is to target the gnustep runtime if we are in
    // non-fragile mode or the GCC runtime in fragile mode.
    if (isNonFragile)
      runtime = ObjCRuntime(ObjCRuntime::GNUstep, VersionTuple(2, 0));
    else
      runtime = ObjCRuntime(ObjCRuntime::GCC, VersionTuple());
  }

  if (llvm::any_of(inputs, [](const InputInfo &input) {
        return types::isObjC(input.getType());
      }))
    cmdArgs.push_back(
        args.MakeArgString("-fobjc-runtime=" + runtime.getAsString()));
  return runtime;
}

static bool maybeConsumeDash(const std::string &EH, size_t &I) {
  bool HaveDash = (I + 1 < EH.size() && EH[I + 1] == '-');
  I += HaveDash;
  return !HaveDash;
}

namespace {
struct EHFlags {
  bool Synch = false;
  bool Asynch = false;
  bool NoUnwindC = false;
};
} // end anonymous namespace

/// /EH controls whether to run destructor cleanups when exceptions are
/// thrown.  There are three modifiers:
/// - s: Cleanup after "synchronous" exceptions, aka C++ exceptions.
/// - a: Cleanup after "asynchronous" exceptions, aka structured exceptions.
///      The 'a' modifier is unimplemented and fundamentally hard in LLVM IR.
/// - c: Assume that extern "C" functions are implicitly nounwind.
/// The default is /EHs-c-, meaning cleanups are disabled.
static EHFlags parseClangCLEHFlags(const Driver &D, const ArgList &Args) {
  EHFlags EH;

  std::vector<std::string> EHArgs =
      Args.getAllArgValues(options::OPT__SLASH_EH);
  for (auto EHVal : EHArgs) {
    for (size_t I = 0, E = EHVal.size(); I != E; ++I) {
      switch (EHVal[I]) {
      case 'a':
        EH.Asynch = maybeConsumeDash(EHVal, I);
        if (EH.Asynch)
          EH.Synch = false;
        continue;
      case 'c':
        EH.NoUnwindC = maybeConsumeDash(EHVal, I);
        continue;
      case 's':
        EH.Synch = maybeConsumeDash(EHVal, I);
        if (EH.Synch)
          EH.Asynch = false;
        continue;
      default:
        break;
      }
      D.Diag(clang::diag::err_drv_invalid_value) << "/EH" << EHVal;
      break;
    }
  }
  // The /GX, /GX- flags are only processed if there are not /EH flags.
  // The default is that /GX is not specified.
  if (EHArgs.empty() &&
      Args.hasFlag(options::OPT__SLASH_GX, options::OPT__SLASH_GX_,
                   /*Default=*/false)) {
    EH.Synch = true;
    EH.NoUnwindC = true;
  }

  return EH;
}

void Clang::AddClangCLArgs(const ArgList &Args, types::ID InputType,
                           ArgStringList &CmdArgs,
                           codegenoptions::DebugInfoKind *DebugInfoKind,
                           bool *EmitCodeView) const {
  unsigned RTOptionID = options::OPT__SLASH_MT;
  bool isNVPTX = getToolChain().getTriple().isNVPTX();

  if (Args.hasArg(options::OPT__SLASH_LDd))
    // The /LDd option implies /MTd. The dependent lib part can be overridden,
    // but defining _DEBUG is sticky.
    RTOptionID = options::OPT__SLASH_MTd;

  if (Arg *A = Args.getLastArg(options::OPT__SLASH_M_Group))
    RTOptionID = A->getOption().getID();

  StringRef FlagForCRT;
  switch (RTOptionID) {
  case options::OPT__SLASH_MD:
    if (Args.hasArg(options::OPT__SLASH_LDd))
      CmdArgs.push_back("-D_DEBUG");
    CmdArgs.push_back("-D_MT");
    CmdArgs.push_back("-D_DLL");
    FlagForCRT = "--dependent-lib=msvcrt";
    break;
  case options::OPT__SLASH_MDd:
    CmdArgs.push_back("-D_DEBUG");
    CmdArgs.push_back("-D_MT");
    CmdArgs.push_back("-D_DLL");
    FlagForCRT = "--dependent-lib=msvcrtd";
    break;
  case options::OPT__SLASH_MT:
    if (Args.hasArg(options::OPT__SLASH_LDd))
      CmdArgs.push_back("-D_DEBUG");
    CmdArgs.push_back("-D_MT");
    CmdArgs.push_back("-flto-visibility-public-std");
    FlagForCRT = "--dependent-lib=libcmt";
    break;
  case options::OPT__SLASH_MTd:
    CmdArgs.push_back("-D_DEBUG");
    CmdArgs.push_back("-D_MT");
    CmdArgs.push_back("-flto-visibility-public-std");
    FlagForCRT = "--dependent-lib=libcmtd";
    break;
  default:
    llvm_unreachable("Unexpected option ID.");
  }

  if (Args.hasArg(options::OPT__SLASH_Zl)) {
    CmdArgs.push_back("-D_VC_NODEFAULTLIB");
  } else {
    CmdArgs.push_back(FlagForCRT.data());

    // This provides POSIX compatibility (maps 'open' to '_open'), which most
    // users want.  The /Za flag to cl.exe turns this off, but it's not
    // implemented in clang.
    CmdArgs.push_back("--dependent-lib=oldnames");
  }

  if (Arg *ShowIncludes =
          Args.getLastArg(options::OPT__SLASH_showIncludes,
                          options::OPT__SLASH_showIncludes_user)) {
    CmdArgs.push_back("--show-includes");
    if (ShowIncludes->getOption().matches(options::OPT__SLASH_showIncludes))
      CmdArgs.push_back("-sys-header-deps");
  }

  // This controls whether or not we emit RTTI data for polymorphic types.
  if (Args.hasFlag(options::OPT__SLASH_GR_, options::OPT__SLASH_GR,
                   /*Default=*/false))
    CmdArgs.push_back("-fno-rtti-data");

  // This controls whether or not we emit stack-protector instrumentation.
  // In MSVC, Buffer Security Check (/GS) is on by default.
  if (!isNVPTX && Args.hasFlag(options::OPT__SLASH_GS, options::OPT__SLASH_GS_,
                               /*Default=*/true)) {
    CmdArgs.push_back("-stack-protector");
    CmdArgs.push_back(Args.MakeArgString(Twine(LangOptions::SSPStrong)));
  }

  // Emit CodeView if -Z7, -Zd, or -gline-tables-only are present.
  if (Arg *DebugInfoArg =
          Args.getLastArg(options::OPT__SLASH_Z7, options::OPT__SLASH_Zd,
                          options::OPT_gline_tables_only)) {
    *EmitCodeView = true;
    if (DebugInfoArg->getOption().matches(options::OPT__SLASH_Z7))
      *DebugInfoKind = codegenoptions::LimitedDebugInfo;
    else
      *DebugInfoKind = codegenoptions::DebugLineTablesOnly;
  } else {
    *EmitCodeView = false;
  }

  const Driver &D = getToolChain().getDriver();
  EHFlags EH = parseClangCLEHFlags(D, Args);
  if (!isNVPTX && (EH.Synch || EH.Asynch)) {
    if (types::isCXX(InputType))
      CmdArgs.push_back("-fcxx-exceptions");
    CmdArgs.push_back("-fexceptions");
  }
  if (types::isCXX(InputType) && EH.Synch && EH.NoUnwindC)
    CmdArgs.push_back("-fexternc-nounwind");

  // /EP should expand to -E -P.
  if (Args.hasArg(options::OPT__SLASH_EP)) {
    CmdArgs.push_back("-E");
    CmdArgs.push_back("-P");
  }

  unsigned VolatileOptionID;
  if (getToolChain().getTriple().isX86())
    VolatileOptionID = options::OPT__SLASH_volatile_ms;
  else
    VolatileOptionID = options::OPT__SLASH_volatile_iso;

  if (Arg *A = Args.getLastArg(options::OPT__SLASH_volatile_Group))
    VolatileOptionID = A->getOption().getID();

  if (VolatileOptionID == options::OPT__SLASH_volatile_ms)
    CmdArgs.push_back("-fms-volatile");

 if (Args.hasFlag(options::OPT__SLASH_Zc_dllexportInlines_,
                  options::OPT__SLASH_Zc_dllexportInlines,
                  false)) {
   if (Args.hasArg(options::OPT__SLASH_fallback)) {
     D.Diag(clang::diag::err_drv_dllexport_inlines_and_fallback);
   } else {
    CmdArgs.push_back("-fno-dllexport-inlines");
   }
 }

  Arg *MostGeneralArg = Args.getLastArg(options::OPT__SLASH_vmg);
  Arg *BestCaseArg = Args.getLastArg(options::OPT__SLASH_vmb);
  if (MostGeneralArg && BestCaseArg)
    D.Diag(clang::diag::err_drv_argument_not_allowed_with)
        << MostGeneralArg->getAsString(Args) << BestCaseArg->getAsString(Args);

  if (MostGeneralArg) {
    Arg *SingleArg = Args.getLastArg(options::OPT__SLASH_vms);
    Arg *MultipleArg = Args.getLastArg(options::OPT__SLASH_vmm);
    Arg *VirtualArg = Args.getLastArg(options::OPT__SLASH_vmv);

    Arg *FirstConflict = SingleArg ? SingleArg : MultipleArg;
    Arg *SecondConflict = VirtualArg ? VirtualArg : MultipleArg;
    if (FirstConflict && SecondConflict && FirstConflict != SecondConflict)
      D.Diag(clang::diag::err_drv_argument_not_allowed_with)
          << FirstConflict->getAsString(Args)
          << SecondConflict->getAsString(Args);

    if (SingleArg)
      CmdArgs.push_back("-fms-memptr-rep=single");
    else if (MultipleArg)
      CmdArgs.push_back("-fms-memptr-rep=multiple");
    else
      CmdArgs.push_back("-fms-memptr-rep=virtual");
  }

  // Parse the default calling convention options.
  if (Arg *CCArg =
          Args.getLastArg(options::OPT__SLASH_Gd, options::OPT__SLASH_Gr,
                          options::OPT__SLASH_Gz, options::OPT__SLASH_Gv,
                          options::OPT__SLASH_Gregcall)) {
    unsigned DCCOptId = CCArg->getOption().getID();
    const char *DCCFlag = nullptr;
    bool ArchSupported = !isNVPTX;
    llvm::Triple::ArchType Arch = getToolChain().getArch();
    switch (DCCOptId) {
    case options::OPT__SLASH_Gd:
      DCCFlag = "-fdefault-calling-conv=cdecl";
      break;
    case options::OPT__SLASH_Gr:
      ArchSupported = Arch == llvm::Triple::x86;
      DCCFlag = "-fdefault-calling-conv=fastcall";
      break;
    case options::OPT__SLASH_Gz:
      ArchSupported = Arch == llvm::Triple::x86;
      DCCFlag = "-fdefault-calling-conv=stdcall";
      break;
    case options::OPT__SLASH_Gv:
      ArchSupported = Arch == llvm::Triple::x86 || Arch == llvm::Triple::x86_64;
      DCCFlag = "-fdefault-calling-conv=vectorcall";
      break;
    case options::OPT__SLASH_Gregcall:
      ArchSupported = Arch == llvm::Triple::x86 || Arch == llvm::Triple::x86_64;
      DCCFlag = "-fdefault-calling-conv=regcall";
      break;
    }

    // MSVC doesn't warn if /Gr or /Gz is used on x64, so we don't either.
    if (ArchSupported && DCCFlag)
      CmdArgs.push_back(DCCFlag);
  }

  Args.AddLastArg(CmdArgs, options::OPT_vtordisp_mode_EQ);

  if (!Args.hasArg(options::OPT_fdiagnostics_format_EQ)) {
    CmdArgs.push_back("-fdiagnostics-format");
    if (Args.hasArg(options::OPT__SLASH_fallback))
      CmdArgs.push_back("msvc-fallback");
    else
      CmdArgs.push_back("msvc");
  }

  if (Arg *A = Args.getLastArg(options::OPT__SLASH_guard)) {
    StringRef GuardArgs = A->getValue();
    // The only valid options are "cf", "cf,nochecks", and "cf-".
    if (GuardArgs.equals_lower("cf")) {
      // Emit CFG instrumentation and the table of address-taken functions.
      CmdArgs.push_back("-cfguard");
    } else if (GuardArgs.equals_lower("cf,nochecks")) {
      // Emit only the table of address-taken functions.
      CmdArgs.push_back("-cfguard-no-checks");
    } else if (GuardArgs.equals_lower("cf-")) {
      // Do nothing, but we might want to emit a security warning in future.
    } else {
      D.Diag(diag::err_drv_invalid_value) << A->getSpelling() << GuardArgs;
    }
  }
}

visualstudio::Compiler *Clang::getCLFallback() const {
  if (!CLFallback)
    CLFallback.reset(new visualstudio::Compiler(getToolChain()));
  return CLFallback.get();
}


const char *Clang::getBaseInputName(const ArgList &Args,
                                    const InputInfo &Input) {
  return Args.MakeArgString(llvm::sys::path::filename(Input.getBaseInput()));
}

const char *Clang::getBaseInputStem(const ArgList &Args,
                                    const InputInfoList &Inputs) {
  const char *Str = getBaseInputName(Args, Inputs[0]);

  if (const char *End = strrchr(Str, '.'))
    return Args.MakeArgString(std::string(Str, End));

  return Str;
}

const char *Clang::getDependencyFileName(const ArgList &Args,
                                         const InputInfoList &Inputs) {
  // FIXME: Think about this more.

  if (Arg *OutputOpt =
          Args.getLastArg(options::OPT_o, options::OPT__SLASH_Fo)) {
    SmallString<128> OutputArgument(OutputOpt->getValue());
    if (llvm::sys::path::is_separator(OutputArgument.back()))
      // If the argument is a directory, output to BaseName in that dir.
      llvm::sys::path::append(OutputArgument, getBaseInputStem(Args, Inputs));
    llvm::sys::path::replace_extension(OutputArgument, llvm::Twine('d'));
    return Args.MakeArgString(OutputArgument);
  }

  return Args.MakeArgString(Twine(getBaseInputStem(Args, Inputs)) + ".d");
}

// Begin ClangAs

void ClangAs::AddMIPSTargetArgs(const ArgList &Args,
                                ArgStringList &CmdArgs) const {
  StringRef CPUName;
  StringRef ABIName;
  const llvm::Triple &Triple = getToolChain().getTriple();
  mips::getMipsCPUAndABI(Args, Triple, CPUName, ABIName);

  CmdArgs.push_back("-target-abi");
  CmdArgs.push_back(ABIName.data());
}

void ClangAs::AddX86TargetArgs(const ArgList &Args,
                               ArgStringList &CmdArgs) const {
  addX86AlignBranchArgs(getToolChain().getDriver(), Args, CmdArgs,
                        /*IsLTO=*/false);

  if (Arg *A = Args.getLastArg(options::OPT_masm_EQ)) {
    StringRef Value = A->getValue();
    if (Value == "intel" || Value == "att") {
      CmdArgs.push_back("-mllvm");
      CmdArgs.push_back(Args.MakeArgString("-x86-asm-syntax=" + Value));
    } else {
      getToolChain().getDriver().Diag(diag::err_drv_unsupported_option_argument)
          << A->getOption().getName() << Value;
    }
  }
}

void ClangAs::AddRISCVTargetArgs(const ArgList &Args,
                               ArgStringList &CmdArgs) const {
  const llvm::Triple &Triple = getToolChain().getTriple();
  StringRef ABIName = riscv::getRISCVABI(Args, Triple);

  CmdArgs.push_back("-target-abi");
  CmdArgs.push_back(ABIName.data());
}

void ClangAs::ConstructJob(Compilation &C, const JobAction &JA,
                           const InputInfo &Output, const InputInfoList &Inputs,
                           const ArgList &Args,
                           const char *LinkingOutput) const {
  ArgStringList CmdArgs;

  assert(Inputs.size() == 1 && "Unexpected number of inputs.");
  const InputInfo &Input = Inputs[0];

  const llvm::Triple &Triple = getToolChain().getEffectiveTriple();
  const std::string &TripleStr = Triple.getTriple();
  const auto &D = getToolChain().getDriver();

  // Don't warn about "clang -w -c foo.s"
  Args.ClaimAllArgs(options::OPT_w);
  // and "clang -emit-llvm -c foo.s"
  Args.ClaimAllArgs(options::OPT_emit_llvm);

  claimNoWarnArgs(Args);

  // Invoke ourselves in -cc1as mode.
  //
  // FIXME: Implement custom jobs for internal actions.
  CmdArgs.push_back("-cc1as");

  // Add the "effective" target triple.
  CmdArgs.push_back("-triple");
  CmdArgs.push_back(Args.MakeArgString(TripleStr));

  // Set the output mode, we currently only expect to be used as a real
  // assembler.
  CmdArgs.push_back("-filetype");
  CmdArgs.push_back("obj");

  // Set the main file name, so that debug info works even with
  // -save-temps or preprocessed assembly.
  CmdArgs.push_back("-main-file-name");
  CmdArgs.push_back(Clang::getBaseInputName(Args, Input));

  // Add the target cpu
  std::string CPU = getCPUName(Args, Triple, /*FromAs*/ true);
  if (!CPU.empty()) {
    CmdArgs.push_back("-target-cpu");
    CmdArgs.push_back(Args.MakeArgString(CPU));
  }

  // Add the target features
  getTargetFeatures(D, Triple, Args, CmdArgs, true);

  // Ignore explicit -force_cpusubtype_ALL option.
  (void)Args.hasArg(options::OPT_force__cpusubtype__ALL);

  // Pass along any -I options so we get proper .include search paths.
  Args.AddAllArgs(CmdArgs, options::OPT_I_Group);

  // Determine the original source input.
  const Action *SourceAction = &JA;
  while (SourceAction->getKind() != Action::InputClass) {
    assert(!SourceAction->getInputs().empty() && "unexpected root action!");
    SourceAction = SourceAction->getInputs()[0];
  }

  // Forward -g and handle debug info related flags, assuming we are dealing
  // with an actual assembly file.
  bool WantDebug = false;
  unsigned DwarfVersion = 0;
  Args.ClaimAllArgs(options::OPT_g_Group);
  if (Arg *A = Args.getLastArg(options::OPT_g_Group)) {
    WantDebug = !A->getOption().matches(options::OPT_g0) &&
                !A->getOption().matches(options::OPT_ggdb0);
    if (WantDebug)
      DwarfVersion = DwarfVersionNum(A->getSpelling());
  }

  unsigned DefaultDwarfVersion = ParseDebugDefaultVersion(getToolChain(), Args);
  if (DwarfVersion == 0)
    DwarfVersion = DefaultDwarfVersion;

  if (DwarfVersion == 0)
    DwarfVersion = getToolChain().GetDefaultDwarfVersion();

  codegenoptions::DebugInfoKind DebugInfoKind = codegenoptions::NoDebugInfo;

  if (SourceAction->getType() == types::TY_Asm ||
      SourceAction->getType() == types::TY_PP_Asm) {
    // You might think that it would be ok to set DebugInfoKind outside of
    // the guard for source type, however there is a test which asserts
    // that some assembler invocation receives no -debug-info-kind,
    // and it's not clear whether that test is just overly restrictive.
    DebugInfoKind = (WantDebug ? codegenoptions::LimitedDebugInfo
                               : codegenoptions::NoDebugInfo);
    // Add the -fdebug-compilation-dir flag if needed.
    addDebugCompDirArg(Args, CmdArgs, C.getDriver().getVFS());

    addDebugPrefixMapArg(getToolChain().getDriver(), Args, CmdArgs);

    // Set the AT_producer to the clang version when using the integrated
    // assembler on assembly source files.
    CmdArgs.push_back("-dwarf-debug-producer");
    CmdArgs.push_back(Args.MakeArgString(getClangFullVersion()));

    // And pass along -I options
    Args.AddAllArgs(CmdArgs, options::OPT_I);
  }
  RenderDebugEnablingArgs(Args, CmdArgs, DebugInfoKind, DwarfVersion,
                          llvm::DebuggerKind::Default);
  RenderDebugInfoCompressionArgs(Args, CmdArgs, D, getToolChain());


  // Handle -fPIC et al -- the relocation-model affects the assembler
  // for some targets.
  llvm::Reloc::Model RelocationModel;
  unsigned PICLevel;
  bool IsPIE;
  std::tie(RelocationModel, PICLevel, IsPIE) =
      ParsePICArgs(getToolChain(), Args);

  const char *RMName = RelocationModelName(RelocationModel);
  if (RMName) {
    CmdArgs.push_back("-mrelocation-model");
    CmdArgs.push_back(RMName);
  }

  // Optionally embed the -cc1as level arguments into the debug info, for build
  // analysis.
  if (getToolChain().UseDwarfDebugFlags()) {
    ArgStringList OriginalArgs;
    for (const auto &Arg : Args)
      Arg->render(Args, OriginalArgs);

    SmallString<256> Flags;
    const char *Exec = getToolChain().getDriver().getClangProgramPath();
    EscapeSpacesAndBackslashes(Exec, Flags);
    for (const char *OriginalArg : OriginalArgs) {
      SmallString<128> EscapedArg;
      EscapeSpacesAndBackslashes(OriginalArg, EscapedArg);
      Flags += " ";
      Flags += EscapedArg;
    }
    CmdArgs.push_back("-dwarf-debug-flags");
    CmdArgs.push_back(Args.MakeArgString(Flags));
  }

  // FIXME: Add -static support, once we have it.

  // Add target specific flags.
  switch (getToolChain().getArch()) {
  default:
    break;

  case llvm::Triple::mips:
  case llvm::Triple::mipsel:
  case llvm::Triple::mips64:
  case llvm::Triple::mips64el:
    AddMIPSTargetArgs(Args, CmdArgs);
    break;

  case llvm::Triple::x86:
  case llvm::Triple::x86_64:
    AddX86TargetArgs(Args, CmdArgs);
    break;

  case llvm::Triple::arm:
  case llvm::Triple::armeb:
  case llvm::Triple::thumb:
  case llvm::Triple::thumbeb:
    // This isn't in AddARMTargetArgs because we want to do this for assembly
    // only, not C/C++.
    if (Args.hasFlag(options::OPT_mdefault_build_attributes,
                     options::OPT_mno_default_build_attributes, true)) {
        CmdArgs.push_back("-mllvm");
        CmdArgs.push_back("-arm-add-build-attributes");
    }
    break;

  case llvm::Triple::riscv32:
  case llvm::Triple::riscv64:
    AddRISCVTargetArgs(Args, CmdArgs);
    break;
  }

  // Consume all the warning flags. Usually this would be handled more
  // gracefully by -cc1 (warning about unknown warning flags, etc) but -cc1as
  // doesn't handle that so rather than warning about unused flags that are
  // actually used, we'll lie by omission instead.
  // FIXME: Stop lying and consume only the appropriate driver flags
  Args.ClaimAllArgs(options::OPT_W_Group);

  CollectArgsForIntegratedAssembler(C, Args, CmdArgs,
                                    getToolChain().getDriver());

  Args.AddAllArgs(CmdArgs, options::OPT_mllvm);

  assert(Output.isFilename() && "Unexpected lipo output.");
  CmdArgs.push_back("-o");
  CmdArgs.push_back(Output.getFilename());

  const llvm::Triple &T = getToolChain().getTriple();
  Arg *A;
  if (getDebugFissionKind(D, Args, A) == DwarfFissionKind::Split &&
      T.isOSBinFormatELF()) {
    CmdArgs.push_back("-split-dwarf-output");
    CmdArgs.push_back(SplitDebugName(Args, Input, Output));
  }

  assert(Input.isFilename() && "Invalid input.");
  CmdArgs.push_back(Input.getFilename());

  const char *Exec = getToolChain().getDriver().getClangProgramPath();
  C.addCommand(std::make_unique<Command>(
      JA, *this, ResponseFileSupport::AtFileUTF8(), Exec, CmdArgs, Inputs));
}

// Begin OffloadBundler

void OffloadBundler::ConstructJob(Compilation &C, const JobAction &JA,
                                  const InputInfo &Output,
                                  const InputInfoList &Inputs,
                                  const llvm::opt::ArgList &TCArgs,
                                  const char *LinkingOutput) const {
  // The version with only one output is expected to refer to a bundling job.
  assert(isa<OffloadBundlingJobAction>(JA) && "Expecting bundling job!");

  // The bundling command looks like this:
  // clang-offload-bundler -type=bc
  //   -targets=host-triple,openmp-triple1,openmp-triple2
  //   -outputs=input_file
  //   -inputs=unbundle_file_host,unbundle_file_tgt1,unbundle_file_tgt2"

  ArgStringList CmdArgs;

  // Get the type.
  CmdArgs.push_back(TCArgs.MakeArgString(
      Twine("-type=") + types::getTypeTempSuffix(Output.getType())));

  assert(JA.getInputs().size() == Inputs.size() &&
         "Not have inputs for all dependence actions??");

  // Get the targets.
  SmallString<128> Triples;
  Triples += "-targets=";
  for (unsigned I = 0; I < Inputs.size(); ++I) {
    if (I)
      Triples += ',';

    // Find ToolChain for this input.
    Action::OffloadKind CurKind = Action::OFK_Host;
    const ToolChain *CurTC = &getToolChain();
    const Action *CurDep = JA.getInputs()[I];

    if (const auto *OA = dyn_cast<OffloadAction>(CurDep)) {
      CurTC = nullptr;
      OA->doOnEachDependence([&](Action *A, const ToolChain *TC, const char *) {
        assert(CurTC == nullptr && "Expected one dependence!");
        CurKind = A->getOffloadingDeviceKind();
        CurTC = TC;
      });
    }
    Triples += Action::GetOffloadKindName(CurKind);
    Triples += '-';
    Triples += CurTC->getTriple().normalize();
    if (CurKind == Action::OFK_HIP && CurDep->getOffloadingArch()) {
      Triples += '-';
      Triples += CurDep->getOffloadingArch();
    }
  }
  bool IsFPGADepBundle = (TCArgs.hasArg(options::OPT_fintelfpga) &&
                          Output.getType() == types::TY_Object);
  // For -fintelfpga, when bundling objects we also want to bundle up the
  // named dependency file.
  // TODO - We are currently using the target triple inputs to slot a location
  // of the dependency information into the bundle.  It would be good to
  // separate this out to an explicit option in the bundler for the dependency
  // file as it does not match the type being bundled.
  if (IsFPGADepBundle) {
    Triples += ',';
    Triples += Action::GetOffloadKindName(Action::OFK_SYCL);
    Triples += '-';
    Triples += llvm::Triple::getArchTypeName(llvm::Triple::fpga_dep);
  }
  CmdArgs.push_back(TCArgs.MakeArgString(Triples));

  // Get bundled file command.
  CmdArgs.push_back(
      TCArgs.MakeArgString(Twine("-outputs=") + Output.getFilename()));

  // Get unbundled files command.
  SmallString<128> UB;
  UB += "-inputs=";
  for (unsigned I = 0; I < Inputs.size(); ++I) {
    if (I)
      UB += ',';

    // Find ToolChain for this input.
    const ToolChain *CurTC = &getToolChain();
    if (const auto *OA = dyn_cast<OffloadAction>(JA.getInputs()[I])) {
      CurTC = nullptr;
      OA->doOnEachDependence([&](Action *, const ToolChain *TC, const char *) {
        assert(CurTC == nullptr && "Expected one dependence!");
        CurTC = TC;
      });
    }
    UB += CurTC->getInputFilename(Inputs[I]);
  }
  // For -fintelfpga, when bundling objects we also want to bundle up the
  // named dependency file.
  if (IsFPGADepBundle) {
    const char *BaseName = Clang::getBaseInputName(TCArgs, Inputs[0]);
    SmallString<128> DepFile(C.getDriver().getFPGATempDepFile(BaseName));
    if (!DepFile.empty()) {
      UB += ',';
      UB += DepFile;
    }
  }
  CmdArgs.push_back(TCArgs.MakeArgString(UB));

  // All the inputs are encoded as commands.
  C.addCommand(std::make_unique<Command>(
      JA, *this, ResponseFileSupport::None(),
      TCArgs.MakeArgString(getToolChain().GetProgramPath(getShortName())),
      CmdArgs, None));
}

void OffloadBundler::ConstructJobMultipleOutputs(
    Compilation &C, const JobAction &JA, const InputInfoList &Outputs,
    const InputInfoList &Inputs, const llvm::opt::ArgList &TCArgs,
    const char *LinkingOutput) const {
  // The version with multiple outputs is expected to refer to a unbundling job.
  auto &UA = cast<OffloadUnbundlingJobAction>(JA);

  // The unbundling command looks like this:
  // clang-offload-bundler -type=bc
  //   -targets=host-triple,openmp-triple1,openmp-triple2
  //   -inputs=input_file
  //   -outputs=unbundle_file_host,unbundle_file_tgt1,unbundle_file_tgt2"
  //   -unbundle

  ArgStringList CmdArgs;
  InputInfo Input = Inputs.front();
  const char *TypeArg = types::getTypeTempSuffix(Input.getType());
  const char *InputFileName = Input.getFilename();
  bool IsMSVCEnv =
      C.getDefaultToolChain().getTriple().isWindowsMSVCEnvironment();
  types::ID InputType(Input.getType());
  bool IsFPGADepUnbundle = (JA.getType() == types::TY_FPGA_Dependencies);
  bool IsArchiveUnbundle =
      (!IsMSVCEnv && C.getDriver().getOffloadStaticLibSeen() &&
       (types::isArchive(InputType) || InputType == types::TY_Object));

  if (IsArchiveUnbundle)
    TypeArg = "oo";
  else if (InputType == types::TY_FPGA_AOCX ||
           InputType == types::TY_FPGA_AOCR) {
    // Override type with archive object
    if (getToolChain().getTriple().getSubArch() ==
        llvm::Triple::SPIRSubArch_fpga)
      TypeArg = "ao";
    else
      TypeArg = "aoo";
  }
  if (InputType == types::TY_FPGA_AOCO ||
      (IsMSVCEnv && types::isArchive(InputType)))
    TypeArg = "aoo";
  if (IsFPGADepUnbundle)
    TypeArg = "o";

  // Get the type.
  CmdArgs.push_back(TCArgs.MakeArgString(Twine("-type=") + TypeArg));

  // Get the targets.
  SmallString<128> Triples;
  Triples += "-targets=";
  auto DepInfo = UA.getDependentActionsInfo();
  for (unsigned I = 0, J = 0; I < DepInfo.size(); ++I) {
    auto &Dep = DepInfo[I];
    // FPGA device triples are 'transformed' for the bundler when creating
    // aocx or aocr type bundles.  Also, we only do a specific target
    // unbundling, skipping the host side or device side.
    if (types::isFPGA(InputType)) {
      if (getToolChain().getTriple().getSubArch() ==
              llvm::Triple::SPIRSubArch_fpga &&
          Dep.DependentOffloadKind == Action::OFK_SYCL) {
        llvm::Triple TT;
        TT.setArchName(types::getTypeName(InputType));
        TT.setVendorName("intel");
        TT.setOS(getToolChain().getTriple().getOS());
        TT.setEnvironment(llvm::Triple::SYCLDevice);
        Triples += "sycl-";
        Triples += TT.normalize();
      } else if (getToolChain().getTriple().getSubArch() !=
                     llvm::Triple::SPIRSubArch_fpga &&
                 Dep.DependentOffloadKind == Action::OFK_Host) {
        Triples += Action::GetOffloadKindName(Dep.DependentOffloadKind);
        Triples += '-';
        Triples += Dep.DependentToolChain->getTriple().normalize();
      }
      continue;
    } else if (InputType == types::TY_Archive || IsArchiveUnbundle ||
               (TCArgs.hasArg(options::OPT_fintelfpga) &&
                TCArgs.hasArg(options::OPT_fsycl_link_EQ))) {
      // Do not extract host part if we are unbundling archive on Windows
      // because it is not needed. Static offload libraries are added to the
      // host link command just as normal libraries.  Do not extract the host
      // part from -fintelfpga -fsycl-link unbundles either, as the full obj
      // is used in the final link
      if (Dep.DependentOffloadKind == Action::OFK_Host)
        continue;
    }
    if (J++)
      Triples += ',';
    Triples += Action::GetOffloadKindName(Dep.DependentOffloadKind);
    Triples += '-';
    Triples += Dep.DependentToolChain->getTriple().normalize();
    if (Dep.DependentOffloadKind == Action::OFK_HIP &&
        !Dep.DependentBoundArch.empty()) {
      Triples += '-';
      Triples += Dep.DependentBoundArch;
    }
  }
  if (IsFPGADepUnbundle) {
    // TODO - We are currently using the target triple inputs to slot a location
    // of the dependency information into the bundle.  It would be good to
    // separate this out to an explicit option in the bundler for the dependency
    // file as it does not match the type being bundled.
    Triples += Action::GetOffloadKindName(Action::OFK_SYCL);
    Triples += '-';
    Triples += llvm::Triple::getArchTypeName(llvm::Triple::fpga_dep);
  }
  CmdArgs.push_back(TCArgs.MakeArgString(Triples));

  // Get bundled file command.
  CmdArgs.push_back(
      TCArgs.MakeArgString(Twine("-inputs=") + InputFileName));

  // Get unbundled files command.
  SmallString<128> UB;
  UB += "-outputs=";
  // When dealing with -fintelfpga, there is an additional unbundle step
  // that occurs for the dependency file.  In that case, do not use the
  // dependent information, but just the output file.
  if (IsFPGADepUnbundle)
    UB += Outputs[0].getFilename();
  else {
    for (unsigned I = 0; I < Outputs.size(); ++I) {
      if (I)
        UB += ',';
      UB += DepInfo[I].DependentToolChain->getInputFilename(Outputs[I]);
    }
  }
  CmdArgs.push_back(TCArgs.MakeArgString(UB));
  CmdArgs.push_back("-unbundle");

  // All the inputs are encoded as commands.
  C.addCommand(std::make_unique<Command>(
      JA, *this, ResponseFileSupport::None(),
      TCArgs.MakeArgString(getToolChain().GetProgramPath(getShortName())),
      CmdArgs, None));
}

// Begin OffloadWrapper

void OffloadWrapper::ConstructJob(Compilation &C, const JobAction &JA,
                                  const InputInfo &Output,
                                  const InputInfoList &Inputs,
                                  const llvm::opt::ArgList &TCArgs,
                                  const char *LinkingOutput) const {
  // Construct offload-wrapper command.  Also calls llc to generate the
  // object that is fed to the linker from the wrapper generated bc file
  assert(isa<OffloadWrapperJobAction>(JA) && "Expecting wrapping job!");

  Action::OffloadKind OffloadingKind = JA.getOffloadingDeviceKind();
  if (OffloadingKind == Action::OFK_SYCL) {
    // The wrapper command looks like this:
    // clang-offload-wrapper
    //   -o=<outputfile>.bc
    //   -host=x86_64-pc-linux-gnu -kind=sycl
    //   -format=spirv <inputfile1>.spv <manifest1>(optional)
    //   -format=spirv <inputfile2>.spv <manifest2>(optional)
    //  ...
    ArgStringList WrapperArgs;

    std::string OutTmpName = C.getDriver().GetTemporaryPath("wrapper", "bc");
    const char *WrapperFileName =
        C.addTempFile(C.getArgs().MakeArgString(OutTmpName));
    SmallString<128> OutOpt("-o=");
    OutOpt += WrapperFileName;
    WrapperArgs.push_back(C.getArgs().MakeArgString(OutOpt));

    SmallString<128> HostTripleOpt("-host=");
    HostTripleOpt += getToolChain().getAuxTriple()->str();
    WrapperArgs.push_back(C.getArgs().MakeArgString(HostTripleOpt));

    llvm::Triple TT = getToolChain().getTriple();
    SmallString<128> TargetTripleOpt = TT.getArchName();
    // When wrapping an FPGA device binary, we need to be sure to apply the
    // appropriate triple that corresponds (fpga_aoc[xr]-intel-<os>-sycldevice)
    // to the target triple setting.
    if (TT.getSubArch() == llvm::Triple::SPIRSubArch_fpga &&
        TCArgs.hasArg(options::OPT_fsycl_link_EQ)) {
      auto *A = C.getInputArgs().getLastArg(options::OPT_fsycl_link_EQ);
      TT.setArchName((A->getValue() == StringRef("early")) ? "fpga_aocr"
                                                           : "fpga_aocx");
      TT.setVendorName("intel");
      TT.setEnvironment(llvm::Triple::SYCLDevice);
      TargetTripleOpt = TT.str();
      // When wrapping an FPGA aocx binary to archive, do not emit registration
      // functions
      if (A->getValue() == StringRef("image"))
        WrapperArgs.push_back(C.getArgs().MakeArgString("--emit-reg-funcs=0"));
    }
    // Grab any Target specific options that need to be added to the wrapper
    // information.
    ArgStringList BuildArgs;
    auto createArgString = [&](const char *Opt) {
      if (BuildArgs.empty())
        return;
      SmallString<128> AL;
      for (const char *A : BuildArgs) {
        if (AL.empty()) {
          AL = A;
          continue;
        }
        AL += " ";
        AL += A;
      }
      WrapperArgs.push_back(C.getArgs().MakeArgString(Twine(Opt) + AL));
    };
    const toolchains::SYCLToolChain &TC =
              static_cast<const toolchains::SYCLToolChain &>(getToolChain());
    // TODO: Consider separating the mechanisms for:
    // - passing standard-defined options to AOT/JIT compilation steps;
    // - passing AOT-compiler specific options.
    // This would allow retaining standard language options in the
    // image descriptor, while excluding tool-specific options that
    // have been known to confuse RT implementations.
    if (TC.getTriple().getSubArch() == llvm::Triple::NoSubArch) {
      // Only store compile/link opts in the image descriptor for the SPIR-V
      // target; AOT compilation has already been performed otherwise.
      TC.TranslateBackendTargetArgs(TCArgs, BuildArgs);
      createArgString("-compile-opts=");
      BuildArgs.clear();
      TC.TranslateLinkerTargetArgs(TCArgs, BuildArgs);
      createArgString("-link-opts=");
    }

    WrapperArgs.push_back(
        C.getArgs().MakeArgString(Twine("-target=") + TargetTripleOpt));

    // TODO forcing offload kind is a simplification which assumes wrapper used
    // only with SYCL. Device binary format (-format=xxx) option should also
    // come from the command line and/or the native compiler. Should be fixed
    // together with supporting AOT in the driver. If format is not set, the
    // default is "none" which means runtime must try to determine it
    // automatically.
    StringRef Kind = Action::GetOffloadKindName(OffloadingKind);
    WrapperArgs.push_back(
        C.getArgs().MakeArgString(Twine("-kind=") + Twine(Kind)));

    assert((Inputs.size() > 0) && "no inputs for clang-offload-wrapper");
    assert(((Inputs[0].getType() != types::TY_Tempfiletable) ||
            (Inputs.size() == 1)) &&
           "wrong usage of clang-offload-wrapper with SYCL");
    const InputInfo &I = Inputs[0];
    assert(I.isFilename() && "Invalid input.");

    if (I.getType() == types::TY_Tempfiletable)
      // wrapper actual input files are passed via the batch job file table:
      WrapperArgs.push_back(C.getArgs().MakeArgString("-batch"));
    WrapperArgs.push_back(C.getArgs().MakeArgString(I.getFilename()));

    auto Cmd = std::make_unique<Command>(
        JA, *this,
        TCArgs.MakeArgString(getToolChain().GetProgramPath(getShortName())),
        WrapperArgs, None);
    C.addCommand(std::move(Cmd));

    // Construct llc command.
    // The output is an object file
    ArgStringList LlcArgs{"-filetype=obj", "-o", Output.getFilename(),
                          WrapperFileName};
    llvm::Reloc::Model RelocationModel;
    unsigned PICLevel;
    bool IsPIE;
    std::tie(RelocationModel, PICLevel, IsPIE) =
        ParsePICArgs(getToolChain(), TCArgs);
    if (PICLevel > 0) {
      LlcArgs.push_back("-relocation-model=pic");
    }
    if (IsPIE) {
      LlcArgs.push_back("-enable-pie");
    }
    SmallString<128> LlcPath(C.getDriver().Dir);
    llvm::sys::path::append(LlcPath, "llc");
    const char *Llc = C.getArgs().MakeArgString(LlcPath);
    C.addCommand(std::make_unique<Command>(JA, *this, Llc, LlcArgs, None));
    return;
  } // end of SYCL flavor of offload wrapper command creation

  ArgStringList CmdArgs;

  const llvm::Triple &Triple = getToolChain().getEffectiveTriple();

  // Add the "effective" target triple.
  CmdArgs.push_back("-host");
  CmdArgs.push_back(TCArgs.MakeArgString(Triple.getTriple()));

  // Add the output file name.
  assert(Output.isFilename() && "Invalid output.");
  CmdArgs.push_back("-o");
  CmdArgs.push_back(TCArgs.MakeArgString(Output.getFilename()));

  assert(JA.getInputs().size() == Inputs.size() &&
         "Not have inputs for all dependence actions??");

  // Add offload targets and inputs.
  for (unsigned I = 0; I < Inputs.size(); ++I) {
    // Get input's Offload Kind and ToolChain.
    const auto *OA = cast<OffloadAction>(JA.getInputs()[I]);
    assert(OA->hasSingleDeviceDependence(/*DoNotConsiderHostActions=*/true) &&
           "Expected one device dependence!");
    Action::OffloadKind DeviceKind = Action::OFK_None;
    const ToolChain *DeviceTC = nullptr;
    OA->doOnEachDependence([&](Action *A, const ToolChain *TC, const char *) {
      DeviceKind = A->getOffloadingDeviceKind();
      DeviceTC = TC;
    });

    // And add it to the offload targets.
    CmdArgs.push_back(C.getArgs().MakeArgString(
        Twine("-kind=") + Action::GetOffloadKindName(DeviceKind)));
    CmdArgs.push_back(TCArgs.MakeArgString(Twine("-target=") +
                                           DeviceTC->getTriple().normalize()));

    // Add input.
    assert(Inputs[I].isFilename() && "Invalid input.");
    CmdArgs.push_back(TCArgs.MakeArgString(Inputs[I].getFilename()));
  }

  C.addCommand(std::make_unique<Command>(
      JA, *this,
      TCArgs.MakeArgString(getToolChain().GetProgramPath(getShortName())),
      CmdArgs, Inputs));
}

// Begin SPIRVTranslator

void SPIRVTranslator::ConstructJob(Compilation &C, const JobAction &JA,
                                  const InputInfo &Output,
                                  const InputInfoList &Inputs,
                                  const llvm::opt::ArgList &TCArgs,
                                  const char *LinkingOutput) const {
  // Construct llvm-spirv command.
  assert(isa<SPIRVTranslatorJobAction>(JA) && "Expecting Translator job!");

  // The translator command looks like this:
  // llvm-spirv -o <file>.spv <file>.bc
  ArgStringList ForeachArgs;
  ArgStringList TranslatorArgs;

  TranslatorArgs.push_back("-o");
  TranslatorArgs.push_back(Output.getFilename());
  if (getToolChain().getTriple().isSYCLDeviceEnvironment()) {
    TranslatorArgs.push_back("-spirv-max-version=1.1");
    std::string ExtArg("-spirv-ext=+all");
    // Disable SPV_INTEL_usm_storage_classes by default since it adds new
    // storage classes that represent global_device and global_host address
    // spaces, which are not supported for all targets. With the extension
    // disable the storage classes will be lowered to CrossWorkgroup storage
    // class that is mapped to just global address space.
    if (!(getToolChain().getTriple().getSubArch() ==
              llvm::Triple::SPIRSubArch_fpga &&
          TCArgs.hasArg(options::OPT_fsycl_enable_usm_address_spaces)))
      ExtArg += ",-SPV_INTEL_usm_storage_classes";
    TranslatorArgs.push_back(TCArgs.MakeArgString(ExtArg));
  }
  for (auto I : Inputs) {
    std::string Filename(I.getFilename());
    if (I.getType() == types::TY_Tempfilelist) {
      ForeachArgs.push_back(
          C.getArgs().MakeArgString("--in-file-list=" + Filename));
      ForeachArgs.push_back(
          C.getArgs().MakeArgString("--in-replace=" + Filename));
      ForeachArgs.push_back(
          C.getArgs().MakeArgString("--out-ext=spv"));
    }
    TranslatorArgs.push_back(C.getArgs().MakeArgString(Filename));
  }

  auto Cmd = std::make_unique<Command>(JA, *this,
      TCArgs.MakeArgString(getToolChain().GetProgramPath(getShortName())),
      TranslatorArgs, None);

  if (!ForeachArgs.empty()) {
    // Construct llvm-foreach command.
    // The llvm-foreach command looks like this:
    // llvm-foreach a.list --out-replace=out "cp {} out"
    // --out-file-list=list
    std::string OutputFileName(Output.getFilename());
    ForeachArgs.push_back(
        TCArgs.MakeArgString("--out-file-list=" + OutputFileName));
    ForeachArgs.push_back(
        TCArgs.MakeArgString("--out-replace=" + OutputFileName));
    ForeachArgs.push_back(TCArgs.MakeArgString("--"));
    ForeachArgs.push_back(TCArgs.MakeArgString(Cmd->getExecutable()));

    for (auto &Arg : Cmd->getArguments())
      ForeachArgs.push_back(Arg);

    SmallString<128> ForeachPath(C.getDriver().Dir);
    llvm::sys::path::append(ForeachPath, "llvm-foreach");
    const char *Foreach = C.getArgs().MakeArgString(ForeachPath);
    C.addCommand(std::make_unique<Command>(JA, *this, Foreach, ForeachArgs, None));
  } else
    C.addCommand(std::move(Cmd));
}

void SPIRCheck::ConstructJob(Compilation &C, const JobAction &JA,
                             const InputInfo &Output,
                             const InputInfoList &Inputs,
                             const llvm::opt::ArgList &TCArgs,
                             const char *LinkingOutput) const {
  // Construct llvm-no-spir-kernel command.
  assert(isa<SPIRCheckJobAction>(JA) && "Expecting SPIR Check job!");

  // The spir check command looks like this:
  // llvm-no-spir-kernel <file>.bc
  // Upon success, we just move ahead.  Error means the check failed and
  // we need to exit.  The expected output is the input as this is just an
  // intermediate check with no functional change.
  ArgStringList CheckArgs;
  assert(Inputs.size() == 1 && "Unexpected number of inputs to the tool");
  const InputInfo &InputFile = Inputs.front();
  CheckArgs.push_back(InputFile.getFilename());

  // Add output file, which is just a copy of the input to better fit in the
  // toolchain flow.
  CheckArgs.push_back("-o");
  CheckArgs.push_back(Output.getFilename());
  auto Cmd = std::make_unique<Command>(
      JA, *this,
      TCArgs.MakeArgString(getToolChain().GetProgramPath(getShortName())),
      CheckArgs, None);

  if (getToolChain().getTriple().getSubArch() ==
      llvm::Triple::SPIRSubArch_fpga) {
    const char *Msg = TCArgs.MakeArgString(
        Twine("The FPGA image does not include all device kernels from ") +
        Twine(InputFile.getBaseInput()) +
        Twine(". Please re-generate the image"));
    Cmd->addDiagForErrorCode(/*ErrorCode*/ 1, Msg);
  }

  C.addCommand(std::move(Cmd));
}

static void addArgs(ArgStringList &DstArgs, const llvm::opt::ArgList &Alloc,
                    ArrayRef<StringRef> SrcArgs) {
  for (const auto Arg : SrcArgs) {
    DstArgs.push_back(Alloc.MakeArgString(Arg));
  }
}

// sycl-post-link tool normally outputs a file table (see the tool sources for
// format description) which lists all the other output files associated with
// the device LLVMIR bitcode. This is basically a triple of bitcode, symbols
// and specialization constant files. Single LLVM IR output can be generated as
// well under an option.
//
void SYCLPostLink::ConstructJob(Compilation &C, const JobAction &JA,
                             const InputInfo &Output,
                             const InputInfoList &Inputs,
                             const llvm::opt::ArgList &TCArgs,
                             const char *LinkingOutput) const {
  // Construct sycl-post-link command.
  assert(isa<SYCLPostLinkJobAction>(JA) && "Expecting SYCL post link job!");
  ArgStringList CmdArgs;

  // See if device code splitting is requested
  if (Arg *A = TCArgs.getLastArg(options::OPT_fsycl_device_code_split_EQ)) {
    if (StringRef(A->getValue()) == "per_kernel")
      addArgs(CmdArgs, TCArgs, {"-split=kernel"});
    else if (StringRef(A->getValue()) == "per_source")
      addArgs(CmdArgs, TCArgs, {"-split=source"});
    else
      // split must be off
      assert(StringRef(A->getValue()) == "off");
  }
  // OPT_fsycl_device_code_split is not checked as it is an alias to
  // -fsycl-device-code-split=per_source

  if (JA.getType() == types::TY_LLVM_BC) {
    // single file output requested - this means only perform necessary IR
    // transformations (like specialization constant intrinsic lowering) and
    // output LLVMIR
    addArgs(CmdArgs, TCArgs, {"-ir-output-only"});
  } else {
    assert(JA.getType() == types::TY_Tempfiletable);
    // Symbol file and specialization constant info generation is mandatory -
    // add options unconditionally
    addArgs(CmdArgs, TCArgs, {"-symbols"});
  }
  // specialization constants processing is mandatory
  auto *SYCLPostLink = llvm::dyn_cast<SYCLPostLinkJobAction>(&JA);
  if (SYCLPostLink && SYCLPostLink->getRTSetsSpecConstants())
    addArgs(CmdArgs, TCArgs, {"-spec-const=rt"});
  else
    addArgs(CmdArgs, TCArgs, {"-spec-const=default"});

  // Add output file table file option
  assert(Output.isFilename() && "output must be a filename");
  addArgs(CmdArgs, TCArgs, {"-o", Output.getFilename()});

  // Add input file
  assert(Inputs.size() == 1 && Inputs.front().isFilename() &&
         "single input file expected");
  addArgs(CmdArgs, TCArgs, {Inputs.front().getFilename()});
  std::string OutputFileName(Output.getFilename());

  // All the inputs are encoded as commands.
  C.addCommand(std::make_unique<Command>(
      JA, *this,
      TCArgs.MakeArgString(getToolChain().GetProgramPath(getShortName())),
      CmdArgs, Inputs));
}

// Transforms the abstract representation (JA + Inputs + Outputs) of a file
// table transformation action to concrete command line (job) with actual
// inputs/outputs/options, and adds it to given compilation object.
void FileTableTform::ConstructJob(Compilation &C, const JobAction &JA,
                                  const InputInfo &Output,
                                  const InputInfoList &Inputs,
                                  const llvm::opt::ArgList &TCArgs,
                                  const char *LinkingOutput) const {

  const auto &TformJob = *llvm::dyn_cast<FileTableTformJobAction>(&JA);
  ArgStringList CmdArgs;

  // don't try to assert here whether the number of inputs is OK, argumnets are
  // OK, etc. - better invoke the tool and see good error diagnostics

  // 1) add transformations
  for (const auto &Tf : TformJob.getTforms()) {
    switch (Tf.TheKind) {
    case FileTableTformJobAction::Tform::EXTRACT:
    case FileTableTformJobAction::Tform::EXTRACT_DROP_TITLE: {
      SmallString<128> Arg("-extract=");
      Arg += Tf.TheArgs[0];

      for (unsigned I = 1; I < Tf.TheArgs.size(); ++I) {
        Arg += ",";
        Arg += Tf.TheArgs[I];
      }
      addArgs(CmdArgs, TCArgs, {Arg});

      if (Tf.TheKind == FileTableTformJobAction::Tform::EXTRACT_DROP_TITLE)
        addArgs(CmdArgs, TCArgs, {"-drop_titles"});
      break;
    }
    case FileTableTformJobAction::Tform::REPLACE: {
      assert(Tf.TheArgs.size() == 2 && "from/to column names expected");
      SmallString<128> Arg("-replace=");
      Arg += Tf.TheArgs[0];
      Arg += ",";
      Arg += Tf.TheArgs[1];
      addArgs(CmdArgs, TCArgs, {Arg});
      break;
    }
    default:
      llvm_unreachable("unknown file table transformation kind");
    }
  }
  // 2) add output option
  assert(Output.isFilename() && "table tform output must be a file");
  addArgs(CmdArgs, TCArgs, {"-o", Output.getFilename()});

  // 3) add inputs
  for (const auto &Input : Inputs) {
    assert(Input.isFilename() && "table tform input must be a file");
    addArgs(CmdArgs, TCArgs, {Input.getFilename()});
  }
  // 4) finally construct and add a command to the compilation
  C.addCommand(std::make_unique<Command>(
<<<<<<< HEAD
      JA, *this,
      TCArgs.MakeArgString(getToolChain().GetProgramPath(getShortName())),
=======
      JA, *this, ResponseFileSupport::None(),
      Args.MakeArgString(getToolChain().GetProgramPath(getShortName())),
>>>>>>> 4772b99d
      CmdArgs, Inputs));
}

// For Linux, we have initial support for fat archives (archives which
// contain bundled objects). We will perform partial linking against the
// specific offload target archives which will be sent to the unbundler to
// produce a list of target objects.
void PartialLink::ConstructJob(Compilation &C, const JobAction &JA,
                               const InputInfo &Output,
                               const InputInfoList &Inputs,
                               const llvm::opt::ArgList &TCArgs,
                               const char *LinkingOutput) const {
  // Construct simple partial link command.
  assert(isa<PartialLinkJobAction>(JA) && "Expecting Partial Link job!");

  // The partial linking command resembles this:
  // ld -r -o <output> <inputs>
  ArgStringList LinkArgs;
  LinkArgs.push_back("-r");
  LinkArgs.push_back("-o");
  LinkArgs.push_back(Output.getFilename());

  const ToolChain *HTC = C.getSingleOffloadToolChain<Action::OFK_Host>();
  // Add crt objects
  LinkArgs.push_back(TCArgs.MakeArgString(HTC->GetFilePath("crt1.o")));
  LinkArgs.push_back(TCArgs.MakeArgString(HTC->GetFilePath("crti.o")));
  // Add -L<dir> search directories.
  TCArgs.AddAllArgs(LinkArgs, options::OPT_L);
  HTC->AddFilePathLibArgs(TCArgs, LinkArgs);

  // Input files consist of fat libraries and the object(s) to be unbundled.
  // We add the needed --whole-archive/--no-whole-archive when appropriate.
  bool IsWholeArchive = false;
  for (const auto &I : Inputs) {
    if (I.getType() == types::TY_WholeArchive && !IsWholeArchive) {
      LinkArgs.push_back("--whole-archive");
      IsWholeArchive = true;
    } else if (I.getType() == types::TY_Archive && IsWholeArchive) {
      LinkArgs.push_back("--no-whole-archive");
      IsWholeArchive = false;
    }
    LinkArgs.push_back(I.getFilename());
  }
  // Disable whole archive if it was enabled for the previous inputs.
  if (IsWholeArchive)
    LinkArgs.push_back("--no-whole-archive");

  // Add crt objects
  LinkArgs.push_back(TCArgs.MakeArgString(HTC->GetFilePath("crtn.o")));
  const char *Exec = TCArgs.MakeArgString(getToolChain().GetLinkerPath());
  C.addCommand(std::make_unique<Command>(JA, *this, Exec, LinkArgs, Inputs));
}<|MERGE_RESOLUTION|>--- conflicted
+++ resolved
@@ -7534,7 +7534,7 @@
     WrapperArgs.push_back(C.getArgs().MakeArgString(I.getFilename()));
 
     auto Cmd = std::make_unique<Command>(
-        JA, *this,
+        JA, *this, ResponseFileSupport::None(),
         TCArgs.MakeArgString(getToolChain().GetProgramPath(getShortName())),
         WrapperArgs, None);
     C.addCommand(std::move(Cmd));
@@ -7557,7 +7557,8 @@
     SmallString<128> LlcPath(C.getDriver().Dir);
     llvm::sys::path::append(LlcPath, "llc");
     const char *Llc = C.getArgs().MakeArgString(LlcPath);
-    C.addCommand(std::make_unique<Command>(JA, *this, Llc, LlcArgs, None));
+    C.addCommand(std::make_unique<Command>(
+         JA, *this, ResponseFileSupport::None(), Llc, LlcArgs, None));
     return;
   } // end of SYCL flavor of offload wrapper command creation
 
@@ -7602,7 +7603,7 @@
   }
 
   C.addCommand(std::make_unique<Command>(
-      JA, *this,
+      JA, *this, ResponseFileSupport::None(),
       TCArgs.MakeArgString(getToolChain().GetProgramPath(getShortName())),
       CmdArgs, Inputs));
 }
@@ -7651,7 +7652,7 @@
     TranslatorArgs.push_back(C.getArgs().MakeArgString(Filename));
   }
 
-  auto Cmd = std::make_unique<Command>(JA, *this,
+  auto Cmd = std::make_unique<Command>(JA, *this, ResponseFileSupport::None(),
       TCArgs.MakeArgString(getToolChain().GetProgramPath(getShortName())),
       TranslatorArgs, None);
 
@@ -7674,7 +7675,8 @@
     SmallString<128> ForeachPath(C.getDriver().Dir);
     llvm::sys::path::append(ForeachPath, "llvm-foreach");
     const char *Foreach = C.getArgs().MakeArgString(ForeachPath);
-    C.addCommand(std::make_unique<Command>(JA, *this, Foreach, ForeachArgs, None));
+    C.addCommand(std::make_unique<Command>(
+        JA, *this, ResponseFileSupport::None(), Foreach, ForeachArgs, None));
   } else
     C.addCommand(std::move(Cmd));
 }
@@ -7702,7 +7704,7 @@
   CheckArgs.push_back("-o");
   CheckArgs.push_back(Output.getFilename());
   auto Cmd = std::make_unique<Command>(
-      JA, *this,
+      JA, *this, ResponseFileSupport::None(),
       TCArgs.MakeArgString(getToolChain().GetProgramPath(getShortName())),
       CheckArgs, None);
 
@@ -7783,7 +7785,7 @@
 
   // All the inputs are encoded as commands.
   C.addCommand(std::make_unique<Command>(
-      JA, *this,
+      JA, *this, ResponseFileSupport::None(),
       TCArgs.MakeArgString(getToolChain().GetProgramPath(getShortName())),
       CmdArgs, Inputs));
 }
@@ -7845,13 +7847,8 @@
   }
   // 4) finally construct and add a command to the compilation
   C.addCommand(std::make_unique<Command>(
-<<<<<<< HEAD
-      JA, *this,
+      JA, *this, ResponseFileSupport::None(),
       TCArgs.MakeArgString(getToolChain().GetProgramPath(getShortName())),
-=======
-      JA, *this, ResponseFileSupport::None(),
-      Args.MakeArgString(getToolChain().GetProgramPath(getShortName())),
->>>>>>> 4772b99d
       CmdArgs, Inputs));
 }
 
@@ -7902,5 +7899,6 @@
   // Add crt objects
   LinkArgs.push_back(TCArgs.MakeArgString(HTC->GetFilePath("crtn.o")));
   const char *Exec = TCArgs.MakeArgString(getToolChain().GetLinkerPath());
-  C.addCommand(std::make_unique<Command>(JA, *this, Exec, LinkArgs, Inputs));
+  C.addCommand(std::make_unique<Command>(
+      JA, *this, ResponseFileSupport::None(), Exec, LinkArgs, Inputs));
 }