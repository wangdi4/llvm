--- conflicted
+++ resolved
@@ -3335,11 +3335,7 @@
     }
     if (EffectiveTriple.isAArch64() && Value != "sysreg" && Value != "global") {
       D.Diag(diag::err_drv_invalid_value_with_suggestion)
-<<<<<<< HEAD
           << A->getOption().getName() << Value << "sysreg global";
-=======
-          << A->getOption().getName() << Value << "tls global";
->>>>>>> 7921f015
       return;
     }
     A->render(Args, CmdArgs);
@@ -3366,13 +3362,10 @@
     if (EffectiveTriple.isX86() && (Value != "fs" && Value != "gs")) {
       D.Diag(diag::err_drv_invalid_value_with_suggestion)
           << A->getOption().getName() << Value << "fs gs";
-<<<<<<< HEAD
       return;
     }
     if (EffectiveTriple.isAArch64() && Value != "sp_el0") {
       D.Diag(diag::err_drv_invalid_value) << A->getOption().getName() << Value;
-=======
->>>>>>> 7921f015
       return;
     }
     A->render(Args, CmdArgs);
@@ -4931,10 +4924,6 @@
     if (!UniqueID.empty())
       CmdArgs.push_back(
           Args.MakeArgString(Twine("-fsycl-unique-prefix=") + UniqueID));
-<<<<<<< HEAD
-
-=======
->>>>>>> 7921f015
     // Disable parallel for range-rounding for anything involving FPGA
     auto SYCLTCRange = C.getOffloadToolChains<Action::OFK_SYCL>();
     bool HasFPGA = false;
