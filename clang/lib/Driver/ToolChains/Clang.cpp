//===-- Clang.cpp - Clang+LLVM ToolChain Implementations --------*- C++ -*-===//
//
// Part of the LLVM Project, under the Apache License v2.0 with LLVM Exceptions.
// See https://llvm.org/LICENSE.txt for license information.
// SPDX-License-Identifier: Apache-2.0 WITH LLVM-exception
//
//===----------------------------------------------------------------------===//

#include "Clang.h"
#include "AMDGPU.h"
#include "Arch/AArch64.h"
#include "Arch/ARM.h"
#include "Arch/M68k.h"
#include "Arch/Mips.h"
#include "Arch/PPC.h"
#include "Arch/RISCV.h"
#include "Arch/Sparc.h"
#include "Arch/SystemZ.h"
#include "Arch/VE.h"
#include "Arch/X86.h"
#include "CommonArgs.h"
#include "Hexagon.h"
#include "InputInfo.h"
#include "MSP430.h"
#include "PS4CPU.h"
#include "SYCL.h"
#include "clang/Basic/CharInfo.h"
#include "clang/Basic/CodeGenOptions.h"
#include "clang/Basic/LangOptions.h"
#include "clang/Basic/LangStandard.h"
#include "clang/Basic/ObjCRuntime.h"
#include "clang/Basic/Version.h"
#include "clang/Driver/Distro.h"
#include "clang/Driver/DriverDiagnostic.h"
#include "clang/Driver/Options.h"
#include "clang/Driver/SanitizerArgs.h"
#include "clang/Driver/XRayArgs.h"
#include "llvm/ADT/StringExtras.h"
#include "llvm/Config/llvm-config.h"
#include "llvm/Option/ArgList.h"
#include "llvm/Support/Casting.h"
#include "llvm/Support/CodeGen.h"
#include "llvm/Support/CommandLine.h"
#include "llvm/Support/Compiler.h"
#include "llvm/Support/Compression.h"
#include "llvm/Support/FileSystem.h"
#include "llvm/Support/Host.h"
#include "llvm/Support/Path.h"
#include "llvm/Support/Process.h"
#include "llvm/Support/TargetParser.h"
#include "llvm/Support/YAMLParser.h"

using namespace clang::driver;
using namespace clang::driver::tools;
using namespace clang;
using namespace llvm::opt;

static void CheckPreprocessingOptions(const Driver &D, const ArgList &Args) {
  if (Arg *A =
          Args.getLastArg(clang::driver::options::OPT_C, options::OPT_CC)) {
    if (!Args.hasArg(options::OPT_E) && !Args.hasArg(options::OPT__SLASH_P) &&
        !Args.hasArg(options::OPT_EP) && // INTEL
        !Args.hasArg(options::OPT__SLASH_EP) && !D.CCCIsCPP()) {
      D.Diag(clang::diag::err_drv_argument_only_allowed_with)
          << A->getBaseArg().getAsString(Args)
          << (D.IsCLMode() ? "/E, /P or /EP" : "-E");
    }
  }
}

static void CheckCodeGenerationOptions(const Driver &D, const ArgList &Args) {
  // In gcc, only ARM checks this, but it seems reasonable to check universally.
  if (Args.hasArg(options::OPT_static))
    if (const Arg *A =
            Args.getLastArg(options::OPT_dynamic, options::OPT_mdynamic_no_pic))
      D.Diag(diag::err_drv_argument_not_allowed_with) << A->getAsString(Args)
                                                      << "-static";
}

// Add backslashes to escape spaces and other backslashes.
// This is used for the space-separated argument list specified with
// the -dwarf-debug-flags option.
static void EscapeSpacesAndBackslashes(const char *Arg,
                                       SmallVectorImpl<char> &Res) {
  for (; *Arg; ++Arg) {
    switch (*Arg) {
    default:
      break;
    case ' ':
    case '\\':
      Res.push_back('\\');
      break;
    }
    Res.push_back(*Arg);
  }
}

// Quote target names for inclusion in GNU Make dependency files.
// Only the characters '$', '#', ' ', '\t' are quoted.
static void QuoteTarget(StringRef Target, SmallVectorImpl<char> &Res) {
  for (unsigned i = 0, e = Target.size(); i != e; ++i) {
    switch (Target[i]) {
    case ' ':
    case '\t':
      // Escape the preceding backslashes
      for (int j = i - 1; j >= 0 && Target[j] == '\\'; --j)
        Res.push_back('\\');

      // Escape the space/tab
      Res.push_back('\\');
      break;
    case '$':
      Res.push_back('$');
      break;
    case '#':
      Res.push_back('\\');
      break;
    default:
      break;
    }

    Res.push_back(Target[i]);
  }
}

/// Apply \a Work on the current tool chain \a RegularToolChain and any other
/// offloading tool chain that is associated with the current action \a JA.
static void
forAllAssociatedToolChains(Compilation &C, const JobAction &JA,
                           const ToolChain &RegularToolChain,
                           llvm::function_ref<void(const ToolChain &)> Work) {
  // Apply Work on the current/regular tool chain.
  Work(RegularToolChain);

  // Apply Work on all the offloading tool chains associated with the current
  // action.
  if (JA.isHostOffloading(Action::OFK_Cuda))
    Work(*C.getSingleOffloadToolChain<Action::OFK_Cuda>());
  else if (JA.isDeviceOffloading(Action::OFK_Cuda))
    Work(*C.getSingleOffloadToolChain<Action::OFK_Host>());
  else if (JA.isHostOffloading(Action::OFK_HIP))
    Work(*C.getSingleOffloadToolChain<Action::OFK_HIP>());
  else if (JA.isDeviceOffloading(Action::OFK_HIP))
    Work(*C.getSingleOffloadToolChain<Action::OFK_Host>());

  if (JA.isHostOffloading(Action::OFK_OpenMP)) {
#if INTEL_CUSTOMIZATION
    if (RegularToolChain.getTriple().isSPIR()) {
      // Host offloading with a target, we want to use the host toolchain
      // information.
      Work(*C.getSingleOffloadToolChain<Action::OFK_Host>());
      return;
    }
#endif // INTEL_CUSTOMIZATION
    auto TCs = C.getOffloadToolChains<Action::OFK_OpenMP>();
    for (auto II = TCs.first, IE = TCs.second; II != IE; ++II)
      Work(*II->second);
  } else if (JA.isDeviceOffloading(Action::OFK_OpenMP))
    Work(*C.getSingleOffloadToolChain<Action::OFK_Host>());

  if (JA.isHostOffloading(Action::OFK_SYCL)) {
    auto TCs = C.getOffloadToolChains<Action::OFK_SYCL>();
    for (auto II = TCs.first, IE = TCs.second; II != IE; ++II)
      Work(*II->second);
  } else if (JA.isDeviceOffloading(Action::OFK_SYCL))
    Work(*C.getSingleOffloadToolChain<Action::OFK_Host>());

  //
  // TODO: Add support for other offloading programming models here.
  //
}

/// This is a helper function for validating the optional refinement step
/// parameter in reciprocal argument strings. Return false if there is an error
/// parsing the refinement step. Otherwise, return true and set the Position
/// of the refinement step in the input string.
static bool getRefinementStep(StringRef In, const Driver &D,
                              const Arg &A, size_t &Position) {
  const char RefinementStepToken = ':';
  Position = In.find(RefinementStepToken);
  if (Position != StringRef::npos) {
    StringRef Option = A.getOption().getName();
    StringRef RefStep = In.substr(Position + 1);
    // Allow exactly one numeric character for the additional refinement
    // step parameter. This is reasonable for all currently-supported
    // operations and architectures because we would expect that a larger value
    // of refinement steps would cause the estimate "optimization" to
    // under-perform the native operation. Also, if the estimate does not
    // converge quickly, it probably will not ever converge, so further
    // refinement steps will not produce a better answer.
    if (RefStep.size() != 1) {
      D.Diag(diag::err_drv_invalid_value) << Option << RefStep;
      return false;
    }
    char RefStepChar = RefStep[0];
    if (RefStepChar < '0' || RefStepChar > '9') {
      D.Diag(diag::err_drv_invalid_value) << Option << RefStep;
      return false;
    }
  }
  return true;
}

/// The -mrecip flag requires processing of many optional parameters.
static void ParseMRecip(const Driver &D, const ArgList &Args,
                        ArgStringList &OutStrings) {
  StringRef DisabledPrefixIn = "!";
  StringRef DisabledPrefixOut = "!";
  StringRef EnabledPrefixOut = "";
  StringRef Out = "-mrecip=";

  Arg *A = Args.getLastArg(options::OPT_mrecip, options::OPT_mrecip_EQ);
  if (!A)
    return;

  unsigned NumOptions = A->getNumValues();
  if (NumOptions == 0) {
    // No option is the same as "all".
    OutStrings.push_back(Args.MakeArgString(Out + "all"));
    return;
  }

  // Pass through "all", "none", or "default" with an optional refinement step.
  if (NumOptions == 1) {
    StringRef Val = A->getValue(0);
    size_t RefStepLoc;
    if (!getRefinementStep(Val, D, *A, RefStepLoc))
      return;
    StringRef ValBase = Val.slice(0, RefStepLoc);
    if (ValBase == "all" || ValBase == "none" || ValBase == "default") {
      OutStrings.push_back(Args.MakeArgString(Out + Val));
      return;
    }
  }

  // Each reciprocal type may be enabled or disabled individually.
  // Check each input value for validity, concatenate them all back together,
  // and pass through.

  llvm::StringMap<bool> OptionStrings;
  OptionStrings.insert(std::make_pair("divd", false));
  OptionStrings.insert(std::make_pair("divf", false));
  OptionStrings.insert(std::make_pair("vec-divd", false));
  OptionStrings.insert(std::make_pair("vec-divf", false));
  OptionStrings.insert(std::make_pair("sqrtd", false));
  OptionStrings.insert(std::make_pair("sqrtf", false));
  OptionStrings.insert(std::make_pair("vec-sqrtd", false));
  OptionStrings.insert(std::make_pair("vec-sqrtf", false));

  for (unsigned i = 0; i != NumOptions; ++i) {
    StringRef Val = A->getValue(i);

    bool IsDisabled = Val.startswith(DisabledPrefixIn);
    // Ignore the disablement token for string matching.
    if (IsDisabled)
      Val = Val.substr(1);

    size_t RefStep;
    if (!getRefinementStep(Val, D, *A, RefStep))
      return;

    StringRef ValBase = Val.slice(0, RefStep);
    llvm::StringMap<bool>::iterator OptionIter = OptionStrings.find(ValBase);
    if (OptionIter == OptionStrings.end()) {
      // Try again specifying float suffix.
      OptionIter = OptionStrings.find(ValBase.str() + 'f');
      if (OptionIter == OptionStrings.end()) {
        // The input name did not match any known option string.
        D.Diag(diag::err_drv_unknown_argument) << Val;
        return;
      }
      // The option was specified without a float or double suffix.
      // Make sure that the double entry was not already specified.
      // The float entry will be checked below.
      if (OptionStrings[ValBase.str() + 'd']) {
        D.Diag(diag::err_drv_invalid_value) << A->getOption().getName() << Val;
        return;
      }
    }

    if (OptionIter->second == true) {
      // Duplicate option specified.
      D.Diag(diag::err_drv_invalid_value) << A->getOption().getName() << Val;
      return;
    }

    // Mark the matched option as found. Do not allow duplicate specifiers.
    OptionIter->second = true;

    // If the precision was not specified, also mark the double entry as found.
    if (ValBase.back() != 'f' && ValBase.back() != 'd')
      OptionStrings[ValBase.str() + 'd'] = true;

    // Build the output string.
    StringRef Prefix = IsDisabled ? DisabledPrefixOut : EnabledPrefixOut;
    Out = Args.MakeArgString(Out + Prefix + Val);
    if (i != NumOptions - 1)
      Out = Args.MakeArgString(Out + ",");
  }

  OutStrings.push_back(Args.MakeArgString(Out));
}

/// The -mprefer-vector-width option accepts either a positive integer
/// or the string "none".
static void ParseMPreferVectorWidth(const Driver &D, const ArgList &Args,
                                    ArgStringList &CmdArgs) {
#if INTEL_CUSTOMIZATION
  Arg *A = Args.getLastArg(options::OPT_mprefer_vector_width_EQ,
                           options::OPT_qopt_zmm_usage_EQ);
  if (!A)
    return;
  if (A->getOption().matches(options::OPT_qopt_zmm_usage_EQ)) {
    StringRef Width, Value = A->getValue();
    if (Value == "high")
      Width = "512";
    else if (Value == "low")
      Width = "256";
    else {
      D.Diag(diag::err_drv_invalid_value) << A->getOption().getName() << Value;
      return;
    }
    CmdArgs.push_back(Args.MakeArgString("-mprefer-vector-width=" + Width));
    return;
  }
#endif // INTEL_CUSTOMIZATION
  StringRef Value = A->getValue();
  if (Value == "none") {
    CmdArgs.push_back("-mprefer-vector-width=none");
  } else {
    unsigned Width;
    if (Value.getAsInteger(10, Width)) {
      D.Diag(diag::err_drv_invalid_value) << A->getOption().getName() << Value;
      return;
    }
    CmdArgs.push_back(Args.MakeArgString("-mprefer-vector-width=" + Value));
  }
}

static void getWebAssemblyTargetFeatures(const ArgList &Args,
                                         std::vector<StringRef> &Features) {
  handleTargetFeaturesGroup(Args, Features, options::OPT_m_wasm_Features_Group);
}

static void getTargetFeatures(const Driver &D, const llvm::Triple &Triple,
                              const ArgList &Args, ArgStringList &CmdArgs,
                              bool ForAS, bool IsAux = false) {
  std::vector<StringRef> Features;
  switch (Triple.getArch()) {
  default:
    break;
  case llvm::Triple::mips:
  case llvm::Triple::mipsel:
  case llvm::Triple::mips64:
  case llvm::Triple::mips64el:
    mips::getMIPSTargetFeatures(D, Triple, Args, Features);
    break;

  case llvm::Triple::arm:
  case llvm::Triple::armeb:
  case llvm::Triple::thumb:
  case llvm::Triple::thumbeb:
    arm::getARMTargetFeatures(D, Triple, Args, CmdArgs, Features, ForAS);
    break;

  case llvm::Triple::ppc:
  case llvm::Triple::ppcle:
  case llvm::Triple::ppc64:
  case llvm::Triple::ppc64le:
    ppc::getPPCTargetFeatures(D, Triple, Args, Features);
    break;
  case llvm::Triple::riscv32:
  case llvm::Triple::riscv64:
    riscv::getRISCVTargetFeatures(D, Triple, Args, Features);
    break;
  case llvm::Triple::systemz:
    systemz::getSystemZTargetFeatures(D, Args, Features);
    break;
  case llvm::Triple::aarch64:
  case llvm::Triple::aarch64_32:
  case llvm::Triple::aarch64_be:
    aarch64::getAArch64TargetFeatures(D, Triple, Args, Features, ForAS);
    break;
  case llvm::Triple::x86:
  case llvm::Triple::x86_64:
    x86::getX86TargetFeatures(D, Triple, Args, Features);
    break;
  case llvm::Triple::hexagon:
    hexagon::getHexagonTargetFeatures(D, Args, Features);
    break;
  case llvm::Triple::wasm32:
  case llvm::Triple::wasm64:
    getWebAssemblyTargetFeatures(Args, Features);
    break;
  case llvm::Triple::sparc:
  case llvm::Triple::sparcel:
  case llvm::Triple::sparcv9:
    sparc::getSparcTargetFeatures(D, Args, Features);
    break;
  case llvm::Triple::r600:
  case llvm::Triple::amdgcn:
    amdgpu::getAMDGPUTargetFeatures(D, Triple, Args, Features);
    break;
  case llvm::Triple::m68k:
    m68k::getM68kTargetFeatures(D, Triple, Args, Features);
    break;
  case llvm::Triple::msp430:
    msp430::getMSP430TargetFeatures(D, Args, Features);
    break;
  case llvm::Triple::ve:
    ve::getVETargetFeatures(D, Args, Features);
    break;
  }

  for (auto Feature : unifyTargetFeatures(Features)) {
    CmdArgs.push_back(IsAux ? "-aux-target-feature" : "-target-feature");
    CmdArgs.push_back(Feature.data());
  }
}

static bool
shouldUseExceptionTablesForObjCExceptions(const ObjCRuntime &runtime,
                                          const llvm::Triple &Triple) {
  // We use the zero-cost exception tables for Objective-C if the non-fragile
  // ABI is enabled or when compiling for x86_64 and ARM on Snow Leopard and
  // later.
  if (runtime.isNonFragile())
    return true;

  if (!Triple.isMacOSX())
    return false;

  return (!Triple.isMacOSXVersionLT(10, 5) &&
          (Triple.getArch() == llvm::Triple::x86_64 ||
           Triple.getArch() == llvm::Triple::arm));
}

/// Adds exception related arguments to the driver command arguments. There's a
/// master flag, -fexceptions and also language specific flags to enable/disable
/// C++ and Objective-C exceptions. This makes it possible to for example
/// disable C++ exceptions but enable Objective-C exceptions.
static bool addExceptionArgs(const ArgList &Args, types::ID InputType,
                             const ToolChain &TC, bool KernelOrKext,
                             const ObjCRuntime &objcRuntime,
                             ArgStringList &CmdArgs, // INTEL
                             const JobAction &JA) { // INTEL
  const llvm::Triple &Triple = TC.getTriple();

  if (KernelOrKext) {
    // -mkernel and -fapple-kext imply no exceptions, so claim exception related
    // arguments now to avoid warnings about unused arguments.
    Args.ClaimAllArgs(options::OPT_fexceptions);
    Args.ClaimAllArgs(options::OPT_fno_exceptions);
    Args.ClaimAllArgs(options::OPT_fobjc_exceptions);
    Args.ClaimAllArgs(options::OPT_fno_objc_exceptions);
    Args.ClaimAllArgs(options::OPT_fcxx_exceptions);
    Args.ClaimAllArgs(options::OPT_fno_cxx_exceptions);
    Args.ClaimAllArgs(options::OPT_fasync_exceptions);
    Args.ClaimAllArgs(options::OPT_fno_async_exceptions);
    return false;
  }

  // See if the user explicitly enabled exceptions.
  bool EH = Args.hasFlag(options::OPT_fexceptions, options::OPT_fno_exceptions,
                         false);

  bool EHa = Args.hasFlag(options::OPT_fasync_exceptions,
                          options::OPT_fno_async_exceptions, false);
  if (EHa) {
    CmdArgs.push_back("-fasync-exceptions");
    EH = true;
  }

  // Obj-C exceptions are enabled by default, regardless of -fexceptions. This
  // is not necessarily sensible, but follows GCC.
  if (types::isObjC(InputType) &&
      Args.hasFlag(options::OPT_fobjc_exceptions,
                   options::OPT_fno_objc_exceptions, true)) {
    CmdArgs.push_back("-fobjc-exceptions");

    EH |= shouldUseExceptionTablesForObjCExceptions(objcRuntime, Triple);
  }

  if (types::isCXX(InputType)) {
    // Disable C++ EH by default on XCore and PS4.
    bool CXXExceptionsEnabled =
#if INTEL_CUSTOMIZATION
        Triple.getArch() != llvm::Triple::xcore && !Triple.isPS4CPU() &&
        !(JA.isDeviceOffloading(Action::OFK_OpenMP) && Triple.isSPIR());
#endif // INTEL_CUSTOMIZATION
    Arg *ExceptionArg = Args.getLastArg(
        options::OPT_fcxx_exceptions, options::OPT_fno_cxx_exceptions,
        options::OPT_fexceptions, options::OPT_fno_exceptions);
    if (ExceptionArg)
      CXXExceptionsEnabled =
          ExceptionArg->getOption().matches(options::OPT_fcxx_exceptions) ||
          ExceptionArg->getOption().matches(options::OPT_fexceptions);

    if (CXXExceptionsEnabled) {
      CmdArgs.push_back("-fcxx-exceptions");

      EH = true;
    }
  }

  // OPT_fignore_exceptions means exception could still be thrown,
  // but no clean up or catch would happen in current module.
  // So we do not set EH to false.
  Args.AddLastArg(CmdArgs, options::OPT_fignore_exceptions);

  if (EH)
    CmdArgs.push_back("-fexceptions");
  return EH;
}

static bool ShouldEnableAutolink(const ArgList &Args, const ToolChain &TC,
                                 const JobAction &JA) {
  bool Default = true;
  if (TC.getTriple().isOSDarwin()) {
    // The native darwin assembler doesn't support the linker_option directives,
    // so we disable them if we think the .s file will be passed to it.
    Default = TC.useIntegratedAs();
  }
  // The linker_option directives are intended for host compilation.
  if (JA.isDeviceOffloading(Action::OFK_Cuda) ||
      JA.isDeviceOffloading(Action::OFK_HIP))
    Default = false;
  return Args.hasFlag(options::OPT_fautolink, options::OPT_fno_autolink,
                      Default);
}

static bool ShouldDisableDwarfDirectory(const ArgList &Args,
                                        const ToolChain &TC) {
  bool UseDwarfDirectory =
      Args.hasFlag(options::OPT_fdwarf_directory_asm,
                   options::OPT_fno_dwarf_directory_asm, TC.useIntegratedAs());
  return !UseDwarfDirectory;
}

// Convert an arg of the form "-gN" or "-ggdbN" or one of their aliases
// to the corresponding DebugInfoKind.
static codegenoptions::DebugInfoKind DebugLevelToInfoKind(const Arg &A) {
  assert(A.getOption().matches(options::OPT_gN_Group) &&
         "Not a -g option that specifies a debug-info level");
  if (A.getOption().matches(options::OPT_g0) ||
      A.getOption().matches(options::OPT_ggdb0))
    return codegenoptions::NoDebugInfo;
  if (A.getOption().matches(options::OPT_gline_tables_only) ||
      A.getOption().matches(options::OPT_ggdb1))
    return codegenoptions::DebugLineTablesOnly;
  if (A.getOption().matches(options::OPT_gline_directives_only))
    return codegenoptions::DebugDirectivesOnly;
  return codegenoptions::LimitedDebugInfo;
}

static bool mustUseNonLeafFramePointerForTarget(const llvm::Triple &Triple) {
  switch (Triple.getArch()){
  default:
    return false;
  case llvm::Triple::arm:
  case llvm::Triple::thumb:
    // ARM Darwin targets require a frame pointer to be always present to aid
    // offline debugging via backtraces.
    return Triple.isOSDarwin();
  }
}

static bool useFramePointerForTargetByDefault(const ArgList &Args,
                                              const llvm::Triple &Triple) {
  if (Args.hasArg(options::OPT_pg) && !Args.hasArg(options::OPT_mfentry))
    return true;

  switch (Triple.getArch()) {
  case llvm::Triple::xcore:
  case llvm::Triple::wasm32:
  case llvm::Triple::wasm64:
  case llvm::Triple::msp430:
    // XCore never wants frame pointers, regardless of OS.
    // WebAssembly never wants frame pointers.
    return false;
  case llvm::Triple::ppc:
  case llvm::Triple::ppcle:
  case llvm::Triple::ppc64:
  case llvm::Triple::ppc64le:
  case llvm::Triple::riscv32:
  case llvm::Triple::riscv64:
  case llvm::Triple::amdgcn:
  case llvm::Triple::r600:
    return !areOptimizationsEnabled(Args);
  default:
    break;
  }

  if (Triple.isOSNetBSD()) {
    return !areOptimizationsEnabled(Args);
  }

  if (Triple.isOSLinux() || Triple.getOS() == llvm::Triple::CloudABI ||
      Triple.isOSHurd()) {
    switch (Triple.getArch()) {
    // Don't use a frame pointer on linux if optimizing for certain targets.
    case llvm::Triple::arm:
    case llvm::Triple::armeb:
    case llvm::Triple::thumb:
    case llvm::Triple::thumbeb:
      if (Triple.isAndroid())
        return true;
      LLVM_FALLTHROUGH;
    case llvm::Triple::mips64:
    case llvm::Triple::mips64el:
    case llvm::Triple::mips:
    case llvm::Triple::mipsel:
    case llvm::Triple::systemz:
    case llvm::Triple::x86:
    case llvm::Triple::x86_64:
      return !areOptimizationsEnabled(Args);
    default:
      return true;
    }
  }

  if (Triple.isOSWindows()) {
    switch (Triple.getArch()) {
    case llvm::Triple::x86:
      return !areOptimizationsEnabled(Args);
    case llvm::Triple::x86_64:
      return Triple.isOSBinFormatMachO();
    case llvm::Triple::arm:
    case llvm::Triple::thumb:
      // Windows on ARM builds with FPO disabled to aid fast stack walking
      return true;
    default:
      // All other supported Windows ISAs use xdata unwind information, so frame
      // pointers are not generally useful.
      return false;
    }
  }

  return true;
}

static CodeGenOptions::FramePointerKind
getFramePointerKind(const ArgList &Args, const llvm::Triple &Triple) {
  // We have 4 states:
  //
  //  00) leaf retained, non-leaf retained
  //  01) leaf retained, non-leaf omitted (this is invalid)
  //  10) leaf omitted, non-leaf retained
  //      (what -momit-leaf-frame-pointer was designed for)
  //  11) leaf omitted, non-leaf omitted
  //
  //  "omit" options taking precedence over "no-omit" options is the only way
  //  to make 3 valid states representable
  Arg *A = Args.getLastArg(options::OPT_fomit_frame_pointer,
                           options::OPT_fno_omit_frame_pointer);
  bool OmitFP = A && A->getOption().matches(options::OPT_fomit_frame_pointer);
  bool NoOmitFP =
      A && A->getOption().matches(options::OPT_fno_omit_frame_pointer);
  bool OmitLeafFP = Args.hasFlag(options::OPT_momit_leaf_frame_pointer,
                                 options::OPT_mno_omit_leaf_frame_pointer,
                                 Triple.isAArch64() || Triple.isPS4CPU());
  if (NoOmitFP || mustUseNonLeafFramePointerForTarget(Triple) ||
      (!OmitFP && useFramePointerForTargetByDefault(Args, Triple))) {
    if (OmitLeafFP)
      return CodeGenOptions::FramePointerKind::NonLeaf;
    return CodeGenOptions::FramePointerKind::All;
  }
  return CodeGenOptions::FramePointerKind::None;
}

/// Add a CC1 option to specify the debug compilation directory.
static void addDebugCompDirArg(const ArgList &Args, ArgStringList &CmdArgs,
                               const llvm::vfs::FileSystem &VFS) {
  if (Arg *A = Args.getLastArg(options::OPT_ffile_compilation_dir_EQ,
                               options::OPT_fdebug_compilation_dir_EQ)) {
    if (A->getOption().matches(options::OPT_ffile_compilation_dir_EQ))
      CmdArgs.push_back(Args.MakeArgString(Twine("-fdebug-compilation-dir=") +
                                           A->getValue()));
    else
      A->render(Args, CmdArgs);
  } else if (llvm::ErrorOr<std::string> CWD =
                 VFS.getCurrentWorkingDirectory()) {
    CmdArgs.push_back(Args.MakeArgString("-fdebug-compilation-dir=" + *CWD));
  }
}

/// Add a CC1 and CC1AS option to specify the debug file path prefix map.
static void addDebugPrefixMapArg(const Driver &D, const ArgList &Args, ArgStringList &CmdArgs) {
  for (const Arg *A : Args.filtered(options::OPT_ffile_prefix_map_EQ,
                                    options::OPT_fdebug_prefix_map_EQ)) {
    StringRef Map = A->getValue();
    if (Map.find('=') == StringRef::npos)
      D.Diag(diag::err_drv_invalid_argument_to_option)
          << Map << A->getOption().getName();
    else
      CmdArgs.push_back(Args.MakeArgString("-fdebug-prefix-map=" + Map));
    A->claim();
  }
}

/// Add a CC1 and CC1AS option to specify the macro file path prefix map.
static void addMacroPrefixMapArg(const Driver &D, const ArgList &Args,
                                 ArgStringList &CmdArgs) {
  for (const Arg *A : Args.filtered(options::OPT_ffile_prefix_map_EQ,
                                    options::OPT_fmacro_prefix_map_EQ)) {
    StringRef Map = A->getValue();
    if (Map.find('=') == StringRef::npos)
      D.Diag(diag::err_drv_invalid_argument_to_option)
          << Map << A->getOption().getName();
    else
      CmdArgs.push_back(Args.MakeArgString("-fmacro-prefix-map=" + Map));
    A->claim();
  }
}

/// Add a CC1 and CC1AS option to specify the coverage file path prefix map.
static void addCoveragePrefixMapArg(const Driver &D, const ArgList &Args,
                                   ArgStringList &CmdArgs) {
  for (const Arg *A : Args.filtered(options::OPT_ffile_prefix_map_EQ,
                                    options::OPT_fcoverage_prefix_map_EQ)) {
    StringRef Map = A->getValue();
    if (Map.find('=') == StringRef::npos)
      D.Diag(diag::err_drv_invalid_argument_to_option)
          << Map << A->getOption().getName();
    else
      CmdArgs.push_back(Args.MakeArgString("-fcoverage-prefix-map=" + Map));
    A->claim();
  }
}

/// Vectorize at all optimization levels greater than 1 except for -Oz.
/// For -Oz the loop vectorizer is disabled, while the slp vectorizer is
/// enabled.
static bool shouldEnableVectorizerAtOLevel(const ArgList &Args, bool isSlpVec) {
  if (Arg *A = Args.getLastArg(options::OPT_O_Group)) {
    if (A->getOption().matches(options::OPT_O4) ||
        A->getOption().matches(options::OPT_Ofast))
      return true;

    if (A->getOption().matches(options::OPT_O0))
      return false;

    assert(A->getOption().matches(options::OPT_O) && "Must have a -O flag");

    // Vectorize -Os.
    StringRef S(A->getValue());
    if (S == "s")
      return true;

    // Don't vectorize -Oz, unless it's the slp vectorizer.
    if (S == "z")
      return isSlpVec;

    unsigned OptLevel = 0;
    if (S.getAsInteger(10, OptLevel))
      return false;

    return OptLevel > 1;
  }

  return false;
}

/// Add -x lang to \p CmdArgs for \p Input.
static void addDashXForInput(const ArgList &Args, const InputInfo &Input,
                             ArgStringList &CmdArgs) {
  // When using -verify-pch, we don't want to provide the type
  // 'precompiled-header' if it was inferred from the file extension
  if (Args.hasArg(options::OPT_verify_pch) && Input.getType() == types::TY_PCH)
    return;

  CmdArgs.push_back("-x");
  if (Args.hasArg(options::OPT_rewrite_objc))
    CmdArgs.push_back(types::getTypeName(types::TY_PP_ObjCXX));
  else {
    // Map the driver type to the frontend type. This is mostly an identity
    // mapping, except that the distinction between module interface units
    // and other source files does not exist at the frontend layer.
    const char *ClangType;
    switch (Input.getType()) {
    case types::TY_CXXModule:
      ClangType = "c++";
      break;
    case types::TY_PP_CXXModule:
      ClangType = "c++-cpp-output";
      break;
    default:
      ClangType = types::getTypeName(Input.getType());
      break;
    }
    CmdArgs.push_back(ClangType);
  }
}

static void addPGOAndCoverageFlags(const ToolChain &TC, Compilation &C,
                                   const Driver &D, const InputInfo &Output,
                                   const ArgList &Args,
                                   ArgStringList &CmdArgs) {

  auto *PGOGenerateArg = Args.getLastArg(options::OPT_fprofile_generate,
                                         options::OPT_fprofile_generate_EQ,
                                         options::OPT_fno_profile_generate);
  if (PGOGenerateArg &&
      PGOGenerateArg->getOption().matches(options::OPT_fno_profile_generate))
    PGOGenerateArg = nullptr;

  auto *CSPGOGenerateArg = Args.getLastArg(options::OPT_fcs_profile_generate,
                                           options::OPT_fcs_profile_generate_EQ,
                                           options::OPT_fno_profile_generate);
  if (CSPGOGenerateArg &&
      CSPGOGenerateArg->getOption().matches(options::OPT_fno_profile_generate))
    CSPGOGenerateArg = nullptr;

  auto *ProfileGenerateArg = Args.getLastArg(
      options::OPT_fprofile_instr_generate,
      options::OPT_fprofile_instr_generate_EQ,
      options::OPT_fno_profile_instr_generate);
  if (ProfileGenerateArg &&
      ProfileGenerateArg->getOption().matches(
          options::OPT_fno_profile_instr_generate))
    ProfileGenerateArg = nullptr;

  if (PGOGenerateArg && ProfileGenerateArg)
    D.Diag(diag::err_drv_argument_not_allowed_with)
        << PGOGenerateArg->getSpelling() << ProfileGenerateArg->getSpelling();

  auto *ProfileUseArg = getLastProfileUseArg(Args);

  if (PGOGenerateArg && ProfileUseArg)
    D.Diag(diag::err_drv_argument_not_allowed_with)
        << ProfileUseArg->getSpelling() << PGOGenerateArg->getSpelling();

  if (ProfileGenerateArg && ProfileUseArg)
    D.Diag(diag::err_drv_argument_not_allowed_with)
        << ProfileGenerateArg->getSpelling() << ProfileUseArg->getSpelling();

  if (CSPGOGenerateArg && PGOGenerateArg) {
    D.Diag(diag::err_drv_argument_not_allowed_with)
        << CSPGOGenerateArg->getSpelling() << PGOGenerateArg->getSpelling();
    PGOGenerateArg = nullptr;
  }

  if (TC.getTriple().isOSAIX()) {
    if (PGOGenerateArg)
      if (!D.isUsingLTO(false /*IsDeviceOffloadAction */) ||
          D.getLTOMode() != LTOK_Full)
        D.Diag(clang::diag::err_drv_argument_only_allowed_with)
            << PGOGenerateArg->getSpelling() << "-flto";
    if (ProfileGenerateArg)
      D.Diag(diag::err_drv_unsupported_opt_for_target)
          << ProfileGenerateArg->getSpelling() << TC.getTriple().str();
    if (Arg *ProfileSampleUseArg = getLastProfileSampleUseArg(Args))
      D.Diag(diag::err_drv_unsupported_opt_for_target)
          << ProfileSampleUseArg->getSpelling() << TC.getTriple().str();
  }

  if (ProfileGenerateArg) {
    if (ProfileGenerateArg->getOption().matches(
            options::OPT_fprofile_instr_generate_EQ))
      CmdArgs.push_back(Args.MakeArgString(Twine("-fprofile-instrument-path=") +
                                           ProfileGenerateArg->getValue()));
    // The default is to use Clang Instrumentation.
    CmdArgs.push_back("-fprofile-instrument=clang");
    if (TC.getTriple().isWindowsMSVCEnvironment()) {
      // Add dependent lib for clang_rt.profile
      CmdArgs.push_back(Args.MakeArgString(
          "--dependent-lib=" + TC.getCompilerRTBasename(Args, "profile")));
    }
  }

  Arg *PGOGenArg = nullptr;
  if (PGOGenerateArg) {
    assert(!CSPGOGenerateArg);
    PGOGenArg = PGOGenerateArg;
    CmdArgs.push_back("-fprofile-instrument=llvm");
  }
  if (CSPGOGenerateArg) {
    assert(!PGOGenerateArg);
    PGOGenArg = CSPGOGenerateArg;
    CmdArgs.push_back("-fprofile-instrument=csllvm");
  }
  if (PGOGenArg) {
    if (TC.getTriple().isWindowsMSVCEnvironment()) {
      // Add dependent lib for clang_rt.profile
      CmdArgs.push_back(Args.MakeArgString(
          "--dependent-lib=" + TC.getCompilerRTBasename(Args, "profile")));
    }
    if (PGOGenArg->getOption().matches(
            PGOGenerateArg ? options::OPT_fprofile_generate_EQ
                           : options::OPT_fcs_profile_generate_EQ)) {
      SmallString<128> Path(PGOGenArg->getValue());
      llvm::sys::path::append(Path, "default_%m.profraw");
      CmdArgs.push_back(
          Args.MakeArgString(Twine("-fprofile-instrument-path=") + Path));
    }
  }

  if (ProfileUseArg) {
    if (ProfileUseArg->getOption().matches(options::OPT_fprofile_instr_use_EQ))
      CmdArgs.push_back(Args.MakeArgString(
          Twine("-fprofile-instrument-use-path=") + ProfileUseArg->getValue()));
    else if ((ProfileUseArg->getOption().matches(
                  options::OPT_fprofile_use_EQ) ||
              ProfileUseArg->getOption().matches(
                  options::OPT_fprofile_instr_use))) {
      SmallString<128> Path(
          ProfileUseArg->getNumValues() == 0 ? "" : ProfileUseArg->getValue());
      if (Path.empty() || llvm::sys::fs::is_directory(Path))
        llvm::sys::path::append(Path, "default.profdata");
      CmdArgs.push_back(
          Args.MakeArgString(Twine("-fprofile-instrument-use-path=") + Path));
    }
  }

  bool EmitCovNotes = Args.hasFlag(options::OPT_ftest_coverage,
                                   options::OPT_fno_test_coverage, false) ||
                      Args.hasArg(options::OPT_coverage);
  bool EmitCovData = TC.needsGCovInstrumentation(Args);
  if (EmitCovNotes)
    CmdArgs.push_back("-ftest-coverage");
  if (EmitCovData)
    CmdArgs.push_back("-fprofile-arcs");

  if (Args.hasFlag(options::OPT_fcoverage_mapping,
                   options::OPT_fno_coverage_mapping, false)) {
    if (!ProfileGenerateArg)
      D.Diag(clang::diag::err_drv_argument_only_allowed_with)
          << "-fcoverage-mapping"
          << "-fprofile-instr-generate";

    CmdArgs.push_back("-fcoverage-mapping");
  }

  if (Arg *A = Args.getLastArg(options::OPT_ffile_compilation_dir_EQ,
                               options::OPT_fcoverage_compilation_dir_EQ)) {
    if (A->getOption().matches(options::OPT_ffile_compilation_dir_EQ))
      CmdArgs.push_back(Args.MakeArgString(
          Twine("-fcoverage-compilation-dir=") + A->getValue()));
    else
      A->render(Args, CmdArgs);
  } else if (llvm::ErrorOr<std::string> CWD =
                 D.getVFS().getCurrentWorkingDirectory()) {
    CmdArgs.push_back(Args.MakeArgString("-fcoverage-compilation-dir=" + *CWD));
  }

  if (Args.hasArg(options::OPT_fprofile_exclude_files_EQ)) {
    auto *Arg = Args.getLastArg(options::OPT_fprofile_exclude_files_EQ);
    if (!Args.hasArg(options::OPT_coverage))
      D.Diag(clang::diag::err_drv_argument_only_allowed_with)
          << "-fprofile-exclude-files="
          << "--coverage";

    StringRef v = Arg->getValue();
    CmdArgs.push_back(
        Args.MakeArgString(Twine("-fprofile-exclude-files=" + v)));
  }

  if (Args.hasArg(options::OPT_fprofile_filter_files_EQ)) {
    auto *Arg = Args.getLastArg(options::OPT_fprofile_filter_files_EQ);
    if (!Args.hasArg(options::OPT_coverage))
      D.Diag(clang::diag::err_drv_argument_only_allowed_with)
          << "-fprofile-filter-files="
          << "--coverage";

    StringRef v = Arg->getValue();
    CmdArgs.push_back(Args.MakeArgString(Twine("-fprofile-filter-files=" + v)));
  }

  if (const auto *A = Args.getLastArg(options::OPT_fprofile_update_EQ)) {
    StringRef Val = A->getValue();
    if (Val == "atomic" || Val == "prefer-atomic")
      CmdArgs.push_back("-fprofile-update=atomic");
    else if (Val != "single")
      D.Diag(diag::err_drv_unsupported_option_argument)
          << A->getOption().getName() << Val;
  } else if (TC.getSanitizerArgs().needsTsanRt()) {
    CmdArgs.push_back("-fprofile-update=atomic");
  }

  // Leave -fprofile-dir= an unused argument unless .gcda emission is
  // enabled. To be polite, with '-fprofile-arcs -fno-profile-arcs' consider
  // the flag used. There is no -fno-profile-dir, so the user has no
  // targeted way to suppress the warning.
  Arg *FProfileDir = nullptr;
  if (Args.hasArg(options::OPT_fprofile_arcs) ||
      Args.hasArg(options::OPT_coverage))
    FProfileDir = Args.getLastArg(options::OPT_fprofile_dir);

  // Put the .gcno and .gcda files (if needed) next to the object file or
  // bitcode file in the case of LTO.
  // FIXME: There should be a simpler way to find the object file for this
  // input, and this code probably does the wrong thing for commands that
  // compile and link all at once.
  if ((Args.hasArg(options::OPT_c) || Args.hasArg(options::OPT_S)) &&
      (EmitCovNotes || EmitCovData) && Output.isFilename()) {
    SmallString<128> OutputFilename;
    if (Arg *FinalOutput = C.getArgs().getLastArg(options::OPT__SLASH_Fo))
      OutputFilename = FinalOutput->getValue();
    else if (Arg *FinalOutput = C.getArgs().getLastArg(options::OPT_o))
      OutputFilename = FinalOutput->getValue();
    else
      OutputFilename = llvm::sys::path::filename(Output.getBaseInput());
    SmallString<128> CoverageFilename = OutputFilename;
    if (llvm::sys::path::is_relative(CoverageFilename))
      (void)D.getVFS().makeAbsolute(CoverageFilename);
    llvm::sys::path::replace_extension(CoverageFilename, "gcno");

    CmdArgs.push_back("-coverage-notes-file");
    CmdArgs.push_back(Args.MakeArgString(CoverageFilename));

    if (EmitCovData) {
      if (FProfileDir) {
        CoverageFilename = FProfileDir->getValue();
        llvm::sys::path::append(CoverageFilename, OutputFilename);
      }
      llvm::sys::path::replace_extension(CoverageFilename, "gcda");
      CmdArgs.push_back("-coverage-data-file");
      CmdArgs.push_back(Args.MakeArgString(CoverageFilename));
    }
  }
}

/// Check whether the given input tree contains any compilation actions.
static bool ContainsCompileAction(const Action *A) {
  if (isa<CompileJobAction>(A) || isa<BackendJobAction>(A))
    return true;

  for (const auto &AI : A->inputs())
    if (ContainsCompileAction(AI))
      return true;

  return false;
}

/// Check if -relax-all should be passed to the internal assembler.
/// This is done by default when compiling non-assembler source with -O0.
static bool UseRelaxAll(Compilation &C, const ArgList &Args) {
  bool RelaxDefault = true;

  if (Arg *A = Args.getLastArg(options::OPT_O_Group))
    RelaxDefault = A->getOption().matches(options::OPT_O0);

  if (RelaxDefault) {
    RelaxDefault = false;
    for (const auto &Act : C.getActions()) {
      if (ContainsCompileAction(Act)) {
        RelaxDefault = true;
        break;
      }
    }
  }

  return Args.hasFlag(options::OPT_mrelax_all, options::OPT_mno_relax_all,
                      RelaxDefault);
}

// Extract the integer N from a string spelled "-dwarf-N", returning 0
// on mismatch. The StringRef input (rather than an Arg) allows
// for use by the "-Xassembler" option parser.
static unsigned DwarfVersionNum(StringRef ArgValue) {
  return llvm::StringSwitch<unsigned>(ArgValue)
      .Case("-gdwarf-2", 2)
      .Case("-gdwarf-3", 3)
      .Case("-gdwarf-4", 4)
      .Case("-gdwarf-5", 5)
      .Default(0);
}

// Find a DWARF format version option.
// This function is a complementary for DwarfVersionNum().
static const Arg *getDwarfNArg(const ArgList &Args) {
  return Args.getLastArg(options::OPT_gdwarf_2, options::OPT_gdwarf_3,
                         options::OPT_gdwarf_4, options::OPT_gdwarf_5,
                         options::OPT_gdwarf);
}

static void RenderDebugEnablingArgs(const ArgList &Args, ArgStringList &CmdArgs,
                                    codegenoptions::DebugInfoKind DebugInfoKind,
                                    unsigned DwarfVersion,
                                    llvm::DebuggerKind DebuggerTuning) {
  switch (DebugInfoKind) {
  case codegenoptions::DebugDirectivesOnly:
    CmdArgs.push_back("-debug-info-kind=line-directives-only");
    break;
  case codegenoptions::DebugLineTablesOnly:
    CmdArgs.push_back("-debug-info-kind=line-tables-only");
    break;
  case codegenoptions::DebugInfoConstructor:
    CmdArgs.push_back("-debug-info-kind=constructor");
    break;
  case codegenoptions::LimitedDebugInfo:
    CmdArgs.push_back("-debug-info-kind=limited");
    break;
  case codegenoptions::FullDebugInfo:
    CmdArgs.push_back("-debug-info-kind=standalone");
    break;
  case codegenoptions::UnusedTypeInfo:
    CmdArgs.push_back("-debug-info-kind=unused-types");
    break;
  default:
    break;
  }
  if (DwarfVersion > 0)
    CmdArgs.push_back(
        Args.MakeArgString("-dwarf-version=" + Twine(DwarfVersion)));
  switch (DebuggerTuning) {
  case llvm::DebuggerKind::GDB:
    CmdArgs.push_back("-debugger-tuning=gdb");
    break;
  case llvm::DebuggerKind::LLDB:
    CmdArgs.push_back("-debugger-tuning=lldb");
    break;
  case llvm::DebuggerKind::SCE:
    CmdArgs.push_back("-debugger-tuning=sce");
    break;
  case llvm::DebuggerKind::DBX:
    CmdArgs.push_back("-debugger-tuning=dbx");
    break;
  default:
    break;
  }
}

static bool checkDebugInfoOption(const Arg *A, const ArgList &Args,
                                 const Driver &D, const ToolChain &TC) {
  assert(A && "Expected non-nullptr argument.");
  if (TC.supportsDebugInfoOption(A))
    return true;
  D.Diag(diag::warn_drv_unsupported_debug_info_opt_for_target)
      << A->getAsString(Args) << TC.getTripleString();
  return false;
}

static void RenderDebugInfoCompressionArgs(const ArgList &Args,
                                           ArgStringList &CmdArgs,
                                           const Driver &D,
                                           const ToolChain &TC) {
  const Arg *A = Args.getLastArg(options::OPT_gz_EQ);
  if (!A)
    return;
  if (checkDebugInfoOption(A, Args, D, TC)) {
    StringRef Value = A->getValue();
    if (Value == "none") {
      CmdArgs.push_back("--compress-debug-sections=none");
    } else if (Value == "zlib" || Value == "zlib-gnu") {
      if (llvm::zlib::isAvailable()) {
        CmdArgs.push_back(
            Args.MakeArgString("--compress-debug-sections=" + Twine(Value)));
      } else {
        D.Diag(diag::warn_debug_compression_unavailable);
      }
    } else {
      D.Diag(diag::err_drv_unsupported_option_argument)
          << A->getOption().getName() << Value;
    }
  }
}

static const char *RelocationModelName(llvm::Reloc::Model Model) {
  switch (Model) {
  case llvm::Reloc::Static:
    return "static";
  case llvm::Reloc::PIC_:
    return "pic";
  case llvm::Reloc::DynamicNoPIC:
    return "dynamic-no-pic";
  case llvm::Reloc::ROPI:
    return "ropi";
  case llvm::Reloc::RWPI:
    return "rwpi";
  case llvm::Reloc::ROPI_RWPI:
    return "ropi-rwpi";
  }
  llvm_unreachable("Unknown Reloc::Model kind");
}
static void handleAMDGPUCodeObjectVersionOptions(const Driver &D,
                                                 const ArgList &Args,
                                                 ArgStringList &CmdArgs) {
  // If no version was requested by the user, use the default value from the
  // back end. This is consistent with the value returned from
  // getAMDGPUCodeObjectVersion. This lets clang emit IR for amdgpu without
  // requiring the corresponding llvm to have the AMDGPU target enabled,
  // provided the user (e.g. front end tests) can use the default.
  if (haveAMDGPUCodeObjectVersionArgument(D, Args)) {
    unsigned CodeObjVer = getAMDGPUCodeObjectVersion(D, Args);
    CmdArgs.insert(CmdArgs.begin() + 1,
                   Args.MakeArgString(Twine("--amdhsa-code-object-version=") +
                                      Twine(CodeObjVer)));
    CmdArgs.insert(CmdArgs.begin() + 1, "-mllvm");
  }
}

/// Check whether the given input tree contains any append footer actions
static bool ContainsAppendFooterAction(const Action *A) {
  if (isa<AppendFooterJobAction>(A))
    return true;
  for (const auto &AI : A->inputs())
    if (ContainsAppendFooterAction(AI))
      return true;

  return false;
}

void Clang::AddPreprocessingOptions(Compilation &C, const JobAction &JA,
                                    const Driver &D, const ArgList &Args,
                                    ArgStringList &CmdArgs,
                                    const InputInfo &Output,
                                    const InputInfoList &Inputs) const {
  const bool IsIAMCU = getToolChain().getTriple().isOSIAMCU();
  const bool IsIntelFPGA = Args.hasArg(options::OPT_fintelfpga);

  CheckPreprocessingOptions(D, Args);

  Args.AddLastArg(CmdArgs, options::OPT_C);
  Args.AddLastArg(CmdArgs, options::OPT_CC);

  // When preprocessing using the integration footer, add the comments
  // to the first preprocessing step.
  if (JA.isOffloading(Action::OFK_SYCL) && !ContainsAppendFooterAction(&JA) &&
      !Args.hasArg(options::OPT_fno_sycl_use_footer) &&
      JA.isDeviceOffloading(Action::OFK_None))
    CmdArgs.push_back("-C");

  // Handle dependency file generation.
  Arg *ArgM = Args.getLastArg(options::OPT_MM);
  if (!ArgM)
    ArgM = Args.getLastArg(options::OPT_M);
  Arg *ArgMD = Args.getLastArg(options::OPT_MMD);
  if (!ArgMD)
    ArgMD = Args.getLastArg(options::OPT_MD);

  // -M and -MM imply -w.
  if (ArgM)
    CmdArgs.push_back("-w");
  else
    ArgM = ArgMD;

  auto createFPGATempDepFile = [&](const char *&DepFile) {
    // Generate dependency files as temporary. These will be used for the
    // aoc call/bundled during fat object creation
    std::string BaseName(Clang::getBaseInputName(Args, Inputs[0]));
    std::string DepTmpName =
        C.getDriver().GetTemporaryPath(llvm::sys::path::stem(BaseName), "d");
    DepFile = C.addTempFile(C.getArgs().MakeArgString(DepTmpName));
    C.getDriver().addFPGATempDepFile(DepFile, BaseName);
  };

  if (ArgM) {
    // Determine the output location.
    const char *DepFile;
    if (Arg *MF = Args.getLastArg(options::OPT_MF)) {
      DepFile = MF->getValue();
      C.addFailureResultFile(DepFile, &JA);
      // Populate the named dependency file to be used in the bundle
      // or passed to the offline compilation.
      if (IsIntelFPGA && JA.isDeviceOffloading(Action::OFK_SYCL))
        C.getDriver().addFPGATempDepFile(
            DepFile, Clang::getBaseInputName(Args, Inputs[0]));
    } else if (Output.getType() == types::TY_Dependencies) {
      DepFile = Output.getFilename();
    } else if (!ArgMD) {
      DepFile = "-";
    } else if (IsIntelFPGA && JA.isDeviceOffloading(Action::OFK_SYCL)) {
      createFPGATempDepFile(DepFile);
    } else {
      DepFile = getDependencyFileName(Args, Inputs);
      C.addFailureResultFile(DepFile, &JA);
    }
    CmdArgs.push_back("-dependency-file");
    CmdArgs.push_back(DepFile);

    bool HasTarget = false;
    for (const Arg *A : Args.filtered(options::OPT_MT, options::OPT_MQ)) {
      HasTarget = true;
      A->claim();
      if (A->getOption().matches(options::OPT_MT)) {
        A->render(Args, CmdArgs);
      } else {
        CmdArgs.push_back("-MT");
        SmallString<128> Quoted;
        QuoteTarget(A->getValue(), Quoted);
        CmdArgs.push_back(Args.MakeArgString(Quoted));
      }
    }

    // Add a default target if one wasn't specified.
    if (!HasTarget) {
      const char *DepTarget;

      // If user provided -o, that is the dependency target, except
      // when we are only generating a dependency file.
      Arg *OutputOpt = Args.getLastArg(options::OPT_o);
      if (OutputOpt && Output.getType() != types::TY_Dependencies) {
        DepTarget = OutputOpt->getValue();
      } else {
        // Otherwise derive from the base input.
        //
        // FIXME: This should use the computed output file location.
        SmallString<128> P(Inputs[0].getBaseInput());
        llvm::sys::path::replace_extension(P, "o");
        DepTarget = Args.MakeArgString(llvm::sys::path::filename(P));
      }

      CmdArgs.push_back("-MT");
      SmallString<128> Quoted;
      QuoteTarget(DepTarget, Quoted);
      CmdArgs.push_back(Args.MakeArgString(Quoted));
    }

    if (ArgM->getOption().matches(options::OPT_M) ||
        ArgM->getOption().matches(options::OPT_MD))
      CmdArgs.push_back("-sys-header-deps");
    if ((isa<PrecompileJobAction>(JA) &&
         !Args.hasArg(options::OPT_fno_module_file_deps)) ||
        Args.hasArg(options::OPT_fmodule_file_deps))
      CmdArgs.push_back("-module-file-deps");
  }

  if (!ArgM && IsIntelFPGA && JA.isDeviceOffloading(Action::OFK_SYCL)) {
    // No dep generation option was provided, add all of the needed options
    // to ensure a successful dep generation.
    const char *DepFile;
    createFPGATempDepFile(DepFile);
    CmdArgs.push_back("-dependency-file");
    CmdArgs.push_back(DepFile);
    CmdArgs.push_back("-MT");
    SmallString<128> P(Inputs[0].getBaseInput());
    llvm::sys::path::replace_extension(P, "o");
    SmallString<128> Quoted;
    QuoteTarget(llvm::sys::path::filename(P), Quoted);
    CmdArgs.push_back(Args.MakeArgString(Quoted));
  }

  if (Args.hasArg(options::OPT_MG)) {
    if (!ArgM || ArgM->getOption().matches(options::OPT_MD) ||
        ArgM->getOption().matches(options::OPT_MMD))
      D.Diag(diag::err_drv_mg_requires_m_or_mm);
    CmdArgs.push_back("-MG");
  }

  Args.AddLastArg(CmdArgs, options::OPT_MP);
  Args.AddLastArg(CmdArgs, options::OPT_MV);

  // Add offload include arguments specific for CUDA/HIP.  This must happen
  // before we -I or -include anything else, because we must pick up the
  // CUDA/HIP headers from the particular CUDA/ROCm installation, rather than
  // from e.g. /usr/local/include.
  if (JA.isOffloading(Action::OFK_Cuda))
    getToolChain().AddCudaIncludeArgs(Args, CmdArgs);
  if (JA.isOffloading(Action::OFK_HIP))
    getToolChain().AddHIPIncludeArgs(Args, CmdArgs);

#if INTEL_CUSTOMIZATION
  // Add the AC Types header directories before the SYCL headers
  if (Args.hasArg(options::OPT_qactypes)) {
    CmdArgs.push_back("-internal-isystem");
    CmdArgs.push_back(Args.MakeArgString(getToolChain().GetACTypesIncludePath(Args)));
  }
  // Add Intel headers for OpenMP and SYCL offloading.
  if (JA.isOffloading(Action::OFK_SYCL) || JA.isOffloading(Action::OFK_OpenMP))
#endif // INTEL_CUSTOMIZATION
    toolchains::SYCLToolChain::AddSYCLIncludeArgs(D, Args, CmdArgs);

  // If we are offloading to a target via OpenMP we need to include the
  // openmp_wrappers folder which contains alternative system headers.
  if (JA.isDeviceOffloading(Action::OFK_OpenMP) &&
      getToolChain().getTriple().isNVPTX()){
    if (!Args.hasArg(options::OPT_nobuiltininc)) {
      // Add openmp_wrappers/* to our system include path.  This lets us wrap
      // standard library headers.
      SmallString<128> P(D.ResourceDir);
      llvm::sys::path::append(P, "include");
      llvm::sys::path::append(P, "openmp_wrappers");
      CmdArgs.push_back("-internal-isystem");
      CmdArgs.push_back(Args.MakeArgString(P));
    }

    CmdArgs.push_back("-include");
    CmdArgs.push_back("__clang_openmp_device_functions.h");
  }

  // Add -i* options, and automatically translate to
  // -include-pch/-include-pth for transparent PCH support. It's
  // wonky, but we include looking for .gch so we can support seamless
  // replacement into a build system already set up to be generating
  // .gch files.

  if (getToolChain().getDriver().IsCLMode()) {
    const Arg *YcArg = Args.getLastArg(options::OPT__SLASH_Yc);
    const Arg *YuArg = Args.getLastArg(options::OPT__SLASH_Yu);
    if (YcArg && JA.getKind() >= Action::PrecompileJobClass &&
        JA.getKind() <= Action::AssembleJobClass) {
      CmdArgs.push_back(Args.MakeArgString("-building-pch-with-obj"));
      // -fpch-instantiate-templates is the default when creating
      // precomp using /Yc
      if (Args.hasFlag(options::OPT_fpch_instantiate_templates,
                       options::OPT_fno_pch_instantiate_templates, true))
        CmdArgs.push_back(Args.MakeArgString("-fpch-instantiate-templates"));
    }
    if (YcArg || YuArg) {
      StringRef ThroughHeader = YcArg ? YcArg->getValue() : YuArg->getValue();
      if (!isa<PrecompileJobAction>(JA)) {
        CmdArgs.push_back("-include-pch");
        CmdArgs.push_back(Args.MakeArgString(D.GetClPchPath(
            C, !ThroughHeader.empty()
                   ? ThroughHeader
                   : llvm::sys::path::filename(Inputs[0].getBaseInput()))));
      }

      if (ThroughHeader.empty()) {
        CmdArgs.push_back(Args.MakeArgString(
            Twine("-pch-through-hdrstop-") + (YcArg ? "create" : "use")));
      } else {
        CmdArgs.push_back(
            Args.MakeArgString(Twine("-pch-through-header=") + ThroughHeader));
      }
    }
  }

  bool RenderedImplicitInclude = false;
  for (const Arg *A : Args.filtered(options::OPT_clang_i_Group)) {
    if (A->getOption().matches(options::OPT_include)) {
      // Handling of gcc-style gch precompiled headers.
      bool IsFirstImplicitInclude = !RenderedImplicitInclude;
      RenderedImplicitInclude = true;

      bool FoundPCH = false;
      SmallString<128> P(A->getValue());
      // We want the files to have a name like foo.h.pch. Add a dummy extension
      // so that replace_extension does the right thing.
      P += ".dummy";
      llvm::sys::path::replace_extension(P, "pch");
      if (llvm::sys::fs::exists(P))
        FoundPCH = true;

      if (!FoundPCH) {
        llvm::sys::path::replace_extension(P, "gch");
        if (llvm::sys::fs::exists(P)) {
          FoundPCH = true;
        }
      }

      if (FoundPCH) {
        if (IsFirstImplicitInclude) {
          A->claim();
          CmdArgs.push_back("-include-pch");
          CmdArgs.push_back(Args.MakeArgString(P));
          continue;
        } else {
          // Ignore the PCH if not first on command line and emit warning.
          D.Diag(diag::warn_drv_pch_not_first_include) << P
                                                       << A->getAsString(Args);
        }
      }
      // Do not render -include when performing the compilation that occurs
      // after the the integration footer has been appended.  This has already
      // been preprocessed and should not be included again.
      if (ContainsAppendFooterAction(&JA))
        continue;
    } else if (A->getOption().matches(options::OPT_isystem_after)) {
      // Handling of paths which must come late.  These entries are handled by
      // the toolchain itself after the resource dir is inserted in the right
      // search order.
      // Do not claim the argument so that the use of the argument does not
      // silently go unnoticed on toolchains which do not honour the option.
      continue;
    } else if (A->getOption().matches(options::OPT_stdlibxx_isystem)) {
      // Translated to -internal-isystem by the driver, no need to pass to cc1.
      continue;
    }

    // Not translated, render as usual.
    A->claim();
    A->render(Args, CmdArgs);
  }

  Args.AddAllArgs(CmdArgs,
                  {options::OPT_D, options::OPT_U, options::OPT_I_Group,
                   options::OPT_F, options::OPT_index_header_map});

  // Add -Wp, and -Xpreprocessor if using the preprocessor.

  // FIXME: There is a very unfortunate problem here, some troubled
  // souls abuse -Wp, to pass preprocessor options in gcc syntax. To
  // really support that we would have to parse and then translate
  // those options. :(
  Args.AddAllArgValues(CmdArgs, options::OPT_Wp_COMMA,
                       options::OPT_Xpreprocessor);

  // -I- is a deprecated GCC feature, reject it.
  if (Arg *A = Args.getLastArg(options::OPT_I_))
    D.Diag(diag::err_drv_I_dash_not_supported) << A->getAsString(Args);

  // If we have a --sysroot, and don't have an explicit -isysroot flag, add an
  // -isysroot to the CC1 invocation.
  StringRef sysroot = C.getSysRoot();
  if (sysroot != "") {
    if (!Args.hasArg(options::OPT_isysroot)) {
      CmdArgs.push_back("-isysroot");
      CmdArgs.push_back(C.getArgs().MakeArgString(sysroot));
    }
  }

  // Parse additional include paths from environment variables.
  // FIXME: We should probably sink the logic for handling these from the
  // frontend into the driver. It will allow deleting 4 otherwise unused flags.
  // CPATH - included following the user specified includes (but prior to
  // builtin and standard includes).
  addDirectoryList(Args, CmdArgs, "-I", "CPATH");
  // C_INCLUDE_PATH - system includes enabled when compiling C.
  addDirectoryList(Args, CmdArgs, "-c-isystem", "C_INCLUDE_PATH");
  // CPLUS_INCLUDE_PATH - system includes enabled when compiling C++.
  addDirectoryList(Args, CmdArgs, "-cxx-isystem", "CPLUS_INCLUDE_PATH");
  // OBJC_INCLUDE_PATH - system includes enabled when compiling ObjC.
  addDirectoryList(Args, CmdArgs, "-objc-isystem", "OBJC_INCLUDE_PATH");
  // OBJCPLUS_INCLUDE_PATH - system includes enabled when compiling ObjC++.
  addDirectoryList(Args, CmdArgs, "-objcxx-isystem", "OBJCPLUS_INCLUDE_PATH");

#if INTEL_CUSTOMIZATION
  // Add Intel specific headers
  if (D.IsIntelMode()) {
    SmallString<128> IntelDir(D.Dir);
    llvm::sys::path::append(IntelDir, "..", "compiler", "include");
    CmdArgs.push_back("-internal-isystem");
    CmdArgs.push_back(Args.MakeArgString(IntelDir));
    // IA32ROOT
    const char * IA32Root = getenv("IA32ROOT");
    if (IA32Root) {
      SmallString<128> P(IA32Root);
      llvm::sys::path::append(P, "include");
      CmdArgs.push_back("-internal-isystem");
      CmdArgs.push_back(Args.MakeArgString(P));
    }
  }
#endif // INTEL_CUSTOMIZATION
  // While adding the include arguments, we also attempt to retrieve the
  // arguments of related offloading toolchains or arguments that are specific
  // of an offloading programming model.

  // Add C++ include arguments, if needed.
  if (types::isCXX(Inputs[0].getType())) {
    bool HasStdlibxxIsystem = Args.hasArg(options::OPT_stdlibxx_isystem);
    forAllAssociatedToolChains(
        C, JA, getToolChain(),
        [&Args, &CmdArgs, HasStdlibxxIsystem](const ToolChain &TC) {
          HasStdlibxxIsystem ? TC.AddClangCXXStdlibIsystemArgs(Args, CmdArgs)
                             : TC.AddClangCXXStdlibIncludeArgs(Args, CmdArgs);
        });
  }

  // Add system include arguments for all targets but IAMCU.
  if (!IsIAMCU)
    forAllAssociatedToolChains(C, JA, getToolChain(),
                               [&Args, &CmdArgs](const ToolChain &TC) {
                                 TC.AddClangSystemIncludeArgs(Args, CmdArgs);
                               });
  else {
    // For IAMCU add special include arguments.
    getToolChain().AddIAMCUIncludeArgs(Args, CmdArgs);
  }
#if INTEL_CUSTOMIZATION
  if (D.IsIntelMode() && getToolChain().getTriple().isWindowsMSVCEnvironment()) {
    SmallString<128> IntelDir(llvm::sys::path::parent_path(D.Dir));
    if (!IntelDir.empty()) {
      CmdArgs.push_back("-header-base-path");
      CmdArgs.push_back(Args.MakeArgString(IntelDir));
    }
  }
#endif // INTEL_CUSTOMIZATION

  addMacroPrefixMapArg(D, Args, CmdArgs);
  addCoveragePrefixMapArg(D, Args, CmdArgs);
}

// FIXME: Move to target hook.
static bool isSignedCharDefault(const llvm::Triple &Triple) {
  switch (Triple.getArch()) {
  default:
    return true;

  case llvm::Triple::aarch64:
  case llvm::Triple::aarch64_32:
  case llvm::Triple::aarch64_be:
  case llvm::Triple::arm:
  case llvm::Triple::armeb:
  case llvm::Triple::thumb:
  case llvm::Triple::thumbeb:
    if (Triple.isOSDarwin() || Triple.isOSWindows())
      return true;
    return false;

  case llvm::Triple::ppc:
  case llvm::Triple::ppc64:
    if (Triple.isOSDarwin())
      return true;
    return false;

  case llvm::Triple::hexagon:
  case llvm::Triple::ppcle:
  case llvm::Triple::ppc64le:
  case llvm::Triple::riscv32:
  case llvm::Triple::riscv64:
  case llvm::Triple::systemz:
  case llvm::Triple::xcore:
    return false;
  }
}

static bool hasMultipleInvocations(const llvm::Triple &Triple,
                                   const ArgList &Args) {
  // Supported only on Darwin where we invoke the compiler multiple times
  // followed by an invocation to lipo.
  if (!Triple.isOSDarwin())
    return false;
  // If more than one "-arch <arch>" is specified, we're targeting multiple
  // architectures resulting in a fat binary.
  return Args.getAllArgValues(options::OPT_arch).size() > 1;
}

static bool checkRemarksOptions(const Driver &D, const ArgList &Args,
                                const llvm::Triple &Triple) {
  // When enabling remarks, we need to error if:
  // * The remark file is specified but we're targeting multiple architectures,
  // which means more than one remark file is being generated.
  bool hasMultipleInvocations = ::hasMultipleInvocations(Triple, Args);
  bool hasExplicitOutputFile =
      Args.getLastArg(options::OPT_foptimization_record_file_EQ);
  if (hasMultipleInvocations && hasExplicitOutputFile) {
    D.Diag(diag::err_drv_invalid_output_with_multiple_archs)
        << "-foptimization-record-file";
    return false;
  }
  return true;
}

static void renderRemarksOptions(const ArgList &Args, ArgStringList &CmdArgs,
                                 const llvm::Triple &Triple,
                                 const InputInfo &Input,
                                 const InputInfo &Output, const JobAction &JA) {
  StringRef Format = "yaml";
  if (const Arg *A = Args.getLastArg(options::OPT_fsave_optimization_record_EQ))
    Format = A->getValue();

  CmdArgs.push_back("-opt-record-file");

  const Arg *A = Args.getLastArg(options::OPT_foptimization_record_file_EQ);
  if (A) {
    CmdArgs.push_back(A->getValue());
  } else {
    bool hasMultipleArchs =
        Triple.isOSDarwin() && // Only supported on Darwin platforms.
        Args.getAllArgValues(options::OPT_arch).size() > 1;

    SmallString<128> F;

    if (Args.hasArg(options::OPT_c) || Args.hasArg(options::OPT_S)) {
      if (Arg *FinalOutput = Args.getLastArg(options::OPT_o))
        F = FinalOutput->getValue();
    } else {
      if (Format != "yaml" && // For YAML, keep the original behavior.
          Triple.isOSDarwin() && // Enable this only on darwin, since it's the only platform supporting .dSYM bundles.
          Output.isFilename())
        F = Output.getFilename();
    }

    if (F.empty()) {
      // Use the input filename.
      F = llvm::sys::path::stem(Input.getBaseInput());

      // If we're compiling for an offload architecture (i.e. a CUDA device),
      // we need to make the file name for the device compilation different
      // from the host compilation.
      if (!JA.isDeviceOffloading(Action::OFK_None) &&
          !JA.isDeviceOffloading(Action::OFK_Host)) {
        llvm::sys::path::replace_extension(F, "");
        F += Action::GetOffloadingFileNamePrefix(JA.getOffloadingDeviceKind(),
                                                 Triple.normalize());
        F += "-";
        F += JA.getOffloadingArch();
      }
    }

    // If we're having more than one "-arch", we should name the files
    // differently so that every cc1 invocation writes to a different file.
    // We're doing that by appending "-<arch>" with "<arch>" being the arch
    // name from the triple.
    if (hasMultipleArchs) {
      // First, remember the extension.
      SmallString<64> OldExtension = llvm::sys::path::extension(F);
      // then, remove it.
      llvm::sys::path::replace_extension(F, "");
      // attach -<arch> to it.
      F += "-";
      F += Triple.getArchName();
      // put back the extension.
      llvm::sys::path::replace_extension(F, OldExtension);
    }

    SmallString<32> Extension;
    Extension += "opt.";
    Extension += Format;

    llvm::sys::path::replace_extension(F, Extension);
    CmdArgs.push_back(Args.MakeArgString(F));
  }

  if (const Arg *A =
          Args.getLastArg(options::OPT_foptimization_record_passes_EQ)) {
    CmdArgs.push_back("-opt-record-passes");
    CmdArgs.push_back(A->getValue());
  }

  if (!Format.empty()) {
    CmdArgs.push_back("-opt-record-format");
    CmdArgs.push_back(Format.data());
  }
}

void AddAAPCSVolatileBitfieldArgs(const ArgList &Args, ArgStringList &CmdArgs) {
  if (!Args.hasFlag(options::OPT_faapcs_bitfield_width,
                    options::OPT_fno_aapcs_bitfield_width, true))
    CmdArgs.push_back("-fno-aapcs-bitfield-width");

  if (Args.getLastArg(options::OPT_ForceAAPCSBitfieldLoad))
    CmdArgs.push_back("-faapcs-bitfield-load");
}

namespace {
void RenderARMABI(const llvm::Triple &Triple, const ArgList &Args,
                  ArgStringList &CmdArgs) {
  // Select the ABI to use.
  // FIXME: Support -meabi.
  // FIXME: Parts of this are duplicated in the backend, unify this somehow.
  const char *ABIName = nullptr;
  if (Arg *A = Args.getLastArg(options::OPT_mabi_EQ)) {
    ABIName = A->getValue();
  } else {
    std::string CPU = getCPUName(Args, Triple, /*FromAs*/ false);
    ABIName = llvm::ARM::computeDefaultTargetABI(Triple, CPU).data();
  }

  CmdArgs.push_back("-target-abi");
  CmdArgs.push_back(ABIName);
}
}

void Clang::AddARMTargetArgs(const llvm::Triple &Triple, const ArgList &Args,
                             ArgStringList &CmdArgs, bool KernelOrKext) const {
  RenderARMABI(Triple, Args, CmdArgs);

  // Determine floating point ABI from the options & target defaults.
  arm::FloatABI ABI = arm::getARMFloatABI(getToolChain(), Args);
  if (ABI == arm::FloatABI::Soft) {
    // Floating point operations and argument passing are soft.
    // FIXME: This changes CPP defines, we need -target-soft-float.
    CmdArgs.push_back("-msoft-float");
    CmdArgs.push_back("-mfloat-abi");
    CmdArgs.push_back("soft");
  } else if (ABI == arm::FloatABI::SoftFP) {
    // Floating point operations are hard, but argument passing is soft.
    CmdArgs.push_back("-mfloat-abi");
    CmdArgs.push_back("soft");
  } else {
    // Floating point operations and argument passing are hard.
    assert(ABI == arm::FloatABI::Hard && "Invalid float abi!");
    CmdArgs.push_back("-mfloat-abi");
    CmdArgs.push_back("hard");
  }

  // Forward the -mglobal-merge option for explicit control over the pass.
  if (Arg *A = Args.getLastArg(options::OPT_mglobal_merge,
                               options::OPT_mno_global_merge)) {
    CmdArgs.push_back("-mllvm");
    if (A->getOption().matches(options::OPT_mno_global_merge))
      CmdArgs.push_back("-arm-global-merge=false");
    else
      CmdArgs.push_back("-arm-global-merge=true");
  }

  if (!Args.hasFlag(options::OPT_mimplicit_float,
                    options::OPT_mno_implicit_float, true))
    CmdArgs.push_back("-no-implicit-float");

  if (Args.getLastArg(options::OPT_mcmse))
    CmdArgs.push_back("-mcmse");

  AddAAPCSVolatileBitfieldArgs(Args, CmdArgs);
}

void Clang::RenderTargetOptions(const llvm::Triple &EffectiveTriple,
                                const ArgList &Args, bool KernelOrKext,
                                ArgStringList &CmdArgs) const {
  const ToolChain &TC = getToolChain();

  // Add the target features
  getTargetFeatures(TC.getDriver(), EffectiveTriple, Args, CmdArgs, false);

  // Add target specific flags.
  switch (TC.getArch()) {
  default:
    break;

  case llvm::Triple::arm:
  case llvm::Triple::armeb:
  case llvm::Triple::thumb:
  case llvm::Triple::thumbeb:
    // Use the effective triple, which takes into account the deployment target.
    AddARMTargetArgs(EffectiveTriple, Args, CmdArgs, KernelOrKext);
    CmdArgs.push_back("-fallow-half-arguments-and-returns");
    break;

  case llvm::Triple::aarch64:
  case llvm::Triple::aarch64_32:
  case llvm::Triple::aarch64_be:
    AddAArch64TargetArgs(Args, CmdArgs);
    CmdArgs.push_back("-fallow-half-arguments-and-returns");
    break;

  case llvm::Triple::mips:
  case llvm::Triple::mipsel:
  case llvm::Triple::mips64:
  case llvm::Triple::mips64el:
    AddMIPSTargetArgs(Args, CmdArgs);
    break;

  case llvm::Triple::ppc:
  case llvm::Triple::ppcle:
  case llvm::Triple::ppc64:
  case llvm::Triple::ppc64le:
    AddPPCTargetArgs(Args, CmdArgs);
    break;

  case llvm::Triple::riscv32:
  case llvm::Triple::riscv64:
    AddRISCVTargetArgs(Args, CmdArgs);
    break;

  case llvm::Triple::sparc:
  case llvm::Triple::sparcel:
  case llvm::Triple::sparcv9:
    AddSparcTargetArgs(Args, CmdArgs);
    break;

  case llvm::Triple::systemz:
    AddSystemZTargetArgs(Args, CmdArgs);
    break;

  case llvm::Triple::x86:
  case llvm::Triple::x86_64:
    AddX86TargetArgs(Args, CmdArgs);
    break;

  case llvm::Triple::lanai:
    AddLanaiTargetArgs(Args, CmdArgs);
    break;

  case llvm::Triple::hexagon:
    AddHexagonTargetArgs(Args, CmdArgs);
    break;

  case llvm::Triple::wasm32:
  case llvm::Triple::wasm64:
    AddWebAssemblyTargetArgs(Args, CmdArgs);
    break;

  case llvm::Triple::ve:
    AddVETargetArgs(Args, CmdArgs);
    break;
  }
}

namespace {
void RenderAArch64ABI(const llvm::Triple &Triple, const ArgList &Args,
                      ArgStringList &CmdArgs) {
  const char *ABIName = nullptr;
  if (Arg *A = Args.getLastArg(options::OPT_mabi_EQ))
    ABIName = A->getValue();
  else if (Triple.isOSDarwin())
    ABIName = "darwinpcs";
  else
    ABIName = "aapcs";

  CmdArgs.push_back("-target-abi");
  CmdArgs.push_back(ABIName);
}
}

void Clang::AddAArch64TargetArgs(const ArgList &Args,
                                 ArgStringList &CmdArgs) const {
  const llvm::Triple &Triple = getToolChain().getEffectiveTriple();

  if (!Args.hasFlag(options::OPT_mred_zone, options::OPT_mno_red_zone, true) ||
      Args.hasArg(options::OPT_mkernel) ||
      Args.hasArg(options::OPT_fapple_kext))
    CmdArgs.push_back("-disable-red-zone");

  if (!Args.hasFlag(options::OPT_mimplicit_float,
                    options::OPT_mno_implicit_float, true))
    CmdArgs.push_back("-no-implicit-float");

  RenderAArch64ABI(Triple, Args, CmdArgs);

  if (Arg *A = Args.getLastArg(options::OPT_mfix_cortex_a53_835769,
                               options::OPT_mno_fix_cortex_a53_835769)) {
    CmdArgs.push_back("-mllvm");
    if (A->getOption().matches(options::OPT_mfix_cortex_a53_835769))
      CmdArgs.push_back("-aarch64-fix-cortex-a53-835769=1");
    else
      CmdArgs.push_back("-aarch64-fix-cortex-a53-835769=0");
  } else if (Triple.isAndroid()) {
    // Enabled A53 errata (835769) workaround by default on android
    CmdArgs.push_back("-mllvm");
    CmdArgs.push_back("-aarch64-fix-cortex-a53-835769=1");
  }

  // Forward the -mglobal-merge option for explicit control over the pass.
  if (Arg *A = Args.getLastArg(options::OPT_mglobal_merge,
                               options::OPT_mno_global_merge)) {
    CmdArgs.push_back("-mllvm");
    if (A->getOption().matches(options::OPT_mno_global_merge))
      CmdArgs.push_back("-aarch64-enable-global-merge=false");
    else
      CmdArgs.push_back("-aarch64-enable-global-merge=true");
  }

  // Enable/disable return address signing and indirect branch targets.
  if (Arg *A = Args.getLastArg(options::OPT_msign_return_address_EQ,
                               options::OPT_mbranch_protection_EQ)) {

    const Driver &D = getToolChain().getDriver();

    StringRef Scope, Key;
    bool IndirectBranches;

    if (A->getOption().matches(options::OPT_msign_return_address_EQ)) {
      Scope = A->getValue();
      if (!Scope.equals("none") && !Scope.equals("non-leaf") &&
          !Scope.equals("all"))
        D.Diag(diag::err_invalid_branch_protection)
            << Scope << A->getAsString(Args);
      Key = "a_key";
      IndirectBranches = false;
    } else {
      StringRef Err;
      llvm::AArch64::ParsedBranchProtection PBP;
      if (!llvm::AArch64::parseBranchProtection(A->getValue(), PBP, Err))
        D.Diag(diag::err_invalid_branch_protection)
            << Err << A->getAsString(Args);
      Scope = PBP.Scope;
      Key = PBP.Key;
      IndirectBranches = PBP.BranchTargetEnforcement;
    }

    CmdArgs.push_back(
        Args.MakeArgString(Twine("-msign-return-address=") + Scope));
    CmdArgs.push_back(
        Args.MakeArgString(Twine("-msign-return-address-key=") + Key));
    if (IndirectBranches)
      CmdArgs.push_back("-mbranch-target-enforce");
  }

  // Handle -msve_vector_bits=<bits>
  if (Arg *A = Args.getLastArg(options::OPT_msve_vector_bits_EQ)) {
    StringRef Val = A->getValue();
    const Driver &D = getToolChain().getDriver();
    if (Val.equals("128") || Val.equals("256") || Val.equals("512") ||
        Val.equals("1024") || Val.equals("2048"))
      CmdArgs.push_back(
          Args.MakeArgString(llvm::Twine("-msve-vector-bits=") + Val));
    // Silently drop requests for vector-length agnostic code as it's implied.
    else if (!Val.equals("scalable"))
      // Handle the unsupported values passed to msve-vector-bits.
      D.Diag(diag::err_drv_unsupported_option_argument)
          << A->getOption().getName() << Val;
  }

  AddAAPCSVolatileBitfieldArgs(Args, CmdArgs);
}

void Clang::AddMIPSTargetArgs(const ArgList &Args,
                              ArgStringList &CmdArgs) const {
  const Driver &D = getToolChain().getDriver();
  StringRef CPUName;
  StringRef ABIName;
  const llvm::Triple &Triple = getToolChain().getTriple();
  mips::getMipsCPUAndABI(Args, Triple, CPUName, ABIName);

  CmdArgs.push_back("-target-abi");
  CmdArgs.push_back(ABIName.data());

  mips::FloatABI ABI = mips::getMipsFloatABI(D, Args, Triple);
  if (ABI == mips::FloatABI::Soft) {
    // Floating point operations and argument passing are soft.
    CmdArgs.push_back("-msoft-float");
    CmdArgs.push_back("-mfloat-abi");
    CmdArgs.push_back("soft");
  } else {
    // Floating point operations and argument passing are hard.
    assert(ABI == mips::FloatABI::Hard && "Invalid float abi!");
    CmdArgs.push_back("-mfloat-abi");
    CmdArgs.push_back("hard");
  }

  if (Arg *A = Args.getLastArg(options::OPT_mldc1_sdc1,
                               options::OPT_mno_ldc1_sdc1)) {
    if (A->getOption().matches(options::OPT_mno_ldc1_sdc1)) {
      CmdArgs.push_back("-mllvm");
      CmdArgs.push_back("-mno-ldc1-sdc1");
    }
  }

  if (Arg *A = Args.getLastArg(options::OPT_mcheck_zero_division,
                               options::OPT_mno_check_zero_division)) {
    if (A->getOption().matches(options::OPT_mno_check_zero_division)) {
      CmdArgs.push_back("-mllvm");
      CmdArgs.push_back("-mno-check-zero-division");
    }
  }

  if (Arg *A = Args.getLastArg(options::OPT_G)) {
    StringRef v = A->getValue();
    CmdArgs.push_back("-mllvm");
    CmdArgs.push_back(Args.MakeArgString("-mips-ssection-threshold=" + v));
    A->claim();
  }

  Arg *GPOpt = Args.getLastArg(options::OPT_mgpopt, options::OPT_mno_gpopt);
  Arg *ABICalls =
      Args.getLastArg(options::OPT_mabicalls, options::OPT_mno_abicalls);

  // -mabicalls is the default for many MIPS environments, even with -fno-pic.
  // -mgpopt is the default for static, -fno-pic environments but these two
  // options conflict. We want to be certain that -mno-abicalls -mgpopt is
  // the only case where -mllvm -mgpopt is passed.
  // NOTE: We need a warning here or in the backend to warn when -mgpopt is
  //       passed explicitly when compiling something with -mabicalls
  //       (implictly) in affect. Currently the warning is in the backend.
  //
  // When the ABI in use is  N64, we also need to determine the PIC mode that
  // is in use, as -fno-pic for N64 implies -mno-abicalls.
  bool NoABICalls =
      ABICalls && ABICalls->getOption().matches(options::OPT_mno_abicalls);

  llvm::Reloc::Model RelocationModel;
  unsigned PICLevel;
  bool IsPIE;
  std::tie(RelocationModel, PICLevel, IsPIE) =
      ParsePICArgs(getToolChain(), Args);

  NoABICalls = NoABICalls ||
               (RelocationModel == llvm::Reloc::Static && ABIName == "n64");

  bool WantGPOpt = GPOpt && GPOpt->getOption().matches(options::OPT_mgpopt);
  // We quietly ignore -mno-gpopt as the backend defaults to -mno-gpopt.
  if (NoABICalls && (!GPOpt || WantGPOpt)) {
    CmdArgs.push_back("-mllvm");
    CmdArgs.push_back("-mgpopt");

    Arg *LocalSData = Args.getLastArg(options::OPT_mlocal_sdata,
                                      options::OPT_mno_local_sdata);
    Arg *ExternSData = Args.getLastArg(options::OPT_mextern_sdata,
                                       options::OPT_mno_extern_sdata);
    Arg *EmbeddedData = Args.getLastArg(options::OPT_membedded_data,
                                        options::OPT_mno_embedded_data);
    if (LocalSData) {
      CmdArgs.push_back("-mllvm");
      if (LocalSData->getOption().matches(options::OPT_mlocal_sdata)) {
        CmdArgs.push_back("-mlocal-sdata=1");
      } else {
        CmdArgs.push_back("-mlocal-sdata=0");
      }
      LocalSData->claim();
    }

    if (ExternSData) {
      CmdArgs.push_back("-mllvm");
      if (ExternSData->getOption().matches(options::OPT_mextern_sdata)) {
        CmdArgs.push_back("-mextern-sdata=1");
      } else {
        CmdArgs.push_back("-mextern-sdata=0");
      }
      ExternSData->claim();
    }

    if (EmbeddedData) {
      CmdArgs.push_back("-mllvm");
      if (EmbeddedData->getOption().matches(options::OPT_membedded_data)) {
        CmdArgs.push_back("-membedded-data=1");
      } else {
        CmdArgs.push_back("-membedded-data=0");
      }
      EmbeddedData->claim();
    }

  } else if ((!ABICalls || (!NoABICalls && ABICalls)) && WantGPOpt)
    D.Diag(diag::warn_drv_unsupported_gpopt) << (ABICalls ? 0 : 1);

  if (GPOpt)
    GPOpt->claim();

  if (Arg *A = Args.getLastArg(options::OPT_mcompact_branches_EQ)) {
    StringRef Val = StringRef(A->getValue());
    if (mips::hasCompactBranches(CPUName)) {
      if (Val == "never" || Val == "always" || Val == "optimal") {
        CmdArgs.push_back("-mllvm");
        CmdArgs.push_back(Args.MakeArgString("-mips-compact-branches=" + Val));
      } else
        D.Diag(diag::err_drv_unsupported_option_argument)
            << A->getOption().getName() << Val;
    } else
      D.Diag(diag::warn_target_unsupported_compact_branches) << CPUName;
  }

  if (Arg *A = Args.getLastArg(options::OPT_mrelax_pic_calls,
                               options::OPT_mno_relax_pic_calls)) {
    if (A->getOption().matches(options::OPT_mno_relax_pic_calls)) {
      CmdArgs.push_back("-mllvm");
      CmdArgs.push_back("-mips-jalr-reloc=0");
    }
  }
}

void Clang::AddPPCTargetArgs(const ArgList &Args,
                             ArgStringList &CmdArgs) const {
  // Select the ABI to use.
  const char *ABIName = nullptr;
  const llvm::Triple &T = getToolChain().getTriple();
  if (T.isOSBinFormatELF()) {
    switch (getToolChain().getArch()) {
    case llvm::Triple::ppc64: {
      if ((T.isOSFreeBSD() && T.getOSMajorVersion() >= 13) ||
          T.isOSOpenBSD() || T.isMusl())
        ABIName = "elfv2";
      else
        ABIName = "elfv1";
      break;
    }
    case llvm::Triple::ppc64le:
      ABIName = "elfv2";
      break;
    default:
      break;
    }
  }

  bool IEEELongDouble = false;
  for (const Arg *A : Args.filtered(options::OPT_mabi_EQ)) {
    StringRef V = A->getValue();
    if (V == "ieeelongdouble")
      IEEELongDouble = true;
    else if (V == "ibmlongdouble")
      IEEELongDouble = false;
    else if (V != "altivec")
      // The ppc64 linux abis are all "altivec" abis by default. Accept and ignore
      // the option if given as we don't have backend support for any targets
      // that don't use the altivec abi.
      ABIName = A->getValue();
  }
  if (IEEELongDouble)
    CmdArgs.push_back("-mabi=ieeelongdouble");

  ppc::FloatABI FloatABI =
      ppc::getPPCFloatABI(getToolChain().getDriver(), Args);

  if (FloatABI == ppc::FloatABI::Soft) {
    // Floating point operations and argument passing are soft.
    CmdArgs.push_back("-msoft-float");
    CmdArgs.push_back("-mfloat-abi");
    CmdArgs.push_back("soft");
  } else {
    // Floating point operations and argument passing are hard.
    assert(FloatABI == ppc::FloatABI::Hard && "Invalid float abi!");
    CmdArgs.push_back("-mfloat-abi");
    CmdArgs.push_back("hard");
  }

  if (ABIName) {
    CmdArgs.push_back("-target-abi");
    CmdArgs.push_back(ABIName);
  }
}

static void SetRISCVSmallDataLimit(const ToolChain &TC, const ArgList &Args,
                                   ArgStringList &CmdArgs) {
  const Driver &D = TC.getDriver();
  const llvm::Triple &Triple = TC.getTriple();
  // Default small data limitation is eight.
  const char *SmallDataLimit = "8";
  // Get small data limitation.
  if (Args.getLastArg(options::OPT_shared, options::OPT_fpic,
                      options::OPT_fPIC)) {
    // Not support linker relaxation for PIC.
    SmallDataLimit = "0";
    if (Args.hasArg(options::OPT_G)) {
      D.Diag(diag::warn_drv_unsupported_sdata);
    }
  } else if (Args.getLastArgValue(options::OPT_mcmodel_EQ)
                 .equals_insensitive("large") &&
             (Triple.getArch() == llvm::Triple::riscv64)) {
    // Not support linker relaxation for RV64 with large code model.
    SmallDataLimit = "0";
    if (Args.hasArg(options::OPT_G)) {
      D.Diag(diag::warn_drv_unsupported_sdata);
    }
  } else if (Arg *A = Args.getLastArg(options::OPT_G)) {
    SmallDataLimit = A->getValue();
  }
  // Forward the -msmall-data-limit= option.
  CmdArgs.push_back("-msmall-data-limit");
  CmdArgs.push_back(SmallDataLimit);
}

void Clang::AddRISCVTargetArgs(const ArgList &Args,
                               ArgStringList &CmdArgs) const {
  const llvm::Triple &Triple = getToolChain().getTriple();
  StringRef ABIName = riscv::getRISCVABI(Args, Triple);

  CmdArgs.push_back("-target-abi");
  CmdArgs.push_back(ABIName.data());

  SetRISCVSmallDataLimit(getToolChain(), Args, CmdArgs);

  std::string TuneCPU;

  if (const Arg *A = Args.getLastArg(clang::driver::options::OPT_mtune_EQ)) {
    StringRef Name = A->getValue();

    Name = llvm::RISCV::resolveTuneCPUAlias(Name, Triple.isArch64Bit());
    TuneCPU = std::string(Name);
  }

  if (!TuneCPU.empty()) {
    CmdArgs.push_back("-tune-cpu");
    CmdArgs.push_back(Args.MakeArgString(TuneCPU));
  }
}

void Clang::AddSparcTargetArgs(const ArgList &Args,
                               ArgStringList &CmdArgs) const {
  sparc::FloatABI FloatABI =
      sparc::getSparcFloatABI(getToolChain().getDriver(), Args);

  if (FloatABI == sparc::FloatABI::Soft) {
    // Floating point operations and argument passing are soft.
    CmdArgs.push_back("-msoft-float");
    CmdArgs.push_back("-mfloat-abi");
    CmdArgs.push_back("soft");
  } else {
    // Floating point operations and argument passing are hard.
    assert(FloatABI == sparc::FloatABI::Hard && "Invalid float abi!");
    CmdArgs.push_back("-mfloat-abi");
    CmdArgs.push_back("hard");
  }
}

void Clang::AddSystemZTargetArgs(const ArgList &Args,
                                 ArgStringList &CmdArgs) const {
  bool HasBackchain = Args.hasFlag(options::OPT_mbackchain,
                                   options::OPT_mno_backchain, false);
  bool HasPackedStack = Args.hasFlag(options::OPT_mpacked_stack,
                                     options::OPT_mno_packed_stack, false);
  systemz::FloatABI FloatABI =
      systemz::getSystemZFloatABI(getToolChain().getDriver(), Args);
  bool HasSoftFloat = (FloatABI == systemz::FloatABI::Soft);
  if (HasBackchain && HasPackedStack && !HasSoftFloat) {
    const Driver &D = getToolChain().getDriver();
    D.Diag(diag::err_drv_unsupported_opt)
      << "-mpacked-stack -mbackchain -mhard-float";
  }
  if (HasBackchain)
    CmdArgs.push_back("-mbackchain");
  if (HasPackedStack)
    CmdArgs.push_back("-mpacked-stack");
  if (HasSoftFloat) {
    // Floating point operations and argument passing are soft.
    CmdArgs.push_back("-msoft-float");
    CmdArgs.push_back("-mfloat-abi");
    CmdArgs.push_back("soft");
  }
}

void Clang::AddX86TargetArgs(const ArgList &Args,
                             ArgStringList &CmdArgs) const {
  const Driver &D = getToolChain().getDriver();
  addX86AlignBranchArgs(D, Args, CmdArgs, /*IsLTO=*/false);

  if (!Args.hasFlag(options::OPT_mred_zone, options::OPT_mno_red_zone, true) ||
      Args.hasArg(options::OPT_mkernel) ||
      Args.hasArg(options::OPT_fapple_kext))
    CmdArgs.push_back("-disable-red-zone");

  if (!Args.hasFlag(options::OPT_mtls_direct_seg_refs,
                    options::OPT_mno_tls_direct_seg_refs, true))
    CmdArgs.push_back("-mno-tls-direct-seg-refs");

  // Default to avoid implicit floating-point for kernel/kext code, but allow
  // that to be overridden with -mno-soft-float.
  bool NoImplicitFloat = (Args.hasArg(options::OPT_mkernel) ||
                          Args.hasArg(options::OPT_fapple_kext));
  if (Arg *A = Args.getLastArg(
          options::OPT_msoft_float, options::OPT_mno_soft_float,
          options::OPT_mimplicit_float, options::OPT_mno_implicit_float)) {
    const Option &O = A->getOption();
    NoImplicitFloat = (O.matches(options::OPT_mno_implicit_float) ||
                       O.matches(options::OPT_msoft_float));
  }
  if (NoImplicitFloat)
    CmdArgs.push_back("-no-implicit-float");

  if (Arg *A = Args.getLastArg(options::OPT_masm_EQ)) {
    StringRef Value = A->getValue();
    if (Value == "intel" || Value == "att") {
      CmdArgs.push_back("-mllvm");
      CmdArgs.push_back(Args.MakeArgString("-x86-asm-syntax=" + Value));
    } else {
      D.Diag(diag::err_drv_unsupported_option_argument)
          << A->getOption().getName() << Value;
    }
#if INTEL_CUSTOMIZATION
  } else if (D.IsCLMode() && !D.IsIntelMode()) {
#endif // INTEL_CUSTOMIZATION
    CmdArgs.push_back("-mllvm");
    CmdArgs.push_back("-x86-asm-syntax=intel");
  }

  // Set flags to support MCU ABI.
  if (Args.hasFlag(options::OPT_miamcu, options::OPT_mno_iamcu, false)) {
    CmdArgs.push_back("-mfloat-abi");
    CmdArgs.push_back("soft");
    CmdArgs.push_back("-mstack-alignment=4");
  }

  // Handle -mtune.

  // Default to "generic" unless -march is present or targetting the PS4.
  std::string TuneCPU;
  if (!Args.hasArg(clang::driver::options::OPT_march_EQ) &&
      !getToolChain().getTriple().isPS4CPU())
    TuneCPU = "generic";
#if INTEL_CUSTOMIZATION
  // Reset TuneCPU if a valid -x or /Qx is specified.
  if (const Arg *A = Args.getLastArgNoClaim(options::OPT_march_EQ,
                                            options::OPT_x))
    if (A->getOption().matches(options::OPT_x))
      if (x86::isValidIntelCPU(A->getValue(), getToolChain().getTriple()))
        TuneCPU.clear();
  if (const Arg *A = Args.getLastArgNoClaim(options::OPT__SLASH_arch,
                                            options::OPT__SLASH_Qx)) {
    if (A->getOption().matches(options::OPT__SLASH_Qx))
      if (x86::isValidIntelCPU(A->getValue(), getToolChain().getTriple()))
        TuneCPU.clear();
  }

  addX86UnalignedVectorMoveArgs(getToolChain(), Args, CmdArgs, /*IsLTO=*/false,
                                /*IsIntelMode=*/D.IsIntelMode());
#endif // INTEL_CUSTOMIZATION

  // Override based on -mtune.
  if (const Arg *A = Args.getLastArg(clang::driver::options::OPT_mtune_EQ)) {
    StringRef Name = A->getValue();

    if (Name == "native") {
      Name = llvm::sys::getHostCPUName();
      if (!Name.empty())
        TuneCPU = std::string(Name);
    } else
      TuneCPU = std::string(Name);
  }

  if (!TuneCPU.empty()) {
    CmdArgs.push_back("-tune-cpu");
    CmdArgs.push_back(Args.MakeArgString(TuneCPU));
  }
}

void Clang::AddHexagonTargetArgs(const ArgList &Args,
                                 ArgStringList &CmdArgs) const {
  CmdArgs.push_back("-mqdsp6-compat");
  CmdArgs.push_back("-Wreturn-type");

  if (auto G = toolchains::HexagonToolChain::getSmallDataThreshold(Args)) {
    CmdArgs.push_back("-mllvm");
    CmdArgs.push_back(Args.MakeArgString("-hexagon-small-data-threshold=" +
                                         Twine(G.getValue())));
  }

  if (!Args.hasArg(options::OPT_fno_short_enums))
    CmdArgs.push_back("-fshort-enums");
  if (Args.getLastArg(options::OPT_mieee_rnd_near)) {
    CmdArgs.push_back("-mllvm");
    CmdArgs.push_back("-enable-hexagon-ieee-rnd-near");
  }
  CmdArgs.push_back("-mllvm");
  CmdArgs.push_back("-machine-sink-split=0");
}

void Clang::AddLanaiTargetArgs(const ArgList &Args,
                               ArgStringList &CmdArgs) const {
  if (Arg *A = Args.getLastArg(options::OPT_mcpu_EQ)) {
    StringRef CPUName = A->getValue();

    CmdArgs.push_back("-target-cpu");
    CmdArgs.push_back(Args.MakeArgString(CPUName));
  }
  if (Arg *A = Args.getLastArg(options::OPT_mregparm_EQ)) {
    StringRef Value = A->getValue();
    // Only support mregparm=4 to support old usage. Report error for all other
    // cases.
    int Mregparm;
    if (Value.getAsInteger(10, Mregparm)) {
      if (Mregparm != 4) {
        getToolChain().getDriver().Diag(
            diag::err_drv_unsupported_option_argument)
            << A->getOption().getName() << Value;
      }
    }
  }
}

void Clang::AddWebAssemblyTargetArgs(const ArgList &Args,
                                     ArgStringList &CmdArgs) const {
  // Default to "hidden" visibility.
  if (!Args.hasArg(options::OPT_fvisibility_EQ,
                   options::OPT_fvisibility_ms_compat)) {
    CmdArgs.push_back("-fvisibility");
    CmdArgs.push_back("hidden");
  }
}

void Clang::AddVETargetArgs(const ArgList &Args, ArgStringList &CmdArgs) const {
  // Floating point operations and argument passing are hard.
  CmdArgs.push_back("-mfloat-abi");
  CmdArgs.push_back("hard");
}

void Clang::DumpCompilationDatabase(Compilation &C, StringRef Filename,
                                    StringRef Target, const InputInfo &Output,
                                    const InputInfo &Input, const ArgList &Args) const {
  // If this is a dry run, do not create the compilation database file.
  if (C.getArgs().hasArg(options::OPT__HASH_HASH_HASH))
    return;

  using llvm::yaml::escape;
  const Driver &D = getToolChain().getDriver();

  if (!CompilationDatabase) {
    std::error_code EC;
    auto File = std::make_unique<llvm::raw_fd_ostream>(
        Filename, EC, llvm::sys::fs::OF_TextWithCRLF);
    if (EC) {
      D.Diag(clang::diag::err_drv_compilationdatabase) << Filename
                                                       << EC.message();
      return;
    }
    CompilationDatabase = std::move(File);
  }
  auto &CDB = *CompilationDatabase;
  auto CWD = D.getVFS().getCurrentWorkingDirectory();
  if (!CWD)
    CWD = ".";
  CDB << "{ \"directory\": \"" << escape(*CWD) << "\"";
  CDB << ", \"file\": \"" << escape(Input.getFilename()) << "\"";
  CDB << ", \"output\": \"" << escape(Output.getFilename()) << "\"";
  CDB << ", \"arguments\": [\"" << escape(D.ClangExecutable) << "\"";
  SmallString<128> Buf;
  Buf = "-x";
  Buf += types::getTypeName(Input.getType());
  CDB << ", \"" << escape(Buf) << "\"";
  if (!D.SysRoot.empty() && !Args.hasArg(options::OPT__sysroot_EQ)) {
    Buf = "--sysroot=";
    Buf += D.SysRoot;
    CDB << ", \"" << escape(Buf) << "\"";
  }
  CDB << ", \"" << escape(Input.getFilename()) << "\"";
  for (auto &A: Args) {
    auto &O = A->getOption();
    // Skip language selection, which is positional.
    if (O.getID() == options::OPT_x)
      continue;
    // Skip writing dependency output and the compilation database itself.
    if (O.getGroup().isValid() && O.getGroup().getID() == options::OPT_M_Group)
      continue;
    if (O.getID() == options::OPT_gen_cdb_fragment_path)
      continue;
    // Skip inputs.
    if (O.getKind() == Option::InputClass)
      continue;
    // All other arguments are quoted and appended.
    ArgStringList ASL;
    A->render(Args, ASL);
    for (auto &it: ASL)
      CDB << ", \"" << escape(it) << "\"";
  }
  Buf = "--target=";
  Buf += Target;
  CDB << ", \"" << escape(Buf) << "\"]},\n";
}

void Clang::DumpCompilationDatabaseFragmentToDir(
    StringRef Dir, Compilation &C, StringRef Target, const InputInfo &Output,
    const InputInfo &Input, const llvm::opt::ArgList &Args) const {
  // If this is a dry run, do not create the compilation database file.
  if (C.getArgs().hasArg(options::OPT__HASH_HASH_HASH))
    return;

  if (CompilationDatabase)
    DumpCompilationDatabase(C, "", Target, Output, Input, Args);

  SmallString<256> Path = Dir;
  const auto &Driver = C.getDriver();
  Driver.getVFS().makeAbsolute(Path);
  auto Err = llvm::sys::fs::create_directory(Path, /*IgnoreExisting=*/true);
  if (Err) {
    Driver.Diag(diag::err_drv_compilationdatabase) << Dir << Err.message();
    return;
  }

  llvm::sys::path::append(
      Path,
      Twine(llvm::sys::path::filename(Input.getFilename())) + ".%%%%.json");
  int FD;
  SmallString<256> TempPath;
  Err = llvm::sys::fs::createUniqueFile(Path, FD, TempPath,
                                        llvm::sys::fs::OF_Text);
  if (Err) {
    Driver.Diag(diag::err_drv_compilationdatabase) << Path << Err.message();
    return;
  }
  CompilationDatabase =
      std::make_unique<llvm::raw_fd_ostream>(FD, /*shouldClose=*/true);
  DumpCompilationDatabase(C, "", Target, Output, Input, Args);
}

static bool CheckARMImplicitITArg(StringRef Value) {
  return Value == "always" || Value == "never" || Value == "arm" ||
         Value == "thumb";
}

static void AddARMImplicitITArgs(const ArgList &Args, ArgStringList &CmdArgs,
                                 StringRef Value) {
  CmdArgs.push_back("-mllvm");
  CmdArgs.push_back(Args.MakeArgString("-arm-implicit-it=" + Value));
}

static void CollectArgsForIntegratedAssembler(Compilation &C,
                                              const ArgList &Args,
                                              ArgStringList &CmdArgs,
                                              const Driver &D) {
  if (UseRelaxAll(C, Args))
    CmdArgs.push_back("-mrelax-all");

  // Only default to -mincremental-linker-compatible if we think we are
  // targeting the MSVC linker.
  bool DefaultIncrementalLinkerCompatible =
      C.getDefaultToolChain().getTriple().isWindowsMSVCEnvironment();
  if (Args.hasFlag(options::OPT_mincremental_linker_compatible,
                   options::OPT_mno_incremental_linker_compatible,
                   DefaultIncrementalLinkerCompatible))
    CmdArgs.push_back("-mincremental-linker-compatible");

  // If you add more args here, also add them to the block below that
  // starts with "// If CollectArgsForIntegratedAssembler() isn't called below".

  // When passing -I arguments to the assembler we sometimes need to
  // unconditionally take the next argument.  For example, when parsing
  // '-Wa,-I -Wa,foo' we need to accept the -Wa,foo arg after seeing the
  // -Wa,-I arg and when parsing '-Wa,-I,foo' we need to accept the 'foo'
  // arg after parsing the '-I' arg.
  bool TakeNextArg = false;

  bool UseRelaxRelocations = C.getDefaultToolChain().useRelaxRelocations();
  bool UseNoExecStack = C.getDefaultToolChain().isNoExecStackDefault();
  const char *MipsTargetFeature = nullptr;
  StringRef ImplicitIt;
  for (const Arg *A :
       Args.filtered(options::OPT_Wa_COMMA, options::OPT_Xassembler,
                     options::OPT_mimplicit_it_EQ)) {
    A->claim();

    if (A->getOption().getID() == options::OPT_mimplicit_it_EQ) {
      switch (C.getDefaultToolChain().getArch()) {
      case llvm::Triple::arm:
      case llvm::Triple::armeb:
      case llvm::Triple::thumb:
      case llvm::Triple::thumbeb:
        // Only store the value; the last value set takes effect.
        ImplicitIt = A->getValue();
        if (!CheckARMImplicitITArg(ImplicitIt))
          D.Diag(diag::err_drv_unsupported_option_argument)
              << A->getOption().getName() << ImplicitIt;
        continue;
      default:
        break;
      }
    }

    for (StringRef Value : A->getValues()) {
      if (TakeNextArg) {
        CmdArgs.push_back(Value.data());
        TakeNextArg = false;
        continue;
      }

      if (C.getDefaultToolChain().getTriple().isOSBinFormatCOFF() &&
          Value == "-mbig-obj")
        continue; // LLVM handles bigobj automatically

      switch (C.getDefaultToolChain().getArch()) {
      default:
        break;
      case llvm::Triple::thumb:
      case llvm::Triple::thumbeb:
      case llvm::Triple::arm:
      case llvm::Triple::armeb:
        if (Value.startswith("-mimplicit-it=")) {
          // Only store the value; the last value set takes effect.
          ImplicitIt = Value.split("=").second;
          if (CheckARMImplicitITArg(ImplicitIt))
            continue;
        }
        if (Value == "-mthumb")
          // -mthumb has already been processed in ComputeLLVMTriple()
          // recognize but skip over here.
          continue;
        break;
      case llvm::Triple::mips:
      case llvm::Triple::mipsel:
      case llvm::Triple::mips64:
      case llvm::Triple::mips64el:
        if (Value == "--trap") {
          CmdArgs.push_back("-target-feature");
          CmdArgs.push_back("+use-tcc-in-div");
          continue;
        }
        if (Value == "--break") {
          CmdArgs.push_back("-target-feature");
          CmdArgs.push_back("-use-tcc-in-div");
          continue;
        }
        if (Value.startswith("-msoft-float")) {
          CmdArgs.push_back("-target-feature");
          CmdArgs.push_back("+soft-float");
          continue;
        }
        if (Value.startswith("-mhard-float")) {
          CmdArgs.push_back("-target-feature");
          CmdArgs.push_back("-soft-float");
          continue;
        }

        MipsTargetFeature = llvm::StringSwitch<const char *>(Value)
                                .Case("-mips1", "+mips1")
                                .Case("-mips2", "+mips2")
                                .Case("-mips3", "+mips3")
                                .Case("-mips4", "+mips4")
                                .Case("-mips5", "+mips5")
                                .Case("-mips32", "+mips32")
                                .Case("-mips32r2", "+mips32r2")
                                .Case("-mips32r3", "+mips32r3")
                                .Case("-mips32r5", "+mips32r5")
                                .Case("-mips32r6", "+mips32r6")
                                .Case("-mips64", "+mips64")
                                .Case("-mips64r2", "+mips64r2")
                                .Case("-mips64r3", "+mips64r3")
                                .Case("-mips64r5", "+mips64r5")
                                .Case("-mips64r6", "+mips64r6")
                                .Default(nullptr);
        if (MipsTargetFeature)
          continue;
      }

      if (Value == "-force_cpusubtype_ALL") {
        // Do nothing, this is the default and we don't support anything else.
      } else if (Value == "-L") {
        CmdArgs.push_back("-msave-temp-labels");
      } else if (Value == "--fatal-warnings") {
        CmdArgs.push_back("-massembler-fatal-warnings");
      } else if (Value == "--no-warn" || Value == "-W") {
        CmdArgs.push_back("-massembler-no-warn");
      } else if (Value == "--noexecstack") {
        UseNoExecStack = true;
      } else if (Value.startswith("-compress-debug-sections") ||
                 Value.startswith("--compress-debug-sections") ||
                 Value == "-nocompress-debug-sections" ||
                 Value == "--nocompress-debug-sections") {
        CmdArgs.push_back(Value.data());
      } else if (Value == "-mrelax-relocations=yes" ||
                 Value == "--mrelax-relocations=yes") {
        UseRelaxRelocations = true;
      } else if (Value == "-mrelax-relocations=no" ||
                 Value == "--mrelax-relocations=no") {
        UseRelaxRelocations = false;
      } else if (Value.startswith("-I")) {
        CmdArgs.push_back(Value.data());
        // We need to consume the next argument if the current arg is a plain
        // -I. The next arg will be the include directory.
        if (Value == "-I")
          TakeNextArg = true;
      } else if (Value.startswith("-gdwarf-")) {
        // "-gdwarf-N" options are not cc1as options.
        unsigned DwarfVersion = DwarfVersionNum(Value);
        if (DwarfVersion == 0) { // Send it onward, and let cc1as complain.
          CmdArgs.push_back(Value.data());
        } else {
          RenderDebugEnablingArgs(Args, CmdArgs,
                                  codegenoptions::LimitedDebugInfo,
                                  DwarfVersion, llvm::DebuggerKind::Default);
        }
      } else if (Value.startswith("-mcpu") || Value.startswith("-mfpu") ||
                 Value.startswith("-mhwdiv") || Value.startswith("-march")) {
        // Do nothing, we'll validate it later.
      } else if (Value == "-defsym") {
          if (A->getNumValues() != 2) {
            D.Diag(diag::err_drv_defsym_invalid_format) << Value;
            break;
          }
          const char *S = A->getValue(1);
          auto Pair = StringRef(S).split('=');
          auto Sym = Pair.first;
          auto SVal = Pair.second;

          if (Sym.empty() || SVal.empty()) {
            D.Diag(diag::err_drv_defsym_invalid_format) << S;
            break;
          }
          int64_t IVal;
          if (SVal.getAsInteger(0, IVal)) {
            D.Diag(diag::err_drv_defsym_invalid_symval) << SVal;
            break;
          }
          CmdArgs.push_back(Value.data());
          TakeNextArg = true;
      } else if (Value == "-fdebug-compilation-dir") {
        CmdArgs.push_back("-fdebug-compilation-dir");
        TakeNextArg = true;
      } else if (Value.consume_front("-fdebug-compilation-dir=")) {
        // The flag is a -Wa / -Xassembler argument and Options doesn't
        // parse the argument, so this isn't automatically aliased to
        // -fdebug-compilation-dir (without '=') here.
        CmdArgs.push_back("-fdebug-compilation-dir");
        CmdArgs.push_back(Value.data());
      } else if (Value == "--version") {
        D.PrintVersion(C, llvm::outs());
      } else {
        D.Diag(diag::err_drv_unsupported_option_argument)
            << A->getOption().getName() << Value;
      }
    }
  }
  if (ImplicitIt.size())
    AddARMImplicitITArgs(Args, CmdArgs, ImplicitIt);
  if (UseRelaxRelocations)
    CmdArgs.push_back("--mrelax-relocations");
  if (UseNoExecStack)
    CmdArgs.push_back("-mnoexecstack");
  if (MipsTargetFeature != nullptr) {
    CmdArgs.push_back("-target-feature");
    CmdArgs.push_back(MipsTargetFeature);
  }

  // forward -fembed-bitcode to assmebler
  if (C.getDriver().embedBitcodeEnabled() ||
      C.getDriver().embedBitcodeMarkerOnly())
    Args.AddLastArg(CmdArgs, options::OPT_fembed_bitcode_EQ);
}

static void RenderFloatingPointOptions(const ToolChain &TC, const Driver &D,
                                       bool OFastEnabled, const ArgList &Args,
                                       ArgStringList &CmdArgs,
                                       const JobAction &JA) {
  // Handle various floating point optimization flags, mapping them to the
  // appropriate LLVM code generation flags. This is complicated by several
  // "umbrella" flags, so we do this by stepping through the flags incrementally
  // adjusting what we think is enabled/disabled, then at the end setting the
  // LLVM flags based on the final state.
  bool HonorINFs = true;
  bool HonorNaNs = true;
#if INTEL_CUSTOMIZATION
  // This flag is a modifier on HonorNaNs. If HonorNaNs is true, then
  // the value of this flag doesn't matter. If HonorNaNs is false, but
  // this flag is true, we will reset HonorNaNs to true.
  // Because of the special nature of this option, it doesn't get turned
  // on and off by the other fp-model and fast-math options and imposes its
  // effect after all other FP options have been rendered.
  bool HonorNaNCompares = false;
#endif // INTEL_CUSTOMIZATION

  // -fmath-errno is the default on some platforms, e.g. BSD-derived OSes.
  bool MathErrno = TC.IsMathErrnoDefault();
  bool AssociativeMath = false;
  bool ReciprocalMath = false;
  bool SignedZeros = true;
  bool TrappingMath = false; // Implemented via -ffp-exception-behavior
  bool TrappingMathPresent = false; // Is trapping-math in args, and not
                                    // overriden by ffp-exception-behavior?
  bool RoundingFPMath = false;
  bool RoundingMathPresent = false; // Is rounding-math in args?
  // -ffp-model values: strict, fast, precise
  StringRef FPModel = "";
  // -ffp-exception-behavior options: strict, maytrap, ignore
  StringRef FPExceptionBehavior = "";
  const llvm::DenormalMode DefaultDenormalFPMath =
      TC.getDefaultDenormalModeForType(Args, JA);
  const llvm::DenormalMode DefaultDenormalFP32Math =
      TC.getDefaultDenormalModeForType(Args, JA, &llvm::APFloat::IEEEsingle());

  llvm::DenormalMode DenormalFPMath = DefaultDenormalFPMath;
  llvm::DenormalMode DenormalFP32Math = DefaultDenormalFP32Math;
  StringRef FPContract = "";
  bool StrictFPModel = false;

#if INTEL_CUSTOMIZATION
  // In Intel mode, the default settings should be equivalent to fp-model fast
  if (D.IsIntelMode()) {
    HonorINFs = false;
    HonorNaNs = false;
    AssociativeMath = true;
    ReciprocalMath = true;
    SignedZeros = false;
    TrappingMath = false;
    RoundingFPMath = false;
    MathErrno = false;
    DenormalFPMath = llvm::DenormalMode::getPreserveSign();
    DenormalFP32Math = llvm::DenormalMode::getPreserveSign();
    FPContract = "fast";
  }
#endif // INTEL_CUSTOMIZATION


  if (const Arg *A = Args.getLastArg(options::OPT_flimited_precision_EQ)) {
    CmdArgs.push_back("-mlimit-float-precision");
    CmdArgs.push_back(A->getValue());
  }

  for (const Arg *A : Args) {
    auto optID = A->getOption().getID();
    bool PreciseFPModel = false;
    switch (optID) {
    default:
      break;
    case options::OPT_ffp_model_EQ: {
      // If -ffp-model= is seen, reset to fno-fast-math
      HonorINFs = true;
      HonorNaNs = true;
      // Turning *off* -ffast-math restores the toolchain default.
      MathErrno = TC.IsMathErrnoDefault();
      AssociativeMath = false;
      ReciprocalMath = false;
      SignedZeros = true;
      // -fno_fast_math restores default denormal and fpcontract handling
      FPContract = "";
      DenormalFPMath = llvm::DenormalMode::getIEEE();

      // FIXME: The target may have picked a non-IEEE default mode here based on
      // -cl-denorms-are-zero. Should the target consider -fp-model interaction?
      DenormalFP32Math = llvm::DenormalMode::getIEEE();

      StringRef Val = A->getValue();
#if INTEL_CUSTOMIZATION
      if (Val.equals("fast=2")) {
        // When -fp-model=fast=2 is used, override with fast, as fast=2 is
        // not supported at this time.
        D.Diag(clang::diag::warn_drv_overriding_flag_option)
               << Args.MakeArgString("-ffp-model=" + Val)
               << Args.MakeArgString("-ffp-model=fast");
        Val = "fast";
      }
#endif // INTEL_CUSTOMIZATION
      if (OFastEnabled && !Val.equals("fast")) {
          // Only -ffp-model=fast is compatible with OFast, ignore.
        D.Diag(clang::diag::warn_drv_overriding_flag_option)
          << Args.MakeArgString("-ffp-model=" + Val)
          << "-Ofast";
        break;
      }
      StrictFPModel = false;
      PreciseFPModel = true;
      // ffp-model= is a Driver option, it is entirely rewritten into more
      // granular options before being passed into cc1.
      // Use the gcc option in the switch below.
      if (!FPModel.empty() && !FPModel.equals(Val)) {
        D.Diag(clang::diag::warn_drv_overriding_flag_option)
          << Args.MakeArgString("-ffp-model=" + FPModel)
          << Args.MakeArgString("-ffp-model=" + Val);
        FPContract = "";
      }
      if (Val.equals("fast")) {
        optID = options::OPT_ffast_math;
        FPModel = Val;
        FPContract = Val;
#if INTEL_CUSTOMIZATION // This should be upstreamed.
        DenormalFPMath = llvm::DenormalMode::getPreserveSign();
        DenormalFP32Math = llvm::DenormalMode::getPreserveSign();
#endif // INTEL_CUSTOMIZATION
      } else if (Val.equals("precise")) {
        optID = options::OPT_ffp_contract;
        FPModel = Val;
        FPContract = "fast";
        PreciseFPModel = true;
      } else if (Val.equals("strict")) {
        StrictFPModel = true;
        optID = options::OPT_frounding_math;
        FPExceptionBehavior = "strict";
        FPModel = Val;
        FPContract = "off";
        TrappingMath = true;
      } else
        D.Diag(diag::err_drv_unsupported_option_argument)
            << A->getOption().getName() << Val;
      break;
      }
    }

    switch (optID) {
    // If this isn't an FP option skip the claim below
    default: continue;

    // Options controlling individual features
    case options::OPT_fhonor_infinities:    HonorINFs = true;         break;
    case options::OPT_fno_honor_infinities: HonorINFs = false;        break;
    case options::OPT_fhonor_nans:          HonorNaNs = true;         break;
    case options::OPT_fno_honor_nans:       HonorNaNs = false;        break;
#if INTEL_CUSTOMIZATION
    case options::OPT_fhonor_nan_compares:
                                            HonorNaNCompares = true;  break;
    case options::OPT_fno_honor_nan_compares:
                                            HonorNaNCompares = false; break;
#endif // INTEL_CUSTOMIZATION
    case options::OPT_fmath_errno:          MathErrno = true;         break;
    case options::OPT_fno_math_errno:       MathErrno = false;        break;
    case options::OPT_fassociative_math:    AssociativeMath = true;   break;
    case options::OPT_fno_associative_math: AssociativeMath = false;  break;
    case options::OPT_freciprocal_math:     ReciprocalMath = true;    break;
    case options::OPT_fno_reciprocal_math:  ReciprocalMath = false;   break;
    case options::OPT_fsigned_zeros:        SignedZeros = true;       break;
    case options::OPT_fno_signed_zeros:     SignedZeros = false;      break;
    case options::OPT_ftrapping_math:
      if (!TrappingMathPresent && !FPExceptionBehavior.empty() &&
          !FPExceptionBehavior.equals("strict"))
        // Warn that previous value of option is overridden.
        D.Diag(clang::diag::warn_drv_overriding_flag_option)
          << Args.MakeArgString("-ffp-exception-behavior=" + FPExceptionBehavior)
          << "-ftrapping-math";
      TrappingMath = true;
      TrappingMathPresent = true;
      FPExceptionBehavior = "strict";
      break;
    case options::OPT_fno_trapping_math:
      if (!TrappingMathPresent && !FPExceptionBehavior.empty() &&
          !FPExceptionBehavior.equals("ignore"))
        // Warn that previous value of option is overridden.
        D.Diag(clang::diag::warn_drv_overriding_flag_option)
          << Args.MakeArgString("-ffp-exception-behavior=" + FPExceptionBehavior)
          << "-fno-trapping-math";
      TrappingMath = false;
      TrappingMathPresent = true;
      FPExceptionBehavior = "ignore";
      break;

    case options::OPT_frounding_math:
      RoundingFPMath = true;
      RoundingMathPresent = true;
      break;

    case options::OPT_fno_rounding_math:
      RoundingFPMath = false;
      RoundingMathPresent = false;
      break;

    case options::OPT_fdenormal_fp_math_EQ:
      DenormalFPMath = llvm::parseDenormalFPAttribute(A->getValue());
      if (!DenormalFPMath.isValid()) {
        D.Diag(diag::err_drv_invalid_value)
            << A->getAsString(Args) << A->getValue();
      }
      break;

    case options::OPT_fdenormal_fp_math_f32_EQ:
      DenormalFP32Math = llvm::parseDenormalFPAttribute(A->getValue());
      if (!DenormalFP32Math.isValid()) {
        D.Diag(diag::err_drv_invalid_value)
            << A->getAsString(Args) << A->getValue();
      }
      break;

    // Validate and pass through -ffp-contract option.
    case options::OPT_ffp_contract: {
      StringRef Val = A->getValue();
      if (PreciseFPModel) {
        // -ffp-model=precise enables ffp-contract=fast as a side effect
        // the FPContract value has already been set to a string literal
        // and the Val string isn't a pertinent value.
        ;
      } else if (Val.equals("fast") || Val.equals("on") || Val.equals("off"))
        FPContract = Val;
      else
        D.Diag(diag::err_drv_unsupported_option_argument)
           << A->getOption().getName() << Val;
      break;
    }

    // Validate and pass through -ffp-model option.
    case options::OPT_ffp_model_EQ:
      // This should only occur in the error case
      // since the optID has been replaced by a more granular
      // floating point option.
      break;

    // Validate and pass through -ffp-exception-behavior option.
    case options::OPT_ffp_exception_behavior_EQ: {
      StringRef Val = A->getValue();
      if (!TrappingMathPresent && !FPExceptionBehavior.empty() &&
          !FPExceptionBehavior.equals(Val))
        // Warn that previous value of option is overridden.
        D.Diag(clang::diag::warn_drv_overriding_flag_option)
          << Args.MakeArgString("-ffp-exception-behavior=" + FPExceptionBehavior)
          << Args.MakeArgString("-ffp-exception-behavior=" + Val);
      TrappingMath = TrappingMathPresent = false;
#if INTEL_CUSTOMIZATION
      if ((Val.equals("ignore")) || (Val.equals("fast"))) {
        Val = "ignore";
        FPExceptionBehavior = Val;
      } else if ((Val.equals("safe")) || (Val.equals("maytrap"))) {
        Val = "maytrap";
        FPExceptionBehavior = Val;
      }
#endif // INTEL_CUSTOMIZATION
      else if (Val.equals("strict")) {
        FPExceptionBehavior = Val;
        TrappingMath = TrappingMathPresent = true;
      } else
        D.Diag(diag::err_drv_unsupported_option_argument)
            << A->getOption().getName() << Val;
      break;
    }

    case options::OPT_ffinite_math_only:
      HonorINFs = false;
      HonorNaNs = false;
      break;
    case options::OPT_fno_finite_math_only:
      HonorINFs = true;
      HonorNaNs = true;
      break;

    case options::OPT_funsafe_math_optimizations:
      AssociativeMath = true;
      ReciprocalMath = true;
      SignedZeros = false;
      TrappingMath = false;
      FPExceptionBehavior = "";
      break;
    case options::OPT_fno_unsafe_math_optimizations:
      AssociativeMath = false;
      ReciprocalMath = false;
      SignedZeros = true;
      TrappingMath = true;
      FPExceptionBehavior = "strict";

      // The target may have opted to flush by default, so force IEEE.
      DenormalFPMath = llvm::DenormalMode::getIEEE();
      DenormalFP32Math = llvm::DenormalMode::getIEEE();
      break;

    case options::OPT_Ofast:
      // If -Ofast is the optimization level, then -ffast-math should be enabled
      if (!OFastEnabled)
        continue;
      LLVM_FALLTHROUGH;
    case options::OPT_ffast_math:
      HonorINFs = false;
      HonorNaNs = false;
      MathErrno = false;
      AssociativeMath = true;
      ReciprocalMath = true;
      SignedZeros = false;
      TrappingMath = false;
      RoundingFPMath = false;
      // If fast-math is set then set the fp-contract mode to fast.
      FPContract = "fast";
#if INTEL_CUSTOMIZATION
      DenormalFPMath = llvm::DenormalMode::getPreserveSign();
      DenormalFP32Math = llvm::DenormalMode::getPreserveSign();
#endif // INTEL_CUSTOMIZATION
      break;
    case options::OPT_fno_fast_math:
      HonorINFs = true;
      HonorNaNs = true;
      // Turning on -ffast-math (with either flag) removes the need for
      // MathErrno. However, turning *off* -ffast-math merely restores the
      // toolchain default (which may be false).
      MathErrno = TC.IsMathErrnoDefault();
      AssociativeMath = false;
      ReciprocalMath = false;
      SignedZeros = true;
      TrappingMath = false;
      RoundingFPMath = false;
      // -fno_fast_math restores default denormal and fpcontract handling
      DenormalFPMath = DefaultDenormalFPMath;
      DenormalFP32Math = llvm::DenormalMode::getIEEE();
      FPContract = "";
      break;
    }
    if (StrictFPModel) {
      // If -ffp-model=strict has been specified on command line but
      // subsequent options conflict then emit warning diagnostic.
      if (HonorINFs && HonorNaNs &&
        !AssociativeMath && !ReciprocalMath &&
        SignedZeros && TrappingMath && RoundingFPMath &&
        (FPContract.equals("off") || FPContract.empty()) &&
        DenormalFPMath == llvm::DenormalMode::getIEEE() &&
        DenormalFP32Math == llvm::DenormalMode::getIEEE())
        // OK: Current Arg doesn't conflict with -ffp-model=strict
        ;
      else {
        StrictFPModel = false;
        FPModel = "";
        D.Diag(clang::diag::warn_drv_overriding_flag_option)
            << "-ffp-model=strict" <<
            ((A->getNumValues() == 0) ?  A->getSpelling()
            : Args.MakeArgString(A->getSpelling() + A->getValue()));
      }
    }

    // If we handled this option claim it
    A->claim();
  }

#if INTEL_CUSTOMIZATION
  if (HonorNaNCompares) {
    CmdArgs.push_back("-fhonor-nan-compares");
    HonorNaNs = true;
  }
#endif // INTEL_CUSTOMIZATION

  if (!HonorINFs)
    CmdArgs.push_back("-menable-no-infs");

  if (!HonorNaNs)
    CmdArgs.push_back("-menable-no-nans");

  if (MathErrno)
    CmdArgs.push_back("-fmath-errno");

  if (!MathErrno && AssociativeMath && ReciprocalMath && !SignedZeros &&
      !TrappingMath)
    CmdArgs.push_back("-menable-unsafe-fp-math");

  if (!SignedZeros)
    CmdArgs.push_back("-fno-signed-zeros");

  if (AssociativeMath && !SignedZeros && !TrappingMath)
    CmdArgs.push_back("-mreassociate");

  if (ReciprocalMath)
    CmdArgs.push_back("-freciprocal-math");

  if (TrappingMath) {
    // FP Exception Behavior is also set to strict
    assert(FPExceptionBehavior.equals("strict"));
  }

  // The default is IEEE.
  if (DenormalFPMath != llvm::DenormalMode::getIEEE()) {
    llvm::SmallString<64> DenormFlag;
    llvm::raw_svector_ostream ArgStr(DenormFlag);
    ArgStr << "-fdenormal-fp-math=" << DenormalFPMath;
    CmdArgs.push_back(Args.MakeArgString(ArgStr.str()));
  }

  // Add f32 specific denormal mode flag if it's different.
  if (DenormalFP32Math != DenormalFPMath) {
    llvm::SmallString<64> DenormFlag;
    llvm::raw_svector_ostream ArgStr(DenormFlag);
    ArgStr << "-fdenormal-fp-math-f32=" << DenormalFP32Math;
    CmdArgs.push_back(Args.MakeArgString(ArgStr.str()));
  }

  if (!FPContract.empty())
    CmdArgs.push_back(Args.MakeArgString("-ffp-contract=" + FPContract));

  if (!RoundingFPMath)
    CmdArgs.push_back(Args.MakeArgString("-fno-rounding-math"));

  if (RoundingFPMath && RoundingMathPresent)
    CmdArgs.push_back(Args.MakeArgString("-frounding-math"));

  if (!FPExceptionBehavior.empty())
    CmdArgs.push_back(Args.MakeArgString("-ffp-exception-behavior=" +
                      FPExceptionBehavior));

  ParseMRecip(D, Args, CmdArgs);

  // -ffast-math enables the __FAST_MATH__ preprocessor macro, but check for the
  // individual features enabled by -ffast-math instead of the option itself as
  // that's consistent with gcc's behaviour.
  if (!HonorINFs && !HonorNaNs && !MathErrno && AssociativeMath &&
      ReciprocalMath && !SignedZeros && !TrappingMath && !RoundingFPMath) {
    CmdArgs.push_back("-ffast-math");
    if (FPModel.equals("fast")) {
      if (FPContract.equals("fast"))
        // All set, do nothing.
        ;
      else if (FPContract.empty())
        // Enable -ffp-contract=fast
        CmdArgs.push_back(Args.MakeArgString("-ffp-contract=fast"));
      else
        D.Diag(clang::diag::warn_drv_overriding_flag_option)
          << "-ffp-model=fast"
          << Args.MakeArgString("-ffp-contract=" + FPContract);
    }
  }

  // Handle __FINITE_MATH_ONLY__ similarly.
  if (!HonorINFs && !HonorNaNs)
    CmdArgs.push_back("-ffinite-math-only");

  if (const Arg *A = Args.getLastArg(options::OPT_mfpmath_EQ)) {
    CmdArgs.push_back("-mfpmath");
    CmdArgs.push_back(A->getValue());
  }

  // Disable a codegen optimization for floating-point casts.
  if (Args.hasFlag(options::OPT_fno_strict_float_cast_overflow,
                   options::OPT_fstrict_float_cast_overflow, false))
    CmdArgs.push_back("-fno-strict-float-cast-overflow");
#if INTEL_CUSTOMIZATION
  // Handle Intel options -pc<val> (/Qpc<val> for Windows)
  if (const Arg *A = Args.getLastArg(options::OPT_pc)) {
    StringRef Value(A->getValue());
    if (Value == "32" || Value == "64" || Value == "80")
      CmdArgs.push_back(Args.MakeArgString("-mx87-precision=" + Value));
    else
      D.Diag(diag::err_drv_unsupported_option_argument) << A->getSpelling() <<
          Value;
  }
#endif // INTEL_CUSTOMIZATION
}

static void RenderAnalyzerOptions(const ArgList &Args, ArgStringList &CmdArgs,
                                  const llvm::Triple &Triple,
                                  const InputInfo &Input) {
  // Enable region store model by default.
  CmdArgs.push_back("-analyzer-store=region");

  // Treat blocks as analysis entry points.
  CmdArgs.push_back("-analyzer-opt-analyze-nested-blocks");

  // Add default argument set.
  if (!Args.hasArg(options::OPT__analyzer_no_default_checks)) {
    CmdArgs.push_back("-analyzer-checker=core");
    CmdArgs.push_back("-analyzer-checker=apiModeling");

    if (!Triple.isWindowsMSVCEnvironment()) {
      CmdArgs.push_back("-analyzer-checker=unix");
    } else {
      // Enable "unix" checkers that also work on Windows.
      CmdArgs.push_back("-analyzer-checker=unix.API");
      CmdArgs.push_back("-analyzer-checker=unix.Malloc");
      CmdArgs.push_back("-analyzer-checker=unix.MallocSizeof");
      CmdArgs.push_back("-analyzer-checker=unix.MismatchedDeallocator");
      CmdArgs.push_back("-analyzer-checker=unix.cstring.BadSizeArg");
      CmdArgs.push_back("-analyzer-checker=unix.cstring.NullArg");
    }

    // Disable some unix checkers for PS4.
    if (Triple.isPS4CPU()) {
      CmdArgs.push_back("-analyzer-disable-checker=unix.API");
      CmdArgs.push_back("-analyzer-disable-checker=unix.Vfork");
    }

    if (Triple.isOSDarwin()) {
      CmdArgs.push_back("-analyzer-checker=osx");
      CmdArgs.push_back(
          "-analyzer-checker=security.insecureAPI.decodeValueOfObjCType");
    }
    else if (Triple.isOSFuchsia())
      CmdArgs.push_back("-analyzer-checker=fuchsia");

    CmdArgs.push_back("-analyzer-checker=deadcode");

    if (types::isCXX(Input.getType()))
      CmdArgs.push_back("-analyzer-checker=cplusplus");

    if (!Triple.isPS4CPU()) {
      CmdArgs.push_back("-analyzer-checker=security.insecureAPI.UncheckedReturn");
      CmdArgs.push_back("-analyzer-checker=security.insecureAPI.getpw");
      CmdArgs.push_back("-analyzer-checker=security.insecureAPI.gets");
      CmdArgs.push_back("-analyzer-checker=security.insecureAPI.mktemp");
      CmdArgs.push_back("-analyzer-checker=security.insecureAPI.mkstemp");
      CmdArgs.push_back("-analyzer-checker=security.insecureAPI.vfork");
    }

    // Default nullability checks.
    CmdArgs.push_back("-analyzer-checker=nullability.NullPassedToNonnull");
    CmdArgs.push_back("-analyzer-checker=nullability.NullReturnedFromNonnull");
  }

  // Set the output format. The default is plist, for (lame) historical reasons.
  CmdArgs.push_back("-analyzer-output");
  if (Arg *A = Args.getLastArg(options::OPT__analyzer_output))
    CmdArgs.push_back(A->getValue());
  else
    CmdArgs.push_back("plist");

  // Disable the presentation of standard compiler warnings when using
  // --analyze.  We only want to show static analyzer diagnostics or frontend
  // errors.
  CmdArgs.push_back("-w");

  // Add -Xanalyzer arguments when running as analyzer.
  Args.AddAllArgValues(CmdArgs, options::OPT_Xanalyzer);
}

static void RenderSSPOptions(const Driver &D, const ToolChain &TC,
                             const ArgList &Args, ArgStringList &CmdArgs,
                             bool KernelOrKext) {
  const llvm::Triple &EffectiveTriple = TC.getEffectiveTriple();

  // NVPTX doesn't support stack protectors; from the compiler's perspective, it
  // doesn't even have a stack!
  if (EffectiveTriple.isNVPTX())
    return;

  // -stack-protector=0 is default.
  LangOptions::StackProtectorMode StackProtectorLevel = LangOptions::SSPOff;
  LangOptions::StackProtectorMode DefaultStackProtectorLevel =
      TC.GetDefaultStackProtectorLevel(KernelOrKext);

  if (Arg *A = Args.getLastArg(options::OPT_fno_stack_protector,
                               options::OPT_fstack_protector_all,
                               options::OPT_fstack_protector_strong,
                               options::OPT_fstack_protector)) {
    if (A->getOption().matches(options::OPT_fstack_protector))
      StackProtectorLevel =
          std::max<>(LangOptions::SSPOn, DefaultStackProtectorLevel);
    else if (A->getOption().matches(options::OPT_fstack_protector_strong))
      StackProtectorLevel = LangOptions::SSPStrong;
    else if (A->getOption().matches(options::OPT_fstack_protector_all))
      StackProtectorLevel = LangOptions::SSPReq;
  } else {
    StackProtectorLevel = DefaultStackProtectorLevel;
  }

  if (StackProtectorLevel) {
    CmdArgs.push_back("-stack-protector");
    CmdArgs.push_back(Args.MakeArgString(Twine(StackProtectorLevel)));
  }

  // --param ssp-buffer-size=
  for (const Arg *A : Args.filtered(options::OPT__param)) {
    StringRef Str(A->getValue());
    if (Str.startswith("ssp-buffer-size=")) {
      if (StackProtectorLevel) {
        CmdArgs.push_back("-stack-protector-buffer-size");
        // FIXME: Verify the argument is a valid integer.
        CmdArgs.push_back(Args.MakeArgString(Str.drop_front(16)));
      }
      A->claim();
    }
  }

  const std::string &TripleStr = EffectiveTriple.getTriple();
  if (Arg *A = Args.getLastArg(options::OPT_mstack_protector_guard_EQ)) {
    StringRef Value = A->getValue();
    if (!EffectiveTriple.isX86() && !EffectiveTriple.isAArch64())
      D.Diag(diag::err_drv_unsupported_opt_for_target)
          << A->getAsString(Args) << TripleStr;
    if (EffectiveTriple.isX86() && Value != "tls" && Value != "global") {
      D.Diag(diag::err_drv_invalid_value_with_suggestion)
          << A->getOption().getName() << Value << "tls global";
      return;
    }
    if (EffectiveTriple.isAArch64() && Value != "sysreg" && Value != "global") {
      D.Diag(diag::err_drv_invalid_value_with_suggestion)
          << A->getOption().getName() << Value << "sysreg global";
      return;
    }
    A->render(Args, CmdArgs);
  }

  if (Arg *A = Args.getLastArg(options::OPT_mstack_protector_guard_offset_EQ)) {
    StringRef Value = A->getValue();
    if (!EffectiveTriple.isX86() && !EffectiveTriple.isAArch64())
      D.Diag(diag::err_drv_unsupported_opt_for_target)
          << A->getAsString(Args) << TripleStr;
    int Offset;
    if (Value.getAsInteger(10, Offset)) {
      D.Diag(diag::err_drv_invalid_value) << A->getOption().getName() << Value;
      return;
    }
    A->render(Args, CmdArgs);
  }

  if (Arg *A = Args.getLastArg(options::OPT_mstack_protector_guard_reg_EQ)) {
    StringRef Value = A->getValue();
    if (!EffectiveTriple.isX86() && !EffectiveTriple.isAArch64())
      D.Diag(diag::err_drv_unsupported_opt_for_target)
          << A->getAsString(Args) << TripleStr;
    if (EffectiveTriple.isX86() && (Value != "fs" && Value != "gs")) {
      D.Diag(diag::err_drv_invalid_value_with_suggestion)
          << A->getOption().getName() << Value << "fs gs";
      return;
    }
    if (EffectiveTriple.isAArch64() && Value != "sp_el0") {
      D.Diag(diag::err_drv_invalid_value) << A->getOption().getName() << Value;
      return;
    }
    A->render(Args, CmdArgs);
  }
}

static void RenderSCPOptions(const ToolChain &TC, const ArgList &Args,
                             ArgStringList &CmdArgs) {
  const llvm::Triple &EffectiveTriple = TC.getEffectiveTriple();

  if (!EffectiveTriple.isOSLinux())
    return;

  if (!EffectiveTriple.isX86() && !EffectiveTriple.isSystemZ() &&
      !EffectiveTriple.isPPC64())
    return;

  if (Args.hasFlag(options::OPT_fstack_clash_protection,
                   options::OPT_fno_stack_clash_protection, false))
    CmdArgs.push_back("-fstack-clash-protection");
}

static void RenderTrivialAutoVarInitOptions(const Driver &D,
                                            const ToolChain &TC,
                                            const ArgList &Args,
                                            ArgStringList &CmdArgs) {
  auto DefaultTrivialAutoVarInit = TC.GetDefaultTrivialAutoVarInit();
  StringRef TrivialAutoVarInit = "";

  for (const Arg *A : Args) {
    switch (A->getOption().getID()) {
    default:
      continue;
    case options::OPT_ftrivial_auto_var_init: {
      A->claim();
      StringRef Val = A->getValue();
      if (Val == "uninitialized" || Val == "zero" || Val == "pattern")
        TrivialAutoVarInit = Val;
      else
        D.Diag(diag::err_drv_unsupported_option_argument)
            << A->getOption().getName() << Val;
      break;
    }
    }
  }

  if (TrivialAutoVarInit.empty())
    switch (DefaultTrivialAutoVarInit) {
    case LangOptions::TrivialAutoVarInitKind::Uninitialized:
      break;
    case LangOptions::TrivialAutoVarInitKind::Pattern:
      TrivialAutoVarInit = "pattern";
      break;
    case LangOptions::TrivialAutoVarInitKind::Zero:
      TrivialAutoVarInit = "zero";
      break;
    }

  if (!TrivialAutoVarInit.empty()) {
    if (TrivialAutoVarInit == "zero" && !Args.hasArg(options::OPT_enable_trivial_var_init_zero))
      D.Diag(diag::err_drv_trivial_auto_var_init_zero_disabled);
    CmdArgs.push_back(
        Args.MakeArgString("-ftrivial-auto-var-init=" + TrivialAutoVarInit));
  }

  if (Arg *A =
          Args.getLastArg(options::OPT_ftrivial_auto_var_init_stop_after)) {
    if (!Args.hasArg(options::OPT_ftrivial_auto_var_init) ||
        StringRef(
            Args.getLastArg(options::OPT_ftrivial_auto_var_init)->getValue()) ==
            "uninitialized")
      D.Diag(diag::err_drv_trivial_auto_var_init_stop_after_missing_dependency);
    A->claim();
    StringRef Val = A->getValue();
    if (std::stoi(Val.str()) <= 0)
      D.Diag(diag::err_drv_trivial_auto_var_init_stop_after_invalid_value);
    CmdArgs.push_back(
        Args.MakeArgString("-ftrivial-auto-var-init-stop-after=" + Val));
  }
}

static void RenderOpenCLOptions(const ArgList &Args, ArgStringList &CmdArgs,
                                types::ID InputType) {
  // cl-denorms-are-zero is not forwarded. It is translated into a generic flag
  // for denormal flushing handling based on the target.
  const unsigned ForwardedArguments[] = {
      options::OPT_cl_opt_disable,
      options::OPT_cl_strict_aliasing,
      options::OPT_cl_single_precision_constant,
      options::OPT_cl_finite_math_only,
      options::OPT_cl_kernel_arg_info,
      options::OPT_cl_unsafe_math_optimizations,
      options::OPT_cl_fast_relaxed_math,
      options::OPT_cl_mad_enable,
      options::OPT_cl_no_signed_zeros,
      options::OPT_cl_fp32_correctly_rounded_divide_sqrt,
      options::OPT_cl_uniform_work_group_size
  };

  if (Arg *A = Args.getLastArg(options::OPT_cl_std_EQ)) {
    std::string CLStdStr = std::string("-cl-std=") + A->getValue();
    CmdArgs.push_back(Args.MakeArgString(CLStdStr));
  }

  for (const auto &Arg : ForwardedArguments)
    if (const auto *A = Args.getLastArg(Arg))
      CmdArgs.push_back(Args.MakeArgString(A->getOption().getPrefixedName()));

  // Only add the default headers if we are compiling OpenCL sources.
  if ((types::isOpenCL(InputType) ||
       (Args.hasArg(options::OPT_cl_std_EQ) && types::isSrcFile(InputType))) &&
      !Args.hasArg(options::OPT_cl_no_stdinc)) {
    CmdArgs.push_back("-finclude-default-header");
    CmdArgs.push_back("-fdeclare-opencl-builtins");
  }
}

static void RenderARCMigrateToolOptions(const Driver &D, const ArgList &Args,
                                        ArgStringList &CmdArgs) {
  bool ARCMTEnabled = false;
  if (!Args.hasArg(options::OPT_fno_objc_arc, options::OPT_fobjc_arc)) {
    if (const Arg *A = Args.getLastArg(options::OPT_ccc_arcmt_check,
                                       options::OPT_ccc_arcmt_modify,
                                       options::OPT_ccc_arcmt_migrate)) {
      ARCMTEnabled = true;
      switch (A->getOption().getID()) {
      default: llvm_unreachable("missed a case");
      case options::OPT_ccc_arcmt_check:
        CmdArgs.push_back("-arcmt-action=check");
        break;
      case options::OPT_ccc_arcmt_modify:
        CmdArgs.push_back("-arcmt-action=modify");
        break;
      case options::OPT_ccc_arcmt_migrate:
        CmdArgs.push_back("-arcmt-action=migrate");
        CmdArgs.push_back("-mt-migrate-directory");
        CmdArgs.push_back(A->getValue());

        Args.AddLastArg(CmdArgs, options::OPT_arcmt_migrate_report_output);
        Args.AddLastArg(CmdArgs, options::OPT_arcmt_migrate_emit_arc_errors);
        break;
      }
    }
  } else {
    Args.ClaimAllArgs(options::OPT_ccc_arcmt_check);
    Args.ClaimAllArgs(options::OPT_ccc_arcmt_modify);
    Args.ClaimAllArgs(options::OPT_ccc_arcmt_migrate);
  }

  if (const Arg *A = Args.getLastArg(options::OPT_ccc_objcmt_migrate)) {
    if (ARCMTEnabled)
      D.Diag(diag::err_drv_argument_not_allowed_with)
          << A->getAsString(Args) << "-ccc-arcmt-migrate";

    CmdArgs.push_back("-mt-migrate-directory");
    CmdArgs.push_back(A->getValue());

    if (!Args.hasArg(options::OPT_objcmt_migrate_literals,
                     options::OPT_objcmt_migrate_subscripting,
                     options::OPT_objcmt_migrate_property)) {
      // None specified, means enable them all.
      CmdArgs.push_back("-objcmt-migrate-literals");
      CmdArgs.push_back("-objcmt-migrate-subscripting");
      CmdArgs.push_back("-objcmt-migrate-property");
    } else {
      Args.AddLastArg(CmdArgs, options::OPT_objcmt_migrate_literals);
      Args.AddLastArg(CmdArgs, options::OPT_objcmt_migrate_subscripting);
      Args.AddLastArg(CmdArgs, options::OPT_objcmt_migrate_property);
    }
  } else {
    Args.AddLastArg(CmdArgs, options::OPT_objcmt_migrate_literals);
    Args.AddLastArg(CmdArgs, options::OPT_objcmt_migrate_subscripting);
    Args.AddLastArg(CmdArgs, options::OPT_objcmt_migrate_property);
    Args.AddLastArg(CmdArgs, options::OPT_objcmt_migrate_all);
    Args.AddLastArg(CmdArgs, options::OPT_objcmt_migrate_readonly_property);
    Args.AddLastArg(CmdArgs, options::OPT_objcmt_migrate_readwrite_property);
    Args.AddLastArg(CmdArgs, options::OPT_objcmt_migrate_property_dot_syntax);
    Args.AddLastArg(CmdArgs, options::OPT_objcmt_migrate_annotation);
    Args.AddLastArg(CmdArgs, options::OPT_objcmt_migrate_instancetype);
    Args.AddLastArg(CmdArgs, options::OPT_objcmt_migrate_nsmacros);
    Args.AddLastArg(CmdArgs, options::OPT_objcmt_migrate_protocol_conformance);
    Args.AddLastArg(CmdArgs, options::OPT_objcmt_atomic_property);
    Args.AddLastArg(CmdArgs, options::OPT_objcmt_returns_innerpointer_property);
    Args.AddLastArg(CmdArgs, options::OPT_objcmt_ns_nonatomic_iosonly);
    Args.AddLastArg(CmdArgs, options::OPT_objcmt_migrate_designated_init);
    Args.AddLastArg(CmdArgs, options::OPT_objcmt_whitelist_dir_path);
  }
}

static void RenderBuiltinOptions(const ToolChain &TC, const llvm::Triple &T,
                                 const ArgList &Args, ArgStringList &CmdArgs) {
  // -fbuiltin is default unless -mkernel is used.
  bool UseBuiltins =
      Args.hasFlag(options::OPT_fbuiltin, options::OPT_fno_builtin,
                   !Args.hasArg(options::OPT_mkernel));
  if (!UseBuiltins)
    CmdArgs.push_back("-fno-builtin");

  // -ffreestanding implies -fno-builtin.
  if (Args.hasArg(options::OPT_ffreestanding))
    UseBuiltins = false;

  // Process the -fno-builtin-* options.
  for (const auto &Arg : Args) {
    const Option &O = Arg->getOption();
    if (!O.matches(options::OPT_fno_builtin_))
      continue;

    Arg->claim();

    // If -fno-builtin is specified, then there's no need to pass the option to
    // the frontend.
    if (!UseBuiltins)
      continue;

    StringRef FuncName = Arg->getValue();
    CmdArgs.push_back(Args.MakeArgString("-fno-builtin-" + FuncName));
  }

  // le32-specific flags:
  //  -fno-math-builtin: clang should not convert math builtins to intrinsics
  //                     by default.
  if (TC.getArch() == llvm::Triple::le32)
    CmdArgs.push_back("-fno-math-builtin");
}

bool Driver::getDefaultModuleCachePath(SmallVectorImpl<char> &Result) {
  if (llvm::sys::path::cache_directory(Result)) {
    llvm::sys::path::append(Result, "clang");
    llvm::sys::path::append(Result, "ModuleCache");
    return true;
  }
  return false;
}

static void RenderModulesOptions(Compilation &C, const Driver &D,
                                 const ArgList &Args, const InputInfo &Input,
                                 const InputInfo &Output,
                                 ArgStringList &CmdArgs, bool &HaveModules) {
  // -fmodules enables the use of precompiled modules (off by default).
  // Users can pass -fno-cxx-modules to turn off modules support for
  // C++/Objective-C++ programs.
  bool HaveClangModules = false;
  if (Args.hasFlag(options::OPT_fmodules, options::OPT_fno_modules, false)) {
    bool AllowedInCXX = Args.hasFlag(options::OPT_fcxx_modules,
                                     options::OPT_fno_cxx_modules, true);
    if (AllowedInCXX || !types::isCXX(Input.getType())) {
      CmdArgs.push_back("-fmodules");
      HaveClangModules = true;
    }
  }

  HaveModules |= HaveClangModules;
  if (Args.hasArg(options::OPT_fmodules_ts)) {
    CmdArgs.push_back("-fmodules-ts");
    HaveModules = true;
  }

  // -fmodule-maps enables implicit reading of module map files. By default,
  // this is enabled if we are using Clang's flavor of precompiled modules.
  if (Args.hasFlag(options::OPT_fimplicit_module_maps,
                   options::OPT_fno_implicit_module_maps, HaveClangModules))
    CmdArgs.push_back("-fimplicit-module-maps");

  // -fmodules-decluse checks that modules used are declared so (off by default)
  if (Args.hasFlag(options::OPT_fmodules_decluse,
                   options::OPT_fno_modules_decluse, false))
    CmdArgs.push_back("-fmodules-decluse");

  // -fmodules-strict-decluse is like -fmodule-decluse, but also checks that
  // all #included headers are part of modules.
  if (Args.hasFlag(options::OPT_fmodules_strict_decluse,
                   options::OPT_fno_modules_strict_decluse, false))
    CmdArgs.push_back("-fmodules-strict-decluse");

  // -fno-implicit-modules turns off implicitly compiling modules on demand.
  bool ImplicitModules = false;
  if (!Args.hasFlag(options::OPT_fimplicit_modules,
                    options::OPT_fno_implicit_modules, HaveClangModules)) {
    if (HaveModules)
      CmdArgs.push_back("-fno-implicit-modules");
  } else if (HaveModules) {
    ImplicitModules = true;
    // -fmodule-cache-path specifies where our implicitly-built module files
    // should be written.
    SmallString<128> Path;
    if (Arg *A = Args.getLastArg(options::OPT_fmodules_cache_path))
      Path = A->getValue();

    bool HasPath = true;
    if (C.isForDiagnostics()) {
      // When generating crash reports, we want to emit the modules along with
      // the reproduction sources, so we ignore any provided module path.
      Path = Output.getFilename();
      llvm::sys::path::replace_extension(Path, ".cache");
      llvm::sys::path::append(Path, "modules");
    } else if (Path.empty()) {
      // No module path was provided: use the default.
      HasPath = Driver::getDefaultModuleCachePath(Path);
    }

    // `HasPath` will only be false if getDefaultModuleCachePath() fails.
    // That being said, that failure is unlikely and not caching is harmless.
    if (HasPath) {
      const char Arg[] = "-fmodules-cache-path=";
      Path.insert(Path.begin(), Arg, Arg + strlen(Arg));
      CmdArgs.push_back(Args.MakeArgString(Path));
    }
  }

  if (HaveModules) {
    // -fprebuilt-module-path specifies where to load the prebuilt module files.
    for (const Arg *A : Args.filtered(options::OPT_fprebuilt_module_path)) {
      CmdArgs.push_back(Args.MakeArgString(
          std::string("-fprebuilt-module-path=") + A->getValue()));
      A->claim();
    }
    if (Args.hasFlag(options::OPT_fprebuilt_implicit_modules,
                     options::OPT_fno_prebuilt_implicit_modules, false))
      CmdArgs.push_back("-fprebuilt-implicit-modules");
    if (Args.hasFlag(options::OPT_fmodules_validate_input_files_content,
                     options::OPT_fno_modules_validate_input_files_content,
                     false))
      CmdArgs.push_back("-fvalidate-ast-input-files-content");
  }

  // -fmodule-name specifies the module that is currently being built (or
  // used for header checking by -fmodule-maps).
  Args.AddLastArg(CmdArgs, options::OPT_fmodule_name_EQ);

  // -fmodule-map-file can be used to specify files containing module
  // definitions.
  Args.AddAllArgs(CmdArgs, options::OPT_fmodule_map_file);

  // -fbuiltin-module-map can be used to load the clang
  // builtin headers modulemap file.
  if (Args.hasArg(options::OPT_fbuiltin_module_map)) {
    SmallString<128> BuiltinModuleMap(D.ResourceDir);
    llvm::sys::path::append(BuiltinModuleMap, "include");
    llvm::sys::path::append(BuiltinModuleMap, "module.modulemap");
    if (llvm::sys::fs::exists(BuiltinModuleMap))
      CmdArgs.push_back(
          Args.MakeArgString("-fmodule-map-file=" + BuiltinModuleMap));
  }

  // The -fmodule-file=<name>=<file> form specifies the mapping of module
  // names to precompiled module files (the module is loaded only if used).
  // The -fmodule-file=<file> form can be used to unconditionally load
  // precompiled module files (whether used or not).
  if (HaveModules)
    Args.AddAllArgs(CmdArgs, options::OPT_fmodule_file);
  else
    Args.ClaimAllArgs(options::OPT_fmodule_file);

  // When building modules and generating crashdumps, we need to dump a module
  // dependency VFS alongside the output.
  if (HaveClangModules && C.isForDiagnostics()) {
    SmallString<128> VFSDir(Output.getFilename());
    llvm::sys::path::replace_extension(VFSDir, ".cache");
    // Add the cache directory as a temp so the crash diagnostics pick it up.
    C.addTempFile(Args.MakeArgString(VFSDir));

    llvm::sys::path::append(VFSDir, "vfs");
    CmdArgs.push_back("-module-dependency-dir");
    CmdArgs.push_back(Args.MakeArgString(VFSDir));
  }

  if (HaveClangModules)
    Args.AddLastArg(CmdArgs, options::OPT_fmodules_user_build_path);

  // Pass through all -fmodules-ignore-macro arguments.
  Args.AddAllArgs(CmdArgs, options::OPT_fmodules_ignore_macro);
  Args.AddLastArg(CmdArgs, options::OPT_fmodules_prune_interval);
  Args.AddLastArg(CmdArgs, options::OPT_fmodules_prune_after);

  Args.AddLastArg(CmdArgs, options::OPT_fbuild_session_timestamp);

  if (Arg *A = Args.getLastArg(options::OPT_fbuild_session_file)) {
    if (Args.hasArg(options::OPT_fbuild_session_timestamp))
      D.Diag(diag::err_drv_argument_not_allowed_with)
          << A->getAsString(Args) << "-fbuild-session-timestamp";

    llvm::sys::fs::file_status Status;
    if (llvm::sys::fs::status(A->getValue(), Status))
      D.Diag(diag::err_drv_no_such_file) << A->getValue();
    CmdArgs.push_back(
        Args.MakeArgString("-fbuild-session-timestamp=" +
                           Twine((uint64_t)Status.getLastModificationTime()
                                     .time_since_epoch()
                                     .count())));
  }

  if (Args.getLastArg(options::OPT_fmodules_validate_once_per_build_session)) {
    if (!Args.getLastArg(options::OPT_fbuild_session_timestamp,
                         options::OPT_fbuild_session_file))
      D.Diag(diag::err_drv_modules_validate_once_requires_timestamp);

    Args.AddLastArg(CmdArgs,
                    options::OPT_fmodules_validate_once_per_build_session);
  }

  if (Args.hasFlag(options::OPT_fmodules_validate_system_headers,
                   options::OPT_fno_modules_validate_system_headers,
                   ImplicitModules))
    CmdArgs.push_back("-fmodules-validate-system-headers");

  Args.AddLastArg(CmdArgs, options::OPT_fmodules_disable_diagnostic_validation);
}

static void RenderCharacterOptions(const ArgList &Args, const llvm::Triple &T,
                                   ArgStringList &CmdArgs) {
  // -fsigned-char is default.
  if (const Arg *A = Args.getLastArg(options::OPT_fsigned_char,
                                     options::OPT_fno_signed_char,
                                     options::OPT_funsigned_char,
                                     options::OPT_fno_unsigned_char)) {
    if (A->getOption().matches(options::OPT_funsigned_char) ||
        A->getOption().matches(options::OPT_fno_signed_char)) {
      CmdArgs.push_back("-fno-signed-char");
    }
  } else if (!isSignedCharDefault(T)) {
    CmdArgs.push_back("-fno-signed-char");
  }

  // The default depends on the language standard.
  Args.AddLastArg(CmdArgs, options::OPT_fchar8__t, options::OPT_fno_char8__t);

  if (const Arg *A = Args.getLastArg(options::OPT_fshort_wchar,
                                     options::OPT_fno_short_wchar)) {
    if (A->getOption().matches(options::OPT_fshort_wchar)) {
      CmdArgs.push_back("-fwchar-type=short");
      CmdArgs.push_back("-fno-signed-wchar");
    } else {
      bool IsARM = T.isARM() || T.isThumb() || T.isAArch64();
      CmdArgs.push_back("-fwchar-type=int");
      if (T.isOSzOS() ||
          (IsARM && !(T.isOSWindows() || T.isOSNetBSD() || T.isOSOpenBSD())))
        CmdArgs.push_back("-fno-signed-wchar");
      else
        CmdArgs.push_back("-fsigned-wchar");
    }
  }
#if INTEL_CUSTOMIZATION
  if (Args.hasFlag(options::OPT__SLASH_Zc_wchar_t_,
                   options::OPT__SLASH_Zc_wchar_t, false))
    CmdArgs.push_back("-fno-wchar");
#endif // INTEL_CUSTOMIZATION
}

static void RenderObjCOptions(const ToolChain &TC, const Driver &D,
                              const llvm::Triple &T, const ArgList &Args,
                              ObjCRuntime &Runtime, bool InferCovariantReturns,
                              const InputInfo &Input, ArgStringList &CmdArgs) {
  const llvm::Triple::ArchType Arch = TC.getArch();

  // -fobjc-dispatch-method is only relevant with the nonfragile-abi, and legacy
  // is the default. Except for deployment target of 10.5, next runtime is
  // always legacy dispatch and -fno-objc-legacy-dispatch gets ignored silently.
  if (Runtime.isNonFragile()) {
    if (!Args.hasFlag(options::OPT_fobjc_legacy_dispatch,
                      options::OPT_fno_objc_legacy_dispatch,
                      Runtime.isLegacyDispatchDefaultForArch(Arch))) {
      if (TC.UseObjCMixedDispatch())
        CmdArgs.push_back("-fobjc-dispatch-method=mixed");
      else
        CmdArgs.push_back("-fobjc-dispatch-method=non-legacy");
    }
  }

  // When ObjectiveC legacy runtime is in effect on MacOSX, turn on the option
  // to do Array/Dictionary subscripting by default.
  if (Arch == llvm::Triple::x86 && T.isMacOSX() &&
      Runtime.getKind() == ObjCRuntime::FragileMacOSX && Runtime.isNeXTFamily())
    CmdArgs.push_back("-fobjc-subscripting-legacy-runtime");

  // Allow -fno-objc-arr to trump -fobjc-arr/-fobjc-arc.
  // NOTE: This logic is duplicated in ToolChains.cpp.
  if (isObjCAutoRefCount(Args)) {
    TC.CheckObjCARC();

    CmdArgs.push_back("-fobjc-arc");

    // FIXME: It seems like this entire block, and several around it should be
    // wrapped in isObjC, but for now we just use it here as this is where it
    // was being used previously.
    if (types::isCXX(Input.getType()) && types::isObjC(Input.getType())) {
      if (TC.GetCXXStdlibType(Args) == ToolChain::CST_Libcxx)
        CmdArgs.push_back("-fobjc-arc-cxxlib=libc++");
      else
        CmdArgs.push_back("-fobjc-arc-cxxlib=libstdc++");
    }

    // Allow the user to enable full exceptions code emission.
    // We default off for Objective-C, on for Objective-C++.
    if (Args.hasFlag(options::OPT_fobjc_arc_exceptions,
                     options::OPT_fno_objc_arc_exceptions,
                     /*Default=*/types::isCXX(Input.getType())))
      CmdArgs.push_back("-fobjc-arc-exceptions");
  }

  // Silence warning for full exception code emission options when explicitly
  // set to use no ARC.
  if (Args.hasArg(options::OPT_fno_objc_arc)) {
    Args.ClaimAllArgs(options::OPT_fobjc_arc_exceptions);
    Args.ClaimAllArgs(options::OPT_fno_objc_arc_exceptions);
  }

  // Allow the user to control whether messages can be converted to runtime
  // functions.
  if (types::isObjC(Input.getType())) {
    auto *Arg = Args.getLastArg(
        options::OPT_fobjc_convert_messages_to_runtime_calls,
        options::OPT_fno_objc_convert_messages_to_runtime_calls);
    if (Arg &&
        Arg->getOption().matches(
            options::OPT_fno_objc_convert_messages_to_runtime_calls))
      CmdArgs.push_back("-fno-objc-convert-messages-to-runtime-calls");
  }

  // -fobjc-infer-related-result-type is the default, except in the Objective-C
  // rewriter.
  if (InferCovariantReturns)
    CmdArgs.push_back("-fno-objc-infer-related-result-type");

  // Pass down -fobjc-weak or -fno-objc-weak if present.
  if (types::isObjC(Input.getType())) {
    auto WeakArg =
        Args.getLastArg(options::OPT_fobjc_weak, options::OPT_fno_objc_weak);
    if (!WeakArg) {
      // nothing to do
    } else if (!Runtime.allowsWeak()) {
      if (WeakArg->getOption().matches(options::OPT_fobjc_weak))
        D.Diag(diag::err_objc_weak_unsupported);
    } else {
      WeakArg->render(Args, CmdArgs);
    }
  }

  if (Args.hasArg(options::OPT_fobjc_disable_direct_methods_for_testing))
    CmdArgs.push_back("-fobjc-disable-direct-methods-for-testing");
}

static void RenderDiagnosticsOptions(const Driver &D, const ArgList &Args,
                                     ArgStringList &CmdArgs) {
  bool CaretDefault = true;
  bool ColumnDefault = true;

  if (const Arg *A = Args.getLastArg(options::OPT__SLASH_diagnostics_classic,
                                     options::OPT__SLASH_diagnostics_column,
                                     options::OPT__SLASH_diagnostics_caret)) {
    switch (A->getOption().getID()) {
    case options::OPT__SLASH_diagnostics_caret:
      CaretDefault = true;
      ColumnDefault = true;
      break;
    case options::OPT__SLASH_diagnostics_column:
      CaretDefault = false;
      ColumnDefault = true;
      break;
    case options::OPT__SLASH_diagnostics_classic:
      CaretDefault = false;
      ColumnDefault = false;
      break;
    }
  }

  // -fcaret-diagnostics is default.
  if (!Args.hasFlag(options::OPT_fcaret_diagnostics,
                    options::OPT_fno_caret_diagnostics, CaretDefault))
    CmdArgs.push_back("-fno-caret-diagnostics");

  // -fdiagnostics-fixit-info is default, only pass non-default.
  if (!Args.hasFlag(options::OPT_fdiagnostics_fixit_info,
                    options::OPT_fno_diagnostics_fixit_info))
    CmdArgs.push_back("-fno-diagnostics-fixit-info");

  // Enable -fdiagnostics-show-option by default.
  if (!Args.hasFlag(options::OPT_fdiagnostics_show_option,
                    options::OPT_fno_diagnostics_show_option, true))
    CmdArgs.push_back("-fno-diagnostics-show-option");

  if (const Arg *A =
          Args.getLastArg(options::OPT_fdiagnostics_show_category_EQ)) {
    CmdArgs.push_back("-fdiagnostics-show-category");
    CmdArgs.push_back(A->getValue());
  }

  if (Args.hasFlag(options::OPT_fdiagnostics_show_hotness,
                   options::OPT_fno_diagnostics_show_hotness, false))
    CmdArgs.push_back("-fdiagnostics-show-hotness");

  if (const Arg *A =
          Args.getLastArg(options::OPT_fdiagnostics_hotness_threshold_EQ)) {
    std::string Opt =
        std::string("-fdiagnostics-hotness-threshold=") + A->getValue();
    CmdArgs.push_back(Args.MakeArgString(Opt));
  }

  if (const Arg *A = Args.getLastArg(options::OPT_fdiagnostics_format_EQ)) {
    CmdArgs.push_back("-fdiagnostics-format");
    CmdArgs.push_back(A->getValue());
  }

  if (const Arg *A = Args.getLastArg(
          options::OPT_fdiagnostics_show_note_include_stack,
          options::OPT_fno_diagnostics_show_note_include_stack)) {
    const Option &O = A->getOption();
    if (O.matches(options::OPT_fdiagnostics_show_note_include_stack))
      CmdArgs.push_back("-fdiagnostics-show-note-include-stack");
    else
      CmdArgs.push_back("-fno-diagnostics-show-note-include-stack");
  }

  // Color diagnostics are parsed by the driver directly from argv and later
  // re-parsed to construct this job; claim any possible color diagnostic here
  // to avoid warn_drv_unused_argument and diagnose bad
  // OPT_fdiagnostics_color_EQ values.
  for (const Arg *A : Args) {
    const Option &O = A->getOption();
    if (!O.matches(options::OPT_fcolor_diagnostics) &&
        !O.matches(options::OPT_fdiagnostics_color) &&
        !O.matches(options::OPT_fno_color_diagnostics) &&
        !O.matches(options::OPT_fno_diagnostics_color) &&
        !O.matches(options::OPT_fdiagnostics_color_EQ))
      continue;

    if (O.matches(options::OPT_fdiagnostics_color_EQ)) {
      StringRef Value(A->getValue());
      if (Value != "always" && Value != "never" && Value != "auto")
        D.Diag(diag::err_drv_clang_unsupported)
            << ("-fdiagnostics-color=" + Value).str();
    }
    A->claim();
  }

  if (D.getDiags().getDiagnosticOptions().ShowColors)
    CmdArgs.push_back("-fcolor-diagnostics");

  if (Args.hasArg(options::OPT_fansi_escape_codes))
    CmdArgs.push_back("-fansi-escape-codes");

  if (!Args.hasFlag(options::OPT_fshow_source_location,
                    options::OPT_fno_show_source_location))
    CmdArgs.push_back("-fno-show-source-location");

  if (Args.hasArg(options::OPT_fdiagnostics_absolute_paths))
    CmdArgs.push_back("-fdiagnostics-absolute-paths");

  if (!Args.hasFlag(options::OPT_fshow_column, options::OPT_fno_show_column,
                    ColumnDefault))
    CmdArgs.push_back("-fno-show-column");

  if (!Args.hasFlag(options::OPT_fspell_checking,
                    options::OPT_fno_spell_checking))
    CmdArgs.push_back("-fno-spell-checking");
}

enum class DwarfFissionKind { None, Split, Single };

static DwarfFissionKind getDebugFissionKind(const Driver &D,
                                            const ArgList &Args, Arg *&Arg) {
  Arg = Args.getLastArg(options::OPT_gsplit_dwarf, options::OPT_gsplit_dwarf_EQ,
                        options::OPT_gno_split_dwarf);
  if (!Arg || Arg->getOption().matches(options::OPT_gno_split_dwarf))
    return DwarfFissionKind::None;

  if (Arg->getOption().matches(options::OPT_gsplit_dwarf))
    return DwarfFissionKind::Split;

  StringRef Value = Arg->getValue();
  if (Value == "split")
    return DwarfFissionKind::Split;
  if (Value == "single")
    return DwarfFissionKind::Single;

  D.Diag(diag::err_drv_unsupported_option_argument)
      << Arg->getOption().getName() << Arg->getValue();
  return DwarfFissionKind::None;
}

static void renderDwarfFormat(const Driver &D, const llvm::Triple &T,
                              const ArgList &Args, ArgStringList &CmdArgs,
                              unsigned DwarfVersion) {
  auto *DwarfFormatArg =
      Args.getLastArg(options::OPT_gdwarf64, options::OPT_gdwarf32);
  if (!DwarfFormatArg)
    return;

  if (DwarfFormatArg->getOption().matches(options::OPT_gdwarf64)) {
    if (DwarfVersion < 3)
      D.Diag(diag::err_drv_argument_only_allowed_with)
          << DwarfFormatArg->getAsString(Args) << "DWARFv3 or greater";
    else if (!T.isArch64Bit())
      D.Diag(diag::err_drv_argument_only_allowed_with)
          << DwarfFormatArg->getAsString(Args) << "64 bit architecture";
    else if (!T.isOSBinFormatELF())
      D.Diag(diag::err_drv_argument_only_allowed_with)
          << DwarfFormatArg->getAsString(Args) << "ELF platforms";
  }

  DwarfFormatArg->render(Args, CmdArgs);
}

static void renderDebugOptions(const ToolChain &TC, const Driver &D,
                               const llvm::Triple &T, const ArgList &Args,
                               bool EmitCodeView, bool IRInput,
                               ArgStringList &CmdArgs,
                               codegenoptions::DebugInfoKind &DebugInfoKind,
                               DwarfFissionKind &DwarfFission) {
  // These two forms of profiling info can't be used together.
  if (const Arg *A1 = Args.getLastArg(options::OPT_fpseudo_probe_for_profiling))
    if (const Arg *A2 = Args.getLastArg(options::OPT_fdebug_info_for_profiling))
      D.Diag(diag::err_drv_argument_not_allowed_with)
          << A1->getAsString(Args) << A2->getAsString(Args);

  if (Args.hasFlag(options::OPT_fdebug_info_for_profiling,
                   options::OPT_fno_debug_info_for_profiling, false) &&
      checkDebugInfoOption(
          Args.getLastArg(options::OPT_fdebug_info_for_profiling), Args, D, TC))
    CmdArgs.push_back("-fdebug-info-for-profiling");

  // The 'g' groups options involve a somewhat intricate sequence of decisions
  // about what to pass from the driver to the frontend, but by the time they
  // reach cc1 they've been factored into three well-defined orthogonal choices:
  //  * what level of debug info to generate
  //  * what dwarf version to write
  //  * what debugger tuning to use
  // This avoids having to monkey around further in cc1 other than to disable
  // codeview if not running in a Windows environment. Perhaps even that
  // decision should be made in the driver as well though.
  llvm::DebuggerKind DebuggerTuning = TC.getDefaultDebuggerTuning();

  bool SplitDWARFInlining =
      Args.hasFlag(options::OPT_fsplit_dwarf_inlining,
                   options::OPT_fno_split_dwarf_inlining, false);

  // Normally -gsplit-dwarf is only useful with -gN. For IR input, Clang does
  // object file generation and no IR generation, -gN should not be needed. So
  // allow -gsplit-dwarf with either -gN or IR input.
  if (IRInput || Args.hasArg(options::OPT_g_Group)) {
    Arg *SplitDWARFArg;
    DwarfFission = getDebugFissionKind(D, Args, SplitDWARFArg);
    if (DwarfFission != DwarfFissionKind::None &&
        !checkDebugInfoOption(SplitDWARFArg, Args, D, TC)) {
      DwarfFission = DwarfFissionKind::None;
      SplitDWARFInlining = false;
    }
  }
  if (const Arg *A = Args.getLastArg(options::OPT_g_Group)) {
    DebugInfoKind = codegenoptions::LimitedDebugInfo;

    // If the last option explicitly specified a debug-info level, use it.
    if (checkDebugInfoOption(A, Args, D, TC) &&
        A->getOption().matches(options::OPT_gN_Group)) {
      DebugInfoKind = DebugLevelToInfoKind(*A);
      // For -g0 or -gline-tables-only, drop -gsplit-dwarf. This gets a bit more
      // complicated if you've disabled inline info in the skeleton CUs
      // (SplitDWARFInlining) - then there's value in composing split-dwarf and
      // line-tables-only, so let those compose naturally in that case.
      if (DebugInfoKind == codegenoptions::NoDebugInfo ||
          DebugInfoKind == codegenoptions::DebugDirectivesOnly ||
          (DebugInfoKind == codegenoptions::DebugLineTablesOnly &&
           SplitDWARFInlining))
        DwarfFission = DwarfFissionKind::None;
    }
  }

  // If a debugger tuning argument appeared, remember it.
  if (const Arg *A =
          Args.getLastArg(options::OPT_gTune_Group, options::OPT_ggdbN_Group)) {
    if (checkDebugInfoOption(A, Args, D, TC)) {
      if (A->getOption().matches(options::OPT_glldb))
        DebuggerTuning = llvm::DebuggerKind::LLDB;
      else if (A->getOption().matches(options::OPT_gsce))
        DebuggerTuning = llvm::DebuggerKind::SCE;
      else if (A->getOption().matches(options::OPT_gdbx))
        DebuggerTuning = llvm::DebuggerKind::DBX;
      else
        DebuggerTuning = llvm::DebuggerKind::GDB;
    }
  }

  // If a -gdwarf argument appeared, remember it.
  const Arg *GDwarfN = getDwarfNArg(Args);
  bool EmitDwarf = false;
  if (GDwarfN) {
    if (checkDebugInfoOption(GDwarfN, Args, D, TC))
      EmitDwarf = true;
    else
      GDwarfN = nullptr;
  }

  if (const Arg *A = Args.getLastArg(options::OPT_gcodeview)) {
    if (checkDebugInfoOption(A, Args, D, TC))
      EmitCodeView = true;
  }

  // If the user asked for debug info but did not explicitly specify -gcodeview
  // or -gdwarf, ask the toolchain for the default format.
  if (!EmitCodeView && !EmitDwarf &&
      DebugInfoKind != codegenoptions::NoDebugInfo) {
    switch (TC.getDefaultDebugFormat()) {
    case codegenoptions::DIF_CodeView:
      EmitCodeView = true;
      break;
    case codegenoptions::DIF_DWARF:
      EmitDwarf = true;
      break;
    }
  }

  unsigned RequestedDWARFVersion = 0; // DWARF version requested by the user
  unsigned EffectiveDWARFVersion = 0; // DWARF version TC can generate. It may
                                      // be lower than what the user wanted.
  unsigned DefaultDWARFVersion = ParseDebugDefaultVersion(TC, Args);
  if (EmitDwarf) {
    // Start with the platform default DWARF version
    RequestedDWARFVersion = TC.GetDefaultDwarfVersion();
    assert(RequestedDWARFVersion &&
           "toolchain default DWARF version must be nonzero");

    // If the user specified a default DWARF version, that takes precedence
    // over the platform default.
    if (DefaultDWARFVersion)
      RequestedDWARFVersion = DefaultDWARFVersion;

    // Override with a user-specified DWARF version
    if (GDwarfN)
      if (auto ExplicitVersion = DwarfVersionNum(GDwarfN->getSpelling()))
        RequestedDWARFVersion = ExplicitVersion;
    // Clamp effective DWARF version to the max supported by the toolchain.
    EffectiveDWARFVersion =
        std::min(RequestedDWARFVersion, TC.getMaxDwarfVersion());
  }

  // -gline-directives-only supported only for the DWARF debug info.
  if (RequestedDWARFVersion == 0 &&
      DebugInfoKind == codegenoptions::DebugDirectivesOnly)
    DebugInfoKind = codegenoptions::NoDebugInfo;

  // strict DWARF is set to false by default. But for DBX, we need it to be set
  // as true by default.
  if (const Arg *A = Args.getLastArg(options::OPT_gstrict_dwarf))
    (void)checkDebugInfoOption(A, Args, D, TC);
  if (Args.hasFlag(options::OPT_gstrict_dwarf, options::OPT_gno_strict_dwarf,
                   DebuggerTuning == llvm::DebuggerKind::DBX))
    CmdArgs.push_back("-gstrict-dwarf");

  // And we handle flag -grecord-gcc-switches later with DWARFDebugFlags.
  Args.ClaimAllArgs(options::OPT_g_flags_Group);

  // Column info is included by default for everything except SCE and
  // CodeView. Clang doesn't track end columns, just starting columns, which,
  // in theory, is fine for CodeView (and PDB).  In practice, however, the
  // Microsoft debuggers don't handle missing end columns well, and the AIX
  // debugger DBX also doesn't handle the columns well, so it's better not to
  // include any column info.
  if (const Arg *A = Args.getLastArg(options::OPT_gcolumn_info))
    (void)checkDebugInfoOption(A, Args, D, TC);
  if (!Args.hasFlag(options::OPT_gcolumn_info, options::OPT_gno_column_info,
                    !EmitCodeView &&
                        (DebuggerTuning != llvm::DebuggerKind::SCE &&
                         DebuggerTuning != llvm::DebuggerKind::DBX)))
    CmdArgs.push_back("-gno-column-info");

  // FIXME: Move backend command line options to the module.
  // If -gline-tables-only or -gline-directives-only is the last option it wins.
  if (const Arg *A = Args.getLastArg(options::OPT_gmodules))
    if (checkDebugInfoOption(A, Args, D, TC)) {
      if (DebugInfoKind != codegenoptions::DebugLineTablesOnly &&
          DebugInfoKind != codegenoptions::DebugDirectivesOnly) {
        DebugInfoKind = codegenoptions::LimitedDebugInfo;
        CmdArgs.push_back("-dwarf-ext-refs");
        CmdArgs.push_back("-fmodule-format=obj");
      }
    }

  if (T.isOSBinFormatELF() && SplitDWARFInlining)
    CmdArgs.push_back("-fsplit-dwarf-inlining");

  // After we've dealt with all combinations of things that could
  // make DebugInfoKind be other than None or DebugLineTablesOnly,
  // figure out if we need to "upgrade" it to standalone debug info.
  // We parse these two '-f' options whether or not they will be used,
  // to claim them even if you wrote "-fstandalone-debug -gline-tables-only"
  bool NeedFullDebug = Args.hasFlag(
      options::OPT_fstandalone_debug, options::OPT_fno_standalone_debug,
      DebuggerTuning == llvm::DebuggerKind::LLDB ||
          TC.GetDefaultStandaloneDebug());
  if (const Arg *A = Args.getLastArg(options::OPT_fstandalone_debug))
    (void)checkDebugInfoOption(A, Args, D, TC);

  if (DebugInfoKind == codegenoptions::LimitedDebugInfo) {
    if (Args.hasFlag(options::OPT_fno_eliminate_unused_debug_types,
                     options::OPT_feliminate_unused_debug_types, false))
      DebugInfoKind = codegenoptions::UnusedTypeInfo;
    else if (NeedFullDebug)
      DebugInfoKind = codegenoptions::FullDebugInfo;
  }

#if INTEL_CUSTOMIZATION
  if (D.IsIntelMode() && DebugInfoKind == codegenoptions::DebugInfoConstructor)
    DebugInfoKind = codegenoptions::LimitedDebugInfo;
#endif // INTEL_CUSTOMIZATION

  if (Args.hasFlag(options::OPT_gembed_source, options::OPT_gno_embed_source,
                   false)) {
    // Source embedding is a vendor extension to DWARF v5. By now we have
    // checked if a DWARF version was stated explicitly, and have otherwise
    // fallen back to the target default, so if this is still not at least 5
    // we emit an error.
    const Arg *A = Args.getLastArg(options::OPT_gembed_source);
    if (RequestedDWARFVersion < 5)
      D.Diag(diag::err_drv_argument_only_allowed_with)
          << A->getAsString(Args) << "-gdwarf-5";
    else if (EffectiveDWARFVersion < 5)
      // The toolchain has reduced allowed dwarf version, so we can't enable
      // -gembed-source.
      D.Diag(diag::warn_drv_dwarf_version_limited_by_target)
          << A->getAsString(Args) << TC.getTripleString() << 5
          << EffectiveDWARFVersion;
    else if (checkDebugInfoOption(A, Args, D, TC))
      CmdArgs.push_back("-gembed-source");
  }

#if INTEL_CUSTOMIZATION
  // Pass -traceback to the cc1 and require the minimal debug info if
  // necessary.
  if (Args.hasArg(options::OPT_traceback)) {
    if (!T.isX86()) {
      D.Diag(diag::err_drv_unsupported_opt_for_target)
          << Args.getLastArg(options::OPT_traceback)->getAsString(Args)
          << T.str();
    } else {
      CmdArgs.push_back("-traceback");
      // traceback needs debug info about line and PC delta at least.
      if (DebugInfoKind < codegenoptions::DebugDirectivesOnly)
        DebugInfoKind = codegenoptions::DebugDirectivesOnly;
    }
  }
#endif // INTEL_CUSTOMIZATION

  if (EmitCodeView) {
    CmdArgs.push_back("-gcodeview");

    // Emit codeview type hashes if requested.
    if (Args.hasFlag(options::OPT_gcodeview_ghash,
                     options::OPT_gno_codeview_ghash, false)) {
      CmdArgs.push_back("-gcodeview-ghash");
    }
  }

  // Omit inline line tables if requested.
  if (Args.hasFlag(options::OPT_gno_inline_line_tables,
                   options::OPT_ginline_line_tables, false)) {
    CmdArgs.push_back("-gno-inline-line-tables");
  }

  // When emitting remarks, we need at least debug lines in the output.
  if (willEmitRemarks(Args) &&
      DebugInfoKind <= codegenoptions::DebugDirectivesOnly)
    DebugInfoKind = codegenoptions::DebugLineTablesOnly;

  // Adjust the debug info kind for the given toolchain.
  TC.adjustDebugInfoKind(DebugInfoKind, Args);

  RenderDebugEnablingArgs(Args, CmdArgs, DebugInfoKind, EffectiveDWARFVersion,
                          DebuggerTuning);

  // -fdebug-macro turns on macro debug info generation.
  if (Args.hasFlag(options::OPT_fdebug_macro, options::OPT_fno_debug_macro,
                   false))
    if (checkDebugInfoOption(Args.getLastArg(options::OPT_fdebug_macro), Args,
                             D, TC))
      CmdArgs.push_back("-debug-info-macro");

  // -ggnu-pubnames turns on gnu style pubnames in the backend.
  const auto *PubnamesArg =
      Args.getLastArg(options::OPT_ggnu_pubnames, options::OPT_gno_gnu_pubnames,
                      options::OPT_gpubnames, options::OPT_gno_pubnames);
  if (DwarfFission != DwarfFissionKind::None ||
      (PubnamesArg && checkDebugInfoOption(PubnamesArg, Args, D, TC)))
    if (!PubnamesArg ||
        (!PubnamesArg->getOption().matches(options::OPT_gno_gnu_pubnames) &&
         !PubnamesArg->getOption().matches(options::OPT_gno_pubnames)))
      CmdArgs.push_back(PubnamesArg && PubnamesArg->getOption().matches(
                                           options::OPT_gpubnames)
                            ? "-gpubnames"
                            : "-ggnu-pubnames");

  if (Args.hasFlag(options::OPT_fdebug_ranges_base_address,
                   options::OPT_fno_debug_ranges_base_address, false)) {
    CmdArgs.push_back("-fdebug-ranges-base-address");
  }

#if INTEL_CUSTOMIZATION
  if (Args.hasFlag(options::OPT_fmerge_debug_strings,
                   options::OPT_fno_merge_debug_strings, false)) {
    CmdArgs.push_back("-mllvm");
    CmdArgs.push_back("-dwarf-inlined-strings=Disable");
  }

  if (Args.hasFlag(options::OPT_fno_merge_debug_strings,
                   options::OPT_fmerge_debug_strings, false)) {
    CmdArgs.push_back("-mllvm");
    CmdArgs.push_back("-dwarf-inlined-strings=Enable");
  }
#endif // INTEL_CUSTOMIZATION

  // -gdwarf-aranges turns on the emission of the aranges section in the
  // backend.
  // Always enabled for SCE tuning.
  bool NeedAranges = DebuggerTuning == llvm::DebuggerKind::SCE;
  if (const Arg *A = Args.getLastArg(options::OPT_gdwarf_aranges))
    NeedAranges = checkDebugInfoOption(A, Args, D, TC) || NeedAranges;
  if (NeedAranges) {
    CmdArgs.push_back("-mllvm");
    CmdArgs.push_back("-generate-arange-section");
  }

  if (Args.hasFlag(options::OPT_fforce_dwarf_frame,
                   options::OPT_fno_force_dwarf_frame, false))
    CmdArgs.push_back("-fforce-dwarf-frame");

  if (Args.hasFlag(options::OPT_fdebug_types_section,
                   options::OPT_fno_debug_types_section, false)) {
    if (!(T.isOSBinFormatELF() || T.isOSBinFormatWasm())) {
      D.Diag(diag::err_drv_unsupported_opt_for_target)
          << Args.getLastArg(options::OPT_fdebug_types_section)
                 ->getAsString(Args)
          << T.getTriple();
    } else if (checkDebugInfoOption(
                   Args.getLastArg(options::OPT_fdebug_types_section), Args, D,
                   TC)) {
      CmdArgs.push_back("-mllvm");
      CmdArgs.push_back("-generate-type-units");
    }
  }

  // Decide how to render forward declarations of template instantiations.
  // SCE wants full descriptions, others just get them in the name.
  if (DebuggerTuning == llvm::DebuggerKind::SCE)
    CmdArgs.push_back("-debug-forward-template-params");

  // Do we need to explicitly import anonymous namespaces into the parent
  // scope?
  if (DebuggerTuning == llvm::DebuggerKind::SCE)
    CmdArgs.push_back("-dwarf-explicit-import");

  renderDwarfFormat(D, T, Args, CmdArgs, EffectiveDWARFVersion);
  RenderDebugInfoCompressionArgs(Args, CmdArgs, D, TC);

#if INTEL_CUSTOMIZATION
  if (Args.hasFlag(options::OPT_gintel_opencl_builtin_types,
                   options::OPT_gno_intel_opencl_builtin_types,
                   false))
      CmdArgs.push_back("-gintel-opencl-builtin-types");
  if (const Arg *A = Args.getLastArg(options::OPT_mdebug_line_version_EQ)) {
    StringRef Value = A->getValue();
    CmdArgs.push_back("-mllvm");
    CmdArgs.push_back(Args.MakeArgString("-debug-line-version=" + Twine(Value)));
  }
#endif // INTEL_CUSTOMIZATION
}

#if INTEL_CUSTOMIZATION
static void RenderUnrollOptions(const Driver &D, const ArgList &Args,
                                ArgStringList &CmdArgs) {
  Arg *A = Args.getLastArg(options::OPT_funroll_loops,
                           options::OPT_fno_unroll_loops, options::OPT_unroll);
  if (!A)
    return;
  // Handle -unroll first
  if (A->getOption().matches(options::OPT_unroll)) {
    StringRef Value(A->getValue());
    if (Value.empty()) {
      CmdArgs.push_back("-funroll-loops");
      return;
    }
    int ValInt = 0;
    if (Value.getAsInteger(0, ValInt)) {
      D.Diag(diag::err_drv_invalid_argument_to_option)
          << Value << A->getOption().getName();
      return;
    }
    if (ValInt == 0) {
      CmdArgs.push_back("-fno-unroll-loops");
      return;
    }
    CmdArgs.push_back("-funroll-loops");
    // The additional unroll factor is handled in addIntelOptimizationArgs()
    return;
  }
  CmdArgs.push_back(Args.MakeArgString(A->getAsString(Args)));
}

static std::string getMSVCOptimizationLevel(const Arg &A) {
  // We need to handle SLASH_O variants for SPIR OpenMP offloading.
  // FIXME: This should be automatically handled with a TranslateArg
  // pass for SPIR offload on Windows, but that isn't happening.
  StringRef OptLevel;
  OptLevel = llvm::StringSwitch<StringRef>(A.getValue())
                 .Cases("1", "s", "s")
                 .Cases("2", "x", "t", "2")
                 .Case("3", "3")
                 .Case("d", "0")
                 .Default("");
  if (!OptLevel.empty())
    return std::string("-O" + OptLevel.str());
  return "";
}
#endif // INTEL_CUSTOMIZATION

/// Check whether the given input tree contains any wrapper actions
static bool ContainsWrapperAction(const Action *A) {
  if (isa<OffloadWrapperJobAction>(A))
    return true;
  for (const auto &AI : A->inputs())
    if (ContainsWrapperAction(AI))
      return true;

  return false;
}

// Put together an external compiler compilation call which is used instead
// of the clang invocation for the host compile of an offload compilation.
// Enabling command line:  clang++ -fsycl -fsycl-host-compiler=<HostExe>
//                         <ClangOpts> -fsycl-host-compiler-options=<HostOpts>
// Any <ClangOpts> used which are phase limiting (preprocessing, assembly,
// object generation) are specifically handled here by specifying the
// equivalent phase limiting option(s).
// It is expected that any user <HostOpts> options passed will be placed
// after any implied options set here.  This will have overriding behaviors
// for any options which are considered to be evaluated from left to right.
// Specifying any <HostOpts> option which conficts any of the implied options
// will result in undefined behavior.  Potential conflicting options:
//  * Output specification options (-o, -Fo, -Fa, etc)
//  * Phase limiting options (-E, -c, -P, etc)
void Clang::ConstructHostCompilerJob(Compilation &C, const JobAction &JA,
                                     const InputInfo &Output,
                                     const InputInfoList &Inputs,
                                     const llvm::opt::ArgList &TCArgs) const {

  // The Host compilation step that occurs here is constructed based on the
  // input from the user.  This consists of the compiler to call and the
  // options that will be used during the compilation.
  ArgStringList HostCompileArgs;
  const InputInfo &InputFile = Inputs.front();
  const ToolChain &TC = getToolChain();

  // Input file.
  HostCompileArgs.push_back(InputFile.getFilename());

  // When performing the host compilation, we are expecting to only be
  // creating intermediate files, namely preprocessor output, assembly or
  // object files.
  // We are making assumptions in regards to what options are used to
  // generate these intermediate files.
  //                gcc/g++/clang/clang++/default | cl
  //  Object:                   -c                | -c
  //  Preprocessed:             -E                | -P -Fi<file>
  //  Assembly:                 -S                | -c -Fa<file>
  //  Header Input:        -include <file>        | -FI <file>
  //
  // The options used are determined by the compiler name and target triple.
  Arg *HostCompilerDefArg =
      TCArgs.getLastArg(options::OPT_fsycl_host_compiler_EQ);
  assert(HostCompilerDefArg && "Expected host compiler designation.");

  bool OutputAdded = false;
  StringRef CompilerName =
      llvm::sys::path::stem(HostCompilerDefArg->getValue());
  if (CompilerName.empty())
    TC.getDriver().Diag(diag::err_drv_missing_arg_mtp)
        << HostCompilerDefArg->getAsString(TCArgs);
  // FIXME: Consider requiring user input to specify a compatibility class
  // to determine the type of host compiler being used.
  SmallVector<StringRef, 4> MSVCCompilers = {"cl", "clang-cl", "icl"};
  bool IsMSVCHostCompiler =
      std::find(MSVCCompilers.begin(), MSVCCompilers.end(), CompilerName) !=
      MSVCCompilers.end();

  auto addMSVCOutputFile = [&](StringRef Opt) {
    SmallString<128> OutOpt(Opt);
    OutOpt += Output.getFilename();
    HostCompileArgs.push_back(TCArgs.MakeArgString(OutOpt));
    OutputAdded = true;
  };
  // FIXME: Reuse existing toolchains which are already supported to put
  // together the options.
  // FIXME: For any potential obscure host compilers that do not use the
  // 'standard' set of options, we should provide a user interface that allows
  // users to override the implied options.
  if (isa<PreprocessJobAction>(JA)) {
    if (IsMSVCHostCompiler) {
      // Check the output file, if it is 'stdout' we want to use -E.
      if (StringRef(Output.getFilename()).equals("-")) {
        HostCompileArgs.push_back("-E");
        OutputAdded = true;
      } else {
        HostCompileArgs.push_back("-P");
        addMSVCOutputFile("-Fi");
      }
    } else
      HostCompileArgs.push_back("-E");

    // Add the integration header.
    StringRef Header =
        TC.getDriver().getIntegrationHeader(InputFile.getBaseInput());
    if (types::getPreprocessedType(InputFile.getType()) != types::TY_INVALID &&
        !Header.empty()) {
      HostCompileArgs.push_back(IsMSVCHostCompiler ? "-FI" : "-include");
      HostCompileArgs.push_back(TCArgs.MakeArgString(Header));
    }
  } else if (isa<AssembleJobAction>(JA)) {
    HostCompileArgs.push_back("-c");
    if (IsMSVCHostCompiler)
      addMSVCOutputFile("-Fo");
  } else {
    assert((isa<CompileJobAction, BackendJobAction>(JA)) &&
           "Invalid action for external host compilation tool.");
    if (JA.getType() == types::TY_PP_Asm) {
      if (IsMSVCHostCompiler) {
        HostCompileArgs.push_back("-c");
        addMSVCOutputFile("-Fa");
        // The MSVC Compiler does not have a way to just create the assembly
        // file so we create the assembly file and object file, and redirect
        // the object file to a temporary.
        std::string ObjTmpName = C.getDriver().GetTemporaryPath("host", "obj");
        StringRef WrapperFileName =
            C.addTempFile(C.getArgs().MakeArgString(ObjTmpName));
        SmallString<128> ObjOutOpt("-Fo");
        ObjOutOpt += WrapperFileName;
        HostCompileArgs.push_back(C.getArgs().MakeArgString(ObjOutOpt));
      } else
        HostCompileArgs.push_back("-S");
    } else {
      TC.getDriver().Diag(diag::err_drv_output_type_with_host_compiler);
    }
  }

  // Add default header search directories.
  SmallString<128> BaseDir(C.getDriver().Dir);
  llvm::sys::path::append(BaseDir, "..", "include");
  SmallString<128> SYCLDir(BaseDir);
  llvm::sys::path::append(SYCLDir, "sycl");
  HostCompileArgs.push_back("-I");
  HostCompileArgs.push_back(TCArgs.MakeArgString(SYCLDir));
  HostCompileArgs.push_back("-I");
  HostCompileArgs.push_back(TCArgs.MakeArgString(BaseDir));

  if (!OutputAdded) {
    // Add output file to the command line.  This is assumed to be prefaced
    // with the '-o' option that is used to designate the output file.
    HostCompileArgs.push_back("-o");
    HostCompileArgs.push_back(Output.getFilename());
  }

  SmallString<128> ExecPath;
  if (HostCompilerDefArg) {
    ExecPath = HostCompilerDefArg->getValue();
    if (!ExecPath.empty() && ExecPath == llvm::sys::path::stem(ExecPath))
      ExecPath = TC.GetProgramPath(ExecPath.c_str());
  }

  // Add any user-specified arguments.
  if (Arg *HostCompilerOptsArg =
          TCArgs.getLastArg(options::OPT_fsycl_host_compiler_options_EQ)) {
    SmallVector<const char *, 8> TargetArgs;
    llvm::BumpPtrAllocator BPA;
    llvm::StringSaver S(BPA);
    // Tokenize the string.
    llvm::cl::TokenizeGNUCommandLine(HostCompilerOptsArg->getValue(), S,
                                     TargetArgs);
    llvm::transform(TargetArgs, std::back_inserter(HostCompileArgs),
                    [&TCArgs](StringRef A) { return TCArgs.MakeArgString(A); });
  }
  const Tool *T = TC.SelectTool(JA);
  auto Cmd = std::make_unique<Command>(JA, *T, ResponseFileSupport::None(),
                                       TCArgs.MakeArgString(ExecPath),
                                       HostCompileArgs, None);

  C.addCommand(std::move(Cmd));
}

void Clang::ConstructJob(Compilation &C, const JobAction &JA,
                         const InputInfo &Output, const InputInfoList &Inputs,
                         const ArgList &Args, const char *LinkingOutput) const {
  const auto &TC = getToolChain();
  const llvm::Triple &RawTriple = TC.getTriple();
  const llvm::Triple &Triple = TC.getEffectiveTriple();
  const std::string &TripleStr = Triple.getTriple();

  bool KernelOrKext =
      Args.hasArg(options::OPT_mkernel, options::OPT_fapple_kext);
  const Driver &D = TC.getDriver();
  ArgStringList CmdArgs;

  // Check number of inputs for sanity. We need at least one input.
  assert(Inputs.size() >= 1 && "Must have at least one input.");
  // CUDA/HIP compilation may have multiple inputs (source file + results of
  // device-side compilations).
  // OpenMP device jobs take the host IR as a second input.
  // SYCL host jobs accept the integration header from the device-side
  // compilation as a second input.
  // Module precompilation accepts a list of header files to include as part
  // of the module.
  // All other jobs are expected to have exactly one input.
  bool IsCuda = JA.isOffloading(Action::OFK_Cuda);
  bool IsCudaDevice = JA.isDeviceOffloading(Action::OFK_Cuda);
  bool IsHIP = JA.isOffloading(Action::OFK_HIP);
  bool IsHIPDevice = JA.isDeviceOffloading(Action::OFK_HIP);
  bool IsOpenMPDevice = JA.isDeviceOffloading(Action::OFK_OpenMP);
  bool IsSYCLOffloadDevice = JA.isDeviceOffloading(Action::OFK_SYCL);
  bool IsSYCL = JA.isOffloading(Action::OFK_SYCL);
  bool IsHeaderModulePrecompile = isa<HeaderModulePrecompileJobAction>(JA);
  assert((IsCuda || IsHIP || (IsOpenMPDevice && Inputs.size() == 2) || IsSYCL ||
          IsHeaderModulePrecompile || Inputs.size() == 1) &&
         "Unable to handle multiple inputs.");

  // Perform the SYCL host compilation using an external compiler if the user
  // requested.
  if (Args.hasArg(options::OPT_fsycl_host_compiler_EQ) && IsSYCL &&
      !IsSYCLOffloadDevice) {
    ConstructHostCompilerJob(C, JA, Output, Inputs, Args);
    return;
  }
  bool IsDeviceOffloadAction = !(JA.isDeviceOffloading(Action::OFK_None) ||
                                 JA.isDeviceOffloading(Action::OFK_Host));
  bool IsUsingLTO = D.isUsingLTO(IsDeviceOffloadAction);
  auto LTOMode = D.getLTOMode(IsDeviceOffloadAction);

  // A header module compilation doesn't have a main input file, so invent a
  // fake one as a placeholder.
  const char *ModuleName = [&]{
    auto *ModuleNameArg = Args.getLastArg(options::OPT_fmodule_name_EQ);
    return ModuleNameArg ? ModuleNameArg->getValue() : "";
  }();
  InputInfo HeaderModuleInput(Inputs[0].getType(), ModuleName, ModuleName);

  const InputInfo &Input =
      IsHeaderModulePrecompile ? HeaderModuleInput : Inputs[0];

  InputInfoList ModuleHeaderInputs;
  const InputInfo *CudaDeviceInput = nullptr;
  const InputInfo *OpenMPDeviceInput = nullptr;
  const InputInfo *SYCLDeviceInput = nullptr;
  for (const InputInfo &I : Inputs) {
    if (&I == &Input) {
      // This is the primary input.
    } else if (IsHeaderModulePrecompile &&
               types::getPrecompiledType(I.getType()) == types::TY_PCH) {
      types::ID Expected = HeaderModuleInput.getType();
      if (I.getType() != Expected) {
        D.Diag(diag::err_drv_module_header_wrong_kind)
            << I.getFilename() << types::getTypeName(I.getType())
            << types::getTypeName(Expected);
      }
      ModuleHeaderInputs.push_back(I);
    } else if ((IsCuda || IsHIP) && !CudaDeviceInput) {
      CudaDeviceInput = &I;
    } else if (IsOpenMPDevice && !OpenMPDeviceInput) {
      OpenMPDeviceInput = &I;
    } else if (IsSYCL && !SYCLDeviceInput) {
      SYCLDeviceInput = &I;
    } else {
      llvm_unreachable("unexpectedly given multiple inputs");
    }
  }

  const llvm::Triple *AuxTriple =
      (IsSYCL || IsCuda || IsHIP) ? TC.getAuxTriple() : nullptr;
  bool IsWindowsMSVC = RawTriple.isWindowsMSVCEnvironment();
  bool IsIAMCU = RawTriple.isOSIAMCU();

  // Adjust IsWindowsXYZ for CUDA/HIP/SYCL compilations.  Even when compiling in
  // device mode (i.e., getToolchain().getTriple() is NVPTX/AMDGCN, not
  // Windows), we need to pass Windows-specific flags to cc1.
  if (IsCuda || IsHIP || IsSYCL)
    IsWindowsMSVC |= AuxTriple && AuxTriple->isWindowsMSVCEnvironment();

  // C++ is not supported for IAMCU.
  if (IsIAMCU && types::isCXX(Input.getType()))
    D.Diag(diag::err_drv_clang_unsupported) << "C++ for IAMCU";

  // Invoke ourselves in -cc1 mode.
  //
  // FIXME: Implement custom jobs for internal actions.
  CmdArgs.push_back("-cc1");

  // Add the "effective" target triple.
  CmdArgs.push_back("-triple");
  CmdArgs.push_back(Args.MakeArgString(TripleStr));

  if (const Arg *MJ = Args.getLastArg(options::OPT_MJ)) {
    DumpCompilationDatabase(C, MJ->getValue(), TripleStr, Output, Input, Args);
    Args.ClaimAllArgs(options::OPT_MJ);
  } else if (const Arg *GenCDBFragment =
                 Args.getLastArg(options::OPT_gen_cdb_fragment_path)) {
    DumpCompilationDatabaseFragmentToDir(GenCDBFragment->getValue(), C,
                                         TripleStr, Output, Input, Args);
    Args.ClaimAllArgs(options::OPT_gen_cdb_fragment_path);
  }

  if (IsCuda || IsHIP) {
    // We have to pass the triple of the host if compiling for a CUDA/HIP device
    // and vice-versa.
    std::string NormalizedTriple;
    if (JA.isDeviceOffloading(Action::OFK_Cuda) ||
        JA.isDeviceOffloading(Action::OFK_HIP))
      NormalizedTriple = C.getSingleOffloadToolChain<Action::OFK_Host>()
                             ->getTriple()
                             .normalize();
    else {
      // Host-side compilation.
      NormalizedTriple =
          (IsCuda ? C.getSingleOffloadToolChain<Action::OFK_Cuda>()
                  : C.getSingleOffloadToolChain<Action::OFK_HIP>())
              ->getTriple()
              .normalize();
      if (IsCuda) {
        // We need to figure out which CUDA version we're compiling for, as that
        // determines how we load and launch GPU kernels.
        auto *CTC = static_cast<const toolchains::CudaToolChain *>(
            C.getSingleOffloadToolChain<Action::OFK_Cuda>());
        assert(CTC && "Expected valid CUDA Toolchain.");
        if (CTC && CTC->CudaInstallation.version() != CudaVersion::UNKNOWN)
          CmdArgs.push_back(Args.MakeArgString(
              Twine("-target-sdk-version=") +
              CudaVersionToString(CTC->CudaInstallation.version())));
      }
    }
    CmdArgs.push_back("-aux-triple");
    CmdArgs.push_back(Args.MakeArgString(NormalizedTriple));
  }

  Arg *SYCLStdArg = Args.getLastArg(options::OPT_sycl_std_EQ);
#if INTEL_CUSTOMIZATION
  bool enableFuncPointers =
      Args.hasArg(options::OPT_fsycl_enable_function_pointers);
#endif // INTEL_CUSTOMIZATION

  if (IsSYCLOffloadDevice) {
    // Pass the triple of host when doing SYCL
    llvm::Triple AuxT = C.getDefaultToolChain().getTriple();
    std::string NormalizedTriple = AuxT.normalize();
    CmdArgs.push_back("-aux-triple");
    CmdArgs.push_back(Args.MakeArgString(NormalizedTriple));

    // We want to compile sycl kernels.
    CmdArgs.push_back("-fsycl-is-device");
    CmdArgs.push_back("-fdeclare-spirv-builtins");

    bool WantToDisableEarlyOptimizations = false;
#if INTEL_COLLAB
    // Default value for FPGA is false, for all other targets is true.
    if (Triple.getSubArch() == llvm::Triple::SPIRSubArch_fpga)
      WantToDisableEarlyOptimizations = true;
#endif // INTEL_COLLAB
    if (!Args.hasFlag(options::OPT_fsycl_early_optimizations,
                      options::OPT_fno_sycl_early_optimizations,
                      !WantToDisableEarlyOptimizations))
      CmdArgs.push_back("-fno-sycl-early-optimizations");
    else if (RawTriple.isSPIR()) {
      // Set `sycl-opt` option to configure LLVM passes for SPIR target
      CmdArgs.push_back("-mllvm");
      CmdArgs.push_back("-sycl-opt");
    }

    // Turn on Dead Parameter Elimination Optimization with early optimizations
    if (!RawTriple.isNVPTX() &&
        Args.hasFlag(options::OPT_fsycl_dead_args_optimization,
                     options::OPT_fno_sycl_dead_args_optimization, false))
      CmdArgs.push_back("-fenable-sycl-dae");
    bool IsMSVC = AuxT.isWindowsMSVCEnvironment();
    if (IsMSVC) {
      CmdArgs.push_back("-fms-extensions");
      CmdArgs.push_back("-fms-compatibility");
      CmdArgs.push_back("-fdelayed-template-parsing");
      VersionTuple MSVT = TC.computeMSVCVersion(&D, Args);
      if (!MSVT.empty())
        CmdArgs.push_back(Args.MakeArgString("-fms-compatibility-version=" +
                                             MSVT.getAsString()));
      else {
        const char *LowestMSVCSupported =
            "191025017"; // VS2017 v15.0 (initial release)
        CmdArgs.push_back(Args.MakeArgString(
            Twine("-fms-compatibility-version=") + LowestMSVCSupported));
      }
    }

#if INTEL_CUSTOMIZATION
    if (Args.hasFlag(options::OPT_fsycl_allow_func_ptr,
                     options::OPT_fno_sycl_allow_func_ptr,
                     enableFuncPointers)) {
#endif // INTEL_CUSTOMIZATION
      CmdArgs.push_back("-fsycl-allow-func-ptr");
    }

    if (!SYCLStdArg) {
      // The user had not pass SYCL version, thus we'll employ no-sycl-strict
      // to allow address-space unqualified pointers in function params/return
      // along with marking the same function with explicit SYCL_EXTERNAL
      CmdArgs.push_back("-Wno-sycl-strict");
    }

    // Add the integration header option to generate the header.
    StringRef Header(D.getIntegrationHeader(Input.getBaseInput()));
    if (!Header.empty()) {
      SmallString<128> HeaderOpt("-fsycl-int-header=");
      HeaderOpt.append(Header);
      CmdArgs.push_back(Args.MakeArgString(HeaderOpt));
    }

    if (!Args.hasArg(options::OPT_fno_sycl_use_footer)) {
      // Add the integration footer option to generated the footer.
      StringRef Footer(D.getIntegrationFooter(Input.getBaseInput()));
      if (!Footer.empty()) {
        SmallString<128> FooterOpt("-fsycl-int-footer=");
        FooterOpt.append(Footer);
        CmdArgs.push_back(Args.MakeArgString(FooterOpt));
      }
    }

    // Forward -fsycl-default-sub-group-size if in SYCL mode.
    Args.AddLastArg(CmdArgs, options::OPT_fsycl_default_sub_group_size);
  }
#if INTEL_CUSTOMIZATION
  if (enableFuncPointers) {
    CmdArgs.push_back("-fenable-variant-function-pointers");
    CmdArgs.push_back("-fenable-variant-virtual-calls");
  }
#endif // INTEL_CUSTOMIZATION

  if (IsSYCL) {
    // Set options for both host and device
    if (Arg *A = Args.getLastArg(options::OPT_fsycl_id_queries_fit_in_int,
                                 options::OPT_fno_sycl_id_queries_fit_in_int))
      A->render(Args, CmdArgs);

    if (SYCLStdArg) {
      SYCLStdArg->render(Args, CmdArgs);
      CmdArgs.push_back("-fsycl-std-layout-kernel-params");
    } else {
      // Ensure the default version in SYCL mode is 2020.
      CmdArgs.push_back("-sycl-std=2020");
    }
#if INTEL_CUSTOMIZATION
     if (Args.hasFlag(options::OPT_fsycl_unnamed_lambda,
                     options::OPT_fno_sycl_unnamed_lambda,
                     D.IsDPCPPMode()))
#endif // INTEL_CUSTOMIZATION
      CmdArgs.push_back("-fsycl-unnamed-lambda");

    // Add the Unique ID prefix
    StringRef UniqueID = D.getSYCLUniqueID(Input.getBaseInput());
    if (!UniqueID.empty())
      CmdArgs.push_back(
          Args.MakeArgString(Twine("-fsycl-unique-prefix=") + UniqueID));

    // Disable parallel for range-rounding for anything involving FPGA
    auto SYCLTCRange = C.getOffloadToolChains<Action::OFK_SYCL>();
    bool HasFPGA = false;
    for (auto TI = SYCLTCRange.first, TE = SYCLTCRange.second; TI != TE; ++TI)
      if (TI->second->getTriple().getSubArch() ==
          llvm::Triple::SPIRSubArch_fpga) {
        HasFPGA = true;
        break;
      }
    if (HasFPGA)
      CmdArgs.push_back("-fsycl-disable-range-rounding");

    // Add any options that are needed specific to SYCL offload while
    // performing the host side compilation.
    if (!IsSYCLOffloadDevice) {
      // Add the -include option to add the integration header
      StringRef Header = D.getIntegrationHeader(Input.getBaseInput());
      // Do not add the integration header if we are compiling after the
      // integration footer has been applied.  Check for the append job
      // action to determine this.
      if (types::getPreprocessedType(Input.getType()) != types::TY_INVALID &&
          !Header.empty() && !ContainsAppendFooterAction(&JA)) {
        CmdArgs.push_back("-include");
        CmdArgs.push_back(Args.MakeArgString(Header));
        // When creating dependency information, filter out the generated
        // header file.
        CmdArgs.push_back("-dependency-filter");
        CmdArgs.push_back(Args.MakeArgString(Header));
      }
      // Let the FE know we are doing a SYCL offload compilation, but we are
      // doing the host pass.
      CmdArgs.push_back("-fsycl-is-host");

      if (!D.IsCLMode()) {
        // SYCL library is guaranteed to work correctly only with dynamic
        // MSVC runtime.
        llvm::Triple AuxT = C.getDefaultToolChain().getTriple();
        if (AuxT.isWindowsMSVCEnvironment()) {
          CmdArgs.push_back("-D_MT");
          CmdArgs.push_back("-D_DLL");
        }
      }
    }
#if INTEL_CUSTOMIZATION
    if (Args.hasFlag(options::OPT_fsycl_unnamed_lambda,
                     options::OPT_fno_sycl_unnamed_lambda,
                     D.IsDPCPPMode()))
#endif // INTEL_CUSTOMIZATION
      CmdArgs.push_back("-fsycl-unnamed-lambda");
  }

#if INTEL_CUSTOMIZATION
  if (Args.hasFlag(options::OPT_fenable_variant_virtual_calls,
                   options::OPT_fno_enable_variant_virtual_calls, false))
    CmdArgs.push_back("-fenable-variant-virtual-call");
  if (Args.hasFlag(options::OPT_fenable_variant_function_pointers,
                   options::OPT_fno_enable_variant_function_pointers, false))
    CmdArgs.push_back("-fenable-variant-function-pointers");
#endif // INTEL_CUSTOMIZATION

  if (IsOpenMPDevice) {
    // We have to pass the triple of the host if compiling for an OpenMP device.
    std::string NormalizedTriple =
        C.getSingleOffloadToolChain<Action::OFK_Host>()
            ->getTriple()
            .normalize();
    CmdArgs.push_back("-aux-triple");
    CmdArgs.push_back(Args.MakeArgString(NormalizedTriple));
#if INTEL_CUSTOMIZATION
    if (Triple.isSPIR()) {
      llvm::Triple AuxT = C.getSingleOffloadToolChain<Action::OFK_Host>()
                             ->getTriple();
      bool IsMSVC = AuxT.isWindowsMSVCEnvironment();
      if (IsMSVC) {
        CmdArgs.push_back("-fms-extensions");
        CmdArgs.push_back("-fms-compatibility");
        CmdArgs.push_back("-fdelayed-template-parsing");
        VersionTuple MSVT = TC.computeMSVCVersion(&D, Args);
        if (!MSVT.empty())
          CmdArgs.push_back(Args.MakeArgString("-fms-compatibility-version=" +
                                               MSVT.getAsString()));
        else {
          const char *LowestMSVCSupported =
              "191025017"; // VS2017 v15.0 (initial release)
          CmdArgs.push_back(Args.MakeArgString(
              Twine("-fms-compatibility-version=") + LowestMSVCSupported));
        }
      }
      // TODO: We are adding -disable-lifetime-markers as a short term
      // solution (CMPLRLLVM-23037/CMPLRLLVM-23038)
      CmdArgs.push_back("-disable-lifetime-markers");
      // SPIR-V target requires LLVM BC emission, which cannot
      // be done if any Intel proprietary optimization kicks in,
      // so we have to disable all proprietary optimizations.
      CmdArgs.push_back("-disable-intel-proprietary-opts");

      // Add args specific to -fopenmp-target-simd
      if (Args.hasArg(options::OPT_fopenmp_target_simd)) {
        CmdArgs.push_back("-fopenmp-target-simd");
        CmdArgs.push_back("-mllvm");
        CmdArgs.push_back("-vpo-paropt-enable-device-simd-codegen");
        CmdArgs.push_back("-mllvm");
        CmdArgs.push_back("-vpo-paropt-emit-spirv-builtins");
        CmdArgs.push_back("-mllvm");
        CmdArgs.push_back("-vpo-paropt-gpu-execution-scheme=0");
        CmdArgs.push_back("-mllvm");
        CmdArgs.push_back("-enable-device-simd");
        CmdArgs.push_back("-mllvm");
        CmdArgs.push_back("-vpo-paropt-preserve-llvm-intrin");
      }
    }
#endif // INTEL_CUSTOMIZATION
  }

  if (Triple.isOSWindows() && (Triple.getArch() == llvm::Triple::arm ||
                               Triple.getArch() == llvm::Triple::thumb)) {
    unsigned Offset = Triple.getArch() == llvm::Triple::arm ? 4 : 6;
    unsigned Version = 0;
    bool Failure =
        Triple.getArchName().substr(Offset).consumeInteger(10, Version);
    if (Failure || Version < 7)
      D.Diag(diag::err_target_unsupported_arch) << Triple.getArchName()
                                                << TripleStr;
  }

  // Push all default warning arguments that are specific to
  // the given target.  These come before user provided warning options
  // are provided.
  TC.addClangWarningOptions(CmdArgs);

  // FIXME: Subclass ToolChain for SPIR and move this to addClangWarningOptions.
  if (Triple.isSPIR())
    CmdArgs.push_back("-Wspir-compat");

  // Select the appropriate action.
  RewriteKind rewriteKind = RK_None;

  // If CollectArgsForIntegratedAssembler() isn't called below, claim the args
  // it claims when not running an assembler. Otherwise, clang would emit
  // "argument unused" warnings for assembler flags when e.g. adding "-E" to
  // flags while debugging something. That'd be somewhat inconvenient, and it's
  // also inconsistent with most other flags -- we don't warn on
  // -ffunction-sections not being used in -E mode either for example, even
  // though it's not really used either.
  if (!isa<AssembleJobAction>(JA)) {
    // The args claimed here should match the args used in
    // CollectArgsForIntegratedAssembler().
    if (TC.useIntegratedAs()) {
      Args.ClaimAllArgs(options::OPT_mrelax_all);
      Args.ClaimAllArgs(options::OPT_mno_relax_all);
      Args.ClaimAllArgs(options::OPT_mincremental_linker_compatible);
      Args.ClaimAllArgs(options::OPT_mno_incremental_linker_compatible);
      switch (C.getDefaultToolChain().getArch()) {
      case llvm::Triple::arm:
      case llvm::Triple::armeb:
      case llvm::Triple::thumb:
      case llvm::Triple::thumbeb:
        Args.ClaimAllArgs(options::OPT_mimplicit_it_EQ);
        break;
      default:
        break;
      }
    }
    Args.ClaimAllArgs(options::OPT_Wa_COMMA);
    Args.ClaimAllArgs(options::OPT_Xassembler);
  }

  if (isa<AnalyzeJobAction>(JA)) {
    assert(JA.getType() == types::TY_Plist && "Invalid output type.");
    CmdArgs.push_back("-analyze");
  } else if (isa<MigrateJobAction>(JA)) {
    CmdArgs.push_back("-migrate");
  } else if (isa<PreprocessJobAction>(JA)) {
    if (Output.getType() == types::TY_Dependencies)
      CmdArgs.push_back("-Eonly");
    else {
      CmdArgs.push_back("-E");
      if (Args.hasArg(options::OPT_rewrite_objc) &&
          !Args.hasArg(options::OPT_g_Group))
        CmdArgs.push_back("-P");
    }
  } else if (isa<AssembleJobAction>(JA)) {
    if (IsSYCLOffloadDevice) {
      CmdArgs.push_back("-emit-llvm-bc");
    } else {
      CmdArgs.push_back("-emit-obj");
      CollectArgsForIntegratedAssembler(C, Args, CmdArgs, D);
    }

    // Also ignore explicit -force_cpusubtype_ALL option.
    (void)Args.hasArg(options::OPT_force__cpusubtype__ALL);
  } else if (isa<PrecompileJobAction>(JA)) {
    if (JA.getType() == types::TY_Nothing)
      CmdArgs.push_back("-fsyntax-only");
    else if (JA.getType() == types::TY_ModuleFile)
      CmdArgs.push_back(IsHeaderModulePrecompile
                            ? "-emit-header-module"
                            : "-emit-module-interface");
    else
      CmdArgs.push_back("-emit-pch");
  } else if (isa<VerifyPCHJobAction>(JA)) {
    CmdArgs.push_back("-verify-pch");
  } else {
    assert((isa<CompileJobAction>(JA) || isa<BackendJobAction>(JA)) &&
           "Invalid action for clang tool.");
    if (JA.getType() == types::TY_Nothing) {
      CmdArgs.push_back("-fsyntax-only");
    } else if (JA.getType() == types::TY_LLVM_IR ||
               JA.getType() == types::TY_LTO_IR) {
      CmdArgs.push_back("-emit-llvm");
    } else if (JA.getType() == types::TY_LLVM_BC ||
               JA.getType() == types::TY_LTO_BC) {
      // Emit textual llvm IR for AMDGPU offloading for -emit-llvm -S
      if (Triple.isAMDGCN() && IsOpenMPDevice && Args.hasArg(options::OPT_S) &&
          Args.hasArg(options::OPT_emit_llvm)) {
        CmdArgs.push_back("-emit-llvm");
      } else {
        CmdArgs.push_back("-emit-llvm-bc");
      }
    } else if (JA.getType() == types::TY_IFS ||
               JA.getType() == types::TY_IFS_CPP) {
      StringRef ArgStr =
          Args.hasArg(options::OPT_interface_stub_version_EQ)
              ? Args.getLastArgValue(options::OPT_interface_stub_version_EQ)
              : "experimental-ifs-v2";
      CmdArgs.push_back("-emit-interface-stubs");
      CmdArgs.push_back(
          Args.MakeArgString(Twine("-interface-stub-version=") + ArgStr.str()));
    } else if (JA.getType() == types::TY_PP_Asm) {
      CmdArgs.push_back("-S");
    } else if (JA.getType() == types::TY_AST) {
      CmdArgs.push_back("-emit-pch");
    } else if (JA.getType() == types::TY_ModuleFile) {
      CmdArgs.push_back("-module-file-info");
    } else if (JA.getType() == types::TY_RewrittenObjC) {
      CmdArgs.push_back("-rewrite-objc");
      rewriteKind = RK_NonFragile;
    } else if (JA.getType() == types::TY_RewrittenLegacyObjC) {
      CmdArgs.push_back("-rewrite-objc");
      rewriteKind = RK_Fragile;
    } else {
      assert(JA.getType() == types::TY_PP_Asm && "Unexpected output type!");
    }

    // Preserve use-list order by default when emitting bitcode, so that
    // loading the bitcode up in 'opt' or 'llc' and running passes gives the
    // same result as running passes here.  For LTO, we don't need to preserve
    // the use-list order, since serialization to bitcode is part of the flow.
    if (JA.getType() == types::TY_LLVM_BC)
      CmdArgs.push_back("-emit-llvm-uselists");

    if (IsUsingLTO) {
      if (!IsDeviceOffloadAction) {
        if (Args.hasArg(options::OPT_flto))
          CmdArgs.push_back("-flto");
        else {
          if (D.getLTOMode() == LTOK_Thin)
            CmdArgs.push_back("-flto=thin");
          else
            CmdArgs.push_back("-flto=full");
        }
        CmdArgs.push_back("-flto-unit");
      } else if (Triple.isAMDGPU()) {
        // Only AMDGPU supports device-side LTO
        assert(LTOMode == LTOK_Full || LTOMode == LTOK_Thin);
        CmdArgs.push_back(Args.MakeArgString(
            Twine("-flto=") + (LTOMode == LTOK_Thin ? "thin" : "full")));
        CmdArgs.push_back("-flto-unit");
      } else {
        D.Diag(diag::err_drv_unsupported_opt_for_target)
            << Args.getLastArg(options::OPT_foffload_lto,
                               options::OPT_foffload_lto_EQ)
                   ->getAsString(Args)
            << Triple.getTriple();
      }
    }
  }

  if (const Arg *A = Args.getLastArg(options::OPT_fthinlto_index_EQ)) {
    if (!types::isLLVMIR(Input.getType()))
      D.Diag(diag::err_drv_arg_requires_bitcode_input) << A->getAsString(Args);
    Args.AddLastArg(CmdArgs, options::OPT_fthinlto_index_EQ);
  }

  if (Args.getLastArg(options::OPT_fthin_link_bitcode_EQ))
    Args.AddLastArg(CmdArgs, options::OPT_fthin_link_bitcode_EQ);

  if (Args.getLastArg(options::OPT_save_temps_EQ))
    Args.AddLastArg(CmdArgs, options::OPT_save_temps_EQ);

#if INTEL_CUSTOMIZATION
  auto AddOptLevel = [&]() {
    if (D.IsIntelMode() && IsOpenMPDevice && Triple.isSPIR() &&
        !Args.hasArg(options::OPT_O_Group)) {
      if (Args.hasArg(options::OPT_fopenmp_target_simd)) {
        // Force at least -O2, if explicit SIMD support is requested.
        CmdArgs.push_back("-O2");
        return;
      }
    }

    bool SkipO =
        Args.hasArg(options::OPT_fsycl_link_EQ) && ContainsWrapperAction(&JA);
    const Arg *A = Args.getLastArg(options::OPT_O_Group, options::OPT__SLASH_O);
    // Manually translate -O4 to -O3; let clang reject others.
    // When compiling a wrapped binary, do not optimize.
    if (!SkipO && A) {
      if (A->getOption().matches(options::OPT_O4) ||
          (A->getOption().matches(options::OPT_Ofast) && D.IsIntelMode())) {
        CmdArgs.push_back("-O3");
        if (A->getOption().matches(options::OPT_O4))
          D.Diag(diag::warn_O4_is_O3);
      } else {
        if (A->getOption().matches(options::OPT__SLASH_O)) {
          if (IsOpenMPDevice && Triple.isSPIR()) {
            std::string Opt(getMSVCOptimizationLevel(*A));
            if (!Opt.empty())
              CmdArgs.push_back(Args.MakeArgString(Opt));
          }
          // Do not render with SLASH_O
          return;
        }
        A->render(Args, CmdArgs);
      }
    }
  };
  if (Args.hasArg(options::OPT_fopenmp_stable_file_id))
    CmdArgs.push_back("-fopenmp-stable-file-id");
#endif // INTEL_CUSTOMIZATION
  auto *MemProfArg = Args.getLastArg(options::OPT_fmemory_profile,
                                     options::OPT_fmemory_profile_EQ,
                                     options::OPT_fno_memory_profile);
  if (MemProfArg &&
      !MemProfArg->getOption().matches(options::OPT_fno_memory_profile))
    MemProfArg->render(Args, CmdArgs);

  // Embed-bitcode option.
  // Only white-listed flags below are allowed to be embedded.
  if (C.getDriver().embedBitcodeInObject() && !IsUsingLTO &&
      (isa<BackendJobAction>(JA) || isa<AssembleJobAction>(JA))) {
    // Add flags implied by -fembed-bitcode.
    Args.AddLastArg(CmdArgs, options::OPT_fembed_bitcode_EQ);
    // Disable all llvm IR level optimizations.
    CmdArgs.push_back("-disable-llvm-passes");

    // Render target options.
    TC.addClangTargetOptions(Args, CmdArgs, JA.getOffloadingDeviceKind());

    // reject options that shouldn't be supported in bitcode
    // also reject kernel/kext
    static const constexpr unsigned kBitcodeOptionBlacklist[] = {
        options::OPT_mkernel,
        options::OPT_fapple_kext,
        options::OPT_ffunction_sections,
        options::OPT_fno_function_sections,
        options::OPT_fdata_sections,
        options::OPT_fno_data_sections,
        options::OPT_fbasic_block_sections_EQ,
        options::OPT_funique_internal_linkage_names,
        options::OPT_fno_unique_internal_linkage_names,
        options::OPT_funique_section_names,
        options::OPT_fno_unique_section_names,
        options::OPT_funique_basic_block_section_names,
        options::OPT_fno_unique_basic_block_section_names,
        options::OPT_mrestrict_it,
        options::OPT_mno_restrict_it,
        options::OPT_mstackrealign,
        options::OPT_mno_stackrealign,
        options::OPT_mstack_alignment,
        options::OPT_mcmodel_EQ,
        options::OPT_mlong_calls,
        options::OPT_mno_long_calls,
        options::OPT_ggnu_pubnames,
        options::OPT_gdwarf_aranges,
        options::OPT_fdebug_types_section,
        options::OPT_fno_debug_types_section,
        options::OPT_fdwarf_directory_asm,
        options::OPT_fno_dwarf_directory_asm,
        options::OPT_mrelax_all,
        options::OPT_mno_relax_all,
        options::OPT_ftrap_function_EQ,
        options::OPT_ffixed_r9,
        options::OPT_mfix_cortex_a53_835769,
        options::OPT_mno_fix_cortex_a53_835769,
        options::OPT_ffixed_x18,
        options::OPT_mglobal_merge,
        options::OPT_mno_global_merge,
        options::OPT_mred_zone,
        options::OPT_mno_red_zone,
        options::OPT_Wa_COMMA,
        options::OPT_Xassembler,
        options::OPT_mllvm,
    };
    for (const auto &A : Args)
      if (llvm::find(kBitcodeOptionBlacklist, A->getOption().getID()) !=
          std::end(kBitcodeOptionBlacklist))
        D.Diag(diag::err_drv_unsupported_embed_bitcode) << A->getSpelling();

    // Render the CodeGen options that need to be passed.
    if (!Args.hasFlag(options::OPT_foptimize_sibling_calls,
                      options::OPT_fno_optimize_sibling_calls))
      CmdArgs.push_back("-mdisable-tail-calls");

#if INTEL_CUSTOMIZATION
    RenderFloatingPointOptions(TC, D, isOptimizationLevelFast(D, Args), Args,
                               CmdArgs, JA);
#endif // INTEL_CUSTOMIZATION

    // Render ABI arguments
    switch (TC.getArch()) {
    default: break;
    case llvm::Triple::arm:
    case llvm::Triple::armeb:
    case llvm::Triple::thumbeb:
      RenderARMABI(Triple, Args, CmdArgs);
      break;
    case llvm::Triple::aarch64:
    case llvm::Triple::aarch64_32:
    case llvm::Triple::aarch64_be:
      RenderAArch64ABI(Triple, Args, CmdArgs);
      break;
    }

    // Optimization level for CodeGen.
    AddOptLevel(); // INTEL

    // Input/Output file.
    if (Output.getType() == types::TY_Dependencies) {
      // Handled with other dependency code.
    } else if (Output.isFilename()) {
      CmdArgs.push_back("-o");
      CmdArgs.push_back(Output.getFilename());
    } else {
      assert(Output.isNothing() && "Input output.");
    }

    for (const auto &II : Inputs) {
      addDashXForInput(Args, II, CmdArgs);
      if (II.isFilename())
        CmdArgs.push_back(II.getFilename());
      else
        II.getInputArg().renderAsInput(Args, CmdArgs);
    }

    C.addCommand(std::make_unique<Command>(
        JA, *this, ResponseFileSupport::AtFileUTF8(), D.getClangProgramPath(),
        CmdArgs, Inputs, Output));
    return;
  }

  if (C.getDriver().embedBitcodeMarkerOnly() && !IsUsingLTO)
    CmdArgs.push_back("-fembed-bitcode=marker");

  // We normally speed up the clang process a bit by skipping destructors at
  // exit, but when we're generating diagnostics we can rely on some of the
  // cleanup.
  if (!C.isForDiagnostics())
    if (!Args.hasArg(options::OPT_no_disable_free)) // INTEL
    CmdArgs.push_back("-disable-free");

#ifdef NDEBUG
  const bool IsAssertBuild = false;
#else
  const bool IsAssertBuild = true;
#endif

  // Disable the verification pass in -asserts builds.
  if (!IsAssertBuild)
    CmdArgs.push_back("-disable-llvm-verifier");

  // Discard value names in assert builds unless otherwise specified.
  if (Args.hasFlag(options::OPT_fdiscard_value_names,
                   options::OPT_fno_discard_value_names, !IsAssertBuild)) {
    if (Args.hasArg(options::OPT_fdiscard_value_names) &&
        (std::any_of(Inputs.begin(), Inputs.end(),
                     [](const clang::driver::InputInfo &II) {
                       return types::isLLVMIR(II.getType());
                     }))) {
      D.Diag(diag::warn_ignoring_fdiscard_for_bitcode);
    }
#if INTEL_CUSTOMIZATION
    // Do not discard value names when using -Rpass* options
    // unless -fdiscard-value-names is explicitly set
    if (Args.hasArg(options::OPT_fdiscard_value_names) ||
        !Args.hasArg(options::OPT_Rpass_EQ, options::OPT_Rpass_missed_EQ,
                     options::OPT_Rpass_analysis_EQ))
#endif // INTEL_CUSTOMIZATION
    CmdArgs.push_back("-discard-value-names");
  }

  // Set the main file name, so that debug info works even with
  // -save-temps.
  CmdArgs.push_back("-main-file-name");
  CmdArgs.push_back(getBaseInputName(Args, Input));

  // Some flags which affect the language (via preprocessor
  // defines).
  if (Args.hasArg(options::OPT_static))
    CmdArgs.push_back("-static-define");

  if (Args.hasArg(options::OPT_municode))
    CmdArgs.push_back("-DUNICODE");
#if INTEL_CUSTOMIZATION
  // When compiling with -qtbb, the oneDPL headers conflict with the system
  // installed parallel STL headers.  Add needed predefine macros to get around
  // this issue.
  if (Args.hasArg(options::OPT_qtbb) && Triple.isOSLinux()) {
    CmdArgs.push_back("-DPSTL_USE_PARALLEL_POLICIES=0");
    CmdArgs.push_back("-D_GLIBCXX_USE_TBB_PAR_BACKEND=0");
  }
#endif // INTEL_CUSTOMIZATION

  if (isa<AnalyzeJobAction>(JA))
    RenderAnalyzerOptions(Args, CmdArgs, Triple, Input);

  if (isa<AnalyzeJobAction>(JA) ||
      (isa<PreprocessJobAction>(JA) && Args.hasArg(options::OPT__analyze)))
    CmdArgs.push_back("-setup-static-analyzer");

  // Enable compatilibily mode to avoid analyzer-config related errors.
  // Since we can't access frontend flags through hasArg, let's manually iterate
  // through them.
  bool FoundAnalyzerConfig = false;
  for (auto Arg : Args.filtered(options::OPT_Xclang))
    if (StringRef(Arg->getValue()) == "-analyzer-config") {
      FoundAnalyzerConfig = true;
      break;
    }
  if (!FoundAnalyzerConfig)
    for (auto Arg : Args.filtered(options::OPT_Xanalyzer))
      if (StringRef(Arg->getValue()) == "-analyzer-config") {
        FoundAnalyzerConfig = true;
        break;
      }
  if (FoundAnalyzerConfig)
    CmdArgs.push_back("-analyzer-config-compatibility-mode=true");

  CheckCodeGenerationOptions(D, Args);

  unsigned FunctionAlignment = ParseFunctionAlignment(TC, Args);
  assert(FunctionAlignment <= 31 && "function alignment will be truncated!");
  if (FunctionAlignment) {
    CmdArgs.push_back("-function-alignment");
    CmdArgs.push_back(Args.MakeArgString(std::to_string(FunctionAlignment)));
  }

  llvm::Reloc::Model RelocationModel;
  unsigned PICLevel;
  bool IsPIE;
  std::tie(RelocationModel, PICLevel, IsPIE) = ParsePICArgs(TC, Args);

  bool IsROPI = RelocationModel == llvm::Reloc::ROPI ||
                RelocationModel == llvm::Reloc::ROPI_RWPI;
  bool IsRWPI = RelocationModel == llvm::Reloc::RWPI ||
                RelocationModel == llvm::Reloc::ROPI_RWPI;

  if (Args.hasArg(options::OPT_mcmse) &&
      !Args.hasArg(options::OPT_fallow_unsupported)) {
    if (IsROPI)
      D.Diag(diag::err_cmse_pi_are_incompatible) << IsROPI;
    if (IsRWPI)
      D.Diag(diag::err_cmse_pi_are_incompatible) << !IsRWPI;
  }

  if (IsROPI && types::isCXX(Input.getType()) &&
      !Args.hasArg(options::OPT_fallow_unsupported))
    D.Diag(diag::err_drv_ropi_incompatible_with_cxx);

  const char *RMName = RelocationModelName(RelocationModel);
  if (RMName) {
    CmdArgs.push_back("-mrelocation-model");
    CmdArgs.push_back(RMName);
  }
  if (PICLevel > 0) {
    CmdArgs.push_back("-pic-level");
    CmdArgs.push_back(PICLevel == 1 ? "1" : "2");
    if (IsPIE)
      CmdArgs.push_back("-pic-is-pie");
  }

  if (RelocationModel == llvm::Reloc::ROPI ||
      RelocationModel == llvm::Reloc::ROPI_RWPI)
    CmdArgs.push_back("-fropi");
  if (RelocationModel == llvm::Reloc::RWPI ||
      RelocationModel == llvm::Reloc::ROPI_RWPI)
    CmdArgs.push_back("-frwpi");

  if (Arg *A = Args.getLastArg(options::OPT_meabi)) {
    CmdArgs.push_back("-meabi");
    CmdArgs.push_back(A->getValue());
  }

  // -fsemantic-interposition is forwarded to CC1: set the
  // "SemanticInterposition" metadata to 1 (make some linkages interposable) and
  // make default visibility external linkage definitions dso_preemptable.
  //
  // -fno-semantic-interposition: if the target supports .Lfoo$local local
  // aliases (make default visibility external linkage definitions dso_local).
  // This is the CC1 default for ELF to match COFF/Mach-O.
  //
  // Otherwise use Clang's traditional behavior: like
  // -fno-semantic-interposition but local aliases are not used. So references
  // can be interposed if not optimized out.
  if (Triple.isOSBinFormatELF()) {
    Arg *A = Args.getLastArg(options::OPT_fsemantic_interposition,
                             options::OPT_fno_semantic_interposition);
    if (RelocationModel != llvm::Reloc::Static && !IsPIE) {
      // The supported targets need to call AsmPrinter::getSymbolPreferLocal.
      bool SupportsLocalAlias =
          Triple.isAArch64() || Triple.isRISCV() || Triple.isX86();
      if (!A)
        CmdArgs.push_back("-fhalf-no-semantic-interposition");
      else if (A->getOption().matches(options::OPT_fsemantic_interposition))
        A->render(Args, CmdArgs);
      else if (!SupportsLocalAlias)
        CmdArgs.push_back("-fhalf-no-semantic-interposition");
    }
  }

  {
    std::string Model;
    if (Arg *A = Args.getLastArg(options::OPT_mthread_model)) {
      if (!TC.isThreadModelSupported(A->getValue()))
        D.Diag(diag::err_drv_invalid_thread_model_for_target)
            << A->getValue() << A->getAsString(Args);
      Model = A->getValue();
    } else
      Model = TC.getThreadModel();
    if (Model != "posix") {
      CmdArgs.push_back("-mthread-model");
      CmdArgs.push_back(Args.MakeArgString(Model));
    }
  }

  Args.AddLastArg(CmdArgs, options::OPT_fveclib);

  if (Args.hasFlag(options::OPT_fmerge_all_constants,
                   options::OPT_fno_merge_all_constants, false))
    CmdArgs.push_back("-fmerge-all-constants");

  if (Args.hasFlag(options::OPT_fno_delete_null_pointer_checks,
                   options::OPT_fdelete_null_pointer_checks, false))
    CmdArgs.push_back("-fno-delete-null-pointer-checks");

  // LLVM Code Generator Options.

  for (const Arg *A : Args.filtered(options::OPT_frewrite_map_file_EQ)) {
    StringRef Map = A->getValue();
    if (!llvm::sys::fs::exists(Map)) {
      D.Diag(diag::err_drv_no_such_file) << Map;
    } else {
      A->render(Args, CmdArgs);
      A->claim();
    }
  }

  if (Arg *A = Args.getLastArg(options::OPT_mabi_EQ_vec_extabi,
                               options::OPT_mabi_EQ_vec_default)) {
    if (!Triple.isOSAIX())
      D.Diag(diag::err_drv_unsupported_opt_for_target)
          << A->getSpelling() << RawTriple.str();
    if (A->getOption().getID() == options::OPT_mabi_EQ_vec_extabi)
      CmdArgs.push_back("-mabi=vec-extabi");
    else
      CmdArgs.push_back("-mabi=vec-default");
  }

  if (Arg *A = Args.getLastArg(options::OPT_Wframe_larger_than_EQ)) {
    StringRef v = A->getValue();
    // FIXME: Validate the argument here so we don't produce meaningless errors
    // about -fwarn-stack-size=.
    if (v.empty())
      D.Diag(diag::err_drv_missing_argument) << A->getSpelling() << 1;
    else
      CmdArgs.push_back(Args.MakeArgString("-fwarn-stack-size=" + v));
    A->claim();
  }

  if (!Args.hasFlag(options::OPT_fjump_tables, options::OPT_fno_jump_tables,
                    true))
    CmdArgs.push_back("-fno-jump-tables");

  if (Args.hasFlag(options::OPT_fprofile_sample_accurate,
                   options::OPT_fno_profile_sample_accurate, false))
    CmdArgs.push_back("-fprofile-sample-accurate");

  if (!Args.hasFlag(options::OPT_fpreserve_as_comments,
                    options::OPT_fno_preserve_as_comments, true))
    CmdArgs.push_back("-fno-preserve-as-comments");

  if (Arg *A = Args.getLastArg(options::OPT_mregparm_EQ)) {
    CmdArgs.push_back("-mregparm");
    CmdArgs.push_back(A->getValue());
  }

  if (Arg *A = Args.getLastArg(options::OPT_maix_struct_return,
                               options::OPT_msvr4_struct_return)) {
    if (!TC.getTriple().isPPC32()) {
      D.Diag(diag::err_drv_unsupported_opt_for_target)
          << A->getSpelling() << RawTriple.str();
    } else if (A->getOption().matches(options::OPT_maix_struct_return)) {
      CmdArgs.push_back("-maix-struct-return");
    } else {
      assert(A->getOption().matches(options::OPT_msvr4_struct_return));
      CmdArgs.push_back("-msvr4-struct-return");
    }
  }

  if (Arg *A = Args.getLastArg(options::OPT_fpcc_struct_return,
                               options::OPT_freg_struct_return)) {
    if (TC.getArch() != llvm::Triple::x86) {
      D.Diag(diag::err_drv_unsupported_opt_for_target)
          << A->getSpelling() << RawTriple.str();
    } else if (A->getOption().matches(options::OPT_fpcc_struct_return)) {
      CmdArgs.push_back("-fpcc-struct-return");
    } else {
      assert(A->getOption().matches(options::OPT_freg_struct_return));
      CmdArgs.push_back("-freg-struct-return");
    }
  }

  if (Args.hasFlag(options::OPT_mrtd, options::OPT_mno_rtd, false))
    CmdArgs.push_back("-fdefault-calling-conv=stdcall");

  if (Args.hasArg(options::OPT_fenable_matrix)) {
    // enable-matrix is needed by both the LangOpts and by LLVM.
    CmdArgs.push_back("-fenable-matrix");
    CmdArgs.push_back("-mllvm");
    CmdArgs.push_back("-enable-matrix");
  }

  CodeGenOptions::FramePointerKind FPKeepKind =
                  getFramePointerKind(Args, RawTriple);
  const char *FPKeepKindStr = nullptr;
  switch (FPKeepKind) {
  case CodeGenOptions::FramePointerKind::None:
    FPKeepKindStr = "-mframe-pointer=none";
    break;
  case CodeGenOptions::FramePointerKind::NonLeaf:
    FPKeepKindStr = "-mframe-pointer=non-leaf";
    break;
  case CodeGenOptions::FramePointerKind::All:
    FPKeepKindStr = "-mframe-pointer=all";
    break;
  }
  assert(FPKeepKindStr && "unknown FramePointerKind");
  CmdArgs.push_back(FPKeepKindStr);

  if (!Args.hasFlag(options::OPT_fzero_initialized_in_bss,
                    options::OPT_fno_zero_initialized_in_bss, true))
    CmdArgs.push_back("-fno-zero-initialized-in-bss");

  bool OFastEnabled = isOptimizationLevelFast(D, Args); // INTEL
  // If -Ofast is the optimization level, then -fstrict-aliasing should be
  // enabled.  This alias option is being used to simplify the hasFlag logic.
  OptSpecifier StrictAliasingAliasOption =
      OFastEnabled ? options::OPT_Ofast : options::OPT_fstrict_aliasing;
  // We turn strict aliasing off by default if we're in CL mode, since MSVC
  // doesn't do any TBAA.
  bool TBAAOnByDefault = !D.IsCLMode() || D.IsIntelMode(); // INTEL
  if (!Args.hasFlag(options::OPT_fstrict_aliasing, StrictAliasingAliasOption,
                    options::OPT_fno_strict_aliasing, TBAAOnByDefault))
    CmdArgs.push_back("-relaxed-aliasing");
  if (!Args.hasFlag(options::OPT_fstruct_path_tbaa,
                    options::OPT_fno_struct_path_tbaa))
    CmdArgs.push_back("-no-struct-path-tbaa");
  if (Args.hasFlag(options::OPT_fstrict_enums, options::OPT_fno_strict_enums,
                   false))
    CmdArgs.push_back("-fstrict-enums");
  if (!Args.hasFlag(options::OPT_fstrict_return, options::OPT_fno_strict_return,
                    true))
    CmdArgs.push_back("-fno-strict-return");
  if (Args.hasFlag(options::OPT_fallow_editor_placeholders,
                   options::OPT_fno_allow_editor_placeholders, false))
    CmdArgs.push_back("-fallow-editor-placeholders");
  if (Args.hasFlag(options::OPT_fstrict_vtable_pointers,
                   options::OPT_fno_strict_vtable_pointers,
                   false))
    CmdArgs.push_back("-fstrict-vtable-pointers");
  if (Args.hasFlag(options::OPT_fforce_emit_vtables,
                   options::OPT_fno_force_emit_vtables,
                   false))
    CmdArgs.push_back("-fforce-emit-vtables");
  if (!Args.hasFlag(options::OPT_foptimize_sibling_calls,
                    options::OPT_fno_optimize_sibling_calls))
    CmdArgs.push_back("-mdisable-tail-calls");
  if (Args.hasFlag(options::OPT_fno_escaping_block_tail_calls,
                   options::OPT_fescaping_block_tail_calls, false))
    CmdArgs.push_back("-fno-escaping-block-tail-calls");

  Args.AddLastArg(CmdArgs, options::OPT_ffine_grained_bitfield_accesses,
                  options::OPT_fno_fine_grained_bitfield_accesses);

  Args.AddLastArg(CmdArgs, options::OPT_fexperimental_relative_cxx_abi_vtables,
                  options::OPT_fno_experimental_relative_cxx_abi_vtables);

  // Handle segmented stacks.
  if (Args.hasFlag(options::OPT_fsplit_stack, options::OPT_fno_split_stack,
                   false))
    CmdArgs.push_back("-fsplit-stack");

  // -fprotect-parens=0 is default.
  if (Args.hasFlag(options::OPT_fprotect_parens,
                   options::OPT_fno_protect_parens, false))
    CmdArgs.push_back("-fprotect-parens");

  RenderFloatingPointOptions(TC, D, OFastEnabled, Args, CmdArgs, JA);

  if (Arg *A = Args.getLastArg(options::OPT_fextend_args_EQ)) {
    const llvm::Triple::ArchType Arch = TC.getArch();
    if (Arch == llvm::Triple::x86 || Arch == llvm::Triple::x86_64) {
      StringRef V = A->getValue();
      if (V == "64")
        CmdArgs.push_back("-fextend-arguments=64");
      else if (V != "32")
        D.Diag(diag::err_drv_invalid_argument_to_option)
            << A->getValue() << A->getOption().getName();
    } else
      D.Diag(diag::err_drv_unsupported_opt_for_target)
          << A->getOption().getName() << TripleStr;
  }

  if (Arg *A = Args.getLastArg(options::OPT_mdouble_EQ)) {
    if (TC.getArch() == llvm::Triple::avr)
      A->render(Args, CmdArgs);
    else
      D.Diag(diag::err_drv_unsupported_opt_for_target)
          << A->getAsString(Args) << TripleStr;
  }

  if (Arg *A = Args.getLastArg(options::OPT_LongDouble_Group)) {
    if (TC.getTriple().isX86() || TC.getTriple().isSPIR())
      A->render(Args, CmdArgs);
    else if (TC.getTriple().isPPC() &&
             (A->getOption().getID() != options::OPT_mlong_double_80))
      A->render(Args, CmdArgs);
    else
      D.Diag(diag::err_drv_unsupported_opt_for_target)
          << A->getAsString(Args) << TripleStr;
  }

#if INTEL_CUSTOMIZATION
  if (Args.hasFlag(options::OPT__SLASH_Qlong_double,
                   options::OPT__SLASH_Qlong_double_, false)) {
    if (TC.getTriple().getArch() == llvm::Triple::x86) {
      D.Diag(diag::err_drv_unsupported_opt_for_target)
          << Args.getLastArg(options::OPT__SLASH_Qlong_double)
                 ->getAsString(Args)
          << TripleStr;
    } else
      CmdArgs.push_back("-fintel-long-double-size=80");
  }

  for (const Arg *A : Args) {
    unsigned OptionID = A->getOption().getID();
    switch (OptionID) {
    case options::OPT_fimf_arch_consistency_EQ:
      CmdArgs.push_back(Args.MakeArgString(
          Twine("-mGLOB_imf_attr=arch-consistency:") + A->getValue()));
      A->claim();
      break;
    case options::OPT_fimf_max_error_EQ:
      CmdArgs.push_back(Args.MakeArgString(Twine("-mGLOB_imf_attr=max-error:") +
                                           A->getValue()));
      A->claim();
      break;
    case options::OPT_fimf_absolute_error_EQ:
      CmdArgs.push_back(Args.MakeArgString(
          Twine("-mGLOB_imf_attr=absolute-error:") + A->getValue()));
      A->claim();
      break;
    case options::OPT_fimf_accuracy_bits_EQ:
      CmdArgs.push_back(Args.MakeArgString(
          Twine("-mGLOB_imf_attr=accuracy-bits:") + A->getValue()));
      A->claim();
      break;
    case options::OPT_fimf_domain_exclusion_EQ:
      CmdArgs.push_back(Args.MakeArgString(
          Twine("-mGLOB_imf_attr=domain-exclusion:") + A->getValue()));
      A->claim();
      break;
    case options::OPT_fimf_precision_EQ:
      CmdArgs.push_back(Args.MakeArgString(Twine("-mGLOB_imf_attr=precision:") +
                                           A->getValue()));
      A->claim();
      break;
    default:
      break;
    }
  }
#endif // INTEL_CUSTOMIZATION

  // Decide whether to use verbose asm. Verbose assembly is the default on
  // toolchains which have the integrated assembler on by default.
  bool IsIntegratedAssemblerDefault = TC.IsIntegratedAssemblerDefault();
  if (!Args.hasFlag(options::OPT_fverbose_asm, options::OPT_fno_verbose_asm,
#if INTEL_CUSTOMIZATION
                    IsIntegratedAssemblerDefault &&
                    !(D.IsIntelMode() && D.IsCLMode())))
#endif // INTEL_CUSTOMIZATION
    CmdArgs.push_back("-fno-verbose-asm");

  // Parse 'none' or '$major.$minor'. Disallow -fbinutils-version=0 because we
  // use that to indicate the MC default in the backend.
  if (Arg *A = Args.getLastArg(options::OPT_fbinutils_version_EQ)) {
    StringRef V = A->getValue();
    unsigned Num;
    if (V == "none")
      A->render(Args, CmdArgs);
    else if (!V.consumeInteger(10, Num) && Num > 0 &&
             (V.empty() || (V.consume_front(".") &&
                            !V.consumeInteger(10, Num) && V.empty())))
      A->render(Args, CmdArgs);
    else
      D.Diag(diag::err_drv_invalid_argument_to_option)
          << A->getValue() << A->getOption().getName();
  }

  if (!TC.useIntegratedAs())
    CmdArgs.push_back("-no-integrated-as");

  if (Args.hasArg(options::OPT_fdebug_pass_structure)) {
    CmdArgs.push_back("-mdebug-pass");
    CmdArgs.push_back("Structure");
  }
  if (Args.hasArg(options::OPT_fdebug_pass_arguments)) {
    CmdArgs.push_back("-mdebug-pass");
    CmdArgs.push_back("Arguments");
  }

  // Enable -mconstructor-aliases except on darwin, where we have to work around
  // a linker bug (see <rdar://problem/7651567>), and CUDA/AMDGPU device code,
  // where aliases aren't supported.
  if (!RawTriple.isOSDarwin() && !RawTriple.isNVPTX() && !RawTriple.isAMDGPU())
    CmdArgs.push_back("-mconstructor-aliases");

  // Darwin's kernel doesn't support guard variables; just die if we
  // try to use them.
  if (KernelOrKext && RawTriple.isOSDarwin())
    CmdArgs.push_back("-fforbid-guard-variables");

  if (Args.hasFlag(options::OPT_mms_bitfields, options::OPT_mno_ms_bitfields,
                   Triple.isWindowsGNUEnvironment())) {
    CmdArgs.push_back("-mms-bitfields");
  }

  // Non-PIC code defaults to -fdirect-access-external-data while PIC code
  // defaults to -fno-direct-access-external-data. Pass the option if different
  // from the default.
  if (Arg *A = Args.getLastArg(options::OPT_fdirect_access_external_data,
                               options::OPT_fno_direct_access_external_data))
    if (A->getOption().matches(options::OPT_fdirect_access_external_data) !=
        (PICLevel == 0))
      A->render(Args, CmdArgs);

  if (Args.hasFlag(options::OPT_fno_plt, options::OPT_fplt, false)) {
    CmdArgs.push_back("-fno-plt");
  }

  // -fhosted is default.
  // TODO: Audit uses of KernelOrKext and see where it'd be more appropriate to
  // use Freestanding.
  bool Freestanding =
      Args.hasFlag(options::OPT_ffreestanding, options::OPT_fhosted, false) ||
      KernelOrKext;
  if (Freestanding)
    CmdArgs.push_back("-ffreestanding");

  // This is a coarse approximation of what llvm-gcc actually does, both
  // -fasynchronous-unwind-tables and -fnon-call-exceptions interact in more
  // complicated ways.
  bool UnwindTables =
      Args.hasFlag(options::OPT_fasynchronous_unwind_tables,
                   options::OPT_fno_asynchronous_unwind_tables,
                   (TC.IsUnwindTablesDefault(Args) ||
                    TC.getSanitizerArgs().needsUnwindTables()) &&
                       !Freestanding);
  UnwindTables = Args.hasFlag(options::OPT_funwind_tables,
                              options::OPT_fno_unwind_tables, UnwindTables);
  if (UnwindTables)
    CmdArgs.push_back("-munwind-tables");

  // Prepare `-aux-target-cpu` and `-aux-target-feature` unless
  // `--gpu-use-aux-triple-only` is specified.
  if (!Args.getLastArg(options::OPT_gpu_use_aux_triple_only) &&
      (IsCudaDevice || (IsSYCL && IsSYCLOffloadDevice) || IsHIPDevice)) {
    const ArgList &HostArgs =
        C.getArgsForToolChain(nullptr, StringRef(), Action::OFK_None);
    std::string HostCPU =
        getCPUName(HostArgs, *TC.getAuxTriple(), /*FromAs*/ false);
    if (!HostCPU.empty()) {
      CmdArgs.push_back("-aux-target-cpu");
      CmdArgs.push_back(Args.MakeArgString(HostCPU));
    }
    getTargetFeatures(D, *TC.getAuxTriple(), HostArgs, CmdArgs,
                      /*ForAS*/ false, /*IsAux*/ true);
  }

  TC.addClangTargetOptions(Args, CmdArgs, JA.getOffloadingDeviceKind());

  // FIXME: Handle -mtune=.
  (void)Args.hasArg(options::OPT_mtune_EQ);

  if (Arg *A = Args.getLastArg(options::OPT_mcmodel_EQ)) {
    StringRef CM = A->getValue();
    if (CM == "small" || CM == "kernel" || CM == "medium" || CM == "large" ||
        CM == "tiny")
      A->render(Args, CmdArgs);
    else
      D.Diag(diag::err_drv_invalid_argument_to_option)
          << CM << A->getOption().getName();
  }

  if (Arg *A = Args.getLastArg(options::OPT_mtls_size_EQ)) {
    StringRef Value = A->getValue();
    unsigned TLSSize = 0;
    Value.getAsInteger(10, TLSSize);
    if (!Triple.isAArch64() || !Triple.isOSBinFormatELF())
      D.Diag(diag::err_drv_unsupported_opt_for_target)
          << A->getOption().getName() << TripleStr;
    if (TLSSize != 12 && TLSSize != 24 && TLSSize != 32 && TLSSize != 48)
      D.Diag(diag::err_drv_invalid_int_value)
          << A->getOption().getName() << Value;
    Args.AddLastArg(CmdArgs, options::OPT_mtls_size_EQ);
  }

  // Add the target cpu
  std::string CPU = getCPUName(Args, Triple, /*FromAs*/ false);
  if (!CPU.empty()) {
    CmdArgs.push_back("-target-cpu");
    CmdArgs.push_back(Args.MakeArgString(CPU));
  }

  RenderTargetOptions(Triple, Args, KernelOrKext, CmdArgs);

  // FIXME: For now we want to demote any errors to warnings, when they have
  // been raised for asking the wrong question of scalable vectors, such as
  // asking for the fixed number of elements. This may happen because code that
  // is not yet ported to work for scalable vectors uses the wrong interfaces,
  // whereas the behaviour is actually correct. Emitting a warning helps bring
  // up scalable vector support in an incremental way. When scalable vector
  // support is stable enough, all uses of wrong interfaces should be considered
  // as errors, but until then, we can live with a warning being emitted by the
  // compiler. This way, Clang can be used to compile code with scalable vectors
  // and identify possible issues.
  if (isa<BackendJobAction>(JA)) {
    CmdArgs.push_back("-mllvm");
    CmdArgs.push_back("-treat-scalable-fixed-error-as-warning");
  }

  // These two are potentially updated by AddClangCLArgs.
  codegenoptions::DebugInfoKind DebugInfoKind = codegenoptions::NoDebugInfo;
  bool EmitCodeView = false;

  // Add clang-cl arguments.
  types::ID InputType = Input.getType();
  if (D.IsCLMode())
    AddClangCLArgs(Args, InputType, CmdArgs, &DebugInfoKind, &EmitCodeView);
#if INTEL_CUSTOMIZATION
  // for OpenMP with /Qiopenmp /Qopenmp-targets=spir64, /LD is not supported.
  Arg *LDArg = Args.getLastArg(options::OPT__SLASH_LD);
  if (D.IsCLMode() && LDArg && IsOpenMPDevice && Triple.isSPIR())
    D.Diag(diag::err_drv_openmp_targets_spir64_unsupported_opt)
        << LDArg->getAsString(Args);
#endif // INTEL_CUSTOMIZATION

  DwarfFissionKind DwarfFission = DwarfFissionKind::None;
  renderDebugOptions(TC, D, RawTriple, Args, EmitCodeView,
                     types::isLLVMIR(InputType), CmdArgs, DebugInfoKind,
                     DwarfFission);

  // Add the split debug info name to the command lines here so we
  // can propagate it to the backend.
  bool SplitDWARF = (DwarfFission != DwarfFissionKind::None) &&
                    (TC.getTriple().isOSBinFormatELF() ||
                     TC.getTriple().isOSBinFormatWasm()) &&
                    (isa<AssembleJobAction>(JA) || isa<CompileJobAction>(JA) ||
                     isa<BackendJobAction>(JA));
  if (SplitDWARF) {
    const char *SplitDWARFOut = SplitDebugName(JA, Args, Input, Output);
    CmdArgs.push_back("-split-dwarf-file");
    CmdArgs.push_back(SplitDWARFOut);
    if (DwarfFission == DwarfFissionKind::Split) {
      CmdArgs.push_back("-split-dwarf-output");
      CmdArgs.push_back(SplitDWARFOut);
    }
  }

  // Pass the linker version in use.
  if (Arg *A = Args.getLastArg(options::OPT_mlinker_version_EQ)) {
    CmdArgs.push_back("-target-linker-version");
    CmdArgs.push_back(A->getValue());
  }

  // Explicitly error on some things we know we don't support and can't just
  // ignore.
  if (!Args.hasArg(options::OPT_fallow_unsupported)) {
    Arg *Unsupported;
    if (types::isCXX(InputType) && RawTriple.isOSDarwin() &&
        TC.getArch() == llvm::Triple::x86) {
      if ((Unsupported = Args.getLastArg(options::OPT_fapple_kext)) ||
          (Unsupported = Args.getLastArg(options::OPT_mkernel)))
        D.Diag(diag::err_drv_clang_unsupported_opt_cxx_darwin_i386)
            << Unsupported->getOption().getName();
    }
    // The faltivec option has been superseded by the maltivec option.
    if ((Unsupported = Args.getLastArg(options::OPT_faltivec)))
      D.Diag(diag::err_drv_clang_unsupported_opt_faltivec)
          << Unsupported->getOption().getName()
          << "please use -maltivec and include altivec.h explicitly";
    if ((Unsupported = Args.getLastArg(options::OPT_fno_altivec)))
      D.Diag(diag::err_drv_clang_unsupported_opt_faltivec)
          << Unsupported->getOption().getName() << "please use -mno-altivec";
  }

  Args.AddAllArgs(CmdArgs, options::OPT_v);

  if (Args.getLastArg(options::OPT_H)) {
    CmdArgs.push_back("-H");
    CmdArgs.push_back("-sys-header-deps");
  }
  Args.AddAllArgs(CmdArgs, options::OPT_fshow_skipped_includes);

  if (D.CCPrintHeaders && !D.CCGenDiagnostics) {
    CmdArgs.push_back("-header-include-file");
    CmdArgs.push_back(!D.CCPrintHeadersFilename.empty()
                          ? D.CCPrintHeadersFilename.c_str()
                          : "-");
    CmdArgs.push_back("-sys-header-deps");
  }
  Args.AddLastArg(CmdArgs, options::OPT_P);
  Args.AddLastArg(CmdArgs, options::OPT_print_ivar_layout);

#if INTEL_CUSTOMIZATION
  // -EP should expand to -E -P.
  if (Args.hasArg(options::OPT_EP))
    CmdArgs.push_back("-P");
#endif // INTEL_CUSTOMIZATION
  if (D.CCLogDiagnostics && !D.CCGenDiagnostics) {
    CmdArgs.push_back("-diagnostic-log-file");
    CmdArgs.push_back(!D.CCLogDiagnosticsFilename.empty()
                          ? D.CCLogDiagnosticsFilename.c_str()
                          : "-");
  }

  // Give the gen diagnostics more chances to succeed, by avoiding intentional
  // crashes.
  if (D.CCGenDiagnostics)
    CmdArgs.push_back("-disable-pragma-debug-crash");

  // Allow backend to put its diagnostic files in the same place as frontend
  // crash diagnostics files.
  if (Args.hasArg(options::OPT_fcrash_diagnostics_dir)) {
    StringRef Dir = Args.getLastArgValue(options::OPT_fcrash_diagnostics_dir);
    CmdArgs.push_back("-mllvm");
    CmdArgs.push_back(Args.MakeArgString("-crash-diagnostics-dir=" + Dir));
  }

  bool UseSeparateSections = isUseSeparateSections(D, Triple); // INTEL

  if (Args.hasFlag(options::OPT_ffunction_sections,
                   options::OPT_fno_function_sections, UseSeparateSections)) {
    CmdArgs.push_back("-ffunction-sections");
  }

  if (Arg *A = Args.getLastArg(options::OPT_fbasic_block_sections_EQ)) {
    StringRef Val = A->getValue();
    if (Triple.isX86() && Triple.isOSBinFormatELF()) {
      if (Val != "all" && Val != "labels" && Val != "none" &&
          !Val.startswith("list="))
        D.Diag(diag::err_drv_invalid_value)
            << A->getAsString(Args) << A->getValue();
      else
        A->render(Args, CmdArgs);
    } else if (Triple.isNVPTX()) {
      // Do not pass the option to the GPU compilation. We still want it enabled
      // for the host-side compilation, so seeing it here is not an error.
    } else if (Val != "none") {
      // =none is allowed everywhere. It's useful for overriding the option
      // and is the same as not specifying the option.
      D.Diag(diag::err_drv_unsupported_opt_for_target)
          << A->getAsString(Args) << TripleStr;
    }
  }

  bool HasDefaultDataSections = Triple.isOSBinFormatXCOFF();
  if (Args.hasFlag(options::OPT_fdata_sections, options::OPT_fno_data_sections,
                   UseSeparateSections || HasDefaultDataSections)) {
    CmdArgs.push_back("-fdata-sections");
  }

  if (!Args.hasFlag(options::OPT_funique_section_names,
                    options::OPT_fno_unique_section_names, true))
    CmdArgs.push_back("-fno-unique-section-names");

  if (Args.hasFlag(options::OPT_funique_internal_linkage_names,
                   options::OPT_fno_unique_internal_linkage_names, false))
    CmdArgs.push_back("-funique-internal-linkage-names");

  if (Args.hasFlag(options::OPT_funique_basic_block_section_names,
                   options::OPT_fno_unique_basic_block_section_names, false))
    CmdArgs.push_back("-funique-basic-block-section-names");

  if (Arg *A = Args.getLastArg(options::OPT_fsplit_machine_functions,
                               options::OPT_fno_split_machine_functions)) {
    // This codegen pass is only available on x86-elf targets.
    if (Triple.isX86() && Triple.isOSBinFormatELF()) {
      if (A->getOption().matches(options::OPT_fsplit_machine_functions))
        A->render(Args, CmdArgs);
    } else {
      D.Diag(diag::err_drv_unsupported_opt_for_target)
          << A->getAsString(Args) << TripleStr;
    }
  }

#if INTEL_CUSTOMIZATION
  Args.AddLastArg(CmdArgs, options::OPT_finstrument_functions_after_inlining,
                  options::OPT_finstrument_function_entry_bare);

  if ((Args.hasFlag(options::OPT_finstrument_functions,
                    options::OPT_fno_instrument_functions, false)) &&
      (!Args.hasArg(options::OPT_finstrument_functions_after_inlining,
                    options::OPT_finstrument_function_entry_bare)))
    Args.AddLastArg(CmdArgs, options::OPT_finstrument_functions);
#endif // INTEL_CUSTOMIZATION

  // NVPTX/AMDGCN doesn't support PGO or coverage. There's no runtime support
  // for sampling, overhead of call arc collection is way too high and there's
  // no way to collect the output.
  if (!Triple.isNVPTX() && !Triple.isAMDGCN())
    addPGOAndCoverageFlags(TC, C, D, Output, Args, CmdArgs);

  Args.AddLastArg(CmdArgs, options::OPT_fclang_abi_compat_EQ);

  // Add runtime flag for PS4 when PGO, coverage, or sanitizers are enabled.
  if (RawTriple.isPS4CPU() &&
      !Args.hasArg(options::OPT_nostdlib, options::OPT_nodefaultlibs)) {
    PS4cpu::addProfileRTArgs(TC, Args, CmdArgs);
    PS4cpu::addSanitizerArgs(TC, CmdArgs);
  }

  // Pass options for controlling the default header search paths.
  if (Args.hasArg(options::OPT_nostdinc)) {
    CmdArgs.push_back("-nostdsysteminc");
    CmdArgs.push_back("-nobuiltininc");
  } else {
    if (Args.hasArg(options::OPT_nostdlibinc))
      CmdArgs.push_back("-nostdsysteminc");
    Args.AddLastArg(CmdArgs, options::OPT_nostdincxx);
    Args.AddLastArg(CmdArgs, options::OPT_nobuiltininc);
  }

  // Pass the path to compiler resource files.
  CmdArgs.push_back("-resource-dir");
  CmdArgs.push_back(D.ResourceDir.c_str());

  Args.AddLastArg(CmdArgs, options::OPT_working_directory);

  RenderARCMigrateToolOptions(D, Args, CmdArgs);

  // Add preprocessing options like -I, -D, etc. if we are using the
  // preprocessor.
  //
  // FIXME: Support -fpreprocessed
  if (types::getPreprocessedType(InputType) != types::TY_INVALID)
    AddPreprocessingOptions(C, JA, D, Args, CmdArgs, Output, Inputs);

  // Don't warn about "clang -c -DPIC -fPIC test.i" because libtool.m4 assumes
  // that "The compiler can only warn and ignore the option if not recognized".
  // When building with ccache, it will pass -D options to clang even on
  // preprocessed inputs and configure concludes that -fPIC is not supported.
  Args.ClaimAllArgs(options::OPT_D);

  // Manually translate -O4 to -O3; let clang reject others.
  AddOptLevel(); // INTEL

  // Warn about ignored options to clang.
  for (const Arg *A :
       Args.filtered(options::OPT_clang_ignored_gcc_optimization_f_Group)) {
    D.Diag(diag::warn_ignored_gcc_optimization) << A->getAsString(Args);
    A->claim();
  }

  for (const Arg *A :
       Args.filtered(options::OPT_clang_ignored_legacy_options_Group)) {
    D.Diag(diag::warn_ignored_clang_option) << A->getAsString(Args);
    A->claim();
  }

  claimNoWarnArgs(Args);

  Args.AddAllArgs(CmdArgs, options::OPT_R_Group);

  Args.AddAllArgs(CmdArgs, options::OPT_W_Group);
#if INTEL_CUSTOMIZATION
  if (Args.hasFlag(options::OPT_pedantic, options::OPT_no_pedantic, false)
      || Args.hasArg(options::OPT_strict_ansi))
#endif //INTEL_CUSTOMIZATION
    CmdArgs.push_back("-pedantic");

  Args.AddLastArg(CmdArgs, options::OPT_pedantic_errors);
  Args.AddLastArg(CmdArgs, options::OPT_w);

  // Fixed point flags
  if (Args.hasFlag(options::OPT_ffixed_point, options::OPT_fno_fixed_point,
                   /*Default=*/false))
    Args.AddLastArg(CmdArgs, options::OPT_ffixed_point);

  if (Arg *A = Args.getLastArg(options::OPT_fcxx_abi_EQ))
    A->render(Args, CmdArgs);

  Args.AddLastArg(CmdArgs, options::OPT_fexperimental_relative_cxx_abi_vtables,
                  options::OPT_fno_experimental_relative_cxx_abi_vtables);

  // Handle -{std, ansi, trigraphs} -- take the last of -{std, ansi}
  // (-ansi is equivalent to -std=c89 or -std=c++98).
  //
  // If a std is supplied, only add -trigraphs if it follows the
  // option.
  bool ImplyVCPPCVer = false;
  bool ImplyVCPPCXXVer = false;
#if INTEL_CUSTOMIZATION
  const Arg *Std = Args.getLastArg(options::OPT_std_EQ, options::OPT_ansi,
                     options::OPT_strict_ansi);
#else //INTEL_CUSTOMIZATION
  const Arg *Std = Args.getLastArg(options::OPT_std_EQ, options::OPT_ansi);
#endif //INTEL_CUSTOMIZATION
  if (Std) {
#if INTEL_CUSTOMIZATION
    if (Std->getOption().matches(options::OPT_ansi) ||
        Std->getOption().matches(options::OPT_strict_ansi))
#else //INTEL_CUSTOMIZATION
    if (Std->getOption().matches(options::OPT_ansi))
#endif //INTEL_CUSTOMIZATION
      if (types::isCXX(InputType))
        CmdArgs.push_back("-std=c++98");
      else
        CmdArgs.push_back("-std=c89");
#if INTEL_CUSTOMIZATION
    // Intel compiler allows for /Qstd which is an alias -std.  We want to be
    // sure to limit valid args to C++14 or higher.
    else if (D.IsIntelMode() && IsWindowsMSVC) {
      StringRef Val(Std->getValue());
      if (Val == "c++98" || Val == "c++03" || Val == "c++0x" ||
          Val == "c++11") {
        D.Diag(clang::diag::warn_drv_unused_argument) << Std->getAsString(Args);
        ImplyVCPPCXXVer = true;
      } else
        Std->render(Args, CmdArgs);
    }
#endif // INTEL_CUSTOMIZATION
    else {
      if (Args.hasArg(options::OPT_fsycl)) {
        // Use of -std= with 'C' is not supported for SYCL.
        const LangStandard *LangStd =
            LangStandard::getLangStandardForName(Std->getValue());
        if (LangStd && LangStd->getLanguage() == Language::C)
          D.Diag(diag::err_drv_argument_not_allowed_with)
              << Std->getAsString(Args) << "-fsycl";
      }
      Std->render(Args, CmdArgs);
    }

    // If -f(no-)trigraphs appears after the language standard flag, honor it.
    if (Arg *A = Args.getLastArg(options::OPT_std_EQ, options::OPT_ansi,
                                 options::OPT_ftrigraphs,
                                 options::OPT_fno_trigraphs))
      if (A != Std)
        A->render(Args, CmdArgs);
  } else {
#if INTEL_CUSTOMIZATION
    bool CPPVerSpecified = false;
    if (Args.hasArg(options::OPT__SLASH_std)) {
      const Arg *StdArg = Args.getLastArg(options::OPT__SLASH_std);
      CPPVerSpecified =
        StringRef(StdArg->getValue()).contains_insensitive("c++");
    }
#endif // INTEL_CUSTOMIZATION
    // Honor -std-default.
    //
    // FIXME: Clang doesn't correctly handle -std= when the input language
    // doesn't match. For the time being just ignore this for C++ inputs;
    // eventually we want to do all the standard defaulting here instead of
    // splitting it between the driver and clang -cc1.
    if (!types::isCXX(InputType)) {
      if (!Args.hasArg(options::OPT__SLASH_std)) {
        Args.AddAllArgsTranslated(CmdArgs, options::OPT_std_default_EQ, "-std=",
                                  /*Joined=*/true);
      } else
#if INTEL_CUSTOMIZATION
      if (!CPPVerSpecified)
#endif // INTEL_CUSTOMIZATION
        ImplyVCPPCVer = true;
    }
    else if (IsWindowsMSVC)
      ImplyVCPPCXXVer = true;

#if INTEL_CUSTOMIZATION
    // When performing interop (OpenMP+SYCL) we need to pass -std=c++xx or
    // -std=cxx specified by /std: to all clang calls.
    else if ((IsSYCL || Args.hasArg(options::OPT_fsycl)) &&
             Args.hasArg(options::OPT_fopenmp_targets_EQ) &&
             Args.hasArg(options::OPT__SLASH_std)) {
      ImplyVCPPCXXVer = CPPVerSpecified;
      ImplyVCPPCVer = !ImplyVCPPCXXVer;
    }

    // When performing interop (OpenMP+SYCL) we need to be sure to maintain
    // C++17 settings even if we aren't doing the SYCL offloading.  We do this
    // by checking for the -fsycl option.
    if ((IsSYCL || Args.hasArg(options::OPT_fsycl)) && types::isCXX(InputType) &&
        !Args.hasArg(options::OPT__SLASH_std))
#endif // INTEL_CUSTOMIZATION
      // For DPC++, we default to -std=c++17 for all compilations.  Use of -std
      // on the command line will override.
      CmdArgs.push_back("-std=c++17");

    Args.AddLastArg(CmdArgs, options::OPT_ftrigraphs,
                    options::OPT_fno_trigraphs);

    // HIP headers has minimum C++ standard requirements. Therefore set the
    // default language standard.
    if (IsHIP)
      CmdArgs.push_back(IsWindowsMSVC ? "-std=c++14" : "-std=c++11");
  }

  // GCC's behavior for -Wwrite-strings is a bit strange:
  //  * In C, this "warning flag" changes the types of string literals from
  //    'char[N]' to 'const char[N]', and thus triggers an unrelated warning
  //    for the discarded qualifier.
  //  * In C++, this is just a normal warning flag.
  //
  // Implementing this warning correctly in C is hard, so we follow GCC's
  // behavior for now. FIXME: Directly diagnose uses of a string literal as
  // a non-const char* in C, rather than using this crude hack.
  if (!types::isCXX(InputType)) {
    // FIXME: This should behave just like a warning flag, and thus should also
    // respect -Weverything, -Wno-everything, -Werror=write-strings, and so on.
    Arg *WriteStrings =
        Args.getLastArg(options::OPT_Wwrite_strings,
                        options::OPT_Wno_write_strings, options::OPT_w);
    if (WriteStrings &&
        WriteStrings->getOption().matches(options::OPT_Wwrite_strings))
      CmdArgs.push_back("-fconst-strings");
  }

  // GCC provides a macro definition '__DEPRECATED' when -Wdeprecated is active
  // during C++ compilation, which it is by default. GCC keeps this define even
  // in the presence of '-w', match this behavior bug-for-bug.
  if (types::isCXX(InputType) &&
      Args.hasFlag(options::OPT_Wdeprecated, options::OPT_Wno_deprecated,
                   true)) {
    CmdArgs.push_back("-fdeprecated-macro");
  }

  // Translate GCC's misnamer '-fasm' arguments to '-fgnu-keywords'.
  if (Arg *Asm = Args.getLastArg(options::OPT_fasm, options::OPT_fno_asm)) {
    if (Asm->getOption().matches(options::OPT_fasm))
      CmdArgs.push_back("-fgnu-keywords");
    else
      CmdArgs.push_back("-fno-gnu-keywords");
  }

  if (ShouldDisableDwarfDirectory(Args, TC))
    CmdArgs.push_back("-fno-dwarf-directory-asm");

  if (!ShouldEnableAutolink(Args, TC, JA))
    CmdArgs.push_back("-fno-autolink");

  // Add in -fdebug-compilation-dir if necessary.
  addDebugCompDirArg(Args, CmdArgs, D.getVFS());

  addDebugPrefixMapArg(D, Args, CmdArgs);

  if (Arg *A = Args.getLastArg(options::OPT_ftemplate_depth_,
                               options::OPT_ftemplate_depth_EQ)) {
    CmdArgs.push_back("-ftemplate-depth");
    CmdArgs.push_back(A->getValue());
  }

  if (Arg *A = Args.getLastArg(options::OPT_foperator_arrow_depth_EQ)) {
    CmdArgs.push_back("-foperator-arrow-depth");
    CmdArgs.push_back(A->getValue());
  }

  if (Arg *A = Args.getLastArg(options::OPT_fconstexpr_depth_EQ)) {
    CmdArgs.push_back("-fconstexpr-depth");
    CmdArgs.push_back(A->getValue());
  }

  if (Arg *A = Args.getLastArg(options::OPT_fconstexpr_steps_EQ)) {
    CmdArgs.push_back("-fconstexpr-steps");
    CmdArgs.push_back(A->getValue());
  }

  if (Args.hasArg(options::OPT_fexperimental_new_constant_interpreter))
    CmdArgs.push_back("-fexperimental-new-constant-interpreter");

  if (Arg *A = Args.getLastArg(options::OPT_fbracket_depth_EQ)) {
    CmdArgs.push_back("-fbracket-depth");
    CmdArgs.push_back(A->getValue());
  }

  if (Arg *A = Args.getLastArg(options::OPT_Wlarge_by_value_copy_EQ,
                               options::OPT_Wlarge_by_value_copy_def)) {
    if (A->getNumValues()) {
      StringRef bytes = A->getValue();
      CmdArgs.push_back(Args.MakeArgString("-Wlarge-by-value-copy=" + bytes));
    } else
      CmdArgs.push_back("-Wlarge-by-value-copy=64"); // default value
  }

  if (Args.hasArg(options::OPT_relocatable_pch))
    CmdArgs.push_back("-relocatable-pch");

  if (const Arg *A = Args.getLastArg(options::OPT_fcf_runtime_abi_EQ)) {
    static const char *kCFABIs[] = {
      "standalone", "objc", "swift", "swift-5.0", "swift-4.2", "swift-4.1",
    };

    if (find(kCFABIs, StringRef(A->getValue())) == std::end(kCFABIs))
      D.Diag(diag::err_drv_invalid_cf_runtime_abi) << A->getValue();
    else
      A->render(Args, CmdArgs);
  }

  if (Arg *A = Args.getLastArg(options::OPT_fconstant_string_class_EQ)) {
    CmdArgs.push_back("-fconstant-string-class");
    CmdArgs.push_back(A->getValue());
  }

  if (Arg *A = Args.getLastArg(options::OPT_ftabstop_EQ)) {
    CmdArgs.push_back("-ftabstop");
    CmdArgs.push_back(A->getValue());
  }

  if (Args.hasFlag(options::OPT_fstack_size_section,
                   options::OPT_fno_stack_size_section, RawTriple.isPS4()))
    CmdArgs.push_back("-fstack-size-section");

  if (Args.hasArg(options::OPT_fstack_usage)) {
    CmdArgs.push_back("-stack-usage-file");

    if (Arg *OutputOpt = Args.getLastArg(options::OPT_o)) {
      SmallString<128> OutputFilename(OutputOpt->getValue());
      llvm::sys::path::replace_extension(OutputFilename, "su");
      CmdArgs.push_back(Args.MakeArgString(OutputFilename));
    } else
      CmdArgs.push_back(
          Args.MakeArgString(Twine(getBaseInputStem(Args, Inputs)) + ".su"));
  }

  CmdArgs.push_back("-ferror-limit");
  if (Arg *A = Args.getLastArg(options::OPT_ferror_limit_EQ))
    CmdArgs.push_back(A->getValue());
  else
    CmdArgs.push_back("19");

  if (Arg *A = Args.getLastArg(options::OPT_fmacro_backtrace_limit_EQ)) {
    CmdArgs.push_back("-fmacro-backtrace-limit");
    CmdArgs.push_back(A->getValue());
  }

  if (Arg *A = Args.getLastArg(options::OPT_ftemplate_backtrace_limit_EQ)) {
    CmdArgs.push_back("-ftemplate-backtrace-limit");
    CmdArgs.push_back(A->getValue());
  }

  if (Arg *A = Args.getLastArg(options::OPT_fconstexpr_backtrace_limit_EQ)) {
    CmdArgs.push_back("-fconstexpr-backtrace-limit");
    CmdArgs.push_back(A->getValue());
  }

  if (Arg *A = Args.getLastArg(options::OPT_fspell_checking_limit_EQ)) {
    CmdArgs.push_back("-fspell-checking-limit");
    CmdArgs.push_back(A->getValue());
  }

#if INTEL_CUSTOMIZATION
  //-fiopenmp-offload is default
  if (Args.hasArg(options::OPT_fiopenmp) &&
      Args.hasFlag(options::OPT_fno_iopenmp_offload,
                   options::OPT_fiopenmp_offload, false)) {
    CmdArgs.push_back("-fno-intel-openmp-offload");
    CmdArgs.push_back("-mllvm");
    CmdArgs.push_back("-vpo-paropt-use-offload-metadata=false");
  }
  if (Args.hasFlag(options::OPT_fiopenmp_simd, options::OPT_fno_iopenmp_simd,
                   false)) {
    // FIXME: Add better interactions with -fopenmp-simd.
    CmdArgs.push_back("-fopenmp-simd");
    CmdArgs.push_back("-fopenmp-late-outline");
  }
  // When compiling for SPIR, we want to be sure that -fiopenmp is used
  // and not -fopenmp.
  if (IsOpenMPDevice && !Args.hasArg(options::OPT_fiopenmp) &&
      Args.hasArg(options::OPT_fopenmp_EQ, options::OPT_fopenmp) &&
      Triple.isSPIR()) {
    if (!D.IsCLMode())
        D.Diag(diag::err_drv_opt_requires_opt)
          << "-fopenmp-targets=spir64" << "-fiopenmp";
    else
        D.Diag(diag::err_drv_opt_requires_opt)
          << "-Qopenmp-targets=spir64" << "-Qiopenmp";
  }
  if (Arg *A = Args.getLastArg(options::OPT_qopenmp_threadprivate_EQ)) {
    StringRef Value = A->getValue();

    if ((Value != "compat") && (Value != "legacy"))
      D.Diag(diag::err_drv_unsupported_option_argument)
          << A->getOption().getName() << Value;

    if (Value == "legacy")
      CmdArgs.push_back("-fopenmp-threadprivate-legacy");
  }

  if (Args.hasFlag(options::OPT__SLASH_Qvla_, options::OPT__SLASH_Qvla, false))
    CmdArgs.push_back("-Werror=vla");
#endif // INTEL_CUSTOMIZATION

  // Pass -fmessage-length=.
  unsigned MessageLength = 0;
  if (Arg *A = Args.getLastArg(options::OPT_fmessage_length_EQ)) {
    StringRef V(A->getValue());
    if (V.getAsInteger(0, MessageLength))
      D.Diag(diag::err_drv_invalid_argument_to_option)
          << V << A->getOption().getName();
  } else {
    // If -fmessage-length=N was not specified, determine whether this is a
    // terminal and, if so, implicitly define -fmessage-length appropriately.
    MessageLength = llvm::sys::Process::StandardErrColumns();
  }
  if (MessageLength != 0)
    CmdArgs.push_back(
        Args.MakeArgString("-fmessage-length=" + Twine(MessageLength)));

  // -fvisibility= and -fvisibility-ms-compat are of a piece.
  if (const Arg *A = Args.getLastArg(options::OPT_fvisibility_EQ,
                                     options::OPT_fvisibility_ms_compat)) {
    if (A->getOption().matches(options::OPT_fvisibility_EQ)) {
      CmdArgs.push_back("-fvisibility");
      CmdArgs.push_back(A->getValue());
    } else {
      assert(A->getOption().matches(options::OPT_fvisibility_ms_compat));
      CmdArgs.push_back("-fvisibility");
      CmdArgs.push_back("hidden");
      CmdArgs.push_back("-ftype-visibility");
      CmdArgs.push_back("default");
    }
  }

  if (!RawTriple.isPS4())
    if (const Arg *A =
            Args.getLastArg(options::OPT_fvisibility_from_dllstorageclass,
                            options::OPT_fno_visibility_from_dllstorageclass)) {
      if (A->getOption().matches(
              options::OPT_fvisibility_from_dllstorageclass)) {
        CmdArgs.push_back("-fvisibility-from-dllstorageclass");
        Args.AddLastArg(CmdArgs, options::OPT_fvisibility_dllexport_EQ);
        Args.AddLastArg(CmdArgs, options::OPT_fvisibility_nodllstorageclass_EQ);
        Args.AddLastArg(CmdArgs, options::OPT_fvisibility_externs_dllimport_EQ);
        Args.AddLastArg(CmdArgs,
                        options::OPT_fvisibility_externs_nodllstorageclass_EQ);
      }
    }

  if (const Arg *A = Args.getLastArg(options::OPT_mignore_xcoff_visibility)) {
    if (Triple.isOSAIX())
      CmdArgs.push_back("-mignore-xcoff-visibility");
    else
      D.Diag(diag::err_drv_unsupported_opt_for_target)
          << A->getAsString(Args) << TripleStr;
  }


  if (Args.hasFlag(options::OPT_fvisibility_inlines_hidden,
                    options::OPT_fno_visibility_inlines_hidden, false))
    CmdArgs.push_back("-fvisibility-inlines-hidden");

  Args.AddLastArg(CmdArgs, options::OPT_fvisibility_inlines_hidden_static_local_var,
                           options::OPT_fno_visibility_inlines_hidden_static_local_var);
  Args.AddLastArg(CmdArgs, options::OPT_fvisibility_global_new_delete_hidden);

  Args.AddLastArg(CmdArgs, options::OPT_ftlsmodel_EQ);

  if (Args.hasFlag(options::OPT_fno_operator_names,
                   options::OPT_foperator_names, false))
    CmdArgs.push_back("-fno-operator-names");

  // Forward -f (flag) options which we can pass directly.
  Args.AddLastArg(CmdArgs, options::OPT_femit_all_decls);
  Args.AddLastArg(CmdArgs, options::OPT_fheinous_gnu_extensions);
  Args.AddLastArg(CmdArgs, options::OPT_fdigraphs, options::OPT_fno_digraphs);
  Args.AddLastArg(CmdArgs, options::OPT_femulated_tls,
                  options::OPT_fno_emulated_tls);

  // AltiVec-like language extensions aren't relevant for assembling.
  if (!isa<PreprocessJobAction>(JA) || Output.getType() != types::TY_PP_Asm)
    Args.AddLastArg(CmdArgs, options::OPT_fzvector);

  Args.AddLastArg(CmdArgs, options::OPT_fdiagnostics_show_template_tree);
  Args.AddLastArg(CmdArgs, options::OPT_fno_elide_type);
#if INTEL_COLLAB
  if (Args.hasFlag(options::OPT_fiopenmp, options::OPT_fno_iopenmp, false)) {
    CmdArgs.push_back("-fopenmp-late-outline");
#if INTEL_CUSTOMIZATION
    CmdArgs.push_back("-fintel-openmp-region");
    if (Arg *A = Args.getLastArg(options::OPT_qopenmp_threadprivate_EQ)) {
      StringRef Value = A->getValue();
      if (Value != "compat")
        CmdArgs.push_back("-fopenmp-threadprivate-legacy");
    } else
#endif // INTEL_CUSTOMIZATION
      CmdArgs.push_back("-fopenmp-threadprivate-legacy");
  }
#endif // INTEL_COLLAB

#if INTEL_CUSTOMIZATION
  bool StubsOverride = false;
  if (Arg *A = Args.getLastArg(options::OPT_qopenmp_stubs,
      options::OPT_fopenmp, options::OPT_fopenmp_EQ, options::OPT_fiopenmp))
    if (A->getOption().matches(options::OPT_qopenmp_stubs))
      StubsOverride = true;
#endif // INTEL_CUSTOMIZATION

  // Forward flags for OpenMP. We don't do this if the current action is an
  // device offloading action other than OpenMP.
#if INTEL_COLLAB
  if ((Args.hasFlag(options::OPT_fopenmp, options::OPT_fopenmp_EQ,
                    options::OPT_fno_openmp, false) ||
       Args.hasFlag(options::OPT_fiopenmp, options::OPT_fno_iopenmp, false)) &&
#else
  if (Args.hasFlag(options::OPT_fopenmp, options::OPT_fopenmp_EQ,
                   options::OPT_fno_openmp, false) &&
#endif // INTEL_COLLAB
      !StubsOverride && // INTEL
      (JA.isDeviceOffloading(Action::OFK_None) ||
       JA.isDeviceOffloading(Action::OFK_OpenMP))) {
    switch (D.getOpenMPRuntime(Args)) {
    case Driver::OMPRT_OMP:
    case Driver::OMPRT_IOMP5:
      // Clang can generate useful OpenMP code for these two runtime libraries.
      CmdArgs.push_back("-fopenmp");

      // If no option regarding the use of TLS in OpenMP codegeneration is
      // given, decide a default based on the target. Otherwise rely on the
      // options and pass the right information to the frontend.
      if (!Args.hasFlag(options::OPT_fopenmp_use_tls,
                        options::OPT_fnoopenmp_use_tls, /*Default=*/true))
        CmdArgs.push_back("-fnoopenmp-use-tls");
      Args.AddLastArg(CmdArgs, options::OPT_fopenmp_simd,
                      options::OPT_fno_openmp_simd);
      Args.AddAllArgs(CmdArgs, options::OPT_fopenmp_enable_irbuilder);
      Args.AddAllArgs(CmdArgs, options::OPT_fopenmp_version_EQ);
      Args.AddAllArgs(CmdArgs, options::OPT_fopenmp_cuda_number_of_sm_EQ);
      Args.AddAllArgs(CmdArgs, options::OPT_fopenmp_cuda_blocks_per_sm_EQ);
      Args.AddAllArgs(CmdArgs,
                      options::OPT_fopenmp_cuda_teams_reduction_recs_num_EQ);
      if (Args.hasFlag(options::OPT_fopenmp_optimistic_collapse,
                       options::OPT_fno_openmp_optimistic_collapse,
                       /*Default=*/false))
        CmdArgs.push_back("-fopenmp-optimistic-collapse");

      // When in OpenMP offloading mode with NVPTX target, forward
      // cuda-mode flag
      if (Args.hasFlag(options::OPT_fopenmp_cuda_mode,
                       options::OPT_fno_openmp_cuda_mode, /*Default=*/false))
        CmdArgs.push_back("-fopenmp-cuda-mode");

      // When in OpenMP offloading mode with NVPTX target, check if full runtime
      // is required.
      if (Args.hasFlag(options::OPT_fopenmp_cuda_force_full_runtime,
                       options::OPT_fno_openmp_cuda_force_full_runtime,
                       /*Default=*/false))
        CmdArgs.push_back("-fopenmp-cuda-force-full-runtime");
      break;
    default:
      // By default, if Clang doesn't know how to generate useful OpenMP code
      // for a specific runtime library, we just don't pass the '-fopenmp' flag
      // down to the actual compilation.
      // FIXME: It would be better to have a mode which *only* omits IR
      // generation based on the OpenMP support so that we get consistent
      // semantic analysis, etc.
      break;
    }
  } else {
    Args.AddLastArg(CmdArgs, options::OPT_fopenmp_simd,
                    options::OPT_fno_openmp_simd);
    Args.AddAllArgs(CmdArgs, options::OPT_fopenmp_version_EQ);
  }

  const SanitizerArgs &Sanitize = TC.getSanitizerArgs();
  Sanitize.addArgs(TC, Args, CmdArgs, InputType);

  const XRayArgs &XRay = TC.getXRayArgs();
  XRay.addArgs(TC, Args, CmdArgs, InputType);

  for (const auto &Filename :
       Args.getAllArgValues(options::OPT_fprofile_list_EQ)) {
    if (D.getVFS().exists(Filename))
      CmdArgs.push_back(Args.MakeArgString("-fprofile-list=" + Filename));
    else
      D.Diag(clang::diag::err_drv_no_such_file) << Filename;
  }

  if (Arg *A = Args.getLastArg(options::OPT_fpatchable_function_entry_EQ)) {
    StringRef S0 = A->getValue(), S = S0;
    unsigned Size, Offset = 0;
    if (!Triple.isAArch64() && !Triple.isRISCV() && !Triple.isX86())
      D.Diag(diag::err_drv_unsupported_opt_for_target)
          << A->getAsString(Args) << TripleStr;
    else if (S.consumeInteger(10, Size) ||
             (!S.empty() && (!S.consume_front(",") ||
                             S.consumeInteger(10, Offset) || !S.empty())))
      D.Diag(diag::err_drv_invalid_argument_to_option)
          << S0 << A->getOption().getName();
    else if (Size < Offset)
      D.Diag(diag::err_drv_unsupported_fpatchable_function_entry_argument);
    else {
      CmdArgs.push_back(Args.MakeArgString(A->getSpelling() + Twine(Size)));
      CmdArgs.push_back(Args.MakeArgString(
          "-fpatchable-function-entry-offset=" + Twine(Offset)));
    }
  }

  if (TC.SupportsProfiling()) {
    Args.AddLastArg(CmdArgs, options::OPT_pg);

    llvm::Triple::ArchType Arch = TC.getArch();
    if (Arg *A = Args.getLastArg(options::OPT_mfentry)) {
      if (Arch == llvm::Triple::systemz || TC.getTriple().isX86())
        A->render(Args, CmdArgs);
      else
        D.Diag(diag::err_drv_unsupported_opt_for_target)
            << A->getAsString(Args) << TripleStr;
    }
    if (Arg *A = Args.getLastArg(options::OPT_mnop_mcount)) {
      if (Arch == llvm::Triple::systemz)
        A->render(Args, CmdArgs);
      else
        D.Diag(diag::err_drv_unsupported_opt_for_target)
            << A->getAsString(Args) << TripleStr;
    }
    if (Arg *A = Args.getLastArg(options::OPT_mrecord_mcount)) {
      if (Arch == llvm::Triple::systemz)
        A->render(Args, CmdArgs);
      else
        D.Diag(diag::err_drv_unsupported_opt_for_target)
            << A->getAsString(Args) << TripleStr;
    }
  }

  if (Args.getLastArg(options::OPT_fapple_kext) ||
      (Args.hasArg(options::OPT_mkernel) && types::isCXX(InputType)))
    CmdArgs.push_back("-fapple-kext");

  Args.AddLastArg(CmdArgs, options::OPT_altivec_src_compat);
  Args.AddLastArg(CmdArgs, options::OPT_flax_vector_conversions_EQ);
  Args.AddLastArg(CmdArgs, options::OPT_fobjc_sender_dependent_dispatch);
  Args.AddLastArg(CmdArgs, options::OPT_fdiagnostics_print_source_range_info);
  Args.AddLastArg(CmdArgs, options::OPT_fdiagnostics_parseable_fixits);
  Args.AddLastArg(CmdArgs, options::OPT_ftime_report);
  Args.AddLastArg(CmdArgs, options::OPT_ftime_report_EQ);
  Args.AddLastArg(CmdArgs, options::OPT_ftime_trace);
  Args.AddLastArg(CmdArgs, options::OPT_ftime_trace_granularity_EQ);
  Args.AddLastArg(CmdArgs, options::OPT_ftrapv);
#if INTEL_CUSTOMIZATION
  // -malign-double is the default for Windows Intel
  if (D.IsIntelMode() && D.IsCLMode())
    CmdArgs.push_back("-malign-double");
  else
    Args.AddLastArg(CmdArgs, options::OPT_malign_double);
#endif // INTEL_CUSTOMIZATION
  Args.AddLastArg(CmdArgs, options::OPT_fno_temp_file);

  if (Arg *A = Args.getLastArg(options::OPT_ftrapv_handler_EQ)) {
    CmdArgs.push_back("-ftrapv-handler");
    CmdArgs.push_back(A->getValue());
  }

  Args.AddLastArg(CmdArgs, options::OPT_ftrap_function_EQ);

  // -fno-strict-overflow implies -fwrapv if it isn't disabled, but
  // -fstrict-overflow won't turn off an explicitly enabled -fwrapv.
  if (Arg *A = Args.getLastArg(options::OPT_fwrapv, options::OPT_fno_wrapv)) {
    if (A->getOption().matches(options::OPT_fwrapv))
      CmdArgs.push_back("-fwrapv");
  } else if (Arg *A = Args.getLastArg(options::OPT_fstrict_overflow,
                                      options::OPT_fno_strict_overflow)) {
    if (A->getOption().matches(options::OPT_fno_strict_overflow))
      CmdArgs.push_back("-fwrapv");
  }

  if (Arg *A = Args.getLastArg(options::OPT_freroll_loops,
                               options::OPT_fno_reroll_loops))
    if (A->getOption().matches(options::OPT_freroll_loops))
      CmdArgs.push_back("-freroll-loops");

  Args.AddLastArg(CmdArgs, options::OPT_ffinite_loops,
                  options::OPT_fno_finite_loops);

  Args.AddLastArg(CmdArgs, options::OPT_fwritable_strings);
#if INTEL_CUSTOMIZATION
  RenderUnrollOptions(D, Args, CmdArgs);
#endif // INTEL_CUSTOMIZATION

  Args.AddLastArg(CmdArgs, options::OPT_pthread);

  if (Args.hasFlag(options::OPT_mspeculative_load_hardening,
                   options::OPT_mno_speculative_load_hardening, false))
    CmdArgs.push_back(Args.MakeArgString("-mspeculative-load-hardening"));

  RenderSSPOptions(D, TC, Args, CmdArgs, KernelOrKext);
  RenderSCPOptions(TC, Args, CmdArgs);
  RenderTrivialAutoVarInitOptions(D, TC, Args, CmdArgs);

  // Translate -mstackrealign
  if (Args.hasFlag(options::OPT_mstackrealign, options::OPT_mno_stackrealign,
                   false))
    CmdArgs.push_back(Args.MakeArgString("-mstackrealign"));

  if (Args.hasArg(options::OPT_mstack_alignment)) {
    StringRef alignment = Args.getLastArgValue(options::OPT_mstack_alignment);
    CmdArgs.push_back(Args.MakeArgString("-mstack-alignment=" + alignment));
  }

  if (Args.hasArg(options::OPT_mstack_probe_size)) {
    StringRef Size = Args.getLastArgValue(options::OPT_mstack_probe_size);

    if (!Size.empty())
      CmdArgs.push_back(Args.MakeArgString("-mstack-probe-size=" + Size));
    else
      CmdArgs.push_back("-mstack-probe-size=0");
  }

  if (!Args.hasFlag(options::OPT_mstack_arg_probe,
                    options::OPT_mno_stack_arg_probe, true))
    CmdArgs.push_back(Args.MakeArgString("-mno-stack-arg-probe"));

  if (Arg *A = Args.getLastArg(options::OPT_mrestrict_it,
                               options::OPT_mno_restrict_it)) {
    if (A->getOption().matches(options::OPT_mrestrict_it)) {
      CmdArgs.push_back("-mllvm");
      CmdArgs.push_back("-arm-restrict-it");
    } else {
      CmdArgs.push_back("-mllvm");
      CmdArgs.push_back("-arm-no-restrict-it");
    }
  } else if (Triple.isOSWindows() &&
             (Triple.getArch() == llvm::Triple::arm ||
              Triple.getArch() == llvm::Triple::thumb)) {
    // Windows on ARM expects restricted IT blocks
    CmdArgs.push_back("-mllvm");
    CmdArgs.push_back("-arm-restrict-it");
  }

  // Forward -cl options to -cc1
  RenderOpenCLOptions(Args, CmdArgs, InputType);

  // Forward -fsycl-instrument-device-code option to cc1. This option can only
  // be used with spir triple.
  if (Arg *A = Args.getLastArg(options::OPT_fsycl_instrument_device_code)) {
    if (!Triple.isSPIR())
      D.Diag(diag::err_drv_unsupported_opt_for_target)
          << A->getAsString(Args) << TripleStr;
    CmdArgs.push_back("-fsycl-instrument-device-code");
  }

#if INTEL_CUSTOMIZATION
  // Enable instrumentation for OpenMP SPIR-V offload by default.
  // Eventually, we will enable it by default for SYCL too, so this
  // code will have to be merged with the above.
  if (IsOpenMPDevice && Triple.isSPIR() &&
      Args.hasFlag(options::OPT_fsycl_instrument_device_code,
                   options::OPT_fno_sycl_instrument_device_code, true)) {
    CmdArgs.push_back("-fsycl-instrument-device-code");
  }
#endif // INTEL_CUSTOMIZATION
  if (IsHIP) {
    if (Args.hasFlag(options::OPT_fhip_new_launch_api,
                     options::OPT_fno_hip_new_launch_api, true))
      CmdArgs.push_back("-fhip-new-launch-api");
    if (Args.hasFlag(options::OPT_fgpu_allow_device_init,
                     options::OPT_fno_gpu_allow_device_init, false))
      CmdArgs.push_back("-fgpu-allow-device-init");
  }

  if (IsCuda || IsHIP) {
    if (Args.hasFlag(options::OPT_fgpu_rdc, options::OPT_fno_gpu_rdc, false))
      CmdArgs.push_back("-fgpu-rdc");
    if (Args.hasFlag(options::OPT_fgpu_defer_diag,
                     options::OPT_fno_gpu_defer_diag, false))
      CmdArgs.push_back("-fgpu-defer-diag");
    if (Args.hasFlag(options::OPT_fgpu_exclude_wrong_side_overloads,
                     options::OPT_fno_gpu_exclude_wrong_side_overloads,
                     false)) {
      CmdArgs.push_back("-fgpu-exclude-wrong-side-overloads");
      CmdArgs.push_back("-fgpu-defer-diag");
    }
  }

  if (Arg *A = Args.getLastArg(options::OPT_fcf_protection_EQ)) {
    CmdArgs.push_back(
        Args.MakeArgString(Twine("-fcf-protection=") + A->getValue()));
  }

  // Forward -f options with positive and negative forms; we translate these by
  // hand.  Do not propagate PGO options to the GPU-side compilations as the
  // profile info is for the host-side compilation only.
  if (!(IsCudaDevice || IsHIPDevice)) {
    if (Arg *A = getLastProfileSampleUseArg(Args)) {
      auto *PGOArg = Args.getLastArg(
          options::OPT_fprofile_generate, options::OPT_fprofile_generate_EQ,
          options::OPT_fcs_profile_generate,
          options::OPT_fcs_profile_generate_EQ, options::OPT_fprofile_use,
          options::OPT_fprofile_use_EQ);
      if (PGOArg)
        D.Diag(diag::err_drv_argument_not_allowed_with)
            << "SampleUse with PGO options";

      StringRef fname = A->getValue();
      if (!llvm::sys::fs::exists(fname))
        D.Diag(diag::err_drv_no_such_file) << fname;
      else
        A->render(Args, CmdArgs);
    }
    Args.AddLastArg(CmdArgs, options::OPT_fprofile_remapping_file_EQ);

    if (Args.hasFlag(options::OPT_fpseudo_probe_for_profiling,
                     options::OPT_fno_pseudo_probe_for_profiling, false))
      CmdArgs.push_back("-fpseudo-probe-for-profiling");
  }
  RenderBuiltinOptions(TC, RawTriple, Args, CmdArgs);

  if (!Args.hasFlag(options::OPT_fassume_sane_operator_new,
                    options::OPT_fno_assume_sane_operator_new))
    CmdArgs.push_back("-fno-assume-sane-operator-new");

  // -fblocks=0 is default.
  if (Args.hasFlag(options::OPT_fblocks, options::OPT_fno_blocks,
                   TC.IsBlocksDefault()) ||
      (Args.hasArg(options::OPT_fgnu_runtime) &&
       Args.hasArg(options::OPT_fobjc_nonfragile_abi) &&
       !Args.hasArg(options::OPT_fno_blocks))) {
    CmdArgs.push_back("-fblocks");

    if (!Args.hasArg(options::OPT_fgnu_runtime) && !TC.hasBlocksRuntime())
      CmdArgs.push_back("-fblocks-runtime-optional");
  }

  // -fencode-extended-block-signature=1 is default.
  if (TC.IsEncodeExtendedBlockSignatureDefault())
    CmdArgs.push_back("-fencode-extended-block-signature");

  if (Args.hasFlag(options::OPT_fcoroutines_ts, options::OPT_fno_coroutines_ts,
                   false) &&
      types::isCXX(InputType)) {
    CmdArgs.push_back("-fcoroutines-ts");
  }

  Args.AddLastArg(CmdArgs, options::OPT_fdouble_square_bracket_attributes,
                  options::OPT_fno_double_square_bracket_attributes);

  // -faccess-control is default.
  if (Args.hasFlag(options::OPT_fno_access_control,
                   options::OPT_faccess_control, false))
    CmdArgs.push_back("-fno-access-control");

  // -felide-constructors is the default.
  if (Args.hasFlag(options::OPT_fno_elide_constructors,
                   options::OPT_felide_constructors, false))
    CmdArgs.push_back("-fno-elide-constructors");

  ToolChain::RTTIMode RTTIMode = TC.getRTTIMode();

  if (KernelOrKext || (types::isCXX(InputType) &&
                       (RTTIMode == ToolChain::RM_Disabled)))
    CmdArgs.push_back("-fno-rtti");

  // -fshort-enums=0 is default for all architectures except Hexagon and z/OS.
  if (Args.hasFlag(options::OPT_fshort_enums, options::OPT_fno_short_enums,
                   TC.getArch() == llvm::Triple::hexagon || Triple.isOSzOS()))
    CmdArgs.push_back("-fshort-enums");

  RenderCharacterOptions(Args, AuxTriple ? *AuxTriple : RawTriple, CmdArgs);

  // -fuse-cxa-atexit is default.
  if (!Args.hasFlag(
          options::OPT_fuse_cxa_atexit, options::OPT_fno_use_cxa_atexit,
          !RawTriple.isOSAIX() && !RawTriple.isOSWindows() &&
              TC.getArch() != llvm::Triple::xcore &&
              ((RawTriple.getVendor() != llvm::Triple::MipsTechnologies) ||
               RawTriple.hasEnvironment())) ||
      KernelOrKext)
    CmdArgs.push_back("-fno-use-cxa-atexit");

  if (Args.hasFlag(options::OPT_fregister_global_dtors_with_atexit,
                   options::OPT_fno_register_global_dtors_with_atexit,
                   RawTriple.isOSDarwin() && !KernelOrKext))
    CmdArgs.push_back("-fregister-global-dtors-with-atexit");

  // -fno-use-line-directives is default.
#if INTEL_CUSTOMIZATION
  // -fuse-line-directives is default for Intel Windows
  if (Args.hasFlag(options::OPT_fuse_line_directives,
                   options::OPT_fno_use_line_directives,
                   D.IsIntelMode() && D.IsCLMode()))
#endif // INTEL_CUSTOMIZATION
    CmdArgs.push_back("-fuse-line-directives");

  // -fms-extensions=0 is default.
  if (Args.hasFlag(options::OPT_fms_extensions, options::OPT_fno_ms_extensions,
                   IsWindowsMSVC))
    CmdArgs.push_back("-fms-extensions");

  // -fms-compatibility=0 is default.
  bool IsMSVCCompat = Args.hasFlag(
      options::OPT_fms_compatibility, options::OPT_fno_ms_compatibility,
      (IsWindowsMSVC && Args.hasFlag(options::OPT_fms_extensions,
                                     options::OPT_fno_ms_extensions, true)));
  if (IsMSVCCompat)
    CmdArgs.push_back("-fms-compatibility");

  // Handle -fgcc-version, if present.
  VersionTuple GNUCVer;
  if (Arg *A = Args.getLastArg(options::OPT_fgnuc_version_EQ)) {
    // Check that the version has 1 to 3 components and the minor and patch
    // versions fit in two decimal digits.
    StringRef Val = A->getValue();
    Val = Val.empty() ? "0" : Val; // Treat "" as 0 or disable.
    bool Invalid = GNUCVer.tryParse(Val);
    unsigned Minor = GNUCVer.getMinor().getValueOr(0);
    unsigned Patch = GNUCVer.getSubminor().getValueOr(0);
    if (Invalid || GNUCVer.getBuild() || Minor >= 100 || Patch >= 100) {
      D.Diag(diag::err_drv_invalid_value)
          << A->getAsString(Args) << A->getValue();
    }
  } else if (!IsMSVCCompat) {
    // Imitate GCC 4.2.1 by default if -fms-compatibility is not in effect.
    GNUCVer = VersionTuple(4, 2, 1);
  }
  if (!GNUCVer.empty()) {
    CmdArgs.push_back(
        Args.MakeArgString("-fgnuc-version=" + GNUCVer.getAsString()));
  }

  VersionTuple MSVT = TC.computeMSVCVersion(&D, Args);
  if (!MSVT.empty())
    CmdArgs.push_back(
        Args.MakeArgString("-fms-compatibility-version=" + MSVT.getAsString()));

  bool IsMSVC2015Compatible = MSVT.getMajor() >= 19;
  if (ImplyVCPPCVer) {
    StringRef LanguageStandard;
    if (const Arg *StdArg = Args.getLastArg(options::OPT__SLASH_std)) {
      Std = StdArg;
      LanguageStandard = llvm::StringSwitch<StringRef>(StdArg->getValue())
                             .Case("c11", "-std=c11")
                             .Case("c17", "-std=c17")
                             .Default("");
      if (LanguageStandard.empty())
        D.Diag(clang::diag::warn_drv_unused_argument)
            << StdArg->getAsString(Args);
    }
    CmdArgs.push_back(LanguageStandard.data());
  }
  if (ImplyVCPPCXXVer) {
    StringRef LanguageStandard;
    if (const Arg *StdArg = Args.getLastArg(options::OPT__SLASH_std)) {
      Std = StdArg;
      LanguageStandard = llvm::StringSwitch<StringRef>(StdArg->getValue())
                             .Case("c++14", "-std=c++14")
                             .Case("c++17", "-std=c++17")
                             .Case("c++20", "-std=c++20")
                             .Case("c++latest", "-std=c++2b")
                             .Default("");
      if (LanguageStandard.empty())
        D.Diag(clang::diag::warn_drv_unused_argument)
            << StdArg->getAsString(Args);
    }

    if (LanguageStandard.empty()) {
      if (IsSYCL)
        // For DPC++, C++17 is the default.
        LanguageStandard = "-std=c++17";
      else if (IsMSVC2015Compatible)
        LanguageStandard = "-std=c++14";
      else
        LanguageStandard = "-std=c++11";
    }

    CmdArgs.push_back(LanguageStandard.data());
  }

  // -fno-borland-extensions is default.
  if (Args.hasFlag(options::OPT_fborland_extensions,
                   options::OPT_fno_borland_extensions, false))
    CmdArgs.push_back("-fborland-extensions");

  // -fno-declspec is default, except for PS4.
  if (Args.hasFlag(options::OPT_fdeclspec, options::OPT_fno_declspec,
                   RawTriple.isPS4()))
    CmdArgs.push_back("-fdeclspec");
  else if (Args.hasArg(options::OPT_fno_declspec))
    CmdArgs.push_back("-fno-declspec"); // Explicitly disabling __declspec.

  // -fthreadsafe-static is default, except for MSVC compatibility versions less
  // than 19.
  if (!Args.hasFlag(options::OPT_fthreadsafe_statics,
                    options::OPT_fno_threadsafe_statics,
                    !IsWindowsMSVC || IsMSVC2015Compatible))
    CmdArgs.push_back("-fno-threadsafe-statics");

  // -fno-delayed-template-parsing is default, except when targeting MSVC.
  // Many old Windows SDK versions require this to parse.
  // FIXME: MSVC introduced /Zc:twoPhase- to disable this behavior in their
  // compiler. We should be able to disable this by default at some point.
  if (Args.hasFlag(options::OPT_fdelayed_template_parsing,
                   options::OPT_fno_delayed_template_parsing, IsWindowsMSVC))
    CmdArgs.push_back("-fdelayed-template-parsing");

  // -fgnu-keywords default varies depending on language; only pass if
  // specified.
  Args.AddLastArg(CmdArgs, options::OPT_fgnu_keywords,
                  options::OPT_fno_gnu_keywords);

  if (Args.hasFlag(options::OPT_fgnu89_inline, options::OPT_fno_gnu89_inline,
                   false))
    CmdArgs.push_back("-fgnu89-inline");

  if (Args.hasArg(options::OPT_fno_inline))
    CmdArgs.push_back("-fno-inline");

#if INTEL_CUSTOMIZATION
  if (Arg *InlinLvl = Args.getLastArg(
        options::OPT_inline_level_EQ, options::OPT_finline_functions,
        options::OPT_finline_hint_functions,
        options::OPT_fno_inline_functions)) {
    if (InlinLvl->getOption().matches(options::OPT_inline_level_EQ)) {
      if (InlinLvl->getValue() == StringRef("0") &&
          !Args.hasArg(options::OPT_fno_inline))
        CmdArgs.push_back("-fno-inline");
      else if (InlinLvl->getValue() == StringRef("1"))
        CmdArgs.push_back("-finline-hint-functions");
      else if (InlinLvl->getValue() == StringRef("2"))
        CmdArgs.push_back("-finline-functions");
      else
        C.getDriver().Diag(clang::diag::err_drv_unsupported_option_argument)
          << InlinLvl->getOption().getName()
          << StringRef(InlinLvl->getValue());
    }
    else
      CmdArgs.push_back(Args.MakeArgString(InlinLvl->getAsString(Args)));
  }
#else //INTEL_CUSTOMIZATION
  Args.AddLastArg(CmdArgs, options::OPT_finline_functions,
                  options::OPT_finline_hint_functions,
                  options::OPT_fno_inline_functions);

#endif //INTEL_CUSTOMIZATION

  // FIXME: Find a better way to determine whether the language has modules
  // support by default, or just assume that all languages do.
  bool HaveModules =
      Std && (Std->containsValue("c++2a") || Std->containsValue("c++20") ||
              Std->containsValue("c++latest"));
  RenderModulesOptions(C, D, Args, Input, Output, CmdArgs, HaveModules);

  if (Args.hasFlag(options::OPT_fpch_validate_input_files_content,
                   options::OPT_fno_pch_validate_input_files_content, false))
    CmdArgs.push_back("-fvalidate-ast-input-files-content");
  if (Args.hasFlag(options::OPT_fpch_instantiate_templates,
                   options::OPT_fno_pch_instantiate_templates, false))
    CmdArgs.push_back("-fpch-instantiate-templates");
  if (Args.hasFlag(options::OPT_fpch_codegen, options::OPT_fno_pch_codegen,
                   false))
    CmdArgs.push_back("-fmodules-codegen");
  if (Args.hasFlag(options::OPT_fpch_debuginfo, options::OPT_fno_pch_debuginfo,
                   false))
    CmdArgs.push_back("-fmodules-debuginfo");

  Args.AddLastArg(CmdArgs, options::OPT_flegacy_pass_manager,
                  options::OPT_fno_legacy_pass_manager);

  ObjCRuntime Runtime = AddObjCRuntimeArgs(Args, Inputs, CmdArgs, rewriteKind);
  RenderObjCOptions(TC, D, RawTriple, Args, Runtime, rewriteKind != RK_None,
                    Input, CmdArgs);

  if (types::isObjC(Input.getType()) &&
      Args.hasFlag(options::OPT_fobjc_encode_cxx_class_template_spec,
                   options::OPT_fno_objc_encode_cxx_class_template_spec,
                   !Runtime.isNeXTFamily()))
    CmdArgs.push_back("-fobjc-encode-cxx-class-template-spec");

  if (Args.hasFlag(options::OPT_fapplication_extension,
                   options::OPT_fno_application_extension, false))
    CmdArgs.push_back("-fapplication-extension");

  // Handle GCC-style exception args.
  bool EH = false;
  if (!C.getDriver().IsCLMode())
#if INTEL_CUSTOMIZATION
    EH = addExceptionArgs(Args, InputType, TC, KernelOrKext, Runtime, CmdArgs, JA);
#endif // INTEL_CUSTOMIZATION

  // Handle exception personalities
  Arg *A = Args.getLastArg(
      options::OPT_fsjlj_exceptions, options::OPT_fseh_exceptions,
      options::OPT_fdwarf_exceptions, options::OPT_fwasm_exceptions);
  if (A) {
    const Option &Opt = A->getOption();
    if (Opt.matches(options::OPT_fsjlj_exceptions))
      CmdArgs.push_back("-exception-model=sjlj");
    if (Opt.matches(options::OPT_fseh_exceptions))
      CmdArgs.push_back("-exception-model=seh");
    if (Opt.matches(options::OPT_fdwarf_exceptions))
      CmdArgs.push_back("-exception-model=dwarf");
    if (Opt.matches(options::OPT_fwasm_exceptions))
      CmdArgs.push_back("-exception-model=wasm");
  } else {
    switch (TC.GetExceptionModel(Args)) {
    default:
      break;
    case llvm::ExceptionHandling::DwarfCFI:
      CmdArgs.push_back("-exception-model=dwarf");
      break;
    case llvm::ExceptionHandling::SjLj:
      CmdArgs.push_back("-exception-model=sjlj");
      break;
    case llvm::ExceptionHandling::WinEH:
      CmdArgs.push_back("-exception-model=seh");
      break;
    }
  }

  // C++ "sane" operator new.
  if (!Args.hasFlag(options::OPT_fassume_sane_operator_new,
                    options::OPT_fno_assume_sane_operator_new))
    CmdArgs.push_back("-fno-assume-sane-operator-new");

  // -frelaxed-template-template-args is off by default, as it is a severe
  // breaking change until a corresponding change to template partial ordering
  // is provided.
  if (Args.hasFlag(options::OPT_frelaxed_template_template_args,
                   options::OPT_fno_relaxed_template_template_args, false))
    CmdArgs.push_back("-frelaxed-template-template-args");

  // -fsized-deallocation is off by default, as it is an ABI-breaking change for
  // most platforms.
  if (Args.hasFlag(options::OPT_fsized_deallocation,
                   options::OPT_fno_sized_deallocation, false))
    CmdArgs.push_back("-fsized-deallocation");

  // -faligned-allocation is on by default in C++17 onwards and otherwise off
  // by default.
  if (Arg *A = Args.getLastArg(options::OPT_faligned_allocation,
                               options::OPT_fno_aligned_allocation,
                               options::OPT_faligned_new_EQ)) {
    if (A->getOption().matches(options::OPT_fno_aligned_allocation))
      CmdArgs.push_back("-fno-aligned-allocation");
    else
      CmdArgs.push_back("-faligned-allocation");
  }

  // The default new alignment can be specified using a dedicated option or via
  // a GCC-compatible option that also turns on aligned allocation.
  if (Arg *A = Args.getLastArg(options::OPT_fnew_alignment_EQ,
                               options::OPT_faligned_new_EQ))
    CmdArgs.push_back(
        Args.MakeArgString(Twine("-fnew-alignment=") + A->getValue()));

  // -fconstant-cfstrings is default, and may be subject to argument translation
  // on Darwin.
  if (!Args.hasFlag(options::OPT_fconstant_cfstrings,
                    options::OPT_fno_constant_cfstrings) ||
      !Args.hasFlag(options::OPT_mconstant_cfstrings,
                    options::OPT_mno_constant_cfstrings))
    CmdArgs.push_back("-fno-constant-cfstrings");

  // -fno-pascal-strings is default, only pass non-default.
  if (Args.hasFlag(options::OPT_fpascal_strings,
                   options::OPT_fno_pascal_strings, false))
    CmdArgs.push_back("-fpascal-strings");

  // Honor -fpack-struct= and -fpack-struct, if given. Note that
  // -fno-pack-struct doesn't apply to -fpack-struct=.
  if (Arg *A = Args.getLastArg(options::OPT_fpack_struct_EQ)) {
    std::string PackStructStr = "-fpack-struct=";
    PackStructStr += A->getValue();
    CmdArgs.push_back(Args.MakeArgString(PackStructStr));
  } else if (Args.hasFlag(options::OPT_fpack_struct,
                          options::OPT_fno_pack_struct, false)) {
    CmdArgs.push_back("-fpack-struct=1");
#if INTEL_CUSTOMIZATION
  } else if (D.IsIntelMode() && D.IsCLMode() && !IsSYCL)
    // For the Intel compiler, /Zp16 is the default
    CmdArgs.push_back("-fpack-struct=16");

  // Enabling GVN Hoist at -O3 or -Ofast (CMPLRS-50169).
  // FIXME: Remove this when GVN Hoist is enabled by default in LLORG.
  if (Arg *A = Args.getLastArg(options::OPT_O_Group)) {
    unsigned OptLevel = 0;
    if (A->getOption().matches(options::OPT_O)) {
      StringRef OVal(A->getValue());
      OVal.getAsInteger(10, OptLevel);
    }
    if (A->getOption().matches(options::OPT_O4) || OptLevel > 2 ||
        A->getOption().matches(options::OPT_Ofast)) {
      CmdArgs.push_back("-mllvm");
      CmdArgs.push_back("-enable-gvn-hoist");
    }
  }
#endif // INTEL_CUSTOMIZATION

  // Handle -fmax-type-align=N and -fno-type-align
  bool SkipMaxTypeAlign = Args.hasArg(options::OPT_fno_max_type_align);
  if (Arg *A = Args.getLastArg(options::OPT_fmax_type_align_EQ)) {
    if (!SkipMaxTypeAlign) {
      std::string MaxTypeAlignStr = "-fmax-type-align=";
      MaxTypeAlignStr += A->getValue();
      CmdArgs.push_back(Args.MakeArgString(MaxTypeAlignStr));
    }
  } else if (RawTriple.isOSDarwin()) {
    if (!SkipMaxTypeAlign) {
      std::string MaxTypeAlignStr = "-fmax-type-align=16";
      CmdArgs.push_back(Args.MakeArgString(MaxTypeAlignStr));
    }
  }

  if (!Args.hasFlag(options::OPT_Qy, options::OPT_Qn, true))
    CmdArgs.push_back("-Qn");

  // -fno-common is the default, set -fcommon only when that flag is set.
  if (Args.hasFlag(options::OPT_fcommon, options::OPT_fno_common, false))
    CmdArgs.push_back("-fcommon");

  // -fsigned-bitfields is default, and clang doesn't yet support
  // -funsigned-bitfields.
  if (!Args.hasFlag(options::OPT_fsigned_bitfields,
                    options::OPT_funsigned_bitfields))
    D.Diag(diag::warn_drv_clang_unsupported)
        << Args.getLastArg(options::OPT_funsigned_bitfields)->getAsString(Args);

  // -fsigned-bitfields is default, and clang doesn't support -fno-for-scope.
  if (!Args.hasFlag(options::OPT_ffor_scope, options::OPT_fno_for_scope))
    D.Diag(diag::err_drv_clang_unsupported)
        << Args.getLastArg(options::OPT_fno_for_scope)->getAsString(Args);

  // -finput_charset=UTF-8 is default. Reject others
  if (Arg *inputCharset = Args.getLastArg(options::OPT_finput_charset_EQ)) {
    StringRef value = inputCharset->getValue();
    if (!value.equals_insensitive("utf-8"))
      D.Diag(diag::err_drv_invalid_value) << inputCharset->getAsString(Args)
                                          << value;
  }

  // -fexec_charset=UTF-8 is default. Reject others
  if (Arg *execCharset = Args.getLastArg(options::OPT_fexec_charset_EQ)) {
    StringRef value = execCharset->getValue();
    if (!value.equals_insensitive("utf-8"))
      D.Diag(diag::err_drv_invalid_value) << execCharset->getAsString(Args)
                                          << value;
  }

  RenderDiagnosticsOptions(D, Args, CmdArgs);

  // -fno-asm-blocks is default.
  if (Args.hasFlag(options::OPT_fasm_blocks, options::OPT_fno_asm_blocks,
                   false))
    CmdArgs.push_back("-fasm-blocks");

  // -fgnu-inline-asm is default.
  if (!Args.hasFlag(options::OPT_fgnu_inline_asm,
                    options::OPT_fno_gnu_inline_asm, true))
    CmdArgs.push_back("-fno-gnu-inline-asm");

  // Enable vectorization per default according to the optimization level
  // selected. For optimization levels that want vectorization we use the alias
  // option to simplify the hasFlag logic.
  bool EnableVec = shouldEnableVectorizerAtOLevel(Args, false);
#if INTEL_CUSTOMIZATION
  // Do not enable vectorization for OpenMP
  if (JA.isDeviceOffloading(Action::OFK_OpenMP) &&
      getToolChain().getTriple().isSPIR())
    EnableVec = false;
#endif // INTEL_CUSTOMIZATION
  OptSpecifier VectorizeAliasOption =
      EnableVec ? options::OPT_O_Group : options::OPT_fvectorize;
  if (Args.hasFlag(options::OPT_fvectorize, VectorizeAliasOption,
                   options::OPT_fno_vectorize, EnableVec))
    CmdArgs.push_back("-vectorize-loops");

  // -fslp-vectorize is enabled based on the optimization level selected.
  bool EnableSLPVec = shouldEnableVectorizerAtOLevel(Args, true);
#if INTEL_CUSTOMIZATION
  // Do not enable vectorization for OpenMP
  if (JA.isDeviceOffloading(Action::OFK_OpenMP) &&
      getToolChain().getTriple().isSPIR())
    EnableSLPVec = false;
#endif // INTEL_CUSTOMIZATION
  OptSpecifier SLPVectAliasOption =
      EnableSLPVec ? options::OPT_O_Group : options::OPT_fslp_vectorize;
  if (Args.hasFlag(options::OPT_fslp_vectorize, SLPVectAliasOption,
                   options::OPT_fno_slp_vectorize, EnableSLPVec))
    CmdArgs.push_back("-vectorize-slp");

  ParseMPreferVectorWidth(D, Args, CmdArgs);

  Args.AddLastArg(CmdArgs, options::OPT_fshow_overloads_EQ);
  Args.AddLastArg(CmdArgs,
                  options::OPT_fsanitize_undefined_strip_path_components_EQ);

  // -fdollars-in-identifiers default varies depending on platform and
  // language; only pass if specified.
  if (Arg *A = Args.getLastArg(options::OPT_fdollars_in_identifiers,
                               options::OPT_fno_dollars_in_identifiers)) {
    if (A->getOption().matches(options::OPT_fdollars_in_identifiers))
      CmdArgs.push_back("-fdollars-in-identifiers");
    else
      CmdArgs.push_back("-fno-dollars-in-identifiers");
  }

  // -funit-at-a-time is default, and we don't support -fno-unit-at-a-time for
  // practical purposes.
  if (Arg *A = Args.getLastArg(options::OPT_funit_at_a_time,
                               options::OPT_fno_unit_at_a_time)) {
    if (A->getOption().matches(options::OPT_fno_unit_at_a_time))
      D.Diag(diag::warn_drv_clang_unsupported) << A->getAsString(Args);
  }

  if (Args.hasFlag(options::OPT_fapple_pragma_pack,
                   options::OPT_fno_apple_pragma_pack, false))
    CmdArgs.push_back("-fapple-pragma-pack");

  if (Args.hasFlag(options::OPT_fxl_pragma_pack,
                   options::OPT_fno_xl_pragma_pack, RawTriple.isOSAIX()))
    CmdArgs.push_back("-fxl-pragma-pack");

#if INTEL_CUSTOMIZATION
  if (Args.hasFlag(options::OPT_fno_intel_pragma_prefetch,
                   options::OPT_fintel_pragma_prefetch, false))
    CmdArgs.push_back("-fno-intel-pragma-prefetch");
#endif // INTEL_CUSTOMIZATION

  // Remarks can be enabled with any of the `-f.*optimization-record.*` flags.
  if (willEmitRemarks(Args) && checkRemarksOptions(D, Args, Triple))
    renderRemarksOptions(Args, CmdArgs, Triple, Input, Output, JA);

  bool RewriteImports = Args.hasFlag(options::OPT_frewrite_imports,
                                     options::OPT_fno_rewrite_imports, false);
  if (RewriteImports)
    CmdArgs.push_back("-frewrite-imports");

  // Enable rewrite includes if the user's asked for it or if we're generating
  // diagnostics.
  // TODO: Once -module-dependency-dir works with -frewrite-includes it'd be
  // nice to enable this when doing a crashdump for modules as well.
  if (Args.hasFlag(options::OPT_frewrite_includes,
                   options::OPT_fno_rewrite_includes, false) ||
      (C.isForDiagnostics() && !HaveModules))
    CmdArgs.push_back("-frewrite-includes");

  // Only allow -traditional or -traditional-cpp outside in preprocessing modes.
  if (Arg *A = Args.getLastArg(options::OPT_traditional,
                               options::OPT_traditional_cpp)) {
    if (isa<PreprocessJobAction>(JA))
      CmdArgs.push_back("-traditional-cpp");
    else
      D.Diag(diag::err_drv_clang_unsupported) << A->getAsString(Args);
  }

  Args.AddLastArg(CmdArgs, options::OPT_dM);
  Args.AddLastArg(CmdArgs, options::OPT_dD);

  Args.AddLastArg(CmdArgs, options::OPT_fmax_tokens_EQ);

  // Handle serialized diagnostics.
  if (Arg *A = Args.getLastArg(options::OPT__serialize_diags)) {
    CmdArgs.push_back("-serialize-diagnostic-file");
    CmdArgs.push_back(Args.MakeArgString(A->getValue()));
  }

  if (Args.hasArg(options::OPT_fretain_comments_from_system_headers))
    CmdArgs.push_back("-fretain-comments-from-system-headers");

  // Forward -fcomment-block-commands to -cc1.
  Args.AddAllArgs(CmdArgs, options::OPT_fcomment_block_commands);
  // Forward -fparse-all-comments to -cc1.
  Args.AddAllArgs(CmdArgs, options::OPT_fparse_all_comments);

  // Turn -fplugin=name.so into -load name.so
  for (const Arg *A : Args.filtered(options::OPT_fplugin_EQ)) {
    CmdArgs.push_back("-load");
    CmdArgs.push_back(A->getValue());
    A->claim();
  }

  // Forward -fpass-plugin=name.so to -cc1.
  for (const Arg *A : Args.filtered(options::OPT_fpass_plugin_EQ)) {
    CmdArgs.push_back(
        Args.MakeArgString(Twine("-fpass-plugin=") + A->getValue()));
    A->claim();
  }

  // Setup statistics file output.
  SmallString<128> StatsFile = getStatsFileName(Args, Output, Input, D);
  if (!StatsFile.empty())
    CmdArgs.push_back(Args.MakeArgString(Twine("-stats-file=") + StatsFile));

  // Forward -Xclang arguments to -cc1, and -mllvm arguments to the LLVM option
  // parser.
  // -finclude-default-header flag is for preprocessor,
  // do not pass it to other cc1 commands when save-temps is enabled
  if (C.getDriver().isSaveTempsEnabled() &&
      !isa<PreprocessJobAction>(JA)) {
    for (auto Arg : Args.filtered(options::OPT_Xclang)) {
      Arg->claim();
      if (StringRef(Arg->getValue()) != "-finclude-default-header")
        CmdArgs.push_back(Arg->getValue());
    }
  }
  else {
    Args.AddAllArgValues(CmdArgs, options::OPT_Xclang);
  }
  for (const Arg *A : Args.filtered(options::OPT_mllvm)) {
    A->claim();

    // We translate this by hand to the -cc1 argument, since nightly test uses
    // it and developers have been trained to spell it with -mllvm. Both
    // spellings are now deprecated and should be removed.
    if (StringRef(A->getValue(0)) == "-disable-llvm-optzns") {
      CmdArgs.push_back("-disable-llvm-optzns");
    } else {
      A->render(Args, CmdArgs);
    }
  }

  // With -save-temps, we want to save the unoptimized bitcode output from the
  // CompileJobAction, use -disable-llvm-passes to get pristine IR generated
  // by the frontend.
  // When -fembed-bitcode is enabled, optimized bitcode is emitted because it
  // has slightly different breakdown between stages.
  // FIXME: -fembed-bitcode -save-temps will save optimized bitcode instead of
  // pristine IR generated by the frontend. Ideally, a new compile action should
  // be added so both IR can be captured.
  if ((C.getDriver().isSaveTempsEnabled() ||
       JA.isHostOffloading(Action::OFK_OpenMP)) &&
      !(C.getDriver().embedBitcodeInObject() && !IsUsingLTO) &&
      isa<CompileJobAction>(JA))
    CmdArgs.push_back("-disable-llvm-passes");

#if INTEL_CUSTOMIZATION
  // Disable Intel proprietary optimizations for the .bc generation during
  // and offload compilation.
  if (JA.isHostOffloading(Action::OFK_OpenMP) && isa<CompileJobAction>(JA))
    CmdArgs.push_back("-disable-intel-proprietary-opts");
#endif // INTEL_CUSTOMIZATION

  Args.AddAllArgs(CmdArgs, options::OPT_undef);

  const char *Exec = D.getClangProgramPath();

  // Optionally embed the -cc1 level arguments into the debug info or a
  // section, for build analysis.
  // Also record command line arguments into the debug info if
  // -grecord-gcc-switches options is set on.
  // By default, -gno-record-gcc-switches is set on and no recording.
  auto GRecordSwitches =
      Args.hasFlag(options::OPT_grecord_command_line,
                   options::OPT_gno_record_command_line, false);
  auto FRecordSwitches =
      Args.hasFlag(options::OPT_frecord_command_line,
                   options::OPT_fno_record_command_line, false);
  if (FRecordSwitches && !Triple.isOSBinFormatELF())
    D.Diag(diag::err_drv_unsupported_opt_for_target)
        << Args.getLastArg(options::OPT_frecord_command_line)->getAsString(Args)
        << TripleStr;
  if (TC.UseDwarfDebugFlags() || GRecordSwitches || FRecordSwitches) {
    ArgStringList OriginalArgs;
    for (const auto &Arg : Args)
      Arg->render(Args, OriginalArgs);

    SmallString<256> Flags;
    EscapeSpacesAndBackslashes(Exec, Flags);
    for (const char *OriginalArg : OriginalArgs) {
      SmallString<128> EscapedArg;
      EscapeSpacesAndBackslashes(OriginalArg, EscapedArg);
      Flags += " ";
      Flags += EscapedArg;
    }
    auto FlagsArgString = Args.MakeArgString(Flags);
    if (TC.UseDwarfDebugFlags() || GRecordSwitches) {
      CmdArgs.push_back("-dwarf-debug-flags");
      CmdArgs.push_back(FlagsArgString);
    }
    if (FRecordSwitches) {
      CmdArgs.push_back("-record-command-line");
      CmdArgs.push_back(FlagsArgString);
    }
  }

  // Host-side cuda compilation receives all device-side outputs in a single
  // fatbin as Inputs[1]. Include the binary with -fcuda-include-gpubinary.
  if ((IsCuda || IsHIP) && CudaDeviceInput) {
      CmdArgs.push_back("-fcuda-include-gpubinary");
      CmdArgs.push_back(CudaDeviceInput->getFilename());
      if (Args.hasFlag(options::OPT_fgpu_rdc, options::OPT_fno_gpu_rdc, false))
        CmdArgs.push_back("-fgpu-rdc");
  }

  if (IsCuda) {
    if (Args.hasFlag(options::OPT_fcuda_short_ptr,
                     options::OPT_fno_cuda_short_ptr, false))
      CmdArgs.push_back("-fcuda-short-ptr");
  }

  if (IsCuda || IsHIP) {
    // Determine the original source input.
    const Action *SourceAction = &JA;
    while (SourceAction->getKind() != Action::InputClass) {
      assert(!SourceAction->getInputs().empty() && "unexpected root action!");
      SourceAction = SourceAction->getInputs()[0];
    }
    auto CUID = cast<InputAction>(SourceAction)->getId();
    if (!CUID.empty())
      CmdArgs.push_back(Args.MakeArgString(Twine("-cuid=") + Twine(CUID)));
  }

  if (IsHIP)
    CmdArgs.push_back("-fcuda-allow-variadic-functions");

  if (IsCudaDevice || IsHIPDevice) {
    StringRef InlineThresh =
        Args.getLastArgValue(options::OPT_fgpu_inline_threshold_EQ);
    if (!InlineThresh.empty()) {
      std::string ArgStr =
          std::string("-inline-threshold=") + InlineThresh.str();
      CmdArgs.append({"-mllvm", Args.MakeArgStringRef(ArgStr)});
    }
  }

  // OpenMP offloading device jobs take the argument -fopenmp-host-ir-file-path
  // to specify the result of the compile phase on the host, so the meaningful
  // device declarations can be identified. Also, -fopenmp-is-device is passed
  // along to tell the frontend that it is generating code for a device, so that
  // only the relevant declarations are emitted.
  if (IsOpenMPDevice) {
    CmdArgs.push_back("-fopenmp-is-device");
    if (OpenMPDeviceInput) {
      CmdArgs.push_back("-fopenmp-host-ir-file-path");
      CmdArgs.push_back(Args.MakeArgString(OpenMPDeviceInput->getFilename()));
    }
#if INTEL_CUSTOMIZATION
    if (Args.hasArg(options::OPT_fsycl) && Triple.isSPIR()) {
      // OpenMP device compile must use the same language options as the
      // host compile. So if this is SYCL source pass SYCL options.
      CmdArgs.push_back("-fsycl-is-host");
    }
#endif //INTEL_CUSTOMIZATION
  }
#if INTEL_COLLAB
  // fixup -paropt value
#if INTEL_CUSTOMIZATION
  // Only add -paropt for OpenMP offloading or Host.
  if ((Args.hasFlag(options::OPT_fiopenmp, options::OPT_fno_iopenmp, false) ||
       Args.hasFlag(options::OPT_fiopenmp_simd, options::OPT_fno_iopenmp_simd,
                    false)) && (JA.isDeviceOffloading(Action::OFK_None) ||
                                JA.isDeviceOffloading(Action::OFK_OpenMP))) {
#endif // INTEL_CUSTOMIZATION
    int paroptVal = IsOpenMPDevice ? 0x20 : 0x0;
    bool paroptSeen = false;
    StringRef paropt = Args.hasArg(options::OPT_fiopenmp) ? "31" : "11";

    for (const Arg *A : Args.filtered(options::OPT_mllvm)) {
      StringRef Str(A->getValue(0));
      if (Str.consume_front("-paropt=")) {
        paropt = Str;
        paroptSeen = true;
      }
      // FIXME: adds overriding -paropt value instead of replacing
    }
    int ValueInt;
    if (paropt.getAsInteger(10, ValueInt)) {
      getToolChain().getDriver().Diag(
                  diag::err_drv_unsupported_option_argument)
                  << "-paropt=" << paropt;
    }
    paroptVal |= ValueInt;
    if (!paroptSeen || (paroptVal != ValueInt && paroptSeen)) {
      CmdArgs.push_back("-mllvm");
      CmdArgs.push_back(Args.MakeArgString("-paropt=" + Twine(paroptVal)));
    }
  }
#endif // INTEL_COLLAB

  if (Triple.isAMDGPU()) {
    handleAMDGPUCodeObjectVersionOptions(D, Args, CmdArgs);

    if (Args.hasFlag(options::OPT_munsafe_fp_atomics,
                     options::OPT_mno_unsafe_fp_atomics, /*Default=*/false))
      CmdArgs.push_back("-munsafe-fp-atomics");
  }

  // For all the host OpenMP offloading compile jobs we need to pass the targets
  // information using -fopenmp-targets= option.
#if INTEL_CUSTOMIZATION
  if (JA.isOffloading(Action::OFK_OpenMP)) {
#endif // INTEL_CUSTOMIZATION
    SmallString<128> TargetInfo("-fopenmp-targets=");

    Arg *Tgts = Args.getLastArg(options::OPT_fopenmp_targets_EQ);
    assert(Tgts && Tgts->getNumValues() &&
           "OpenMP offloading has to have targets specified.");
    for (unsigned i = 0; i < Tgts->getNumValues(); ++i) {
      if (i)
        TargetInfo += ',';
      // We need to get the string from the triple because it may be not exactly
      // the same as the one we get directly from the arguments.
#if INTEL_CUSTOMIZATION
      llvm::Triple T(StringRef(Tgts->getValue(i)).split('=').first);
#endif // INTEL_CUSTOMIZATION
      TargetInfo += T.getTriple();
    }
    CmdArgs.push_back(Args.MakeArgString(TargetInfo.str()));
  }

  // For all the host SYCL offloading compile jobs we need to pass the targets
  // information using -fsycl-targets= option.
  if (isa<CompileJobAction>(JA) && JA.isHostOffloading(Action::OFK_SYCL)) {
    SmallString<128> TargetInfo("-fsycl-targets=");

    if (Arg *Tgts = Args.getLastArg(options::OPT_fsycl_targets_EQ)) {
      for (unsigned i = 0; i < Tgts->getNumValues(); ++i) {
        if (i)
          TargetInfo += ',';
        // We need to get the string from the triple because it may be not
        // exactly the same as the one we get directly from the arguments.
        llvm::Triple T(Tgts->getValue(i));
        TargetInfo += T.getTriple();
      }
    } else
      // Use the default.
      TargetInfo += C.getDriver().MakeSYCLDeviceTriple().normalize();
    CmdArgs.push_back(Args.MakeArgString(TargetInfo.str()));
  }

  bool VirtualFunctionElimination =
      Args.hasFlag(options::OPT_fvirtual_function_elimination,
                   options::OPT_fno_virtual_function_elimination, false);
  if (VirtualFunctionElimination) {
    // VFE requires full LTO (currently, this might be relaxed to allow ThinLTO
    // in the future).
    if (LTOMode != LTOK_Full)
      D.Diag(diag::err_drv_argument_only_allowed_with)
          << "-fvirtual-function-elimination"
          << "-flto=full";

    CmdArgs.push_back("-fvirtual-function-elimination");
  }

  // VFE requires whole-program-vtables, and enables it by default.
#if INTEL_CUSTOMIZATION
  // -qopt-mem-layout-trans > 2 with LTO enables whole-program-vtables
  bool LayoutLTO = false;
  if (Args.hasArg(options::OPT_qopt_mem_layout_trans_EQ) && D.isUsingLTO()) {
    Arg *A = Args.getLastArg(options::OPT_qopt_mem_layout_trans_EQ);
    StringRef Value(A->getValue());
    if (!Value.empty()) {
      int ValInt = 0;
      if (!Value.getAsInteger(0, ValInt))
        LayoutLTO = (ValInt > 2);
    }
  }
  bool WholeProgramVTables = Args.hasFlag(
      options::OPT_fwhole_program_vtables,
      options::OPT_fno_whole_program_vtables,
      VirtualFunctionElimination || LayoutLTO);
#endif // INTEL_CUSTOMIZATION
  if (VirtualFunctionElimination && !WholeProgramVTables) {
    D.Diag(diag::err_drv_argument_not_allowed_with)
        << "-fno-whole-program-vtables"
        << "-fvirtual-function-elimination";
  }

  if (WholeProgramVTables) {
    // Propagate -fwhole-program-vtables if this is an LTO compile.
    if (IsUsingLTO)
      CmdArgs.push_back("-fwhole-program-vtables");
    // Check if we passed LTO options but they were suppressed because this is a
    // device offloading action, or we passed device offload LTO options which
    // were suppressed because this is not the device offload action.
    // Otherwise, issue an error.
    else if (!D.isUsingLTO(!IsDeviceOffloadAction))
      D.Diag(diag::err_drv_argument_only_allowed_with)
          << "-fwhole-program-vtables"
          << "-flto";
  }

  bool DefaultsSplitLTOUnit =
      (WholeProgramVTables || Sanitize.needsLTO()) &&
      (LTOMode == LTOK_Full || TC.canSplitThinLTOUnit());
  bool SplitLTOUnit =
      Args.hasFlag(options::OPT_fsplit_lto_unit,
                   options::OPT_fno_split_lto_unit, DefaultsSplitLTOUnit);
  if (Sanitize.needsLTO() && !SplitLTOUnit)
    D.Diag(diag::err_drv_argument_not_allowed_with) << "-fno-split-lto-unit"
                                                    << "-fsanitize=cfi";
  if (SplitLTOUnit)
    CmdArgs.push_back("-fsplit-lto-unit");

  if (Arg *A = Args.getLastArg(options::OPT_fglobal_isel,
                               options::OPT_fno_global_isel)) {
    CmdArgs.push_back("-mllvm");
    if (A->getOption().matches(options::OPT_fglobal_isel)) {
      CmdArgs.push_back("-global-isel=1");

      // GISel is on by default on AArch64 -O0, so don't bother adding
      // the fallback remarks for it. Other combinations will add a warning of
      // some kind.
      bool IsArchSupported = Triple.getArch() == llvm::Triple::aarch64;
      bool IsOptLevelSupported = false;

      Arg *A = Args.getLastArg(options::OPT_O_Group);
      if (Triple.getArch() == llvm::Triple::aarch64) {
        if (!A || A->getOption().matches(options::OPT_O0))
          IsOptLevelSupported = true;
      }
      if (!IsArchSupported || !IsOptLevelSupported) {
        CmdArgs.push_back("-mllvm");
        CmdArgs.push_back("-global-isel-abort=2");

        if (!IsArchSupported)
          D.Diag(diag::warn_drv_global_isel_incomplete) << Triple.getArchName();
        else
          D.Diag(diag::warn_drv_global_isel_incomplete_opt);
      }
    } else {
      CmdArgs.push_back("-global-isel=0");
    }
  }

  if (Args.hasArg(options::OPT_forder_file_instrumentation)) {
     CmdArgs.push_back("-forder-file-instrumentation");
     // Enable order file instrumentation when ThinLTO is not on. When ThinLTO is
     // on, we need to pass these flags as linker flags and that will be handled
     // outside of the compiler.
     if (!IsUsingLTO) {
       CmdArgs.push_back("-mllvm");
       CmdArgs.push_back("-enable-order-file-instrumentation");
     }
  }

  if (Arg *A = Args.getLastArg(options::OPT_fforce_enable_int128,
                               options::OPT_fno_force_enable_int128)) {
    if (A->getOption().matches(options::OPT_fforce_enable_int128))
      CmdArgs.push_back("-fforce-enable-int128");
  }

  if (Args.hasFlag(options::OPT_fkeep_static_consts,
                   options::OPT_fno_keep_static_consts, false))
    CmdArgs.push_back("-fkeep-static-consts");

  if (Args.hasFlag(options::OPT_fcomplete_member_pointers,
                   options::OPT_fno_complete_member_pointers, false))
    CmdArgs.push_back("-fcomplete-member-pointers");

  if (!Args.hasFlag(options::OPT_fcxx_static_destructors,
                    options::OPT_fno_cxx_static_destructors, true))
    CmdArgs.push_back("-fno-c++-static-destructors");

  addMachineOutlinerArgs(D, Args, CmdArgs, Triple, /*IsLTO=*/false);

  if (Arg *A = Args.getLastArg(options::OPT_moutline_atomics,
                               options::OPT_mno_outline_atomics)) {
    if (A->getOption().matches(options::OPT_moutline_atomics)) {
      // Option -moutline-atomics supported for AArch64 target only.
      if (!Triple.isAArch64()) {
        D.Diag(diag::warn_drv_moutline_atomics_unsupported_opt)
            << Triple.getArchName();
      } else {
        CmdArgs.push_back("-target-feature");
        CmdArgs.push_back("+outline-atomics");
      }
    } else {
      CmdArgs.push_back("-target-feature");
      CmdArgs.push_back("-outline-atomics");
    }
  } else if (Triple.isAArch64() &&
             getToolChain().IsAArch64OutlineAtomicsDefault(Args)) {
    CmdArgs.push_back("-target-feature");
    CmdArgs.push_back("+outline-atomics");
  }

  if (Args.hasFlag(options::OPT_faddrsig, options::OPT_fno_addrsig,
                   (TC.getTriple().isOSBinFormatELF() ||
                    TC.getTriple().isOSBinFormatCOFF()) &&
                       !TC.getTriple().isPS4() && !TC.getTriple().isVE() &&
                       !TC.getTriple().isOSNetBSD() &&
                       !Distro(D.getVFS(), TC.getTriple()).IsGentoo() &&
                       !TC.getTriple().isAndroid() &&
#if INTEL_CUSTOMIZATION
                       !D.IsIntelMode() &&
#endif // INTEL_CUSTOMIZATION
                       TC.useIntegratedAs()))
    CmdArgs.push_back("-faddrsig");

  if ((Triple.isOSBinFormatELF() || Triple.isOSBinFormatMachO()) &&
      (EH || UnwindTables || DebugInfoKind != codegenoptions::NoDebugInfo))
    CmdArgs.push_back("-D__GCC_HAVE_DWARF2_CFI_ASM=1");

  if (Arg *A = Args.getLastArg(options::OPT_fsymbol_partition_EQ)) {
    std::string Str = A->getAsString(Args);
    if (!TC.getTriple().isOSBinFormatELF())
      D.Diag(diag::err_drv_unsupported_opt_for_target)
          << Str << TC.getTripleString();
    CmdArgs.push_back(Args.MakeArgString(Str));
  }

#if INTEL_CUSTOMIZATION
  if (Arg *A = Args.getLastArg(options::OPT_fstack_limit_register_EQ)) {
    A->render(Args, CmdArgs);
  }
  if (Args.hasArg(options::OPT_fargument_noalias)) {
    CmdArgs.push_back("-fargument-noalias");
  }
  // This setting is for Non-windows targets.
  if (!D.IsCLMode())
    if (Args.hasArg(options::OPT_regcall))
      CmdArgs.push_back("-fdefault-calling-conv=regcall");

  // Disable extensions for SYCL device compilation since some of them cause
  // problems for SPIRV translator.
  if (D.IsIntelMode() && !IsSYCLOffloadDevice)
    CmdArgs.push_back("-fintel-compatibility");
  if (D.IsCLMode() && D.IsIntelMode())
    CmdArgs.push_back("-fintel-ms-compatibility");

  if (Args.hasFlag(options::OPT_intel_mintrinsic_promote,
                   options::OPT_intel_mno_intrinsic_promote, false))
    CmdArgs.push_back("-mintrinsic-promote");

  auto addAdvancedOptimFlag = [&](const Arg &OptArg, OptSpecifier Opt) {
    if (OptArg.getOption().matches(Opt) &&
        x86::isValidIntelCPU(OptArg.getValue(), TC.getTriple()))
      CmdArgs.push_back("-fintel-advanced-optim");
  };
  // Given -x, turn on advanced optimizations
  if (Arg *A = Args.getLastArgNoClaim(options::OPT_march_EQ, options::OPT_x))
    addAdvancedOptimFlag(*A, options::OPT_x);
  // Additional handling for /arch and /Qx
  if (Arg *A = Args.getLastArgNoClaim(options::OPT__SLASH_arch,
                                      options::OPT__SLASH_Qx))
    addAdvancedOptimFlag(*A, options::OPT__SLASH_Qx);
  addIntelOptimizationArgs(TC, Args, CmdArgs, false);
#endif // INTEL_CUSTOMIZATION

  // Add the "-o out -x type src.c" flags last. This is done primarily to make
  // the -cc1 command easier to edit when reproducing compiler crashes.
  if (Output.getType() == types::TY_Dependencies) {
    // Handled with other dependency code.
  } else if (Output.isFilename()) {
    if (Output.getType() == clang::driver::types::TY_IFS_CPP ||
        Output.getType() == clang::driver::types::TY_IFS) {
      SmallString<128> OutputFilename(Output.getFilename());
      llvm::sys::path::replace_extension(OutputFilename, "ifs");
      CmdArgs.push_back("-o");
      CmdArgs.push_back(Args.MakeArgString(OutputFilename));
    } else {
      CmdArgs.push_back("-o");
      CmdArgs.push_back(Output.getFilename());
    }
  } else {
    assert(Output.isNothing() && "Invalid output.");
  }

  addDashXForInput(Args, Input, CmdArgs);

  ArrayRef<InputInfo> FrontendInputs = Input;
  if (IsHeaderModulePrecompile)
    FrontendInputs = ModuleHeaderInputs;
  else if (Input.isNothing())
    FrontendInputs = {};

  for (const InputInfo &Input : FrontendInputs) {
    if (Input.isFilename())
      CmdArgs.push_back(Input.getFilename());
    else
      Input.getInputArg().renderAsInput(Args, CmdArgs);
  }

  if (D.CC1Main && !D.CCGenDiagnostics) {
    // Invoke the CC1 directly in this process
    C.addCommand(std::make_unique<CC1Command>(JA, *this,
                                              ResponseFileSupport::AtFileUTF8(),
                                              Exec, CmdArgs, Inputs, Output));
  } else {
    C.addCommand(std::make_unique<Command>(JA, *this,
                                           ResponseFileSupport::AtFileUTF8(),
                                           Exec, CmdArgs, Inputs, Output));
  }

  // Make the compile command echo its inputs for /showFilenames.
  if (Output.getType() == types::TY_Object &&
      Args.hasFlag(options::OPT__SLASH_showFilenames,
                   options::OPT__SLASH_showFilenames_, false)) {
    C.getJobs().getJobs().back()->PrintInputFilenames = true;
  }

  if (Arg *A = Args.getLastArg(options::OPT_pg))
    if (FPKeepKind == CodeGenOptions::FramePointerKind::None &&
        !Args.hasArg(options::OPT_mfentry))
      D.Diag(diag::err_drv_argument_not_allowed_with) << "-fomit-frame-pointer"
                                                      << A->getAsString(Args);

  // Claim some arguments which clang supports automatically.

  // -fpch-preprocess is used with gcc to add a special marker in the output to
  // include the PCH file.
  Args.ClaimAllArgs(options::OPT_fpch_preprocess);

  // Claim some arguments which clang doesn't support, but we don't
  // care to warn the user about.
  Args.ClaimAllArgs(options::OPT_clang_ignored_f_Group);
  Args.ClaimAllArgs(options::OPT_clang_ignored_m_Group);

  // Disable warnings for clang -E -emit-llvm foo.c
  Args.ClaimAllArgs(options::OPT_emit_llvm);
}

Clang::Clang(const ToolChain &TC)
    // CAUTION! The first constructor argument ("clang") is not arbitrary,
    // as it is for other tools. Some operations on a Tool actually test
    // whether that tool is Clang based on the Tool's Name as a string.
    : Tool("clang", "clang frontend", TC) {}

Clang::~Clang() {}

/// Add options related to the Objective-C runtime/ABI.
///
/// Returns true if the runtime is non-fragile.
ObjCRuntime Clang::AddObjCRuntimeArgs(const ArgList &args,
                                      const InputInfoList &inputs,
                                      ArgStringList &cmdArgs,
                                      RewriteKind rewriteKind) const {
  // Look for the controlling runtime option.
  Arg *runtimeArg =
      args.getLastArg(options::OPT_fnext_runtime, options::OPT_fgnu_runtime,
                      options::OPT_fobjc_runtime_EQ);

  // Just forward -fobjc-runtime= to the frontend.  This supercedes
  // options about fragility.
  if (runtimeArg &&
      runtimeArg->getOption().matches(options::OPT_fobjc_runtime_EQ)) {
    ObjCRuntime runtime;
    StringRef value = runtimeArg->getValue();
    if (runtime.tryParse(value)) {
      getToolChain().getDriver().Diag(diag::err_drv_unknown_objc_runtime)
          << value;
    }
    if ((runtime.getKind() == ObjCRuntime::GNUstep) &&
        (runtime.getVersion() >= VersionTuple(2, 0)))
      if (!getToolChain().getTriple().isOSBinFormatELF() &&
          !getToolChain().getTriple().isOSBinFormatCOFF()) {
        getToolChain().getDriver().Diag(
            diag::err_drv_gnustep_objc_runtime_incompatible_binary)
          << runtime.getVersion().getMajor();
      }

    runtimeArg->render(args, cmdArgs);
    return runtime;
  }

  // Otherwise, we'll need the ABI "version".  Version numbers are
  // slightly confusing for historical reasons:
  //   1 - Traditional "fragile" ABI
  //   2 - Non-fragile ABI, version 1
  //   3 - Non-fragile ABI, version 2
  unsigned objcABIVersion = 1;
  // If -fobjc-abi-version= is present, use that to set the version.
  if (Arg *abiArg = args.getLastArg(options::OPT_fobjc_abi_version_EQ)) {
    StringRef value = abiArg->getValue();
    if (value == "1")
      objcABIVersion = 1;
    else if (value == "2")
      objcABIVersion = 2;
    else if (value == "3")
      objcABIVersion = 3;
    else
      getToolChain().getDriver().Diag(diag::err_drv_clang_unsupported) << value;
  } else {
    // Otherwise, determine if we are using the non-fragile ABI.
    bool nonFragileABIIsDefault =
        (rewriteKind == RK_NonFragile ||
         (rewriteKind == RK_None &&
          getToolChain().IsObjCNonFragileABIDefault()));
    if (args.hasFlag(options::OPT_fobjc_nonfragile_abi,
                     options::OPT_fno_objc_nonfragile_abi,
                     nonFragileABIIsDefault)) {
// Determine the non-fragile ABI version to use.
#ifdef DISABLE_DEFAULT_NONFRAGILEABI_TWO
      unsigned nonFragileABIVersion = 1;
#else
      unsigned nonFragileABIVersion = 2;
#endif

      if (Arg *abiArg =
              args.getLastArg(options::OPT_fobjc_nonfragile_abi_version_EQ)) {
        StringRef value = abiArg->getValue();
        if (value == "1")
          nonFragileABIVersion = 1;
        else if (value == "2")
          nonFragileABIVersion = 2;
        else
          getToolChain().getDriver().Diag(diag::err_drv_clang_unsupported)
              << value;
      }

      objcABIVersion = 1 + nonFragileABIVersion;
    } else {
      objcABIVersion = 1;
    }
  }

  // We don't actually care about the ABI version other than whether
  // it's non-fragile.
  bool isNonFragile = objcABIVersion != 1;

  // If we have no runtime argument, ask the toolchain for its default runtime.
  // However, the rewriter only really supports the Mac runtime, so assume that.
  ObjCRuntime runtime;
  if (!runtimeArg) {
    switch (rewriteKind) {
    case RK_None:
      runtime = getToolChain().getDefaultObjCRuntime(isNonFragile);
      break;
    case RK_Fragile:
      runtime = ObjCRuntime(ObjCRuntime::FragileMacOSX, VersionTuple());
      break;
    case RK_NonFragile:
      runtime = ObjCRuntime(ObjCRuntime::MacOSX, VersionTuple());
      break;
    }

    // -fnext-runtime
  } else if (runtimeArg->getOption().matches(options::OPT_fnext_runtime)) {
    // On Darwin, make this use the default behavior for the toolchain.
    if (getToolChain().getTriple().isOSDarwin()) {
      runtime = getToolChain().getDefaultObjCRuntime(isNonFragile);

      // Otherwise, build for a generic macosx port.
    } else {
      runtime = ObjCRuntime(ObjCRuntime::MacOSX, VersionTuple());
    }

    // -fgnu-runtime
  } else {
    assert(runtimeArg->getOption().matches(options::OPT_fgnu_runtime));
    // Legacy behaviour is to target the gnustep runtime if we are in
    // non-fragile mode or the GCC runtime in fragile mode.
    if (isNonFragile)
      runtime = ObjCRuntime(ObjCRuntime::GNUstep, VersionTuple(2, 0));
    else
      runtime = ObjCRuntime(ObjCRuntime::GCC, VersionTuple());
  }

  if (llvm::any_of(inputs, [](const InputInfo &input) {
        return types::isObjC(input.getType());
      }))
    cmdArgs.push_back(
        args.MakeArgString("-fobjc-runtime=" + runtime.getAsString()));
  return runtime;
}

static bool maybeConsumeDash(const std::string &EH, size_t &I) {
  bool HaveDash = (I + 1 < EH.size() && EH[I + 1] == '-');
  I += HaveDash;
  return !HaveDash;
}

namespace {
struct EHFlags {
  bool Synch = false;
  bool Asynch = false;
  bool NoUnwindC = false;
};
} // end anonymous namespace

/// /EH controls whether to run destructor cleanups when exceptions are
/// thrown.  There are three modifiers:
/// - s: Cleanup after "synchronous" exceptions, aka C++ exceptions.
/// - a: Cleanup after "asynchronous" exceptions, aka structured exceptions.
///      The 'a' modifier is unimplemented and fundamentally hard in LLVM IR.
/// - c: Assume that extern "C" functions are implicitly nounwind.
/// The default is /EHs-c-, meaning cleanups are disabled.
static EHFlags parseClangCLEHFlags(const Driver &D, const ArgList &Args) {
  EHFlags EH;

  std::vector<std::string> EHArgs =
      Args.getAllArgValues(options::OPT__SLASH_EH);
  for (auto EHVal : EHArgs) {
    for (size_t I = 0, E = EHVal.size(); I != E; ++I) {
      switch (EHVal[I]) {
      case 'a':
        EH.Asynch = maybeConsumeDash(EHVal, I);
        if (EH.Asynch)
          EH.Synch = false;
        continue;
      case 'c':
        EH.NoUnwindC = maybeConsumeDash(EHVal, I);
        continue;
      case 's':
        EH.Synch = maybeConsumeDash(EHVal, I);
        if (EH.Synch)
          EH.Asynch = false;
        continue;
      default:
        break;
      }
      D.Diag(clang::diag::err_drv_invalid_value) << "/EH" << EHVal;
      break;
    }
  }
  // The /GX, /GX- flags are only processed if there are not /EH flags.
  // The default is that /GX is not specified.
  if (EHArgs.empty() &&
      Args.hasFlag(options::OPT__SLASH_GX, options::OPT__SLASH_GX_,
                   /*Default=*/false)) {
    EH.Synch = true;
    EH.NoUnwindC = true;
  }

  return EH;
}

void Clang::AddClangCLArgs(const ArgList &Args, types::ID InputType,
                           ArgStringList &CmdArgs,
                           codegenoptions::DebugInfoKind *DebugInfoKind,
                           bool *EmitCodeView) const {
  unsigned RTOptionID = options::OPT__SLASH_MT;
  bool isNVPTX = getToolChain().getTriple().isNVPTX();
  bool isSYCLDevice =
      getToolChain().getTriple().getEnvironment() == llvm::Triple::SYCLDevice;
  bool isSYCL = Args.hasArg(options::OPT_fsycl) || isSYCLDevice;
  // For SYCL Windows, /MD is the default.
  if (isSYCL)
    RTOptionID = options::OPT__SLASH_MD;

  if (Args.hasArg(options::OPT__SLASH_LDd))
    // The /LDd option implies /MTd (/MDd for SYCL). The dependent lib part
    // can be overridden but defining _DEBUG is sticky.
    RTOptionID = isSYCL ? options::OPT__SLASH_MDd : options::OPT__SLASH_MTd;

  if (Arg *A = Args.getLastArg(options::OPT__SLASH_M_Group)) {
    RTOptionID = A->getOption().getID();
    if (isSYCL && !isSYCLDevice &&
        (RTOptionID == options::OPT__SLASH_MT ||
         RTOptionID == options::OPT__SLASH_MTd))
      // Use of /MT or /MTd is not supported for SYCL.
      getToolChain().getDriver().Diag(diag::err_drv_unsupported_opt_dpcpp)
          << A->getOption().getName();
  }

  enum { addDEBUG = 0x1, addMT = 0x2, addDLL = 0x4 };
  auto addPreDefines = [&](unsigned Defines) {
    if (Defines & addDEBUG)
      CmdArgs.push_back("-D_DEBUG");
    if (Defines & addMT && !isSYCLDevice)
      CmdArgs.push_back("-D_MT");
    if (Defines & addDLL && !isSYCLDevice)
      CmdArgs.push_back("-D_DLL");
  };
  StringRef FlagForCRT;
#if INTEL_CUSTOMIZATION
  StringRef FlagForIntelMathLib;
  StringRef FlagForIntelSVMLLib;
#endif // INTEL_CUSTOMIZATION
  switch (RTOptionID) {
  case options::OPT__SLASH_MD:
    addPreDefines((Args.hasArg(options::OPT__SLASH_LDd) ? addDEBUG : 0x0) |
                  addMT | addDLL);
    FlagForCRT = "--dependent-lib=msvcrt";
#if INTEL_CUSTOMIZATION
    FlagForIntelMathLib = "--dependent-lib=libmmd";
    FlagForIntelSVMLLib = "--dependent-lib=svml_dispmd";
#endif // INTEL_CUSTOMIZATION
    break;
  case options::OPT__SLASH_MDd:
    addPreDefines(addDEBUG | addMT | addDLL);
    FlagForCRT = "--dependent-lib=msvcrtd";
#if INTEL_CUSTOMIZATION
    FlagForIntelMathLib = "--dependent-lib=libmmdd";
    FlagForIntelSVMLLib = "--dependent-lib=svml_dispmd";
#endif // INTEL_CUSTOMIZATION
    break;
  case options::OPT__SLASH_MT:
    addPreDefines((Args.hasArg(options::OPT__SLASH_LDd) ? addDEBUG : 0x0) |
                  addMT);
    CmdArgs.push_back("-flto-visibility-public-std");
    FlagForCRT = "--dependent-lib=libcmt";
#if INTEL_CUSTOMIZATION
    FlagForIntelMathLib = "--dependent-lib=libmmt";
    FlagForIntelSVMLLib = "--dependent-lib=svml_dispmt";
#endif // INTEL_CUSTOMIZATION
    break;
  case options::OPT__SLASH_MTd:
    addPreDefines(addDEBUG | addMT);
    CmdArgs.push_back("-flto-visibility-public-std");
    FlagForCRT = "--dependent-lib=libcmtd";
#if INTEL_CUSTOMIZATION
    FlagForIntelMathLib = "--dependent-lib=libmmt";
    FlagForIntelSVMLLib = "--dependent-lib=svml_dispmt";
#endif // INTEL_CUSTOMIZATION
    break;
  default:
    llvm_unreachable("Unexpected option ID.");
  }

  if (Args.hasArg(options::OPT__SLASH_Zl)) {
    CmdArgs.push_back("-D_VC_NODEFAULTLIB");
  } else {
    CmdArgs.push_back(FlagForCRT.data());
#if INTEL_CUSTOMIZATION
    if (getToolChain().getDriver().IsIntelMode()) {
      if (!Args.hasArg(options::OPT_i_no_use_libirc))
        CmdArgs.push_back("--dependent-lib=libircmt");
      CmdArgs.push_back(FlagForIntelSVMLLib.data());
      CmdArgs.push_back("--dependent-lib=libdecimal");
      if (Args.hasFlag(options::OPT_qopt_matmul, options::OPT_qno_opt_matmul,
                       false))
        CmdArgs.push_back("--dependent-lib=libmatmul");
    }
    CmdArgs.push_back(FlagForIntelMathLib.data());
#endif // INTEL_CUSTOMIZATION

    // This provides POSIX compatibility (maps 'open' to '_open'), which most
    // users want.  The /Za flag to cl.exe turns this off, but it's not
    // implemented in clang.
    CmdArgs.push_back("--dependent-lib=oldnames");

    // Add SYCL dependent library
    if (Args.hasArg(options::OPT_fsycl) &&
        !Args.hasArg(options::OPT_nolibsycl)) {
      if (RTOptionID == options::OPT__SLASH_MDd)
        CmdArgs.push_back("--dependent-lib=sycld");
      else
        CmdArgs.push_back("--dependent-lib=sycl");
    }
  }

#if INTEL_CUSTOMIZATION
  // Add Intel performance libraries
  if (Args.hasArg(options::OPT_qipp_EQ))
    getToolChain().AddIPPLibArgs(Args, CmdArgs, "--dependent-lib=");
  if (Args.hasArg(options::OPT_qmkl_EQ))
    getToolChain().AddMKLLibArgs(Args, CmdArgs, "--dependent-lib=");
  if (Args.hasArg(options::OPT_qtbb, options::OPT_qdaal_EQ) ||
      (Args.hasArg(options::OPT_qmkl_EQ) &&
       getToolChain().getDriver().IsDPCPPMode()))
    getToolChain().AddTBBLibArgs(Args, CmdArgs, "--dependent-lib=");
  if (Args.hasArg(options::OPT_qdaal_EQ))
    getToolChain().AddDAALLibArgs(Args, CmdArgs, "--dependent-lib=");
  if (Args.hasArg(options::OPT_qactypes))
    getToolChain().AddACTypesLibArgs(Args, CmdArgs, "--dependent-lib=");

  // Add OpenMP libs
  bool StubsAdded = false;
  if (Arg *A = Args.getLastArg(options::OPT_qopenmp_stubs,
      options::OPT_fopenmp, options::OPT_fopenmp_EQ, options::OPT_fiopenmp)) {
    if (A->getOption().matches(options::OPT_qopenmp_stubs)) {
      CmdArgs.push_back("--dependent-lib=libiompstubs5md");
      StubsAdded = true;
    }
  }
  if (!StubsAdded && (Args.hasFlag(options::OPT_fopenmp,
                                   options::OPT_fopenmp_EQ,
                                   options::OPT_fno_openmp, false) ||
      Args.hasArg(options::OPT_fiopenmp, options::OPT_qmkl_EQ))) {
    switch (getToolChain().getDriver().getOpenMPRuntime(Args)) {
    case Driver::OMPRT_OMP:
      CmdArgs.push_back("--dependent-lib=libomp");
      break;
    case Driver::OMPRT_IOMP5:
      CmdArgs.push_back("--dependent-lib=libiomp5md");
      break;
    case Driver::OMPRT_GOMP:
      break;
    case Driver::OMPRT_Unknown:
      // Already diagnosed.
      break;
    }
  }
#endif // INTEL_CUSTOMIZATION

  if (Arg *ShowIncludes =
          Args.getLastArg(options::OPT__SLASH_showIncludes,
                          options::OPT__SLASH_showIncludes_user)) {
    CmdArgs.push_back("--show-includes");
    if (ShowIncludes->getOption().matches(options::OPT__SLASH_showIncludes))
      CmdArgs.push_back("-sys-header-deps");
  }

  // This controls whether or not we emit RTTI data for polymorphic types.
  if (Args.hasFlag(options::OPT__SLASH_GR_, options::OPT__SLASH_GR,
                   /*Default=*/false))
    CmdArgs.push_back("-fno-rtti-data");

  // This controls whether or not we emit stack-protector instrumentation.
  // In MSVC, Buffer Security Check (/GS) is on by default.
  if (!isNVPTX && Args.hasFlag(options::OPT__SLASH_GS, options::OPT__SLASH_GS_,
           /*Default=*/!getToolChain().getDriver().IsIntelMode())) { // INTEL
    CmdArgs.push_back("-stack-protector");
    CmdArgs.push_back(Args.MakeArgString(Twine(LangOptions::SSPStrong)));
  }

  // Emit CodeView if -Z7 or -gline-tables-only are present.
  if (Arg *DebugInfoArg = Args.getLastArg(options::OPT__SLASH_Z7,
                                          options::OPT_gline_tables_only)) {
    *EmitCodeView = true;
    if (DebugInfoArg->getOption().matches(options::OPT__SLASH_Z7))
      *DebugInfoKind = codegenoptions::LimitedDebugInfo;
    else
      *DebugInfoKind = codegenoptions::DebugLineTablesOnly;
  } else {
    *EmitCodeView = false;
  }

  const Driver &D = getToolChain().getDriver();
  EHFlags EH = parseClangCLEHFlags(D, Args);
  if (!isNVPTX && (EH.Synch || EH.Asynch)) {
    if (types::isCXX(InputType))
      CmdArgs.push_back("-fcxx-exceptions");
    CmdArgs.push_back("-fexceptions");
  }
  if (types::isCXX(InputType) && EH.Synch && EH.NoUnwindC)
    CmdArgs.push_back("-fexternc-nounwind");

  // /EP should expand to -E -P.
  if (Args.hasArg(options::OPT__SLASH_EP)) {
    CmdArgs.push_back("-E");
    CmdArgs.push_back("-P");
  }

  unsigned VolatileOptionID;
  if (getToolChain().getTriple().isX86() && !D.IsIntelMode()) // INTEL
    VolatileOptionID = options::OPT__SLASH_volatile_ms;
  else
    VolatileOptionID = options::OPT__SLASH_volatile_iso;

  if (Arg *A = Args.getLastArg(options::OPT__SLASH_volatile_Group))
    VolatileOptionID = A->getOption().getID();

  if (VolatileOptionID == options::OPT__SLASH_volatile_ms)
    CmdArgs.push_back("-fms-volatile");

 if (Args.hasFlag(options::OPT__SLASH_Zc_dllexportInlines_,
                  options::OPT__SLASH_Zc_dllexportInlines,
                  false)) {
  CmdArgs.push_back("-fno-dllexport-inlines");
 }

  Arg *MostGeneralArg = Args.getLastArg(options::OPT__SLASH_vmg);
  Arg *BestCaseArg = Args.getLastArg(options::OPT__SLASH_vmb);
  if (MostGeneralArg && BestCaseArg)
    D.Diag(clang::diag::err_drv_argument_not_allowed_with)
        << MostGeneralArg->getAsString(Args) << BestCaseArg->getAsString(Args);

  if (MostGeneralArg) {
    Arg *SingleArg = Args.getLastArg(options::OPT__SLASH_vms);
    Arg *MultipleArg = Args.getLastArg(options::OPT__SLASH_vmm);
    Arg *VirtualArg = Args.getLastArg(options::OPT__SLASH_vmv);

    Arg *FirstConflict = SingleArg ? SingleArg : MultipleArg;
    Arg *SecondConflict = VirtualArg ? VirtualArg : MultipleArg;
    if (FirstConflict && SecondConflict && FirstConflict != SecondConflict)
      D.Diag(clang::diag::err_drv_argument_not_allowed_with)
          << FirstConflict->getAsString(Args)
          << SecondConflict->getAsString(Args);

    if (SingleArg)
      CmdArgs.push_back("-fms-memptr-rep=single");
    else if (MultipleArg)
      CmdArgs.push_back("-fms-memptr-rep=multiple");
    else
      CmdArgs.push_back("-fms-memptr-rep=virtual");
  }

  // Parse the default calling convention options.
  if (Arg *CCArg =
          Args.getLastArg(options::OPT__SLASH_Gd, options::OPT__SLASH_Gr,
                          options::OPT__SLASH_Gz, options::OPT__SLASH_Gv,
                          options::OPT__SLASH_Gregcall)) {
    unsigned DCCOptId = CCArg->getOption().getID();
    const char *DCCFlag = nullptr;
    bool ArchSupported = !isNVPTX;
    llvm::Triple::ArchType Arch = getToolChain().getArch();
    switch (DCCOptId) {
    case options::OPT__SLASH_Gd:
      DCCFlag = "-fdefault-calling-conv=cdecl";
      break;
    case options::OPT__SLASH_Gr:
      ArchSupported = Arch == llvm::Triple::x86;
      DCCFlag = "-fdefault-calling-conv=fastcall";
      break;
    case options::OPT__SLASH_Gz:
      ArchSupported = Arch == llvm::Triple::x86;
      DCCFlag = "-fdefault-calling-conv=stdcall";
      break;
    case options::OPT__SLASH_Gv:
      ArchSupported = Arch == llvm::Triple::x86 || Arch == llvm::Triple::x86_64;
      DCCFlag = "-fdefault-calling-conv=vectorcall";
      break;
    case options::OPT__SLASH_Gregcall:
      ArchSupported = Arch == llvm::Triple::x86 || Arch == llvm::Triple::x86_64;
      DCCFlag = "-fdefault-calling-conv=regcall";
      break;
    }

    // MSVC doesn't warn if /Gr or /Gz is used on x64, so we don't either.
    if (ArchSupported && DCCFlag)
      CmdArgs.push_back(DCCFlag);
  }

  Args.AddLastArg(CmdArgs, options::OPT_vtordisp_mode_EQ);

  if (!Args.hasArg(options::OPT_fdiagnostics_format_EQ)) {
    CmdArgs.push_back("-fdiagnostics-format");
    CmdArgs.push_back("msvc");
  }

  if (Arg *A = Args.getLastArg(options::OPT__SLASH_guard)) {
    StringRef GuardArgs = A->getValue();
    // The only valid options are "cf", "cf,nochecks", "cf-", "ehcont" and
    // "ehcont-".
    if (GuardArgs.equals_insensitive("cf")) {
      // Emit CFG instrumentation and the table of address-taken functions.
      CmdArgs.push_back("-cfguard");
    } else if (GuardArgs.equals_insensitive("cf,nochecks")) {
      // Emit only the table of address-taken functions.
      CmdArgs.push_back("-cfguard-no-checks");
    } else if (GuardArgs.equals_insensitive("ehcont")) {
      // Emit EH continuation table.
      CmdArgs.push_back("-ehcontguard");
    } else if (GuardArgs.equals_insensitive("cf-") ||
               GuardArgs.equals_insensitive("ehcont-")) {
      // Do nothing, but we might want to emit a security warning in future.
    } else {
      D.Diag(diag::err_drv_invalid_value) << A->getSpelling() << GuardArgs;
    }
  }
}

const char *Clang::getBaseInputName(const ArgList &Args,
                                    const InputInfo &Input) {
  return Args.MakeArgString(llvm::sys::path::filename(Input.getBaseInput()));
}

const char *Clang::getBaseInputStem(const ArgList &Args,
                                    const InputInfoList &Inputs) {
  const char *Str = getBaseInputName(Args, Inputs[0]);

  if (const char *End = strrchr(Str, '.'))
    return Args.MakeArgString(std::string(Str, End));

  return Str;
}

const char *Clang::getDependencyFileName(const ArgList &Args,
                                         const InputInfoList &Inputs) {
  // FIXME: Think about this more.

  if (Arg *OutputOpt =
          Args.getLastArg(options::OPT_o, options::OPT__SLASH_Fo)) {
    SmallString<128> OutputArgument(OutputOpt->getValue());
    if (llvm::sys::path::is_separator(OutputArgument.back()))
      // If the argument is a directory, output to BaseName in that dir.
      llvm::sys::path::append(OutputArgument, getBaseInputStem(Args, Inputs));
    llvm::sys::path::replace_extension(OutputArgument, llvm::Twine('d'));
    return Args.MakeArgString(OutputArgument);
  }
#if INTEL_CUSTOMIZATION
  if (Arg *OutputOpt = Args.getLastArg(options::OPT__SLASH_Fo)) {
    SmallString<128> OutputFilename(OutputOpt->getValue());
    llvm::sys::path::replace_extension(OutputFilename, llvm::Twine('d'));
    return Args.MakeArgString(OutputFilename);
  }
#endif // INTEL_CUSTOMIZATION

  return Args.MakeArgString(Twine(getBaseInputStem(Args, Inputs)) + ".d");
}

// Begin ClangAs

void ClangAs::AddMIPSTargetArgs(const ArgList &Args,
                                ArgStringList &CmdArgs) const {
  StringRef CPUName;
  StringRef ABIName;
  const llvm::Triple &Triple = getToolChain().getTriple();
  mips::getMipsCPUAndABI(Args, Triple, CPUName, ABIName);

  CmdArgs.push_back("-target-abi");
  CmdArgs.push_back(ABIName.data());
}

void ClangAs::AddX86TargetArgs(const ArgList &Args,
                               ArgStringList &CmdArgs) const {
  addX86AlignBranchArgs(getToolChain().getDriver(), Args, CmdArgs,
                        /*IsLTO=*/false);

  if (Arg *A = Args.getLastArg(options::OPT_masm_EQ)) {
    StringRef Value = A->getValue();
    if (Value == "intel" || Value == "att") {
      CmdArgs.push_back("-mllvm");
      CmdArgs.push_back(Args.MakeArgString("-x86-asm-syntax=" + Value));
    } else {
      getToolChain().getDriver().Diag(diag::err_drv_unsupported_option_argument)
          << A->getOption().getName() << Value;
    }
  }
}

void ClangAs::AddRISCVTargetArgs(const ArgList &Args,
                               ArgStringList &CmdArgs) const {
  const llvm::Triple &Triple = getToolChain().getTriple();
  StringRef ABIName = riscv::getRISCVABI(Args, Triple);

  CmdArgs.push_back("-target-abi");
  CmdArgs.push_back(ABIName.data());
}

void ClangAs::ConstructJob(Compilation &C, const JobAction &JA,
                           const InputInfo &Output, const InputInfoList &Inputs,
                           const ArgList &Args,
                           const char *LinkingOutput) const {
  ArgStringList CmdArgs;

  assert(Inputs.size() == 1 && "Unexpected number of inputs.");
  const InputInfo &Input = Inputs[0];

  const llvm::Triple &Triple = getToolChain().getEffectiveTriple();
  const std::string &TripleStr = Triple.getTriple();
  const auto &D = getToolChain().getDriver();

  // Don't warn about "clang -w -c foo.s"
  Args.ClaimAllArgs(options::OPT_w);
  // and "clang -emit-llvm -c foo.s"
  Args.ClaimAllArgs(options::OPT_emit_llvm);

  claimNoWarnArgs(Args);

  // Invoke ourselves in -cc1as mode.
  //
  // FIXME: Implement custom jobs for internal actions.
  CmdArgs.push_back("-cc1as");

  // Add the "effective" target triple.
  CmdArgs.push_back("-triple");
  CmdArgs.push_back(Args.MakeArgString(TripleStr));

  // Set the output mode, we currently only expect to be used as a real
  // assembler.
  CmdArgs.push_back("-filetype");
  CmdArgs.push_back("obj");

  // Set the main file name, so that debug info works even with
  // -save-temps or preprocessed assembly.
  CmdArgs.push_back("-main-file-name");
  CmdArgs.push_back(Clang::getBaseInputName(Args, Input));

  // Add the target cpu
  std::string CPU = getCPUName(Args, Triple, /*FromAs*/ true);
  if (!CPU.empty()) {
    CmdArgs.push_back("-target-cpu");
    CmdArgs.push_back(Args.MakeArgString(CPU));
  }

  // Add the target features
  getTargetFeatures(D, Triple, Args, CmdArgs, true);

  // Ignore explicit -force_cpusubtype_ALL option.
  (void)Args.hasArg(options::OPT_force__cpusubtype__ALL);

  // Pass along any -I options so we get proper .include search paths.
  Args.AddAllArgs(CmdArgs, options::OPT_I_Group);

  // Determine the original source input.
  const Action *SourceAction = &JA;
  while (SourceAction->getKind() != Action::InputClass) {
    assert(!SourceAction->getInputs().empty() && "unexpected root action!");
    SourceAction = SourceAction->getInputs()[0];
  }

  // Forward -g and handle debug info related flags, assuming we are dealing
  // with an actual assembly file.
  bool WantDebug = false;
  Args.ClaimAllArgs(options::OPT_g_Group);
  if (Arg *A = Args.getLastArg(options::OPT_g_Group))
    WantDebug = !A->getOption().matches(options::OPT_g0) &&
                !A->getOption().matches(options::OPT_ggdb0);

  unsigned DwarfVersion = ParseDebugDefaultVersion(getToolChain(), Args);
  if (const Arg *GDwarfN = getDwarfNArg(Args))
    DwarfVersion = DwarfVersionNum(GDwarfN->getSpelling());

  if (DwarfVersion == 0)
    DwarfVersion = getToolChain().GetDefaultDwarfVersion();

  codegenoptions::DebugInfoKind DebugInfoKind = codegenoptions::NoDebugInfo;

  if (SourceAction->getType() == types::TY_Asm ||
      SourceAction->getType() == types::TY_PP_Asm) {
    // You might think that it would be ok to set DebugInfoKind outside of
    // the guard for source type, however there is a test which asserts
    // that some assembler invocation receives no -debug-info-kind,
    // and it's not clear whether that test is just overly restrictive.
    DebugInfoKind = (WantDebug ? codegenoptions::LimitedDebugInfo
                               : codegenoptions::NoDebugInfo);
    // Add the -fdebug-compilation-dir flag if needed.
    addDebugCompDirArg(Args, CmdArgs, C.getDriver().getVFS());

    addDebugPrefixMapArg(getToolChain().getDriver(), Args, CmdArgs);

    // Set the AT_producer to the clang version when using the integrated
    // assembler on assembly source files.
    CmdArgs.push_back("-dwarf-debug-producer");
    CmdArgs.push_back(Args.MakeArgString(getClangFullVersion()));

    // And pass along -I options
    Args.AddAllArgs(CmdArgs, options::OPT_I);
  }
  RenderDebugEnablingArgs(Args, CmdArgs, DebugInfoKind, DwarfVersion,
                          llvm::DebuggerKind::Default);
  renderDwarfFormat(D, Triple, Args, CmdArgs, DwarfVersion);
  RenderDebugInfoCompressionArgs(Args, CmdArgs, D, getToolChain());


  // Handle -fPIC et al -- the relocation-model affects the assembler
  // for some targets.
  llvm::Reloc::Model RelocationModel;
  unsigned PICLevel;
  bool IsPIE;
  std::tie(RelocationModel, PICLevel, IsPIE) =
      ParsePICArgs(getToolChain(), Args);

  const char *RMName = RelocationModelName(RelocationModel);
  if (RMName) {
    CmdArgs.push_back("-mrelocation-model");
    CmdArgs.push_back(RMName);
  }

  // Optionally embed the -cc1as level arguments into the debug info, for build
  // analysis.
  if (getToolChain().UseDwarfDebugFlags()) {
    ArgStringList OriginalArgs;
    for (const auto &Arg : Args)
      Arg->render(Args, OriginalArgs);

    SmallString<256> Flags;
    const char *Exec = getToolChain().getDriver().getClangProgramPath();
    EscapeSpacesAndBackslashes(Exec, Flags);
    for (const char *OriginalArg : OriginalArgs) {
      SmallString<128> EscapedArg;
      EscapeSpacesAndBackslashes(OriginalArg, EscapedArg);
      Flags += " ";
      Flags += EscapedArg;
    }
    CmdArgs.push_back("-dwarf-debug-flags");
    CmdArgs.push_back(Args.MakeArgString(Flags));
  }

  // FIXME: Add -static support, once we have it.

  // Add target specific flags.
  switch (getToolChain().getArch()) {
  default:
    break;

  case llvm::Triple::mips:
  case llvm::Triple::mipsel:
  case llvm::Triple::mips64:
  case llvm::Triple::mips64el:
    AddMIPSTargetArgs(Args, CmdArgs);
    break;

  case llvm::Triple::x86:
  case llvm::Triple::x86_64:
    AddX86TargetArgs(Args, CmdArgs);
    break;

  case llvm::Triple::arm:
  case llvm::Triple::armeb:
  case llvm::Triple::thumb:
  case llvm::Triple::thumbeb:
    // This isn't in AddARMTargetArgs because we want to do this for assembly
    // only, not C/C++.
    if (Args.hasFlag(options::OPT_mdefault_build_attributes,
                     options::OPT_mno_default_build_attributes, true)) {
        CmdArgs.push_back("-mllvm");
        CmdArgs.push_back("-arm-add-build-attributes");
    }
    break;

  case llvm::Triple::aarch64:
  case llvm::Triple::aarch64_32:
  case llvm::Triple::aarch64_be:
    if (Args.hasArg(options::OPT_mmark_bti_property)) {
      CmdArgs.push_back("-mllvm");
      CmdArgs.push_back("-aarch64-mark-bti-property");
    }
    break;

  case llvm::Triple::riscv32:
  case llvm::Triple::riscv64:
    AddRISCVTargetArgs(Args, CmdArgs);
    break;
  }

  // Consume all the warning flags. Usually this would be handled more
  // gracefully by -cc1 (warning about unknown warning flags, etc) but -cc1as
  // doesn't handle that so rather than warning about unused flags that are
  // actually used, we'll lie by omission instead.
  // FIXME: Stop lying and consume only the appropriate driver flags
  Args.ClaimAllArgs(options::OPT_W_Group);

  CollectArgsForIntegratedAssembler(C, Args, CmdArgs,
                                    getToolChain().getDriver());

  Args.AddAllArgs(CmdArgs, options::OPT_mllvm);

  assert(Output.isFilename() && "Unexpected lipo output.");
  CmdArgs.push_back("-o");
  CmdArgs.push_back(Output.getFilename());

  const llvm::Triple &T = getToolChain().getTriple();
  Arg *A;
  if (getDebugFissionKind(D, Args, A) == DwarfFissionKind::Split &&
      T.isOSBinFormatELF()) {
    CmdArgs.push_back("-split-dwarf-output");
    CmdArgs.push_back(SplitDebugName(JA, Args, Input, Output));
  }

  if (Triple.isAMDGPU())
    handleAMDGPUCodeObjectVersionOptions(D, Args, CmdArgs);

  assert(Input.isFilename() && "Invalid input.");
  CmdArgs.push_back(Input.getFilename());

  const char *Exec = getToolChain().getDriver().getClangProgramPath();
  if (D.CC1Main && !D.CCGenDiagnostics) {
    // Invoke cc1as directly in this process.
    C.addCommand(std::make_unique<CC1Command>(JA, *this,
                                              ResponseFileSupport::AtFileUTF8(),
                                              Exec, CmdArgs, Inputs, Output));
  } else {
    C.addCommand(std::make_unique<Command>(JA, *this,
                                           ResponseFileSupport::AtFileUTF8(),
                                           Exec, CmdArgs, Inputs, Output));
  }
}

// Begin OffloadBundler

void OffloadBundler::ConstructJob(Compilation &C, const JobAction &JA,
                                  const InputInfo &Output,
                                  const InputInfoList &Inputs,
                                  const llvm::opt::ArgList &TCArgs,
                                  const char *LinkingOutput) const {
  // The version with only one output is expected to refer to a bundling job.
  assert(isa<OffloadBundlingJobAction>(JA) && "Expecting bundling job!");

  // The bundling command looks like this:
  // clang-offload-bundler -type=bc
  //   -targets=host-triple,openmp-triple1,openmp-triple2
  //   -outputs=input_file
  //   -inputs=unbundle_file_host,unbundle_file_tgt1,unbundle_file_tgt2"

  ArgStringList CmdArgs;

  // Get the type.
  CmdArgs.push_back(TCArgs.MakeArgString(
      Twine("-type=") + types::getTypeTempSuffix(Output.getType())));

  assert(JA.getInputs().size() == Inputs.size() &&
         "Not have inputs for all dependence actions??");

  // Get the targets.
  SmallString<128> Triples;
  Triples += "-targets=";
  for (unsigned I = 0; I < Inputs.size(); ++I) {
    if (I)
      Triples += ',';

    // Find ToolChain for this input.
    Action::OffloadKind CurKind = Action::OFK_Host;
    const ToolChain *CurTC = &getToolChain();
    const Action *CurDep = JA.getInputs()[I];

    if (const auto *OA = dyn_cast<OffloadAction>(CurDep)) {
      CurTC = nullptr;
      OA->doOnEachDependence([&](Action *A, const ToolChain *TC, const char *) {
        assert(CurTC == nullptr && "Expected one dependence!");
        CurKind = A->getOffloadingDeviceKind();
        CurTC = TC;
      });
    }
    Triples += Action::GetOffloadKindName(CurKind);
    Triples += "-";
    std::string NormalizedTriple = CurTC->getTriple().normalize();
    Triples += NormalizedTriple;

    if (CurDep->getOffloadingArch() != nullptr) {
      // If OffloadArch is present it can only appear as the 6th hypen
      // sepearated field of Bundle Entry ID. So, pad required number of
      // hyphens in Triple.
      for (int i = 4 - StringRef(NormalizedTriple).count("-"); i > 0; i--)
        Triples += "-";
      Triples += CurDep->getOffloadingArch();
    }
  }
  // If we see we are bundling for FPGA using -fintelfpga, add the
  // dependency bundle
  bool IsFPGADepBundle = TCArgs.hasArg(options::OPT_fintelfpga) &&
                         Output.getType() == types::TY_Object;

  // For spir64_fpga target, when bundling objects we also want to bundle up the
  // named dependency file.
  // TODO - We are currently using the target triple inputs to slot a location
  // of the dependency information into the bundle.  It would be good to
  // separate this out to an explicit option in the bundler for the dependency
  // file as it does not match the type being bundled.
  if (IsFPGADepBundle) {
    Triples += ',';
    Triples += Action::GetOffloadKindName(Action::OFK_SYCL);
    Triples += '-';
    Triples += types::getTypeName(types::TY_FPGA_Dependencies);
  }
  CmdArgs.push_back(TCArgs.MakeArgString(Triples));

  // Get bundled file command.
  CmdArgs.push_back(
      TCArgs.MakeArgString(Twine("-outputs=") + Output.getFilename()));

  // Get unbundled files command.
  SmallString<128> UB;
  UB += "-inputs=";
  for (unsigned I = 0; I < Inputs.size(); ++I) {
    if (I)
      UB += ',';

    // Find ToolChain for this input.
    const ToolChain *CurTC = &getToolChain();
    if (const auto *OA = dyn_cast<OffloadAction>(JA.getInputs()[I])) {
      CurTC = nullptr;
      OA->doOnEachDependence([&](Action *, const ToolChain *TC, const char *) {
        assert(CurTC == nullptr && "Expected one dependence!");
        CurTC = TC;
      });
    }
    UB += CurTC->getInputFilename(Inputs[I]);

  }
  // For -fintelfpga, when bundling objects we also want to bundle up the
  // named dependency file.
  if (IsFPGADepBundle) {
    const char *BaseName = Clang::getBaseInputName(TCArgs, Inputs[0]);
    SmallString<128> DepFile(C.getDriver().getFPGATempDepFile(BaseName));
    if (!DepFile.empty()) {
      UB += ',';
      UB += DepFile;
    }
  }
  CmdArgs.push_back(TCArgs.MakeArgString(UB));

  // All the inputs are encoded as commands.
  C.addCommand(std::make_unique<Command>(
      JA, *this, ResponseFileSupport::None(),
      TCArgs.MakeArgString(getToolChain().GetProgramPath(getShortName())),
      CmdArgs, None, Output));
}

void OffloadBundler::ConstructJobMultipleOutputs(
    Compilation &C, const JobAction &JA, const InputInfoList &Outputs,
    const InputInfoList &Inputs, const llvm::opt::ArgList &TCArgs,
    const char *LinkingOutput) const {
  // The version with multiple outputs is expected to refer to a unbundling job.
  auto &UA = cast<OffloadUnbundlingJobAction>(JA);

  // The unbundling command looks like this:
  // clang-offload-bundler -type=bc
  //   -targets=host-triple,openmp-triple1,openmp-triple2
  //   -inputs=input_file
  //   -outputs=unbundle_file_host,unbundle_file_tgt1,unbundle_file_tgt2"
  //   -unbundle

  ArgStringList CmdArgs;
  InputInfo Input = Inputs.front();
  const char *TypeArg = types::getTypeTempSuffix(Input.getType());
  const char *InputFileName = Input.getFilename();
  types::ID InputType(Input.getType());
  bool IsFPGADepUnbundle = JA.getType() == types::TY_FPGA_Dependencies;
  bool IsFPGADepLibUnbundle = JA.getType() == types::TY_FPGA_Dependencies_List;

  if (InputType == types::TY_FPGA_AOCX || InputType == types::TY_FPGA_AOCR ||
      InputType == types::TY_FPGA_AOCX_EMU ||
      InputType == types::TY_FPGA_AOCR_EMU) {
    // Override type with AOCX/AOCR which will unbundle to a list containing
    // binaries with the appropriate file extension (.aocx/.aocr).
    // TODO - representation of the output file from the unbundle for these
    // types (aocx/aocr) are always list files.  We should represent this
    // better in the output extension and type for improved understanding
    // of file contents and debuggability.
    if (getToolChain().getTriple().getSubArch() ==
        llvm::Triple::SPIRSubArch_fpga) {
      bool isAOCX = InputType == types::TY_FPGA_AOCX ||
                    InputType == types::TY_FPGA_AOCX_EMU;
      TypeArg = isAOCX ? "aocx" : "aocr";
    } else
      TypeArg = "aoo";
  }
  if (InputType == types::TY_FPGA_AOCO || IsFPGADepLibUnbundle)
    TypeArg = "aoo";
  if (IsFPGADepUnbundle)
    TypeArg = "o";

  // Get the type.
  CmdArgs.push_back(TCArgs.MakeArgString(Twine("-type=") + TypeArg));

  // Get the targets.
  SmallString<128> Triples;
  Triples += "-targets=";
  auto DepInfo = UA.getDependentActionsInfo();
  for (unsigned I = 0, J = 0; I < DepInfo.size(); ++I) {
    auto &Dep = DepInfo[I];
    // FPGA device triples are 'transformed' for the bundler when creating
    // aocx or aocr type bundles.  Also, we only do a specific target
    // unbundling, skipping the host side or device side.
    if (types::isFPGA(InputType)) {
      if (getToolChain().getTriple().getSubArch() ==
              llvm::Triple::SPIRSubArch_fpga &&
          Dep.DependentOffloadKind == Action::OFK_SYCL) {
        llvm::Triple TT;
        TT.setArchName(types::getTypeName(InputType));
        TT.setVendorName("intel");
        TT.setOS(getToolChain().getTriple().getOS());
        TT.setEnvironment(llvm::Triple::SYCLDevice);
        Triples += "sycl-";
        Triples += TT.normalize();
      } else if (getToolChain().getTriple().getSubArch() !=
                     llvm::Triple::SPIRSubArch_fpga &&
                 Dep.DependentOffloadKind == Action::OFK_Host) {
        Triples += Action::GetOffloadKindName(Dep.DependentOffloadKind);
        Triples += '-';
        Triples += Dep.DependentToolChain->getTriple().normalize();
      }
      continue;
    } else if (InputType == types::TY_Archive ||
               (getToolChain().getTriple().getSubArch() ==
                    llvm::Triple::SPIRSubArch_fpga &&
                TCArgs.hasArg(options::OPT_fsycl_link_EQ))) {
      // Do not extract host part if we are unbundling archive on Windows
      // because it is not needed. Static offload libraries are added to the
      // host link command just as normal libraries.  Do not extract the host
      // part from FPGA -fsycl-link unbundles either, as the full obj
      // is used in the final link
      if (Dep.DependentOffloadKind == Action::OFK_Host)
        continue;
    }
    if (J++)
      Triples += ',';
    Triples += Action::GetOffloadKindName(Dep.DependentOffloadKind);
    Triples += "-";
    std::string NormalizedTriple =
        Dep.DependentToolChain->getTriple().normalize();
    Triples += NormalizedTriple;

    if (!Dep.DependentBoundArch.empty()) {
      // If OffloadArch is present it can only appear as the 6th hypen
      // sepearated field of Bundle Entry ID. So, pad required number of
      // hyphens in Triple.
      for (int i = 4 - StringRef(NormalizedTriple).count("-"); i > 0; i--)
        Triples += "-";
      Triples += Dep.DependentBoundArch;
    }
  }
  if (IsFPGADepUnbundle || IsFPGADepLibUnbundle) {
    // TODO - We are currently using the target triple inputs to slot a location
    // of the dependency information into the bundle.  It would be good to
    // separate this out to an explicit option in the bundler for the dependency
    // file as it does not match the type being bundled.
    Triples += Action::GetOffloadKindName(Action::OFK_SYCL);
    Triples += '-';
    Triples += types::getTypeName(types::TY_FPGA_Dependencies);
  }
  CmdArgs.push_back(TCArgs.MakeArgString(Triples));

  // Get bundled file command.
  CmdArgs.push_back(
      TCArgs.MakeArgString(Twine("-inputs=") + InputFileName));

  // Get unbundled files command.
  SmallString<128> UB;
  UB += "-outputs=";
  // When dealing with -fintelfpga, there is an additional unbundle step
  // that occurs for the dependency file.  In that case, do not use the
  // dependent information, but just the output file.
  if (IsFPGADepUnbundle || IsFPGADepLibUnbundle)
    UB += Outputs[0].getFilename();
  else {
    for (unsigned I = 0; I < Outputs.size(); ++I) {
      if (I)
        UB += ',';
      UB += DepInfo[I].DependentToolChain->getInputFilename(Outputs[I]);
    }
  }
  CmdArgs.push_back(TCArgs.MakeArgString(UB));
  CmdArgs.push_back("-unbundle");
  CmdArgs.push_back("-allow-missing-bundles");

  // All the inputs are encoded as commands.
  C.addCommand(std::make_unique<Command>(
      JA, *this, ResponseFileSupport::None(),
      TCArgs.MakeArgString(getToolChain().GetProgramPath(getShortName())),
      CmdArgs, None, Outputs));
}

// Begin OffloadWrapper

#if INTEL_CUSTOMIZATION
static void addRunTimeWrapperOpts(Compilation &C,
                                  Action::OffloadKind DeviceOffloadKind,
                                  const llvm::opt::ArgList &TCArgs,
                                  ArgStringList &CmdArgs,
                                  const ToolChain &TC) {
  // Grab any Target specific options that need to be added to the wrapper
  // information.
  ArgStringList BuildArgs;
  auto createArgString = [&](const char *Opt) {
    if (BuildArgs.empty())
      return;
    SmallString<128> AL;
    for (const char *A : BuildArgs) {
      if (AL.empty()) {
        AL = A;
        continue;
      }
      AL += " ";
      AL += A;
    }
    CmdArgs.push_back(C.getArgs().MakeArgString(Twine(Opt) + AL));
  };
  const toolchains::SYCLToolChain &SYCLTC =
            static_cast<const toolchains::SYCLToolChain &>(TC);
  // TODO: Consider separating the mechanisms for:
  // - passing standard-defined options to AOT/JIT compilation steps;
  // - passing AOT-compiler specific options.
  // This would allow retaining standard language options in the
  // image descriptor, while excluding tool-specific options that
  // have been known to confuse RT implementations.
  if (SYCLTC.getTriple().getSubArch() == llvm::Triple::NoSubArch) {
    // Only store compile/link opts in the image descriptor for the SPIR-V
    // target; AOT compilation has already been performed otherwise.
    const ArgList &Args = C.getArgsForToolChain(nullptr, StringRef(), DeviceOffloadKind);
    SYCLTC.AddImpliedTargetArgs(DeviceOffloadKind, SYCLTC.getTriple(), Args, BuildArgs);
    SYCLTC.TranslateBackendTargetArgs(DeviceOffloadKind, Args, BuildArgs);
    createArgString("-compile-opts=");
    BuildArgs.clear();
    SYCLTC.TranslateLinkerTargetArgs(DeviceOffloadKind, Args, BuildArgs);
    createArgString("-link-opts=");
  }
}
#endif // INTEL_CUSTOMIZATION

void OffloadWrapper::ConstructJob(Compilation &C, const JobAction &JA,
                                  const InputInfo &Output,
                                  const InputInfoList &Inputs,
                                  const llvm::opt::ArgList &TCArgs,
                                  const char *LinkingOutput) const {
  // Construct offload-wrapper command.  Also calls llc to generate the
  // object that is fed to the linker from the wrapper generated bc file
  assert(isa<OffloadWrapperJobAction>(JA) && "Expecting wrapping job!");

  Action::OffloadKind OffloadingKind = JA.getOffloadingDeviceKind();
  if (OffloadingKind == Action::OFK_SYCL) {
    // The wrapper command looks like this:
    // clang-offload-wrapper
    //   -o=<outputfile>.bc
    //   -host=x86_64-pc-linux-gnu -kind=sycl
    //   -format=spirv <inputfile1>.spv <manifest1>(optional)
    //   -format=spirv <inputfile2>.spv <manifest2>(optional)
    //  ...
    ArgStringList WrapperArgs;

    std::string OutTmpName = C.getDriver().GetTemporaryPath("wrapper", "bc");
    const char *WrapperFileName =
        C.addTempFile(C.getArgs().MakeArgString(OutTmpName));
    SmallString<128> OutOpt("-o=");
    OutOpt += WrapperFileName;
    WrapperArgs.push_back(C.getArgs().MakeArgString(OutOpt));

    SmallString<128> HostTripleOpt("-host=");
    HostTripleOpt += getToolChain().getAuxTriple()->str();
    WrapperArgs.push_back(C.getArgs().MakeArgString(HostTripleOpt));

    llvm::Triple TT = getToolChain().getTriple();
    SmallString<128> TargetTripleOpt = TT.getArchName();
    // When wrapping an FPGA device binary, we need to be sure to apply the
    // appropriate triple that corresponds (fpga_aoc[xr]-intel-<os>-sycldevice)
    // to the target triple setting.
    if (TT.getSubArch() == llvm::Triple::SPIRSubArch_fpga &&
        TCArgs.hasArg(options::OPT_fsycl_link_EQ)) {
      SmallString<16> FPGAArch("fpga_");
      auto *A = C.getInputArgs().getLastArg(options::OPT_fsycl_link_EQ);
      FPGAArch += A->getValue() == StringRef("early") ? "aocr" : "aocx";
      if (C.getDriver().isFPGAEmulationMode())
        FPGAArch += "_emu";
      TT.setArchName(FPGAArch);
      TT.setVendorName("intel");
      TT.setEnvironment(llvm::Triple::SYCLDevice);
      TargetTripleOpt = TT.str();
      // When wrapping an FPGA aocx binary to archive, do not emit registration
      // functions
      if (A->getValue() == StringRef("image"))
        WrapperArgs.push_back(C.getArgs().MakeArgString("--emit-reg-funcs=0"));
    }
    addRunTimeWrapperOpts(C, OffloadingKind, TCArgs, WrapperArgs,
                          getToolChain()); // INTEL

    WrapperArgs.push_back(
        C.getArgs().MakeArgString(Twine("-target=") + TargetTripleOpt));

    // TODO forcing offload kind is a simplification which assumes wrapper used
    // only with SYCL. Device binary format (-format=xxx) option should also
    // come from the command line and/or the native compiler. Should be fixed
    // together with supporting AOT in the driver. If format is not set, the
    // default is "none" which means runtime must try to determine it
    // automatically.
    StringRef Kind = Action::GetOffloadKindName(OffloadingKind);
    WrapperArgs.push_back(
        C.getArgs().MakeArgString(Twine("-kind=") + Twine(Kind)));

#if INTEL_CUSTOMIZATION
    // When debugging, make the native debugger the default for SYCL on Windows.
    if (getToolChain().getTriple().isWindowsMSVCEnvironment() &&
        TCArgs.getLastArg(options::OPT_g_Group)) {
      WrapperArgs.push_back("--build-opts=-gnative");
    }
#endif // INTEL_CUSTOMIZATION

    assert((Inputs.size() > 0) && "no inputs for clang-offload-wrapper");
    assert(((Inputs[0].getType() != types::TY_Tempfiletable) ||
            (Inputs.size() == 1)) &&
           "wrong usage of clang-offload-wrapper with SYCL");
    const InputInfo &I = Inputs[0];
    assert(I.isFilename() && "Invalid input.");

    if (I.getType() == types::TY_Tempfiletable ||
        I.getType() == types::TY_Tempfilelist)
      // wrapper actual input files are passed via the batch job file table:
      WrapperArgs.push_back(C.getArgs().MakeArgString("-batch"));
    WrapperArgs.push_back(C.getArgs().MakeArgString(I.getFilename()));

    auto Cmd = std::make_unique<Command>(
        JA, *this, ResponseFileSupport::None(),
        TCArgs.MakeArgString(getToolChain().GetProgramPath(getShortName())),
        WrapperArgs, None);
    C.addCommand(std::move(Cmd));

    // Construct llc command.
    // The output is an object file
    ArgStringList LlcArgs{"-filetype=obj", "-o", Output.getFilename(),
                          WrapperFileName};
    llvm::Reloc::Model RelocationModel;
    unsigned PICLevel;
    bool IsPIE;
    std::tie(RelocationModel, PICLevel, IsPIE) =
        ParsePICArgs(getToolChain(), TCArgs);
    if (PICLevel > 0 || TCArgs.hasArg(options::OPT_shared)) {
      LlcArgs.push_back("-relocation-model=pic");
    }
    if (IsPIE) {
      LlcArgs.push_back("-enable-pie");
    }
    SmallString<128> LlcPath(C.getDriver().Dir);
    llvm::sys::path::append(LlcPath, "llc");
    const char *Llc = C.getArgs().MakeArgString(LlcPath);
    C.addCommand(std::make_unique<Command>(
         JA, *this, ResponseFileSupport::None(), Llc, LlcArgs, None));
    return;
  } // end of SYCL flavor of offload wrapper command creation

  ArgStringList CmdArgs;

  const llvm::Triple &Triple = getToolChain().getEffectiveTriple();

  // Add the "effective" target triple.
  CmdArgs.push_back("-host");
  CmdArgs.push_back(TCArgs.MakeArgString(Triple.getTriple()));

  // Add the output file name.
  assert(Output.isFilename() && "Invalid output.");
  CmdArgs.push_back("-o");
  CmdArgs.push_back(TCArgs.MakeArgString(Output.getFilename()));

  assert(JA.getInputs().size() == Inputs.size() &&
         "Not have inputs for all dependence actions??");

  // For FPGA, we wrap the host objects before archiving them when using
  // -fsycl-link.  This allows for better extraction control from the
  // archive when we need the host objects for subsequent compilations.
  if (OffloadingKind == Action::OFK_None &&
      C.getArgs().hasArg(options::OPT_fintelfpga) &&
      C.getArgs().hasArg(options::OPT_fsycl_link_EQ)) {

    // Add offload targets and inputs.
    CmdArgs.push_back(C.getArgs().MakeArgString(
        Twine("-kind=") + Action::GetOffloadKindName(OffloadingKind)));
    CmdArgs.push_back(
        TCArgs.MakeArgString(Twine("-target=") + Triple.getTriple()));

    // Add input.
    assert(Inputs[0].isFilename() && "Invalid input.");
    CmdArgs.push_back(TCArgs.MakeArgString(Inputs[0].getFilename()));

    C.addCommand(std::make_unique<Command>(
        JA, *this, ResponseFileSupport::None(),
        TCArgs.MakeArgString(getToolChain().GetProgramPath(getShortName())),
        CmdArgs, Inputs));
    return;
  }

  // Add offload targets and inputs.
  for (unsigned I = 0; I < Inputs.size(); ++I) {
    // Get input's Offload Kind and ToolChain.
    const auto *OA = cast<OffloadAction>(JA.getInputs()[I]);
    assert(OA->hasSingleDeviceDependence(/*DoNotConsiderHostActions=*/true) &&
           "Expected one device dependence!");
    Action::OffloadKind DeviceKind = Action::OFK_None;
    const ToolChain *DeviceTC = nullptr;
    OA->doOnEachDependence([&](Action *A, const ToolChain *TC, const char *) {
      DeviceKind = A->getOffloadingDeviceKind();
      DeviceTC = TC;
    });
    addRunTimeWrapperOpts(C, DeviceKind, TCArgs, CmdArgs, *DeviceTC); // INTEL

    // And add it to the offload targets.
    CmdArgs.push_back(C.getArgs().MakeArgString(
        Twine("-kind=") + Action::GetOffloadKindName(DeviceKind)));
    CmdArgs.push_back(TCArgs.MakeArgString(Twine("-target=") +
                                           DeviceTC->getTriple().normalize()));

    // Add input.
    assert(Inputs[I].isFilename() && "Invalid input.");
    CmdArgs.push_back(TCArgs.MakeArgString(Inputs[I].getFilename()));
  }

  C.addCommand(std::make_unique<Command>(
      JA, *this, ResponseFileSupport::None(),
      TCArgs.MakeArgString(getToolChain().GetProgramPath(getShortName())),
      CmdArgs, Inputs));
}

// Begin OffloadDeps

void OffloadDeps::constructJob(Compilation &C, const JobAction &JA,
                               ArrayRef<InputInfo> Outputs,
                               ArrayRef<InputInfo> Inputs,
                               const llvm::opt::ArgList &TCArgs,
                               const char *LinkingOutput) const {
  auto &DA = cast<OffloadDepsJobAction>(JA);

  ArgStringList CmdArgs;

  // Get the targets.
  SmallString<128> Targets{"-targets="};
  auto DepInfo = DA.getDependentActionsInfo();
  for (unsigned I = 0; I < DepInfo.size(); ++I) {
    auto &Dep = DepInfo[I];
    if (I)
      Targets += ',';
    Targets += Action::GetOffloadKindName(Dep.DependentOffloadKind);
    Targets += '-';
    Targets += Dep.DependentToolChain->getTriple().normalize();
    if (Dep.DependentOffloadKind == Action::OFK_HIP &&
        !Dep.DependentBoundArch.empty()) {
      Targets += '-';
      Targets += Dep.DependentBoundArch;
    }
  }
  CmdArgs.push_back(TCArgs.MakeArgString(Targets));

  // Prepare outputs.
  SmallString<128> Outs{"-outputs="};
  for (unsigned I = 0; I < Outputs.size(); ++I) {
    if (I)
      Outs += ',';
    Outs += DepInfo[I].DependentToolChain->getInputFilename(Outputs[I]);
  }
  CmdArgs.push_back(TCArgs.MakeArgString(Outs));

  // Add input file.
  CmdArgs.push_back(Inputs.front().getFilename());

  // All the inputs are encoded as commands.
  C.addCommand(std::make_unique<Command>(
      JA, *this, ResponseFileSupport::None(),
      TCArgs.MakeArgString(getToolChain().GetProgramPath(getShortName())),
      CmdArgs, None, Outputs));
}

void OffloadDeps::ConstructJob(Compilation &C, const JobAction &JA,
                               const InputInfo &Output,
                               const InputInfoList &Inputs,
                               const llvm::opt::ArgList &TCArgs,
                               const char *LinkingOutput) const {
  constructJob(C, JA, Output, Inputs, TCArgs, LinkingOutput);
}

void OffloadDeps::ConstructJobMultipleOutputs(Compilation &C,
                                              const JobAction &JA,
                                              const InputInfoList &Outputs,
                                              const InputInfoList &Inputs,
                                              const llvm::opt::ArgList &TCArgs,
                                              const char *LinkingOutput) const {
  constructJob(C, JA, Outputs, Inputs, TCArgs, LinkingOutput);
}

// Begin SPIRVTranslator

void SPIRVTranslator::ConstructJob(Compilation &C, const JobAction &JA,
                                  const InputInfo &Output,
                                  const InputInfoList &Inputs,
                                  const llvm::opt::ArgList &TCArgs,
                                  const char *LinkingOutput) const {
  // Construct llvm-spirv command.
  assert(isa<SPIRVTranslatorJobAction>(JA) && "Expecting Translator job!");

  // The translator command looks like this:
  // llvm-spirv -o <file>.spv <file>.bc
  ArgStringList ForeachArgs;
  ArgStringList TranslatorArgs;

  TranslatorArgs.push_back("-o");
  TranslatorArgs.push_back(Output.getFilename());
#if INTEL_CUSTOMIZATION
  if (getToolChain().getTriple().isSYCLDeviceEnvironment() ||
      (JA.isDeviceOffloading(Action::OFK_OpenMP) &&
       getToolChain().getTriple().isSPIR())) {
#endif // INTEL_CUSTOMIZATION
    TranslatorArgs.push_back("-spirv-max-version=1.3");
    // TODO: align debug info for FPGA H/W when its SPIR-V consumer is ready
    if (C.getDriver().isFPGAEmulationMode())
      TranslatorArgs.push_back("-spirv-debug-info-version=ocl-100");
    else
      TranslatorArgs.push_back("-spirv-debug-info-version=legacy");
    // Prevent crash in the translator if input IR contains DIExpression
    // operations which don't have mapping to OpenCL.DebugInfo.100 spec.
    TranslatorArgs.push_back("-spirv-allow-extra-diexpressions");
#if INTEL_CUSTOMIZATION
    if (JA.isDeviceOffloading(Action::OFK_OpenMP))
      TranslatorArgs.push_back("-spirv-allow-unknown-intrinsics");
    else
      TranslatorArgs.push_back("-spirv-allow-unknown-intrinsics=llvm.genx.");
#endif // INTEL_CUSTOMIZATION

    // Disable all the extensions by default
    std::string ExtArg("-spirv-ext=-all");
    std::string DefaultExtArg =
        ",+SPV_EXT_shader_atomic_float_add,+SPV_EXT_shader_atomic_float_min_max"
#if INTEL_COLLAB
        ",+SPV_KHR_no_integer_wrap_decoration,+SPV_KHR_float_controls"
        ",+SPV_KHR_expect_assume";
#else
        ",+SPV_KHR_no_integer_wrap_decoration,+SPV_KHR_float_controls";
#endif // INTEL_COLLAB
    std::string INTELExtArg =
        ",+SPV_INTEL_subgroups,+SPV_INTEL_media_block_io"
        ",+SPV_INTEL_device_side_avc_motion_estimation"
        ",+SPV_INTEL_fpga_loop_controls,+SPV_INTEL_fpga_memory_attributes"
        ",+SPV_INTEL_fpga_memory_accesses"
        ",+SPV_INTEL_unstructured_loop_controls,+SPV_INTEL_fpga_reg"
        ",+SPV_INTEL_blocking_pipes,+SPV_INTEL_function_pointers"
        ",+SPV_INTEL_kernel_attributes,+SPV_INTEL_io_pipes"
        ",+SPV_INTEL_inline_assembly,+SPV_INTEL_arbitrary_precision_integers"
#if INTEL_COLLAB
        ",+SPV_INTEL_float_controls2,+SPV_INTEL_vector_compute"
        ",+SPV_INTEL_fast_composite,+SPV_INTEL_fpga_buffer_location"
#else
        ",+SPV_INTEL_optimization_hints,+SPV_INTEL_float_controls2"
        ",+SPV_INTEL_vector_compute,+SPV_INTEL_fast_composite"
        ",+SPV_INTEL_fpga_buffer_location"
#endif // INTEL_COLLAB
        ",+SPV_INTEL_arbitrary_precision_fixed_point"
        ",+SPV_INTEL_arbitrary_precision_floating_point"
        ",+SPV_INTEL_arbitrary_precision_floating_point"
        ",+SPV_INTEL_variable_length_array,+SPV_INTEL_fp_fast_math_mode"
        ",+SPV_INTEL_fpga_cluster_attributes,+SPV_INTEL_loop_fuse"
        ",+SPV_INTEL_long_constant_composite"
        ",+SPV_INTEL_fpga_invocation_pipelining_attributes";
#if INTEL_CUSTOMIZATION
    // Currently ESIMD OpenMP target doesn't support SPV_INTEL_optnone
    if (!TCArgs.hasArg(options::OPT_fopenmp_target_simd))
      INTELExtArg += ",+SPV_INTEL_optnone";
#endif // INTEL_CUSTOMIZATION
    ExtArg = ExtArg + DefaultExtArg + INTELExtArg;
#if INTEL_CUSTOMIZATION
    if (!C.getDriver().isFPGAEmulationMode()) {
#endif // INTEL_CUSTOMIZATION
      // Enable SPV_INTEL_usm_storage_classes only for FPGA hardware,
      // since it adds new storage classes that represent global_device and
      // global_host address spaces, which are not supported for all
      // targets. With the extension disabled the storage classes will be
      // lowered to CrossWorkgroup storage class that is mapped to just
      // global address space.
      ExtArg += ",+SPV_INTEL_usm_storage_classes";
<<<<<<< HEAD
#if INTEL_CUSTOMIZATION
      // Disable optnone for FPGA hardware
      ExtArg += ",-SPV_INTEL_optnone";
    }
#endif // INTEL_CUSTOMIZATION
=======
    else
      // Don't enable several freshly added extensions on FPGA H/W
      ExtArg += ",+SPV_INTEL_token_type";
>>>>>>> ebb9fe8a
    TranslatorArgs.push_back(TCArgs.MakeArgString(ExtArg));
  }

  for (auto I : Inputs) {
    std::string Filename(I.getFilename());
    if (I.getType() == types::TY_Tempfilelist) {
      ForeachArgs.push_back(
          C.getArgs().MakeArgString("--in-file-list=" + Filename));
      ForeachArgs.push_back(
          C.getArgs().MakeArgString("--in-replace=" + Filename));
      ForeachArgs.push_back(
          C.getArgs().MakeArgString("--out-ext=spv"));
    }
    TranslatorArgs.push_back(C.getArgs().MakeArgString(Filename));
  }

  auto Cmd = std::make_unique<Command>(JA, *this, ResponseFileSupport::None(),
      TCArgs.MakeArgString(getToolChain().GetProgramPath(getShortName())),
      TranslatorArgs, None);

  if (!ForeachArgs.empty()) {
    // Construct llvm-foreach command.
    // The llvm-foreach command looks like this:
    // llvm-foreach a.list --out-replace=out "cp {} out"
    // --out-file-list=list
    std::string OutputFileName(Output.getFilename());
    ForeachArgs.push_back(
        TCArgs.MakeArgString("--out-file-list=" + OutputFileName));
    ForeachArgs.push_back(
        TCArgs.MakeArgString("--out-replace=" + OutputFileName));
    ForeachArgs.push_back(TCArgs.MakeArgString("--"));
    ForeachArgs.push_back(TCArgs.MakeArgString(Cmd->getExecutable()));

    for (auto &Arg : Cmd->getArguments())
      ForeachArgs.push_back(Arg);

    SmallString<128> ForeachPath(C.getDriver().Dir);
    llvm::sys::path::append(ForeachPath, "llvm-foreach");
    const char *Foreach = C.getArgs().MakeArgString(ForeachPath);
    C.addCommand(std::make_unique<Command>(
        JA, *this, ResponseFileSupport::None(), Foreach, ForeachArgs, None));
  } else
    C.addCommand(std::move(Cmd));
}

void SPIRCheck::ConstructJob(Compilation &C, const JobAction &JA,
                             const InputInfo &Output,
                             const InputInfoList &Inputs,
                             const llvm::opt::ArgList &TCArgs,
                             const char *LinkingOutput) const {
  // Construct llvm-no-spir-kernel command.
  assert(isa<SPIRCheckJobAction>(JA) && "Expecting SPIR Check job!");

  // The spir check command looks like this:
  // llvm-no-spir-kernel <file>.bc
  // Upon success, we just move ahead.  Error means the check failed and
  // we need to exit.  The expected output is the input as this is just an
  // intermediate check with no functional change.
  ArgStringList CheckArgs;
  assert(Inputs.size() == 1 && "Unexpected number of inputs to the tool");
  const InputInfo &InputFile = Inputs.front();
  CheckArgs.push_back(InputFile.getFilename());

  // Add output file, which is just a copy of the input to better fit in the
  // toolchain flow.
  CheckArgs.push_back("-o");
  CheckArgs.push_back(Output.getFilename());
  auto Cmd = std::make_unique<Command>(
      JA, *this, ResponseFileSupport::None(),
      TCArgs.MakeArgString(getToolChain().GetProgramPath(getShortName())),
      CheckArgs, None);

  if (getToolChain().getTriple().getSubArch() ==
      llvm::Triple::SPIRSubArch_fpga) {
    const char *Msg = TCArgs.MakeArgString(
        Twine("The FPGA image does not include all device kernels from ") +
        Twine(InputFile.getBaseInput()) +
        Twine(". Please re-generate the image"));
    Cmd->addDiagForErrorCode(/*ErrorCode*/ 1, Msg);
  }

  C.addCommand(std::move(Cmd));
}

static void addArgs(ArgStringList &DstArgs, const llvm::opt::ArgList &Alloc,
                    ArrayRef<StringRef> SrcArgs) {
  for (const auto Arg : SrcArgs) {
    DstArgs.push_back(Alloc.MakeArgString(Arg));
  }
}

// Partially copied from clang/lib/Frontend/CompilerInvocation.cpp
static std::string getSYCLPostLinkOptimizationLevel(const ArgList &Args) {
  if (Arg *A = Args.getLastArg(options::OPT_O_Group)) {
    if (A->getOption().matches(options::OPT_O0))
      return "-O0";

    if (A->getOption().matches(options::OPT_Ofast))
      return "-O3";

    assert(A->getOption().matches(options::OPT_O));

    StringRef S(A->getValue());
    if (S == "g")
      return "-O1";

    // Options -O[1|2|3|s|z] are passed as they are. '-O0' is handled earlier.
    std::array<char, 5> AcceptedOptions = {'1', '2', '3', 's', 'z'};
    if (std::any_of(AcceptedOptions.begin(), AcceptedOptions.end(),
                    [=](char c) { return c == S[0]; }))
      return std::string("-O") + S[0];
  }
#if INTEL_CUSTOMIZATION
  if (Arg *A = Args.getLastArg(options::OPT__SLASH_O)) {
    std::string Opt(getMSVCOptimizationLevel(*A));
    if (!Opt.empty())
      return Opt;
  }
#endif // INTEL_CUSTOMIZATION

  // The default for SYCL device code optimization
  return "-O2";
}

// sycl-post-link tool normally outputs a file table (see the tool sources for
// format description) which lists all the other output files associated with
// the device LLVMIR bitcode. This is basically a triple of bitcode, symbols
// and specialization constant files. Single LLVM IR output can be generated as
// well under an option.
//
void SYCLPostLink::ConstructJob(Compilation &C, const JobAction &JA,
                             const InputInfo &Output,
                             const InputInfoList &Inputs,
                             const llvm::opt::ArgList &TCArgs,
                             const char *LinkingOutput) const {
  // Construct sycl-post-link command.
  assert(isa<SYCLPostLinkJobAction>(JA) && "Expecting SYCL post link job!");
  ArgStringList CmdArgs;
#if INTEL_CUSTOMIZATION
  bool IsOpenMPSPIRV = JA.isDeviceOffloading(Action::OFK_OpenMP) &&
                       getToolChain().getTriple().isSPIR();

  Arg *A = TCArgs.getLastArg(options::OPT_fsycl_device_code_split_EQ);
  // See if device code splitting is requested
  if (!IsOpenMPSPIRV && A) {
#endif // INTEL_CUSTOMIZATION
    if (StringRef(A->getValue()) == "per_kernel")
      addArgs(CmdArgs, TCArgs, {"-split=kernel"});
    else if (StringRef(A->getValue()) == "per_source")
      addArgs(CmdArgs, TCArgs, {"-split=source"});
    else if (StringRef(A->getValue()) == "auto")
      addArgs(CmdArgs, TCArgs, {"-split=auto"});
    else
      // split must be off
      assert(StringRef(A->getValue()) == "off");
  } else {
    // auto is the default split mode
    addArgs(CmdArgs, TCArgs, {"-split=auto"});
  }
  // OPT_fsycl_device_code_split is not checked as it is an alias to
  // -fsycl-device-code-split=auto

#if INTEL_CUSTOMIZATION
  if (JA.isDeviceOffloading(Action::OFK_OpenMP) &&
      getToolChain().getTriple().isSPIR()) {
    addArgs(CmdArgs, TCArgs, {"--ompoffload-link-entries"});
    addArgs(CmdArgs, TCArgs, {"--ompoffload-sort-entries"});
    addArgs(CmdArgs, TCArgs, {"--ompoffload-make-globals-static"});
    if (TCArgs.hasArg(options::OPT_fopenmp_target_simd))
      addArgs(CmdArgs, TCArgs, {"--ompoffload-explicit-simd"});
  }
#endif // INTEL_CUSTOMIZATION
  // Turn on Dead Parameter Elimination Optimization with early optimizations
  if (!getToolChain().getTriple().isNVPTX() &&
      TCArgs.hasFlag(options::OPT_fsycl_dead_args_optimization,
                     options::OPT_fno_sycl_dead_args_optimization, false))
    addArgs(CmdArgs, TCArgs, {"-emit-param-info"});
  if (JA.getType() == types::TY_LLVM_BC) {
    // single file output requested - this means only perform necessary IR
    // transformations (like specialization constant intrinsic lowering) and
    // output LLVMIR
    addArgs(CmdArgs, TCArgs, {"-ir-output-only"});
  } else {
    assert(JA.getType() == types::TY_Tempfiletable);
    // Symbol file and specialization constant info generation is mandatory -
    // add options unconditionally
    addArgs(CmdArgs, TCArgs, {"-symbols"});
    // By default we split SYCL and ESIMD kernels into separate modules
    if (TCArgs.hasFlag(options::OPT_fsycl_device_code_split_esimd,
                       options::OPT_fno_sycl_device_code_split_esimd, true))
      addArgs(CmdArgs, TCArgs, {"-split-esimd"});
    if (TCArgs.hasFlag(options::OPT_fsycl_device_code_lower_esimd,
                       options::OPT_fno_sycl_device_code_lower_esimd, true))
      addArgs(CmdArgs, TCArgs, {"-lower-esimd"});
  }
  addArgs(CmdArgs, TCArgs,
          {StringRef(getSYCLPostLinkOptimizationLevel(TCArgs))});
  // specialization constants processing is mandatory
  auto *SYCLPostLink = llvm::dyn_cast<SYCLPostLinkJobAction>(&JA);
  if (SYCLPostLink && SYCLPostLink->getRTSetsSpecConstants())
    addArgs(CmdArgs, TCArgs, {"-spec-const=rt"});
  else
    addArgs(CmdArgs, TCArgs, {"-spec-const=default"});

  // Add output file table file option
  assert(Output.isFilename() && "output must be a filename");
  addArgs(CmdArgs, TCArgs, {"-o", Output.getFilename()});

  // Add input file
  assert(Inputs.size() == 1 && Inputs.front().isFilename() &&
         "single input file expected");
  addArgs(CmdArgs, TCArgs, {Inputs.front().getFilename()});
  std::string OutputFileName(Output.getFilename());

  // All the inputs are encoded as commands.
  C.addCommand(std::make_unique<Command>(
      JA, *this, ResponseFileSupport::None(),
      TCArgs.MakeArgString(getToolChain().GetProgramPath(getShortName())),
      CmdArgs, Inputs, Output));
}

// Transforms the abstract representation (JA + Inputs + Outputs) of a file
// table transformation action to concrete command line (job) with actual
// inputs/outputs/options, and adds it to given compilation object.
void FileTableTform::ConstructJob(Compilation &C, const JobAction &JA,
                                  const InputInfo &Output,
                                  const InputInfoList &Inputs,
                                  const llvm::opt::ArgList &TCArgs,
                                  const char *LinkingOutput) const {

  const auto &TformJob = *llvm::dyn_cast<FileTableTformJobAction>(&JA);
  ArgStringList CmdArgs;

  // don't try to assert here whether the number of inputs is OK, argumnets are
  // OK, etc. - better invoke the tool and see good error diagnostics

  // 1) add transformations
  for (const auto &Tf : TformJob.getTforms()) {
    switch (Tf.TheKind) {
    case FileTableTformJobAction::Tform::EXTRACT:
    case FileTableTformJobAction::Tform::EXTRACT_DROP_TITLE: {
      SmallString<128> Arg("-extract=");
      Arg += Tf.TheArgs[0];

      for (unsigned I = 1; I < Tf.TheArgs.size(); ++I) {
        Arg += ",";
        Arg += Tf.TheArgs[I];
      }
      addArgs(CmdArgs, TCArgs, {Arg});

      if (Tf.TheKind == FileTableTformJobAction::Tform::EXTRACT_DROP_TITLE)
        addArgs(CmdArgs, TCArgs, {"-drop_titles"});
      break;
    }
    case FileTableTformJobAction::Tform::REPLACE: {
      assert(Tf.TheArgs.size() == 2 && "from/to column names expected");
      SmallString<128> Arg("-replace=");
      Arg += Tf.TheArgs[0];
      Arg += ",";
      Arg += Tf.TheArgs[1];
      addArgs(CmdArgs, TCArgs, {Arg});
      break;
    }
    case FileTableTformJobAction::Tform::RENAME: {
      assert(Tf.TheArgs.size() == 2 && "from/to names expected");
      SmallString<128> Arg("-rename=");
      Arg += Tf.TheArgs[0];
      Arg += ",";
      Arg += Tf.TheArgs[1];
      addArgs(CmdArgs, TCArgs, {Arg});
      break;
    }
    }
  }
  // 2) add output option
  assert(Output.isFilename() && "table tform output must be a file");
  addArgs(CmdArgs, TCArgs, {"-o", Output.getFilename()});

  // 3) add inputs
  for (const auto &Input : Inputs) {
    assert(Input.isFilename() && "table tform input must be a file");
    addArgs(CmdArgs, TCArgs, {Input.getFilename()});
  }
  // 4) finally construct and add a command to the compilation
  C.addCommand(std::make_unique<Command>(
      JA, *this, ResponseFileSupport::None(),
      TCArgs.MakeArgString(getToolChain().GetProgramPath(getShortName())),
      CmdArgs, Inputs));
}

void AppendFooter::ConstructJob(Compilation &C, const JobAction &JA,
                                const InputInfo &Output,
                                const InputInfoList &Inputs,
                                const llvm::opt::ArgList &TCArgs,
                                const char *LinkingOutput) const {
  ArgStringList CmdArgs;

  // Input File
  addArgs(CmdArgs, TCArgs, {Inputs[0].getFilename()});

  // Integration Footer
  StringRef Footer(
      C.getDriver().getIntegrationFooter(Inputs[0].getBaseInput()));
  if (!Footer.empty()) {
    SmallString<128> AppendOpt("--append=");
    AppendOpt.append(Footer);
    addArgs(CmdArgs, TCArgs, {AppendOpt});
  }

  SmallString<128> OutputOpt("--output=");
  OutputOpt.append(Output.getFilename());
  addArgs(CmdArgs, TCArgs, {OutputOpt});

  C.addCommand(std::make_unique<Command>(
      JA, *this, ResponseFileSupport::None(),
      TCArgs.MakeArgString(getToolChain().GetProgramPath(getShortName())),
      CmdArgs, None));
}<|MERGE_RESOLUTION|>--- conflicted
+++ resolved
@@ -9577,17 +9577,14 @@
       // lowered to CrossWorkgroup storage class that is mapped to just
       // global address space.
       ExtArg += ",+SPV_INTEL_usm_storage_classes";
-<<<<<<< HEAD
 #if INTEL_CUSTOMIZATION
       // Disable optnone for FPGA hardware
       ExtArg += ",-SPV_INTEL_optnone";
     }
 #endif // INTEL_CUSTOMIZATION
-=======
     else
       // Don't enable several freshly added extensions on FPGA H/W
       ExtArg += ",+SPV_INTEL_token_type";
->>>>>>> ebb9fe8a
     TranslatorArgs.push_back(TCArgs.MakeArgString(ExtArg));
   }
 
