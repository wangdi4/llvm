//===-- Clang.cpp - Clang+LLVM ToolChain Implementations --------*- C++ -*-===//
//
// Part of the LLVM Project, under the Apache License v2.0 with LLVM Exceptions.
// See https://llvm.org/LICENSE.txt for license information.
// SPDX-License-Identifier: Apache-2.0 WITH LLVM-exception
//
//===----------------------------------------------------------------------===//

#include "Clang.h"
#include "AMDGPU.h"
#include "Arch/AArch64.h"
#include "Arch/ARM.h"
#include "Arch/M68k.h"
#include "Arch/Mips.h"
#include "Arch/PPC.h"
#include "Arch/RISCV.h"
#include "Arch/Sparc.h"
#include "Arch/SystemZ.h"
#include "Arch/VE.h"
#include "Arch/X86.h"
#include "CommonArgs.h"
#include "Hexagon.h"
#include "InputInfo.h"
#include "MSP430.h"
#include "PS4CPU.h"
#include "SYCL.h"
#include "clang/Basic/CharInfo.h"
#include "clang/Basic/CodeGenOptions.h"
#include "clang/Basic/LangOptions.h"
#include "clang/Basic/LangStandard.h"
#include "clang/Basic/ObjCRuntime.h"
#include "clang/Basic/Version.h"
#include "clang/Driver/Distro.h"
#include "clang/Driver/DriverDiagnostic.h"
#include "clang/Driver/Options.h"
#include "clang/Driver/SanitizerArgs.h"
#include "clang/Driver/XRayArgs.h"
#include "llvm/ADT/StringExtras.h"
#include "llvm/Config/llvm-config.h"
#include "llvm/Option/ArgList.h"
#include "llvm/Support/Casting.h"
#include "llvm/Support/CodeGen.h"
#include "llvm/Support/Compiler.h"
#include "llvm/Support/Compression.h"
#include "llvm/Support/FileSystem.h"
#include "llvm/Support/Host.h"
#include "llvm/Support/Path.h"
#include "llvm/Support/Process.h"
#include "llvm/Support/TargetParser.h"
#include "llvm/Support/YAMLParser.h"

using namespace clang::driver;
using namespace clang::driver::tools;
using namespace clang;
using namespace llvm::opt;

static void CheckPreprocessingOptions(const Driver &D, const ArgList &Args) {
  if (Arg *A =
          Args.getLastArg(clang::driver::options::OPT_C, options::OPT_CC)) {
    if (!Args.hasArg(options::OPT_E) && !Args.hasArg(options::OPT__SLASH_P) &&
        !Args.hasArg(options::OPT_EP) && // INTEL
        !Args.hasArg(options::OPT__SLASH_EP) && !D.CCCIsCPP()) {
      D.Diag(clang::diag::err_drv_argument_only_allowed_with)
          << A->getBaseArg().getAsString(Args)
          << (D.IsCLMode() ? "/E, /P or /EP" : "-E");
    }
  }
}

static void CheckCodeGenerationOptions(const Driver &D, const ArgList &Args) {
  // In gcc, only ARM checks this, but it seems reasonable to check universally.
  if (Args.hasArg(options::OPT_static))
    if (const Arg *A =
            Args.getLastArg(options::OPT_dynamic, options::OPT_mdynamic_no_pic))
      D.Diag(diag::err_drv_argument_not_allowed_with) << A->getAsString(Args)
                                                      << "-static";
}

// Add backslashes to escape spaces and other backslashes.
// This is used for the space-separated argument list specified with
// the -dwarf-debug-flags option.
static void EscapeSpacesAndBackslashes(const char *Arg,
                                       SmallVectorImpl<char> &Res) {
  for (; *Arg; ++Arg) {
    switch (*Arg) {
    default:
      break;
    case ' ':
    case '\\':
      Res.push_back('\\');
      break;
    }
    Res.push_back(*Arg);
  }
}

// Quote target names for inclusion in GNU Make dependency files.
// Only the characters '$', '#', ' ', '\t' are quoted.
static void QuoteTarget(StringRef Target, SmallVectorImpl<char> &Res) {
  for (unsigned i = 0, e = Target.size(); i != e; ++i) {
    switch (Target[i]) {
    case ' ':
    case '\t':
      // Escape the preceding backslashes
      for (int j = i - 1; j >= 0 && Target[j] == '\\'; --j)
        Res.push_back('\\');

      // Escape the space/tab
      Res.push_back('\\');
      break;
    case '$':
      Res.push_back('$');
      break;
    case '#':
      Res.push_back('\\');
      break;
    default:
      break;
    }

    Res.push_back(Target[i]);
  }
}

/// Apply \a Work on the current tool chain \a RegularToolChain and any other
/// offloading tool chain that is associated with the current action \a JA.
static void
forAllAssociatedToolChains(Compilation &C, const JobAction &JA,
                           const ToolChain &RegularToolChain,
                           llvm::function_ref<void(const ToolChain &)> Work) {
  // Apply Work on the current/regular tool chain.
  Work(RegularToolChain);

  // Apply Work on all the offloading tool chains associated with the current
  // action.
  if (JA.isHostOffloading(Action::OFK_Cuda))
    Work(*C.getSingleOffloadToolChain<Action::OFK_Cuda>());
  else if (JA.isDeviceOffloading(Action::OFK_Cuda))
    Work(*C.getSingleOffloadToolChain<Action::OFK_Host>());
  else if (JA.isHostOffloading(Action::OFK_HIP))
    Work(*C.getSingleOffloadToolChain<Action::OFK_HIP>());
  else if (JA.isDeviceOffloading(Action::OFK_HIP))
    Work(*C.getSingleOffloadToolChain<Action::OFK_Host>());

  if (JA.isHostOffloading(Action::OFK_OpenMP)) {
#if INTEL_CUSTOMIZATION
    if (RegularToolChain.getTriple().isSPIR()) {
      // Host offloading with a target, we want to use the host toolchain
      // information.
      Work(*C.getSingleOffloadToolChain<Action::OFK_Host>());
      return;
    }
#endif // INTEL_CUSTOMIZATION
    auto TCs = C.getOffloadToolChains<Action::OFK_OpenMP>();
    for (auto II = TCs.first, IE = TCs.second; II != IE; ++II)
      Work(*II->second);
  } else if (JA.isDeviceOffloading(Action::OFK_OpenMP))
    Work(*C.getSingleOffloadToolChain<Action::OFK_Host>());

  if (JA.isHostOffloading(Action::OFK_SYCL)) {
    auto TCs = C.getOffloadToolChains<Action::OFK_SYCL>();
    for (auto II = TCs.first, IE = TCs.second; II != IE; ++II)
      Work(*II->second);
  } else if (JA.isDeviceOffloading(Action::OFK_SYCL))
    Work(*C.getSingleOffloadToolChain<Action::OFK_Host>());

  //
  // TODO: Add support for other offloading programming models here.
  //
}

/// This is a helper function for validating the optional refinement step
/// parameter in reciprocal argument strings. Return false if there is an error
/// parsing the refinement step. Otherwise, return true and set the Position
/// of the refinement step in the input string.
static bool getRefinementStep(StringRef In, const Driver &D,
                              const Arg &A, size_t &Position) {
  const char RefinementStepToken = ':';
  Position = In.find(RefinementStepToken);
  if (Position != StringRef::npos) {
    StringRef Option = A.getOption().getName();
    StringRef RefStep = In.substr(Position + 1);
    // Allow exactly one numeric character for the additional refinement
    // step parameter. This is reasonable for all currently-supported
    // operations and architectures because we would expect that a larger value
    // of refinement steps would cause the estimate "optimization" to
    // under-perform the native operation. Also, if the estimate does not
    // converge quickly, it probably will not ever converge, so further
    // refinement steps will not produce a better answer.
    if (RefStep.size() != 1) {
      D.Diag(diag::err_drv_invalid_value) << Option << RefStep;
      return false;
    }
    char RefStepChar = RefStep[0];
    if (RefStepChar < '0' || RefStepChar > '9') {
      D.Diag(diag::err_drv_invalid_value) << Option << RefStep;
      return false;
    }
  }
  return true;
}

/// The -mrecip flag requires processing of many optional parameters.
static void ParseMRecip(const Driver &D, const ArgList &Args,
                        ArgStringList &OutStrings) {
  StringRef DisabledPrefixIn = "!";
  StringRef DisabledPrefixOut = "!";
  StringRef EnabledPrefixOut = "";
  StringRef Out = "-mrecip=";

  Arg *A = Args.getLastArg(options::OPT_mrecip, options::OPT_mrecip_EQ);
  if (!A)
    return;

  unsigned NumOptions = A->getNumValues();
  if (NumOptions == 0) {
    // No option is the same as "all".
    OutStrings.push_back(Args.MakeArgString(Out + "all"));
    return;
  }

  // Pass through "all", "none", or "default" with an optional refinement step.
  if (NumOptions == 1) {
    StringRef Val = A->getValue(0);
    size_t RefStepLoc;
    if (!getRefinementStep(Val, D, *A, RefStepLoc))
      return;
    StringRef ValBase = Val.slice(0, RefStepLoc);
    if (ValBase == "all" || ValBase == "none" || ValBase == "default") {
      OutStrings.push_back(Args.MakeArgString(Out + Val));
      return;
    }
  }

  // Each reciprocal type may be enabled or disabled individually.
  // Check each input value for validity, concatenate them all back together,
  // and pass through.

  llvm::StringMap<bool> OptionStrings;
  OptionStrings.insert(std::make_pair("divd", false));
  OptionStrings.insert(std::make_pair("divf", false));
  OptionStrings.insert(std::make_pair("vec-divd", false));
  OptionStrings.insert(std::make_pair("vec-divf", false));
  OptionStrings.insert(std::make_pair("sqrtd", false));
  OptionStrings.insert(std::make_pair("sqrtf", false));
  OptionStrings.insert(std::make_pair("vec-sqrtd", false));
  OptionStrings.insert(std::make_pair("vec-sqrtf", false));

  for (unsigned i = 0; i != NumOptions; ++i) {
    StringRef Val = A->getValue(i);

    bool IsDisabled = Val.startswith(DisabledPrefixIn);
    // Ignore the disablement token for string matching.
    if (IsDisabled)
      Val = Val.substr(1);

    size_t RefStep;
    if (!getRefinementStep(Val, D, *A, RefStep))
      return;

    StringRef ValBase = Val.slice(0, RefStep);
    llvm::StringMap<bool>::iterator OptionIter = OptionStrings.find(ValBase);
    if (OptionIter == OptionStrings.end()) {
      // Try again specifying float suffix.
      OptionIter = OptionStrings.find(ValBase.str() + 'f');
      if (OptionIter == OptionStrings.end()) {
        // The input name did not match any known option string.
        D.Diag(diag::err_drv_unknown_argument) << Val;
        return;
      }
      // The option was specified without a float or double suffix.
      // Make sure that the double entry was not already specified.
      // The float entry will be checked below.
      if (OptionStrings[ValBase.str() + 'd']) {
        D.Diag(diag::err_drv_invalid_value) << A->getOption().getName() << Val;
        return;
      }
    }

    if (OptionIter->second == true) {
      // Duplicate option specified.
      D.Diag(diag::err_drv_invalid_value) << A->getOption().getName() << Val;
      return;
    }

    // Mark the matched option as found. Do not allow duplicate specifiers.
    OptionIter->second = true;

    // If the precision was not specified, also mark the double entry as found.
    if (ValBase.back() != 'f' && ValBase.back() != 'd')
      OptionStrings[ValBase.str() + 'd'] = true;

    // Build the output string.
    StringRef Prefix = IsDisabled ? DisabledPrefixOut : EnabledPrefixOut;
    Out = Args.MakeArgString(Out + Prefix + Val);
    if (i != NumOptions - 1)
      Out = Args.MakeArgString(Out + ",");
  }

  OutStrings.push_back(Args.MakeArgString(Out));
}

/// The -mprefer-vector-width option accepts either a positive integer
/// or the string "none".
static void ParseMPreferVectorWidth(const Driver &D, const ArgList &Args,
                                    ArgStringList &CmdArgs) {
#if INTEL_CUSTOMIZATION
  Arg *A = Args.getLastArg(options::OPT_mprefer_vector_width_EQ,
                           options::OPT_qopt_zmm_usage_EQ);
  if (!A)
    return;
  if (A->getOption().matches(options::OPT_qopt_zmm_usage_EQ)) {
    StringRef Width, Value = A->getValue();
    if (Value == "high")
      Width = "512";
    else if (Value == "low")
      Width = "256";
    else {
      D.Diag(diag::err_drv_invalid_value) << A->getOption().getName() << Value;
      return;
    }
    CmdArgs.push_back(Args.MakeArgString("-mprefer-vector-width=" + Width));
    return;
  }
#endif // INTEL_CUSTOMIZATION
  StringRef Value = A->getValue();
  if (Value == "none") {
    CmdArgs.push_back("-mprefer-vector-width=none");
  } else {
    unsigned Width;
    if (Value.getAsInteger(10, Width)) {
      D.Diag(diag::err_drv_invalid_value) << A->getOption().getName() << Value;
      return;
    }
    CmdArgs.push_back(Args.MakeArgString("-mprefer-vector-width=" + Value));
  }
}

static void getWebAssemblyTargetFeatures(const ArgList &Args,
                                         std::vector<StringRef> &Features) {
  handleTargetFeaturesGroup(Args, Features, options::OPT_m_wasm_Features_Group);
}

static void getTargetFeatures(const Driver &D, const llvm::Triple &Triple,
                              const ArgList &Args, ArgStringList &CmdArgs,
                              bool ForAS, bool IsAux = false) {
  std::vector<StringRef> Features;
  switch (Triple.getArch()) {
  default:
    break;
  case llvm::Triple::mips:
  case llvm::Triple::mipsel:
  case llvm::Triple::mips64:
  case llvm::Triple::mips64el:
    mips::getMIPSTargetFeatures(D, Triple, Args, Features);
    break;

  case llvm::Triple::arm:
  case llvm::Triple::armeb:
  case llvm::Triple::thumb:
  case llvm::Triple::thumbeb:
    arm::getARMTargetFeatures(D, Triple, Args, CmdArgs, Features, ForAS);
    break;

  case llvm::Triple::ppc:
  case llvm::Triple::ppcle:
  case llvm::Triple::ppc64:
  case llvm::Triple::ppc64le:
    ppc::getPPCTargetFeatures(D, Triple, Args, Features);
    break;
  case llvm::Triple::riscv32:
  case llvm::Triple::riscv64:
    riscv::getRISCVTargetFeatures(D, Triple, Args, Features);
    break;
  case llvm::Triple::systemz:
    systemz::getSystemZTargetFeatures(D, Args, Features);
    break;
  case llvm::Triple::aarch64:
  case llvm::Triple::aarch64_32:
  case llvm::Triple::aarch64_be:
    aarch64::getAArch64TargetFeatures(D, Triple, Args, Features);
    break;
  case llvm::Triple::x86:
  case llvm::Triple::x86_64:
    x86::getX86TargetFeatures(D, Triple, Args, Features);
    break;
  case llvm::Triple::hexagon:
    hexagon::getHexagonTargetFeatures(D, Args, Features);
    break;
  case llvm::Triple::wasm32:
  case llvm::Triple::wasm64:
    getWebAssemblyTargetFeatures(Args, Features);
    break;
  case llvm::Triple::sparc:
  case llvm::Triple::sparcel:
  case llvm::Triple::sparcv9:
    sparc::getSparcTargetFeatures(D, Args, Features);
    break;
  case llvm::Triple::r600:
  case llvm::Triple::amdgcn:
    amdgpu::getAMDGPUTargetFeatures(D, Triple, Args, Features);
    break;
  case llvm::Triple::m68k:
    m68k::getM68kTargetFeatures(D, Triple, Args, Features);
    break;
  case llvm::Triple::msp430:
    msp430::getMSP430TargetFeatures(D, Args, Features);
    break;
  case llvm::Triple::ve:
    ve::getVETargetFeatures(D, Args, Features);
    break;
  }

  for (auto Feature : unifyTargetFeatures(Features)) {
    CmdArgs.push_back(IsAux ? "-aux-target-feature" : "-target-feature");
    CmdArgs.push_back(Feature.data());
  }
}

static bool
shouldUseExceptionTablesForObjCExceptions(const ObjCRuntime &runtime,
                                          const llvm::Triple &Triple) {
  // We use the zero-cost exception tables for Objective-C if the non-fragile
  // ABI is enabled or when compiling for x86_64 and ARM on Snow Leopard and
  // later.
  if (runtime.isNonFragile())
    return true;

  if (!Triple.isMacOSX())
    return false;

  return (!Triple.isMacOSXVersionLT(10, 5) &&
          (Triple.getArch() == llvm::Triple::x86_64 ||
           Triple.getArch() == llvm::Triple::arm));
}

/// Adds exception related arguments to the driver command arguments. There's a
/// master flag, -fexceptions and also language specific flags to enable/disable
/// C++ and Objective-C exceptions. This makes it possible to for example
/// disable C++ exceptions but enable Objective-C exceptions.
static bool addExceptionArgs(const ArgList &Args, types::ID InputType,
                             const ToolChain &TC, bool KernelOrKext,
                             const ObjCRuntime &objcRuntime,
                             ArgStringList &CmdArgs, // INTEL
                             const JobAction &JA) { // INTEL
  const llvm::Triple &Triple = TC.getTriple();

  if (KernelOrKext) {
    // -mkernel and -fapple-kext imply no exceptions, so claim exception related
    // arguments now to avoid warnings about unused arguments.
    Args.ClaimAllArgs(options::OPT_fexceptions);
    Args.ClaimAllArgs(options::OPT_fno_exceptions);
    Args.ClaimAllArgs(options::OPT_fobjc_exceptions);
    Args.ClaimAllArgs(options::OPT_fno_objc_exceptions);
    Args.ClaimAllArgs(options::OPT_fcxx_exceptions);
    Args.ClaimAllArgs(options::OPT_fno_cxx_exceptions);
    return false;
  }

  // See if the user explicitly enabled exceptions.
  bool EH = Args.hasFlag(options::OPT_fexceptions, options::OPT_fno_exceptions,
                         false);

  // Obj-C exceptions are enabled by default, regardless of -fexceptions. This
  // is not necessarily sensible, but follows GCC.
  if (types::isObjC(InputType) &&
      Args.hasFlag(options::OPT_fobjc_exceptions,
                   options::OPT_fno_objc_exceptions, true)) {
    CmdArgs.push_back("-fobjc-exceptions");

    EH |= shouldUseExceptionTablesForObjCExceptions(objcRuntime, Triple);
  }

  if (types::isCXX(InputType)) {
    // Disable C++ EH by default on XCore and PS4.
    bool CXXExceptionsEnabled =
#if INTEL_CUSTOMIZATION
        Triple.getArch() != llvm::Triple::xcore && !Triple.isPS4CPU() &&
        !(JA.isDeviceOffloading(Action::OFK_OpenMP) && Triple.isSPIR());
#endif // INTEL_CUSTOMIZATION
    Arg *ExceptionArg = Args.getLastArg(
        options::OPT_fcxx_exceptions, options::OPT_fno_cxx_exceptions,
        options::OPT_fexceptions, options::OPT_fno_exceptions);
    if (ExceptionArg)
      CXXExceptionsEnabled =
          ExceptionArg->getOption().matches(options::OPT_fcxx_exceptions) ||
          ExceptionArg->getOption().matches(options::OPT_fexceptions);

    if (CXXExceptionsEnabled) {
      CmdArgs.push_back("-fcxx-exceptions");

      EH = true;
    }
  }

  // OPT_fignore_exceptions means exception could still be thrown,
  // but no clean up or catch would happen in current module.
  // So we do not set EH to false.
  Args.AddLastArg(CmdArgs, options::OPT_fignore_exceptions);

  if (EH)
    CmdArgs.push_back("-fexceptions");
  return EH;
}

static bool ShouldEnableAutolink(const ArgList &Args, const ToolChain &TC,
                                 const JobAction &JA) {
  bool Default = true;
  if (TC.getTriple().isOSDarwin()) {
    // The native darwin assembler doesn't support the linker_option directives,
    // so we disable them if we think the .s file will be passed to it.
    Default = TC.useIntegratedAs();
  }
  // The linker_option directives are intended for host compilation.
  if (JA.isDeviceOffloading(Action::OFK_Cuda) ||
      JA.isDeviceOffloading(Action::OFK_HIP))
    Default = false;
  return Args.hasFlag(options::OPT_fautolink, options::OPT_fno_autolink,
                      Default);
}

static bool ShouldDisableDwarfDirectory(const ArgList &Args,
                                        const ToolChain &TC) {
  bool UseDwarfDirectory =
      Args.hasFlag(options::OPT_fdwarf_directory_asm,
                   options::OPT_fno_dwarf_directory_asm, TC.useIntegratedAs());
  return !UseDwarfDirectory;
}

// Convert an arg of the form "-gN" or "-ggdbN" or one of their aliases
// to the corresponding DebugInfoKind.
static codegenoptions::DebugInfoKind DebugLevelToInfoKind(const Arg &A) {
  assert(A.getOption().matches(options::OPT_gN_Group) &&
         "Not a -g option that specifies a debug-info level");
  if (A.getOption().matches(options::OPT_g0) ||
      A.getOption().matches(options::OPT_ggdb0))
    return codegenoptions::NoDebugInfo;
  if (A.getOption().matches(options::OPT_gline_tables_only) ||
      A.getOption().matches(options::OPT_ggdb1))
    return codegenoptions::DebugLineTablesOnly;
  if (A.getOption().matches(options::OPT_gline_directives_only))
    return codegenoptions::DebugDirectivesOnly;
  return codegenoptions::LimitedDebugInfo;
}

static bool mustUseNonLeafFramePointerForTarget(const llvm::Triple &Triple) {
  switch (Triple.getArch()){
  default:
    return false;
  case llvm::Triple::arm:
  case llvm::Triple::thumb:
    // ARM Darwin targets require a frame pointer to be always present to aid
    // offline debugging via backtraces.
    return Triple.isOSDarwin();
  }
}

static bool useFramePointerForTargetByDefault(const ArgList &Args,
                                              const llvm::Triple &Triple) {
  if (Args.hasArg(options::OPT_pg) && !Args.hasArg(options::OPT_mfentry))
    return true;

  switch (Triple.getArch()) {
  case llvm::Triple::xcore:
  case llvm::Triple::wasm32:
  case llvm::Triple::wasm64:
  case llvm::Triple::msp430:
    // XCore never wants frame pointers, regardless of OS.
    // WebAssembly never wants frame pointers.
    return false;
  case llvm::Triple::ppc:
  case llvm::Triple::ppcle:
  case llvm::Triple::ppc64:
  case llvm::Triple::ppc64le:
  case llvm::Triple::riscv32:
  case llvm::Triple::riscv64:
  case llvm::Triple::amdgcn:
  case llvm::Triple::r600:
    return !areOptimizationsEnabled(Args);
  default:
    break;
  }

  if (Triple.isOSNetBSD()) {
    return !areOptimizationsEnabled(Args);
  }

  if (Triple.isOSLinux() || Triple.getOS() == llvm::Triple::CloudABI ||
      Triple.isOSHurd()) {
    switch (Triple.getArch()) {
    // Don't use a frame pointer on linux if optimizing for certain targets.
    case llvm::Triple::arm:
    case llvm::Triple::armeb:
    case llvm::Triple::thumb:
    case llvm::Triple::thumbeb:
      if (Triple.isAndroid())
        return true;
      LLVM_FALLTHROUGH;
    case llvm::Triple::mips64:
    case llvm::Triple::mips64el:
    case llvm::Triple::mips:
    case llvm::Triple::mipsel:
    case llvm::Triple::systemz:
    case llvm::Triple::x86:
    case llvm::Triple::x86_64:
      return !areOptimizationsEnabled(Args);
    default:
      return true;
    }
  }

  if (Triple.isOSWindows()) {
    switch (Triple.getArch()) {
    case llvm::Triple::x86:
      return !areOptimizationsEnabled(Args);
    case llvm::Triple::x86_64:
      return Triple.isOSBinFormatMachO();
    case llvm::Triple::arm:
    case llvm::Triple::thumb:
      // Windows on ARM builds with FPO disabled to aid fast stack walking
      return true;
    default:
      // All other supported Windows ISAs use xdata unwind information, so frame
      // pointers are not generally useful.
      return false;
    }
  }

  return true;
}

static CodeGenOptions::FramePointerKind
getFramePointerKind(const ArgList &Args, const llvm::Triple &Triple) {
  // We have 4 states:
  //
  //  00) leaf retained, non-leaf retained
  //  01) leaf retained, non-leaf omitted (this is invalid)
  //  10) leaf omitted, non-leaf retained
  //      (what -momit-leaf-frame-pointer was designed for)
  //  11) leaf omitted, non-leaf omitted
  //
  //  "omit" options taking precedence over "no-omit" options is the only way
  //  to make 3 valid states representable
  Arg *A = Args.getLastArg(options::OPT_fomit_frame_pointer,
                           options::OPT_fno_omit_frame_pointer);
  bool OmitFP = A && A->getOption().matches(options::OPT_fomit_frame_pointer);
  bool NoOmitFP =
      A && A->getOption().matches(options::OPT_fno_omit_frame_pointer);
  bool OmitLeafFP = Args.hasFlag(options::OPT_momit_leaf_frame_pointer,
                                 options::OPT_mno_omit_leaf_frame_pointer,
                                 Triple.isAArch64() || Triple.isPS4CPU());
  if (NoOmitFP || mustUseNonLeafFramePointerForTarget(Triple) ||
      (!OmitFP && useFramePointerForTargetByDefault(Args, Triple))) {
    if (OmitLeafFP)
      return CodeGenOptions::FramePointerKind::NonLeaf;
    return CodeGenOptions::FramePointerKind::All;
  }
  return CodeGenOptions::FramePointerKind::None;
}

/// Add a CC1 option to specify the debug compilation directory.
static void addDebugCompDirArg(const ArgList &Args, ArgStringList &CmdArgs,
                               const llvm::vfs::FileSystem &VFS) {
  if (Arg *A = Args.getLastArg(options::OPT_ffile_compilation_dir_EQ,
                               options::OPT_fdebug_compilation_dir_EQ)) {
    if (A->getOption().matches(options::OPT_ffile_compilation_dir_EQ))
      CmdArgs.push_back(Args.MakeArgString(Twine("-fdebug-compilation-dir=") +
                                           A->getValue()));
    else
      A->render(Args, CmdArgs);
  } else if (llvm::ErrorOr<std::string> CWD =
                 VFS.getCurrentWorkingDirectory()) {
    CmdArgs.push_back(Args.MakeArgString("-fdebug-compilation-dir=" + *CWD));
  }
}

/// Add a CC1 and CC1AS option to specify the debug file path prefix map.
static void addDebugPrefixMapArg(const Driver &D, const ArgList &Args, ArgStringList &CmdArgs) {
  for (const Arg *A : Args.filtered(options::OPT_ffile_prefix_map_EQ,
                                    options::OPT_fdebug_prefix_map_EQ)) {
    StringRef Map = A->getValue();
    if (Map.find('=') == StringRef::npos)
      D.Diag(diag::err_drv_invalid_argument_to_option)
          << Map << A->getOption().getName();
    else
      CmdArgs.push_back(Args.MakeArgString("-fdebug-prefix-map=" + Map));
    A->claim();
  }
}

/// Add a CC1 and CC1AS option to specify the macro file path prefix map.
static void addMacroPrefixMapArg(const Driver &D, const ArgList &Args,
                                 ArgStringList &CmdArgs) {
  for (const Arg *A : Args.filtered(options::OPT_ffile_prefix_map_EQ,
                                    options::OPT_fmacro_prefix_map_EQ)) {
    StringRef Map = A->getValue();
    if (Map.find('=') == StringRef::npos)
      D.Diag(diag::err_drv_invalid_argument_to_option)
          << Map << A->getOption().getName();
    else
      CmdArgs.push_back(Args.MakeArgString("-fmacro-prefix-map=" + Map));
    A->claim();
  }
}

/// Add a CC1 and CC1AS option to specify the coverage file path prefix map.
static void addCoveragePrefixMapArg(const Driver &D, const ArgList &Args,
                                   ArgStringList &CmdArgs) {
  for (const Arg *A : Args.filtered(options::OPT_ffile_prefix_map_EQ,
                                    options::OPT_fcoverage_prefix_map_EQ)) {
    StringRef Map = A->getValue();
    if (Map.find('=') == StringRef::npos)
      D.Diag(diag::err_drv_invalid_argument_to_option)
          << Map << A->getOption().getName();
    else
      CmdArgs.push_back(Args.MakeArgString("-fcoverage-prefix-map=" + Map));
    A->claim();
  }
}

/// Vectorize at all optimization levels greater than 1 except for -Oz.
/// For -Oz the loop vectorizer is disabled, while the slp vectorizer is
/// enabled.
static bool shouldEnableVectorizerAtOLevel(const ArgList &Args, bool isSlpVec) {
  if (Arg *A = Args.getLastArg(options::OPT_O_Group)) {
    if (A->getOption().matches(options::OPT_O4) ||
        A->getOption().matches(options::OPT_Ofast))
      return true;

    if (A->getOption().matches(options::OPT_O0))
      return false;

    assert(A->getOption().matches(options::OPT_O) && "Must have a -O flag");

    // Vectorize -Os.
    StringRef S(A->getValue());
    if (S == "s")
      return true;

    // Don't vectorize -Oz, unless it's the slp vectorizer.
    if (S == "z")
      return isSlpVec;

    unsigned OptLevel = 0;
    if (S.getAsInteger(10, OptLevel))
      return false;

    return OptLevel > 1;
  }

  return false;
}

/// Add -x lang to \p CmdArgs for \p Input.
static void addDashXForInput(const ArgList &Args, const InputInfo &Input,
                             ArgStringList &CmdArgs) {
  // When using -verify-pch, we don't want to provide the type
  // 'precompiled-header' if it was inferred from the file extension
  if (Args.hasArg(options::OPT_verify_pch) && Input.getType() == types::TY_PCH)
    return;

  CmdArgs.push_back("-x");
  if (Args.hasArg(options::OPT_rewrite_objc))
    CmdArgs.push_back(types::getTypeName(types::TY_PP_ObjCXX));
  else {
    // Map the driver type to the frontend type. This is mostly an identity
    // mapping, except that the distinction between module interface units
    // and other source files does not exist at the frontend layer.
    const char *ClangType;
    switch (Input.getType()) {
    case types::TY_CXXModule:
      ClangType = "c++";
      break;
    case types::TY_PP_CXXModule:
      ClangType = "c++-cpp-output";
      break;
    default:
      ClangType = types::getTypeName(Input.getType());
      break;
    }
    CmdArgs.push_back(ClangType);
  }
}

static void addPGOAndCoverageFlags(const ToolChain &TC, Compilation &C,
                                   const Driver &D, const InputInfo &Output,
                                   const ArgList &Args,
                                   ArgStringList &CmdArgs) {

  auto *PGOGenerateArg = Args.getLastArg(options::OPT_fprofile_generate,
                                         options::OPT_fprofile_generate_EQ,
                                         options::OPT_fno_profile_generate);
  if (PGOGenerateArg &&
      PGOGenerateArg->getOption().matches(options::OPT_fno_profile_generate))
    PGOGenerateArg = nullptr;

  auto *CSPGOGenerateArg = Args.getLastArg(options::OPT_fcs_profile_generate,
                                           options::OPT_fcs_profile_generate_EQ,
                                           options::OPT_fno_profile_generate);
  if (CSPGOGenerateArg &&
      CSPGOGenerateArg->getOption().matches(options::OPT_fno_profile_generate))
    CSPGOGenerateArg = nullptr;

  auto *ProfileGenerateArg = Args.getLastArg(
      options::OPT_fprofile_instr_generate,
      options::OPT_fprofile_instr_generate_EQ,
      options::OPT_fno_profile_instr_generate);
  if (ProfileGenerateArg &&
      ProfileGenerateArg->getOption().matches(
          options::OPT_fno_profile_instr_generate))
    ProfileGenerateArg = nullptr;

  if (PGOGenerateArg && ProfileGenerateArg)
    D.Diag(diag::err_drv_argument_not_allowed_with)
        << PGOGenerateArg->getSpelling() << ProfileGenerateArg->getSpelling();

  auto *ProfileUseArg = getLastProfileUseArg(Args);

  if (PGOGenerateArg && ProfileUseArg)
    D.Diag(diag::err_drv_argument_not_allowed_with)
        << ProfileUseArg->getSpelling() << PGOGenerateArg->getSpelling();

  if (ProfileGenerateArg && ProfileUseArg)
    D.Diag(diag::err_drv_argument_not_allowed_with)
        << ProfileGenerateArg->getSpelling() << ProfileUseArg->getSpelling();

  if (CSPGOGenerateArg && PGOGenerateArg) {
    D.Diag(diag::err_drv_argument_not_allowed_with)
        << CSPGOGenerateArg->getSpelling() << PGOGenerateArg->getSpelling();
    PGOGenerateArg = nullptr;
  }

  if (ProfileGenerateArg) {
    if (ProfileGenerateArg->getOption().matches(
            options::OPT_fprofile_instr_generate_EQ))
      CmdArgs.push_back(Args.MakeArgString(Twine("-fprofile-instrument-path=") +
                                           ProfileGenerateArg->getValue()));
    // The default is to use Clang Instrumentation.
    CmdArgs.push_back("-fprofile-instrument=clang");
    if (TC.getTriple().isWindowsMSVCEnvironment()) {
      // Add dependent lib for clang_rt.profile
      CmdArgs.push_back(Args.MakeArgString(
          "--dependent-lib=" + TC.getCompilerRTBasename(Args, "profile")));
    }
  }

  Arg *PGOGenArg = nullptr;
  if (PGOGenerateArg) {
    assert(!CSPGOGenerateArg);
    PGOGenArg = PGOGenerateArg;
    CmdArgs.push_back("-fprofile-instrument=llvm");
  }
  if (CSPGOGenerateArg) {
    assert(!PGOGenerateArg);
    PGOGenArg = CSPGOGenerateArg;
    CmdArgs.push_back("-fprofile-instrument=csllvm");
  }
  if (PGOGenArg) {
    if (TC.getTriple().isWindowsMSVCEnvironment()) {
      // Add dependent lib for clang_rt.profile
      CmdArgs.push_back(Args.MakeArgString(
          "--dependent-lib=" + TC.getCompilerRTBasename(Args, "profile")));
    }
    if (PGOGenArg->getOption().matches(
            PGOGenerateArg ? options::OPT_fprofile_generate_EQ
                           : options::OPT_fcs_profile_generate_EQ)) {
      SmallString<128> Path(PGOGenArg->getValue());
      llvm::sys::path::append(Path, "default_%m.profraw");
      CmdArgs.push_back(
          Args.MakeArgString(Twine("-fprofile-instrument-path=") + Path));
    }
  }

  if (ProfileUseArg) {
    if (ProfileUseArg->getOption().matches(options::OPT_fprofile_instr_use_EQ))
      CmdArgs.push_back(Args.MakeArgString(
          Twine("-fprofile-instrument-use-path=") + ProfileUseArg->getValue()));
    else if ((ProfileUseArg->getOption().matches(
                  options::OPT_fprofile_use_EQ) ||
              ProfileUseArg->getOption().matches(
                  options::OPT_fprofile_instr_use))) {
      SmallString<128> Path(
          ProfileUseArg->getNumValues() == 0 ? "" : ProfileUseArg->getValue());
      if (Path.empty() || llvm::sys::fs::is_directory(Path))
        llvm::sys::path::append(Path, "default.profdata");
      CmdArgs.push_back(
          Args.MakeArgString(Twine("-fprofile-instrument-use-path=") + Path));
    }
  }

  bool EmitCovNotes = Args.hasFlag(options::OPT_ftest_coverage,
                                   options::OPT_fno_test_coverage, false) ||
                      Args.hasArg(options::OPT_coverage);
  bool EmitCovData = TC.needsGCovInstrumentation(Args);
  if (EmitCovNotes)
    CmdArgs.push_back("-ftest-coverage");
  if (EmitCovData)
    CmdArgs.push_back("-fprofile-arcs");

  if (Args.hasFlag(options::OPT_fcoverage_mapping,
                   options::OPT_fno_coverage_mapping, false)) {
    if (!ProfileGenerateArg)
      D.Diag(clang::diag::err_drv_argument_only_allowed_with)
          << "-fcoverage-mapping"
          << "-fprofile-instr-generate";

    CmdArgs.push_back("-fcoverage-mapping");
  }

  if (Arg *A = Args.getLastArg(options::OPT_ffile_compilation_dir_EQ,
                               options::OPT_fcoverage_compilation_dir_EQ)) {
    if (A->getOption().matches(options::OPT_ffile_compilation_dir_EQ))
      CmdArgs.push_back(Args.MakeArgString(
          Twine("-fcoverage-compilation-dir=") + A->getValue()));
    else
      A->render(Args, CmdArgs);
  } else if (llvm::ErrorOr<std::string> CWD =
                 D.getVFS().getCurrentWorkingDirectory()) {
    CmdArgs.push_back(Args.MakeArgString("-fcoverage-compilation-dir=" + *CWD));
  }

  if (Args.hasArg(options::OPT_fprofile_exclude_files_EQ)) {
    auto *Arg = Args.getLastArg(options::OPT_fprofile_exclude_files_EQ);
    if (!Args.hasArg(options::OPT_coverage))
      D.Diag(clang::diag::err_drv_argument_only_allowed_with)
          << "-fprofile-exclude-files="
          << "--coverage";

    StringRef v = Arg->getValue();
    CmdArgs.push_back(
        Args.MakeArgString(Twine("-fprofile-exclude-files=" + v)));
  }

  if (Args.hasArg(options::OPT_fprofile_filter_files_EQ)) {
    auto *Arg = Args.getLastArg(options::OPT_fprofile_filter_files_EQ);
    if (!Args.hasArg(options::OPT_coverage))
      D.Diag(clang::diag::err_drv_argument_only_allowed_with)
          << "-fprofile-filter-files="
          << "--coverage";

    StringRef v = Arg->getValue();
    CmdArgs.push_back(Args.MakeArgString(Twine("-fprofile-filter-files=" + v)));
  }

  if (const auto *A = Args.getLastArg(options::OPT_fprofile_update_EQ)) {
    StringRef Val = A->getValue();
    if (Val == "atomic" || Val == "prefer-atomic")
      CmdArgs.push_back("-fprofile-update=atomic");
    else if (Val != "single")
      D.Diag(diag::err_drv_unsupported_option_argument)
          << A->getOption().getName() << Val;
  } else if (TC.getSanitizerArgs().needsTsanRt()) {
    CmdArgs.push_back("-fprofile-update=atomic");
  }

  // Leave -fprofile-dir= an unused argument unless .gcda emission is
  // enabled. To be polite, with '-fprofile-arcs -fno-profile-arcs' consider
  // the flag used. There is no -fno-profile-dir, so the user has no
  // targeted way to suppress the warning.
  Arg *FProfileDir = nullptr;
  if (Args.hasArg(options::OPT_fprofile_arcs) ||
      Args.hasArg(options::OPT_coverage))
    FProfileDir = Args.getLastArg(options::OPT_fprofile_dir);

  // Put the .gcno and .gcda files (if needed) next to the object file or
  // bitcode file in the case of LTO.
  // FIXME: There should be a simpler way to find the object file for this
  // input, and this code probably does the wrong thing for commands that
  // compile and link all at once.
  if ((Args.hasArg(options::OPT_c) || Args.hasArg(options::OPT_S)) &&
      (EmitCovNotes || EmitCovData) && Output.isFilename()) {
    SmallString<128> OutputFilename;
    if (Arg *FinalOutput = C.getArgs().getLastArg(options::OPT__SLASH_Fo))
      OutputFilename = FinalOutput->getValue();
    else if (Arg *FinalOutput = C.getArgs().getLastArg(options::OPT_o))
      OutputFilename = FinalOutput->getValue();
    else
      OutputFilename = llvm::sys::path::filename(Output.getBaseInput());
    SmallString<128> CoverageFilename = OutputFilename;
    if (llvm::sys::path::is_relative(CoverageFilename))
      (void)D.getVFS().makeAbsolute(CoverageFilename);
    llvm::sys::path::replace_extension(CoverageFilename, "gcno");

    CmdArgs.push_back("-coverage-notes-file");
    CmdArgs.push_back(Args.MakeArgString(CoverageFilename));

    if (EmitCovData) {
      if (FProfileDir) {
        CoverageFilename = FProfileDir->getValue();
        llvm::sys::path::append(CoverageFilename, OutputFilename);
      }
      llvm::sys::path::replace_extension(CoverageFilename, "gcda");
      CmdArgs.push_back("-coverage-data-file");
      CmdArgs.push_back(Args.MakeArgString(CoverageFilename));
    }
  }
}

/// Check whether the given input tree contains any compilation actions.
static bool ContainsCompileAction(const Action *A) {
  if (isa<CompileJobAction>(A) || isa<BackendJobAction>(A))
    return true;

  for (const auto &AI : A->inputs())
    if (ContainsCompileAction(AI))
      return true;

  return false;
}

/// Check if -relax-all should be passed to the internal assembler.
/// This is done by default when compiling non-assembler source with -O0.
static bool UseRelaxAll(Compilation &C, const ArgList &Args) {
  bool RelaxDefault = true;

  if (Arg *A = Args.getLastArg(options::OPT_O_Group))
    RelaxDefault = A->getOption().matches(options::OPT_O0);

  if (RelaxDefault) {
    RelaxDefault = false;
    for (const auto &Act : C.getActions()) {
      if (ContainsCompileAction(Act)) {
        RelaxDefault = true;
        break;
      }
    }
  }

  return Args.hasFlag(options::OPT_mrelax_all, options::OPT_mno_relax_all,
                      RelaxDefault);
}

// Extract the integer N from a string spelled "-dwarf-N", returning 0
// on mismatch. The StringRef input (rather than an Arg) allows
// for use by the "-Xassembler" option parser.
static unsigned DwarfVersionNum(StringRef ArgValue) {
  return llvm::StringSwitch<unsigned>(ArgValue)
      .Case("-gdwarf-2", 2)
      .Case("-gdwarf-3", 3)
      .Case("-gdwarf-4", 4)
      .Case("-gdwarf-5", 5)
      .Default(0);
}

// Find a DWARF format version option.
// This function is a complementary for DwarfVersionNum().
static const Arg *getDwarfNArg(const ArgList &Args) {
  return Args.getLastArg(options::OPT_gdwarf_2, options::OPT_gdwarf_3,
                         options::OPT_gdwarf_4, options::OPT_gdwarf_5,
                         options::OPT_gdwarf);
}

static void RenderDebugEnablingArgs(const ArgList &Args, ArgStringList &CmdArgs,
                                    codegenoptions::DebugInfoKind DebugInfoKind,
                                    unsigned DwarfVersion,
                                    llvm::DebuggerKind DebuggerTuning) {
  switch (DebugInfoKind) {
  case codegenoptions::DebugDirectivesOnly:
    CmdArgs.push_back("-debug-info-kind=line-directives-only");
    break;
  case codegenoptions::DebugLineTablesOnly:
    CmdArgs.push_back("-debug-info-kind=line-tables-only");
    break;
  case codegenoptions::DebugInfoConstructor:
    CmdArgs.push_back("-debug-info-kind=constructor");
    break;
  case codegenoptions::LimitedDebugInfo:
    CmdArgs.push_back("-debug-info-kind=limited");
    break;
  case codegenoptions::FullDebugInfo:
    CmdArgs.push_back("-debug-info-kind=standalone");
    break;
  case codegenoptions::UnusedTypeInfo:
    CmdArgs.push_back("-debug-info-kind=unused-types");
    break;
  default:
    break;
  }
  if (DwarfVersion > 0)
    CmdArgs.push_back(
        Args.MakeArgString("-dwarf-version=" + Twine(DwarfVersion)));
  switch (DebuggerTuning) {
  case llvm::DebuggerKind::GDB:
    CmdArgs.push_back("-debugger-tuning=gdb");
    break;
  case llvm::DebuggerKind::LLDB:
    CmdArgs.push_back("-debugger-tuning=lldb");
    break;
  case llvm::DebuggerKind::SCE:
    CmdArgs.push_back("-debugger-tuning=sce");
    break;
  case llvm::DebuggerKind::DBX:
    CmdArgs.push_back("-debugger-tuning=dbx");
    break;
  default:
    break;
  }
}

static bool checkDebugInfoOption(const Arg *A, const ArgList &Args,
                                 const Driver &D, const ToolChain &TC) {
  assert(A && "Expected non-nullptr argument.");
  if (TC.supportsDebugInfoOption(A))
    return true;
  D.Diag(diag::warn_drv_unsupported_debug_info_opt_for_target)
      << A->getAsString(Args) << TC.getTripleString();
  return false;
}

static void RenderDebugInfoCompressionArgs(const ArgList &Args,
                                           ArgStringList &CmdArgs,
                                           const Driver &D,
                                           const ToolChain &TC) {
  const Arg *A = Args.getLastArg(options::OPT_gz_EQ);
  if (!A)
    return;
  if (checkDebugInfoOption(A, Args, D, TC)) {
    StringRef Value = A->getValue();
    if (Value == "none") {
      CmdArgs.push_back("--compress-debug-sections=none");
    } else if (Value == "zlib" || Value == "zlib-gnu") {
      if (llvm::zlib::isAvailable()) {
        CmdArgs.push_back(
            Args.MakeArgString("--compress-debug-sections=" + Twine(Value)));
      } else {
        D.Diag(diag::warn_debug_compression_unavailable);
      }
    } else {
      D.Diag(diag::err_drv_unsupported_option_argument)
          << A->getOption().getName() << Value;
    }
  }
}

static const char *RelocationModelName(llvm::Reloc::Model Model) {
  switch (Model) {
  case llvm::Reloc::Static:
    return "static";
  case llvm::Reloc::PIC_:
    return "pic";
  case llvm::Reloc::DynamicNoPIC:
    return "dynamic-no-pic";
  case llvm::Reloc::ROPI:
    return "ropi";
  case llvm::Reloc::RWPI:
    return "rwpi";
  case llvm::Reloc::ROPI_RWPI:
    return "ropi-rwpi";
  }
  llvm_unreachable("Unknown Reloc::Model kind");
}
static void handleAMDGPUCodeObjectVersionOptions(const Driver &D,
                                                 const ArgList &Args,
                                                 ArgStringList &CmdArgs) {
  unsigned CodeObjVer = getOrCheckAMDGPUCodeObjectVersion(D, Args);
  CmdArgs.insert(CmdArgs.begin() + 1,
                 Args.MakeArgString(Twine("--amdhsa-code-object-version=") +
                                    Twine(CodeObjVer)));
  CmdArgs.insert(CmdArgs.begin() + 1, "-mllvm");
}

void Clang::AddPreprocessingOptions(Compilation &C, const JobAction &JA,
                                    const Driver &D, const ArgList &Args,
                                    ArgStringList &CmdArgs,
                                    const InputInfo &Output,
                                    const InputInfoList &Inputs) const {
  const bool IsIAMCU = getToolChain().getTriple().isOSIAMCU();
  const bool IsIntelFPGA = Args.hasArg(options::OPT_fintelfpga);

  CheckPreprocessingOptions(D, Args);

  Args.AddLastArg(CmdArgs, options::OPT_C);
  Args.AddLastArg(CmdArgs, options::OPT_CC);

  // Handle dependency file generation.
  Arg *ArgM = Args.getLastArg(options::OPT_MM);
  if (!ArgM)
    ArgM = Args.getLastArg(options::OPT_M);
  Arg *ArgMD = Args.getLastArg(options::OPT_MMD);
  if (!ArgMD)
    ArgMD = Args.getLastArg(options::OPT_MD);

  // -M and -MM imply -w.
  if (ArgM)
    CmdArgs.push_back("-w");
  else
    ArgM = ArgMD;

  auto createFPGATempDepFile = [&](const char *&DepFile) {
    // Generate dependency files as temporary. These will be used for the
    // aoc call/bundled during fat object creation
    std::string BaseName(Clang::getBaseInputName(Args, Inputs[0]));
    std::string DepTmpName =
        C.getDriver().GetTemporaryPath(llvm::sys::path::stem(BaseName), "d");
    DepFile = C.addTempFile(C.getArgs().MakeArgString(DepTmpName));
    C.getDriver().addFPGATempDepFile(DepFile, BaseName);
  };

  if (ArgM) {
    // Determine the output location.
    const char *DepFile;
    if (Arg *MF = Args.getLastArg(options::OPT_MF)) {
      DepFile = MF->getValue();
      C.addFailureResultFile(DepFile, &JA);
      // Populate the named dependency file to be used in the bundle
      // or passed to the offline compilation.
      if (IsIntelFPGA && JA.isDeviceOffloading(Action::OFK_SYCL))
        C.getDriver().addFPGATempDepFile(
            DepFile, Clang::getBaseInputName(Args, Inputs[0]));
    } else if (Output.getType() == types::TY_Dependencies) {
      DepFile = Output.getFilename();
    } else if (!ArgMD) {
      DepFile = "-";
    } else if (IsIntelFPGA && JA.isDeviceOffloading(Action::OFK_SYCL)) {
      createFPGATempDepFile(DepFile);
    } else {
      DepFile = getDependencyFileName(Args, Inputs);
      C.addFailureResultFile(DepFile, &JA);
    }
    CmdArgs.push_back("-dependency-file");
    CmdArgs.push_back(DepFile);

    bool HasTarget = false;
    for (const Arg *A : Args.filtered(options::OPT_MT, options::OPT_MQ)) {
      HasTarget = true;
      A->claim();
      if (A->getOption().matches(options::OPT_MT)) {
        A->render(Args, CmdArgs);
      } else {
        CmdArgs.push_back("-MT");
        SmallString<128> Quoted;
        QuoteTarget(A->getValue(), Quoted);
        CmdArgs.push_back(Args.MakeArgString(Quoted));
      }
    }

    // Add a default target if one wasn't specified.
    if (!HasTarget) {
      const char *DepTarget;

      // If user provided -o, that is the dependency target, except
      // when we are only generating a dependency file.
      Arg *OutputOpt = Args.getLastArg(options::OPT_o);
      if (OutputOpt && Output.getType() != types::TY_Dependencies) {
        DepTarget = OutputOpt->getValue();
      } else {
        // Otherwise derive from the base input.
        //
        // FIXME: This should use the computed output file location.
        SmallString<128> P(Inputs[0].getBaseInput());
        llvm::sys::path::replace_extension(P, "o");
        DepTarget = Args.MakeArgString(llvm::sys::path::filename(P));
      }

      CmdArgs.push_back("-MT");
      SmallString<128> Quoted;
      QuoteTarget(DepTarget, Quoted);
      CmdArgs.push_back(Args.MakeArgString(Quoted));
    }

    if (ArgM->getOption().matches(options::OPT_M) ||
        ArgM->getOption().matches(options::OPT_MD))
      CmdArgs.push_back("-sys-header-deps");
    if ((isa<PrecompileJobAction>(JA) &&
         !Args.hasArg(options::OPT_fno_module_file_deps)) ||
        Args.hasArg(options::OPT_fmodule_file_deps))
      CmdArgs.push_back("-module-file-deps");
  }

  if (!ArgM && IsIntelFPGA && JA.isDeviceOffloading(Action::OFK_SYCL)) {
    // No dep generation option was provided, add all of the needed options
    // to ensure a successful dep generation.
    const char *DepFile;
    createFPGATempDepFile(DepFile);
    CmdArgs.push_back("-dependency-file");
    CmdArgs.push_back(DepFile);
    CmdArgs.push_back("-MT");
    SmallString<128> P(Inputs[0].getBaseInput());
    llvm::sys::path::replace_extension(P, "o");
    SmallString<128> Quoted;
    QuoteTarget(llvm::sys::path::filename(P), Quoted);
    CmdArgs.push_back(Args.MakeArgString(Quoted));
  }

  if (Args.hasArg(options::OPT_MG)) {
    if (!ArgM || ArgM->getOption().matches(options::OPT_MD) ||
        ArgM->getOption().matches(options::OPT_MMD))
      D.Diag(diag::err_drv_mg_requires_m_or_mm);
    CmdArgs.push_back("-MG");
  }

  Args.AddLastArg(CmdArgs, options::OPT_MP);
  Args.AddLastArg(CmdArgs, options::OPT_MV);

  // Add offload include arguments specific for CUDA/HIP.  This must happen
  // before we -I or -include anything else, because we must pick up the
  // CUDA/HIP headers from the particular CUDA/ROCm installation, rather than
  // from e.g. /usr/local/include.
  if (JA.isOffloading(Action::OFK_Cuda))
    getToolChain().AddCudaIncludeArgs(Args, CmdArgs);
  if (JA.isOffloading(Action::OFK_HIP))
    getToolChain().AddHIPIncludeArgs(Args, CmdArgs);

#if INTEL_CUSTOMIZATION
  // Add the AC Types header directories before the SYCL headers
  if (Args.hasArg(options::OPT_qactypes)) {
    CmdArgs.push_back("-internal-isystem");
    CmdArgs.push_back(Args.MakeArgString(getToolChain().GetACTypesIncludePath(Args)));
  }
#endif // INTEL_CUSTOMIZATION
  if (JA.isOffloading(Action::OFK_SYCL))
    toolchains::SYCLToolChain::AddSYCLIncludeArgs(D, Args, CmdArgs);

  // If we are offloading to a target via OpenMP we need to include the
  // openmp_wrappers folder which contains alternative system headers.
  if (JA.isDeviceOffloading(Action::OFK_OpenMP) &&
      getToolChain().getTriple().isNVPTX()){
    if (!Args.hasArg(options::OPT_nobuiltininc)) {
      // Add openmp_wrappers/* to our system include path.  This lets us wrap
      // standard library headers.
      SmallString<128> P(D.ResourceDir);
      llvm::sys::path::append(P, "include");
      llvm::sys::path::append(P, "openmp_wrappers");
      CmdArgs.push_back("-internal-isystem");
      CmdArgs.push_back(Args.MakeArgString(P));
    }

    CmdArgs.push_back("-include");
    CmdArgs.push_back("__clang_openmp_device_functions.h");
  }

  // Add -i* options, and automatically translate to
  // -include-pch/-include-pth for transparent PCH support. It's
  // wonky, but we include looking for .gch so we can support seamless
  // replacement into a build system already set up to be generating
  // .gch files.

  if (getToolChain().getDriver().IsCLMode()) {
    const Arg *YcArg = Args.getLastArg(options::OPT__SLASH_Yc);
    const Arg *YuArg = Args.getLastArg(options::OPT__SLASH_Yu);
    if (YcArg && JA.getKind() >= Action::PrecompileJobClass &&
        JA.getKind() <= Action::AssembleJobClass) {
      CmdArgs.push_back(Args.MakeArgString("-building-pch-with-obj"));
      // -fpch-instantiate-templates is the default when creating
      // precomp using /Yc
      if (Args.hasFlag(options::OPT_fpch_instantiate_templates,
                       options::OPT_fno_pch_instantiate_templates, true))
        CmdArgs.push_back(Args.MakeArgString("-fpch-instantiate-templates"));
    }
    if (YcArg || YuArg) {
      StringRef ThroughHeader = YcArg ? YcArg->getValue() : YuArg->getValue();
      if (!isa<PrecompileJobAction>(JA)) {
        CmdArgs.push_back("-include-pch");
        CmdArgs.push_back(Args.MakeArgString(D.GetClPchPath(
            C, !ThroughHeader.empty()
                   ? ThroughHeader
                   : llvm::sys::path::filename(Inputs[0].getBaseInput()))));
      }

      if (ThroughHeader.empty()) {
        CmdArgs.push_back(Args.MakeArgString(
            Twine("-pch-through-hdrstop-") + (YcArg ? "create" : "use")));
      } else {
        CmdArgs.push_back(
            Args.MakeArgString(Twine("-pch-through-header=") + ThroughHeader));
      }
    }
  }

  bool RenderedImplicitInclude = false;
  for (const Arg *A : Args.filtered(options::OPT_clang_i_Group)) {
    if (A->getOption().matches(options::OPT_include)) {
      // Handling of gcc-style gch precompiled headers.
      bool IsFirstImplicitInclude = !RenderedImplicitInclude;
      RenderedImplicitInclude = true;

      bool FoundPCH = false;
      SmallString<128> P(A->getValue());
      // We want the files to have a name like foo.h.pch. Add a dummy extension
      // so that replace_extension does the right thing.
      P += ".dummy";
      llvm::sys::path::replace_extension(P, "pch");
      if (llvm::sys::fs::exists(P))
        FoundPCH = true;

      if (!FoundPCH) {
        llvm::sys::path::replace_extension(P, "gch");
        if (llvm::sys::fs::exists(P)) {
          FoundPCH = true;
        }
      }

      if (FoundPCH) {
        if (IsFirstImplicitInclude) {
          A->claim();
          CmdArgs.push_back("-include-pch");
          CmdArgs.push_back(Args.MakeArgString(P));
          continue;
        } else {
          // Ignore the PCH if not first on command line and emit warning.
          D.Diag(diag::warn_drv_pch_not_first_include) << P
                                                       << A->getAsString(Args);
        }
      }
    } else if (A->getOption().matches(options::OPT_isystem_after)) {
      // Handling of paths which must come late.  These entries are handled by
      // the toolchain itself after the resource dir is inserted in the right
      // search order.
      // Do not claim the argument so that the use of the argument does not
      // silently go unnoticed on toolchains which do not honour the option.
      continue;
    } else if (A->getOption().matches(options::OPT_stdlibxx_isystem)) {
      // Translated to -internal-isystem by the driver, no need to pass to cc1.
      continue;
    }

    // Not translated, render as usual.
    A->claim();
    A->render(Args, CmdArgs);
  }

  Args.AddAllArgs(CmdArgs,
                  {options::OPT_D, options::OPT_U, options::OPT_I_Group,
                   options::OPT_F, options::OPT_index_header_map});

  // Add -Wp, and -Xpreprocessor if using the preprocessor.

  // FIXME: There is a very unfortunate problem here, some troubled
  // souls abuse -Wp, to pass preprocessor options in gcc syntax. To
  // really support that we would have to parse and then translate
  // those options. :(
  Args.AddAllArgValues(CmdArgs, options::OPT_Wp_COMMA,
                       options::OPT_Xpreprocessor);

  // -I- is a deprecated GCC feature, reject it.
  if (Arg *A = Args.getLastArg(options::OPT_I_))
    D.Diag(diag::err_drv_I_dash_not_supported) << A->getAsString(Args);

  // If we have a --sysroot, and don't have an explicit -isysroot flag, add an
  // -isysroot to the CC1 invocation.
  StringRef sysroot = C.getSysRoot();
  if (sysroot != "") {
    if (!Args.hasArg(options::OPT_isysroot)) {
      CmdArgs.push_back("-isysroot");
      CmdArgs.push_back(C.getArgs().MakeArgString(sysroot));
    }
  }

  // Parse additional include paths from environment variables.
  // FIXME: We should probably sink the logic for handling these from the
  // frontend into the driver. It will allow deleting 4 otherwise unused flags.
  // CPATH - included following the user specified includes (but prior to
  // builtin and standard includes).
  addDirectoryList(Args, CmdArgs, "-I", "CPATH");
  // C_INCLUDE_PATH - system includes enabled when compiling C.
  addDirectoryList(Args, CmdArgs, "-c-isystem", "C_INCLUDE_PATH");
  // CPLUS_INCLUDE_PATH - system includes enabled when compiling C++.
  addDirectoryList(Args, CmdArgs, "-cxx-isystem", "CPLUS_INCLUDE_PATH");
  // OBJC_INCLUDE_PATH - system includes enabled when compiling ObjC.
  addDirectoryList(Args, CmdArgs, "-objc-isystem", "OBJC_INCLUDE_PATH");
  // OBJCPLUS_INCLUDE_PATH - system includes enabled when compiling ObjC++.
  addDirectoryList(Args, CmdArgs, "-objcxx-isystem", "OBJCPLUS_INCLUDE_PATH");

#if INTEL_CUSTOMIZATION
  // Add Intel specific headers
  if (D.IsIntelMode()) {
    SmallString<128> IntelDir(D.Dir);
    llvm::sys::path::append(IntelDir, "..");
    llvm::sys::path::append(IntelDir, "compiler");
    llvm::sys::path::append(IntelDir, "include");
    CmdArgs.push_back("-internal-isystem");
    CmdArgs.push_back(Args.MakeArgString(IntelDir));
    // IA32ROOT
    const char * IA32Root = getenv("IA32ROOT");
    if (IA32Root) {
      SmallString<128> P(IA32Root);
      llvm::sys::path::append(P, "include");
      CmdArgs.push_back("-internal-isystem");
      CmdArgs.push_back(Args.MakeArgString(P));
    }
  }
#endif // INTEL_CUSTOMIZATION
  // While adding the include arguments, we also attempt to retrieve the
  // arguments of related offloading toolchains or arguments that are specific
  // of an offloading programming model.

  // Add C++ include arguments, if needed.
  if (types::isCXX(Inputs[0].getType())) {
    bool HasStdlibxxIsystem = Args.hasArg(options::OPT_stdlibxx_isystem);
    forAllAssociatedToolChains(
        C, JA, getToolChain(),
        [&Args, &CmdArgs, HasStdlibxxIsystem](const ToolChain &TC) {
          HasStdlibxxIsystem ? TC.AddClangCXXStdlibIsystemArgs(Args, CmdArgs)
                             : TC.AddClangCXXStdlibIncludeArgs(Args, CmdArgs);
        });
  }

  // Add system include arguments for all targets but IAMCU.
  if (!IsIAMCU)
    forAllAssociatedToolChains(C, JA, getToolChain(),
                               [&Args, &CmdArgs](const ToolChain &TC) {
                                 TC.AddClangSystemIncludeArgs(Args, CmdArgs);
                               });
  else {
    // For IAMCU add special include arguments.
    getToolChain().AddIAMCUIncludeArgs(Args, CmdArgs);
  }

  addMacroPrefixMapArg(D, Args, CmdArgs);
  addCoveragePrefixMapArg(D, Args, CmdArgs);
}

// FIXME: Move to target hook.
static bool isSignedCharDefault(const llvm::Triple &Triple) {
  switch (Triple.getArch()) {
  default:
    return true;

  case llvm::Triple::aarch64:
  case llvm::Triple::aarch64_32:
  case llvm::Triple::aarch64_be:
  case llvm::Triple::arm:
  case llvm::Triple::armeb:
  case llvm::Triple::thumb:
  case llvm::Triple::thumbeb:
    if (Triple.isOSDarwin() || Triple.isOSWindows())
      return true;
    return false;

  case llvm::Triple::ppc:
  case llvm::Triple::ppc64:
    if (Triple.isOSDarwin())
      return true;
    return false;

  case llvm::Triple::hexagon:
  case llvm::Triple::ppcle:
  case llvm::Triple::ppc64le:
  case llvm::Triple::riscv32:
  case llvm::Triple::riscv64:
  case llvm::Triple::systemz:
  case llvm::Triple::xcore:
    return false;
  }
}

static bool hasMultipleInvocations(const llvm::Triple &Triple,
                                   const ArgList &Args) {
  // Supported only on Darwin where we invoke the compiler multiple times
  // followed by an invocation to lipo.
  if (!Triple.isOSDarwin())
    return false;
  // If more than one "-arch <arch>" is specified, we're targeting multiple
  // architectures resulting in a fat binary.
  return Args.getAllArgValues(options::OPT_arch).size() > 1;
}

static bool checkRemarksOptions(const Driver &D, const ArgList &Args,
                                const llvm::Triple &Triple) {
  // When enabling remarks, we need to error if:
  // * The remark file is specified but we're targeting multiple architectures,
  // which means more than one remark file is being generated.
  bool hasMultipleInvocations = ::hasMultipleInvocations(Triple, Args);
  bool hasExplicitOutputFile =
      Args.getLastArg(options::OPT_foptimization_record_file_EQ);
  if (hasMultipleInvocations && hasExplicitOutputFile) {
    D.Diag(diag::err_drv_invalid_output_with_multiple_archs)
        << "-foptimization-record-file";
    return false;
  }
  return true;
}

static void renderRemarksOptions(const ArgList &Args, ArgStringList &CmdArgs,
                                 const llvm::Triple &Triple,
                                 const InputInfo &Input,
                                 const InputInfo &Output, const JobAction &JA) {
  StringRef Format = "yaml";
  if (const Arg *A = Args.getLastArg(options::OPT_fsave_optimization_record_EQ))
    Format = A->getValue();

  CmdArgs.push_back("-opt-record-file");

  const Arg *A = Args.getLastArg(options::OPT_foptimization_record_file_EQ);
  if (A) {
    CmdArgs.push_back(A->getValue());
  } else {
    bool hasMultipleArchs =
        Triple.isOSDarwin() && // Only supported on Darwin platforms.
        Args.getAllArgValues(options::OPT_arch).size() > 1;

    SmallString<128> F;

    if (Args.hasArg(options::OPT_c) || Args.hasArg(options::OPT_S)) {
      if (Arg *FinalOutput = Args.getLastArg(options::OPT_o))
        F = FinalOutput->getValue();
    } else {
      if (Format != "yaml" && // For YAML, keep the original behavior.
          Triple.isOSDarwin() && // Enable this only on darwin, since it's the only platform supporting .dSYM bundles.
          Output.isFilename())
        F = Output.getFilename();
    }

    if (F.empty()) {
      // Use the input filename.
      F = llvm::sys::path::stem(Input.getBaseInput());

      // If we're compiling for an offload architecture (i.e. a CUDA device),
      // we need to make the file name for the device compilation different
      // from the host compilation.
      if (!JA.isDeviceOffloading(Action::OFK_None) &&
          !JA.isDeviceOffloading(Action::OFK_Host)) {
        llvm::sys::path::replace_extension(F, "");
        F += Action::GetOffloadingFileNamePrefix(JA.getOffloadingDeviceKind(),
                                                 Triple.normalize());
        F += "-";
        F += JA.getOffloadingArch();
      }
    }

    // If we're having more than one "-arch", we should name the files
    // differently so that every cc1 invocation writes to a different file.
    // We're doing that by appending "-<arch>" with "<arch>" being the arch
    // name from the triple.
    if (hasMultipleArchs) {
      // First, remember the extension.
      SmallString<64> OldExtension = llvm::sys::path::extension(F);
      // then, remove it.
      llvm::sys::path::replace_extension(F, "");
      // attach -<arch> to it.
      F += "-";
      F += Triple.getArchName();
      // put back the extension.
      llvm::sys::path::replace_extension(F, OldExtension);
    }

    SmallString<32> Extension;
    Extension += "opt.";
    Extension += Format;

    llvm::sys::path::replace_extension(F, Extension);
    CmdArgs.push_back(Args.MakeArgString(F));
  }

  if (const Arg *A =
          Args.getLastArg(options::OPT_foptimization_record_passes_EQ)) {
    CmdArgs.push_back("-opt-record-passes");
    CmdArgs.push_back(A->getValue());
  }

  if (!Format.empty()) {
    CmdArgs.push_back("-opt-record-format");
    CmdArgs.push_back(Format.data());
  }
}

void AddAAPCSVolatileBitfieldArgs(const ArgList &Args, ArgStringList &CmdArgs) {
  if (!Args.hasFlag(options::OPT_faapcs_bitfield_width,
                    options::OPT_fno_aapcs_bitfield_width, true))
    CmdArgs.push_back("-fno-aapcs-bitfield-width");

  if (Args.getLastArg(options::OPT_ForceAAPCSBitfieldLoad))
    CmdArgs.push_back("-faapcs-bitfield-load");
}

namespace {
void RenderARMABI(const llvm::Triple &Triple, const ArgList &Args,
                  ArgStringList &CmdArgs) {
  // Select the ABI to use.
  // FIXME: Support -meabi.
  // FIXME: Parts of this are duplicated in the backend, unify this somehow.
  const char *ABIName = nullptr;
  if (Arg *A = Args.getLastArg(options::OPT_mabi_EQ)) {
    ABIName = A->getValue();
  } else {
    std::string CPU = getCPUName(Args, Triple, /*FromAs*/ false);
    ABIName = llvm::ARM::computeDefaultTargetABI(Triple, CPU).data();
  }

  CmdArgs.push_back("-target-abi");
  CmdArgs.push_back(ABIName);
}
}

void Clang::AddARMTargetArgs(const llvm::Triple &Triple, const ArgList &Args,
                             ArgStringList &CmdArgs, bool KernelOrKext) const {
  RenderARMABI(Triple, Args, CmdArgs);

  // Determine floating point ABI from the options & target defaults.
  arm::FloatABI ABI = arm::getARMFloatABI(getToolChain(), Args);
  if (ABI == arm::FloatABI::Soft) {
    // Floating point operations and argument passing are soft.
    // FIXME: This changes CPP defines, we need -target-soft-float.
    CmdArgs.push_back("-msoft-float");
    CmdArgs.push_back("-mfloat-abi");
    CmdArgs.push_back("soft");
  } else if (ABI == arm::FloatABI::SoftFP) {
    // Floating point operations are hard, but argument passing is soft.
    CmdArgs.push_back("-mfloat-abi");
    CmdArgs.push_back("soft");
  } else {
    // Floating point operations and argument passing are hard.
    assert(ABI == arm::FloatABI::Hard && "Invalid float abi!");
    CmdArgs.push_back("-mfloat-abi");
    CmdArgs.push_back("hard");
  }

  // Forward the -mglobal-merge option for explicit control over the pass.
  if (Arg *A = Args.getLastArg(options::OPT_mglobal_merge,
                               options::OPT_mno_global_merge)) {
    CmdArgs.push_back("-mllvm");
    if (A->getOption().matches(options::OPT_mno_global_merge))
      CmdArgs.push_back("-arm-global-merge=false");
    else
      CmdArgs.push_back("-arm-global-merge=true");
  }

  if (!Args.hasFlag(options::OPT_mimplicit_float,
                    options::OPT_mno_implicit_float, true))
    CmdArgs.push_back("-no-implicit-float");

  if (Args.getLastArg(options::OPT_mcmse))
    CmdArgs.push_back("-mcmse");

  AddAAPCSVolatileBitfieldArgs(Args, CmdArgs);
}

void Clang::RenderTargetOptions(const llvm::Triple &EffectiveTriple,
                                const ArgList &Args, bool KernelOrKext,
                                ArgStringList &CmdArgs) const {
  const ToolChain &TC = getToolChain();

  // Add the target features
  getTargetFeatures(TC.getDriver(), EffectiveTriple, Args, CmdArgs, false);

  // Add target specific flags.
  switch (TC.getArch()) {
  default:
    break;

  case llvm::Triple::arm:
  case llvm::Triple::armeb:
  case llvm::Triple::thumb:
  case llvm::Triple::thumbeb:
    // Use the effective triple, which takes into account the deployment target.
    AddARMTargetArgs(EffectiveTriple, Args, CmdArgs, KernelOrKext);
    CmdArgs.push_back("-fallow-half-arguments-and-returns");
    break;

  case llvm::Triple::aarch64:
  case llvm::Triple::aarch64_32:
  case llvm::Triple::aarch64_be:
    AddAArch64TargetArgs(Args, CmdArgs);
    CmdArgs.push_back("-fallow-half-arguments-and-returns");
    break;

  case llvm::Triple::mips:
  case llvm::Triple::mipsel:
  case llvm::Triple::mips64:
  case llvm::Triple::mips64el:
    AddMIPSTargetArgs(Args, CmdArgs);
    break;

  case llvm::Triple::ppc:
  case llvm::Triple::ppcle:
  case llvm::Triple::ppc64:
  case llvm::Triple::ppc64le:
    AddPPCTargetArgs(Args, CmdArgs);
    break;

  case llvm::Triple::riscv32:
  case llvm::Triple::riscv64:
    AddRISCVTargetArgs(Args, CmdArgs);
    break;

  case llvm::Triple::sparc:
  case llvm::Triple::sparcel:
  case llvm::Triple::sparcv9:
    AddSparcTargetArgs(Args, CmdArgs);
    break;

  case llvm::Triple::systemz:
    AddSystemZTargetArgs(Args, CmdArgs);
    break;

  case llvm::Triple::x86:
  case llvm::Triple::x86_64:
    AddX86TargetArgs(Args, CmdArgs);
    break;

  case llvm::Triple::lanai:
    AddLanaiTargetArgs(Args, CmdArgs);
    break;

  case llvm::Triple::hexagon:
    AddHexagonTargetArgs(Args, CmdArgs);
    break;

  case llvm::Triple::wasm32:
  case llvm::Triple::wasm64:
    AddWebAssemblyTargetArgs(Args, CmdArgs);
    break;

  case llvm::Triple::ve:
    AddVETargetArgs(Args, CmdArgs);
    break;
  }
}

namespace {
void RenderAArch64ABI(const llvm::Triple &Triple, const ArgList &Args,
                      ArgStringList &CmdArgs) {
  const char *ABIName = nullptr;
  if (Arg *A = Args.getLastArg(options::OPT_mabi_EQ))
    ABIName = A->getValue();
  else if (Triple.isOSDarwin())
    ABIName = "darwinpcs";
  else
    ABIName = "aapcs";

  CmdArgs.push_back("-target-abi");
  CmdArgs.push_back(ABIName);
}
}

void Clang::AddAArch64TargetArgs(const ArgList &Args,
                                 ArgStringList &CmdArgs) const {
  const llvm::Triple &Triple = getToolChain().getEffectiveTriple();

  if (!Args.hasFlag(options::OPT_mred_zone, options::OPT_mno_red_zone, true) ||
      Args.hasArg(options::OPT_mkernel) ||
      Args.hasArg(options::OPT_fapple_kext))
    CmdArgs.push_back("-disable-red-zone");

  if (!Args.hasFlag(options::OPT_mimplicit_float,
                    options::OPT_mno_implicit_float, true))
    CmdArgs.push_back("-no-implicit-float");

  RenderAArch64ABI(Triple, Args, CmdArgs);

  if (Arg *A = Args.getLastArg(options::OPT_mfix_cortex_a53_835769,
                               options::OPT_mno_fix_cortex_a53_835769)) {
    CmdArgs.push_back("-mllvm");
    if (A->getOption().matches(options::OPT_mfix_cortex_a53_835769))
      CmdArgs.push_back("-aarch64-fix-cortex-a53-835769=1");
    else
      CmdArgs.push_back("-aarch64-fix-cortex-a53-835769=0");
  } else if (Triple.isAndroid()) {
    // Enabled A53 errata (835769) workaround by default on android
    CmdArgs.push_back("-mllvm");
    CmdArgs.push_back("-aarch64-fix-cortex-a53-835769=1");
  }

  // Forward the -mglobal-merge option for explicit control over the pass.
  if (Arg *A = Args.getLastArg(options::OPT_mglobal_merge,
                               options::OPT_mno_global_merge)) {
    CmdArgs.push_back("-mllvm");
    if (A->getOption().matches(options::OPT_mno_global_merge))
      CmdArgs.push_back("-aarch64-enable-global-merge=false");
    else
      CmdArgs.push_back("-aarch64-enable-global-merge=true");
  }

  // Enable/disable return address signing and indirect branch targets.
  if (Arg *A = Args.getLastArg(options::OPT_msign_return_address_EQ,
                               options::OPT_mbranch_protection_EQ)) {

    const Driver &D = getToolChain().getDriver();

    StringRef Scope, Key;
    bool IndirectBranches;

    if (A->getOption().matches(options::OPT_msign_return_address_EQ)) {
      Scope = A->getValue();
      if (!Scope.equals("none") && !Scope.equals("non-leaf") &&
          !Scope.equals("all"))
        D.Diag(diag::err_invalid_branch_protection)
            << Scope << A->getAsString(Args);
      Key = "a_key";
      IndirectBranches = false;
    } else {
      StringRef Err;
      llvm::AArch64::ParsedBranchProtection PBP;
      if (!llvm::AArch64::parseBranchProtection(A->getValue(), PBP, Err))
        D.Diag(diag::err_invalid_branch_protection)
            << Err << A->getAsString(Args);
      Scope = PBP.Scope;
      Key = PBP.Key;
      IndirectBranches = PBP.BranchTargetEnforcement;
    }

    CmdArgs.push_back(
        Args.MakeArgString(Twine("-msign-return-address=") + Scope));
    CmdArgs.push_back(
        Args.MakeArgString(Twine("-msign-return-address-key=") + Key));
    if (IndirectBranches)
      CmdArgs.push_back("-mbranch-target-enforce");
  }

  // Handle -msve_vector_bits=<bits>
  if (Arg *A = Args.getLastArg(options::OPT_msve_vector_bits_EQ)) {
    StringRef Val = A->getValue();
    const Driver &D = getToolChain().getDriver();
    if (Val.equals("128") || Val.equals("256") || Val.equals("512") ||
        Val.equals("1024") || Val.equals("2048"))
      CmdArgs.push_back(
          Args.MakeArgString(llvm::Twine("-msve-vector-bits=") + Val));
    // Silently drop requests for vector-length agnostic code as it's implied.
    else if (!Val.equals("scalable"))
      // Handle the unsupported values passed to msve-vector-bits.
      D.Diag(diag::err_drv_unsupported_option_argument)
          << A->getOption().getName() << Val;
  }

  AddAAPCSVolatileBitfieldArgs(Args, CmdArgs);
}

void Clang::AddMIPSTargetArgs(const ArgList &Args,
                              ArgStringList &CmdArgs) const {
  const Driver &D = getToolChain().getDriver();
  StringRef CPUName;
  StringRef ABIName;
  const llvm::Triple &Triple = getToolChain().getTriple();
  mips::getMipsCPUAndABI(Args, Triple, CPUName, ABIName);

  CmdArgs.push_back("-target-abi");
  CmdArgs.push_back(ABIName.data());

  mips::FloatABI ABI = mips::getMipsFloatABI(D, Args, Triple);
  if (ABI == mips::FloatABI::Soft) {
    // Floating point operations and argument passing are soft.
    CmdArgs.push_back("-msoft-float");
    CmdArgs.push_back("-mfloat-abi");
    CmdArgs.push_back("soft");
  } else {
    // Floating point operations and argument passing are hard.
    assert(ABI == mips::FloatABI::Hard && "Invalid float abi!");
    CmdArgs.push_back("-mfloat-abi");
    CmdArgs.push_back("hard");
  }

  if (Arg *A = Args.getLastArg(options::OPT_mldc1_sdc1,
                               options::OPT_mno_ldc1_sdc1)) {
    if (A->getOption().matches(options::OPT_mno_ldc1_sdc1)) {
      CmdArgs.push_back("-mllvm");
      CmdArgs.push_back("-mno-ldc1-sdc1");
    }
  }

  if (Arg *A = Args.getLastArg(options::OPT_mcheck_zero_division,
                               options::OPT_mno_check_zero_division)) {
    if (A->getOption().matches(options::OPT_mno_check_zero_division)) {
      CmdArgs.push_back("-mllvm");
      CmdArgs.push_back("-mno-check-zero-division");
    }
  }

  if (Arg *A = Args.getLastArg(options::OPT_G)) {
    StringRef v = A->getValue();
    CmdArgs.push_back("-mllvm");
    CmdArgs.push_back(Args.MakeArgString("-mips-ssection-threshold=" + v));
    A->claim();
  }

  Arg *GPOpt = Args.getLastArg(options::OPT_mgpopt, options::OPT_mno_gpopt);
  Arg *ABICalls =
      Args.getLastArg(options::OPT_mabicalls, options::OPT_mno_abicalls);

  // -mabicalls is the default for many MIPS environments, even with -fno-pic.
  // -mgpopt is the default for static, -fno-pic environments but these two
  // options conflict. We want to be certain that -mno-abicalls -mgpopt is
  // the only case where -mllvm -mgpopt is passed.
  // NOTE: We need a warning here or in the backend to warn when -mgpopt is
  //       passed explicitly when compiling something with -mabicalls
  //       (implictly) in affect. Currently the warning is in the backend.
  //
  // When the ABI in use is  N64, we also need to determine the PIC mode that
  // is in use, as -fno-pic for N64 implies -mno-abicalls.
  bool NoABICalls =
      ABICalls && ABICalls->getOption().matches(options::OPT_mno_abicalls);

  llvm::Reloc::Model RelocationModel;
  unsigned PICLevel;
  bool IsPIE;
  std::tie(RelocationModel, PICLevel, IsPIE) =
      ParsePICArgs(getToolChain(), Args);

  NoABICalls = NoABICalls ||
               (RelocationModel == llvm::Reloc::Static && ABIName == "n64");

  bool WantGPOpt = GPOpt && GPOpt->getOption().matches(options::OPT_mgpopt);
  // We quietly ignore -mno-gpopt as the backend defaults to -mno-gpopt.
  if (NoABICalls && (!GPOpt || WantGPOpt)) {
    CmdArgs.push_back("-mllvm");
    CmdArgs.push_back("-mgpopt");

    Arg *LocalSData = Args.getLastArg(options::OPT_mlocal_sdata,
                                      options::OPT_mno_local_sdata);
    Arg *ExternSData = Args.getLastArg(options::OPT_mextern_sdata,
                                       options::OPT_mno_extern_sdata);
    Arg *EmbeddedData = Args.getLastArg(options::OPT_membedded_data,
                                        options::OPT_mno_embedded_data);
    if (LocalSData) {
      CmdArgs.push_back("-mllvm");
      if (LocalSData->getOption().matches(options::OPT_mlocal_sdata)) {
        CmdArgs.push_back("-mlocal-sdata=1");
      } else {
        CmdArgs.push_back("-mlocal-sdata=0");
      }
      LocalSData->claim();
    }

    if (ExternSData) {
      CmdArgs.push_back("-mllvm");
      if (ExternSData->getOption().matches(options::OPT_mextern_sdata)) {
        CmdArgs.push_back("-mextern-sdata=1");
      } else {
        CmdArgs.push_back("-mextern-sdata=0");
      }
      ExternSData->claim();
    }

    if (EmbeddedData) {
      CmdArgs.push_back("-mllvm");
      if (EmbeddedData->getOption().matches(options::OPT_membedded_data)) {
        CmdArgs.push_back("-membedded-data=1");
      } else {
        CmdArgs.push_back("-membedded-data=0");
      }
      EmbeddedData->claim();
    }

  } else if ((!ABICalls || (!NoABICalls && ABICalls)) && WantGPOpt)
    D.Diag(diag::warn_drv_unsupported_gpopt) << (ABICalls ? 0 : 1);

  if (GPOpt)
    GPOpt->claim();

  if (Arg *A = Args.getLastArg(options::OPT_mcompact_branches_EQ)) {
    StringRef Val = StringRef(A->getValue());
    if (mips::hasCompactBranches(CPUName)) {
      if (Val == "never" || Val == "always" || Val == "optimal") {
        CmdArgs.push_back("-mllvm");
        CmdArgs.push_back(Args.MakeArgString("-mips-compact-branches=" + Val));
      } else
        D.Diag(diag::err_drv_unsupported_option_argument)
            << A->getOption().getName() << Val;
    } else
      D.Diag(diag::warn_target_unsupported_compact_branches) << CPUName;
  }

  if (Arg *A = Args.getLastArg(options::OPT_mrelax_pic_calls,
                               options::OPT_mno_relax_pic_calls)) {
    if (A->getOption().matches(options::OPT_mno_relax_pic_calls)) {
      CmdArgs.push_back("-mllvm");
      CmdArgs.push_back("-mips-jalr-reloc=0");
    }
  }
}

void Clang::AddPPCTargetArgs(const ArgList &Args,
                             ArgStringList &CmdArgs) const {
  // Select the ABI to use.
  const char *ABIName = nullptr;
  const llvm::Triple &T = getToolChain().getTriple();
  if (T.isOSBinFormatELF()) {
    switch (getToolChain().getArch()) {
    case llvm::Triple::ppc64: {
      if ((T.isOSFreeBSD() && T.getOSMajorVersion() >= 13) ||
          T.isOSOpenBSD() || T.isMusl())
        ABIName = "elfv2";
      else
        ABIName = "elfv1";
      break;
    }
    case llvm::Triple::ppc64le:
      ABIName = "elfv2";
      break;
    default:
      break;
    }
  }

  bool IEEELongDouble = false;
  for (const Arg *A : Args.filtered(options::OPT_mabi_EQ)) {
    StringRef V = A->getValue();
    if (V == "ieeelongdouble")
      IEEELongDouble = true;
    else if (V == "ibmlongdouble")
      IEEELongDouble = false;
    else if (V != "altivec")
      // The ppc64 linux abis are all "altivec" abis by default. Accept and ignore
      // the option if given as we don't have backend support for any targets
      // that don't use the altivec abi.
      ABIName = A->getValue();
  }
  if (IEEELongDouble)
    CmdArgs.push_back("-mabi=ieeelongdouble");

  ppc::FloatABI FloatABI =
      ppc::getPPCFloatABI(getToolChain().getDriver(), Args);

  if (FloatABI == ppc::FloatABI::Soft) {
    // Floating point operations and argument passing are soft.
    CmdArgs.push_back("-msoft-float");
    CmdArgs.push_back("-mfloat-abi");
    CmdArgs.push_back("soft");
  } else {
    // Floating point operations and argument passing are hard.
    assert(FloatABI == ppc::FloatABI::Hard && "Invalid float abi!");
    CmdArgs.push_back("-mfloat-abi");
    CmdArgs.push_back("hard");
  }

  if (ABIName) {
    CmdArgs.push_back("-target-abi");
    CmdArgs.push_back(ABIName);
  }
}

static void SetRISCVSmallDataLimit(const ToolChain &TC, const ArgList &Args,
                                   ArgStringList &CmdArgs) {
  const Driver &D = TC.getDriver();
  const llvm::Triple &Triple = TC.getTriple();
  // Default small data limitation is eight.
  const char *SmallDataLimit = "8";
  // Get small data limitation.
  if (Args.getLastArg(options::OPT_shared, options::OPT_fpic,
                      options::OPT_fPIC)) {
    // Not support linker relaxation for PIC.
    SmallDataLimit = "0";
    if (Args.hasArg(options::OPT_G)) {
      D.Diag(diag::warn_drv_unsupported_sdata);
    }
  } else if (Args.getLastArgValue(options::OPT_mcmodel_EQ)
                 .equals_lower("large") &&
             (Triple.getArch() == llvm::Triple::riscv64)) {
    // Not support linker relaxation for RV64 with large code model.
    SmallDataLimit = "0";
    if (Args.hasArg(options::OPT_G)) {
      D.Diag(diag::warn_drv_unsupported_sdata);
    }
  } else if (Arg *A = Args.getLastArg(options::OPT_G)) {
    SmallDataLimit = A->getValue();
  }
  // Forward the -msmall-data-limit= option.
  CmdArgs.push_back("-msmall-data-limit");
  CmdArgs.push_back(SmallDataLimit);
}

void Clang::AddRISCVTargetArgs(const ArgList &Args,
                               ArgStringList &CmdArgs) const {
  const llvm::Triple &Triple = getToolChain().getTriple();
  StringRef ABIName = riscv::getRISCVABI(Args, Triple);

  CmdArgs.push_back("-target-abi");
  CmdArgs.push_back(ABIName.data());

  SetRISCVSmallDataLimit(getToolChain(), Args, CmdArgs);

  std::string TuneCPU;

  if (const Arg *A = Args.getLastArg(clang::driver::options::OPT_mtune_EQ)) {
    StringRef Name = A->getValue();

    Name = llvm::RISCV::resolveTuneCPUAlias(Name, Triple.isArch64Bit());
    TuneCPU = std::string(Name);
  }

  if (!TuneCPU.empty()) {
    CmdArgs.push_back("-tune-cpu");
    CmdArgs.push_back(Args.MakeArgString(TuneCPU));
  }
}

void Clang::AddSparcTargetArgs(const ArgList &Args,
                               ArgStringList &CmdArgs) const {
  sparc::FloatABI FloatABI =
      sparc::getSparcFloatABI(getToolChain().getDriver(), Args);

  if (FloatABI == sparc::FloatABI::Soft) {
    // Floating point operations and argument passing are soft.
    CmdArgs.push_back("-msoft-float");
    CmdArgs.push_back("-mfloat-abi");
    CmdArgs.push_back("soft");
  } else {
    // Floating point operations and argument passing are hard.
    assert(FloatABI == sparc::FloatABI::Hard && "Invalid float abi!");
    CmdArgs.push_back("-mfloat-abi");
    CmdArgs.push_back("hard");
  }
}

void Clang::AddSystemZTargetArgs(const ArgList &Args,
                                 ArgStringList &CmdArgs) const {
  bool HasBackchain = Args.hasFlag(options::OPT_mbackchain,
                                   options::OPT_mno_backchain, false);
  bool HasPackedStack = Args.hasFlag(options::OPT_mpacked_stack,
                                     options::OPT_mno_packed_stack, false);
  systemz::FloatABI FloatABI =
      systemz::getSystemZFloatABI(getToolChain().getDriver(), Args);
  bool HasSoftFloat = (FloatABI == systemz::FloatABI::Soft);
  if (HasBackchain && HasPackedStack && !HasSoftFloat) {
    const Driver &D = getToolChain().getDriver();
    D.Diag(diag::err_drv_unsupported_opt)
      << "-mpacked-stack -mbackchain -mhard-float";
  }
  if (HasBackchain)
    CmdArgs.push_back("-mbackchain");
  if (HasPackedStack)
    CmdArgs.push_back("-mpacked-stack");
  if (HasSoftFloat) {
    // Floating point operations and argument passing are soft.
    CmdArgs.push_back("-msoft-float");
    CmdArgs.push_back("-mfloat-abi");
    CmdArgs.push_back("soft");
  }
}

void Clang::AddX86TargetArgs(const ArgList &Args,
                             ArgStringList &CmdArgs) const {
  const Driver &D = getToolChain().getDriver();
  addX86AlignBranchArgs(D, Args, CmdArgs, /*IsLTO=*/false);

  if (!Args.hasFlag(options::OPT_mred_zone, options::OPT_mno_red_zone, true) ||
      Args.hasArg(options::OPT_mkernel) ||
      Args.hasArg(options::OPT_fapple_kext))
    CmdArgs.push_back("-disable-red-zone");

  if (!Args.hasFlag(options::OPT_mtls_direct_seg_refs,
                    options::OPT_mno_tls_direct_seg_refs, true))
    CmdArgs.push_back("-mno-tls-direct-seg-refs");

  // Default to avoid implicit floating-point for kernel/kext code, but allow
  // that to be overridden with -mno-soft-float.
  bool NoImplicitFloat = (Args.hasArg(options::OPT_mkernel) ||
                          Args.hasArg(options::OPT_fapple_kext));
  if (Arg *A = Args.getLastArg(
          options::OPT_msoft_float, options::OPT_mno_soft_float,
          options::OPT_mimplicit_float, options::OPT_mno_implicit_float)) {
    const Option &O = A->getOption();
    NoImplicitFloat = (O.matches(options::OPT_mno_implicit_float) ||
                       O.matches(options::OPT_msoft_float));
  }
  if (NoImplicitFloat)
    CmdArgs.push_back("-no-implicit-float");

  if (Arg *A = Args.getLastArg(options::OPT_masm_EQ)) {
    StringRef Value = A->getValue();
    if (Value == "intel" || Value == "att") {
      CmdArgs.push_back("-mllvm");
      CmdArgs.push_back(Args.MakeArgString("-x86-asm-syntax=" + Value));
    } else {
      D.Diag(diag::err_drv_unsupported_option_argument)
          << A->getOption().getName() << Value;
    }
#if INTEL_CUSTOMIZATION
  } else if (D.IsCLMode() && !D.IsIntelMode()) {
#endif // INTEL_CUSTOMIZATION
    CmdArgs.push_back("-mllvm");
    CmdArgs.push_back("-x86-asm-syntax=intel");
  }

  // Set flags to support MCU ABI.
  if (Args.hasFlag(options::OPT_miamcu, options::OPT_mno_iamcu, false)) {
    CmdArgs.push_back("-mfloat-abi");
    CmdArgs.push_back("soft");
    CmdArgs.push_back("-mstack-alignment=4");
  }

  // Handle -mtune.

  // Default to "generic" unless -march is present or targetting the PS4.
  std::string TuneCPU;
  if (!Args.hasArg(clang::driver::options::OPT_march_EQ) &&
      !getToolChain().getTriple().isPS4CPU())
    TuneCPU = "generic";
#if INTEL_CUSTOMIZATION
  // Reset TuneCPU if a valid -x or /Qx is specified.
  if (const Arg *A = Args.getLastArgNoClaim(options::OPT_march_EQ,
                                            options::OPT_x))
    if (A->getOption().matches(options::OPT_x))
      if (x86::isValidIntelCPU(A->getValue(), getToolChain().getTriple()))
        TuneCPU.clear();
  if (const Arg *A = Args.getLastArgNoClaim(options::OPT__SLASH_arch,
                                            options::OPT__SLASH_Qx)) {
    if (A->getOption().matches(options::OPT__SLASH_Qx))
      if (x86::isValidIntelCPU(A->getValue(), getToolChain().getTriple()))
        TuneCPU.clear();
  }

  addX86UnalignedVectorMoveArgs(getToolChain(), Args, CmdArgs, /*IsLTO=*/false,
                                /*IsIntelMode=*/D.IsIntelMode());
#endif // INTEL_CUSTOMIZATION

  // Override based on -mtune.
  if (const Arg *A = Args.getLastArg(clang::driver::options::OPT_mtune_EQ)) {
    StringRef Name = A->getValue();

    if (Name == "native") {
      Name = llvm::sys::getHostCPUName();
      if (!Name.empty())
        TuneCPU = std::string(Name);
    } else
      TuneCPU = std::string(Name);
  }

  if (!TuneCPU.empty()) {
    CmdArgs.push_back("-tune-cpu");
    CmdArgs.push_back(Args.MakeArgString(TuneCPU));
  }
}

void Clang::AddHexagonTargetArgs(const ArgList &Args,
                                 ArgStringList &CmdArgs) const {
  CmdArgs.push_back("-mqdsp6-compat");
  CmdArgs.push_back("-Wreturn-type");

  if (auto G = toolchains::HexagonToolChain::getSmallDataThreshold(Args)) {
    CmdArgs.push_back("-mllvm");
    CmdArgs.push_back(Args.MakeArgString("-hexagon-small-data-threshold=" +
                                         Twine(G.getValue())));
  }

  if (!Args.hasArg(options::OPT_fno_short_enums))
    CmdArgs.push_back("-fshort-enums");
  if (Args.getLastArg(options::OPT_mieee_rnd_near)) {
    CmdArgs.push_back("-mllvm");
    CmdArgs.push_back("-enable-hexagon-ieee-rnd-near");
  }
  CmdArgs.push_back("-mllvm");
  CmdArgs.push_back("-machine-sink-split=0");
}

void Clang::AddLanaiTargetArgs(const ArgList &Args,
                               ArgStringList &CmdArgs) const {
  if (Arg *A = Args.getLastArg(options::OPT_mcpu_EQ)) {
    StringRef CPUName = A->getValue();

    CmdArgs.push_back("-target-cpu");
    CmdArgs.push_back(Args.MakeArgString(CPUName));
  }
  if (Arg *A = Args.getLastArg(options::OPT_mregparm_EQ)) {
    StringRef Value = A->getValue();
    // Only support mregparm=4 to support old usage. Report error for all other
    // cases.
    int Mregparm;
    if (Value.getAsInteger(10, Mregparm)) {
      if (Mregparm != 4) {
        getToolChain().getDriver().Diag(
            diag::err_drv_unsupported_option_argument)
            << A->getOption().getName() << Value;
      }
    }
  }
}

void Clang::AddWebAssemblyTargetArgs(const ArgList &Args,
                                     ArgStringList &CmdArgs) const {
  // Default to "hidden" visibility.
  if (!Args.hasArg(options::OPT_fvisibility_EQ,
                   options::OPT_fvisibility_ms_compat)) {
    CmdArgs.push_back("-fvisibility");
    CmdArgs.push_back("hidden");
  }
}

void Clang::AddVETargetArgs(const ArgList &Args, ArgStringList &CmdArgs) const {
  // Floating point operations and argument passing are hard.
  CmdArgs.push_back("-mfloat-abi");
  CmdArgs.push_back("hard");
}

void Clang::DumpCompilationDatabase(Compilation &C, StringRef Filename,
                                    StringRef Target, const InputInfo &Output,
                                    const InputInfo &Input, const ArgList &Args) const {
  // If this is a dry run, do not create the compilation database file.
  if (C.getArgs().hasArg(options::OPT__HASH_HASH_HASH))
    return;

  using llvm::yaml::escape;
  const Driver &D = getToolChain().getDriver();

  if (!CompilationDatabase) {
    std::error_code EC;
    auto File = std::make_unique<llvm::raw_fd_ostream>(
        Filename, EC, llvm::sys::fs::OF_TextWithCRLF);
    if (EC) {
      D.Diag(clang::diag::err_drv_compilationdatabase) << Filename
                                                       << EC.message();
      return;
    }
    CompilationDatabase = std::move(File);
  }
  auto &CDB = *CompilationDatabase;
  auto CWD = D.getVFS().getCurrentWorkingDirectory();
  if (!CWD)
    CWD = ".";
  CDB << "{ \"directory\": \"" << escape(*CWD) << "\"";
  CDB << ", \"file\": \"" << escape(Input.getFilename()) << "\"";
  CDB << ", \"output\": \"" << escape(Output.getFilename()) << "\"";
  CDB << ", \"arguments\": [\"" << escape(D.ClangExecutable) << "\"";
  SmallString<128> Buf;
  Buf = "-x";
  Buf += types::getTypeName(Input.getType());
  CDB << ", \"" << escape(Buf) << "\"";
  if (!D.SysRoot.empty() && !Args.hasArg(options::OPT__sysroot_EQ)) {
    Buf = "--sysroot=";
    Buf += D.SysRoot;
    CDB << ", \"" << escape(Buf) << "\"";
  }
  CDB << ", \"" << escape(Input.getFilename()) << "\"";
  for (auto &A: Args) {
    auto &O = A->getOption();
    // Skip language selection, which is positional.
    if (O.getID() == options::OPT_x)
      continue;
    // Skip writing dependency output and the compilation database itself.
    if (O.getGroup().isValid() && O.getGroup().getID() == options::OPT_M_Group)
      continue;
    if (O.getID() == options::OPT_gen_cdb_fragment_path)
      continue;
    // Skip inputs.
    if (O.getKind() == Option::InputClass)
      continue;
    // All other arguments are quoted and appended.
    ArgStringList ASL;
    A->render(Args, ASL);
    for (auto &it: ASL)
      CDB << ", \"" << escape(it) << "\"";
  }
  Buf = "--target=";
  Buf += Target;
  CDB << ", \"" << escape(Buf) << "\"]},\n";
}

void Clang::DumpCompilationDatabaseFragmentToDir(
    StringRef Dir, Compilation &C, StringRef Target, const InputInfo &Output,
    const InputInfo &Input, const llvm::opt::ArgList &Args) const {
  // If this is a dry run, do not create the compilation database file.
  if (C.getArgs().hasArg(options::OPT__HASH_HASH_HASH))
    return;

  if (CompilationDatabase)
    DumpCompilationDatabase(C, "", Target, Output, Input, Args);

  SmallString<256> Path = Dir;
  const auto &Driver = C.getDriver();
  Driver.getVFS().makeAbsolute(Path);
  auto Err = llvm::sys::fs::create_directory(Path, /*IgnoreExisting=*/true);
  if (Err) {
    Driver.Diag(diag::err_drv_compilationdatabase) << Dir << Err.message();
    return;
  }

  llvm::sys::path::append(
      Path,
      Twine(llvm::sys::path::filename(Input.getFilename())) + ".%%%%.json");
  int FD;
  SmallString<256> TempPath;
  Err = llvm::sys::fs::createUniqueFile(Path, FD, TempPath,
                                        llvm::sys::fs::OF_Text);
  if (Err) {
    Driver.Diag(diag::err_drv_compilationdatabase) << Path << Err.message();
    return;
  }
  CompilationDatabase =
      std::make_unique<llvm::raw_fd_ostream>(FD, /*shouldClose=*/true);
  DumpCompilationDatabase(C, "", Target, Output, Input, Args);
}

static bool AddARMImplicitITArgs(const ArgList &Args, ArgStringList &CmdArgs,
                                 StringRef Value) {
  if (Value == "always" || Value == "never" || Value == "arm" ||
      Value == "thumb") {
    CmdArgs.push_back("-mllvm");
    CmdArgs.push_back(Args.MakeArgString("-arm-implicit-it=" + Value));
    return true;
  }
  return false;
}

static void CollectArgsForIntegratedAssembler(Compilation &C,
                                              const ArgList &Args,
                                              ArgStringList &CmdArgs,
                                              const Driver &D) {
  if (UseRelaxAll(C, Args))
    CmdArgs.push_back("-mrelax-all");

  // Only default to -mincremental-linker-compatible if we think we are
  // targeting the MSVC linker.
  bool DefaultIncrementalLinkerCompatible =
      C.getDefaultToolChain().getTriple().isWindowsMSVCEnvironment();
  if (Args.hasFlag(options::OPT_mincremental_linker_compatible,
                   options::OPT_mno_incremental_linker_compatible,
                   DefaultIncrementalLinkerCompatible))
    CmdArgs.push_back("-mincremental-linker-compatible");

  switch (C.getDefaultToolChain().getArch()) {
  case llvm::Triple::arm:
  case llvm::Triple::armeb:
  case llvm::Triple::thumb:
  case llvm::Triple::thumbeb:
    if (Arg *A = Args.getLastArg(options::OPT_mimplicit_it_EQ)) {
      StringRef Value = A->getValue();
      if (!AddARMImplicitITArgs(Args, CmdArgs, Value))
        D.Diag(diag::err_drv_unsupported_option_argument)
            << A->getOption().getName() << Value;
    }
    break;
  default:
    break;
  }

  // If you add more args here, also add them to the block below that
  // starts with "// If CollectArgsForIntegratedAssembler() isn't called below".

  // When passing -I arguments to the assembler we sometimes need to
  // unconditionally take the next argument.  For example, when parsing
  // '-Wa,-I -Wa,foo' we need to accept the -Wa,foo arg after seeing the
  // -Wa,-I arg and when parsing '-Wa,-I,foo' we need to accept the 'foo'
  // arg after parsing the '-I' arg.
  bool TakeNextArg = false;

  bool UseRelaxRelocations = C.getDefaultToolChain().useRelaxRelocations();
  bool UseNoExecStack = C.getDefaultToolChain().isNoExecStackDefault();
  const char *MipsTargetFeature = nullptr;
  for (const Arg *A :
       Args.filtered(options::OPT_Wa_COMMA, options::OPT_Xassembler)) {
    A->claim();

    for (StringRef Value : A->getValues()) {
      if (TakeNextArg) {
        CmdArgs.push_back(Value.data());
        TakeNextArg = false;
        continue;
      }

      if (C.getDefaultToolChain().getTriple().isOSBinFormatCOFF() &&
          Value == "-mbig-obj")
        continue; // LLVM handles bigobj automatically

      switch (C.getDefaultToolChain().getArch()) {
      default:
        break;
      case llvm::Triple::thumb:
      case llvm::Triple::thumbeb:
      case llvm::Triple::arm:
      case llvm::Triple::armeb:
        if (Value.startswith("-mimplicit-it=") &&
            AddARMImplicitITArgs(Args, CmdArgs, Value.split("=").second))
          continue;
        if (Value == "-mthumb")
          // -mthumb has already been processed in ComputeLLVMTriple()
          // recognize but skip over here.
          continue;
        break;
      case llvm::Triple::mips:
      case llvm::Triple::mipsel:
      case llvm::Triple::mips64:
      case llvm::Triple::mips64el:
        if (Value == "--trap") {
          CmdArgs.push_back("-target-feature");
          CmdArgs.push_back("+use-tcc-in-div");
          continue;
        }
        if (Value == "--break") {
          CmdArgs.push_back("-target-feature");
          CmdArgs.push_back("-use-tcc-in-div");
          continue;
        }
        if (Value.startswith("-msoft-float")) {
          CmdArgs.push_back("-target-feature");
          CmdArgs.push_back("+soft-float");
          continue;
        }
        if (Value.startswith("-mhard-float")) {
          CmdArgs.push_back("-target-feature");
          CmdArgs.push_back("-soft-float");
          continue;
        }

        MipsTargetFeature = llvm::StringSwitch<const char *>(Value)
                                .Case("-mips1", "+mips1")
                                .Case("-mips2", "+mips2")
                                .Case("-mips3", "+mips3")
                                .Case("-mips4", "+mips4")
                                .Case("-mips5", "+mips5")
                                .Case("-mips32", "+mips32")
                                .Case("-mips32r2", "+mips32r2")
                                .Case("-mips32r3", "+mips32r3")
                                .Case("-mips32r5", "+mips32r5")
                                .Case("-mips32r6", "+mips32r6")
                                .Case("-mips64", "+mips64")
                                .Case("-mips64r2", "+mips64r2")
                                .Case("-mips64r3", "+mips64r3")
                                .Case("-mips64r5", "+mips64r5")
                                .Case("-mips64r6", "+mips64r6")
                                .Default(nullptr);
        if (MipsTargetFeature)
          continue;
      }

      if (Value == "-force_cpusubtype_ALL") {
        // Do nothing, this is the default and we don't support anything else.
      } else if (Value == "-L") {
        CmdArgs.push_back("-msave-temp-labels");
      } else if (Value == "--fatal-warnings") {
        CmdArgs.push_back("-massembler-fatal-warnings");
      } else if (Value == "--no-warn" || Value == "-W") {
        CmdArgs.push_back("-massembler-no-warn");
      } else if (Value == "--noexecstack") {
        UseNoExecStack = true;
      } else if (Value.startswith("-compress-debug-sections") ||
                 Value.startswith("--compress-debug-sections") ||
                 Value == "-nocompress-debug-sections" ||
                 Value == "--nocompress-debug-sections") {
        CmdArgs.push_back(Value.data());
      } else if (Value == "-mrelax-relocations=yes" ||
                 Value == "--mrelax-relocations=yes") {
        UseRelaxRelocations = true;
      } else if (Value == "-mrelax-relocations=no" ||
                 Value == "--mrelax-relocations=no") {
        UseRelaxRelocations = false;
      } else if (Value.startswith("-I")) {
        CmdArgs.push_back(Value.data());
        // We need to consume the next argument if the current arg is a plain
        // -I. The next arg will be the include directory.
        if (Value == "-I")
          TakeNextArg = true;
      } else if (Value.startswith("-gdwarf-")) {
        // "-gdwarf-N" options are not cc1as options.
        unsigned DwarfVersion = DwarfVersionNum(Value);
        if (DwarfVersion == 0) { // Send it onward, and let cc1as complain.
          CmdArgs.push_back(Value.data());
        } else {
          RenderDebugEnablingArgs(Args, CmdArgs,
                                  codegenoptions::LimitedDebugInfo,
                                  DwarfVersion, llvm::DebuggerKind::Default);
        }
      } else if (Value.startswith("-mcpu") || Value.startswith("-mfpu") ||
                 Value.startswith("-mhwdiv") || Value.startswith("-march")) {
        // Do nothing, we'll validate it later.
      } else if (Value == "-defsym") {
          if (A->getNumValues() != 2) {
            D.Diag(diag::err_drv_defsym_invalid_format) << Value;
            break;
          }
          const char *S = A->getValue(1);
          auto Pair = StringRef(S).split('=');
          auto Sym = Pair.first;
          auto SVal = Pair.second;

          if (Sym.empty() || SVal.empty()) {
            D.Diag(diag::err_drv_defsym_invalid_format) << S;
            break;
          }
          int64_t IVal;
          if (SVal.getAsInteger(0, IVal)) {
            D.Diag(diag::err_drv_defsym_invalid_symval) << SVal;
            break;
          }
          CmdArgs.push_back(Value.data());
          TakeNextArg = true;
      } else if (Value == "-fdebug-compilation-dir") {
        CmdArgs.push_back("-fdebug-compilation-dir");
        TakeNextArg = true;
      } else if (Value.consume_front("-fdebug-compilation-dir=")) {
        // The flag is a -Wa / -Xassembler argument and Options doesn't
        // parse the argument, so this isn't automatically aliased to
        // -fdebug-compilation-dir (without '=') here.
        CmdArgs.push_back("-fdebug-compilation-dir");
        CmdArgs.push_back(Value.data());
      } else if (Value == "--version") {
        D.PrintVersion(C, llvm::outs());
      } else {
        D.Diag(diag::err_drv_unsupported_option_argument)
            << A->getOption().getName() << Value;
      }
    }
  }
  if (UseRelaxRelocations)
    CmdArgs.push_back("--mrelax-relocations");
  if (UseNoExecStack)
    CmdArgs.push_back("-mnoexecstack");
  if (MipsTargetFeature != nullptr) {
    CmdArgs.push_back("-target-feature");
    CmdArgs.push_back(MipsTargetFeature);
  }

  // forward -fembed-bitcode to assmebler
  if (C.getDriver().embedBitcodeEnabled() ||
      C.getDriver().embedBitcodeMarkerOnly())
    Args.AddLastArg(CmdArgs, options::OPT_fembed_bitcode_EQ);
}

static void RenderFloatingPointOptions(const ToolChain &TC, const Driver &D,
                                       bool OFastEnabled, const ArgList &Args,
                                       ArgStringList &CmdArgs,
                                       const JobAction &JA) {
  // Handle various floating point optimization flags, mapping them to the
  // appropriate LLVM code generation flags. This is complicated by several
  // "umbrella" flags, so we do this by stepping through the flags incrementally
  // adjusting what we think is enabled/disabled, then at the end setting the
  // LLVM flags based on the final state.
  bool HonorINFs = true;
  bool HonorNaNs = true;
#if INTEL_CUSTOMIZATION
  // This flag is a modifier on HonorNaNs. If HonorNaNs is true, then
  // the value of this flag doesn't matter. If HonorNaNs is false, but
  // this flag is true, we will reset HonorNaNs to true.
  // Because of the special nature of this option, it doesn't get turned
  // on and off by the other fp-model and fast-math options and imposes its
  // effect after all other FP options have been rendered.
  bool HonorNaNCompares = false;
#endif // INTEL_CUSTOMIZATION

  // -fmath-errno is the default on some platforms, e.g. BSD-derived OSes.
  bool MathErrno = TC.IsMathErrnoDefault();
  bool AssociativeMath = false;
  bool ReciprocalMath = false;
  bool SignedZeros = true;
  bool TrappingMath = false; // Implemented via -ffp-exception-behavior
  bool TrappingMathPresent = false; // Is trapping-math in args, and not
                                    // overriden by ffp-exception-behavior?
  bool RoundingFPMath = false;
  bool RoundingMathPresent = false; // Is rounding-math in args?
  // -ffp-model values: strict, fast, precise
  StringRef FPModel = "";
  // -ffp-exception-behavior options: strict, maytrap, ignore
  StringRef FPExceptionBehavior = "";
  const llvm::DenormalMode DefaultDenormalFPMath =
      TC.getDefaultDenormalModeForType(Args, JA);
  const llvm::DenormalMode DefaultDenormalFP32Math =
      TC.getDefaultDenormalModeForType(Args, JA, &llvm::APFloat::IEEEsingle());

  llvm::DenormalMode DenormalFPMath = DefaultDenormalFPMath;
  llvm::DenormalMode DenormalFP32Math = DefaultDenormalFP32Math;
  StringRef FPContract = "";
  bool StrictFPModel = false;

#if INTEL_CUSTOMIZATION
  // In Intel mode, the default settings should be equivalent to fp-model fast
  if (D.IsIntelMode()) {
    HonorINFs = false;
    HonorNaNs = false;
    AssociativeMath = true;
    ReciprocalMath = true;
    SignedZeros = false;
    TrappingMath = false;
    RoundingFPMath = false;
    MathErrno = false;
    DenormalFPMath = llvm::DenormalMode::getPreserveSign();
    DenormalFP32Math = llvm::DenormalMode::getPreserveSign();
    FPContract = "fast";
  }
#endif // INTEL_CUSTOMIZATION


  if (const Arg *A = Args.getLastArg(options::OPT_flimited_precision_EQ)) {
    CmdArgs.push_back("-mlimit-float-precision");
    CmdArgs.push_back(A->getValue());
  }

  for (const Arg *A : Args) {
    auto optID = A->getOption().getID();
    bool PreciseFPModel = false;
    switch (optID) {
    default:
      break;
    case options::OPT_ffp_model_EQ: {
      // If -ffp-model= is seen, reset to fno-fast-math
      HonorINFs = true;
      HonorNaNs = true;
      // Turning *off* -ffast-math restores the toolchain default.
      MathErrno = TC.IsMathErrnoDefault();
      AssociativeMath = false;
      ReciprocalMath = false;
      SignedZeros = true;
      // -fno_fast_math restores default denormal and fpcontract handling
      FPContract = "";
      DenormalFPMath = llvm::DenormalMode::getIEEE();

      // FIXME: The target may have picked a non-IEEE default mode here based on
      // -cl-denorms-are-zero. Should the target consider -fp-model interaction?
      DenormalFP32Math = llvm::DenormalMode::getIEEE();

      StringRef Val = A->getValue();
#if INTEL_CUSTOMIZATION
      if (Val.equals("fast=2")) {
        // When -fp-model=fast=2 is used, override with fast, as fast=2 is
        // not supported at this time.
        D.Diag(clang::diag::warn_drv_overriding_flag_option)
               << Args.MakeArgString("-ffp-model=" + Val)
               << Args.MakeArgString("-ffp-model=fast");
        Val = "fast";
      }
#endif // INTEL_CUSTOMIZATION
      if (OFastEnabled && !Val.equals("fast")) {
          // Only -ffp-model=fast is compatible with OFast, ignore.
        D.Diag(clang::diag::warn_drv_overriding_flag_option)
          << Args.MakeArgString("-ffp-model=" + Val)
          << "-Ofast";
        break;
      }
      StrictFPModel = false;
      PreciseFPModel = true;
      // ffp-model= is a Driver option, it is entirely rewritten into more
      // granular options before being passed into cc1.
      // Use the gcc option in the switch below.
      if (!FPModel.empty() && !FPModel.equals(Val)) {
        D.Diag(clang::diag::warn_drv_overriding_flag_option)
          << Args.MakeArgString("-ffp-model=" + FPModel)
          << Args.MakeArgString("-ffp-model=" + Val);
        FPContract = "";
      }
      if (Val.equals("fast")) {
        optID = options::OPT_ffast_math;
        FPModel = Val;
        FPContract = "fast";
#if INTEL_CUSTOMIZATION // This should be upstreamed.
        DenormalFPMath = llvm::DenormalMode::getPreserveSign();
        DenormalFP32Math = llvm::DenormalMode::getPreserveSign();
#endif // INTEL_CUSTOMIZATION
      } else if (Val.equals("precise")) {
        optID = options::OPT_ffp_contract;
        FPModel = Val;
        FPContract = "fast";
        PreciseFPModel = true;
      } else if (Val.equals("strict")) {
        StrictFPModel = true;
        optID = options::OPT_frounding_math;
        FPExceptionBehavior = "strict";
        FPModel = Val;
        FPContract = "off";
        TrappingMath = true;
      } else
        D.Diag(diag::err_drv_unsupported_option_argument)
            << A->getOption().getName() << Val;
      break;
      }
    }

    switch (optID) {
    // If this isn't an FP option skip the claim below
    default: continue;

    // Options controlling individual features
    case options::OPT_fhonor_infinities:    HonorINFs = true;         break;
    case options::OPT_fno_honor_infinities: HonorINFs = false;        break;
    case options::OPT_fhonor_nans:          HonorNaNs = true;         break;
    case options::OPT_fno_honor_nans:       HonorNaNs = false;        break;
#if INTEL_CUSTOMIZATION
    case options::OPT_fhonor_nan_compares:
                                            HonorNaNCompares = true;  break;
    case options::OPT_fno_honor_nan_compares:
                                            HonorNaNCompares = false; break;
#endif // INTEL_CUSTOMIZATION
    case options::OPT_fmath_errno:          MathErrno = true;         break;
    case options::OPT_fno_math_errno:       MathErrno = false;        break;
    case options::OPT_fassociative_math:    AssociativeMath = true;   break;
    case options::OPT_fno_associative_math: AssociativeMath = false;  break;
    case options::OPT_freciprocal_math:     ReciprocalMath = true;    break;
    case options::OPT_fno_reciprocal_math:  ReciprocalMath = false;   break;
    case options::OPT_fsigned_zeros:        SignedZeros = true;       break;
    case options::OPT_fno_signed_zeros:     SignedZeros = false;      break;
    case options::OPT_ftrapping_math:
      if (!TrappingMathPresent && !FPExceptionBehavior.empty() &&
          !FPExceptionBehavior.equals("strict"))
        // Warn that previous value of option is overridden.
        D.Diag(clang::diag::warn_drv_overriding_flag_option)
          << Args.MakeArgString("-ffp-exception-behavior=" + FPExceptionBehavior)
          << "-ftrapping-math";
      TrappingMath = true;
      TrappingMathPresent = true;
      FPExceptionBehavior = "strict";
      break;
    case options::OPT_fno_trapping_math:
      if (!TrappingMathPresent && !FPExceptionBehavior.empty() &&
          !FPExceptionBehavior.equals("ignore"))
        // Warn that previous value of option is overridden.
        D.Diag(clang::diag::warn_drv_overriding_flag_option)
          << Args.MakeArgString("-ffp-exception-behavior=" + FPExceptionBehavior)
          << "-fno-trapping-math";
      TrappingMath = false;
      TrappingMathPresent = true;
      FPExceptionBehavior = "ignore";
      break;

    case options::OPT_frounding_math:
      RoundingFPMath = true;
      RoundingMathPresent = true;
      break;

    case options::OPT_fno_rounding_math:
      RoundingFPMath = false;
      RoundingMathPresent = false;
      break;

    case options::OPT_fdenormal_fp_math_EQ:
      DenormalFPMath = llvm::parseDenormalFPAttribute(A->getValue());
      if (!DenormalFPMath.isValid()) {
        D.Diag(diag::err_drv_invalid_value)
            << A->getAsString(Args) << A->getValue();
      }
      break;

    case options::OPT_fdenormal_fp_math_f32_EQ:
      DenormalFP32Math = llvm::parseDenormalFPAttribute(A->getValue());
      if (!DenormalFP32Math.isValid()) {
        D.Diag(diag::err_drv_invalid_value)
            << A->getAsString(Args) << A->getValue();
      }
      break;

    // Validate and pass through -ffp-contract option.
    case options::OPT_ffp_contract: {
      StringRef Val = A->getValue();
      if (PreciseFPModel) {
        // -ffp-model=precise enables ffp-contract=fast as a side effect
        // the FPContract value has already been set to a string literal
        // and the Val string isn't a pertinent value.
        ;
      } else if (Val.equals("fast") || Val.equals("on") || Val.equals("off"))
        FPContract = Val;
      else
        D.Diag(diag::err_drv_unsupported_option_argument)
           << A->getOption().getName() << Val;
      break;
    }

    // Validate and pass through -ffp-model option.
    case options::OPT_ffp_model_EQ:
      // This should only occur in the error case
      // since the optID has been replaced by a more granular
      // floating point option.
      break;

    // Validate and pass through -ffp-exception-behavior option.
    case options::OPT_ffp_exception_behavior_EQ: {
      StringRef Val = A->getValue();
      if (!TrappingMathPresent && !FPExceptionBehavior.empty() &&
          !FPExceptionBehavior.equals(Val))
        // Warn that previous value of option is overridden.
        D.Diag(clang::diag::warn_drv_overriding_flag_option)
          << Args.MakeArgString("-ffp-exception-behavior=" + FPExceptionBehavior)
          << Args.MakeArgString("-ffp-exception-behavior=" + Val);
      TrappingMath = TrappingMathPresent = false;
#if INTEL_CUSTOMIZATION
      if ((Val.equals("ignore")) || (Val.equals("fast"))) {
        Val = "ignore";
        FPExceptionBehavior = Val;
      } else if ((Val.equals("safe")) || (Val.equals("maytrap"))) {
        Val = "maytrap";
        FPExceptionBehavior = Val;
      }
#endif // INTEL_CUSTOMIZATION
      else if (Val.equals("strict")) {
        FPExceptionBehavior = Val;
        TrappingMath = TrappingMathPresent = true;
      } else
        D.Diag(diag::err_drv_unsupported_option_argument)
            << A->getOption().getName() << Val;
      break;
    }

    case options::OPT_ffinite_math_only:
      HonorINFs = false;
      HonorNaNs = false;
      break;
    case options::OPT_fno_finite_math_only:
      HonorINFs = true;
      HonorNaNs = true;
      break;

    case options::OPT_funsafe_math_optimizations:
      AssociativeMath = true;
      ReciprocalMath = true;
      SignedZeros = false;
      TrappingMath = false;
      FPExceptionBehavior = "";
      break;
    case options::OPT_fno_unsafe_math_optimizations:
      AssociativeMath = false;
      ReciprocalMath = false;
      SignedZeros = true;
      TrappingMath = true;
      FPExceptionBehavior = "strict";

      // The target may have opted to flush by default, so force IEEE.
      DenormalFPMath = llvm::DenormalMode::getIEEE();
      DenormalFP32Math = llvm::DenormalMode::getIEEE();
      break;

    case options::OPT_Ofast:
      // If -Ofast is the optimization level, then -ffast-math should be enabled
      if (!OFastEnabled)
        continue;
      LLVM_FALLTHROUGH;
    case options::OPT_ffast_math:
      HonorINFs = false;
      HonorNaNs = false;
      MathErrno = false;
      AssociativeMath = true;
      ReciprocalMath = true;
      SignedZeros = false;
      TrappingMath = false;
      RoundingFPMath = false;
      // If fast-math is set then set the fp-contract mode to fast.
      FPContract = "fast";
#if INTEL_CUSTOMIZATION
      DenormalFPMath = llvm::DenormalMode::getPreserveSign();
      DenormalFP32Math = llvm::DenormalMode::getPreserveSign();
#endif // INTEL_CUSTOMIZATION
      break;
    case options::OPT_fno_fast_math:
      HonorINFs = true;
      HonorNaNs = true;
      // Turning on -ffast-math (with either flag) removes the need for
      // MathErrno. However, turning *off* -ffast-math merely restores the
      // toolchain default (which may be false).
      MathErrno = TC.IsMathErrnoDefault();
      AssociativeMath = false;
      ReciprocalMath = false;
      SignedZeros = true;
      TrappingMath = false;
      RoundingFPMath = false;
      // -fno_fast_math restores default denormal and fpcontract handling
      DenormalFPMath = DefaultDenormalFPMath;
      DenormalFP32Math = llvm::DenormalMode::getIEEE();
      FPContract = "";
      break;
    }
    if (StrictFPModel) {
      // If -ffp-model=strict has been specified on command line but
      // subsequent options conflict then emit warning diagnostic.
      if (HonorINFs && HonorNaNs &&
        !AssociativeMath && !ReciprocalMath &&
        SignedZeros && TrappingMath && RoundingFPMath &&
        (FPContract.equals("off") || FPContract.empty()) &&
        DenormalFPMath == llvm::DenormalMode::getIEEE() &&
        DenormalFP32Math == llvm::DenormalMode::getIEEE())
        // OK: Current Arg doesn't conflict with -ffp-model=strict
        ;
      else {
        StrictFPModel = false;
        FPModel = "";
        D.Diag(clang::diag::warn_drv_overriding_flag_option)
            << "-ffp-model=strict" <<
            ((A->getNumValues() == 0) ?  A->getSpelling()
            : Args.MakeArgString(A->getSpelling() + A->getValue()));
      }
    }

    // If we handled this option claim it
    A->claim();
  }

#if INTEL_CUSTOMIZATION
  if (HonorNaNCompares) {
    CmdArgs.push_back("-fhonor-nan-compares");
    HonorNaNs = true;
  }
#endif // INTEL_CUSTOMIZATION

  if (!HonorINFs)
    CmdArgs.push_back("-menable-no-infs");

  if (!HonorNaNs)
    CmdArgs.push_back("-menable-no-nans");

  if (MathErrno)
    CmdArgs.push_back("-fmath-errno");

  if (!MathErrno && AssociativeMath && ReciprocalMath && !SignedZeros &&
      !TrappingMath)
    CmdArgs.push_back("-menable-unsafe-fp-math");

  if (!SignedZeros)
    CmdArgs.push_back("-fno-signed-zeros");

  if (AssociativeMath && !SignedZeros && !TrappingMath)
    CmdArgs.push_back("-mreassociate");

  if (ReciprocalMath)
    CmdArgs.push_back("-freciprocal-math");

  if (TrappingMath) {
    // FP Exception Behavior is also set to strict
    assert(FPExceptionBehavior.equals("strict"));
  }

  // The default is IEEE.
  if (DenormalFPMath != llvm::DenormalMode::getIEEE()) {
    llvm::SmallString<64> DenormFlag;
    llvm::raw_svector_ostream ArgStr(DenormFlag);
    ArgStr << "-fdenormal-fp-math=" << DenormalFPMath;
    CmdArgs.push_back(Args.MakeArgString(ArgStr.str()));
  }

  // Add f32 specific denormal mode flag if it's different.
  if (DenormalFP32Math != DenormalFPMath) {
    llvm::SmallString<64> DenormFlag;
    llvm::raw_svector_ostream ArgStr(DenormFlag);
    ArgStr << "-fdenormal-fp-math-f32=" << DenormalFP32Math;
    CmdArgs.push_back(Args.MakeArgString(ArgStr.str()));
  }

  if (!FPContract.empty())
    CmdArgs.push_back(Args.MakeArgString("-ffp-contract=" + FPContract));

  if (!RoundingFPMath)
    CmdArgs.push_back(Args.MakeArgString("-fno-rounding-math"));

  if (RoundingFPMath && RoundingMathPresent)
    CmdArgs.push_back(Args.MakeArgString("-frounding-math"));

  if (!FPExceptionBehavior.empty())
    CmdArgs.push_back(Args.MakeArgString("-ffp-exception-behavior=" +
                      FPExceptionBehavior));

  ParseMRecip(D, Args, CmdArgs);

  // -ffast-math enables the __FAST_MATH__ preprocessor macro, but check for the
  // individual features enabled by -ffast-math instead of the option itself as
  // that's consistent with gcc's behaviour.
  if (!HonorINFs && !HonorNaNs && !MathErrno && AssociativeMath &&
      ReciprocalMath && !SignedZeros && !TrappingMath && !RoundingFPMath) {
    CmdArgs.push_back("-ffast-math");
    if (FPModel.equals("fast")) {
      if (FPContract.equals("fast"))
        // All set, do nothing.
        ;
      else if (FPContract.empty())
        // Enable -ffp-contract=fast
        CmdArgs.push_back(Args.MakeArgString("-ffp-contract=fast"));
      else
        D.Diag(clang::diag::warn_drv_overriding_flag_option)
          << "-ffp-model=fast"
          << Args.MakeArgString("-ffp-contract=" + FPContract);
    }
  }

  // Handle __FINITE_MATH_ONLY__ similarly.
  if (!HonorINFs && !HonorNaNs)
    CmdArgs.push_back("-ffinite-math-only");

  if (const Arg *A = Args.getLastArg(options::OPT_mfpmath_EQ)) {
    CmdArgs.push_back("-mfpmath");
    CmdArgs.push_back(A->getValue());
  }

  // Disable a codegen optimization for floating-point casts.
  if (Args.hasFlag(options::OPT_fno_strict_float_cast_overflow,
                   options::OPT_fstrict_float_cast_overflow, false))
    CmdArgs.push_back("-fno-strict-float-cast-overflow");
#if INTEL_CUSTOMIZATION
  // Handle Intel options -pc<val> (/Qpc<val> for Windows)
  if (const Arg *A = Args.getLastArg(options::OPT_pc)) {
    StringRef Value(A->getValue());
    if (Value == "32" || Value == "64" || Value == "80")
      CmdArgs.push_back(Args.MakeArgString("-mx87-precision=" + Value));
    else
      D.Diag(diag::err_drv_unsupported_option_argument) << A->getSpelling() <<
          Value;
  }
#endif // INTEL_CUSTOMIZATION
}

static void RenderAnalyzerOptions(const ArgList &Args, ArgStringList &CmdArgs,
                                  const llvm::Triple &Triple,
                                  const InputInfo &Input) {
  // Enable region store model by default.
  CmdArgs.push_back("-analyzer-store=region");

  // Treat blocks as analysis entry points.
  CmdArgs.push_back("-analyzer-opt-analyze-nested-blocks");

  // Add default argument set.
  if (!Args.hasArg(options::OPT__analyzer_no_default_checks)) {
    CmdArgs.push_back("-analyzer-checker=core");
    CmdArgs.push_back("-analyzer-checker=apiModeling");

    if (!Triple.isWindowsMSVCEnvironment()) {
      CmdArgs.push_back("-analyzer-checker=unix");
    } else {
      // Enable "unix" checkers that also work on Windows.
      CmdArgs.push_back("-analyzer-checker=unix.API");
      CmdArgs.push_back("-analyzer-checker=unix.Malloc");
      CmdArgs.push_back("-analyzer-checker=unix.MallocSizeof");
      CmdArgs.push_back("-analyzer-checker=unix.MismatchedDeallocator");
      CmdArgs.push_back("-analyzer-checker=unix.cstring.BadSizeArg");
      CmdArgs.push_back("-analyzer-checker=unix.cstring.NullArg");
    }

    // Disable some unix checkers for PS4.
    if (Triple.isPS4CPU()) {
      CmdArgs.push_back("-analyzer-disable-checker=unix.API");
      CmdArgs.push_back("-analyzer-disable-checker=unix.Vfork");
    }

    if (Triple.isOSDarwin()) {
      CmdArgs.push_back("-analyzer-checker=osx");
      CmdArgs.push_back(
          "-analyzer-checker=security.insecureAPI.decodeValueOfObjCType");
    }
    else if (Triple.isOSFuchsia())
      CmdArgs.push_back("-analyzer-checker=fuchsia");

    CmdArgs.push_back("-analyzer-checker=deadcode");

    if (types::isCXX(Input.getType()))
      CmdArgs.push_back("-analyzer-checker=cplusplus");

    if (!Triple.isPS4CPU()) {
      CmdArgs.push_back("-analyzer-checker=security.insecureAPI.UncheckedReturn");
      CmdArgs.push_back("-analyzer-checker=security.insecureAPI.getpw");
      CmdArgs.push_back("-analyzer-checker=security.insecureAPI.gets");
      CmdArgs.push_back("-analyzer-checker=security.insecureAPI.mktemp");
      CmdArgs.push_back("-analyzer-checker=security.insecureAPI.mkstemp");
      CmdArgs.push_back("-analyzer-checker=security.insecureAPI.vfork");
    }

    // Default nullability checks.
    CmdArgs.push_back("-analyzer-checker=nullability.NullPassedToNonnull");
    CmdArgs.push_back("-analyzer-checker=nullability.NullReturnedFromNonnull");
  }

  // Set the output format. The default is plist, for (lame) historical reasons.
  CmdArgs.push_back("-analyzer-output");
  if (Arg *A = Args.getLastArg(options::OPT__analyzer_output))
    CmdArgs.push_back(A->getValue());
  else
    CmdArgs.push_back("plist");

  // Disable the presentation of standard compiler warnings when using
  // --analyze.  We only want to show static analyzer diagnostics or frontend
  // errors.
  CmdArgs.push_back("-w");

  // Add -Xanalyzer arguments when running as analyzer.
  Args.AddAllArgValues(CmdArgs, options::OPT_Xanalyzer);
}

static void RenderSSPOptions(const Driver &D, const ToolChain &TC,
                             const ArgList &Args, ArgStringList &CmdArgs,
                             bool KernelOrKext) {
  const llvm::Triple &EffectiveTriple = TC.getEffectiveTriple();

  // NVPTX doesn't support stack protectors; from the compiler's perspective, it
  // doesn't even have a stack!
  if (EffectiveTriple.isNVPTX())
    return;

  // -stack-protector=0 is default.
  LangOptions::StackProtectorMode StackProtectorLevel = LangOptions::SSPOff;
  LangOptions::StackProtectorMode DefaultStackProtectorLevel =
      TC.GetDefaultStackProtectorLevel(KernelOrKext);

  if (Arg *A = Args.getLastArg(options::OPT_fno_stack_protector,
                               options::OPT_fstack_protector_all,
                               options::OPT_fstack_protector_strong,
                               options::OPT_fstack_protector)) {
    if (A->getOption().matches(options::OPT_fstack_protector))
      StackProtectorLevel =
          std::max<>(LangOptions::SSPOn, DefaultStackProtectorLevel);
    else if (A->getOption().matches(options::OPT_fstack_protector_strong))
      StackProtectorLevel = LangOptions::SSPStrong;
    else if (A->getOption().matches(options::OPT_fstack_protector_all))
      StackProtectorLevel = LangOptions::SSPReq;
  } else {
    StackProtectorLevel = DefaultStackProtectorLevel;
  }

  if (StackProtectorLevel) {
    CmdArgs.push_back("-stack-protector");
    CmdArgs.push_back(Args.MakeArgString(Twine(StackProtectorLevel)));
  }

  // --param ssp-buffer-size=
  for (const Arg *A : Args.filtered(options::OPT__param)) {
    StringRef Str(A->getValue());
    if (Str.startswith("ssp-buffer-size=")) {
      if (StackProtectorLevel) {
        CmdArgs.push_back("-stack-protector-buffer-size");
        // FIXME: Verify the argument is a valid integer.
        CmdArgs.push_back(Args.MakeArgString(Str.drop_front(16)));
      }
      A->claim();
    }
  }

  // First support "tls" and "global" for X86 target.
  // TODO: Support "sysreg" for AArch64.
  const std::string &TripleStr = EffectiveTriple.getTriple();
  if (Arg *A = Args.getLastArg(options::OPT_mstack_protector_guard_EQ)) {
    StringRef Value = A->getValue();
    if (!EffectiveTriple.isX86() && !EffectiveTriple.isAArch64())
      D.Diag(diag::err_drv_unsupported_opt_for_target)
          << A->getAsString(Args) << TripleStr;
    if (Value != "tls" && Value != "global") {
      D.Diag(diag::err_drv_invalid_value_with_suggestion)
      << A->getOption().getName() << Value
      << "valid arguments to '-mstack-protector-guard=' are:tls global";
      return;
    }
    A->render(Args, CmdArgs);
  }

  if (Arg *A = Args.getLastArg(options::OPT_mstack_protector_guard_offset_EQ)) {
    StringRef Value = A->getValue();
    if (!EffectiveTriple.isX86())
      D.Diag(diag::err_drv_unsupported_opt_for_target)
          << A->getAsString(Args) << TripleStr;
    unsigned Offset;
    if (Value.getAsInteger(10, Offset)) {
      D.Diag(diag::err_drv_invalid_value) << A->getOption().getName() << Value;
      return;
    }
    A->render(Args, CmdArgs);
  }

  if (Arg *A = Args.getLastArg(options::OPT_mstack_protector_guard_reg_EQ)) {
    StringRef Value = A->getValue();
    if (!EffectiveTriple.isX86())
      D.Diag(diag::err_drv_unsupported_opt_for_target)
          << A->getAsString(Args) << TripleStr;
    if (EffectiveTriple.isX86() && (Value != "fs" && Value != "gs")) {
      D.Diag(diag::err_drv_invalid_value_with_suggestion)
      << A->getOption().getName() << Value
      << "for X86, valid arguments to '-mstack-protector-guard-reg=' are:fs gs";
      return;
    }
    A->render(Args, CmdArgs);
  }
}

static void RenderSCPOptions(const ToolChain &TC, const ArgList &Args,
                             ArgStringList &CmdArgs) {
  const llvm::Triple &EffectiveTriple = TC.getEffectiveTriple();

  if (!EffectiveTriple.isOSLinux())
    return;

  if (!EffectiveTriple.isX86() && !EffectiveTriple.isSystemZ() &&
      !EffectiveTriple.isPPC64())
    return;

  if (Args.hasFlag(options::OPT_fstack_clash_protection,
                   options::OPT_fno_stack_clash_protection, false))
    CmdArgs.push_back("-fstack-clash-protection");
}

static void RenderTrivialAutoVarInitOptions(const Driver &D,
                                            const ToolChain &TC,
                                            const ArgList &Args,
                                            ArgStringList &CmdArgs) {
  auto DefaultTrivialAutoVarInit = TC.GetDefaultTrivialAutoVarInit();
  StringRef TrivialAutoVarInit = "";

  for (const Arg *A : Args) {
    switch (A->getOption().getID()) {
    default:
      continue;
    case options::OPT_ftrivial_auto_var_init: {
      A->claim();
      StringRef Val = A->getValue();
      if (Val == "uninitialized" || Val == "zero" || Val == "pattern")
        TrivialAutoVarInit = Val;
      else
        D.Diag(diag::err_drv_unsupported_option_argument)
            << A->getOption().getName() << Val;
      break;
    }
    }
  }

  if (TrivialAutoVarInit.empty())
    switch (DefaultTrivialAutoVarInit) {
    case LangOptions::TrivialAutoVarInitKind::Uninitialized:
      break;
    case LangOptions::TrivialAutoVarInitKind::Pattern:
      TrivialAutoVarInit = "pattern";
      break;
    case LangOptions::TrivialAutoVarInitKind::Zero:
      TrivialAutoVarInit = "zero";
      break;
    }

  if (!TrivialAutoVarInit.empty()) {
    if (TrivialAutoVarInit == "zero" && !Args.hasArg(options::OPT_enable_trivial_var_init_zero))
      D.Diag(diag::err_drv_trivial_auto_var_init_zero_disabled);
    CmdArgs.push_back(
        Args.MakeArgString("-ftrivial-auto-var-init=" + TrivialAutoVarInit));
  }

  if (Arg *A =
          Args.getLastArg(options::OPT_ftrivial_auto_var_init_stop_after)) {
    if (!Args.hasArg(options::OPT_ftrivial_auto_var_init) ||
        StringRef(
            Args.getLastArg(options::OPT_ftrivial_auto_var_init)->getValue()) ==
            "uninitialized")
      D.Diag(diag::err_drv_trivial_auto_var_init_stop_after_missing_dependency);
    A->claim();
    StringRef Val = A->getValue();
    if (std::stoi(Val.str()) <= 0)
      D.Diag(diag::err_drv_trivial_auto_var_init_stop_after_invalid_value);
    CmdArgs.push_back(
        Args.MakeArgString("-ftrivial-auto-var-init-stop-after=" + Val));
  }
}

static void RenderOpenCLOptions(const ArgList &Args, ArgStringList &CmdArgs,
                                types::ID InputType) {
  // cl-denorms-are-zero is not forwarded. It is translated into a generic flag
  // for denormal flushing handling based on the target.
  const unsigned ForwardedArguments[] = {
      options::OPT_cl_opt_disable,
      options::OPT_cl_strict_aliasing,
      options::OPT_cl_single_precision_constant,
      options::OPT_cl_finite_math_only,
      options::OPT_cl_kernel_arg_info,
      options::OPT_cl_unsafe_math_optimizations,
      options::OPT_cl_fast_relaxed_math,
      options::OPT_cl_mad_enable,
      options::OPT_cl_no_signed_zeros,
      options::OPT_cl_fp32_correctly_rounded_divide_sqrt,
      options::OPT_cl_uniform_work_group_size
  };

  if (Arg *A = Args.getLastArg(options::OPT_cl_std_EQ)) {
    std::string CLStdStr = std::string("-cl-std=") + A->getValue();
    CmdArgs.push_back(Args.MakeArgString(CLStdStr));
  }

  for (const auto &Arg : ForwardedArguments)
    if (const auto *A = Args.getLastArg(Arg))
      CmdArgs.push_back(Args.MakeArgString(A->getOption().getPrefixedName()));

  // Only add the default headers if we are compiling OpenCL sources.
  if ((types::isOpenCL(InputType) || Args.hasArg(options::OPT_cl_std_EQ)) &&
      !Args.hasArg(options::OPT_cl_no_stdinc)) {
    CmdArgs.push_back("-finclude-default-header");
    CmdArgs.push_back("-fdeclare-opencl-builtins");
  }
}

static void RenderARCMigrateToolOptions(const Driver &D, const ArgList &Args,
                                        ArgStringList &CmdArgs) {
  bool ARCMTEnabled = false;
  if (!Args.hasArg(options::OPT_fno_objc_arc, options::OPT_fobjc_arc)) {
    if (const Arg *A = Args.getLastArg(options::OPT_ccc_arcmt_check,
                                       options::OPT_ccc_arcmt_modify,
                                       options::OPT_ccc_arcmt_migrate)) {
      ARCMTEnabled = true;
      switch (A->getOption().getID()) {
      default: llvm_unreachable("missed a case");
      case options::OPT_ccc_arcmt_check:
        CmdArgs.push_back("-arcmt-action=check");
        break;
      case options::OPT_ccc_arcmt_modify:
        CmdArgs.push_back("-arcmt-action=modify");
        break;
      case options::OPT_ccc_arcmt_migrate:
        CmdArgs.push_back("-arcmt-action=migrate");
        CmdArgs.push_back("-mt-migrate-directory");
        CmdArgs.push_back(A->getValue());

        Args.AddLastArg(CmdArgs, options::OPT_arcmt_migrate_report_output);
        Args.AddLastArg(CmdArgs, options::OPT_arcmt_migrate_emit_arc_errors);
        break;
      }
    }
  } else {
    Args.ClaimAllArgs(options::OPT_ccc_arcmt_check);
    Args.ClaimAllArgs(options::OPT_ccc_arcmt_modify);
    Args.ClaimAllArgs(options::OPT_ccc_arcmt_migrate);
  }

  if (const Arg *A = Args.getLastArg(options::OPT_ccc_objcmt_migrate)) {
    if (ARCMTEnabled)
      D.Diag(diag::err_drv_argument_not_allowed_with)
          << A->getAsString(Args) << "-ccc-arcmt-migrate";

    CmdArgs.push_back("-mt-migrate-directory");
    CmdArgs.push_back(A->getValue());

    if (!Args.hasArg(options::OPT_objcmt_migrate_literals,
                     options::OPT_objcmt_migrate_subscripting,
                     options::OPT_objcmt_migrate_property)) {
      // None specified, means enable them all.
      CmdArgs.push_back("-objcmt-migrate-literals");
      CmdArgs.push_back("-objcmt-migrate-subscripting");
      CmdArgs.push_back("-objcmt-migrate-property");
    } else {
      Args.AddLastArg(CmdArgs, options::OPT_objcmt_migrate_literals);
      Args.AddLastArg(CmdArgs, options::OPT_objcmt_migrate_subscripting);
      Args.AddLastArg(CmdArgs, options::OPT_objcmt_migrate_property);
    }
  } else {
    Args.AddLastArg(CmdArgs, options::OPT_objcmt_migrate_literals);
    Args.AddLastArg(CmdArgs, options::OPT_objcmt_migrate_subscripting);
    Args.AddLastArg(CmdArgs, options::OPT_objcmt_migrate_property);
    Args.AddLastArg(CmdArgs, options::OPT_objcmt_migrate_all);
    Args.AddLastArg(CmdArgs, options::OPT_objcmt_migrate_readonly_property);
    Args.AddLastArg(CmdArgs, options::OPT_objcmt_migrate_readwrite_property);
    Args.AddLastArg(CmdArgs, options::OPT_objcmt_migrate_property_dot_syntax);
    Args.AddLastArg(CmdArgs, options::OPT_objcmt_migrate_annotation);
    Args.AddLastArg(CmdArgs, options::OPT_objcmt_migrate_instancetype);
    Args.AddLastArg(CmdArgs, options::OPT_objcmt_migrate_nsmacros);
    Args.AddLastArg(CmdArgs, options::OPT_objcmt_migrate_protocol_conformance);
    Args.AddLastArg(CmdArgs, options::OPT_objcmt_atomic_property);
    Args.AddLastArg(CmdArgs, options::OPT_objcmt_returns_innerpointer_property);
    Args.AddLastArg(CmdArgs, options::OPT_objcmt_ns_nonatomic_iosonly);
    Args.AddLastArg(CmdArgs, options::OPT_objcmt_migrate_designated_init);
    Args.AddLastArg(CmdArgs, options::OPT_objcmt_whitelist_dir_path);
  }
}

static void RenderBuiltinOptions(const ToolChain &TC, const llvm::Triple &T,
                                 const ArgList &Args, ArgStringList &CmdArgs) {
  // -fbuiltin is default unless -mkernel is used.
  bool UseBuiltins =
      Args.hasFlag(options::OPT_fbuiltin, options::OPT_fno_builtin,
                   !Args.hasArg(options::OPT_mkernel));
  if (!UseBuiltins)
    CmdArgs.push_back("-fno-builtin");

  // -ffreestanding implies -fno-builtin.
  if (Args.hasArg(options::OPT_ffreestanding))
    UseBuiltins = false;

  // Process the -fno-builtin-* options.
  for (const auto &Arg : Args) {
    const Option &O = Arg->getOption();
    if (!O.matches(options::OPT_fno_builtin_))
      continue;

    Arg->claim();

    // If -fno-builtin is specified, then there's no need to pass the option to
    // the frontend.
    if (!UseBuiltins)
      continue;

    StringRef FuncName = Arg->getValue();
    CmdArgs.push_back(Args.MakeArgString("-fno-builtin-" + FuncName));
  }

  // le32-specific flags:
  //  -fno-math-builtin: clang should not convert math builtins to intrinsics
  //                     by default.
  if (TC.getArch() == llvm::Triple::le32)
    CmdArgs.push_back("-fno-math-builtin");
}

bool Driver::getDefaultModuleCachePath(SmallVectorImpl<char> &Result) {
  if (llvm::sys::path::cache_directory(Result)) {
    llvm::sys::path::append(Result, "clang");
    llvm::sys::path::append(Result, "ModuleCache");
    return true;
  }
  return false;
}

static void RenderModulesOptions(Compilation &C, const Driver &D,
                                 const ArgList &Args, const InputInfo &Input,
                                 const InputInfo &Output,
                                 ArgStringList &CmdArgs, bool &HaveModules) {
  // -fmodules enables the use of precompiled modules (off by default).
  // Users can pass -fno-cxx-modules to turn off modules support for
  // C++/Objective-C++ programs.
  bool HaveClangModules = false;
  if (Args.hasFlag(options::OPT_fmodules, options::OPT_fno_modules, false)) {
    bool AllowedInCXX = Args.hasFlag(options::OPT_fcxx_modules,
                                     options::OPT_fno_cxx_modules, true);
    if (AllowedInCXX || !types::isCXX(Input.getType())) {
      CmdArgs.push_back("-fmodules");
      HaveClangModules = true;
    }
  }

  HaveModules |= HaveClangModules;
  if (Args.hasArg(options::OPT_fmodules_ts)) {
    CmdArgs.push_back("-fmodules-ts");
    HaveModules = true;
  }

  // -fmodule-maps enables implicit reading of module map files. By default,
  // this is enabled if we are using Clang's flavor of precompiled modules.
  if (Args.hasFlag(options::OPT_fimplicit_module_maps,
                   options::OPT_fno_implicit_module_maps, HaveClangModules))
    CmdArgs.push_back("-fimplicit-module-maps");

  // -fmodules-decluse checks that modules used are declared so (off by default)
  if (Args.hasFlag(options::OPT_fmodules_decluse,
                   options::OPT_fno_modules_decluse, false))
    CmdArgs.push_back("-fmodules-decluse");

  // -fmodules-strict-decluse is like -fmodule-decluse, but also checks that
  // all #included headers are part of modules.
  if (Args.hasFlag(options::OPT_fmodules_strict_decluse,
                   options::OPT_fno_modules_strict_decluse, false))
    CmdArgs.push_back("-fmodules-strict-decluse");

  // -fno-implicit-modules turns off implicitly compiling modules on demand.
  bool ImplicitModules = false;
  if (!Args.hasFlag(options::OPT_fimplicit_modules,
                    options::OPT_fno_implicit_modules, HaveClangModules)) {
    if (HaveModules)
      CmdArgs.push_back("-fno-implicit-modules");
  } else if (HaveModules) {
    ImplicitModules = true;
    // -fmodule-cache-path specifies where our implicitly-built module files
    // should be written.
    SmallString<128> Path;
    if (Arg *A = Args.getLastArg(options::OPT_fmodules_cache_path))
      Path = A->getValue();

    bool HasPath = true;
    if (C.isForDiagnostics()) {
      // When generating crash reports, we want to emit the modules along with
      // the reproduction sources, so we ignore any provided module path.
      Path = Output.getFilename();
      llvm::sys::path::replace_extension(Path, ".cache");
      llvm::sys::path::append(Path, "modules");
    } else if (Path.empty()) {
      // No module path was provided: use the default.
      HasPath = Driver::getDefaultModuleCachePath(Path);
    }

    // `HasPath` will only be false if getDefaultModuleCachePath() fails.
    // That being said, that failure is unlikely and not caching is harmless.
    if (HasPath) {
      const char Arg[] = "-fmodules-cache-path=";
      Path.insert(Path.begin(), Arg, Arg + strlen(Arg));
      CmdArgs.push_back(Args.MakeArgString(Path));
    }
  }

  if (HaveModules) {
    // -fprebuilt-module-path specifies where to load the prebuilt module files.
    for (const Arg *A : Args.filtered(options::OPT_fprebuilt_module_path)) {
      CmdArgs.push_back(Args.MakeArgString(
          std::string("-fprebuilt-module-path=") + A->getValue()));
      A->claim();
    }
    if (Args.hasFlag(options::OPT_fprebuilt_implicit_modules,
                     options::OPT_fno_prebuilt_implicit_modules, false))
      CmdArgs.push_back("-fprebuilt-implicit-modules");
    if (Args.hasFlag(options::OPT_fmodules_validate_input_files_content,
                     options::OPT_fno_modules_validate_input_files_content,
                     false))
      CmdArgs.push_back("-fvalidate-ast-input-files-content");
  }

  // -fmodule-name specifies the module that is currently being built (or
  // used for header checking by -fmodule-maps).
  Args.AddLastArg(CmdArgs, options::OPT_fmodule_name_EQ);

  // -fmodule-map-file can be used to specify files containing module
  // definitions.
  Args.AddAllArgs(CmdArgs, options::OPT_fmodule_map_file);

  // -fbuiltin-module-map can be used to load the clang
  // builtin headers modulemap file.
  if (Args.hasArg(options::OPT_fbuiltin_module_map)) {
    SmallString<128> BuiltinModuleMap(D.ResourceDir);
    llvm::sys::path::append(BuiltinModuleMap, "include");
    llvm::sys::path::append(BuiltinModuleMap, "module.modulemap");
    if (llvm::sys::fs::exists(BuiltinModuleMap))
      CmdArgs.push_back(
          Args.MakeArgString("-fmodule-map-file=" + BuiltinModuleMap));
  }

  // The -fmodule-file=<name>=<file> form specifies the mapping of module
  // names to precompiled module files (the module is loaded only if used).
  // The -fmodule-file=<file> form can be used to unconditionally load
  // precompiled module files (whether used or not).
  if (HaveModules)
    Args.AddAllArgs(CmdArgs, options::OPT_fmodule_file);
  else
    Args.ClaimAllArgs(options::OPT_fmodule_file);

  // When building modules and generating crashdumps, we need to dump a module
  // dependency VFS alongside the output.
  if (HaveClangModules && C.isForDiagnostics()) {
    SmallString<128> VFSDir(Output.getFilename());
    llvm::sys::path::replace_extension(VFSDir, ".cache");
    // Add the cache directory as a temp so the crash diagnostics pick it up.
    C.addTempFile(Args.MakeArgString(VFSDir));

    llvm::sys::path::append(VFSDir, "vfs");
    CmdArgs.push_back("-module-dependency-dir");
    CmdArgs.push_back(Args.MakeArgString(VFSDir));
  }

  if (HaveClangModules)
    Args.AddLastArg(CmdArgs, options::OPT_fmodules_user_build_path);

  // Pass through all -fmodules-ignore-macro arguments.
  Args.AddAllArgs(CmdArgs, options::OPT_fmodules_ignore_macro);
  Args.AddLastArg(CmdArgs, options::OPT_fmodules_prune_interval);
  Args.AddLastArg(CmdArgs, options::OPT_fmodules_prune_after);

  Args.AddLastArg(CmdArgs, options::OPT_fbuild_session_timestamp);

  if (Arg *A = Args.getLastArg(options::OPT_fbuild_session_file)) {
    if (Args.hasArg(options::OPT_fbuild_session_timestamp))
      D.Diag(diag::err_drv_argument_not_allowed_with)
          << A->getAsString(Args) << "-fbuild-session-timestamp";

    llvm::sys::fs::file_status Status;
    if (llvm::sys::fs::status(A->getValue(), Status))
      D.Diag(diag::err_drv_no_such_file) << A->getValue();
    CmdArgs.push_back(
        Args.MakeArgString("-fbuild-session-timestamp=" +
                           Twine((uint64_t)Status.getLastModificationTime()
                                     .time_since_epoch()
                                     .count())));
  }

  if (Args.getLastArg(options::OPT_fmodules_validate_once_per_build_session)) {
    if (!Args.getLastArg(options::OPT_fbuild_session_timestamp,
                         options::OPT_fbuild_session_file))
      D.Diag(diag::err_drv_modules_validate_once_requires_timestamp);

    Args.AddLastArg(CmdArgs,
                    options::OPT_fmodules_validate_once_per_build_session);
  }

  if (Args.hasFlag(options::OPT_fmodules_validate_system_headers,
                   options::OPT_fno_modules_validate_system_headers,
                   ImplicitModules))
    CmdArgs.push_back("-fmodules-validate-system-headers");

  Args.AddLastArg(CmdArgs, options::OPT_fmodules_disable_diagnostic_validation);
}

static void RenderCharacterOptions(const ArgList &Args, const llvm::Triple &T,
                                   ArgStringList &CmdArgs) {
  // -fsigned-char is default.
  if (const Arg *A = Args.getLastArg(options::OPT_fsigned_char,
                                     options::OPT_fno_signed_char,
                                     options::OPT_funsigned_char,
                                     options::OPT_fno_unsigned_char)) {
    if (A->getOption().matches(options::OPT_funsigned_char) ||
        A->getOption().matches(options::OPT_fno_signed_char)) {
      CmdArgs.push_back("-fno-signed-char");
    }
  } else if (!isSignedCharDefault(T)) {
    CmdArgs.push_back("-fno-signed-char");
  }

  // The default depends on the language standard.
  Args.AddLastArg(CmdArgs, options::OPT_fchar8__t, options::OPT_fno_char8__t);

  if (const Arg *A = Args.getLastArg(options::OPT_fshort_wchar,
                                     options::OPT_fno_short_wchar)) {
    if (A->getOption().matches(options::OPT_fshort_wchar)) {
      CmdArgs.push_back("-fwchar-type=short");
      CmdArgs.push_back("-fno-signed-wchar");
    } else {
      bool IsARM = T.isARM() || T.isThumb() || T.isAArch64();
      CmdArgs.push_back("-fwchar-type=int");
      if (T.isOSzOS() ||
          (IsARM && !(T.isOSWindows() || T.isOSNetBSD() || T.isOSOpenBSD())))
        CmdArgs.push_back("-fno-signed-wchar");
      else
        CmdArgs.push_back("-fsigned-wchar");
    }
  }
#if INTEL_CUSTOMIZATION
  if (Args.hasFlag(options::OPT__SLASH_Zc_wchar_t_,
                   options::OPT__SLASH_Zc_wchar_t, false))
    CmdArgs.push_back("-fno-wchar");
#endif // INTEL_CUSTOMIZATION
}

static void RenderObjCOptions(const ToolChain &TC, const Driver &D,
                              const llvm::Triple &T, const ArgList &Args,
                              ObjCRuntime &Runtime, bool InferCovariantReturns,
                              const InputInfo &Input, ArgStringList &CmdArgs) {
  const llvm::Triple::ArchType Arch = TC.getArch();

  // -fobjc-dispatch-method is only relevant with the nonfragile-abi, and legacy
  // is the default. Except for deployment target of 10.5, next runtime is
  // always legacy dispatch and -fno-objc-legacy-dispatch gets ignored silently.
  if (Runtime.isNonFragile()) {
    if (!Args.hasFlag(options::OPT_fobjc_legacy_dispatch,
                      options::OPT_fno_objc_legacy_dispatch,
                      Runtime.isLegacyDispatchDefaultForArch(Arch))) {
      if (TC.UseObjCMixedDispatch())
        CmdArgs.push_back("-fobjc-dispatch-method=mixed");
      else
        CmdArgs.push_back("-fobjc-dispatch-method=non-legacy");
    }
  }

  // When ObjectiveC legacy runtime is in effect on MacOSX, turn on the option
  // to do Array/Dictionary subscripting by default.
  if (Arch == llvm::Triple::x86 && T.isMacOSX() &&
      Runtime.getKind() == ObjCRuntime::FragileMacOSX && Runtime.isNeXTFamily())
    CmdArgs.push_back("-fobjc-subscripting-legacy-runtime");

  // Allow -fno-objc-arr to trump -fobjc-arr/-fobjc-arc.
  // NOTE: This logic is duplicated in ToolChains.cpp.
  if (isObjCAutoRefCount(Args)) {
    TC.CheckObjCARC();

    CmdArgs.push_back("-fobjc-arc");

    // FIXME: It seems like this entire block, and several around it should be
    // wrapped in isObjC, but for now we just use it here as this is where it
    // was being used previously.
    if (types::isCXX(Input.getType()) && types::isObjC(Input.getType())) {
      if (TC.GetCXXStdlibType(Args) == ToolChain::CST_Libcxx)
        CmdArgs.push_back("-fobjc-arc-cxxlib=libc++");
      else
        CmdArgs.push_back("-fobjc-arc-cxxlib=libstdc++");
    }

    // Allow the user to enable full exceptions code emission.
    // We default off for Objective-C, on for Objective-C++.
    if (Args.hasFlag(options::OPT_fobjc_arc_exceptions,
                     options::OPT_fno_objc_arc_exceptions,
                     /*Default=*/types::isCXX(Input.getType())))
      CmdArgs.push_back("-fobjc-arc-exceptions");
  }

  // Silence warning for full exception code emission options when explicitly
  // set to use no ARC.
  if (Args.hasArg(options::OPT_fno_objc_arc)) {
    Args.ClaimAllArgs(options::OPT_fobjc_arc_exceptions);
    Args.ClaimAllArgs(options::OPT_fno_objc_arc_exceptions);
  }

  // Allow the user to control whether messages can be converted to runtime
  // functions.
  if (types::isObjC(Input.getType())) {
    auto *Arg = Args.getLastArg(
        options::OPT_fobjc_convert_messages_to_runtime_calls,
        options::OPT_fno_objc_convert_messages_to_runtime_calls);
    if (Arg &&
        Arg->getOption().matches(
            options::OPT_fno_objc_convert_messages_to_runtime_calls))
      CmdArgs.push_back("-fno-objc-convert-messages-to-runtime-calls");
  }

  // -fobjc-infer-related-result-type is the default, except in the Objective-C
  // rewriter.
  if (InferCovariantReturns)
    CmdArgs.push_back("-fno-objc-infer-related-result-type");

  // Pass down -fobjc-weak or -fno-objc-weak if present.
  if (types::isObjC(Input.getType())) {
    auto WeakArg =
        Args.getLastArg(options::OPT_fobjc_weak, options::OPT_fno_objc_weak);
    if (!WeakArg) {
      // nothing to do
    } else if (!Runtime.allowsWeak()) {
      if (WeakArg->getOption().matches(options::OPT_fobjc_weak))
        D.Diag(diag::err_objc_weak_unsupported);
    } else {
      WeakArg->render(Args, CmdArgs);
    }
  }

  if (Args.hasArg(options::OPT_fobjc_disable_direct_methods_for_testing))
    CmdArgs.push_back("-fobjc-disable-direct-methods-for-testing");
}

static void RenderDiagnosticsOptions(const Driver &D, const ArgList &Args,
                                     ArgStringList &CmdArgs) {
  bool CaretDefault = true;
  bool ColumnDefault = true;

  if (const Arg *A = Args.getLastArg(options::OPT__SLASH_diagnostics_classic,
                                     options::OPT__SLASH_diagnostics_column,
                                     options::OPT__SLASH_diagnostics_caret)) {
    switch (A->getOption().getID()) {
    case options::OPT__SLASH_diagnostics_caret:
      CaretDefault = true;
      ColumnDefault = true;
      break;
    case options::OPT__SLASH_diagnostics_column:
      CaretDefault = false;
      ColumnDefault = true;
      break;
    case options::OPT__SLASH_diagnostics_classic:
      CaretDefault = false;
      ColumnDefault = false;
      break;
    }
  }

  // -fcaret-diagnostics is default.
  if (!Args.hasFlag(options::OPT_fcaret_diagnostics,
                    options::OPT_fno_caret_diagnostics, CaretDefault))
    CmdArgs.push_back("-fno-caret-diagnostics");

  // -fdiagnostics-fixit-info is default, only pass non-default.
  if (!Args.hasFlag(options::OPT_fdiagnostics_fixit_info,
                    options::OPT_fno_diagnostics_fixit_info))
    CmdArgs.push_back("-fno-diagnostics-fixit-info");

  // Enable -fdiagnostics-show-option by default.
  if (!Args.hasFlag(options::OPT_fdiagnostics_show_option,
                    options::OPT_fno_diagnostics_show_option, true))
    CmdArgs.push_back("-fno-diagnostics-show-option");

  if (const Arg *A =
          Args.getLastArg(options::OPT_fdiagnostics_show_category_EQ)) {
    CmdArgs.push_back("-fdiagnostics-show-category");
    CmdArgs.push_back(A->getValue());
  }

  if (Args.hasFlag(options::OPT_fdiagnostics_show_hotness,
                   options::OPT_fno_diagnostics_show_hotness, false))
    CmdArgs.push_back("-fdiagnostics-show-hotness");

  if (const Arg *A =
          Args.getLastArg(options::OPT_fdiagnostics_hotness_threshold_EQ)) {
    std::string Opt =
        std::string("-fdiagnostics-hotness-threshold=") + A->getValue();
    CmdArgs.push_back(Args.MakeArgString(Opt));
  }

  if (const Arg *A = Args.getLastArg(options::OPT_fdiagnostics_format_EQ)) {
    CmdArgs.push_back("-fdiagnostics-format");
    CmdArgs.push_back(A->getValue());
  }

  if (const Arg *A = Args.getLastArg(
          options::OPT_fdiagnostics_show_note_include_stack,
          options::OPT_fno_diagnostics_show_note_include_stack)) {
    const Option &O = A->getOption();
    if (O.matches(options::OPT_fdiagnostics_show_note_include_stack))
      CmdArgs.push_back("-fdiagnostics-show-note-include-stack");
    else
      CmdArgs.push_back("-fno-diagnostics-show-note-include-stack");
  }

  // Color diagnostics are parsed by the driver directly from argv and later
  // re-parsed to construct this job; claim any possible color diagnostic here
  // to avoid warn_drv_unused_argument and diagnose bad
  // OPT_fdiagnostics_color_EQ values.
  for (const Arg *A : Args) {
    const Option &O = A->getOption();
    if (!O.matches(options::OPT_fcolor_diagnostics) &&
        !O.matches(options::OPT_fdiagnostics_color) &&
        !O.matches(options::OPT_fno_color_diagnostics) &&
        !O.matches(options::OPT_fno_diagnostics_color) &&
        !O.matches(options::OPT_fdiagnostics_color_EQ))
      continue;

    if (O.matches(options::OPT_fdiagnostics_color_EQ)) {
      StringRef Value(A->getValue());
      if (Value != "always" && Value != "never" && Value != "auto")
        D.Diag(diag::err_drv_clang_unsupported)
            << ("-fdiagnostics-color=" + Value).str();
    }
    A->claim();
  }

  if (D.getDiags().getDiagnosticOptions().ShowColors)
    CmdArgs.push_back("-fcolor-diagnostics");

  if (Args.hasArg(options::OPT_fansi_escape_codes))
    CmdArgs.push_back("-fansi-escape-codes");

  if (!Args.hasFlag(options::OPT_fshow_source_location,
                    options::OPT_fno_show_source_location))
    CmdArgs.push_back("-fno-show-source-location");

  if (Args.hasArg(options::OPT_fdiagnostics_absolute_paths))
    CmdArgs.push_back("-fdiagnostics-absolute-paths");

  if (!Args.hasFlag(options::OPT_fshow_column, options::OPT_fno_show_column,
                    ColumnDefault))
    CmdArgs.push_back("-fno-show-column");

  if (!Args.hasFlag(options::OPT_fspell_checking,
                    options::OPT_fno_spell_checking))
    CmdArgs.push_back("-fno-spell-checking");
}

enum class DwarfFissionKind { None, Split, Single };

static DwarfFissionKind getDebugFissionKind(const Driver &D,
                                            const ArgList &Args, Arg *&Arg) {
  Arg = Args.getLastArg(options::OPT_gsplit_dwarf, options::OPT_gsplit_dwarf_EQ,
                        options::OPT_gno_split_dwarf);
  if (!Arg || Arg->getOption().matches(options::OPT_gno_split_dwarf))
    return DwarfFissionKind::None;

  if (Arg->getOption().matches(options::OPT_gsplit_dwarf))
    return DwarfFissionKind::Split;

  StringRef Value = Arg->getValue();
  if (Value == "split")
    return DwarfFissionKind::Split;
  if (Value == "single")
    return DwarfFissionKind::Single;

  D.Diag(diag::err_drv_unsupported_option_argument)
      << Arg->getOption().getName() << Arg->getValue();
  return DwarfFissionKind::None;
}

static void renderDwarfFormat(const Driver &D, const llvm::Triple &T,
                              const ArgList &Args, ArgStringList &CmdArgs,
                              unsigned DwarfVersion) {
  auto *DwarfFormatArg =
      Args.getLastArg(options::OPT_gdwarf64, options::OPT_gdwarf32);
  if (!DwarfFormatArg)
    return;

  if (DwarfFormatArg->getOption().matches(options::OPT_gdwarf64)) {
    if (DwarfVersion < 3)
      D.Diag(diag::err_drv_argument_only_allowed_with)
          << DwarfFormatArg->getAsString(Args) << "DWARFv3 or greater";
    else if (!T.isArch64Bit())
      D.Diag(diag::err_drv_argument_only_allowed_with)
          << DwarfFormatArg->getAsString(Args) << "64 bit architecture";
    else if (!T.isOSBinFormatELF())
      D.Diag(diag::err_drv_argument_only_allowed_with)
          << DwarfFormatArg->getAsString(Args) << "ELF platforms";
  }

  DwarfFormatArg->render(Args, CmdArgs);
}

static void renderDebugOptions(const ToolChain &TC, const Driver &D,
                               const llvm::Triple &T, const ArgList &Args,
                               bool EmitCodeView, bool IRInput,
                               ArgStringList &CmdArgs,
                               codegenoptions::DebugInfoKind &DebugInfoKind,
                               DwarfFissionKind &DwarfFission) {
  // These two forms of profiling info can't be used together.
  if (const Arg *A1 = Args.getLastArg(options::OPT_fpseudo_probe_for_profiling))
    if (const Arg *A2 = Args.getLastArg(options::OPT_fdebug_info_for_profiling))
      D.Diag(diag::err_drv_argument_not_allowed_with)
          << A1->getAsString(Args) << A2->getAsString(Args);

  if (Args.hasFlag(options::OPT_fdebug_info_for_profiling,
                   options::OPT_fno_debug_info_for_profiling, false) &&
      checkDebugInfoOption(
          Args.getLastArg(options::OPT_fdebug_info_for_profiling), Args, D, TC))
    CmdArgs.push_back("-fdebug-info-for-profiling");

  // The 'g' groups options involve a somewhat intricate sequence of decisions
  // about what to pass from the driver to the frontend, but by the time they
  // reach cc1 they've been factored into three well-defined orthogonal choices:
  //  * what level of debug info to generate
  //  * what dwarf version to write
  //  * what debugger tuning to use
  // This avoids having to monkey around further in cc1 other than to disable
  // codeview if not running in a Windows environment. Perhaps even that
  // decision should be made in the driver as well though.
  llvm::DebuggerKind DebuggerTuning = TC.getDefaultDebuggerTuning();

  bool SplitDWARFInlining =
      Args.hasFlag(options::OPT_fsplit_dwarf_inlining,
                   options::OPT_fno_split_dwarf_inlining, false);

  // Normally -gsplit-dwarf is only useful with -gN. For IR input, Clang does
  // object file generation and no IR generation, -gN should not be needed. So
  // allow -gsplit-dwarf with either -gN or IR input.
  if (IRInput || Args.hasArg(options::OPT_g_Group)) {
    Arg *SplitDWARFArg;
    DwarfFission = getDebugFissionKind(D, Args, SplitDWARFArg);
    if (DwarfFission != DwarfFissionKind::None &&
        !checkDebugInfoOption(SplitDWARFArg, Args, D, TC)) {
      DwarfFission = DwarfFissionKind::None;
      SplitDWARFInlining = false;
    }
  }
  if (const Arg *A = Args.getLastArg(options::OPT_g_Group)) {
    DebugInfoKind = codegenoptions::LimitedDebugInfo;

    // If the last option explicitly specified a debug-info level, use it.
    if (checkDebugInfoOption(A, Args, D, TC) &&
        A->getOption().matches(options::OPT_gN_Group)) {
      DebugInfoKind = DebugLevelToInfoKind(*A);
      // For -g0 or -gline-tables-only, drop -gsplit-dwarf. This gets a bit more
      // complicated if you've disabled inline info in the skeleton CUs
      // (SplitDWARFInlining) - then there's value in composing split-dwarf and
      // line-tables-only, so let those compose naturally in that case.
      if (DebugInfoKind == codegenoptions::NoDebugInfo ||
          DebugInfoKind == codegenoptions::DebugDirectivesOnly ||
          (DebugInfoKind == codegenoptions::DebugLineTablesOnly &&
           SplitDWARFInlining))
        DwarfFission = DwarfFissionKind::None;
    }
  }

  // If a debugger tuning argument appeared, remember it.
  if (const Arg *A =
          Args.getLastArg(options::OPT_gTune_Group, options::OPT_ggdbN_Group)) {
    if (checkDebugInfoOption(A, Args, D, TC)) {
      if (A->getOption().matches(options::OPT_glldb))
        DebuggerTuning = llvm::DebuggerKind::LLDB;
      else if (A->getOption().matches(options::OPT_gsce))
        DebuggerTuning = llvm::DebuggerKind::SCE;
      else if (A->getOption().matches(options::OPT_gdbx))
        DebuggerTuning = llvm::DebuggerKind::DBX;
      else
        DebuggerTuning = llvm::DebuggerKind::GDB;
    }
  }

  // If a -gdwarf argument appeared, remember it.
  const Arg *GDwarfN = getDwarfNArg(Args);
  bool EmitDwarf = false;
  if (GDwarfN) {
    if (checkDebugInfoOption(GDwarfN, Args, D, TC))
      EmitDwarf = true;
    else
      GDwarfN = nullptr;
  }

  if (const Arg *A = Args.getLastArg(options::OPT_gcodeview)) {
    if (checkDebugInfoOption(A, Args, D, TC))
      EmitCodeView = true;
  }

  // If the user asked for debug info but did not explicitly specify -gcodeview
  // or -gdwarf, ask the toolchain for the default format.
  if (!EmitCodeView && !EmitDwarf &&
      DebugInfoKind != codegenoptions::NoDebugInfo) {
    switch (TC.getDefaultDebugFormat()) {
    case codegenoptions::DIF_CodeView:
      EmitCodeView = true;
      break;
    case codegenoptions::DIF_DWARF:
      EmitDwarf = true;
      break;
    }
  }

  unsigned RequestedDWARFVersion = 0; // DWARF version requested by the user
  unsigned EffectiveDWARFVersion = 0; // DWARF version TC can generate. It may
                                      // be lower than what the user wanted.
  unsigned DefaultDWARFVersion = ParseDebugDefaultVersion(TC, Args);
  if (EmitDwarf) {
    // Start with the platform default DWARF version
    RequestedDWARFVersion = TC.GetDefaultDwarfVersion();
    assert(RequestedDWARFVersion &&
           "toolchain default DWARF version must be nonzero");

    // If the user specified a default DWARF version, that takes precedence
    // over the platform default.
    if (DefaultDWARFVersion)
      RequestedDWARFVersion = DefaultDWARFVersion;

    // Override with a user-specified DWARF version
    if (GDwarfN)
      if (auto ExplicitVersion = DwarfVersionNum(GDwarfN->getSpelling()))
        RequestedDWARFVersion = ExplicitVersion;
    // Clamp effective DWARF version to the max supported by the toolchain.
    EffectiveDWARFVersion =
        std::min(RequestedDWARFVersion, TC.getMaxDwarfVersion());
  }

  // -gline-directives-only supported only for the DWARF debug info.
  if (RequestedDWARFVersion == 0 &&
      DebugInfoKind == codegenoptions::DebugDirectivesOnly)
    DebugInfoKind = codegenoptions::NoDebugInfo;

  // We ignore flag -gstrict-dwarf for now.
  // And we handle flag -grecord-gcc-switches later with DWARFDebugFlags.
  Args.ClaimAllArgs(options::OPT_g_flags_Group);

  // Column info is included by default for everything except SCE and
  // CodeView. Clang doesn't track end columns, just starting columns, which,
  // in theory, is fine for CodeView (and PDB).  In practice, however, the
  // Microsoft debuggers don't handle missing end columns well, and the AIX
  // debugger DBX also doesn't handle the columns well, so it's better not to
  // include any column info.
  if (const Arg *A = Args.getLastArg(options::OPT_gcolumn_info))
    (void)checkDebugInfoOption(A, Args, D, TC);
  if (!Args.hasFlag(options::OPT_gcolumn_info, options::OPT_gno_column_info,
                    !EmitCodeView &&
                        (DebuggerTuning != llvm::DebuggerKind::SCE &&
                         DebuggerTuning != llvm::DebuggerKind::DBX)))
    CmdArgs.push_back("-gno-column-info");

  // FIXME: Move backend command line options to the module.
  // If -gline-tables-only or -gline-directives-only is the last option it wins.
  if (const Arg *A = Args.getLastArg(options::OPT_gmodules))
    if (checkDebugInfoOption(A, Args, D, TC)) {
      if (DebugInfoKind != codegenoptions::DebugLineTablesOnly &&
          DebugInfoKind != codegenoptions::DebugDirectivesOnly) {
        DebugInfoKind = codegenoptions::LimitedDebugInfo;
        CmdArgs.push_back("-dwarf-ext-refs");
        CmdArgs.push_back("-fmodule-format=obj");
      }
    }

  if (T.isOSBinFormatELF() && SplitDWARFInlining)
    CmdArgs.push_back("-fsplit-dwarf-inlining");

  // After we've dealt with all combinations of things that could
  // make DebugInfoKind be other than None or DebugLineTablesOnly,
  // figure out if we need to "upgrade" it to standalone debug info.
  // We parse these two '-f' options whether or not they will be used,
  // to claim them even if you wrote "-fstandalone-debug -gline-tables-only"
  bool NeedFullDebug = Args.hasFlag(
      options::OPT_fstandalone_debug, options::OPT_fno_standalone_debug,
      DebuggerTuning == llvm::DebuggerKind::LLDB ||
          TC.GetDefaultStandaloneDebug());
  if (const Arg *A = Args.getLastArg(options::OPT_fstandalone_debug))
    (void)checkDebugInfoOption(A, Args, D, TC);

  if (DebugInfoKind == codegenoptions::LimitedDebugInfo) {
    if (Args.hasFlag(options::OPT_fno_eliminate_unused_debug_types,
                     options::OPT_feliminate_unused_debug_types, false))
      DebugInfoKind = codegenoptions::UnusedTypeInfo;
    else if (NeedFullDebug)
      DebugInfoKind = codegenoptions::FullDebugInfo;
  }

#if INTEL_CUSTOMIZATION
  if (D.IsIntelMode() && DebugInfoKind == codegenoptions::DebugInfoConstructor)
    DebugInfoKind = codegenoptions::LimitedDebugInfo;
#endif // INTEL_CUSTOMIZATION

  if (Args.hasFlag(options::OPT_gembed_source, options::OPT_gno_embed_source,
                   false)) {
    // Source embedding is a vendor extension to DWARF v5. By now we have
    // checked if a DWARF version was stated explicitly, and have otherwise
    // fallen back to the target default, so if this is still not at least 5
    // we emit an error.
    const Arg *A = Args.getLastArg(options::OPT_gembed_source);
    if (RequestedDWARFVersion < 5)
      D.Diag(diag::err_drv_argument_only_allowed_with)
          << A->getAsString(Args) << "-gdwarf-5";
    else if (EffectiveDWARFVersion < 5)
      // The toolchain has reduced allowed dwarf version, so we can't enable
      // -gembed-source.
      D.Diag(diag::warn_drv_dwarf_version_limited_by_target)
          << A->getAsString(Args) << TC.getTripleString() << 5
          << EffectiveDWARFVersion;
    else if (checkDebugInfoOption(A, Args, D, TC))
      CmdArgs.push_back("-gembed-source");
  }

#if INTEL_CUSTOMIZATION
  // Pass -traceback to the cc1 and require the minimal debug info if
  // necessary.
  if (Args.hasArg(options::OPT_traceback)) {
    if (!T.isX86()) {
      D.Diag(diag::err_drv_unsupported_opt_for_target)
          << Args.getLastArg(options::OPT_traceback)->getAsString(Args)
          << T.str();
    } else {
      CmdArgs.push_back("-traceback");
      // traceback needs debug info about line and PC delta at least.
      if (DebugInfoKind < codegenoptions::DebugDirectivesOnly)
        DebugInfoKind = codegenoptions::DebugDirectivesOnly;
    }
  }
#endif // INTEL_CUSTOMIZATION

  if (EmitCodeView) {
    CmdArgs.push_back("-gcodeview");

    // Emit codeview type hashes if requested.
    if (Args.hasFlag(options::OPT_gcodeview_ghash,
                     options::OPT_gno_codeview_ghash, false)) {
      CmdArgs.push_back("-gcodeview-ghash");
    }
  }

  // Omit inline line tables if requested.
  if (Args.hasFlag(options::OPT_gno_inline_line_tables,
                   options::OPT_ginline_line_tables, false)) {
    CmdArgs.push_back("-gno-inline-line-tables");
  }

  // When emitting remarks, we need at least debug lines in the output.
  if (willEmitRemarks(Args) &&
      DebugInfoKind <= codegenoptions::DebugDirectivesOnly)
    DebugInfoKind = codegenoptions::DebugLineTablesOnly;

  // Adjust the debug info kind for the given toolchain.
  TC.adjustDebugInfoKind(DebugInfoKind, Args);

  RenderDebugEnablingArgs(Args, CmdArgs, DebugInfoKind, EffectiveDWARFVersion,
                          DebuggerTuning);

  // -fdebug-macro turns on macro debug info generation.
  if (Args.hasFlag(options::OPT_fdebug_macro, options::OPT_fno_debug_macro,
                   false))
    if (checkDebugInfoOption(Args.getLastArg(options::OPT_fdebug_macro), Args,
                             D, TC))
      CmdArgs.push_back("-debug-info-macro");

  // -ggnu-pubnames turns on gnu style pubnames in the backend.
  const auto *PubnamesArg =
      Args.getLastArg(options::OPT_ggnu_pubnames, options::OPT_gno_gnu_pubnames,
                      options::OPT_gpubnames, options::OPT_gno_pubnames);
  if (DwarfFission != DwarfFissionKind::None ||
      (PubnamesArg && checkDebugInfoOption(PubnamesArg, Args, D, TC)))
    if (!PubnamesArg ||
        (!PubnamesArg->getOption().matches(options::OPT_gno_gnu_pubnames) &&
         !PubnamesArg->getOption().matches(options::OPT_gno_pubnames)))
      CmdArgs.push_back(PubnamesArg && PubnamesArg->getOption().matches(
                                           options::OPT_gpubnames)
                            ? "-gpubnames"
                            : "-ggnu-pubnames");

  if (Args.hasFlag(options::OPT_fdebug_ranges_base_address,
                   options::OPT_fno_debug_ranges_base_address, false)) {
    CmdArgs.push_back("-fdebug-ranges-base-address");
  }

#if INTEL_CUSTOMIZATION
  if (Args.hasFlag(options::OPT_fmerge_debug_strings,
                   options::OPT_fno_merge_debug_strings, false)) {
    CmdArgs.push_back("-mllvm");
    CmdArgs.push_back("-dwarf-inlined-strings=Disable");
  }

  if (Args.hasFlag(options::OPT_fno_merge_debug_strings,
                   options::OPT_fmerge_debug_strings, false)) {
    CmdArgs.push_back("-mllvm");
    CmdArgs.push_back("-dwarf-inlined-strings=Enable");
  }
#endif // INTEL_CUSTOMIZATION

  // -gdwarf-aranges turns on the emission of the aranges section in the
  // backend.
  // Always enabled for SCE tuning.
  bool NeedAranges = DebuggerTuning == llvm::DebuggerKind::SCE;
  if (const Arg *A = Args.getLastArg(options::OPT_gdwarf_aranges))
    NeedAranges = checkDebugInfoOption(A, Args, D, TC) || NeedAranges;
  if (NeedAranges) {
    CmdArgs.push_back("-mllvm");
    CmdArgs.push_back("-generate-arange-section");
  }

  if (Args.hasFlag(options::OPT_fforce_dwarf_frame,
                   options::OPT_fno_force_dwarf_frame, false))
    CmdArgs.push_back("-fforce-dwarf-frame");

  if (Args.hasFlag(options::OPT_fdebug_types_section,
                   options::OPT_fno_debug_types_section, false)) {
    if (!(T.isOSBinFormatELF() || T.isOSBinFormatWasm())) {
      D.Diag(diag::err_drv_unsupported_opt_for_target)
          << Args.getLastArg(options::OPT_fdebug_types_section)
                 ->getAsString(Args)
          << T.getTriple();
    } else if (checkDebugInfoOption(
                   Args.getLastArg(options::OPT_fdebug_types_section), Args, D,
                   TC)) {
      CmdArgs.push_back("-mllvm");
      CmdArgs.push_back("-generate-type-units");
    }
  }

  // Decide how to render forward declarations of template instantiations.
  // SCE wants full descriptions, others just get them in the name.
  if (DebuggerTuning == llvm::DebuggerKind::SCE)
    CmdArgs.push_back("-debug-forward-template-params");

  // Do we need to explicitly import anonymous namespaces into the parent
  // scope?
  if (DebuggerTuning == llvm::DebuggerKind::SCE)
    CmdArgs.push_back("-dwarf-explicit-import");

  renderDwarfFormat(D, T, Args, CmdArgs, EffectiveDWARFVersion);
  RenderDebugInfoCompressionArgs(Args, CmdArgs, D, TC);

#if INTEL_CUSTOMIZATION
  if (Args.hasFlag(options::OPT_gintel_opencl_builtin_types,
                   options::OPT_gno_intel_opencl_builtin_types,
                   false))
      CmdArgs.push_back("-gintel-opencl-builtin-types");
  if (const Arg *A = Args.getLastArg(options::OPT_mdebug_line_version_EQ)) {
    StringRef Value = A->getValue();
    CmdArgs.push_back("-mllvm");
    CmdArgs.push_back(Args.MakeArgString("-debug-line-version=" + Twine(Value)));
  }
#endif // INTEL_CUSTOMIZATION
}

#if INTEL_CUSTOMIZATION
static void RenderUnrollOptions(const Driver &D, const ArgList &Args,
                                ArgStringList &CmdArgs) {
  Arg *A = Args.getLastArg(options::OPT_funroll_loops,
                           options::OPT_fno_unroll_loops, options::OPT_unroll);
  if (!A)
    return;
  // Handle -unroll first
  if (A->getOption().matches(options::OPT_unroll)) {
    StringRef Value(A->getValue());
    if (Value.empty()) {
      CmdArgs.push_back("-funroll-loops");
      return;
    }
    int ValInt = 0;
    if (Value.getAsInteger(0, ValInt)) {
      D.Diag(diag::err_drv_invalid_argument_to_option)
          << Value << A->getOption().getName();
      return;
    }
    if (ValInt == 0) {
      CmdArgs.push_back("-fno-unroll-loops");
      return;
    }
    CmdArgs.push_back("-funroll-loops");
    // The additional unroll factor is handled in addIntelOptimizationArgs()
    return;
  }
  CmdArgs.push_back(Args.MakeArgString(A->getAsString(Args)));
}
#endif // INTEL_CUSTOMIZATION

/// Check whether the given input tree contains any wrapper actions
static bool ContainsWrapperAction(const Action *A) {
  if (isa<OffloadWrapperJobAction>(A))
    return true;
  for (const auto &AI : A->inputs())
    if (ContainsWrapperAction(AI))
      return true;

  return false;
}

void Clang::ConstructJob(Compilation &C, const JobAction &JA,
                         const InputInfo &Output, const InputInfoList &Inputs,
                         const ArgList &Args, const char *LinkingOutput) const {
  const auto &TC = getToolChain();
  const llvm::Triple &RawTriple = TC.getTriple();
  const llvm::Triple &Triple = TC.getEffectiveTriple();
  const std::string &TripleStr = Triple.getTriple();

  bool KernelOrKext =
      Args.hasArg(options::OPT_mkernel, options::OPT_fapple_kext);
  const Driver &D = TC.getDriver();
  ArgStringList CmdArgs;

  // Check number of inputs for sanity. We need at least one input.
  assert(Inputs.size() >= 1 && "Must have at least one input.");
  // CUDA/HIP compilation may have multiple inputs (source file + results of
  // device-side compilations).
  // OpenMP device jobs take the host IR as a second input.
  // SYCL host jobs accept the integration header from the device-side
  // compilation as a second input.
  // Module precompilation accepts a list of header files to include as part
  // of the module.
  // All other jobs are expected to have exactly one input.
  bool IsCuda = JA.isOffloading(Action::OFK_Cuda);
  bool IsHIP = JA.isOffloading(Action::OFK_HIP);
  bool IsOpenMPDevice = JA.isDeviceOffloading(Action::OFK_OpenMP);
  bool IsSYCLOffloadDevice = JA.isDeviceOffloading(Action::OFK_SYCL);
  bool IsSYCL = JA.isOffloading(Action::OFK_SYCL);
  bool IsHeaderModulePrecompile = isa<HeaderModulePrecompileJobAction>(JA);
  assert((IsCuda || IsHIP || (IsOpenMPDevice && Inputs.size() == 2) || IsSYCL ||
          IsHeaderModulePrecompile || Inputs.size() == 1) &&
         "Unable to handle multiple inputs.");

  // A header module compilation doesn't have a main input file, so invent a
  // fake one as a placeholder.
  const char *ModuleName = [&]{
    auto *ModuleNameArg = Args.getLastArg(options::OPT_fmodule_name_EQ);
    return ModuleNameArg ? ModuleNameArg->getValue() : "";
  }();
  InputInfo HeaderModuleInput(Inputs[0].getType(), ModuleName, ModuleName);

  const InputInfo &Input =
      IsHeaderModulePrecompile ? HeaderModuleInput : Inputs[0];

  InputInfoList ModuleHeaderInputs;
  const InputInfo *CudaDeviceInput = nullptr;
  const InputInfo *OpenMPDeviceInput = nullptr;
  const InputInfo *SYCLDeviceInput = nullptr;
  for (const InputInfo &I : Inputs) {
    if (&I == &Input) {
      // This is the primary input.
    } else if (IsHeaderModulePrecompile &&
               types::getPrecompiledType(I.getType()) == types::TY_PCH) {
      types::ID Expected = HeaderModuleInput.getType();
      if (I.getType() != Expected) {
        D.Diag(diag::err_drv_module_header_wrong_kind)
            << I.getFilename() << types::getTypeName(I.getType())
            << types::getTypeName(Expected);
      }
      ModuleHeaderInputs.push_back(I);
    } else if ((IsCuda || IsHIP) && !CudaDeviceInput) {
      CudaDeviceInput = &I;
    } else if (IsOpenMPDevice && !OpenMPDeviceInput) {
      OpenMPDeviceInput = &I;
    } else if (IsSYCL && !SYCLDeviceInput) {
      SYCLDeviceInput = &I;
    } else {
      llvm_unreachable("unexpectedly given multiple inputs");
    }
  }

  const llvm::Triple *AuxTriple =
      (IsSYCL || IsCuda || IsHIP) ? TC.getAuxTriple() : nullptr;
  bool IsWindowsMSVC = RawTriple.isWindowsMSVCEnvironment();
  bool IsIAMCU = RawTriple.isOSIAMCU();
  bool IsSYCLDevice = (RawTriple.getEnvironment() == llvm::Triple::SYCLDevice ||
                       Triple.getEnvironment() == llvm::Triple::SYCLDevice);
  // Using just the sycldevice environment is not enough to determine usage
  // of the device triple when considering fat static archives.  The
  // compilation path requires the host object to be fed into the partial link
  // step, and being part of the SYCL tool chain causes the incorrect target.
  // FIXME - Is it possible to retain host environment when on a target
  // device toolchain.
  bool UseSYCLTriple = IsSYCLDevice && (!IsSYCL || IsSYCLOffloadDevice);

  // Adjust IsWindowsXYZ for CUDA/HIP/SYCL compilations.  Even when compiling in
  // device mode (i.e., getToolchain().getTriple() is NVPTX/AMDGCN, not
  // Windows), we need to pass Windows-specific flags to cc1.
  if (IsCuda || IsHIP || IsSYCL)
    IsWindowsMSVC |= AuxTriple && AuxTriple->isWindowsMSVCEnvironment();

  // C++ is not supported for IAMCU.
  if (IsIAMCU && types::isCXX(Input.getType()))
    D.Diag(diag::err_drv_clang_unsupported) << "C++ for IAMCU";

  // Invoke ourselves in -cc1 mode.
  //
  // FIXME: Implement custom jobs for internal actions.
  CmdArgs.push_back("-cc1");

  // Add the "effective" target triple.
  CmdArgs.push_back("-triple");

#if INTEL_CUSTOMIZATION
  if ((!UseSYCLTriple && IsSYCLDevice) || (JA.isOffloading(Action::OFK_OpenMP)
      && !IsOpenMPDevice && RawTriple.isSPIR())) {
#endif // INTEL_CUSTOMIZATION
    // Do not use device triple when we know the device is not SYCL
    // FIXME: We override the toolchain triple in this instance to address a
    // disconnect with fat static archives.  We should have a cleaner way of
    // using the Host environment when on a device toolchain.
    std::string NormalizedTriple =
        llvm::Triple(llvm::sys::getProcessTriple()).normalize();
    CmdArgs.push_back(Args.MakeArgString(NormalizedTriple));
  } else
    CmdArgs.push_back(Args.MakeArgString(TripleStr));

  if (const Arg *MJ = Args.getLastArg(options::OPT_MJ)) {
    DumpCompilationDatabase(C, MJ->getValue(), TripleStr, Output, Input, Args);
    Args.ClaimAllArgs(options::OPT_MJ);
  } else if (const Arg *GenCDBFragment =
                 Args.getLastArg(options::OPT_gen_cdb_fragment_path)) {
    DumpCompilationDatabaseFragmentToDir(GenCDBFragment->getValue(), C,
                                         TripleStr, Output, Input, Args);
    Args.ClaimAllArgs(options::OPT_gen_cdb_fragment_path);
  }

  if (IsCuda || IsHIP) {
    // We have to pass the triple of the host if compiling for a CUDA/HIP device
    // and vice-versa.
    std::string NormalizedTriple;
    if (JA.isDeviceOffloading(Action::OFK_Cuda) ||
        JA.isDeviceOffloading(Action::OFK_HIP))
      NormalizedTriple = C.getSingleOffloadToolChain<Action::OFK_Host>()
                             ->getTriple()
                             .normalize();
    else {
      // Host-side compilation.
      NormalizedTriple =
          (IsCuda ? C.getSingleOffloadToolChain<Action::OFK_Cuda>()
                  : C.getSingleOffloadToolChain<Action::OFK_HIP>())
              ->getTriple()
              .normalize();
      if (IsCuda) {
        // We need to figure out which CUDA version we're compiling for, as that
        // determines how we load and launch GPU kernels.
        auto *CTC = static_cast<const toolchains::CudaToolChain *>(
            C.getSingleOffloadToolChain<Action::OFK_Cuda>());
        assert(CTC && "Expected valid CUDA Toolchain.");
        if (CTC && CTC->CudaInstallation.version() != CudaVersion::UNKNOWN)
          CmdArgs.push_back(Args.MakeArgString(
              Twine("-target-sdk-version=") +
              CudaVersionToString(CTC->CudaInstallation.version())));
      }
    }
    CmdArgs.push_back("-aux-triple");
    CmdArgs.push_back(Args.MakeArgString(NormalizedTriple));
  }

  Arg *SYCLStdArg = Args.getLastArg(options::OPT_sycl_std_EQ);
#if INTEL_CUSTOMIZATION
  bool enableFuncPointers =
      Args.hasArg(options::OPT_fsycl_enable_function_pointers);
#endif // INTEL_CUSTOMIZATION

  if (UseSYCLTriple) {
    // We want to compile sycl kernels.
    CmdArgs.push_back("-fsycl-is-device");
    CmdArgs.push_back("-fdeclare-spirv-builtins");

    if (Args.hasFlag(options::OPT_fsycl_esimd, options::OPT_fno_sycl_esimd,
                     false))
      CmdArgs.push_back("-fsycl-explicit-simd");

    bool WantToDisableEarlyOptimizations = false;
#if INTEL_COLLAB
    // Default value for FPGA is false, for all other targets is true.
    if (Triple.getSubArch() == llvm::Triple::SPIRSubArch_fpga)
      WantToDisableEarlyOptimizations = true;
#endif // INTEL_COLLAB
    if (!Args.hasFlag(options::OPT_fsycl_early_optimizations,
                      options::OPT_fno_sycl_early_optimizations,
                      !WantToDisableEarlyOptimizations))
      CmdArgs.push_back("-fno-sycl-early-optimizations");
    else if (RawTriple.isSPIR()) {
      // Set `sycl-opt` option to configure LLVM passes for SPIR target
      CmdArgs.push_back("-mllvm");
      CmdArgs.push_back("-sycl-opt");
    }
    // Turn on Dead Parameter Elimination Optimization with early optimizations
    if (!RawTriple.isNVPTX() &&
        Args.hasFlag(options::OPT_fsycl_dead_args_optimization,
                     options::OPT_fno_sycl_dead_args_optimization, false))
      CmdArgs.push_back("-fenable-sycl-dae");

    // Pass the triple of host when doing SYCL
    llvm::Triple AuxT = C.getDefaultToolChain().getTriple();
    std::string NormalizedTriple = AuxT.normalize();
    CmdArgs.push_back("-aux-triple");
    CmdArgs.push_back(Args.MakeArgString(NormalizedTriple));

    bool IsMSVC = AuxT.isWindowsMSVCEnvironment();
    if (IsMSVC) {
      CmdArgs.push_back("-fms-extensions");
      CmdArgs.push_back("-fms-compatibility");
      CmdArgs.push_back("-fdelayed-template-parsing");
      VersionTuple MSVT = TC.computeMSVCVersion(&D, Args);
      if (!MSVT.empty())
        CmdArgs.push_back(Args.MakeArgString("-fms-compatibility-version=" +
                                             MSVT.getAsString()));
      else {
        const char *LowestMSVCSupported =
            "191025017"; // VS2017 v15.0 (initial release)
        CmdArgs.push_back(Args.MakeArgString(
            Twine("-fms-compatibility-version=") + LowestMSVCSupported));
      }
    }

#if INTEL_CUSTOMIZATION
    if (Args.hasFlag(options::OPT_fsycl_allow_func_ptr,
                     options::OPT_fno_sycl_allow_func_ptr,
                     enableFuncPointers)) {
#endif // INTEL_CUSTOMIZATION
      CmdArgs.push_back("-fsycl-allow-func-ptr");
    }

    if (!SYCLStdArg) {
      // The user had not pass SYCL version, thus we'll employ no-sycl-strict
      // to allow address-space unqualified pointers in function params/return
      // along with marking the same function with explicit SYCL_EXTERNAL
      CmdArgs.push_back("-Wno-sycl-strict");
    }
  }
#if INTEL_CUSTOMIZATION
  if (enableFuncPointers) {
    CmdArgs.push_back("-fenable-variant-function-pointers");
    CmdArgs.push_back("-fenable-variant-virtual-calls");
  }
#endif // INTEL_CUSTOMIZATION
  if (IsSYCL || UseSYCLTriple) {
    // Set options for both host and device
    if (Arg *A = Args.getLastArg(options::OPT_fsycl_id_queries_fit_in_int,
                                 options::OPT_fno_sycl_id_queries_fit_in_int))
      A->render(Args, CmdArgs);
  }

  if (IsSYCL) {
    if (SYCLStdArg) {
      SYCLStdArg->render(Args, CmdArgs);
      CmdArgs.push_back("-fsycl-std-layout-kernel-params");
    } else {
      // Ensure the default version in SYCL mode is 2020
      CmdArgs.push_back("-sycl-std=2020");
    }
  }

#if INTEL_CUSTOMIZATION
  if (Args.hasFlag(options::OPT_fenable_variant_virtual_calls,
                   options::OPT_fno_enable_variant_virtual_calls, false))
    CmdArgs.push_back("-fenable-variant-virtual-call");
  if (Args.hasFlag(options::OPT_fenable_variant_function_pointers,
                   options::OPT_fno_enable_variant_function_pointers, false))
    CmdArgs.push_back("-fenable-variant-function-pointers");
#endif // INTEL_CUSTOMIZATION

  if (IsOpenMPDevice) {
    // We have to pass the triple of the host if compiling for an OpenMP device.
    std::string NormalizedTriple =
        C.getSingleOffloadToolChain<Action::OFK_Host>()
            ->getTriple()
            .normalize();
    CmdArgs.push_back("-aux-triple");
    CmdArgs.push_back(Args.MakeArgString(NormalizedTriple));
#if INTEL_CUSTOMIZATION
    if (Triple.isSPIR()) {
      llvm::Triple AuxT = C.getSingleOffloadToolChain<Action::OFK_Host>()
                             ->getTriple();
      bool IsMSVC = AuxT.isWindowsMSVCEnvironment();
      if (IsMSVC) {
        CmdArgs.push_back("-fms-extensions");
        CmdArgs.push_back("-fms-compatibility");
        CmdArgs.push_back("-fdelayed-template-parsing");
        VersionTuple MSVT = TC.computeMSVCVersion(&D, Args);
        if (!MSVT.empty())
          CmdArgs.push_back(Args.MakeArgString("-fms-compatibility-version=" +
                                               MSVT.getAsString()));
        else {
          const char *LowestMSVCSupported =
              "191025017"; // VS2017 v15.0 (initial release)
          CmdArgs.push_back(Args.MakeArgString(
              Twine("-fms-compatibility-version=") + LowestMSVCSupported));
        }
      }
      // SPIR-V target requires LLVM BC emission, which cannot
      // be done if any Intel proprietary optimization kicks in,
      // so we have to disable all proprietary optimizations.
      CmdArgs.push_back("-disable-intel-proprietary-opts");

      // Add args specific to -fopenmp-target-simd
      if (Args.hasArg(options::OPT_fopenmp_target_simd)) {
        CmdArgs.push_back("-fopenmp-target-simd");
        CmdArgs.push_back("-mllvm");
        CmdArgs.push_back("-vpo-paropt-enable-device-simd-codegen");
        CmdArgs.push_back("-mllvm");
        CmdArgs.push_back("-vpo-paropt-emit-spirv-builtins");
        CmdArgs.push_back("-mllvm");
        CmdArgs.push_back("-vpo-paropt-gpu-execution-scheme=0");
        CmdArgs.push_back("-mllvm");
        CmdArgs.push_back("-enable-device-simd");
        CmdArgs.push_back("-mllvm");
        CmdArgs.push_back("-vpo-paropt-preserve-llvm-intrin");
      }
    }
#endif // INTEL_CUSTOMIZATION
  }

  if (Triple.isOSWindows() && (Triple.getArch() == llvm::Triple::arm ||
                               Triple.getArch() == llvm::Triple::thumb)) {
    unsigned Offset = Triple.getArch() == llvm::Triple::arm ? 4 : 6;
    unsigned Version = 0;
    bool Failure =
        Triple.getArchName().substr(Offset).consumeInteger(10, Version);
    if (Failure || Version < 7)
      D.Diag(diag::err_target_unsupported_arch) << Triple.getArchName()
                                                << TripleStr;
  }

  // Push all default warning arguments that are specific to
  // the given target.  These come before user provided warning options
  // are provided.
  TC.addClangWarningOptions(CmdArgs);

  // FIXME: Subclass ToolChain for SPIR and move this to addClangWarningOptions.
  if (Triple.isSPIR())
    CmdArgs.push_back("-Wspir-compat");

  // Select the appropriate action.
  RewriteKind rewriteKind = RK_None;

  // If CollectArgsForIntegratedAssembler() isn't called below, claim the args
  // it claims when not running an assembler. Otherwise, clang would emit
  // "argument unused" warnings for assembler flags when e.g. adding "-E" to
  // flags while debugging something. That'd be somewhat inconvenient, and it's
  // also inconsistent with most other flags -- we don't warn on
  // -ffunction-sections not being used in -E mode either for example, even
  // though it's not really used either.
  if (!isa<AssembleJobAction>(JA)) {
    // The args claimed here should match the args used in
    // CollectArgsForIntegratedAssembler().
    if (TC.useIntegratedAs()) {
      Args.ClaimAllArgs(options::OPT_mrelax_all);
      Args.ClaimAllArgs(options::OPT_mno_relax_all);
      Args.ClaimAllArgs(options::OPT_mincremental_linker_compatible);
      Args.ClaimAllArgs(options::OPT_mno_incremental_linker_compatible);
      switch (C.getDefaultToolChain().getArch()) {
      case llvm::Triple::arm:
      case llvm::Triple::armeb:
      case llvm::Triple::thumb:
      case llvm::Triple::thumbeb:
        Args.ClaimAllArgs(options::OPT_mimplicit_it_EQ);
        break;
      default:
        break;
      }
    }
    Args.ClaimAllArgs(options::OPT_Wa_COMMA);
    Args.ClaimAllArgs(options::OPT_Xassembler);
  }

  if (isa<AnalyzeJobAction>(JA)) {
    assert(JA.getType() == types::TY_Plist && "Invalid output type.");
    CmdArgs.push_back("-analyze");
  } else if (isa<MigrateJobAction>(JA)) {
    CmdArgs.push_back("-migrate");
  } else if (isa<PreprocessJobAction>(JA)) {
    if (Output.getType() == types::TY_Dependencies)
      CmdArgs.push_back("-Eonly");
    else {
      CmdArgs.push_back("-E");
      if (Args.hasArg(options::OPT_rewrite_objc) &&
          !Args.hasArg(options::OPT_g_Group))
        CmdArgs.push_back("-P");
    }
  } else if (isa<AssembleJobAction>(JA)) {
    if (IsSYCLOffloadDevice && IsSYCLDevice) {
      CmdArgs.push_back("-emit-llvm-bc");
    } else {
      CmdArgs.push_back("-emit-obj");
      CollectArgsForIntegratedAssembler(C, Args, CmdArgs, D);
    }

    // Also ignore explicit -force_cpusubtype_ALL option.
    (void)Args.hasArg(options::OPT_force__cpusubtype__ALL);
  } else if (isa<PrecompileJobAction>(JA)) {
    if (JA.getType() == types::TY_Nothing)
      CmdArgs.push_back("-fsyntax-only");
    else if (JA.getType() == types::TY_ModuleFile)
      CmdArgs.push_back(IsHeaderModulePrecompile
                            ? "-emit-header-module"
                            : "-emit-module-interface");
    else
      CmdArgs.push_back("-emit-pch");
  } else if (isa<VerifyPCHJobAction>(JA)) {
    CmdArgs.push_back("-verify-pch");
  } else {
    assert((isa<CompileJobAction>(JA) || isa<BackendJobAction>(JA)) &&
           "Invalid action for clang tool.");
    if (JA.getType() == types::TY_Nothing ||
        JA.getType() == types::TY_SYCL_Header) {
      CmdArgs.push_back("-fsyntax-only");
    } else if (JA.getType() == types::TY_LLVM_IR ||
               JA.getType() == types::TY_LTO_IR) {
      CmdArgs.push_back("-emit-llvm");
    } else if (JA.getType() == types::TY_LLVM_BC ||
               JA.getType() == types::TY_LTO_BC) {
      CmdArgs.push_back("-emit-llvm-bc");
    } else if (JA.getType() == types::TY_IFS ||
               JA.getType() == types::TY_IFS_CPP) {
      StringRef ArgStr =
          Args.hasArg(options::OPT_interface_stub_version_EQ)
              ? Args.getLastArgValue(options::OPT_interface_stub_version_EQ)
              : "experimental-ifs-v2";
      CmdArgs.push_back("-emit-interface-stubs");
      CmdArgs.push_back(
          Args.MakeArgString(Twine("-interface-stub-version=") + ArgStr.str()));
    } else if (JA.getType() == types::TY_PP_Asm) {
      CmdArgs.push_back("-S");
    } else if (JA.getType() == types::TY_AST) {
      CmdArgs.push_back("-emit-pch");
    } else if (JA.getType() == types::TY_ModuleFile) {
      CmdArgs.push_back("-module-file-info");
    } else if (JA.getType() == types::TY_RewrittenObjC) {
      CmdArgs.push_back("-rewrite-objc");
      rewriteKind = RK_NonFragile;
    } else if (JA.getType() == types::TY_RewrittenLegacyObjC) {
      CmdArgs.push_back("-rewrite-objc");
      rewriteKind = RK_Fragile;
    } else {
      assert(JA.getType() == types::TY_PP_Asm && "Unexpected output type!");
    }

    // Preserve use-list order by default when emitting bitcode, so that
    // loading the bitcode up in 'opt' or 'llc' and running passes gives the
    // same result as running passes here.  For LTO, we don't need to preserve
    // the use-list order, since serialization to bitcode is part of the flow.
    if (JA.getType() == types::TY_LLVM_BC)
      CmdArgs.push_back("-emit-llvm-uselists");

    // Device-side jobs do not support LTO.
    bool isDeviceOffloadAction = !(JA.isDeviceOffloading(Action::OFK_None) ||
                                   JA.isDeviceOffloading(Action::OFK_Host));

    if (D.isUsingLTO() && !isDeviceOffloadAction) {
      Args.AddLastArg(CmdArgs, options::OPT_flto, options::OPT_flto_EQ);
      CmdArgs.push_back("-flto-unit");
    }
  }

  if (const Arg *A = Args.getLastArg(options::OPT_fthinlto_index_EQ)) {
    if (!types::isLLVMIR(Input.getType()))
      D.Diag(diag::err_drv_arg_requires_bitcode_input) << A->getAsString(Args);
    Args.AddLastArg(CmdArgs, options::OPT_fthinlto_index_EQ);
  }

  if (Args.getLastArg(options::OPT_fthin_link_bitcode_EQ))
    Args.AddLastArg(CmdArgs, options::OPT_fthin_link_bitcode_EQ);

  if (Args.getLastArg(options::OPT_save_temps_EQ))
    Args.AddLastArg(CmdArgs, options::OPT_save_temps_EQ);

#if INTEL_CUSTOMIZATION
  auto AddOptLevel = [&]() {
    if (D.IsIntelMode() && IsOpenMPDevice && Triple.isSPIR() &&
        !Args.hasArg(options::OPT_O_Group)) {
      if (Args.hasArg(options::OPT_fopenmp_target_simd)) {
        // Force at least -O2, if explicit SIMD support is requested.
        CmdArgs.push_back("-O2");
        return;
      }
    }

    bool SkipO =
        Args.hasArg(options::OPT_fsycl_link_EQ) && ContainsWrapperAction(&JA);
    const Arg *A = Args.getLastArg(options::OPT_O_Group);
    // Manually translate -O4 to -O3; let clang reject others.
    // When compiling a wrapped binary, do not optimize.
    if (!SkipO && A) {
      if (A->getOption().matches(options::OPT_O4) ||
          (A->getOption().matches(options::OPT_Ofast) && D.IsIntelMode())) {
        CmdArgs.push_back("-O3");
        if (A->getOption().matches(options::OPT_O4))
          D.Diag(diag::warn_O4_is_O3);
      } else
        A->render(Args, CmdArgs);
    }
  };
  if (Args.hasArg(options::OPT_fopenmp_stable_file_id))
    CmdArgs.push_back("-fopenmp-stable-file-id");
#endif // INTEL_CUSTOMIZATION
  auto *MemProfArg = Args.getLastArg(options::OPT_fmemory_profile,
                                     options::OPT_fmemory_profile_EQ,
                                     options::OPT_fno_memory_profile);
  if (MemProfArg &&
      !MemProfArg->getOption().matches(options::OPT_fno_memory_profile))
    MemProfArg->render(Args, CmdArgs);

  // Embed-bitcode option.
  // Only white-listed flags below are allowed to be embedded.
  if (C.getDriver().embedBitcodeInObject() && !C.getDriver().isUsingLTO() &&
      (isa<BackendJobAction>(JA) || isa<AssembleJobAction>(JA))) {
    // Add flags implied by -fembed-bitcode.
    Args.AddLastArg(CmdArgs, options::OPT_fembed_bitcode_EQ);
    // Disable all llvm IR level optimizations.
    CmdArgs.push_back("-disable-llvm-passes");

    // Render target options.
    TC.addClangTargetOptions(Args, CmdArgs, JA.getOffloadingDeviceKind());

    // reject options that shouldn't be supported in bitcode
    // also reject kernel/kext
    static const constexpr unsigned kBitcodeOptionBlacklist[] = {
        options::OPT_mkernel,
        options::OPT_fapple_kext,
        options::OPT_ffunction_sections,
        options::OPT_fno_function_sections,
        options::OPT_fdata_sections,
        options::OPT_fno_data_sections,
        options::OPT_fbasic_block_sections_EQ,
        options::OPT_funique_internal_linkage_names,
        options::OPT_fno_unique_internal_linkage_names,
        options::OPT_funique_section_names,
        options::OPT_fno_unique_section_names,
        options::OPT_funique_basic_block_section_names,
        options::OPT_fno_unique_basic_block_section_names,
        options::OPT_mrestrict_it,
        options::OPT_mno_restrict_it,
        options::OPT_mstackrealign,
        options::OPT_mno_stackrealign,
        options::OPT_mstack_alignment,
        options::OPT_mcmodel_EQ,
        options::OPT_mlong_calls,
        options::OPT_mno_long_calls,
        options::OPT_ggnu_pubnames,
        options::OPT_gdwarf_aranges,
        options::OPT_fdebug_types_section,
        options::OPT_fno_debug_types_section,
        options::OPT_fdwarf_directory_asm,
        options::OPT_fno_dwarf_directory_asm,
        options::OPT_mrelax_all,
        options::OPT_mno_relax_all,
        options::OPT_ftrap_function_EQ,
        options::OPT_ffixed_r9,
        options::OPT_mfix_cortex_a53_835769,
        options::OPT_mno_fix_cortex_a53_835769,
        options::OPT_ffixed_x18,
        options::OPT_mglobal_merge,
        options::OPT_mno_global_merge,
        options::OPT_mred_zone,
        options::OPT_mno_red_zone,
        options::OPT_Wa_COMMA,
        options::OPT_Xassembler,
        options::OPT_mllvm,
    };
    for (const auto &A : Args)
      if (llvm::find(kBitcodeOptionBlacklist, A->getOption().getID()) !=
          std::end(kBitcodeOptionBlacklist))
        D.Diag(diag::err_drv_unsupported_embed_bitcode) << A->getSpelling();

    // Render the CodeGen options that need to be passed.
    if (!Args.hasFlag(options::OPT_foptimize_sibling_calls,
                      options::OPT_fno_optimize_sibling_calls))
      CmdArgs.push_back("-mdisable-tail-calls");

#if INTEL_CUSTOMIZATION
    RenderFloatingPointOptions(TC, D, isOptimizationLevelFast(D, Args), Args,
                               CmdArgs, JA);
#endif // INTEL_CUSTOMIZATION

    // Render ABI arguments
    switch (TC.getArch()) {
    default: break;
    case llvm::Triple::arm:
    case llvm::Triple::armeb:
    case llvm::Triple::thumbeb:
      RenderARMABI(Triple, Args, CmdArgs);
      break;
    case llvm::Triple::aarch64:
    case llvm::Triple::aarch64_32:
    case llvm::Triple::aarch64_be:
      RenderAArch64ABI(Triple, Args, CmdArgs);
      break;
    }

    // Optimization level for CodeGen.
    AddOptLevel(); // INTEL

    // Input/Output file.
    if (Output.getType() == types::TY_Dependencies) {
      // Handled with other dependency code.
    } else if (Output.isFilename()) {
      CmdArgs.push_back("-o");
      CmdArgs.push_back(Output.getFilename());
    } else {
      assert(Output.isNothing() && "Input output.");
    }

    for (const auto &II : Inputs) {
      addDashXForInput(Args, II, CmdArgs);
      if (II.isFilename())
        CmdArgs.push_back(II.getFilename());
      else
        II.getInputArg().renderAsInput(Args, CmdArgs);
    }

    C.addCommand(std::make_unique<Command>(
        JA, *this, ResponseFileSupport::AtFileUTF8(), D.getClangProgramPath(),
        CmdArgs, Inputs, Output));
    return;
  }

  if (C.getDriver().embedBitcodeMarkerOnly() && !C.getDriver().isUsingLTO())
    CmdArgs.push_back("-fembed-bitcode=marker");

  // We normally speed up the clang process a bit by skipping destructors at
  // exit, but when we're generating diagnostics we can rely on some of the
  // cleanup.
  if (!C.isForDiagnostics())
    if (!Args.hasArg(options::OPT_no_disable_free)) // INTEL
    CmdArgs.push_back("-disable-free");

#ifdef NDEBUG
  const bool IsAssertBuild = false;
#else
  const bool IsAssertBuild = true;
#endif

  // Disable the verification pass in -asserts builds.
  if (!IsAssertBuild)
    CmdArgs.push_back("-disable-llvm-verifier");

  // Discard value names in assert builds unless otherwise specified.
  if (Args.hasFlag(options::OPT_fdiscard_value_names,
                   options::OPT_fno_discard_value_names, !IsAssertBuild)) {
    if (Args.hasArg(options::OPT_fdiscard_value_names) &&
        (std::any_of(Inputs.begin(), Inputs.end(),
                     [](const clang::driver::InputInfo &II) {
                       return types::isLLVMIR(II.getType());
                     }))) {
      D.Diag(diag::warn_ignoring_fdiscard_for_bitcode);
    }
    CmdArgs.push_back("-discard-value-names");
  }

  // Set the main file name, so that debug info works even with
  // -save-temps.
  CmdArgs.push_back("-main-file-name");
  CmdArgs.push_back(getBaseInputName(Args, Input));

  // Some flags which affect the language (via preprocessor
  // defines).
  if (Args.hasArg(options::OPT_static))
    CmdArgs.push_back("-static-define");

  if (Args.hasArg(options::OPT_municode))
    CmdArgs.push_back("-DUNICODE");
#if INTEL_CUSTOMIZATION
  // When compiling with -qtbb, the oneDPL headers conflict with the system
  // installed parallel STL headers.  Add needed predefine macros to get around
  // this issue.
  if (Args.hasArg(options::OPT_qtbb) && Triple.isOSLinux()) {
    CmdArgs.push_back("-DPSTL_USE_PARALLEL_POLICIES=0");
    CmdArgs.push_back("-D_GLIBCXX_USE_TBB_PAR_BACKEND=0");
  }
#endif // INTEL_CUSTOMIZATION

  if (isa<AnalyzeJobAction>(JA))
    RenderAnalyzerOptions(Args, CmdArgs, Triple, Input);

  if (isa<AnalyzeJobAction>(JA) ||
      (isa<PreprocessJobAction>(JA) && Args.hasArg(options::OPT__analyze)))
    CmdArgs.push_back("-setup-static-analyzer");

  // Enable compatilibily mode to avoid analyzer-config related errors.
  // Since we can't access frontend flags through hasArg, let's manually iterate
  // through them.
  bool FoundAnalyzerConfig = false;
  for (auto Arg : Args.filtered(options::OPT_Xclang))
    if (StringRef(Arg->getValue()) == "-analyzer-config") {
      FoundAnalyzerConfig = true;
      break;
    }
  if (!FoundAnalyzerConfig)
    for (auto Arg : Args.filtered(options::OPT_Xanalyzer))
      if (StringRef(Arg->getValue()) == "-analyzer-config") {
        FoundAnalyzerConfig = true;
        break;
      }
  if (FoundAnalyzerConfig)
    CmdArgs.push_back("-analyzer-config-compatibility-mode=true");

  CheckCodeGenerationOptions(D, Args);

  unsigned FunctionAlignment = ParseFunctionAlignment(TC, Args);
  assert(FunctionAlignment <= 31 && "function alignment will be truncated!");
  if (FunctionAlignment) {
    CmdArgs.push_back("-function-alignment");
    CmdArgs.push_back(Args.MakeArgString(std::to_string(FunctionAlignment)));
  }

  llvm::Reloc::Model RelocationModel;
  unsigned PICLevel;
  bool IsPIE;
  std::tie(RelocationModel, PICLevel, IsPIE) = ParsePICArgs(TC, Args);

  bool IsROPI = RelocationModel == llvm::Reloc::ROPI ||
                RelocationModel == llvm::Reloc::ROPI_RWPI;
  bool IsRWPI = RelocationModel == llvm::Reloc::RWPI ||
                RelocationModel == llvm::Reloc::ROPI_RWPI;

  if (Args.hasArg(options::OPT_mcmse) &&
      !Args.hasArg(options::OPT_fallow_unsupported)) {
    if (IsROPI)
      D.Diag(diag::err_cmse_pi_are_incompatible) << IsROPI;
    if (IsRWPI)
      D.Diag(diag::err_cmse_pi_are_incompatible) << !IsRWPI;
  }

  if (IsROPI && types::isCXX(Input.getType()) &&
      !Args.hasArg(options::OPT_fallow_unsupported))
    D.Diag(diag::err_drv_ropi_incompatible_with_cxx);

  const char *RMName = RelocationModelName(RelocationModel);
  if (RMName) {
    CmdArgs.push_back("-mrelocation-model");
    CmdArgs.push_back(RMName);
  }
  if (PICLevel > 0) {
    CmdArgs.push_back("-pic-level");
    CmdArgs.push_back(PICLevel == 1 ? "1" : "2");
    if (IsPIE)
      CmdArgs.push_back("-pic-is-pie");
  }

  if (RelocationModel == llvm::Reloc::ROPI ||
      RelocationModel == llvm::Reloc::ROPI_RWPI)
    CmdArgs.push_back("-fropi");
  if (RelocationModel == llvm::Reloc::RWPI ||
      RelocationModel == llvm::Reloc::ROPI_RWPI)
    CmdArgs.push_back("-frwpi");

  if (Arg *A = Args.getLastArg(options::OPT_meabi)) {
    CmdArgs.push_back("-meabi");
    CmdArgs.push_back(A->getValue());
  }

  // -fsemantic-interposition is forwarded to CC1: set the
  // "SemanticInterposition" metadata to 1 (make some linkages interposable) and
  // make default visibility external linkage definitions dso_preemptable.
  //
  // -fno-semantic-interposition: if the target supports .Lfoo$local local
  // aliases (make default visibility external linkage definitions dso_local).
  // This is the CC1 default for ELF to match COFF/Mach-O.
  //
  // Otherwise use Clang's traditional behavior: like
  // -fno-semantic-interposition but local aliases are not used. So references
  // can be interposed if not optimized out.
  if (Triple.isOSBinFormatELF()) {
    Arg *A = Args.getLastArg(options::OPT_fsemantic_interposition,
                             options::OPT_fno_semantic_interposition);
    if (RelocationModel != llvm::Reloc::Static && !IsPIE) {
      // The supported targets need to call AsmPrinter::getSymbolPreferLocal.
      bool SupportsLocalAlias = Triple.isX86();
      if (!A)
        CmdArgs.push_back("-fhalf-no-semantic-interposition");
      else if (A->getOption().matches(options::OPT_fsemantic_interposition))
        A->render(Args, CmdArgs);
      else if (!SupportsLocalAlias)
        CmdArgs.push_back("-fhalf-no-semantic-interposition");
    }
  }

  {
    std::string Model;
    if (Arg *A = Args.getLastArg(options::OPT_mthread_model)) {
      if (!TC.isThreadModelSupported(A->getValue()))
        D.Diag(diag::err_drv_invalid_thread_model_for_target)
            << A->getValue() << A->getAsString(Args);
      Model = A->getValue();
    } else
      Model = TC.getThreadModel();
    if (Model != "posix") {
      CmdArgs.push_back("-mthread-model");
      CmdArgs.push_back(Args.MakeArgString(Model));
    }
  }

  Args.AddLastArg(CmdArgs, options::OPT_fveclib);

  if (Args.hasFlag(options::OPT_fmerge_all_constants,
                   options::OPT_fno_merge_all_constants, false))
    CmdArgs.push_back("-fmerge-all-constants");

  if (Args.hasFlag(options::OPT_fno_delete_null_pointer_checks,
                   options::OPT_fdelete_null_pointer_checks, false))
    CmdArgs.push_back("-fno-delete-null-pointer-checks");

  // LLVM Code Generator Options.

  for (const Arg *A : Args.filtered(options::OPT_frewrite_map_file_EQ)) {
    StringRef Map = A->getValue();
    if (!llvm::sys::fs::exists(Map)) {
      D.Diag(diag::err_drv_no_such_file) << Map;
    } else {
      A->render(Args, CmdArgs);
      A->claim();
    }
  }

  if (Arg *A = Args.getLastArg(options::OPT_mabi_EQ_vec_extabi,
                               options::OPT_mabi_EQ_vec_default)) {
    if (!Triple.isOSAIX())
      D.Diag(diag::err_drv_unsupported_opt_for_target)
          << A->getSpelling() << RawTriple.str();
    if (A->getOption().getID() == options::OPT_mabi_EQ_vec_extabi)
      CmdArgs.push_back("-mabi=vec-extabi");
    else
      D.Diag(diag::err_aix_default_altivec_abi);
  }

  if (Arg *A = Args.getLastArg(options::OPT_Wframe_larger_than_EQ)) {
    StringRef v = A->getValue();
    CmdArgs.push_back("-mllvm");
    CmdArgs.push_back(Args.MakeArgString("-warn-stack-size=" + v));
    A->claim();
  }

  if (!Args.hasFlag(options::OPT_fjump_tables, options::OPT_fno_jump_tables,
                    true))
    CmdArgs.push_back("-fno-jump-tables");

  if (Args.hasFlag(options::OPT_fprofile_sample_accurate,
                   options::OPT_fno_profile_sample_accurate, false))
    CmdArgs.push_back("-fprofile-sample-accurate");

  if (!Args.hasFlag(options::OPT_fpreserve_as_comments,
                    options::OPT_fno_preserve_as_comments, true))
    CmdArgs.push_back("-fno-preserve-as-comments");

  if (Arg *A = Args.getLastArg(options::OPT_mregparm_EQ)) {
    CmdArgs.push_back("-mregparm");
    CmdArgs.push_back(A->getValue());
  }

  if (Arg *A = Args.getLastArg(options::OPT_maix_struct_return,
                               options::OPT_msvr4_struct_return)) {
    if (!TC.getTriple().isPPC32()) {
      D.Diag(diag::err_drv_unsupported_opt_for_target)
          << A->getSpelling() << RawTriple.str();
    } else if (A->getOption().matches(options::OPT_maix_struct_return)) {
      CmdArgs.push_back("-maix-struct-return");
    } else {
      assert(A->getOption().matches(options::OPT_msvr4_struct_return));
      CmdArgs.push_back("-msvr4-struct-return");
    }
  }

  if (Arg *A = Args.getLastArg(options::OPT_fpcc_struct_return,
                               options::OPT_freg_struct_return)) {
    if (TC.getArch() != llvm::Triple::x86) {
      D.Diag(diag::err_drv_unsupported_opt_for_target)
          << A->getSpelling() << RawTriple.str();
    } else if (A->getOption().matches(options::OPT_fpcc_struct_return)) {
      CmdArgs.push_back("-fpcc-struct-return");
    } else {
      assert(A->getOption().matches(options::OPT_freg_struct_return));
      CmdArgs.push_back("-freg-struct-return");
    }
  }

  if (Args.hasFlag(options::OPT_mrtd, options::OPT_mno_rtd, false))
    CmdArgs.push_back("-fdefault-calling-conv=stdcall");

  if (Args.hasArg(options::OPT_fenable_matrix)) {
    // enable-matrix is needed by both the LangOpts and by LLVM.
    CmdArgs.push_back("-fenable-matrix");
    CmdArgs.push_back("-mllvm");
    CmdArgs.push_back("-enable-matrix");
  }

  CodeGenOptions::FramePointerKind FPKeepKind =
                  getFramePointerKind(Args, RawTriple);
  const char *FPKeepKindStr = nullptr;
  switch (FPKeepKind) {
  case CodeGenOptions::FramePointerKind::None:
    FPKeepKindStr = "-mframe-pointer=none";
    break;
  case CodeGenOptions::FramePointerKind::NonLeaf:
    FPKeepKindStr = "-mframe-pointer=non-leaf";
    break;
  case CodeGenOptions::FramePointerKind::All:
    FPKeepKindStr = "-mframe-pointer=all";
    break;
  }
  assert(FPKeepKindStr && "unknown FramePointerKind");
  CmdArgs.push_back(FPKeepKindStr);

  if (!Args.hasFlag(options::OPT_fzero_initialized_in_bss,
                    options::OPT_fno_zero_initialized_in_bss, true))
    CmdArgs.push_back("-fno-zero-initialized-in-bss");

  bool OFastEnabled = isOptimizationLevelFast(D, Args); // INTEL
  // If -Ofast is the optimization level, then -fstrict-aliasing should be
  // enabled.  This alias option is being used to simplify the hasFlag logic.
  OptSpecifier StrictAliasingAliasOption =
      OFastEnabled ? options::OPT_Ofast : options::OPT_fstrict_aliasing;
  // We turn strict aliasing off by default if we're in CL mode, since MSVC
  // doesn't do any TBAA.
  bool TBAAOnByDefault = !D.IsCLMode() || D.IsIntelMode(); // INTEL
  if (!Args.hasFlag(options::OPT_fstrict_aliasing, StrictAliasingAliasOption,
                    options::OPT_fno_strict_aliasing, TBAAOnByDefault))
    CmdArgs.push_back("-relaxed-aliasing");
  if (!Args.hasFlag(options::OPT_fstruct_path_tbaa,
                    options::OPT_fno_struct_path_tbaa))
    CmdArgs.push_back("-no-struct-path-tbaa");
  if (Args.hasFlag(options::OPT_fstrict_enums, options::OPT_fno_strict_enums,
                   false))
    CmdArgs.push_back("-fstrict-enums");
  if (!Args.hasFlag(options::OPT_fstrict_return, options::OPT_fno_strict_return,
                    true))
    CmdArgs.push_back("-fno-strict-return");
  if (Args.hasFlag(options::OPT_fallow_editor_placeholders,
                   options::OPT_fno_allow_editor_placeholders, false))
    CmdArgs.push_back("-fallow-editor-placeholders");
  if (Args.hasFlag(options::OPT_fstrict_vtable_pointers,
                   options::OPT_fno_strict_vtable_pointers,
                   false))
    CmdArgs.push_back("-fstrict-vtable-pointers");
  if (Args.hasFlag(options::OPT_fforce_emit_vtables,
                   options::OPT_fno_force_emit_vtables,
                   false))
    CmdArgs.push_back("-fforce-emit-vtables");
  if (!Args.hasFlag(options::OPT_foptimize_sibling_calls,
                    options::OPT_fno_optimize_sibling_calls))
    CmdArgs.push_back("-mdisable-tail-calls");
  if (Args.hasFlag(options::OPT_fno_escaping_block_tail_calls,
                   options::OPT_fescaping_block_tail_calls, false))
    CmdArgs.push_back("-fno-escaping-block-tail-calls");

  Args.AddLastArg(CmdArgs, options::OPT_ffine_grained_bitfield_accesses,
                  options::OPT_fno_fine_grained_bitfield_accesses);

  Args.AddLastArg(CmdArgs, options::OPT_fexperimental_relative_cxx_abi_vtables,
                  options::OPT_fno_experimental_relative_cxx_abi_vtables);

  // Handle segmented stacks.
  if (Args.hasFlag(options::OPT_fsplit_stack, options::OPT_fno_split_stack,
                   false))
    CmdArgs.push_back("-fsplit-stack");

  RenderFloatingPointOptions(TC, D, OFastEnabled, Args, CmdArgs, JA);

  if (Arg *A = Args.getLastArg(options::OPT_mdouble_EQ)) {
    if (TC.getArch() == llvm::Triple::avr)
      A->render(Args, CmdArgs);
    else
      D.Diag(diag::err_drv_unsupported_opt_for_target)
          << A->getAsString(Args) << TripleStr;
  }

  if (Arg *A = Args.getLastArg(options::OPT_LongDouble_Group)) {
    if (TC.getTriple().isX86() || TC.getTriple().isSPIR())
      A->render(Args, CmdArgs);
    else if (TC.getTriple().isPPC() &&
             (A->getOption().getID() != options::OPT_mlong_double_80))
      A->render(Args, CmdArgs);
    else
      D.Diag(diag::err_drv_unsupported_opt_for_target)
          << A->getAsString(Args) << TripleStr;
  }

#if INTEL_CUSTOMIZATION
  if (Args.hasFlag(options::OPT__SLASH_Qlong_double,
                   options::OPT__SLASH_Qlong_double_, false)) {
    if (TC.getTriple().getArch() == llvm::Triple::x86) {
      D.Diag(diag::err_drv_unsupported_opt_for_target)
          << Args.getLastArg(options::OPT__SLASH_Qlong_double)
                 ->getAsString(Args)
          << TripleStr;
    } else
      CmdArgs.push_back("-fintel-long-double-size=80");
  }

  for (const Arg *A : Args) {
    unsigned OptionID = A->getOption().getID();
    switch (OptionID) {
    case options::OPT_fimf_arch_consistency_EQ:
      CmdArgs.push_back(Args.MakeArgString(
          Twine("-mGLOB_imf_attr=arch-consistency:") + A->getValue()));
      A->claim();
      break;
    case options::OPT_fimf_max_error_EQ:
      CmdArgs.push_back(Args.MakeArgString(Twine("-mGLOB_imf_attr=max-error:") +
                                           A->getValue()));
      A->claim();
      break;
    case options::OPT_fimf_absolute_error_EQ:
      CmdArgs.push_back(Args.MakeArgString(
          Twine("-mGLOB_imf_attr=absolute-error:") + A->getValue()));
      A->claim();
      break;
    case options::OPT_fimf_accuracy_bits_EQ:
      CmdArgs.push_back(Args.MakeArgString(
          Twine("-mGLOB_imf_attr=accuracy-bits:") + A->getValue()));
      A->claim();
      break;
    case options::OPT_fimf_domain_exclusion_EQ:
      CmdArgs.push_back(Args.MakeArgString(
          Twine("-mGLOB_imf_attr=domain-exclusion:") + A->getValue()));
      A->claim();
      break;
    case options::OPT_fimf_precision_EQ:
      CmdArgs.push_back(Args.MakeArgString(Twine("-mGLOB_imf_attr=precision:") +
                                           A->getValue()));
      A->claim();
      break;
    default:
      break;
    }
  }
#endif // INTEL_CUSTOMIZATION

  // Decide whether to use verbose asm. Verbose assembly is the default on
  // toolchains which have the integrated assembler on by default.
  bool IsIntegratedAssemblerDefault = TC.IsIntegratedAssemblerDefault();
  if (!Args.hasFlag(options::OPT_fverbose_asm, options::OPT_fno_verbose_asm,
#if INTEL_CUSTOMIZATION
                    IsIntegratedAssemblerDefault &&
                    !(D.IsIntelMode() && D.IsCLMode())))
#endif // INTEL_CUSTOMIZATION
    CmdArgs.push_back("-fno-verbose-asm");

  // Parse 'none' or '$major.$minor'. Disallow -fbinutils-version=0 because we
  // use that to indicate the MC default in the backend.
  if (Arg *A = Args.getLastArg(options::OPT_fbinutils_version_EQ)) {
    StringRef V = A->getValue();
    unsigned Num;
    if (V == "none")
      A->render(Args, CmdArgs);
    else if (!V.consumeInteger(10, Num) && Num > 0 &&
             (V.empty() || (V.consume_front(".") &&
                            !V.consumeInteger(10, Num) && V.empty())))
      A->render(Args, CmdArgs);
    else
      D.Diag(diag::err_drv_invalid_argument_to_option)
          << A->getValue() << A->getOption().getName();
  }

  if (!TC.useIntegratedAs())
    CmdArgs.push_back("-no-integrated-as");

  if (Args.hasArg(options::OPT_fdebug_pass_structure)) {
    CmdArgs.push_back("-mdebug-pass");
    CmdArgs.push_back("Structure");
  }
  if (Args.hasArg(options::OPT_fdebug_pass_arguments)) {
    CmdArgs.push_back("-mdebug-pass");
    CmdArgs.push_back("Arguments");
  }

  // Enable -mconstructor-aliases except on darwin, where we have to work around
  // a linker bug (see <rdar://problem/7651567>), and CUDA/AMDGPU device code,
  // where aliases aren't supported. Similarly, aliases aren't yet supported
  // for AIX.
  if (!RawTriple.isOSDarwin() && !RawTriple.isNVPTX() &&
      !RawTriple.isAMDGPU() && !RawTriple.isOSAIX())
    CmdArgs.push_back("-mconstructor-aliases");

  // Darwin's kernel doesn't support guard variables; just die if we
  // try to use them.
  if (KernelOrKext && RawTriple.isOSDarwin())
    CmdArgs.push_back("-fforbid-guard-variables");

  if (Args.hasFlag(options::OPT_mms_bitfields, options::OPT_mno_ms_bitfields,
                   Triple.isWindowsGNUEnvironment())) {
    CmdArgs.push_back("-mms-bitfields");
  }

  // Non-PIC code defaults to -fdirect-access-external-data while PIC code
  // defaults to -fno-direct-access-external-data. Pass the option if different
  // from the default.
  if (Arg *A = Args.getLastArg(options::OPT_fdirect_access_external_data,
                               options::OPT_fno_direct_access_external_data))
    if (A->getOption().matches(options::OPT_fdirect_access_external_data) !=
        (PICLevel == 0))
      A->render(Args, CmdArgs);

  if (Args.hasFlag(options::OPT_fno_plt, options::OPT_fplt, false)) {
    CmdArgs.push_back("-fno-plt");
  }

  // -fhosted is default.
  // TODO: Audit uses of KernelOrKext and see where it'd be more appropriate to
  // use Freestanding.
  bool Freestanding =
      Args.hasFlag(options::OPT_ffreestanding, options::OPT_fhosted, false) ||
      KernelOrKext;
  if (Freestanding)
    CmdArgs.push_back("-ffreestanding");

  // This is a coarse approximation of what llvm-gcc actually does, both
  // -fasynchronous-unwind-tables and -fnon-call-exceptions interact in more
  // complicated ways.
  bool UnwindTables =
      Args.hasFlag(options::OPT_fasynchronous_unwind_tables,
                   options::OPT_fno_asynchronous_unwind_tables,
                   (TC.IsUnwindTablesDefault(Args) ||
                    TC.getSanitizerArgs().needsUnwindTables()) &&
                       !Freestanding);
  UnwindTables = Args.hasFlag(options::OPT_funwind_tables,
                              options::OPT_fno_unwind_tables, UnwindTables);
  if (UnwindTables)
    CmdArgs.push_back("-munwind-tables");

  // Prepare `-aux-target-cpu` and `-aux-target-feature` unless
  // `--gpu-use-aux-triple-only` is specified.
  if (!Args.getLastArg(options::OPT_gpu_use_aux_triple_only) &&
      ((IsCuda && JA.isDeviceOffloading(Action::OFK_Cuda)) ||
       (IsSYCL && IsSYCLOffloadDevice) ||
       (IsHIP && JA.isDeviceOffloading(Action::OFK_HIP)))) {
    const ArgList &HostArgs =
        C.getArgsForToolChain(nullptr, StringRef(), Action::OFK_None);
    std::string HostCPU =
        getCPUName(HostArgs, *TC.getAuxTriple(), /*FromAs*/ false);
    if (!HostCPU.empty()) {
      CmdArgs.push_back("-aux-target-cpu");
      CmdArgs.push_back(Args.MakeArgString(HostCPU));
    }
    getTargetFeatures(D, *TC.getAuxTriple(), HostArgs, CmdArgs,
                      /*ForAS*/ false, /*IsAux*/ true);
  }

  TC.addClangTargetOptions(Args, CmdArgs, JA.getOffloadingDeviceKind());

  // FIXME: Handle -mtune=.
  (void)Args.hasArg(options::OPT_mtune_EQ);

  if (Arg *A = Args.getLastArg(options::OPT_mcmodel_EQ)) {
    StringRef CM = A->getValue();
    if (CM == "small" || CM == "kernel" || CM == "medium" || CM == "large" ||
        CM == "tiny")
      A->render(Args, CmdArgs);
    else
      D.Diag(diag::err_drv_invalid_argument_to_option)
          << CM << A->getOption().getName();
  }

  if (Arg *A = Args.getLastArg(options::OPT_mtls_size_EQ)) {
    StringRef Value = A->getValue();
    unsigned TLSSize = 0;
    Value.getAsInteger(10, TLSSize);
    if (!Triple.isAArch64() || !Triple.isOSBinFormatELF())
      D.Diag(diag::err_drv_unsupported_opt_for_target)
          << A->getOption().getName() << TripleStr;
    if (TLSSize != 12 && TLSSize != 24 && TLSSize != 32 && TLSSize != 48)
      D.Diag(diag::err_drv_invalid_int_value)
          << A->getOption().getName() << Value;
    Args.AddLastArg(CmdArgs, options::OPT_mtls_size_EQ);
  }

  // Add the target cpu
  std::string CPU = getCPUName(Args, Triple, /*FromAs*/ false);
  if (!CPU.empty()) {
    CmdArgs.push_back("-target-cpu");
    CmdArgs.push_back(Args.MakeArgString(CPU));
  }

  RenderTargetOptions(Triple, Args, KernelOrKext, CmdArgs);

  // FIXME: For now we want to demote any errors to warnings, when they have
  // been raised for asking the wrong question of scalable vectors, such as
  // asking for the fixed number of elements. This may happen because code that
  // is not yet ported to work for scalable vectors uses the wrong interfaces,
  // whereas the behaviour is actually correct. Emitting a warning helps bring
  // up scalable vector support in an incremental way. When scalable vector
  // support is stable enough, all uses of wrong interfaces should be considered
  // as errors, but until then, we can live with a warning being emitted by the
  // compiler. This way, Clang can be used to compile code with scalable vectors
  // and identify possible issues.
  if (isa<BackendJobAction>(JA)) {
    CmdArgs.push_back("-mllvm");
    CmdArgs.push_back("-treat-scalable-fixed-error-as-warning");
  }

  // These two are potentially updated by AddClangCLArgs.
  codegenoptions::DebugInfoKind DebugInfoKind = codegenoptions::NoDebugInfo;
  bool EmitCodeView = false;

  // Add clang-cl arguments.
  types::ID InputType = Input.getType();
  if (D.IsCLMode())
    AddClangCLArgs(Args, InputType, CmdArgs, &DebugInfoKind, &EmitCodeView);
#if INTEL_CUSTOMIZATION
  // for OpenMP with /Qiopenmp /Qopenmp-targets=spir64, /LD is not supported.
  Arg *LDArg = Args.getLastArg(options::OPT__SLASH_LD);
  if (D.IsCLMode() && LDArg && IsOpenMPDevice && Triple.isSPIR())
    D.Diag(diag::err_drv_openmp_targets_spir64_unsupported_opt)
        << LDArg->getAsString(Args);
#endif // INTEL_CUSTOMIZATION

  DwarfFissionKind DwarfFission = DwarfFissionKind::None;
  renderDebugOptions(TC, D, RawTriple, Args, EmitCodeView,
                     types::isLLVMIR(InputType), CmdArgs, DebugInfoKind,
                     DwarfFission);

  // Add the split debug info name to the command lines here so we
  // can propagate it to the backend.
  bool SplitDWARF = (DwarfFission != DwarfFissionKind::None) &&
                    (TC.getTriple().isOSBinFormatELF() ||
                     TC.getTriple().isOSBinFormatWasm()) &&
                    (isa<AssembleJobAction>(JA) || isa<CompileJobAction>(JA) ||
                     isa<BackendJobAction>(JA));
  if (SplitDWARF) {
    const char *SplitDWARFOut = SplitDebugName(JA, Args, Input, Output);
    CmdArgs.push_back("-split-dwarf-file");
    CmdArgs.push_back(SplitDWARFOut);
    if (DwarfFission == DwarfFissionKind::Split) {
      CmdArgs.push_back("-split-dwarf-output");
      CmdArgs.push_back(SplitDWARFOut);
    }
  }

  // Pass the linker version in use.
  if (Arg *A = Args.getLastArg(options::OPT_mlinker_version_EQ)) {
    CmdArgs.push_back("-target-linker-version");
    CmdArgs.push_back(A->getValue());
  }

  // Explicitly error on some things we know we don't support and can't just
  // ignore.
  if (!Args.hasArg(options::OPT_fallow_unsupported)) {
    Arg *Unsupported;
    if (types::isCXX(InputType) && RawTriple.isOSDarwin() &&
        TC.getArch() == llvm::Triple::x86) {
      if ((Unsupported = Args.getLastArg(options::OPT_fapple_kext)) ||
          (Unsupported = Args.getLastArg(options::OPT_mkernel)))
        D.Diag(diag::err_drv_clang_unsupported_opt_cxx_darwin_i386)
            << Unsupported->getOption().getName();
    }
    // The faltivec option has been superseded by the maltivec option.
    if ((Unsupported = Args.getLastArg(options::OPT_faltivec)))
      D.Diag(diag::err_drv_clang_unsupported_opt_faltivec)
          << Unsupported->getOption().getName()
          << "please use -maltivec and include altivec.h explicitly";
    if ((Unsupported = Args.getLastArg(options::OPT_fno_altivec)))
      D.Diag(diag::err_drv_clang_unsupported_opt_faltivec)
          << Unsupported->getOption().getName() << "please use -mno-altivec";
  }

  Args.AddAllArgs(CmdArgs, options::OPT_v);

  if (Args.getLastArg(options::OPT_H)) {
    CmdArgs.push_back("-H");
    CmdArgs.push_back("-sys-header-deps");
  }

  if (D.CCPrintHeaders && !D.CCGenDiagnostics) {
    CmdArgs.push_back("-header-include-file");
    CmdArgs.push_back(!D.CCPrintHeadersFilename.empty()
                          ? D.CCPrintHeadersFilename.c_str()
                          : "-");
    CmdArgs.push_back("-sys-header-deps");
  }
  Args.AddLastArg(CmdArgs, options::OPT_P);
  Args.AddLastArg(CmdArgs, options::OPT_print_ivar_layout);

#if INTEL_CUSTOMIZATION
  // -EP should expand to -E -P.
  if (Args.hasArg(options::OPT_EP))
    CmdArgs.push_back("-P");
#endif // INTEL_CUSTOMIZATION
  if (D.CCLogDiagnostics && !D.CCGenDiagnostics) {
    CmdArgs.push_back("-diagnostic-log-file");
    CmdArgs.push_back(!D.CCLogDiagnosticsFilename.empty()
                          ? D.CCLogDiagnosticsFilename.c_str()
                          : "-");
  }

  // Give the gen diagnostics more chances to succeed, by avoiding intentional
  // crashes.
  if (D.CCGenDiagnostics)
    CmdArgs.push_back("-disable-pragma-debug-crash");

<<<<<<< HEAD
  bool UseSeparateSections = isUseSeparateSections(D, Triple); // INTEL
=======
  // Allow backend to put its diagnostic files in the same place as frontend
  // crash diagnostics files.
  if (Args.hasArg(options::OPT_fcrash_diagnostics_dir)) {
    StringRef Dir = Args.getLastArgValue(options::OPT_fcrash_diagnostics_dir);
    CmdArgs.push_back("-mllvm");
    CmdArgs.push_back(Args.MakeArgString("-crash-diagnostics-dir=" + Dir));
  }

  bool UseSeparateSections = isUseSeparateSections(Triple);
>>>>>>> 04b3c8c5

  if (Args.hasFlag(options::OPT_ffunction_sections,
                   options::OPT_fno_function_sections, UseSeparateSections)) {
    CmdArgs.push_back("-ffunction-sections");
  }

  if (Arg *A = Args.getLastArg(options::OPT_fbasic_block_sections_EQ)) {
    if (Triple.isX86() && Triple.isOSBinFormatELF()) {
      StringRef Val = A->getValue();
      if (Val != "all" && Val != "labels" && Val != "none" &&
          !Val.startswith("list="))
        D.Diag(diag::err_drv_invalid_value)
            << A->getAsString(Args) << A->getValue();
      else
        A->render(Args, CmdArgs);
    } else {
      D.Diag(diag::err_drv_unsupported_opt_for_target)
          << A->getAsString(Args) << TripleStr;
    }
  }

  bool HasDefaultDataSections = Triple.isOSBinFormatXCOFF();
  if (Args.hasFlag(options::OPT_fdata_sections, options::OPT_fno_data_sections,
                   UseSeparateSections || HasDefaultDataSections)) {
    CmdArgs.push_back("-fdata-sections");
  }

  if (!Args.hasFlag(options::OPT_funique_section_names,
                    options::OPT_fno_unique_section_names, true))
    CmdArgs.push_back("-fno-unique-section-names");

  if (Args.hasFlag(options::OPT_funique_internal_linkage_names,
                   options::OPT_fno_unique_internal_linkage_names, false))
    CmdArgs.push_back("-funique-internal-linkage-names");

  if (Args.hasFlag(options::OPT_funique_basic_block_section_names,
                   options::OPT_fno_unique_basic_block_section_names, false))
    CmdArgs.push_back("-funique-basic-block-section-names");

  if (Arg *A = Args.getLastArg(options::OPT_fsplit_machine_functions,
                               options::OPT_fno_split_machine_functions)) {
    // This codegen pass is only available on x86-elf targets.
    if (Triple.isX86() && Triple.isOSBinFormatELF()) {
      if (A->getOption().matches(options::OPT_fsplit_machine_functions))
        A->render(Args, CmdArgs);
    } else {
      D.Diag(diag::err_drv_unsupported_opt_for_target)
          << A->getAsString(Args) << TripleStr;
    }
  }

#if INTEL_CUSTOMIZATION
  Args.AddLastArg(CmdArgs, options::OPT_finstrument_functions_after_inlining,
                  options::OPT_finstrument_function_entry_bare);

  if ((Args.hasFlag(options::OPT_finstrument_functions,
                    options::OPT_fno_instrument_functions, false)) &&
      (!Args.hasArg(options::OPT_finstrument_functions_after_inlining,
                    options::OPT_finstrument_function_entry_bare)))
    Args.AddLastArg(CmdArgs, options::OPT_finstrument_functions);
#endif // INTEL_CUSTOMIZATION

  // NVPTX/AMDGCN doesn't support PGO or coverage. There's no runtime support
  // for sampling, overhead of call arc collection is way too high and there's
  // no way to collect the output.
  if (!Triple.isNVPTX() && !Triple.isAMDGCN())
    addPGOAndCoverageFlags(TC, C, D, Output, Args, CmdArgs);

  Args.AddLastArg(CmdArgs, options::OPT_fclang_abi_compat_EQ);

  // Add runtime flag for PS4 when PGO, coverage, or sanitizers are enabled.
  if (RawTriple.isPS4CPU() &&
      !Args.hasArg(options::OPT_nostdlib, options::OPT_nodefaultlibs)) {
    PS4cpu::addProfileRTArgs(TC, Args, CmdArgs);
    PS4cpu::addSanitizerArgs(TC, CmdArgs);
  }

  // Pass options for controlling the default header search paths.
  if (Args.hasArg(options::OPT_nostdinc)) {
    CmdArgs.push_back("-nostdsysteminc");
    CmdArgs.push_back("-nobuiltininc");
  } else {
    if (Args.hasArg(options::OPT_nostdlibinc))
      CmdArgs.push_back("-nostdsysteminc");
    Args.AddLastArg(CmdArgs, options::OPT_nostdincxx);
    Args.AddLastArg(CmdArgs, options::OPT_nobuiltininc);
  }

  // Pass the path to compiler resource files.
  CmdArgs.push_back("-resource-dir");
  CmdArgs.push_back(D.ResourceDir.c_str());

  Args.AddLastArg(CmdArgs, options::OPT_working_directory);

  RenderARCMigrateToolOptions(D, Args, CmdArgs);

  // Add preprocessing options like -I, -D, etc. if we are using the
  // preprocessor.
  //
  // FIXME: Support -fpreprocessed
  if (types::getPreprocessedType(InputType) != types::TY_INVALID)
    AddPreprocessingOptions(C, JA, D, Args, CmdArgs, Output, Inputs);

  // Don't warn about "clang -c -DPIC -fPIC test.i" because libtool.m4 assumes
  // that "The compiler can only warn and ignore the option if not recognized".
  // When building with ccache, it will pass -D options to clang even on
  // preprocessed inputs and configure concludes that -fPIC is not supported.
  Args.ClaimAllArgs(options::OPT_D);

  // Manually translate -O4 to -O3; let clang reject others.
  AddOptLevel(); // INTEL

  // Warn about ignored options to clang.
  for (const Arg *A :
       Args.filtered(options::OPT_clang_ignored_gcc_optimization_f_Group)) {
    D.Diag(diag::warn_ignored_gcc_optimization) << A->getAsString(Args);
    A->claim();
  }

  for (const Arg *A :
       Args.filtered(options::OPT_clang_ignored_legacy_options_Group)) {
    D.Diag(diag::warn_ignored_clang_option) << A->getAsString(Args);
    A->claim();
  }

  claimNoWarnArgs(Args);

  Args.AddAllArgs(CmdArgs, options::OPT_R_Group);

  Args.AddAllArgs(CmdArgs, options::OPT_W_Group);
#if INTEL_CUSTOMIZATION
  if (Args.hasFlag(options::OPT_pedantic, options::OPT_no_pedantic, false)
      || Args.hasArg(options::OPT_strict_ansi))
#endif //INTEL_CUSTOMIZATION
    CmdArgs.push_back("-pedantic");

  Args.AddLastArg(CmdArgs, options::OPT_pedantic_errors);
  Args.AddLastArg(CmdArgs, options::OPT_w);

  // Fixed point flags
  if (Args.hasFlag(options::OPT_ffixed_point, options::OPT_fno_fixed_point,
                   /*Default=*/false))
    Args.AddLastArg(CmdArgs, options::OPT_ffixed_point);

  // Handle -{std, ansi, trigraphs} -- take the last of -{std, ansi}
  // (-ansi is equivalent to -std=c89 or -std=c++98).
  //
  // If a std is supplied, only add -trigraphs if it follows the
  // option.
  bool ImplyVCPPCVer = false;
  bool ImplyVCPPCXXVer = false;
#if INTEL_CUSTOMIZATION
  const Arg *Std = Args.getLastArg(options::OPT_std_EQ, options::OPT_ansi,
                     options::OPT_strict_ansi);
#else //INTEL_CUSTOMIZATION
  const Arg *Std = Args.getLastArg(options::OPT_std_EQ, options::OPT_ansi);
#endif //INTEL_CUSTOMIZATION
  if (Std) {
#if INTEL_CUSTOMIZATION
    if (Std->getOption().matches(options::OPT_ansi) ||
        Std->getOption().matches(options::OPT_strict_ansi))
#else //INTEL_CUSTOMIZATION
    if (Std->getOption().matches(options::OPT_ansi))
#endif //INTEL_CUSTOMIZATION
      if (types::isCXX(InputType))
        CmdArgs.push_back("-std=c++98");
      else
        CmdArgs.push_back("-std=c89");
#if INTEL_CUSTOMIZATION
    // Intel compiler allows for /Qstd which is an alias -std.  We want to be
    // sure to limit valid args to C++14 or higher.
    else if (D.IsIntelMode() && IsWindowsMSVC) {
      StringRef Val(Std->getValue());
      if (Val == "c++98" || Val == "c++03" || Val == "c++0x" ||
          Val == "c++11") {
        D.Diag(clang::diag::warn_drv_unused_argument) << Std->getAsString(Args);
        ImplyVCPPCXXVer = true;
      } else
        Std->render(Args, CmdArgs);
    }
#endif // INTEL_CUSTOMIZATION
    else {
      if (Args.hasArg(options::OPT_fsycl)) {
        // Use of -std= with 'C' is not supported for SYCL.
        const LangStandard *LangStd =
            LangStandard::getLangStandardForName(Std->getValue());
        if (LangStd && LangStd->getLanguage() == Language::C)
          D.Diag(diag::err_drv_argument_not_allowed_with)
              << Std->getAsString(Args) << "-fsycl";
      }
      Std->render(Args, CmdArgs);
    }

    // If -f(no-)trigraphs appears after the language standard flag, honor it.
    if (Arg *A = Args.getLastArg(options::OPT_std_EQ, options::OPT_ansi,
                                 options::OPT_ftrigraphs,
                                 options::OPT_fno_trigraphs))
      if (A != Std)
        A->render(Args, CmdArgs);
  } else {
    // Honor -std-default.
    //
    // FIXME: Clang doesn't correctly handle -std= when the input language
    // doesn't match. For the time being just ignore this for C++ inputs;
    // eventually we want to do all the standard defaulting here instead of
    // splitting it between the driver and clang -cc1.
    if (!types::isCXX(InputType)) {
      if (!Args.hasArg(options::OPT__SLASH_std)) {
        Args.AddAllArgsTranslated(CmdArgs, options::OPT_std_default_EQ, "-std=",
                                  /*Joined=*/true);
      } else
        ImplyVCPPCVer = true;
    }
    else if (IsWindowsMSVC)
      ImplyVCPPCXXVer = true;

    if (IsSYCL && types::isCXX(InputType) &&
        !Args.hasArg(options::OPT__SLASH_std))
      // For DPC++, we default to -std=c++17 for all compilations.  Use of -std
      // on the command line will override.
      CmdArgs.push_back("-std=c++17");

    Args.AddLastArg(CmdArgs, options::OPT_ftrigraphs,
                    options::OPT_fno_trigraphs);

    // HIP headers has minimum C++ standard requirements. Therefore set the
    // default language standard.
    if (IsHIP)
      CmdArgs.push_back(IsWindowsMSVC ? "-std=c++14" : "-std=c++11");
  }

  // GCC's behavior for -Wwrite-strings is a bit strange:
  //  * In C, this "warning flag" changes the types of string literals from
  //    'char[N]' to 'const char[N]', and thus triggers an unrelated warning
  //    for the discarded qualifier.
  //  * In C++, this is just a normal warning flag.
  //
  // Implementing this warning correctly in C is hard, so we follow GCC's
  // behavior for now. FIXME: Directly diagnose uses of a string literal as
  // a non-const char* in C, rather than using this crude hack.
  if (!types::isCXX(InputType)) {
    // FIXME: This should behave just like a warning flag, and thus should also
    // respect -Weverything, -Wno-everything, -Werror=write-strings, and so on.
    Arg *WriteStrings =
        Args.getLastArg(options::OPT_Wwrite_strings,
                        options::OPT_Wno_write_strings, options::OPT_w);
    if (WriteStrings &&
        WriteStrings->getOption().matches(options::OPT_Wwrite_strings))
      CmdArgs.push_back("-fconst-strings");
  }

  // GCC provides a macro definition '__DEPRECATED' when -Wdeprecated is active
  // during C++ compilation, which it is by default. GCC keeps this define even
  // in the presence of '-w', match this behavior bug-for-bug.
  if (types::isCXX(InputType) &&
      Args.hasFlag(options::OPT_Wdeprecated, options::OPT_Wno_deprecated,
                   true)) {
    CmdArgs.push_back("-fdeprecated-macro");
  }

  // Translate GCC's misnamer '-fasm' arguments to '-fgnu-keywords'.
  if (Arg *Asm = Args.getLastArg(options::OPT_fasm, options::OPT_fno_asm)) {
    if (Asm->getOption().matches(options::OPT_fasm))
      CmdArgs.push_back("-fgnu-keywords");
    else
      CmdArgs.push_back("-fno-gnu-keywords");
  }

  if (ShouldDisableDwarfDirectory(Args, TC))
    CmdArgs.push_back("-fno-dwarf-directory-asm");

  if (!ShouldEnableAutolink(Args, TC, JA))
    CmdArgs.push_back("-fno-autolink");

  // Add in -fdebug-compilation-dir if necessary.
  addDebugCompDirArg(Args, CmdArgs, D.getVFS());

  addDebugPrefixMapArg(D, Args, CmdArgs);

  if (Arg *A = Args.getLastArg(options::OPT_ftemplate_depth_,
                               options::OPT_ftemplate_depth_EQ)) {
    CmdArgs.push_back("-ftemplate-depth");
    CmdArgs.push_back(A->getValue());
  }

  if (Arg *A = Args.getLastArg(options::OPT_foperator_arrow_depth_EQ)) {
    CmdArgs.push_back("-foperator-arrow-depth");
    CmdArgs.push_back(A->getValue());
  }

  if (Arg *A = Args.getLastArg(options::OPT_fconstexpr_depth_EQ)) {
    CmdArgs.push_back("-fconstexpr-depth");
    CmdArgs.push_back(A->getValue());
  }

  if (Arg *A = Args.getLastArg(options::OPT_fconstexpr_steps_EQ)) {
    CmdArgs.push_back("-fconstexpr-steps");
    CmdArgs.push_back(A->getValue());
  }

  if (Args.hasArg(options::OPT_fexperimental_new_constant_interpreter))
    CmdArgs.push_back("-fexperimental-new-constant-interpreter");

  if (Arg *A = Args.getLastArg(options::OPT_fbracket_depth_EQ)) {
    CmdArgs.push_back("-fbracket-depth");
    CmdArgs.push_back(A->getValue());
  }

  if (Arg *A = Args.getLastArg(options::OPT_Wlarge_by_value_copy_EQ,
                               options::OPT_Wlarge_by_value_copy_def)) {
    if (A->getNumValues()) {
      StringRef bytes = A->getValue();
      CmdArgs.push_back(Args.MakeArgString("-Wlarge-by-value-copy=" + bytes));
    } else
      CmdArgs.push_back("-Wlarge-by-value-copy=64"); // default value
  }

  if (Args.hasArg(options::OPT_relocatable_pch))
    CmdArgs.push_back("-relocatable-pch");

  if (const Arg *A = Args.getLastArg(options::OPT_fcf_runtime_abi_EQ)) {
    static const char *kCFABIs[] = {
      "standalone", "objc", "swift", "swift-5.0", "swift-4.2", "swift-4.1",
    };

    if (find(kCFABIs, StringRef(A->getValue())) == std::end(kCFABIs))
      D.Diag(diag::err_drv_invalid_cf_runtime_abi) << A->getValue();
    else
      A->render(Args, CmdArgs);
  }

  if (Arg *A = Args.getLastArg(options::OPT_fconstant_string_class_EQ)) {
    CmdArgs.push_back("-fconstant-string-class");
    CmdArgs.push_back(A->getValue());
  }

  if (Arg *A = Args.getLastArg(options::OPT_ftabstop_EQ)) {
    CmdArgs.push_back("-ftabstop");
    CmdArgs.push_back(A->getValue());
  }

  if (Args.hasFlag(options::OPT_fstack_size_section,
                   options::OPT_fno_stack_size_section, RawTriple.isPS4()))
    CmdArgs.push_back("-fstack-size-section");

  CmdArgs.push_back("-ferror-limit");
  if (Arg *A = Args.getLastArg(options::OPT_ferror_limit_EQ))
    CmdArgs.push_back(A->getValue());
  else
    CmdArgs.push_back("19");

  if (Arg *A = Args.getLastArg(options::OPT_fmacro_backtrace_limit_EQ)) {
    CmdArgs.push_back("-fmacro-backtrace-limit");
    CmdArgs.push_back(A->getValue());
  }

  if (Arg *A = Args.getLastArg(options::OPT_ftemplate_backtrace_limit_EQ)) {
    CmdArgs.push_back("-ftemplate-backtrace-limit");
    CmdArgs.push_back(A->getValue());
  }

  if (Arg *A = Args.getLastArg(options::OPT_fconstexpr_backtrace_limit_EQ)) {
    CmdArgs.push_back("-fconstexpr-backtrace-limit");
    CmdArgs.push_back(A->getValue());
  }

  if (Arg *A = Args.getLastArg(options::OPT_fspell_checking_limit_EQ)) {
    CmdArgs.push_back("-fspell-checking-limit");
    CmdArgs.push_back(A->getValue());
  }

#if INTEL_CUSTOMIZATION
  //-fiopenmp-offload is default
  if (Args.hasArg(options::OPT_fiopenmp) &&
      Args.hasFlag(options::OPT_fno_iopenmp_offload,
                   options::OPT_fiopenmp_offload, false)) {
    CmdArgs.push_back("-fno-intel-openmp-offload");
    CmdArgs.push_back("-mllvm");
    CmdArgs.push_back("-vpo-paropt-use-offload-metadata=false");
  }
  if (Args.hasFlag(options::OPT_fiopenmp_simd, options::OPT_fno_iopenmp_simd,
                   false)) {
    // FIXME: Add better interactions with -fopenmp-simd.
    CmdArgs.push_back("-fopenmp-simd");
    CmdArgs.push_back("-fopenmp-late-outline");
  }
  // When compiling for SPIR, we want to be sure that -fiopenmp is used
  // and not -fopenmp.
  if (IsOpenMPDevice && !Args.hasArg(options::OPT_fiopenmp) &&
      Args.hasArg(options::OPT_fopenmp_EQ, options::OPT_fopenmp) &&
      Triple.isSPIR()) {
    if (!D.IsCLMode())
        D.Diag(diag::err_drv_opt_requires_opt)
          << "-fopenmp-targets=spir64" << "-fiopenmp";
    else
        D.Diag(diag::err_drv_opt_requires_opt)
          << "-Qopenmp-targets=spir64" << "-Qiopenmp";
  }
  if (Arg *A = Args.getLastArg(options::OPT_qopenmp_threadprivate_EQ)) {
    StringRef Value = A->getValue();

    if ((Value != "compat") && (Value != "legacy"))
      D.Diag(diag::err_drv_unsupported_option_argument)
          << A->getOption().getName() << Value;

    if (Value == "legacy")
      CmdArgs.push_back("-fopenmp-threadprivate-legacy");
  }

  if (Args.hasFlag(options::OPT__SLASH_Qvla_, options::OPT__SLASH_Qvla, false))
    CmdArgs.push_back("-Werror=vla");
#endif // INTEL_CUSTOMIZATION

  // Pass -fmessage-length=.
  unsigned MessageLength = 0;
  if (Arg *A = Args.getLastArg(options::OPT_fmessage_length_EQ)) {
    StringRef V(A->getValue());
    if (V.getAsInteger(0, MessageLength))
      D.Diag(diag::err_drv_invalid_argument_to_option)
          << V << A->getOption().getName();
  } else {
    // If -fmessage-length=N was not specified, determine whether this is a
    // terminal and, if so, implicitly define -fmessage-length appropriately.
    MessageLength = llvm::sys::Process::StandardErrColumns();
  }
  if (MessageLength != 0)
    CmdArgs.push_back(
        Args.MakeArgString("-fmessage-length=" + Twine(MessageLength)));

  // -fvisibility= and -fvisibility-ms-compat are of a piece.
  if (const Arg *A = Args.getLastArg(options::OPT_fvisibility_EQ,
                                     options::OPT_fvisibility_ms_compat)) {
    if (A->getOption().matches(options::OPT_fvisibility_EQ)) {
      CmdArgs.push_back("-fvisibility");
      CmdArgs.push_back(A->getValue());
    } else {
      assert(A->getOption().matches(options::OPT_fvisibility_ms_compat));
      CmdArgs.push_back("-fvisibility");
      CmdArgs.push_back("hidden");
      CmdArgs.push_back("-ftype-visibility");
      CmdArgs.push_back("default");
    }
  }

  if (!RawTriple.isPS4())
    if (const Arg *A =
            Args.getLastArg(options::OPT_fvisibility_from_dllstorageclass,
                            options::OPT_fno_visibility_from_dllstorageclass)) {
      if (A->getOption().matches(
              options::OPT_fvisibility_from_dllstorageclass)) {
        CmdArgs.push_back("-fvisibility-from-dllstorageclass");
        Args.AddLastArg(CmdArgs, options::OPT_fvisibility_dllexport_EQ);
        Args.AddLastArg(CmdArgs, options::OPT_fvisibility_nodllstorageclass_EQ);
        Args.AddLastArg(CmdArgs, options::OPT_fvisibility_externs_dllimport_EQ);
        Args.AddLastArg(CmdArgs,
                        options::OPT_fvisibility_externs_nodllstorageclass_EQ);
      }
    }

  if (const Arg *A = Args.getLastArg(options::OPT_mignore_xcoff_visibility)) {
    if (Triple.isOSAIX())
      CmdArgs.push_back("-mignore-xcoff-visibility");
    else
      D.Diag(diag::err_drv_unsupported_opt_for_target)
          << A->getAsString(Args) << TripleStr;
  }

  Args.AddLastArg(CmdArgs, options::OPT_fvisibility_inlines_hidden);
  Args.AddLastArg(CmdArgs, options::OPT_fvisibility_inlines_hidden_static_local_var,
                           options::OPT_fno_visibility_inlines_hidden_static_local_var);
  Args.AddLastArg(CmdArgs, options::OPT_fvisibility_global_new_delete_hidden);

  Args.AddLastArg(CmdArgs, options::OPT_ftlsmodel_EQ);

  // Forward -f (flag) options which we can pass directly.
  Args.AddLastArg(CmdArgs, options::OPT_femit_all_decls);
  Args.AddLastArg(CmdArgs, options::OPT_fheinous_gnu_extensions);
  Args.AddLastArg(CmdArgs, options::OPT_fdigraphs, options::OPT_fno_digraphs);
  Args.AddLastArg(CmdArgs, options::OPT_fno_operator_names);
  Args.AddLastArg(CmdArgs, options::OPT_femulated_tls,
                  options::OPT_fno_emulated_tls);

  // AltiVec-like language extensions aren't relevant for assembling.
  if (!isa<PreprocessJobAction>(JA) || Output.getType() != types::TY_PP_Asm)
    Args.AddLastArg(CmdArgs, options::OPT_fzvector);

  Args.AddLastArg(CmdArgs, options::OPT_fdiagnostics_show_template_tree);
  Args.AddLastArg(CmdArgs, options::OPT_fno_elide_type);
#if INTEL_COLLAB
  if (Args.hasFlag(options::OPT_fiopenmp, options::OPT_fno_iopenmp, false)) {
    CmdArgs.push_back("-fopenmp-late-outline");
#if INTEL_CUSTOMIZATION
    CmdArgs.push_back("-fintel-openmp-region");
    if (Arg *A = Args.getLastArg(options::OPT_qopenmp_threadprivate_EQ)) {
      StringRef Value = A->getValue();
      if (Value != "compat")
        CmdArgs.push_back("-fopenmp-threadprivate-legacy");
    } else
#endif // INTEL_CUSTOMIZATION
      CmdArgs.push_back("-fopenmp-threadprivate-legacy");
  }
#endif // INTEL_COLLAB

#if INTEL_CUSTOMIZATION
  bool StubsOverride = false;
  if (Arg *A = Args.getLastArg(options::OPT_qopenmp_stubs,
      options::OPT_fopenmp, options::OPT_fopenmp_EQ, options::OPT_fiopenmp))
    if (A->getOption().matches(options::OPT_qopenmp_stubs))
      StubsOverride = true;
#endif // INTEL_CUSTOMIZATION

  // Forward flags for OpenMP. We don't do this if the current action is an
  // device offloading action other than OpenMP.
#if INTEL_COLLAB
  if ((Args.hasFlag(options::OPT_fopenmp, options::OPT_fopenmp_EQ,
                    options::OPT_fno_openmp, false) ||
       Args.hasFlag(options::OPT_fiopenmp, options::OPT_fno_iopenmp, false)) &&
#else
  if (Args.hasFlag(options::OPT_fopenmp, options::OPT_fopenmp_EQ,
                   options::OPT_fno_openmp, false) &&
#endif // INTEL_COLLAB
      !StubsOverride && // INTEL
      (JA.isDeviceOffloading(Action::OFK_None) ||
       JA.isDeviceOffloading(Action::OFK_OpenMP))) {
    switch (D.getOpenMPRuntime(Args)) {
    case Driver::OMPRT_OMP:
    case Driver::OMPRT_IOMP5:
      // Clang can generate useful OpenMP code for these two runtime libraries.
      CmdArgs.push_back("-fopenmp");

      // If no option regarding the use of TLS in OpenMP codegeneration is
      // given, decide a default based on the target. Otherwise rely on the
      // options and pass the right information to the frontend.
      if (!Args.hasFlag(options::OPT_fopenmp_use_tls,
                        options::OPT_fnoopenmp_use_tls, /*Default=*/true))
        CmdArgs.push_back("-fnoopenmp-use-tls");
      Args.AddLastArg(CmdArgs, options::OPT_fopenmp_simd,
                      options::OPT_fno_openmp_simd);
      Args.AddAllArgs(CmdArgs, options::OPT_fopenmp_enable_irbuilder);
      Args.AddAllArgs(CmdArgs, options::OPT_fopenmp_version_EQ);
      Args.AddAllArgs(CmdArgs, options::OPT_fopenmp_cuda_number_of_sm_EQ);
      Args.AddAllArgs(CmdArgs, options::OPT_fopenmp_cuda_blocks_per_sm_EQ);
      Args.AddAllArgs(CmdArgs,
                      options::OPT_fopenmp_cuda_teams_reduction_recs_num_EQ);
      if (Args.hasFlag(options::OPT_fopenmp_optimistic_collapse,
                       options::OPT_fno_openmp_optimistic_collapse,
                       /*Default=*/false))
        CmdArgs.push_back("-fopenmp-optimistic-collapse");

      // When in OpenMP offloading mode with NVPTX target, forward
      // cuda-mode flag
      if (Args.hasFlag(options::OPT_fopenmp_cuda_mode,
                       options::OPT_fno_openmp_cuda_mode, /*Default=*/false))
        CmdArgs.push_back("-fopenmp-cuda-mode");

      // When in OpenMP offloading mode with NVPTX target, forward
      // cuda-parallel-target-regions flag
      if (Args.hasFlag(options::OPT_fopenmp_cuda_parallel_target_regions,
                       options::OPT_fno_openmp_cuda_parallel_target_regions,
                       /*Default=*/true))
        CmdArgs.push_back("-fopenmp-cuda-parallel-target-regions");

      // When in OpenMP offloading mode with NVPTX target, check if full runtime
      // is required.
      if (Args.hasFlag(options::OPT_fopenmp_cuda_force_full_runtime,
                       options::OPT_fno_openmp_cuda_force_full_runtime,
                       /*Default=*/false))
        CmdArgs.push_back("-fopenmp-cuda-force-full-runtime");
      break;
    default:
      // By default, if Clang doesn't know how to generate useful OpenMP code
      // for a specific runtime library, we just don't pass the '-fopenmp' flag
      // down to the actual compilation.
      // FIXME: It would be better to have a mode which *only* omits IR
      // generation based on the OpenMP support so that we get consistent
      // semantic analysis, etc.
      break;
    }
  } else {
    Args.AddLastArg(CmdArgs, options::OPT_fopenmp_simd,
                    options::OPT_fno_openmp_simd);
    Args.AddAllArgs(CmdArgs, options::OPT_fopenmp_version_EQ);
  }

  const SanitizerArgs &Sanitize = TC.getSanitizerArgs();
  Sanitize.addArgs(TC, Args, CmdArgs, InputType);

  const XRayArgs &XRay = TC.getXRayArgs();
  XRay.addArgs(TC, Args, CmdArgs, InputType);

  for (const auto &Filename :
       Args.getAllArgValues(options::OPT_fprofile_list_EQ)) {
    if (D.getVFS().exists(Filename))
      CmdArgs.push_back(Args.MakeArgString("-fprofile-list=" + Filename));
    else
      D.Diag(clang::diag::err_drv_no_such_file) << Filename;
  }

  if (Arg *A = Args.getLastArg(options::OPT_fpatchable_function_entry_EQ)) {
    StringRef S0 = A->getValue(), S = S0;
    unsigned Size, Offset = 0;
    if (!Triple.isAArch64() && !Triple.isRISCV() && !Triple.isX86())
      D.Diag(diag::err_drv_unsupported_opt_for_target)
          << A->getAsString(Args) << TripleStr;
    else if (S.consumeInteger(10, Size) ||
             (!S.empty() && (!S.consume_front(",") ||
                             S.consumeInteger(10, Offset) || !S.empty())))
      D.Diag(diag::err_drv_invalid_argument_to_option)
          << S0 << A->getOption().getName();
    else if (Size < Offset)
      D.Diag(diag::err_drv_unsupported_fpatchable_function_entry_argument);
    else {
      CmdArgs.push_back(Args.MakeArgString(A->getSpelling() + Twine(Size)));
      CmdArgs.push_back(Args.MakeArgString(
          "-fpatchable-function-entry-offset=" + Twine(Offset)));
    }
  }

  if (TC.SupportsProfiling()) {
    Args.AddLastArg(CmdArgs, options::OPT_pg);

    llvm::Triple::ArchType Arch = TC.getArch();
    if (Arg *A = Args.getLastArg(options::OPT_mfentry)) {
      if (Arch == llvm::Triple::systemz || TC.getTriple().isX86())
        A->render(Args, CmdArgs);
      else
        D.Diag(diag::err_drv_unsupported_opt_for_target)
            << A->getAsString(Args) << TripleStr;
    }
    if (Arg *A = Args.getLastArg(options::OPT_mnop_mcount)) {
      if (Arch == llvm::Triple::systemz)
        A->render(Args, CmdArgs);
      else
        D.Diag(diag::err_drv_unsupported_opt_for_target)
            << A->getAsString(Args) << TripleStr;
    }
    if (Arg *A = Args.getLastArg(options::OPT_mrecord_mcount)) {
      if (Arch == llvm::Triple::systemz)
        A->render(Args, CmdArgs);
      else
        D.Diag(diag::err_drv_unsupported_opt_for_target)
            << A->getAsString(Args) << TripleStr;
    }
  }

  if (Args.getLastArg(options::OPT_fapple_kext) ||
      (Args.hasArg(options::OPT_mkernel) && types::isCXX(InputType)))
    CmdArgs.push_back("-fapple-kext");

  Args.AddLastArg(CmdArgs, options::OPT_flax_vector_conversions_EQ);
  Args.AddLastArg(CmdArgs, options::OPT_fobjc_sender_dependent_dispatch);
  Args.AddLastArg(CmdArgs, options::OPT_fdiagnostics_print_source_range_info);
  Args.AddLastArg(CmdArgs, options::OPT_fdiagnostics_parseable_fixits);
  Args.AddLastArg(CmdArgs, options::OPT_ftime_report);
  Args.AddLastArg(CmdArgs, options::OPT_ftime_report_EQ);
  Args.AddLastArg(CmdArgs, options::OPT_ftime_trace);
  Args.AddLastArg(CmdArgs, options::OPT_ftime_trace_granularity_EQ);
  Args.AddLastArg(CmdArgs, options::OPT_ftrapv);
#if INTEL_CUSTOMIZATION
  // -malign-double is the default for Windows Intel
  if (D.IsIntelMode() && D.IsCLMode())
    CmdArgs.push_back("-malign-double");
  else
    Args.AddLastArg(CmdArgs, options::OPT_malign_double);
#endif // INTEL_CUSTOMIZATION
  Args.AddLastArg(CmdArgs, options::OPT_fno_temp_file);

  if (Arg *A = Args.getLastArg(options::OPT_ftrapv_handler_EQ)) {
    CmdArgs.push_back("-ftrapv-handler");
    CmdArgs.push_back(A->getValue());
  }

  Args.AddLastArg(CmdArgs, options::OPT_ftrap_function_EQ);

  // -fno-strict-overflow implies -fwrapv if it isn't disabled, but
  // -fstrict-overflow won't turn off an explicitly enabled -fwrapv.
  if (Arg *A = Args.getLastArg(options::OPT_fwrapv, options::OPT_fno_wrapv)) {
    if (A->getOption().matches(options::OPT_fwrapv))
      CmdArgs.push_back("-fwrapv");
  } else if (Arg *A = Args.getLastArg(options::OPT_fstrict_overflow,
                                      options::OPT_fno_strict_overflow)) {
    if (A->getOption().matches(options::OPT_fno_strict_overflow))
      CmdArgs.push_back("-fwrapv");
  }

  if (Arg *A = Args.getLastArg(options::OPT_freroll_loops,
                               options::OPT_fno_reroll_loops))
    if (A->getOption().matches(options::OPT_freroll_loops))
      CmdArgs.push_back("-freroll-loops");

  Args.AddLastArg(CmdArgs, options::OPT_ffinite_loops,
                  options::OPT_fno_finite_loops);

  Args.AddLastArg(CmdArgs, options::OPT_fwritable_strings);
#if INTEL_CUSTOMIZATION
  RenderUnrollOptions(D, Args, CmdArgs);
#endif // INTEL_CUSTOMIZATION

  Args.AddLastArg(CmdArgs, options::OPT_pthread);

  if (Args.hasFlag(options::OPT_mspeculative_load_hardening,
                   options::OPT_mno_speculative_load_hardening, false))
    CmdArgs.push_back(Args.MakeArgString("-mspeculative-load-hardening"));

  RenderSSPOptions(D, TC, Args, CmdArgs, KernelOrKext);
  RenderSCPOptions(TC, Args, CmdArgs);
  RenderTrivialAutoVarInitOptions(D, TC, Args, CmdArgs);

  // Translate -mstackrealign
  if (Args.hasFlag(options::OPT_mstackrealign, options::OPT_mno_stackrealign,
                   false))
    CmdArgs.push_back(Args.MakeArgString("-mstackrealign"));

  if (Args.hasArg(options::OPT_mstack_alignment)) {
    StringRef alignment = Args.getLastArgValue(options::OPT_mstack_alignment);
    CmdArgs.push_back(Args.MakeArgString("-mstack-alignment=" + alignment));
  }

  if (Args.hasArg(options::OPT_mstack_probe_size)) {
    StringRef Size = Args.getLastArgValue(options::OPT_mstack_probe_size);

    if (!Size.empty())
      CmdArgs.push_back(Args.MakeArgString("-mstack-probe-size=" + Size));
    else
      CmdArgs.push_back("-mstack-probe-size=0");
  }

  if (!Args.hasFlag(options::OPT_mstack_arg_probe,
                    options::OPT_mno_stack_arg_probe, true))
    CmdArgs.push_back(Args.MakeArgString("-mno-stack-arg-probe"));

  if (Arg *A = Args.getLastArg(options::OPT_mrestrict_it,
                               options::OPT_mno_restrict_it)) {
    if (A->getOption().matches(options::OPT_mrestrict_it)) {
      CmdArgs.push_back("-mllvm");
      CmdArgs.push_back("-arm-restrict-it");
    } else {
      CmdArgs.push_back("-mllvm");
      CmdArgs.push_back("-arm-no-restrict-it");
    }
  } else if (Triple.isOSWindows() &&
             (Triple.getArch() == llvm::Triple::arm ||
              Triple.getArch() == llvm::Triple::thumb)) {
    // Windows on ARM expects restricted IT blocks
    CmdArgs.push_back("-mllvm");
    CmdArgs.push_back("-arm-restrict-it");
  }

  // Forward -cl options to -cc1
  RenderOpenCLOptions(Args, CmdArgs, InputType);

  // Forward -sycl-std option to -cc1 only if -fsycl is enabled.
  if (Args.hasFlag(options::OPT_fsycl, options::OPT_fno_sycl, false))
    Args.AddLastArg(CmdArgs, options::OPT_sycl_std_EQ);

  // Forward -fsycl-instrument-device-code option to cc1. This option can only
  // be used with spir triple.
  if (Arg *A = Args.getLastArg(options::OPT_fsycl_instrument_device_code)) {
    if (!Triple.isSPIR())
      D.Diag(diag::err_drv_unsupported_opt_for_target)
          << A->getAsString(Args) << TripleStr;
    CmdArgs.push_back("-fsycl-instrument-device-code");
  }

  if (IsHIP) {
    if (Args.hasFlag(options::OPT_fhip_new_launch_api,
                     options::OPT_fno_hip_new_launch_api, true))
      CmdArgs.push_back("-fhip-new-launch-api");
    if (Args.hasFlag(options::OPT_fgpu_allow_device_init,
                     options::OPT_fno_gpu_allow_device_init, false))
      CmdArgs.push_back("-fgpu-allow-device-init");
  }

  if (IsCuda || IsHIP) {
    if (Args.hasFlag(options::OPT_fgpu_rdc, options::OPT_fno_gpu_rdc, false))
      CmdArgs.push_back("-fgpu-rdc");
    if (Args.hasFlag(options::OPT_fgpu_defer_diag,
                     options::OPT_fno_gpu_defer_diag, false))
      CmdArgs.push_back("-fgpu-defer-diag");
    if (Args.hasFlag(options::OPT_fgpu_exclude_wrong_side_overloads,
                     options::OPT_fno_gpu_exclude_wrong_side_overloads,
                     false)) {
      CmdArgs.push_back("-fgpu-exclude-wrong-side-overloads");
      CmdArgs.push_back("-fgpu-defer-diag");
    }
  }

  if (Arg *A = Args.getLastArg(options::OPT_fcf_protection_EQ)) {
    CmdArgs.push_back(
        Args.MakeArgString(Twine("-fcf-protection=") + A->getValue()));
  }

  // Forward -f options with positive and negative forms; we translate
  // these by hand.
  if (Arg *A = getLastProfileSampleUseArg(Args)) {
    auto *PGOArg = Args.getLastArg(
        options::OPT_fprofile_generate, options::OPT_fprofile_generate_EQ,
        options::OPT_fcs_profile_generate, options::OPT_fcs_profile_generate_EQ,
        options::OPT_fprofile_use, options::OPT_fprofile_use_EQ);
    if (PGOArg)
      D.Diag(diag::err_drv_argument_not_allowed_with)
          << "SampleUse with PGO options";

    StringRef fname = A->getValue();
    if (!llvm::sys::fs::exists(fname))
      D.Diag(diag::err_drv_no_such_file) << fname;
    else
      A->render(Args, CmdArgs);
  }
  Args.AddLastArg(CmdArgs, options::OPT_fprofile_remapping_file_EQ);

  if (Args.hasFlag(options::OPT_fpseudo_probe_for_profiling,
                   options::OPT_fno_pseudo_probe_for_profiling, false))
    CmdArgs.push_back("-fpseudo-probe-for-profiling");

  RenderBuiltinOptions(TC, RawTriple, Args, CmdArgs);

  if (!Args.hasFlag(options::OPT_fassume_sane_operator_new,
                    options::OPT_fno_assume_sane_operator_new))
    CmdArgs.push_back("-fno-assume-sane-operator-new");

  // -fblocks=0 is default.
  if (Args.hasFlag(options::OPT_fblocks, options::OPT_fno_blocks,
                   TC.IsBlocksDefault()) ||
      (Args.hasArg(options::OPT_fgnu_runtime) &&
       Args.hasArg(options::OPT_fobjc_nonfragile_abi) &&
       !Args.hasArg(options::OPT_fno_blocks))) {
    CmdArgs.push_back("-fblocks");

    if (!Args.hasArg(options::OPT_fgnu_runtime) && !TC.hasBlocksRuntime())
      CmdArgs.push_back("-fblocks-runtime-optional");
  }

  // -fencode-extended-block-signature=1 is default.
  if (TC.IsEncodeExtendedBlockSignatureDefault())
    CmdArgs.push_back("-fencode-extended-block-signature");

  if (Args.hasFlag(options::OPT_fcoroutines_ts, options::OPT_fno_coroutines_ts,
                   false) &&
      types::isCXX(InputType)) {
    CmdArgs.push_back("-fcoroutines-ts");
  }

  Args.AddLastArg(CmdArgs, options::OPT_fdouble_square_bracket_attributes,
                  options::OPT_fno_double_square_bracket_attributes);

  // -faccess-control is default.
  if (Args.hasFlag(options::OPT_fno_access_control,
                   options::OPT_faccess_control, false))
    CmdArgs.push_back("-fno-access-control");

  // -felide-constructors is the default.
  if (Args.hasFlag(options::OPT_fno_elide_constructors,
                   options::OPT_felide_constructors, false))
    CmdArgs.push_back("-fno-elide-constructors");

  ToolChain::RTTIMode RTTIMode = TC.getRTTIMode();

  if (KernelOrKext || (types::isCXX(InputType) &&
                       (RTTIMode == ToolChain::RM_Disabled)))
    CmdArgs.push_back("-fno-rtti");

  // -fshort-enums=0 is default for all architectures except Hexagon and z/OS.
  if (Args.hasFlag(options::OPT_fshort_enums, options::OPT_fno_short_enums,
                   TC.getArch() == llvm::Triple::hexagon || Triple.isOSzOS()))
    CmdArgs.push_back("-fshort-enums");

  RenderCharacterOptions(Args, AuxTriple ? *AuxTriple : RawTriple, CmdArgs);

  // -fuse-cxa-atexit is default.
  if (!Args.hasFlag(
          options::OPT_fuse_cxa_atexit, options::OPT_fno_use_cxa_atexit,
          !RawTriple.isOSAIX() && !RawTriple.isOSWindows() &&
              TC.getArch() != llvm::Triple::xcore &&
              ((RawTriple.getVendor() != llvm::Triple::MipsTechnologies) ||
               RawTriple.hasEnvironment())) ||
      KernelOrKext)
    CmdArgs.push_back("-fno-use-cxa-atexit");

  if (Args.hasFlag(options::OPT_fregister_global_dtors_with_atexit,
                   options::OPT_fno_register_global_dtors_with_atexit,
                   RawTriple.isOSDarwin() && !KernelOrKext))
    CmdArgs.push_back("-fregister-global-dtors-with-atexit");

  // -fno-use-line-directives is default.
#if INTEL_CUSTOMIZATION
  // -fuse-line-directives is default for Intel Windows
  if (Args.hasFlag(options::OPT_fuse_line_directives,
                   options::OPT_fno_use_line_directives,
                   D.IsIntelMode() && D.IsCLMode()))
#endif // INTEL_CUSTOMIZATION
    CmdArgs.push_back("-fuse-line-directives");

  // -fms-extensions=0 is default.
  if (Args.hasFlag(options::OPT_fms_extensions, options::OPT_fno_ms_extensions,
                   IsWindowsMSVC))
    CmdArgs.push_back("-fms-extensions");

  // -fms-compatibility=0 is default.
  bool IsMSVCCompat = Args.hasFlag(
      options::OPT_fms_compatibility, options::OPT_fno_ms_compatibility,
      (IsWindowsMSVC && Args.hasFlag(options::OPT_fms_extensions,
                                     options::OPT_fno_ms_extensions, true)));
  if (IsMSVCCompat)
    CmdArgs.push_back("-fms-compatibility");

  // Handle -fgcc-version, if present.
  VersionTuple GNUCVer;
  if (Arg *A = Args.getLastArg(options::OPT_fgnuc_version_EQ)) {
    // Check that the version has 1 to 3 components and the minor and patch
    // versions fit in two decimal digits.
    StringRef Val = A->getValue();
    Val = Val.empty() ? "0" : Val; // Treat "" as 0 or disable.
    bool Invalid = GNUCVer.tryParse(Val);
    unsigned Minor = GNUCVer.getMinor().getValueOr(0);
    unsigned Patch = GNUCVer.getSubminor().getValueOr(0);
    if (Invalid || GNUCVer.getBuild() || Minor >= 100 || Patch >= 100) {
      D.Diag(diag::err_drv_invalid_value)
          << A->getAsString(Args) << A->getValue();
    }
  } else if (!IsMSVCCompat) {
    // Imitate GCC 4.2.1 by default if -fms-compatibility is not in effect.
    GNUCVer = VersionTuple(4, 2, 1);
  }
  if (!GNUCVer.empty()) {
    CmdArgs.push_back(
        Args.MakeArgString("-fgnuc-version=" + GNUCVer.getAsString()));
  }

  VersionTuple MSVT = TC.computeMSVCVersion(&D, Args);
  if (!MSVT.empty())
    CmdArgs.push_back(
        Args.MakeArgString("-fms-compatibility-version=" + MSVT.getAsString()));

  bool IsMSVC2015Compatible = MSVT.getMajor() >= 19;
  if (ImplyVCPPCVer) {
    StringRef LanguageStandard;
    if (const Arg *StdArg = Args.getLastArg(options::OPT__SLASH_std)) {
      Std = StdArg;
      LanguageStandard = llvm::StringSwitch<StringRef>(StdArg->getValue())
                             .Case("c11", "-std=c11")
                             .Case("c17", "-std=c17")
                             .Default("");
      if (LanguageStandard.empty())
        D.Diag(clang::diag::warn_drv_unused_argument)
            << StdArg->getAsString(Args);
    }
    CmdArgs.push_back(LanguageStandard.data());
  }
  if (ImplyVCPPCXXVer) {
    StringRef LanguageStandard;
    if (const Arg *StdArg = Args.getLastArg(options::OPT__SLASH_std)) {
      Std = StdArg;
      LanguageStandard = llvm::StringSwitch<StringRef>(StdArg->getValue())
                             .Case("c++14", "-std=c++14")
                             .Case("c++17", "-std=c++17")
                             .Case("c++latest", "-std=c++20")
                             .Default("");
      if (LanguageStandard.empty())
        D.Diag(clang::diag::warn_drv_unused_argument)
            << StdArg->getAsString(Args);
    }

    if (LanguageStandard.empty()) {
      if (IsSYCL)
        // For DPC++, C++17 is the default.
        LanguageStandard = "-std=c++17";
      else if (IsMSVC2015Compatible)
        LanguageStandard = "-std=c++14";
      else
        LanguageStandard = "-std=c++11";
    }

    CmdArgs.push_back(LanguageStandard.data());
  }

  // -fno-borland-extensions is default.
  if (Args.hasFlag(options::OPT_fborland_extensions,
                   options::OPT_fno_borland_extensions, false))
    CmdArgs.push_back("-fborland-extensions");

  // -fno-declspec is default, except for PS4.
  if (Args.hasFlag(options::OPT_fdeclspec, options::OPT_fno_declspec,
                   RawTriple.isPS4()))
    CmdArgs.push_back("-fdeclspec");
  else if (Args.hasArg(options::OPT_fno_declspec))
    CmdArgs.push_back("-fno-declspec"); // Explicitly disabling __declspec.

  // -fthreadsafe-static is default, except for MSVC compatibility versions less
  // than 19.
  if (!Args.hasFlag(options::OPT_fthreadsafe_statics,
                    options::OPT_fno_threadsafe_statics,
                    !IsWindowsMSVC || IsMSVC2015Compatible))
    CmdArgs.push_back("-fno-threadsafe-statics");

  // -fno-delayed-template-parsing is default, except when targeting MSVC.
  // Many old Windows SDK versions require this to parse.
  // FIXME: MSVC introduced /Zc:twoPhase- to disable this behavior in their
  // compiler. We should be able to disable this by default at some point.
  if (Args.hasFlag(options::OPT_fdelayed_template_parsing,
                   options::OPT_fno_delayed_template_parsing, IsWindowsMSVC))
    CmdArgs.push_back("-fdelayed-template-parsing");

  // -fgnu-keywords default varies depending on language; only pass if
  // specified.
  Args.AddLastArg(CmdArgs, options::OPT_fgnu_keywords,
                  options::OPT_fno_gnu_keywords);

  if (Args.hasFlag(options::OPT_fgnu89_inline, options::OPT_fno_gnu89_inline,
                   false))
    CmdArgs.push_back("-fgnu89-inline");

  if (Args.hasArg(options::OPT_fno_inline))
    CmdArgs.push_back("-fno-inline");

#if INTEL_CUSTOMIZATION
  if (Arg *InlinLvl = Args.getLastArg(
        options::OPT_inline_level_EQ, options::OPT_finline_functions,
        options::OPT_finline_hint_functions,
        options::OPT_fno_inline_functions)) {
    if (InlinLvl->getOption().matches(options::OPT_inline_level_EQ)) {
      if (InlinLvl->getValue() == StringRef("0") &&
          !Args.hasArg(options::OPT_fno_inline))
        CmdArgs.push_back("-fno-inline");
      else if (InlinLvl->getValue() == StringRef("1"))
        CmdArgs.push_back("-finline-hint-functions");
      else if (InlinLvl->getValue() == StringRef("2"))
        CmdArgs.push_back("-finline-functions");
      else
        C.getDriver().Diag(clang::diag::err_drv_unsupported_option_argument)
          << InlinLvl->getOption().getName()
          << StringRef(InlinLvl->getValue());
    }
    else
      CmdArgs.push_back(Args.MakeArgString(InlinLvl->getAsString(Args)));
  }
#else //INTEL_CUSTOMIZATION
  Args.AddLastArg(CmdArgs, options::OPT_finline_functions,
                  options::OPT_finline_hint_functions,
                  options::OPT_fno_inline_functions);

#endif //INTEL_CUSTOMIZATION

  // FIXME: Find a better way to determine whether the language has modules
  // support by default, or just assume that all languages do.
  bool HaveModules =
      Std && (Std->containsValue("c++2a") || Std->containsValue("c++20") ||
              Std->containsValue("c++latest"));
  RenderModulesOptions(C, D, Args, Input, Output, CmdArgs, HaveModules);

  if (Args.hasFlag(options::OPT_fpch_validate_input_files_content,
                   options::OPT_fno_pch_validate_input_files_content, false))
    CmdArgs.push_back("-fvalidate-ast-input-files-content");
  if (Args.hasFlag(options::OPT_fpch_instantiate_templates,
                   options::OPT_fno_pch_instantiate_templates, false))
    CmdArgs.push_back("-fpch-instantiate-templates");
  if (Args.hasFlag(options::OPT_fpch_codegen, options::OPT_fno_pch_codegen,
                   false))
    CmdArgs.push_back("-fmodules-codegen");
  if (Args.hasFlag(options::OPT_fpch_debuginfo, options::OPT_fno_pch_debuginfo,
                   false))
    CmdArgs.push_back("-fmodules-debuginfo");

  Args.AddLastArg(CmdArgs, options::OPT_flegacy_pass_manager,
                  options::OPT_fno_legacy_pass_manager);

  ObjCRuntime Runtime = AddObjCRuntimeArgs(Args, Inputs, CmdArgs, rewriteKind);
  RenderObjCOptions(TC, D, RawTriple, Args, Runtime, rewriteKind != RK_None,
                    Input, CmdArgs);

  if (types::isObjC(Input.getType()) &&
      Args.hasFlag(options::OPT_fobjc_encode_cxx_class_template_spec,
                   options::OPT_fno_objc_encode_cxx_class_template_spec,
                   !Runtime.isNeXTFamily()))
    CmdArgs.push_back("-fobjc-encode-cxx-class-template-spec");

  if (Args.hasFlag(options::OPT_fapplication_extension,
                   options::OPT_fno_application_extension, false))
    CmdArgs.push_back("-fapplication-extension");

  // Handle GCC-style exception args.
  bool EH = false;
  if (!C.getDriver().IsCLMode())
#if INTEL_CUSTOMIZATION
    EH = addExceptionArgs(Args, InputType, TC, KernelOrKext, Runtime, CmdArgs, JA);
#endif // INTEL_CUSTOMIZATION

  // Handle exception personalities
  Arg *A = Args.getLastArg(
      options::OPT_fsjlj_exceptions, options::OPT_fseh_exceptions,
      options::OPT_fdwarf_exceptions, options::OPT_fwasm_exceptions);
  if (A) {
    const Option &Opt = A->getOption();
    if (Opt.matches(options::OPT_fsjlj_exceptions))
      CmdArgs.push_back("-exception-model=sjlj");
    if (Opt.matches(options::OPT_fseh_exceptions))
      CmdArgs.push_back("-exception-model=seh");
    if (Opt.matches(options::OPT_fdwarf_exceptions))
      CmdArgs.push_back("-exception-model=dwarf");
    if (Opt.matches(options::OPT_fwasm_exceptions))
      CmdArgs.push_back("-exception-model=wasm");
  } else {
    switch (TC.GetExceptionModel(Args)) {
    default:
      break;
    case llvm::ExceptionHandling::DwarfCFI:
      CmdArgs.push_back("-exception-model=dwarf");
      break;
    case llvm::ExceptionHandling::SjLj:
      CmdArgs.push_back("-exception-model=sjlj");
      break;
    case llvm::ExceptionHandling::WinEH:
      CmdArgs.push_back("-exception-model=seh");
      break;
    }
  }

  // C++ "sane" operator new.
  if (!Args.hasFlag(options::OPT_fassume_sane_operator_new,
                    options::OPT_fno_assume_sane_operator_new))
    CmdArgs.push_back("-fno-assume-sane-operator-new");

  // -frelaxed-template-template-args is off by default, as it is a severe
  // breaking change until a corresponding change to template partial ordering
  // is provided.
  if (Args.hasFlag(options::OPT_frelaxed_template_template_args,
                   options::OPT_fno_relaxed_template_template_args, false))
    CmdArgs.push_back("-frelaxed-template-template-args");

  // -fsized-deallocation is off by default, as it is an ABI-breaking change for
  // most platforms.
  if (Args.hasFlag(options::OPT_fsized_deallocation,
                   options::OPT_fno_sized_deallocation, false))
    CmdArgs.push_back("-fsized-deallocation");

  // -faligned-allocation is on by default in C++17 onwards and otherwise off
  // by default.
  if (Arg *A = Args.getLastArg(options::OPT_faligned_allocation,
                               options::OPT_fno_aligned_allocation,
                               options::OPT_faligned_new_EQ)) {
    if (A->getOption().matches(options::OPT_fno_aligned_allocation))
      CmdArgs.push_back("-fno-aligned-allocation");
    else
      CmdArgs.push_back("-faligned-allocation");
  }

  // The default new alignment can be specified using a dedicated option or via
  // a GCC-compatible option that also turns on aligned allocation.
  if (Arg *A = Args.getLastArg(options::OPT_fnew_alignment_EQ,
                               options::OPT_faligned_new_EQ))
    CmdArgs.push_back(
        Args.MakeArgString(Twine("-fnew-alignment=") + A->getValue()));

  // -fconstant-cfstrings is default, and may be subject to argument translation
  // on Darwin.
  if (!Args.hasFlag(options::OPT_fconstant_cfstrings,
                    options::OPT_fno_constant_cfstrings) ||
      !Args.hasFlag(options::OPT_mconstant_cfstrings,
                    options::OPT_mno_constant_cfstrings))
    CmdArgs.push_back("-fno-constant-cfstrings");

  // -fno-pascal-strings is default, only pass non-default.
  if (Args.hasFlag(options::OPT_fpascal_strings,
                   options::OPT_fno_pascal_strings, false))
    CmdArgs.push_back("-fpascal-strings");

  // Honor -fpack-struct= and -fpack-struct, if given. Note that
  // -fno-pack-struct doesn't apply to -fpack-struct=.
  if (Arg *A = Args.getLastArg(options::OPT_fpack_struct_EQ)) {
    std::string PackStructStr = "-fpack-struct=";
    PackStructStr += A->getValue();
    CmdArgs.push_back(Args.MakeArgString(PackStructStr));
  } else if (Args.hasFlag(options::OPT_fpack_struct,
                          options::OPT_fno_pack_struct, false)) {
    CmdArgs.push_back("-fpack-struct=1");
#if INTEL_CUSTOMIZATION
  } else if (D.IsIntelMode() && D.IsCLMode() && !IsSYCL)
    // For the Intel compiler, /Zp16 is the default
    CmdArgs.push_back("-fpack-struct=16");

  // Enabling GVN Hoist at -O3 or -Ofast (CMPLRS-50169).
  // FIXME: Remove this when GVN Hoist is enabled by default in LLORG.
  if (Arg *A = Args.getLastArg(options::OPT_O_Group)) {
    unsigned OptLevel = 0;
    if (A->getOption().matches(options::OPT_O)) {
      StringRef OVal(A->getValue());
      OVal.getAsInteger(10, OptLevel);
    }
    if (A->getOption().matches(options::OPT_O4) || OptLevel > 2 ||
        A->getOption().matches(options::OPT_Ofast)) {
      CmdArgs.push_back("-mllvm");
      CmdArgs.push_back("-enable-gvn-hoist");
    }
  }
#endif // INTEL_CUSTOMIZATION

  // Handle -fmax-type-align=N and -fno-type-align
  bool SkipMaxTypeAlign = Args.hasArg(options::OPT_fno_max_type_align);
  if (Arg *A = Args.getLastArg(options::OPT_fmax_type_align_EQ)) {
    if (!SkipMaxTypeAlign) {
      std::string MaxTypeAlignStr = "-fmax-type-align=";
      MaxTypeAlignStr += A->getValue();
      CmdArgs.push_back(Args.MakeArgString(MaxTypeAlignStr));
    }
  } else if (RawTriple.isOSDarwin()) {
    if (!SkipMaxTypeAlign) {
      std::string MaxTypeAlignStr = "-fmax-type-align=16";
      CmdArgs.push_back(Args.MakeArgString(MaxTypeAlignStr));
    }
  }

  if (!Args.hasFlag(options::OPT_Qy, options::OPT_Qn, true))
    CmdArgs.push_back("-Qn");

  // -fno-common is the default, set -fcommon only when that flag is set.
  if (Args.hasFlag(options::OPT_fcommon, options::OPT_fno_common, false))
    CmdArgs.push_back("-fcommon");

  // -fsigned-bitfields is default, and clang doesn't yet support
  // -funsigned-bitfields.
  if (!Args.hasFlag(options::OPT_fsigned_bitfields,
                    options::OPT_funsigned_bitfields))
    D.Diag(diag::warn_drv_clang_unsupported)
        << Args.getLastArg(options::OPT_funsigned_bitfields)->getAsString(Args);

  // -fsigned-bitfields is default, and clang doesn't support -fno-for-scope.
  if (!Args.hasFlag(options::OPT_ffor_scope, options::OPT_fno_for_scope))
    D.Diag(diag::err_drv_clang_unsupported)
        << Args.getLastArg(options::OPT_fno_for_scope)->getAsString(Args);

  // -finput_charset=UTF-8 is default. Reject others
  if (Arg *inputCharset = Args.getLastArg(options::OPT_finput_charset_EQ)) {
    StringRef value = inputCharset->getValue();
    if (!value.equals_lower("utf-8"))
      D.Diag(diag::err_drv_invalid_value) << inputCharset->getAsString(Args)
                                          << value;
  }

  // -fexec_charset=UTF-8 is default. Reject others
  if (Arg *execCharset = Args.getLastArg(options::OPT_fexec_charset_EQ)) {
    StringRef value = execCharset->getValue();
    if (!value.equals_lower("utf-8"))
      D.Diag(diag::err_drv_invalid_value) << execCharset->getAsString(Args)
                                          << value;
  }

  RenderDiagnosticsOptions(D, Args, CmdArgs);

  // -fno-asm-blocks is default.
  if (Args.hasFlag(options::OPT_fasm_blocks, options::OPT_fno_asm_blocks,
                   false))
    CmdArgs.push_back("-fasm-blocks");

  // -fgnu-inline-asm is default.
  if (!Args.hasFlag(options::OPT_fgnu_inline_asm,
                    options::OPT_fno_gnu_inline_asm, true))
    CmdArgs.push_back("-fno-gnu-inline-asm");

  bool EnableSYCLEarlyOptimizations =
      Args.hasFlag(options::OPT_fsycl_early_optimizations,
                   options::OPT_fno_sycl_early_optimizations,
                   Triple.getSubArch() != llvm::Triple::SPIRSubArch_fpga);

  // Enable vectorization per default according to the optimization level
  // selected. For optimization levels that want vectorization we use the alias
  // option to simplify the hasFlag logic.
  bool EnableVec = shouldEnableVectorizerAtOLevel(Args, false);
#if INTEL_CUSTOMIZATION
  // Do not enable vectorization for SPIR-V
  if ((JA.isDeviceOffloading(Action::OFK_OpenMP) ||
       JA.isDeviceOffloading(Action::OFK_SYCL)) &&
      getToolChain().getTriple().isSPIR())
    EnableVec = false;
#endif // INTEL_CUSTOMIZATION
  if (UseSYCLTriple && RawTriple.isSPIR() && EnableSYCLEarlyOptimizations)
    EnableVec = false; // But disable vectorization for SYCL device code
  OptSpecifier VectorizeAliasOption =
      EnableVec ? options::OPT_O_Group : options::OPT_fvectorize;
  if (Args.hasFlag(options::OPT_fvectorize, VectorizeAliasOption,
                   options::OPT_fno_vectorize, EnableVec))
    CmdArgs.push_back("-vectorize-loops");

  // -fslp-vectorize is enabled based on the optimization level selected.
  bool EnableSLPVec = shouldEnableVectorizerAtOLevel(Args, true);
#if INTEL_CUSTOMIZATION
  // Do not enable vectorization for SPIR-V
  if ((JA.isDeviceOffloading(Action::OFK_OpenMP) ||
       JA.isDeviceOffloading(Action::OFK_SYCL)) &&
      getToolChain().getTriple().isSPIR())
    EnableSLPVec = false;
#endif // INTEL_CUSTOMIZATION
  if (UseSYCLTriple && RawTriple.isSPIR() && EnableSYCLEarlyOptimizations)
    EnableSLPVec = false; // But disable vectorization for SYCL device code
  OptSpecifier SLPVectAliasOption =
      EnableSLPVec ? options::OPT_O_Group : options::OPT_fslp_vectorize;
  if (Args.hasFlag(options::OPT_fslp_vectorize, SLPVectAliasOption,
                   options::OPT_fno_slp_vectorize, EnableSLPVec))
    CmdArgs.push_back("-vectorize-slp");

  ParseMPreferVectorWidth(D, Args, CmdArgs);

  Args.AddLastArg(CmdArgs, options::OPT_fshow_overloads_EQ);
  Args.AddLastArg(CmdArgs,
                  options::OPT_fsanitize_undefined_strip_path_components_EQ);

  // -fdollars-in-identifiers default varies depending on platform and
  // language; only pass if specified.
  if (Arg *A = Args.getLastArg(options::OPT_fdollars_in_identifiers,
                               options::OPT_fno_dollars_in_identifiers)) {
    if (A->getOption().matches(options::OPT_fdollars_in_identifiers))
      CmdArgs.push_back("-fdollars-in-identifiers");
    else
      CmdArgs.push_back("-fno-dollars-in-identifiers");
  }

  // -funit-at-a-time is default, and we don't support -fno-unit-at-a-time for
  // practical purposes.
  if (Arg *A = Args.getLastArg(options::OPT_funit_at_a_time,
                               options::OPT_fno_unit_at_a_time)) {
    if (A->getOption().matches(options::OPT_fno_unit_at_a_time))
      D.Diag(diag::warn_drv_clang_unsupported) << A->getAsString(Args);
  }

  if (Args.hasFlag(options::OPT_fapple_pragma_pack,
                   options::OPT_fno_apple_pragma_pack, false))
    CmdArgs.push_back("-fapple-pragma-pack");

  if (Args.hasFlag(options::OPT_fxl_pragma_pack,
                   options::OPT_fno_xl_pragma_pack, RawTriple.isOSAIX()))
    CmdArgs.push_back("-fxl-pragma-pack");

  // Remarks can be enabled with any of the `-f.*optimization-record.*` flags.
  if (willEmitRemarks(Args) && checkRemarksOptions(D, Args, Triple))
    renderRemarksOptions(Args, CmdArgs, Triple, Input, Output, JA);

  bool RewriteImports = Args.hasFlag(options::OPT_frewrite_imports,
                                     options::OPT_fno_rewrite_imports, false);
  if (RewriteImports)
    CmdArgs.push_back("-frewrite-imports");

  // Enable rewrite includes if the user's asked for it or if we're generating
  // diagnostics.
  // TODO: Once -module-dependency-dir works with -frewrite-includes it'd be
  // nice to enable this when doing a crashdump for modules as well.
  if (Args.hasFlag(options::OPT_frewrite_includes,
                   options::OPT_fno_rewrite_includes, false) ||
      (C.isForDiagnostics() && !HaveModules))
    CmdArgs.push_back("-frewrite-includes");

  // Only allow -traditional or -traditional-cpp outside in preprocessing modes.
  if (Arg *A = Args.getLastArg(options::OPT_traditional,
                               options::OPT_traditional_cpp)) {
    if (isa<PreprocessJobAction>(JA))
      CmdArgs.push_back("-traditional-cpp");
    else
      D.Diag(diag::err_drv_clang_unsupported) << A->getAsString(Args);
  }

  Args.AddLastArg(CmdArgs, options::OPT_dM);
  Args.AddLastArg(CmdArgs, options::OPT_dD);

  Args.AddLastArg(CmdArgs, options::OPT_fmax_tokens_EQ);

  // Handle serialized diagnostics.
  if (Arg *A = Args.getLastArg(options::OPT__serialize_diags)) {
    CmdArgs.push_back("-serialize-diagnostic-file");
    CmdArgs.push_back(Args.MakeArgString(A->getValue()));
  }

  if (Args.hasArg(options::OPT_fretain_comments_from_system_headers))
    CmdArgs.push_back("-fretain-comments-from-system-headers");

  // Forward -fcomment-block-commands to -cc1.
  Args.AddAllArgs(CmdArgs, options::OPT_fcomment_block_commands);
  // Forward -fparse-all-comments to -cc1.
  Args.AddAllArgs(CmdArgs, options::OPT_fparse_all_comments);

  // Turn -fplugin=name.so into -load name.so
  for (const Arg *A : Args.filtered(options::OPT_fplugin_EQ)) {
    CmdArgs.push_back("-load");
    CmdArgs.push_back(A->getValue());
    A->claim();
  }

  // Forward -fpass-plugin=name.so to -cc1.
  for (const Arg *A : Args.filtered(options::OPT_fpass_plugin_EQ)) {
    CmdArgs.push_back(
        Args.MakeArgString(Twine("-fpass-plugin=") + A->getValue()));
    A->claim();
  }

  // Setup statistics file output.
  SmallString<128> StatsFile = getStatsFileName(Args, Output, Input, D);
  if (!StatsFile.empty())
    CmdArgs.push_back(Args.MakeArgString(Twine("-stats-file=") + StatsFile));

  // Forward -Xclang arguments to -cc1, and -mllvm arguments to the LLVM option
  // parser.
  // -finclude-default-header flag is for preprocessor,
  // do not pass it to other cc1 commands when save-temps is enabled
  if (C.getDriver().isSaveTempsEnabled() &&
      !isa<PreprocessJobAction>(JA)) {
    for (auto Arg : Args.filtered(options::OPT_Xclang)) {
      Arg->claim();
      if (StringRef(Arg->getValue()) != "-finclude-default-header")
        CmdArgs.push_back(Arg->getValue());
    }
  }
  else {
    Args.AddAllArgValues(CmdArgs, options::OPT_Xclang);
  }
  for (const Arg *A : Args.filtered(options::OPT_mllvm)) {
    A->claim();

    // We translate this by hand to the -cc1 argument, since nightly test uses
    // it and developers have been trained to spell it with -mllvm. Both
    // spellings are now deprecated and should be removed.
    if (StringRef(A->getValue(0)) == "-disable-llvm-optzns") {
      CmdArgs.push_back("-disable-llvm-optzns");
    } else {
      A->render(Args, CmdArgs);
    }
  }

  // With -save-temps, we want to save the unoptimized bitcode output from the
  // CompileJobAction, use -disable-llvm-passes to get pristine IR generated
  // by the frontend.
  // When -fembed-bitcode is enabled, optimized bitcode is emitted because it
  // has slightly different breakdown between stages.
  // FIXME: -fembed-bitcode -save-temps will save optimized bitcode instead of
  // pristine IR generated by the frontend. Ideally, a new compile action should
  // be added so both IR can be captured.
  if ((C.getDriver().isSaveTempsEnabled() ||
       JA.isHostOffloading(Action::OFK_OpenMP)) &&
      !(C.getDriver().embedBitcodeInObject() && !C.getDriver().isUsingLTO()) &&
      isa<CompileJobAction>(JA))
    CmdArgs.push_back("-disable-llvm-passes");

#if INTEL_CUSTOMIZATION
  // Disable Intel proprietary optimizations for the .bc generation during
  // and offload compilation.
  if (JA.isHostOffloading(Action::OFK_OpenMP) && isa<CompileJobAction>(JA))
    CmdArgs.push_back("-disable-intel-proprietary-opts");
#endif // INTEL_CUSTOMIZATION

  Args.AddAllArgs(CmdArgs, options::OPT_undef);

  const char *Exec = D.getClangProgramPath();

  // Optionally embed the -cc1 level arguments into the debug info or a
  // section, for build analysis.
  // Also record command line arguments into the debug info if
  // -grecord-gcc-switches options is set on.
  // By default, -gno-record-gcc-switches is set on and no recording.
  auto GRecordSwitches =
      Args.hasFlag(options::OPT_grecord_command_line,
                   options::OPT_gno_record_command_line, false);
  auto FRecordSwitches =
      Args.hasFlag(options::OPT_frecord_command_line,
                   options::OPT_fno_record_command_line, false);
  if (FRecordSwitches && !Triple.isOSBinFormatELF())
    D.Diag(diag::err_drv_unsupported_opt_for_target)
        << Args.getLastArg(options::OPT_frecord_command_line)->getAsString(Args)
        << TripleStr;
  if (TC.UseDwarfDebugFlags() || GRecordSwitches || FRecordSwitches) {
    ArgStringList OriginalArgs;
    for (const auto &Arg : Args)
      Arg->render(Args, OriginalArgs);

    SmallString<256> Flags;
    EscapeSpacesAndBackslashes(Exec, Flags);
    for (const char *OriginalArg : OriginalArgs) {
      SmallString<128> EscapedArg;
      EscapeSpacesAndBackslashes(OriginalArg, EscapedArg);
      Flags += " ";
      Flags += EscapedArg;
    }
    auto FlagsArgString = Args.MakeArgString(Flags);
    if (TC.UseDwarfDebugFlags() || GRecordSwitches) {
      CmdArgs.push_back("-dwarf-debug-flags");
      CmdArgs.push_back(FlagsArgString);
    }
    if (FRecordSwitches) {
      CmdArgs.push_back("-record-command-line");
      CmdArgs.push_back(FlagsArgString);
    }
  }

  // Host-side cuda compilation receives all device-side outputs in a single
  // fatbin as Inputs[1]. Include the binary with -fcuda-include-gpubinary.
  if ((IsCuda || IsHIP) && CudaDeviceInput) {
      CmdArgs.push_back("-fcuda-include-gpubinary");
      CmdArgs.push_back(CudaDeviceInput->getFilename());
      if (Args.hasFlag(options::OPT_fgpu_rdc, options::OPT_fno_gpu_rdc, false))
        CmdArgs.push_back("-fgpu-rdc");
  }

  if (IsCuda) {
    if (Args.hasFlag(options::OPT_fcuda_short_ptr,
                     options::OPT_fno_cuda_short_ptr, false))
      CmdArgs.push_back("-fcuda-short-ptr");
  }

  if (IsSYCL) {
    // Add any options that are needed specific to SYCL offload while
    // performing the host side compilation.
    if (!IsSYCLOffloadDevice) {
      // Host-side SYCL compilation receives the integration header file as
      // Inputs[1].  Include the header with -include
      if (SYCLDeviceInput) {
        const char *IntHeaderPath =
            Args.MakeArgString(SYCLDeviceInput->getFilename());
        CmdArgs.push_back("-include");
        CmdArgs.push_back(IntHeaderPath);
        // When creating dependency information, filter out the generated
        // header file.
        CmdArgs.push_back("-dependency-filter");
        CmdArgs.push_back(IntHeaderPath);
      }
      // Let the FE know we are doing a SYCL offload compilation, but we are
      // doing the host pass.
      CmdArgs.push_back("-fsycl-is-host");

      if (Args.hasFlag(options::OPT_fsycl_esimd, options::OPT_fno_sycl_esimd,
                       false))
        CmdArgs.push_back("-fsycl-explicit-simd");

      if (!D.IsCLMode()) {
        // SYCL library is guaranteed to work correctly only with dynamic
        // MSVC runtime.
        llvm::Triple AuxT = C.getDefaultToolChain().getTriple();
        if (AuxT.isWindowsMSVCEnvironment()) {
          CmdArgs.push_back("-D_MT");
          CmdArgs.push_back("-D_DLL");
          CmdArgs.push_back("--dependent-lib=msvcrt");
        }
      }
    }
    if (IsSYCLOffloadDevice && JA.getType() == types::TY_SYCL_Header) {
      // Generating a SYCL Header
      SmallString<128> HeaderOpt("-fsycl-int-header=");
      HeaderOpt += Output.getFilename();
      CmdArgs.push_back(Args.MakeArgString(HeaderOpt));
    }
    if (Args.hasFlag(options::OPT_fsycl_unnamed_lambda,
        options::OPT_fno_sycl_unnamed_lambda, Args.hasArg(options::OPT__dpcpp)))
      CmdArgs.push_back("-fsycl-unnamed-lambda");

    // Enable generation of USM address spaces for FPGA.
    // __ENABLE_USM_ADDR_SPACE__ will be used during compilation of SYCL headers
    if (getToolChain().getTriple().getSubArch() ==
        llvm::Triple::SPIRSubArch_fpga)
      CmdArgs.push_back("-D__ENABLE_USM_ADDR_SPACE__");
  }

  if (IsCuda || IsHIP) {
    // Determine the original source input.
    const Action *SourceAction = &JA;
    while (SourceAction->getKind() != Action::InputClass) {
      assert(!SourceAction->getInputs().empty() && "unexpected root action!");
      SourceAction = SourceAction->getInputs()[0];
    }
    auto CUID = cast<InputAction>(SourceAction)->getId();
    if (!CUID.empty())
      CmdArgs.push_back(Args.MakeArgString(Twine("-cuid=") + Twine(CUID)));
  }

  if (IsHIP)
    CmdArgs.push_back("-fcuda-allow-variadic-functions");

  // OpenMP offloading device jobs take the argument -fopenmp-host-ir-file-path
  // to specify the result of the compile phase on the host, so the meaningful
  // device declarations can be identified. Also, -fopenmp-is-device is passed
  // along to tell the frontend that it is generating code for a device, so that
  // only the relevant declarations are emitted.
  if (IsOpenMPDevice) {
    CmdArgs.push_back("-fopenmp-is-device");
    if (OpenMPDeviceInput) {
      CmdArgs.push_back("-fopenmp-host-ir-file-path");
      CmdArgs.push_back(Args.MakeArgString(OpenMPDeviceInput->getFilename()));
    }
#if INTEL_CUSTOMIZATION
    // Add SYCL headers path to include search path
    toolchains::SYCLToolChain::AddSYCLIncludeArgs(D, Args, CmdArgs);
    if (Args.hasArg(options::OPT_fsycl) && Triple.isSPIR()) {
      // OpenMP device compile must use the same language options as the
      // host compile. So if this is SYCL source pass SYCL options.
      CmdArgs.push_back("-fsycl-is-host");
    }
#endif //INTEL_CUSTOMIZATION
  }
#if INTEL_COLLAB
  // fixup -paropt value
#if INTEL_CUSTOMIZATION
  // Only add -paropt for OpenMP offloading or Host.
  if ((Args.hasFlag(options::OPT_fiopenmp, options::OPT_fno_iopenmp, false) ||
       Args.hasFlag(options::OPT_fiopenmp_simd, options::OPT_fno_iopenmp_simd,
                    false)) && (JA.isDeviceOffloading(Action::OFK_None) ||
                                JA.isDeviceOffloading(Action::OFK_OpenMP))) {
#endif // INTEL_CUSTOMIZATION
    int paroptVal = IsOpenMPDevice ? 0x20 : 0x0;
    bool paroptSeen = false;
    StringRef paropt = Args.hasArg(options::OPT_fiopenmp) ? "31" : "11";

    for (const Arg *A : Args.filtered(options::OPT_mllvm)) {
      StringRef Str(A->getValue(0));
      if (Str.consume_front("-paropt=")) {
        paropt = Str;
        paroptSeen = true;
      }
      // FIXME: adds overriding -paropt value instead of replacing
    }
    int ValueInt;
    if (paropt.getAsInteger(10, ValueInt)) {
      getToolChain().getDriver().Diag(
                  diag::err_drv_unsupported_option_argument)
                  << "-paropt=" << paropt;
    }
    paroptVal |= ValueInt;
    if (!paroptSeen || (paroptVal != ValueInt && paroptSeen)) {
      CmdArgs.push_back("-mllvm");
      CmdArgs.push_back(Args.MakeArgString("-paropt=" + Twine(paroptVal)));
    }
  }
#endif // INTEL_COLLAB

  if (Triple.isAMDGPU()) {
    handleAMDGPUCodeObjectVersionOptions(D, Args, CmdArgs);

    if (Args.hasFlag(options::OPT_munsafe_fp_atomics,
                     options::OPT_mno_unsafe_fp_atomics, /*Default=*/false))
      CmdArgs.push_back("-munsafe-fp-atomics");
  }

  // For all the host OpenMP offloading compile jobs we need to pass the targets
  // information using -fopenmp-targets= option.
#if INTEL_CUSTOMIZATION
  if (JA.isOffloading(Action::OFK_OpenMP)) {
#endif // INTEL_CUSTOMIZATION
    SmallString<128> TargetInfo("-fopenmp-targets=");

    Arg *Tgts = Args.getLastArg(options::OPT_fopenmp_targets_EQ);
    assert(Tgts && Tgts->getNumValues() &&
           "OpenMP offloading has to have targets specified.");
    for (unsigned i = 0; i < Tgts->getNumValues(); ++i) {
      if (i)
        TargetInfo += ',';
      // We need to get the string from the triple because it may be not exactly
      // the same as the one we get directly from the arguments.
#if INTEL_CUSTOMIZATION
      llvm::Triple T(StringRef(Tgts->getValue(i)).split('=').first);
#endif // INTEL_CUSTOMIZATION
      TargetInfo += T.getTriple();
    }
    CmdArgs.push_back(Args.MakeArgString(TargetInfo.str()));
  }

  // For all the host SYCL offloading compile jobs we need to pass the targets
  // information using -fsycl-targets= option.
  if (isa<CompileJobAction>(JA) && JA.isHostOffloading(Action::OFK_SYCL)) {
    SmallString<128> TargetInfo("-fsycl-targets=");

    if (Arg *Tgts = Args.getLastArg(options::OPT_fsycl_targets_EQ)) {
      for (unsigned i = 0; i < Tgts->getNumValues(); ++i) {
        if (i)
          TargetInfo += ',';
        // We need to get the string from the triple because it may be not
        // exactly the same as the one we get directly from the arguments.
        llvm::Triple T(Tgts->getValue(i));
        TargetInfo += T.getTriple();
      }
    } else
      // Use the default.
      TargetInfo += C.getDriver().MakeSYCLDeviceTriple().normalize();
    CmdArgs.push_back(Args.MakeArgString(TargetInfo.str()));
  }

  bool VirtualFunctionElimination =
      Args.hasFlag(options::OPT_fvirtual_function_elimination,
                   options::OPT_fno_virtual_function_elimination, false);
  if (VirtualFunctionElimination) {
    // VFE requires full LTO (currently, this might be relaxed to allow ThinLTO
    // in the future).
    if (D.getLTOMode() != LTOK_Full)
      D.Diag(diag::err_drv_argument_only_allowed_with)
          << "-fvirtual-function-elimination"
          << "-flto=full";

    CmdArgs.push_back("-fvirtual-function-elimination");
  }

  // VFE requires whole-program-vtables, and enables it by default.
#if INTEL_CUSTOMIZATION
  // -qopt-mem-layout-trans > 2 with LTO enables whole-program-vtables
  bool LayoutLTO = false;
  if (Args.hasArg(options::OPT_qopt_mem_layout_trans_EQ) && D.isUsingLTO()) {
    Arg *A = Args.getLastArg(options::OPT_qopt_mem_layout_trans_EQ);
    StringRef Value(A->getValue());
    if (!Value.empty()) {
      int ValInt = 0;
      if (!Value.getAsInteger(0, ValInt))
        LayoutLTO = (ValInt > 2);
    }
  }
  bool WholeProgramVTables = Args.hasFlag(
      options::OPT_fwhole_program_vtables,
      options::OPT_fno_whole_program_vtables,
      VirtualFunctionElimination || LayoutLTO);
#endif // INTEL_CUSTOMIZATION
  if (VirtualFunctionElimination && !WholeProgramVTables) {
    D.Diag(diag::err_drv_argument_not_allowed_with)
        << "-fno-whole-program-vtables"
        << "-fvirtual-function-elimination";
  }

  if (WholeProgramVTables) {
    if (!D.isUsingLTO())
      D.Diag(diag::err_drv_argument_only_allowed_with)
          << "-fwhole-program-vtables"
          << "-flto";
    CmdArgs.push_back("-fwhole-program-vtables");
  }

  bool DefaultsSplitLTOUnit =
      (WholeProgramVTables || Sanitize.needsLTO()) &&
      (D.getLTOMode() == LTOK_Full || TC.canSplitThinLTOUnit());
  bool SplitLTOUnit =
      Args.hasFlag(options::OPT_fsplit_lto_unit,
                   options::OPT_fno_split_lto_unit, DefaultsSplitLTOUnit);
  if (Sanitize.needsLTO() && !SplitLTOUnit)
    D.Diag(diag::err_drv_argument_not_allowed_with) << "-fno-split-lto-unit"
                                                    << "-fsanitize=cfi";
  if (SplitLTOUnit)
    CmdArgs.push_back("-fsplit-lto-unit");

  if (Arg *A = Args.getLastArg(options::OPT_fglobal_isel,
                               options::OPT_fno_global_isel)) {
    CmdArgs.push_back("-mllvm");
    if (A->getOption().matches(options::OPT_fglobal_isel)) {
      CmdArgs.push_back("-global-isel=1");

      // GISel is on by default on AArch64 -O0, so don't bother adding
      // the fallback remarks for it. Other combinations will add a warning of
      // some kind.
      bool IsArchSupported = Triple.getArch() == llvm::Triple::aarch64;
      bool IsOptLevelSupported = false;

      Arg *A = Args.getLastArg(options::OPT_O_Group);
      if (Triple.getArch() == llvm::Triple::aarch64) {
        if (!A || A->getOption().matches(options::OPT_O0))
          IsOptLevelSupported = true;
      }
      if (!IsArchSupported || !IsOptLevelSupported) {
        CmdArgs.push_back("-mllvm");
        CmdArgs.push_back("-global-isel-abort=2");

        if (!IsArchSupported)
          D.Diag(diag::warn_drv_global_isel_incomplete) << Triple.getArchName();
        else
          D.Diag(diag::warn_drv_global_isel_incomplete_opt);
      }
    } else {
      CmdArgs.push_back("-global-isel=0");
    }
  }

  if (Args.hasArg(options::OPT_forder_file_instrumentation)) {
     CmdArgs.push_back("-forder-file-instrumentation");
     // Enable order file instrumentation when ThinLTO is not on. When ThinLTO is
     // on, we need to pass these flags as linker flags and that will be handled
     // outside of the compiler.
     if (!D.isUsingLTO()) {
       CmdArgs.push_back("-mllvm");
       CmdArgs.push_back("-enable-order-file-instrumentation");
     }
  }

  if (Arg *A = Args.getLastArg(options::OPT_fforce_enable_int128,
                               options::OPT_fno_force_enable_int128)) {
    if (A->getOption().matches(options::OPT_fforce_enable_int128))
      CmdArgs.push_back("-fforce-enable-int128");
  }

  if (Args.hasFlag(options::OPT_fkeep_static_consts,
                   options::OPT_fno_keep_static_consts, false))
    CmdArgs.push_back("-fkeep-static-consts");

  if (Args.hasFlag(options::OPT_fcomplete_member_pointers,
                   options::OPT_fno_complete_member_pointers, false))
    CmdArgs.push_back("-fcomplete-member-pointers");

  if (!Args.hasFlag(options::OPT_fcxx_static_destructors,
                    options::OPT_fno_cxx_static_destructors, true))
    CmdArgs.push_back("-fno-c++-static-destructors");

  addMachineOutlinerArgs(D, Args, CmdArgs, Triple, /*IsLTO=*/false);

  if (Arg *A = Args.getLastArg(options::OPT_moutline_atomics,
                               options::OPT_mno_outline_atomics)) {
    if (A->getOption().matches(options::OPT_moutline_atomics)) {
      // Option -moutline-atomics supported for AArch64 target only.
      if (!Triple.isAArch64()) {
        D.Diag(diag::warn_drv_moutline_atomics_unsupported_opt)
            << Triple.getArchName();
      } else {
        CmdArgs.push_back("-target-feature");
        CmdArgs.push_back("+outline-atomics");
      }
    } else {
      CmdArgs.push_back("-target-feature");
      CmdArgs.push_back("-outline-atomics");
    }
  } else if (Triple.isAArch64() &&
             getToolChain().IsAArch64OutlineAtomicsDefault(Args)) {
    CmdArgs.push_back("-target-feature");
    CmdArgs.push_back("+outline-atomics");
  }

  if (Args.hasFlag(options::OPT_faddrsig, options::OPT_fno_addrsig,
                   (TC.getTriple().isOSBinFormatELF() ||
                    TC.getTriple().isOSBinFormatCOFF()) &&
                       !TC.getTriple().isPS4() && !TC.getTriple().isVE() &&
                       !TC.getTriple().isOSNetBSD() &&
                       !Distro(D.getVFS(), TC.getTriple()).IsGentoo() &&
                       !TC.getTriple().isAndroid() &&
#if INTEL_CUSTOMIZATION
                       !D.IsIntelMode() &&
#endif // INTEL_CUSTOMIZATION
                       TC.useIntegratedAs()))
    CmdArgs.push_back("-faddrsig");

  if ((Triple.isOSBinFormatELF() || Triple.isOSBinFormatMachO()) &&
      (EH || UnwindTables || DebugInfoKind != codegenoptions::NoDebugInfo))
    CmdArgs.push_back("-D__GCC_HAVE_DWARF2_CFI_ASM=1");

  if (Arg *A = Args.getLastArg(options::OPT_fsymbol_partition_EQ)) {
    std::string Str = A->getAsString(Args);
    if (!TC.getTriple().isOSBinFormatELF())
      D.Diag(diag::err_drv_unsupported_opt_for_target)
          << Str << TC.getTripleString();
    CmdArgs.push_back(Args.MakeArgString(Str));
  }

#if INTEL_CUSTOMIZATION
  if (Arg *A = Args.getLastArg(options::OPT_fstack_limit_register_EQ)) {
    A->render(Args, CmdArgs);
  }
  if (Args.hasArg(options::OPT_fargument_noalias)) {
    CmdArgs.push_back("-fargument-noalias");
  }
  // This setting is for Non-windows targets.
  if (!D.IsCLMode())
    if (Args.hasArg(options::OPT_regcall))
      CmdArgs.push_back("-fdefault-calling-conv=regcall");

  // Disable extensions for SYCL device compilation since some of them cause
  // problems for SPIRV translator.
  if (D.IsIntelMode() && !IsSYCLOffloadDevice)
    CmdArgs.push_back("-fintel-compatibility");
  if (D.IsCLMode() && D.IsIntelMode())
    CmdArgs.push_back("-fintel-ms-compatibility");

  if (Args.hasFlag(options::OPT_intel_mintrinsic_promote,
                   options::OPT_intel_mno_intrinsic_promote, false))
    CmdArgs.push_back("-mintrinsic-promote");

  auto addAdvancedOptimFlag = [&](const Arg &OptArg, OptSpecifier Opt) {
    if (OptArg.getOption().matches(Opt) &&
        x86::isValidIntelCPU(OptArg.getValue(), TC.getTriple()))
      CmdArgs.push_back("-fintel-advanced-optim");
  };
  // Given -x, turn on advanced optimizations
  if (Arg *A = Args.getLastArgNoClaim(options::OPT_march_EQ, options::OPT_x))
    addAdvancedOptimFlag(*A, options::OPT_x);
  // Additional handling for /arch and /Qx
  if (Arg *A = Args.getLastArgNoClaim(options::OPT__SLASH_arch,
                                      options::OPT__SLASH_Qx))
    addAdvancedOptimFlag(*A, options::OPT__SLASH_Qx);
  addIntelOptimizationArgs(TC, Args, CmdArgs, false);
#endif // INTEL_CUSTOMIZATION

  // Add the "-o out -x type src.c" flags last. This is done primarily to make
  // the -cc1 command easier to edit when reproducing compiler crashes.
  if (Output.getType() == types::TY_Dependencies) {
    // Handled with other dependency code.
  } else if (Output.isFilename()) {
    if (Output.getType() == clang::driver::types::TY_IFS_CPP ||
        Output.getType() == clang::driver::types::TY_IFS) {
      SmallString<128> OutputFilename(Output.getFilename());
      llvm::sys::path::replace_extension(OutputFilename, "ifs");
      CmdArgs.push_back("-o");
      CmdArgs.push_back(Args.MakeArgString(OutputFilename));
    } else {
      CmdArgs.push_back("-o");
      CmdArgs.push_back(Output.getFilename());
    }
  } else {
    assert(Output.isNothing() && "Invalid output.");
  }

  addDashXForInput(Args, Input, CmdArgs);

  ArrayRef<InputInfo> FrontendInputs = Input;
  if (IsHeaderModulePrecompile)
    FrontendInputs = ModuleHeaderInputs;
  else if (Input.isNothing())
    FrontendInputs = {};

  for (const InputInfo &Input : FrontendInputs) {
    if (Input.isFilename())
      CmdArgs.push_back(Input.getFilename());
    else
      Input.getInputArg().renderAsInput(Args, CmdArgs);
  }

  if (D.CC1Main && !D.CCGenDiagnostics) {
    // Invoke the CC1 directly in this process
    C.addCommand(std::make_unique<CC1Command>(JA, *this,
                                              ResponseFileSupport::AtFileUTF8(),
                                              Exec, CmdArgs, Inputs, Output));
  } else {
    C.addCommand(std::make_unique<Command>(JA, *this,
                                           ResponseFileSupport::AtFileUTF8(),
                                           Exec, CmdArgs, Inputs, Output));
  }

  // Make the compile command echo its inputs for /showFilenames.
  if (Output.getType() == types::TY_Object &&
      Args.hasFlag(options::OPT__SLASH_showFilenames,
                   options::OPT__SLASH_showFilenames_, false)) {
    C.getJobs().getJobs().back()->PrintInputFilenames = true;
  }

  if (Arg *A = Args.getLastArg(options::OPT_pg))
    if (FPKeepKind == CodeGenOptions::FramePointerKind::None &&
        !Args.hasArg(options::OPT_mfentry))
      D.Diag(diag::err_drv_argument_not_allowed_with) << "-fomit-frame-pointer"
                                                      << A->getAsString(Args);

  // Claim some arguments which clang supports automatically.

  // -fpch-preprocess is used with gcc to add a special marker in the output to
  // include the PCH file.
  Args.ClaimAllArgs(options::OPT_fpch_preprocess);

  // Claim some arguments which clang doesn't support, but we don't
  // care to warn the user about.
  Args.ClaimAllArgs(options::OPT_clang_ignored_f_Group);
  Args.ClaimAllArgs(options::OPT_clang_ignored_m_Group);

  // Disable warnings for clang -E -emit-llvm foo.c
  Args.ClaimAllArgs(options::OPT_emit_llvm);
}

Clang::Clang(const ToolChain &TC)
    // CAUTION! The first constructor argument ("clang") is not arbitrary,
    // as it is for other tools. Some operations on a Tool actually test
    // whether that tool is Clang based on the Tool's Name as a string.
    : Tool("clang", "clang frontend", TC) {}

Clang::~Clang() {}

/// Add options related to the Objective-C runtime/ABI.
///
/// Returns true if the runtime is non-fragile.
ObjCRuntime Clang::AddObjCRuntimeArgs(const ArgList &args,
                                      const InputInfoList &inputs,
                                      ArgStringList &cmdArgs,
                                      RewriteKind rewriteKind) const {
  // Look for the controlling runtime option.
  Arg *runtimeArg =
      args.getLastArg(options::OPT_fnext_runtime, options::OPT_fgnu_runtime,
                      options::OPT_fobjc_runtime_EQ);

  // Just forward -fobjc-runtime= to the frontend.  This supercedes
  // options about fragility.
  if (runtimeArg &&
      runtimeArg->getOption().matches(options::OPT_fobjc_runtime_EQ)) {
    ObjCRuntime runtime;
    StringRef value = runtimeArg->getValue();
    if (runtime.tryParse(value)) {
      getToolChain().getDriver().Diag(diag::err_drv_unknown_objc_runtime)
          << value;
    }
    if ((runtime.getKind() == ObjCRuntime::GNUstep) &&
        (runtime.getVersion() >= VersionTuple(2, 0)))
      if (!getToolChain().getTriple().isOSBinFormatELF() &&
          !getToolChain().getTriple().isOSBinFormatCOFF()) {
        getToolChain().getDriver().Diag(
            diag::err_drv_gnustep_objc_runtime_incompatible_binary)
          << runtime.getVersion().getMajor();
      }

    runtimeArg->render(args, cmdArgs);
    return runtime;
  }

  // Otherwise, we'll need the ABI "version".  Version numbers are
  // slightly confusing for historical reasons:
  //   1 - Traditional "fragile" ABI
  //   2 - Non-fragile ABI, version 1
  //   3 - Non-fragile ABI, version 2
  unsigned objcABIVersion = 1;
  // If -fobjc-abi-version= is present, use that to set the version.
  if (Arg *abiArg = args.getLastArg(options::OPT_fobjc_abi_version_EQ)) {
    StringRef value = abiArg->getValue();
    if (value == "1")
      objcABIVersion = 1;
    else if (value == "2")
      objcABIVersion = 2;
    else if (value == "3")
      objcABIVersion = 3;
    else
      getToolChain().getDriver().Diag(diag::err_drv_clang_unsupported) << value;
  } else {
    // Otherwise, determine if we are using the non-fragile ABI.
    bool nonFragileABIIsDefault =
        (rewriteKind == RK_NonFragile ||
         (rewriteKind == RK_None &&
          getToolChain().IsObjCNonFragileABIDefault()));
    if (args.hasFlag(options::OPT_fobjc_nonfragile_abi,
                     options::OPT_fno_objc_nonfragile_abi,
                     nonFragileABIIsDefault)) {
// Determine the non-fragile ABI version to use.
#ifdef DISABLE_DEFAULT_NONFRAGILEABI_TWO
      unsigned nonFragileABIVersion = 1;
#else
      unsigned nonFragileABIVersion = 2;
#endif

      if (Arg *abiArg =
              args.getLastArg(options::OPT_fobjc_nonfragile_abi_version_EQ)) {
        StringRef value = abiArg->getValue();
        if (value == "1")
          nonFragileABIVersion = 1;
        else if (value == "2")
          nonFragileABIVersion = 2;
        else
          getToolChain().getDriver().Diag(diag::err_drv_clang_unsupported)
              << value;
      }

      objcABIVersion = 1 + nonFragileABIVersion;
    } else {
      objcABIVersion = 1;
    }
  }

  // We don't actually care about the ABI version other than whether
  // it's non-fragile.
  bool isNonFragile = objcABIVersion != 1;

  // If we have no runtime argument, ask the toolchain for its default runtime.
  // However, the rewriter only really supports the Mac runtime, so assume that.
  ObjCRuntime runtime;
  if (!runtimeArg) {
    switch (rewriteKind) {
    case RK_None:
      runtime = getToolChain().getDefaultObjCRuntime(isNonFragile);
      break;
    case RK_Fragile:
      runtime = ObjCRuntime(ObjCRuntime::FragileMacOSX, VersionTuple());
      break;
    case RK_NonFragile:
      runtime = ObjCRuntime(ObjCRuntime::MacOSX, VersionTuple());
      break;
    }

    // -fnext-runtime
  } else if (runtimeArg->getOption().matches(options::OPT_fnext_runtime)) {
    // On Darwin, make this use the default behavior for the toolchain.
    if (getToolChain().getTriple().isOSDarwin()) {
      runtime = getToolChain().getDefaultObjCRuntime(isNonFragile);

      // Otherwise, build for a generic macosx port.
    } else {
      runtime = ObjCRuntime(ObjCRuntime::MacOSX, VersionTuple());
    }

    // -fgnu-runtime
  } else {
    assert(runtimeArg->getOption().matches(options::OPT_fgnu_runtime));
    // Legacy behaviour is to target the gnustep runtime if we are in
    // non-fragile mode or the GCC runtime in fragile mode.
    if (isNonFragile)
      runtime = ObjCRuntime(ObjCRuntime::GNUstep, VersionTuple(2, 0));
    else
      runtime = ObjCRuntime(ObjCRuntime::GCC, VersionTuple());
  }

  if (llvm::any_of(inputs, [](const InputInfo &input) {
        return types::isObjC(input.getType());
      }))
    cmdArgs.push_back(
        args.MakeArgString("-fobjc-runtime=" + runtime.getAsString()));
  return runtime;
}

static bool maybeConsumeDash(const std::string &EH, size_t &I) {
  bool HaveDash = (I + 1 < EH.size() && EH[I + 1] == '-');
  I += HaveDash;
  return !HaveDash;
}

namespace {
struct EHFlags {
  bool Synch = false;
  bool Asynch = false;
  bool NoUnwindC = false;
};
} // end anonymous namespace

/// /EH controls whether to run destructor cleanups when exceptions are
/// thrown.  There are three modifiers:
/// - s: Cleanup after "synchronous" exceptions, aka C++ exceptions.
/// - a: Cleanup after "asynchronous" exceptions, aka structured exceptions.
///      The 'a' modifier is unimplemented and fundamentally hard in LLVM IR.
/// - c: Assume that extern "C" functions are implicitly nounwind.
/// The default is /EHs-c-, meaning cleanups are disabled.
static EHFlags parseClangCLEHFlags(const Driver &D, const ArgList &Args) {
  EHFlags EH;

  std::vector<std::string> EHArgs =
      Args.getAllArgValues(options::OPT__SLASH_EH);
  for (auto EHVal : EHArgs) {
    for (size_t I = 0, E = EHVal.size(); I != E; ++I) {
      switch (EHVal[I]) {
      case 'a':
        EH.Asynch = maybeConsumeDash(EHVal, I);
        if (EH.Asynch)
          EH.Synch = false;
        continue;
      case 'c':
        EH.NoUnwindC = maybeConsumeDash(EHVal, I);
        continue;
      case 's':
        EH.Synch = maybeConsumeDash(EHVal, I);
        if (EH.Synch)
          EH.Asynch = false;
        continue;
      default:
        break;
      }
      D.Diag(clang::diag::err_drv_invalid_value) << "/EH" << EHVal;
      break;
    }
  }
  // The /GX, /GX- flags are only processed if there are not /EH flags.
  // The default is that /GX is not specified.
  if (EHArgs.empty() &&
      Args.hasFlag(options::OPT__SLASH_GX, options::OPT__SLASH_GX_,
                   /*Default=*/false)) {
    EH.Synch = true;
    EH.NoUnwindC = true;
  }

  return EH;
}

void Clang::AddClangCLArgs(const ArgList &Args, types::ID InputType,
                           ArgStringList &CmdArgs,
                           codegenoptions::DebugInfoKind *DebugInfoKind,
                           bool *EmitCodeView) const {
  unsigned RTOptionID = options::OPT__SLASH_MT;
  bool isNVPTX = getToolChain().getTriple().isNVPTX();
  bool isSYCLDevice =
      getToolChain().getTriple().getEnvironment() == llvm::Triple::SYCLDevice;
  bool isSYCL = Args.hasArg(options::OPT_fsycl) || isSYCLDevice;
  // For SYCL Windows, /MD is the default.
  if (isSYCL)
    RTOptionID = options::OPT__SLASH_MD;

  if (Args.hasArg(options::OPT__SLASH_LDd))
    // The /LDd option implies /MTd (/MDd for SYCL). The dependent lib part
    // can be overridden but defining _DEBUG is sticky.
    RTOptionID = isSYCL ? options::OPT__SLASH_MDd : options::OPT__SLASH_MTd;

  if (Arg *A = Args.getLastArg(options::OPT__SLASH_M_Group)) {
    RTOptionID = A->getOption().getID();
    if (isSYCL && !isSYCLDevice &&
        (RTOptionID == options::OPT__SLASH_MT ||
         RTOptionID == options::OPT__SLASH_MTd))
      // Use of /MT or /MTd is not supported for SYCL.
      getToolChain().getDriver().Diag(diag::err_drv_unsupported_opt_dpcpp)
          << A->getOption().getName();
  }

  enum { addDEBUG = 0x1, addMT = 0x2, addDLL = 0x4 };
  auto addPreDefines = [&](unsigned Defines) {
    if (Defines & addDEBUG)
      CmdArgs.push_back("-D_DEBUG");
    if (Defines & addMT && !isSYCLDevice)
      CmdArgs.push_back("-D_MT");
    if (Defines & addDLL && !isSYCLDevice)
      CmdArgs.push_back("-D_DLL");
  };
  StringRef FlagForCRT;
#if INTEL_CUSTOMIZATION
  StringRef FlagForIntelMathLib;
  StringRef FlagForIntelSVMLLib;
#endif // INTEL_CUSTOMIZATION
  switch (RTOptionID) {
  case options::OPT__SLASH_MD:
    addPreDefines((Args.hasArg(options::OPT__SLASH_LDd) ? addDEBUG : 0x0) |
                  addMT | addDLL);
    FlagForCRT = "--dependent-lib=msvcrt";
#if INTEL_CUSTOMIZATION
    FlagForIntelMathLib = "--dependent-lib=libmmd";
    FlagForIntelSVMLLib = "--dependent-lib=svml_dispmd";
#endif // INTEL_CUSTOMIZATION
    break;
  case options::OPT__SLASH_MDd:
    addPreDefines(addDEBUG | addMT | addDLL);
    FlagForCRT = "--dependent-lib=msvcrtd";
#if INTEL_CUSTOMIZATION
    FlagForIntelMathLib = "--dependent-lib=libmmdd";
    FlagForIntelSVMLLib = "--dependent-lib=svml_dispmd";
#endif // INTEL_CUSTOMIZATION
    break;
  case options::OPT__SLASH_MT:
    addPreDefines((Args.hasArg(options::OPT__SLASH_LDd) ? addDEBUG : 0x0) |
                  addMT);
    CmdArgs.push_back("-flto-visibility-public-std");
    FlagForCRT = "--dependent-lib=libcmt";
#if INTEL_CUSTOMIZATION
    FlagForIntelMathLib = "--dependent-lib=libmmt";
    FlagForIntelSVMLLib = "--dependent-lib=svml_dispmt";
#endif // INTEL_CUSTOMIZATION
    break;
  case options::OPT__SLASH_MTd:
    addPreDefines(addDEBUG | addMT);
    CmdArgs.push_back("-flto-visibility-public-std");
    FlagForCRT = "--dependent-lib=libcmtd";
#if INTEL_CUSTOMIZATION
    FlagForIntelMathLib = "--dependent-lib=libmmt";
    FlagForIntelSVMLLib = "--dependent-lib=svml_dispmt";
#endif // INTEL_CUSTOMIZATION
    break;
  default:
    llvm_unreachable("Unexpected option ID.");
  }

  if (Args.hasArg(options::OPT__SLASH_Zl)) {
    CmdArgs.push_back("-D_VC_NODEFAULTLIB");
  } else {
    CmdArgs.push_back(FlagForCRT.data());
#if INTEL_CUSTOMIZATION
    if (getToolChain().getDriver().IsIntelMode() ||
        Args.hasArg(options::OPT__dpcpp)) {
      if (!Args.hasArg(options::OPT_i_no_use_libirc))
        CmdArgs.push_back("--dependent-lib=libircmt");
      CmdArgs.push_back(FlagForIntelSVMLLib.data());
      CmdArgs.push_back("--dependent-lib=libdecimal");
      if (Args.hasFlag(options::OPT_qopt_matmul, options::OPT_qno_opt_matmul,
                       false))
        CmdArgs.push_back("--dependent-lib=libmatmul");
    }
    CmdArgs.push_back(FlagForIntelMathLib.data());
#endif // INTEL_CUSTOMIZATION

    // This provides POSIX compatibility (maps 'open' to '_open'), which most
    // users want.  The /Za flag to cl.exe turns this off, but it's not
    // implemented in clang.
    CmdArgs.push_back("--dependent-lib=oldnames");

    // Add SYCL dependent library
    if (Args.hasArg(options::OPT_fsycl) &&
        !Args.hasArg(options::OPT_nolibsycl)) {
      if (RTOptionID == options::OPT__SLASH_MDd)
        CmdArgs.push_back("--dependent-lib=sycld");
      else
        CmdArgs.push_back("--dependent-lib=sycl");
    }
  }

#if INTEL_CUSTOMIZATION
  // Add Intel performance libraries
  if (Args.hasArg(options::OPT_qipp_EQ))
    getToolChain().AddIPPLibArgs(Args, CmdArgs, "--dependent-lib=");
  if (Args.hasArg(options::OPT_qmkl_EQ))
    getToolChain().AddMKLLibArgs(Args, CmdArgs, "--dependent-lib=");
  if (Args.hasArg(options::OPT_qtbb, options::OPT_qdaal_EQ) ||
      (Args.hasArg(options::OPT_qmkl_EQ) && Args.hasArg(options::OPT__dpcpp)))
    getToolChain().AddTBBLibArgs(Args, CmdArgs, "--dependent-lib=");
  if (Args.hasArg(options::OPT_qdaal_EQ))
    getToolChain().AddDAALLibArgs(Args, CmdArgs, "--dependent-lib=");
  if (Args.hasArg(options::OPT_qactypes))
    getToolChain().AddACTypesLibArgs(Args, CmdArgs, "--dependent-lib=");

  // Add OpenMP libs
  bool StubsAdded = false;
  if (Arg *A = Args.getLastArg(options::OPT_qopenmp_stubs,
      options::OPT_fopenmp, options::OPT_fopenmp_EQ, options::OPT_fiopenmp)) {
    if (A->getOption().matches(options::OPT_qopenmp_stubs)) {
      CmdArgs.push_back("--dependent-lib=libiompstubs5md");
      StubsAdded = true;
    }
  }
  if (!StubsAdded && (Args.hasFlag(options::OPT_fopenmp,
                                   options::OPT_fopenmp_EQ,
                                   options::OPT_fno_openmp, false) ||
      Args.hasArg(options::OPT_fiopenmp, options::OPT_qmkl_EQ))) {
    switch (getToolChain().getDriver().getOpenMPRuntime(Args)) {
    case Driver::OMPRT_OMP:
      CmdArgs.push_back("--dependent-lib=libomp");
      break;
    case Driver::OMPRT_IOMP5:
      CmdArgs.push_back("--dependent-lib=libiomp5md");
      break;
    case Driver::OMPRT_GOMP:
      break;
    case Driver::OMPRT_Unknown:
      // Already diagnosed.
      break;
    }
  }
#endif // INTEL_CUSTOMIZATION

  if (Arg *ShowIncludes =
          Args.getLastArg(options::OPT__SLASH_showIncludes,
                          options::OPT__SLASH_showIncludes_user)) {
    CmdArgs.push_back("--show-includes");
    if (ShowIncludes->getOption().matches(options::OPT__SLASH_showIncludes))
      CmdArgs.push_back("-sys-header-deps");
  }

  // This controls whether or not we emit RTTI data for polymorphic types.
  if (Args.hasFlag(options::OPT__SLASH_GR_, options::OPT__SLASH_GR,
                   /*Default=*/false))
    CmdArgs.push_back("-fno-rtti-data");

  // This controls whether or not we emit stack-protector instrumentation.
  // In MSVC, Buffer Security Check (/GS) is on by default.
  if (!isNVPTX && Args.hasFlag(options::OPT__SLASH_GS, options::OPT__SLASH_GS_,
           /*Default=*/!getToolChain().getDriver().IsIntelMode())) { // INTEL
    CmdArgs.push_back("-stack-protector");
    CmdArgs.push_back(Args.MakeArgString(Twine(LangOptions::SSPStrong)));
  }

  // Emit CodeView if -Z7 or -gline-tables-only are present.
  if (Arg *DebugInfoArg = Args.getLastArg(options::OPT__SLASH_Z7,
                                          options::OPT_gline_tables_only)) {
    *EmitCodeView = true;
    if (DebugInfoArg->getOption().matches(options::OPT__SLASH_Z7))
      *DebugInfoKind = codegenoptions::LimitedDebugInfo;
    else
      *DebugInfoKind = codegenoptions::DebugLineTablesOnly;
  } else {
    *EmitCodeView = false;
  }

  const Driver &D = getToolChain().getDriver();
  EHFlags EH = parseClangCLEHFlags(D, Args);
  if (!isNVPTX && (EH.Synch || EH.Asynch)) {
    if (types::isCXX(InputType))
      CmdArgs.push_back("-fcxx-exceptions");
    CmdArgs.push_back("-fexceptions");
  }
  if (types::isCXX(InputType) && EH.Synch && EH.NoUnwindC)
    CmdArgs.push_back("-fexternc-nounwind");

  // /EP should expand to -E -P.
  if (Args.hasArg(options::OPT__SLASH_EP)) {
    CmdArgs.push_back("-E");
    CmdArgs.push_back("-P");
  }

  unsigned VolatileOptionID;
  if (getToolChain().getTriple().isX86() && !D.IsIntelMode()) // INTEL
    VolatileOptionID = options::OPT__SLASH_volatile_ms;
  else
    VolatileOptionID = options::OPT__SLASH_volatile_iso;

  if (Arg *A = Args.getLastArg(options::OPT__SLASH_volatile_Group))
    VolatileOptionID = A->getOption().getID();

  if (VolatileOptionID == options::OPT__SLASH_volatile_ms)
    CmdArgs.push_back("-fms-volatile");

 if (Args.hasFlag(options::OPT__SLASH_Zc_dllexportInlines_,
                  options::OPT__SLASH_Zc_dllexportInlines,
                  false)) {
  CmdArgs.push_back("-fno-dllexport-inlines");
 }

  Arg *MostGeneralArg = Args.getLastArg(options::OPT__SLASH_vmg);
  Arg *BestCaseArg = Args.getLastArg(options::OPT__SLASH_vmb);
  if (MostGeneralArg && BestCaseArg)
    D.Diag(clang::diag::err_drv_argument_not_allowed_with)
        << MostGeneralArg->getAsString(Args) << BestCaseArg->getAsString(Args);

  if (MostGeneralArg) {
    Arg *SingleArg = Args.getLastArg(options::OPT__SLASH_vms);
    Arg *MultipleArg = Args.getLastArg(options::OPT__SLASH_vmm);
    Arg *VirtualArg = Args.getLastArg(options::OPT__SLASH_vmv);

    Arg *FirstConflict = SingleArg ? SingleArg : MultipleArg;
    Arg *SecondConflict = VirtualArg ? VirtualArg : MultipleArg;
    if (FirstConflict && SecondConflict && FirstConflict != SecondConflict)
      D.Diag(clang::diag::err_drv_argument_not_allowed_with)
          << FirstConflict->getAsString(Args)
          << SecondConflict->getAsString(Args);

    if (SingleArg)
      CmdArgs.push_back("-fms-memptr-rep=single");
    else if (MultipleArg)
      CmdArgs.push_back("-fms-memptr-rep=multiple");
    else
      CmdArgs.push_back("-fms-memptr-rep=virtual");
  }

  // Parse the default calling convention options.
  if (Arg *CCArg =
          Args.getLastArg(options::OPT__SLASH_Gd, options::OPT__SLASH_Gr,
                          options::OPT__SLASH_Gz, options::OPT__SLASH_Gv,
                          options::OPT__SLASH_Gregcall)) {
    unsigned DCCOptId = CCArg->getOption().getID();
    const char *DCCFlag = nullptr;
    bool ArchSupported = !isNVPTX;
    llvm::Triple::ArchType Arch = getToolChain().getArch();
    switch (DCCOptId) {
    case options::OPT__SLASH_Gd:
      DCCFlag = "-fdefault-calling-conv=cdecl";
      break;
    case options::OPT__SLASH_Gr:
      ArchSupported = Arch == llvm::Triple::x86;
      DCCFlag = "-fdefault-calling-conv=fastcall";
      break;
    case options::OPT__SLASH_Gz:
      ArchSupported = Arch == llvm::Triple::x86;
      DCCFlag = "-fdefault-calling-conv=stdcall";
      break;
    case options::OPT__SLASH_Gv:
      ArchSupported = Arch == llvm::Triple::x86 || Arch == llvm::Triple::x86_64;
      DCCFlag = "-fdefault-calling-conv=vectorcall";
      break;
    case options::OPT__SLASH_Gregcall:
      ArchSupported = Arch == llvm::Triple::x86 || Arch == llvm::Triple::x86_64;
      DCCFlag = "-fdefault-calling-conv=regcall";
      break;
    }

    // MSVC doesn't warn if /Gr or /Gz is used on x64, so we don't either.
    if (ArchSupported && DCCFlag)
      CmdArgs.push_back(DCCFlag);
  }

  Args.AddLastArg(CmdArgs, options::OPT_vtordisp_mode_EQ);

  if (!Args.hasArg(options::OPT_fdiagnostics_format_EQ)) {
    CmdArgs.push_back("-fdiagnostics-format");
    CmdArgs.push_back("msvc");
  }

  if (Arg *A = Args.getLastArg(options::OPT__SLASH_guard)) {
    StringRef GuardArgs = A->getValue();
    // The only valid options are "cf", "cf,nochecks", "cf-", "ehcont" and
    // "ehcont-".
    if (GuardArgs.equals_lower("cf")) {
      // Emit CFG instrumentation and the table of address-taken functions.
      CmdArgs.push_back("-cfguard");
    } else if (GuardArgs.equals_lower("cf,nochecks")) {
      // Emit only the table of address-taken functions.
      CmdArgs.push_back("-cfguard-no-checks");
    } else if (GuardArgs.equals_lower("ehcont")) {
      // Emit EH continuation table.
      CmdArgs.push_back("-ehcontguard");
    } else if (GuardArgs.equals_lower("cf-") ||
               GuardArgs.equals_lower("ehcont-")) {
      // Do nothing, but we might want to emit a security warning in future.
    } else {
      D.Diag(diag::err_drv_invalid_value) << A->getSpelling() << GuardArgs;
    }
  }
}

const char *Clang::getBaseInputName(const ArgList &Args,
                                    const InputInfo &Input) {
  return Args.MakeArgString(llvm::sys::path::filename(Input.getBaseInput()));
}

const char *Clang::getBaseInputStem(const ArgList &Args,
                                    const InputInfoList &Inputs) {
  const char *Str = getBaseInputName(Args, Inputs[0]);

  if (const char *End = strrchr(Str, '.'))
    return Args.MakeArgString(std::string(Str, End));

  return Str;
}

const char *Clang::getDependencyFileName(const ArgList &Args,
                                         const InputInfoList &Inputs) {
  // FIXME: Think about this more.

  if (Arg *OutputOpt =
          Args.getLastArg(options::OPT_o, options::OPT__SLASH_Fo)) {
    SmallString<128> OutputArgument(OutputOpt->getValue());
    if (llvm::sys::path::is_separator(OutputArgument.back()))
      // If the argument is a directory, output to BaseName in that dir.
      llvm::sys::path::append(OutputArgument, getBaseInputStem(Args, Inputs));
    llvm::sys::path::replace_extension(OutputArgument, llvm::Twine('d'));
    return Args.MakeArgString(OutputArgument);
  }
#if INTEL_CUSTOMIZATION
  if (Arg *OutputOpt = Args.getLastArg(options::OPT__SLASH_Fo)) {
    SmallString<128> OutputFilename(OutputOpt->getValue());
    llvm::sys::path::replace_extension(OutputFilename, llvm::Twine('d'));
    return Args.MakeArgString(OutputFilename);
  }
#endif // INTEL_CUSTOMIZATION

  return Args.MakeArgString(Twine(getBaseInputStem(Args, Inputs)) + ".d");
}

// Begin ClangAs

void ClangAs::AddMIPSTargetArgs(const ArgList &Args,
                                ArgStringList &CmdArgs) const {
  StringRef CPUName;
  StringRef ABIName;
  const llvm::Triple &Triple = getToolChain().getTriple();
  mips::getMipsCPUAndABI(Args, Triple, CPUName, ABIName);

  CmdArgs.push_back("-target-abi");
  CmdArgs.push_back(ABIName.data());
}

void ClangAs::AddX86TargetArgs(const ArgList &Args,
                               ArgStringList &CmdArgs) const {
  addX86AlignBranchArgs(getToolChain().getDriver(), Args, CmdArgs,
                        /*IsLTO=*/false);

  if (Arg *A = Args.getLastArg(options::OPT_masm_EQ)) {
    StringRef Value = A->getValue();
    if (Value == "intel" || Value == "att") {
      CmdArgs.push_back("-mllvm");
      CmdArgs.push_back(Args.MakeArgString("-x86-asm-syntax=" + Value));
    } else {
      getToolChain().getDriver().Diag(diag::err_drv_unsupported_option_argument)
          << A->getOption().getName() << Value;
    }
  }
}

void ClangAs::AddRISCVTargetArgs(const ArgList &Args,
                               ArgStringList &CmdArgs) const {
  const llvm::Triple &Triple = getToolChain().getTriple();
  StringRef ABIName = riscv::getRISCVABI(Args, Triple);

  CmdArgs.push_back("-target-abi");
  CmdArgs.push_back(ABIName.data());
}

void ClangAs::ConstructJob(Compilation &C, const JobAction &JA,
                           const InputInfo &Output, const InputInfoList &Inputs,
                           const ArgList &Args,
                           const char *LinkingOutput) const {
  ArgStringList CmdArgs;

  assert(Inputs.size() == 1 && "Unexpected number of inputs.");
  const InputInfo &Input = Inputs[0];

  const llvm::Triple &Triple = getToolChain().getEffectiveTriple();
  const std::string &TripleStr = Triple.getTriple();
  const auto &D = getToolChain().getDriver();

  // Don't warn about "clang -w -c foo.s"
  Args.ClaimAllArgs(options::OPT_w);
  // and "clang -emit-llvm -c foo.s"
  Args.ClaimAllArgs(options::OPT_emit_llvm);

  claimNoWarnArgs(Args);

  // Invoke ourselves in -cc1as mode.
  //
  // FIXME: Implement custom jobs for internal actions.
  CmdArgs.push_back("-cc1as");

  // Add the "effective" target triple.
  CmdArgs.push_back("-triple");
  CmdArgs.push_back(Args.MakeArgString(TripleStr));

  // Set the output mode, we currently only expect to be used as a real
  // assembler.
  CmdArgs.push_back("-filetype");
  CmdArgs.push_back("obj");

  // Set the main file name, so that debug info works even with
  // -save-temps or preprocessed assembly.
  CmdArgs.push_back("-main-file-name");
  CmdArgs.push_back(Clang::getBaseInputName(Args, Input));

  // Add the target cpu
  std::string CPU = getCPUName(Args, Triple, /*FromAs*/ true);
  if (!CPU.empty()) {
    CmdArgs.push_back("-target-cpu");
    CmdArgs.push_back(Args.MakeArgString(CPU));
  }

  // Add the target features
  getTargetFeatures(D, Triple, Args, CmdArgs, true);

  // Ignore explicit -force_cpusubtype_ALL option.
  (void)Args.hasArg(options::OPT_force__cpusubtype__ALL);

  // Pass along any -I options so we get proper .include search paths.
  Args.AddAllArgs(CmdArgs, options::OPT_I_Group);

  // Determine the original source input.
  const Action *SourceAction = &JA;
  while (SourceAction->getKind() != Action::InputClass) {
    assert(!SourceAction->getInputs().empty() && "unexpected root action!");
    SourceAction = SourceAction->getInputs()[0];
  }

  // Forward -g and handle debug info related flags, assuming we are dealing
  // with an actual assembly file.
  bool WantDebug = false;
  Args.ClaimAllArgs(options::OPT_g_Group);
  if (Arg *A = Args.getLastArg(options::OPT_g_Group))
    WantDebug = !A->getOption().matches(options::OPT_g0) &&
                !A->getOption().matches(options::OPT_ggdb0);

  unsigned DwarfVersion = ParseDebugDefaultVersion(getToolChain(), Args);
  if (const Arg *GDwarfN = getDwarfNArg(Args))
    DwarfVersion = DwarfVersionNum(GDwarfN->getSpelling());

  if (DwarfVersion == 0)
    DwarfVersion = getToolChain().GetDefaultDwarfVersion();

  codegenoptions::DebugInfoKind DebugInfoKind = codegenoptions::NoDebugInfo;

  if (SourceAction->getType() == types::TY_Asm ||
      SourceAction->getType() == types::TY_PP_Asm) {
    // You might think that it would be ok to set DebugInfoKind outside of
    // the guard for source type, however there is a test which asserts
    // that some assembler invocation receives no -debug-info-kind,
    // and it's not clear whether that test is just overly restrictive.
    DebugInfoKind = (WantDebug ? codegenoptions::LimitedDebugInfo
                               : codegenoptions::NoDebugInfo);
    // Add the -fdebug-compilation-dir flag if needed.
    addDebugCompDirArg(Args, CmdArgs, C.getDriver().getVFS());

    addDebugPrefixMapArg(getToolChain().getDriver(), Args, CmdArgs);

    // Set the AT_producer to the clang version when using the integrated
    // assembler on assembly source files.
    CmdArgs.push_back("-dwarf-debug-producer");
    CmdArgs.push_back(Args.MakeArgString(getClangFullVersion()));

    // And pass along -I options
    Args.AddAllArgs(CmdArgs, options::OPT_I);
  }
  RenderDebugEnablingArgs(Args, CmdArgs, DebugInfoKind, DwarfVersion,
                          llvm::DebuggerKind::Default);
  renderDwarfFormat(D, Triple, Args, CmdArgs, DwarfVersion);
  RenderDebugInfoCompressionArgs(Args, CmdArgs, D, getToolChain());


  // Handle -fPIC et al -- the relocation-model affects the assembler
  // for some targets.
  llvm::Reloc::Model RelocationModel;
  unsigned PICLevel;
  bool IsPIE;
  std::tie(RelocationModel, PICLevel, IsPIE) =
      ParsePICArgs(getToolChain(), Args);

  const char *RMName = RelocationModelName(RelocationModel);
  if (RMName) {
    CmdArgs.push_back("-mrelocation-model");
    CmdArgs.push_back(RMName);
  }

  // Optionally embed the -cc1as level arguments into the debug info, for build
  // analysis.
  if (getToolChain().UseDwarfDebugFlags()) {
    ArgStringList OriginalArgs;
    for (const auto &Arg : Args)
      Arg->render(Args, OriginalArgs);

    SmallString<256> Flags;
    const char *Exec = getToolChain().getDriver().getClangProgramPath();
    EscapeSpacesAndBackslashes(Exec, Flags);
    for (const char *OriginalArg : OriginalArgs) {
      SmallString<128> EscapedArg;
      EscapeSpacesAndBackslashes(OriginalArg, EscapedArg);
      Flags += " ";
      Flags += EscapedArg;
    }
    CmdArgs.push_back("-dwarf-debug-flags");
    CmdArgs.push_back(Args.MakeArgString(Flags));
  }

  // FIXME: Add -static support, once we have it.

  // Add target specific flags.
  switch (getToolChain().getArch()) {
  default:
    break;

  case llvm::Triple::mips:
  case llvm::Triple::mipsel:
  case llvm::Triple::mips64:
  case llvm::Triple::mips64el:
    AddMIPSTargetArgs(Args, CmdArgs);
    break;

  case llvm::Triple::x86:
  case llvm::Triple::x86_64:
    AddX86TargetArgs(Args, CmdArgs);
    break;

  case llvm::Triple::arm:
  case llvm::Triple::armeb:
  case llvm::Triple::thumb:
  case llvm::Triple::thumbeb:
    // This isn't in AddARMTargetArgs because we want to do this for assembly
    // only, not C/C++.
    if (Args.hasFlag(options::OPT_mdefault_build_attributes,
                     options::OPT_mno_default_build_attributes, true)) {
        CmdArgs.push_back("-mllvm");
        CmdArgs.push_back("-arm-add-build-attributes");
    }
    break;

  case llvm::Triple::aarch64:
  case llvm::Triple::aarch64_32:
  case llvm::Triple::aarch64_be:
    if (Args.hasArg(options::OPT_mmark_bti_property)) {
      CmdArgs.push_back("-mllvm");
      CmdArgs.push_back("-aarch64-mark-bti-property");
    }
    break;

  case llvm::Triple::riscv32:
  case llvm::Triple::riscv64:
    AddRISCVTargetArgs(Args, CmdArgs);
    break;
  }

  // Consume all the warning flags. Usually this would be handled more
  // gracefully by -cc1 (warning about unknown warning flags, etc) but -cc1as
  // doesn't handle that so rather than warning about unused flags that are
  // actually used, we'll lie by omission instead.
  // FIXME: Stop lying and consume only the appropriate driver flags
  Args.ClaimAllArgs(options::OPT_W_Group);

  CollectArgsForIntegratedAssembler(C, Args, CmdArgs,
                                    getToolChain().getDriver());

  Args.AddAllArgs(CmdArgs, options::OPT_mllvm);

  assert(Output.isFilename() && "Unexpected lipo output.");
  CmdArgs.push_back("-o");
  CmdArgs.push_back(Output.getFilename());

  const llvm::Triple &T = getToolChain().getTriple();
  Arg *A;
  if (getDebugFissionKind(D, Args, A) == DwarfFissionKind::Split &&
      T.isOSBinFormatELF()) {
    CmdArgs.push_back("-split-dwarf-output");
    CmdArgs.push_back(SplitDebugName(JA, Args, Input, Output));
  }

  if (Triple.isAMDGPU())
    handleAMDGPUCodeObjectVersionOptions(D, Args, CmdArgs);

  assert(Input.isFilename() && "Invalid input.");
  CmdArgs.push_back(Input.getFilename());

  const char *Exec = getToolChain().getDriver().getClangProgramPath();
  if (D.CC1Main && !D.CCGenDiagnostics) {
    // Invoke cc1as directly in this process.
    C.addCommand(std::make_unique<CC1Command>(JA, *this,
                                              ResponseFileSupport::AtFileUTF8(),
                                              Exec, CmdArgs, Inputs, Output));
  } else {
    C.addCommand(std::make_unique<Command>(JA, *this,
                                           ResponseFileSupport::AtFileUTF8(),
                                           Exec, CmdArgs, Inputs, Output));
  }
}

// Begin OffloadBundler

void OffloadBundler::ConstructJob(Compilation &C, const JobAction &JA,
                                  const InputInfo &Output,
                                  const InputInfoList &Inputs,
                                  const llvm::opt::ArgList &TCArgs,
                                  const char *LinkingOutput) const {
  // The version with only one output is expected to refer to a bundling job.
  assert(isa<OffloadBundlingJobAction>(JA) && "Expecting bundling job!");

  // The bundling command looks like this:
  // clang-offload-bundler -type=bc
  //   -targets=host-triple,openmp-triple1,openmp-triple2
  //   -outputs=input_file
  //   -inputs=unbundle_file_host,unbundle_file_tgt1,unbundle_file_tgt2"

  ArgStringList CmdArgs;

  // Get the type.
  CmdArgs.push_back(TCArgs.MakeArgString(
      Twine("-type=") + types::getTypeTempSuffix(Output.getType())));

  assert(JA.getInputs().size() == Inputs.size() &&
         "Not have inputs for all dependence actions??");

  // Get the targets.
  SmallString<128> Triples;
  Triples += "-targets=";
  for (unsigned I = 0; I < Inputs.size(); ++I) {
    if (I)
      Triples += ',';

    // Find ToolChain for this input.
    Action::OffloadKind CurKind = Action::OFK_Host;
    const ToolChain *CurTC = &getToolChain();
    const Action *CurDep = JA.getInputs()[I];

    if (const auto *OA = dyn_cast<OffloadAction>(CurDep)) {
      CurTC = nullptr;
      OA->doOnEachDependence([&](Action *A, const ToolChain *TC, const char *) {
        assert(CurTC == nullptr && "Expected one dependence!");
        CurKind = A->getOffloadingDeviceKind();
        CurTC = TC;
      });
    }
    Triples += Action::GetOffloadKindName(CurKind);
    Triples += '-';
    Triples += CurTC->getTriple().normalize();
    if (CurKind == Action::OFK_HIP && CurDep->getOffloadingArch()) {
      Triples += '-';
      Triples += CurDep->getOffloadingArch();
    }
  }
  // If we see we are bundling for FPGA using -fintelfpga, add the
  // dependency bundle
  bool IsFPGADepBundle = TCArgs.hasArg(options::OPT_fintelfpga) &&
                         Output.getType() == types::TY_Object;

  // For spir64_fpga target, when bundling objects we also want to bundle up the
  // named dependency file.
  // TODO - We are currently using the target triple inputs to slot a location
  // of the dependency information into the bundle.  It would be good to
  // separate this out to an explicit option in the bundler for the dependency
  // file as it does not match the type being bundled.
  if (IsFPGADepBundle) {
    Triples += ',';
    Triples += Action::GetOffloadKindName(Action::OFK_SYCL);
    Triples += '-';
    Triples += llvm::Triple::getArchTypeName(llvm::Triple::fpga_dep);
  }
  CmdArgs.push_back(TCArgs.MakeArgString(Triples));

  // Get bundled file command.
  CmdArgs.push_back(
      TCArgs.MakeArgString(Twine("-outputs=") + Output.getFilename()));

  // Get unbundled files command.
  SmallString<128> UB;
  UB += "-inputs=";
  for (unsigned I = 0; I < Inputs.size(); ++I) {
    if (I)
      UB += ',';

    // Find ToolChain for this input.
    const ToolChain *CurTC = &getToolChain();
    if (const auto *OA = dyn_cast<OffloadAction>(JA.getInputs()[I])) {
      CurTC = nullptr;
      OA->doOnEachDependence([&](Action *, const ToolChain *TC, const char *) {
        assert(CurTC == nullptr && "Expected one dependence!");
        CurTC = TC;
      });
    }
    UB += CurTC->getInputFilename(Inputs[I]);

  }
  // For -fintelfpga, when bundling objects we also want to bundle up the
  // named dependency file.
  if (IsFPGADepBundle) {
    const char *BaseName = Clang::getBaseInputName(TCArgs, Inputs[0]);
    SmallString<128> DepFile(C.getDriver().getFPGATempDepFile(BaseName));
    if (!DepFile.empty()) {
      UB += ',';
      UB += DepFile;
    }
  }
  CmdArgs.push_back(TCArgs.MakeArgString(UB));

  // All the inputs are encoded as commands.
  C.addCommand(std::make_unique<Command>(
      JA, *this, ResponseFileSupport::None(),
      TCArgs.MakeArgString(getToolChain().GetProgramPath(getShortName())),
      CmdArgs, None, Output));
}

void OffloadBundler::ConstructJobMultipleOutputs(
    Compilation &C, const JobAction &JA, const InputInfoList &Outputs,
    const InputInfoList &Inputs, const llvm::opt::ArgList &TCArgs,
    const char *LinkingOutput) const {
  // The version with multiple outputs is expected to refer to a unbundling job.
  auto &UA = cast<OffloadUnbundlingJobAction>(JA);

  // The unbundling command looks like this:
  // clang-offload-bundler -type=bc
  //   -targets=host-triple,openmp-triple1,openmp-triple2
  //   -inputs=input_file
  //   -outputs=unbundle_file_host,unbundle_file_tgt1,unbundle_file_tgt2"
  //   -unbundle

  ArgStringList CmdArgs;
  InputInfo Input = Inputs.front();
  const char *TypeArg = types::getTypeTempSuffix(Input.getType());
  const char *InputFileName = Input.getFilename();
  types::ID InputType(Input.getType());
  bool IsFPGADepUnbundle = JA.getType() == types::TY_FPGA_Dependencies;
  bool IsFPGADepLibUnbundle = JA.getType() == types::TY_FPGA_Dependencies_List;

  if (InputType == types::TY_FPGA_AOCX || InputType == types::TY_FPGA_AOCR) {
    // Override type with AOCX/AOCR which will unbundle to a list containing
    // binaries with the appropriate file extension (.aocx/.aocr).
    // TODO - representation of the output file from the unbundle for these
    // types (aocx/aocr) are always list files.  We should represent this
    // better in the output extension and type for improved understanding
    // of file contents and debuggability.
    if (getToolChain().getTriple().getSubArch() ==
        llvm::Triple::SPIRSubArch_fpga)
      TypeArg = InputType == types::TY_FPGA_AOCX ? "aocx" : "aocr";
    else
      TypeArg = "aoo";
  }
  if (InputType == types::TY_FPGA_AOCO || IsFPGADepLibUnbundle)
    TypeArg = "aoo";
  if (IsFPGADepUnbundle)
    TypeArg = "o";

  // Get the type.
  CmdArgs.push_back(TCArgs.MakeArgString(Twine("-type=") + TypeArg));

  // Get the targets.
  SmallString<128> Triples;
  Triples += "-targets=";
  auto DepInfo = UA.getDependentActionsInfo();
  for (unsigned I = 0, J = 0; I < DepInfo.size(); ++I) {
    auto &Dep = DepInfo[I];
    // FPGA device triples are 'transformed' for the bundler when creating
    // aocx or aocr type bundles.  Also, we only do a specific target
    // unbundling, skipping the host side or device side.
    if (types::isFPGA(InputType)) {
      if (getToolChain().getTriple().getSubArch() ==
              llvm::Triple::SPIRSubArch_fpga &&
          Dep.DependentOffloadKind == Action::OFK_SYCL) {
        llvm::Triple TT;
        TT.setArchName(types::getTypeName(InputType));
        TT.setVendorName("intel");
        TT.setOS(getToolChain().getTriple().getOS());
        TT.setEnvironment(llvm::Triple::SYCLDevice);
        Triples += "sycl-";
        Triples += TT.normalize();
      } else if (getToolChain().getTriple().getSubArch() !=
                     llvm::Triple::SPIRSubArch_fpga &&
                 Dep.DependentOffloadKind == Action::OFK_Host) {
        Triples += Action::GetOffloadKindName(Dep.DependentOffloadKind);
        Triples += '-';
        Triples += Dep.DependentToolChain->getTriple().normalize();
      }
      continue;
    } else if (InputType == types::TY_Archive ||
               (TCArgs.hasArg(options::OPT_fintelfpga) &&
                TCArgs.hasArg(options::OPT_fsycl_link_EQ))) {
      // Do not extract host part if we are unbundling archive on Windows
      // because it is not needed. Static offload libraries are added to the
      // host link command just as normal libraries.  Do not extract the host
      // part from -fintelfpga -fsycl-link unbundles either, as the full obj
      // is used in the final link
      if (Dep.DependentOffloadKind == Action::OFK_Host)
        continue;
    }
    if (J++)
      Triples += ',';
    Triples += Action::GetOffloadKindName(Dep.DependentOffloadKind);
    Triples += '-';
    Triples += Dep.DependentToolChain->getTriple().normalize();
    if (Dep.DependentOffloadKind == Action::OFK_HIP &&
        !Dep.DependentBoundArch.empty()) {
      Triples += '-';
      Triples += Dep.DependentBoundArch;
    }
  }
  if (IsFPGADepUnbundle || IsFPGADepLibUnbundle) {
    // TODO - We are currently using the target triple inputs to slot a location
    // of the dependency information into the bundle.  It would be good to
    // separate this out to an explicit option in the bundler for the dependency
    // file as it does not match the type being bundled.
    Triples += Action::GetOffloadKindName(Action::OFK_SYCL);
    Triples += '-';
    Triples += llvm::Triple::getArchTypeName(llvm::Triple::fpga_dep);
  }
  CmdArgs.push_back(TCArgs.MakeArgString(Triples));

  // Get bundled file command.
  CmdArgs.push_back(
      TCArgs.MakeArgString(Twine("-inputs=") + InputFileName));

  // Get unbundled files command.
  SmallString<128> UB;
  UB += "-outputs=";
  // When dealing with -fintelfpga, there is an additional unbundle step
  // that occurs for the dependency file.  In that case, do not use the
  // dependent information, but just the output file.
  if (IsFPGADepUnbundle || IsFPGADepLibUnbundle)
    UB += Outputs[0].getFilename();
  else {
    for (unsigned I = 0; I < Outputs.size(); ++I) {
      if (I)
        UB += ',';
      UB += DepInfo[I].DependentToolChain->getInputFilename(Outputs[I]);
    }
  }
  CmdArgs.push_back(TCArgs.MakeArgString(UB));
  CmdArgs.push_back("-unbundle");
  CmdArgs.push_back("-allow-missing-bundles");

  // All the inputs are encoded as commands.
  C.addCommand(std::make_unique<Command>(
      JA, *this, ResponseFileSupport::None(),
      TCArgs.MakeArgString(getToolChain().GetProgramPath(getShortName())),
      CmdArgs, None, Outputs));
}

// Begin OffloadWrapper

#if INTEL_CUSTOMIZATION
static void addRunTimeWrapperOpts(Compilation &C, const JobAction &JA,
                                  const llvm::opt::ArgList &TCArgs,
                                  ArgStringList &CmdArgs,
                                  const ToolChain &TC) {
  // Grab any Target specific options that need to be added to the wrapper
  // information.
  ArgStringList BuildArgs;
  auto createArgString = [&](const char *Opt) {
    if (BuildArgs.empty())
      return;
    SmallString<128> AL;
    for (const char *A : BuildArgs) {
      if (AL.empty()) {
        AL = A;
        continue;
      }
      AL += " ";
      AL += A;
    }
    CmdArgs.push_back(C.getArgs().MakeArgString(Twine(Opt) + AL));
  };
  const toolchains::SYCLToolChain &SYCLTC =
            static_cast<const toolchains::SYCLToolChain &>(TC);
  // TODO: Consider separating the mechanisms for:
  // - passing standard-defined options to AOT/JIT compilation steps;
  // - passing AOT-compiler specific options.
  // This would allow retaining standard language options in the
  // image descriptor, while excluding tool-specific options that
  // have been known to confuse RT implementations.
  if (SYCLTC.getTriple().getSubArch() == llvm::Triple::NoSubArch) {
    // Only store compile/link opts in the image descriptor for the SPIR-V
    // target; AOT compilation has already been performed otherwise.
    SYCLTC.TranslateBackendTargetArgs(JA, TCArgs, BuildArgs);
    createArgString("-compile-opts=");
    BuildArgs.clear();
    SYCLTC.TranslateLinkerTargetArgs(JA, TCArgs, BuildArgs);
    createArgString("-link-opts=");
  }
}
#endif // INTEL_CUSTOMIZATION

void OffloadWrapper::ConstructJob(Compilation &C, const JobAction &JA,
                                  const InputInfo &Output,
                                  const InputInfoList &Inputs,
                                  const llvm::opt::ArgList &TCArgs,
                                  const char *LinkingOutput) const {
  // Construct offload-wrapper command.  Also calls llc to generate the
  // object that is fed to the linker from the wrapper generated bc file
  assert(isa<OffloadWrapperJobAction>(JA) && "Expecting wrapping job!");

  Action::OffloadKind OffloadingKind = JA.getOffloadingDeviceKind();
  if (OffloadingKind == Action::OFK_SYCL) {
    // The wrapper command looks like this:
    // clang-offload-wrapper
    //   -o=<outputfile>.bc
    //   -host=x86_64-pc-linux-gnu -kind=sycl
    //   -format=spirv <inputfile1>.spv <manifest1>(optional)
    //   -format=spirv <inputfile2>.spv <manifest2>(optional)
    //  ...
    ArgStringList WrapperArgs;

    std::string OutTmpName = C.getDriver().GetTemporaryPath("wrapper", "bc");
    const char *WrapperFileName =
        C.addTempFile(C.getArgs().MakeArgString(OutTmpName));
    SmallString<128> OutOpt("-o=");
    OutOpt += WrapperFileName;
    WrapperArgs.push_back(C.getArgs().MakeArgString(OutOpt));

    SmallString<128> HostTripleOpt("-host=");
    HostTripleOpt += getToolChain().getAuxTriple()->str();
    WrapperArgs.push_back(C.getArgs().MakeArgString(HostTripleOpt));

    llvm::Triple TT = getToolChain().getTriple();
    SmallString<128> TargetTripleOpt = TT.getArchName();
    // When wrapping an FPGA device binary, we need to be sure to apply the
    // appropriate triple that corresponds (fpga_aoc[xr]-intel-<os>-sycldevice)
    // to the target triple setting.
    if (TT.getSubArch() == llvm::Triple::SPIRSubArch_fpga &&
        TCArgs.hasArg(options::OPT_fsycl_link_EQ)) {
      auto *A = C.getInputArgs().getLastArg(options::OPT_fsycl_link_EQ);
      TT.setArchName((A->getValue() == StringRef("early")) ? "fpga_aocr"
                                                           : "fpga_aocx");
      TT.setVendorName("intel");
      TT.setEnvironment(llvm::Triple::SYCLDevice);
      TargetTripleOpt = TT.str();
      // When wrapping an FPGA aocx binary to archive, do not emit registration
      // functions
      if (A->getValue() == StringRef("image"))
        WrapperArgs.push_back(C.getArgs().MakeArgString("--emit-reg-funcs=0"));
    }
    addRunTimeWrapperOpts(C, JA, TCArgs, WrapperArgs, getToolChain()); // INTEL
    WrapperArgs.push_back(
        C.getArgs().MakeArgString(Twine("-target=") + TargetTripleOpt));

    // TODO forcing offload kind is a simplification which assumes wrapper used
    // only with SYCL. Device binary format (-format=xxx) option should also
    // come from the command line and/or the native compiler. Should be fixed
    // together with supporting AOT in the driver. If format is not set, the
    // default is "none" which means runtime must try to determine it
    // automatically.
    StringRef Kind = Action::GetOffloadKindName(OffloadingKind);
    WrapperArgs.push_back(
        C.getArgs().MakeArgString(Twine("-kind=") + Twine(Kind)));

#if INTEL_CUSTOMIZATION
    // When debugging, make the native debugger the default for SYCL on Windows.
    if (getToolChain().getTriple().isWindowsMSVCEnvironment() &&
        TCArgs.getLastArg(options::OPT_g_Group)) {
      WrapperArgs.push_back("--build-opts=-gnative");
    }
#endif // INTEL_CUSTOMIZATION

    assert((Inputs.size() > 0) && "no inputs for clang-offload-wrapper");
    assert(((Inputs[0].getType() != types::TY_Tempfiletable) ||
            (Inputs.size() == 1)) &&
           "wrong usage of clang-offload-wrapper with SYCL");
    const InputInfo &I = Inputs[0];
    assert(I.isFilename() && "Invalid input.");

    if (I.getType() == types::TY_Tempfiletable ||
        I.getType() == types::TY_Tempfilelist)
      // wrapper actual input files are passed via the batch job file table:
      WrapperArgs.push_back(C.getArgs().MakeArgString("-batch"));
    WrapperArgs.push_back(C.getArgs().MakeArgString(I.getFilename()));

    auto Cmd = std::make_unique<Command>(
        JA, *this, ResponseFileSupport::None(),
        TCArgs.MakeArgString(getToolChain().GetProgramPath(getShortName())),
        WrapperArgs, None);
    C.addCommand(std::move(Cmd));

    // Construct llc command.
    // The output is an object file
    ArgStringList LlcArgs{"-filetype=obj", "-o", Output.getFilename(),
                          WrapperFileName};
    llvm::Reloc::Model RelocationModel;
    unsigned PICLevel;
    bool IsPIE;
    std::tie(RelocationModel, PICLevel, IsPIE) =
        ParsePICArgs(getToolChain(), TCArgs);
    if (PICLevel > 0) {
      LlcArgs.push_back("-relocation-model=pic");
    }
    if (IsPIE) {
      LlcArgs.push_back("-enable-pie");
    }
    SmallString<128> LlcPath(C.getDriver().Dir);
    llvm::sys::path::append(LlcPath, "llc");
    const char *Llc = C.getArgs().MakeArgString(LlcPath);
    C.addCommand(std::make_unique<Command>(
         JA, *this, ResponseFileSupport::None(), Llc, LlcArgs, None));
    return;
  } // end of SYCL flavor of offload wrapper command creation

  ArgStringList CmdArgs;

  const llvm::Triple &Triple = getToolChain().getEffectiveTriple();

  // Add the "effective" target triple.
  CmdArgs.push_back("-host");
  CmdArgs.push_back(TCArgs.MakeArgString(Triple.getTriple()));

  // Add the output file name.
  assert(Output.isFilename() && "Invalid output.");
  CmdArgs.push_back("-o");
  CmdArgs.push_back(TCArgs.MakeArgString(Output.getFilename()));

  assert(JA.getInputs().size() == Inputs.size() &&
         "Not have inputs for all dependence actions??");

  // For FPGA, we wrap the host objects before archiving them when using
  // -fsycl-link.  This allows for better extraction control from the
  // archive when we need the host objects for subsequent compilations.
  if (OffloadingKind == Action::OFK_None &&
      C.getArgs().hasArg(options::OPT_fintelfpga) &&
      C.getArgs().hasArg(options::OPT_fsycl_link_EQ)) {

    // Add offload targets and inputs.
    CmdArgs.push_back(C.getArgs().MakeArgString(
        Twine("-kind=") + Action::GetOffloadKindName(OffloadingKind)));
    CmdArgs.push_back(
        TCArgs.MakeArgString(Twine("-target=") + Triple.getTriple()));

    // Add input.
    assert(Inputs[0].isFilename() && "Invalid input.");
    CmdArgs.push_back(TCArgs.MakeArgString(Inputs[0].getFilename()));

    C.addCommand(std::make_unique<Command>(
        JA, *this, ResponseFileSupport::None(),
        TCArgs.MakeArgString(getToolChain().GetProgramPath(getShortName())),
        CmdArgs, Inputs));
    return;
  }

  // Add offload targets and inputs.
  for (unsigned I = 0; I < Inputs.size(); ++I) {
    // Get input's Offload Kind and ToolChain.
    const auto *OA = cast<OffloadAction>(JA.getInputs()[I]);
    assert(OA->hasSingleDeviceDependence(/*DoNotConsiderHostActions=*/true) &&
           "Expected one device dependence!");
    Action::OffloadKind DeviceKind = Action::OFK_None;
    const ToolChain *DeviceTC = nullptr;
    OA->doOnEachDependence([&](Action *A, const ToolChain *TC, const char *) {
      DeviceKind = A->getOffloadingDeviceKind();
      DeviceTC = TC;
    });
    addRunTimeWrapperOpts(C, JA, TCArgs, CmdArgs, *DeviceTC); // INTEL

    // And add it to the offload targets.
    CmdArgs.push_back(C.getArgs().MakeArgString(
        Twine("-kind=") + Action::GetOffloadKindName(DeviceKind)));
    CmdArgs.push_back(TCArgs.MakeArgString(Twine("-target=") +
                                           DeviceTC->getTriple().normalize()));

    // Add input.
    assert(Inputs[I].isFilename() && "Invalid input.");
    CmdArgs.push_back(TCArgs.MakeArgString(Inputs[I].getFilename()));
  }

  C.addCommand(std::make_unique<Command>(
      JA, *this, ResponseFileSupport::None(),
      TCArgs.MakeArgString(getToolChain().GetProgramPath(getShortName())),
      CmdArgs, Inputs));
}

// Begin OffloadDeps

void OffloadDeps::constructJob(Compilation &C, const JobAction &JA,
                               ArrayRef<InputInfo> Outputs,
                               ArrayRef<InputInfo> Inputs,
                               const llvm::opt::ArgList &TCArgs,
                               const char *LinkingOutput) const {
  auto &DA = cast<OffloadDepsJobAction>(JA);

  ArgStringList CmdArgs;

  // Get the targets.
  SmallString<128> Targets{"-targets="};
  auto DepInfo = DA.getDependentActionsInfo();
  for (unsigned I = 0; I < DepInfo.size(); ++I) {
    auto &Dep = DepInfo[I];
    if (I)
      Targets += ',';
    Targets += Action::GetOffloadKindName(Dep.DependentOffloadKind);
    Targets += '-';
    Targets += Dep.DependentToolChain->getTriple().normalize();
    if (Dep.DependentOffloadKind == Action::OFK_HIP &&
        !Dep.DependentBoundArch.empty()) {
      Targets += '-';
      Targets += Dep.DependentBoundArch;
    }
  }
  CmdArgs.push_back(TCArgs.MakeArgString(Targets));

  // Prepare outputs.
  SmallString<128> Outs{"-outputs="};
  for (unsigned I = 0; I < Outputs.size(); ++I) {
    if (I)
      Outs += ',';
    Outs += DepInfo[I].DependentToolChain->getInputFilename(Outputs[I]);
  }
  CmdArgs.push_back(TCArgs.MakeArgString(Outs));

  // Add input file.
  CmdArgs.push_back(Inputs.front().getFilename());

  // All the inputs are encoded as commands.
  C.addCommand(std::make_unique<Command>(
      JA, *this, ResponseFileSupport::None(),
      TCArgs.MakeArgString(getToolChain().GetProgramPath(getShortName())),
      CmdArgs, None, Outputs));
}

void OffloadDeps::ConstructJob(Compilation &C, const JobAction &JA,
                               const InputInfo &Output,
                               const InputInfoList &Inputs,
                               const llvm::opt::ArgList &TCArgs,
                               const char *LinkingOutput) const {
  constructJob(C, JA, Output, Inputs, TCArgs, LinkingOutput);
}

void OffloadDeps::ConstructJobMultipleOutputs(Compilation &C,
                                              const JobAction &JA,
                                              const InputInfoList &Outputs,
                                              const InputInfoList &Inputs,
                                              const llvm::opt::ArgList &TCArgs,
                                              const char *LinkingOutput) const {
  constructJob(C, JA, Outputs, Inputs, TCArgs, LinkingOutput);
}

// Begin SPIRVTranslator

void SPIRVTranslator::ConstructJob(Compilation &C, const JobAction &JA,
                                  const InputInfo &Output,
                                  const InputInfoList &Inputs,
                                  const llvm::opt::ArgList &TCArgs,
                                  const char *LinkingOutput) const {
  // Construct llvm-spirv command.
  assert(isa<SPIRVTranslatorJobAction>(JA) && "Expecting Translator job!");

  // The translator command looks like this:
  // llvm-spirv -o <file>.spv <file>.bc
  ArgStringList ForeachArgs;
  ArgStringList TranslatorArgs;

  TranslatorArgs.push_back("-o");
  TranslatorArgs.push_back(Output.getFilename());
  if (getToolChain().getTriple().isSYCLDeviceEnvironment()) {
    TranslatorArgs.push_back("-spirv-max-version=1.3");
    TranslatorArgs.push_back("-spirv-debug-info-version=legacy");
    // Prevent crash in the translator if input IR contains DIExpression
    // operations which don't have mapping to OpenCL.DebugInfo.100 spec.
    TranslatorArgs.push_back("-spirv-allow-extra-diexpressions");
    TranslatorArgs.push_back("-spirv-allow-unknown-intrinsics=llvm.genx.");

    // Disable SPV_INTEL_usm_storage_classes by default since it adds new
    // storage classes that represent global_device and global_host address
    // spaces, which are not supported for all targets. With the extension
    // disable the storage classes will be lowered to CrossWorkgroup storage
    // class that is mapped to just global address space. The extension is
    // supposed to be enabled only for FPGA hardware.
    std::string ExtArg("-spirv-ext=+all,-SPV_INTEL_usm_storage_classes");
    if (getToolChain().getTriple().getSubArch() ==
        llvm::Triple::SPIRSubArch_fpga) {
      for (auto *A : TCArgs) {
        if (A->getOption().matches(options::OPT_Xs_separate) ||
            A->getOption().matches(options::OPT_Xs)) {
          StringRef ArgString(A->getValue());
          if (ArgString == "hardware" || ArgString == "simulation")
            ExtArg = "-spirv-ext=+all";
        }
      }
    }
    // Temporary disable SPV_INTEL_optnone until some targets support it.
    ExtArg += ",-SPV_INTEL_optnone";
    TranslatorArgs.push_back(TCArgs.MakeArgString(ExtArg));
  }
#if INTEL_CUSTOMIZATION
  if (JA.isDeviceOffloading(Action::OFK_OpenMP) &&
      getToolChain().getTriple().isSPIR()) {
    // TODO: -SPV_INTEL_fpga_buffer_location option is added as workaround
    // to CMPLRLLVM-21950. This option should removed when the Jira is
    // resolved, and replaced with just "-spirv-ext=+all"
    TranslatorArgs.push_back("-spirv-ext=+all,-SPV_INTEL_fpga_buffer_location");
    TranslatorArgs.push_back("-spirv-allow-unknown-intrinsics");
  }
#endif // INTEL_CUSTOMIZATION
  for (auto I : Inputs) {
    std::string Filename(I.getFilename());
    if (I.getType() == types::TY_Tempfilelist) {
      ForeachArgs.push_back(
          C.getArgs().MakeArgString("--in-file-list=" + Filename));
      ForeachArgs.push_back(
          C.getArgs().MakeArgString("--in-replace=" + Filename));
      ForeachArgs.push_back(
          C.getArgs().MakeArgString("--out-ext=spv"));
    }
    TranslatorArgs.push_back(C.getArgs().MakeArgString(Filename));
  }

  auto Cmd = std::make_unique<Command>(JA, *this, ResponseFileSupport::None(),
      TCArgs.MakeArgString(getToolChain().GetProgramPath(getShortName())),
      TranslatorArgs, None);

  if (!ForeachArgs.empty()) {
    // Construct llvm-foreach command.
    // The llvm-foreach command looks like this:
    // llvm-foreach a.list --out-replace=out "cp {} out"
    // --out-file-list=list
    std::string OutputFileName(Output.getFilename());
    ForeachArgs.push_back(
        TCArgs.MakeArgString("--out-file-list=" + OutputFileName));
    ForeachArgs.push_back(
        TCArgs.MakeArgString("--out-replace=" + OutputFileName));
    ForeachArgs.push_back(TCArgs.MakeArgString("--"));
    ForeachArgs.push_back(TCArgs.MakeArgString(Cmd->getExecutable()));

    for (auto &Arg : Cmd->getArguments())
      ForeachArgs.push_back(Arg);

    SmallString<128> ForeachPath(C.getDriver().Dir);
    llvm::sys::path::append(ForeachPath, "llvm-foreach");
    const char *Foreach = C.getArgs().MakeArgString(ForeachPath);
    C.addCommand(std::make_unique<Command>(
        JA, *this, ResponseFileSupport::None(), Foreach, ForeachArgs, None));
  } else
    C.addCommand(std::move(Cmd));
}

void SPIRCheck::ConstructJob(Compilation &C, const JobAction &JA,
                             const InputInfo &Output,
                             const InputInfoList &Inputs,
                             const llvm::opt::ArgList &TCArgs,
                             const char *LinkingOutput) const {
  // Construct llvm-no-spir-kernel command.
  assert(isa<SPIRCheckJobAction>(JA) && "Expecting SPIR Check job!");

  // The spir check command looks like this:
  // llvm-no-spir-kernel <file>.bc
  // Upon success, we just move ahead.  Error means the check failed and
  // we need to exit.  The expected output is the input as this is just an
  // intermediate check with no functional change.
  ArgStringList CheckArgs;
  assert(Inputs.size() == 1 && "Unexpected number of inputs to the tool");
  const InputInfo &InputFile = Inputs.front();
  CheckArgs.push_back(InputFile.getFilename());

  // Add output file, which is just a copy of the input to better fit in the
  // toolchain flow.
  CheckArgs.push_back("-o");
  CheckArgs.push_back(Output.getFilename());
  auto Cmd = std::make_unique<Command>(
      JA, *this, ResponseFileSupport::None(),
      TCArgs.MakeArgString(getToolChain().GetProgramPath(getShortName())),
      CheckArgs, None);

  if (getToolChain().getTriple().getSubArch() ==
      llvm::Triple::SPIRSubArch_fpga) {
    const char *Msg = TCArgs.MakeArgString(
        Twine("The FPGA image does not include all device kernels from ") +
        Twine(InputFile.getBaseInput()) +
        Twine(". Please re-generate the image"));
    Cmd->addDiagForErrorCode(/*ErrorCode*/ 1, Msg);
  }

  C.addCommand(std::move(Cmd));
}

static void addArgs(ArgStringList &DstArgs, const llvm::opt::ArgList &Alloc,
                    ArrayRef<StringRef> SrcArgs) {
  for (const auto Arg : SrcArgs) {
    DstArgs.push_back(Alloc.MakeArgString(Arg));
  }
}

// Partially copied from clang/lib/Frontend/CompilerInvocation.cpp
static std::string getSYCLPostLinkOptimizationLevel(const ArgList &Args) {
  if (Arg *A = Args.getLastArg(options::OPT_O_Group)) {
    if (A->getOption().matches(options::OPT_O0))
      return "-O0";

    if (A->getOption().matches(options::OPT_Ofast))
      return "-O3";

    assert(A->getOption().matches(options::OPT_O));

    StringRef S(A->getValue());
    if (S == "g")
      return "-O1";

    // Options -O[1|2|3|s|z] are passed as they are. '-O0' is handled earlier.
    std::array<char, 5> AcceptedOptions = {'1', '2', '3', 's', 'z'};
    if (std::any_of(AcceptedOptions.begin(), AcceptedOptions.end(),
                    [=](char c) { return c == S[0]; }))
      return std::string("-O") + S[0];
  }

  // The default for SYCL device code optimization
  return "-O2";
}

// sycl-post-link tool normally outputs a file table (see the tool sources for
// format description) which lists all the other output files associated with
// the device LLVMIR bitcode. This is basically a triple of bitcode, symbols
// and specialization constant files. Single LLVM IR output can be generated as
// well under an option.
//
void SYCLPostLink::ConstructJob(Compilation &C, const JobAction &JA,
                             const InputInfo &Output,
                             const InputInfoList &Inputs,
                             const llvm::opt::ArgList &TCArgs,
                             const char *LinkingOutput) const {
  // Construct sycl-post-link command.
  assert(isa<SYCLPostLinkJobAction>(JA) && "Expecting SYCL post link job!");
  ArgStringList CmdArgs;
#if INTEL_CUSTOMIZATION
  bool IsOpenMPSPIRV = JA.isDeviceOffloading(Action::OFK_OpenMP) &&
                       getToolChain().getTriple().isSPIR();

  Arg *A = TCArgs.getLastArg(options::OPT_fsycl_device_code_split_EQ);
  // See if device code splitting is requested
  if (!IsOpenMPSPIRV && A) {
#endif // INTEL_CUSTOMIZATION
    if (StringRef(A->getValue()) == "per_kernel")
      addArgs(CmdArgs, TCArgs, {"-split=kernel"});
    else if (StringRef(A->getValue()) == "per_source")
      addArgs(CmdArgs, TCArgs, {"-split=source"});
    else if (StringRef(A->getValue()) == "auto")
      addArgs(CmdArgs, TCArgs, {"-split=auto"});
    else
      // split must be off
      assert(StringRef(A->getValue()) == "off");
  } else {
    // auto is the default split mode
    addArgs(CmdArgs, TCArgs, {"-split=auto"});
  }
  // OPT_fsycl_device_code_split is not checked as it is an alias to
  // -fsycl-device-code-split=auto

#if INTEL_CUSTOMIZATION
  if (JA.isDeviceOffloading(Action::OFK_OpenMP) &&
      getToolChain().getTriple().isSPIR()) {
    addArgs(CmdArgs, TCArgs, {"--ompoffload-link-entries"});
    addArgs(CmdArgs, TCArgs, {"--ompoffload-sort-entries"});
    addArgs(CmdArgs, TCArgs, {"--ompoffload-make-globals-static"});
    if (TCArgs.hasArg(options::OPT_fopenmp_target_simd))
      addArgs(CmdArgs, TCArgs, {"--ompoffload-explicit-simd"});
  }
#endif // INTEL_CUSTOMIZATION
  // Turn on Dead Parameter Elimination Optimization with early optimizations
  if (!getToolChain().getTriple().isNVPTX() &&
      TCArgs.hasFlag(options::OPT_fsycl_dead_args_optimization,
                     options::OPT_fno_sycl_dead_args_optimization, false))
    addArgs(CmdArgs, TCArgs, {"-emit-param-info"});
  if (JA.getType() == types::TY_LLVM_BC) {
    // single file output requested - this means only perform necessary IR
    // transformations (like specialization constant intrinsic lowering) and
    // output LLVMIR
    addArgs(CmdArgs, TCArgs, {"-ir-output-only"});
  } else {
    assert(JA.getType() == types::TY_Tempfiletable);
    // Symbol file and specialization constant info generation is mandatory -
    // add options unconditionally
    addArgs(CmdArgs, TCArgs, {"-symbols"});
    // By default we split SYCL and ESIMD kernels into separate modules
    if (TCArgs.hasFlag(options::OPT_fsycl_device_code_split_esimd,
                       options::OPT_fno_sycl_device_code_split_esimd, true))
      addArgs(CmdArgs, TCArgs, {"-split-esimd"});
    if (TCArgs.hasFlag(options::OPT_fsycl_device_code_lower_esimd,
                       options::OPT_fno_sycl_device_code_lower_esimd, true))
      addArgs(CmdArgs, TCArgs, {"-lower-esimd"});
  }
  addArgs(CmdArgs, TCArgs,
          {StringRef(getSYCLPostLinkOptimizationLevel(TCArgs))});
  // specialization constants processing is mandatory
  auto *SYCLPostLink = llvm::dyn_cast<SYCLPostLinkJobAction>(&JA);
  if (SYCLPostLink && SYCLPostLink->getRTSetsSpecConstants())
    addArgs(CmdArgs, TCArgs, {"-spec-const=rt"});
  else
    addArgs(CmdArgs, TCArgs, {"-spec-const=default"});

  // Add output file table file option
  assert(Output.isFilename() && "output must be a filename");
  addArgs(CmdArgs, TCArgs, {"-o", Output.getFilename()});

  // Add input file
  assert(Inputs.size() == 1 && Inputs.front().isFilename() &&
         "single input file expected");
  addArgs(CmdArgs, TCArgs, {Inputs.front().getFilename()});
  std::string OutputFileName(Output.getFilename());

  // All the inputs are encoded as commands.
  C.addCommand(std::make_unique<Command>(
      JA, *this, ResponseFileSupport::None(),
      TCArgs.MakeArgString(getToolChain().GetProgramPath(getShortName())),
      CmdArgs, Inputs, Output));
}

// Transforms the abstract representation (JA + Inputs + Outputs) of a file
// table transformation action to concrete command line (job) with actual
// inputs/outputs/options, and adds it to given compilation object.
void FileTableTform::ConstructJob(Compilation &C, const JobAction &JA,
                                  const InputInfo &Output,
                                  const InputInfoList &Inputs,
                                  const llvm::opt::ArgList &TCArgs,
                                  const char *LinkingOutput) const {

  const auto &TformJob = *llvm::dyn_cast<FileTableTformJobAction>(&JA);
  ArgStringList CmdArgs;

  // don't try to assert here whether the number of inputs is OK, argumnets are
  // OK, etc. - better invoke the tool and see good error diagnostics

  // 1) add transformations
  for (const auto &Tf : TformJob.getTforms()) {
    switch (Tf.TheKind) {
    case FileTableTformJobAction::Tform::EXTRACT:
    case FileTableTformJobAction::Tform::EXTRACT_DROP_TITLE: {
      SmallString<128> Arg("-extract=");
      Arg += Tf.TheArgs[0];

      for (unsigned I = 1; I < Tf.TheArgs.size(); ++I) {
        Arg += ",";
        Arg += Tf.TheArgs[I];
      }
      addArgs(CmdArgs, TCArgs, {Arg});

      if (Tf.TheKind == FileTableTformJobAction::Tform::EXTRACT_DROP_TITLE)
        addArgs(CmdArgs, TCArgs, {"-drop_titles"});
      break;
    }
    case FileTableTformJobAction::Tform::REPLACE: {
      assert(Tf.TheArgs.size() == 2 && "from/to column names expected");
      SmallString<128> Arg("-replace=");
      Arg += Tf.TheArgs[0];
      Arg += ",";
      Arg += Tf.TheArgs[1];
      addArgs(CmdArgs, TCArgs, {Arg});
      break;
    }
    case FileTableTformJobAction::Tform::RENAME: {
      assert(Tf.TheArgs.size() == 2 && "from/to names expected");
      SmallString<128> Arg("-rename=");
      Arg += Tf.TheArgs[0];
      Arg += ",";
      Arg += Tf.TheArgs[1];
      addArgs(CmdArgs, TCArgs, {Arg});
      break;
    }
    }
  }
  // 2) add output option
  assert(Output.isFilename() && "table tform output must be a file");
  addArgs(CmdArgs, TCArgs, {"-o", Output.getFilename()});

  // 3) add inputs
  for (const auto &Input : Inputs) {
    assert(Input.isFilename() && "table tform input must be a file");
    addArgs(CmdArgs, TCArgs, {Input.getFilename()});
  }
  // 4) finally construct and add a command to the compilation
  C.addCommand(std::make_unique<Command>(
      JA, *this, ResponseFileSupport::None(),
      TCArgs.MakeArgString(getToolChain().GetProgramPath(getShortName())),
      CmdArgs, Inputs));
}<|MERGE_RESOLUTION|>--- conflicted
+++ resolved
@@ -5721,9 +5721,6 @@
   if (D.CCGenDiagnostics)
     CmdArgs.push_back("-disable-pragma-debug-crash");
 
-<<<<<<< HEAD
-  bool UseSeparateSections = isUseSeparateSections(D, Triple); // INTEL
-=======
   // Allow backend to put its diagnostic files in the same place as frontend
   // crash diagnostics files.
   if (Args.hasArg(options::OPT_fcrash_diagnostics_dir)) {
@@ -5732,8 +5729,7 @@
     CmdArgs.push_back(Args.MakeArgString("-crash-diagnostics-dir=" + Dir));
   }
 
-  bool UseSeparateSections = isUseSeparateSections(Triple);
->>>>>>> 04b3c8c5
+  bool UseSeparateSections = isUseSeparateSections(D, Triple); // INTEL
 
   if (Args.hasFlag(options::OPT_ffunction_sections,
                    options::OPT_fno_function_sections, UseSeparateSections)) {
