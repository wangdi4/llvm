--- conflicted
+++ resolved
@@ -9218,66 +9218,4 @@
       JA, *this, ResponseFileSupport::None(),
       TCArgs.MakeArgString(getToolChain().GetProgramPath(getShortName())),
       CmdArgs, Inputs));
-<<<<<<< HEAD
-}
-
-// For Linux, we have initial support for fat archives (archives which
-// contain bundled objects). We will perform partial linking against the
-// specific offload target archives which will be sent to the unbundler to
-// produce a list of target objects.
-void PartialLink::ConstructJob(Compilation &C, const JobAction &JA,
-                               const InputInfo &Output,
-                               const InputInfoList &Inputs,
-                               const llvm::opt::ArgList &TCArgs,
-                               const char *LinkingOutput) const {
-  // Construct simple partial link command.
-  assert(isa<PartialLinkJobAction>(JA) && "Expecting Partial Link job!");
-
-  // The partial linking command resembles this:
-  // ld -r -o <output> <inputs>
-  ArgStringList LinkArgs;
-  LinkArgs.push_back("-r");
-  LinkArgs.push_back("-o");
-  LinkArgs.push_back(Output.getFilename());
-
-  const ToolChain *HTC = C.getSingleOffloadToolChain<Action::OFK_Host>();
-#if INTEL_CUSTOMIZATION
-  // Add elf target
-  LinkArgs.push_back("-m");
-  if (HTC->getTriple().getArch() == llvm::Triple::x86_64)
-    LinkArgs.push_back("elf_x86_64");
-  else
-    LinkArgs.push_back("elf_i386");
-#endif // INTEL_CUSTOMIZATION
-  // Add crt objects
-  LinkArgs.push_back(TCArgs.MakeArgString(HTC->GetFilePath("crt1.o")));
-  LinkArgs.push_back(TCArgs.MakeArgString(HTC->GetFilePath("crti.o")));
-  // Add -L<dir> search directories.
-  TCArgs.AddAllArgs(LinkArgs, options::OPT_L);
-  HTC->AddFilePathLibArgs(TCArgs, LinkArgs);
-
-  // Input files consist of fat libraries and the object(s) to be unbundled.
-  // We add the needed --whole-archive/--no-whole-archive when appropriate.
-  bool IsWholeArchive = false;
-  for (const auto &I : Inputs) {
-    if (I.getType() == types::TY_WholeArchive && !IsWholeArchive) {
-      LinkArgs.push_back("--whole-archive");
-      IsWholeArchive = true;
-    } else if (I.getType() == types::TY_Archive && IsWholeArchive) {
-      LinkArgs.push_back("--no-whole-archive");
-      IsWholeArchive = false;
-    }
-    LinkArgs.push_back(I.getFilename());
-  }
-  // Disable whole archive if it was enabled for the previous inputs.
-  if (IsWholeArchive)
-    LinkArgs.push_back("--no-whole-archive");
-
-  // Add crt objects
-  LinkArgs.push_back(TCArgs.MakeArgString(HTC->GetFilePath("crtn.o")));
-  const char *Exec = TCArgs.MakeArgString(getToolChain().GetLinkerPath());
-  C.addCommand(std::make_unique<Command>(
-      JA, *this, ResponseFileSupport::AtFileCurCP(), Exec, LinkArgs, Inputs));
-=======
->>>>>>> b1f2936e
 }