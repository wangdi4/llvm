--- conflicted
+++ resolved
@@ -4599,15 +4599,8 @@
     CmdArgs.push_back("-fsycl-is-device");
     CmdArgs.push_back("-fdeclare-spirv-builtins");
 
-<<<<<<< HEAD
-    if (Args.hasFlag(options::OPT_fsycl_esimd, options::OPT_fno_sycl_esimd,
-                     false))
-      CmdArgs.push_back("-fsycl-explicit-simd");
-
     bool WantToDisableEarlyOptimizations = false;
 #if INTEL_COLLAB
-=======
->>>>>>> 6e9ddb68
     // Default value for FPGA is false, for all other targets is true.
     if (Triple.getSubArch() == llvm::Triple::SPIRSubArch_fpga)
       WantToDisableEarlyOptimizations = true;
