//===-- Clang.cpp - Clang+LLVM ToolChain Implementations --------*- C++ -*-===//
// INTEL_CUSTOMIZATION
//
// INTEL CONFIDENTIAL
//
// Modifications, Copyright (C) 2021-2023 Intel Corporation
//
// This software and the related documents are Intel copyrighted materials, and
// your use of them is governed by the express license under which they were
// provided to you ("License"). Unless the License provides otherwise, you may
// not use, modify, copy, publish, distribute, disclose or transmit this
// software or the related documents without Intel's prior written permission.
//
// This software and the related documents are provided as is, with no express
// or implied warranties, other than those that are expressly stated in the
// License.
//
// end INTEL_CUSTOMIZATION
//
// Part of the LLVM Project, under the Apache License v2.0 with LLVM Exceptions.
// See https://llvm.org/LICENSE.txt for license information.
// SPDX-License-Identifier: Apache-2.0 WITH LLVM-exception
//
//===----------------------------------------------------------------------===//

#include "Clang.h"
#include "AMDGPU.h"
#include "Arch/AArch64.h"
#include "Arch/ARM.h"
#include "Arch/CSKY.h"
#include "Arch/LoongArch.h"
#include "Arch/M68k.h"
#include "Arch/Mips.h"
#include "Arch/PPC.h"
#include "Arch/RISCV.h"
#include "Arch/Sparc.h"
#include "Arch/SystemZ.h"
#include "Arch/VE.h"
#include "Arch/X86.h"
#include "CommonArgs.h"
#include "Hexagon.h"
#include "MSP430.h"
#include "PS4CPU.h"
#include "SYCL.h"
#include "clang/Basic/CLWarnings.h"
#include "clang/Basic/CharInfo.h"
#include "clang/Basic/CodeGenOptions.h"
#include "clang/Basic/HeaderInclude.h"
#include "clang/Basic/LangOptions.h"
#include "clang/Basic/LangStandard.h"
#include "clang/Basic/MakeSupport.h"
#include "clang/Basic/ObjCRuntime.h"
#include "clang/Basic/Version.h"
#include "clang/Config/config.h"
#include "clang/Driver/Action.h"
#include "clang/Driver/Distro.h"
#include "clang/Driver/DriverDiagnostic.h"
#include "clang/Driver/InputInfo.h"
#include "clang/Driver/Options.h"
#include "clang/Driver/SanitizerArgs.h"
#include "clang/Driver/Types.h"
#include "clang/Driver/XRayArgs.h"
#include "llvm/ADT/SmallSet.h"
#include "llvm/ADT/StringExtras.h"
#include "llvm/Config/llvm-config.h"
#include "llvm/Option/ArgList.h"
#include "llvm/Support/Casting.h"
#include "llvm/Support/CodeGen.h"
#include "llvm/Support/CommandLine.h"
#include "llvm/Support/Compiler.h"
#include "llvm/Support/Compression.h"
#include "llvm/Support/Error.h"
#include "llvm/Support/FileSystem.h"
#include "llvm/Support/Path.h"
#include "llvm/Support/Process.h"
#include "llvm/Support/RISCVISAInfo.h"
#include "llvm/Support/YAMLParser.h"
#include "llvm/TargetParser/ARMTargetParserCommon.h"
#include "llvm/TargetParser/Host.h"
#include "llvm/TargetParser/RISCVTargetParser.h"
#include <cctype>

using namespace clang::driver;
using namespace clang::driver::tools;
using namespace clang;
using namespace llvm::opt;

static void CheckPreprocessingOptions(const Driver &D, const ArgList &Args) {
  if (Arg *A = Args.getLastArg(clang::driver::options::OPT_C, options::OPT_CC,
                               options::OPT_fminimize_whitespace,
                               options::OPT_fno_minimize_whitespace)) {
    if (!Args.hasArg(options::OPT_E) && !Args.hasArg(options::OPT__SLASH_P) &&
        !Args.hasArg(options::OPT_EP) && // INTEL
        !Args.hasArg(options::OPT__SLASH_EP) && !D.CCCIsCPP()) {
      D.Diag(clang::diag::err_drv_argument_only_allowed_with)
          << A->getBaseArg().getAsString(Args)
          << (D.IsCLMode() ? "/E, /P or /EP" : "-E");
    }
  }
}

static void CheckCodeGenerationOptions(const Driver &D, const ArgList &Args) {
  // In gcc, only ARM checks this, but it seems reasonable to check universally.
  if (Args.hasArg(options::OPT_static))
    if (const Arg *A =
            Args.getLastArg(options::OPT_dynamic, options::OPT_mdynamic_no_pic))
      D.Diag(diag::err_drv_argument_not_allowed_with) << A->getAsString(Args)
                                                      << "-static";
}

// Add backslashes to escape spaces and other backslashes.
// This is used for the space-separated argument list specified with
// the -dwarf-debug-flags option.
static void EscapeSpacesAndBackslashes(const char *Arg,
                                       SmallVectorImpl<char> &Res) {
  for (; *Arg; ++Arg) {
    switch (*Arg) {
    default:
      break;
    case ' ':
    case '\\':
      Res.push_back('\\');
      break;
    }
    Res.push_back(*Arg);
  }
}

/// Apply \a Work on the current tool chain \a RegularToolChain and any other
/// offloading tool chain that is associated with the current action \a JA.
static void
forAllAssociatedToolChains(Compilation &C, const JobAction &JA,
                           const ToolChain &RegularToolChain,
                           llvm::function_ref<void(const ToolChain &)> Work) {
  // Apply Work on the current/regular tool chain.
  Work(RegularToolChain);

  // Apply Work on all the offloading tool chains associated with the current
  // action.
  if (JA.isHostOffloading(Action::OFK_Cuda))
    Work(*C.getSingleOffloadToolChain<Action::OFK_Cuda>());
  else if (JA.isDeviceOffloading(Action::OFK_Cuda))
    Work(*C.getSingleOffloadToolChain<Action::OFK_Host>());
  else if (JA.isHostOffloading(Action::OFK_HIP))
    Work(*C.getSingleOffloadToolChain<Action::OFK_HIP>());
  else if (JA.isDeviceOffloading(Action::OFK_HIP))
    Work(*C.getSingleOffloadToolChain<Action::OFK_Host>());

  if (JA.isHostOffloading(Action::OFK_OpenMP)) {
#if INTEL_CUSTOMIZATION
    if (RegularToolChain.getTriple().isSPIR()) {
      // Host offloading with a target, we want to use the host toolchain
      // information.
      Work(*C.getSingleOffloadToolChain<Action::OFK_Host>());
      return;
    }
#endif // INTEL_CUSTOMIZATION
    auto TCs = C.getOffloadToolChains<Action::OFK_OpenMP>();
    for (auto II = TCs.first, IE = TCs.second; II != IE; ++II)
      Work(*II->second);
  } else if (JA.isDeviceOffloading(Action::OFK_OpenMP))
    Work(*C.getSingleOffloadToolChain<Action::OFK_Host>());

  if (JA.isHostOffloading(Action::OFK_SYCL)) {
    auto TCs = C.getOffloadToolChains<Action::OFK_SYCL>();
    for (auto II = TCs.first, IE = TCs.second; II != IE; ++II)
      Work(*II->second);
  } else if (JA.isDeviceOffloading(Action::OFK_SYCL))
    Work(*C.getSingleOffloadToolChain<Action::OFK_Host>());

  //
  // TODO: Add support for other offloading programming models here.
  //
}

/// This is a helper function for validating the optional refinement step
/// parameter in reciprocal argument strings. Return false if there is an error
/// parsing the refinement step. Otherwise, return true and set the Position
/// of the refinement step in the input string.
static bool getRefinementStep(StringRef In, const Driver &D,
                              const Arg &A, size_t &Position) {
  const char RefinementStepToken = ':';
  Position = In.find(RefinementStepToken);
  if (Position != StringRef::npos) {
    StringRef Option = A.getOption().getName();
    StringRef RefStep = In.substr(Position + 1);
    // Allow exactly one numeric character for the additional refinement
    // step parameter. This is reasonable for all currently-supported
    // operations and architectures because we would expect that a larger value
    // of refinement steps would cause the estimate "optimization" to
    // under-perform the native operation. Also, if the estimate does not
    // converge quickly, it probably will not ever converge, so further
    // refinement steps will not produce a better answer.
    if (RefStep.size() != 1) {
      D.Diag(diag::err_drv_invalid_value) << Option << RefStep;
      return false;
    }
    char RefStepChar = RefStep[0];
    if (RefStepChar < '0' || RefStepChar > '9') {
      D.Diag(diag::err_drv_invalid_value) << Option << RefStep;
      return false;
    }
  }
  return true;
}

/// The -mrecip flag requires processing of many optional parameters.
static void ParseMRecip(const Driver &D, const ArgList &Args,
                        ArgStringList &OutStrings) {
  StringRef DisabledPrefixIn = "!";
  StringRef DisabledPrefixOut = "!";
  StringRef EnabledPrefixOut = "";
  StringRef Out = "-mrecip=";

  Arg *A = Args.getLastArg(options::OPT_mrecip, options::OPT_mrecip_EQ);
  if (!A)
    return;

  unsigned NumOptions = A->getNumValues();
  if (NumOptions == 0) {
    // No option is the same as "all".
    OutStrings.push_back(Args.MakeArgString(Out + "all"));
    return;
  }

  // Pass through "all", "none", or "default" with an optional refinement step.
  if (NumOptions == 1) {
    StringRef Val = A->getValue(0);
    size_t RefStepLoc;
    if (!getRefinementStep(Val, D, *A, RefStepLoc))
      return;
    StringRef ValBase = Val.slice(0, RefStepLoc);
    if (ValBase == "all" || ValBase == "none" || ValBase == "default") {
      OutStrings.push_back(Args.MakeArgString(Out + Val));
      return;
    }
  }

  // Each reciprocal type may be enabled or disabled individually.
  // Check each input value for validity, concatenate them all back together,
  // and pass through.

  llvm::StringMap<bool> OptionStrings;
  OptionStrings.insert(std::make_pair("divd", false));
  OptionStrings.insert(std::make_pair("divf", false));
  OptionStrings.insert(std::make_pair("divh", false));
  OptionStrings.insert(std::make_pair("vec-divd", false));
  OptionStrings.insert(std::make_pair("vec-divf", false));
  OptionStrings.insert(std::make_pair("vec-divh", false));
  OptionStrings.insert(std::make_pair("sqrtd", false));
  OptionStrings.insert(std::make_pair("sqrtf", false));
  OptionStrings.insert(std::make_pair("sqrth", false));
  OptionStrings.insert(std::make_pair("vec-sqrtd", false));
  OptionStrings.insert(std::make_pair("vec-sqrtf", false));
  OptionStrings.insert(std::make_pair("vec-sqrth", false));

  for (unsigned i = 0; i != NumOptions; ++i) {
    StringRef Val = A->getValue(i);

    bool IsDisabled = Val.startswith(DisabledPrefixIn);
    // Ignore the disablement token for string matching.
    if (IsDisabled)
      Val = Val.substr(1);

    size_t RefStep;
    if (!getRefinementStep(Val, D, *A, RefStep))
      return;

    StringRef ValBase = Val.slice(0, RefStep);
    llvm::StringMap<bool>::iterator OptionIter = OptionStrings.find(ValBase);
    if (OptionIter == OptionStrings.end()) {
      // Try again specifying float suffix.
      OptionIter = OptionStrings.find(ValBase.str() + 'f');
      if (OptionIter == OptionStrings.end()) {
        // The input name did not match any known option string.
        D.Diag(diag::err_drv_unknown_argument) << Val;
        return;
      }
      // The option was specified without a half or float or double suffix.
      // Make sure that the double or half entry was not already specified.
      // The float entry will be checked below.
      if (OptionStrings[ValBase.str() + 'd'] ||
          OptionStrings[ValBase.str() + 'h']) {
        D.Diag(diag::err_drv_invalid_value) << A->getOption().getName() << Val;
        return;
      }
    }

    if (OptionIter->second == true) {
      // Duplicate option specified.
      D.Diag(diag::err_drv_invalid_value) << A->getOption().getName() << Val;
      return;
    }

    // Mark the matched option as found. Do not allow duplicate specifiers.
    OptionIter->second = true;

    // If the precision was not specified, also mark the double and half entry
    // as found.
    if (ValBase.back() != 'f' && ValBase.back() != 'd' && ValBase.back() != 'h') {
      OptionStrings[ValBase.str() + 'd'] = true;
      OptionStrings[ValBase.str() + 'h'] = true;
    }

    // Build the output string.
    StringRef Prefix = IsDisabled ? DisabledPrefixOut : EnabledPrefixOut;
    Out = Args.MakeArgString(Out + Prefix + Val);
    if (i != NumOptions - 1)
      Out = Args.MakeArgString(Out + ",");
  }

  OutStrings.push_back(Args.MakeArgString(Out));
}

/// The -mprefer-vector-width option accepts either a positive integer
/// or the string "none".
static void ParseMPreferVectorWidth(const Driver &D, const ArgList &Args,
                                    ArgStringList &CmdArgs) {
#if INTEL_CUSTOMIZATION
  Arg *A = Args.getLastArg(options::OPT_mprefer_vector_width_EQ,
                           options::OPT_qopt_zmm_usage_EQ);
  if (!A)
    return;
  if (A->getOption().matches(options::OPT_qopt_zmm_usage_EQ)) {
    StringRef Width, Value = A->getValue();
    if (Value == "high")
      Width = "512";
    else if (Value == "low")
      Width = "256";
    else {
      D.Diag(diag::err_drv_invalid_value) << A->getOption().getName() << Value;
      return;
    }
    CmdArgs.push_back(Args.MakeArgString("-mprefer-vector-width=" + Width));
    return;
  }
#endif // INTEL_CUSTOMIZATION
  StringRef Value = A->getValue();
  if (Value == "none") {
    CmdArgs.push_back("-mprefer-vector-width=none");
  } else {
    unsigned Width;
    if (Value.getAsInteger(10, Width)) {
      D.Diag(diag::err_drv_invalid_value) << A->getOption().getName() << Value;
      return;
    }
    CmdArgs.push_back(Args.MakeArgString("-mprefer-vector-width=" + Value));
  }
}

static bool
shouldUseExceptionTablesForObjCExceptions(const ObjCRuntime &runtime,
                                          const llvm::Triple &Triple) {
  // We use the zero-cost exception tables for Objective-C if the non-fragile
  // ABI is enabled or when compiling for x86_64 and ARM on Snow Leopard and
  // later.
  if (runtime.isNonFragile())
    return true;

  if (!Triple.isMacOSX())
    return false;

  return (!Triple.isMacOSXVersionLT(10, 5) &&
          (Triple.getArch() == llvm::Triple::x86_64 ||
           Triple.getArch() == llvm::Triple::arm));
}

/// Adds exception related arguments to the driver command arguments. There's a
/// main flag, -fexceptions and also language specific flags to enable/disable
/// C++ and Objective-C exceptions. This makes it possible to for example
/// disable C++ exceptions but enable Objective-C exceptions.
static bool addExceptionArgs(const ArgList &Args, types::ID InputType,
                             const ToolChain &TC, bool KernelOrKext,
                             const ObjCRuntime &objcRuntime,
                             ArgStringList &CmdArgs, // INTEL
                             const JobAction &JA) { // INTEL
  const llvm::Triple &Triple = TC.getTriple();

  if (KernelOrKext) {
    // -mkernel and -fapple-kext imply no exceptions, so claim exception related
    // arguments now to avoid warnings about unused arguments.
    Args.ClaimAllArgs(options::OPT_fexceptions);
    Args.ClaimAllArgs(options::OPT_fno_exceptions);
    Args.ClaimAllArgs(options::OPT_fobjc_exceptions);
    Args.ClaimAllArgs(options::OPT_fno_objc_exceptions);
    Args.ClaimAllArgs(options::OPT_fcxx_exceptions);
    Args.ClaimAllArgs(options::OPT_fno_cxx_exceptions);
    Args.ClaimAllArgs(options::OPT_fasync_exceptions);
    Args.ClaimAllArgs(options::OPT_fno_async_exceptions);
    return false;
  }

#if INTEL_CUSTOMIZATION
  if (JA.isDeviceOffloading(Action::OFK_OpenMP) && Triple.isSPIR())
    // Disable exception handling for spir target.
    return false;
#endif // INTEL_CUSTOMIZATION

  // See if the user explicitly enabled exceptions.
  bool EH = Args.hasFlag(options::OPT_fexceptions, options::OPT_fno_exceptions,
                         false);

  bool EHa = Args.hasFlag(options::OPT_fasync_exceptions,
                          options::OPT_fno_async_exceptions, false);
  if (EHa) {
    CmdArgs.push_back("-fasync-exceptions");
    EH = true;
  }

  // Obj-C exceptions are enabled by default, regardless of -fexceptions. This
  // is not necessarily sensible, but follows GCC.
  if (types::isObjC(InputType) &&
      Args.hasFlag(options::OPT_fobjc_exceptions,
                   options::OPT_fno_objc_exceptions, true)) {
    CmdArgs.push_back("-fobjc-exceptions");

    EH |= shouldUseExceptionTablesForObjCExceptions(objcRuntime, Triple);
  }

  if (types::isCXX(InputType)) {
    // Disable C++ EH by default on XCore and PS4/PS5.
    bool CXXExceptionsEnabled = Triple.getArch() != llvm::Triple::xcore &&
                                !Triple.isPS() && !Triple.isDriverKit();
    Arg *ExceptionArg = Args.getLastArg(
        options::OPT_fcxx_exceptions, options::OPT_fno_cxx_exceptions,
        options::OPT_fexceptions, options::OPT_fno_exceptions);
    if (ExceptionArg)
      CXXExceptionsEnabled =
          ExceptionArg->getOption().matches(options::OPT_fcxx_exceptions) ||
          ExceptionArg->getOption().matches(options::OPT_fexceptions);

    if (CXXExceptionsEnabled) {
      CmdArgs.push_back("-fcxx-exceptions");

      EH = true;
    }
  }

  // OPT_fignore_exceptions means exception could still be thrown,
  // but no clean up or catch would happen in current module.
  // So we do not set EH to false.
  Args.AddLastArg(CmdArgs, options::OPT_fignore_exceptions);

  if (EH)
    CmdArgs.push_back("-fexceptions");
  return EH;
}

static bool ShouldEnableAutolink(const ArgList &Args, const ToolChain &TC,
                                 const JobAction &JA) {
  bool Default = true;
  if (TC.getTriple().isOSDarwin()) {
    // The native darwin assembler doesn't support the linker_option directives,
    // so we disable them if we think the .s file will be passed to it.
    Default = TC.useIntegratedAs();
  }
  // The linker_option directives are intended for host compilation.
  if (JA.isDeviceOffloading(Action::OFK_Cuda) ||
      JA.isDeviceOffloading(Action::OFK_HIP))
    Default = false;
  return Args.hasFlag(options::OPT_fautolink, options::OPT_fno_autolink,
                      Default);
}

static bool mustUseNonLeafFramePointerForTarget(const llvm::Triple &Triple) {
  switch (Triple.getArch()){
  default:
    return false;
  case llvm::Triple::arm:
  case llvm::Triple::thumb:
    // ARM Darwin targets require a frame pointer to be always present to aid
    // offline debugging via backtraces.
    return Triple.isOSDarwin();
  }
}

static bool useFramePointerForTargetByDefault(const ArgList &Args,
                                              const llvm::Triple &Triple) {
  if (Args.hasArg(options::OPT_pg) && !Args.hasArg(options::OPT_mfentry))
    return true;

  if (Triple.isAndroid()) {
    switch (Triple.getArch()) {
    case llvm::Triple::aarch64:
    case llvm::Triple::arm:
    case llvm::Triple::armeb:
    case llvm::Triple::thumb:
    case llvm::Triple::thumbeb:
    case llvm::Triple::riscv64:
      return true;
    default:
      break;
    }
  }

  switch (Triple.getArch()) {
  case llvm::Triple::xcore:
  case llvm::Triple::wasm32:
  case llvm::Triple::wasm64:
  case llvm::Triple::msp430:
    // XCore never wants frame pointers, regardless of OS.
    // WebAssembly never wants frame pointers.
    return false;
  case llvm::Triple::ppc:
  case llvm::Triple::ppcle:
  case llvm::Triple::ppc64:
  case llvm::Triple::ppc64le:
  case llvm::Triple::riscv32:
  case llvm::Triple::riscv64:
  case llvm::Triple::sparc:
  case llvm::Triple::sparcel:
  case llvm::Triple::sparcv9:
  case llvm::Triple::amdgcn:
  case llvm::Triple::r600:
  case llvm::Triple::csky:
  case llvm::Triple::loongarch32:
  case llvm::Triple::loongarch64:
    return !areOptimizationsEnabled(Args);
  default:
    break;
  }

  if (Triple.isOSFuchsia() || Triple.isOSNetBSD()) {
    return !areOptimizationsEnabled(Args);
  }

  if (Triple.isOSLinux() || Triple.getOS() == llvm::Triple::CloudABI ||
      Triple.isOSHurd()) {
    switch (Triple.getArch()) {
    // Don't use a frame pointer on linux if optimizing for certain targets.
    case llvm::Triple::arm:
    case llvm::Triple::armeb:
    case llvm::Triple::thumb:
    case llvm::Triple::thumbeb:
    case llvm::Triple::mips64:
    case llvm::Triple::mips64el:
    case llvm::Triple::mips:
    case llvm::Triple::mipsel:
    case llvm::Triple::systemz:
    case llvm::Triple::x86:
    case llvm::Triple::x86_64:
      return !areOptimizationsEnabled(Args);
    default:
      return true;
    }
  }

  if (Triple.isOSWindows()) {
    switch (Triple.getArch()) {
    case llvm::Triple::x86:
      return !areOptimizationsEnabled(Args);
    case llvm::Triple::x86_64:
      return Triple.isOSBinFormatMachO();
    case llvm::Triple::arm:
    case llvm::Triple::thumb:
      // Windows on ARM builds with FPO disabled to aid fast stack walking
      return true;
    default:
      // All other supported Windows ISAs use xdata unwind information, so frame
      // pointers are not generally useful.
      return false;
    }
  }

  return true;
}

static CodeGenOptions::FramePointerKind
getFramePointerKind(const ArgList &Args, const llvm::Triple &Triple) {
  // We have 4 states:
  //
  //  00) leaf retained, non-leaf retained
  //  01) leaf retained, non-leaf omitted (this is invalid)
  //  10) leaf omitted, non-leaf retained
  //      (what -momit-leaf-frame-pointer was designed for)
  //  11) leaf omitted, non-leaf omitted
  //
  //  "omit" options taking precedence over "no-omit" options is the only way
  //  to make 3 valid states representable
  Arg *A = Args.getLastArg(options::OPT_fomit_frame_pointer,
                           options::OPT_fno_omit_frame_pointer);
  bool OmitFP = A && A->getOption().matches(options::OPT_fomit_frame_pointer);
  bool NoOmitFP =
      A && A->getOption().matches(options::OPT_fno_omit_frame_pointer);
  bool OmitLeafFP =
      Args.hasFlag(options::OPT_momit_leaf_frame_pointer,
                   options::OPT_mno_omit_leaf_frame_pointer,
                   Triple.isAArch64() || Triple.isPS() || Triple.isVE() ||
                   (Triple.isAndroid() && Triple.isRISCV64()));
  if (NoOmitFP || mustUseNonLeafFramePointerForTarget(Triple) ||
      (!OmitFP && useFramePointerForTargetByDefault(Args, Triple))) {
    if (OmitLeafFP)
      return CodeGenOptions::FramePointerKind::NonLeaf;
    return CodeGenOptions::FramePointerKind::All;
  }
  return CodeGenOptions::FramePointerKind::None;
}

/// Add a CC1 option to specify the debug compilation directory.
static const char *addDebugCompDirArg(const ArgList &Args,
                                      ArgStringList &CmdArgs,
                                      const llvm::vfs::FileSystem &VFS) {
  if (Arg *A = Args.getLastArg(options::OPT_ffile_compilation_dir_EQ,
                               options::OPT_fdebug_compilation_dir_EQ)) {
    if (A->getOption().matches(options::OPT_ffile_compilation_dir_EQ))
      CmdArgs.push_back(Args.MakeArgString(Twine("-fdebug-compilation-dir=") +
                                           A->getValue()));
    else
      A->render(Args, CmdArgs);
  } else if (llvm::ErrorOr<std::string> CWD =
                 VFS.getCurrentWorkingDirectory()) {
    CmdArgs.push_back(Args.MakeArgString("-fdebug-compilation-dir=" + *CWD));
  }
  StringRef Path(CmdArgs.back());
  return Path.substr(Path.find('=') + 1).data();
}

static void addDebugObjectName(const ArgList &Args, ArgStringList &CmdArgs,
                               const char *DebugCompilationDir,
                               const char *OutputFileName) {
  // No need to generate a value for -object-file-name if it was provided.
  for (auto *Arg : Args.filtered(options::OPT_Xclang))
    if (StringRef(Arg->getValue()).startswith("-object-file-name"))
      return;

  if (Args.hasArg(options::OPT_object_file_name_EQ))
    return;

  SmallString<128> ObjFileNameForDebug(OutputFileName);
  if (ObjFileNameForDebug != "-" &&
      !llvm::sys::path::is_absolute(ObjFileNameForDebug) &&
      (!DebugCompilationDir ||
       llvm::sys::path::is_absolute(DebugCompilationDir))) {
    // Make the path absolute in the debug infos like MSVC does.
    llvm::sys::fs::make_absolute(ObjFileNameForDebug);
  }
  // If the object file name is a relative path, then always use Windows
  // backslash style as -object-file-name is used for embedding object file path
  // in codeview and it can only be generated when targeting on Windows.
  // Otherwise, just use native absolute path.
  llvm::sys::path::Style Style =
      llvm::sys::path::is_absolute(ObjFileNameForDebug)
          ? llvm::sys::path::Style::native
          : llvm::sys::path::Style::windows_backslash;
  llvm::sys::path::remove_dots(ObjFileNameForDebug, /*remove_dot_dot=*/true,
                               Style);
  CmdArgs.push_back(
      Args.MakeArgString(Twine("-object-file-name=") + ObjFileNameForDebug));
}

/// Add a CC1 and CC1AS option to specify the debug file path prefix map.
static void addDebugPrefixMapArg(const Driver &D, const ToolChain &TC,
                                 const ArgList &Args, ArgStringList &CmdArgs) {
  auto AddOneArg = [&](StringRef Map, StringRef Name) {
    if (!Map.contains('='))
      D.Diag(diag::err_drv_invalid_argument_to_option) << Map << Name;
    else
      CmdArgs.push_back(Args.MakeArgString("-fdebug-prefix-map=" + Map));
  };

  for (const Arg *A : Args.filtered(options::OPT_ffile_prefix_map_EQ,
                                    options::OPT_fdebug_prefix_map_EQ)) {
    AddOneArg(A->getValue(), A->getOption().getName());
    A->claim();
  }
  std::string GlobalRemapEntry = TC.GetGlobalDebugPathRemapping();
  if (GlobalRemapEntry.empty())
    return;
  AddOneArg(GlobalRemapEntry, "environment");
}

/// Add a CC1 and CC1AS option to specify the macro file path prefix map.
static void addMacroPrefixMapArg(const Driver &D, const ArgList &Args,
                                 ArgStringList &CmdArgs) {
  for (const Arg *A : Args.filtered(options::OPT_ffile_prefix_map_EQ,
                                    options::OPT_fmacro_prefix_map_EQ)) {
    StringRef Map = A->getValue();
    if (!Map.contains('='))
      D.Diag(diag::err_drv_invalid_argument_to_option)
          << Map << A->getOption().getName();
    else
      CmdArgs.push_back(Args.MakeArgString("-fmacro-prefix-map=" + Map));
    A->claim();
  }
}

/// Add a CC1 and CC1AS option to specify the coverage file path prefix map.
static void addCoveragePrefixMapArg(const Driver &D, const ArgList &Args,
                                   ArgStringList &CmdArgs) {
  for (const Arg *A : Args.filtered(options::OPT_ffile_prefix_map_EQ,
                                    options::OPT_fcoverage_prefix_map_EQ)) {
    StringRef Map = A->getValue();
    if (!Map.contains('='))
      D.Diag(diag::err_drv_invalid_argument_to_option)
          << Map << A->getOption().getName();
    else
      CmdArgs.push_back(Args.MakeArgString("-fcoverage-prefix-map=" + Map));
    A->claim();
  }
}

/// Simple check to see if the optimization level is at -O2 or higher.
/// For -fsycl (DPC++) -O2 is the default.
static bool isSYCLOptimizationO2orHigher(const ArgList &Args) {
  if (Arg *A = Args.getLastArg(options::OPT_O_Group)) {
    if (A->getOption().matches(options::OPT_O4) ||
        A->getOption().matches(options::OPT_Ofast))
      return true;

    if (A->getOption().matches(options::OPT_O0))
      return false;

    assert(A->getOption().matches(options::OPT_O) && "Must have a -O flag");

    StringRef S(A->getValue());
    unsigned OptLevel = 0;
    if (S.getAsInteger(10, OptLevel))
      return false;
    return OptLevel > 1;
  }
  // No -O setting seen, default is -O2 for device.
  return true;
}

/// Vectorize at all optimization levels greater than 1 except for -Oz.
/// For -Oz the loop vectorizer is disabled, while the slp vectorizer is
/// enabled.
static bool shouldEnableVectorizerAtOLevel(const ArgList &Args, bool isSlpVec) {
  if (Arg *A = Args.getLastArg(options::OPT_O_Group)) {
    if (A->getOption().matches(options::OPT_O4) ||
        A->getOption().matches(options::OPT_Ofast))
      return true;

    if (A->getOption().matches(options::OPT_O0))
      return false;

    assert(A->getOption().matches(options::OPT_O) && "Must have a -O flag");

    // Vectorize -Os.
    StringRef S(A->getValue());
    if (S == "s")
      return true;

    // Don't vectorize -Oz, unless it's the slp vectorizer.
    if (S == "z")
      return isSlpVec;

    unsigned OptLevel = 0;
    if (S.getAsInteger(10, OptLevel))
      return false;

    return OptLevel > 1;
  }

  return false;
}

/// Add -x lang to \p CmdArgs for \p Input.
static void addDashXForInput(const ArgList &Args, const InputInfo &Input,
                             ArgStringList &CmdArgs) {
  // When using -verify-pch, we don't want to provide the type
  // 'precompiled-header' if it was inferred from the file extension
  if (Args.hasArg(options::OPT_verify_pch) && Input.getType() == types::TY_PCH)
    return;

  CmdArgs.push_back("-x");
  if (Args.hasArg(options::OPT_rewrite_objc))
    CmdArgs.push_back(types::getTypeName(types::TY_PP_ObjCXX));
  else {
    // Map the driver type to the frontend type. This is mostly an identity
    // mapping, except that the distinction between module interface units
    // and other source files does not exist at the frontend layer.
    const char *ClangType;
    switch (Input.getType()) {
    case types::TY_CXXModule:
      ClangType = "c++";
      break;
    case types::TY_PP_CXXModule:
      ClangType = "c++-cpp-output";
      break;
    default:
      ClangType = types::getTypeName(Input.getType());
      break;
    }
    CmdArgs.push_back(ClangType);
  }
}

static void addPGOAndCoverageFlags(const ToolChain &TC, Compilation &C,
                                   const Driver &D, const InputInfo &Output,
                                   const ArgList &Args, SanitizerArgs &SanArgs,
                                   ArgStringList &CmdArgs) {

  auto *PGOGenerateArg = Args.getLastArg(options::OPT_fprofile_generate,
                                         options::OPT_fprofile_generate_EQ,
                                         options::OPT_fno_profile_generate);
  if (PGOGenerateArg &&
      PGOGenerateArg->getOption().matches(options::OPT_fno_profile_generate))
    PGOGenerateArg = nullptr;

  auto *CSPGOGenerateArg = Args.getLastArg(options::OPT_fcs_profile_generate,
                                           options::OPT_fcs_profile_generate_EQ,
                                           options::OPT_fno_profile_generate);
  if (CSPGOGenerateArg &&
      CSPGOGenerateArg->getOption().matches(options::OPT_fno_profile_generate))
    CSPGOGenerateArg = nullptr;

  auto *ProfileGenerateArg = Args.getLastArg(
      options::OPT_fprofile_instr_generate,
      options::OPT_fprofile_instr_generate_EQ,
      options::OPT_fno_profile_instr_generate);
  if (ProfileGenerateArg &&
      ProfileGenerateArg->getOption().matches(
          options::OPT_fno_profile_instr_generate))
    ProfileGenerateArg = nullptr;

  if (PGOGenerateArg && ProfileGenerateArg)
    D.Diag(diag::err_drv_argument_not_allowed_with)
        << PGOGenerateArg->getSpelling() << ProfileGenerateArg->getSpelling();

  auto *ProfileUseArg = getLastProfileUseArg(Args);

  if (PGOGenerateArg && ProfileUseArg)
    D.Diag(diag::err_drv_argument_not_allowed_with)
        << ProfileUseArg->getSpelling() << PGOGenerateArg->getSpelling();

  if (ProfileGenerateArg && ProfileUseArg)
    D.Diag(diag::err_drv_argument_not_allowed_with)
        << ProfileGenerateArg->getSpelling() << ProfileUseArg->getSpelling();

  if (CSPGOGenerateArg && PGOGenerateArg) {
    D.Diag(diag::err_drv_argument_not_allowed_with)
        << CSPGOGenerateArg->getSpelling() << PGOGenerateArg->getSpelling();
    PGOGenerateArg = nullptr;
  }

  if (TC.getTriple().isOSAIX()) {
    if (Arg *ProfileSampleUseArg = getLastProfileSampleUseArg(Args))
      D.Diag(diag::err_drv_unsupported_opt_for_target)
          << ProfileSampleUseArg->getSpelling() << TC.getTriple().str();
  }

  if (ProfileGenerateArg) {
    if (ProfileGenerateArg->getOption().matches(
            options::OPT_fprofile_instr_generate_EQ))
      CmdArgs.push_back(Args.MakeArgString(Twine("-fprofile-instrument-path=") +
                                           ProfileGenerateArg->getValue()));
    // The default is to use Clang Instrumentation.
    CmdArgs.push_back("-fprofile-instrument=clang");
    if (TC.getTriple().isWindowsMSVCEnvironment()) {
      // Add dependent lib for clang_rt.profile
      CmdArgs.push_back(Args.MakeArgString(
          "--dependent-lib=" + TC.getCompilerRTBasename(Args, "profile")));
    }
  }

  Arg *PGOGenArg = nullptr;
  if (PGOGenerateArg) {
    assert(!CSPGOGenerateArg);
    PGOGenArg = PGOGenerateArg;
    CmdArgs.push_back("-fprofile-instrument=llvm");
  }
  if (CSPGOGenerateArg) {
    assert(!PGOGenerateArg);
    PGOGenArg = CSPGOGenerateArg;
    CmdArgs.push_back("-fprofile-instrument=csllvm");
  }
  if (PGOGenArg) {
    if (TC.getTriple().isWindowsMSVCEnvironment()) {
      // Add dependent lib for clang_rt.profile
      CmdArgs.push_back(Args.MakeArgString(
          "--dependent-lib=" + TC.getCompilerRTBasename(Args, "profile")));
    }
    if (PGOGenArg->getOption().matches(
            PGOGenerateArg ? options::OPT_fprofile_generate_EQ
                           : options::OPT_fcs_profile_generate_EQ)) {
      SmallString<128> Path(PGOGenArg->getValue());
      llvm::sys::path::append(Path, "default_%m.profraw");
      CmdArgs.push_back(
          Args.MakeArgString(Twine("-fprofile-instrument-path=") + Path));
    }
  }

  if (ProfileUseArg) {
    if (ProfileUseArg->getOption().matches(options::OPT_fprofile_instr_use_EQ))
      CmdArgs.push_back(Args.MakeArgString(
          Twine("-fprofile-instrument-use-path=") + ProfileUseArg->getValue()));
    else if ((ProfileUseArg->getOption().matches(
                  options::OPT_fprofile_use_EQ) ||
              ProfileUseArg->getOption().matches(
                  options::OPT_fprofile_instr_use))) {
      SmallString<128> Path(
          ProfileUseArg->getNumValues() == 0 ? "" : ProfileUseArg->getValue());
      if (Path.empty() || llvm::sys::fs::is_directory(Path))
        llvm::sys::path::append(Path, "default.profdata");
      CmdArgs.push_back(
          Args.MakeArgString(Twine("-fprofile-instrument-use-path=") + Path));
    }
  }

  bool EmitCovNotes = Args.hasFlag(options::OPT_ftest_coverage,
                                   options::OPT_fno_test_coverage, false) ||
                      Args.hasArg(options::OPT_coverage);
  bool EmitCovData = TC.needsGCovInstrumentation(Args);
  if (EmitCovNotes)
    CmdArgs.push_back("-ftest-coverage");
  if (EmitCovData)
    CmdArgs.push_back("-fprofile-arcs");

  if (Args.hasFlag(options::OPT_fcoverage_mapping,
                   options::OPT_fno_coverage_mapping, false)) {
    if (!ProfileGenerateArg)
      D.Diag(clang::diag::err_drv_argument_only_allowed_with)
          << "-fcoverage-mapping"
          << "-fprofile-instr-generate";

    CmdArgs.push_back("-fcoverage-mapping");
  }

  if (Arg *A = Args.getLastArg(options::OPT_ffile_compilation_dir_EQ,
                               options::OPT_fcoverage_compilation_dir_EQ)) {
    if (A->getOption().matches(options::OPT_ffile_compilation_dir_EQ))
      CmdArgs.push_back(Args.MakeArgString(
          Twine("-fcoverage-compilation-dir=") + A->getValue()));
    else
      A->render(Args, CmdArgs);
  } else if (llvm::ErrorOr<std::string> CWD =
                 D.getVFS().getCurrentWorkingDirectory()) {
    CmdArgs.push_back(Args.MakeArgString("-fcoverage-compilation-dir=" + *CWD));
  }

  if (Args.hasArg(options::OPT_fprofile_exclude_files_EQ)) {
    auto *Arg = Args.getLastArg(options::OPT_fprofile_exclude_files_EQ);
    if (!Args.hasArg(options::OPT_coverage))
      D.Diag(clang::diag::err_drv_argument_only_allowed_with)
          << "-fprofile-exclude-files="
          << "--coverage";

    StringRef v = Arg->getValue();
    CmdArgs.push_back(
        Args.MakeArgString(Twine("-fprofile-exclude-files=" + v)));
  }

  if (Args.hasArg(options::OPT_fprofile_filter_files_EQ)) {
    auto *Arg = Args.getLastArg(options::OPT_fprofile_filter_files_EQ);
    if (!Args.hasArg(options::OPT_coverage))
      D.Diag(clang::diag::err_drv_argument_only_allowed_with)
          << "-fprofile-filter-files="
          << "--coverage";

    StringRef v = Arg->getValue();
    CmdArgs.push_back(Args.MakeArgString(Twine("-fprofile-filter-files=" + v)));
  }

  if (const auto *A = Args.getLastArg(options::OPT_fprofile_update_EQ)) {
    StringRef Val = A->getValue();
    if (Val == "atomic" || Val == "prefer-atomic")
      CmdArgs.push_back("-fprofile-update=atomic");
    else if (Val != "single")
      D.Diag(diag::err_drv_unsupported_option_argument)
          << A->getSpelling() << Val;
  } else if (SanArgs.needsTsanRt()) {
    CmdArgs.push_back("-fprofile-update=atomic");
  }

  int FunctionGroups = 1;
  int SelectedFunctionGroup = 0;
  if (const auto *A = Args.getLastArg(options::OPT_fprofile_function_groups)) {
    StringRef Val = A->getValue();
    if (Val.getAsInteger(0, FunctionGroups) || FunctionGroups < 1)
      D.Diag(diag::err_drv_invalid_int_value) << A->getAsString(Args) << Val;
  }
  if (const auto *A =
          Args.getLastArg(options::OPT_fprofile_selected_function_group)) {
    StringRef Val = A->getValue();
    if (Val.getAsInteger(0, SelectedFunctionGroup) ||
        SelectedFunctionGroup < 0 || SelectedFunctionGroup >= FunctionGroups)
      D.Diag(diag::err_drv_invalid_int_value) << A->getAsString(Args) << Val;
  }
  if (FunctionGroups != 1)
    CmdArgs.push_back(Args.MakeArgString("-fprofile-function-groups=" +
                                         Twine(FunctionGroups)));
  if (SelectedFunctionGroup != 0)
    CmdArgs.push_back(Args.MakeArgString("-fprofile-selected-function-group=" +
                                         Twine(SelectedFunctionGroup)));

  // Leave -fprofile-dir= an unused argument unless .gcda emission is
  // enabled. To be polite, with '-fprofile-arcs -fno-profile-arcs' consider
  // the flag used. There is no -fno-profile-dir, so the user has no
  // targeted way to suppress the warning.
  Arg *FProfileDir = nullptr;
  if (Args.hasArg(options::OPT_fprofile_arcs) ||
      Args.hasArg(options::OPT_coverage))
    FProfileDir = Args.getLastArg(options::OPT_fprofile_dir);

<<<<<<< HEAD
  // Put the .gcno and .gcda files (if needed) next to the object file or
  // bitcode file in the case of LTO.
  // FIXME: There should be a simpler way to find the object file for this
  // input, and this code probably does the wrong thing for commands that
  // compile and link all at once.
  if ((Args.hasArg(options::OPT_c) || Args.hasArg(options::OPT_S)) &&
      (EmitCovNotes || EmitCovData) && Output.isFilename()) {
    SmallString<128> OutputFilename;
    if (Arg *FinalOutput = C.getArgs().getLastArg(options::OPT__SLASH_Fo))
      OutputFilename = FinalOutput->getValue();
    else if (Arg *FinalOutput = C.getArgs().getLastArg(options::OPT_o))
      OutputFilename = FinalOutput->getValue();
    else
      OutputFilename = llvm::sys::path::filename(Output.getBaseInput());
    SmallString<128> CoverageFilename = OutputFilename;
    if (llvm::sys::path::is_relative(CoverageFilename))
      (void)D.getVFS().makeAbsolute(CoverageFilename);
=======
  // TODO: Don't claim -c/-S to warn about -fsyntax-only -c/-S, -E -c/-S,
  // like we warn about -fsyntax-only -E.
  (void)(Args.hasArg(options::OPT_c) || Args.hasArg(options::OPT_S));

  // Put the .gcno and .gcda files (if needed) next to the primary output file,
  // or fall back to a file in the current directory for `clang -c --coverage
  // d/a.c` in the absence of -o.
  if (EmitCovNotes || EmitCovData) {
    SmallString<128> CoverageFilename;
    if (Arg *DumpDir = Args.getLastArgNoClaim(options::OPT_dumpdir)) {
      // Form ${dumpdir}${basename}.gcno. Note that dumpdir may not end with a
      // path separator.
      CoverageFilename = DumpDir->getValue();
      CoverageFilename += llvm::sys::path::filename(Output.getBaseInput());
    } else if (Arg *FinalOutput =
                   C.getArgs().getLastArg(options::OPT__SLASH_Fo)) {
      CoverageFilename = FinalOutput->getValue();
    } else if (Arg *FinalOutput = C.getArgs().getLastArg(options::OPT_o)) {
      CoverageFilename = FinalOutput->getValue();
    } else {
      CoverageFilename = llvm::sys::path::filename(Output.getBaseInput());
    }
>>>>>>> 38e5d2c1
    llvm::sys::path::replace_extension(CoverageFilename, "gcno");

    CmdArgs.push_back("-coverage-notes-file");
    CmdArgs.push_back(Args.MakeArgString(CoverageFilename));

    if (EmitCovData) {
      if (FProfileDir) {
<<<<<<< HEAD
=======
        SmallString<128> Gcno = std::move(CoverageFilename);
>>>>>>> 38e5d2c1
        CoverageFilename = FProfileDir->getValue();
        llvm::sys::path::append(CoverageFilename, OutputFilename);
      }
      llvm::sys::path::replace_extension(CoverageFilename, "gcda");
      CmdArgs.push_back("-coverage-data-file");
      CmdArgs.push_back(Args.MakeArgString(CoverageFilename));
    }
  }

#if INTEL_CUSTOMIZATION
  // -fprofile-instr-generate cannot work with incremental linking on Windows
  if (D.IsIntelMode() && D.IsCLMode() && ProfileGenerateArg) {
    auto linkArgs = Args.getAllArgValues(options::OPT__SLASH_link);
    for (auto iter = linkArgs.rbegin(); iter != linkArgs.rend(); ++iter) {
      std::string argLower = std::move(StringRef(*iter).substr(1).lower());
      if (argLower.compare("incremental:no") == 0)
        break;
      else if (argLower.compare("incremental") == 0) {
        D.Diag(diag::err_drv_argument_not_allowed_with)
            << ProfileGenerateArg->getSpelling() << "-incremental";
        break;
      }
    }
  }
#endif // INTEL_CUSTOMIZATION
}

/// Check whether the given input tree contains any compilation actions.
static bool ContainsCompileAction(const Action *A) {
  if (isa<CompileJobAction>(A) || isa<BackendJobAction>(A))
    return true;

  return llvm::any_of(A->inputs(), ContainsCompileAction);
}

/// Check if -relax-all should be passed to the internal assembler.
/// This is done by default when compiling non-assembler source with -O0.
static bool UseRelaxAll(Compilation &C, const ArgList &Args) {
  bool RelaxDefault = true;

  if (Arg *A = Args.getLastArg(options::OPT_O_Group))
    RelaxDefault = A->getOption().matches(options::OPT_O0);

  if (RelaxDefault) {
    RelaxDefault = false;
    for (const auto &Act : C.getActions()) {
      if (ContainsCompileAction(Act)) {
        RelaxDefault = true;
        break;
      }
    }
  }

  return Args.hasFlag(options::OPT_mrelax_all, options::OPT_mno_relax_all,
                      RelaxDefault);
}

static void
RenderDebugEnablingArgs(const ArgList &Args, ArgStringList &CmdArgs,
                        llvm::codegenoptions::DebugInfoKind DebugInfoKind,
                        unsigned DwarfVersion,
                        llvm::DebuggerKind DebuggerTuning) {
  addDebugInfoKind(CmdArgs, DebugInfoKind);
  if (DwarfVersion > 0)
    CmdArgs.push_back(
        Args.MakeArgString("-dwarf-version=" + Twine(DwarfVersion)));
  switch (DebuggerTuning) {
  case llvm::DebuggerKind::GDB:
    CmdArgs.push_back("-debugger-tuning=gdb");
    break;
  case llvm::DebuggerKind::LLDB:
    CmdArgs.push_back("-debugger-tuning=lldb");
    break;
  case llvm::DebuggerKind::SCE:
    CmdArgs.push_back("-debugger-tuning=sce");
    break;
  case llvm::DebuggerKind::DBX:
    CmdArgs.push_back("-debugger-tuning=dbx");
    break;
  default:
    break;
  }
}

static bool checkDebugInfoOption(const Arg *A, const ArgList &Args,
                                 const Driver &D, const ToolChain &TC) {
  assert(A && "Expected non-nullptr argument.");
  if (TC.supportsDebugInfoOption(A))
    return true;
  D.Diag(diag::warn_drv_unsupported_debug_info_opt_for_target)
      << A->getAsString(Args) << TC.getTripleString();
  return false;
}

static void RenderDebugInfoCompressionArgs(const ArgList &Args,
                                           ArgStringList &CmdArgs,
                                           const Driver &D,
                                           const ToolChain &TC) {
  const Arg *A = Args.getLastArg(options::OPT_gz_EQ);
  if (!A)
    return;
  if (checkDebugInfoOption(A, Args, D, TC)) {
    StringRef Value = A->getValue();
    if (Value == "none") {
      CmdArgs.push_back("--compress-debug-sections=none");
    } else if (Value == "zlib") {
      if (llvm::compression::zlib::isAvailable()) {
        CmdArgs.push_back(
            Args.MakeArgString("--compress-debug-sections=" + Twine(Value)));
      } else {
        D.Diag(diag::warn_debug_compression_unavailable) << "zlib";
      }
    } else if (Value == "zstd") {
      if (llvm::compression::zstd::isAvailable()) {
        CmdArgs.push_back(
            Args.MakeArgString("--compress-debug-sections=" + Twine(Value)));
      } else {
        D.Diag(diag::warn_debug_compression_unavailable) << "zstd";
      }
    } else {
      D.Diag(diag::err_drv_unsupported_option_argument)
          << A->getSpelling() << Value;
    }
  }
}

static void handleAMDGPUCodeObjectVersionOptions(const Driver &D,
                                                 const ArgList &Args,
                                                 ArgStringList &CmdArgs,
                                                 bool IsCC1As = false) {
  // If no version was requested by the user, use the default value from the
  // back end. This is consistent with the value returned from
  // getAMDGPUCodeObjectVersion. This lets clang emit IR for amdgpu without
  // requiring the corresponding llvm to have the AMDGPU target enabled,
  // provided the user (e.g. front end tests) can use the default.
  if (haveAMDGPUCodeObjectVersionArgument(D, Args)) {
    unsigned CodeObjVer = getAMDGPUCodeObjectVersion(D, Args);
    CmdArgs.insert(CmdArgs.begin() + 1,
                   Args.MakeArgString(Twine("--amdhsa-code-object-version=") +
                                      Twine(CodeObjVer)));
    CmdArgs.insert(CmdArgs.begin() + 1, "-mllvm");
    // -cc1as does not accept -mcode-object-version option.
    if (!IsCC1As)
      CmdArgs.insert(CmdArgs.begin() + 1,
                     Args.MakeArgString(Twine("-mcode-object-version=") +
                                        Twine(CodeObjVer)));
  }
}

/// Check whether the given input tree contains any append footer actions
static bool ContainsAppendFooterAction(const Action *A) {
  if (isa<AppendFooterJobAction>(A))
    return true;
  for (const auto &AI : A->inputs())
    if (ContainsAppendFooterAction(AI))
      return true;

  return false;
}

void Clang::AddPreprocessingOptions(Compilation &C, const JobAction &JA,
                                    const Driver &D, const ArgList &Args,
                                    ArgStringList &CmdArgs,
                                    const InputInfo &Output,
                                    const InputInfoList &Inputs) const {
  const bool IsIAMCU = getToolChain().getTriple().isOSIAMCU();
  const bool IsIntelFPGA = Args.hasArg(options::OPT_fintelfpga);

  CheckPreprocessingOptions(D, Args);

  Args.AddLastArg(CmdArgs, options::OPT_C);
  Args.AddLastArg(CmdArgs, options::OPT_CC);

  // Handle dependency file generation.
  Arg *ArgM = Args.getLastArg(options::OPT_MM);
  if (!ArgM)
    ArgM = Args.getLastArg(options::OPT_M);
  Arg *ArgMD = Args.getLastArg(options::OPT_MMD);
  if (!ArgMD)
    ArgMD = Args.getLastArg(options::OPT_MD);

  // -M and -MM imply -w.
  if (ArgM)
    CmdArgs.push_back("-w");
  else
    ArgM = ArgMD;

  auto createFPGATempDepFile = [&](const char *&DepFile) {
    // Generate dependency files as temporary. These will be used for the
    // aoc call/bundled during fat object creation
    std::string BaseName(Clang::getBaseInputName(Args, Inputs[0]));
    std::string DepTmpName =
        C.getDriver().GetTemporaryPath(llvm::sys::path::stem(BaseName), "d");
    DepFile = C.addTempFile(C.getArgs().MakeArgString(DepTmpName));
    C.getDriver().addFPGATempDepFile(DepFile, BaseName);
  };

  // Do not add dependency generation information when compiling the source +
  // footer combination.  The dependency generation is done in a separate
  // compile step so we can retain original source information.
  if (ContainsAppendFooterAction(&JA))
    ArgM = nullptr;

  if (ArgM) {
    // Determine the output location.
    const char *DepFile;
    if (Arg *MF = Args.getLastArg(options::OPT_MF)) {
      DepFile = MF->getValue();
      C.addFailureResultFile(DepFile, &JA);
      // Populate the named dependency file to be used in the bundle
      // or passed to the offline compilation.
      if (IsIntelFPGA && JA.isDeviceOffloading(Action::OFK_SYCL))
        C.getDriver().addFPGATempDepFile(
            DepFile, Clang::getBaseInputName(Args, Inputs[0]));
    } else if (Output.getType() == types::TY_Dependencies) {
      DepFile = Output.getFilename();
      if (!ContainsAppendFooterAction(&JA) && Args.hasArg(options::OPT_fsycl) &&
          !Args.hasArg(options::OPT_fno_sycl_use_footer) &&
          !JA.isDeviceOffloading(Action::OFK_SYCL))
        // Name the dependency file for the specific dependency generation
        // step created for the integration footer enabled compilation.
        DepFile = getDependencyFileName(Args, Inputs);
    } else if (!ArgMD) {
      DepFile = "-";
    } else if (IsIntelFPGA && JA.isDeviceOffloading(Action::OFK_SYCL)) {
      createFPGATempDepFile(DepFile);
    } else {
      DepFile = getDependencyFileName(Args, Inputs);
      C.addFailureResultFile(DepFile, &JA);
    }
    CmdArgs.push_back("-dependency-file");
    CmdArgs.push_back(DepFile);

    bool HasTarget = false;
    for (const Arg *A : Args.filtered(options::OPT_MT, options::OPT_MQ)) {
      HasTarget = true;
      A->claim();
      if (A->getOption().matches(options::OPT_MT)) {
        A->render(Args, CmdArgs);
      } else {
        CmdArgs.push_back("-MT");
        SmallString<128> Quoted;
        quoteMakeTarget(A->getValue(), Quoted);
        CmdArgs.push_back(Args.MakeArgString(Quoted));
      }
    }

    // Add a default target if one wasn't specified.
    if (!HasTarget) {
      const char *DepTarget;

      // If user provided -o, that is the dependency target, except
      // when we are only generating a dependency file.
      Arg *OutputOpt = Args.getLastArg(options::OPT_o);
      if (OutputOpt && Output.getType() != types::TY_Dependencies) {
        DepTarget = OutputOpt->getValue();
      } else {
        // Otherwise derive from the base input.
        //
        // FIXME: This should use the computed output file location.
        SmallString<128> P(Inputs[0].getBaseInput());
        llvm::sys::path::replace_extension(P, "o");
        DepTarget = Args.MakeArgString(llvm::sys::path::filename(P));
      }

      CmdArgs.push_back("-MT");
      SmallString<128> Quoted;
      quoteMakeTarget(DepTarget, Quoted);
      CmdArgs.push_back(Args.MakeArgString(Quoted));
    }

    if (ArgM->getOption().matches(options::OPT_M) ||
        ArgM->getOption().matches(options::OPT_MD))
      CmdArgs.push_back("-sys-header-deps");
    if (Args.hasFlag(options::OPT_canonical_prefixes,
                     options::OPT_no_canonical_prefixes, true))
      CmdArgs.push_back("-canonical-system-headers");
    if ((isa<PrecompileJobAction>(JA) &&
         !Args.hasArg(options::OPT_fno_module_file_deps)) ||
        Args.hasArg(options::OPT_fmodule_file_deps))
      CmdArgs.push_back("-module-file-deps");
  }

  if (!ArgM && IsIntelFPGA && JA.isDeviceOffloading(Action::OFK_SYCL)) {
    // No dep generation option was provided, add all of the needed options
    // to ensure a successful dep generation.
    const char *DepFile;
    createFPGATempDepFile(DepFile);
    CmdArgs.push_back("-dependency-file");
    CmdArgs.push_back(DepFile);
    CmdArgs.push_back("-MT");
    SmallString<128> P(Inputs[0].getBaseInput());
    llvm::sys::path::replace_extension(P, "o");
    SmallString<128> Quoted;
    quoteMakeTarget(llvm::sys::path::filename(P), Quoted);
    CmdArgs.push_back(Args.MakeArgString(Quoted));
  }

  if (Args.hasArg(options::OPT_MG)) {
    if (!ArgM || ArgM->getOption().matches(options::OPT_MD) ||
        ArgM->getOption().matches(options::OPT_MMD))
      D.Diag(diag::err_drv_mg_requires_m_or_mm);
    CmdArgs.push_back("-MG");
  }

  Args.AddLastArg(CmdArgs, options::OPT_MP);
  Args.AddLastArg(CmdArgs, options::OPT_MV);

  // Add offload include arguments specific for CUDA/HIP.  This must happen
  // before we -I or -include anything else, because we must pick up the
  // CUDA/HIP headers from the particular CUDA/ROCm installation, rather than
  // from e.g. /usr/local/include.
  if (JA.isOffloading(Action::OFK_Cuda))
    getToolChain().AddCudaIncludeArgs(Args, CmdArgs);
  if (JA.isOffloading(Action::OFK_HIP))
    getToolChain().AddHIPIncludeArgs(Args, CmdArgs);

#if INTEL_CUSTOMIZATION
  // Add the AC Types header directories before the SYCL headers
  if (Args.hasArg(options::OPT_qactypes)) {
    CmdArgs.push_back("-internal-isystem");
    CmdArgs.push_back(Args.MakeArgString(getToolChain().GetACTypesIncludePath(Args)));
  }
  // Add Intel headers for OpenMP and SYCL offloading.
  if (JA.isOffloading(Action::OFK_SYCL) || JA.isOffloading(Action::OFK_OpenMP)) {
#endif // INTEL_CUSTOMIZATION
    toolchains::SYCLToolChain::AddSYCLIncludeArgs(D, Args, CmdArgs);
    if (Inputs[0].getType() == types::TY_CUDA) {
      // Include __clang_cuda_runtime_wrapper.h in .cu SYCL compilation.
      getToolChain().AddCudaIncludeArgs(Args, CmdArgs);
    }
  }

  // If we are compiling for a GPU target we want to override the system headers
  // with ones created by the 'libc' project if present.
  if (!Args.hasArg(options::OPT_nostdinc) &&
      !Args.hasArg(options::OPT_nogpuinc) &&
      !Args.hasArg(options::OPT_nobuiltininc) &&
      (getToolChain().getTriple().isNVPTX() ||
       getToolChain().getTriple().isAMDGCN())) {

      // Add include/gpu-none-libc/* to our system include path. This lets us use
      // GPU-specific system headers first. 
      // TODO: We need to find a way to make these headers compatible with the
      // host environment.
      SmallString<128> P(llvm::sys::path::parent_path(D.InstalledDir));
      llvm::sys::path::append(P, "include");
      llvm::sys::path::append(P, "gpu-none-llvm");
      CmdArgs.push_back("-c-isystem");
      CmdArgs.push_back(Args.MakeArgString(P));
  }

  // If we are offloading to a target via OpenMP we need to include the
  // openmp_wrappers folder which contains alternative system headers.
  if (JA.isDeviceOffloading(Action::OFK_OpenMP) &&
      !Args.hasArg(options::OPT_nostdinc) &&
      !Args.hasArg(options::OPT_nogpuinc) &&
      (getToolChain().getTriple().isNVPTX() ||
       getToolChain().getTriple().isAMDGCN())) {
    if (!Args.hasArg(options::OPT_nobuiltininc)) {
      // Add openmp_wrappers/* to our system include path.  This lets us wrap
      // standard library headers.
      SmallString<128> P(D.ResourceDir);
      llvm::sys::path::append(P, "include");
      llvm::sys::path::append(P, "openmp_wrappers");
      CmdArgs.push_back("-internal-isystem");
      CmdArgs.push_back(Args.MakeArgString(P));
    }

    CmdArgs.push_back("-include");
    CmdArgs.push_back("__clang_openmp_device_functions.h");
  }

  // Add -i* options, and automatically translate to
  // -include-pch/-include-pth for transparent PCH support. It's
  // wonky, but we include looking for .gch so we can support seamless
  // replacement into a build system already set up to be generating
  // .gch files.

  if (getToolChain().getDriver().IsCLMode()) {
    const Arg *YcArg = Args.getLastArg(options::OPT__SLASH_Yc);
    const Arg *YuArg = Args.getLastArg(options::OPT__SLASH_Yu);
    if (YcArg && JA.getKind() >= Action::PrecompileJobClass &&
        JA.getKind() <= Action::AssembleJobClass) {
      CmdArgs.push_back(Args.MakeArgString("-building-pch-with-obj"));
      // -fpch-instantiate-templates is the default when creating
      // precomp using /Yc
      if (Args.hasFlag(options::OPT_fpch_instantiate_templates,
                       options::OPT_fno_pch_instantiate_templates, true))
        CmdArgs.push_back(Args.MakeArgString("-fpch-instantiate-templates"));
    }
    if (YcArg || YuArg) {
      StringRef ThroughHeader = YcArg ? YcArg->getValue() : YuArg->getValue();
      if (!isa<PrecompileJobAction>(JA)) {
        CmdArgs.push_back("-include-pch");
        CmdArgs.push_back(Args.MakeArgString(D.GetClPchPath(
            C, !ThroughHeader.empty()
                   ? ThroughHeader
                   : llvm::sys::path::filename(Inputs[0].getBaseInput()))));
      }

      if (ThroughHeader.empty()) {
        CmdArgs.push_back(Args.MakeArgString(
            Twine("-pch-through-hdrstop-") + (YcArg ? "create" : "use")));
      } else {
        CmdArgs.push_back(
            Args.MakeArgString(Twine("-pch-through-header=") + ThroughHeader));
      }
    }
  }

  bool RenderedImplicitInclude = false;
  for (const Arg *A : Args.filtered(options::OPT_clang_i_Group)) {
    if (A->getOption().matches(options::OPT_include) &&
        D.getProbePrecompiled()) {
      // Handling of gcc-style gch precompiled headers.
      bool IsFirstImplicitInclude = !RenderedImplicitInclude;
      RenderedImplicitInclude = true;

      bool FoundPCH = false;
      SmallString<128> P(A->getValue());
      // We want the files to have a name like foo.h.pch. Add a dummy extension
      // so that replace_extension does the right thing.
      P += ".dummy";
      llvm::sys::path::replace_extension(P, "pch");
      if (D.getVFS().exists(P))
        FoundPCH = true;

      if (!FoundPCH) {
        llvm::sys::path::replace_extension(P, "gch");
        if (D.getVFS().exists(P)) {
          FoundPCH = true;
        }
      }

      if (FoundPCH) {
        if (IsFirstImplicitInclude) {
          A->claim();
          CmdArgs.push_back("-include-pch");
          CmdArgs.push_back(Args.MakeArgString(P));
          continue;
        } else {
          // Ignore the PCH if not first on command line and emit warning.
          D.Diag(diag::warn_drv_pch_not_first_include) << P
                                                       << A->getAsString(Args);
        }
      }
    } else if (A->getOption().matches(options::OPT_isystem_after)) {
      // Handling of paths which must come late.  These entries are handled by
      // the toolchain itself after the resource dir is inserted in the right
      // search order.
      // Do not claim the argument so that the use of the argument does not
      // silently go unnoticed on toolchains which do not honour the option.
      continue;
    } else if (A->getOption().matches(options::OPT_stdlibxx_isystem)) {
      // Translated to -internal-isystem by the driver, no need to pass to cc1.
      continue;
    }

    // Not translated, render as usual.
    A->claim();
    A->render(Args, CmdArgs);
  }

  // The file being compiled that contains the integration footer is not being
  // compiled in the directory of the original source.  Add that directory
  // as an -iquote option so we can properly find potential user headers there.
  // The original source search directory should also be placed before any user
  // search directories.
  if (ContainsAppendFooterAction(&JA)) {
    SmallString<128> SourcePath(Inputs[0].getBaseInput());
    llvm::sys::path::remove_filename(SourcePath);
    if (!SourcePath.empty()) {
      CmdArgs.push_back("-iquote");
      CmdArgs.push_back(Args.MakeArgString(SourcePath));
    } else if (llvm::ErrorOr<std::string> CWD =
                   D.getVFS().getCurrentWorkingDirectory()) {
      CmdArgs.push_back("-iquote");
      CmdArgs.push_back(Args.MakeArgString(*CWD));
    }
  }

  Args.AddAllArgs(CmdArgs,
                  {options::OPT_D, options::OPT_U, options::OPT_I_Group,
                   options::OPT_F, options::OPT_index_header_map});

  // Add -Wp, and -Xpreprocessor if using the preprocessor.

  // FIXME: There is a very unfortunate problem here, some troubled
  // souls abuse -Wp, to pass preprocessor options in gcc syntax. To
  // really support that we would have to parse and then translate
  // those options. :(
  Args.AddAllArgValues(CmdArgs, options::OPT_Wp_COMMA,
                       options::OPT_Xpreprocessor);

  // -I- is a deprecated GCC feature, reject it.
  if (Arg *A = Args.getLastArg(options::OPT_I_))
    D.Diag(diag::err_drv_I_dash_not_supported) << A->getAsString(Args);

  // If we have a --sysroot, and don't have an explicit -isysroot flag, add an
  // -isysroot to the CC1 invocation.
  StringRef sysroot = C.getSysRoot();
  if (sysroot != "") {
    if (!Args.hasArg(options::OPT_isysroot)) {
      CmdArgs.push_back("-isysroot");
      CmdArgs.push_back(C.getArgs().MakeArgString(sysroot));
    }
  }

  // Parse additional include paths from environment variables.
  // FIXME: We should probably sink the logic for handling these from the
  // frontend into the driver. It will allow deleting 4 otherwise unused flags.
  // CPATH - included following the user specified includes (but prior to
  // builtin and standard includes).
  addDirectoryList(Args, CmdArgs, "-I", "CPATH");
  // C_INCLUDE_PATH - system includes enabled when compiling C.
  addDirectoryList(Args, CmdArgs, "-c-isystem", "C_INCLUDE_PATH");
  // CPLUS_INCLUDE_PATH - system includes enabled when compiling C++.
  addDirectoryList(Args, CmdArgs, "-cxx-isystem", "CPLUS_INCLUDE_PATH");
  // OBJC_INCLUDE_PATH - system includes enabled when compiling ObjC.
  addDirectoryList(Args, CmdArgs, "-objc-isystem", "OBJC_INCLUDE_PATH");
  // OBJCPLUS_INCLUDE_PATH - system includes enabled when compiling ObjC++.
  addDirectoryList(Args, CmdArgs, "-objcxx-isystem", "OBJCPLUS_INCLUDE_PATH");

#if INTEL_CUSTOMIZATION
  // Add Intel specific headers
  if (D.IsIntelMode()) {
    SmallString<128> IntelDir(D.Dir);
#if INTEL_DEPLOY_UNIFIED_LAYOUT
    llvm::sys::path::append(IntelDir, "..", "..", "opt", "compiler");
#else
    llvm::sys::path::append(IntelDir, "..", "compiler");
#endif // INTEL_DEPLOY_UNIFIED_LAYOUT
    llvm::sys::path::append(IntelDir, "include");
    CmdArgs.push_back("-internal-isystem");
    CmdArgs.push_back(Args.MakeArgString(IntelDir));
    // IA32ROOT
    const char * IA32Root = getenv("IA32ROOT");
    if (IA32Root) {
      SmallString<128> P(IA32Root);
      llvm::sys::path::append(P, "include");
      CmdArgs.push_back("-internal-isystem");
      CmdArgs.push_back(Args.MakeArgString(P));
    }
  }
#endif // INTEL_CUSTOMIZATION
  // While adding the include arguments, we also attempt to retrieve the
  // arguments of related offloading toolchains or arguments that are specific
  // of an offloading programming model.

  // Add C++ include arguments, if needed.
  if (types::isCXX(Inputs[0].getType())) {
    bool HasStdlibxxIsystem = Args.hasArg(options::OPT_stdlibxx_isystem);
    forAllAssociatedToolChains(
        C, JA, getToolChain(),
        [&Args, &CmdArgs, HasStdlibxxIsystem](const ToolChain &TC) {
          HasStdlibxxIsystem ? TC.AddClangCXXStdlibIsystemArgs(Args, CmdArgs)
                             : TC.AddClangCXXStdlibIncludeArgs(Args, CmdArgs);
        });
  }

  // Add system include arguments for all targets but IAMCU.
  if (!IsIAMCU)
    forAllAssociatedToolChains(C, JA, getToolChain(),
                               [&Args, &CmdArgs](const ToolChain &TC) {
                                 TC.AddClangSystemIncludeArgs(Args, CmdArgs);
                               });
  else {
    // For IAMCU add special include arguments.
    getToolChain().AddIAMCUIncludeArgs(Args, CmdArgs);
  }
#if INTEL_CUSTOMIZATION
  if (D.IsIntelMode() && getToolChain().getTriple().isWindowsMSVCEnvironment()) {
    SmallString<128> IntelDir(llvm::sys::path::parent_path(D.Dir));
    if (!IntelDir.empty()) {
      CmdArgs.push_back("-header-base-path");
      CmdArgs.push_back(Args.MakeArgString(IntelDir));
    }
  }
#endif // INTEL_CUSTOMIZATION

  addMacroPrefixMapArg(D, Args, CmdArgs);
  addCoveragePrefixMapArg(D, Args, CmdArgs);

  Args.AddLastArg(CmdArgs, options::OPT_ffile_reproducible,
                  options::OPT_fno_file_reproducible);

  if (const char *Epoch = std::getenv("SOURCE_DATE_EPOCH")) {
    CmdArgs.push_back("-source-date-epoch");
    CmdArgs.push_back(Args.MakeArgString(Epoch));
  }
}

// FIXME: Move to target hook.
static bool isSignedCharDefault(const llvm::Triple &Triple) {
  switch (Triple.getArch()) {
  default:
    return true;

  case llvm::Triple::aarch64:
  case llvm::Triple::aarch64_32:
  case llvm::Triple::aarch64_be:
  case llvm::Triple::arm:
  case llvm::Triple::armeb:
  case llvm::Triple::thumb:
  case llvm::Triple::thumbeb:
    if (Triple.isOSDarwin() || Triple.isOSWindows())
      return true;
    return false;

  case llvm::Triple::ppc:
  case llvm::Triple::ppc64:
    if (Triple.isOSDarwin())
      return true;
    return false;

  case llvm::Triple::hexagon:
  case llvm::Triple::ppcle:
  case llvm::Triple::ppc64le:
  case llvm::Triple::riscv32:
  case llvm::Triple::riscv64:
  case llvm::Triple::systemz:
  case llvm::Triple::xcore:
    return false;
  }
}

static bool hasMultipleInvocations(const llvm::Triple &Triple,
                                   const ArgList &Args) {
  // Supported only on Darwin where we invoke the compiler multiple times
  // followed by an invocation to lipo.
  if (!Triple.isOSDarwin())
    return false;
  // If more than one "-arch <arch>" is specified, we're targeting multiple
  // architectures resulting in a fat binary.
  return Args.getAllArgValues(options::OPT_arch).size() > 1;
}

static bool checkRemarksOptions(const Driver &D, const ArgList &Args,
                                const llvm::Triple &Triple) {
  // When enabling remarks, we need to error if:
  // * The remark file is specified but we're targeting multiple architectures,
  // which means more than one remark file is being generated.
  bool hasMultipleInvocations = ::hasMultipleInvocations(Triple, Args);
  bool hasExplicitOutputFile =
      Args.getLastArg(options::OPT_foptimization_record_file_EQ);
  if (hasMultipleInvocations && hasExplicitOutputFile) {
    D.Diag(diag::err_drv_invalid_output_with_multiple_archs)
        << "-foptimization-record-file";
    return false;
  }
  return true;
}

static void renderRemarksOptions(const ArgList &Args, ArgStringList &CmdArgs,
                                 const llvm::Triple &Triple,
                                 const InputInfo &Input,
                                 const InputInfo &Output, const JobAction &JA) {
  StringRef Format = "yaml";
  if (const Arg *A = Args.getLastArg(options::OPT_fsave_optimization_record_EQ))
    Format = A->getValue();

  CmdArgs.push_back("-opt-record-file");

  const Arg *A = Args.getLastArg(options::OPT_foptimization_record_file_EQ);
  if (A) {
    CmdArgs.push_back(A->getValue());
  } else {
    bool hasMultipleArchs =
        Triple.isOSDarwin() && // Only supported on Darwin platforms.
        Args.getAllArgValues(options::OPT_arch).size() > 1;

    SmallString<128> F;

    if (Args.hasArg(options::OPT_c) || Args.hasArg(options::OPT_S)) {
      if (Arg *FinalOutput = Args.getLastArg(options::OPT_o))
        F = FinalOutput->getValue();
    } else {
      if (Format != "yaml" && // For YAML, keep the original behavior.
          Triple.isOSDarwin() && // Enable this only on darwin, since it's the only platform supporting .dSYM bundles.
          Output.isFilename())
        F = Output.getFilename();
    }

    if (F.empty()) {
      // Use the input filename.
      F = llvm::sys::path::stem(Input.getBaseInput());

      // If we're compiling for an offload architecture (i.e. a CUDA device),
      // we need to make the file name for the device compilation different
      // from the host compilation.
      if (!JA.isDeviceOffloading(Action::OFK_None) &&
          !JA.isDeviceOffloading(Action::OFK_Host)) {
        llvm::sys::path::replace_extension(F, "");
        F += Action::GetOffloadingFileNamePrefix(JA.getOffloadingDeviceKind(),
                                                 Triple.normalize());
#if INTEL_CUSTOMIZATION
        if (JA.getOffloadingArch() != nullptr) {
          F += "-";
          F += JA.getOffloadingArch();
        }
#endif // INTEL_CUSTOMIZATION
      }
    }

    // If we're having more than one "-arch", we should name the files
    // differently so that every cc1 invocation writes to a different file.
    // We're doing that by appending "-<arch>" with "<arch>" being the arch
    // name from the triple.
    if (hasMultipleArchs) {
      // First, remember the extension.
      SmallString<64> OldExtension = llvm::sys::path::extension(F);
      // then, remove it.
      llvm::sys::path::replace_extension(F, "");
      // attach -<arch> to it.
      F += "-";
      F += Triple.getArchName();
      // put back the extension.
      llvm::sys::path::replace_extension(F, OldExtension);
    }

    SmallString<32> Extension;
    Extension += "opt.";
    Extension += Format;

    llvm::sys::path::replace_extension(F, Extension);
    CmdArgs.push_back(Args.MakeArgString(F));
  }

  if (const Arg *A =
          Args.getLastArg(options::OPT_foptimization_record_passes_EQ)) {
    CmdArgs.push_back("-opt-record-passes");
    CmdArgs.push_back(A->getValue());
  }

  if (!Format.empty()) {
    CmdArgs.push_back("-opt-record-format");
    CmdArgs.push_back(Format.data());
  }
}

void AddAAPCSVolatileBitfieldArgs(const ArgList &Args, ArgStringList &CmdArgs) {
  if (!Args.hasFlag(options::OPT_faapcs_bitfield_width,
                    options::OPT_fno_aapcs_bitfield_width, true))
    CmdArgs.push_back("-fno-aapcs-bitfield-width");

  if (Args.getLastArg(options::OPT_ForceAAPCSBitfieldLoad))
    CmdArgs.push_back("-faapcs-bitfield-load");
}

namespace {
void RenderARMABI(const Driver &D, const llvm::Triple &Triple,
                  const ArgList &Args, ArgStringList &CmdArgs) {
  // Select the ABI to use.
  // FIXME: Support -meabi.
  // FIXME: Parts of this are duplicated in the backend, unify this somehow.
  const char *ABIName = nullptr;
  if (Arg *A = Args.getLastArg(options::OPT_mabi_EQ)) {
    ABIName = A->getValue();
  } else {
    std::string CPU = getCPUName(D, Args, Triple, /*FromAs*/ false);
    ABIName = llvm::ARM::computeDefaultTargetABI(Triple, CPU).data();
  }

  CmdArgs.push_back("-target-abi");
  CmdArgs.push_back(ABIName);
}

void AddUnalignedAccessWarning(ArgStringList &CmdArgs) {
  auto StrictAlignIter =
      llvm::find_if(llvm::reverse(CmdArgs), [](StringRef Arg) {
        return Arg == "+strict-align" || Arg == "-strict-align";
      });
  if (StrictAlignIter != CmdArgs.rend() &&
      StringRef(*StrictAlignIter) == "+strict-align")
    CmdArgs.push_back("-Wunaligned-access");
}
}

static void CollectARMPACBTIOptions(const ToolChain &TC, const ArgList &Args,
                                    ArgStringList &CmdArgs, bool isAArch64) {
  const Arg *A = isAArch64
                     ? Args.getLastArg(options::OPT_msign_return_address_EQ,
                                       options::OPT_mbranch_protection_EQ)
                     : Args.getLastArg(options::OPT_mbranch_protection_EQ);
  if (!A)
    return;

  const Driver &D = TC.getDriver();
  const llvm::Triple &Triple = TC.getEffectiveTriple();
  if (!(isAArch64 || (Triple.isArmT32() && Triple.isArmMClass())))
    D.Diag(diag::warn_incompatible_branch_protection_option)
        << Triple.getArchName();

  StringRef Scope, Key;
  bool IndirectBranches;

  if (A->getOption().matches(options::OPT_msign_return_address_EQ)) {
    Scope = A->getValue();
    if (Scope != "none" && Scope != "non-leaf" && Scope != "all")
      D.Diag(diag::err_drv_unsupported_option_argument)
          << A->getSpelling() << Scope;
    Key = "a_key";
    IndirectBranches = false;
  } else {
    StringRef DiagMsg;
    llvm::ARM::ParsedBranchProtection PBP;
    if (!llvm::ARM::parseBranchProtection(A->getValue(), PBP, DiagMsg))
      D.Diag(diag::err_drv_unsupported_option_argument)
          << A->getSpelling() << DiagMsg;
    if (!isAArch64 && PBP.Key == "b_key")
      D.Diag(diag::warn_unsupported_branch_protection)
          << "b-key" << A->getAsString(Args);
    Scope = PBP.Scope;
    Key = PBP.Key;
    IndirectBranches = PBP.BranchTargetEnforcement;
  }

  CmdArgs.push_back(
      Args.MakeArgString(Twine("-msign-return-address=") + Scope));
  if (!Scope.equals("none"))
    CmdArgs.push_back(
        Args.MakeArgString(Twine("-msign-return-address-key=") + Key));
  if (IndirectBranches)
    CmdArgs.push_back("-mbranch-target-enforce");
}

void Clang::AddARMTargetArgs(const llvm::Triple &Triple, const ArgList &Args,
                             ArgStringList &CmdArgs, bool KernelOrKext) const {
  RenderARMABI(getToolChain().getDriver(), Triple, Args, CmdArgs);

  // Determine floating point ABI from the options & target defaults.
  arm::FloatABI ABI = arm::getARMFloatABI(getToolChain(), Args);
  if (ABI == arm::FloatABI::Soft) {
    // Floating point operations and argument passing are soft.
    // FIXME: This changes CPP defines, we need -target-soft-float.
    CmdArgs.push_back("-msoft-float");
    CmdArgs.push_back("-mfloat-abi");
    CmdArgs.push_back("soft");
  } else if (ABI == arm::FloatABI::SoftFP) {
    // Floating point operations are hard, but argument passing is soft.
    CmdArgs.push_back("-mfloat-abi");
    CmdArgs.push_back("soft");
  } else {
    // Floating point operations and argument passing are hard.
    assert(ABI == arm::FloatABI::Hard && "Invalid float abi!");
    CmdArgs.push_back("-mfloat-abi");
    CmdArgs.push_back("hard");
  }

  // Forward the -mglobal-merge option for explicit control over the pass.
  if (Arg *A = Args.getLastArg(options::OPT_mglobal_merge,
                               options::OPT_mno_global_merge)) {
    CmdArgs.push_back("-mllvm");
    if (A->getOption().matches(options::OPT_mno_global_merge))
      CmdArgs.push_back("-arm-global-merge=false");
    else
      CmdArgs.push_back("-arm-global-merge=true");
  }

  if (!Args.hasFlag(options::OPT_mimplicit_float,
                    options::OPT_mno_implicit_float, true))
    CmdArgs.push_back("-no-implicit-float");

  if (Args.getLastArg(options::OPT_mcmse))
    CmdArgs.push_back("-mcmse");

  AddAAPCSVolatileBitfieldArgs(Args, CmdArgs);

  // Enable/disable return address signing and indirect branch targets.
  CollectARMPACBTIOptions(getToolChain(), Args, CmdArgs, false /*isAArch64*/);

  AddUnalignedAccessWarning(CmdArgs);
}

void Clang::RenderTargetOptions(const llvm::Triple &EffectiveTriple,
                                const ArgList &Args, bool KernelOrKext,
                                ArgStringList &CmdArgs) const {
  const ToolChain &TC = getToolChain();

  // Add the target features
  getTargetFeatures(TC.getDriver(), EffectiveTriple, Args, CmdArgs, false);

  // Add target specific flags.
  switch (TC.getArch()) {
  default:
    break;

  case llvm::Triple::arm:
  case llvm::Triple::armeb:
  case llvm::Triple::thumb:
  case llvm::Triple::thumbeb:
    // Use the effective triple, which takes into account the deployment target.
    AddARMTargetArgs(EffectiveTriple, Args, CmdArgs, KernelOrKext);
    break;

  case llvm::Triple::aarch64:
  case llvm::Triple::aarch64_32:
  case llvm::Triple::aarch64_be:
    AddAArch64TargetArgs(Args, CmdArgs);
    break;

  case llvm::Triple::loongarch32:
  case llvm::Triple::loongarch64:
    AddLoongArchTargetArgs(Args, CmdArgs);
    break;

  case llvm::Triple::mips:
  case llvm::Triple::mipsel:
  case llvm::Triple::mips64:
  case llvm::Triple::mips64el:
    AddMIPSTargetArgs(Args, CmdArgs);
    break;

  case llvm::Triple::ppc:
  case llvm::Triple::ppcle:
  case llvm::Triple::ppc64:
  case llvm::Triple::ppc64le:
    AddPPCTargetArgs(Args, CmdArgs);
    break;

  case llvm::Triple::riscv32:
  case llvm::Triple::riscv64:
    AddRISCVTargetArgs(Args, CmdArgs);
    break;

  case llvm::Triple::sparc:
  case llvm::Triple::sparcel:
  case llvm::Triple::sparcv9:
    AddSparcTargetArgs(Args, CmdArgs);
    break;

  case llvm::Triple::systemz:
    AddSystemZTargetArgs(Args, CmdArgs);
    break;

  case llvm::Triple::x86:
  case llvm::Triple::x86_64:
#if INTEL_CUSTOMIZATION
#if INTEL_FEATURE_XUCC
  case llvm::Triple::x86_64_xucc:
#endif // INTEL_FEATURE_XUCC
#endif // INTEL_CUSTOMIZATION
    AddX86TargetArgs(Args, CmdArgs);
    break;

  case llvm::Triple::lanai:
    AddLanaiTargetArgs(Args, CmdArgs);
    break;

  case llvm::Triple::hexagon:
    AddHexagonTargetArgs(Args, CmdArgs);
    break;

  case llvm::Triple::wasm32:
  case llvm::Triple::wasm64:
    AddWebAssemblyTargetArgs(Args, CmdArgs);
    break;

  case llvm::Triple::ve:
    AddVETargetArgs(Args, CmdArgs);
    break;
  }
}

namespace {
void RenderAArch64ABI(const llvm::Triple &Triple, const ArgList &Args,
                      ArgStringList &CmdArgs) {
  const char *ABIName = nullptr;
  if (Arg *A = Args.getLastArg(options::OPT_mabi_EQ))
    ABIName = A->getValue();
  else if (Triple.isOSDarwin())
    ABIName = "darwinpcs";
  else
    ABIName = "aapcs";

  CmdArgs.push_back("-target-abi");
  CmdArgs.push_back(ABIName);
}
}

void Clang::AddAArch64TargetArgs(const ArgList &Args,
                                 ArgStringList &CmdArgs) const {
  const llvm::Triple &Triple = getToolChain().getEffectiveTriple();

  if (!Args.hasFlag(options::OPT_mred_zone, options::OPT_mno_red_zone, true) ||
      Args.hasArg(options::OPT_mkernel) ||
      Args.hasArg(options::OPT_fapple_kext))
    CmdArgs.push_back("-disable-red-zone");

  if (!Args.hasFlag(options::OPT_mimplicit_float,
                    options::OPT_mno_implicit_float, true))
    CmdArgs.push_back("-no-implicit-float");

  RenderAArch64ABI(Triple, Args, CmdArgs);

  // Forward the -mglobal-merge option for explicit control over the pass.
  if (Arg *A = Args.getLastArg(options::OPT_mglobal_merge,
                               options::OPT_mno_global_merge)) {
    CmdArgs.push_back("-mllvm");
    if (A->getOption().matches(options::OPT_mno_global_merge))
      CmdArgs.push_back("-aarch64-enable-global-merge=false");
    else
      CmdArgs.push_back("-aarch64-enable-global-merge=true");
  }

  // Enable/disable return address signing and indirect branch targets.
  CollectARMPACBTIOptions(getToolChain(), Args, CmdArgs, true /*isAArch64*/);

  // Handle -msve_vector_bits=<bits>
  if (Arg *A = Args.getLastArg(options::OPT_msve_vector_bits_EQ)) {
    StringRef Val = A->getValue();
    const Driver &D = getToolChain().getDriver();
    if (Val.equals("128") || Val.equals("256") || Val.equals("512") ||
        Val.equals("1024") || Val.equals("2048") || Val.equals("128+") ||
        Val.equals("256+") || Val.equals("512+") || Val.equals("1024+") ||
        Val.equals("2048+")) {
      unsigned Bits = 0;
      if (Val.endswith("+"))
        Val = Val.substr(0, Val.size() - 1);
      else {
        bool Invalid = Val.getAsInteger(10, Bits); (void)Invalid;
        assert(!Invalid && "Failed to parse value");
        CmdArgs.push_back(
            Args.MakeArgString("-mvscale-max=" + llvm::Twine(Bits / 128)));
      }

      bool Invalid = Val.getAsInteger(10, Bits); (void)Invalid;
      assert(!Invalid && "Failed to parse value");
      CmdArgs.push_back(
          Args.MakeArgString("-mvscale-min=" + llvm::Twine(Bits / 128)));
    // Silently drop requests for vector-length agnostic code as it's implied.
    } else if (!Val.equals("scalable"))
      // Handle the unsupported values passed to msve-vector-bits.
      D.Diag(diag::err_drv_unsupported_option_argument)
          << A->getSpelling() << Val;
  }

  AddAAPCSVolatileBitfieldArgs(Args, CmdArgs);

  if (const Arg *A = Args.getLastArg(clang::driver::options::OPT_mtune_EQ)) {
    CmdArgs.push_back("-tune-cpu");
    if (strcmp(A->getValue(), "native") == 0)
      CmdArgs.push_back(Args.MakeArgString(llvm::sys::getHostCPUName()));
    else
      CmdArgs.push_back(A->getValue());
  }

  AddUnalignedAccessWarning(CmdArgs);
}

void Clang::AddLoongArchTargetArgs(const ArgList &Args,
                                   ArgStringList &CmdArgs) const {
  CmdArgs.push_back("-target-abi");
  CmdArgs.push_back(loongarch::getLoongArchABI(getToolChain().getDriver(), Args,
                                               getToolChain().getTriple())
                        .data());
}

void Clang::AddMIPSTargetArgs(const ArgList &Args,
                              ArgStringList &CmdArgs) const {
  const Driver &D = getToolChain().getDriver();
  StringRef CPUName;
  StringRef ABIName;
  const llvm::Triple &Triple = getToolChain().getTriple();
  mips::getMipsCPUAndABI(Args, Triple, CPUName, ABIName);

  CmdArgs.push_back("-target-abi");
  CmdArgs.push_back(ABIName.data());

  mips::FloatABI ABI = mips::getMipsFloatABI(D, Args, Triple);
  if (ABI == mips::FloatABI::Soft) {
    // Floating point operations and argument passing are soft.
    CmdArgs.push_back("-msoft-float");
    CmdArgs.push_back("-mfloat-abi");
    CmdArgs.push_back("soft");
  } else {
    // Floating point operations and argument passing are hard.
    assert(ABI == mips::FloatABI::Hard && "Invalid float abi!");
    CmdArgs.push_back("-mfloat-abi");
    CmdArgs.push_back("hard");
  }

  if (Arg *A = Args.getLastArg(options::OPT_mldc1_sdc1,
                               options::OPT_mno_ldc1_sdc1)) {
    if (A->getOption().matches(options::OPT_mno_ldc1_sdc1)) {
      CmdArgs.push_back("-mllvm");
      CmdArgs.push_back("-mno-ldc1-sdc1");
    }
  }

  if (Arg *A = Args.getLastArg(options::OPT_mcheck_zero_division,
                               options::OPT_mno_check_zero_division)) {
    if (A->getOption().matches(options::OPT_mno_check_zero_division)) {
      CmdArgs.push_back("-mllvm");
      CmdArgs.push_back("-mno-check-zero-division");
    }
  }

  if (Args.getLastArg(options::OPT_mfix4300)) {
    CmdArgs.push_back("-mllvm");
    CmdArgs.push_back("-mfix4300");
  }

  if (Arg *A = Args.getLastArg(options::OPT_G)) {
    StringRef v = A->getValue();
    CmdArgs.push_back("-mllvm");
    CmdArgs.push_back(Args.MakeArgString("-mips-ssection-threshold=" + v));
    A->claim();
  }

  Arg *GPOpt = Args.getLastArg(options::OPT_mgpopt, options::OPT_mno_gpopt);
  Arg *ABICalls =
      Args.getLastArg(options::OPT_mabicalls, options::OPT_mno_abicalls);

  // -mabicalls is the default for many MIPS environments, even with -fno-pic.
  // -mgpopt is the default for static, -fno-pic environments but these two
  // options conflict. We want to be certain that -mno-abicalls -mgpopt is
  // the only case where -mllvm -mgpopt is passed.
  // NOTE: We need a warning here or in the backend to warn when -mgpopt is
  //       passed explicitly when compiling something with -mabicalls
  //       (implictly) in affect. Currently the warning is in the backend.
  //
  // When the ABI in use is  N64, we also need to determine the PIC mode that
  // is in use, as -fno-pic for N64 implies -mno-abicalls.
  bool NoABICalls =
      ABICalls && ABICalls->getOption().matches(options::OPT_mno_abicalls);

  llvm::Reloc::Model RelocationModel;
  unsigned PICLevel;
  bool IsPIE;
  std::tie(RelocationModel, PICLevel, IsPIE) =
      ParsePICArgs(getToolChain(), Args);

  NoABICalls = NoABICalls ||
               (RelocationModel == llvm::Reloc::Static && ABIName == "n64");

  bool WantGPOpt = GPOpt && GPOpt->getOption().matches(options::OPT_mgpopt);
  // We quietly ignore -mno-gpopt as the backend defaults to -mno-gpopt.
  if (NoABICalls && (!GPOpt || WantGPOpt)) {
    CmdArgs.push_back("-mllvm");
    CmdArgs.push_back("-mgpopt");

    Arg *LocalSData = Args.getLastArg(options::OPT_mlocal_sdata,
                                      options::OPT_mno_local_sdata);
    Arg *ExternSData = Args.getLastArg(options::OPT_mextern_sdata,
                                       options::OPT_mno_extern_sdata);
    Arg *EmbeddedData = Args.getLastArg(options::OPT_membedded_data,
                                        options::OPT_mno_embedded_data);
    if (LocalSData) {
      CmdArgs.push_back("-mllvm");
      if (LocalSData->getOption().matches(options::OPT_mlocal_sdata)) {
        CmdArgs.push_back("-mlocal-sdata=1");
      } else {
        CmdArgs.push_back("-mlocal-sdata=0");
      }
      LocalSData->claim();
    }

    if (ExternSData) {
      CmdArgs.push_back("-mllvm");
      if (ExternSData->getOption().matches(options::OPT_mextern_sdata)) {
        CmdArgs.push_back("-mextern-sdata=1");
      } else {
        CmdArgs.push_back("-mextern-sdata=0");
      }
      ExternSData->claim();
    }

    if (EmbeddedData) {
      CmdArgs.push_back("-mllvm");
      if (EmbeddedData->getOption().matches(options::OPT_membedded_data)) {
        CmdArgs.push_back("-membedded-data=1");
      } else {
        CmdArgs.push_back("-membedded-data=0");
      }
      EmbeddedData->claim();
    }

  } else if ((!ABICalls || (!NoABICalls && ABICalls)) && WantGPOpt)
    D.Diag(diag::warn_drv_unsupported_gpopt) << (ABICalls ? 0 : 1);

  if (GPOpt)
    GPOpt->claim();

  if (Arg *A = Args.getLastArg(options::OPT_mcompact_branches_EQ)) {
    StringRef Val = StringRef(A->getValue());
    if (mips::hasCompactBranches(CPUName)) {
      if (Val == "never" || Val == "always" || Val == "optimal") {
        CmdArgs.push_back("-mllvm");
        CmdArgs.push_back(Args.MakeArgString("-mips-compact-branches=" + Val));
      } else
        D.Diag(diag::err_drv_unsupported_option_argument)
            << A->getSpelling() << Val;
    } else
      D.Diag(diag::warn_target_unsupported_compact_branches) << CPUName;
  }

  if (Arg *A = Args.getLastArg(options::OPT_mrelax_pic_calls,
                               options::OPT_mno_relax_pic_calls)) {
    if (A->getOption().matches(options::OPT_mno_relax_pic_calls)) {
      CmdArgs.push_back("-mllvm");
      CmdArgs.push_back("-mips-jalr-reloc=0");
    }
  }
}

void Clang::AddPPCTargetArgs(const ArgList &Args,
                             ArgStringList &CmdArgs) const {
  const Driver &D = getToolChain().getDriver();
  const llvm::Triple &T = getToolChain().getTriple();
  if (Args.getLastArg(options::OPT_mtune_EQ)) {
    CmdArgs.push_back("-tune-cpu");
    std::string CPU = ppc::getPPCTuneCPU(Args, T);
    CmdArgs.push_back(Args.MakeArgString(CPU));
  }

  // Select the ABI to use.
  const char *ABIName = nullptr;
  if (T.isOSBinFormatELF()) {
    switch (getToolChain().getArch()) {
    case llvm::Triple::ppc64: {
      if (T.isPPC64ELFv2ABI())
        ABIName = "elfv2";
      else
        ABIName = "elfv1";
      break;
    }
    case llvm::Triple::ppc64le:
      ABIName = "elfv2";
      break;
    default:
      break;
    }
  }

  bool IEEELongDouble = getToolChain().defaultToIEEELongDouble();
  bool VecExtabi = false;
  for (const Arg *A : Args.filtered(options::OPT_mabi_EQ)) {
    StringRef V = A->getValue();
    if (V == "ieeelongdouble") {
      IEEELongDouble = true;
      A->claim();
    } else if (V == "ibmlongdouble") {
      IEEELongDouble = false;
      A->claim();
    } else if (V == "vec-default") {
      VecExtabi = false;
      A->claim();
    } else if (V == "vec-extabi") {
      VecExtabi = true;
      A->claim();
    } else if (V != "altivec")
      // The ppc64 linux abis are all "altivec" abis by default. Accept and ignore
      // the option if given as we don't have backend support for any targets
      // that don't use the altivec abi.
      ABIName = A->getValue();
  }
  if (IEEELongDouble)
    CmdArgs.push_back("-mabi=ieeelongdouble");
  if (VecExtabi) {
    if (!T.isOSAIX())
      D.Diag(diag::err_drv_unsupported_opt_for_target)
          << "-mabi=vec-extabi" << T.str();
    CmdArgs.push_back("-mabi=vec-extabi");
  }

  ppc::FloatABI FloatABI = ppc::getPPCFloatABI(D, Args);
  if (FloatABI == ppc::FloatABI::Soft) {
    // Floating point operations and argument passing are soft.
    CmdArgs.push_back("-msoft-float");
    CmdArgs.push_back("-mfloat-abi");
    CmdArgs.push_back("soft");
  } else {
    // Floating point operations and argument passing are hard.
    assert(FloatABI == ppc::FloatABI::Hard && "Invalid float abi!");
    CmdArgs.push_back("-mfloat-abi");
    CmdArgs.push_back("hard");
  }

  if (ABIName) {
    CmdArgs.push_back("-target-abi");
    CmdArgs.push_back(ABIName);
  }
}

static void SetRISCVSmallDataLimit(const ToolChain &TC, const ArgList &Args,
                                   ArgStringList &CmdArgs) {
  const Driver &D = TC.getDriver();
  const llvm::Triple &Triple = TC.getTriple();
  // Default small data limitation is eight.
  const char *SmallDataLimit = "8";
  // Get small data limitation.
  if (Args.getLastArg(options::OPT_shared, options::OPT_fpic,
                      options::OPT_fPIC)) {
    // Not support linker relaxation for PIC.
    SmallDataLimit = "0";
    if (Args.hasArg(options::OPT_G)) {
      D.Diag(diag::warn_drv_unsupported_sdata);
    }
  } else if (Args.getLastArgValue(options::OPT_mcmodel_EQ)
                 .equals_insensitive("large") &&
             (Triple.getArch() == llvm::Triple::riscv64)) {
    // Not support linker relaxation for RV64 with large code model.
    SmallDataLimit = "0";
    if (Args.hasArg(options::OPT_G)) {
      D.Diag(diag::warn_drv_unsupported_sdata);
    }
  } else if (Arg *A = Args.getLastArg(options::OPT_G)) {
    SmallDataLimit = A->getValue();
  }
  // Forward the -msmall-data-limit= option.
  CmdArgs.push_back("-msmall-data-limit");
  CmdArgs.push_back(SmallDataLimit);
}

void Clang::AddRISCVTargetArgs(const ArgList &Args,
                               ArgStringList &CmdArgs) const {
  const llvm::Triple &Triple = getToolChain().getTriple();
  StringRef ABIName = riscv::getRISCVABI(Args, Triple);

  CmdArgs.push_back("-target-abi");
  CmdArgs.push_back(ABIName.data());

  SetRISCVSmallDataLimit(getToolChain(), Args, CmdArgs);

  if (!Args.hasFlag(options::OPT_mimplicit_float,
                    options::OPT_mno_implicit_float, true))
    CmdArgs.push_back("-no-implicit-float");

  if (const Arg *A = Args.getLastArg(options::OPT_mtune_EQ)) {
    CmdArgs.push_back("-tune-cpu");
    if (strcmp(A->getValue(), "native") == 0)
      CmdArgs.push_back(Args.MakeArgString(llvm::sys::getHostCPUName()));
    else
      CmdArgs.push_back(A->getValue());
  }

  // Handle -mrvv-vector-bits=<bits>
  if (Arg *A = Args.getLastArg(options::OPT_mrvv_vector_bits_EQ)) {
    StringRef Val = A->getValue();
    const Driver &D = getToolChain().getDriver();

    // Get minimum VLen from march.
    unsigned MinVLen = 0;
    StringRef Arch = riscv::getRISCVArch(Args, Triple);
    auto ISAInfo = llvm::RISCVISAInfo::parseArchString(
        Arch, /*EnableExperimentalExtensions*/ true);
    if (!ISAInfo) {
      // Ignore parsing error.
      consumeError(ISAInfo.takeError());
    } else {
      MinVLen = (*ISAInfo)->getMinVLen();
    }

    // If the value is "zvl", use MinVLen from march. Otherwise, try to parse
    // as integer as long as we have a MinVLen.
    unsigned Bits = 0;
    if (Val.equals("zvl") && MinVLen >= llvm::RISCV::RVVBitsPerBlock) {
      Bits = MinVLen;
    } else if (!Val.getAsInteger(10, Bits)) {
      // Only accept power of 2 values beteen RVVBitsPerBlock and 65536 that
      // at least MinVLen.
      if (Bits < MinVLen || Bits < llvm::RISCV::RVVBitsPerBlock ||
          Bits > 65536 || !llvm::isPowerOf2_32(Bits))
        Bits = 0;
    }

    // If we got a valid value try to use it.
    if (Bits != 0) {
      unsigned VScaleMin = Bits / llvm::RISCV::RVVBitsPerBlock;
      CmdArgs.push_back(
          Args.MakeArgString("-mvscale-max=" + llvm::Twine(VScaleMin)));
      CmdArgs.push_back(
          Args.MakeArgString("-mvscale-min=" + llvm::Twine(VScaleMin)));
    } else if (!Val.equals("scalable")) {
      // Handle the unsupported values passed to mrvv-vector-bits.
      D.Diag(diag::err_drv_unsupported_option_argument)
          << A->getSpelling() << Val;
    }
  }
}

void Clang::AddSparcTargetArgs(const ArgList &Args,
                               ArgStringList &CmdArgs) const {
  sparc::FloatABI FloatABI =
      sparc::getSparcFloatABI(getToolChain().getDriver(), Args);

  if (FloatABI == sparc::FloatABI::Soft) {
    // Floating point operations and argument passing are soft.
    CmdArgs.push_back("-msoft-float");
    CmdArgs.push_back("-mfloat-abi");
    CmdArgs.push_back("soft");
  } else {
    // Floating point operations and argument passing are hard.
    assert(FloatABI == sparc::FloatABI::Hard && "Invalid float abi!");
    CmdArgs.push_back("-mfloat-abi");
    CmdArgs.push_back("hard");
  }

  if (const Arg *A = Args.getLastArg(clang::driver::options::OPT_mtune_EQ)) {
    StringRef Name = A->getValue();
    std::string TuneCPU;
    if (Name == "native")
      TuneCPU = std::string(llvm::sys::getHostCPUName());
    else
      TuneCPU = std::string(Name);

    CmdArgs.push_back("-tune-cpu");
    CmdArgs.push_back(Args.MakeArgString(TuneCPU));
  }
}

void Clang::AddSystemZTargetArgs(const ArgList &Args,
                                 ArgStringList &CmdArgs) const {
  if (const Arg *A = Args.getLastArg(options::OPT_mtune_EQ)) {
    CmdArgs.push_back("-tune-cpu");
    if (strcmp(A->getValue(), "native") == 0)
      CmdArgs.push_back(Args.MakeArgString(llvm::sys::getHostCPUName()));
    else
      CmdArgs.push_back(A->getValue());
  }

  bool HasBackchain =
      Args.hasFlag(options::OPT_mbackchain, options::OPT_mno_backchain, false);
  bool HasPackedStack = Args.hasFlag(options::OPT_mpacked_stack,
                                     options::OPT_mno_packed_stack, false);
  systemz::FloatABI FloatABI =
      systemz::getSystemZFloatABI(getToolChain().getDriver(), Args);
  bool HasSoftFloat = (FloatABI == systemz::FloatABI::Soft);
  if (HasBackchain && HasPackedStack && !HasSoftFloat) {
    const Driver &D = getToolChain().getDriver();
    D.Diag(diag::err_drv_unsupported_opt)
      << "-mpacked-stack -mbackchain -mhard-float";
  }
  if (HasBackchain)
    CmdArgs.push_back("-mbackchain");
  if (HasPackedStack)
    CmdArgs.push_back("-mpacked-stack");
  if (HasSoftFloat) {
    // Floating point operations and argument passing are soft.
    CmdArgs.push_back("-msoft-float");
    CmdArgs.push_back("-mfloat-abi");
    CmdArgs.push_back("soft");
  }
}

void Clang::AddX86TargetArgs(const ArgList &Args,
                             ArgStringList &CmdArgs) const {
  const Driver &D = getToolChain().getDriver();
  addX86AlignBranchArgs(D, Args, CmdArgs, /*IsLTO=*/false);

  if (!Args.hasFlag(options::OPT_mred_zone, options::OPT_mno_red_zone, true) ||
      Args.hasArg(options::OPT_mkernel) ||
      Args.hasArg(options::OPT_fapple_kext))
    CmdArgs.push_back("-disable-red-zone");

  if (!Args.hasFlag(options::OPT_mtls_direct_seg_refs,
                    options::OPT_mno_tls_direct_seg_refs, true))
    CmdArgs.push_back("-mno-tls-direct-seg-refs");

  // Default to avoid implicit floating-point for kernel/kext code, but allow
  // that to be overridden with -mno-soft-float.
  bool NoImplicitFloat = (Args.hasArg(options::OPT_mkernel) ||
                          Args.hasArg(options::OPT_fapple_kext));
  if (Arg *A = Args.getLastArg(
          options::OPT_msoft_float, options::OPT_mno_soft_float,
          options::OPT_mimplicit_float, options::OPT_mno_implicit_float)) {
    const Option &O = A->getOption();
    NoImplicitFloat = (O.matches(options::OPT_mno_implicit_float) ||
                       O.matches(options::OPT_msoft_float));
  }
  if (NoImplicitFloat)
    CmdArgs.push_back("-no-implicit-float");

  if (Arg *A = Args.getLastArg(options::OPT_masm_EQ)) {
    StringRef Value = A->getValue();
    if (Value == "intel" || Value == "att") {
      CmdArgs.push_back("-mllvm");
      CmdArgs.push_back(Args.MakeArgString("-x86-asm-syntax=" + Value));
      CmdArgs.push_back(Args.MakeArgString("-inline-asm=" + Value));
    } else {
      D.Diag(diag::err_drv_unsupported_option_argument)
          << A->getSpelling() << Value;
    }
#if INTEL_CUSTOMIZATION
  } else if (D.IsCLMode() && !D.IsIntelMode()) {
#endif // INTEL_CUSTOMIZATION
    CmdArgs.push_back("-mllvm");
    CmdArgs.push_back("-x86-asm-syntax=intel");
  }

  if (Arg *A = Args.getLastArg(options::OPT_mskip_rax_setup,
                               options::OPT_mno_skip_rax_setup))
    if (A->getOption().matches(options::OPT_mskip_rax_setup))
      CmdArgs.push_back(Args.MakeArgString("-mskip-rax-setup"));

  // Set flags to support MCU ABI.
  if (Args.hasFlag(options::OPT_miamcu, options::OPT_mno_iamcu, false)) {
    CmdArgs.push_back("-mfloat-abi");
    CmdArgs.push_back("soft");
    CmdArgs.push_back("-mstack-alignment=4");
  }

  // Handle -mtune.

  // Default to "generic" unless -march is present or targetting the PS4/PS5.
  std::string TuneCPU;
  if (!Args.hasArg(clang::driver::options::OPT_march_EQ) &&
      !getToolChain().getTriple().isPS())
    TuneCPU = "generic";
#if INTEL_CUSTOMIZATION
  // Reset TuneCPU if a valid -x or /Qx is specified.
  if (const Arg *A = clang::driver::getLastArchArg(Args, false))
    if (A->getOption().matches(options::OPT_x))
      if (x86::isValidIntelCPU(A->getValue(), getToolChain().getTriple()))
        TuneCPU.clear();
  if (const Arg *A = Args.getLastArgNoClaim(options::OPT__SLASH_arch,
                                            options::OPT__SLASH_Qx)) {
    if (A->getOption().matches(options::OPT__SLASH_Qx))
      if (x86::isValidIntelCPU(A->getValue(), getToolChain().getTriple()))
        TuneCPU.clear();
  }

  addX86UnalignedVectorMoveArgs(getToolChain(), Args, CmdArgs, /*IsLTO=*/false,
                                /*IsIntelMode=*/D.IsIntelMode());
#endif // INTEL_CUSTOMIZATION

  // Override based on -mtune.
  if (const Arg *A = Args.getLastArg(clang::driver::options::OPT_mtune_EQ)) {
    StringRef Name = A->getValue();

    if (Name == "native") {
      Name = llvm::sys::getHostCPUName();
      if (!Name.empty())
        TuneCPU = std::string(Name);
    } else
      TuneCPU = std::string(Name);
  }

  if (!TuneCPU.empty()) {
    CmdArgs.push_back("-tune-cpu");
    CmdArgs.push_back(Args.MakeArgString(TuneCPU));
  }
}

void Clang::AddHexagonTargetArgs(const ArgList &Args,
                                 ArgStringList &CmdArgs) const {
  CmdArgs.push_back("-mqdsp6-compat");
  CmdArgs.push_back("-Wreturn-type");

  if (auto G = toolchains::HexagonToolChain::getSmallDataThreshold(Args)) {
    CmdArgs.push_back("-mllvm");
    CmdArgs.push_back(
        Args.MakeArgString("-hexagon-small-data-threshold=" + Twine(*G)));
  }

  if (!Args.hasArg(options::OPT_fno_short_enums))
    CmdArgs.push_back("-fshort-enums");
  if (Args.getLastArg(options::OPT_mieee_rnd_near)) {
    CmdArgs.push_back("-mllvm");
    CmdArgs.push_back("-enable-hexagon-ieee-rnd-near");
  }
  CmdArgs.push_back("-mllvm");
  CmdArgs.push_back("-machine-sink-split=0");
}

void Clang::AddLanaiTargetArgs(const ArgList &Args,
                               ArgStringList &CmdArgs) const {
  if (Arg *A = Args.getLastArg(options::OPT_mcpu_EQ)) {
    StringRef CPUName = A->getValue();

    CmdArgs.push_back("-target-cpu");
    CmdArgs.push_back(Args.MakeArgString(CPUName));
  }
  if (Arg *A = Args.getLastArg(options::OPT_mregparm_EQ)) {
    StringRef Value = A->getValue();
    // Only support mregparm=4 to support old usage. Report error for all other
    // cases.
    int Mregparm;
    if (Value.getAsInteger(10, Mregparm)) {
      if (Mregparm != 4) {
        getToolChain().getDriver().Diag(
            diag::err_drv_unsupported_option_argument)
            << A->getSpelling() << Value;
      }
    }
  }
}

void Clang::AddWebAssemblyTargetArgs(const ArgList &Args,
                                     ArgStringList &CmdArgs) const {
  // Default to "hidden" visibility.
  if (!Args.hasArg(options::OPT_fvisibility_EQ,
                   options::OPT_fvisibility_ms_compat))
    CmdArgs.push_back("-fvisibility=hidden");
}

void Clang::AddVETargetArgs(const ArgList &Args, ArgStringList &CmdArgs) const {
  // Floating point operations and argument passing are hard.
  CmdArgs.push_back("-mfloat-abi");
  CmdArgs.push_back("hard");
}

void Clang::DumpCompilationDatabase(Compilation &C, StringRef Filename,
                                    StringRef Target, const InputInfo &Output,
                                    const InputInfo &Input, const ArgList &Args) const {
  // If this is a dry run, do not create the compilation database file.
  if (C.getArgs().hasArg(options::OPT__HASH_HASH_HASH))
    return;

  using llvm::yaml::escape;
  const Driver &D = getToolChain().getDriver();

  if (!CompilationDatabase) {
    std::error_code EC;
    auto File = std::make_unique<llvm::raw_fd_ostream>(
        Filename, EC,
        llvm::sys::fs::OF_TextWithCRLF | llvm::sys::fs::OF_Append);
    if (EC) {
      D.Diag(clang::diag::err_drv_compilationdatabase) << Filename
                                                       << EC.message();
      return;
    }
    CompilationDatabase = std::move(File);
  }
  auto &CDB = *CompilationDatabase;
  auto CWD = D.getVFS().getCurrentWorkingDirectory();
  if (!CWD)
    CWD = ".";
  CDB << "{ \"directory\": \"" << escape(*CWD) << "\"";
  CDB << ", \"file\": \"" << escape(Input.getFilename()) << "\"";
  CDB << ", \"output\": \"" << escape(Output.getFilename()) << "\"";
  CDB << ", \"arguments\": [\"" << escape(D.ClangExecutable) << "\"";
  SmallString<128> Buf;
  Buf = "-x";
  Buf += types::getTypeName(Input.getType());
  CDB << ", \"" << escape(Buf) << "\"";
  if (!D.SysRoot.empty() && !Args.hasArg(options::OPT__sysroot_EQ)) {
    Buf = "--sysroot=";
    Buf += D.SysRoot;
    CDB << ", \"" << escape(Buf) << "\"";
  }
  CDB << ", \"" << escape(Input.getFilename()) << "\"";
  CDB << ", \"-o\", \"" << escape(Output.getFilename()) << "\"";
  for (auto &A: Args) {
    auto &O = A->getOption();
    // Skip language selection, which is positional.
    if (O.getID() == options::OPT_x)
      continue;
    // Skip writing dependency output and the compilation database itself.
    if (O.getGroup().isValid() && O.getGroup().getID() == options::OPT_M_Group)
      continue;
    if (O.getID() == options::OPT_gen_cdb_fragment_path)
      continue;
    // Skip inputs.
    if (O.getKind() == Option::InputClass)
      continue;
    // Skip output.
    if (O.getID() == options::OPT_o)
      continue;
    // All other arguments are quoted and appended.
    ArgStringList ASL;
    A->render(Args, ASL);
    for (auto &it: ASL)
      CDB << ", \"" << escape(it) << "\"";
  }
  Buf = "--target=";
  Buf += Target;
  CDB << ", \"" << escape(Buf) << "\"]},\n";
}

void Clang::DumpCompilationDatabaseFragmentToDir(
    StringRef Dir, Compilation &C, StringRef Target, const InputInfo &Output,
    const InputInfo &Input, const llvm::opt::ArgList &Args) const {
  // If this is a dry run, do not create the compilation database file.
  if (C.getArgs().hasArg(options::OPT__HASH_HASH_HASH))
    return;

  if (CompilationDatabase)
    DumpCompilationDatabase(C, "", Target, Output, Input, Args);

  SmallString<256> Path = Dir;
  const auto &Driver = C.getDriver();
  Driver.getVFS().makeAbsolute(Path);
  auto Err = llvm::sys::fs::create_directory(Path, /*IgnoreExisting=*/true);
  if (Err) {
    Driver.Diag(diag::err_drv_compilationdatabase) << Dir << Err.message();
    return;
  }

  llvm::sys::path::append(
      Path,
      Twine(llvm::sys::path::filename(Input.getFilename())) + ".%%%%.json");
  int FD;
  SmallString<256> TempPath;
  Err = llvm::sys::fs::createUniqueFile(Path, FD, TempPath,
                                        llvm::sys::fs::OF_Text);
  if (Err) {
    Driver.Diag(diag::err_drv_compilationdatabase) << Path << Err.message();
    return;
  }
  CompilationDatabase =
      std::make_unique<llvm::raw_fd_ostream>(FD, /*shouldClose=*/true);
  DumpCompilationDatabase(C, "", Target, Output, Input, Args);
}

static bool CheckARMImplicitITArg(StringRef Value) {
  return Value == "always" || Value == "never" || Value == "arm" ||
         Value == "thumb";
}

static void AddARMImplicitITArgs(const ArgList &Args, ArgStringList &CmdArgs,
                                 StringRef Value) {
  CmdArgs.push_back("-mllvm");
  CmdArgs.push_back(Args.MakeArgString("-arm-implicit-it=" + Value));
}

static void CollectArgsForIntegratedAssembler(Compilation &C,
                                              const ArgList &Args,
                                              ArgStringList &CmdArgs,
                                              const Driver &D) {
  if (UseRelaxAll(C, Args))
    CmdArgs.push_back("-mrelax-all");

  // Only default to -mincremental-linker-compatible if we think we are
  // targeting the MSVC linker.
  bool DefaultIncrementalLinkerCompatible =
      C.getDefaultToolChain().getTriple().isWindowsMSVCEnvironment();
  if (Args.hasFlag(options::OPT_mincremental_linker_compatible,
                   options::OPT_mno_incremental_linker_compatible,
                   DefaultIncrementalLinkerCompatible))
    CmdArgs.push_back("-mincremental-linker-compatible");

  Args.AddLastArg(CmdArgs, options::OPT_femit_dwarf_unwind_EQ);

  // If you add more args here, also add them to the block below that
  // starts with "// If CollectArgsForIntegratedAssembler() isn't called below".

  // When passing -I arguments to the assembler we sometimes need to
  // unconditionally take the next argument.  For example, when parsing
  // '-Wa,-I -Wa,foo' we need to accept the -Wa,foo arg after seeing the
  // -Wa,-I arg and when parsing '-Wa,-I,foo' we need to accept the 'foo'
  // arg after parsing the '-I' arg.
  bool TakeNextArg = false;

  bool UseRelaxRelocations = C.getDefaultToolChain().useRelaxRelocations();
  bool UseNoExecStack = false;
  const char *MipsTargetFeature = nullptr;
  StringRef ImplicitIt;
  for (const Arg *A :
       Args.filtered(options::OPT_Wa_COMMA, options::OPT_Xassembler,
                     options::OPT_mimplicit_it_EQ)) {
    A->claim();

    if (A->getOption().getID() == options::OPT_mimplicit_it_EQ) {
      switch (C.getDefaultToolChain().getArch()) {
      case llvm::Triple::arm:
      case llvm::Triple::armeb:
      case llvm::Triple::thumb:
      case llvm::Triple::thumbeb:
        // Only store the value; the last value set takes effect.
        ImplicitIt = A->getValue();
        if (!CheckARMImplicitITArg(ImplicitIt))
          D.Diag(diag::err_drv_unsupported_option_argument)
              << A->getSpelling() << ImplicitIt;
        continue;
      default:
        break;
      }
    }

    for (StringRef Value : A->getValues()) {
      if (TakeNextArg) {
        CmdArgs.push_back(Value.data());
        TakeNextArg = false;
        continue;
      }

      if (C.getDefaultToolChain().getTriple().isOSBinFormatCOFF() &&
          Value == "-mbig-obj")
        continue; // LLVM handles bigobj automatically

      switch (C.getDefaultToolChain().getArch()) {
      default:
        break;
      case llvm::Triple::wasm32:
      case llvm::Triple::wasm64:
        if (Value == "--no-type-check") {
          CmdArgs.push_back("-mno-type-check");
          continue;
        }
        break;
      case llvm::Triple::thumb:
      case llvm::Triple::thumbeb:
      case llvm::Triple::arm:
      case llvm::Triple::armeb:
        if (Value.startswith("-mimplicit-it=")) {
          // Only store the value; the last value set takes effect.
          ImplicitIt = Value.split("=").second;
          if (CheckARMImplicitITArg(ImplicitIt))
            continue;
        }
        if (Value == "-mthumb")
          // -mthumb has already been processed in ComputeLLVMTriple()
          // recognize but skip over here.
          continue;
        break;
      case llvm::Triple::mips:
      case llvm::Triple::mipsel:
      case llvm::Triple::mips64:
      case llvm::Triple::mips64el:
        if (Value == "--trap") {
          CmdArgs.push_back("-target-feature");
          CmdArgs.push_back("+use-tcc-in-div");
          continue;
        }
        if (Value == "--break") {
          CmdArgs.push_back("-target-feature");
          CmdArgs.push_back("-use-tcc-in-div");
          continue;
        }
        if (Value.startswith("-msoft-float")) {
          CmdArgs.push_back("-target-feature");
          CmdArgs.push_back("+soft-float");
          continue;
        }
        if (Value.startswith("-mhard-float")) {
          CmdArgs.push_back("-target-feature");
          CmdArgs.push_back("-soft-float");
          continue;
        }

        MipsTargetFeature = llvm::StringSwitch<const char *>(Value)
                                .Case("-mips1", "+mips1")
                                .Case("-mips2", "+mips2")
                                .Case("-mips3", "+mips3")
                                .Case("-mips4", "+mips4")
                                .Case("-mips5", "+mips5")
                                .Case("-mips32", "+mips32")
                                .Case("-mips32r2", "+mips32r2")
                                .Case("-mips32r3", "+mips32r3")
                                .Case("-mips32r5", "+mips32r5")
                                .Case("-mips32r6", "+mips32r6")
                                .Case("-mips64", "+mips64")
                                .Case("-mips64r2", "+mips64r2")
                                .Case("-mips64r3", "+mips64r3")
                                .Case("-mips64r5", "+mips64r5")
                                .Case("-mips64r6", "+mips64r6")
                                .Default(nullptr);
        if (MipsTargetFeature)
          continue;
      }

      if (Value == "-force_cpusubtype_ALL") {
        // Do nothing, this is the default and we don't support anything else.
      } else if (Value == "-L") {
        CmdArgs.push_back("-msave-temp-labels");
      } else if (Value == "--fatal-warnings") {
        CmdArgs.push_back("-massembler-fatal-warnings");
      } else if (Value == "--no-warn" || Value == "-W") {
        CmdArgs.push_back("-massembler-no-warn");
      } else if (Value == "--noexecstack") {
        UseNoExecStack = true;
      } else if (Value.startswith("-compress-debug-sections") ||
                 Value.startswith("--compress-debug-sections") ||
                 Value == "-nocompress-debug-sections" ||
                 Value == "--nocompress-debug-sections") {
        CmdArgs.push_back(Value.data());
      } else if (Value == "-mrelax-relocations=yes" ||
                 Value == "--mrelax-relocations=yes") {
        UseRelaxRelocations = true;
      } else if (Value == "-mrelax-relocations=no" ||
                 Value == "--mrelax-relocations=no") {
        UseRelaxRelocations = false;
      } else if (Value.startswith("-I")) {
        CmdArgs.push_back(Value.data());
        // We need to consume the next argument if the current arg is a plain
        // -I. The next arg will be the include directory.
        if (Value == "-I")
          TakeNextArg = true;
      } else if (Value.startswith("-gdwarf-")) {
        // "-gdwarf-N" options are not cc1as options.
        unsigned DwarfVersion = DwarfVersionNum(Value);
        if (DwarfVersion == 0) { // Send it onward, and let cc1as complain.
          CmdArgs.push_back(Value.data());
        } else {
          RenderDebugEnablingArgs(Args, CmdArgs,
                                  llvm::codegenoptions::DebugInfoConstructor,
                                  DwarfVersion, llvm::DebuggerKind::Default);
        }
      } else if (Value.startswith("-mcpu") || Value.startswith("-mfpu") ||
                 Value.startswith("-mhwdiv") || Value.startswith("-march")) {
        // Do nothing, we'll validate it later.
      } else if (Value == "-defsym") {
          if (A->getNumValues() != 2) {
            D.Diag(diag::err_drv_defsym_invalid_format) << Value;
            break;
          }
          const char *S = A->getValue(1);
          auto Pair = StringRef(S).split('=');
          auto Sym = Pair.first;
          auto SVal = Pair.second;

          if (Sym.empty() || SVal.empty()) {
            D.Diag(diag::err_drv_defsym_invalid_format) << S;
            break;
          }
          int64_t IVal;
          if (SVal.getAsInteger(0, IVal)) {
            D.Diag(diag::err_drv_defsym_invalid_symval) << SVal;
            break;
          }
          CmdArgs.push_back(Value.data());
          TakeNextArg = true;
      } else if (Value == "-fdebug-compilation-dir") {
        CmdArgs.push_back("-fdebug-compilation-dir");
        TakeNextArg = true;
      } else if (Value.consume_front("-fdebug-compilation-dir=")) {
        // The flag is a -Wa / -Xassembler argument and Options doesn't
        // parse the argument, so this isn't automatically aliased to
        // -fdebug-compilation-dir (without '=') here.
        CmdArgs.push_back("-fdebug-compilation-dir");
        CmdArgs.push_back(Value.data());
      } else if (Value == "--version") {
        D.PrintVersion(C, llvm::outs());
      } else {
        D.Diag(diag::err_drv_unsupported_option_argument)
            << A->getSpelling() << Value;
      }
    }
  }
  if (ImplicitIt.size())
    AddARMImplicitITArgs(Args, CmdArgs, ImplicitIt);
  if (!UseRelaxRelocations)
    CmdArgs.push_back("-mrelax-relocations=no");
  if (UseNoExecStack)
    CmdArgs.push_back("-mnoexecstack");
  if (MipsTargetFeature != nullptr) {
    CmdArgs.push_back("-target-feature");
    CmdArgs.push_back(MipsTargetFeature);
  }

  // forward -fembed-bitcode to assmebler
  if (C.getDriver().embedBitcodeEnabled() ||
      C.getDriver().embedBitcodeMarkerOnly())
    Args.AddLastArg(CmdArgs, options::OPT_fembed_bitcode_EQ);

  if (const char *AsSecureLogFile = getenv("AS_SECURE_LOG_FILE")) {
    CmdArgs.push_back("-as-secure-log-file");
    CmdArgs.push_back(Args.MakeArgString(AsSecureLogFile));
  }
}

static void RenderFloatingPointOptions(const ToolChain &TC, const Driver &D,
                                       bool OFastEnabled, const ArgList &Args,
                                       ArgStringList &CmdArgs,
                                       const JobAction &JA) {
  // Handle various floating point optimization flags, mapping them to the
  // appropriate LLVM code generation flags. This is complicated by several
  // "umbrella" flags, so we do this by stepping through the flags incrementally
  // adjusting what we think is enabled/disabled, then at the end setting the
  // LLVM flags based on the final state.
  bool HonorINFs = true;
  bool HonorNaNs = true;
#if INTEL_CUSTOMIZATION
  // This flag is a modifier on HonorNaNs. If HonorNaNs is true, then
  // the value of this flag doesn't matter. If HonorNaNs is false, but
  // this flag is true, we will reset HonorNaNs to true.
  // Because of the special nature of this option, it doesn't get turned
  // on and off by the other fp-model and fast-math options and imposes its
  // effect after all other FP options have been rendered.
  bool HonorNaNCompares = false;
#endif // INTEL_CUSTOMIZATION
  bool ApproxFunc = false;
  // -fmath-errno is the default on some platforms, e.g. BSD-derived OSes.
  bool MathErrno = TC.IsMathErrnoDefault();
  bool AssociativeMath = false;
  bool ReciprocalMath = false;
  bool SignedZeros = true;
  bool TrappingMath = false; // Implemented via -ffp-exception-behavior
  bool TrappingMathPresent = false; // Is trapping-math in args, and not
                                    // overriden by ffp-exception-behavior?
  bool RoundingFPMath = false;
  bool RoundingMathPresent = false; // Is rounding-math in args?
  // -ffp-model values: strict, fast, precise
  StringRef FPModel = "";
  // -ffp-exception-behavior options: strict, maytrap, ignore
  StringRef FPExceptionBehavior = "";
  // -ffp-eval-method options: double, extended, source
  StringRef FPEvalMethod = "";
  const llvm::DenormalMode DefaultDenormalFPMath =
      TC.getDefaultDenormalModeForType(Args, JA);
  const llvm::DenormalMode DefaultDenormalFP32Math =
      TC.getDefaultDenormalModeForType(Args, JA, &llvm::APFloat::IEEEsingle());

  llvm::DenormalMode DenormalFPMath = DefaultDenormalFPMath;
  llvm::DenormalMode DenormalFP32Math = DefaultDenormalFP32Math;
  // CUDA and HIP don't rely on the frontend to pass an ffp-contract option.
  // If one wasn't given by the user, don't pass it here.
  StringRef FPContract;
  StringRef LastSeenFfpContractOption;
  bool SeenUnsafeMathModeOption = false;
  if (!JA.isDeviceOffloading(Action::OFK_Cuda) &&
      !JA.isOffloading(Action::OFK_HIP))
    FPContract = "on";
  bool StrictFPModel = false;
  StringRef Float16ExcessPrecision = "";
#if INTEL_CUSTOMIZATION
  // In Intel mode, the default settings should be equivalent to fp-model fast
  if (D.IsIntelMode()) {
    HonorINFs = false;
    HonorNaNs = false;
    AssociativeMath = true;
    ReciprocalMath = true;
    SignedZeros = false;
    ApproxFunc = true;
    TrappingMath = false;
    RoundingFPMath = false;
    MathErrno = false;
    if (areOptimizationsEnabled(Args)) {
      DenormalFPMath = llvm::DenormalMode::getPreserveSign();
      DenormalFP32Math = llvm::DenormalMode::getPreserveSign();
    } else {
      DenormalFPMath = llvm::DenormalMode::getIEEE();
      DenormalFP32Math = llvm::DenormalMode::getIEEE();
    }
    FPContract = "fast";
  }
#endif // INTEL_CUSTOMIZATION

  if (const Arg *A = Args.getLastArg(options::OPT_flimited_precision_EQ)) {
    CmdArgs.push_back("-mlimit-float-precision");
    CmdArgs.push_back(A->getValue());
  }

  for (const Arg *A : Args) {
    auto optID = A->getOption().getID();
    bool PreciseFPModel = false;
    switch (optID) {
    default:
      break;
    case options::OPT_ffp_model_EQ: {
      // If -ffp-model= is seen, reset to fno-fast-math
      HonorINFs = true;
      HonorNaNs = true;
      ApproxFunc = false;
      // Turning *off* -ffast-math restores the toolchain default.
      MathErrno = TC.IsMathErrnoDefault();
      AssociativeMath = false;
      ReciprocalMath = false;
      SignedZeros = true;
      ApproxFunc = false;  // INTEL
      // -fno_fast_math restores default denormal and fpcontract handling
      FPContract = "on";
      DenormalFPMath = llvm::DenormalMode::getIEEE();

      // FIXME: The target may have picked a non-IEEE default mode here based on
      // -cl-denorms-are-zero. Should the target consider -fp-model interaction?
      DenormalFP32Math = llvm::DenormalMode::getIEEE();

      StringRef Val = A->getValue();
#if INTEL_CUSTOMIZATION
      if (Val.equals("fast=2")) {
        // When -fp-model=fast=2 is used, override with fast, as fast=2 is
        // not supported at this time.
        D.Diag(clang::diag::warn_drv_overriding_flag_option)
               << Args.MakeArgString("-ffp-model=" + Val)
               << Args.MakeArgString("-ffp-model=fast");
        Val = "fast";
      }
#endif // INTEL_CUSTOMIZATION
      if (OFastEnabled && !Val.equals("fast")) {
          // Only -ffp-model=fast is compatible with OFast, ignore.
        D.Diag(clang::diag::warn_drv_overriding_flag_option)
          << Args.MakeArgString("-ffp-model=" + Val)
          << "-Ofast";
        break;
      }
      StrictFPModel = false;
      PreciseFPModel = true;
      // ffp-model= is a Driver option, it is entirely rewritten into more
      // granular options before being passed into cc1.
      // Use the gcc option in the switch below.
      if (!FPModel.empty() && !FPModel.equals(Val))
        D.Diag(clang::diag::warn_drv_overriding_flag_option)
            << Args.MakeArgString("-ffp-model=" + FPModel)
            << Args.MakeArgString("-ffp-model=" + Val);
      if (Val.equals("fast")) {
        optID = options::OPT_ffast_math;
        FPModel = Val;
        FPContract = "fast";
#if INTEL_CUSTOMIZATION // This should be upstreamed.
        DenormalFPMath = llvm::DenormalMode::getPreserveSign();
        DenormalFP32Math = llvm::DenormalMode::getPreserveSign();
      // -fp-model=consistent implies -fp-model=precise
      } else if (Val.equals("precise") || Val.equals("consistent")) {
#endif // INTEL_CUSTOMIZATION
        optID = options::OPT_ffp_contract;
        FPModel = Val;
#if INTEL_CUSTOMIZATION
        // -fp-model=consistent implies -no-fma
        FPContract = Val.equals("precise") ? "on" : "off";
#endif // INTEL_CUSTOMIZATION
        PreciseFPModel = true;
      } else if (Val.equals("strict")) {
        StrictFPModel = true;
        optID = options::OPT_frounding_math;
        FPExceptionBehavior = "strict";
        FPModel = Val;
        FPContract = "off";
        TrappingMath = true;
      } else
        D.Diag(diag::err_drv_unsupported_option_argument)
            << A->getSpelling() << Val;
      break;
      }
    }

    switch (optID) {
    // If this isn't an FP option skip the claim below
    default: continue;

    // Options controlling individual features
    case options::OPT_fhonor_infinities:    HonorINFs = true;         break;
    case options::OPT_fno_honor_infinities: HonorINFs = false;        break;
    case options::OPT_fhonor_nans:          HonorNaNs = true;         break;
    case options::OPT_fno_honor_nans:       HonorNaNs = false;        break;
#if INTEL_CUSTOMIZATION
    case options::OPT_fhonor_nan_compares:
                                            HonorNaNCompares = true;  break;
    case options::OPT_fno_honor_nan_compares:
                                            HonorNaNCompares = false; break;
#endif // INTEL_CUSTOMIZATION
    case options::OPT_fapprox_func:         ApproxFunc = true;        break;
    case options::OPT_fno_approx_func:      ApproxFunc = false;       break;
    case options::OPT_fmath_errno:          MathErrno = true;         break;
    case options::OPT_fno_math_errno:       MathErrno = false;        break;
    case options::OPT_fassociative_math:    AssociativeMath = true;   break;
    case options::OPT_fno_associative_math: AssociativeMath = false;  break;
    case options::OPT_freciprocal_math:     ReciprocalMath = true;    break;
    case options::OPT_fno_reciprocal_math:  ReciprocalMath = false;   break;
    case options::OPT_fsigned_zeros:        SignedZeros = true;       break;
    case options::OPT_fno_signed_zeros:     SignedZeros = false;      break;
    case options::OPT_ftrapping_math:
      if (!TrappingMathPresent && !FPExceptionBehavior.empty() &&
          !FPExceptionBehavior.equals("strict"))
        // Warn that previous value of option is overridden.
        D.Diag(clang::diag::warn_drv_overriding_flag_option)
          << Args.MakeArgString("-ffp-exception-behavior=" + FPExceptionBehavior)
          << "-ftrapping-math";
      TrappingMath = true;
      TrappingMathPresent = true;
      FPExceptionBehavior = "strict";
      break;
    case options::OPT_fno_trapping_math:
      if (!TrappingMathPresent && !FPExceptionBehavior.empty() &&
          !FPExceptionBehavior.equals("ignore"))
        // Warn that previous value of option is overridden.
        D.Diag(clang::diag::warn_drv_overriding_flag_option)
          << Args.MakeArgString("-ffp-exception-behavior=" + FPExceptionBehavior)
          << "-fno-trapping-math";
      TrappingMath = false;
      TrappingMathPresent = true;
      FPExceptionBehavior = "ignore";
      break;

    case options::OPT_frounding_math:
      RoundingFPMath = true;
      RoundingMathPresent = true;
      break;

    case options::OPT_fno_rounding_math:
      RoundingFPMath = false;
      RoundingMathPresent = false;
      break;

    case options::OPT_fcuda_flush_denormals_to_zero:
    case options::OPT_fgpu_flush_denormals_to_zero:
      DenormalFP32Math = llvm::DenormalMode::getPreserveSign();
      break;

    case options::OPT_fdenormal_fp_math_EQ:
      DenormalFPMath = llvm::parseDenormalFPAttribute(A->getValue());
      DenormalFP32Math = DenormalFPMath;
      if (!DenormalFPMath.isValid()) {
        D.Diag(diag::err_drv_invalid_value)
            << A->getAsString(Args) << A->getValue();
      }
      break;

    case options::OPT_fdenormal_fp_math_f32_EQ:
      DenormalFP32Math = llvm::parseDenormalFPAttribute(A->getValue());
      if (!DenormalFP32Math.isValid()) {
        D.Diag(diag::err_drv_invalid_value)
            << A->getAsString(Args) << A->getValue();
      }
      break;

    // Validate and pass through -ffp-contract option.
    case options::OPT_ffp_contract: {
      StringRef Val = A->getValue();
      if (PreciseFPModel) {
        // -ffp-model=precise enables ffp-contract=on.
        // -ffp-model=precise sets PreciseFPModel to on and Val to
        // "precise". FPContract is set.
        ;
      } else if (Val.equals("fast") || Val.equals("on") || Val.equals("off")) {
        FPContract = Val;
        LastSeenFfpContractOption = Val;
      } else
        D.Diag(diag::err_drv_unsupported_option_argument)
            << A->getSpelling() << Val;
      break;
    }

    // Validate and pass through -ffp-model option.
    case options::OPT_ffp_model_EQ:
      // This should only occur in the error case
      // since the optID has been replaced by a more granular
      // floating point option.
      break;

    // Validate and pass through -ffp-exception-behavior option.
    case options::OPT_ffp_exception_behavior_EQ: {
      StringRef Val = A->getValue();
      if (!TrappingMathPresent && !FPExceptionBehavior.empty() &&
          !FPExceptionBehavior.equals(Val))
        // Warn that previous value of option is overridden.
        D.Diag(clang::diag::warn_drv_overriding_flag_option)
          << Args.MakeArgString("-ffp-exception-behavior=" + FPExceptionBehavior)
          << Args.MakeArgString("-ffp-exception-behavior=" + Val);
      TrappingMath = TrappingMathPresent = false;
#if INTEL_CUSTOMIZATION
      if ((Val.equals("ignore")) || (Val.equals("fast"))) {
        Val = "ignore";
        FPExceptionBehavior = Val;
      } else if ((Val.equals("safe")) || (Val.equals("maytrap"))) {
        Val = "maytrap";
        FPExceptionBehavior = Val;
      }
#endif // INTEL_CUSTOMIZATION
      else if (Val.equals("strict")) {
        FPExceptionBehavior = Val;
        TrappingMath = TrappingMathPresent = true;
      } else
        D.Diag(diag::err_drv_unsupported_option_argument)
            << A->getSpelling() << Val;
      break;
    }

    // Validate and pass through -ffp-eval-method option.
    case options::OPT_ffp_eval_method_EQ: {
      StringRef Val = A->getValue();
      if (Val.equals("double") || Val.equals("extended") ||
          Val.equals("source"))
        FPEvalMethod = Val;
      else
        D.Diag(diag::err_drv_unsupported_option_argument)
            << A->getSpelling() << Val;
      break;
    }

    case options::OPT_fexcess_precision_EQ: {
      StringRef Val = A->getValue();
      const llvm::Triple::ArchType Arch = TC.getArch();
      if (Arch == llvm::Triple::x86 || Arch == llvm::Triple::x86_64) {
        if (Val.equals("standard") || Val.equals("fast"))
          Float16ExcessPrecision = Val;
        // To make it GCC compatible, allow the value of "16" which
        // means disable excess precision, the same meaning than clang's
        // equivalent value "none".
        else if (Val.equals("16"))
          Float16ExcessPrecision = "none";
        else
          D.Diag(diag::err_drv_unsupported_option_argument)
              << A->getSpelling() << Val;
      } else {
        if (!(Val.equals("standard") || Val.equals("fast")))
          D.Diag(diag::err_drv_unsupported_option_argument)
              << A->getSpelling() << Val;
      }
      break;
    }
    case options::OPT_ffinite_math_only:
      HonorINFs = false;
      HonorNaNs = false;
      break;
    case options::OPT_fno_finite_math_only:
      HonorINFs = true;
      HonorNaNs = true;
      break;

    case options::OPT_funsafe_math_optimizations:
      AssociativeMath = true;
      ReciprocalMath = true;
      SignedZeros = false;
      ApproxFunc = true;
      TrappingMath = false;
      FPExceptionBehavior = "";
      FPContract = "fast";
      SeenUnsafeMathModeOption = true;
      break;
    case options::OPT_fno_unsafe_math_optimizations:
      AssociativeMath = false;
      ReciprocalMath = false;
      SignedZeros = true;
      ApproxFunc = false;
      TrappingMath = true;
      FPExceptionBehavior = "strict";

      // The target may have opted to flush by default, so force IEEE.
      DenormalFPMath = llvm::DenormalMode::getIEEE();
      DenormalFP32Math = llvm::DenormalMode::getIEEE();
      if (!JA.isDeviceOffloading(Action::OFK_Cuda) &&
          !JA.isOffloading(Action::OFK_HIP)) {
        if (LastSeenFfpContractOption != "") {
          FPContract = LastSeenFfpContractOption;
        } else if (SeenUnsafeMathModeOption)
          FPContract = "on";
      }
      break;

    case options::OPT_Ofast:
      // If -Ofast is the optimization level, then -ffast-math should be enabled
      if (!OFastEnabled)
        continue;
      [[fallthrough]];
    case options::OPT_ffast_math:
      HonorINFs = false;
      HonorNaNs = false;
      MathErrno = false;
      AssociativeMath = true;
      ReciprocalMath = true;
      ApproxFunc = true;
      SignedZeros = false;
      TrappingMath = false;
      RoundingFPMath = false;
      FPExceptionBehavior = "";
      // If fast-math is set then set the fp-contract mode to fast.
      FPContract = "fast";
#if INTEL_CUSTOMIZATION
      DenormalFPMath = llvm::DenormalMode::getPreserveSign();
      DenormalFP32Math = llvm::DenormalMode::getPreserveSign();
#endif // INTEL_CUSTOMIZATION
      SeenUnsafeMathModeOption = true;
      break;
    case options::OPT_fno_fast_math:
      HonorINFs = true;
      HonorNaNs = true;
      // Turning on -ffast-math (with either flag) removes the need for
      // MathErrno. However, turning *off* -ffast-math merely restores the
      // toolchain default (which may be false).
      MathErrno = TC.IsMathErrnoDefault();
      AssociativeMath = false;
      ReciprocalMath = false;
      ApproxFunc = false;
      SignedZeros = true;
      // -fno_fast_math restores default denormal and fpcontract handling
      DenormalFPMath = DefaultDenormalFPMath;
      DenormalFP32Math = llvm::DenormalMode::getIEEE();
      if (!JA.isDeviceOffloading(Action::OFK_Cuda) &&
          !JA.isOffloading(Action::OFK_HIP)) {
        if (LastSeenFfpContractOption != "") {
          FPContract = LastSeenFfpContractOption;
        } else if (SeenUnsafeMathModeOption)
          FPContract = "on";
      }
      break;

#if INTEL_CUSTOMIZATION
    case options::OPT_ftz:
      DenormalFPMath = llvm::DenormalMode::getPreserveSign();
      DenormalFP32Math = llvm::DenormalMode::getPreserveSign();
      break;
    case options::OPT_no_ftz:
      DenormalFPMath = llvm::DenormalMode::getIEEE();
      DenormalFP32Math = llvm::DenormalMode::getIEEE();
      break;
#endif // INTEL_CUSTOMIZATION
    }
    if (StrictFPModel) {
      // If -ffp-model=strict has been specified on command line but
      // subsequent options conflict then emit warning diagnostic.
      if (HonorINFs && HonorNaNs && !AssociativeMath && !ReciprocalMath &&
          SignedZeros && TrappingMath && RoundingFPMath && !ApproxFunc &&
          DenormalFPMath == llvm::DenormalMode::getIEEE() &&
          DenormalFP32Math == llvm::DenormalMode::getIEEE() &&
          FPContract.equals("off"))
        // OK: Current Arg doesn't conflict with -ffp-model=strict
        ;
      else {
        StrictFPModel = false;
        FPModel = "";
        auto RHS = (A->getNumValues() == 0)
                       ? A->getSpelling()
                       : Args.MakeArgString(A->getSpelling() + A->getValue());
        if (RHS != "-ffp-model=strict")
          D.Diag(clang::diag::warn_drv_overriding_flag_option)
              << "-ffp-model=strict" << RHS;
      }
    }

    // If we handled this option claim it
    A->claim();
  }

#if INTEL_CUSTOMIZATION
  if (HonorNaNCompares) {
    CmdArgs.push_back("-fhonor-nan-compares");
    HonorNaNs = true;
  }
#endif // INTEL_CUSTOMIZATION

  if (!HonorINFs)
    CmdArgs.push_back("-menable-no-infs");

  if (!HonorNaNs)
    CmdArgs.push_back("-menable-no-nans");

  if (ApproxFunc)
    CmdArgs.push_back("-fapprox-func");

  if (MathErrno)
    CmdArgs.push_back("-fmath-errno");

 if (AssociativeMath && ReciprocalMath && !SignedZeros && ApproxFunc &&
     !TrappingMath)
    CmdArgs.push_back("-funsafe-math-optimizations");

  if (!SignedZeros)
    CmdArgs.push_back("-fno-signed-zeros");

  if (AssociativeMath && !SignedZeros && !TrappingMath)
    CmdArgs.push_back("-mreassociate");

  if (ReciprocalMath)
    CmdArgs.push_back("-freciprocal-math");

  if (TrappingMath) {
    // FP Exception Behavior is also set to strict
    assert(FPExceptionBehavior.equals("strict"));
  }

  // The default is IEEE.
  if (DenormalFPMath != llvm::DenormalMode::getIEEE()) {
    llvm::SmallString<64> DenormFlag;
    llvm::raw_svector_ostream ArgStr(DenormFlag);
    ArgStr << "-fdenormal-fp-math=" << DenormalFPMath;
    CmdArgs.push_back(Args.MakeArgString(ArgStr.str()));
  }

  // Add f32 specific denormal mode flag if it's different.
  if (DenormalFP32Math != DenormalFPMath) {
    llvm::SmallString<64> DenormFlag;
    llvm::raw_svector_ostream ArgStr(DenormFlag);
    ArgStr << "-fdenormal-fp-math-f32=" << DenormalFP32Math;
    CmdArgs.push_back(Args.MakeArgString(ArgStr.str()));
  }

  if (!FPContract.empty())
    CmdArgs.push_back(Args.MakeArgString("-ffp-contract=" + FPContract));

  if (!RoundingFPMath)
    CmdArgs.push_back(Args.MakeArgString("-fno-rounding-math"));

  if (RoundingFPMath && RoundingMathPresent)
    CmdArgs.push_back(Args.MakeArgString("-frounding-math"));

  if (!FPExceptionBehavior.empty())
    CmdArgs.push_back(Args.MakeArgString("-ffp-exception-behavior=" +
                      FPExceptionBehavior));

  if (!FPEvalMethod.empty())
    CmdArgs.push_back(Args.MakeArgString("-ffp-eval-method=" + FPEvalMethod));

  if (!Float16ExcessPrecision.empty())
    CmdArgs.push_back(Args.MakeArgString("-ffloat16-excess-precision=" +
                                         Float16ExcessPrecision));

  ParseMRecip(D, Args, CmdArgs);

  // -ffast-math enables the __FAST_MATH__ preprocessor macro, but check for the
  // individual features enabled by -ffast-math instead of the option itself as
  // that's consistent with gcc's behaviour.
  if (!HonorINFs && !HonorNaNs && !MathErrno && AssociativeMath && ApproxFunc &&
      ReciprocalMath && !SignedZeros && !TrappingMath && !RoundingFPMath) {
    CmdArgs.push_back("-ffast-math");
    if (FPModel.equals("fast")) {
      if (FPContract.equals("fast"))
        // All set, do nothing.
        ;
      else if (FPContract.empty())
        // Enable -ffp-contract=fast
        CmdArgs.push_back(Args.MakeArgString("-ffp-contract=fast"));
      else
        D.Diag(clang::diag::warn_drv_overriding_flag_option)
          << "-ffp-model=fast"
          << Args.MakeArgString("-ffp-contract=" + FPContract);
    }
  }

  // Handle __FINITE_MATH_ONLY__ similarly.
  if (!HonorINFs && !HonorNaNs)
    CmdArgs.push_back("-ffinite-math-only");

  if (const Arg *A = Args.getLastArg(options::OPT_mfpmath_EQ)) {
    CmdArgs.push_back("-mfpmath");
    CmdArgs.push_back(A->getValue());
  }

  // Disable a codegen optimization for floating-point casts.
  if (Args.hasFlag(options::OPT_fno_strict_float_cast_overflow,
                   options::OPT_fstrict_float_cast_overflow, false))
    CmdArgs.push_back("-fno-strict-float-cast-overflow");
#if INTEL_CUSTOMIZATION
  // Handle Intel options -pc<val> (/Qpc<val> for Windows)
  if (const Arg *A = Args.getLastArg(options::OPT_pc)) {
    StringRef Value(A->getValue());
    if (Value == "32" || Value == "64" || Value == "80")
      CmdArgs.push_back(Args.MakeArgString("-mx87-precision=" + Value));
    else
      D.Diag(diag::err_drv_unsupported_option_argument) << A->getSpelling() <<
          Value;
  }
#endif // INTEL_CUSTOMIZATION
}

static void RenderAnalyzerOptions(const ArgList &Args, ArgStringList &CmdArgs,
                                  const llvm::Triple &Triple,
                                  const InputInfo &Input) {
  // Add default argument set.
  if (!Args.hasArg(options::OPT__analyzer_no_default_checks)) {
    CmdArgs.push_back("-analyzer-checker=core");
    CmdArgs.push_back("-analyzer-checker=apiModeling");

    if (!Triple.isWindowsMSVCEnvironment()) {
      CmdArgs.push_back("-analyzer-checker=unix");
    } else {
      // Enable "unix" checkers that also work on Windows.
      CmdArgs.push_back("-analyzer-checker=unix.API");
      CmdArgs.push_back("-analyzer-checker=unix.Malloc");
      CmdArgs.push_back("-analyzer-checker=unix.MallocSizeof");
      CmdArgs.push_back("-analyzer-checker=unix.MismatchedDeallocator");
      CmdArgs.push_back("-analyzer-checker=unix.cstring.BadSizeArg");
      CmdArgs.push_back("-analyzer-checker=unix.cstring.NullArg");
    }

    // Disable some unix checkers for PS4/PS5.
    if (Triple.isPS()) {
      CmdArgs.push_back("-analyzer-disable-checker=unix.API");
      CmdArgs.push_back("-analyzer-disable-checker=unix.Vfork");
    }

    if (Triple.isOSDarwin()) {
      CmdArgs.push_back("-analyzer-checker=osx");
      CmdArgs.push_back(
          "-analyzer-checker=security.insecureAPI.decodeValueOfObjCType");
    }
    else if (Triple.isOSFuchsia())
      CmdArgs.push_back("-analyzer-checker=fuchsia");

    CmdArgs.push_back("-analyzer-checker=deadcode");

    if (types::isCXX(Input.getType()))
      CmdArgs.push_back("-analyzer-checker=cplusplus");

    if (!Triple.isPS()) {
      CmdArgs.push_back("-analyzer-checker=security.insecureAPI.UncheckedReturn");
      CmdArgs.push_back("-analyzer-checker=security.insecureAPI.getpw");
      CmdArgs.push_back("-analyzer-checker=security.insecureAPI.gets");
      CmdArgs.push_back("-analyzer-checker=security.insecureAPI.mktemp");
      CmdArgs.push_back("-analyzer-checker=security.insecureAPI.mkstemp");
      CmdArgs.push_back("-analyzer-checker=security.insecureAPI.vfork");
    }

    // Default nullability checks.
    CmdArgs.push_back("-analyzer-checker=nullability.NullPassedToNonnull");
    CmdArgs.push_back("-analyzer-checker=nullability.NullReturnedFromNonnull");
  }

  // Set the output format. The default is plist, for (lame) historical reasons.
  CmdArgs.push_back("-analyzer-output");
  if (Arg *A = Args.getLastArg(options::OPT__analyzer_output))
    CmdArgs.push_back(A->getValue());
  else
    CmdArgs.push_back("plist");

  // Disable the presentation of standard compiler warnings when using
  // --analyze.  We only want to show static analyzer diagnostics or frontend
  // errors.
  CmdArgs.push_back("-w");

  // Add -Xanalyzer arguments when running as analyzer.
  Args.AddAllArgValues(CmdArgs, options::OPT_Xanalyzer);
}

static bool isValidSymbolName(StringRef S) {
  if (S.empty())
    return false;

  if (std::isdigit(S[0]))
    return false;

  return llvm::all_of(S, [](char C) { return std::isalnum(C) || C == '_'; });
}

static void RenderSSPOptions(const Driver &D, const ToolChain &TC,
                             const ArgList &Args, ArgStringList &CmdArgs,
                             bool KernelOrKext) {
  const llvm::Triple &EffectiveTriple = TC.getEffectiveTriple();

  // NVPTX doesn't support stack protectors; from the compiler's perspective, it
  // doesn't even have a stack!
  if (EffectiveTriple.isNVPTX())
    return;

  // -stack-protector=0 is default.
  LangOptions::StackProtectorMode StackProtectorLevel = LangOptions::SSPOff;
  LangOptions::StackProtectorMode DefaultStackProtectorLevel =
      TC.GetDefaultStackProtectorLevel(KernelOrKext);

  if (Arg *A = Args.getLastArg(options::OPT_fno_stack_protector,
                               options::OPT_fstack_protector_all,
                               options::OPT_fstack_protector_strong,
                               options::OPT_fstack_protector)) {
    if (A->getOption().matches(options::OPT_fstack_protector))
      StackProtectorLevel =
          std::max<>(LangOptions::SSPOn, DefaultStackProtectorLevel);
    else if (A->getOption().matches(options::OPT_fstack_protector_strong))
      StackProtectorLevel = LangOptions::SSPStrong;
    else if (A->getOption().matches(options::OPT_fstack_protector_all))
      StackProtectorLevel = LangOptions::SSPReq;

    if (EffectiveTriple.isBPF() && StackProtectorLevel != LangOptions::SSPOff) {
      D.Diag(diag::warn_drv_unsupported_option_for_target)
          << A->getSpelling() << EffectiveTriple.getTriple();
      StackProtectorLevel = DefaultStackProtectorLevel;
    }
  } else {
    StackProtectorLevel = DefaultStackProtectorLevel;
  }

  if (StackProtectorLevel) {
    CmdArgs.push_back("-stack-protector");
    CmdArgs.push_back(Args.MakeArgString(Twine(StackProtectorLevel)));
  }

  // --param ssp-buffer-size=
  for (const Arg *A : Args.filtered(options::OPT__param)) {
    StringRef Str(A->getValue());
    if (Str.startswith("ssp-buffer-size=")) {
      if (StackProtectorLevel) {
        CmdArgs.push_back("-stack-protector-buffer-size");
        // FIXME: Verify the argument is a valid integer.
        CmdArgs.push_back(Args.MakeArgString(Str.drop_front(16)));
      }
      A->claim();
    }
  }

  const std::string &TripleStr = EffectiveTriple.getTriple();
  if (Arg *A = Args.getLastArg(options::OPT_mstack_protector_guard_EQ)) {
    StringRef Value = A->getValue();
    if (!EffectiveTriple.isX86() && !EffectiveTriple.isAArch64() &&
        !EffectiveTriple.isARM() && !EffectiveTriple.isThumb())
      D.Diag(diag::err_drv_unsupported_opt_for_target)
          << A->getAsString(Args) << TripleStr;
    if ((EffectiveTriple.isX86() || EffectiveTriple.isARM() ||
         EffectiveTriple.isThumb()) &&
        Value != "tls" && Value != "global") {
      D.Diag(diag::err_drv_invalid_value_with_suggestion)
          << A->getOption().getName() << Value << "tls global";
      return;
    }
    if ((EffectiveTriple.isARM() || EffectiveTriple.isThumb()) &&
        Value == "tls") {
      if (!Args.hasArg(options::OPT_mstack_protector_guard_offset_EQ)) {
        D.Diag(diag::err_drv_ssp_missing_offset_argument)
            << A->getAsString(Args);
        return;
      }
      // Check whether the target subarch supports the hardware TLS register
      if (!arm::isHardTPSupported(EffectiveTriple)) {
        D.Diag(diag::err_target_unsupported_tp_hard)
            << EffectiveTriple.getArchName();
        return;
      }
      // Check whether the user asked for something other than -mtp=cp15
      if (Arg *A = Args.getLastArg(options::OPT_mtp_mode_EQ)) {
        StringRef Value = A->getValue();
        if (Value != "cp15") {
          D.Diag(diag::err_drv_argument_not_allowed_with)
              << A->getAsString(Args) << "-mstack-protector-guard=tls";
          return;
        }
      }
      CmdArgs.push_back("-target-feature");
      CmdArgs.push_back("+read-tp-hard");
    }
    if (EffectiveTriple.isAArch64() && Value != "sysreg" && Value != "global") {
      D.Diag(diag::err_drv_invalid_value_with_suggestion)
          << A->getOption().getName() << Value << "sysreg global";
      return;
    }
    A->render(Args, CmdArgs);
  }

  if (Arg *A = Args.getLastArg(options::OPT_mstack_protector_guard_offset_EQ)) {
    StringRef Value = A->getValue();
    if (!EffectiveTriple.isX86() && !EffectiveTriple.isAArch64() &&
        !EffectiveTriple.isARM() && !EffectiveTriple.isThumb())
      D.Diag(diag::err_drv_unsupported_opt_for_target)
          << A->getAsString(Args) << TripleStr;
    int Offset;
    if (Value.getAsInteger(10, Offset)) {
      D.Diag(diag::err_drv_invalid_value) << A->getOption().getName() << Value;
      return;
    }
    if ((EffectiveTriple.isARM() || EffectiveTriple.isThumb()) &&
        (Offset < 0 || Offset > 0xfffff)) {
      D.Diag(diag::err_drv_invalid_int_value)
          << A->getOption().getName() << Value;
      return;
    }
    A->render(Args, CmdArgs);
  }

  if (Arg *A = Args.getLastArg(options::OPT_mstack_protector_guard_reg_EQ)) {
    StringRef Value = A->getValue();
    if (!EffectiveTriple.isX86() && !EffectiveTriple.isAArch64())
      D.Diag(diag::err_drv_unsupported_opt_for_target)
          << A->getAsString(Args) << TripleStr;
    if (EffectiveTriple.isX86() && (Value != "fs" && Value != "gs")) {
      D.Diag(diag::err_drv_invalid_value_with_suggestion)
          << A->getOption().getName() << Value << "fs gs";
      return;
    }
    if (EffectiveTriple.isAArch64() && Value != "sp_el0") {
      D.Diag(diag::err_drv_invalid_value) << A->getOption().getName() << Value;
      return;
    }
    A->render(Args, CmdArgs);
  }

  if (Arg *A = Args.getLastArg(options::OPT_mstack_protector_guard_symbol_EQ)) {
    StringRef Value = A->getValue();
    if (!isValidSymbolName(Value)) {
      D.Diag(diag::err_drv_argument_only_allowed_with)
          << A->getOption().getName() << "legal symbol name";
      return;
    }
    A->render(Args, CmdArgs);
  }
}

static void RenderSCPOptions(const ToolChain &TC, const ArgList &Args,
                             ArgStringList &CmdArgs) {
  const llvm::Triple &EffectiveTriple = TC.getEffectiveTriple();

  if (!EffectiveTriple.isOSFreeBSD() && !EffectiveTriple.isOSLinux())
    return;

  if (!EffectiveTriple.isX86() && !EffectiveTriple.isSystemZ() &&
      !EffectiveTriple.isPPC64())
    return;

  Args.addOptInFlag(CmdArgs, options::OPT_fstack_clash_protection,
                    options::OPT_fno_stack_clash_protection);
}

static void RenderTrivialAutoVarInitOptions(const Driver &D,
                                            const ToolChain &TC,
                                            const ArgList &Args,
                                            ArgStringList &CmdArgs) {
  auto DefaultTrivialAutoVarInit = TC.GetDefaultTrivialAutoVarInit();
  StringRef TrivialAutoVarInit = "";

  for (const Arg *A : Args) {
    switch (A->getOption().getID()) {
    default:
      continue;
    case options::OPT_ftrivial_auto_var_init: {
      A->claim();
      StringRef Val = A->getValue();
      if (Val == "uninitialized" || Val == "zero" || Val == "pattern")
        TrivialAutoVarInit = Val;
      else
        D.Diag(diag::err_drv_unsupported_option_argument)
            << A->getSpelling() << Val;
      break;
    }
    }
  }

  if (TrivialAutoVarInit.empty())
    switch (DefaultTrivialAutoVarInit) {
    case LangOptions::TrivialAutoVarInitKind::Uninitialized:
      break;
    case LangOptions::TrivialAutoVarInitKind::Pattern:
      TrivialAutoVarInit = "pattern";
      break;
    case LangOptions::TrivialAutoVarInitKind::Zero:
      TrivialAutoVarInit = "zero";
      break;
    }

  if (!TrivialAutoVarInit.empty()) {
    CmdArgs.push_back(
        Args.MakeArgString("-ftrivial-auto-var-init=" + TrivialAutoVarInit));
  }

  if (Arg *A =
          Args.getLastArg(options::OPT_ftrivial_auto_var_init_stop_after)) {
    if (!Args.hasArg(options::OPT_ftrivial_auto_var_init) ||
        StringRef(
            Args.getLastArg(options::OPT_ftrivial_auto_var_init)->getValue()) ==
            "uninitialized")
      D.Diag(diag::err_drv_trivial_auto_var_init_stop_after_missing_dependency);
    A->claim();
    StringRef Val = A->getValue();
    if (std::stoi(Val.str()) <= 0)
      D.Diag(diag::err_drv_trivial_auto_var_init_stop_after_invalid_value);
    CmdArgs.push_back(
        Args.MakeArgString("-ftrivial-auto-var-init-stop-after=" + Val));
  }
}

static void RenderOpenCLOptions(const ArgList &Args, ArgStringList &CmdArgs,
                                types::ID InputType) {
  // cl-denorms-are-zero is not forwarded. It is translated into a generic flag
  // for denormal flushing handling based on the target.
  const unsigned ForwardedArguments[] = {
      options::OPT_cl_opt_disable,
      options::OPT_cl_strict_aliasing,
      options::OPT_cl_single_precision_constant,
      options::OPT_cl_finite_math_only,
      options::OPT_cl_kernel_arg_info,
      options::OPT_cl_unsafe_math_optimizations,
      options::OPT_cl_fast_relaxed_math,
      options::OPT_cl_mad_enable,
      options::OPT_cl_no_signed_zeros,
      options::OPT_cl_fp32_correctly_rounded_divide_sqrt,
      options::OPT_cl_uniform_work_group_size
  };

  if (Arg *A = Args.getLastArg(options::OPT_cl_std_EQ)) {
    std::string CLStdStr = std::string("-cl-std=") + A->getValue();
    CmdArgs.push_back(Args.MakeArgString(CLStdStr));
  } else if (Arg *A = Args.getLastArg(options::OPT_cl_ext_EQ)) {
    std::string CLExtStr = std::string("-cl-ext=") + A->getValue();
    CmdArgs.push_back(Args.MakeArgString(CLExtStr));
  }

  for (const auto &Arg : ForwardedArguments)
    if (const auto *A = Args.getLastArg(Arg))
      CmdArgs.push_back(Args.MakeArgString(A->getOption().getPrefixedName()));

  // Only add the default headers if we are compiling OpenCL sources.
  if ((types::isOpenCL(InputType) ||
       (Args.hasArg(options::OPT_cl_std_EQ) && types::isSrcFile(InputType))) &&
      !Args.hasArg(options::OPT_cl_no_stdinc)) {
    CmdArgs.push_back("-finclude-default-header");
    CmdArgs.push_back("-fdeclare-opencl-builtins");
  }
}

static void RenderHLSLOptions(const ArgList &Args, ArgStringList &CmdArgs,
                              types::ID InputType) {
  const unsigned ForwardedArguments[] = {options::OPT_dxil_validator_version,
                                         options::OPT_D,
                                         options::OPT_I,
                                         options::OPT_S,
                                         options::OPT_O,
                                         options::OPT_emit_llvm,
                                         options::OPT_emit_obj,
                                         options::OPT_disable_llvm_passes,
                                         options::OPT_fnative_half_type,
                                         options::OPT_hlsl_entrypoint};
  if (!types::isHLSL(InputType))
    return;
  for (const auto &Arg : ForwardedArguments)
    if (const auto *A = Args.getLastArg(Arg))
      A->renderAsInput(Args, CmdArgs);
  // Add the default headers if dxc_no_stdinc is not set.
  if (!Args.hasArg(options::OPT_dxc_no_stdinc) &&
      !Args.hasArg(options::OPT_nostdinc))
    CmdArgs.push_back("-finclude-default-header");
}

static void RenderARCMigrateToolOptions(const Driver &D, const ArgList &Args,
                                        ArgStringList &CmdArgs) {
  bool ARCMTEnabled = false;
  if (!Args.hasArg(options::OPT_fno_objc_arc, options::OPT_fobjc_arc)) {
    if (const Arg *A = Args.getLastArg(options::OPT_ccc_arcmt_check,
                                       options::OPT_ccc_arcmt_modify,
                                       options::OPT_ccc_arcmt_migrate)) {
      ARCMTEnabled = true;
      switch (A->getOption().getID()) {
      default: llvm_unreachable("missed a case");
      case options::OPT_ccc_arcmt_check:
        CmdArgs.push_back("-arcmt-action=check");
        break;
      case options::OPT_ccc_arcmt_modify:
        CmdArgs.push_back("-arcmt-action=modify");
        break;
      case options::OPT_ccc_arcmt_migrate:
        CmdArgs.push_back("-arcmt-action=migrate");
        CmdArgs.push_back("-mt-migrate-directory");
        CmdArgs.push_back(A->getValue());

        Args.AddLastArg(CmdArgs, options::OPT_arcmt_migrate_report_output);
        Args.AddLastArg(CmdArgs, options::OPT_arcmt_migrate_emit_arc_errors);
        break;
      }
    }
  } else {
    Args.ClaimAllArgs(options::OPT_ccc_arcmt_check);
    Args.ClaimAllArgs(options::OPT_ccc_arcmt_modify);
    Args.ClaimAllArgs(options::OPT_ccc_arcmt_migrate);
  }

  if (const Arg *A = Args.getLastArg(options::OPT_ccc_objcmt_migrate)) {
    if (ARCMTEnabled)
      D.Diag(diag::err_drv_argument_not_allowed_with)
          << A->getAsString(Args) << "-ccc-arcmt-migrate";

    CmdArgs.push_back("-mt-migrate-directory");
    CmdArgs.push_back(A->getValue());

    if (!Args.hasArg(options::OPT_objcmt_migrate_literals,
                     options::OPT_objcmt_migrate_subscripting,
                     options::OPT_objcmt_migrate_property)) {
      // std::nullopt specified, means enable them all.
      CmdArgs.push_back("-objcmt-migrate-literals");
      CmdArgs.push_back("-objcmt-migrate-subscripting");
      CmdArgs.push_back("-objcmt-migrate-property");
    } else {
      Args.AddLastArg(CmdArgs, options::OPT_objcmt_migrate_literals);
      Args.AddLastArg(CmdArgs, options::OPT_objcmt_migrate_subscripting);
      Args.AddLastArg(CmdArgs, options::OPT_objcmt_migrate_property);
    }
  } else {
    Args.AddLastArg(CmdArgs, options::OPT_objcmt_migrate_literals);
    Args.AddLastArg(CmdArgs, options::OPT_objcmt_migrate_subscripting);
    Args.AddLastArg(CmdArgs, options::OPT_objcmt_migrate_property);
    Args.AddLastArg(CmdArgs, options::OPT_objcmt_migrate_all);
    Args.AddLastArg(CmdArgs, options::OPT_objcmt_migrate_readonly_property);
    Args.AddLastArg(CmdArgs, options::OPT_objcmt_migrate_readwrite_property);
    Args.AddLastArg(CmdArgs, options::OPT_objcmt_migrate_property_dot_syntax);
    Args.AddLastArg(CmdArgs, options::OPT_objcmt_migrate_annotation);
    Args.AddLastArg(CmdArgs, options::OPT_objcmt_migrate_instancetype);
    Args.AddLastArg(CmdArgs, options::OPT_objcmt_migrate_nsmacros);
    Args.AddLastArg(CmdArgs, options::OPT_objcmt_migrate_protocol_conformance);
    Args.AddLastArg(CmdArgs, options::OPT_objcmt_atomic_property);
    Args.AddLastArg(CmdArgs, options::OPT_objcmt_returns_innerpointer_property);
    Args.AddLastArg(CmdArgs, options::OPT_objcmt_ns_nonatomic_iosonly);
    Args.AddLastArg(CmdArgs, options::OPT_objcmt_migrate_designated_init);
    Args.AddLastArg(CmdArgs, options::OPT_objcmt_allowlist_dir_path);
  }
}

static void RenderBuiltinOptions(const ToolChain &TC, const llvm::Triple &T,
                                 const ArgList &Args, ArgStringList &CmdArgs) {
  // -fbuiltin is default unless -mkernel is used.
  bool UseBuiltins =
      Args.hasFlag(options::OPT_fbuiltin, options::OPT_fno_builtin,
                   !Args.hasArg(options::OPT_mkernel));
  if (!UseBuiltins)
    CmdArgs.push_back("-fno-builtin");

  // -ffreestanding implies -fno-builtin.
  if (Args.hasArg(options::OPT_ffreestanding))
    UseBuiltins = false;

  // Process the -fno-builtin-* options.
  for (const Arg *A : Args.filtered(options::OPT_fno_builtin_)) {
    A->claim();

    // If -fno-builtin is specified, then there's no need to pass the option to
    // the frontend.
    if (UseBuiltins)
      A->render(Args, CmdArgs);
  }

  // le32-specific flags:
  //  -fno-math-builtin: clang should not convert math builtins to intrinsics
  //                     by default.
  if (TC.getArch() == llvm::Triple::le32)
    CmdArgs.push_back("-fno-math-builtin");
}

bool Driver::getDefaultModuleCachePath(SmallVectorImpl<char> &Result) {
  if (const char *Str = std::getenv("CLANG_MODULE_CACHE_PATH")) {
    Twine Path{Str};
    Path.toVector(Result);
    return Path.getSingleStringRef() != "";
  }
  if (llvm::sys::path::cache_directory(Result)) {
    llvm::sys::path::append(Result, "clang");
    llvm::sys::path::append(Result, "ModuleCache");
    return true;
  }
  return false;
}

static bool RenderModulesOptions(Compilation &C, const Driver &D,
                                 const ArgList &Args, const InputInfo &Input,
                                 const InputInfo &Output, const Arg *Std,
                                 ArgStringList &CmdArgs) {
  bool IsCXX = types::isCXX(Input.getType());
  // FIXME: Find a better way to determine whether the input has standard c++
  // modules support by default.
  bool HaveStdCXXModules =
      IsCXX && Std &&
      (Std->containsValue("c++2a") || Std->containsValue("c++20") ||
       Std->containsValue("c++2b") || Std->containsValue("c++23") ||
       Std->containsValue("c++2c") || Std->containsValue("c++26") ||
       Std->containsValue("c++latest"));
  bool HaveModules = HaveStdCXXModules;

  // -fmodules enables the use of precompiled modules (off by default).
  // Users can pass -fno-cxx-modules to turn off modules support for
  // C++/Objective-C++ programs.
  bool HaveClangModules = false;
  if (Args.hasFlag(options::OPT_fmodules, options::OPT_fno_modules, false)) {
    bool AllowedInCXX = Args.hasFlag(options::OPT_fcxx_modules,
                                     options::OPT_fno_cxx_modules, true);
    if (AllowedInCXX || !IsCXX) {
      CmdArgs.push_back("-fmodules");
      HaveClangModules = true;
    }
  }

  HaveModules |= HaveClangModules;

  // -fmodule-maps enables implicit reading of module map files. By default,
  // this is enabled if we are using Clang's flavor of precompiled modules.
  if (Args.hasFlag(options::OPT_fimplicit_module_maps,
                   options::OPT_fno_implicit_module_maps, HaveClangModules))
    CmdArgs.push_back("-fimplicit-module-maps");

  // -fmodules-decluse checks that modules used are declared so (off by default)
  Args.addOptInFlag(CmdArgs, options::OPT_fmodules_decluse,
                    options::OPT_fno_modules_decluse);

  // -fmodules-strict-decluse is like -fmodule-decluse, but also checks that
  // all #included headers are part of modules.
  if (Args.hasFlag(options::OPT_fmodules_strict_decluse,
                   options::OPT_fno_modules_strict_decluse, false))
    CmdArgs.push_back("-fmodules-strict-decluse");

  // -fno-implicit-modules turns off implicitly compiling modules on demand.
  bool ImplicitModules = false;
  if (!Args.hasFlag(options::OPT_fimplicit_modules,
                    options::OPT_fno_implicit_modules, HaveClangModules)) {
    if (HaveModules)
      CmdArgs.push_back("-fno-implicit-modules");
  } else if (HaveModules) {
    ImplicitModules = true;
    // -fmodule-cache-path specifies where our implicitly-built module files
    // should be written.
    SmallString<128> Path;
    if (Arg *A = Args.getLastArg(options::OPT_fmodules_cache_path))
      Path = A->getValue();

    bool HasPath = true;
    if (C.isForDiagnostics()) {
      // When generating crash reports, we want to emit the modules along with
      // the reproduction sources, so we ignore any provided module path.
      Path = Output.getFilename();
      llvm::sys::path::replace_extension(Path, ".cache");
      llvm::sys::path::append(Path, "modules");
    } else if (Path.empty()) {
      // No module path was provided: use the default.
      HasPath = Driver::getDefaultModuleCachePath(Path);
    }

    // `HasPath` will only be false if getDefaultModuleCachePath() fails.
    // That being said, that failure is unlikely and not caching is harmless.
    if (HasPath) {
      const char Arg[] = "-fmodules-cache-path=";
      Path.insert(Path.begin(), Arg, Arg + strlen(Arg));
      CmdArgs.push_back(Args.MakeArgString(Path));
    }
  }

  if (HaveModules) {
    // -fprebuilt-module-path specifies where to load the prebuilt module files.
    for (const Arg *A : Args.filtered(options::OPT_fprebuilt_module_path)) {
      CmdArgs.push_back(Args.MakeArgString(
          std::string("-fprebuilt-module-path=") + A->getValue()));
      A->claim();
    }
    if (Args.hasFlag(options::OPT_fprebuilt_implicit_modules,
                     options::OPT_fno_prebuilt_implicit_modules, false))
      CmdArgs.push_back("-fprebuilt-implicit-modules");
    if (Args.hasFlag(options::OPT_fmodules_validate_input_files_content,
                     options::OPT_fno_modules_validate_input_files_content,
                     false))
      CmdArgs.push_back("-fvalidate-ast-input-files-content");
  }

  // -fmodule-name specifies the module that is currently being built (or
  // used for header checking by -fmodule-maps).
  Args.AddLastArg(CmdArgs, options::OPT_fmodule_name_EQ);

  // -fmodule-map-file can be used to specify files containing module
  // definitions.
  Args.AddAllArgs(CmdArgs, options::OPT_fmodule_map_file);

  // -fbuiltin-module-map can be used to load the clang
  // builtin headers modulemap file.
  if (Args.hasArg(options::OPT_fbuiltin_module_map)) {
    SmallString<128> BuiltinModuleMap(D.ResourceDir);
    llvm::sys::path::append(BuiltinModuleMap, "include");
    llvm::sys::path::append(BuiltinModuleMap, "module.modulemap");
    if (llvm::sys::fs::exists(BuiltinModuleMap))
      CmdArgs.push_back(
          Args.MakeArgString("-fmodule-map-file=" + BuiltinModuleMap));
  }

  // The -fmodule-file=<name>=<file> form specifies the mapping of module
  // names to precompiled module files (the module is loaded only if used).
  // The -fmodule-file=<file> form can be used to unconditionally load
  // precompiled module files (whether used or not).
  if (HaveModules)
    Args.AddAllArgs(CmdArgs, options::OPT_fmodule_file);
  else
    Args.ClaimAllArgs(options::OPT_fmodule_file);

  // When building modules and generating crashdumps, we need to dump a module
  // dependency VFS alongside the output.
  if (HaveClangModules && C.isForDiagnostics()) {
    SmallString<128> VFSDir(Output.getFilename());
    llvm::sys::path::replace_extension(VFSDir, ".cache");
    // Add the cache directory as a temp so the crash diagnostics pick it up.
    C.addTempFile(Args.MakeArgString(VFSDir));

    llvm::sys::path::append(VFSDir, "vfs");
    CmdArgs.push_back("-module-dependency-dir");
    CmdArgs.push_back(Args.MakeArgString(VFSDir));
  }

  if (HaveClangModules)
    Args.AddLastArg(CmdArgs, options::OPT_fmodules_user_build_path);

  // Pass through all -fmodules-ignore-macro arguments.
  Args.AddAllArgs(CmdArgs, options::OPT_fmodules_ignore_macro);
  Args.AddLastArg(CmdArgs, options::OPT_fmodules_prune_interval);
  Args.AddLastArg(CmdArgs, options::OPT_fmodules_prune_after);

  if (HaveClangModules) {
    Args.AddLastArg(CmdArgs, options::OPT_fbuild_session_timestamp);

    if (Arg *A = Args.getLastArg(options::OPT_fbuild_session_file)) {
      if (Args.hasArg(options::OPT_fbuild_session_timestamp))
        D.Diag(diag::err_drv_argument_not_allowed_with)
            << A->getAsString(Args) << "-fbuild-session-timestamp";

      llvm::sys::fs::file_status Status;
      if (llvm::sys::fs::status(A->getValue(), Status))
        D.Diag(diag::err_drv_no_such_file) << A->getValue();
      CmdArgs.push_back(Args.MakeArgString(
          "-fbuild-session-timestamp=" +
          Twine((uint64_t)std::chrono::duration_cast<std::chrono::seconds>(
                    Status.getLastModificationTime().time_since_epoch())
                    .count())));
    }

    if (Args.getLastArg(
            options::OPT_fmodules_validate_once_per_build_session)) {
      if (!Args.getLastArg(options::OPT_fbuild_session_timestamp,
                           options::OPT_fbuild_session_file))
        D.Diag(diag::err_drv_modules_validate_once_requires_timestamp);

      Args.AddLastArg(CmdArgs,
                      options::OPT_fmodules_validate_once_per_build_session);
    }

    if (Args.hasFlag(options::OPT_fmodules_validate_system_headers,
                     options::OPT_fno_modules_validate_system_headers,
                     ImplicitModules))
      CmdArgs.push_back("-fmodules-validate-system-headers");

    Args.AddLastArg(CmdArgs,
                    options::OPT_fmodules_disable_diagnostic_validation);
  } else {
    Args.ClaimAllArgs(options::OPT_fbuild_session_timestamp);
    Args.ClaimAllArgs(options::OPT_fbuild_session_file);
    Args.ClaimAllArgs(options::OPT_fmodules_validate_once_per_build_session);
    Args.ClaimAllArgs(options::OPT_fmodules_validate_system_headers);
    Args.ClaimAllArgs(options::OPT_fno_modules_validate_system_headers);
    Args.ClaimAllArgs(options::OPT_fmodules_disable_diagnostic_validation);
  }

  // Claim `-fmodule-output` and `-fmodule-output=` to avoid unused warnings.
  Args.ClaimAllArgs(options::OPT_fmodule_output);
  Args.ClaimAllArgs(options::OPT_fmodule_output_EQ);

  return HaveModules;
}

static void RenderCharacterOptions(const ArgList &Args, const llvm::Triple &T,
                                   ArgStringList &CmdArgs) {
  // -fsigned-char is default.
  if (const Arg *A = Args.getLastArg(options::OPT_fsigned_char,
                                     options::OPT_fno_signed_char,
                                     options::OPT_funsigned_char,
                                     options::OPT_fno_unsigned_char)) {
    if (A->getOption().matches(options::OPT_funsigned_char) ||
        A->getOption().matches(options::OPT_fno_signed_char)) {
      CmdArgs.push_back("-fno-signed-char");
    }
  } else if (!isSignedCharDefault(T)) {
    CmdArgs.push_back("-fno-signed-char");
  }

  // The default depends on the language standard.
  Args.AddLastArg(CmdArgs, options::OPT_fchar8__t, options::OPT_fno_char8__t);

  if (const Arg *A = Args.getLastArg(options::OPT_fshort_wchar,
                                     options::OPT_fno_short_wchar)) {
    if (A->getOption().matches(options::OPT_fshort_wchar)) {
      CmdArgs.push_back("-fwchar-type=short");
      CmdArgs.push_back("-fno-signed-wchar");
    } else {
      bool IsARM = T.isARM() || T.isThumb() || T.isAArch64();
      CmdArgs.push_back("-fwchar-type=int");
      if (T.isOSzOS() ||
          (IsARM && !(T.isOSWindows() || T.isOSNetBSD() || T.isOSOpenBSD())))
        CmdArgs.push_back("-fno-signed-wchar");
      else
        CmdArgs.push_back("-fsigned-wchar");
    }
  }
#if INTEL_CUSTOMIZATION
  if (Args.hasFlag(options::OPT__SLASH_Zc_wchar_t_,
                   options::OPT__SLASH_Zc_wchar_t, false))
    CmdArgs.push_back("-fno-wchar");
#endif // INTEL_CUSTOMIZATION
}

static void RenderObjCOptions(const ToolChain &TC, const Driver &D,
                              const llvm::Triple &T, const ArgList &Args,
                              ObjCRuntime &Runtime, bool InferCovariantReturns,
                              const InputInfo &Input, ArgStringList &CmdArgs) {
  const llvm::Triple::ArchType Arch = TC.getArch();

  // -fobjc-dispatch-method is only relevant with the nonfragile-abi, and legacy
  // is the default. Except for deployment target of 10.5, next runtime is
  // always legacy dispatch and -fno-objc-legacy-dispatch gets ignored silently.
  if (Runtime.isNonFragile()) {
    if (!Args.hasFlag(options::OPT_fobjc_legacy_dispatch,
                      options::OPT_fno_objc_legacy_dispatch,
                      Runtime.isLegacyDispatchDefaultForArch(Arch))) {
      if (TC.UseObjCMixedDispatch())
        CmdArgs.push_back("-fobjc-dispatch-method=mixed");
      else
        CmdArgs.push_back("-fobjc-dispatch-method=non-legacy");
    }
  }

  // When ObjectiveC legacy runtime is in effect on MacOSX, turn on the option
  // to do Array/Dictionary subscripting by default.
  if (Arch == llvm::Triple::x86 && T.isMacOSX() &&
      Runtime.getKind() == ObjCRuntime::FragileMacOSX && Runtime.isNeXTFamily())
    CmdArgs.push_back("-fobjc-subscripting-legacy-runtime");

  // Allow -fno-objc-arr to trump -fobjc-arr/-fobjc-arc.
  // NOTE: This logic is duplicated in ToolChains.cpp.
  if (isObjCAutoRefCount(Args)) {
    TC.CheckObjCARC();

    CmdArgs.push_back("-fobjc-arc");

    // FIXME: It seems like this entire block, and several around it should be
    // wrapped in isObjC, but for now we just use it here as this is where it
    // was being used previously.
    if (types::isCXX(Input.getType()) && types::isObjC(Input.getType())) {
      if (TC.GetCXXStdlibType(Args) == ToolChain::CST_Libcxx)
        CmdArgs.push_back("-fobjc-arc-cxxlib=libc++");
      else
        CmdArgs.push_back("-fobjc-arc-cxxlib=libstdc++");
    }

    // Allow the user to enable full exceptions code emission.
    // We default off for Objective-C, on for Objective-C++.
    if (Args.hasFlag(options::OPT_fobjc_arc_exceptions,
                     options::OPT_fno_objc_arc_exceptions,
                     /*Default=*/types::isCXX(Input.getType())))
      CmdArgs.push_back("-fobjc-arc-exceptions");
  }

  // Silence warning for full exception code emission options when explicitly
  // set to use no ARC.
  if (Args.hasArg(options::OPT_fno_objc_arc)) {
    Args.ClaimAllArgs(options::OPT_fobjc_arc_exceptions);
    Args.ClaimAllArgs(options::OPT_fno_objc_arc_exceptions);
  }

  // Allow the user to control whether messages can be converted to runtime
  // functions.
  if (types::isObjC(Input.getType())) {
    auto *Arg = Args.getLastArg(
        options::OPT_fobjc_convert_messages_to_runtime_calls,
        options::OPT_fno_objc_convert_messages_to_runtime_calls);
    if (Arg &&
        Arg->getOption().matches(
            options::OPT_fno_objc_convert_messages_to_runtime_calls))
      CmdArgs.push_back("-fno-objc-convert-messages-to-runtime-calls");
  }

  // -fobjc-infer-related-result-type is the default, except in the Objective-C
  // rewriter.
  if (InferCovariantReturns)
    CmdArgs.push_back("-fno-objc-infer-related-result-type");

  // Pass down -fobjc-weak or -fno-objc-weak if present.
  if (types::isObjC(Input.getType())) {
    auto WeakArg =
        Args.getLastArg(options::OPT_fobjc_weak, options::OPT_fno_objc_weak);
    if (!WeakArg) {
      // nothing to do
    } else if (!Runtime.allowsWeak()) {
      if (WeakArg->getOption().matches(options::OPT_fobjc_weak))
        D.Diag(diag::err_objc_weak_unsupported);
    } else {
      WeakArg->render(Args, CmdArgs);
    }
  }

  if (Args.hasArg(options::OPT_fobjc_disable_direct_methods_for_testing))
    CmdArgs.push_back("-fobjc-disable-direct-methods-for-testing");
}

static void RenderDiagnosticsOptions(const Driver &D, const ArgList &Args,
                                     ArgStringList &CmdArgs) {
  bool CaretDefault = true;
  bool ColumnDefault = true;

  if (const Arg *A = Args.getLastArg(options::OPT__SLASH_diagnostics_classic,
                                     options::OPT__SLASH_diagnostics_column,
                                     options::OPT__SLASH_diagnostics_caret)) {
    switch (A->getOption().getID()) {
    case options::OPT__SLASH_diagnostics_caret:
      CaretDefault = true;
      ColumnDefault = true;
      break;
    case options::OPT__SLASH_diagnostics_column:
      CaretDefault = false;
      ColumnDefault = true;
      break;
    case options::OPT__SLASH_diagnostics_classic:
      CaretDefault = false;
      ColumnDefault = false;
      break;
    }
  }

  // -fcaret-diagnostics is default.
  if (!Args.hasFlag(options::OPT_fcaret_diagnostics,
                    options::OPT_fno_caret_diagnostics, CaretDefault))
    CmdArgs.push_back("-fno-caret-diagnostics");

  Args.addOptOutFlag(CmdArgs, options::OPT_fdiagnostics_fixit_info,
                     options::OPT_fno_diagnostics_fixit_info);
  Args.addOptOutFlag(CmdArgs, options::OPT_fdiagnostics_show_option,
                     options::OPT_fno_diagnostics_show_option);

  if (const Arg *A =
          Args.getLastArg(options::OPT_fdiagnostics_show_category_EQ)) {
    CmdArgs.push_back("-fdiagnostics-show-category");
    CmdArgs.push_back(A->getValue());
  }

  Args.addOptInFlag(CmdArgs, options::OPT_fdiagnostics_show_hotness,
                    options::OPT_fno_diagnostics_show_hotness);

  if (const Arg *A =
          Args.getLastArg(options::OPT_fdiagnostics_hotness_threshold_EQ)) {
    std::string Opt =
        std::string("-fdiagnostics-hotness-threshold=") + A->getValue();
    CmdArgs.push_back(Args.MakeArgString(Opt));
  }

  if (const Arg *A =
          Args.getLastArg(options::OPT_fdiagnostics_misexpect_tolerance_EQ)) {
    std::string Opt =
        std::string("-fdiagnostics-misexpect-tolerance=") + A->getValue();
    CmdArgs.push_back(Args.MakeArgString(Opt));
  }

  if (const Arg *A = Args.getLastArg(options::OPT_fdiagnostics_format_EQ)) {
    CmdArgs.push_back("-fdiagnostics-format");
    CmdArgs.push_back(A->getValue());
    if (StringRef(A->getValue()) == "sarif" ||
        StringRef(A->getValue()) == "SARIF")
      D.Diag(diag::warn_drv_sarif_format_unstable);
  }

  if (const Arg *A = Args.getLastArg(
          options::OPT_fdiagnostics_show_note_include_stack,
          options::OPT_fno_diagnostics_show_note_include_stack)) {
    const Option &O = A->getOption();
    if (O.matches(options::OPT_fdiagnostics_show_note_include_stack))
      CmdArgs.push_back("-fdiagnostics-show-note-include-stack");
    else
      CmdArgs.push_back("-fno-diagnostics-show-note-include-stack");
  }

  // Color diagnostics are parsed by the driver directly from argv and later
  // re-parsed to construct this job; claim any possible color diagnostic here
  // to avoid warn_drv_unused_argument and diagnose bad
  // OPT_fdiagnostics_color_EQ values.
  Args.getLastArg(options::OPT_fcolor_diagnostics,
                  options::OPT_fno_color_diagnostics);
  if (const Arg *A = Args.getLastArg(options::OPT_fdiagnostics_color_EQ)) {
    StringRef Value(A->getValue());
    if (Value != "always" && Value != "never" && Value != "auto")
      D.Diag(diag::err_drv_invalid_argument_to_option)
          << Value << A->getOption().getName();
  }

  if (D.getDiags().getDiagnosticOptions().ShowColors)
    CmdArgs.push_back("-fcolor-diagnostics");

  if (Args.hasArg(options::OPT_fansi_escape_codes))
    CmdArgs.push_back("-fansi-escape-codes");

  Args.addOptOutFlag(CmdArgs, options::OPT_fshow_source_location,
                     options::OPT_fno_show_source_location);

  if (Args.hasArg(options::OPT_fdiagnostics_absolute_paths))
    CmdArgs.push_back("-fdiagnostics-absolute-paths");

  if (!Args.hasFlag(options::OPT_fshow_column, options::OPT_fno_show_column,
                    ColumnDefault))
    CmdArgs.push_back("-fno-show-column");

  Args.addOptOutFlag(CmdArgs, options::OPT_fspell_checking,
                     options::OPT_fno_spell_checking);
}

DwarfFissionKind tools::getDebugFissionKind(const Driver &D,
                                            const ArgList &Args, Arg *&Arg) {
  Arg = Args.getLastArg(options::OPT_gsplit_dwarf, options::OPT_gsplit_dwarf_EQ,
                        options::OPT_gno_split_dwarf);
  if (!Arg || Arg->getOption().matches(options::OPT_gno_split_dwarf))
    return DwarfFissionKind::None;

  if (Arg->getOption().matches(options::OPT_gsplit_dwarf))
    return DwarfFissionKind::Split;

  StringRef Value = Arg->getValue();
  if (Value == "split")
    return DwarfFissionKind::Split;
  if (Value == "single")
    return DwarfFissionKind::Single;

  D.Diag(diag::err_drv_unsupported_option_argument)
      << Arg->getSpelling() << Arg->getValue();
  return DwarfFissionKind::None;
}

static void renderDwarfFormat(const Driver &D, const llvm::Triple &T,
                              const ArgList &Args, ArgStringList &CmdArgs,
                              unsigned DwarfVersion) {
  auto *DwarfFormatArg =
      Args.getLastArg(options::OPT_gdwarf64, options::OPT_gdwarf32);
  if (!DwarfFormatArg)
    return;

  if (DwarfFormatArg->getOption().matches(options::OPT_gdwarf64)) {
    if (DwarfVersion < 3)
      D.Diag(diag::err_drv_argument_only_allowed_with)
          << DwarfFormatArg->getAsString(Args) << "DWARFv3 or greater";
    else if (!T.isArch64Bit())
      D.Diag(diag::err_drv_argument_only_allowed_with)
          << DwarfFormatArg->getAsString(Args) << "64 bit architecture";
    else if (!(T.isOSBinFormatELF() || T.isOSBinFormatXCOFF()))
      D.Diag(diag::err_drv_argument_only_allowed_with)
          << DwarfFormatArg->getAsString(Args) << "ELF/XCOFF platforms";
  }

  DwarfFormatArg->render(Args, CmdArgs);
}

static void
renderDebugOptions(const ToolChain &TC, const Driver &D, const llvm::Triple &T,
                   const ArgList &Args, bool EmitCodeView, bool IRInput,
                   ArgStringList &CmdArgs,
                   llvm::codegenoptions::DebugInfoKind &DebugInfoKind,
                   DwarfFissionKind &DwarfFission) {
  if (Args.hasFlag(options::OPT_fdebug_info_for_profiling,
                   options::OPT_fno_debug_info_for_profiling, false) &&
      checkDebugInfoOption(
          Args.getLastArg(options::OPT_fdebug_info_for_profiling), Args, D, TC))
    CmdArgs.push_back("-fdebug-info-for-profiling");

  // The 'g' groups options involve a somewhat intricate sequence of decisions
  // about what to pass from the driver to the frontend, but by the time they
  // reach cc1 they've been factored into three well-defined orthogonal choices:
  //  * what level of debug info to generate
  //  * what dwarf version to write
  //  * what debugger tuning to use
  // This avoids having to monkey around further in cc1 other than to disable
  // codeview if not running in a Windows environment. Perhaps even that
  // decision should be made in the driver as well though.
  llvm::DebuggerKind DebuggerTuning = TC.getDefaultDebuggerTuning();

  bool SplitDWARFInlining =
      Args.hasFlag(options::OPT_fsplit_dwarf_inlining,
                   options::OPT_fno_split_dwarf_inlining, false);

  // Normally -gsplit-dwarf is only useful with -gN. For IR input, Clang does
  // object file generation and no IR generation, -gN should not be needed. So
  // allow -gsplit-dwarf with either -gN or IR input.
  if (IRInput || Args.hasArg(options::OPT_g_Group)) {
    Arg *SplitDWARFArg;
    DwarfFission = getDebugFissionKind(D, Args, SplitDWARFArg);
    if (DwarfFission != DwarfFissionKind::None &&
        !checkDebugInfoOption(SplitDWARFArg, Args, D, TC)) {
      DwarfFission = DwarfFissionKind::None;
      SplitDWARFInlining = false;
    }
  }
#if INTEL_CUSTOMIZATION
  if (const Arg *A =
          Args.getLastArg(options::OPT_g_Group, options::OPT__SLASH_Z7)) {
#endif // INTEL_CUSTOMIZATION
    DebugInfoKind = llvm::codegenoptions::DebugInfoConstructor;

    // If the last option explicitly specified a debug-info level, use it.
    if (checkDebugInfoOption(A, Args, D, TC) &&
        A->getOption().matches(options::OPT_gN_Group)) {
      DebugInfoKind = debugLevelToInfoKind(*A);
      // For -g0 or -gline-tables-only, drop -gsplit-dwarf. This gets a bit more
      // complicated if you've disabled inline info in the skeleton CUs
      // (SplitDWARFInlining) - then there's value in composing split-dwarf and
      // line-tables-only, so let those compose naturally in that case.
      if (DebugInfoKind == llvm::codegenoptions::NoDebugInfo ||
          DebugInfoKind == llvm::codegenoptions::DebugDirectivesOnly ||
          (DebugInfoKind == llvm::codegenoptions::DebugLineTablesOnly &&
           SplitDWARFInlining))
        DwarfFission = DwarfFissionKind::None;
    }
  }

  // If a debugger tuning argument appeared, remember it.
  bool HasDebuggerTuning = false;
  if (const Arg *A =
          Args.getLastArg(options::OPT_gTune_Group, options::OPT_ggdbN_Group)) {
    HasDebuggerTuning = true;
    if (checkDebugInfoOption(A, Args, D, TC)) {
      if (A->getOption().matches(options::OPT_glldb))
        DebuggerTuning = llvm::DebuggerKind::LLDB;
      else if (A->getOption().matches(options::OPT_gsce))
        DebuggerTuning = llvm::DebuggerKind::SCE;
      else if (A->getOption().matches(options::OPT_gdbx))
        DebuggerTuning = llvm::DebuggerKind::DBX;
      else
        DebuggerTuning = llvm::DebuggerKind::GDB;
    }
  }

  // If a -gdwarf argument appeared, remember it.
  bool EmitDwarf = false;
  if (const Arg *A = getDwarfNArg(Args))
    EmitDwarf = checkDebugInfoOption(A, Args, D, TC);

  if (const Arg *A = Args.getLastArg(options::OPT_gcodeview))
    EmitCodeView = checkDebugInfoOption(A, Args, D, TC);

#if INTEL_CUSTOMIZATION
  if (Args.getLastArg(options::OPT_fprofile_sample_generate)) {
    if (DebugInfoKind < llvm::codegenoptions::DebugLineTablesOnly)
      DebugInfoKind = llvm::codegenoptions::DebugLineTablesOnly;
    EmitDwarf = true;
#ifndef NDEBUG
    Option GDwarfOpt = D.getOpts().getOption(options::OPT_gdwarf);
    Arg TmpGDwarf = Arg(GDwarfOpt, GDwarfOpt.getName(), Args.size());
    assert(checkDebugInfoOption(&TmpGDwarf, Args, D, TC) &&
           "Target doesn't support -gdwarf");
#endif
  }
#endif // INTEL_CUSTOMIZATION

  // If the user asked for debug info but did not explicitly specify -gcodeview
  // or -gdwarf, ask the toolchain for the default format.
  if (!EmitCodeView && !EmitDwarf &&
      DebugInfoKind != llvm::codegenoptions::NoDebugInfo) {
    switch (TC.getDefaultDebugFormat()) {
    case llvm::codegenoptions::DIF_CodeView:
      EmitCodeView = true;
      break;
    case llvm::codegenoptions::DIF_DWARF:
      EmitDwarf = true;
      break;
    }
  }

  unsigned RequestedDWARFVersion = 0; // DWARF version requested by the user
  unsigned EffectiveDWARFVersion = 0; // DWARF version TC can generate. It may
                                      // be lower than what the user wanted.
  if (EmitDwarf) {
    RequestedDWARFVersion = getDwarfVersion(TC, Args);
    // Clamp effective DWARF version to the max supported by the toolchain.
    EffectiveDWARFVersion =
        std::min(RequestedDWARFVersion, TC.getMaxDwarfVersion());
  } else {
    Args.ClaimAllArgs(options::OPT_fdebug_default_version);
  }

  // -gline-directives-only supported only for the DWARF debug info.
  if (RequestedDWARFVersion == 0 &&
      DebugInfoKind == llvm::codegenoptions::DebugDirectivesOnly)
    DebugInfoKind = llvm::codegenoptions::NoDebugInfo;

  // strict DWARF is set to false by default. But for DBX, we need it to be set
  // as true by default.
  if (const Arg *A = Args.getLastArg(options::OPT_gstrict_dwarf))
    (void)checkDebugInfoOption(A, Args, D, TC);
  if (Args.hasFlag(options::OPT_gstrict_dwarf, options::OPT_gno_strict_dwarf,
                   DebuggerTuning == llvm::DebuggerKind::DBX))
    CmdArgs.push_back("-gstrict-dwarf");

  // And we handle flag -grecord-gcc-switches later with DWARFDebugFlags.
  Args.ClaimAllArgs(options::OPT_g_flags_Group);

  // Column info is included by default for everything except SCE and
  // CodeView. Clang doesn't track end columns, just starting columns, which,
  // in theory, is fine for CodeView (and PDB).  In practice, however, the
  // Microsoft debuggers don't handle missing end columns well, and the AIX
  // debugger DBX also doesn't handle the columns well, so it's better not to
  // include any column info.
  if (const Arg *A = Args.getLastArg(options::OPT_gcolumn_info))
    (void)checkDebugInfoOption(A, Args, D, TC);
  if (!Args.hasFlag(options::OPT_gcolumn_info, options::OPT_gno_column_info,
                    !EmitCodeView &&
                        (DebuggerTuning != llvm::DebuggerKind::SCE &&
                         DebuggerTuning != llvm::DebuggerKind::DBX)))
    CmdArgs.push_back("-gno-column-info");

  // FIXME: Move backend command line options to the module.
  if (Args.hasFlag(options::OPT_gmodules, options::OPT_gno_modules, false)) {
    // If -gline-tables-only or -gline-directives-only is the last option it
    // wins.
    if (checkDebugInfoOption(Args.getLastArg(options::OPT_gmodules), Args, D,
                             TC)) {
      if (DebugInfoKind != llvm::codegenoptions::DebugLineTablesOnly &&
          DebugInfoKind != llvm::codegenoptions::DebugDirectivesOnly) {
        DebugInfoKind = llvm::codegenoptions::DebugInfoConstructor;
        CmdArgs.push_back("-dwarf-ext-refs");
        CmdArgs.push_back("-fmodule-format=obj");
      }
    }
  }

  if (T.isOSBinFormatELF() && SplitDWARFInlining)
    CmdArgs.push_back("-fsplit-dwarf-inlining");

  // After we've dealt with all combinations of things that could
  // make DebugInfoKind be other than std::nullopt or DebugLineTablesOnly,
  // figure out if we need to "upgrade" it to standalone debug info.
  // We parse these two '-f' options whether or not they will be used,
  // to claim them even if you wrote "-fstandalone-debug -gline-tables-only"
  bool NeedFullDebug = Args.hasFlag(
      options::OPT_fstandalone_debug, options::OPT_fno_standalone_debug,
      DebuggerTuning == llvm::DebuggerKind::LLDB ||
          TC.GetDefaultStandaloneDebug());
  if (const Arg *A = Args.getLastArg(options::OPT_fstandalone_debug))
    (void)checkDebugInfoOption(A, Args, D, TC);

  if (DebugInfoKind == llvm::codegenoptions::LimitedDebugInfo ||
      DebugInfoKind == llvm::codegenoptions::DebugInfoConstructor) {
    if (Args.hasFlag(options::OPT_fno_eliminate_unused_debug_types,
                     options::OPT_feliminate_unused_debug_types, false))
      DebugInfoKind = llvm::codegenoptions::UnusedTypeInfo;
    else if (NeedFullDebug)
      DebugInfoKind = llvm::codegenoptions::FullDebugInfo;
  }

#if INTEL_CUSTOMIZATION
  if (D.IsIntelMode() &&
      DebugInfoKind == llvm::codegenoptions::DebugInfoConstructor)
    DebugInfoKind = llvm::codegenoptions::LimitedDebugInfo;
#endif // INTEL_CUSTOMIZATION

  if (Args.hasFlag(options::OPT_gembed_source, options::OPT_gno_embed_source,
                   false)) {
    // Source embedding is a vendor extension to DWARF v5. By now we have
    // checked if a DWARF version was stated explicitly, and have otherwise
    // fallen back to the target default, so if this is still not at least 5
    // we emit an error.
    const Arg *A = Args.getLastArg(options::OPT_gembed_source);
    if (RequestedDWARFVersion < 5)
      D.Diag(diag::err_drv_argument_only_allowed_with)
          << A->getAsString(Args) << "-gdwarf-5";
    else if (EffectiveDWARFVersion < 5)
      // The toolchain has reduced allowed dwarf version, so we can't enable
      // -gembed-source.
      D.Diag(diag::warn_drv_dwarf_version_limited_by_target)
          << A->getAsString(Args) << TC.getTripleString() << 5
          << EffectiveDWARFVersion;
    else if (checkDebugInfoOption(A, Args, D, TC))
      CmdArgs.push_back("-gembed-source");
  }

#if INTEL_CUSTOMIZATION
  // Pass -traceback to the cc1 and require the minimal debug info if
  // necessary.
  if (Args.hasArg(options::OPT_traceback)) {
    if (!T.isX86()) {
      D.Diag(diag::err_drv_unsupported_opt_for_target)
          << Args.getLastArg(options::OPT_traceback)->getAsString(Args)
          << T.str();
    } else {
      CmdArgs.push_back("-traceback");
      // traceback needs debug info about line and PC delta at least.
      if (DebugInfoKind < llvm::codegenoptions::DebugDirectivesOnly)
        DebugInfoKind = llvm::codegenoptions::DebugDirectivesOnly;
    }
  }
#endif // INTEL_CUSTOMIZATION

  if (EmitCodeView) {
    CmdArgs.push_back("-gcodeview");

    Args.addOptInFlag(CmdArgs, options::OPT_gcodeview_ghash,
                      options::OPT_gno_codeview_ghash);

    Args.addOptOutFlag(CmdArgs, options::OPT_gcodeview_command_line,
                       options::OPT_gno_codeview_command_line);
  }

  Args.addOptOutFlag(CmdArgs, options::OPT_ginline_line_tables,
                     options::OPT_gno_inline_line_tables);

  // When emitting remarks, we need at least debug lines in the output.
  if (willEmitRemarks(Args) &&
      DebugInfoKind <= llvm::codegenoptions::DebugDirectivesOnly)
    DebugInfoKind = llvm::codegenoptions::DebugLineTablesOnly;

  // Adjust the debug info kind for the given toolchain.
  TC.adjustDebugInfoKind(DebugInfoKind, Args);

  // On AIX, the debugger tuning option can be omitted if it is not explicitly
  // set.
  RenderDebugEnablingArgs(Args, CmdArgs, DebugInfoKind, EffectiveDWARFVersion,
                          T.isOSAIX() && !HasDebuggerTuning
                              ? llvm::DebuggerKind::Default
                              : DebuggerTuning);

  // -fdebug-macro turns on macro debug info generation.
  if (Args.hasFlag(options::OPT_fdebug_macro, options::OPT_fno_debug_macro,
                   false))
    if (checkDebugInfoOption(Args.getLastArg(options::OPT_fdebug_macro), Args,
                             D, TC))
      CmdArgs.push_back("-debug-info-macro");

  // -ggnu-pubnames turns on gnu style pubnames in the backend.
  const auto *PubnamesArg =
      Args.getLastArg(options::OPT_ggnu_pubnames, options::OPT_gno_gnu_pubnames,
                      options::OPT_gpubnames, options::OPT_gno_pubnames);
  if (DwarfFission != DwarfFissionKind::None ||
      (PubnamesArg && checkDebugInfoOption(PubnamesArg, Args, D, TC)))
    if (!PubnamesArg ||
        (!PubnamesArg->getOption().matches(options::OPT_gno_gnu_pubnames) &&
         !PubnamesArg->getOption().matches(options::OPT_gno_pubnames)))
      CmdArgs.push_back(PubnamesArg && PubnamesArg->getOption().matches(
                                           options::OPT_gpubnames)
                            ? "-gpubnames"
                            : "-ggnu-pubnames");
  const auto *SimpleTemplateNamesArg =
      Args.getLastArg(options::OPT_gsimple_template_names,
                      options::OPT_gno_simple_template_names);
  bool ForwardTemplateParams = DebuggerTuning == llvm::DebuggerKind::SCE;
  if (SimpleTemplateNamesArg &&
      checkDebugInfoOption(SimpleTemplateNamesArg, Args, D, TC)) {
    const auto &Opt = SimpleTemplateNamesArg->getOption();
    if (Opt.matches(options::OPT_gsimple_template_names)) {
      ForwardTemplateParams = true;
      CmdArgs.push_back("-gsimple-template-names=simple");
    }
  }

  if (const Arg *A = Args.getLastArg(options::OPT_gsrc_hash_EQ)) {
    StringRef v = A->getValue();
    CmdArgs.push_back(Args.MakeArgString("-gsrc-hash=" + v));
  }

  Args.addOptInFlag(CmdArgs, options::OPT_fdebug_ranges_base_address,
                    options::OPT_fno_debug_ranges_base_address);

#if INTEL_CUSTOMIZATION
  if (Args.hasFlag(options::OPT_fmerge_debug_strings,
                   options::OPT_fno_merge_debug_strings, false)) {
    CmdArgs.push_back("-mllvm");
    CmdArgs.push_back("-dwarf-inlined-strings=Disable");
  }

  if (Args.hasFlag(options::OPT_fno_merge_debug_strings,
                   options::OPT_fmerge_debug_strings, false)) {
    CmdArgs.push_back("-mllvm");
    CmdArgs.push_back("-dwarf-inlined-strings=Enable");
  }
#endif // INTEL_CUSTOMIZATION

  // -gdwarf-aranges turns on the emission of the aranges section in the
  // backend.
  // Always enabled for SCE tuning.
  bool NeedAranges = DebuggerTuning == llvm::DebuggerKind::SCE;
  if (const Arg *A = Args.getLastArg(options::OPT_gdwarf_aranges))
    NeedAranges = checkDebugInfoOption(A, Args, D, TC) || NeedAranges;
  if (NeedAranges) {
    CmdArgs.push_back("-mllvm");
    CmdArgs.push_back("-generate-arange-section");
  }

  Args.addOptInFlag(CmdArgs, options::OPT_fforce_dwarf_frame,
                    options::OPT_fno_force_dwarf_frame);

  if (Args.hasFlag(options::OPT_fdebug_types_section,
                   options::OPT_fno_debug_types_section, false)) {
    if (!(T.isOSBinFormatELF() || T.isOSBinFormatWasm())) {
      D.Diag(diag::err_drv_unsupported_opt_for_target)
          << Args.getLastArg(options::OPT_fdebug_types_section)
                 ->getAsString(Args)
          << T.getTriple();
    } else if (checkDebugInfoOption(
                   Args.getLastArg(options::OPT_fdebug_types_section), Args, D,
                   TC)) {
      CmdArgs.push_back("-mllvm");
      CmdArgs.push_back("-generate-type-units");
    }
  }

  // To avoid join/split of directory+filename, the integrated assembler prefers
  // the directory form of .file on all DWARF versions. GNU as doesn't allow the
  // form before DWARF v5.
  if (!Args.hasFlag(options::OPT_fdwarf_directory_asm,
                    options::OPT_fno_dwarf_directory_asm,
                    TC.useIntegratedAs() || EffectiveDWARFVersion >= 5))
    CmdArgs.push_back("-fno-dwarf-directory-asm");

  // Decide how to render forward declarations of template instantiations.
  // SCE wants full descriptions, others just get them in the name.
  if (ForwardTemplateParams)
    CmdArgs.push_back("-debug-forward-template-params");

  // Do we need to explicitly import anonymous namespaces into the parent
  // scope?
  if (DebuggerTuning == llvm::DebuggerKind::SCE)
    CmdArgs.push_back("-dwarf-explicit-import");

  renderDwarfFormat(D, T, Args, CmdArgs, EffectiveDWARFVersion);
  RenderDebugInfoCompressionArgs(Args, CmdArgs, D, TC);

#if INTEL_CUSTOMIZATION
  if (Args.hasFlag(options::OPT_gintel_opencl_builtin_types,
                   options::OPT_gno_intel_opencl_builtin_types,
                   false))
      CmdArgs.push_back("-gintel-opencl-builtin-types");
  if (const Arg *A = Args.getLastArg(options::OPT_mdebug_line_version_EQ)) {
    StringRef Value = A->getValue();
    CmdArgs.push_back("-mllvm");
    CmdArgs.push_back(Args.MakeArgString("-debug-line-version=" + Twine(Value)));
  }
#endif // INTEL_CUSTOMIZATION
}

#if INTEL_CUSTOMIZATION
static void RenderUnrollOptions(const Driver &D, const ArgList &Args,
                                ArgStringList &CmdArgs) {
  Arg *A = Args.getLastArg(options::OPT_funroll_loops,
                           options::OPT_fno_unroll_loops, options::OPT_unroll);
  if (!A)
    return;
  // Handle -unroll first
  if (A->getOption().matches(options::OPT_unroll)) {
    StringRef Value(A->getValue());
    if (Value.empty()) {
      CmdArgs.push_back("-funroll-loops");
      return;
    }
    int ValInt = 0;
    if (Value.getAsInteger(0, ValInt)) {
      D.Diag(diag::err_drv_invalid_argument_to_option)
          << Value << A->getOption().getName();
      return;
    }
    if (ValInt == 0) {
      CmdArgs.push_back("-fno-unroll-loops");
      return;
    }
    CmdArgs.push_back("-funroll-loops");
    // The additional unroll factor is handled in addIntelOptimizationArgs()
    return;
  }
  CmdArgs.push_back(Args.MakeArgString(A->getAsString(Args)));
}

static std::string getMSVCOptimizationLevel(const Arg &A) {
  // We need to handle SLASH_O variants for SPIR OpenMP offloading.
  // FIXME: This should be automatically handled with a TranslateArg
  // pass for SPIR offload on Windows, but that isn't happening.
  StringRef OptLevel;
  OptLevel = llvm::StringSwitch<StringRef>(A.getValue())
                 .Cases("1", "s", "s")
                 .Cases("2", "x", "t", "2")
                 .Case("3", "3")
                 .Case("d", "0")
                 .Default("");
  if (!OptLevel.empty())
    return std::string("-O" + OptLevel.str());
  return "";
}
#endif // INTEL_CUSTOMIZATION

/// Check whether the given input tree contains any wrapper actions
static bool ContainsWrapperAction(const Action *A) {
  if (isa<OffloadWrapperJobAction>(A))
    return true;
  for (const auto &AI : A->inputs())
    if (ContainsWrapperAction(AI))
      return true;

  return false;
}

#if INTEL_CUSTOMIZATION
void Clang::ClangTidySourceCheck(Compilation &C, const JobAction &JA,
                                 const InputInfoList &Inputs,
                                 const llvm::opt::ArgList &TCArgs) const {
  ArgStringList ClangTidyArgs;
  const InputInfo &InputFile = Inputs.front();

  // Input file.
  ClangTidyArgs.push_back(InputFile.getFilename());
  ClangTidyArgs.push_back("--checks=misc-misleading-bidirectional"
                          ",misc-misleading-identifier"
                          ",misc-confusable-identifiers");

  // Add the command line options
  ClangTidyArgs.push_back("--");
  for (Arg *A : TCArgs) {
    // Skip -Wcheck-unicode-security
    if (A->getOption().matches(options::OPT_Wcheck_unicode_security))
      continue;
    if (getToolChain().getTriple().isWindowsMSVCEnvironment()) {
      // There are a few options that are implied for Intel mode, we skip
      // these for MSVC as they are unknown from the command line.
      // Skip any input name options, as they are not parsed correctly.
      if (A->getOption().matches(options::OPT_fveclib) ||
          A->getOption().matches(options::OPT__SLASH_Tc) ||
          A->getOption().matches(options::OPT__SLASH_Tp))
        continue;
    }
    ClangTidyArgs.push_back(
        TCArgs.MakeArgString(A->getBaseArg().getAsString(TCArgs)));
  }
  // DPC++ compilations require resolution of the headers, add -fsycl so the
  // headers are pulled in as expected. This is done due to the fact that -fsycl
  // is filtered out for the device compilation.
  if (JA.isDeviceOffloading(Action::OFK_SYCL))
    ClangTidyArgs.push_back("-fsycl");

  // Find clang-tidy.
  SmallString<128> ClangTidyPath(C.getDriver().Dir);
  llvm::sys::path::append(ClangTidyPath, "clang-tidy");
  const char *ClangTidy = TCArgs.MakeArgString(ClangTidyPath);
  auto Cmd = std::make_unique<Command>(JA, *this, ResponseFileSupport::None(),
                                       ClangTidy, ClangTidyArgs, std::nullopt);
  C.addCommand(std::move(Cmd));
}
#endif // INTEL_CUSTOMIZATION

// Put together an external compiler compilation call which is used instead
// of the clang invocation for the host compile of an offload compilation.
// Enabling command line:  clang++ -fsycl -fsycl-host-compiler=<HostExe>
//                         <ClangOpts> -fsycl-host-compiler-options=<HostOpts>
// Any <ClangOpts> used which are phase limiting (preprocessing, assembly,
// object generation) are specifically handled here by specifying the
// equivalent phase limiting option(s).
// It is expected that any user <HostOpts> options passed will be placed
// after any implied options set here.  This will have overriding behaviors
// for any options which are considered to be evaluated from left to right.
// Specifying any <HostOpts> option which conficts any of the implied options
// will result in undefined behavior.  Potential conflicting options:
//  * Output specification options (-o, -Fo, -Fa, etc)
//  * Phase limiting options (-E, -c, -P, etc)
void Clang::ConstructHostCompilerJob(Compilation &C, const JobAction &JA,
                                     const InputInfo &Output,
                                     const InputInfoList &Inputs,
                                     const llvm::opt::ArgList &TCArgs) const {

  // The Host compilation step that occurs here is constructed based on the
  // input from the user.  This consists of the compiler to call and the
  // options that will be used during the compilation.
  ArgStringList HostCompileArgs;
  const InputInfo &InputFile = Inputs.front();
  const ToolChain &TC = getToolChain();

  // Input file.
  HostCompileArgs.push_back(InputFile.getFilename());

  // When performing the host compilation, we are expecting to only be
  // creating intermediate files, namely preprocessor output, assembly or
  // object files.
  // We are making assumptions in regards to what options are used to
  // generate these intermediate files.
  //                gcc/g++/clang/clang++/default | cl
  //  Object:                   -c                | -c
  //  Preprocessed:             -E                | -P -Fi<file>
  //  Assembly:                 -S                | -c -Fa<file>
  //  Header Input:        -include <file>        | -FI <file>
  //
  // The options used are determined by the compiler name and target triple.
  Arg *HostCompilerDefArg =
      TCArgs.getLastArg(options::OPT_fsycl_host_compiler_EQ);
  assert(HostCompilerDefArg && "Expected host compiler designation.");

  bool OutputAdded = false;
  StringRef CompilerName =
      llvm::sys::path::stem(HostCompilerDefArg->getValue());
  if (CompilerName.empty())
    TC.getDriver().Diag(diag::err_drv_missing_arg_mtp)
        << HostCompilerDefArg->getAsString(TCArgs);
  // FIXME: Consider requiring user input to specify a compatibility class
  // to determine the type of host compiler being used.
  SmallVector<StringRef, 4> MSVCCompilers = {"cl", "clang-cl", "icl"};
  bool IsMSVCHostCompiler =
      std::find(MSVCCompilers.begin(), MSVCCompilers.end(), CompilerName) !=
      MSVCCompilers.end();

  auto addMSVCOutputFile = [&](StringRef Opt) {
    SmallString<128> OutOpt(Opt);
    OutOpt += Output.getFilename();
    HostCompileArgs.push_back(TCArgs.MakeArgString(OutOpt));
    OutputAdded = true;
  };
  // By default: pass /Zc:__cplusplus if we see a MSVC compiler.
  // Users can disable this through
  // -fsycl-host-compiler-options=/Zc:__cplusplus-
  // It overrides the default option.
  if (IsMSVCHostCompiler)
    HostCompileArgs.push_back("/Zc:__cplusplus");

  // FIXME: Reuse existing toolchains which are already supported to put
  // together the options.
  // FIXME: For any potential obscure host compilers that do not use the
  // 'standard' set of options, we should provide a user interface that allows
  // users to override the implied options.
  if (isa<PreprocessJobAction>(JA)) {
    if (IsMSVCHostCompiler) {
      // Check the output file, if it is 'stdout' we want to use -E.
      if (StringRef(Output.getFilename()).equals("-")) {
        HostCompileArgs.push_back("-E");
        OutputAdded = true;
      } else {
        HostCompileArgs.push_back("-P");
        addMSVCOutputFile("-Fi");
      }
    } else
      HostCompileArgs.push_back("-E");
  } else if (isa<AssembleJobAction>(JA)) {
    HostCompileArgs.push_back("-c");
    if (IsMSVCHostCompiler)
      addMSVCOutputFile("-Fo");
  } else {
    assert((isa<CompileJobAction, BackendJobAction>(JA)) &&
           "Invalid action for external host compilation tool.");
    if (JA.getType() == types::TY_PP_Asm) {
      if (IsMSVCHostCompiler) {
        HostCompileArgs.push_back("-c");
        addMSVCOutputFile("-Fa");
        // The MSVC Compiler does not have a way to just create the assembly
        // file so we create the assembly file and object file, and redirect
        // the object file to a temporary.
        std::string ObjTmpName = C.getDriver().GetTemporaryPath("host", "obj");
        StringRef WrapperFileName =
            C.addTempFile(C.getArgs().MakeArgString(ObjTmpName));
        SmallString<128> ObjOutOpt("-Fo");
        ObjOutOpt += WrapperFileName;
        HostCompileArgs.push_back(C.getArgs().MakeArgString(ObjOutOpt));
      } else
        HostCompileArgs.push_back("-S");
    } else {
      TC.getDriver().Diag(diag::err_drv_output_type_with_host_compiler);
    }
  }

  // Add the integration header.
  StringRef Header =
      TC.getDriver().getIntegrationHeader(InputFile.getBaseInput());
  if (types::getPreprocessedType(InputFile.getType()) != types::TY_INVALID &&
      !Header.empty()) {
    HostCompileArgs.push_back(IsMSVCHostCompiler ? "-FI" : "-include");
    HostCompileArgs.push_back(TCArgs.MakeArgString(Header));
  }

  // Add directory in which the original source file resides, as there could
  // be headers that need to be picked up from there.
  SmallString<128> SourcePath(InputFile.getBaseInput());
  llvm::sys::path::remove_filename(SourcePath);
  if (!SourcePath.empty()) {
    HostCompileArgs.push_back(IsMSVCHostCompiler ? "-I" : "-iquote");
    HostCompileArgs.push_back(TCArgs.MakeArgString(SourcePath));
  } else if (llvm::ErrorOr<std::string> CWD =
                 TC.getDriver().getVFS().getCurrentWorkingDirectory()) {
    HostCompileArgs.push_back(IsMSVCHostCompiler ? "-I" : "-iquote");
    HostCompileArgs.push_back(TCArgs.MakeArgString(*CWD));
  }

  // Add default header search directories.
  SmallString<128> BaseDir(C.getDriver().Dir);
#if INTEL_CUSTOMIZATION
#if INTEL_DEPLOY_UNIFIED_LAYOUT
  llvm::sys::path::append(BaseDir, "..");
#endif // INTEL_DEPLOY_UNIFIED_LAYOUT
#endif // INTEL_CUSTOMIZATION
  llvm::sys::path::append(BaseDir, "..", "include");
  SmallString<128> SYCLDir(BaseDir);
  llvm::sys::path::append(SYCLDir, "sycl");
  HostCompileArgs.push_back("-I");
  HostCompileArgs.push_back(TCArgs.MakeArgString(SYCLDir));
  HostCompileArgs.push_back("-I");
  HostCompileArgs.push_back(TCArgs.MakeArgString(BaseDir));

#if INTEL_CUSTOMIZATION
#if INTEL_DEPLOY_UNIFIED_LAYOUT
  // Do an additional check for '../include' to cover LIT requirements due to
  // a difference in directory structure.
  SmallString<128> BaseDirExtra(C.getDriver().Dir);
  llvm::sys::path::append(BaseDirExtra, "..", "include");
  if (llvm::sys::fs::exists(BaseDirExtra)) {
    SmallString<128> SYCLDir(BaseDirExtra);
    llvm::sys::path::append(SYCLDir, "sycl");
    HostCompileArgs.push_back("-I");
    HostCompileArgs.push_back(TCArgs.MakeArgString(SYCLDir));
    HostCompileArgs.push_back("-I");
    HostCompileArgs.push_back(TCArgs.MakeArgString(BaseDirExtra));
  }
#endif // INTEL_DEPLOY_UNIFIED_LAYOUT
#endif // INTEL_CUSTOMIZATION

  if (!OutputAdded) {
    // Add output file to the command line.  This is assumed to be prefaced
    // with the '-o' option that is used to designate the output file.
    HostCompileArgs.push_back("-o");
    HostCompileArgs.push_back(Output.getFilename());
  }

  SmallString<128> ExecPath;
  if (HostCompilerDefArg) {
    ExecPath = HostCompilerDefArg->getValue();
    if (!ExecPath.empty() && ExecPath == llvm::sys::path::stem(ExecPath))
      ExecPath = TC.GetProgramPath(ExecPath.c_str());
  }

  // Add any user-specified arguments.
  if (Arg *HostCompilerOptsArg =
          TCArgs.getLastArg(options::OPT_fsycl_host_compiler_options_EQ)) {
    SmallVector<const char *, 8> TargetArgs;
    llvm::BumpPtrAllocator BPA;
    llvm::StringSaver S(BPA);
    // Tokenize the string.
    llvm::cl::TokenizeGNUCommandLine(HostCompilerOptsArg->getValue(), S,
                                     TargetArgs);
    llvm::transform(TargetArgs, std::back_inserter(HostCompileArgs),
                    [&TCArgs](StringRef A) { return TCArgs.MakeArgString(A); });
  }
  const Tool *T = TC.SelectTool(JA);
  auto Cmd = std::make_unique<Command>(JA, *T, ResponseFileSupport::None(),
                                       TCArgs.MakeArgString(ExecPath),
                                       HostCompileArgs, std::nullopt);

  C.addCommand(std::move(Cmd));
}

static void ProcessVSRuntimeLibrary(const ArgList &Args,
                                    ArgStringList &CmdArgs,
                                    const ToolChain &TC) {
  unsigned RTOptionID = options::OPT__SLASH_MT;

  bool isSPIR = TC.getTriple().isSPIR();
  bool isSYCL = Args.hasArg(options::OPT_fsycl);
  // For SYCL Windows, /MD is the default.
  if (isSYCL)
    RTOptionID = options::OPT__SLASH_MD;

  if (Args.hasArg(options::OPT__SLASH_LDd))
    // The /LDd option implies /MTd (/MDd for SYCL). The dependent lib part
    // can be overridden, but defining _DEBUG is sticky.
    RTOptionID = isSYCL ? options::OPT__SLASH_MDd : options::OPT__SLASH_MTd;

  Arg *SetArg = nullptr;
  if (Arg *A = Args.getLastArg(options::OPT__SLASH_M_Group)) {
    RTOptionID = A->getOption().getID();
    SetArg = A;
  }

  if (Arg *A = Args.getLastArg(options::OPT_fms_runtime_lib_EQ)) {
    RTOptionID = llvm::StringSwitch<unsigned>(A->getValue())
                     .Case("static", options::OPT__SLASH_MT)
                     .Case("static_dbg", options::OPT__SLASH_MTd)
                     .Case("dll", options::OPT__SLASH_MD)
                     .Case("dll_dbg", options::OPT__SLASH_MDd)
                     .Default(options::OPT__SLASH_MT);
    SetArg = A;
  }
  if (isSYCL && !isSPIR && SetArg &&
      (RTOptionID == options::OPT__SLASH_MT ||
       RTOptionID == options::OPT__SLASH_MTd))
      // Use of /MT or /MTd is not supported for SYCL.
    TC.getDriver().Diag(diag::err_drv_unsupported_opt_dpcpp)
        << SetArg->getOption().getName();

  enum { addDEBUG = 0x1, addMT = 0x2, addDLL = 0x4 };
  auto addPreDefines = [&](unsigned Defines) {
    if (Defines & addDEBUG)
      CmdArgs.push_back("-D_DEBUG");
    if (Defines & addMT && !isSPIR)
      CmdArgs.push_back("-D_MT");
    if (Defines & addDLL && !isSPIR)
      CmdArgs.push_back("-D_DLL");
    // for /MDd with spir targets
    if ((Defines & addDLL) && (Defines & addDEBUG) && isSPIR) {
      CmdArgs.push_back("-D_CONTAINER_DEBUG_LEVEL=0");
      CmdArgs.push_back("-D_ITERATOR_DEBUG_LEVEL=0");
    }
  };
  StringRef FlagForCRT;
#if INTEL_CUSTOMIZATION
  StringRef FlagForIntelMathLib;
  StringRef FlagForIntelSVMLLib;
#endif // INTEL_CUSTOMIZATION
  switch (RTOptionID) {
  case options::OPT__SLASH_MD:
    addPreDefines((Args.hasArg(options::OPT__SLASH_LDd) ? addDEBUG : 0x0) |
                  addMT | addDLL);
    FlagForCRT = "--dependent-lib=msvcrt";
#if INTEL_CUSTOMIZATION
    FlagForIntelMathLib = "--dependent-lib=libmmd";
    FlagForIntelSVMLLib = "--dependent-lib=svml_dispmd";
#endif // INTEL_CUSTOMIZATION
    break;
  case options::OPT__SLASH_MDd:
    addPreDefines(addDEBUG | addMT | addDLL);
    FlagForCRT = "--dependent-lib=msvcrtd";
#if INTEL_CUSTOMIZATION
    FlagForIntelMathLib = "--dependent-lib=libmmdd";
    FlagForIntelSVMLLib = "--dependent-lib=svml_dispmd";
#endif // INTEL_CUSTOMIZATION
    break;
  case options::OPT__SLASH_MT:
    addPreDefines((Args.hasArg(options::OPT__SLASH_LDd) ? addDEBUG : 0x0) |
                  addMT);
    CmdArgs.push_back("-flto-visibility-public-std");
    FlagForCRT = "--dependent-lib=libcmt";
#if INTEL_CUSTOMIZATION
    FlagForIntelMathLib = "--dependent-lib=libmmt";
    FlagForIntelSVMLLib = "--dependent-lib=svml_dispmt";
#endif // INTEL_CUSTOMIZATION
    break;
  case options::OPT__SLASH_MTd:
    addPreDefines(addDEBUG | addMT);
    CmdArgs.push_back("-flto-visibility-public-std");
    FlagForCRT = "--dependent-lib=libcmtd";
#if INTEL_CUSTOMIZATION
    FlagForIntelMathLib = "--dependent-lib=libmmt";
    FlagForIntelSVMLLib = "--dependent-lib=svml_dispmt";
#endif // INTEL_CUSTOMIZATION
    break;
  default:
    llvm_unreachable("Unexpected option ID.");
  }

  if (Args.hasArg(options::OPT_fms_omit_default_lib)) {
    CmdArgs.push_back("-D_VC_NODEFAULTLIB");
  } else {
    CmdArgs.push_back(FlagForCRT.data());
#if INTEL_CUSTOMIZATION
    if (TC.getDriver().IsIntelMode()) {
      if (!Args.hasArg(options::OPT_i_no_use_libirc) &&
          TC.CheckAddIntelLib("libirc", Args))
        CmdArgs.push_back("--dependent-lib=libircmt");
      if (TC.CheckAddIntelLib("libsvml", Args))
        CmdArgs.push_back(FlagForIntelSVMLLib.data());
      CmdArgs.push_back("--dependent-lib=libdecimal");
      if (Args.hasFlag(options::OPT_qopt_matmul, options::OPT_qno_opt_matmul,
                       false))
        CmdArgs.push_back("--dependent-lib=libmatmul");
    }
    if (TC.CheckAddIntelLib("libm", Args) &&
        TC.CheckAddIntelLib("libimf", Args))
      CmdArgs.push_back(FlagForIntelMathLib.data());
#endif // INTEL_CUSTOMIZATION

    // This provides POSIX compatibility (maps 'open' to '_open'), which most
    // users want.  The /Za flag to cl.exe turns this off, but it's not
    // implemented in clang.
    CmdArgs.push_back("--dependent-lib=oldnames");
    // Add SYCL dependent library
    if (Args.hasArg(options::OPT_fsycl) &&
        !Args.hasArg(options::OPT_nolibsycl)) {
      if (RTOptionID == options::OPT__SLASH_MDd)
        CmdArgs.push_back("--dependent-lib=sycl" SYCL_MAJOR_VERSION "d");
      else
        CmdArgs.push_back("--dependent-lib=sycl" SYCL_MAJOR_VERSION);
      CmdArgs.push_back("--dependent-lib=sycl-devicelib-host");
    }

#if INTEL_CUSTOMIZATION
    // Add Intel performance libraries
    if (Args.hasArg(options::OPT_qipp_EQ))
      TC.AddIPPLibArgs(Args, CmdArgs, "--dependent-lib=");
    if (Args.hasArg(options::OPT_qmkl_EQ, options::OPT_qmkl_ilp64_EQ))
      TC.AddMKLLibArgs(Args, CmdArgs, "--dependent-lib=");
    if (Args.hasArg(options::OPT_qtbb, options::OPT_qdaal_EQ) ||
        ((Args.hasArg(options::OPT_qmkl_EQ, options::OPT_qmkl_ilp64_EQ)) &&
         TC.getDriver().IsDPCPPMode()))
      TC.AddTBBLibArgs(Args, CmdArgs, "--dependent-lib=");
    if (Args.hasArg(options::OPT_qdaal_EQ))
      TC.AddDAALLibArgs(Args, CmdArgs, "--dependent-lib=");
    if (Args.hasArg(options::OPT_qactypes))
      TC.AddACTypesLibArgs(Args, CmdArgs, "--dependent-lib=");

    // Add OpenMP libs
    bool StubsAdded = false;
    if (Arg *A =
            Args.getLastArg(options::OPT_qopenmp_stubs, options::OPT_fopenmp,
                            options::OPT_fopenmp_EQ, options::OPT_fiopenmp)) {
      if (A->getOption().matches(options::OPT_qopenmp_stubs)) {
        CmdArgs.push_back("--dependent-lib=libiompstubs5md");
        StubsAdded = true;
      }
    }
    if (!StubsAdded &&
        (Args.hasFlag(options::OPT_fopenmp, options::OPT_fopenmp_EQ,
                      options::OPT_fno_openmp, false) ||
         Args.hasArg(options::OPT_fiopenmp, options::OPT_qmkl_EQ,
                     options::OPT_qmkl_ilp64_EQ))) {
      switch (TC.getDriver().getOpenMPRuntime(Args)) {
      case Driver::OMPRT_OMP:
        CmdArgs.push_back("--dependent-lib=libomp");
        break;
      case Driver::OMPRT_IOMP5:
        CmdArgs.push_back("--dependent-lib=libiomp5md");
        break;
      case Driver::OMPRT_GOMP:
        break;
      case Driver::OMPRT_Unknown:
        // Already diagnosed.
        break;
      }
    }
#endif // INTEL_CUSTOMIZATION
  }
}

void Clang::ConstructJob(Compilation &C, const JobAction &JA,
                         const InputInfo &Output, const InputInfoList &Inputs,
                         const ArgList &Args, const char *LinkingOutput) const {
  const auto &TC = getToolChain();
  const llvm::Triple &RawTriple = TC.getTriple();
  const llvm::Triple &Triple = TC.getEffectiveTriple();
  const std::string &TripleStr = Triple.getTriple();

  bool KernelOrKext =
      Args.hasArg(options::OPT_mkernel, options::OPT_fapple_kext);
  const Driver &D = TC.getDriver();
  ArgStringList CmdArgs;

  assert(Inputs.size() >= 1 && "Must have at least one input.");
  // CUDA/HIP compilation may have multiple inputs (source file + results of
  // device-side compilations). OpenMP device jobs also take the host IR as a
  // second input. Module precompilation accepts a list of header files to
  // include as part of the module. API extraction accepts a list of header
  // files whose API information is emitted in the output. All other jobs are
  // expected to have exactly one input.
  // SYCL host jobs accept the integration header from the device-side
  // compilation as a second input.
  bool IsCuda = JA.isOffloading(Action::OFK_Cuda);
  bool IsCudaDevice = JA.isDeviceOffloading(Action::OFK_Cuda);
  bool IsHIP = JA.isOffloading(Action::OFK_HIP);
  bool IsHIPDevice = JA.isDeviceOffloading(Action::OFK_HIP);
  bool IsOpenMPDevice = JA.isDeviceOffloading(Action::OFK_OpenMP);
  bool IsSYCLOffloadDevice = JA.isDeviceOffloading(Action::OFK_SYCL);
  bool IsSYCL = JA.isOffloading(Action::OFK_SYCL);
  bool IsExtractAPI = isa<ExtractAPIJobAction>(JA);
  bool IsDeviceOffloadAction = !(JA.isDeviceOffloading(Action::OFK_None) ||
                                 JA.isDeviceOffloading(Action::OFK_Host));
  bool IsHostOffloadingAction =
      JA.isHostOffloading(Action::OFK_OpenMP) ||
      (JA.isHostOffloading(C.getActiveOffloadKinds()) &&
       Args.hasFlag(options::OPT_offload_new_driver,
                    options::OPT_no_offload_new_driver, false));

  bool IsRDCMode =
      Args.hasFlag(options::OPT_fgpu_rdc, options::OPT_fno_gpu_rdc, IsSYCL);
  bool IsUsingLTO = D.isUsingLTO(IsDeviceOffloadAction);
  auto LTOMode = D.getLTOMode(IsDeviceOffloadAction);
  bool IsFPGASYCLOffloadDevice =
      IsSYCLOffloadDevice &&
      Triple.getSubArch() == llvm::Triple::SPIRSubArch_fpga;

  // Perform the SYCL host compilation using an external compiler if the user
  // requested.
  if (Args.hasArg(options::OPT_fsycl_host_compiler_EQ) && IsSYCL &&
      !IsSYCLOffloadDevice) {
    ConstructHostCompilerJob(C, JA, Output, Inputs, Args);
    return;
  }

  // Extract API doesn't have a main input file, so invent a fake one as a
  // placeholder.
  InputInfo ExtractAPIPlaceholderInput(Inputs[0].getType(), "extract-api",
                                       "extract-api");

  const InputInfo &Input =
      IsExtractAPI ? ExtractAPIPlaceholderInput : Inputs[0];

  InputInfoList ExtractAPIInputs;
  InputInfoList HostOffloadingInputs;
  const InputInfo *CudaDeviceInput = nullptr;
  const InputInfo *OpenMPDeviceInput = nullptr;
  const InputInfo *SYCLDeviceInput = nullptr;
  for (const InputInfo &I : Inputs) {
    if (&I == &Input || I.getType() == types::TY_Nothing) {
      // This is the primary input or contains nothing.
    } else if (IsExtractAPI) {
      auto ExpectedInputType = ExtractAPIPlaceholderInput.getType();
      if (I.getType() != ExpectedInputType) {
        D.Diag(diag::err_drv_extract_api_wrong_kind)
            << I.getFilename() << types::getTypeName(I.getType())
            << types::getTypeName(ExpectedInputType);
      }
      ExtractAPIInputs.push_back(I);
    } else if (IsHostOffloadingAction) {
      HostOffloadingInputs.push_back(I);
    } else if ((IsCuda || IsHIP) && !CudaDeviceInput) {
      CudaDeviceInput = &I;
    } else if (IsOpenMPDevice && !OpenMPDeviceInput) {
      OpenMPDeviceInput = &I;
    } else if (IsSYCL && !SYCLDeviceInput) {
      SYCLDeviceInput = &I;
    } else {
      llvm_unreachable("unexpectedly given multiple inputs");
    }
  }

  const llvm::Triple *AuxTriple =
      (IsSYCL || IsCuda || IsHIP) ? TC.getAuxTriple() : nullptr;
  bool IsWindowsMSVC = RawTriple.isWindowsMSVCEnvironment();
  bool IsIAMCU = RawTriple.isOSIAMCU();

  // Adjust IsWindowsXYZ for CUDA/HIP/SYCL compilations.  Even when compiling in
  // device mode (i.e., getToolchain().getTriple() is NVPTX/AMDGCN, not
  // Windows), we need to pass Windows-specific flags to cc1.
  if (IsCuda || IsHIP || IsSYCL)
    IsWindowsMSVC |= AuxTriple && AuxTriple->isWindowsMSVCEnvironment();

  // C++ is not supported for IAMCU.
  if (IsIAMCU && types::isCXX(Input.getType()))
    D.Diag(diag::err_drv_clang_unsupported) << "C++ for IAMCU";

  // Invoke ourselves in -cc1 mode.
  //
  // FIXME: Implement custom jobs for internal actions.
  CmdArgs.push_back("-cc1");

  // Add the "effective" target triple.
  CmdArgs.push_back("-triple");
  CmdArgs.push_back(Args.MakeArgString(TripleStr));

  if (const Arg *MJ = Args.getLastArg(options::OPT_MJ)) {
    DumpCompilationDatabase(C, MJ->getValue(), TripleStr, Output, Input, Args);
    Args.ClaimAllArgs(options::OPT_MJ);
  } else if (const Arg *GenCDBFragment =
                 Args.getLastArg(options::OPT_gen_cdb_fragment_path)) {
    DumpCompilationDatabaseFragmentToDir(GenCDBFragment->getValue(), C,
                                         TripleStr, Output, Input, Args);
    Args.ClaimAllArgs(options::OPT_gen_cdb_fragment_path);
  }

  if (IsCuda || IsHIP) {
    // We have to pass the triple of the host if compiling for a CUDA/HIP device
    // and vice-versa.
    std::string NormalizedTriple;
    if (JA.isDeviceOffloading(Action::OFK_Cuda) ||
        JA.isDeviceOffloading(Action::OFK_HIP))
      NormalizedTriple = C.getSingleOffloadToolChain<Action::OFK_Host>()
                             ->getTriple()
                             .normalize();
    else {
      // Host-side compilation.
      NormalizedTriple =
          (IsCuda ? C.getSingleOffloadToolChain<Action::OFK_Cuda>()
                  : C.getSingleOffloadToolChain<Action::OFK_HIP>())
              ->getTriple()
              .normalize();
      if (IsCuda) {
        // We need to figure out which CUDA version we're compiling for, as that
        // determines how we load and launch GPU kernels.
        auto *CTC = static_cast<const toolchains::CudaToolChain *>(
            C.getSingleOffloadToolChain<Action::OFK_Cuda>());
        assert(CTC && "Expected valid CUDA Toolchain.");
        if (CTC && CTC->CudaInstallation.version() != CudaVersion::UNKNOWN)
          CmdArgs.push_back(Args.MakeArgString(
              Twine("-target-sdk-version=") +
              CudaVersionToString(CTC->CudaInstallation.version())));
      }
    }
    CmdArgs.push_back("-aux-triple");
    CmdArgs.push_back(Args.MakeArgString(NormalizedTriple));
  }

  Arg *SYCLStdArg = Args.getLastArg(options::OPT_sycl_std_EQ);
#if INTEL_CUSTOMIZATION
  bool enableFuncPointers =
      Args.hasArg(options::OPT_fsycl_enable_function_pointers);
#endif // INTEL_CUSTOMIZATION

  if (IsSYCLOffloadDevice) {
    // Pass the triple of host when doing SYCL
    llvm::Triple AuxT = C.getDefaultToolChain().getTriple();
    std::string NormalizedTriple = AuxT.normalize();
    CmdArgs.push_back("-aux-triple");
    CmdArgs.push_back(Args.MakeArgString(NormalizedTriple));

    // We want to compile sycl kernels.
    CmdArgs.push_back("-fsycl-is-device");
    CmdArgs.push_back("-fdeclare-spirv-builtins");

    bool WantToDisableEarlyOptimizations = false;
#if INTEL_COLLAB
    // Default value for FPGA is false, for all other targets is true.
    if (IsFPGASYCLOffloadDevice)
      WantToDisableEarlyOptimizations = true;
#endif // INTEL_COLLAB
    if (!Args.hasFlag(options::OPT_fsycl_early_optimizations,
                      options::OPT_fno_sycl_early_optimizations,
                      !WantToDisableEarlyOptimizations))
      CmdArgs.push_back("-fno-sycl-early-optimizations");
    else if (RawTriple.isSPIR()) {
      // Set `sycl-opt` option to configure LLVM passes for SPIR target
      CmdArgs.push_back("-mllvm");
      CmdArgs.push_back("-sycl-opt");
    }

    // Turn on Dead Parameter Elimination Optimization with early optimizations
    // TODO: Enable DAE by default without the Optimization level check in the
    // driver.  The enabling can be done in CodeGenOpt, and we can pass an
    // option to explicitly disable/disable here.
    if (!(RawTriple.isAMDGCN()) &&
        Args.hasFlag(options::OPT_fsycl_dead_args_optimization,
                     options::OPT_fno_sycl_dead_args_optimization,
                     isSYCLOptimizationO2orHigher(Args)))
      CmdArgs.push_back("-fenable-sycl-dae");
    bool IsMSVC = AuxT.isWindowsMSVCEnvironment();
    if (IsMSVC) {
      CmdArgs.push_back("-fms-extensions");
      CmdArgs.push_back("-fms-compatibility");
      CmdArgs.push_back("-fdelayed-template-parsing");
      VersionTuple MSVT = C.getDefaultToolChain().computeMSVCVersion(&D, Args);
      if (!MSVT.empty())
        CmdArgs.push_back(Args.MakeArgString("-fms-compatibility-version=" +
                                             MSVT.getAsString()));
      else {
        const char *LowestMSVCSupported = "19.16.27023"; // VS2017 v15.9
        CmdArgs.push_back(Args.MakeArgString(
            Twine("-fms-compatibility-version=") + LowestMSVCSupported));
      }
    }

#if INTEL_CUSTOMIZATION
    if (Args.hasFlag(options::OPT_fsycl_allow_func_ptr,
                     options::OPT_fno_sycl_allow_func_ptr,
                     enableFuncPointers)) {
#endif // INTEL_CUSTOMIZATION
      CmdArgs.push_back("-fsycl-allow-func-ptr");
    }

    if (Args.hasFlag(options::OPT_fsycl_esimd_force_stateless_mem,
                     options::OPT_fno_sycl_esimd_force_stateless_mem, false))
      CmdArgs.push_back("-fsycl-esimd-force-stateless-mem");

    // Forward -fsycl-instrument-device-code option to cc1. This option will
    // only be used for SPIR-V-based targets.
    if (Triple.isSPIR())
      if (Args.hasFlag(options::OPT_fsycl_instrument_device_code,
                       options::OPT_fno_sycl_instrument_device_code, true))
        CmdArgs.push_back("-fsycl-instrument-device-code");

    if (!SYCLStdArg) {
      // The user had not pass SYCL version, thus we'll employ no-sycl-strict
      // to allow address-space unqualified pointers in function params/return
      // along with marking the same function with explicit SYCL_EXTERNAL
      CmdArgs.push_back("-Wno-sycl-strict");
    }

    // Set O2 optimization level by default
    if (!Args.getLastArg(options::OPT_O_Group))
      CmdArgs.push_back("-O2");

    // Add the integration header option to generate the header.
    StringRef Header(D.getIntegrationHeader(Input.getBaseInput()));
    if (!Header.empty()) {
      SmallString<128> HeaderOpt("-fsycl-int-header=");
      HeaderOpt.append(Header);
      CmdArgs.push_back(Args.MakeArgString(HeaderOpt));
    }

    if (!Args.hasArg(options::OPT_fno_sycl_use_footer)) {
      // Add the integration footer option to generated the footer.
      StringRef Footer(D.getIntegrationFooter(Input.getBaseInput()));
      if (!Footer.empty()) {
        SmallString<128> FooterOpt("-fsycl-int-footer=");
        FooterOpt.append(Footer);
        CmdArgs.push_back(Args.MakeArgString(FooterOpt));
      }
    }

    // Forward -fsycl-default-sub-group-size if in SYCL mode.
    Args.AddLastArg(CmdArgs, options::OPT_fsycl_default_sub_group_size);

    if (Args.hasArg(options::OPT_fsycl_optimize_non_user_code)) {
      const Arg *OArg = Args.getLastArg(options::OPT_O_Group);
      if (!OArg || !OArg->getOption().matches(options::OPT_O0)) {
        bool isCLMode = C.getDriver().IsCLMode();
        // Linux and Windows have different debug options.
        const StringRef Option = isCLMode ? "-Od" : "-O0";
        D.Diag(diag::err_drv_fsycl_wrong_optimization_options) << Option;
      }

      CmdArgs.push_back("-fsycl-optimize-non-user-code");
    }
  }
#if INTEL_CUSTOMIZATION
  if (enableFuncPointers) {
    CmdArgs.push_back("-fenable-variant-function-pointers");
    CmdArgs.push_back("-fenable-variant-virtual-calls");
  }
#endif // INTEL_CUSTOMIZATION

  if (IsSYCL) {
    // Set options for both host and device
    if (Arg *A = Args.getLastArg(options::OPT_fsycl_id_queries_fit_in_int,
                                 options::OPT_fno_sycl_id_queries_fit_in_int))
      A->render(Args, CmdArgs);

    if (SYCLStdArg) {
      // Use of -sycl-std=1.2.1 is deprecated. Emit a diagnostic stating so.
      // TODO: remove support at next approprate major release.
      StringRef StdValue(SYCLStdArg->getValue());
      if (StdValue == "1.2.1" || StdValue == "121" ||
          StdValue == "sycl-1.2.1" || StdValue == "2017")
        D.Diag(diag::warn_drv_deprecated_argument_option_release)
            << StdValue << SYCLStdArg->getSpelling();
      SYCLStdArg->render(Args, CmdArgs);
      CmdArgs.push_back("-fsycl-std-layout-kernel-params");
    } else {
      // Ensure the default version in SYCL mode is 2020.
      CmdArgs.push_back("-sycl-std=2020");
    }

    bool DisableSYCLForceInlineKernelLambda = false;
    if (Arg *A = Args.getLastArg(options::OPT_O_Group))
      DisableSYCLForceInlineKernelLambda =
          A->getOption().matches(options::OPT_O0);
    // At -O0, disable the inlining for debugging purposes.
    if (!Args.hasFlag(options::OPT_fsycl_force_inline_kernel_lambda,
                      options::OPT_fno_sycl_force_inline_kernel_lambda,
                      !DisableSYCLForceInlineKernelLambda &&
                          !IsFPGASYCLOffloadDevice))
      CmdArgs.push_back("-fno-sycl-force-inline-kernel-lambda");

    // Add -ffine-grained-bitfield-accesses option. This will be added
    // only for SPIR based targets.
    if (Triple.isSPIR())
      CmdArgs.push_back("-ffine-grained-bitfield-accesses");

#if INTEL_CUSTOMIZATION
    if (Args.hasArg(options::OPT_fsycl_host_compiler_EQ)) {
      if (Args.hasFlag(options::OPT_fsycl_unnamed_lambda,
                       options::OPT_fno_sycl_unnamed_lambda, false))
        D.Diag(diag::err_drv_cannot_mix_options)
            << "-fsycl-host-compiler"
            << "-fsycl-unnamed-lambda";
      else
        CmdArgs.push_back("-fno-sycl-unnamed-lambda");
    } else if (!Args.hasFlag(options::OPT_fsycl_unnamed_lambda,
                             options::OPT_fno_sycl_unnamed_lambda, true))
#endif // INTEL_CUSTOMIZATION
      CmdArgs.push_back("-fno-sycl-unnamed-lambda");

    // Add the Unique ID prefix
    StringRef UniqueID = D.getSYCLUniqueID(Input.getBaseInput());
    if (!UniqueID.empty())
      CmdArgs.push_back(
          Args.MakeArgString(Twine("-fsycl-unique-prefix=") + UniqueID));

    // Disable parallel for range-rounding for anything involving FPGA
    auto SYCLTCRange = C.getOffloadToolChains<Action::OFK_SYCL>();
    bool HasFPGA = false;
    for (auto TI = SYCLTCRange.first, TE = SYCLTCRange.second; TI != TE; ++TI) {
      llvm::Triple SYCLTriple = TI->second->getTriple();
      if (SYCLTriple.getSubArch() == llvm::Triple::SPIRSubArch_fpga) {
        HasFPGA = true;
        if (!IsSYCLOffloadDevice) {
          CmdArgs.push_back("-aux-triple");
          CmdArgs.push_back(Args.MakeArgString(SYCLTriple.getTriple()));
        }
        break;
      }
    }
    if (HasFPGA) {
      CmdArgs.push_back("-fsycl-disable-range-rounding");
      // Pass -fintelfpga to both the host and device SYCL compilations if set.
      CmdArgs.push_back("-fintelfpga");
    }

    // Add any options that are needed specific to SYCL offload while
    // performing the host side compilation.
    if (!IsSYCLOffloadDevice) {
      // Add the -include option to add the integration header
      StringRef Header = D.getIntegrationHeader(Input.getBaseInput());
      // Do not add the integration header if we are compiling after the
      // integration footer has been applied.  Check for the append job
      // action to determine this.
      if (types::getPreprocessedType(Input.getType()) != types::TY_INVALID &&
          !Header.empty()) {
        CmdArgs.push_back("-include");
        CmdArgs.push_back(Args.MakeArgString(Header));
        // When creating dependency information, filter out the generated
        // header file.
        CmdArgs.push_back("-dependency-filter");
        CmdArgs.push_back(Args.MakeArgString(Header));

        // Since this is a host compilation and the integration header is
        // included, enable the integration header based diagnostics.
        CmdArgs.push_back("-fsycl-enable-int-header-diags");
      }
      // Let the FE know we are doing a SYCL offload compilation, but we are
      // doing the host pass.
      CmdArgs.push_back("-fsycl-is-host");

      if (!D.IsCLMode()) {
        // SYCL library is guaranteed to work correctly only with dynamic
        // MSVC runtime.
        llvm::Triple AuxT = C.getDefaultToolChain().getTriple();
        if (AuxT.isWindowsMSVCEnvironment()) {
          CmdArgs.push_back("-D_MT");
          CmdArgs.push_back("-D_DLL");
        }
      }
    }
    // Add any predefined macros associated with intel_gpu* type targets
    // passed in with -fsycl-targets
    // TODO: Macros are populated during device compilations and saved for
    // addition to the host compilation. There is no dependence connection
    // between device and host where we should be able to use the offloading
    // arch to add the macro to the host compile.
    auto addTargetMacros = [&](const llvm::Triple &Triple) {
      if (!Triple.isSPIR() && !Triple.isNVPTX() && !Triple.isAMDGCN())
        return;
      SmallString<64> Macro;
      if ((Triple.isSPIR() &&
           Triple.getSubArch() == llvm::Triple::SPIRSubArch_gen) ||
          Triple.isNVPTX() || Triple.isAMDGCN()) {
        StringRef Device = JA.getOffloadingArch();
        if (!Device.empty()) {
          Macro = "-D";
          Macro += SYCL::gen::getGenDeviceMacro(Device);
        }
      } else if (Triple.getSubArch() == llvm::Triple::SPIRSubArch_x86_64)
        Macro = "-D__SYCL_TARGET_INTEL_X86_64__";
      if (Macro.size()) {
        CmdArgs.push_back(Args.MakeArgString(Macro));
        D.addSYCLTargetMacroArg(Args, Macro);
      }
    };
    if (IsSYCLOffloadDevice)
      addTargetMacros(RawTriple);
    else {
      for (auto &Macro : D.getSYCLTargetMacroArgs())
        CmdArgs.push_back(Args.MakeArgString(Macro));
    }
  }

#if INTEL_CUSTOMIZATION
  if (Args.hasFlag(options::OPT_fenable_variant_virtual_calls,
                   options::OPT_fno_enable_variant_virtual_calls, false))
    CmdArgs.push_back("-fenable-variant-virtual-call");
  if (Args.hasFlag(options::OPT_fenable_variant_function_pointers,
                   options::OPT_fno_enable_variant_function_pointers, false))
    CmdArgs.push_back("-fenable-variant-function-pointers");
#endif // INTEL_CUSTOMIZATION

  if (IsOpenMPDevice) {
    // We have to pass the triple of the host if compiling for an OpenMP device.
    std::string NormalizedTriple =
        C.getSingleOffloadToolChain<Action::OFK_Host>()
            ->getTriple()
            .normalize();
    CmdArgs.push_back("-aux-triple");
    CmdArgs.push_back(Args.MakeArgString(NormalizedTriple));
#if INTEL_CUSTOMIZATION
    if (Triple.isSPIR()) {
      llvm::Triple AuxT = C.getSingleOffloadToolChain<Action::OFK_Host>()
                             ->getTriple();
      bool IsMSVC = AuxT.isWindowsMSVCEnvironment();
      if (IsMSVC) {
        CmdArgs.push_back("-fms-extensions");
        CmdArgs.push_back("-fms-compatibility");
        CmdArgs.push_back("-fdelayed-template-parsing");
        VersionTuple MSVT = TC.computeMSVCVersion(&D, Args);
        if (!MSVT.empty())
          CmdArgs.push_back(Args.MakeArgString("-fms-compatibility-version=" +
                                               MSVT.getAsString()));
        else {
          const char *LowestMSVCSupported =
              "191025017"; // VS2017 v15.0 (initial release)
          CmdArgs.push_back(Args.MakeArgString(
              Twine("-fms-compatibility-version=") + LowestMSVCSupported));
        }
      }
      // TODO: We are adding -disable-lifetime-markers as a short term
      // solution (CMPLRLLVM-23037/CMPLRLLVM-23038)
      CmdArgs.push_back("-disable-lifetime-markers");

      // Add args specific to -fopenmp-target-simd
      if (Args.hasArg(options::OPT_fopenmp_target_simd)) {
        CmdArgs.push_back("-fopenmp-target-simd");
        CmdArgs.push_back("-mllvm");
        CmdArgs.push_back("-vpo-paropt-enable-device-simd-codegen");
        CmdArgs.push_back("-mllvm");
        CmdArgs.push_back("-vpo-paropt-emit-spirv-builtins");
        CmdArgs.push_back("-mllvm");
        CmdArgs.push_back("-enable-device-simd");
        CmdArgs.push_back("-mllvm");
        CmdArgs.push_back("-vpo-paropt-preserve-llvm-intrin");
        unsigned SIMDLen = 16;
        if (const Arg *A = Args.getLastArg(options::OPT_fopenmp_target_simdlen_EQ)) {
          StringRef Value(A->getValue());
          // Valid values are:  8, 16, 32, 64.  Default 16
          if (Value.getAsInteger(10, SIMDLen) || SIMDLen > 64 || SIMDLen < 8 ||
              (SIMDLen & (SIMDLen - 1)))
            TC.getDriver().Diag(diag::err_drv_invalid_int_value)
                << A->getAsString(Args) << Value;
        }
        CmdArgs.push_back("-mllvm");
        CmdArgs.push_back(Args.MakeArgString("-vplan-target-vf=" + Twine(SIMDLen)));
      }
      if (Args.hasArg(options::OPT_fopenmp_target_fast_atomics)) {
        CmdArgs.push_back("-mllvm");
        CmdArgs.push_back("-vpo-paropt-enable-64bit-opencl-atomics=true");
      }
    }
#endif // INTEL_CUSTOMIZATION
  }

  if (Triple.isOSWindows() && (Triple.getArch() == llvm::Triple::arm ||
                               Triple.getArch() == llvm::Triple::thumb)) {
    unsigned Offset = Triple.getArch() == llvm::Triple::arm ? 4 : 6;
    unsigned Version = 0;
    bool Failure =
        Triple.getArchName().substr(Offset).consumeInteger(10, Version);
    if (Failure || Version < 7)
      D.Diag(diag::err_target_unsupported_arch) << Triple.getArchName()
                                                << TripleStr;
  }

  // Push all default warning arguments that are specific to
  // the given target.  These come before user provided warning options
  // are provided.
  TC.addClangWarningOptions(CmdArgs);

  // FIXME: Subclass ToolChain for SPIR and move this to addClangWarningOptions.
  if (Triple.isSPIR() || Triple.isSPIRV())
    CmdArgs.push_back("-Wspir-compat");

  // Select the appropriate action.
  RewriteKind rewriteKind = RK_None;

  // If CollectArgsForIntegratedAssembler() isn't called below, claim the args
  // it claims when not running an assembler. Otherwise, clang would emit
  // "argument unused" warnings for assembler flags when e.g. adding "-E" to
  // flags while debugging something. That'd be somewhat inconvenient, and it's
  // also inconsistent with most other flags -- we don't warn on
  // -ffunction-sections not being used in -E mode either for example, even
  // though it's not really used either.
  if (!isa<AssembleJobAction>(JA)) {
    // The args claimed here should match the args used in
    // CollectArgsForIntegratedAssembler().
    if (TC.useIntegratedAs()) {
      Args.ClaimAllArgs(options::OPT_mrelax_all);
      Args.ClaimAllArgs(options::OPT_mno_relax_all);
      Args.ClaimAllArgs(options::OPT_mincremental_linker_compatible);
      Args.ClaimAllArgs(options::OPT_mno_incremental_linker_compatible);
      switch (C.getDefaultToolChain().getArch()) {
      case llvm::Triple::arm:
      case llvm::Triple::armeb:
      case llvm::Triple::thumb:
      case llvm::Triple::thumbeb:
        Args.ClaimAllArgs(options::OPT_mimplicit_it_EQ);
        break;
      default:
        break;
      }
    }
    Args.ClaimAllArgs(options::OPT_Wa_COMMA);
    Args.ClaimAllArgs(options::OPT_Xassembler);
    Args.ClaimAllArgs(options::OPT_femit_dwarf_unwind_EQ);
  }

  if (isa<AnalyzeJobAction>(JA)) {
    assert(JA.getType() == types::TY_Plist && "Invalid output type.");
    CmdArgs.push_back("-analyze");
  } else if (isa<MigrateJobAction>(JA)) {
    CmdArgs.push_back("-migrate");
  } else if (isa<PreprocessJobAction>(JA)) {
    if (Output.getType() == types::TY_Dependencies)
      CmdArgs.push_back("-Eonly");
    else {
      CmdArgs.push_back("-E");
      if (Args.hasArg(options::OPT_rewrite_objc) &&
          !Args.hasArg(options::OPT_g_Group))
        CmdArgs.push_back("-P");
      else if (JA.getType() == types::TY_PP_CXXHeaderUnit)
        CmdArgs.push_back("-fdirectives-only");
    }
  } else if (isa<AssembleJobAction>(JA)) {
    if (IsSYCLOffloadDevice) {
      CmdArgs.push_back("-emit-llvm-bc");
    } else {
      CmdArgs.push_back("-emit-obj");
      CollectArgsForIntegratedAssembler(C, Args, CmdArgs, D);
    }

    // Also ignore explicit -force_cpusubtype_ALL option.
    (void)Args.hasArg(options::OPT_force__cpusubtype__ALL);
  } else if (isa<PrecompileJobAction>(JA)) {
    if (JA.getType() == types::TY_Nothing)
      CmdArgs.push_back("-fsyntax-only");
    else if (JA.getType() == types::TY_ModuleFile)
      CmdArgs.push_back("-emit-module-interface");
    else if (JA.getType() == types::TY_HeaderUnit)
      CmdArgs.push_back("-emit-header-unit");
    else
      CmdArgs.push_back("-emit-pch");
  } else if (isa<VerifyPCHJobAction>(JA)) {
    CmdArgs.push_back("-verify-pch");
  } else if (isa<ExtractAPIJobAction>(JA)) {
    assert(JA.getType() == types::TY_API_INFO &&
           "Extract API actions must generate a API information.");
    CmdArgs.push_back("-extract-api");
    if (Arg *ProductNameArg = Args.getLastArg(options::OPT_product_name_EQ))
      ProductNameArg->render(Args, CmdArgs);
    if (Arg *ExtractAPIIgnoresFileArg =
            Args.getLastArg(options::OPT_extract_api_ignores_EQ))
      ExtractAPIIgnoresFileArg->render(Args, CmdArgs);
  } else {
    assert((isa<CompileJobAction>(JA) || isa<BackendJobAction>(JA)) &&
           "Invalid action for clang tool.");
    if (JA.getType() == types::TY_Nothing) {
      CmdArgs.push_back("-fsyntax-only");
    } else if (JA.getType() == types::TY_LLVM_IR ||
               JA.getType() == types::TY_LTO_IR) {
      CmdArgs.push_back("-emit-llvm");
    } else if (JA.getType() == types::TY_LLVM_BC ||
               JA.getType() == types::TY_LTO_BC) {
      // Emit textual llvm IR for AMDGPU offloading for -emit-llvm -S
      if (Triple.isAMDGCN() && IsOpenMPDevice && Args.hasArg(options::OPT_S) &&
          Args.hasArg(options::OPT_emit_llvm)) {
        CmdArgs.push_back("-emit-llvm");
      } else {
        CmdArgs.push_back("-emit-llvm-bc");
      }
    } else if (JA.getType() == types::TY_IFS ||
               JA.getType() == types::TY_IFS_CPP) {
      StringRef ArgStr =
          Args.hasArg(options::OPT_interface_stub_version_EQ)
              ? Args.getLastArgValue(options::OPT_interface_stub_version_EQ)
              : "ifs-v1";
      CmdArgs.push_back("-emit-interface-stubs");
      CmdArgs.push_back(
          Args.MakeArgString(Twine("-interface-stub-version=") + ArgStr.str()));
    } else if (JA.getType() == types::TY_PP_Asm) {
      CmdArgs.push_back("-S");
    } else if (JA.getType() == types::TY_AST) {
      CmdArgs.push_back("-emit-pch");
    } else if (JA.getType() == types::TY_ModuleFile) {
      CmdArgs.push_back("-module-file-info");
    } else if (JA.getType() == types::TY_RewrittenObjC) {
      CmdArgs.push_back("-rewrite-objc");
      rewriteKind = RK_NonFragile;
    } else if (JA.getType() == types::TY_RewrittenLegacyObjC) {
      CmdArgs.push_back("-rewrite-objc");
      rewriteKind = RK_Fragile;
    } else {
      assert(JA.getType() == types::TY_PP_Asm && "Unexpected output type!");
    }

    // Preserve use-list order by default when emitting bitcode, so that
    // loading the bitcode up in 'opt' or 'llc' and running passes gives the
    // same result as running passes here.  For LTO, we don't need to preserve
    // the use-list order, since serialization to bitcode is part of the flow.
    if (JA.getType() == types::TY_LLVM_BC)
      CmdArgs.push_back("-emit-llvm-uselists");

    if (IsUsingLTO) {
      if (IsDeviceOffloadAction && !JA.isDeviceOffloading(Action::OFK_OpenMP) &&
          !Args.hasFlag(options::OPT_offload_new_driver,
                        options::OPT_no_offload_new_driver, false) &&
          !Triple.isAMDGPU()) {
        D.Diag(diag::err_drv_unsupported_opt_for_target)
            << Args.getLastArg(options::OPT_foffload_lto,
                               options::OPT_foffload_lto_EQ)
                   ->getAsString(Args)
            << Triple.getTriple();
      } else if (Triple.isNVPTX() && !IsRDCMode &&
                 JA.isDeviceOffloading(Action::OFK_Cuda)) {
        D.Diag(diag::err_drv_unsupported_opt_for_language_mode)
            << Args.getLastArg(options::OPT_foffload_lto,
                               options::OPT_foffload_lto_EQ)
                   ->getAsString(Args)
            << "-fno-gpu-rdc";
      } else {
        assert(LTOMode == LTOK_Full || LTOMode == LTOK_Thin);
        CmdArgs.push_back(Args.MakeArgString(
            Twine("-flto=") + (LTOMode == LTOK_Thin ? "thin" : "full")));
        CmdArgs.push_back("-flto-unit");
      }
    }
  }

  Args.AddLastArg(CmdArgs, options::OPT_dumpdir);

  if (const Arg *A = Args.getLastArg(options::OPT_fthinlto_index_EQ)) {
    if (!types::isLLVMIR(Input.getType()))
      D.Diag(diag::err_drv_arg_requires_bitcode_input) << A->getAsString(Args);
    Args.AddLastArg(CmdArgs, options::OPT_fthinlto_index_EQ);
  }

  if (Args.getLastArg(options::OPT_fthin_link_bitcode_EQ))
    Args.AddLastArg(CmdArgs, options::OPT_fthin_link_bitcode_EQ);

  if (Args.getLastArg(options::OPT_save_temps_EQ))
    Args.AddLastArg(CmdArgs, options::OPT_save_temps_EQ);

#if INTEL_CUSTOMIZATION
  auto AddOptLevel = [&]() {
    if (D.IsIntelMode() && IsOpenMPDevice && Triple.isSPIR() &&
        !Args.hasArg(options::OPT_O_Group)) {
      if (Args.hasArg(options::OPT_fopenmp_target_simd)) {
        // Force at least -O2, if explicit SIMD support is requested.
        CmdArgs.push_back("-O2");
        return;
      }
    }

    bool SkipO =
        Args.hasArg(options::OPT_fsycl_link_EQ) && ContainsWrapperAction(&JA);
    const Arg *A = Args.getLastArg(options::OPT_O_Group, options::OPT__SLASH_O);
    // Manually translate -O4 to -O3; let clang reject others.
    // When compiling a wrapped binary, do not optimize.
    if (!SkipO && A) {
      if (A->getOption().matches(options::OPT_O4) ||
          (A->getOption().matches(options::OPT_Ofast) && D.IsIntelMode())) {
        CmdArgs.push_back("-O3");
        if (A->getOption().matches(options::OPT_O4))
          D.Diag(diag::warn_O4_is_O3);
      } else {
        if (A->getOption().matches(options::OPT__SLASH_O)) {
          if (IsOpenMPDevice && Triple.isSPIR()) {
            std::string Opt(getMSVCOptimizationLevel(*A));
            if (!Opt.empty())
              CmdArgs.push_back(Args.MakeArgString(Opt));
          }
          // Do not render with SLASH_O
          return;
        }
        A->render(Args, CmdArgs);
      }
    }
  };
  if (Args.hasArg(options::OPT_fopenmp_stable_file_id))
    CmdArgs.push_back("-fopenmp-stable-file-id");
#endif // INTEL_CUSTOMIZATION
  auto *MemProfArg = Args.getLastArg(options::OPT_fmemory_profile,
                                     options::OPT_fmemory_profile_EQ,
                                     options::OPT_fno_memory_profile);
  if (MemProfArg &&
      !MemProfArg->getOption().matches(options::OPT_fno_memory_profile))
    MemProfArg->render(Args, CmdArgs);

  // Embed-bitcode option.
  // Only white-listed flags below are allowed to be embedded.
  if (C.getDriver().embedBitcodeInObject() && !IsUsingLTO &&
      (isa<BackendJobAction>(JA) || isa<AssembleJobAction>(JA))) {
    // Add flags implied by -fembed-bitcode.
    Args.AddLastArg(CmdArgs, options::OPT_fembed_bitcode_EQ);
    // Disable all llvm IR level optimizations.
    CmdArgs.push_back("-disable-llvm-passes");

    // Render target options.
    TC.addClangTargetOptions(Args, CmdArgs, JA.getOffloadingDeviceKind());

    // reject options that shouldn't be supported in bitcode
    // also reject kernel/kext
    static const constexpr unsigned kBitcodeOptionIgnorelist[] = {
        options::OPT_mkernel,
        options::OPT_fapple_kext,
        options::OPT_ffunction_sections,
        options::OPT_fno_function_sections,
        options::OPT_fdata_sections,
        options::OPT_fno_data_sections,
        options::OPT_fbasic_block_sections_EQ,
        options::OPT_funique_internal_linkage_names,
        options::OPT_fno_unique_internal_linkage_names,
        options::OPT_funique_section_names,
        options::OPT_fno_unique_section_names,
        options::OPT_funique_basic_block_section_names,
        options::OPT_fno_unique_basic_block_section_names,
        options::OPT_mrestrict_it,
        options::OPT_mno_restrict_it,
        options::OPT_mstackrealign,
        options::OPT_mno_stackrealign,
        options::OPT_mstack_alignment,
        options::OPT_mcmodel_EQ,
        options::OPT_mlong_calls,
        options::OPT_mno_long_calls,
        options::OPT_ggnu_pubnames,
        options::OPT_gdwarf_aranges,
        options::OPT_fdebug_types_section,
        options::OPT_fno_debug_types_section,
        options::OPT_fdwarf_directory_asm,
        options::OPT_fno_dwarf_directory_asm,
        options::OPT_mrelax_all,
        options::OPT_mno_relax_all,
        options::OPT_ftrap_function_EQ,
        options::OPT_ffixed_r9,
        options::OPT_mfix_cortex_a53_835769,
        options::OPT_mno_fix_cortex_a53_835769,
        options::OPT_ffixed_x18,
        options::OPT_mglobal_merge,
        options::OPT_mno_global_merge,
        options::OPT_mred_zone,
        options::OPT_mno_red_zone,
        options::OPT_Wa_COMMA,
        options::OPT_Xassembler,
        options::OPT_mllvm,
    };
    for (const auto &A : Args)
      if (llvm::is_contained(kBitcodeOptionIgnorelist, A->getOption().getID()))
        D.Diag(diag::err_drv_unsupported_embed_bitcode) << A->getSpelling();

    // Render the CodeGen options that need to be passed.
    Args.addOptOutFlag(CmdArgs, options::OPT_foptimize_sibling_calls,
                       options::OPT_fno_optimize_sibling_calls);

#if INTEL_CUSTOMIZATION
    RenderFloatingPointOptions(TC, D, isOptimizationLevelFast(D, Args), Args,
                               CmdArgs, JA);
#endif // INTEL_CUSTOMIZATION

    // Render ABI arguments
    switch (TC.getArch()) {
    default: break;
    case llvm::Triple::arm:
    case llvm::Triple::armeb:
    case llvm::Triple::thumbeb:
      RenderARMABI(D, Triple, Args, CmdArgs);
      break;
    case llvm::Triple::aarch64:
    case llvm::Triple::aarch64_32:
    case llvm::Triple::aarch64_be:
      RenderAArch64ABI(Triple, Args, CmdArgs);
      break;
    }

    // Optimization level for CodeGen.
    AddOptLevel(); // INTEL

    // Input/Output file.
    if (Output.getType() == types::TY_Dependencies) {
      // Handled with other dependency code.
    } else if (Output.isFilename()) {
      CmdArgs.push_back("-o");
      CmdArgs.push_back(Output.getFilename());
    } else {
      assert(Output.isNothing() && "Input output.");
    }

    for (const auto &II : Inputs) {
      addDashXForInput(Args, II, CmdArgs);
      if (II.isFilename())
        CmdArgs.push_back(II.getFilename());
      else
        II.getInputArg().renderAsInput(Args, CmdArgs);
    }

    C.addCommand(std::make_unique<Command>(
        JA, *this, ResponseFileSupport::AtFileUTF8(), D.getClangProgramPath(),
        CmdArgs, Inputs, Output, D.getPrependArg()));
    return;
  }

  if (C.getDriver().embedBitcodeMarkerOnly() && !IsUsingLTO)
    CmdArgs.push_back("-fembed-bitcode=marker");

  // We normally speed up the clang process a bit by skipping destructors at
  // exit, but when we're generating diagnostics we can rely on some of the
  // cleanup.
  if (!C.isForDiagnostics())
    if (!Args.hasArg(options::OPT_no_disable_free)) // INTEL
    CmdArgs.push_back("-disable-free");
  CmdArgs.push_back("-clear-ast-before-backend");

#ifdef NDEBUG
  const bool IsAssertBuild = false;
#else
  const bool IsAssertBuild = true;
#endif

  // Disable the verification pass in -asserts builds.
  if (!IsAssertBuild)
    CmdArgs.push_back("-disable-llvm-verifier");

  // Discard value names in assert builds unless otherwise specified.
  if (Args.hasFlag(options::OPT_fdiscard_value_names,
                   options::OPT_fno_discard_value_names,
                   !IsAssertBuild && !IsFPGASYCLOffloadDevice)) {
    if (Args.hasArg(options::OPT_fdiscard_value_names) &&
        llvm::any_of(Inputs, [](const clang::driver::InputInfo &II) {
          return types::isLLVMIR(II.getType());
        })) {
      D.Diag(diag::warn_ignoring_fdiscard_for_bitcode);
    }
#if INTEL_CUSTOMIZATION
    // Do not discard value names when using -Rpass* options
    // unless -fdiscard-value-names is explicitly set
    if (Args.hasArg(options::OPT_fdiscard_value_names) ||
        !Args.hasArg(options::OPT_Rpass_EQ, options::OPT_Rpass_missed_EQ,
                     options::OPT_Rpass_analysis_EQ))
#endif // INTEL_CUSTOMIZATION
    CmdArgs.push_back("-discard-value-names");
  }

  // Set the main file name, so that debug info works even with
  // -save-temps.
  CmdArgs.push_back("-main-file-name");
  if (!IsSYCL || Args.hasArg(options::OPT_fno_sycl_use_footer)) {
    CmdArgs.push_back(getBaseInputName(Args, Input));
  } else {
    SmallString<256> AbsPath = llvm::StringRef(Input.getBaseInput());
    D.getVFS().makeAbsolute(AbsPath);
    CmdArgs.push_back(
        Args.MakeArgString(llvm::sys::path::filename(Input.getBaseInput())));
    CmdArgs.push_back("-fsycl-use-main-file-name");
  }

  if (IsSYCL || Args.hasArg(options::OPT_fsycl_footer_path_EQ)) {
    CmdArgs.push_back("-full-main-file-name");
    CmdArgs.push_back(Input.getBaseInput());
  }
  // Some flags which affect the language (via preprocessor
  // defines).
  if (Args.hasArg(options::OPT_static))
    CmdArgs.push_back("-static-define");

  if (Args.hasArg(options::OPT_municode))
    CmdArgs.push_back("-DUNICODE");
#if INTEL_CUSTOMIZATION
  // When compiling with -qtbb, the oneDPL headers conflict with the system
  // installed parallel STL headers.  Add needed predefine macros to get around
  // this issue.
  llvm::Triple HostTriple = TC.getTriple();
  if (IsOpenMPDevice || IsSYCLOffloadDevice)
    HostTriple = C.getSingleOffloadToolChain<Action::OFK_Host>()->getTriple();
  if (Args.hasArg(options::OPT_qtbb) && HostTriple.isOSLinux()) {
    CmdArgs.push_back("-DPSTL_USE_PARALLEL_POLICIES=0");
    CmdArgs.push_back("-D_GLIBCXX_USE_TBB_PAR_BACKEND=0");
  }
  // For MKL and SYCL, set MKL_ILP64
  if ((Args.hasArg(options::OPT_qmkl_EQ) && Args.hasArg(options::OPT_fsycl)) ||
       Args.hasArg(options::OPT_qmkl_ilp64_EQ))
    CmdArgs.push_back("-DMKL_ILP64");
#endif // INTEL_CUSTOMIZATION

  if (isa<AnalyzeJobAction>(JA))
    RenderAnalyzerOptions(Args, CmdArgs, Triple, Input);

  if (isa<AnalyzeJobAction>(JA) ||
      (isa<PreprocessJobAction>(JA) && Args.hasArg(options::OPT__analyze)))
    CmdArgs.push_back("-setup-static-analyzer");

  // Enable compatilibily mode to avoid analyzer-config related errors.
  // Since we can't access frontend flags through hasArg, let's manually iterate
  // through them.
  bool FoundAnalyzerConfig = false;
  for (auto *Arg : Args.filtered(options::OPT_Xclang))
    if (StringRef(Arg->getValue()) == "-analyzer-config") {
      FoundAnalyzerConfig = true;
      break;
    }
  if (!FoundAnalyzerConfig)
    for (auto *Arg : Args.filtered(options::OPT_Xanalyzer))
      if (StringRef(Arg->getValue()) == "-analyzer-config") {
        FoundAnalyzerConfig = true;
        break;
      }
  if (FoundAnalyzerConfig)
    CmdArgs.push_back("-analyzer-config-compatibility-mode=true");

  CheckCodeGenerationOptions(D, Args);

  unsigned FunctionAlignment = ParseFunctionAlignment(TC, Args);
  assert(FunctionAlignment <= 31 && "function alignment will be truncated!");
  if (FunctionAlignment) {
    CmdArgs.push_back("-function-alignment");
    CmdArgs.push_back(Args.MakeArgString(std::to_string(FunctionAlignment)));
  }

  // We support -falign-loops=N where N is a power of 2. GCC supports more
  // forms.
  if (const Arg *A = Args.getLastArg(options::OPT_falign_loops_EQ)) {
    unsigned Value = 0;
    if (StringRef(A->getValue()).getAsInteger(10, Value) || Value > 65536)
      TC.getDriver().Diag(diag::err_drv_invalid_int_value)
          << A->getAsString(Args) << A->getValue();
    else if (Value & (Value - 1))
      TC.getDriver().Diag(diag::err_drv_alignment_not_power_of_two)
          << A->getAsString(Args) << A->getValue();
    // Treat =0 as unspecified (use the target preference).
    if (Value)
      CmdArgs.push_back(Args.MakeArgString("-falign-loops=" +
                                           Twine(std::min(Value, 65536u))));
  }

  llvm::Reloc::Model RelocationModel;
  unsigned PICLevel;
  bool IsPIE;
  std::tie(RelocationModel, PICLevel, IsPIE) = ParsePICArgs(TC, Args);
  Arg *LastPICDataRelArg =
      Args.getLastArg(options::OPT_mno_pic_data_is_text_relative,
                      options::OPT_mpic_data_is_text_relative);
  bool NoPICDataIsTextRelative = false;
  if (LastPICDataRelArg) {
    if (LastPICDataRelArg->getOption().matches(
            options::OPT_mno_pic_data_is_text_relative)) {
      NoPICDataIsTextRelative = true;
      if (!PICLevel)
        D.Diag(diag::err_drv_argument_only_allowed_with)
            << "-mno-pic-data-is-text-relative"
            << "-fpic/-fpie";
    }
    if (!Triple.isSystemZ())
      D.Diag(diag::err_drv_unsupported_opt_for_target)
          << (NoPICDataIsTextRelative ? "-mno-pic-data-is-text-relative"
                                      : "-mpic-data-is-text-relative")
          << RawTriple.str();
  }

  bool IsROPI = RelocationModel == llvm::Reloc::ROPI ||
                RelocationModel == llvm::Reloc::ROPI_RWPI;
  bool IsRWPI = RelocationModel == llvm::Reloc::RWPI ||
                RelocationModel == llvm::Reloc::ROPI_RWPI;

  if (Args.hasArg(options::OPT_mcmse) &&
      !Args.hasArg(options::OPT_fallow_unsupported)) {
    if (IsROPI)
      D.Diag(diag::err_cmse_pi_are_incompatible) << IsROPI;
    if (IsRWPI)
      D.Diag(diag::err_cmse_pi_are_incompatible) << !IsRWPI;
  }

  if (IsROPI && types::isCXX(Input.getType()) &&
      !Args.hasArg(options::OPT_fallow_unsupported))
    D.Diag(diag::err_drv_ropi_incompatible_with_cxx);

  const char *RMName = RelocationModelName(RelocationModel);
  if (RMName) {
    CmdArgs.push_back("-mrelocation-model");
    CmdArgs.push_back(RMName);
  }
  if (PICLevel > 0) {
    CmdArgs.push_back("-pic-level");
    CmdArgs.push_back(PICLevel == 1 ? "1" : "2");
    if (IsPIE)
      CmdArgs.push_back("-pic-is-pie");
    if (NoPICDataIsTextRelative)
      CmdArgs.push_back("-mcmodel=medium");
  }

  if (RelocationModel == llvm::Reloc::ROPI ||
      RelocationModel == llvm::Reloc::ROPI_RWPI)
    CmdArgs.push_back("-fropi");
  if (RelocationModel == llvm::Reloc::RWPI ||
      RelocationModel == llvm::Reloc::ROPI_RWPI)
    CmdArgs.push_back("-frwpi");

  if (Arg *A = Args.getLastArg(options::OPT_meabi)) {
    CmdArgs.push_back("-meabi");
    CmdArgs.push_back(A->getValue());
  }

  // -fsemantic-interposition is forwarded to CC1: set the
  // "SemanticInterposition" metadata to 1 (make some linkages interposable) and
  // make default visibility external linkage definitions dso_preemptable.
  //
  // -fno-semantic-interposition: if the target supports .Lfoo$local local
  // aliases (make default visibility external linkage definitions dso_local).
  // This is the CC1 default for ELF to match COFF/Mach-O.
  //
  // Otherwise use Clang's traditional behavior: like
  // -fno-semantic-interposition but local aliases are not used. So references
  // can be interposed if not optimized out.
  if (Triple.isOSBinFormatELF()) {
    Arg *A = Args.getLastArg(options::OPT_fsemantic_interposition,
                             options::OPT_fno_semantic_interposition);
    if (RelocationModel != llvm::Reloc::Static && !IsPIE) {
      // The supported targets need to call AsmPrinter::getSymbolPreferLocal.
      bool SupportsLocalAlias =
          Triple.isAArch64() || Triple.isRISCV() || Triple.isX86();
      if (!A)
        CmdArgs.push_back("-fhalf-no-semantic-interposition");
      else if (A->getOption().matches(options::OPT_fsemantic_interposition))
        A->render(Args, CmdArgs);
      else if (!SupportsLocalAlias)
        CmdArgs.push_back("-fhalf-no-semantic-interposition");
    }
  }

  {
    std::string Model;
    if (Arg *A = Args.getLastArg(options::OPT_mthread_model)) {
      if (!TC.isThreadModelSupported(A->getValue()))
        D.Diag(diag::err_drv_invalid_thread_model_for_target)
            << A->getValue() << A->getAsString(Args);
      Model = A->getValue();
    } else
      Model = TC.getThreadModel();
    if (Model != "posix") {
      CmdArgs.push_back("-mthread-model");
      CmdArgs.push_back(Args.MakeArgString(Model));
    }
  }

  if (Arg *A = Args.getLastArg(options::OPT_fveclib)) {
    StringRef Name = A->getValue();
    if (Name == "SVML") {
      if (Triple.getArch() != llvm::Triple::x86 &&
#if INTEL_CUSTOMIZATION
          Triple.getArch() != llvm::Triple::x86_64 &&
          !((JA.isDeviceOffloading(Action::OFK_SYCL) ||
             JA.isDeviceOffloading(Action::OFK_OpenMP)) &&
            (Triple.isSPIR() || Triple.isAMDGCN() || Triple.isNVPTX())))
#endif // INTEL_CUSTOMIZATION
        D.Diag(diag::err_drv_unsupported_opt_for_target)
            << Name << Triple.getArchName();
    } else if (Name == "LIBMVEC-X86") {
      if (Triple.getArch() != llvm::Triple::x86 &&
          Triple.getArch() != llvm::Triple::x86_64)
        D.Diag(diag::err_drv_unsupported_opt_for_target)
            << Name << Triple.getArchName();
    } else if (Name == "SLEEF") {
      if (Triple.getArch() != llvm::Triple::aarch64 &&
          Triple.getArch() != llvm::Triple::aarch64_be)
        D.Diag(diag::err_drv_unsupported_opt_for_target)
            << Name << Triple.getArchName();
    }
    A->render(Args, CmdArgs);
  }

  if (Args.hasFlag(options::OPT_fmerge_all_constants,
                   options::OPT_fno_merge_all_constants, false))
    CmdArgs.push_back("-fmerge-all-constants");

  Args.addOptOutFlag(CmdArgs, options::OPT_fdelete_null_pointer_checks,
                     options::OPT_fno_delete_null_pointer_checks);

  // LLVM Code Generator Options.

  if (Arg *A = Args.getLastArg(options::OPT_mabi_EQ_quadword_atomics)) {
    if (!Triple.isOSAIX() || Triple.isPPC32())
      D.Diag(diag::err_drv_unsupported_opt_for_target)
        << A->getSpelling() << RawTriple.str();
    CmdArgs.push_back("-mabi=quadword-atomics");
  }

  if (Arg *A = Args.getLastArg(options::OPT_mlong_double_128)) {
    // Emit the unsupported option error until the Clang's library integration
    // support for 128-bit long double is available for AIX.
    if (Triple.isOSAIX())
      D.Diag(diag::err_drv_unsupported_opt_for_target)
          << A->getSpelling() << RawTriple.str();
  }

  if (Args.hasArg(options::OPT_mxcoff_roptr) ||
      Args.hasArg(options::OPT_mno_xcoff_roptr)) {
    bool HasRoptr = Args.hasFlag(options::OPT_mxcoff_roptr,
                                 options::OPT_mno_xcoff_roptr, false);
    StringRef OptStr = HasRoptr ? "-mxcoff-roptr" : "-mno-xcoff-roptr";
    if (!Triple.isOSAIX())
      D.Diag(diag::err_drv_unsupported_opt_for_target)
          << OptStr << RawTriple.str();

    if (HasRoptr)
      CmdArgs.push_back("-mxcoff-roptr");
  }

  if (Arg *A = Args.getLastArg(options::OPT_Wframe_larger_than_EQ)) {
    StringRef V = A->getValue(), V1 = V;
    unsigned Size;
    if (V1.consumeInteger(10, Size) || !V1.empty())
      D.Diag(diag::err_drv_invalid_argument_to_option)
          << V << A->getOption().getName();
    else
      CmdArgs.push_back(Args.MakeArgString("-fwarn-stack-size=" + V));
  }

  Args.addOptOutFlag(CmdArgs, options::OPT_fjump_tables,
                     options::OPT_fno_jump_tables);
  Args.addOptInFlag(CmdArgs, options::OPT_fprofile_sample_accurate,
                    options::OPT_fno_profile_sample_accurate);
  Args.addOptOutFlag(CmdArgs, options::OPT_fpreserve_as_comments,
                     options::OPT_fno_preserve_as_comments);

  if (Arg *A = Args.getLastArg(options::OPT_mregparm_EQ)) {
    CmdArgs.push_back("-mregparm");
    CmdArgs.push_back(A->getValue());
  }

  if (Arg *A = Args.getLastArg(options::OPT_maix_struct_return,
                               options::OPT_msvr4_struct_return)) {
    if (!TC.getTriple().isPPC32()) {
      D.Diag(diag::err_drv_unsupported_opt_for_target)
          << A->getSpelling() << RawTriple.str();
    } else if (A->getOption().matches(options::OPT_maix_struct_return)) {
      CmdArgs.push_back("-maix-struct-return");
    } else {
      assert(A->getOption().matches(options::OPT_msvr4_struct_return));
      CmdArgs.push_back("-msvr4-struct-return");
    }
  }

  if (Arg *A = Args.getLastArg(options::OPT_fpcc_struct_return,
                               options::OPT_freg_struct_return)) {
    if (TC.getArch() != llvm::Triple::x86) {
      D.Diag(diag::err_drv_unsupported_opt_for_target)
          << A->getSpelling() << RawTriple.str();
    } else if (A->getOption().matches(options::OPT_fpcc_struct_return)) {
      CmdArgs.push_back("-fpcc-struct-return");
    } else {
      assert(A->getOption().matches(options::OPT_freg_struct_return));
      CmdArgs.push_back("-freg-struct-return");
    }
  }

  if (Args.hasFlag(options::OPT_mrtd, options::OPT_mno_rtd, false))
    CmdArgs.push_back("-fdefault-calling-conv=stdcall");

  if (Args.hasArg(options::OPT_fenable_matrix)) {
    // enable-matrix is needed by both the LangOpts and by LLVM.
    CmdArgs.push_back("-fenable-matrix");
    CmdArgs.push_back("-mllvm");
    CmdArgs.push_back("-enable-matrix");
  }

  CodeGenOptions::FramePointerKind FPKeepKind =
                  getFramePointerKind(Args, RawTriple);
  const char *FPKeepKindStr = nullptr;
  switch (FPKeepKind) {
  case CodeGenOptions::FramePointerKind::None:
    FPKeepKindStr = "-mframe-pointer=none";
    break;
  case CodeGenOptions::FramePointerKind::NonLeaf:
    FPKeepKindStr = "-mframe-pointer=non-leaf";
    break;
  case CodeGenOptions::FramePointerKind::All:
    FPKeepKindStr = "-mframe-pointer=all";
    break;
  }
  assert(FPKeepKindStr && "unknown FramePointerKind");
  CmdArgs.push_back(FPKeepKindStr);

  Args.addOptOutFlag(CmdArgs, options::OPT_fzero_initialized_in_bss,
                     options::OPT_fno_zero_initialized_in_bss);

  bool OFastEnabled = isOptimizationLevelFast(D, Args); // INTEL
  // If -Ofast is the optimization level, then -fstrict-aliasing should be
  // enabled.  This alias option is being used to simplify the hasFlag logic.
  OptSpecifier StrictAliasingAliasOption =
      OFastEnabled ? options::OPT_Ofast : options::OPT_fstrict_aliasing;
  // We turn strict aliasing off by default if we're in CL mode, since MSVC
  // doesn't do any TBAA.
  bool TBAAOnByDefault = !D.IsCLMode() || D.IsIntelMode(); // INTEL
  if (!Args.hasFlag(options::OPT_fstrict_aliasing, StrictAliasingAliasOption,
                    options::OPT_fno_strict_aliasing, TBAAOnByDefault))
    CmdArgs.push_back("-relaxed-aliasing");
  if (!Args.hasFlag(options::OPT_fstruct_path_tbaa,
                    options::OPT_fno_struct_path_tbaa, true))
    CmdArgs.push_back("-no-struct-path-tbaa");
  Args.addOptInFlag(CmdArgs, options::OPT_fstrict_enums,
                    options::OPT_fno_strict_enums);
  Args.addOptOutFlag(CmdArgs, options::OPT_fstrict_return,
                     options::OPT_fno_strict_return);
  Args.addOptInFlag(CmdArgs, options::OPT_fallow_editor_placeholders,
                    options::OPT_fno_allow_editor_placeholders);
  Args.addOptInFlag(CmdArgs, options::OPT_fstrict_vtable_pointers,
                    options::OPT_fno_strict_vtable_pointers);
  Args.addOptInFlag(CmdArgs, options::OPT_fforce_emit_vtables,
                    options::OPT_fno_force_emit_vtables);
  Args.addOptOutFlag(CmdArgs, options::OPT_foptimize_sibling_calls,
                     options::OPT_fno_optimize_sibling_calls);
  Args.addOptOutFlag(CmdArgs, options::OPT_fescaping_block_tail_calls,
                     options::OPT_fno_escaping_block_tail_calls);

  Args.AddLastArg(CmdArgs, options::OPT_ffine_grained_bitfield_accesses,
                  options::OPT_fno_fine_grained_bitfield_accesses);

  Args.AddLastArg(CmdArgs, options::OPT_fexperimental_relative_cxx_abi_vtables,
                  options::OPT_fno_experimental_relative_cxx_abi_vtables);

  // Handle segmented stacks.
  Args.addOptInFlag(CmdArgs, options::OPT_fsplit_stack,
                    options::OPT_fno_split_stack);

  // -fprotect-parens=0 is default.
  if (Args.hasFlag(options::OPT_fprotect_parens,
                   options::OPT_fno_protect_parens, false))
    CmdArgs.push_back("-fprotect-parens");

  RenderFloatingPointOptions(TC, D, OFastEnabled, Args, CmdArgs, JA);

  if (Arg *A = Args.getLastArg(options::OPT_fextend_args_EQ)) {
    const llvm::Triple::ArchType Arch = TC.getArch();
    if (Arch == llvm::Triple::x86 || Arch == llvm::Triple::x86_64) {
      StringRef V = A->getValue();
      if (V == "64")
        CmdArgs.push_back("-fextend-arguments=64");
      else if (V != "32")
        D.Diag(diag::err_drv_invalid_argument_to_option)
            << A->getValue() << A->getOption().getName();
    } else
      D.Diag(diag::err_drv_unsupported_opt_for_target)
          << A->getOption().getName() << TripleStr;
  }

  if (Arg *A = Args.getLastArg(options::OPT_mdouble_EQ)) {
    if (TC.getArch() == llvm::Triple::avr)
      A->render(Args, CmdArgs);
    else
      D.Diag(diag::err_drv_unsupported_opt_for_target)
          << A->getAsString(Args) << TripleStr;
  }

  if (Arg *A = Args.getLastArg(options::OPT_LongDouble_Group)) {
    if (TC.getTriple().isX86())
      A->render(Args, CmdArgs);
    else if (TC.getTriple().isSPIR() &&
             (A->getOption().getID() == options::OPT_mlong_double_64))
      // Only allow for -mlong-double-64 for SPIR-V
      A->render(Args, CmdArgs);
    else if (TC.getTriple().isPPC() &&
             (A->getOption().getID() != options::OPT_mlong_double_80))
      A->render(Args, CmdArgs);
    else
      D.Diag(diag::err_drv_unsupported_opt_for_target)
          << A->getAsString(Args) << TripleStr;
  }

#if INTEL_CUSTOMIZATION
  if (Args.hasFlag(options::OPT__SLASH_Qlong_double,
                   options::OPT__SLASH_Qlong_double_, false)) {
      CmdArgs.push_back("-fintel-long-double-size=80");
  }

  std::string imfAttr;
  auto addToImfAttr = [&imfAttr](const Twine &optStr) {
    if (imfAttr.empty())
      imfAttr = std::move(std::string("-mGLOB_imf_attr="));
    else
      imfAttr += " ";
    imfAttr += optStr.str();
  };
  for (const Arg *A : Args) {
    unsigned OptionID = A->getOption().getID();
    switch (OptionID) {
    // -fp-model=consistent implies -fimf-arch-consistency=true
    case options::OPT_ffp_model_EQ:
      if (StringRef(A->getValue()).equals("consistent"))
        addToImfAttr(Twine("arch-consistency:true"));
      A->claim();
      break;
    case options::OPT_fimf_arch_consistency_EQ:
      addToImfAttr(Twine("arch-consistency:") + A->getValue());
      A->claim();
      break;
    case options::OPT_fimf_max_error_EQ:
      addToImfAttr(Twine("max-error:") + A->getValue());
      A->claim();
      break;
    case options::OPT_fimf_absolute_error_EQ:
      addToImfAttr(Twine("absolute-error:") + A->getValue());
      A->claim();
      break;
    case options::OPT_fimf_accuracy_bits_EQ:
      addToImfAttr(Twine("accuracy-bits:") + A->getValue());
      A->claim();
      break;
    case options::OPT_fimf_domain_exclusion_EQ:
      addToImfAttr(Twine("domain-exclusion:") + A->getValue());
      A->claim();
      break;
    case options::OPT_fimf_precision_EQ:
      addToImfAttr(Twine("precision:") + A->getValue());
      A->claim();
      break;
    case options::OPT_fimf_use_svml_EQ:
      // no need to set use-svml:false because it's the default
      if (!StringRef(A->getValue()).equals("false"))
        addToImfAttr(Twine("use-svml:") + A->getValue());
      A->claim();
      break;
    default:
      break;
    }
  }
  if (!imfAttr.empty())
    CmdArgs.push_back(Args.MakeArgString(imfAttr));
#endif // INTEL_CUSTOMIZATION

  // Decide whether to use verbose asm. Verbose assembly is the default on
  // toolchains which have the integrated assembler on by default.
  bool IsIntegratedAssemblerDefault = TC.IsIntegratedAssemblerDefault();
  if (!Args.hasFlag(options::OPT_fverbose_asm, options::OPT_fno_verbose_asm,
#if INTEL_CUSTOMIZATION
                    IsIntegratedAssemblerDefault &&
                    !(D.IsIntelMode() && D.IsCLMode())))
#endif // INTEL_CUSTOMIZATION
    CmdArgs.push_back("-fno-verbose-asm");

  // Parse 'none' or '$major.$minor'. Disallow -fbinutils-version=0 because we
  // use that to indicate the MC default in the backend.
  if (Arg *A = Args.getLastArg(options::OPT_fbinutils_version_EQ)) {
    StringRef V = A->getValue();
    unsigned Num;
    if (V == "none")
      A->render(Args, CmdArgs);
    else if (!V.consumeInteger(10, Num) && Num > 0 &&
             (V.empty() || (V.consume_front(".") &&
                            !V.consumeInteger(10, Num) && V.empty())))
      A->render(Args, CmdArgs);
    else
      D.Diag(diag::err_drv_invalid_argument_to_option)
          << A->getValue() << A->getOption().getName();
  }

  // If toolchain choose to use MCAsmParser for inline asm don't pass the
  // option to disable integrated-as explictly.
  if (!TC.useIntegratedAs() && !TC.parseInlineAsmUsingAsmParser())
    CmdArgs.push_back("-no-integrated-as");

  if (Args.hasArg(options::OPT_fdebug_pass_structure)) {
    CmdArgs.push_back("-mdebug-pass");
    CmdArgs.push_back("Structure");
  }
  if (Args.hasArg(options::OPT_fdebug_pass_arguments)) {
    CmdArgs.push_back("-mdebug-pass");
    CmdArgs.push_back("Arguments");
  }

  // Enable -mconstructor-aliases except on darwin, where we have to work around
  // a linker bug (see <rdar://problem/7651567>), and CUDA device code, where
  // aliases aren't supported.
  if (!RawTriple.isOSDarwin() && !RawTriple.isNVPTX())
    CmdArgs.push_back("-mconstructor-aliases");

  // Darwin's kernel doesn't support guard variables; just die if we
  // try to use them.
  if (KernelOrKext && RawTriple.isOSDarwin())
    CmdArgs.push_back("-fforbid-guard-variables");

  if (Args.hasFlag(options::OPT_mms_bitfields, options::OPT_mno_ms_bitfields,
                   Triple.isWindowsGNUEnvironment())) {
    CmdArgs.push_back("-mms-bitfields");
  }

  // Non-PIC code defaults to -fdirect-access-external-data while PIC code
  // defaults to -fno-direct-access-external-data. Pass the option if different
  // from the default.
  if (Arg *A = Args.getLastArg(options::OPT_fdirect_access_external_data,
                               options::OPT_fno_direct_access_external_data))
    if (A->getOption().matches(options::OPT_fdirect_access_external_data) !=
        (PICLevel == 0))
      A->render(Args, CmdArgs);

  if (Args.hasFlag(options::OPT_fno_plt, options::OPT_fplt, false)) {
    CmdArgs.push_back("-fno-plt");
  }

  // -fhosted is default.
  // TODO: Audit uses of KernelOrKext and see where it'd be more appropriate to
  // use Freestanding.
  bool Freestanding =
      Args.hasFlag(options::OPT_ffreestanding, options::OPT_fhosted, false) ||
      KernelOrKext;
  if (Freestanding)
    CmdArgs.push_back("-ffreestanding");

  Args.AddLastArg(CmdArgs, options::OPT_fno_knr_functions);

  // This is a coarse approximation of what llvm-gcc actually does, both
  // -fasynchronous-unwind-tables and -fnon-call-exceptions interact in more
  // complicated ways.
  auto SanitizeArgs = TC.getSanitizerArgs(Args);

  bool IsAsyncUnwindTablesDefault =
      TC.getDefaultUnwindTableLevel(Args) == ToolChain::UnwindTableLevel::Asynchronous;
  bool IsSyncUnwindTablesDefault =
      TC.getDefaultUnwindTableLevel(Args) == ToolChain::UnwindTableLevel::Synchronous;

  bool AsyncUnwindTables = Args.hasFlag(
      options::OPT_fasynchronous_unwind_tables,
      options::OPT_fno_asynchronous_unwind_tables,
      (IsAsyncUnwindTablesDefault || SanitizeArgs.needsUnwindTables()) &&
          !Freestanding);
  bool UnwindTables =
      Args.hasFlag(options::OPT_funwind_tables, options::OPT_fno_unwind_tables,
                   IsSyncUnwindTablesDefault && !Freestanding);
  if (AsyncUnwindTables)
    CmdArgs.push_back("-funwind-tables=2");
  else if (UnwindTables)
     CmdArgs.push_back("-funwind-tables=1");

  // Prepare `-aux-target-cpu` and `-aux-target-feature` unless
  // `--gpu-use-aux-triple-only` is specified.
  if (!Args.getLastArg(options::OPT_gpu_use_aux_triple_only) &&
      (IsCudaDevice || (IsSYCL && IsSYCLOffloadDevice) || IsHIPDevice)) {
    const ArgList &HostArgs =
        C.getArgsForToolChain(nullptr, StringRef(), Action::OFK_None);
    std::string HostCPU =
        getCPUName(D, HostArgs, *TC.getAuxTriple(), /*FromAs*/ false);
    if (!HostCPU.empty()) {
      CmdArgs.push_back("-aux-target-cpu");
      CmdArgs.push_back(Args.MakeArgString(HostCPU));
    }
    getTargetFeatures(D, *TC.getAuxTriple(), HostArgs, CmdArgs,
                      /*ForAS*/ false, /*IsAux*/ true);
  }

  TC.addClangTargetOptions(Args, CmdArgs, JA.getOffloadingDeviceKind());

  if (Arg *A = Args.getLastArg(options::OPT_mcmodel_EQ)) {
    StringRef CM = A->getValue();
    if (CM == "small" || CM == "kernel" || CM == "medium" || CM == "large" ||
        CM == "tiny") {
      if (Triple.isOSAIX() && CM == "medium")
        CmdArgs.push_back("-mcmodel=large");
      else if (Triple.isAArch64() && (CM == "kernel" || CM == "medium"))
        D.Diag(diag::err_drv_invalid_argument_to_option)
            << CM << A->getOption().getName();
      else
        A->render(Args, CmdArgs);
    } else {
      D.Diag(diag::err_drv_invalid_argument_to_option)
          << CM << A->getOption().getName();
    }
  }

#if INTEL_CUSTOMIZATION
#if INTEL_FEATURE_MARKERCOUNT
  if (Arg *A = Args.getLastArg(options::OPT_ffunction_marker_count_EQ,
                               options::OPT_fmarker_count_EQ)) {
    StringRef FM = A->getValue();
    if (FM == "never" || FM == "me" || FM == "be")
      CmdArgs.push_back(
          Args.MakeArgString("-ffunction-marker-count=" + Twine(FM)));
    else
      D.Diag(diag::err_drv_invalid_argument_to_option)
          << FM << A->getOption().getName();
  }
  if (Arg *A = Args.getLastArg(options::OPT_floop_marker_count_EQ,
                               options::OPT_fmarker_count_EQ)) {
    StringRef LM = A->getValue();
    if (LM == "never" || LM == "me" || LM == "be")
      CmdArgs.push_back(Args.MakeArgString("-floop-marker-count=" + Twine(LM)));
    else
      D.Diag(diag::err_drv_invalid_argument_to_option)
          << LM << A->getOption().getName();
  }
  if (Arg *A = Args.getLastArg(options::OPT_foverride_marker_count_file_EQ))
    A->render(Args, CmdArgs);
#endif // INTEL_FEATURE_MARKERCOUNT
#endif // INTEL_CUSTOMIZATION

  if (Arg *A = Args.getLastArg(options::OPT_mtls_size_EQ)) {
    StringRef Value = A->getValue();
    unsigned TLSSize = 0;
    Value.getAsInteger(10, TLSSize);
    if (!Triple.isAArch64() || !Triple.isOSBinFormatELF())
      D.Diag(diag::err_drv_unsupported_opt_for_target)
          << A->getOption().getName() << TripleStr;
    if (TLSSize != 12 && TLSSize != 24 && TLSSize != 32 && TLSSize != 48)
      D.Diag(diag::err_drv_invalid_int_value)
          << A->getOption().getName() << Value;
    Args.AddLastArg(CmdArgs, options::OPT_mtls_size_EQ);
  }

  // Add the target cpu
  std::string CPU = getCPUName(D, Args, Triple, /*FromAs*/ false);
  if (!CPU.empty()) {
    CmdArgs.push_back("-target-cpu");
    CmdArgs.push_back(Args.MakeArgString(CPU));
  }

  RenderTargetOptions(Triple, Args, KernelOrKext, CmdArgs);

  // These two are potentially updated by AddClangCLArgs.
  llvm::codegenoptions::DebugInfoKind DebugInfoKind =
      llvm::codegenoptions::NoDebugInfo;
  bool EmitCodeView = false;

  // Add clang-cl arguments.
  types::ID InputType = Input.getType();
  if (D.IsCLMode())
#if INTEL_CUSTOMIZATION
    AddClangCLArgs(Args, InputType, CmdArgs, &DebugInfoKind, &EmitCodeView, JA);
  // for OpenMP with /Qiopenmp /Qopenmp-targets=spir64, /LD is not supported.
  Arg *LDArg = Args.getLastArgNoClaim(options::OPT__SLASH_LD);
  if (D.IsCLMode() && LDArg && IsOpenMPDevice && Triple.isSPIR())
    D.Diag(diag::err_drv_openmp_targets_spir64_unsupported_opt)
        << LDArg->getAsString(Args);
#endif // INTEL_CUSTOMIZATION

  // Add the sycld debug library when --dependent-lib=msvcrtd is used from
  // the command line.  This is to allow for CMake based builds using the
  // Linux based driver on Windows to correctly pull in the expected debug
  // library.
  if (Args.hasArg(options::OPT_fsycl) && !Args.hasArg(options::OPT_nolibsycl)) {
    if (!D.IsCLMode() && TC.getTriple().isWindowsMSVCEnvironment()) {
      if (isDependentLibAdded(Args, "msvcrtd"))
        CmdArgs.push_back("--dependent-lib=sycl" SYCL_MAJOR_VERSION "d");
    } else if (!D.IsCLMode() && TC.getTriple().isWindowsGNUEnvironment()) {
      CmdArgs.push_back("--dependent-lib=sycl" SYCL_MAJOR_VERSION ".dll");
    }
    CmdArgs.push_back("--dependent-lib=sycl-devicelib-host");
  }

  DwarfFissionKind DwarfFission = DwarfFissionKind::None;
  renderDebugOptions(TC, D, RawTriple, Args, EmitCodeView,
                     types::isLLVMIR(InputType), CmdArgs, DebugInfoKind,
                     DwarfFission);

  // This controls whether or not we perform JustMyCode instrumentation.
  if (Args.hasFlag(options::OPT_fjmc, options::OPT_fno_jmc, false)) {
    if (TC.getTriple().isOSBinFormatELF()) {
      if (DebugInfoKind >= llvm::codegenoptions::DebugInfoConstructor)
        CmdArgs.push_back("-fjmc");
      else
        D.Diag(clang::diag::warn_drv_jmc_requires_debuginfo) << "-fjmc"
                                                             << "-g";
    } else {
      D.Diag(clang::diag::warn_drv_fjmc_for_elf_only);
    }
  }

  // Add the split debug info name to the command lines here so we
  // can propagate it to the backend.
  bool SplitDWARF = (DwarfFission != DwarfFissionKind::None) &&
                    (TC.getTriple().isOSBinFormatELF() ||
                     TC.getTriple().isOSBinFormatWasm()) &&
                    (isa<AssembleJobAction>(JA) || isa<CompileJobAction>(JA) ||
                     isa<BackendJobAction>(JA));
  if (SplitDWARF) {
    const char *SplitDWARFOut = SplitDebugName(JA, Args, Input, Output);
    CmdArgs.push_back("-split-dwarf-file");
    CmdArgs.push_back(SplitDWARFOut);
    if (DwarfFission == DwarfFissionKind::Split) {
      CmdArgs.push_back("-split-dwarf-output");
      CmdArgs.push_back(SplitDWARFOut);
    }
  }

  // Pass the linker version in use.
  if (Arg *A = Args.getLastArg(options::OPT_mlinker_version_EQ)) {
    CmdArgs.push_back("-target-linker-version");
    CmdArgs.push_back(A->getValue());
  }

  // Explicitly error on some things we know we don't support and can't just
  // ignore.
  if (!Args.hasArg(options::OPT_fallow_unsupported)) {
    Arg *Unsupported;
    if (types::isCXX(InputType) && RawTriple.isOSDarwin() &&
        TC.getArch() == llvm::Triple::x86) {
      if ((Unsupported = Args.getLastArg(options::OPT_fapple_kext)) ||
          (Unsupported = Args.getLastArg(options::OPT_mkernel)))
        D.Diag(diag::err_drv_clang_unsupported_opt_cxx_darwin_i386)
            << Unsupported->getOption().getName();
    }
    // The faltivec option has been superseded by the maltivec option.
    if ((Unsupported = Args.getLastArg(options::OPT_faltivec)))
      D.Diag(diag::err_drv_clang_unsupported_opt_faltivec)
          << Unsupported->getOption().getName()
          << "please use -maltivec and include altivec.h explicitly";
    if ((Unsupported = Args.getLastArg(options::OPT_fno_altivec)))
      D.Diag(diag::err_drv_clang_unsupported_opt_faltivec)
          << Unsupported->getOption().getName() << "please use -mno-altivec";
  }

  Args.AddAllArgs(CmdArgs, options::OPT_v);

  if (Args.getLastArg(options::OPT_H)) {
    CmdArgs.push_back("-H");
    CmdArgs.push_back("-sys-header-deps");
  }
  Args.AddAllArgs(CmdArgs, options::OPT_fshow_skipped_includes);

  if (D.CCPrintHeadersFormat && !D.CCGenDiagnostics) {
    CmdArgs.push_back("-header-include-file");
    CmdArgs.push_back(!D.CCPrintHeadersFilename.empty()
                          ? D.CCPrintHeadersFilename.c_str()
                          : "-");
    CmdArgs.push_back("-sys-header-deps");
    CmdArgs.push_back(Args.MakeArgString(
        "-header-include-format=" +
        std::string(headerIncludeFormatKindToString(D.CCPrintHeadersFormat))));
    CmdArgs.push_back(
        Args.MakeArgString("-header-include-filtering=" +
                           std::string(headerIncludeFilteringKindToString(
                               D.CCPrintHeadersFiltering))));
  }
  Args.AddLastArg(CmdArgs, options::OPT_P);
  Args.AddLastArg(CmdArgs, options::OPT_print_ivar_layout);

#if INTEL_CUSTOMIZATION
  // -EP should expand to -E -P.
  if (Args.hasArg(options::OPT_EP))
    CmdArgs.push_back("-P");
#endif // INTEL_CUSTOMIZATION
  if (D.CCLogDiagnostics && !D.CCGenDiagnostics) {
    CmdArgs.push_back("-diagnostic-log-file");
    CmdArgs.push_back(!D.CCLogDiagnosticsFilename.empty()
                          ? D.CCLogDiagnosticsFilename.c_str()
                          : "-");
  }

  // Give the gen diagnostics more chances to succeed, by avoiding intentional
  // crashes.
  if (D.CCGenDiagnostics)
    CmdArgs.push_back("-disable-pragma-debug-crash");

  // Allow backend to put its diagnostic files in the same place as frontend
  // crash diagnostics files.
  if (Args.hasArg(options::OPT_fcrash_diagnostics_dir)) {
    StringRef Dir = Args.getLastArgValue(options::OPT_fcrash_diagnostics_dir);
    CmdArgs.push_back("-mllvm");
    CmdArgs.push_back(Args.MakeArgString("-crash-diagnostics-dir=" + Dir));
  }

  bool UseSeparateSections = isUseSeparateSections(D, Triple); // INTEL

  if (Args.hasFlag(options::OPT_ffunction_sections,
                   options::OPT_fno_function_sections, UseSeparateSections)) {
    CmdArgs.push_back("-ffunction-sections");
  }

  if (Arg *A = Args.getLastArg(options::OPT_fbasic_block_sections_EQ)) {
    StringRef Val = A->getValue();
    if (Triple.isX86() && Triple.isOSBinFormatELF()) {
      if (Val != "all" && Val != "labels" && Val != "none" &&
          !Val.startswith("list="))
        D.Diag(diag::err_drv_invalid_value)
            << A->getAsString(Args) << A->getValue();
      else
        A->render(Args, CmdArgs);
    } else if (Triple.isNVPTX()) {
      // Do not pass the option to the GPU compilation. We still want it enabled
      // for the host-side compilation, so seeing it here is not an error.
    } else if (Val != "none") {
      // =none is allowed everywhere. It's useful for overriding the option
      // and is the same as not specifying the option.
      D.Diag(diag::err_drv_unsupported_opt_for_target)
          << A->getAsString(Args) << TripleStr;
    }
  }

  bool HasDefaultDataSections = Triple.isOSBinFormatXCOFF();
  if (Args.hasFlag(options::OPT_fdata_sections, options::OPT_fno_data_sections,
                   UseSeparateSections || HasDefaultDataSections)) {
    CmdArgs.push_back("-fdata-sections");
  }

  Args.addOptOutFlag(CmdArgs, options::OPT_funique_section_names,
                     options::OPT_fno_unique_section_names);
  Args.addOptInFlag(CmdArgs, options::OPT_funique_internal_linkage_names,
                    options::OPT_fno_unique_internal_linkage_names);
  Args.addOptInFlag(CmdArgs, options::OPT_funique_basic_block_section_names,
                    options::OPT_fno_unique_basic_block_section_names);
  Args.addOptInFlag(CmdArgs, options::OPT_fconvergent_functions,
                    options::OPT_fno_convergent_functions);

  if (Arg *A = Args.getLastArg(options::OPT_fsplit_machine_functions,
                               options::OPT_fno_split_machine_functions)) {
    // This codegen pass is only available on x86-elf targets.
    if (Triple.isX86() && Triple.isOSBinFormatELF()) {
      if (A->getOption().matches(options::OPT_fsplit_machine_functions))
        A->render(Args, CmdArgs);
    } else {
      D.Diag(diag::err_drv_unsupported_opt_for_target)
          << A->getAsString(Args) << TripleStr;
    }
  }

#if INTEL_CUSTOMIZATION
  Args.AddLastArg(CmdArgs, options::OPT_finstrument_functions_after_inlining,
                  options::OPT_finstrument_function_entry_bare);

  if ((Args.hasFlag(options::OPT_finstrument_functions,
                    options::OPT_fno_instrument_functions, false)) &&
      (!Args.hasArg(options::OPT_finstrument_functions_after_inlining,
                    options::OPT_finstrument_function_entry_bare)))
    Args.AddLastArg(CmdArgs, options::OPT_finstrument_functions);
#endif // INTEL_CUSTOMIZATION

  // NVPTX/AMDGCN doesn't support PGO or coverage. There's no runtime support
  // for sampling, overhead of call arc collection is way too high and there's
  // no way to collect the output.
  if (!Triple.isNVPTX() && !Triple.isAMDGCN())
    addPGOAndCoverageFlags(TC, C, D, Output, Args, SanitizeArgs, CmdArgs);

  Args.AddLastArg(CmdArgs, options::OPT_fclang_abi_compat_EQ);

  if (getLastProfileSampleUseArg(Args) &&
      Args.hasArg(options::OPT_fsample_profile_use_profi)) {
    CmdArgs.push_back("-mllvm");
    CmdArgs.push_back("-sample-profile-use-profi");
  }

  // Add runtime flag for PS4/PS5 when PGO, coverage, or sanitizers are enabled.
  if (RawTriple.isPS() &&
      !Args.hasArg(options::OPT_nostdlib, options::OPT_nodefaultlibs)) {
    PScpu::addProfileRTArgs(TC, Args, CmdArgs);
    PScpu::addSanitizerArgs(TC, Args, CmdArgs);
  }

  // Pass options for controlling the default header search paths.
  if (Args.hasArg(options::OPT_nostdinc)) {
    CmdArgs.push_back("-nostdsysteminc");
    CmdArgs.push_back("-nobuiltininc");
  } else {
    if (Args.hasArg(options::OPT_nostdlibinc))
      CmdArgs.push_back("-nostdsysteminc");
    Args.AddLastArg(CmdArgs, options::OPT_nostdincxx);
    Args.AddLastArg(CmdArgs, options::OPT_nobuiltininc);
  }

  // Pass the path to compiler resource files.
  CmdArgs.push_back("-resource-dir");
  CmdArgs.push_back(D.ResourceDir.c_str());

  Args.AddLastArg(CmdArgs, options::OPT_working_directory);

  RenderARCMigrateToolOptions(D, Args, CmdArgs);

  // Add preprocessing options like -I, -D, etc. if we are using the
  // preprocessor.
  //
  // FIXME: Support -fpreprocessed
  if (types::getPreprocessedType(InputType) != types::TY_INVALID)
    AddPreprocessingOptions(C, JA, D, Args, CmdArgs, Output, Inputs);

  // Don't warn about "clang -c -DPIC -fPIC test.i" because libtool.m4 assumes
  // that "The compiler can only warn and ignore the option if not recognized".
  // When building with ccache, it will pass -D options to clang even on
  // preprocessed inputs and configure concludes that -fPIC is not supported.
  Args.ClaimAllArgs(options::OPT_D);

  // Manually translate -O4 to -O3; let clang reject others.
  AddOptLevel(); // INTEL

  // Warn about ignored options to clang.
  for (const Arg *A :
       Args.filtered(options::OPT_clang_ignored_gcc_optimization_f_Group)) {
    D.Diag(diag::warn_ignored_gcc_optimization) << A->getAsString(Args);
    A->claim();
  }

  for (const Arg *A :
       Args.filtered(options::OPT_clang_ignored_legacy_options_Group)) {
    D.Diag(diag::warn_ignored_clang_option) << A->getAsString(Args);
    A->claim();
  }

  claimNoWarnArgs(Args);

  Args.AddAllArgs(CmdArgs, options::OPT_R_Group);

  for (const Arg *A :
       Args.filtered(options::OPT_W_Group, options::OPT__SLASH_wd)) {
    A->claim();
    if (A->getOption().getID() == options::OPT__SLASH_wd) {
      unsigned WarningNumber;
      if (StringRef(A->getValue()).getAsInteger(10, WarningNumber)) {
        D.Diag(diag::err_drv_invalid_int_value)
            << A->getAsString(Args) << A->getValue();
        continue;
      }

      if (auto Group = diagGroupFromCLWarningID(WarningNumber)) {
        CmdArgs.push_back(Args.MakeArgString(
            "-Wno-" + DiagnosticIDs::getWarningOptionForGroup(*Group)));
      }
      continue;
    }
    A->render(Args, CmdArgs);
  }

#if INTEL_CUSTOMIZATION
  if (Args.hasFlag(options::OPT_Wcheck_unicode_security,
                   options::OPT_Wno_check_unicode_security, false))
    ClangTidySourceCheck(C, JA, Inputs, Args);

  if (Args.hasFlag(options::OPT_pedantic, options::OPT_no_pedantic, false)
      || Args.hasArg(options::OPT_strict_ansi))
#endif // INTEL_CUSTOMIZATION
    CmdArgs.push_back("-pedantic");

  Args.AddLastArg(CmdArgs, options::OPT_pedantic_errors);
  Args.AddLastArg(CmdArgs, options::OPT_w);

  Args.addOptInFlag(CmdArgs, options::OPT_ffixed_point,
                    options::OPT_fno_fixed_point);

  if (Arg *A = Args.getLastArg(options::OPT_fcxx_abi_EQ))
    A->render(Args, CmdArgs);

  Args.AddLastArg(CmdArgs, options::OPT_fexperimental_relative_cxx_abi_vtables,
                  options::OPT_fno_experimental_relative_cxx_abi_vtables);

  if (Arg *A = Args.getLastArg(options::OPT_ffuchsia_api_level_EQ))
    A->render(Args, CmdArgs);

  // Handle -{std, ansi, trigraphs} -- take the last of -{std, ansi}
  // (-ansi is equivalent to -std=c89 or -std=c++98).
  //
  // If a std is supplied, only add -trigraphs if it follows the
  // option.
  bool ImplyVCPPCVer = false;
  bool ImplyVCPPCXXVer = false;
#if INTEL_CUSTOMIZATION
  const Arg *Std = Args.getLastArg(options::OPT_std_EQ, options::OPT_ansi,
                     options::OPT_strict_ansi);
#else //INTEL_CUSTOMIZATION
  const Arg *Std = Args.getLastArg(options::OPT_std_EQ, options::OPT_ansi);
#endif //INTEL_CUSTOMIZATION
  if (Std) {
#if INTEL_CUSTOMIZATION
    if (Std->getOption().matches(options::OPT_ansi) ||
        Std->getOption().matches(options::OPT_strict_ansi))
#else //INTEL_CUSTOMIZATION
    if (Std->getOption().matches(options::OPT_ansi))
#endif //INTEL_CUSTOMIZATION
      if (types::isCXX(InputType))
        CmdArgs.push_back("-std=c++98");
      else
        CmdArgs.push_back("-std=c89");
#if INTEL_CUSTOMIZATION
    // Intel compiler allows for /Qstd which is an alias -std.  We want to be
    // sure to limit valid args to C++14 or higher.
    else if (D.IsIntelMode() && IsWindowsMSVC) {
      StringRef Val(Std->getValue());
      if (Val == "c++98" || Val == "c++03" || Val == "c++0x" ||
          Val == "c++11") {
        D.Diag(clang::diag::warn_drv_unused_argument) << Std->getAsString(Args);
        ImplyVCPPCXXVer = true;
      } else
        Std->render(Args, CmdArgs);
    }
#endif // INTEL_CUSTOMIZATION
    else {
      if (Args.hasArg(options::OPT_fsycl)) {
        // Use of -std= with 'C' is not supported for SYCL.
        const LangStandard *LangStd =
            LangStandard::getLangStandardForName(Std->getValue());
        if (LangStd && LangStd->getLanguage() == Language::C)
          D.Diag(diag::err_drv_argument_not_allowed_with)
              << Std->getAsString(Args) << "-fsycl";
      }
      Std->render(Args, CmdArgs);
    }

    // If -f(no-)trigraphs appears after the language standard flag, honor it.
    if (Arg *A = Args.getLastArg(options::OPT_std_EQ, options::OPT_ansi,
                                 options::OPT_ftrigraphs,
                                 options::OPT_fno_trigraphs))
      if (A != Std)
        A->render(Args, CmdArgs);
  } else {
#if INTEL_CUSTOMIZATION
    bool CPPVerSpecified = false;
    if (Args.hasArg(options::OPT__SLASH_std)) {
      const Arg *StdArg = Args.getLastArg(options::OPT__SLASH_std);
      CPPVerSpecified =
        StringRef(StdArg->getValue()).contains_insensitive("c++");
    }
#endif // INTEL_CUSTOMIZATION
    // Honor -std-default.
    //
    // FIXME: Clang doesn't correctly handle -std= when the input language
    // doesn't match. For the time being just ignore this for C++ inputs;
    // eventually we want to do all the standard defaulting here instead of
    // splitting it between the driver and clang -cc1.
    if (!types::isCXX(InputType)) {
      if (!Args.hasArg(options::OPT__SLASH_std)) {
        Args.AddAllArgsTranslated(CmdArgs, options::OPT_std_default_EQ, "-std=",
                                  /*Joined=*/true);
      } else
#if INTEL_CUSTOMIZATION
      if (!CPPVerSpecified)
#endif // INTEL_CUSTOMIZATION
        ImplyVCPPCVer = true;
    }
    else if (IsWindowsMSVC)
      ImplyVCPPCXXVer = true;

#if INTEL_CUSTOMIZATION
    // When performing interop (OpenMP+SYCL) we need to pass -std=c++xx or
    // -std=cxx specified by /std: to all clang calls.
    else if ((IsSYCL || Args.hasArg(options::OPT_fsycl)) &&
             Args.hasArg(options::OPT_fopenmp_targets_EQ) &&
             Args.hasArg(options::OPT__SLASH_std)) {
      ImplyVCPPCXXVer = CPPVerSpecified;
      ImplyVCPPCVer = !ImplyVCPPCXXVer;
    }

    // When performing interop (OpenMP+SYCL) we need to be sure to maintain
    // C++17 settings even if we aren't doing the SYCL offloading.  We do this
    // by checking for the -fsycl option.
    if ((IsSYCL || Args.hasArg(options::OPT_fsycl)) && types::isCXX(InputType) &&
        !Args.hasArg(options::OPT__SLASH_std))
#endif // INTEL_CUSTOMIZATION
      // For DPC++, we default to -std=c++17 for all compilations.  Use of -std
      // on the command line will override.
      CmdArgs.push_back("-std=c++17");

    Args.AddLastArg(CmdArgs, options::OPT_ftrigraphs,
                    options::OPT_fno_trigraphs);
  }

  // GCC's behavior for -Wwrite-strings is a bit strange:
  //  * In C, this "warning flag" changes the types of string literals from
  //    'char[N]' to 'const char[N]', and thus triggers an unrelated warning
  //    for the discarded qualifier.
  //  * In C++, this is just a normal warning flag.
  //
  // Implementing this warning correctly in C is hard, so we follow GCC's
  // behavior for now. FIXME: Directly diagnose uses of a string literal as
  // a non-const char* in C, rather than using this crude hack.
  if (!types::isCXX(InputType)) {
    // FIXME: This should behave just like a warning flag, and thus should also
    // respect -Weverything, -Wno-everything, -Werror=write-strings, and so on.
    Arg *WriteStrings =
        Args.getLastArg(options::OPT_Wwrite_strings,
                        options::OPT_Wno_write_strings, options::OPT_w);
    if (WriteStrings &&
        WriteStrings->getOption().matches(options::OPT_Wwrite_strings))
      CmdArgs.push_back("-fconst-strings");
  }

  // GCC provides a macro definition '__DEPRECATED' when -Wdeprecated is active
  // during C++ compilation, which it is by default. GCC keeps this define even
  // in the presence of '-w', match this behavior bug-for-bug.
  if (types::isCXX(InputType) &&
      Args.hasFlag(options::OPT_Wdeprecated, options::OPT_Wno_deprecated,
                   true)) {
    CmdArgs.push_back("-fdeprecated-macro");
  }

  // Translate GCC's misnamer '-fasm' arguments to '-fgnu-keywords'.
  if (Arg *Asm = Args.getLastArg(options::OPT_fasm, options::OPT_fno_asm)) {
    if (Asm->getOption().matches(options::OPT_fasm))
      CmdArgs.push_back("-fgnu-keywords");
    else
      CmdArgs.push_back("-fno-gnu-keywords");
  }

  if (!ShouldEnableAutolink(Args, TC, JA))
    CmdArgs.push_back("-fno-autolink");

  // Add in -fdebug-compilation-dir if necessary.
  const char *DebugCompilationDir =
      addDebugCompDirArg(Args, CmdArgs, D.getVFS());

  addDebugPrefixMapArg(D, TC, Args, CmdArgs);

  if (Arg *A = Args.getLastArg(options::OPT_ftemplate_depth_,
                               options::OPT_ftemplate_depth_EQ)) {
    CmdArgs.push_back("-ftemplate-depth");
    CmdArgs.push_back(A->getValue());
  }

  if (Arg *A = Args.getLastArg(options::OPT_foperator_arrow_depth_EQ)) {
    CmdArgs.push_back("-foperator-arrow-depth");
    CmdArgs.push_back(A->getValue());
  }

  if (Arg *A = Args.getLastArg(options::OPT_fconstexpr_depth_EQ)) {
    CmdArgs.push_back("-fconstexpr-depth");
    CmdArgs.push_back(A->getValue());
  }

  if (Arg *A = Args.getLastArg(options::OPT_fconstexpr_steps_EQ)) {
    CmdArgs.push_back("-fconstexpr-steps");
    CmdArgs.push_back(A->getValue());
  }

  Args.AddLastArg(CmdArgs, options::OPT_fexperimental_library);

  if (Args.hasArg(options::OPT_fexperimental_new_constant_interpreter))
    CmdArgs.push_back("-fexperimental-new-constant-interpreter");

  if (Arg *A = Args.getLastArg(options::OPT_fbracket_depth_EQ)) {
    CmdArgs.push_back("-fbracket-depth");
    CmdArgs.push_back(A->getValue());
  }

  if (Arg *A = Args.getLastArg(options::OPT_Wlarge_by_value_copy_EQ,
                               options::OPT_Wlarge_by_value_copy_def)) {
    if (A->getNumValues()) {
      StringRef bytes = A->getValue();
      CmdArgs.push_back(Args.MakeArgString("-Wlarge-by-value-copy=" + bytes));
    } else
      CmdArgs.push_back("-Wlarge-by-value-copy=64"); // default value
  }

  if (Args.hasArg(options::OPT_relocatable_pch))
    CmdArgs.push_back("-relocatable-pch");

  if (const Arg *A = Args.getLastArg(options::OPT_fcf_runtime_abi_EQ)) {
    static const char *kCFABIs[] = {
      "standalone", "objc", "swift", "swift-5.0", "swift-4.2", "swift-4.1",
    };

    if (!llvm::is_contained(kCFABIs, StringRef(A->getValue())))
      D.Diag(diag::err_drv_invalid_cf_runtime_abi) << A->getValue();
    else
      A->render(Args, CmdArgs);
  }

  if (Arg *A = Args.getLastArg(options::OPT_fconstant_string_class_EQ)) {
    CmdArgs.push_back("-fconstant-string-class");
    CmdArgs.push_back(A->getValue());
  }

  if (Arg *A = Args.getLastArg(options::OPT_ftabstop_EQ)) {
    CmdArgs.push_back("-ftabstop");
    CmdArgs.push_back(A->getValue());
  }

  Args.addOptInFlag(CmdArgs, options::OPT_fstack_size_section,
                    options::OPT_fno_stack_size_section);

  if (Args.hasArg(options::OPT_fstack_usage)) {
    CmdArgs.push_back("-stack-usage-file");

    if (Arg *OutputOpt = Args.getLastArg(options::OPT_o)) {
      SmallString<128> OutputFilename(OutputOpt->getValue());
      llvm::sys::path::replace_extension(OutputFilename, "su");
      CmdArgs.push_back(Args.MakeArgString(OutputFilename));
    } else
      CmdArgs.push_back(
          Args.MakeArgString(Twine(getBaseInputStem(Args, Inputs)) + ".su"));
  }

  CmdArgs.push_back("-ferror-limit");
  if (Arg *A = Args.getLastArg(options::OPT_ferror_limit_EQ))
    CmdArgs.push_back(A->getValue());
  else
    CmdArgs.push_back("19");

  if (Arg *A = Args.getLastArg(options::OPT_fmacro_backtrace_limit_EQ)) {
    CmdArgs.push_back("-fmacro-backtrace-limit");
    CmdArgs.push_back(A->getValue());
  }

  if (Arg *A = Args.getLastArg(options::OPT_ftemplate_backtrace_limit_EQ)) {
    CmdArgs.push_back("-ftemplate-backtrace-limit");
    CmdArgs.push_back(A->getValue());
  }

  if (Arg *A = Args.getLastArg(options::OPT_fconstexpr_backtrace_limit_EQ)) {
    CmdArgs.push_back("-fconstexpr-backtrace-limit");
    CmdArgs.push_back(A->getValue());
  }

  if (Arg *A = Args.getLastArg(options::OPT_fspell_checking_limit_EQ)) {
    CmdArgs.push_back("-fspell-checking-limit");
    CmdArgs.push_back(A->getValue());
  }

#if INTEL_CUSTOMIZATION
  //-fiopenmp-offload is default
  if (Args.hasArg(options::OPT_fiopenmp) &&
      Args.hasFlag(options::OPT_fno_iopenmp_offload,
                   options::OPT_fiopenmp_offload, false)) {
    CmdArgs.push_back("-fno-intel-openmp-offload");
    CmdArgs.push_back("-mllvm");
    CmdArgs.push_back("-vpo-paropt-use-offload-metadata=false");
  }
  if (Args.hasFlag(options::OPT_fiopenmp_simd, options::OPT_fno_iopenmp_simd,
                   false)) {
    // FIXME: Add better interactions with -fopenmp-simd.
    if (!JA.isDeviceOffloading(Action::OFK_SYCL))
      CmdArgs.push_back("-fopenmp-simd");
    CmdArgs.push_back("-fopenmp-late-outline");
  }
  // When compiling for SPIR, we want to be sure that -fiopenmp is used
  // and not -fopenmp.
  if (IsOpenMPDevice && !Args.hasArg(options::OPT_fiopenmp) &&
      Args.hasArg(options::OPT_fopenmp_EQ, options::OPT_fopenmp) &&
      Triple.isSPIR()) {
    if (!D.IsCLMode())
        D.Diag(diag::err_drv_opt_requires_opt)
          << "-fopenmp-targets=spir64" << "-fiopenmp";
    else
        D.Diag(diag::err_drv_opt_requires_opt)
          << "-Qopenmp-targets=spir64" << "-Qiopenmp";
  }
  if (Arg *A = Args.getLastArg(options::OPT_qopenmp_threadprivate_EQ)) {
    StringRef Value = A->getValue();

    if ((Value != "compat") && (Value != "legacy"))
      D.Diag(diag::err_drv_unsupported_option_argument)
          << A->getSpelling() << Value;

    if (Value == "legacy")
      CmdArgs.push_back("-fopenmp-threadprivate-legacy");
  }

  if (Args.hasFlag(options::OPT__SLASH_Qvla_, options::OPT__SLASH_Qvla, false))
    CmdArgs.push_back("-Werror=vla");
  if (Arg *A = Args.getLastArg(
          options::OPT_fopenmp_declare_target_scalar_defaultmap_EQ)) {
    StringRef Value = A->getValue();
    if (Value == "firstprivate")
      CmdArgs.push_back(
          "-fopenmp-declare-target-scalar-defaultmap-firstprivate");
    else if (Value != "default")
      D.Diag(diag::err_drv_unsupported_option_argument)
          << A->getSpelling() << Value;
  }
#endif // INTEL_CUSTOMIZATION

  // Pass -fmessage-length=.
  unsigned MessageLength = 0;
  if (Arg *A = Args.getLastArg(options::OPT_fmessage_length_EQ)) {
    StringRef V(A->getValue());
    if (V.getAsInteger(0, MessageLength))
      D.Diag(diag::err_drv_invalid_argument_to_option)
          << V << A->getOption().getName();
  } else {
    // If -fmessage-length=N was not specified, determine whether this is a
    // terminal and, if so, implicitly define -fmessage-length appropriately.
    MessageLength = llvm::sys::Process::StandardErrColumns();
  }
  if (MessageLength != 0)
    CmdArgs.push_back(
        Args.MakeArgString("-fmessage-length=" + Twine(MessageLength)));

  if (Arg *A = Args.getLastArg(options::OPT_frandomize_layout_seed_EQ))
    CmdArgs.push_back(
        Args.MakeArgString("-frandomize-layout-seed=" + Twine(A->getValue(0))));

  if (Arg *A = Args.getLastArg(options::OPT_frandomize_layout_seed_file_EQ))
    CmdArgs.push_back(Args.MakeArgString("-frandomize-layout-seed-file=" +
                                         Twine(A->getValue(0))));

  // -fvisibility= and -fvisibility-ms-compat are of a piece.
  if (const Arg *A = Args.getLastArg(options::OPT_fvisibility_EQ,
                                     options::OPT_fvisibility_ms_compat)) {
    if (A->getOption().matches(options::OPT_fvisibility_EQ)) {
      A->render(Args, CmdArgs);
    } else {
      assert(A->getOption().matches(options::OPT_fvisibility_ms_compat));
      CmdArgs.push_back("-fvisibility=hidden");
      CmdArgs.push_back("-ftype-visibility=default");
    }
  } else if (IsOpenMPDevice) {
    // When compiling for the OpenMP device we want protected visibility by
    // default. This prevents the device from accidentally preempting code on
    // the host, makes the system more robust, and improves performance.
    CmdArgs.push_back("-fvisibility=protected");
  }

  // PS4/PS5 process these options in addClangTargetOptions.
  if (!RawTriple.isPS()) {
    if (const Arg *A =
            Args.getLastArg(options::OPT_fvisibility_from_dllstorageclass,
                            options::OPT_fno_visibility_from_dllstorageclass)) {
      if (A->getOption().matches(
              options::OPT_fvisibility_from_dllstorageclass)) {
        CmdArgs.push_back("-fvisibility-from-dllstorageclass");
        Args.AddLastArg(CmdArgs, options::OPT_fvisibility_dllexport_EQ);
        Args.AddLastArg(CmdArgs, options::OPT_fvisibility_nodllstorageclass_EQ);
        Args.AddLastArg(CmdArgs, options::OPT_fvisibility_externs_dllimport_EQ);
        Args.AddLastArg(CmdArgs,
                        options::OPT_fvisibility_externs_nodllstorageclass_EQ);
      }
    }
  }

  if (const Arg *A = Args.getLastArg(options::OPT_mignore_xcoff_visibility)) {
    if (Triple.isOSAIX())
      CmdArgs.push_back("-mignore-xcoff-visibility");
    else
      D.Diag(diag::err_drv_unsupported_opt_for_target)
          << A->getAsString(Args) << TripleStr;
  }

  if (const Arg *A =
          Args.getLastArg(options::OPT_mdefault_visibility_export_mapping_EQ)) {
    if (Triple.isOSAIX())
      A->render(Args, CmdArgs);
    else
      D.Diag(diag::err_drv_unsupported_opt_for_target)
          << A->getAsString(Args) << TripleStr;
  }

  if (Args.hasFlag(options::OPT_fvisibility_inlines_hidden,
                    options::OPT_fno_visibility_inlines_hidden, false))
    CmdArgs.push_back("-fvisibility-inlines-hidden");

  Args.AddLastArg(CmdArgs, options::OPT_fvisibility_inlines_hidden_static_local_var,
                           options::OPT_fno_visibility_inlines_hidden_static_local_var);
  Args.AddLastArg(CmdArgs, options::OPT_fvisibility_global_new_delete_hidden);
  Args.AddLastArg(CmdArgs, options::OPT_ftlsmodel_EQ);

  if (Args.hasFlag(options::OPT_fnew_infallible,
                   options::OPT_fno_new_infallible, false))
    CmdArgs.push_back("-fnew-infallible");

  if (Args.hasFlag(options::OPT_fno_operator_names,
                   options::OPT_foperator_names, false))
    CmdArgs.push_back("-fno-operator-names");

  // Forward -f (flag) options which we can pass directly.
  Args.AddLastArg(CmdArgs, options::OPT_femit_all_decls);
  Args.AddLastArg(CmdArgs, options::OPT_fheinous_gnu_extensions);
  Args.AddLastArg(CmdArgs, options::OPT_fdigraphs, options::OPT_fno_digraphs);
  Args.AddLastArg(CmdArgs, options::OPT_fzero_call_used_regs_EQ);

  if (Args.hasFlag(options::OPT_femulated_tls, options::OPT_fno_emulated_tls,
                   Triple.hasDefaultEmulatedTLS()))
    CmdArgs.push_back("-femulated-tls");

  if (Arg *A = Args.getLastArg(options::OPT_fzero_call_used_regs_EQ)) {
    // FIXME: There's no reason for this to be restricted to X86. The backend
    // code needs to be changed to include the appropriate function calls
    // automatically.
    if (!Triple.isX86() && !Triple.isAArch64())
      D.Diag(diag::err_drv_unsupported_opt_for_target)
          << A->getAsString(Args) << TripleStr;
  }

  // AltiVec-like language extensions aren't relevant for assembling.
  if (!isa<PreprocessJobAction>(JA) || Output.getType() != types::TY_PP_Asm)
    Args.AddLastArg(CmdArgs, options::OPT_fzvector);

  Args.AddLastArg(CmdArgs, options::OPT_fdiagnostics_show_template_tree);
  Args.AddLastArg(CmdArgs, options::OPT_fno_elide_type);
#if INTEL_COLLAB
  if (Args.hasFlag(options::OPT_fiopenmp, options::OPT_fno_iopenmp, false)) {
    CmdArgs.push_back("-fopenmp-late-outline");
#if INTEL_CUSTOMIZATION
    if (Arg *A = Args.getLastArg(options::OPT_qopenmp_threadprivate_EQ)) {
      StringRef Value = A->getValue();
      if (Value != "compat")
        CmdArgs.push_back("-fopenmp-threadprivate-legacy");
    } else
#endif // INTEL_CUSTOMIZATION
      CmdArgs.push_back("-fopenmp-threadprivate-legacy");
  }
#endif // INTEL_COLLAB

#if INTEL_CUSTOMIZATION
  bool StubsOverride = false;
  if (Arg *A = Args.getLastArg(options::OPT_qopenmp_stubs,
      options::OPT_fopenmp, options::OPT_fopenmp_EQ, options::OPT_fiopenmp))
    if (A->getOption().matches(options::OPT_qopenmp_stubs))
      StubsOverride = true;
#endif // INTEL_CUSTOMIZATION

  // Forward flags for OpenMP. We don't do this if the current action is an
  // device offloading action other than OpenMP.
#if INTEL_COLLAB
  if ((Args.hasFlag(options::OPT_fopenmp, options::OPT_fopenmp_EQ,
                    options::OPT_fno_openmp, false) ||
       Args.hasFlag(options::OPT_fiopenmp, options::OPT_fno_iopenmp, false)) &&
#else
  if (Args.hasFlag(options::OPT_fopenmp, options::OPT_fopenmp_EQ,
                   options::OPT_fno_openmp, false) &&
#endif // INTEL_COLLAB
      !StubsOverride && // INTEL
      (JA.isDeviceOffloading(Action::OFK_None) ||
       JA.isDeviceOffloading(Action::OFK_OpenMP))) {
    switch (D.getOpenMPRuntime(Args)) {
    case Driver::OMPRT_OMP:
    case Driver::OMPRT_IOMP5:
      // Clang can generate useful OpenMP code for these two runtime libraries.
      CmdArgs.push_back("-fopenmp");

      // If no option regarding the use of TLS in OpenMP codegeneration is
      // given, decide a default based on the target. Otherwise rely on the
      // options and pass the right information to the frontend.
      if (!Args.hasFlag(options::OPT_fopenmp_use_tls,
                        options::OPT_fnoopenmp_use_tls, /*Default=*/true))
        CmdArgs.push_back("-fnoopenmp-use-tls");
      Args.AddLastArg(CmdArgs, options::OPT_fopenmp_simd,
                      options::OPT_fno_openmp_simd);
      Args.AddAllArgs(CmdArgs, options::OPT_fopenmp_enable_irbuilder);
      Args.AddAllArgs(CmdArgs, options::OPT_fopenmp_version_EQ);
      if (!Args.hasFlag(options::OPT_fopenmp_extensions,
                        options::OPT_fno_openmp_extensions, /*Default=*/true))
        CmdArgs.push_back("-fno-openmp-extensions");
      Args.AddAllArgs(CmdArgs, options::OPT_fopenmp_cuda_number_of_sm_EQ);
      Args.AddAllArgs(CmdArgs, options::OPT_fopenmp_cuda_blocks_per_sm_EQ);
      Args.AddAllArgs(CmdArgs,
                      options::OPT_fopenmp_cuda_teams_reduction_recs_num_EQ);
      if (Args.hasFlag(options::OPT_fopenmp_optimistic_collapse,
                       options::OPT_fno_openmp_optimistic_collapse,
                       /*Default=*/false))
        CmdArgs.push_back("-fopenmp-optimistic-collapse");

      // When in OpenMP offloading mode with NVPTX target, forward
      // cuda-mode flag
      if (Args.hasFlag(options::OPT_fopenmp_cuda_mode,
                       options::OPT_fno_openmp_cuda_mode, /*Default=*/false))
        CmdArgs.push_back("-fopenmp-cuda-mode");

      // When in OpenMP offloading mode, enable debugging on the device.
      Args.AddAllArgs(CmdArgs, options::OPT_fopenmp_target_debug_EQ);
      if (Args.hasFlag(options::OPT_fopenmp_target_debug,
                       options::OPT_fno_openmp_target_debug, /*Default=*/false))
        CmdArgs.push_back("-fopenmp-target-debug");

      // When in OpenMP offloading mode, forward assumptions information about
      // thread and team counts in the device.
      if (Args.hasFlag(options::OPT_fopenmp_assume_teams_oversubscription,
                       options::OPT_fno_openmp_assume_teams_oversubscription,
                       /*Default=*/false))
        CmdArgs.push_back("-fopenmp-assume-teams-oversubscription");
      if (Args.hasFlag(options::OPT_fopenmp_assume_threads_oversubscription,
                       options::OPT_fno_openmp_assume_threads_oversubscription,
                       /*Default=*/false))
        CmdArgs.push_back("-fopenmp-assume-threads-oversubscription");
      if (Args.hasArg(options::OPT_fopenmp_assume_no_thread_state))
        CmdArgs.push_back("-fopenmp-assume-no-thread-state");
      if (Args.hasArg(options::OPT_fopenmp_assume_no_nested_parallelism))
        CmdArgs.push_back("-fopenmp-assume-no-nested-parallelism");
      if (Args.hasArg(options::OPT_fopenmp_offload_mandatory))
        CmdArgs.push_back("-fopenmp-offload-mandatory");
      break;
    default:
      // By default, if Clang doesn't know how to generate useful OpenMP code
      // for a specific runtime library, we just don't pass the '-fopenmp' flag
      // down to the actual compilation.
      // FIXME: It would be better to have a mode which *only* omits IR
      // generation based on the OpenMP support so that we get consistent
      // semantic analysis, etc.
      break;
    }
  } else {
    if (!JA.isDeviceOffloading(Action::OFK_SYCL))
      Args.AddLastArg(CmdArgs, options::OPT_fopenmp_simd,
                      options::OPT_fno_openmp_simd);
    Args.AddAllArgs(CmdArgs, options::OPT_fopenmp_version_EQ);
    Args.addOptOutFlag(CmdArgs, options::OPT_fopenmp_extensions,
                       options::OPT_fno_openmp_extensions);
  }

  // Forward the new driver to change offloading code generation.
  if (Args.hasFlag(options::OPT_offload_new_driver,
                   options::OPT_no_offload_new_driver, false))
    CmdArgs.push_back("--offload-new-driver");

  SanitizeArgs.addArgs(TC, Args, CmdArgs, InputType);

  const XRayArgs &XRay = TC.getXRayArgs();
  XRay.addArgs(TC, Args, CmdArgs, InputType);

  for (const auto &Filename :
       Args.getAllArgValues(options::OPT_fprofile_list_EQ)) {
    if (D.getVFS().exists(Filename))
      CmdArgs.push_back(Args.MakeArgString("-fprofile-list=" + Filename));
    else
      D.Diag(clang::diag::err_drv_no_such_file) << Filename;
  }

  if (Arg *A = Args.getLastArg(options::OPT_fpatchable_function_entry_EQ)) {
    StringRef S0 = A->getValue(), S = S0;
    unsigned Size, Offset = 0;
    if (!Triple.isAArch64() && !Triple.isLoongArch() && !Triple.isRISCV() &&
        !Triple.isX86())
      D.Diag(diag::err_drv_unsupported_opt_for_target)
          << A->getAsString(Args) << TripleStr;
    else if (S.consumeInteger(10, Size) ||
             (!S.empty() && (!S.consume_front(",") ||
                             S.consumeInteger(10, Offset) || !S.empty())))
      D.Diag(diag::err_drv_invalid_argument_to_option)
          << S0 << A->getOption().getName();
    else if (Size < Offset)
      D.Diag(diag::err_drv_unsupported_fpatchable_function_entry_argument);
    else {
      CmdArgs.push_back(Args.MakeArgString(A->getSpelling() + Twine(Size)));
      CmdArgs.push_back(Args.MakeArgString(
          "-fpatchable-function-entry-offset=" + Twine(Offset)));
    }
  }

  Args.AddLastArg(CmdArgs, options::OPT_fms_hotpatch);

  if (TC.SupportsProfiling()) {
    Args.AddLastArg(CmdArgs, options::OPT_pg);

    llvm::Triple::ArchType Arch = TC.getArch();
    if (Arg *A = Args.getLastArg(options::OPT_mfentry)) {
      if (Arch == llvm::Triple::systemz || TC.getTriple().isX86())
        A->render(Args, CmdArgs);
      else
        D.Diag(diag::err_drv_unsupported_opt_for_target)
            << A->getAsString(Args) << TripleStr;
    }
    if (Arg *A = Args.getLastArg(options::OPT_mnop_mcount)) {
      if (Arch == llvm::Triple::systemz)
        A->render(Args, CmdArgs);
      else
        D.Diag(diag::err_drv_unsupported_opt_for_target)
            << A->getAsString(Args) << TripleStr;
    }
    if (Arg *A = Args.getLastArg(options::OPT_mrecord_mcount)) {
      if (Arch == llvm::Triple::systemz)
        A->render(Args, CmdArgs);
      else
        D.Diag(diag::err_drv_unsupported_opt_for_target)
            << A->getAsString(Args) << TripleStr;
    }
  }

  if (Arg *A = Args.getLastArgNoClaim(options::OPT_pg)) {
    if (TC.getTriple().isOSzOS()) {
      D.Diag(diag::err_drv_unsupported_opt_for_target)
          << A->getAsString(Args) << TripleStr;
    }
  }
  if (Arg *A = Args.getLastArgNoClaim(options::OPT_p)) {
    if (!(TC.getTriple().isOSAIX() || TC.getTriple().isOSOpenBSD())) {
      D.Diag(diag::err_drv_unsupported_opt_for_target)
          << A->getAsString(Args) << TripleStr;
    }
  }
  if (Arg *A = Args.getLastArgNoClaim(options::OPT_p, options::OPT_pg)) {
    if (A->getOption().matches(options::OPT_p)) {
      A->claim();
      if (TC.getTriple().isOSAIX() && !Args.hasArgNoClaim(options::OPT_pg))
        CmdArgs.push_back("-pg");
    }
  }

  if (Arg *A = Args.getLastArgNoClaim(options::OPT_K);
      A && !TC.getTriple().isOSAIX())
    D.Diag(diag::err_drv_unsupported_opt_for_target)
        << A->getAsString(Args) << TripleStr;

  if (Args.getLastArg(options::OPT_fapple_kext) ||
      (Args.hasArg(options::OPT_mkernel) && types::isCXX(InputType)))
    CmdArgs.push_back("-fapple-kext");

  Args.AddLastArg(CmdArgs, options::OPT_altivec_src_compat);
  Args.AddLastArg(CmdArgs, options::OPT_flax_vector_conversions_EQ);
  Args.AddLastArg(CmdArgs, options::OPT_fobjc_sender_dependent_dispatch);
  Args.AddLastArg(CmdArgs, options::OPT_fdiagnostics_print_source_range_info);
  Args.AddLastArg(CmdArgs, options::OPT_fdiagnostics_parseable_fixits);
  Args.AddLastArg(CmdArgs, options::OPT_ftime_report);
  Args.AddLastArg(CmdArgs, options::OPT_ftime_report_EQ);
  Args.AddLastArg(CmdArgs, options::OPT_ftrapv);
#if INTEL_CUSTOMIZATION
  // -malign-double is the default for Windows Intel
  if (D.IsIntelMode() && D.IsCLMode())
    CmdArgs.push_back("-malign-double");
  else
    Args.AddLastArg(CmdArgs, options::OPT_malign_double);
#endif // INTEL_CUSTOMIZATION
  Args.AddLastArg(CmdArgs, options::OPT_fno_temp_file);

  if (const char *Name = C.getTimeTraceFile(&JA)) {
    CmdArgs.push_back(Args.MakeArgString("-ftime-trace=" + Twine(Name)));
    Args.AddLastArg(CmdArgs, options::OPT_ftime_trace_granularity_EQ);
  }

  if (Arg *A = Args.getLastArg(options::OPT_ftrapv_handler_EQ)) {
    CmdArgs.push_back("-ftrapv-handler");
    CmdArgs.push_back(A->getValue());
  }

  Args.AddLastArg(CmdArgs, options::OPT_ftrap_function_EQ);

  // -fno-strict-overflow implies -fwrapv if it isn't disabled, but
  // -fstrict-overflow won't turn off an explicitly enabled -fwrapv.
  if (Arg *A = Args.getLastArg(options::OPT_fwrapv, options::OPT_fno_wrapv)) {
    if (A->getOption().matches(options::OPT_fwrapv))
      CmdArgs.push_back("-fwrapv");
  } else if (Arg *A = Args.getLastArg(options::OPT_fstrict_overflow,
                                      options::OPT_fno_strict_overflow)) {
    if (A->getOption().matches(options::OPT_fno_strict_overflow))
      CmdArgs.push_back("-fwrapv");
  }

  if (Arg *A = Args.getLastArg(options::OPT_freroll_loops,
                               options::OPT_fno_reroll_loops))
    if (A->getOption().matches(options::OPT_freroll_loops))
      CmdArgs.push_back("-freroll-loops");

  Args.AddLastArg(CmdArgs, options::OPT_ffinite_loops,
                  options::OPT_fno_finite_loops);

  Args.AddLastArg(CmdArgs, options::OPT_fwritable_strings);
#if INTEL_CUSTOMIZATION
  RenderUnrollOptions(D, Args, CmdArgs);
#endif // INTEL_CUSTOMIZATION

  Args.AddLastArg(CmdArgs, options::OPT_fstrict_flex_arrays_EQ);

  Args.AddLastArg(CmdArgs, options::OPT_pthread);

  Args.addOptInFlag(CmdArgs, options::OPT_mspeculative_load_hardening,
                    options::OPT_mno_speculative_load_hardening);

  RenderSSPOptions(D, TC, Args, CmdArgs, KernelOrKext);
  RenderSCPOptions(TC, Args, CmdArgs);
  RenderTrivialAutoVarInitOptions(D, TC, Args, CmdArgs);

  Args.AddLastArg(CmdArgs, options::OPT_fswift_async_fp_EQ);

  Args.addOptInFlag(CmdArgs, options::OPT_mstackrealign,
                    options::OPT_mno_stackrealign);

  if (Args.hasArg(options::OPT_mstack_alignment)) {
    StringRef alignment = Args.getLastArgValue(options::OPT_mstack_alignment);
    CmdArgs.push_back(Args.MakeArgString("-mstack-alignment=" + alignment));
  }

  if (Args.hasArg(options::OPT_mstack_probe_size)) {
    StringRef Size = Args.getLastArgValue(options::OPT_mstack_probe_size);

    if (!Size.empty())
      CmdArgs.push_back(Args.MakeArgString("-mstack-probe-size=" + Size));
    else
      CmdArgs.push_back("-mstack-probe-size=0");
  }

  Args.addOptOutFlag(CmdArgs, options::OPT_mstack_arg_probe,
                     options::OPT_mno_stack_arg_probe);

  if (Arg *A = Args.getLastArg(options::OPT_mrestrict_it,
                               options::OPT_mno_restrict_it)) {
    if (A->getOption().matches(options::OPT_mrestrict_it)) {
      CmdArgs.push_back("-mllvm");
      CmdArgs.push_back("-arm-restrict-it");
    } else {
      CmdArgs.push_back("-mllvm");
      CmdArgs.push_back("-arm-default-it");
    }
  }

  // Forward -cl options to -cc1
  RenderOpenCLOptions(Args, CmdArgs, InputType);

#if INTEL_CUSTOMIZATION
  // Enable instrumentation for OpenMP SPIR-V offload by default.
  // Eventually, we will enable it by default for SYCL too, so this
  // code will have to be merged with the above.
  if (IsOpenMPDevice && Triple.isSPIR() &&
      Args.hasFlag(options::OPT_fsycl_instrument_device_code,
                   options::OPT_fno_sycl_instrument_device_code, true)) {
    CmdArgs.push_back("-fsycl-instrument-device-code");
  }
#endif // INTEL_CUSTOMIZATION
  // Forward hlsl options to -cc1
  RenderHLSLOptions(Args, CmdArgs, InputType);

  if (IsHIP) {
    if (Args.hasFlag(options::OPT_fhip_new_launch_api,
                     options::OPT_fno_hip_new_launch_api, true))
      CmdArgs.push_back("-fhip-new-launch-api");
    if (Args.hasFlag(options::OPT_fgpu_allow_device_init,
                     options::OPT_fno_gpu_allow_device_init, false))
      CmdArgs.push_back("-fgpu-allow-device-init");
    Args.addOptInFlag(CmdArgs, options::OPT_fhip_kernel_arg_name,
                      options::OPT_fno_hip_kernel_arg_name);
  }

  if (IsCuda || IsHIP || IsSYCL) {
    if (IsRDCMode)
      CmdArgs.push_back("-fgpu-rdc");
    else
      CmdArgs.push_back("-fno-gpu-rdc");
  }
  if (IsCuda || IsHIP) {
    if (Args.hasFlag(options::OPT_fgpu_defer_diag,
                     options::OPT_fno_gpu_defer_diag, false))
      CmdArgs.push_back("-fgpu-defer-diag");
    if (Args.hasFlag(options::OPT_fgpu_exclude_wrong_side_overloads,
                     options::OPT_fno_gpu_exclude_wrong_side_overloads,
                     false)) {
      CmdArgs.push_back("-fgpu-exclude-wrong-side-overloads");
      CmdArgs.push_back("-fgpu-defer-diag");
    }
  }

  // Forward -nogpulib to -cc1.
  if (Args.hasArg(options::OPT_nogpulib))
    CmdArgs.push_back("-nogpulib");

  if (Arg *A = Args.getLastArg(options::OPT_fcf_protection_EQ)) {
    CmdArgs.push_back(
        Args.MakeArgString(Twine("-fcf-protection=") + A->getValue()));
  }

  if (Arg *A = Args.getLastArg(options::OPT_mfunction_return_EQ))
    CmdArgs.push_back(
        Args.MakeArgString(Twine("-mfunction-return=") + A->getValue()));

  Args.AddLastArg(CmdArgs, options::OPT_mindirect_branch_cs_prefix);

  // Forward -f options with positive and negative forms; we translate these by
  // hand.  Do not propagate PGO options to the GPU-side compilations as the
  // profile info is for the host-side compilation only.
  if (!(IsCudaDevice || IsHIPDevice)) {
    if (Arg *A = getLastProfileSampleUseArg(Args)) {
      auto *PGOArg = Args.getLastArg(
          options::OPT_fprofile_generate, options::OPT_fprofile_generate_EQ,
          options::OPT_fcs_profile_generate,
          options::OPT_fcs_profile_generate_EQ, options::OPT_fprofile_use,
          options::OPT_fprofile_use_EQ);
      if (PGOArg)
        D.Diag(diag::err_drv_argument_not_allowed_with)
            << "SampleUse with PGO options";

      StringRef fname = A->getValue();
      if (!llvm::sys::fs::exists(fname))
        D.Diag(diag::err_drv_no_such_file) << fname;
      else
        A->render(Args, CmdArgs);
    }
    Args.AddLastArg(CmdArgs, options::OPT_fprofile_remapping_file_EQ);

    if (Args.hasFlag(options::OPT_fpseudo_probe_for_profiling,
                     options::OPT_fno_pseudo_probe_for_profiling, false)) {
      CmdArgs.push_back("-fpseudo-probe-for-profiling");
      // Enforce -funique-internal-linkage-names if it's not explicitly turned
      // off.
      if (Args.hasFlag(options::OPT_funique_internal_linkage_names,
                       options::OPT_fno_unique_internal_linkage_names, true))
        CmdArgs.push_back("-funique-internal-linkage-names");
    }
  }
  RenderBuiltinOptions(TC, RawTriple, Args, CmdArgs);

  Args.addOptOutFlag(CmdArgs, options::OPT_fassume_sane_operator_new,
                     options::OPT_fno_assume_sane_operator_new);

  // -fblocks=0 is default.
  if (Args.hasFlag(options::OPT_fblocks, options::OPT_fno_blocks,
                   TC.IsBlocksDefault()) ||
      (Args.hasArg(options::OPT_fgnu_runtime) &&
       Args.hasArg(options::OPT_fobjc_nonfragile_abi) &&
       !Args.hasArg(options::OPT_fno_blocks))) {
    CmdArgs.push_back("-fblocks");

    if (!Args.hasArg(options::OPT_fgnu_runtime) && !TC.hasBlocksRuntime())
      CmdArgs.push_back("-fblocks-runtime-optional");
  }

  // -fencode-extended-block-signature=1 is default.
  if (TC.IsEncodeExtendedBlockSignatureDefault())
    CmdArgs.push_back("-fencode-extended-block-signature");

  if (Args.hasFlag(options::OPT_fcoro_aligned_allocation,
                   options::OPT_fno_coro_aligned_allocation, false) &&
      types::isCXX(InputType))
    CmdArgs.push_back("-fcoro-aligned-allocation");

  Args.AddLastArg(CmdArgs, options::OPT_fdouble_square_bracket_attributes,
                  options::OPT_fno_double_square_bracket_attributes);

  Args.addOptOutFlag(CmdArgs, options::OPT_faccess_control,
                     options::OPT_fno_access_control);
  Args.addOptOutFlag(CmdArgs, options::OPT_felide_constructors,
                     options::OPT_fno_elide_constructors);

  ToolChain::RTTIMode RTTIMode = TC.getRTTIMode();

  if (KernelOrKext || (types::isCXX(InputType) &&
                       (RTTIMode == ToolChain::RM_Disabled)))
    CmdArgs.push_back("-fno-rtti");

  // -fshort-enums=0 is default for all architectures except Hexagon and z/OS.
  if (Args.hasFlag(options::OPT_fshort_enums, options::OPT_fno_short_enums,
                   TC.getArch() == llvm::Triple::hexagon || Triple.isOSzOS()))
    CmdArgs.push_back("-fshort-enums");

  RenderCharacterOptions(Args, AuxTriple ? *AuxTriple : RawTriple, CmdArgs);

  // -fuse-cxa-atexit is default.
  if (!Args.hasFlag(
          options::OPT_fuse_cxa_atexit, options::OPT_fno_use_cxa_atexit,
          !RawTriple.isOSAIX() && !RawTriple.isOSWindows() &&
              ((RawTriple.getVendor() != llvm::Triple::MipsTechnologies) ||
               RawTriple.hasEnvironment())) ||
      KernelOrKext)
    CmdArgs.push_back("-fno-use-cxa-atexit");

  if (Args.hasFlag(options::OPT_fregister_global_dtors_with_atexit,
                   options::OPT_fno_register_global_dtors_with_atexit,
                   RawTriple.isOSDarwin() && !KernelOrKext))
    CmdArgs.push_back("-fregister-global-dtors-with-atexit");

#if INTEL_CUSTOMIZATION
  // -fuse-line-directives is default for Intel Windows
  if (Args.hasFlag(options::OPT_fuse_line_directives,
                   options::OPT_fno_use_line_directives,
                   D.IsIntelMode() && D.IsCLMode()))
    CmdArgs.push_back("-fuse-line-directives");
#endif // INTEL_CUSTOMIZATION
  Args.addOptInFlag(CmdArgs, options::OPT_fuse_line_directives,
                    options::OPT_fno_use_line_directives);

  // -fno-minimize-whitespace is default.
  if (Args.hasFlag(options::OPT_fminimize_whitespace,
                   options::OPT_fno_minimize_whitespace, false)) {
    types::ID InputType = Inputs[0].getType();
    if (!isDerivedFromC(InputType))
      D.Diag(diag::err_drv_minws_unsupported_input_type)
          << types::getTypeName(InputType);
    CmdArgs.push_back("-fminimize-whitespace");
  }

  // -fms-extensions=0 is default.
  if (Args.hasFlag(options::OPT_fms_extensions, options::OPT_fno_ms_extensions,
                   IsWindowsMSVC))
    CmdArgs.push_back("-fms-extensions");

  // -fms-compatibility=0 is default.
  bool IsMSVCCompat = Args.hasFlag(
      options::OPT_fms_compatibility, options::OPT_fno_ms_compatibility,
      (IsWindowsMSVC && Args.hasFlag(options::OPT_fms_extensions,
                                     options::OPT_fno_ms_extensions, true)));
  if (IsMSVCCompat)
    CmdArgs.push_back("-fms-compatibility");

  if (Triple.isWindowsMSVCEnvironment() && !D.IsCLMode() &&
      Args.hasArg(options::OPT_fms_runtime_lib_EQ))
    ProcessVSRuntimeLibrary(Args, CmdArgs, TC);

  // Handle -fgcc-version, if present.
  VersionTuple GNUCVer;
  if (Arg *A = Args.getLastArg(options::OPT_fgnuc_version_EQ)) {
    // Check that the version has 1 to 3 components and the minor and patch
    // versions fit in two decimal digits.
    StringRef Val = A->getValue();
    Val = Val.empty() ? "0" : Val; // Treat "" as 0 or disable.
    bool Invalid = GNUCVer.tryParse(Val);
    unsigned Minor = GNUCVer.getMinor().value_or(0);
    unsigned Patch = GNUCVer.getSubminor().value_or(0);
    if (Invalid || GNUCVer.getBuild() || Minor >= 100 || Patch >= 100) {
      D.Diag(diag::err_drv_invalid_value)
          << A->getAsString(Args) << A->getValue();
    }
  } else if (!IsMSVCCompat) {
    // Imitate GCC 4.2.1 by default if -fms-compatibility is not in effect.
    GNUCVer = VersionTuple(4, 2, 1);
  }
  if (!GNUCVer.empty()) {
    CmdArgs.push_back(
        Args.MakeArgString("-fgnuc-version=" + GNUCVer.getAsString()));
  }

  VersionTuple MSVT = TC.computeMSVCVersion(&D, Args);
  if (!MSVT.empty())
    CmdArgs.push_back(
        Args.MakeArgString("-fms-compatibility-version=" + MSVT.getAsString()));

  bool IsMSVC2015Compatible = MSVT.getMajor() >= 19;
#if INTEL_CUSTOMIZATION
  bool IsMSVC2019Compatible =
      MSVT.getMajor() >= 19 && MSVT.getMinor().value_or(0) >= 20;
#endif // INTEL_CUSTOMIZATION
  if (ImplyVCPPCVer) {
    StringRef LanguageStandard;
    if (const Arg *StdArg = Args.getLastArg(options::OPT__SLASH_std)) {
      Std = StdArg;
      LanguageStandard = llvm::StringSwitch<StringRef>(StdArg->getValue())
                             .Case("c11", "-std=c11")
                             .Case("c17", "-std=c17")
                             .Default("");
      if (LanguageStandard.empty())
        D.Diag(clang::diag::warn_drv_unused_argument)
            << StdArg->getAsString(Args);
    }
    CmdArgs.push_back(LanguageStandard.data());
  }
  if (ImplyVCPPCXXVer) {
    StringRef LanguageStandard;
    if (const Arg *StdArg = Args.getLastArg(options::OPT__SLASH_std)) {
      Std = StdArg;
      LanguageStandard = llvm::StringSwitch<StringRef>(StdArg->getValue())
                             .Case("c++14", "-std=c++14")
                             .Case("c++17", "-std=c++17")
                             .Case("c++20", "-std=c++20")
                             // TODO add c++23 and c++26 when MSVC supports it.
                             .Case("c++latest", "-std=c++26")
                             .Default("");
      if (LanguageStandard.empty())
        D.Diag(clang::diag::warn_drv_unused_argument)
            << StdArg->getAsString(Args);
    }

    if (LanguageStandard.empty()) {
#if INTEL_CUSTOMIZATION
      if (IsSYCL || (IsMSVC2019Compatible && D.IsIntelMode()))
      // For DPC++ and MSVC2019 or greater, C++17 is the default.
#endif // INTEL_CUSTOMIZATION
        LanguageStandard = "-std=c++17";
      else if (IsMSVC2015Compatible)
        LanguageStandard = "-std=c++14";
      else
        LanguageStandard = "-std=c++11";
    }

    CmdArgs.push_back(LanguageStandard.data());
  }

  Args.addOptInFlag(CmdArgs, options::OPT_fborland_extensions,
                    options::OPT_fno_borland_extensions);

  // -fno-declspec is default, except for PS4/PS5.
  if (Args.hasFlag(options::OPT_fdeclspec, options::OPT_fno_declspec,
                   RawTriple.isPS()))
    CmdArgs.push_back("-fdeclspec");
  else if (Args.hasArg(options::OPT_fno_declspec))
    CmdArgs.push_back("-fno-declspec"); // Explicitly disabling __declspec.

  // -fthreadsafe-static is default, except for MSVC compatibility versions less
  // than 19.
  if (!Args.hasFlag(options::OPT_fthreadsafe_statics,
                    options::OPT_fno_threadsafe_statics,
                    !types::isOpenCL(InputType) &&
                        (!IsWindowsMSVC || IsMSVC2015Compatible)))
    CmdArgs.push_back("-fno-threadsafe-statics");

  // -fno-delayed-template-parsing is default, except when targeting MSVC.
  // Many old Windows SDK versions require this to parse.
  // FIXME: MSVC introduced /Zc:twoPhase- to disable this behavior in their
  // compiler. We should be able to disable this by default at some point.
  if (Args.hasFlag(options::OPT_fdelayed_template_parsing,
                   options::OPT_fno_delayed_template_parsing, IsWindowsMSVC))
    CmdArgs.push_back("-fdelayed-template-parsing");

  // -fgnu-keywords default varies depending on language; only pass if
  // specified.
  Args.AddLastArg(CmdArgs, options::OPT_fgnu_keywords,
                  options::OPT_fno_gnu_keywords);

  Args.addOptInFlag(CmdArgs, options::OPT_fgnu89_inline,
                    options::OPT_fno_gnu89_inline);

  const Arg *InlineArg = Args.getLastArg(options::OPT_finline_functions,
                                         options::OPT_finline_hint_functions,
                                         options::OPT_inline_level_EQ, // INTEL
                                         options::OPT_fno_inline_functions);
  if (Arg *A = Args.getLastArg(options::OPT_finline, options::OPT_fno_inline)) {
    if (A->getOption().matches(options::OPT_fno_inline))
      A->render(Args, CmdArgs);
  } else if (InlineArg) {
#if INTEL_CUSTOMIZATION
    if (InlineArg->getOption().matches(options::OPT_inline_level_EQ)) {
      StringRef Value(InlineArg->getValue());
      if (Value == "0" && !Args.hasArg(options::OPT_fno_inline))
        CmdArgs.push_back("-fno-inline");
      else if (Value == "1")
        CmdArgs.push_back("-finline-hint-functions");
      else if (Value == "2")
        CmdArgs.push_back("-finline-functions");
      else
        C.getDriver().Diag(clang::diag::err_drv_unsupported_option_argument)
            << InlineArg->getSpelling() << Value;
    } else
      InlineArg->render(Args, CmdArgs);
#endif // INTEL_CUSTOMIZATION
  }

  Args.AddLastArg(CmdArgs, options::OPT_finline_max_stacksize_EQ);

  bool HaveModules =
      RenderModulesOptions(C, D, Args, Input, Output, Std, CmdArgs);

  if (Args.hasFlag(options::OPT_fpch_validate_input_files_content,
                   options::OPT_fno_pch_validate_input_files_content, false))
    CmdArgs.push_back("-fvalidate-ast-input-files-content");
  if (Args.hasFlag(options::OPT_fpch_instantiate_templates,
                   options::OPT_fno_pch_instantiate_templates, false))
    CmdArgs.push_back("-fpch-instantiate-templates");
  if (Args.hasFlag(options::OPT_fpch_codegen, options::OPT_fno_pch_codegen,
                   false))
    CmdArgs.push_back("-fmodules-codegen");
  if (Args.hasFlag(options::OPT_fpch_debuginfo, options::OPT_fno_pch_debuginfo,
                   false))
    CmdArgs.push_back("-fmodules-debuginfo");

#ifdef INTEL_CUSTOMIZATION
  Args.AddLastArg(CmdArgs, options::OPT_flegacy_pass_manager,
                  options::OPT_fno_legacy_pass_manager);
#endif // INTEL_CUSTOMIZATION
  if (!CLANG_ENABLE_OPAQUE_POINTERS_INTERNAL)
    CmdArgs.push_back("-no-opaque-pointers");
  else if ((Triple.isSPIRV() || Triple.isSPIR()) &&
           !SPIRV_ENABLE_OPAQUE_POINTERS)
    CmdArgs.push_back("-no-opaque-pointers");

  ObjCRuntime Runtime = AddObjCRuntimeArgs(Args, Inputs, CmdArgs, rewriteKind);
  RenderObjCOptions(TC, D, RawTriple, Args, Runtime, rewriteKind != RK_None,
                    Input, CmdArgs);

  if (types::isObjC(Input.getType()) &&
      Args.hasFlag(options::OPT_fobjc_encode_cxx_class_template_spec,
                   options::OPT_fno_objc_encode_cxx_class_template_spec,
                   !Runtime.isNeXTFamily()))
    CmdArgs.push_back("-fobjc-encode-cxx-class-template-spec");

  if (Args.hasFlag(options::OPT_fapplication_extension,
                   options::OPT_fno_application_extension, false))
    CmdArgs.push_back("-fapplication-extension");

  // Handle GCC-style exception args.
  bool EH = false;
  if (!C.getDriver().IsCLMode())
#if INTEL_CUSTOMIZATION
    EH = addExceptionArgs(Args, InputType, TC, KernelOrKext, Runtime, CmdArgs, JA);
#endif // INTEL_CUSTOMIZATION

  // Handle exception personalities
  Arg *A = Args.getLastArg(
      options::OPT_fsjlj_exceptions, options::OPT_fseh_exceptions,
      options::OPT_fdwarf_exceptions, options::OPT_fwasm_exceptions);
  if (A) {
    const Option &Opt = A->getOption();
    if (Opt.matches(options::OPT_fsjlj_exceptions))
      CmdArgs.push_back("-exception-model=sjlj");
    if (Opt.matches(options::OPT_fseh_exceptions))
      CmdArgs.push_back("-exception-model=seh");
    if (Opt.matches(options::OPT_fdwarf_exceptions))
      CmdArgs.push_back("-exception-model=dwarf");
    if (Opt.matches(options::OPT_fwasm_exceptions))
      CmdArgs.push_back("-exception-model=wasm");
  } else {
    switch (TC.GetExceptionModel(Args)) {
    default:
      break;
    case llvm::ExceptionHandling::DwarfCFI:
      CmdArgs.push_back("-exception-model=dwarf");
      break;
    case llvm::ExceptionHandling::SjLj:
      CmdArgs.push_back("-exception-model=sjlj");
      break;
    case llvm::ExceptionHandling::WinEH:
      CmdArgs.push_back("-exception-model=seh");
      break;
    }
  }

  // C++ "sane" operator new.
  Args.addOptOutFlag(CmdArgs, options::OPT_fassume_sane_operator_new,
                     options::OPT_fno_assume_sane_operator_new);

  // -frelaxed-template-template-args is off by default, as it is a severe
  // breaking change until a corresponding change to template partial ordering
  // is provided.
  Args.addOptInFlag(CmdArgs, options::OPT_frelaxed_template_template_args,
                    options::OPT_fno_relaxed_template_template_args);

  // -fsized-deallocation is off by default, as it is an ABI-breaking change for
  // most platforms.
  Args.addOptInFlag(CmdArgs, options::OPT_fsized_deallocation,
                    options::OPT_fno_sized_deallocation);

  // -faligned-allocation is on by default in C++17 onwards and otherwise off
  // by default.
  if (Arg *A = Args.getLastArg(options::OPT_faligned_allocation,
                               options::OPT_fno_aligned_allocation,
                               options::OPT_faligned_new_EQ)) {
    if (A->getOption().matches(options::OPT_fno_aligned_allocation))
      CmdArgs.push_back("-fno-aligned-allocation");
    else
      CmdArgs.push_back("-faligned-allocation");
  }

  // The default new alignment can be specified using a dedicated option or via
  // a GCC-compatible option that also turns on aligned allocation.
  if (Arg *A = Args.getLastArg(options::OPT_fnew_alignment_EQ,
                               options::OPT_faligned_new_EQ))
    CmdArgs.push_back(
        Args.MakeArgString(Twine("-fnew-alignment=") + A->getValue()));

  // -fconstant-cfstrings is default, and may be subject to argument translation
  // on Darwin.
  if (!Args.hasFlag(options::OPT_fconstant_cfstrings,
                    options::OPT_fno_constant_cfstrings, true) ||
      !Args.hasFlag(options::OPT_mconstant_cfstrings,
                    options::OPT_mno_constant_cfstrings, true))
    CmdArgs.push_back("-fno-constant-cfstrings");

  Args.addOptInFlag(CmdArgs, options::OPT_fpascal_strings,
                    options::OPT_fno_pascal_strings);

  // Honor -fpack-struct= and -fpack-struct, if given. Note that
  // -fno-pack-struct doesn't apply to -fpack-struct=.
  if (Arg *A = Args.getLastArg(options::OPT_fpack_struct_EQ)) {
    std::string PackStructStr = "-fpack-struct=";
    PackStructStr += A->getValue();
    CmdArgs.push_back(Args.MakeArgString(PackStructStr));
  } else if (Args.hasFlag(options::OPT_fpack_struct,
                          options::OPT_fno_pack_struct, false)) {
    CmdArgs.push_back("-fpack-struct=1");
#if INTEL_CUSTOMIZATION
  } else if (D.IsIntelMode() && D.IsCLMode() && !IsSYCL)
    // For the Intel compiler, /Zp16 is the default
    CmdArgs.push_back("-fpack-struct=16");

  // Enabling GVN Hoist at -O3 or -Ofast (CMPLRS-50169).
  // FIXME: Remove this when GVN Hoist is enabled by default in LLORG.
  if (Arg *A = Args.getLastArg(options::OPT_O_Group)) {
    unsigned OptLevel = 0;
    if (A->getOption().matches(options::OPT_O)) {
      StringRef OVal(A->getValue());
      OVal.getAsInteger(10, OptLevel);
    }
    if (A->getOption().matches(options::OPT_O4) || OptLevel > 2 ||
        A->getOption().matches(options::OPT_Ofast)) {
      CmdArgs.push_back("-mllvm");
      CmdArgs.push_back("-enable-gvn-hoist");
    }
  }
#endif // INTEL_CUSTOMIZATION

  // Handle -fmax-type-align=N and -fno-type-align
  bool SkipMaxTypeAlign = Args.hasArg(options::OPT_fno_max_type_align);
  if (Arg *A = Args.getLastArg(options::OPT_fmax_type_align_EQ)) {
    if (!SkipMaxTypeAlign) {
      std::string MaxTypeAlignStr = "-fmax-type-align=";
      MaxTypeAlignStr += A->getValue();
      CmdArgs.push_back(Args.MakeArgString(MaxTypeAlignStr));
    }
  } else if (RawTriple.isOSDarwin()) {
    if (!SkipMaxTypeAlign) {
      std::string MaxTypeAlignStr = "-fmax-type-align=16";
      CmdArgs.push_back(Args.MakeArgString(MaxTypeAlignStr));
    }
  }

  if (!Args.hasFlag(options::OPT_Qy, options::OPT_Qn, true))
    CmdArgs.push_back("-Qn");

  // -fno-common is the default, set -fcommon only when that flag is set.
  Args.addOptInFlag(CmdArgs, options::OPT_fcommon, options::OPT_fno_common);

  // -fsigned-bitfields is default, and clang doesn't yet support
  // -funsigned-bitfields.
  if (!Args.hasFlag(options::OPT_fsigned_bitfields,
                    options::OPT_funsigned_bitfields, true))
    D.Diag(diag::warn_drv_clang_unsupported)
        << Args.getLastArg(options::OPT_funsigned_bitfields)->getAsString(Args);

  // -fsigned-bitfields is default, and clang doesn't support -fno-for-scope.
  if (!Args.hasFlag(options::OPT_ffor_scope, options::OPT_fno_for_scope, true))
    D.Diag(diag::err_drv_clang_unsupported)
        << Args.getLastArg(options::OPT_fno_for_scope)->getAsString(Args);

  // -finput_charset=UTF-8 is default. Reject others
  if (Arg *inputCharset = Args.getLastArg(options::OPT_finput_charset_EQ)) {
    StringRef value = inputCharset->getValue();
    if (!value.equals_insensitive("utf-8"))
      D.Diag(diag::err_drv_invalid_value) << inputCharset->getAsString(Args)
                                          << value;
  }

  // -fexec_charset=UTF-8 is default. Reject others
  if (Arg *execCharset = Args.getLastArg(options::OPT_fexec_charset_EQ)) {
    StringRef value = execCharset->getValue();
    if (!value.equals_insensitive("utf-8"))
      D.Diag(diag::err_drv_invalid_value) << execCharset->getAsString(Args)
                                          << value;
  }

  RenderDiagnosticsOptions(D, Args, CmdArgs);

  Args.addOptInFlag(CmdArgs, options::OPT_fasm_blocks,
                    options::OPT_fno_asm_blocks);

  Args.addOptOutFlag(CmdArgs, options::OPT_fgnu_inline_asm,
                     options::OPT_fno_gnu_inline_asm);

  // Enable vectorization per default according to the optimization level
  // selected. For optimization levels that want vectorization we use the alias
  // option to simplify the hasFlag logic.
  bool EnableVec = shouldEnableVectorizerAtOLevel(Args, false);
#if INTEL_CUSTOMIZATION
  // Do not enable vectorization for OpenMP
  if (JA.isDeviceOffloading(Action::OFK_OpenMP) &&
      getToolChain().getTriple().isSPIR())
    EnableVec = false;
#endif // INTEL_CUSTOMIZATION
  OptSpecifier VectorizeAliasOption =
      EnableVec ? options::OPT_O_Group : options::OPT_fvectorize;
  if (Args.hasFlag(options::OPT_fvectorize, VectorizeAliasOption,
                   options::OPT_fno_vectorize, EnableVec))
    CmdArgs.push_back("-vectorize-loops");

  // -fslp-vectorize is enabled based on the optimization level selected.
  bool EnableSLPVec = shouldEnableVectorizerAtOLevel(Args, true);
#if INTEL_CUSTOMIZATION
  // Do not enable vectorization for OpenMP
  if (JA.isDeviceOffloading(Action::OFK_OpenMP) &&
      getToolChain().getTriple().isSPIR())
    EnableSLPVec = false;
#endif // INTEL_CUSTOMIZATION
  OptSpecifier SLPVectAliasOption =
      EnableSLPVec ? options::OPT_O_Group : options::OPT_fslp_vectorize;
  if (Args.hasFlag(options::OPT_fslp_vectorize, SLPVectAliasOption,
                   options::OPT_fno_slp_vectorize, EnableSLPVec))
    CmdArgs.push_back("-vectorize-slp");

  ParseMPreferVectorWidth(D, Args, CmdArgs);

  Args.AddLastArg(CmdArgs, options::OPT_fshow_overloads_EQ);
  Args.AddLastArg(CmdArgs,
                  options::OPT_fsanitize_undefined_strip_path_components_EQ);

  // -fdollars-in-identifiers default varies depending on platform and
  // language; only pass if specified.
  if (Arg *A = Args.getLastArg(options::OPT_fdollars_in_identifiers,
                               options::OPT_fno_dollars_in_identifiers)) {
    if (A->getOption().matches(options::OPT_fdollars_in_identifiers))
      CmdArgs.push_back("-fdollars-in-identifiers");
    else
      CmdArgs.push_back("-fno-dollars-in-identifiers");
  }

  Args.addOptInFlag(CmdArgs, options::OPT_fapple_pragma_pack,
                    options::OPT_fno_apple_pragma_pack);

  if (Args.hasFlag(options::OPT_fxl_pragma_pack,
                   options::OPT_fno_xl_pragma_pack, RawTriple.isOSAIX()))
    CmdArgs.push_back("-fxl-pragma-pack");

#if INTEL_CUSTOMIZATION
  if (Args.hasFlag(options::OPT_fno_intel_pragma_prefetch,
                   options::OPT_fintel_pragma_prefetch, false))
    CmdArgs.push_back("-fno-intel-pragma-prefetch");
#endif // INTEL_CUSTOMIZATION

  // Remarks can be enabled with any of the `-f.*optimization-record.*` flags.
  if (willEmitRemarks(Args) && checkRemarksOptions(D, Args, Triple))
    renderRemarksOptions(Args, CmdArgs, Triple, Input, Output, JA);

  bool RewriteImports = Args.hasFlag(options::OPT_frewrite_imports,
                                     options::OPT_fno_rewrite_imports, false);
  if (RewriteImports)
    CmdArgs.push_back("-frewrite-imports");

  Args.addOptInFlag(CmdArgs, options::OPT_fdirectives_only,
                    options::OPT_fno_directives_only);

  // Enable rewrite includes if the user's asked for it or if we're generating
  // diagnostics.
  // TODO: Once -module-dependency-dir works with -frewrite-includes it'd be
  // nice to enable this when doing a crashdump for modules as well.
  if (Args.hasFlag(options::OPT_frewrite_includes,
                   options::OPT_fno_rewrite_includes, false) ||
      (C.isForDiagnostics() && !HaveModules))
    CmdArgs.push_back("-frewrite-includes");

  // Only allow -traditional or -traditional-cpp outside in preprocessing modes.
  if (Arg *A = Args.getLastArg(options::OPT_traditional,
                               options::OPT_traditional_cpp)) {
    if (isa<PreprocessJobAction>(JA))
      CmdArgs.push_back("-traditional-cpp");
    else
      D.Diag(diag::err_drv_clang_unsupported) << A->getAsString(Args);
  }

  Args.AddLastArg(CmdArgs, options::OPT_dM);
  Args.AddLastArg(CmdArgs, options::OPT_dD);
  Args.AddLastArg(CmdArgs, options::OPT_dI);

  Args.AddLastArg(CmdArgs, options::OPT_fmax_tokens_EQ);

  // Handle serialized diagnostics.
  if (Arg *A = Args.getLastArg(options::OPT__serialize_diags)) {
    CmdArgs.push_back("-serialize-diagnostic-file");
    CmdArgs.push_back(Args.MakeArgString(A->getValue()));
  }

  if (Args.hasArg(options::OPT_fretain_comments_from_system_headers))
    CmdArgs.push_back("-fretain-comments-from-system-headers");

  // Forward -fcomment-block-commands to -cc1.
  Args.AddAllArgs(CmdArgs, options::OPT_fcomment_block_commands);
  // Forward -fparse-all-comments to -cc1.
  Args.AddAllArgs(CmdArgs, options::OPT_fparse_all_comments);

  // Turn -fplugin=name.so into -load name.so
  for (const Arg *A : Args.filtered(options::OPT_fplugin_EQ)) {
    CmdArgs.push_back("-load");
    CmdArgs.push_back(A->getValue());
    A->claim();
  }

  // Turn -fplugin-arg-pluginname-key=value into
  // -plugin-arg-pluginname key=value
  // GCC has an actual plugin_argument struct with key/value pairs that it
  // passes to its plugins, but we don't, so just pass it on as-is.
  //
  // The syntax for -fplugin-arg- is ambiguous if both plugin name and
  // argument key are allowed to contain dashes. GCC therefore only
  // allows dashes in the key. We do the same.
  for (const Arg *A : Args.filtered(options::OPT_fplugin_arg)) {
    auto ArgValue = StringRef(A->getValue());
    auto FirstDashIndex = ArgValue.find('-');
    StringRef PluginName = ArgValue.substr(0, FirstDashIndex);
    StringRef Arg = ArgValue.substr(FirstDashIndex + 1);

    A->claim();
    if (FirstDashIndex == StringRef::npos || Arg.empty()) {
      if (PluginName.empty()) {
        D.Diag(diag::warn_drv_missing_plugin_name) << A->getAsString(Args);
      } else {
        D.Diag(diag::warn_drv_missing_plugin_arg)
            << PluginName << A->getAsString(Args);
      }
      continue;
    }

    CmdArgs.push_back(Args.MakeArgString(Twine("-plugin-arg-") + PluginName));
    CmdArgs.push_back(Args.MakeArgString(Arg));
  }

  // Forward -fpass-plugin=name.so to -cc1.
  for (const Arg *A : Args.filtered(options::OPT_fpass_plugin_EQ)) {
    CmdArgs.push_back(
        Args.MakeArgString(Twine("-fpass-plugin=") + A->getValue()));
    A->claim();
  }

  // Forward --vfsoverlay to -cc1.
  for (const Arg *A : Args.filtered(options::OPT_vfsoverlay)) {
    CmdArgs.push_back("--vfsoverlay");
    CmdArgs.push_back(A->getValue());
    A->claim();
  }

  // Setup statistics file output.
  SmallString<128> StatsFile = getStatsFileName(Args, Output, Input, D);
  if (!StatsFile.empty()) {
    CmdArgs.push_back(Args.MakeArgString(Twine("-stats-file=") + StatsFile));
    if (D.CCPrintInternalStats)
      CmdArgs.push_back("-stats-file-append");
  }

  // Forward -Xclang arguments to -cc1, and -mllvm arguments to the LLVM option
  // parser.
  for (auto Arg : Args.filtered(options::OPT_Xclang)) {
    Arg->claim();
    // -finclude-default-header flag is for preprocessor,
    // do not pass it to other cc1 commands when save-temps is enabled
    if (C.getDriver().isSaveTempsEnabled() &&
        !isa<PreprocessJobAction>(JA)) {
      if (StringRef(Arg->getValue()) == "-finclude-default-header")
        continue;
    }
    CmdArgs.push_back(Arg->getValue());
  }
  for (const Arg *A : Args.filtered(options::OPT_mllvm)) {
    A->claim();

#if INTEL_PRODUCT_RELEASE
    // Do not allow for -loopopt to be passed along if -x<arg> isn't provided
    // Only do this check for the product release enabled builds.
    StringRef Str(A->getValue(0));
    if (Str.equals("-loopopt") || Str.startswith("-loopopt=")) {
      bool AddLoopOpt = false;
      auto CheckIntelArchOpt = [&AddLoopOpt](Arg *ArchArg, options::ID O) {
        if (ArchArg->getOption().matches(O))
          AddLoopOpt = true;
      };
      if (Arg *ArchArg = clang::driver::getLastArchArg(Args, false))
        CheckIntelArchOpt(ArchArg, options::OPT_x);
      // Additional handling for /arch and /Qx
      if (Arg *ArchArg = Args.getLastArgNoClaim(options::OPT__SLASH_arch,
                                                options::OPT__SLASH_Qx))
        CheckIntelArchOpt(ArchArg, options::OPT__SLASH_Qx);
      if (!AddLoopOpt)
        continue;
    }
#endif // INTEL_PRODUCT_RELEASE
    // We translate this by hand to the -cc1 argument, since nightly test uses
    // it and developers have been trained to spell it with -mllvm. Both
    // spellings are now deprecated and should be removed.
    if (StringRef(A->getValue(0)) == "-disable-llvm-optzns") {
      CmdArgs.push_back("-disable-llvm-optzns");
    } else {
      A->render(Args, CmdArgs);
    }
  }

  // With -save-temps, we want to save the unoptimized bitcode output from the
  // CompileJobAction, use -disable-llvm-passes to get pristine IR generated
  // by the frontend.
  // When -fembed-bitcode is enabled, optimized bitcode is emitted because it
  // has slightly different breakdown between stages.
  // When generating IR for -fsycl device compilations, optimized bitcode is
  // emitted as we want the -save-temps values to match regular compilation.
  // FIXME: -fembed-bitcode -save-temps will save optimized bitcode instead of
  // pristine IR generated by the frontend. Ideally, a new compile action should
  // be added so both IR can be captured.
  if ((C.getDriver().isSaveTempsEnabled() ||
       JA.isHostOffloading(Action::OFK_OpenMP)) &&
      !(C.getDriver().embedBitcodeInObject() && !IsUsingLTO) &&
      !IsSYCLOffloadDevice && isa<CompileJobAction>(JA))
    CmdArgs.push_back("-disable-llvm-passes");

  Args.AddAllArgs(CmdArgs, options::OPT_undef);

  const char *Exec = D.getClangProgramPath();

  // Optionally embed the -cc1 level arguments into the debug info or a
  // section, for build analysis.
  // Also record command line arguments into the debug info if
  // -grecord-gcc-switches options is set on.
   // By default, -gno-record-gcc-switches is set on and no recording. 
#if INTEL_CUSTOMIZATION
  // Record the command line flags specified by the user to emit with
  // DW_AT_intel_comp_flags   attribute
  SmallString<256> DwarfDebugFlags;
  std::string marker;
  ArgStringList OriginalArgs;
  for (const auto &Arg : Args)
    Arg->render(Args, OriginalArgs);
#endif
  auto GRecordSwitches =
      Args.hasFlag(options::OPT_grecord_command_line,
                   options::OPT_gno_record_command_line, false);
  auto FRecordSwitches =
      Args.hasFlag(options::OPT_frecord_command_line,
                   options::OPT_fno_record_command_line, false);
  if (FRecordSwitches && !Triple.isOSBinFormatELF())
    D.Diag(diag::err_drv_unsupported_opt_for_target)
        << Args.getLastArg(options::OPT_frecord_command_line)->getAsString(Args)
        << TripleStr;
#if INTEL_CUSTOMIZATION
  auto Sox = Args.hasFlag(options::OPT_sox, options::OPT_no_sox, false);
  if (TC.UseDwarfDebugFlags() || GRecordSwitches || FRecordSwitches || Sox) {
#endif // INTEL_CUSTOMIZATION
    SmallString<256> Flags;
    EscapeSpacesAndBackslashes(Exec, Flags);
    for (const char *OriginalArg : OriginalArgs) {
      SmallString<128> EscapedArg;
      EscapeSpacesAndBackslashes(OriginalArg, EscapedArg);
      Flags += " ";
      Flags += EscapedArg;
    }
#if INTEL_CUSTOMIZATION
    if (TC.UseDwarfDebugFlags() || GRecordSwitches) {
      marker = "ProducerFlags_" + std::to_string(Flags.size());
      DwarfDebugFlags += Flags;
    }
    if (FRecordSwitches) {
      CmdArgs.push_back("-record-command-line");
      CmdArgs.push_back(Args.MakeArgString(Flags));
    }
    if (Sox)
      CmdArgs.push_back(Args.MakeArgString("-sox=" + Twine(Args.MakeArgString(Flags))));
  }
  for (const char *OriginalArg : OriginalArgs) {
    SmallString<128> EscapedArg;
    EscapeSpacesAndBackslashes(OriginalArg, EscapedArg);
    DwarfDebugFlags += " ";
    DwarfDebugFlags += EscapedArg;
  }
  if (DebugInfoKind != llvm::codegenoptions::NoDebugInfo ||
      TC.UseDwarfDebugFlags() || GRecordSwitches) {
    CmdArgs.push_back("-dwarf-debug-flags");
    CmdArgs.push_back(Args.MakeArgString(marker + DwarfDebugFlags));
  }
#endif // INTEL_CUSTOMIZATION

  // Host-side offloading compilation receives all device-side outputs. Include
  // them in the host compilation depending on the target. If the host inputs
  // are not empty we use the new-driver scheme, otherwise use the old scheme.
  if ((IsCuda || IsHIP) && CudaDeviceInput) {
    CmdArgs.push_back("-fcuda-include-gpubinary");
    CmdArgs.push_back(CudaDeviceInput->getFilename());
  } else if (!HostOffloadingInputs.empty()) {
    if ((IsCuda || IsHIP) && !IsRDCMode) {
      assert(HostOffloadingInputs.size() == 1 && "Only one input expected");
      CmdArgs.push_back("-fcuda-include-gpubinary");
      CmdArgs.push_back(HostOffloadingInputs.front().getFilename());
    } else {
      for (const InputInfo Input : HostOffloadingInputs)
        CmdArgs.push_back(Args.MakeArgString("-fembed-offload-object=" +
                                             TC.getInputFilename(Input)));
    }
  }

  if (IsCuda) {
    if (Args.hasFlag(options::OPT_fcuda_short_ptr,
                     options::OPT_fno_cuda_short_ptr, false))
      CmdArgs.push_back("-fcuda-short-ptr");
  }

  if (IsCuda || IsHIP) {
    // Determine the original source input.
    const Action *SourceAction = &JA;
    while (SourceAction->getKind() != Action::InputClass) {
      assert(!SourceAction->getInputs().empty() && "unexpected root action!");
      SourceAction = SourceAction->getInputs()[0];
    }
    auto CUID = cast<InputAction>(SourceAction)->getId();
    if (!CUID.empty())
      CmdArgs.push_back(Args.MakeArgString(Twine("-cuid=") + Twine(CUID)));
  }

  if (IsHIP) {
    CmdArgs.push_back("-fcuda-allow-variadic-functions");
    Args.AddLastArg(CmdArgs, options::OPT_fgpu_default_stream_EQ);
  }

  if (IsCudaDevice || IsHIPDevice || IsSYCLOffloadDevice) {
    StringRef InlineThresh =
        Args.getLastArgValue(options::OPT_fgpu_inline_threshold_EQ);
    if (!InlineThresh.empty()) {
      std::string ArgStr =
          std::string("-inline-threshold=") + InlineThresh.str();
      CmdArgs.append({"-mllvm", Args.MakeArgStringRef(ArgStr)});
    }
  }

  // OpenMP offloading device jobs take the argument -fopenmp-host-ir-file-path
  // to specify the result of the compile phase on the host, so the meaningful
  // device declarations can be identified. Also, -fopenmp-is-device is passed
  // along to tell the frontend that it is generating code for a device, so that
  // only the relevant declarations are emitted.
  if (IsOpenMPDevice) {
    CmdArgs.push_back("-fopenmp-is-device");
    if (OpenMPDeviceInput) {
      CmdArgs.push_back("-fopenmp-host-ir-file-path");
      CmdArgs.push_back(Args.MakeArgString(OpenMPDeviceInput->getFilename()));
    }
#if INTEL_CUSTOMIZATION
    if (Args.hasArg(options::OPT_fsycl) && Triple.isSPIR()) {
      // OpenMP device compile must use the same language options as the
      // host compile. So if this is SYCL source pass SYCL options.
      CmdArgs.push_back("-fsycl-is-host");
    }
#endif //INTEL_CUSTOMIZATION
  }
#if INTEL_COLLAB
  // fixup -paropt value
#if INTEL_CUSTOMIZATION
  // Only add -paropt for OpenMP offloading or Host.
  if ((Args.hasFlag(options::OPT_fiopenmp, options::OPT_fno_iopenmp, false) ||
       Args.hasFlag(options::OPT_fiopenmp_simd, options::OPT_fno_iopenmp_simd,
                    false)) && (JA.isDeviceOffloading(Action::OFK_None) ||
                                JA.isDeviceOffloading(Action::OFK_OpenMP))) {
#endif // INTEL_CUSTOMIZATION
    int paroptVal = IsOpenMPDevice ? 0x20 : 0x0;
    bool paroptSeen = false;
    StringRef paropt = Args.hasArg(options::OPT_fiopenmp) ? "31" : "11";

    for (const Arg *A : Args.filtered(options::OPT_mllvm)) {
      StringRef Str(A->getValue(0));
      if (Str.consume_front("-paropt=")) {
        paropt = Str;
        paroptSeen = true;
      }
      // FIXME: adds overriding -paropt value instead of replacing
    }
    int ValueInt;
    if (paropt.getAsInteger(10, ValueInt)) {
      getToolChain().getDriver().Diag(
                  diag::err_drv_unsupported_option_argument)
                  << "-paropt=" << paropt;
    }
    paroptVal |= ValueInt;
    if (!paroptSeen || (paroptVal != ValueInt && paroptSeen)) {
      CmdArgs.push_back("-mllvm");
      CmdArgs.push_back(Args.MakeArgString("-paropt=" + Twine(paroptVal)));
    }
    if (CLANG_ENABLE_OPAQUE_POINTERS_INTERNAL)
      CmdArgs.push_back("-fopenmp-typed-clauses");
  }

  if (IsOpenMPDevice && Triple.isSPIR()) {
    // We should try to gradually update the effect of spirv-opt
    // to match the effect of sycl-opt, but this requires
    // careful performance testing. We also need to let AEs
    // give us feedback on each change. So spirv-opt is currently
    // a very limited version of sycl-opt.
    CmdArgs.push_back("-mllvm");
    CmdArgs.push_back("-spirv-opt");
  }
#endif // INTEL_COLLAB

  if (Triple.isAMDGPU()) {
    handleAMDGPUCodeObjectVersionOptions(D, Args, CmdArgs);

    Args.addOptInFlag(CmdArgs, options::OPT_munsafe_fp_atomics,
                      options::OPT_mno_unsafe_fp_atomics);
    Args.addOptOutFlag(CmdArgs, options::OPT_mamdgpu_ieee,
                       options::OPT_mno_amdgpu_ieee);
  }

  // For all the host OpenMP offloading compile jobs we need to pass the targets
  // information using -fopenmp-targets= option.
#if INTEL_CUSTOMIZATION
  if (JA.isOffloading(Action::OFK_OpenMP)) {
#endif // INTEL_CUSTOMIZATION
    SmallString<128> Targets("-fopenmp-targets=");

    SmallVector<std::string, 4> Triples;
    auto TCRange = C.getOffloadToolChains<Action::OFK_OpenMP>();
    std::transform(TCRange.first, TCRange.second, std::back_inserter(Triples),
                   [](auto TC) { return TC.second->getTripleString(); });
    CmdArgs.push_back(Args.MakeArgString(Targets + llvm::join(Triples, ",")));
  }

#if INTEL_CUSTOMIZATION
  auto ForwardArguments = [&](StringRef Flag, const Arg *Targets) {
    SmallString<128> ForwardStr(Flag);
    llvm::SmallSet<std::string, 4> SeenTargets;
    for (unsigned I = 0; I < Targets->getNumValues(); ++I) {
      // Normalize CPU name, e.g. "CORE-AVX2" -> "core-avx2"
      std::string Target =
          x86::getCPUForIntelOnly(D, Targets->getValue(I), Triple, Targets);
      // The second value of the returned pair will be true, if Target
      // was not inserted in the set before.
      auto Success = SeenTargets.insert(Target);
      if (!Success.second)
        continue;
      if (I)
        ForwardStr += ',';
      ForwardStr += Target;
    }
    CmdArgs.push_back(Args.MakeArgString(ForwardStr.str()));
  };
  // Forward -ax option
  if (const Arg *Targets = Args.getLastArg(options::OPT_ax)) {
    ForwardArguments("-ax=", Targets);
  }
  // Forward -mauto-arch option
  if (const Arg *Targets = Args.getLastArg(options::OPT_mauto_arch_EQ)) {
    ForwardArguments("-mauto-arch=", Targets);
  }
#endif // INTEL_CUSTOMIZATION

  // For all the host SYCL offloading compile jobs we need to pass the targets
  // information using -fsycl-targets= option.
  if (isa<CompileJobAction>(JA) && JA.isHostOffloading(Action::OFK_SYCL)) {
    SmallString<128> TargetInfo("-fsycl-targets=");

    if (Arg *Tgts = Args.getLastArg(options::OPT_fsycl_targets_EQ)) {
      for (unsigned i = 0; i < Tgts->getNumValues(); ++i) {
        if (i)
          TargetInfo += ',';
        // We need to get the string from the triple because it may be not
        // exactly the same as the one we get directly from the arguments.
        llvm::Triple T(Tgts->getValue(i));
        TargetInfo += T.getTriple();
      }
    } else
      // Use the default.
      TargetInfo += C.getDriver().MakeSYCLDeviceTriple().normalize();
    CmdArgs.push_back(Args.MakeArgString(TargetInfo.str()));
  }

  bool VirtualFunctionElimination =
      Args.hasFlag(options::OPT_fvirtual_function_elimination,
                   options::OPT_fno_virtual_function_elimination, false);
  if (VirtualFunctionElimination) {
    // VFE requires full LTO (currently, this might be relaxed to allow ThinLTO
    // in the future).
    if (LTOMode != LTOK_Full)
      D.Diag(diag::err_drv_argument_only_allowed_with)
          << "-fvirtual-function-elimination"
          << "-flto=full";

    CmdArgs.push_back("-fvirtual-function-elimination");
  }

  // VFE requires whole-program-vtables, and enables it by default.
#if INTEL_CUSTOMIZATION
  // -qopt-mem-layout-trans > 2 with LTO enables whole-program-vtables
  bool LayoutLTO = false;
  if (Args.hasArg(options::OPT_qopt_mem_layout_trans_EQ) && D.isUsingLTO()) {
    Arg *A = Args.getLastArg(options::OPT_qopt_mem_layout_trans_EQ);
    StringRef Value(A->getValue());
    if (!Value.empty()) {
      int ValInt = 0;
      if (!Value.getAsInteger(0, ValInt))
        LayoutLTO = (ValInt > 2);
    }
  }

  bool WholeProgramVTables = Args.hasFlag(
      options::OPT_fwhole_program_vtables,
      options::OPT_fno_whole_program_vtables,
      VirtualFunctionElimination || LayoutLTO);
#endif // INTEL_CUSTOMIZATION
  if (VirtualFunctionElimination && !WholeProgramVTables) {
    D.Diag(diag::err_drv_argument_not_allowed_with)
        << "-fno-whole-program-vtables"
        << "-fvirtual-function-elimination";
  }

  if (WholeProgramVTables) {
    // Propagate -fwhole-program-vtables if this is an LTO compile.
    if (IsUsingLTO)
      CmdArgs.push_back("-fwhole-program-vtables");
    // Check if we passed LTO options but they were suppressed because this is a
    // device offloading action, or we passed device offload LTO options which
    // were suppressed because this is not the device offload action.
    // Otherwise, issue an error.
    else if (!D.isUsingLTO(!IsDeviceOffloadAction))
      D.Diag(diag::err_drv_argument_only_allowed_with)
          << "-fwhole-program-vtables"
          << "-flto";
  }

  bool DefaultsSplitLTOUnit =
      (WholeProgramVTables || SanitizeArgs.needsLTO()) &&
      (LTOMode == LTOK_Full || TC.canSplitThinLTOUnit());
  bool SplitLTOUnit =
      Args.hasFlag(options::OPT_fsplit_lto_unit,
                   options::OPT_fno_split_lto_unit, DefaultsSplitLTOUnit);
  if (SanitizeArgs.needsLTO() && !SplitLTOUnit)
    D.Diag(diag::err_drv_argument_not_allowed_with) << "-fno-split-lto-unit"
                                                    << "-fsanitize=cfi";
  if (SplitLTOUnit)
    CmdArgs.push_back("-fsplit-lto-unit");

  if (Arg *A = Args.getLastArg(options::OPT_fglobal_isel,
                               options::OPT_fno_global_isel)) {
    CmdArgs.push_back("-mllvm");
    if (A->getOption().matches(options::OPT_fglobal_isel)) {
      CmdArgs.push_back("-global-isel=1");

      // GISel is on by default on AArch64 -O0, so don't bother adding
      // the fallback remarks for it. Other combinations will add a warning of
      // some kind.
      bool IsArchSupported = Triple.getArch() == llvm::Triple::aarch64;
      bool IsOptLevelSupported = false;

      Arg *A = Args.getLastArg(options::OPT_O_Group);
      if (Triple.getArch() == llvm::Triple::aarch64) {
        if (!A || A->getOption().matches(options::OPT_O0))
          IsOptLevelSupported = true;
      }
      if (!IsArchSupported || !IsOptLevelSupported) {
        CmdArgs.push_back("-mllvm");
        CmdArgs.push_back("-global-isel-abort=2");

        if (!IsArchSupported)
          D.Diag(diag::warn_drv_global_isel_incomplete) << Triple.getArchName();
        else
          D.Diag(diag::warn_drv_global_isel_incomplete_opt);
      }
    } else {
      CmdArgs.push_back("-global-isel=0");
    }
  }

  if (Args.hasArg(options::OPT_forder_file_instrumentation)) {
     CmdArgs.push_back("-forder-file-instrumentation");
     // Enable order file instrumentation when ThinLTO is not on. When ThinLTO is
     // on, we need to pass these flags as linker flags and that will be handled
     // outside of the compiler.
     if (!IsUsingLTO) {
       CmdArgs.push_back("-mllvm");
       CmdArgs.push_back("-enable-order-file-instrumentation");
     }
  }

  if (Arg *A = Args.getLastArg(options::OPT_fforce_enable_int128,
                               options::OPT_fno_force_enable_int128)) {
    if (A->getOption().matches(options::OPT_fforce_enable_int128))
      CmdArgs.push_back("-fforce-enable-int128");
  }

  Args.addOptInFlag(CmdArgs, options::OPT_fkeep_static_consts,
                    options::OPT_fno_keep_static_consts);
  Args.addOptInFlag(CmdArgs, options::OPT_fcomplete_member_pointers,
                    options::OPT_fno_complete_member_pointers);
  Args.addOptOutFlag(CmdArgs, options::OPT_fcxx_static_destructors,
                     options::OPT_fno_cxx_static_destructors);

  addMachineOutlinerArgs(D, Args, CmdArgs, Triple, /*IsLTO=*/false);

  if (Arg *A = Args.getLastArg(options::OPT_moutline_atomics,
                               options::OPT_mno_outline_atomics)) {
    // Option -moutline-atomics supported for AArch64 target only.
    if (!Triple.isAArch64()) {
      D.Diag(diag::warn_drv_moutline_atomics_unsupported_opt)
          << Triple.getArchName() << A->getOption().getName();
    } else {
      if (A->getOption().matches(options::OPT_moutline_atomics)) {
        CmdArgs.push_back("-target-feature");
        CmdArgs.push_back("+outline-atomics");
      } else {
        CmdArgs.push_back("-target-feature");
        CmdArgs.push_back("-outline-atomics");
      }
    }
  } else if (Triple.isAArch64() &&
             getToolChain().IsAArch64OutlineAtomicsDefault(Args)) {
    CmdArgs.push_back("-target-feature");
    CmdArgs.push_back("+outline-atomics");
  }

  if (Triple.isAArch64() &&
      (Args.hasArg(options::OPT_mno_fmv) ||
       getToolChain().GetRuntimeLibType(Args) != ToolChain::RLT_CompilerRT)) {
    // Disable Function Multiversioning on AArch64 target.
    CmdArgs.push_back("-target-feature");
    CmdArgs.push_back("-fmv");
  }

  if (Args.hasFlag(options::OPT_faddrsig, options::OPT_fno_addrsig,
                   (TC.getTriple().isOSBinFormatELF() ||
                    TC.getTriple().isOSBinFormatCOFF()) &&
                       !TC.getTriple().isPS4() && !TC.getTriple().isVE() &&
                       !TC.getTriple().isOSNetBSD() &&
                       !Distro(D.getVFS(), TC.getTriple()).IsGentoo() &&
                       !TC.getTriple().isAndroid() &&
#if INTEL_CUSTOMIZATION
                       !D.IsIntelMode() &&
#endif // INTEL_CUSTOMIZATION
                       TC.useIntegratedAs()))
    CmdArgs.push_back("-faddrsig");

  if ((Triple.isOSBinFormatELF() || Triple.isOSBinFormatMachO()) &&
      (EH || UnwindTables || AsyncUnwindTables ||
       DebugInfoKind != llvm::codegenoptions::NoDebugInfo))
    CmdArgs.push_back("-D__GCC_HAVE_DWARF2_CFI_ASM=1");

  if (Arg *A = Args.getLastArg(options::OPT_fsymbol_partition_EQ)) {
    std::string Str = A->getAsString(Args);
    if (!TC.getTriple().isOSBinFormatELF())
      D.Diag(diag::err_drv_unsupported_opt_for_target)
          << Str << TC.getTripleString();
    CmdArgs.push_back(Args.MakeArgString(Str));
  }

#if INTEL_CUSTOMIZATION
  if (Arg *A = Args.getLastArg(options::OPT_fstack_limit_register_EQ)) {
    A->render(Args, CmdArgs);
  }
  if (Args.hasArg(options::OPT_fargument_noalias)) {
    CmdArgs.push_back("-fargument-noalias");
  }
  // This setting is for Non-windows targets.
  if (!D.IsCLMode())
    if (Args.hasArg(options::OPT_regcall))
      CmdArgs.push_back("-fdefault-calling-conv=regcall");

  if (D.IsIntelMode()) {
    CmdArgs.push_back("-fintel-compatibility");
    if (IsSYCLOffloadDevice) {
      // Some Intel compatibility features are not yet supported (mostly in
      // SPIR-V translator or back-ends).
      // Disable them temporarily.
      // TODO: enable them, when support is added.
      CmdArgs.push_back("-fintel-compatibility-disable=FakeLoad");
    }
    if (!Args.hasArg(options::OPT_ffreestanding,
                     options::OPT_i_no_use_libirc) &&
        TC.CheckAddIntelLib("libirc", Args))
      CmdArgs.push_back("-fintel-libirc-allowed");
  }

  if (Args.hasFlag(options::OPT_intel_mintrinsic_promote,
                   options::OPT_intel_mno_intrinsic_promote, false))
    CmdArgs.push_back("-mintrinsic-promote");

  if (Args.hasFlag(options::OPT_qopt_assume_counted_loops,
                   options::OPT_qno_opt_assume_counted_loops, false))
    CmdArgs.push_back("-fassume-counted-loops");

  auto addAdvancedOptimFlag = [&](const Arg &OptArg, OptSpecifier Opt) {
    if (OptArg.getOption().matches(Opt) &&
        x86::isValidIntelCPU(OptArg.getValue(), TC.getTriple()))
      CmdArgs.push_back("-fintel-advanced-optim");
  };
  // Given -x, turn on advanced optimizations
  if (Arg *A = clang::driver::getLastArchArg(Args, false))
    addAdvancedOptimFlag(*A, options::OPT_x);
  // Additional handling for /arch and /Qx
  if (Arg *A = Args.getLastArgNoClaim(options::OPT__SLASH_arch,
                                      options::OPT__SLASH_Qx))
    addAdvancedOptimFlag(*A, options::OPT__SLASH_Qx);
  addIntelOptimizationArgs(TC, Args, CmdArgs, Input, false, JA);
#endif // INTEL_CUSTOMIZATION
  // Add the output path to the object file for CodeView debug infos.
  if (EmitCodeView && Output.isFilename())
    addDebugObjectName(Args, CmdArgs, DebugCompilationDir,
                       Output.getFilename());

  // Add the "-o out -x type src.c" flags last. This is done primarily to make
  // the -cc1 command easier to edit when reproducing compiler crashes.
  if (Output.getType() == types::TY_Dependencies) {
    // Handled with other dependency code.
  } else if (Output.isFilename()) {
    if (Output.getType() == clang::driver::types::TY_IFS_CPP ||
        Output.getType() == clang::driver::types::TY_IFS) {
      SmallString<128> OutputFilename(Output.getFilename());
      llvm::sys::path::replace_extension(OutputFilename, "ifs");
      CmdArgs.push_back("-o");
      CmdArgs.push_back(Args.MakeArgString(OutputFilename));
    } else {
      CmdArgs.push_back("-o");
      CmdArgs.push_back(Output.getFilename());
    }
  } else {
    assert(Output.isNothing() && "Invalid output.");
  }

  addDashXForInput(Args, Input, CmdArgs);

  ArrayRef<InputInfo> FrontendInputs = Input;
  if (IsExtractAPI)
    FrontendInputs = ExtractAPIInputs;
  else if (Input.isNothing())
    FrontendInputs = {};

  for (const InputInfo &Input : FrontendInputs) {
    if (Input.isFilename())
      CmdArgs.push_back(Input.getFilename());
    else
      Input.getInputArg().renderAsInput(Args, CmdArgs);
  }

  if (D.CC1Main && !D.CCGenDiagnostics) {
    // Invoke the CC1 directly in this process
    C.addCommand(std::make_unique<CC1Command>(
        JA, *this, ResponseFileSupport::AtFileUTF8(), Exec, CmdArgs, Inputs,
        Output, D.getPrependArg()));
  } else {
    C.addCommand(std::make_unique<Command>(
        JA, *this, ResponseFileSupport::AtFileUTF8(), Exec, CmdArgs, Inputs,
        Output, D.getPrependArg()));
  }

  // Make the compile command echo its inputs for /showFilenames.
  if (Output.getType() == types::TY_Object &&
      Args.hasFlag(options::OPT__SLASH_showFilenames,
                   options::OPT__SLASH_showFilenames_, false)) {
    C.getJobs().getJobs().back()->PrintInputFilenames = true;
  }

  if (Arg *A = Args.getLastArg(options::OPT_pg))
    if (FPKeepKind == CodeGenOptions::FramePointerKind::None &&
        !Args.hasArg(options::OPT_mfentry))
      D.Diag(diag::err_drv_argument_not_allowed_with) << "-fomit-frame-pointer"
                                                      << A->getAsString(Args);

  // Claim some arguments which clang supports automatically.

  // -fpch-preprocess is used with gcc to add a special marker in the output to
  // include the PCH file.
  Args.ClaimAllArgs(options::OPT_fpch_preprocess);

  // Claim some arguments which clang doesn't support, but we don't
  // care to warn the user about.
  Args.ClaimAllArgs(options::OPT_clang_ignored_f_Group);
  Args.ClaimAllArgs(options::OPT_clang_ignored_m_Group);

  // Disable warnings for clang -E -emit-llvm foo.c
  Args.ClaimAllArgs(options::OPT_emit_llvm);
}

Clang::Clang(const ToolChain &TC, bool HasIntegratedBackend)
    // CAUTION! The first constructor argument ("clang") is not arbitrary,
    // as it is for other tools. Some operations on a Tool actually test
    // whether that tool is Clang based on the Tool's Name as a string.
    : Tool("clang", "clang frontend", TC), HasBackend(HasIntegratedBackend) {}

Clang::~Clang() {}

/// Add options related to the Objective-C runtime/ABI.
///
/// Returns true if the runtime is non-fragile.
ObjCRuntime Clang::AddObjCRuntimeArgs(const ArgList &args,
                                      const InputInfoList &inputs,
                                      ArgStringList &cmdArgs,
                                      RewriteKind rewriteKind) const {
  // Look for the controlling runtime option.
  Arg *runtimeArg =
      args.getLastArg(options::OPT_fnext_runtime, options::OPT_fgnu_runtime,
                      options::OPT_fobjc_runtime_EQ);

  // Just forward -fobjc-runtime= to the frontend.  This supercedes
  // options about fragility.
  if (runtimeArg &&
      runtimeArg->getOption().matches(options::OPT_fobjc_runtime_EQ)) {
    ObjCRuntime runtime;
    StringRef value = runtimeArg->getValue();
    if (runtime.tryParse(value)) {
      getToolChain().getDriver().Diag(diag::err_drv_unknown_objc_runtime)
          << value;
    }
    if ((runtime.getKind() == ObjCRuntime::GNUstep) &&
        (runtime.getVersion() >= VersionTuple(2, 0)))
      if (!getToolChain().getTriple().isOSBinFormatELF() &&
          !getToolChain().getTriple().isOSBinFormatCOFF()) {
        getToolChain().getDriver().Diag(
            diag::err_drv_gnustep_objc_runtime_incompatible_binary)
          << runtime.getVersion().getMajor();
      }

    runtimeArg->render(args, cmdArgs);
    return runtime;
  }

  // Otherwise, we'll need the ABI "version".  Version numbers are
  // slightly confusing for historical reasons:
  //   1 - Traditional "fragile" ABI
  //   2 - Non-fragile ABI, version 1
  //   3 - Non-fragile ABI, version 2
  unsigned objcABIVersion = 1;
  // If -fobjc-abi-version= is present, use that to set the version.
  if (Arg *abiArg = args.getLastArg(options::OPT_fobjc_abi_version_EQ)) {
    StringRef value = abiArg->getValue();
    if (value == "1")
      objcABIVersion = 1;
    else if (value == "2")
      objcABIVersion = 2;
    else if (value == "3")
      objcABIVersion = 3;
    else
      getToolChain().getDriver().Diag(diag::err_drv_clang_unsupported) << value;
  } else {
    // Otherwise, determine if we are using the non-fragile ABI.
    bool nonFragileABIIsDefault =
        (rewriteKind == RK_NonFragile ||
         (rewriteKind == RK_None &&
          getToolChain().IsObjCNonFragileABIDefault()));
    if (args.hasFlag(options::OPT_fobjc_nonfragile_abi,
                     options::OPT_fno_objc_nonfragile_abi,
                     nonFragileABIIsDefault)) {
// Determine the non-fragile ABI version to use.
#ifdef DISABLE_DEFAULT_NONFRAGILEABI_TWO
      unsigned nonFragileABIVersion = 1;
#else
      unsigned nonFragileABIVersion = 2;
#endif

      if (Arg *abiArg =
              args.getLastArg(options::OPT_fobjc_nonfragile_abi_version_EQ)) {
        StringRef value = abiArg->getValue();
        if (value == "1")
          nonFragileABIVersion = 1;
        else if (value == "2")
          nonFragileABIVersion = 2;
        else
          getToolChain().getDriver().Diag(diag::err_drv_clang_unsupported)
              << value;
      }

      objcABIVersion = 1 + nonFragileABIVersion;
    } else {
      objcABIVersion = 1;
    }
  }

  // We don't actually care about the ABI version other than whether
  // it's non-fragile.
  bool isNonFragile = objcABIVersion != 1;

  // If we have no runtime argument, ask the toolchain for its default runtime.
  // However, the rewriter only really supports the Mac runtime, so assume that.
  ObjCRuntime runtime;
  if (!runtimeArg) {
    switch (rewriteKind) {
    case RK_None:
      runtime = getToolChain().getDefaultObjCRuntime(isNonFragile);
      break;
    case RK_Fragile:
      runtime = ObjCRuntime(ObjCRuntime::FragileMacOSX, VersionTuple());
      break;
    case RK_NonFragile:
      runtime = ObjCRuntime(ObjCRuntime::MacOSX, VersionTuple());
      break;
    }

    // -fnext-runtime
  } else if (runtimeArg->getOption().matches(options::OPT_fnext_runtime)) {
    // On Darwin, make this use the default behavior for the toolchain.
    if (getToolChain().getTriple().isOSDarwin()) {
      runtime = getToolChain().getDefaultObjCRuntime(isNonFragile);

      // Otherwise, build for a generic macosx port.
    } else {
      runtime = ObjCRuntime(ObjCRuntime::MacOSX, VersionTuple());
    }

    // -fgnu-runtime
  } else {
    assert(runtimeArg->getOption().matches(options::OPT_fgnu_runtime));
    // Legacy behaviour is to target the gnustep runtime if we are in
    // non-fragile mode or the GCC runtime in fragile mode.
    if (isNonFragile)
      runtime = ObjCRuntime(ObjCRuntime::GNUstep, VersionTuple(2, 0));
    else
      runtime = ObjCRuntime(ObjCRuntime::GCC, VersionTuple());
  }

  if (llvm::any_of(inputs, [](const InputInfo &input) {
        return types::isObjC(input.getType());
      }))
    cmdArgs.push_back(
        args.MakeArgString("-fobjc-runtime=" + runtime.getAsString()));
  return runtime;
}

static bool maybeConsumeDash(const std::string &EH, size_t &I) {
  bool HaveDash = (I + 1 < EH.size() && EH[I + 1] == '-');
  I += HaveDash;
  return !HaveDash;
}

namespace {
struct EHFlags {
  bool Synch = false;
  bool Asynch = false;
  bool NoUnwindC = false;
};
} // end anonymous namespace

/// /EH controls whether to run destructor cleanups when exceptions are
/// thrown.  There are three modifiers:
/// - s: Cleanup after "synchronous" exceptions, aka C++ exceptions.
/// - a: Cleanup after "asynchronous" exceptions, aka structured exceptions.
///      The 'a' modifier is unimplemented and fundamentally hard in LLVM IR.
/// - c: Assume that extern "C" functions are implicitly nounwind.
/// The default is /EHs-c-, meaning cleanups are disabled.
static EHFlags parseClangCLEHFlags(const Driver &D, const ArgList &Args) {
  EHFlags EH;

  std::vector<std::string> EHArgs =
      Args.getAllArgValues(options::OPT__SLASH_EH);
  for (auto EHVal : EHArgs) {
    for (size_t I = 0, E = EHVal.size(); I != E; ++I) {
      switch (EHVal[I]) {
      case 'a':
        EH.Asynch = maybeConsumeDash(EHVal, I);
        if (EH.Asynch)
          EH.Synch = false;
        continue;
      case 'c':
        EH.NoUnwindC = maybeConsumeDash(EHVal, I);
        continue;
      case 's':
        EH.Synch = maybeConsumeDash(EHVal, I);
        if (EH.Synch)
          EH.Asynch = false;
        continue;
      default:
        break;
      }
      D.Diag(clang::diag::err_drv_invalid_value) << "/EH" << EHVal;
      break;
    }
  }
  // The /GX, /GX- flags are only processed if there are not /EH flags.
  // The default is that /GX is not specified.
  if (EHArgs.empty() &&
      Args.hasFlag(options::OPT__SLASH_GX, options::OPT__SLASH_GX_,
                   /*Default=*/false)) {
    EH.Synch = true;
    EH.NoUnwindC = true;
  }

  if (Args.hasArg(options::OPT__SLASH_kernel)) {
    EH.Synch = false;
    EH.NoUnwindC = false;
    EH.Asynch = false;
  }

  return EH;
}

#if INTEL_CUSTOMIZATION
void Clang::AddClangCLArgs(const ArgList &Args, types::ID InputType,
                           ArgStringList &CmdArgs,
                           llvm::codegenoptions::DebugInfoKind *DebugInfoKind,
                           bool *EmitCodeView, const JobAction &JA) const {
  bool isSPIR = getToolChain().getTriple().isSPIR();
#endif // INTEL_CUSTOMIZATION
  bool isNVPTX = getToolChain().getTriple().isNVPTX();

  ProcessVSRuntimeLibrary(Args, CmdArgs, getToolChain());

  if (Arg *ShowIncludes =
          Args.getLastArg(options::OPT__SLASH_showIncludes,
                          options::OPT__SLASH_showIncludes_user)) {
    CmdArgs.push_back("--show-includes");
    if (ShowIncludes->getOption().matches(options::OPT__SLASH_showIncludes))
      CmdArgs.push_back("-sys-header-deps");
  }

  // This controls whether or not we emit RTTI data for polymorphic types.
  if (Args.hasFlag(options::OPT__SLASH_GR_, options::OPT__SLASH_GR,
                   /*Default=*/false))
    CmdArgs.push_back("-fno-rtti-data");

  // This controls whether or not we emit stack-protector instrumentation.
  // In MSVC, Buffer Security Check (/GS) is on by default.
  if (!isNVPTX && Args.hasFlag(options::OPT__SLASH_GS, options::OPT__SLASH_GS_,
           /*Default=*/!getToolChain().getDriver().IsIntelMode())) { // INTEL
    CmdArgs.push_back("-stack-protector");
    CmdArgs.push_back(Args.MakeArgString(Twine(LangOptions::SSPStrong)));
  }

  // Emit CodeView if -Z7 or -gline-tables-only are present.
  if (Arg *DebugInfoArg = Args.getLastArg(options::OPT__SLASH_Z7,
                                          options::OPT_gline_tables_only)) {
    *EmitCodeView = true;
    if (DebugInfoArg->getOption().matches(options::OPT__SLASH_Z7))
      *DebugInfoKind = llvm::codegenoptions::DebugInfoConstructor;
    else
      *DebugInfoKind = llvm::codegenoptions::DebugLineTablesOnly;
  } else {
    *EmitCodeView = false;
  }

  const Driver &D = getToolChain().getDriver();

  // This controls whether or not we perform JustMyCode instrumentation.
  if (Args.hasFlag(options::OPT__SLASH_JMC, options::OPT__SLASH_JMC_,
                   /*Default=*/false)) {
    if (*EmitCodeView &&
        *DebugInfoKind >= llvm::codegenoptions::DebugInfoConstructor)
      CmdArgs.push_back("-fjmc");
    else
      D.Diag(clang::diag::warn_drv_jmc_requires_debuginfo) << "/JMC"
                                                           << "'/Zi', '/Z7'";
  }

  EHFlags EH = parseClangCLEHFlags(D, Args);
#if INTEL_CUSTOMIZATION
  if (!isNVPTX && !(isSPIR && JA.isOffloading(Action::OFK_OpenMP)) &&
      (EH.Synch || EH.Asynch)) {
#endif // INTEL_CUSTOMIZATION
    if (types::isCXX(InputType))
      CmdArgs.push_back("-fcxx-exceptions");
    CmdArgs.push_back("-fexceptions");
    if (EH.Asynch)
      CmdArgs.push_back("-fasync-exceptions");
  }
  if (types::isCXX(InputType) && EH.Synch && EH.NoUnwindC)
    CmdArgs.push_back("-fexternc-nounwind");

  // /EP should expand to -E -P.
  if (Args.hasArg(options::OPT__SLASH_EP)) {
    CmdArgs.push_back("-E");
    CmdArgs.push_back("-P");
  }

  unsigned VolatileOptionID;
  if (getToolChain().getTriple().isX86() && !D.IsIntelMode()) // INTEL
    VolatileOptionID = options::OPT__SLASH_volatile_ms;
  else
    VolatileOptionID = options::OPT__SLASH_volatile_iso;

  if (Arg *A = Args.getLastArg(options::OPT__SLASH_volatile_Group))
    VolatileOptionID = A->getOption().getID();

  if (VolatileOptionID == options::OPT__SLASH_volatile_ms)
    CmdArgs.push_back("-fms-volatile");

 if (Args.hasFlag(options::OPT__SLASH_Zc_dllexportInlines_,
                  options::OPT__SLASH_Zc_dllexportInlines,
                  false)) {
  CmdArgs.push_back("-fno-dllexport-inlines");
 }

 if (Args.hasFlag(options::OPT__SLASH_Zc_wchar_t_,
                  options::OPT__SLASH_Zc_wchar_t, false)) {
   CmdArgs.push_back("-fno-wchar");
 }

 if (Args.hasArg(options::OPT__SLASH_kernel)) {
   llvm::Triple::ArchType Arch = getToolChain().getArch();
   std::vector<std::string> Values =
       Args.getAllArgValues(options::OPT__SLASH_arch);
   if (!Values.empty()) {
     llvm::SmallSet<std::string, 4> SupportedArches;
     if (Arch == llvm::Triple::x86)
       SupportedArches.insert("IA32");

     for (auto &V : Values)
       if (!SupportedArches.contains(V))
         D.Diag(diag::err_drv_argument_not_allowed_with)
             << std::string("/arch:").append(V) << "/kernel";
   }

   CmdArgs.push_back("-fno-rtti");
   if (Args.hasFlag(options::OPT__SLASH_GR, options::OPT__SLASH_GR_, false))
     D.Diag(diag::err_drv_argument_not_allowed_with) << "/GR"
                                                     << "/kernel";
 }

  Arg *MostGeneralArg = Args.getLastArg(options::OPT__SLASH_vmg);
  Arg *BestCaseArg = Args.getLastArg(options::OPT__SLASH_vmb);
  if (MostGeneralArg && BestCaseArg)
    D.Diag(clang::diag::err_drv_argument_not_allowed_with)
        << MostGeneralArg->getAsString(Args) << BestCaseArg->getAsString(Args);

  if (MostGeneralArg) {
    Arg *SingleArg = Args.getLastArg(options::OPT__SLASH_vms);
    Arg *MultipleArg = Args.getLastArg(options::OPT__SLASH_vmm);
    Arg *VirtualArg = Args.getLastArg(options::OPT__SLASH_vmv);

    Arg *FirstConflict = SingleArg ? SingleArg : MultipleArg;
    Arg *SecondConflict = VirtualArg ? VirtualArg : MultipleArg;
    if (FirstConflict && SecondConflict && FirstConflict != SecondConflict)
      D.Diag(clang::diag::err_drv_argument_not_allowed_with)
          << FirstConflict->getAsString(Args)
          << SecondConflict->getAsString(Args);

    if (SingleArg)
      CmdArgs.push_back("-fms-memptr-rep=single");
    else if (MultipleArg)
      CmdArgs.push_back("-fms-memptr-rep=multiple");
    else
      CmdArgs.push_back("-fms-memptr-rep=virtual");
  }

  // Parse the default calling convention options.
  if (Arg *CCArg =
          Args.getLastArg(options::OPT__SLASH_Gd, options::OPT__SLASH_Gr,
                          options::OPT__SLASH_Gz, options::OPT__SLASH_Gv,
                          options::OPT__SLASH_Gregcall)) {
    unsigned DCCOptId = CCArg->getOption().getID();
    const char *DCCFlag = nullptr;
    bool ArchSupported = !isNVPTX;
    llvm::Triple::ArchType Arch = getToolChain().getArch();
    switch (DCCOptId) {
    case options::OPT__SLASH_Gd:
      DCCFlag = "-fdefault-calling-conv=cdecl";
      break;
    case options::OPT__SLASH_Gr:
      ArchSupported = Arch == llvm::Triple::x86;
      DCCFlag = "-fdefault-calling-conv=fastcall";
      break;
    case options::OPT__SLASH_Gz:
      ArchSupported = Arch == llvm::Triple::x86;
      DCCFlag = "-fdefault-calling-conv=stdcall";
      break;
    case options::OPT__SLASH_Gv:
      ArchSupported = Arch == llvm::Triple::x86 || Arch == llvm::Triple::x86_64;
      DCCFlag = "-fdefault-calling-conv=vectorcall";
      break;
    case options::OPT__SLASH_Gregcall:
      ArchSupported = Arch == llvm::Triple::x86 || Arch == llvm::Triple::x86_64;
      DCCFlag = "-fdefault-calling-conv=regcall";
      break;
    }

    // MSVC doesn't warn if /Gr or /Gz is used on x64, so we don't either.
    if (ArchSupported && DCCFlag)
      CmdArgs.push_back(DCCFlag);
  }

  Args.AddLastArg(CmdArgs, options::OPT_vtordisp_mode_EQ);

  if (!Args.hasArg(options::OPT_fdiagnostics_format_EQ)) {
    CmdArgs.push_back("-fdiagnostics-format");
    CmdArgs.push_back("msvc");
  }

  if (Args.hasArg(options::OPT__SLASH_kernel))
    CmdArgs.push_back("-fms-kernel");

  for (const Arg *A : Args.filtered(options::OPT__SLASH_guard)) {
    StringRef GuardArgs = A->getValue();
    // The only valid options are "cf", "cf,nochecks", "cf-", "ehcont" and
    // "ehcont-".
    if (GuardArgs.equals_insensitive("cf")) {
      // Emit CFG instrumentation and the table of address-taken functions.
      CmdArgs.push_back("-cfguard");
    } else if (GuardArgs.equals_insensitive("cf,nochecks")) {
      // Emit only the table of address-taken functions.
      CmdArgs.push_back("-cfguard-no-checks");
    } else if (GuardArgs.equals_insensitive("ehcont")) {
      // Emit EH continuation table.
      CmdArgs.push_back("-ehcontguard");
    } else if (GuardArgs.equals_insensitive("cf-") ||
               GuardArgs.equals_insensitive("ehcont-")) {
      // Do nothing, but we might want to emit a security warning in future.
    } else {
      D.Diag(diag::err_drv_invalid_value) << A->getSpelling() << GuardArgs;
    }
  }
}

const char *Clang::getBaseInputName(const ArgList &Args,
                                    const InputInfo &Input) {
  return Args.MakeArgString(llvm::sys::path::filename(Input.getBaseInput()));
}

const char *Clang::getBaseInputStem(const ArgList &Args,
                                    const InputInfoList &Inputs) {
  const char *Str = getBaseInputName(Args, Inputs[0]);

  if (const char *End = strrchr(Str, '.'))
    return Args.MakeArgString(std::string(Str, End));

  return Str;
}

const char *Clang::getDependencyFileName(const ArgList &Args,
                                         const InputInfoList &Inputs) {
  // FIXME: Think about this more.

  if (Arg *OutputOpt =
          Args.getLastArg(options::OPT_o, options::OPT__SLASH_Fo)) {
    SmallString<128> OutputArgument(OutputOpt->getValue());
    if (llvm::sys::path::is_separator(OutputArgument.back()))
      // If the argument is a directory, output to BaseName in that dir.
      llvm::sys::path::append(OutputArgument, getBaseInputStem(Args, Inputs));
    llvm::sys::path::replace_extension(OutputArgument, llvm::Twine('d'));
    return Args.MakeArgString(OutputArgument);
  }
#if INTEL_CUSTOMIZATION
  if (Arg *OutputOpt = Args.getLastArg(options::OPT__SLASH_Fo)) {
    SmallString<128> OutputFilename(OutputOpt->getValue());
    llvm::sys::path::replace_extension(OutputFilename, llvm::Twine('d'));
    return Args.MakeArgString(OutputFilename);
  }
#endif // INTEL_CUSTOMIZATION

  return Args.MakeArgString(Twine(getBaseInputStem(Args, Inputs)) + ".d");
}

// Begin ClangAs

void ClangAs::AddMIPSTargetArgs(const ArgList &Args,
                                ArgStringList &CmdArgs) const {
  StringRef CPUName;
  StringRef ABIName;
  const llvm::Triple &Triple = getToolChain().getTriple();
  mips::getMipsCPUAndABI(Args, Triple, CPUName, ABIName);

  CmdArgs.push_back("-target-abi");
  CmdArgs.push_back(ABIName.data());
}

void ClangAs::AddX86TargetArgs(const ArgList &Args,
                               ArgStringList &CmdArgs) const {
  addX86AlignBranchArgs(getToolChain().getDriver(), Args, CmdArgs,
                        /*IsLTO=*/false);

  if (Arg *A = Args.getLastArg(options::OPT_masm_EQ)) {
    StringRef Value = A->getValue();
    if (Value == "intel" || Value == "att") {
      CmdArgs.push_back("-mllvm");
      CmdArgs.push_back(Args.MakeArgString("-x86-asm-syntax=" + Value));
    } else {
      getToolChain().getDriver().Diag(diag::err_drv_unsupported_option_argument)
          << A->getSpelling() << Value;
    }
  }
}

void ClangAs::AddLoongArchTargetArgs(const ArgList &Args,
                                     ArgStringList &CmdArgs) const {
  CmdArgs.push_back("-target-abi");
  CmdArgs.push_back(loongarch::getLoongArchABI(getToolChain().getDriver(), Args,
                                               getToolChain().getTriple())
                        .data());
}

void ClangAs::AddRISCVTargetArgs(const ArgList &Args,
                               ArgStringList &CmdArgs) const {
  const llvm::Triple &Triple = getToolChain().getTriple();
  StringRef ABIName = riscv::getRISCVABI(Args, Triple);

  CmdArgs.push_back("-target-abi");
  CmdArgs.push_back(ABIName.data());

  if (Args.hasFlag(options::OPT_mdefault_build_attributes,
                   options::OPT_mno_default_build_attributes, true)) {
      CmdArgs.push_back("-mllvm");
      CmdArgs.push_back("-riscv-add-build-attributes");
  }
}

void ClangAs::ConstructJob(Compilation &C, const JobAction &JA,
                           const InputInfo &Output, const InputInfoList &Inputs,
                           const ArgList &Args,
                           const char *LinkingOutput) const {
  ArgStringList CmdArgs;

  assert(Inputs.size() == 1 && "Unexpected number of inputs.");
  const InputInfo &Input = Inputs[0];

  const llvm::Triple &Triple = getToolChain().getEffectiveTriple();
  const std::string &TripleStr = Triple.getTriple();
  const auto &D = getToolChain().getDriver();

  // Don't warn about "clang -w -c foo.s"
  Args.ClaimAllArgs(options::OPT_w);
  // and "clang -emit-llvm -c foo.s"
  Args.ClaimAllArgs(options::OPT_emit_llvm);

  claimNoWarnArgs(Args);

  // Invoke ourselves in -cc1as mode.
  //
  // FIXME: Implement custom jobs for internal actions.
  CmdArgs.push_back("-cc1as");

  // Add the "effective" target triple.
  CmdArgs.push_back("-triple");
  CmdArgs.push_back(Args.MakeArgString(TripleStr));

  getToolChain().addClangCC1ASTargetOptions(Args, CmdArgs);

  // Set the output mode, we currently only expect to be used as a real
  // assembler.
  CmdArgs.push_back("-filetype");
  CmdArgs.push_back("obj");

  // Set the main file name, so that debug info works even with
  // -save-temps or preprocessed assembly.
  CmdArgs.push_back("-main-file-name");
  CmdArgs.push_back(Clang::getBaseInputName(Args, Input));

  // Add the target cpu
  std::string CPU = getCPUName(D, Args, Triple, /*FromAs*/ true);
  if (!CPU.empty()) {
    CmdArgs.push_back("-target-cpu");
    CmdArgs.push_back(Args.MakeArgString(CPU));
  }

  // Add the target features
  getTargetFeatures(D, Triple, Args, CmdArgs, true);

  // Ignore explicit -force_cpusubtype_ALL option.
  (void)Args.hasArg(options::OPT_force__cpusubtype__ALL);

  // Pass along any -I options so we get proper .include search paths.
  Args.AddAllArgs(CmdArgs, options::OPT_I_Group);

  // Determine the original source input.
  auto FindSource = [](const Action *S) -> const Action * {
    while (S->getKind() != Action::InputClass) {
      assert(!S->getInputs().empty() && "unexpected root action!");
      S = S->getInputs()[0];
    }
    return S;
  };
  const Action *SourceAction = FindSource(&JA);

  // Forward -g and handle debug info related flags, assuming we are dealing
  // with an actual assembly file.
  bool WantDebug = false;
  Args.ClaimAllArgs(options::OPT_g_Group);
  if (Arg *A = Args.getLastArg(options::OPT_g_Group))
    WantDebug = !A->getOption().matches(options::OPT_g0) &&
                !A->getOption().matches(options::OPT_ggdb0);

  llvm::codegenoptions::DebugInfoKind DebugInfoKind =
      llvm::codegenoptions::NoDebugInfo;

  // Add the -fdebug-compilation-dir flag if needed.
  const char *DebugCompilationDir =
      addDebugCompDirArg(Args, CmdArgs, C.getDriver().getVFS());

  if (SourceAction->getType() == types::TY_Asm ||
      SourceAction->getType() == types::TY_PP_Asm) {
    // You might think that it would be ok to set DebugInfoKind outside of
    // the guard for source type, however there is a test which asserts
    // that some assembler invocation receives no -debug-info-kind,
    // and it's not clear whether that test is just overly restrictive.
    DebugInfoKind = (WantDebug ? llvm::codegenoptions::DebugInfoConstructor
                               : llvm::codegenoptions::NoDebugInfo);

    addDebugPrefixMapArg(getToolChain().getDriver(), getToolChain(), Args,
                         CmdArgs);

    // Set the AT_producer to the clang version when using the integrated
    // assembler on assembly source files.
    CmdArgs.push_back("-dwarf-debug-producer");
    CmdArgs.push_back(Args.MakeArgString(getClangFullVersion()));

    // And pass along -I options
    Args.AddAllArgs(CmdArgs, options::OPT_I);
  }
  const unsigned DwarfVersion = getDwarfVersion(getToolChain(), Args);
  RenderDebugEnablingArgs(Args, CmdArgs, DebugInfoKind, DwarfVersion,
                          llvm::DebuggerKind::Default);
  renderDwarfFormat(D, Triple, Args, CmdArgs, DwarfVersion);
  RenderDebugInfoCompressionArgs(Args, CmdArgs, D, getToolChain());

  // Handle -fPIC et al -- the relocation-model affects the assembler
  // for some targets.
  llvm::Reloc::Model RelocationModel;
  unsigned PICLevel;
  bool IsPIE;
  std::tie(RelocationModel, PICLevel, IsPIE) =
      ParsePICArgs(getToolChain(), Args);

  const char *RMName = RelocationModelName(RelocationModel);
  if (RMName) {
    CmdArgs.push_back("-mrelocation-model");
    CmdArgs.push_back(RMName);
  }

  // Optionally embed the -cc1as level arguments into the debug info, for build
  // analysis.
  if (getToolChain().UseDwarfDebugFlags()) {
    ArgStringList OriginalArgs;
    for (const auto &Arg : Args)
      Arg->render(Args, OriginalArgs);

    SmallString<256> Flags;
    const char *Exec = getToolChain().getDriver().getClangProgramPath();
    EscapeSpacesAndBackslashes(Exec, Flags);
    for (const char *OriginalArg : OriginalArgs) {
      SmallString<128> EscapedArg;
      EscapeSpacesAndBackslashes(OriginalArg, EscapedArg);
      Flags += " ";
      Flags += EscapedArg;
    }
    CmdArgs.push_back("-dwarf-debug-flags");
    CmdArgs.push_back(Args.MakeArgString(Flags));
  }

  // FIXME: Add -static support, once we have it.

  // Add target specific flags.
  switch (getToolChain().getArch()) {
  default:
    break;

  case llvm::Triple::mips:
  case llvm::Triple::mipsel:
  case llvm::Triple::mips64:
  case llvm::Triple::mips64el:
    AddMIPSTargetArgs(Args, CmdArgs);
    break;

  case llvm::Triple::x86:
  case llvm::Triple::x86_64:
#if INTEL_CUSTOMIZATION
#if INTEL_FEATURE_XUCC
  case llvm::Triple::x86_64_xucc:
#endif // INTEL_FEATURE_XUCC
#endif // INTEL_CUSTOMIZATION
    AddX86TargetArgs(Args, CmdArgs);
    break;

  case llvm::Triple::arm:
  case llvm::Triple::armeb:
  case llvm::Triple::thumb:
  case llvm::Triple::thumbeb:
    // This isn't in AddARMTargetArgs because we want to do this for assembly
    // only, not C/C++.
    if (Args.hasFlag(options::OPT_mdefault_build_attributes,
                     options::OPT_mno_default_build_attributes, true)) {
        CmdArgs.push_back("-mllvm");
        CmdArgs.push_back("-arm-add-build-attributes");
    }
    break;

  case llvm::Triple::aarch64:
  case llvm::Triple::aarch64_32:
  case llvm::Triple::aarch64_be:
    if (Args.hasArg(options::OPT_mmark_bti_property)) {
      CmdArgs.push_back("-mllvm");
      CmdArgs.push_back("-aarch64-mark-bti-property");
    }
    break;

  case llvm::Triple::loongarch32:
  case llvm::Triple::loongarch64:
    AddLoongArchTargetArgs(Args, CmdArgs);
    break;

  case llvm::Triple::riscv32:
  case llvm::Triple::riscv64:
    AddRISCVTargetArgs(Args, CmdArgs);
    break;
  }

  // Consume all the warning flags. Usually this would be handled more
  // gracefully by -cc1 (warning about unknown warning flags, etc) but -cc1as
  // doesn't handle that so rather than warning about unused flags that are
  // actually used, we'll lie by omission instead.
  // FIXME: Stop lying and consume only the appropriate driver flags
  Args.ClaimAllArgs(options::OPT_W_Group);

  CollectArgsForIntegratedAssembler(C, Args, CmdArgs,
                                    getToolChain().getDriver());

  Args.AddAllArgs(CmdArgs, options::OPT_mllvm);

  if (DebugInfoKind > llvm::codegenoptions::NoDebugInfo && Output.isFilename())
    addDebugObjectName(Args, CmdArgs, DebugCompilationDir,
                       Output.getFilename());

  // Fixup any previous commands that use -object-file-name because when we
  // generated them, the final .obj name wasn't yet known.
  for (Command &J : C.getJobs()) {
    if (SourceAction != FindSource(&J.getSource()))
      continue;
    auto &JArgs = J.getArguments();
    for (unsigned I = 0; I < JArgs.size(); ++I) {
      if (StringRef(JArgs[I]).startswith("-object-file-name=") &&
          Output.isFilename()) {
        ArgStringList NewArgs(JArgs.begin(), JArgs.begin() + I);
        addDebugObjectName(Args, NewArgs, DebugCompilationDir,
                           Output.getFilename());
        NewArgs.append(JArgs.begin() + I + 1, JArgs.end());
        J.replaceArguments(NewArgs);
        break;
      }
    }
  }

  assert(Output.isFilename() && "Unexpected lipo output.");
  CmdArgs.push_back("-o");
  CmdArgs.push_back(Output.getFilename());

  const llvm::Triple &T = getToolChain().getTriple();
  Arg *A;
  if (getDebugFissionKind(D, Args, A) == DwarfFissionKind::Split &&
      T.isOSBinFormatELF()) {
    CmdArgs.push_back("-split-dwarf-output");
    CmdArgs.push_back(SplitDebugName(JA, Args, Input, Output));
  }

  if (Triple.isAMDGPU())
    handleAMDGPUCodeObjectVersionOptions(D, Args, CmdArgs, /*IsCC1As=*/true);

  assert(Input.isFilename() && "Invalid input.");
  CmdArgs.push_back(Input.getFilename());

  const char *Exec = getToolChain().getDriver().getClangProgramPath();
  if (D.CC1Main && !D.CCGenDiagnostics) {
    // Invoke cc1as directly in this process.
    C.addCommand(std::make_unique<CC1Command>(
        JA, *this, ResponseFileSupport::AtFileUTF8(), Exec, CmdArgs, Inputs,
        Output, D.getPrependArg()));
  } else {
    C.addCommand(std::make_unique<Command>(
        JA, *this, ResponseFileSupport::AtFileUTF8(), Exec, CmdArgs, Inputs,
        Output, D.getPrependArg()));
  }
}

// Begin OffloadBundler

void OffloadBundler::ConstructJob(Compilation &C, const JobAction &JA,
                                  const InputInfo &Output,
                                  const InputInfoList &Inputs,
                                  const llvm::opt::ArgList &TCArgs,
                                  const char *LinkingOutput) const {
  // The version with only one output is expected to refer to a bundling job.
  assert(isa<OffloadBundlingJobAction>(JA) && "Expecting bundling job!");

  // The bundling command looks like this:
  // clang-offload-bundler -type=bc
  //   -targets=host-triple,openmp-triple1,openmp-triple2
  //   -output=output_file
  //   -input=unbundle_file_host
  //   -input=unbundle_file_tgt1
  //   -input=unbundle_file_tgt2

  ArgStringList CmdArgs;

  // Get the type.
  CmdArgs.push_back(TCArgs.MakeArgString(
      Twine("-type=") + types::getTypeTempSuffix(Output.getType())));

  assert(JA.getInputs().size() == Inputs.size() &&
         "Not have inputs for all dependence actions??");

  // Get the targets.
  SmallString<128> Triples;
  Triples += "-targets=";
  for (unsigned I = 0; I < Inputs.size(); ++I) {
    if (I)
      Triples += ',';

    // Find ToolChain for this input.
    Action::OffloadKind CurKind = Action::OFK_Host;
    const ToolChain *CurTC = &getToolChain();
    const Action *CurDep = JA.getInputs()[I];

    if (const auto *OA = dyn_cast<OffloadAction>(CurDep)) {
      CurTC = nullptr;
      OA->doOnEachDependence([&](Action *A, const ToolChain *TC, const char *) {
        assert(CurTC == nullptr && "Expected one dependence!");
        CurKind = A->getOffloadingDeviceKind();
        CurTC = TC;
      });
    }

    bool IsSYCL =
        TCArgs.hasFlag(options::OPT_fsycl, options::OPT_fno_sycl, false);
    Triples += (IsSYCL && (CurKind == Action::OFK_Cuda))
                   ? Action::GetOffloadKindName(Action::OFK_SYCL)
                   : Action::GetOffloadKindName(CurKind);
    Triples += '-';
    Triples += CurTC->getTriple().normalize();
    if ((CurKind == Action::OFK_HIP || CurKind == Action::OFK_OpenMP ||
         CurKind == Action::OFK_Cuda || CurKind == Action::OFK_SYCL) &&
        !StringRef(CurDep->getOffloadingArch()).empty() &&
        !TCArgs.hasArg(options::OPT_fno_bundle_offload_arch)) {
      Triples += '-';
      Triples += CurDep->getOffloadingArch();
    }

    // TODO: Replace parsing of -march flag. Can be done by storing GPUArch
    //       with each toolchain.
    StringRef GPUArchName;
#if INTEL_CUSTOMIZATION
    if (CurKind == Action::OFK_OpenMP && !CurTC->getTriple().isSPIR()) {
#endif // INTEL_CUSTOMIZATION
      // Extract GPUArch from -march argument in TC argument list.
      for (unsigned ArgIndex = 0; ArgIndex < TCArgs.size(); ArgIndex++) {
        auto ArchStr = StringRef(TCArgs.getArgString(ArgIndex));
        auto Arch = ArchStr.starts_with_insensitive("-march=");
        if (Arch) {
          GPUArchName = ArchStr.substr(7);
          Triples += "-";
          break;
        }
      }
      Triples += GPUArchName.str();
    }
  }
  // If we see we are bundling for FPGA using -fintelfpga, add the
  // dependency bundle
  bool IsFPGADepBundle = TCArgs.hasArg(options::OPT_fintelfpga) &&
                         Output.getType() == types::TY_Object;

  // For spir64_fpga target, when bundling objects we also want to bundle up the
  // named dependency file.
  // TODO - We are currently using the target triple inputs to slot a location
  // of the dependency information into the bundle.  It would be good to
  // separate this out to an explicit option in the bundler for the dependency
  // file as it does not match the type being bundled.
  if (IsFPGADepBundle) {
    Triples += ',';
    Triples += Action::GetOffloadKindName(Action::OFK_SYCL);
    Triples += '-';
    Triples += types::getTypeName(types::TY_FPGA_Dependencies);
  }
  CmdArgs.push_back(TCArgs.MakeArgString(Triples));

  // Get bundled file command.
  CmdArgs.push_back(
      TCArgs.MakeArgString(Twine("-output=") + Output.getFilename()));

  // Get unbundled files command.
  for (unsigned I = 0; I < Inputs.size(); ++I) {
    SmallString<128> UB;
    UB += "-input=";

    // Find ToolChain for this input.
    const ToolChain *CurTC = &getToolChain();
    if (const auto *OA = dyn_cast<OffloadAction>(JA.getInputs()[I])) {
      CurTC = nullptr;
      OA->doOnEachDependence([&](Action *, const ToolChain *TC, const char *) {
        assert(CurTC == nullptr && "Expected one dependence!");
        CurTC = TC;
      });
      UB += C.addTempFile(
          C.getArgs().MakeArgString(CurTC->getInputFilename(Inputs[I])));
    } else {
      UB += CurTC->getInputFilename(Inputs[I]);
    }
    CmdArgs.push_back(TCArgs.MakeArgString(UB));
  }
  // For -fintelfpga, when bundling objects we also want to bundle up the
  // named dependency file.
  if (IsFPGADepBundle) {
    const char *BaseName = Clang::getBaseInputName(TCArgs, Inputs[0]);
    SmallString<128> DepFile(C.getDriver().getFPGATempDepFile(BaseName));
    if (!DepFile.empty())
      CmdArgs.push_back(TCArgs.MakeArgString("-input=" + DepFile));
  }
  // All the inputs are encoded as commands.
  C.addCommand(std::make_unique<Command>(
      JA, *this, ResponseFileSupport::None(),
      TCArgs.MakeArgString(getToolChain().GetProgramPath(getShortName())),
      CmdArgs, std::nullopt, Output));
}

void OffloadBundler::ConstructJobMultipleOutputs(
    Compilation &C, const JobAction &JA, const InputInfoList &Outputs,
    const InputInfoList &Inputs, const llvm::opt::ArgList &TCArgs,
    const char *LinkingOutput) const {
  // The version with multiple outputs is expected to refer to a unbundling job.
  auto &UA = cast<OffloadUnbundlingJobAction>(JA);

  // The unbundling command looks like this:
  // clang-offload-bundler -type=bc
  //   -targets=host-triple,openmp-triple1,openmp-triple2
  //   -input=input_file
  //   -output=unbundle_file_host
  //   -output=unbundle_file_tgt1
  //   -output=unbundle_file_tgt2
  //   -unbundle

  ArgStringList CmdArgs;
  InputInfo Input = Inputs.front();
  const char *TypeArg = types::getTypeTempSuffix(Input.getType());
  const char *InputFileName = Input.getFilename();
  types::ID InputType(Input.getType());
  bool IsFPGADepUnbundle = JA.getType() == types::TY_FPGA_Dependencies;
  bool IsFPGADepLibUnbundle = JA.getType() == types::TY_FPGA_Dependencies_List;

  if (InputType == types::TY_FPGA_AOCX || InputType == types::TY_FPGA_AOCR ||
      InputType == types::TY_FPGA_AOCR_EMU) {
    // Override type with AOCX/AOCR which will unbundle to a list containing
    // binaries with the appropriate file extension (.aocx/.aocr).
    // TODO - representation of the output file from the unbundle for these
    // types (aocx/aocr) are always list files.  We should represent this
    // better in the output extension and type for improved understanding
    // of file contents and debuggability.
    TypeArg = (InputType == types::TY_FPGA_AOCX) ? "aocx" : "aocr";
    if (!getToolChain().getTriple().isSPIR())
      TypeArg = "aoo";
  }
  if (InputType == types::TY_FPGA_AOCO || IsFPGADepLibUnbundle)
    TypeArg = "aoo";
  if (IsFPGADepUnbundle)
    TypeArg = "o";

  bool HasSPIRTarget = false;
  auto SYCLTCRange = C.getOffloadToolChains<Action::OFK_SYCL>();
  for (auto TI = SYCLTCRange.first, TE = SYCLTCRange.second; TI != TE; ++TI)
    HasSPIRTarget |= TI->second->getTriple().isSPIR();
#if INTEL_CUSTOMIZATION
  auto OpenMPTCRange = C.getOffloadToolChains<Action::OFK_OpenMP>();
  for (auto TI = OpenMPTCRange.first, TE = OpenMPTCRange.second; TI != TE; ++TI)
    HasSPIRTarget |= TI->second->getTriple().isSPIR();
#endif // INTEL_CUSTOMIZATION
  if (InputType == types::TY_Archive && HasSPIRTarget)
    TypeArg = "aoo";

  // Get the type.
  CmdArgs.push_back(TCArgs.MakeArgString(Twine("-type=") + TypeArg));

  // Get the targets.
  SmallString<128> Triples;
  Triples += "-targets=";
  auto DepInfo = UA.getDependentActionsInfo();
  for (unsigned I = 0, J = 0; I < DepInfo.size(); ++I) {
    auto &Dep = DepInfo[I];
    // FPGA device triples are 'transformed' for the bundler when creating
    // aocx or aocr type bundles.  Also, we only do a specific target
    // unbundling, skipping the host side or device side.
    if (types::isFPGA(InputType)) {
      if (getToolChain().getTriple().isSPIR()) {
        if (Dep.DependentToolChain->getTriple().getSubArch() ==
            llvm::Triple::SPIRSubArch_fpga) {
          if (J++)
            Triples += ',';
          llvm::Triple TT;
          TT.setArchName(types::getTypeName(InputType));
          TT.setVendorName("intel");
          TT.setOS(getToolChain().getTriple().getOS());
          Triples += "sycl-";
          Triples += TT.normalize();
          continue;
        } else if (Dep.DependentOffloadKind == Action::OFK_Host) {
          // No host unbundle for FPGA binaries.
          continue;
        }
      } else if (Dep.DependentOffloadKind == Action::OFK_SYCL)
        continue;
    } else if (InputType == types::TY_Archive ||
               (getToolChain().getTriple().getSubArch() ==
                    llvm::Triple::SPIRSubArch_fpga &&
                TCArgs.hasArg(options::OPT_fsycl_link_EQ))) {
      // Do not extract host part if we are unbundling archive on Windows
      // because it is not needed. Static offload libraries are added to the
      // host link command just as normal libraries.  Do not extract the host
      // part from FPGA -fsycl-link unbundles either, as the full obj
      // is used in the final link
      if (Dep.DependentOffloadKind == Action::OFK_Host)
        continue;
    }
    if (J++)
      Triples += ',';
    Triples += Action::GetOffloadKindName(Dep.DependentOffloadKind);
    Triples += '-';
    // When -fsycl-force-target is used, this value overrides the expected
    // output type we are unbundling.
    if (Dep.DependentOffloadKind == Action::OFK_SYCL &&
        TCArgs.hasArg(options::OPT_fsycl_force_target_EQ)) {
      StringRef Val(
          TCArgs.getLastArg(options::OPT_fsycl_force_target_EQ)->getValue());
      llvm::Triple TT(C.getDriver().MakeSYCLDeviceTriple(Val));
      Triples += TT.normalize();
    } else
      Triples += Dep.DependentToolChain->getTriple().normalize();
    if ((Dep.DependentOffloadKind == Action::OFK_HIP ||
         Dep.DependentOffloadKind == Action::OFK_OpenMP ||
         Dep.DependentOffloadKind == Action::OFK_Cuda ||
         Dep.DependentOffloadKind == Action::OFK_SYCL) &&
        !Dep.DependentBoundArch.empty() &&
        !TCArgs.hasArg(options::OPT_fno_bundle_offload_arch)) {
      Triples += '-';
      Triples += Dep.DependentBoundArch;
    }
    // TODO: Replace parsing of -march flag. Can be done by storing GPUArch
    //       with each toolchain.
    StringRef GPUArchName;
#if INTEL_CUSTOMIZATION
    if (Dep.DependentOffloadKind == Action::OFK_OpenMP &&
        !Dep.DependentToolChain->getTriple().isSPIR()) {
#endif // INTEL_CUSTOMIZATION
      // Extract GPUArch from -march argument in TC argument list.
      for (unsigned ArgIndex = 0; ArgIndex < TCArgs.size(); ArgIndex++) {
        StringRef ArchStr = StringRef(TCArgs.getArgString(ArgIndex));
        auto Arch = ArchStr.starts_with_insensitive("-march=");
        if (Arch) {
          GPUArchName = ArchStr.substr(7);
          Triples += "-";
          break;
        }
      }
      Triples += GPUArchName.str();
    }
  }
  if (IsFPGADepUnbundle || IsFPGADepLibUnbundle) {
    // TODO - We are currently using the target triple inputs to slot a location
    // of the dependency information into the bundle.  It would be good to
    // separate this out to an explicit option in the bundler for the dependency
    // file as it does not match the type being bundled.
    Triples += Action::GetOffloadKindName(Action::OFK_SYCL);
    Triples += '-';
    Triples += types::getTypeName(types::TY_FPGA_Dependencies);
  }
  CmdArgs.push_back(TCArgs.MakeArgString(Triples));

  // Get bundled file command.
  CmdArgs.push_back(
      TCArgs.MakeArgString(Twine("-input=") + InputFileName));

  // Get unbundled files command.
  // When dealing with -fintelfpga, there is an additional unbundle step
  // that occurs for the dependency file.  In that case, do not use the
  // dependent information, but just the output file.
  if (IsFPGADepUnbundle || IsFPGADepLibUnbundle) {
    SmallString<128> UB;
    UB += "-output=";
    UB += Outputs[0].getFilename();
    CmdArgs.push_back(TCArgs.MakeArgString(UB));
  } else {
    for (unsigned I = 0; I < Outputs.size(); ++I) {
      SmallString<128> UB;
      UB += "-output=";
      UB += DepInfo[I].DependentToolChain->getInputFilename(Outputs[I]);
      CmdArgs.push_back(TCArgs.MakeArgString(UB));
    }
  }
  CmdArgs.push_back("-unbundle");
  CmdArgs.push_back("-allow-missing-bundles");
#if INTEL_CUSTOMIZATION
  auto TmpDir =
      TCArgs.MakeArgString(Twine("-base-temp-dir=") + C.getDriver().BaseTempDir);
  CmdArgs.push_back(TmpDir);
#endif // INTEL_CUSTOMIZATION
  // All the inputs are encoded as commands.
  C.addCommand(std::make_unique<Command>(
      JA, *this, ResponseFileSupport::None(),
      TCArgs.MakeArgString(getToolChain().GetProgramPath(getShortName())),
      CmdArgs, std::nullopt, Outputs));
}

// Begin OffloadWrapper

#if INTEL_CUSTOMIZATION
static void addRunTimeWrapperOpts(Compilation &C,
                                  Action::OffloadKind DeviceOffloadKind,
                                  const llvm::opt::ArgList &TCArgs,
                                  ArgStringList &CmdArgs,
                                  const ToolChain &TC,
                                  const JobAction &JA) {
  // Grab any Target specific options that need to be added to the wrapper
  // information.
  ArgStringList BuildArgs;
  auto createArgString = [&](const char *Opt) {
    if (BuildArgs.empty())
      return;
    SmallString<128> AL;
    for (const char *A : BuildArgs) {
      if (AL.empty()) {
        AL = A;
        continue;
      }
      AL += " ";
      AL += A;
    }
    CmdArgs.push_back(C.getArgs().MakeArgString(Twine(Opt) + AL));
  };
  const toolchains::SYCLToolChain &SYCLTC =
            static_cast<const toolchains::SYCLToolChain &>(TC);
  llvm::Triple TT = SYCLTC.getTriple();
  // TODO: Consider separating the mechanisms for:
  // - passing standard-defined options to AOT/JIT compilation steps;
  // - passing AOT-compiler specific options.
  // This would allow retaining standard language options in the
  // image descriptor, while excluding tool-specific options that
  // have been known to confuse RT implementations.
  if (TT.getSubArch() == llvm::Triple::NoSubArch) {
    // Only store compile/link opts in the image descriptor for the SPIR-V
    // target; AOT compilation has already been performed otherwise.
    const ArgList &Args = C.getArgsForToolChain(nullptr, StringRef(),
                                                DeviceOffloadKind);
    SYCLTC.AddImpliedTargetArgs(DeviceOffloadKind, TT, Args, BuildArgs, JA);
    SYCLTC.TranslateBackendTargetArgs(DeviceOffloadKind, TT, Args, BuildArgs);
    createArgString("-compile-opts=");
    BuildArgs.clear();
    SYCLTC.TranslateLinkerTargetArgs(DeviceOffloadKind, TT, Args, BuildArgs);
    createArgString("-link-opts=");
  }
}
#endif // INTEL_CUSTOMIZATION

void OffloadWrapper::ConstructJob(Compilation &C, const JobAction &JA,
                                  const InputInfo &Output,
                                  const InputInfoList &Inputs,
                                  const llvm::opt::ArgList &TCArgs,
                                  const char *LinkingOutput) const {
  // Construct offload-wrapper command.  Also calls llc to generate the
  // object that is fed to the linker from the wrapper generated bc file
  assert(isa<OffloadWrapperJobAction>(JA) && "Expecting wrapping job!");

  Action::OffloadKind OffloadingKind = JA.getOffloadingDeviceKind();
  if (OffloadingKind == Action::OFK_SYCL) {
    // The wrapper command looks like this:
    // clang-offload-wrapper
    //   -o=<outputfile>.bc
    //   -host=x86_64-pc-linux-gnu -kind=sycl
    //   -format=spirv <inputfile1>.spv <manifest1>(optional)
    //   -format=spirv <inputfile2>.spv <manifest2>(optional)
    //  ...
    ArgStringList WrapperArgs;

    std::string OutTmpName = C.getDriver().GetTemporaryPath("wrapper", "bc");
    const char *WrapperFileName =
        C.addTempFile(C.getArgs().MakeArgString(OutTmpName));
    SmallString<128> OutOpt("-o=");
    OutOpt += WrapperFileName;
    WrapperArgs.push_back(C.getArgs().MakeArgString(OutOpt));

    SmallString<128> HostTripleOpt("-host=");
    HostTripleOpt += getToolChain().getAuxTriple()->str();
    WrapperArgs.push_back(C.getArgs().MakeArgString(HostTripleOpt));

    llvm::Triple TT = getToolChain().getTriple();
    SmallString<128> TargetTripleOpt = TT.getArchName();
    // When wrapping an FPGA device binary, we need to be sure to apply the
    // appropriate triple that corresponds (fpga_aoc[xr]-intel-<os>)
    // to the target triple setting.
    if (TT.getSubArch() == llvm::Triple::SPIRSubArch_fpga &&
        TCArgs.hasArg(options::OPT_fsycl_link_EQ)) {
      SmallString<16> FPGAArch("fpga_");
      auto *A = C.getInputArgs().getLastArg(options::OPT_fsycl_link_EQ);
      bool Early = (A->getValue() == StringRef("early"));
      FPGAArch += Early ? "aocr" : "aocx";
      if (C.getDriver().isFPGAEmulationMode() && Early)
        FPGAArch += "_emu";
      TT.setArchName(FPGAArch);
      TT.setVendorName("intel");
      TargetTripleOpt = TT.str();
      // When wrapping an FPGA aocx binary to archive, do not emit registration
      // functions
      if (A->getValue() == StringRef("image"))
        WrapperArgs.push_back(C.getArgs().MakeArgString("--emit-reg-funcs=0"));
    }
    addRunTimeWrapperOpts(C, OffloadingKind, TCArgs, WrapperArgs,
                          getToolChain(), JA); // INTEL

    bool IsEmbeddedIR = cast<OffloadWrapperJobAction>(JA).isEmbeddedIR();
    if (IsEmbeddedIR) {
      // When the offload-wrapper is called to embed LLVM IR, add a prefix to
      // the target triple to distinguish the LLVM IR from the actual device
      // binary for that target.
      TargetTripleOpt = ("llvm_" + TargetTripleOpt).str();
    }

    WrapperArgs.push_back(
        C.getArgs().MakeArgString(Twine("-target=") + TargetTripleOpt));

    // TODO forcing offload kind is a simplification which assumes wrapper used
    // only with SYCL. Device binary format (-format=xxx) option should also
    // come from the command line and/or the native compiler. Should be fixed
    // together with supporting AOT in the driver. If format is not set, the
    // default is "none" which means runtime must try to determine it
    // automatically.
    StringRef Kind = Action::GetOffloadKindName(OffloadingKind);
    WrapperArgs.push_back(
        C.getArgs().MakeArgString(Twine("-kind=") + Twine(Kind)));

#if INTEL_CUSTOMIZATION
    // When debugging, make the native debugger the default for SYCL on Windows.
    if (getToolChain().getTriple().isWindowsMSVCEnvironment() &&
        TCArgs.getLastArg(options::OPT_g_Group)) {
      WrapperArgs.push_back("--build-opts=-gnative");
    }
#endif // INTEL_CUSTOMIZATION

    assert((Inputs.size() > 0) && "no inputs for clang-offload-wrapper");
    assert(((Inputs[0].getType() != types::TY_Tempfiletable) ||
            (Inputs.size() == 1)) &&
           "wrong usage of clang-offload-wrapper with SYCL");
    const InputInfo &I = Inputs[0];
    assert(I.isFilename() && "Invalid input.");

    if (I.getType() == types::TY_Tempfiletable ||
        I.getType() == types::TY_Tempfilelist || IsEmbeddedIR)
      // wrapper actual input files are passed via the batch job file table:
      WrapperArgs.push_back(C.getArgs().MakeArgString("-batch"));
    WrapperArgs.push_back(C.getArgs().MakeArgString(I.getFilename()));

    auto Cmd = std::make_unique<Command>(
        JA, *this, ResponseFileSupport::None(),
        TCArgs.MakeArgString(getToolChain().GetProgramPath(getShortName())),
        WrapperArgs, std::nullopt);
    C.addCommand(std::move(Cmd));

    // Construct llc command.
    // The output is an object file
    ArgStringList LlcArgs{"-filetype=obj", "-o", Output.getFilename(),
                          WrapperFileName};
    llvm::Reloc::Model RelocationModel;
    unsigned PICLevel;
    bool IsPIE;
    std::tie(RelocationModel, PICLevel, IsPIE) =
        ParsePICArgs(getToolChain(), TCArgs);
    if (PICLevel > 0 || TCArgs.hasArg(options::OPT_shared) || IsPIE) {
      LlcArgs.push_back("-relocation-model=pic");
    }
    if (Arg *A = C.getArgs().getLastArg(options::OPT_mcmodel_EQ))
      LlcArgs.push_back(
          TCArgs.MakeArgString(Twine("--code-model=") + A->getValue()));

    SmallString<128> LlcPath(C.getDriver().Dir);
    llvm::sys::path::append(LlcPath, "llc");
    const char *Llc = C.getArgs().MakeArgString(LlcPath);
    C.addCommand(std::make_unique<Command>(
         JA, *this, ResponseFileSupport::None(), Llc, LlcArgs, std::nullopt));
    return;
  } // end of SYCL flavor of offload wrapper command creation

  ArgStringList CmdArgs;

  const llvm::Triple &Triple = getToolChain().getEffectiveTriple();

  // Add the "effective" target triple.
  CmdArgs.push_back("-host");
  CmdArgs.push_back(TCArgs.MakeArgString(Triple.getTriple()));

  // Add the output file name.
  assert(Output.isFilename() && "Invalid output.");
  CmdArgs.push_back("-o");
  CmdArgs.push_back(TCArgs.MakeArgString(Output.getFilename()));

  assert(JA.getInputs().size() == Inputs.size() &&
         "Not have inputs for all dependence actions??");

  // For FPGA, we wrap the host objects before archiving them when using
  // -fsycl-link.  This allows for better extraction control from the
  // archive when we need the host objects for subsequent compilations.
  if (OffloadingKind == Action::OFK_None &&
      C.getArgs().hasArg(options::OPT_fintelfpga) &&
      C.getArgs().hasArg(options::OPT_fsycl_link_EQ)) {

    // Add offload targets and inputs.
    CmdArgs.push_back(C.getArgs().MakeArgString(
        Twine("-kind=") + Action::GetOffloadKindName(OffloadingKind)));
    CmdArgs.push_back(
        TCArgs.MakeArgString(Twine("-target=") + Triple.getTriple()));

    // Add input.
    assert(Inputs[0].isFilename() && "Invalid input.");
    CmdArgs.push_back(TCArgs.MakeArgString(Inputs[0].getFilename()));

    C.addCommand(std::make_unique<Command>(
        JA, *this, ResponseFileSupport::None(),
        TCArgs.MakeArgString(getToolChain().GetProgramPath(getShortName())),
        CmdArgs, Inputs));
    return;
  }

  // Add offload targets and inputs.
  for (unsigned I = 0; I < Inputs.size(); ++I) {
    // Get input's Offload Kind and ToolChain.
    const auto *OA = cast<OffloadAction>(JA.getInputs()[I]);
    assert(OA->hasSingleDeviceDependence(/*DoNotConsiderHostActions=*/true) &&
           "Expected one device dependence!");
    Action::OffloadKind DeviceKind = Action::OFK_None;
    const ToolChain *DeviceTC = nullptr;
    OA->doOnEachDependence([&](Action *A, const ToolChain *TC, const char *) {
      DeviceKind = A->getOffloadingDeviceKind();
      DeviceTC = TC;
    });
#if INTEL_CUSTOMIZATION
    addRunTimeWrapperOpts(C, DeviceKind, TCArgs, CmdArgs, *DeviceTC, JA);

    if (Inputs[I].getType() == types::TY_Tempfiletable ||
        Inputs[I].getType() == types::TY_Tempfilelist)
      // wrapper actual input files are passed via the batch job file table:
      // TODO: Use -batch for now until -split-batch is properly supported
      // in the clang-offload-wrapper tool.  This means that batching is
      // applied to all targets and currently cannot be applied at an
      // individual level.
      CmdArgs.push_back(C.getArgs().MakeArgString("-batch"));
#endif // INTEL_CUSTOMIZATION

    // And add it to the offload targets.
    CmdArgs.push_back(C.getArgs().MakeArgString(
        Twine("-kind=") + Action::GetOffloadKindName(DeviceKind)));
    CmdArgs.push_back(TCArgs.MakeArgString(Twine("-target=") +
                                           DeviceTC->getTriple().normalize()));

    // Add input.
    assert(Inputs[I].isFilename() && "Invalid input.");
    CmdArgs.push_back(TCArgs.MakeArgString(Inputs[I].getFilename()));
  }

  C.addCommand(std::make_unique<Command>(
      JA, *this, ResponseFileSupport::None(),
      TCArgs.MakeArgString(getToolChain().GetProgramPath(getShortName())),
      CmdArgs, Inputs));
}

void OffloadPackager::ConstructJob(Compilation &C, const JobAction &JA,
                                   const InputInfo &Output,
                                   const InputInfoList &Inputs,
                                   const llvm::opt::ArgList &Args,
                                   const char *LinkingOutput) const {
  ArgStringList CmdArgs;

  // Add the output file name.
  assert(Output.isFilename() && "Invalid output.");
  CmdArgs.push_back("-o");
  CmdArgs.push_back(Output.getFilename());

  // Create the inputs to bundle the needed metadata.
  for (const InputInfo &Input : Inputs) {
    const Action *OffloadAction = Input.getAction();
    const ToolChain *TC = OffloadAction->getOffloadingToolChain();
    const ArgList &TCArgs =
        C.getArgsForToolChain(TC, OffloadAction->getOffloadingArch(),
                              OffloadAction->getOffloadingDeviceKind());
    StringRef File = C.getArgs().MakeArgString(TC->getInputFilename(Input));
    StringRef Arch = (OffloadAction->getOffloadingArch())
                         ? OffloadAction->getOffloadingArch()
                         : TCArgs.getLastArgValue(options::OPT_march_EQ);
    StringRef Kind =
      Action::GetOffloadKindName(OffloadAction->getOffloadingDeviceKind());

    ArgStringList Features;
    SmallVector<StringRef> FeatureArgs;
    getTargetFeatures(TC->getDriver(), TC->getTriple(), TCArgs, Features,
                      false);
    llvm::copy_if(Features, std::back_inserter(FeatureArgs),
                  [](StringRef Arg) { return !Arg.startswith("-target"); });

    SmallVector<std::string> Parts{
        "file=" + File.str(),
        "triple=" + TC->getTripleString(),
        "arch=" + Arch.str(),
        "kind=" + Kind.str(),
    };

    if (TC->getDriver().isUsingLTO(/* IsOffload */ true))
      for (StringRef Feature : FeatureArgs)
        Parts.emplace_back("feature=" + Feature.str());

    CmdArgs.push_back(Args.MakeArgString("--image=" + llvm::join(Parts, ",")));
  }

  C.addCommand(std::make_unique<Command>(
      JA, *this, ResponseFileSupport::None(),
      Args.MakeArgString(getToolChain().GetProgramPath(getShortName())),
      CmdArgs, Inputs, Output));
}

// Begin OffloadDeps

void OffloadDeps::constructJob(Compilation &C, const JobAction &JA,
                               ArrayRef<InputInfo> Outputs,
                               ArrayRef<InputInfo> Inputs,
                               const llvm::opt::ArgList &TCArgs,
                               const char *LinkingOutput) const {
  auto &DA = cast<OffloadDepsJobAction>(JA);

  ArgStringList CmdArgs;

  // Get the targets.
  SmallString<128> Targets{"-targets="};
  auto DepInfo = DA.getDependentActionsInfo();
  for (unsigned I = 0; I < DepInfo.size(); ++I) {
    auto &Dep = DepInfo[I];
    if (I)
      Targets += ',';
    Targets += Action::GetOffloadKindName(Dep.DependentOffloadKind);
    Targets += '-';
    // When -fsycl-force-target is used, this value overrides the expected
    // output type we are creating deps for.
    if (Dep.DependentOffloadKind == Action::OFK_SYCL &&
        TCArgs.hasArg(options::OPT_fsycl_force_target_EQ)) {
      StringRef Val(
          TCArgs.getLastArg(options::OPT_fsycl_force_target_EQ)->getValue());
      llvm::Triple TT(C.getDriver().MakeSYCLDeviceTriple(Val));
      Targets += TT.normalize();
    } else {
      std::string NormalizedTriple =
          Dep.DependentToolChain->getTriple().normalize();
      Targets += NormalizedTriple;
    }
    if ((Dep.DependentOffloadKind == Action::OFK_HIP ||
         Dep.DependentOffloadKind == Action::OFK_SYCL) &&
        !Dep.DependentBoundArch.empty()) {
      Targets += '-';
      Targets += Dep.DependentBoundArch;
    }
  }
  CmdArgs.push_back(TCArgs.MakeArgString(Targets));

  // Prepare outputs.
  SmallString<128> Outs{"-outputs="};
  for (unsigned I = 0; I < Outputs.size(); ++I) {
    if (I)
      Outs += ',';
    Outs += DepInfo[I].DependentToolChain->getInputFilename(Outputs[I]);
  }
  CmdArgs.push_back(TCArgs.MakeArgString(Outs));

  // Add input file.
  CmdArgs.push_back(Inputs.front().getFilename());

  // All the inputs are encoded as commands.
  C.addCommand(std::make_unique<Command>(
      JA, *this, ResponseFileSupport::None(),
      TCArgs.MakeArgString(getToolChain().GetProgramPath(getShortName())),
      CmdArgs, std::nullopt, Outputs));
}

void OffloadDeps::ConstructJob(Compilation &C, const JobAction &JA,
                               const InputInfo &Output,
                               const InputInfoList &Inputs,
                               const llvm::opt::ArgList &TCArgs,
                               const char *LinkingOutput) const {
  constructJob(C, JA, Output, Inputs, TCArgs, LinkingOutput);
}

void OffloadDeps::ConstructJobMultipleOutputs(Compilation &C,
                                              const JobAction &JA,
                                              const InputInfoList &Outputs,
                                              const InputInfoList &Inputs,
                                              const llvm::opt::ArgList &TCArgs,
                                              const char *LinkingOutput) const {
  constructJob(C, JA, Outputs, Inputs, TCArgs, LinkingOutput);
}

// Begin SPIRVTranslator

void SPIRVTranslator::ConstructJob(Compilation &C, const JobAction &JA,
                                  const InputInfo &Output,
                                  const InputInfoList &Inputs,
                                  const llvm::opt::ArgList &TCArgs,
                                  const char *LinkingOutput) const {
  // Construct llvm-spirv command.
  assert(isa<SPIRVTranslatorJobAction>(JA) && "Expecting Translator job!");

  // The translator command looks like this:
  // llvm-spirv -o <file>.spv <file>.bc
  ArgStringList ForeachArgs;
  ArgStringList TranslatorArgs;

  TranslatorArgs.push_back("-o");
  TranslatorArgs.push_back(Output.getFilename());
#if INTEL_CUSTOMIZATION
  if (JA.isDeviceOffloading(Action::OFK_SYCL) ||
      (JA.isDeviceOffloading(Action::OFK_OpenMP) &&
       getToolChain().getTriple().isSPIR())) {
    TranslatorArgs.push_back("-spirv-max-version=1.4");
#endif // INTEL_CUSTOMIZATION
    TranslatorArgs.push_back("-spirv-debug-info-version=ocl-100");
    // Prevent crash in the translator if input IR contains DIExpression
    // operations which don't have mapping to OpenCL.DebugInfo.100 spec.
    TranslatorArgs.push_back("-spirv-allow-extra-diexpressions");
#if INTEL_CUSTOMIZATION
    if (JA.isDeviceOffloading(Action::OFK_OpenMP))
      TranslatorArgs.push_back("-spirv-allow-unknown-intrinsics");
    else
      TranslatorArgs.push_back("-spirv-allow-unknown-intrinsics=llvm.genx.");
#endif // INTEL_CUSTOMIZATION
    bool CreatingSyclSPIRVFatObj =
        C.getDriver().getFinalPhase(C.getArgs()) != phases::Link &&
        TCArgs.getLastArgValue(options::OPT_fsycl_device_obj_EQ)
            .equals_insensitive("spirv") &&
        !TCArgs.hasArg(options::OPT_fsycl_device_only);
    if (CreatingSyclSPIRVFatObj)
      TranslatorArgs.push_back("--spirv-preserve-auxdata");

    // Disable all the extensions by default
    std::string ExtArg("-spirv-ext=-all");
    std::string DefaultExtArg =
        ",+SPV_EXT_shader_atomic_float_add,+SPV_EXT_shader_atomic_float_min_max"
        ",+SPV_KHR_no_integer_wrap_decoration,+SPV_KHR_float_controls"
        ",+SPV_KHR_expect_assume,+SPV_KHR_linkonce_odr";
    std::string INTELExtArg =
        ",+SPV_INTEL_subgroups,+SPV_INTEL_media_block_io"
        ",+SPV_INTEL_device_side_avc_motion_estimation"
        ",+SPV_INTEL_fpga_loop_controls,+SPV_INTEL_unstructured_loop_controls"
        ",+SPV_INTEL_fpga_reg,+SPV_INTEL_blocking_pipes"
        ",+SPV_INTEL_function_pointers,+SPV_INTEL_kernel_attributes"
        ",+SPV_INTEL_io_pipes,+SPV_INTEL_inline_assembly"
        ",+SPV_INTEL_arbitrary_precision_integers"
        ",+SPV_INTEL_float_controls2,+SPV_INTEL_vector_compute"
        ",+SPV_INTEL_fast_composite"
#if INTEL_COLLAB
        ",+SPV_INTEL_joint_matrix"
#endif // INTEL_COLLAB
        ",+SPV_INTEL_arbitrary_precision_fixed_point"
        ",+SPV_INTEL_arbitrary_precision_floating_point"
        ",+SPV_INTEL_variable_length_array,+SPV_INTEL_fp_fast_math_mode"
        ",+SPV_INTEL_long_constant_composite"
        ",+SPV_INTEL_arithmetic_fence"
        ",+SPV_INTEL_global_variable_decorations"
        ",+SPV_INTEL_fpga_buffer_location"
        ",+SPV_INTEL_fpga_argument_interfaces"
        ",+SPV_INTEL_fpga_invocation_pipelining_attributes"
        ",+SPV_INTEL_task_sequence"; // INTEL

#if INTEL_CUSTOMIZATION
    if (!TCArgs.hasArg(options::OPT_fopenmp_target_simd)) {
      // Currently ESIMD OpenMP target doesn't support SPV_INTEL_optnone
      INTELExtArg += ",+SPV_INTEL_optnone";
    }
#endif // INTEL_CUSTOMIZATION
    ExtArg = ExtArg + DefaultExtArg + INTELExtArg;
#if INTEL_CUSTOMIZATION
    if (!C.getDriver().isFPGAEmulationMode()) {
#endif // INTEL_CUSTOMIZATION
      // Enable several extensions on FPGA H/W exclusively
      ExtArg += ",+SPV_INTEL_usm_storage_classes,+SPV_INTEL_runtime_aligned"
                ",+SPV_INTEL_fpga_cluster_attributes,+SPV_INTEL_loop_fuse"
                ",+SPV_INTEL_fpga_dsp_control,+SPV_INTEL_fpga_memory_accesses"
                ",+SPV_INTEL_fpga_memory_attributes";
#if INTEL_CUSTOMIZATION
      // Disable optnone for FPGA hardware
      ExtArg += ",-SPV_INTEL_optnone";
    }
#endif // INTEL_CUSTOMIZATION
    else
      // Don't enable several freshly added extensions on FPGA H/W
      ExtArg += ",+SPV_INTEL_token_type"
                ",+SPV_INTEL_bfloat16_conversion"
                ",+SPV_INTEL_joint_matrix"
                ",+SPV_INTEL_hw_thread_queries"
                ",+SPV_INTEL_memory_access_aliasing" // INTEL_COLLAB
                ",+SPV_KHR_uniform_group_instructions"
                ",+SPV_INTEL_masked_gather_scatter"
                ",+SPV_INTEL_tensor_float32_conversion";
    if (CreatingSyclSPIRVFatObj)
      ExtArg += ",+SPV_KHR_non_semantic_info";

    TranslatorArgs.push_back(TCArgs.MakeArgString(ExtArg));
  }

  for (auto I : Inputs) {
    std::string Filename(I.getFilename());
    if (I.getType() == types::TY_Tempfilelist) {
      ForeachArgs.push_back(
          C.getArgs().MakeArgString("--in-file-list=" + Filename));
      ForeachArgs.push_back(
          C.getArgs().MakeArgString("--in-replace=" + Filename));
      ForeachArgs.push_back(
          C.getArgs().MakeArgString("--out-ext=spv"));
    }
    TranslatorArgs.push_back(C.getArgs().MakeArgString(Filename));
  }

  auto Cmd = std::make_unique<Command>(JA, *this, ResponseFileSupport::None(),
      TCArgs.MakeArgString(getToolChain().GetProgramPath(getShortName())),
      TranslatorArgs, std::nullopt);

  if (!ForeachArgs.empty()) {
    // Construct llvm-foreach command.
    // The llvm-foreach command looks like this:
    // llvm-foreach a.list --out-replace=out "cp {} out"
    // --out-file-list=list
    std::string OutputFileName(Output.getFilename());
    ForeachArgs.push_back(
        TCArgs.MakeArgString("--out-file-list=" + OutputFileName));
    ForeachArgs.push_back(
        TCArgs.MakeArgString("--out-replace=" + OutputFileName));
#if INTEL_CUSTOMIZATION
    auto TmpDir =
        TCArgs.MakeArgString(Twine("--out-dir=") + C.getDriver().BaseTempDir);
    ForeachArgs.push_back(TmpDir);
#endif // INTEL_CUSTOMIZATION
    StringRef ParallelJobs =
#if INTEL_CUSTOMIZATION
        TCArgs.getLastArgValue(JA.isDeviceOffloading(Action::OFK_SYCL)
                                   ? options::OPT_fsycl_max_parallel_jobs_EQ
                                   : options::OPT_fopenmp_max_parallel_jobs_EQ);
#endif // INTEL_CUSTOMIZATION
    if (!ParallelJobs.empty())
      ForeachArgs.push_back(TCArgs.MakeArgString("--jobs=" + ParallelJobs));

    ForeachArgs.push_back(TCArgs.MakeArgString("--"));
    ForeachArgs.push_back(TCArgs.MakeArgString(Cmd->getExecutable()));

    for (auto &Arg : Cmd->getArguments())
      ForeachArgs.push_back(Arg);

    SmallString<128> ForeachPath(C.getDriver().Dir);
    llvm::sys::path::append(ForeachPath, "llvm-foreach");
    const char *Foreach = C.getArgs().MakeArgString(ForeachPath);
    C.addCommand(std::make_unique<Command>(
        JA, *this, ResponseFileSupport::None(), Foreach, ForeachArgs, std::nullopt));
  } else
    C.addCommand(std::move(Cmd));
}

void SPIRCheck::ConstructJob(Compilation &C, const JobAction &JA,
                             const InputInfo &Output,
                             const InputInfoList &Inputs,
                             const llvm::opt::ArgList &TCArgs,
                             const char *LinkingOutput) const {
  // Construct llvm-no-spir-kernel command.
  assert(isa<SPIRCheckJobAction>(JA) && "Expecting SPIR Check job!");

  // The spir check command looks like this:
  // llvm-no-spir-kernel <file>.bc
  // Upon success, we just move ahead.  Error means the check failed and
  // we need to exit.  The expected output is the input as this is just an
  // intermediate check with no functional change.
  ArgStringList CheckArgs;
  assert(Inputs.size() == 1 && "Unexpected number of inputs to the tool");
  const InputInfo &InputFile = Inputs.front();
  CheckArgs.push_back(InputFile.getFilename());

  // Add output file, which is just a copy of the input to better fit in the
  // toolchain flow.
  CheckArgs.push_back("-o");
  CheckArgs.push_back(Output.getFilename());
  auto Cmd = std::make_unique<Command>(
      JA, *this, ResponseFileSupport::None(),
      TCArgs.MakeArgString(getToolChain().GetProgramPath(getShortName())),
      CheckArgs, std::nullopt);

  if (getToolChain().getTriple().getSubArch() ==
      llvm::Triple::SPIRSubArch_fpga) {
    const char *Msg = TCArgs.MakeArgString(
        Twine("The FPGA image does not include all device kernels from ") +
        Twine(InputFile.getBaseInput()) +
        Twine(". Please re-generate the image"));
    Cmd->addDiagForErrorCode(/*ErrorCode*/ 1, Msg);
  }

  C.addCommand(std::move(Cmd));
}

static void addArgs(ArgStringList &DstArgs, const llvm::opt::ArgList &Alloc,
                    ArrayRef<StringRef> SrcArgs) {
  for (const auto Arg : SrcArgs) {
    DstArgs.push_back(Alloc.MakeArgString(Arg));
  }
}

// Partially copied from clang/lib/Frontend/CompilerInvocation.cpp
static std::string getSYCLPostLinkOptimizationLevel(const ArgList &Args) {
  if (Arg *A = Args.getLastArg(options::OPT_O_Group)) {
    if (A->getOption().matches(options::OPT_O0))
      return "-O0";

    if (A->getOption().matches(options::OPT_Ofast))
      return "-O3";

    assert(A->getOption().matches(options::OPT_O));

    StringRef S(A->getValue());
    if (S == "g")
      return "-O1";

    // Options -O[1|2|3|s|z] are passed as they are. '-O0' is handled earlier.
    std::array<char, 5> AcceptedOptions = {'1', '2', '3', 's', 'z'};
    if (std::any_of(AcceptedOptions.begin(), AcceptedOptions.end(),
                    [=](char c) { return c == S[0]; }))
      return std::string("-O") + S[0];
  }
#if INTEL_CUSTOMIZATION
  if (Arg *A = Args.getLastArg(options::OPT__SLASH_O)) {
    std::string Opt(getMSVCOptimizationLevel(*A));
    if (!Opt.empty())
      return Opt;
  }
#endif // INTEL_CUSTOMIZATION

  // The default for SYCL device code optimization
  return "-O2";
}

// sycl-post-link tool normally outputs a file table (see the tool sources for
// format description) which lists all the other output files associated with
// the device LLVMIR bitcode. This is basically a triple of bitcode, symbols
// and specialization constant files. Single LLVM IR output can be generated as
// well under an option.
//
void SYCLPostLink::ConstructJob(Compilation &C, const JobAction &JA,
                             const InputInfo &Output,
                             const InputInfoList &Inputs,
                             const llvm::opt::ArgList &TCArgs,
                             const char *LinkingOutput) const {
  const SYCLPostLinkJobAction *SYCLPostLink =
      dyn_cast<SYCLPostLinkJobAction>(&JA);
  // Construct sycl-post-link command.
  assert(SYCLPostLink && "Expecting SYCL post link job!");
  ArgStringList CmdArgs;
#if INTEL_CUSTOMIZATION
  bool IsOpenMPSPIRV = JA.isDeviceOffloading(Action::OFK_OpenMP) &&
                       getToolChain().getTriple().isSPIR();

  if (IsOpenMPSPIRV) {
    // For OpenMP offload, -split=kernel can be used
    // See if device code splitting is requested
    if (Arg *A = TCArgs.getLastArg(options::OPT_fopenmp_device_code_split_EQ)) {
      // Capture triple from -fopenmp-device-code-split=<triple>=<arg>
      StringRef Val(A->getValue());
      std::pair<StringRef, StringRef> T = Val.split('=');
      StringRef CodeSplitValue(T.second.empty() ? T.first : Val);
      if (CodeSplitValue == "per_kernel")
        addArgs(CmdArgs, TCArgs, {"-split=kernel"});
    }
  } else {
    // See if device code splitting is requested
    if (Arg *A = TCArgs.getLastArg(options::OPT_fsycl_device_code_split_EQ)) {
      auto CodeSplitValue = StringRef(A->getValue());
      if (CodeSplitValue == "per_kernel")
        addArgs(CmdArgs, TCArgs, {"-split=kernel"});
      else if (CodeSplitValue == "per_source")
        addArgs(CmdArgs, TCArgs, {"-split=source"});
      else if (CodeSplitValue == "auto")
        addArgs(CmdArgs, TCArgs, {"-split=auto"});
      else { // Device code split is off
      }
    } else if (getToolChain().getTriple().getArchName() != "spir64_fpga") {
      // for FPGA targets, off is the default split mode,
      // otherwise auto is the default split mode
      addArgs(CmdArgs, TCArgs, {"-split=auto"});
    }
  }
#endif // INTEL_CUSTOMIZATION

  // On FPGA target we don't need non-kernel functions as entry points, because
  // it only increases amount of code for device compiler to handle, without any
  // actual benefits.
  if (getToolChain().getTriple().getArchName() == "spir64_fpga")
    addArgs(CmdArgs, TCArgs, {"-emit-only-kernels-as-entry-points"});

  // OPT_fsycl_device_code_split is not checked as it is an alias to
  // -fsycl-device-code-split=auto

#if INTEL_CUSTOMIZATION
  if (JA.isDeviceOffloading(Action::OFK_OpenMP) &&
      getToolChain().getTriple().isSPIR()) {
    addArgs(CmdArgs, TCArgs, {"--ompoffload-link-entries"});
    addArgs(CmdArgs, TCArgs, {"--ompoffload-sort-entries"});
    addArgs(CmdArgs, TCArgs, {"--ompoffload-make-globals-static"});
    if (TCArgs.hasArg(options::OPT_fopenmp_target_simd))
      addArgs(CmdArgs, TCArgs, {"--ompoffload-explicit-simd"});
  }
#endif // INTEL_CUSTOMIZATION
#if INTEL_CUSTOMIZATION
  // Turn on Dead Parameter Elimination Optimization with early optimizations
  // This is explicitly INTEL-customized to only happen for SYCL offload
  if (JA.isDeviceOffloading(Action::OFK_SYCL) &&
      !(getToolChain().getTriple().isAMDGCN()))
    addArgs(CmdArgs, TCArgs, {"-emit-param-info"});
#endif // INTEL_CUSTOMIZATION
  // Enable PI program metadata
  if (getToolChain().getTriple().isNVPTX())
    addArgs(CmdArgs, TCArgs, {"-emit-program-metadata"});
  if (SYCLPostLink->getTrueType() == types::TY_LLVM_BC) {
    // single file output requested - this means only perform necessary IR
    // transformations (like specialization constant intrinsic lowering) and
    // output LLVMIR
    addArgs(CmdArgs, TCArgs, {"-ir-output-only"});
  } else {
    assert(SYCLPostLink->getTrueType() == types::TY_Tempfiletable);
    bool SplitEsimdByDefault = getToolChain().getTriple().isSPIR();
    bool SplitEsimd = TCArgs.hasFlag(
        options::OPT_fsycl_device_code_split_esimd,
        options::OPT_fno_sycl_device_code_split_esimd, SplitEsimdByDefault);
    // Symbol file and specialization constant info generation is mandatory -
    // add options unconditionally
    addArgs(CmdArgs, TCArgs, {"-symbols"});
    addArgs(CmdArgs, TCArgs, {"-emit-exported-symbols"});
    if (SplitEsimd)
      addArgs(CmdArgs, TCArgs, {"-split-esimd"});
    addArgs(CmdArgs, TCArgs, {"-lower-esimd"});
  }
  addArgs(CmdArgs, TCArgs,
          {StringRef(getSYCLPostLinkOptimizationLevel(TCArgs))});
  // specialization constants processing is mandatory
  if (SYCLPostLink->getRTSetsSpecConstants())
    addArgs(CmdArgs, TCArgs, {"-spec-const=rt"});
  else
    addArgs(CmdArgs, TCArgs, {"-spec-const=default"});

  // Process device-globals.
  addArgs(CmdArgs, TCArgs, {"-device-globals"});

  // Make ESIMD accessors use stateless memory accesses.
  if (TCArgs.hasFlag(options::OPT_fsycl_esimd_force_stateless_mem,
                     options::OPT_fno_sycl_esimd_force_stateless_mem, false))
    addArgs(CmdArgs, TCArgs, {"-lower-esimd-force-stateless-mem"});

  // Add output file table file option
  assert(Output.isFilename() && "output must be a filename");
  addArgs(CmdArgs, TCArgs, {"-o", Output.getFilename()});

  // Add input file
  assert(Inputs.size() == 1 && Inputs.front().isFilename() &&
         "single input file expected");
  addArgs(CmdArgs, TCArgs, {Inputs.front().getFilename()});
  std::string OutputFileName(Output.getFilename());

  // All the inputs are encoded as commands.
  C.addCommand(std::make_unique<Command>(
      JA, *this, ResponseFileSupport::None(),
      TCArgs.MakeArgString(getToolChain().GetProgramPath(getShortName())),
      CmdArgs, Inputs, Output));
}

// Transforms the abstract representation (JA + Inputs + Outputs) of a file
// table transformation action to concrete command line (job) with actual
// inputs/outputs/options, and adds it to given compilation object.
void FileTableTform::ConstructJob(Compilation &C, const JobAction &JA,
                                  const InputInfo &Output,
                                  const InputInfoList &Inputs,
                                  const llvm::opt::ArgList &TCArgs,
                                  const char *LinkingOutput) const {

  const auto &TformJob = *llvm::dyn_cast<FileTableTformJobAction>(&JA);
  ArgStringList CmdArgs;

  // don't try to assert here whether the number of inputs is OK, argumnets are
  // OK, etc. - better invoke the tool and see good error diagnostics

  // 1) add transformations
  for (const auto &Tf : TformJob.getTforms()) {
    switch (Tf.TheKind) {
    case FileTableTformJobAction::Tform::EXTRACT:
    case FileTableTformJobAction::Tform::EXTRACT_DROP_TITLE: {
      SmallString<128> Arg("-extract=");
      Arg += Tf.TheArgs[0];

      for (unsigned I = 1; I < Tf.TheArgs.size(); ++I) {
        Arg += ",";
        Arg += Tf.TheArgs[I];
      }
      addArgs(CmdArgs, TCArgs, {Arg});

      if (Tf.TheKind == FileTableTformJobAction::Tform::EXTRACT_DROP_TITLE)
        addArgs(CmdArgs, TCArgs, {"-drop_titles"});
      break;
    }
    case FileTableTformJobAction::Tform::REPLACE: {
      assert(Tf.TheArgs.size() == 2 && "from/to column names expected");
      SmallString<128> Arg("-replace=");
      Arg += Tf.TheArgs[0];
      Arg += ",";
      Arg += Tf.TheArgs[1];
      addArgs(CmdArgs, TCArgs, {Arg});
      break;
    }
    case FileTableTformJobAction::Tform::REPLACE_CELL: {
      assert(Tf.TheArgs.size() == 2 && "column name and row id expected");
      SmallString<128> Arg("-replace_cell=");
      Arg += Tf.TheArgs[0];
      Arg += ",";
      Arg += Tf.TheArgs[1];
      addArgs(CmdArgs, TCArgs, {Arg});
      break;
    }
    case FileTableTformJobAction::Tform::RENAME: {
      assert(Tf.TheArgs.size() == 2 && "from/to names expected");
      SmallString<128> Arg("-rename=");
      Arg += Tf.TheArgs[0];
      Arg += ",";
      Arg += Tf.TheArgs[1];
      addArgs(CmdArgs, TCArgs, {Arg});
      break;
    }
    case FileTableTformJobAction::Tform::COPY_SINGLE_FILE: {
      assert(Tf.TheArgs.size() == 2 && "column name and row id expected");
      SmallString<128> Arg("-copy_single_file=");
      Arg += Tf.TheArgs[0];
      Arg += ",";
      Arg += Tf.TheArgs[1];
      addArgs(CmdArgs, TCArgs, {Arg});
      break;
    }
    case FileTableTformJobAction::Tform::MERGE: {
      assert(Tf.TheArgs.size() == 1 && "column name expected");
      SmallString<128> Arg("-merge=");
      Arg += Tf.TheArgs[0];
      addArgs(CmdArgs, TCArgs, {Arg});
      break;
    }
    }
  }

  // 2) add output option
  assert(Output.isFilename() && "table tform output must be a file");
  addArgs(CmdArgs, TCArgs, {"-o", Output.getFilename()});

  // 3) add inputs
  for (const auto &Input : Inputs) {
    assert(Input.isFilename() && "table tform input must be a file");
    addArgs(CmdArgs, TCArgs, {Input.getFilename()});
  }
  // 4) finally construct and add a command to the compilation
  C.addCommand(std::make_unique<Command>(
      JA, *this, ResponseFileSupport::None(),
      TCArgs.MakeArgString(getToolChain().GetProgramPath(getShortName())),
      CmdArgs, Inputs));
}

void AppendFooter::ConstructJob(Compilation &C, const JobAction &JA,
                                const InputInfo &Output,
                                const InputInfoList &Inputs,
                                const llvm::opt::ArgList &TCArgs,
                                const char *LinkingOutput) const {
  ArgStringList CmdArgs;

  // Input File
  addArgs(CmdArgs, TCArgs, {Inputs[0].getFilename()});

  // Integration Footer
  StringRef Footer(
      C.getDriver().getIntegrationFooter(Inputs[0].getBaseInput()));
  if (!Footer.empty()) {
    SmallString<128> AppendOpt("--append=");
    AppendOpt.append(Footer);
    addArgs(CmdArgs, TCArgs, {AppendOpt});
  }

  // Name of original source file passed in to be prepended to the newly
  // modified file as a #line directive.
  SmallString<128> PrependOpt("--orig-filename=");
  PrependOpt.append(
      llvm::sys::path::convert_to_slash(Inputs[0].getBaseInput()));
  addArgs(CmdArgs, TCArgs, {PrependOpt});

  SmallString<128> OutputOpt("--output=");
  OutputOpt.append(Output.getFilename());
  addArgs(CmdArgs, TCArgs, {OutputOpt});

  // Use #include to pull in footer
  addArgs(CmdArgs, TCArgs, {"--use-include"});

  C.addCommand(std::make_unique<Command>(
      JA, *this, ResponseFileSupport::None(),
      TCArgs.MakeArgString(getToolChain().GetProgramPath(getShortName())),
      CmdArgs, std::nullopt));
}

void SpirvToIrWrapper::ConstructJob(Compilation &C, const JobAction &JA,
                                    const InputInfo &Output,
                                    const InputInfoList &Inputs,
                                    const llvm::opt::ArgList &TCArgs,
                                    const char *LinkingOutput) const {
  InputInfoList ForeachInputs;
  ArgStringList CmdArgs;

  assert(Inputs.size() == 1 &&
         "Only one input expected to spirv-to-ir-wrapper");

  // Input File
  for (const auto &I : Inputs) {
    if (I.getType() == types::TY_Tempfilelist)
      ForeachInputs.push_back(I);
    addArgs(CmdArgs, TCArgs, {I.getFilename()});
  }

  // Output File
  addArgs(CmdArgs, TCArgs, {"-o", Output.getFilename()});

#if INTEL_CUSTOMIZATION
  // Skip unknown files
  if (JA.isOffloading(Action::OFK_OpenMP))
    addArgs(CmdArgs, TCArgs, {"-skip-unknown-input"});
#endif // INTEL_CUSTOMIZATION
  // Make sure we preserve any auxiliary data which may be present in the
  // SPIR-V object, which we need for SPIR-V-based fat objects.
  addArgs(CmdArgs, TCArgs, {"-llvm-spirv-opts", "--spirv-preserve-auxdata"});

  auto Cmd = std::make_unique<Command>(
      JA, *this, ResponseFileSupport::None(),
      TCArgs.MakeArgString(getToolChain().GetProgramPath(getShortName())),
      CmdArgs, std::nullopt);
  if (!ForeachInputs.empty()) {
    StringRef ParallelJobs =
#if INTEL_CUSTOMIZATION
        TCArgs.getLastArgValue(JA.isDeviceOffloading(Action::OFK_SYCL)
                                   ? options::OPT_fsycl_max_parallel_jobs_EQ
                                   : options::OPT_fopenmp_max_parallel_jobs_EQ);
#endif // INTEL_CUSTOMIZATION
    tools::SYCL::constructLLVMForeachCommand(
        C, JA, std::move(Cmd), ForeachInputs, Output, this, "",
        types::getTypeTempSuffix(types::TY_Tempfilelist), ParallelJobs);
  } else
    C.addCommand(std::move(Cmd));
}

void LinkerWrapper::ConstructJob(Compilation &C, const JobAction &JA,
                                 const InputInfo &Output,
                                 const InputInfoList &Inputs,
                                 const ArgList &Args,
                                 const char *LinkingOutput) const {
  const Driver &D = getToolChain().getDriver();
  const llvm::Triple TheTriple = getToolChain().getTriple();
  ArgStringList CmdArgs;

  // Pass the CUDA path to the linker wrapper tool.
  for (Action::OffloadKind Kind : {Action::OFK_Cuda, Action::OFK_OpenMP}) {
    auto TCRange = C.getOffloadToolChains(Kind);
    for (auto &I : llvm::make_range(TCRange.first, TCRange.second)) {
      const ToolChain *TC = I.second;
      if (TC->getTriple().isNVPTX()) {
        CudaInstallationDetector CudaInstallation(D, TheTriple, Args);
        if (CudaInstallation.isValid())
          CmdArgs.push_back(Args.MakeArgString(
              "--cuda-path=" + CudaInstallation.getInstallPath()));
        break;
      }
    }
  }

  if (D.isUsingLTO(/* IsOffload */ true)) {
    // Pass in the optimization level to use for LTO.
    if (const Arg *A = Args.getLastArg(options::OPT_O_Group)) {
      StringRef OOpt;
      if (A->getOption().matches(options::OPT_O4) ||
          A->getOption().matches(options::OPT_Ofast))
        OOpt = "3";
      else if (A->getOption().matches(options::OPT_O)) {
        OOpt = A->getValue();
        if (OOpt == "g")
          OOpt = "1";
        else if (OOpt == "s" || OOpt == "z")
          OOpt = "2";
      } else if (A->getOption().matches(options::OPT_O0))
        OOpt = "0";
      if (!OOpt.empty())
        CmdArgs.push_back(Args.MakeArgString(Twine("--opt-level=O") + OOpt));
    }
  }

  CmdArgs.push_back(
      Args.MakeArgString("--host-triple=" + TheTriple.getTriple()));
  if (Args.hasArg(options::OPT_v))
    CmdArgs.push_back("--wrapper-verbose");

  if (const Arg *A = Args.getLastArg(options::OPT_g_Group)) {
    if (!A->getOption().matches(options::OPT_g0))
      CmdArgs.push_back("--device-debug");
  }

  for (const auto &A : Args.getAllArgValues(options::OPT_Xcuda_ptxas))
    CmdArgs.push_back(Args.MakeArgString("--ptxas-arg=" + A));

  // Forward remarks passes to the LLVM backend in the wrapper.
  if (const Arg *A = Args.getLastArg(options::OPT_Rpass_EQ))
    CmdArgs.push_back(Args.MakeArgString(Twine("--offload-opt=-pass-remarks=") +
                                         A->getValue()));
  if (const Arg *A = Args.getLastArg(options::OPT_Rpass_missed_EQ))
    CmdArgs.push_back(Args.MakeArgString(
        Twine("--offload-opt=-pass-remarks-missed=") + A->getValue()));
  if (const Arg *A = Args.getLastArg(options::OPT_Rpass_analysis_EQ))
    CmdArgs.push_back(Args.MakeArgString(
        Twine("--offload-opt=-pass-remarks-analysis=") + A->getValue()));
  if (Args.getLastArg(options::OPT_save_temps_EQ))
    CmdArgs.push_back("--save-temps");

  // Construct the link job so we can wrap around it.
  Linker->ConstructJob(C, JA, Output, Inputs, Args, LinkingOutput);
  const auto &LinkCommand = C.getJobs().getJobs().back();

  // Forward -Xoffload-linker<-triple> arguments to the device link job.
  for (Arg *A : Args.filtered(options::OPT_Xoffload_linker)) {
    StringRef Val = A->getValue(0);
    if (Val.empty())
      CmdArgs.push_back(
          Args.MakeArgString(Twine("--device-linker=") + A->getValue(1)));
    else
      CmdArgs.push_back(Args.MakeArgString(
          "--device-linker=" +
          ToolChain::getOpenMPTriple(Val.drop_front()).getTriple() + "=" +
          A->getValue(1)));
  }
  Args.ClaimAllArgs(options::OPT_Xoffload_linker);

  // Embed bitcode instead of an object in JIT mode.
  if (Args.hasFlag(options::OPT_fopenmp_target_jit,
                   options::OPT_fno_openmp_target_jit, false))
    CmdArgs.push_back("--embed-bitcode");

  // Forward `-mllvm` arguments to the LLVM invocations if present.
  for (Arg *A : Args.filtered(options::OPT_mllvm)) {
    CmdArgs.push_back("-mllvm");
    CmdArgs.push_back(A->getValue());
    A->claim();
  }

  // Add the linker arguments to be forwarded by the wrapper.
  CmdArgs.push_back(Args.MakeArgString(Twine("--linker-path=") +
                                       LinkCommand->getExecutable()));
  CmdArgs.push_back("--");
  for (const char *LinkArg : LinkCommand->getArguments())
    CmdArgs.push_back(LinkArg);

  const char *Exec =
      Args.MakeArgString(getToolChain().GetProgramPath("clang-linker-wrapper"));

  // Replace the executable and arguments of the link job with the
  // wrapper.
  LinkCommand->replaceExecutable(Exec);
  LinkCommand->replaceArguments(CmdArgs);
}<|MERGE_RESOLUTION|>--- conflicted
+++ resolved
@@ -787,10 +787,10 @@
 }
 
 static void addPGOAndCoverageFlags(const ToolChain &TC, Compilation &C,
-                                   const Driver &D, const InputInfo &Output,
+                                   const JobAction &JA, const InputInfo &Output,
                                    const ArgList &Args, SanitizerArgs &SanArgs,
                                    ArgStringList &CmdArgs) {
-
+  const Driver &D = TC.getDriver();
   auto *PGOGenerateArg = Args.getLastArg(options::OPT_fprofile_generate,
                                          options::OPT_fprofile_generate_EQ,
                                          options::OPT_fno_profile_generate);
@@ -993,25 +993,6 @@
       Args.hasArg(options::OPT_coverage))
     FProfileDir = Args.getLastArg(options::OPT_fprofile_dir);
 
-<<<<<<< HEAD
-  // Put the .gcno and .gcda files (if needed) next to the object file or
-  // bitcode file in the case of LTO.
-  // FIXME: There should be a simpler way to find the object file for this
-  // input, and this code probably does the wrong thing for commands that
-  // compile and link all at once.
-  if ((Args.hasArg(options::OPT_c) || Args.hasArg(options::OPT_S)) &&
-      (EmitCovNotes || EmitCovData) && Output.isFilename()) {
-    SmallString<128> OutputFilename;
-    if (Arg *FinalOutput = C.getArgs().getLastArg(options::OPT__SLASH_Fo))
-      OutputFilename = FinalOutput->getValue();
-    else if (Arg *FinalOutput = C.getArgs().getLastArg(options::OPT_o))
-      OutputFilename = FinalOutput->getValue();
-    else
-      OutputFilename = llvm::sys::path::filename(Output.getBaseInput());
-    SmallString<128> CoverageFilename = OutputFilename;
-    if (llvm::sys::path::is_relative(CoverageFilename))
-      (void)D.getVFS().makeAbsolute(CoverageFilename);
-=======
   // TODO: Don't claim -c/-S to warn about -fsyntax-only -c/-S, -E -c/-S,
   // like we warn about -fsyntax-only -E.
   (void)(Args.hasArg(options::OPT_c) || Args.hasArg(options::OPT_S));
@@ -1034,20 +1015,17 @@
     } else {
       CoverageFilename = llvm::sys::path::filename(Output.getBaseInput());
     }
->>>>>>> 38e5d2c1
     llvm::sys::path::replace_extension(CoverageFilename, "gcno");
-
-    CmdArgs.push_back("-coverage-notes-file");
-    CmdArgs.push_back(Args.MakeArgString(CoverageFilename));
+    if (EmitCovNotes) {
+      CmdArgs.push_back("-coverage-notes-file");
+      CmdArgs.push_back(Args.MakeArgString(CoverageFilename));
+    }
 
     if (EmitCovData) {
       if (FProfileDir) {
-<<<<<<< HEAD
-=======
         SmallString<128> Gcno = std::move(CoverageFilename);
->>>>>>> 38e5d2c1
         CoverageFilename = FProfileDir->getValue();
-        llvm::sys::path::append(CoverageFilename, OutputFilename);
+        llvm::sys::path::append(CoverageFilename, Gcno);
       }
       llvm::sys::path::replace_extension(CoverageFilename, "gcda");
       CmdArgs.push_back("-coverage-data-file");
@@ -7181,7 +7159,7 @@
   // for sampling, overhead of call arc collection is way too high and there's
   // no way to collect the output.
   if (!Triple.isNVPTX() && !Triple.isAMDGCN())
-    addPGOAndCoverageFlags(TC, C, D, Output, Args, SanitizeArgs, CmdArgs);
+    addPGOAndCoverageFlags(TC, C, JA, Output, Args, SanitizeArgs, CmdArgs);
 
   Args.AddLastArg(CmdArgs, options::OPT_fclang_abi_compat_EQ);
 
