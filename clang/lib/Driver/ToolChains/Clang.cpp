--- conflicted
+++ resolved
@@ -1513,10 +1513,6 @@
   // NOTE: We need a warning here or in the backend to warn when -mgpopt is
   //       passed explicitly when compiling something with -mabicalls
   //       (implictly) in affect. Currently the warning is in the backend.
-<<<<<<< HEAD
-  bool NoABICalls =
-      ABICalls && ABICalls->getOption().matches(options::OPT_mno_abicalls);
-=======
   //
   // When the ABI in use is  N64, we also need to determine the PIC mode that
   // is in use, as -fno-pic for N64 implies -mno-abicalls.
@@ -1532,14 +1528,11 @@
   NoABICalls = NoABICalls ||
                (RelocationModel == llvm::Reloc::Static && ABIName == "n64");
 
->>>>>>> 2582fbcf
   bool WantGPOpt = GPOpt && GPOpt->getOption().matches(options::OPT_mgpopt);
   // We quietly ignore -mno-gpopt as the backend defaults to -mno-gpopt.
   if (NoABICalls && (!GPOpt || WantGPOpt)) {
     CmdArgs.push_back("-mllvm");
     CmdArgs.push_back("-mgpopt");
-<<<<<<< HEAD
-=======
 
     Arg *LocalSData = Args.getLastArg(options::OPT_mlocal_sdata,
                                       options::OPT_mno_local_sdata);
@@ -1577,7 +1570,6 @@
       EmbeddedData->claim();
     }
 
->>>>>>> 2582fbcf
   } else if ((!ABICalls || (!NoABICalls && ABICalls)) && WantGPOpt)
     D.Diag(diag::warn_drv_unsupported_gpopt) << (ABICalls ? 0 : 1);
 
