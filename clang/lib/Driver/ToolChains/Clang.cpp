--- conflicted
+++ resolved
@@ -9582,15 +9582,11 @@
 
   TranslatorArgs.push_back("-o");
   TranslatorArgs.push_back(Output.getFilename());
-<<<<<<< HEAD
 #if INTEL_CUSTOMIZATION
-  if (getToolChain().getTriple().isSYCLDeviceEnvironment() ||
+  if (JA.isDeviceOffloading(Action::OFK_SYCL) ||
       (JA.isDeviceOffloading(Action::OFK_OpenMP) &&
        getToolChain().getTriple().isSPIR())) {
 #endif // INTEL_CUSTOMIZATION
-=======
-  if (JA.isDeviceOffloading(Action::OFK_SYCL)) {
->>>>>>> 29a1f167
     TranslatorArgs.push_back("-spirv-max-version=1.3");
     // TODO: align debug info for FPGA H/W when its SPIR-V consumer is ready
     if (C.getDriver().isFPGAEmulationMode())
