--- conflicted
+++ resolved
@@ -4703,22 +4703,8 @@
     EmitCodeView = checkDebugInfoOption(A, Args, D, TC);
 
 #if INTEL_CUSTOMIZATION
-<<<<<<< HEAD
-  if (Args.getLastArg(options::OPT_fprofile_sample_generate)) {
-    if (DebugInfoKind < codegenoptions::DebugLineTablesOnly)
-      DebugInfoKind = codegenoptions::DebugLineTablesOnly;
-    EmitDwarf = true;
-#ifndef NDEBUG
-    Option GDwarfOpt = D.getOpts().getOption(options::OPT_gdwarf);
-    Arg TmpGDwarf = Arg(GDwarfOpt, GDwarfOpt.getName(), Args.size());
-    assert(checkDebugInfoOption(&TmpGDwarf, Args, D, TC) &&
-           "Target doesn't support -gdwarf");
-#endif
-  }
-=======
   if (Args.hasArg(options::OPT_fprofile_sample_generate_EQ))
     EmitDwarf = true;
->>>>>>> ec3077b5
 #endif // INTEL_CUSTOMIZATION
 
   // If the user asked for debug info but did not explicitly specify -gcodeview
@@ -9816,10 +9802,8 @@
     if (types::isCXX(InputType))
       CmdArgs.push_back("-fcxx-exceptions");
     CmdArgs.push_back("-fexceptions");
-#if !INTEL_CUSTOMIZATION
     if (EH.Asynch)
       CmdArgs.push_back("-fasync-exceptions");
-#endif // !INTEL_CUSTOMIZATION
   }
   if (types::isCXX(InputType) && EH.Synch && EH.NoUnwindC)
     CmdArgs.push_back("-fexternc-nounwind");
@@ -10518,10 +10502,6 @@
         HasFPGATarget = true;
     }
   }
-<<<<<<< HEAD
-
-=======
->>>>>>> ec3077b5
 #if INTEL_CUSTOMIZATION
   auto OpenMPTCRange = C.getOffloadToolChains<Action::OFK_OpenMP>();
   for (auto TI = OpenMPTCRange.first, TE = OpenMPTCRange.second; TI != TE; ++TI)
@@ -10538,11 +10518,7 @@
   // the objects from the archive that do not have AOCO associated in that
   // specific object.  Only do this when in hardware mode.
   if (InputType == types::TY_Archive && HasFPGATarget && !IsFPGADepUnbundle &&
-<<<<<<< HEAD
-      !IsFPGADepLibUnbundle && !C.getDriver().isFPGAEmulationMode()) {
-=======
       !IsFPGADepLibUnbundle && C.getDriver().IsFPGAHWMode()) {
->>>>>>> ec3077b5
     llvm::Triple TT;
     TT.setArchName(types::getTypeName(types::TY_FPGA_AOCO));
     TT.setVendorName("intel");
