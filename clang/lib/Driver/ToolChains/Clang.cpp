//===-- Clang.cpp - Clang+LLVM ToolChain Implementations --------*- C++ -*-===//
//
// Part of the LLVM Project, under the Apache License v2.0 with LLVM Exceptions.
// See https://llvm.org/LICENSE.txt for license information.
// SPDX-License-Identifier: Apache-2.0 WITH LLVM-exception
//
//===----------------------------------------------------------------------===//

#include "Clang.h"
#include "AMDGPU.h"
#include "Arch/AArch64.h"
#include "Arch/ARM.h"
#include "Arch/Mips.h"
#include "Arch/PPC.h"
#include "Arch/RISCV.h"
#include "Arch/Sparc.h"
#include "Arch/SystemZ.h"
#include "Arch/VE.h"
#include "Arch/X86.h"
#include "CommonArgs.h"
#include "Hexagon.h"
#include "InputInfo.h"
#include "MSP430.h"
#include "PS4CPU.h"
#include "SYCL.h"
#include "clang/Basic/CharInfo.h"
#include "clang/Basic/CodeGenOptions.h"
#include "clang/Basic/LangOptions.h"
#include "clang/Basic/ObjCRuntime.h"
#include "clang/Basic/Version.h"
#include "clang/Driver/Distro.h"
#include "clang/Driver/DriverDiagnostic.h"
#include "clang/Driver/Options.h"
#include "clang/Driver/SanitizerArgs.h"
#include "clang/Driver/XRayArgs.h"
#include "llvm/ADT/StringExtras.h"
#include "llvm/Config/llvm-config.h"
#include "llvm/Option/ArgList.h"
#include "llvm/Support/Casting.h"
#include "llvm/Support/CodeGen.h"
#include "llvm/Support/Compiler.h"
#include "llvm/Support/Compression.h"
#include "llvm/Support/FileSystem.h"
#include "llvm/Support/Host.h"
#include "llvm/Support/Path.h"
#include "llvm/Support/Process.h"
#include "llvm/Support/TargetParser.h"
#include "llvm/Support/YAMLParser.h"

#ifdef LLVM_ON_UNIX
#include <unistd.h> // For getuid().
#endif

using namespace clang::driver;
using namespace clang::driver::tools;
using namespace clang;
using namespace llvm::opt;

static void CheckPreprocessingOptions(const Driver &D, const ArgList &Args) {
  if (Arg *A =
          Args.getLastArg(clang::driver::options::OPT_C, options::OPT_CC)) {
    if (!Args.hasArg(options::OPT_E) && !Args.hasArg(options::OPT__SLASH_P) &&
        !Args.hasArg(options::OPT_EP) && // INTEL
        !Args.hasArg(options::OPT__SLASH_EP) && !D.CCCIsCPP()) {
      D.Diag(clang::diag::err_drv_argument_only_allowed_with)
          << A->getBaseArg().getAsString(Args)
          << (D.IsCLMode() ? "/E, /P or /EP" : "-E");
    }
  }
}

static void CheckCodeGenerationOptions(const Driver &D, const ArgList &Args) {
  // In gcc, only ARM checks this, but it seems reasonable to check universally.
  if (Args.hasArg(options::OPT_static))
    if (const Arg *A =
            Args.getLastArg(options::OPT_dynamic, options::OPT_mdynamic_no_pic))
      D.Diag(diag::err_drv_argument_not_allowed_with) << A->getAsString(Args)
                                                      << "-static";
}

// Add backslashes to escape spaces and other backslashes.
// This is used for the space-separated argument list specified with
// the -dwarf-debug-flags option.
static void EscapeSpacesAndBackslashes(const char *Arg,
                                       SmallVectorImpl<char> &Res) {
  for (; *Arg; ++Arg) {
    switch (*Arg) {
    default:
      break;
    case ' ':
    case '\\':
      Res.push_back('\\');
      break;
    }
    Res.push_back(*Arg);
  }
}

// Quote target names for inclusion in GNU Make dependency files.
// Only the characters '$', '#', ' ', '\t' are quoted.
static void QuoteTarget(StringRef Target, SmallVectorImpl<char> &Res) {
  for (unsigned i = 0, e = Target.size(); i != e; ++i) {
    switch (Target[i]) {
    case ' ':
    case '\t':
      // Escape the preceding backslashes
      for (int j = i - 1; j >= 0 && Target[j] == '\\'; --j)
        Res.push_back('\\');

      // Escape the space/tab
      Res.push_back('\\');
      break;
    case '$':
      Res.push_back('$');
      break;
    case '#':
      Res.push_back('\\');
      break;
    default:
      break;
    }

    Res.push_back(Target[i]);
  }
}

/// Apply \a Work on the current tool chain \a RegularToolChain and any other
/// offloading tool chain that is associated with the current action \a JA.
static void
forAllAssociatedToolChains(Compilation &C, const JobAction &JA,
                           const ToolChain &RegularToolChain,
                           llvm::function_ref<void(const ToolChain &)> Work) {
  // Apply Work on the current/regular tool chain.
  Work(RegularToolChain);

  // Apply Work on all the offloading tool chains associated with the current
  // action.
  if (JA.isHostOffloading(Action::OFK_Cuda))
    Work(*C.getSingleOffloadToolChain<Action::OFK_Cuda>());
  else if (JA.isDeviceOffloading(Action::OFK_Cuda))
    Work(*C.getSingleOffloadToolChain<Action::OFK_Host>());
  else if (JA.isHostOffloading(Action::OFK_HIP))
    Work(*C.getSingleOffloadToolChain<Action::OFK_HIP>());
  else if (JA.isDeviceOffloading(Action::OFK_HIP))
    Work(*C.getSingleOffloadToolChain<Action::OFK_Host>());

  if (JA.isHostOffloading(Action::OFK_OpenMP)) {
#if INTEL_CUSTOMIZATION
    if (RegularToolChain.getTriple().isSPIR()) {
      // Host offloading with a target, we want to use the host toolchain
      // information.
      Work(*C.getSingleOffloadToolChain<Action::OFK_Host>());
      return;
    }
#endif // INTEL_CUSTOMIZATION
    auto TCs = C.getOffloadToolChains<Action::OFK_OpenMP>();
    for (auto II = TCs.first, IE = TCs.second; II != IE; ++II)
      Work(*II->second);
  } else if (JA.isDeviceOffloading(Action::OFK_OpenMP))
    Work(*C.getSingleOffloadToolChain<Action::OFK_Host>());

  if (JA.isHostOffloading(Action::OFK_SYCL)) {
    auto TCs = C.getOffloadToolChains<Action::OFK_SYCL>();
    for (auto II = TCs.first, IE = TCs.second; II != IE; ++II)
      Work(*II->second);
  } else if (JA.isDeviceOffloading(Action::OFK_SYCL))
    Work(*C.getSingleOffloadToolChain<Action::OFK_Host>());

  //
  // TODO: Add support for other offloading programming models here.
  //
}

/// This is a helper function for validating the optional refinement step
/// parameter in reciprocal argument strings. Return false if there is an error
/// parsing the refinement step. Otherwise, return true and set the Position
/// of the refinement step in the input string.
static bool getRefinementStep(StringRef In, const Driver &D,
                              const Arg &A, size_t &Position) {
  const char RefinementStepToken = ':';
  Position = In.find(RefinementStepToken);
  if (Position != StringRef::npos) {
    StringRef Option = A.getOption().getName();
    StringRef RefStep = In.substr(Position + 1);
    // Allow exactly one numeric character for the additional refinement
    // step parameter. This is reasonable for all currently-supported
    // operations and architectures because we would expect that a larger value
    // of refinement steps would cause the estimate "optimization" to
    // under-perform the native operation. Also, if the estimate does not
    // converge quickly, it probably will not ever converge, so further
    // refinement steps will not produce a better answer.
    if (RefStep.size() != 1) {
      D.Diag(diag::err_drv_invalid_value) << Option << RefStep;
      return false;
    }
    char RefStepChar = RefStep[0];
    if (RefStepChar < '0' || RefStepChar > '9') {
      D.Diag(diag::err_drv_invalid_value) << Option << RefStep;
      return false;
    }
  }
  return true;
}

/// The -mrecip flag requires processing of many optional parameters.
static void ParseMRecip(const Driver &D, const ArgList &Args,
                        ArgStringList &OutStrings) {
  StringRef DisabledPrefixIn = "!";
  StringRef DisabledPrefixOut = "!";
  StringRef EnabledPrefixOut = "";
  StringRef Out = "-mrecip=";

  Arg *A = Args.getLastArg(options::OPT_mrecip, options::OPT_mrecip_EQ);
  if (!A)
    return;

  unsigned NumOptions = A->getNumValues();
  if (NumOptions == 0) {
    // No option is the same as "all".
    OutStrings.push_back(Args.MakeArgString(Out + "all"));
    return;
  }

  // Pass through "all", "none", or "default" with an optional refinement step.
  if (NumOptions == 1) {
    StringRef Val = A->getValue(0);
    size_t RefStepLoc;
    if (!getRefinementStep(Val, D, *A, RefStepLoc))
      return;
    StringRef ValBase = Val.slice(0, RefStepLoc);
    if (ValBase == "all" || ValBase == "none" || ValBase == "default") {
      OutStrings.push_back(Args.MakeArgString(Out + Val));
      return;
    }
  }

  // Each reciprocal type may be enabled or disabled individually.
  // Check each input value for validity, concatenate them all back together,
  // and pass through.

  llvm::StringMap<bool> OptionStrings;
  OptionStrings.insert(std::make_pair("divd", false));
  OptionStrings.insert(std::make_pair("divf", false));
  OptionStrings.insert(std::make_pair("vec-divd", false));
  OptionStrings.insert(std::make_pair("vec-divf", false));
  OptionStrings.insert(std::make_pair("sqrtd", false));
  OptionStrings.insert(std::make_pair("sqrtf", false));
  OptionStrings.insert(std::make_pair("vec-sqrtd", false));
  OptionStrings.insert(std::make_pair("vec-sqrtf", false));

  for (unsigned i = 0; i != NumOptions; ++i) {
    StringRef Val = A->getValue(i);

    bool IsDisabled = Val.startswith(DisabledPrefixIn);
    // Ignore the disablement token for string matching.
    if (IsDisabled)
      Val = Val.substr(1);

    size_t RefStep;
    if (!getRefinementStep(Val, D, *A, RefStep))
      return;

    StringRef ValBase = Val.slice(0, RefStep);
    llvm::StringMap<bool>::iterator OptionIter = OptionStrings.find(ValBase);
    if (OptionIter == OptionStrings.end()) {
      // Try again specifying float suffix.
      OptionIter = OptionStrings.find(ValBase.str() + 'f');
      if (OptionIter == OptionStrings.end()) {
        // The input name did not match any known option string.
        D.Diag(diag::err_drv_unknown_argument) << Val;
        return;
      }
      // The option was specified without a float or double suffix.
      // Make sure that the double entry was not already specified.
      // The float entry will be checked below.
      if (OptionStrings[ValBase.str() + 'd']) {
        D.Diag(diag::err_drv_invalid_value) << A->getOption().getName() << Val;
        return;
      }
    }

    if (OptionIter->second == true) {
      // Duplicate option specified.
      D.Diag(diag::err_drv_invalid_value) << A->getOption().getName() << Val;
      return;
    }

    // Mark the matched option as found. Do not allow duplicate specifiers.
    OptionIter->second = true;

    // If the precision was not specified, also mark the double entry as found.
    if (ValBase.back() != 'f' && ValBase.back() != 'd')
      OptionStrings[ValBase.str() + 'd'] = true;

    // Build the output string.
    StringRef Prefix = IsDisabled ? DisabledPrefixOut : EnabledPrefixOut;
    Out = Args.MakeArgString(Out + Prefix + Val);
    if (i != NumOptions - 1)
      Out = Args.MakeArgString(Out + ",");
  }

  OutStrings.push_back(Args.MakeArgString(Out));
}

/// The -mprefer-vector-width option accepts either a positive integer
/// or the string "none".
static void ParseMPreferVectorWidth(const Driver &D, const ArgList &Args,
                                    ArgStringList &CmdArgs) {
#if INTEL_CUSTOMIZATION
  Arg *A = Args.getLastArg(options::OPT_mprefer_vector_width_EQ,
                           options::OPT_qopt_zmm_usage_EQ);
  if (!A)
    return;
  if (A->getOption().matches(options::OPT_qopt_zmm_usage_EQ)) {
    StringRef Width, Value = A->getValue();
    if (Value == "high")
      Width = "512";
    else if (Value == "low")
      Width = "256";
    else {
      D.Diag(diag::err_drv_invalid_value) << A->getOption().getName() << Value;
      return;
    }
    CmdArgs.push_back(Args.MakeArgString("-mprefer-vector-width=" + Width));
    return;
  }
#endif // INTEL_CUSTOMIZATION
  StringRef Value = A->getValue();
  if (Value == "none") {
    CmdArgs.push_back("-mprefer-vector-width=none");
  } else {
    unsigned Width;
    if (Value.getAsInteger(10, Width)) {
      D.Diag(diag::err_drv_invalid_value) << A->getOption().getName() << Value;
      return;
    }
    CmdArgs.push_back(Args.MakeArgString("-mprefer-vector-width=" + Value));
  }
}

static void getWebAssemblyTargetFeatures(const ArgList &Args,
                                         std::vector<StringRef> &Features) {
  handleTargetFeaturesGroup(Args, Features, options::OPT_m_wasm_Features_Group);
}

static void getTargetFeatures(const Driver &D, const llvm::Triple &Triple,
                              const ArgList &Args, ArgStringList &CmdArgs,
                              bool ForAS, bool IsAux = false) {
  std::vector<StringRef> Features;
  switch (Triple.getArch()) {
  default:
    break;
  case llvm::Triple::mips:
  case llvm::Triple::mipsel:
  case llvm::Triple::mips64:
  case llvm::Triple::mips64el:
    mips::getMIPSTargetFeatures(D, Triple, Args, Features);
    break;

  case llvm::Triple::arm:
  case llvm::Triple::armeb:
  case llvm::Triple::thumb:
  case llvm::Triple::thumbeb:
    arm::getARMTargetFeatures(D, Triple, Args, CmdArgs, Features, ForAS);
    break;

  case llvm::Triple::ppc:
  case llvm::Triple::ppc64:
  case llvm::Triple::ppc64le:
    ppc::getPPCTargetFeatures(D, Triple, Args, Features);
    break;
  case llvm::Triple::riscv32:
  case llvm::Triple::riscv64:
    riscv::getRISCVTargetFeatures(D, Triple, Args, Features);
    break;
  case llvm::Triple::systemz:
    systemz::getSystemZTargetFeatures(D, Args, Features);
    break;
  case llvm::Triple::aarch64:
  case llvm::Triple::aarch64_32:
  case llvm::Triple::aarch64_be:
    aarch64::getAArch64TargetFeatures(D, Triple, Args, Features);
    break;
  case llvm::Triple::x86:
  case llvm::Triple::x86_64:
    x86::getX86TargetFeatures(D, Triple, Args, Features);
    break;
  case llvm::Triple::hexagon:
    hexagon::getHexagonTargetFeatures(D, Args, Features);
    break;
  case llvm::Triple::wasm32:
  case llvm::Triple::wasm64:
    getWebAssemblyTargetFeatures(Args, Features);
    break;
  case llvm::Triple::sparc:
  case llvm::Triple::sparcel:
  case llvm::Triple::sparcv9:
    sparc::getSparcTargetFeatures(D, Args, Features);
    break;
  case llvm::Triple::r600:
  case llvm::Triple::amdgcn:
    amdgpu::getAMDGPUTargetFeatures(D, Triple, Args, Features);
    break;
  case llvm::Triple::msp430:
    msp430::getMSP430TargetFeatures(D, Args, Features);
    break;
  case llvm::Triple::ve:
    ve::getVETargetFeatures(D, Args, Features);
  }

  for (auto Feature : unifyTargetFeatures(Features)) {
    CmdArgs.push_back(IsAux ? "-aux-target-feature" : "-target-feature");
    CmdArgs.push_back(Feature.data());
  }
}

static bool
shouldUseExceptionTablesForObjCExceptions(const ObjCRuntime &runtime,
                                          const llvm::Triple &Triple) {
  // We use the zero-cost exception tables for Objective-C if the non-fragile
  // ABI is enabled or when compiling for x86_64 and ARM on Snow Leopard and
  // later.
  if (runtime.isNonFragile())
    return true;

  if (!Triple.isMacOSX())
    return false;

  return (!Triple.isMacOSXVersionLT(10, 5) &&
          (Triple.getArch() == llvm::Triple::x86_64 ||
           Triple.getArch() == llvm::Triple::arm));
}

/// Adds exception related arguments to the driver command arguments. There's a
/// master flag, -fexceptions and also language specific flags to enable/disable
/// C++ and Objective-C exceptions. This makes it possible to for example
/// disable C++ exceptions but enable Objective-C exceptions.
static void addExceptionArgs(const ArgList &Args, types::ID InputType,
                             const ToolChain &TC, bool KernelOrKext,
                             const ObjCRuntime &objcRuntime,
                             ArgStringList &CmdArgs, // INTEL
                             const JobAction &JA) { // INTEL
  const llvm::Triple &Triple = TC.getTriple();

  if (KernelOrKext) {
    // -mkernel and -fapple-kext imply no exceptions, so claim exception related
    // arguments now to avoid warnings about unused arguments.
    Args.ClaimAllArgs(options::OPT_fexceptions);
    Args.ClaimAllArgs(options::OPT_fno_exceptions);
    Args.ClaimAllArgs(options::OPT_fobjc_exceptions);
    Args.ClaimAllArgs(options::OPT_fno_objc_exceptions);
    Args.ClaimAllArgs(options::OPT_fcxx_exceptions);
    Args.ClaimAllArgs(options::OPT_fno_cxx_exceptions);
    return;
  }

  // See if the user explicitly enabled exceptions.
  bool EH = Args.hasFlag(options::OPT_fexceptions, options::OPT_fno_exceptions,
                         false);

  // Obj-C exceptions are enabled by default, regardless of -fexceptions. This
  // is not necessarily sensible, but follows GCC.
  if (types::isObjC(InputType) &&
      Args.hasFlag(options::OPT_fobjc_exceptions,
                   options::OPT_fno_objc_exceptions, true)) {
    CmdArgs.push_back("-fobjc-exceptions");

    EH |= shouldUseExceptionTablesForObjCExceptions(objcRuntime, Triple);
  }

  if (types::isCXX(InputType)) {
    // Disable C++ EH by default on XCore and PS4.
    bool CXXExceptionsEnabled =
#if INTEL_CUSTOMIZATION
        Triple.getArch() != llvm::Triple::xcore && !Triple.isPS4CPU() &&
        !(JA.isDeviceOffloading(Action::OFK_OpenMP) && Triple.isSPIR());
#endif // INTEL_CUSTOMIZATION
    Arg *ExceptionArg = Args.getLastArg(
        options::OPT_fcxx_exceptions, options::OPT_fno_cxx_exceptions,
        options::OPT_fexceptions, options::OPT_fno_exceptions);
    if (ExceptionArg)
      CXXExceptionsEnabled =
          ExceptionArg->getOption().matches(options::OPT_fcxx_exceptions) ||
          ExceptionArg->getOption().matches(options::OPT_fexceptions);

    if (CXXExceptionsEnabled) {
      CmdArgs.push_back("-fcxx-exceptions");

      EH = true;
    }
  }

  // OPT_fignore_exceptions means exception could still be thrown,
  // but no clean up or catch would happen in current module.
  // So we do not set EH to false.
  Args.AddLastArg(CmdArgs, options::OPT_fignore_exceptions);

  if (EH)
    CmdArgs.push_back("-fexceptions");
}

static bool ShouldEnableAutolink(const ArgList &Args, const ToolChain &TC,
                                 const JobAction &JA) {
  bool Default = true;
  if (TC.getTriple().isOSDarwin()) {
    // The native darwin assembler doesn't support the linker_option directives,
    // so we disable them if we think the .s file will be passed to it.
    Default = TC.useIntegratedAs();
  }
  // The linker_option directives are intended for host compilation.
  if (JA.isDeviceOffloading(Action::OFK_Cuda) ||
      JA.isDeviceOffloading(Action::OFK_HIP))
    Default = false;
  return Args.hasFlag(options::OPT_fautolink, options::OPT_fno_autolink,
                      Default);
}

static bool ShouldDisableDwarfDirectory(const ArgList &Args,
                                        const ToolChain &TC) {
  bool UseDwarfDirectory =
      Args.hasFlag(options::OPT_fdwarf_directory_asm,
                   options::OPT_fno_dwarf_directory_asm, TC.useIntegratedAs());
  return !UseDwarfDirectory;
}

// Convert an arg of the form "-gN" or "-ggdbN" or one of their aliases
// to the corresponding DebugInfoKind.
static codegenoptions::DebugInfoKind DebugLevelToInfoKind(const Arg &A) {
  assert(A.getOption().matches(options::OPT_gN_Group) &&
         "Not a -g option that specifies a debug-info level");
  if (A.getOption().matches(options::OPT_g0) ||
      A.getOption().matches(options::OPT_ggdb0))
    return codegenoptions::NoDebugInfo;
  if (A.getOption().matches(options::OPT_gline_tables_only) ||
      A.getOption().matches(options::OPT_ggdb1))
    return codegenoptions::DebugLineTablesOnly;
  if (A.getOption().matches(options::OPT_gline_directives_only))
    return codegenoptions::DebugDirectivesOnly;
  return codegenoptions::LimitedDebugInfo;
}

static bool mustUseNonLeafFramePointerForTarget(const llvm::Triple &Triple) {
  switch (Triple.getArch()){
  default:
    return false;
  case llvm::Triple::arm:
  case llvm::Triple::thumb:
    // ARM Darwin targets require a frame pointer to be always present to aid
    // offline debugging via backtraces.
    return Triple.isOSDarwin();
  }
}

static bool useFramePointerForTargetByDefault(const ArgList &Args,
                                              const llvm::Triple &Triple) {
  if (Args.hasArg(options::OPT_pg) && !Args.hasArg(options::OPT_mfentry))
    return true;

  switch (Triple.getArch()) {
  case llvm::Triple::xcore:
  case llvm::Triple::wasm32:
  case llvm::Triple::wasm64:
  case llvm::Triple::msp430:
    // XCore never wants frame pointers, regardless of OS.
    // WebAssembly never wants frame pointers.
    return false;
  case llvm::Triple::ppc:
  case llvm::Triple::ppc64:
  case llvm::Triple::ppc64le:
  case llvm::Triple::riscv32:
  case llvm::Triple::riscv64:
  case llvm::Triple::amdgcn:
  case llvm::Triple::r600:
    return !areOptimizationsEnabled(Args);
  default:
    break;
  }

  if (Triple.isOSNetBSD()) {
    return !areOptimizationsEnabled(Args);
  }

  if (Triple.isOSLinux() || Triple.getOS() == llvm::Triple::CloudABI ||
      Triple.isOSHurd()) {
    switch (Triple.getArch()) {
    // Don't use a frame pointer on linux if optimizing for certain targets.
    case llvm::Triple::arm:
    case llvm::Triple::armeb:
    case llvm::Triple::thumb:
    case llvm::Triple::thumbeb:
      if (Triple.isAndroid())
        return true;
      LLVM_FALLTHROUGH;
    case llvm::Triple::mips64:
    case llvm::Triple::mips64el:
    case llvm::Triple::mips:
    case llvm::Triple::mipsel:
    case llvm::Triple::systemz:
    case llvm::Triple::x86:
    case llvm::Triple::x86_64:
      return !areOptimizationsEnabled(Args);
    default:
      return true;
    }
  }

  if (Triple.isOSWindows()) {
    switch (Triple.getArch()) {
    case llvm::Triple::x86:
      return !areOptimizationsEnabled(Args);
    case llvm::Triple::x86_64:
      return Triple.isOSBinFormatMachO();
    case llvm::Triple::arm:
    case llvm::Triple::thumb:
      // Windows on ARM builds with FPO disabled to aid fast stack walking
      return true;
    default:
      // All other supported Windows ISAs use xdata unwind information, so frame
      // pointers are not generally useful.
      return false;
    }
  }

  return true;
}

static CodeGenOptions::FramePointerKind
getFramePointerKind(const ArgList &Args, const llvm::Triple &Triple) {
  // We have 4 states:
  //
  //  00) leaf retained, non-leaf retained
  //  01) leaf retained, non-leaf omitted (this is invalid)
  //  10) leaf omitted, non-leaf retained
  //      (what -momit-leaf-frame-pointer was designed for)
  //  11) leaf omitted, non-leaf omitted
  //
  //  "omit" options taking precedence over "no-omit" options is the only way
  //  to make 3 valid states representable
  Arg *A = Args.getLastArg(options::OPT_fomit_frame_pointer,
                           options::OPT_fno_omit_frame_pointer);
  bool OmitFP = A && A->getOption().matches(options::OPT_fomit_frame_pointer);
  bool NoOmitFP =
      A && A->getOption().matches(options::OPT_fno_omit_frame_pointer);
  bool KeepLeaf = Args.hasFlag(options::OPT_momit_leaf_frame_pointer,
                               options::OPT_mno_omit_leaf_frame_pointer,
                               Triple.isAArch64() || Triple.isPS4CPU());
  if (NoOmitFP || mustUseNonLeafFramePointerForTarget(Triple) ||
      (!OmitFP && useFramePointerForTargetByDefault(Args, Triple))) {
    if (KeepLeaf)
      return CodeGenOptions::FramePointerKind::NonLeaf;
    return CodeGenOptions::FramePointerKind::All;
  }
  return CodeGenOptions::FramePointerKind::None;
}

/// Add a CC1 option to specify the debug compilation directory.
static void addDebugCompDirArg(const ArgList &Args, ArgStringList &CmdArgs,
                               const llvm::vfs::FileSystem &VFS) {
  if (Arg *A = Args.getLastArg(options::OPT_fdebug_compilation_dir)) {
    CmdArgs.push_back("-fdebug-compilation-dir");
    CmdArgs.push_back(A->getValue());
  } else if (llvm::ErrorOr<std::string> CWD =
                 VFS.getCurrentWorkingDirectory()) {
    CmdArgs.push_back("-fdebug-compilation-dir");
    CmdArgs.push_back(Args.MakeArgString(*CWD));
  }
}

/// Add a CC1 and CC1AS option to specify the debug file path prefix map.
static void addDebugPrefixMapArg(const Driver &D, const ArgList &Args, ArgStringList &CmdArgs) {
  for (const Arg *A : Args.filtered(options::OPT_ffile_prefix_map_EQ,
                                    options::OPT_fdebug_prefix_map_EQ)) {
    StringRef Map = A->getValue();
    if (Map.find('=') == StringRef::npos)
      D.Diag(diag::err_drv_invalid_argument_to_option)
          << Map << A->getOption().getName();
    else
      CmdArgs.push_back(Args.MakeArgString("-fdebug-prefix-map=" + Map));
    A->claim();
  }
}

/// Add a CC1 and CC1AS option to specify the macro file path prefix map.
static void addMacroPrefixMapArg(const Driver &D, const ArgList &Args,
                                 ArgStringList &CmdArgs) {
  for (const Arg *A : Args.filtered(options::OPT_ffile_prefix_map_EQ,
                                    options::OPT_fmacro_prefix_map_EQ)) {
    StringRef Map = A->getValue();
    if (Map.find('=') == StringRef::npos)
      D.Diag(diag::err_drv_invalid_argument_to_option)
          << Map << A->getOption().getName();
    else
      CmdArgs.push_back(Args.MakeArgString("-fmacro-prefix-map=" + Map));
    A->claim();
  }
}

/// Vectorize at all optimization levels greater than 1 except for -Oz.
/// For -Oz the loop vectorizer is disabled, while the slp vectorizer is
/// enabled.
static bool shouldEnableVectorizerAtOLevel(const ArgList &Args, bool isSlpVec) {
  if (Arg *A = Args.getLastArg(options::OPT_O_Group)) {
    if (A->getOption().matches(options::OPT_O4) ||
        A->getOption().matches(options::OPT_Ofast))
      return true;

    if (A->getOption().matches(options::OPT_O0))
      return false;

    assert(A->getOption().matches(options::OPT_O) && "Must have a -O flag");

    // Vectorize -Os.
    StringRef S(A->getValue());
    if (S == "s")
      return true;

    // Don't vectorize -Oz, unless it's the slp vectorizer.
    if (S == "z")
      return isSlpVec;

    unsigned OptLevel = 0;
    if (S.getAsInteger(10, OptLevel))
      return false;

    return OptLevel > 1;
  }

  return false;
}

/// Add -x lang to \p CmdArgs for \p Input.
static void addDashXForInput(const ArgList &Args, const InputInfo &Input,
                             ArgStringList &CmdArgs) {
  // When using -verify-pch, we don't want to provide the type
  // 'precompiled-header' if it was inferred from the file extension
  if (Args.hasArg(options::OPT_verify_pch) && Input.getType() == types::TY_PCH)
    return;

  CmdArgs.push_back("-x");
  if (Args.hasArg(options::OPT_rewrite_objc))
    CmdArgs.push_back(types::getTypeName(types::TY_PP_ObjCXX));
  else {
    // Map the driver type to the frontend type. This is mostly an identity
    // mapping, except that the distinction between module interface units
    // and other source files does not exist at the frontend layer.
    const char *ClangType;
    switch (Input.getType()) {
    case types::TY_CXXModule:
      ClangType = "c++";
      break;
    case types::TY_PP_CXXModule:
      ClangType = "c++-cpp-output";
      break;
    default:
      ClangType = types::getTypeName(Input.getType());
      break;
    }
    CmdArgs.push_back(ClangType);
  }
}

static void addPGOAndCoverageFlags(const ToolChain &TC, Compilation &C,
                                   const Driver &D, const InputInfo &Output,
                                   const ArgList &Args,
                                   ArgStringList &CmdArgs) {

  auto *PGOGenerateArg = Args.getLastArg(options::OPT_fprofile_generate,
                                         options::OPT_fprofile_generate_EQ,
                                         options::OPT_fno_profile_generate);
  if (PGOGenerateArg &&
      PGOGenerateArg->getOption().matches(options::OPT_fno_profile_generate))
    PGOGenerateArg = nullptr;

  auto *CSPGOGenerateArg = Args.getLastArg(options::OPT_fcs_profile_generate,
                                           options::OPT_fcs_profile_generate_EQ,
                                           options::OPT_fno_profile_generate);
  if (CSPGOGenerateArg &&
      CSPGOGenerateArg->getOption().matches(options::OPT_fno_profile_generate))
    CSPGOGenerateArg = nullptr;

  auto *ProfileGenerateArg = Args.getLastArg(
      options::OPT_fprofile_instr_generate,
      options::OPT_fprofile_instr_generate_EQ,
      options::OPT_fno_profile_instr_generate);
  if (ProfileGenerateArg &&
      ProfileGenerateArg->getOption().matches(
          options::OPT_fno_profile_instr_generate))
    ProfileGenerateArg = nullptr;

  if (PGOGenerateArg && ProfileGenerateArg)
    D.Diag(diag::err_drv_argument_not_allowed_with)
        << PGOGenerateArg->getSpelling() << ProfileGenerateArg->getSpelling();

  auto *ProfileUseArg = getLastProfileUseArg(Args);

  if (PGOGenerateArg && ProfileUseArg)
    D.Diag(diag::err_drv_argument_not_allowed_with)
        << ProfileUseArg->getSpelling() << PGOGenerateArg->getSpelling();

  if (ProfileGenerateArg && ProfileUseArg)
    D.Diag(diag::err_drv_argument_not_allowed_with)
        << ProfileGenerateArg->getSpelling() << ProfileUseArg->getSpelling();

  if (CSPGOGenerateArg && PGOGenerateArg)
    D.Diag(diag::err_drv_argument_not_allowed_with)
        << CSPGOGenerateArg->getSpelling() << PGOGenerateArg->getSpelling();

  if (ProfileGenerateArg) {
    if (ProfileGenerateArg->getOption().matches(
            options::OPT_fprofile_instr_generate_EQ))
      CmdArgs.push_back(Args.MakeArgString(Twine("-fprofile-instrument-path=") +
                                           ProfileGenerateArg->getValue()));
    // The default is to use Clang Instrumentation.
    CmdArgs.push_back("-fprofile-instrument=clang");
    if (TC.getTriple().isWindowsMSVCEnvironment()) {
      // Add dependent lib for clang_rt.profile
      CmdArgs.push_back(Args.MakeArgString(
          "--dependent-lib=" + TC.getCompilerRTBasename(Args, "profile")));
    }
  }

  Arg *PGOGenArg = nullptr;
  if (PGOGenerateArg) {
    assert(!CSPGOGenerateArg);
    PGOGenArg = PGOGenerateArg;
    CmdArgs.push_back("-fprofile-instrument=llvm");
  }
  if (CSPGOGenerateArg) {
    assert(!PGOGenerateArg);
    PGOGenArg = CSPGOGenerateArg;
    CmdArgs.push_back("-fprofile-instrument=csllvm");
  }
  if (PGOGenArg) {
    if (TC.getTriple().isWindowsMSVCEnvironment()) {
      // Add dependent lib for clang_rt.profile
      CmdArgs.push_back(Args.MakeArgString(
          "--dependent-lib=" + TC.getCompilerRTBasename(Args, "profile")));
    }
    if (PGOGenArg->getOption().matches(
            PGOGenerateArg ? options::OPT_fprofile_generate_EQ
                           : options::OPT_fcs_profile_generate_EQ)) {
      SmallString<128> Path(PGOGenArg->getValue());
      llvm::sys::path::append(Path, "default_%m.profraw");
      CmdArgs.push_back(
          Args.MakeArgString(Twine("-fprofile-instrument-path=") + Path));
    }
  }

  if (ProfileUseArg) {
    if (ProfileUseArg->getOption().matches(options::OPT_fprofile_instr_use_EQ))
      CmdArgs.push_back(Args.MakeArgString(
          Twine("-fprofile-instrument-use-path=") + ProfileUseArg->getValue()));
    else if ((ProfileUseArg->getOption().matches(
                  options::OPT_fprofile_use_EQ) ||
              ProfileUseArg->getOption().matches(
                  options::OPT_fprofile_instr_use))) {
      SmallString<128> Path(
          ProfileUseArg->getNumValues() == 0 ? "" : ProfileUseArg->getValue());
      if (Path.empty() || llvm::sys::fs::is_directory(Path))
        llvm::sys::path::append(Path, "default.profdata");
      CmdArgs.push_back(
          Args.MakeArgString(Twine("-fprofile-instrument-use-path=") + Path));
    }
  }

  bool EmitCovNotes = Args.hasFlag(options::OPT_ftest_coverage,
                                   options::OPT_fno_test_coverage, false) ||
                      Args.hasArg(options::OPT_coverage);
  bool EmitCovData = TC.needsGCovInstrumentation(Args);
  if (EmitCovNotes)
    CmdArgs.push_back("-femit-coverage-notes");
  if (EmitCovData)
    CmdArgs.push_back("-femit-coverage-data");

  if (Args.hasFlag(options::OPT_fcoverage_mapping,
                   options::OPT_fno_coverage_mapping, false)) {
    if (!ProfileGenerateArg)
      D.Diag(clang::diag::err_drv_argument_only_allowed_with)
          << "-fcoverage-mapping"
          << "-fprofile-instr-generate";

    CmdArgs.push_back("-fcoverage-mapping");
  }

  if (Args.hasArg(options::OPT_fprofile_exclude_files_EQ)) {
    auto *Arg = Args.getLastArg(options::OPT_fprofile_exclude_files_EQ);
    if (!Args.hasArg(options::OPT_coverage))
      D.Diag(clang::diag::err_drv_argument_only_allowed_with)
          << "-fprofile-exclude-files="
          << "--coverage";

    StringRef v = Arg->getValue();
    CmdArgs.push_back(
        Args.MakeArgString(Twine("-fprofile-exclude-files=" + v)));
  }

  if (Args.hasArg(options::OPT_fprofile_filter_files_EQ)) {
    auto *Arg = Args.getLastArg(options::OPT_fprofile_filter_files_EQ);
    if (!Args.hasArg(options::OPT_coverage))
      D.Diag(clang::diag::err_drv_argument_only_allowed_with)
          << "-fprofile-filter-files="
          << "--coverage";

    StringRef v = Arg->getValue();
    CmdArgs.push_back(Args.MakeArgString(Twine("-fprofile-filter-files=" + v)));
  }

  // Leave -fprofile-dir= an unused argument unless .gcda emission is
  // enabled. To be polite, with '-fprofile-arcs -fno-profile-arcs' consider
  // the flag used. There is no -fno-profile-dir, so the user has no
  // targeted way to suppress the warning.
  Arg *FProfileDir = nullptr;
  if (Args.hasArg(options::OPT_fprofile_arcs) ||
      Args.hasArg(options::OPT_coverage))
    FProfileDir = Args.getLastArg(options::OPT_fprofile_dir);

  // Put the .gcno and .gcda files (if needed) next to the object file or
  // bitcode file in the case of LTO.
  // FIXME: There should be a simpler way to find the object file for this
  // input, and this code probably does the wrong thing for commands that
  // compile and link all at once.
  if ((Args.hasArg(options::OPT_c) || Args.hasArg(options::OPT_S)) &&
      (EmitCovNotes || EmitCovData) && Output.isFilename()) {
    SmallString<128> OutputFilename;
    if (Arg *FinalOutput = C.getArgs().getLastArg(options::OPT__SLASH_Fo))
      OutputFilename = FinalOutput->getValue();
    else if (Arg *FinalOutput = C.getArgs().getLastArg(options::OPT_o))
      OutputFilename = FinalOutput->getValue();
    else
      OutputFilename = llvm::sys::path::filename(Output.getBaseInput());
    SmallString<128> CoverageFilename = OutputFilename;
    if (llvm::sys::path::is_relative(CoverageFilename))
      (void)D.getVFS().makeAbsolute(CoverageFilename);
    llvm::sys::path::replace_extension(CoverageFilename, "gcno");

    CmdArgs.push_back("-coverage-notes-file");
    CmdArgs.push_back(Args.MakeArgString(CoverageFilename));

    if (EmitCovData) {
      if (FProfileDir) {
        CoverageFilename = FProfileDir->getValue();
        llvm::sys::path::append(CoverageFilename, OutputFilename);
      }
      llvm::sys::path::replace_extension(CoverageFilename, "gcda");
      CmdArgs.push_back("-coverage-data-file");
      CmdArgs.push_back(Args.MakeArgString(CoverageFilename));
    }
  }
}

/// Check whether the given input tree contains any compilation actions.
static bool ContainsCompileAction(const Action *A) {
  if (isa<CompileJobAction>(A) || isa<BackendJobAction>(A))
    return true;

  for (const auto &AI : A->inputs())
    if (ContainsCompileAction(AI))
      return true;

  return false;
}

/// Check if -relax-all should be passed to the internal assembler.
/// This is done by default when compiling non-assembler source with -O0.
static bool UseRelaxAll(Compilation &C, const ArgList &Args) {
  bool RelaxDefault = true;

  if (Arg *A = Args.getLastArg(options::OPT_O_Group))
    RelaxDefault = A->getOption().matches(options::OPT_O0);

  if (RelaxDefault) {
    RelaxDefault = false;
    for (const auto &Act : C.getActions()) {
      if (ContainsCompileAction(Act)) {
        RelaxDefault = true;
        break;
      }
    }
  }

  return Args.hasFlag(options::OPT_mrelax_all, options::OPT_mno_relax_all,
                      RelaxDefault);
}

// Extract the integer N from a string spelled "-dwarf-N", returning 0
// on mismatch. The StringRef input (rather than an Arg) allows
// for use by the "-Xassembler" option parser.
static unsigned DwarfVersionNum(StringRef ArgValue) {
  return llvm::StringSwitch<unsigned>(ArgValue)
      .Case("-gdwarf-2", 2)
      .Case("-gdwarf-3", 3)
      .Case("-gdwarf-4", 4)
      .Case("-gdwarf-5", 5)
      .Default(0);
}

static void RenderDebugEnablingArgs(const ArgList &Args, ArgStringList &CmdArgs,
                                    codegenoptions::DebugInfoKind DebugInfoKind,
                                    unsigned DwarfVersion,
                                    llvm::DebuggerKind DebuggerTuning) {
  switch (DebugInfoKind) {
  case codegenoptions::DebugDirectivesOnly:
    CmdArgs.push_back("-debug-info-kind=line-directives-only");
    break;
  case codegenoptions::DebugLineTablesOnly:
    CmdArgs.push_back("-debug-info-kind=line-tables-only");
    break;
  case codegenoptions::DebugInfoConstructor:
    CmdArgs.push_back("-debug-info-kind=constructor");
    break;
  case codegenoptions::LimitedDebugInfo:
    CmdArgs.push_back("-debug-info-kind=limited");
    break;
  case codegenoptions::FullDebugInfo:
    CmdArgs.push_back("-debug-info-kind=standalone");
    break;
  case codegenoptions::UnusedTypeInfo:
    CmdArgs.push_back("-debug-info-kind=unused-types");
    break;
  default:
    break;
  }
  if (DwarfVersion > 0)
    CmdArgs.push_back(
        Args.MakeArgString("-dwarf-version=" + Twine(DwarfVersion)));
  switch (DebuggerTuning) {
  case llvm::DebuggerKind::GDB:
    CmdArgs.push_back("-debugger-tuning=gdb");
    break;
  case llvm::DebuggerKind::LLDB:
    CmdArgs.push_back("-debugger-tuning=lldb");
    break;
  case llvm::DebuggerKind::SCE:
    CmdArgs.push_back("-debugger-tuning=sce");
    break;
  default:
    break;
  }
}

static bool checkDebugInfoOption(const Arg *A, const ArgList &Args,
                                 const Driver &D, const ToolChain &TC) {
  assert(A && "Expected non-nullptr argument.");
  if (TC.supportsDebugInfoOption(A))
    return true;
  D.Diag(diag::warn_drv_unsupported_debug_info_opt_for_target)
      << A->getAsString(Args) << TC.getTripleString();
  return false;
}

static void RenderDebugInfoCompressionArgs(const ArgList &Args,
                                           ArgStringList &CmdArgs,
                                           const Driver &D,
                                           const ToolChain &TC) {
  const Arg *A = Args.getLastArg(options::OPT_gz, options::OPT_gz_EQ);
  if (!A)
    return;
  if (checkDebugInfoOption(A, Args, D, TC)) {
    if (A->getOption().getID() == options::OPT_gz) {
      if (llvm::zlib::isAvailable())
        CmdArgs.push_back("--compress-debug-sections");
      else
        D.Diag(diag::warn_debug_compression_unavailable);
      return;
    }

    StringRef Value = A->getValue();
    if (Value == "none") {
      CmdArgs.push_back("--compress-debug-sections=none");
    } else if (Value == "zlib" || Value == "zlib-gnu") {
      if (llvm::zlib::isAvailable()) {
        CmdArgs.push_back(
            Args.MakeArgString("--compress-debug-sections=" + Twine(Value)));
      } else {
        D.Diag(diag::warn_debug_compression_unavailable);
      }
    } else {
      D.Diag(diag::err_drv_unsupported_option_argument)
          << A->getOption().getName() << Value;
    }
  }
}

static const char *RelocationModelName(llvm::Reloc::Model Model) {
  switch (Model) {
  case llvm::Reloc::Static:
    return "static";
  case llvm::Reloc::PIC_:
    return "pic";
  case llvm::Reloc::DynamicNoPIC:
    return "dynamic-no-pic";
  case llvm::Reloc::ROPI:
    return "ropi";
  case llvm::Reloc::RWPI:
    return "rwpi";
  case llvm::Reloc::ROPI_RWPI:
    return "ropi-rwpi";
  }
  llvm_unreachable("Unknown Reloc::Model kind");
}

void Clang::AddPreprocessingOptions(Compilation &C, const JobAction &JA,
                                    const Driver &D, const ArgList &Args,
                                    ArgStringList &CmdArgs,
                                    const InputInfo &Output,
                                    const InputInfoList &Inputs) const {
  const bool IsIAMCU = getToolChain().getTriple().isOSIAMCU();

  CheckPreprocessingOptions(D, Args);

  Args.AddLastArg(CmdArgs, options::OPT_C);
  Args.AddLastArg(CmdArgs, options::OPT_CC);

  // Handle dependency file generation.
  Arg *ArgM = Args.getLastArg(options::OPT_MM);
  if (!ArgM)
    ArgM = Args.getLastArg(options::OPT_M);
  Arg *ArgMD = Args.getLastArg(options::OPT_MMD);
  if (!ArgMD)
    ArgMD = Args.getLastArg(options::OPT_MD);

  // -M and -MM imply -w.
  if (ArgM)
    CmdArgs.push_back("-w");
  else
    ArgM = ArgMD;

  auto createFPGATempDepFile = [&](const char *&DepFile) {
    // Generate dependency files as temporary. These will be used for the
    // aoc call/bundled during fat object creation
    std::string BaseName(Clang::getBaseInputName(Args, Inputs[0]));
    std::string DepTmpName =
        C.getDriver().GetTemporaryPath(llvm::sys::path::stem(BaseName), "d");
    DepFile = C.addTempFile(C.getArgs().MakeArgString(DepTmpName));
    C.getDriver().addFPGATempDepFile(DepFile, BaseName);
  };

  if (ArgM) {
    // Determine the output location.
    const char *DepFile;
    if (Arg *MF = Args.getLastArg(options::OPT_MF)) {
      DepFile = MF->getValue();
      C.addFailureResultFile(DepFile, &JA);
    } else if (Output.getType() == types::TY_Dependencies) {
      DepFile = Output.getFilename();
    } else if (!ArgMD) {
      DepFile = "-";
    } else if (Args.hasArg(options::OPT_fintelfpga) &&
               JA.isDeviceOffloading(Action::OFK_SYCL)) {
      createFPGATempDepFile(DepFile);
    } else {
      DepFile = getDependencyFileName(Args, Inputs);
      C.addFailureResultFile(DepFile, &JA);
    }
    CmdArgs.push_back("-dependency-file");
    CmdArgs.push_back(DepFile);

    bool HasTarget = false;
    for (const Arg *A : Args.filtered(options::OPT_MT, options::OPT_MQ)) {
      HasTarget = true;
      A->claim();
      if (A->getOption().matches(options::OPT_MT)) {
        A->render(Args, CmdArgs);
      } else {
        CmdArgs.push_back("-MT");
        SmallString<128> Quoted;
        QuoteTarget(A->getValue(), Quoted);
        CmdArgs.push_back(Args.MakeArgString(Quoted));
      }
    }

    // Add a default target if one wasn't specified.
    if (!HasTarget) {
      const char *DepTarget;

      // If user provided -o, that is the dependency target, except
      // when we are only generating a dependency file.
      Arg *OutputOpt = Args.getLastArg(options::OPT_o);
      if (OutputOpt && Output.getType() != types::TY_Dependencies) {
        DepTarget = OutputOpt->getValue();
      } else {
        // Otherwise derive from the base input.
        //
        // FIXME: This should use the computed output file location.
        SmallString<128> P(Inputs[0].getBaseInput());
        llvm::sys::path::replace_extension(P, "o");
        DepTarget = Args.MakeArgString(llvm::sys::path::filename(P));
      }

      CmdArgs.push_back("-MT");
      SmallString<128> Quoted;
      QuoteTarget(DepTarget, Quoted);
      CmdArgs.push_back(Args.MakeArgString(Quoted));
    }

    if (ArgM->getOption().matches(options::OPT_M) ||
        ArgM->getOption().matches(options::OPT_MD))
      CmdArgs.push_back("-sys-header-deps");
    if ((isa<PrecompileJobAction>(JA) &&
         !Args.hasArg(options::OPT_fno_module_file_deps)) ||
        Args.hasArg(options::OPT_fmodule_file_deps))
      CmdArgs.push_back("-module-file-deps");
  }

  if (!ArgM && Args.hasArg(options::OPT_fintelfpga) &&
      JA.isDeviceOffloading(Action::OFK_SYCL)) {
    // No dep generation option was provided, add all of the needed options
    // to ensure a successful dep generation.
    const char *DepFile;
    createFPGATempDepFile(DepFile);
    CmdArgs.push_back("-dependency-file");
    CmdArgs.push_back(DepFile);
    CmdArgs.push_back("-MT");
    SmallString<128> P(Inputs[0].getBaseInput());
    llvm::sys::path::replace_extension(P, "o");
    SmallString<128> Quoted;
    QuoteTarget(llvm::sys::path::filename(P), Quoted);
    CmdArgs.push_back(Args.MakeArgString(Quoted));
  }

  if (Args.hasArg(options::OPT_MG)) {
    if (!ArgM || ArgM->getOption().matches(options::OPT_MD) ||
        ArgM->getOption().matches(options::OPT_MMD))
      D.Diag(diag::err_drv_mg_requires_m_or_mm);
    CmdArgs.push_back("-MG");
  }

  Args.AddLastArg(CmdArgs, options::OPT_MP);
  Args.AddLastArg(CmdArgs, options::OPT_MV);

  // Add offload include arguments specific for CUDA/HIP.  This must happen
  // before we -I or -include anything else, because we must pick up the
  // CUDA/HIP headers from the particular CUDA/ROCm installation, rather than
  // from e.g. /usr/local/include.
  if (JA.isOffloading(Action::OFK_Cuda))
    getToolChain().AddCudaIncludeArgs(Args, CmdArgs);
  if (JA.isOffloading(Action::OFK_HIP))
    getToolChain().AddHIPIncludeArgs(Args, CmdArgs);

  if (JA.isOffloading(Action::OFK_SYCL) ||
      Args.hasArg(options::OPT_fsycl_device_only))
    toolchains::SYCLToolChain::AddSYCLIncludeArgs(D, Args, CmdArgs);

  // If we are offloading to a target via OpenMP we need to include the
  // openmp_wrappers folder which contains alternative system headers.
  if (JA.isDeviceOffloading(Action::OFK_OpenMP) &&
      getToolChain().getTriple().isNVPTX()){
    if (!Args.hasArg(options::OPT_nobuiltininc)) {
      // Add openmp_wrappers/* to our system include path.  This lets us wrap
      // standard library headers.
      SmallString<128> P(D.ResourceDir);
      llvm::sys::path::append(P, "include");
      llvm::sys::path::append(P, "openmp_wrappers");
      CmdArgs.push_back("-internal-isystem");
      CmdArgs.push_back(Args.MakeArgString(P));
    }

    CmdArgs.push_back("-include");
    CmdArgs.push_back("__clang_openmp_device_functions.h");
  }

  // Add -i* options, and automatically translate to
  // -include-pch/-include-pth for transparent PCH support. It's
  // wonky, but we include looking for .gch so we can support seamless
  // replacement into a build system already set up to be generating
  // .gch files.

  if (getToolChain().getDriver().IsCLMode()) {
    const Arg *YcArg = Args.getLastArg(options::OPT__SLASH_Yc);
    const Arg *YuArg = Args.getLastArg(options::OPT__SLASH_Yu);
    if (YcArg && JA.getKind() >= Action::PrecompileJobClass &&
        JA.getKind() <= Action::AssembleJobClass) {
      CmdArgs.push_back(Args.MakeArgString("-building-pch-with-obj"));
      CmdArgs.push_back(Args.MakeArgString("-fpch-instantiate-templates"));
    }
    if (YcArg || YuArg) {
      StringRef ThroughHeader = YcArg ? YcArg->getValue() : YuArg->getValue();
      if (!isa<PrecompileJobAction>(JA)) {
        CmdArgs.push_back("-include-pch");
        CmdArgs.push_back(Args.MakeArgString(D.GetClPchPath(
            C, !ThroughHeader.empty()
                   ? ThroughHeader
                   : llvm::sys::path::filename(Inputs[0].getBaseInput()))));
      }

      if (ThroughHeader.empty()) {
        CmdArgs.push_back(Args.MakeArgString(
            Twine("-pch-through-hdrstop-") + (YcArg ? "create" : "use")));
      } else {
        CmdArgs.push_back(
            Args.MakeArgString(Twine("-pch-through-header=") + ThroughHeader));
      }
    }
  }

  bool RenderedImplicitInclude = false;
  for (const Arg *A : Args.filtered(options::OPT_clang_i_Group)) {
    if (A->getOption().matches(options::OPT_include)) {
      // Handling of gcc-style gch precompiled headers.
      bool IsFirstImplicitInclude = !RenderedImplicitInclude;
      RenderedImplicitInclude = true;

      bool FoundPCH = false;
      SmallString<128> P(A->getValue());
      // We want the files to have a name like foo.h.pch. Add a dummy extension
      // so that replace_extension does the right thing.
      P += ".dummy";
      llvm::sys::path::replace_extension(P, "pch");
      if (llvm::sys::fs::exists(P))
        FoundPCH = true;

      if (!FoundPCH) {
        llvm::sys::path::replace_extension(P, "gch");
        if (llvm::sys::fs::exists(P)) {
          FoundPCH = true;
        }
      }

      if (FoundPCH) {
        if (IsFirstImplicitInclude) {
          A->claim();
          CmdArgs.push_back("-include-pch");
          CmdArgs.push_back(Args.MakeArgString(P));
          continue;
        } else {
          // Ignore the PCH if not first on command line and emit warning.
          D.Diag(diag::warn_drv_pch_not_first_include) << P
                                                       << A->getAsString(Args);
        }
      }
    } else if (A->getOption().matches(options::OPT_isystem_after)) {
      // Handling of paths which must come late.  These entries are handled by
      // the toolchain itself after the resource dir is inserted in the right
      // search order.
      // Do not claim the argument so that the use of the argument does not
      // silently go unnoticed on toolchains which do not honour the option.
      continue;
    } else if (A->getOption().matches(options::OPT_stdlibxx_isystem)) {
      // Translated to -internal-isystem by the driver, no need to pass to cc1.
      continue;
    }

    // Not translated, render as usual.
    A->claim();
    A->render(Args, CmdArgs);
  }

  Args.AddAllArgs(CmdArgs,
                  {options::OPT_D, options::OPT_U, options::OPT_I_Group,
                   options::OPT_F, options::OPT_index_header_map});

  // Add -Wp, and -Xpreprocessor if using the preprocessor.

  // FIXME: There is a very unfortunate problem here, some troubled
  // souls abuse -Wp, to pass preprocessor options in gcc syntax. To
  // really support that we would have to parse and then translate
  // those options. :(
  Args.AddAllArgValues(CmdArgs, options::OPT_Wp_COMMA,
                       options::OPT_Xpreprocessor);

  // -I- is a deprecated GCC feature, reject it.
  if (Arg *A = Args.getLastArg(options::OPT_I_))
    D.Diag(diag::err_drv_I_dash_not_supported) << A->getAsString(Args);

  // If we have a --sysroot, and don't have an explicit -isysroot flag, add an
  // -isysroot to the CC1 invocation.
  StringRef sysroot = C.getSysRoot();
  if (sysroot != "") {
    if (!Args.hasArg(options::OPT_isysroot)) {
      CmdArgs.push_back("-isysroot");
      CmdArgs.push_back(C.getArgs().MakeArgString(sysroot));
    }
  }

  // Parse additional include paths from environment variables.
  // FIXME: We should probably sink the logic for handling these from the
  // frontend into the driver. It will allow deleting 4 otherwise unused flags.
  // CPATH - included following the user specified includes (but prior to
  // builtin and standard includes).
  addDirectoryList(Args, CmdArgs, "-I", "CPATH");
  // C_INCLUDE_PATH - system includes enabled when compiling C.
  addDirectoryList(Args, CmdArgs, "-c-isystem", "C_INCLUDE_PATH");
  // CPLUS_INCLUDE_PATH - system includes enabled when compiling C++.
  addDirectoryList(Args, CmdArgs, "-cxx-isystem", "CPLUS_INCLUDE_PATH");
  // OBJC_INCLUDE_PATH - system includes enabled when compiling ObjC.
  addDirectoryList(Args, CmdArgs, "-objc-isystem", "OBJC_INCLUDE_PATH");
  // OBJCPLUS_INCLUDE_PATH - system includes enabled when compiling ObjC++.
  addDirectoryList(Args, CmdArgs, "-objcxx-isystem", "OBJCPLUS_INCLUDE_PATH");

#if INTEL_CUSTOMIZATION
  // Add Intel specific headers
  if (D.IsIntelMode()) {
    SmallString<128> IntelDir(D.Dir);
    llvm::sys::path::append(IntelDir, "..");
    llvm::sys::path::append(IntelDir, "compiler");
    llvm::sys::path::append(IntelDir, "include");
    CmdArgs.push_back("-internal-isystem");
    CmdArgs.push_back(Args.MakeArgString(IntelDir));
    // IA32ROOT
    const char * IA32Root = getenv("IA32ROOT");
    if (IA32Root) {
      SmallString<128> P(IA32Root);
      llvm::sys::path::append(P, "include");
      CmdArgs.push_back("-internal-isystem");
      CmdArgs.push_back(Args.MakeArgString(P));
    }
  }
#endif // INTEL_CUSTOMIZATION
  // While adding the include arguments, we also attempt to retrieve the
  // arguments of related offloading toolchains or arguments that are specific
  // of an offloading programming model.

  // Add C++ include arguments, if needed.
  if (types::isCXX(Inputs[0].getType())) {
    bool HasStdlibxxIsystem = Args.hasArg(options::OPT_stdlibxx_isystem);
    forAllAssociatedToolChains(
        C, JA, getToolChain(),
        [&Args, &CmdArgs, HasStdlibxxIsystem](const ToolChain &TC) {
          HasStdlibxxIsystem ? TC.AddClangCXXStdlibIsystemArgs(Args, CmdArgs)
                             : TC.AddClangCXXStdlibIncludeArgs(Args, CmdArgs);
        });
  }

  // Add system include arguments for all targets but IAMCU.
  if (!IsIAMCU)
    forAllAssociatedToolChains(C, JA, getToolChain(),
                               [&Args, &CmdArgs](const ToolChain &TC) {
                                 TC.AddClangSystemIncludeArgs(Args, CmdArgs);
                               });
  else {
    // For IAMCU add special include arguments.
    getToolChain().AddIAMCUIncludeArgs(Args, CmdArgs);
  }

  addMacroPrefixMapArg(D, Args, CmdArgs);
}

// FIXME: Move to target hook.
static bool isSignedCharDefault(const llvm::Triple &Triple) {
  switch (Triple.getArch()) {
  default:
    return true;

  case llvm::Triple::aarch64:
  case llvm::Triple::aarch64_32:
  case llvm::Triple::aarch64_be:
  case llvm::Triple::arm:
  case llvm::Triple::armeb:
  case llvm::Triple::thumb:
  case llvm::Triple::thumbeb:
    if (Triple.isOSDarwin() || Triple.isOSWindows())
      return true;
    return false;

  case llvm::Triple::ppc:
  case llvm::Triple::ppc64:
    if (Triple.isOSDarwin())
      return true;
    return false;

  case llvm::Triple::hexagon:
  case llvm::Triple::ppc64le:
  case llvm::Triple::riscv32:
  case llvm::Triple::riscv64:
  case llvm::Triple::systemz:
  case llvm::Triple::xcore:
    return false;
  }
}

static bool hasMultipleInvocations(const llvm::Triple &Triple,
                                   const ArgList &Args) {
  // Supported only on Darwin where we invoke the compiler multiple times
  // followed by an invocation to lipo.
  if (!Triple.isOSDarwin())
    return false;
  // If more than one "-arch <arch>" is specified, we're targeting multiple
  // architectures resulting in a fat binary.
  return Args.getAllArgValues(options::OPT_arch).size() > 1;
}

static bool checkRemarksOptions(const Driver &D, const ArgList &Args,
                                const llvm::Triple &Triple) {
  // When enabling remarks, we need to error if:
  // * The remark file is specified but we're targeting multiple architectures,
  // which means more than one remark file is being generated.
  bool hasMultipleInvocations = ::hasMultipleInvocations(Triple, Args);
  bool hasExplicitOutputFile =
      Args.getLastArg(options::OPT_foptimization_record_file_EQ);
  if (hasMultipleInvocations && hasExplicitOutputFile) {
    D.Diag(diag::err_drv_invalid_output_with_multiple_archs)
        << "-foptimization-record-file";
    return false;
  }
  return true;
}

static void renderRemarksOptions(const ArgList &Args, ArgStringList &CmdArgs,
                                 const llvm::Triple &Triple,
                                 const InputInfo &Input,
                                 const InputInfo &Output, const JobAction &JA) {
  StringRef Format = "yaml";
  if (const Arg *A = Args.getLastArg(options::OPT_fsave_optimization_record_EQ))
    Format = A->getValue();

  CmdArgs.push_back("-opt-record-file");

  const Arg *A = Args.getLastArg(options::OPT_foptimization_record_file_EQ);
  if (A) {
    CmdArgs.push_back(A->getValue());
  } else {
    bool hasMultipleArchs =
        Triple.isOSDarwin() && // Only supported on Darwin platforms.
        Args.getAllArgValues(options::OPT_arch).size() > 1;

    SmallString<128> F;

    if (Args.hasArg(options::OPT_c) || Args.hasArg(options::OPT_S)) {
      if (Arg *FinalOutput = Args.getLastArg(options::OPT_o))
        F = FinalOutput->getValue();
    } else {
      if (Format != "yaml" && // For YAML, keep the original behavior.
          Triple.isOSDarwin() && // Enable this only on darwin, since it's the only platform supporting .dSYM bundles.
          Output.isFilename())
        F = Output.getFilename();
    }

    if (F.empty()) {
      // Use the input filename.
      F = llvm::sys::path::stem(Input.getBaseInput());

      // If we're compiling for an offload architecture (i.e. a CUDA device),
      // we need to make the file name for the device compilation different
      // from the host compilation.
      if (!JA.isDeviceOffloading(Action::OFK_None) &&
          !JA.isDeviceOffloading(Action::OFK_Host)) {
        llvm::sys::path::replace_extension(F, "");
        F += Action::GetOffloadingFileNamePrefix(JA.getOffloadingDeviceKind(),
                                                 Triple.normalize());
        F += "-";
        F += JA.getOffloadingArch();
      }
    }

    // If we're having more than one "-arch", we should name the files
    // differently so that every cc1 invocation writes to a different file.
    // We're doing that by appending "-<arch>" with "<arch>" being the arch
    // name from the triple.
    if (hasMultipleArchs) {
      // First, remember the extension.
      SmallString<64> OldExtension = llvm::sys::path::extension(F);
      // then, remove it.
      llvm::sys::path::replace_extension(F, "");
      // attach -<arch> to it.
      F += "-";
      F += Triple.getArchName();
      // put back the extension.
      llvm::sys::path::replace_extension(F, OldExtension);
    }

    SmallString<32> Extension;
    Extension += "opt.";
    Extension += Format;

    llvm::sys::path::replace_extension(F, Extension);
    CmdArgs.push_back(Args.MakeArgString(F));
  }

  if (const Arg *A =
          Args.getLastArg(options::OPT_foptimization_record_passes_EQ)) {
    CmdArgs.push_back("-opt-record-passes");
    CmdArgs.push_back(A->getValue());
  }

  if (!Format.empty()) {
    CmdArgs.push_back("-opt-record-format");
    CmdArgs.push_back(Format.data());
  }
}

namespace {
void RenderARMABI(const llvm::Triple &Triple, const ArgList &Args,
                  ArgStringList &CmdArgs) {
  // Select the ABI to use.
  // FIXME: Support -meabi.
  // FIXME: Parts of this are duplicated in the backend, unify this somehow.
  const char *ABIName = nullptr;
  if (Arg *A = Args.getLastArg(options::OPT_mabi_EQ)) {
    ABIName = A->getValue();
  } else {
    std::string CPU = getCPUName(Args, Triple, /*FromAs*/ false);
    ABIName = llvm::ARM::computeDefaultTargetABI(Triple, CPU).data();
  }

  CmdArgs.push_back("-target-abi");
  CmdArgs.push_back(ABIName);
}
}

void Clang::AddARMTargetArgs(const llvm::Triple &Triple, const ArgList &Args,
                             ArgStringList &CmdArgs, bool KernelOrKext) const {
  RenderARMABI(Triple, Args, CmdArgs);

  // Determine floating point ABI from the options & target defaults.
  arm::FloatABI ABI = arm::getARMFloatABI(getToolChain(), Args);
  if (ABI == arm::FloatABI::Soft) {
    // Floating point operations and argument passing are soft.
    // FIXME: This changes CPP defines, we need -target-soft-float.
    CmdArgs.push_back("-msoft-float");
    CmdArgs.push_back("-mfloat-abi");
    CmdArgs.push_back("soft");
  } else if (ABI == arm::FloatABI::SoftFP) {
    // Floating point operations are hard, but argument passing is soft.
    CmdArgs.push_back("-mfloat-abi");
    CmdArgs.push_back("soft");
  } else {
    // Floating point operations and argument passing are hard.
    assert(ABI == arm::FloatABI::Hard && "Invalid float abi!");
    CmdArgs.push_back("-mfloat-abi");
    CmdArgs.push_back("hard");
  }

  // Forward the -mglobal-merge option for explicit control over the pass.
  if (Arg *A = Args.getLastArg(options::OPT_mglobal_merge,
                               options::OPT_mno_global_merge)) {
    CmdArgs.push_back("-mllvm");
    if (A->getOption().matches(options::OPT_mno_global_merge))
      CmdArgs.push_back("-arm-global-merge=false");
    else
      CmdArgs.push_back("-arm-global-merge=true");
  }

  if (!Args.hasFlag(options::OPT_mimplicit_float,
                    options::OPT_mno_implicit_float, true))
    CmdArgs.push_back("-no-implicit-float");

  if (Args.getLastArg(options::OPT_mcmse))
    CmdArgs.push_back("-mcmse");
}

void Clang::RenderTargetOptions(const llvm::Triple &EffectiveTriple,
                                const ArgList &Args, bool KernelOrKext,
                                ArgStringList &CmdArgs) const {
  const ToolChain &TC = getToolChain();

  // Add the target features
  getTargetFeatures(TC.getDriver(), EffectiveTriple, Args, CmdArgs, false);

  // Add target specific flags.
  switch (TC.getArch()) {
  default:
    break;

  case llvm::Triple::arm:
  case llvm::Triple::armeb:
  case llvm::Triple::thumb:
  case llvm::Triple::thumbeb:
    // Use the effective triple, which takes into account the deployment target.
    AddARMTargetArgs(EffectiveTriple, Args, CmdArgs, KernelOrKext);
    CmdArgs.push_back("-fallow-half-arguments-and-returns");
    break;

  case llvm::Triple::aarch64:
  case llvm::Triple::aarch64_32:
  case llvm::Triple::aarch64_be:
    AddAArch64TargetArgs(Args, CmdArgs);
    CmdArgs.push_back("-fallow-half-arguments-and-returns");
    break;

  case llvm::Triple::mips:
  case llvm::Triple::mipsel:
  case llvm::Triple::mips64:
  case llvm::Triple::mips64el:
    AddMIPSTargetArgs(Args, CmdArgs);
    break;

  case llvm::Triple::ppc:
  case llvm::Triple::ppc64:
  case llvm::Triple::ppc64le:
    AddPPCTargetArgs(Args, CmdArgs);
    break;

  case llvm::Triple::riscv32:
  case llvm::Triple::riscv64:
    AddRISCVTargetArgs(Args, CmdArgs);
    break;

  case llvm::Triple::sparc:
  case llvm::Triple::sparcel:
  case llvm::Triple::sparcv9:
    AddSparcTargetArgs(Args, CmdArgs);
    break;

  case llvm::Triple::systemz:
    AddSystemZTargetArgs(Args, CmdArgs);
    break;

  case llvm::Triple::x86:
  case llvm::Triple::x86_64:
    AddX86TargetArgs(Args, CmdArgs);
    break;

  case llvm::Triple::lanai:
    AddLanaiTargetArgs(Args, CmdArgs);
    break;

  case llvm::Triple::hexagon:
    AddHexagonTargetArgs(Args, CmdArgs);
    break;

  case llvm::Triple::wasm32:
  case llvm::Triple::wasm64:
    AddWebAssemblyTargetArgs(Args, CmdArgs);
    break;

  case llvm::Triple::ve:
    AddVETargetArgs(Args, CmdArgs);
    break;
  }
}

namespace {
void RenderAArch64ABI(const llvm::Triple &Triple, const ArgList &Args,
                      ArgStringList &CmdArgs) {
  const char *ABIName = nullptr;
  if (Arg *A = Args.getLastArg(options::OPT_mabi_EQ))
    ABIName = A->getValue();
  else if (Triple.isOSDarwin())
    ABIName = "darwinpcs";
  else
    ABIName = "aapcs";

  CmdArgs.push_back("-target-abi");
  CmdArgs.push_back(ABIName);
}
}

void Clang::AddAArch64TargetArgs(const ArgList &Args,
                                 ArgStringList &CmdArgs) const {
  const llvm::Triple &Triple = getToolChain().getEffectiveTriple();

  if (!Args.hasFlag(options::OPT_mred_zone, options::OPT_mno_red_zone, true) ||
      Args.hasArg(options::OPT_mkernel) ||
      Args.hasArg(options::OPT_fapple_kext))
    CmdArgs.push_back("-disable-red-zone");

  if (!Args.hasFlag(options::OPT_mimplicit_float,
                    options::OPT_mno_implicit_float, true))
    CmdArgs.push_back("-no-implicit-float");

  RenderAArch64ABI(Triple, Args, CmdArgs);

  if (Arg *A = Args.getLastArg(options::OPT_mfix_cortex_a53_835769,
                               options::OPT_mno_fix_cortex_a53_835769)) {
    CmdArgs.push_back("-mllvm");
    if (A->getOption().matches(options::OPT_mfix_cortex_a53_835769))
      CmdArgs.push_back("-aarch64-fix-cortex-a53-835769=1");
    else
      CmdArgs.push_back("-aarch64-fix-cortex-a53-835769=0");
  } else if (Triple.isAndroid()) {
    // Enabled A53 errata (835769) workaround by default on android
    CmdArgs.push_back("-mllvm");
    CmdArgs.push_back("-aarch64-fix-cortex-a53-835769=1");
  }

  // Forward the -mglobal-merge option for explicit control over the pass.
  if (Arg *A = Args.getLastArg(options::OPT_mglobal_merge,
                               options::OPT_mno_global_merge)) {
    CmdArgs.push_back("-mllvm");
    if (A->getOption().matches(options::OPT_mno_global_merge))
      CmdArgs.push_back("-aarch64-enable-global-merge=false");
    else
      CmdArgs.push_back("-aarch64-enable-global-merge=true");
  }

  // Enable/disable return address signing and indirect branch targets.
  if (Arg *A = Args.getLastArg(options::OPT_msign_return_address_EQ,
                               options::OPT_mbranch_protection_EQ)) {

    const Driver &D = getToolChain().getDriver();

    StringRef Scope, Key;
    bool IndirectBranches;

    if (A->getOption().matches(options::OPT_msign_return_address_EQ)) {
      Scope = A->getValue();
      if (!Scope.equals("none") && !Scope.equals("non-leaf") &&
          !Scope.equals("all"))
        D.Diag(diag::err_invalid_branch_protection)
            << Scope << A->getAsString(Args);
      Key = "a_key";
      IndirectBranches = false;
    } else {
      StringRef Err;
      llvm::AArch64::ParsedBranchProtection PBP;
      if (!llvm::AArch64::parseBranchProtection(A->getValue(), PBP, Err))
        D.Diag(diag::err_invalid_branch_protection)
            << Err << A->getAsString(Args);
      Scope = PBP.Scope;
      Key = PBP.Key;
      IndirectBranches = PBP.BranchTargetEnforcement;
    }

    CmdArgs.push_back(
        Args.MakeArgString(Twine("-msign-return-address=") + Scope));
    CmdArgs.push_back(
        Args.MakeArgString(Twine("-msign-return-address-key=") + Key));
    if (IndirectBranches)
      CmdArgs.push_back("-mbranch-target-enforce");
  }

  // Handle -msve_vector_bits=<bits>
  if (Arg *A = Args.getLastArg(options::OPT_msve_vector_bits_EQ)) {
    StringRef Val = A->getValue();
    const Driver &D = getToolChain().getDriver();
    if (Val.equals("128") || Val.equals("256") || Val.equals("512") ||
        Val.equals("1024") || Val.equals("2048"))
      CmdArgs.push_back(
          Args.MakeArgString(llvm::Twine("-msve-vector-bits=") + Val));
    // Silently drop requests for vector-length agnostic code as it's implied.
    else if (!Val.equals("scalable"))
      // Handle the unsupported values passed to msve-vector-bits.
      D.Diag(diag::err_drv_unsupported_option_argument)
          << A->getOption().getName() << Val;
  }
}

void Clang::AddMIPSTargetArgs(const ArgList &Args,
                              ArgStringList &CmdArgs) const {
  const Driver &D = getToolChain().getDriver();
  StringRef CPUName;
  StringRef ABIName;
  const llvm::Triple &Triple = getToolChain().getTriple();
  mips::getMipsCPUAndABI(Args, Triple, CPUName, ABIName);

  CmdArgs.push_back("-target-abi");
  CmdArgs.push_back(ABIName.data());

  mips::FloatABI ABI = mips::getMipsFloatABI(D, Args, Triple);
  if (ABI == mips::FloatABI::Soft) {
    // Floating point operations and argument passing are soft.
    CmdArgs.push_back("-msoft-float");
    CmdArgs.push_back("-mfloat-abi");
    CmdArgs.push_back("soft");
  } else {
    // Floating point operations and argument passing are hard.
    assert(ABI == mips::FloatABI::Hard && "Invalid float abi!");
    CmdArgs.push_back("-mfloat-abi");
    CmdArgs.push_back("hard");
  }

  if (Arg *A = Args.getLastArg(options::OPT_mldc1_sdc1,
                               options::OPT_mno_ldc1_sdc1)) {
    if (A->getOption().matches(options::OPT_mno_ldc1_sdc1)) {
      CmdArgs.push_back("-mllvm");
      CmdArgs.push_back("-mno-ldc1-sdc1");
    }
  }

  if (Arg *A = Args.getLastArg(options::OPT_mcheck_zero_division,
                               options::OPT_mno_check_zero_division)) {
    if (A->getOption().matches(options::OPT_mno_check_zero_division)) {
      CmdArgs.push_back("-mllvm");
      CmdArgs.push_back("-mno-check-zero-division");
    }
  }

  if (Arg *A = Args.getLastArg(options::OPT_G)) {
    StringRef v = A->getValue();
    CmdArgs.push_back("-mllvm");
    CmdArgs.push_back(Args.MakeArgString("-mips-ssection-threshold=" + v));
    A->claim();
  }

  Arg *GPOpt = Args.getLastArg(options::OPT_mgpopt, options::OPT_mno_gpopt);
  Arg *ABICalls =
      Args.getLastArg(options::OPT_mabicalls, options::OPT_mno_abicalls);

  // -mabicalls is the default for many MIPS environments, even with -fno-pic.
  // -mgpopt is the default for static, -fno-pic environments but these two
  // options conflict. We want to be certain that -mno-abicalls -mgpopt is
  // the only case where -mllvm -mgpopt is passed.
  // NOTE: We need a warning here or in the backend to warn when -mgpopt is
  //       passed explicitly when compiling something with -mabicalls
  //       (implictly) in affect. Currently the warning is in the backend.
  //
  // When the ABI in use is  N64, we also need to determine the PIC mode that
  // is in use, as -fno-pic for N64 implies -mno-abicalls.
  bool NoABICalls =
      ABICalls && ABICalls->getOption().matches(options::OPT_mno_abicalls);

  llvm::Reloc::Model RelocationModel;
  unsigned PICLevel;
  bool IsPIE;
  std::tie(RelocationModel, PICLevel, IsPIE) =
      ParsePICArgs(getToolChain(), Args);

  NoABICalls = NoABICalls ||
               (RelocationModel == llvm::Reloc::Static && ABIName == "n64");

  bool WantGPOpt = GPOpt && GPOpt->getOption().matches(options::OPT_mgpopt);
  // We quietly ignore -mno-gpopt as the backend defaults to -mno-gpopt.
  if (NoABICalls && (!GPOpt || WantGPOpt)) {
    CmdArgs.push_back("-mllvm");
    CmdArgs.push_back("-mgpopt");

    Arg *LocalSData = Args.getLastArg(options::OPT_mlocal_sdata,
                                      options::OPT_mno_local_sdata);
    Arg *ExternSData = Args.getLastArg(options::OPT_mextern_sdata,
                                       options::OPT_mno_extern_sdata);
    Arg *EmbeddedData = Args.getLastArg(options::OPT_membedded_data,
                                        options::OPT_mno_embedded_data);
    if (LocalSData) {
      CmdArgs.push_back("-mllvm");
      if (LocalSData->getOption().matches(options::OPT_mlocal_sdata)) {
        CmdArgs.push_back("-mlocal-sdata=1");
      } else {
        CmdArgs.push_back("-mlocal-sdata=0");
      }
      LocalSData->claim();
    }

    if (ExternSData) {
      CmdArgs.push_back("-mllvm");
      if (ExternSData->getOption().matches(options::OPT_mextern_sdata)) {
        CmdArgs.push_back("-mextern-sdata=1");
      } else {
        CmdArgs.push_back("-mextern-sdata=0");
      }
      ExternSData->claim();
    }

    if (EmbeddedData) {
      CmdArgs.push_back("-mllvm");
      if (EmbeddedData->getOption().matches(options::OPT_membedded_data)) {
        CmdArgs.push_back("-membedded-data=1");
      } else {
        CmdArgs.push_back("-membedded-data=0");
      }
      EmbeddedData->claim();
    }

  } else if ((!ABICalls || (!NoABICalls && ABICalls)) && WantGPOpt)
    D.Diag(diag::warn_drv_unsupported_gpopt) << (ABICalls ? 0 : 1);

  if (GPOpt)
    GPOpt->claim();

  if (Arg *A = Args.getLastArg(options::OPT_mcompact_branches_EQ)) {
    StringRef Val = StringRef(A->getValue());
    if (mips::hasCompactBranches(CPUName)) {
      if (Val == "never" || Val == "always" || Val == "optimal") {
        CmdArgs.push_back("-mllvm");
        CmdArgs.push_back(Args.MakeArgString("-mips-compact-branches=" + Val));
      } else
        D.Diag(diag::err_drv_unsupported_option_argument)
            << A->getOption().getName() << Val;
    } else
      D.Diag(diag::warn_target_unsupported_compact_branches) << CPUName;
  }

  if (Arg *A = Args.getLastArg(options::OPT_mrelax_pic_calls,
                               options::OPT_mno_relax_pic_calls)) {
    if (A->getOption().matches(options::OPT_mno_relax_pic_calls)) {
      CmdArgs.push_back("-mllvm");
      CmdArgs.push_back("-mips-jalr-reloc=0");
    }
  }
}

void Clang::AddPPCTargetArgs(const ArgList &Args,
                             ArgStringList &CmdArgs) const {
  // Select the ABI to use.
  const char *ABIName = nullptr;
  const llvm::Triple &T = getToolChain().getTriple();
  if (T.isOSBinFormatELF()) {
    switch (getToolChain().getArch()) {
    case llvm::Triple::ppc64: {
      if ((T.isOSFreeBSD() && T.getOSMajorVersion() >= 13) ||
          T.isOSOpenBSD() || T.isMusl())
        ABIName = "elfv2";
      else
        ABIName = "elfv1";
      break;
    }
    case llvm::Triple::ppc64le:
      ABIName = "elfv2";
      break;
    default:
      break;
    }
  }

  bool IEEELongDouble = false;
  for (const Arg *A : Args.filtered(options::OPT_mabi_EQ)) {
    StringRef V = A->getValue();
    if (V == "ieeelongdouble")
      IEEELongDouble = true;
    else if (V == "ibmlongdouble")
      IEEELongDouble = false;
    else if (V != "altivec")
      // The ppc64 linux abis are all "altivec" abis by default. Accept and ignore
      // the option if given as we don't have backend support for any targets
      // that don't use the altivec abi.
      ABIName = A->getValue();
  }
  if (IEEELongDouble)
    CmdArgs.push_back("-mabi=ieeelongdouble");

  ppc::FloatABI FloatABI =
      ppc::getPPCFloatABI(getToolChain().getDriver(), Args);

  if (FloatABI == ppc::FloatABI::Soft) {
    // Floating point operations and argument passing are soft.
    CmdArgs.push_back("-msoft-float");
    CmdArgs.push_back("-mfloat-abi");
    CmdArgs.push_back("soft");
  } else {
    // Floating point operations and argument passing are hard.
    assert(FloatABI == ppc::FloatABI::Hard && "Invalid float abi!");
    CmdArgs.push_back("-mfloat-abi");
    CmdArgs.push_back("hard");
  }

  if (ABIName) {
    CmdArgs.push_back("-target-abi");
    CmdArgs.push_back(ABIName);
  }
}

static void SetRISCVSmallDataLimit(const ToolChain &TC, const ArgList &Args,
                                   ArgStringList &CmdArgs) {
  const Driver &D = TC.getDriver();
  const llvm::Triple &Triple = TC.getTriple();
  // Default small data limitation is eight.
  const char *SmallDataLimit = "8";
  // Get small data limitation.
  if (Args.getLastArg(options::OPT_shared, options::OPT_fpic,
                      options::OPT_fPIC)) {
    // Not support linker relaxation for PIC.
    SmallDataLimit = "0";
    if (Args.hasArg(options::OPT_G)) {
      D.Diag(diag::warn_drv_unsupported_sdata);
    }
  } else if (Args.getLastArgValue(options::OPT_mcmodel_EQ)
                 .equals_lower("large") &&
             (Triple.getArch() == llvm::Triple::riscv64)) {
    // Not support linker relaxation for RV64 with large code model.
    SmallDataLimit = "0";
    if (Args.hasArg(options::OPT_G)) {
      D.Diag(diag::warn_drv_unsupported_sdata);
    }
  } else if (Arg *A = Args.getLastArg(options::OPT_G)) {
    SmallDataLimit = A->getValue();
  }
  // Forward the -msmall-data-limit= option.
  CmdArgs.push_back("-msmall-data-limit");
  CmdArgs.push_back(SmallDataLimit);
}

void Clang::AddRISCVTargetArgs(const ArgList &Args,
                               ArgStringList &CmdArgs) const {
  const llvm::Triple &Triple = getToolChain().getTriple();
  StringRef ABIName = riscv::getRISCVABI(Args, Triple);

  CmdArgs.push_back("-target-abi");
  CmdArgs.push_back(ABIName.data());

  SetRISCVSmallDataLimit(getToolChain(), Args, CmdArgs);
}

void Clang::AddSparcTargetArgs(const ArgList &Args,
                               ArgStringList &CmdArgs) const {
  sparc::FloatABI FloatABI =
      sparc::getSparcFloatABI(getToolChain().getDriver(), Args);

  if (FloatABI == sparc::FloatABI::Soft) {
    // Floating point operations and argument passing are soft.
    CmdArgs.push_back("-msoft-float");
    CmdArgs.push_back("-mfloat-abi");
    CmdArgs.push_back("soft");
  } else {
    // Floating point operations and argument passing are hard.
    assert(FloatABI == sparc::FloatABI::Hard && "Invalid float abi!");
    CmdArgs.push_back("-mfloat-abi");
    CmdArgs.push_back("hard");
  }
}

void Clang::AddSystemZTargetArgs(const ArgList &Args,
                                 ArgStringList &CmdArgs) const {
  bool HasBackchain = Args.hasFlag(options::OPT_mbackchain,
                                   options::OPT_mno_backchain, false);
  bool HasPackedStack = Args.hasFlag(options::OPT_mpacked_stack,
                                     options::OPT_mno_packed_stack, false);
  systemz::FloatABI FloatABI =
      systemz::getSystemZFloatABI(getToolChain().getDriver(), Args);
  bool HasSoftFloat = (FloatABI == systemz::FloatABI::Soft);
  if (HasBackchain && HasPackedStack && !HasSoftFloat) {
    const Driver &D = getToolChain().getDriver();
    D.Diag(diag::err_drv_unsupported_opt)
      << "-mpacked-stack -mbackchain -mhard-float";
  }
  if (HasBackchain)
    CmdArgs.push_back("-mbackchain");
  if (HasPackedStack)
    CmdArgs.push_back("-mpacked-stack");
  if (HasSoftFloat) {
    // Floating point operations and argument passing are soft.
    CmdArgs.push_back("-msoft-float");
    CmdArgs.push_back("-mfloat-abi");
    CmdArgs.push_back("soft");
  }
}

void Clang::AddX86TargetArgs(const ArgList &Args,
                             ArgStringList &CmdArgs) const {
  const Driver &D = getToolChain().getDriver();
  addX86AlignBranchArgs(D, Args, CmdArgs, /*IsLTO=*/false);

  if (!Args.hasFlag(options::OPT_mred_zone, options::OPT_mno_red_zone, true) ||
      Args.hasArg(options::OPT_mkernel) ||
      Args.hasArg(options::OPT_fapple_kext))
    CmdArgs.push_back("-disable-red-zone");

  if (!Args.hasFlag(options::OPT_mtls_direct_seg_refs,
                    options::OPT_mno_tls_direct_seg_refs, true))
    CmdArgs.push_back("-mno-tls-direct-seg-refs");

  // Default to avoid implicit floating-point for kernel/kext code, but allow
  // that to be overridden with -mno-soft-float.
  bool NoImplicitFloat = (Args.hasArg(options::OPT_mkernel) ||
                          Args.hasArg(options::OPT_fapple_kext));
  if (Arg *A = Args.getLastArg(
          options::OPT_msoft_float, options::OPT_mno_soft_float,
          options::OPT_mimplicit_float, options::OPT_mno_implicit_float)) {
    const Option &O = A->getOption();
    NoImplicitFloat = (O.matches(options::OPT_mno_implicit_float) ||
                       O.matches(options::OPT_msoft_float));
  }
  if (NoImplicitFloat)
    CmdArgs.push_back("-no-implicit-float");

  if (Arg *A = Args.getLastArg(options::OPT_masm_EQ)) {
    StringRef Value = A->getValue();
    if (Value == "intel" || Value == "att") {
      CmdArgs.push_back("-mllvm");
      CmdArgs.push_back(Args.MakeArgString("-x86-asm-syntax=" + Value));
    } else {
      D.Diag(diag::err_drv_unsupported_option_argument)
          << A->getOption().getName() << Value;
    }
#if INTEL_CUSTOMIZATION
  } else if (D.IsCLMode() && !D.IsIntelMode()) {
#endif // INTEL_CUSTOMIZATION
    CmdArgs.push_back("-mllvm");
    CmdArgs.push_back("-x86-asm-syntax=intel");
  }

  // Set flags to support MCU ABI.
  if (Args.hasFlag(options::OPT_miamcu, options::OPT_mno_iamcu, false)) {
    CmdArgs.push_back("-mfloat-abi");
    CmdArgs.push_back("soft");
    CmdArgs.push_back("-mstack-alignment=4");
  }

  // Handle -mtune.

  // Default to "generic" unless -march is present or targetting the PS4.
  std::string TuneCPU;
  if (!Args.hasArg(clang::driver::options::OPT_march_EQ) &&
      !getToolChain().getTriple().isPS4CPU())
    TuneCPU = "generic";
#if INTEL_CUSTOMIZATION
  // Reset TuneCPU if a valid -x or /Qx is specified.
  if (const Arg *A = Args.getLastArgNoClaim(options::OPT_march_EQ,
                                            options::OPT_x))
    if (A->getOption().matches(options::OPT_x))
      if (x86::isValidIntelCPU(A->getValue(), getToolChain().getTriple()))
        TuneCPU.clear();
  if (const Arg *A = Args.getLastArgNoClaim(options::OPT__SLASH_arch,
                                            options::OPT__SLASH_Qx)) {
    if (A->getOption().matches(options::OPT__SLASH_Qx))
      if (x86::isValidIntelCPU(A->getValue(), getToolChain().getTriple()))
        TuneCPU.clear();
  }
#endif // INTEL_CUSTOMIZATION

  // Override based on -mtune.
  if (const Arg *A = Args.getLastArg(clang::driver::options::OPT_mtune_EQ)) {
    StringRef Name = A->getValue();

    if (Name == "native") {
      Name = llvm::sys::getHostCPUName();
      if (!Name.empty())
        TuneCPU = std::string(Name);
    } else
      TuneCPU = std::string(Name);
  }

  if (!TuneCPU.empty()) {
    CmdArgs.push_back("-tune-cpu");
    CmdArgs.push_back(Args.MakeArgString(TuneCPU));
  }
}

void Clang::AddHexagonTargetArgs(const ArgList &Args,
                                 ArgStringList &CmdArgs) const {
  CmdArgs.push_back("-mqdsp6-compat");
  CmdArgs.push_back("-Wreturn-type");

  if (auto G = toolchains::HexagonToolChain::getSmallDataThreshold(Args)) {
    CmdArgs.push_back("-mllvm");
    CmdArgs.push_back(Args.MakeArgString("-hexagon-small-data-threshold=" +
                                         Twine(G.getValue())));
  }

  if (!Args.hasArg(options::OPT_fno_short_enums))
    CmdArgs.push_back("-fshort-enums");
  if (Args.getLastArg(options::OPT_mieee_rnd_near)) {
    CmdArgs.push_back("-mllvm");
    CmdArgs.push_back("-enable-hexagon-ieee-rnd-near");
  }
  CmdArgs.push_back("-mllvm");
  CmdArgs.push_back("-machine-sink-split=0");
}

void Clang::AddLanaiTargetArgs(const ArgList &Args,
                               ArgStringList &CmdArgs) const {
  if (Arg *A = Args.getLastArg(options::OPT_mcpu_EQ)) {
    StringRef CPUName = A->getValue();

    CmdArgs.push_back("-target-cpu");
    CmdArgs.push_back(Args.MakeArgString(CPUName));
  }
  if (Arg *A = Args.getLastArg(options::OPT_mregparm_EQ)) {
    StringRef Value = A->getValue();
    // Only support mregparm=4 to support old usage. Report error for all other
    // cases.
    int Mregparm;
    if (Value.getAsInteger(10, Mregparm)) {
      if (Mregparm != 4) {
        getToolChain().getDriver().Diag(
            diag::err_drv_unsupported_option_argument)
            << A->getOption().getName() << Value;
      }
    }
  }
}

void Clang::AddWebAssemblyTargetArgs(const ArgList &Args,
                                     ArgStringList &CmdArgs) const {
  // Default to "hidden" visibility.
  if (!Args.hasArg(options::OPT_fvisibility_EQ,
                   options::OPT_fvisibility_ms_compat)) {
    CmdArgs.push_back("-fvisibility");
    CmdArgs.push_back("hidden");
  }
}

void Clang::AddVETargetArgs(const ArgList &Args, ArgStringList &CmdArgs) const {
  // Floating point operations and argument passing are hard.
  CmdArgs.push_back("-mfloat-abi");
  CmdArgs.push_back("hard");
}

void Clang::DumpCompilationDatabase(Compilation &C, StringRef Filename,
                                    StringRef Target, const InputInfo &Output,
                                    const InputInfo &Input, const ArgList &Args) const {
  // If this is a dry run, do not create the compilation database file.
  if (C.getArgs().hasArg(options::OPT__HASH_HASH_HASH))
    return;

  using llvm::yaml::escape;
  const Driver &D = getToolChain().getDriver();

  if (!CompilationDatabase) {
    std::error_code EC;
    auto File = std::make_unique<llvm::raw_fd_ostream>(Filename, EC,
                                                        llvm::sys::fs::OF_Text);
    if (EC) {
      D.Diag(clang::diag::err_drv_compilationdatabase) << Filename
                                                       << EC.message();
      return;
    }
    CompilationDatabase = std::move(File);
  }
  auto &CDB = *CompilationDatabase;
  auto CWD = D.getVFS().getCurrentWorkingDirectory();
  if (!CWD)
    CWD = ".";
  CDB << "{ \"directory\": \"" << escape(*CWD) << "\"";
  CDB << ", \"file\": \"" << escape(Input.getFilename()) << "\"";
  CDB << ", \"output\": \"" << escape(Output.getFilename()) << "\"";
  CDB << ", \"arguments\": [\"" << escape(D.ClangExecutable) << "\"";
  SmallString<128> Buf;
  Buf = "-x";
  Buf += types::getTypeName(Input.getType());
  CDB << ", \"" << escape(Buf) << "\"";
  if (!D.SysRoot.empty() && !Args.hasArg(options::OPT__sysroot_EQ)) {
    Buf = "--sysroot=";
    Buf += D.SysRoot;
    CDB << ", \"" << escape(Buf) << "\"";
  }
  CDB << ", \"" << escape(Input.getFilename()) << "\"";
  for (auto &A: Args) {
    auto &O = A->getOption();
    // Skip language selection, which is positional.
    if (O.getID() == options::OPT_x)
      continue;
    // Skip writing dependency output and the compilation database itself.
    if (O.getGroup().isValid() && O.getGroup().getID() == options::OPT_M_Group)
      continue;
    if (O.getID() == options::OPT_gen_cdb_fragment_path)
      continue;
    // Skip inputs.
    if (O.getKind() == Option::InputClass)
      continue;
    // All other arguments are quoted and appended.
    ArgStringList ASL;
    A->render(Args, ASL);
    for (auto &it: ASL)
      CDB << ", \"" << escape(it) << "\"";
  }
  Buf = "--target=";
  Buf += Target;
  CDB << ", \"" << escape(Buf) << "\"]},\n";
}

void Clang::DumpCompilationDatabaseFragmentToDir(
    StringRef Dir, Compilation &C, StringRef Target, const InputInfo &Output,
    const InputInfo &Input, const llvm::opt::ArgList &Args) const {
  // If this is a dry run, do not create the compilation database file.
  if (C.getArgs().hasArg(options::OPT__HASH_HASH_HASH))
    return;

  if (CompilationDatabase)
    DumpCompilationDatabase(C, "", Target, Output, Input, Args);

  SmallString<256> Path = Dir;
  const auto &Driver = C.getDriver();
  Driver.getVFS().makeAbsolute(Path);
  auto Err = llvm::sys::fs::create_directory(Path, /*IgnoreExisting=*/true);
  if (Err) {
    Driver.Diag(diag::err_drv_compilationdatabase) << Dir << Err.message();
    return;
  }

  llvm::sys::path::append(
      Path,
      Twine(llvm::sys::path::filename(Input.getFilename())) + ".%%%%.json");
  int FD;
  SmallString<256> TempPath;
  Err = llvm::sys::fs::createUniqueFile(Path, FD, TempPath);
  if (Err) {
    Driver.Diag(diag::err_drv_compilationdatabase) << Path << Err.message();
    return;
  }
  CompilationDatabase =
      std::make_unique<llvm::raw_fd_ostream>(FD, /*shouldClose=*/true);
  DumpCompilationDatabase(C, "", Target, Output, Input, Args);
}

static void CollectArgsForIntegratedAssembler(Compilation &C,
                                              const ArgList &Args,
                                              ArgStringList &CmdArgs,
                                              const Driver &D) {
  if (UseRelaxAll(C, Args))
    CmdArgs.push_back("-mrelax-all");

  // Only default to -mincremental-linker-compatible if we think we are
  // targeting the MSVC linker.
  bool DefaultIncrementalLinkerCompatible =
      C.getDefaultToolChain().getTriple().isWindowsMSVCEnvironment();
  if (Args.hasFlag(options::OPT_mincremental_linker_compatible,
                   options::OPT_mno_incremental_linker_compatible,
                   DefaultIncrementalLinkerCompatible))
    CmdArgs.push_back("-mincremental-linker-compatible");

  switch (C.getDefaultToolChain().getArch()) {
  case llvm::Triple::arm:
  case llvm::Triple::armeb:
  case llvm::Triple::thumb:
  case llvm::Triple::thumbeb:
    if (Arg *A = Args.getLastArg(options::OPT_mimplicit_it_EQ)) {
      StringRef Value = A->getValue();
      if (Value == "always" || Value == "never" || Value == "arm" ||
          Value == "thumb") {
        CmdArgs.push_back("-mllvm");
        CmdArgs.push_back(Args.MakeArgString("-arm-implicit-it=" + Value));
      } else {
        D.Diag(diag::err_drv_unsupported_option_argument)
            << A->getOption().getName() << Value;
      }
    }
    break;
  default:
    break;
  }

  // If you add more args here, also add them to the block below that
  // starts with "// If CollectArgsForIntegratedAssembler() isn't called below".

  // When passing -I arguments to the assembler we sometimes need to
  // unconditionally take the next argument.  For example, when parsing
  // '-Wa,-I -Wa,foo' we need to accept the -Wa,foo arg after seeing the
  // -Wa,-I arg and when parsing '-Wa,-I,foo' we need to accept the 'foo'
  // arg after parsing the '-I' arg.
  bool TakeNextArg = false;

  bool UseRelaxRelocations = C.getDefaultToolChain().useRelaxRelocations();
  bool UseNoExecStack = C.getDefaultToolChain().isNoExecStackDefault();
  const char *MipsTargetFeature = nullptr;
  for (const Arg *A :
       Args.filtered(options::OPT_Wa_COMMA, options::OPT_Xassembler)) {
    A->claim();

    for (StringRef Value : A->getValues()) {
      if (TakeNextArg) {
        CmdArgs.push_back(Value.data());
        TakeNextArg = false;
        continue;
      }

      if (C.getDefaultToolChain().getTriple().isOSBinFormatCOFF() &&
          Value == "-mbig-obj")
        continue; // LLVM handles bigobj automatically

      switch (C.getDefaultToolChain().getArch()) {
      default:
        break;
      case llvm::Triple::thumb:
      case llvm::Triple::thumbeb:
      case llvm::Triple::arm:
      case llvm::Triple::armeb:
        if (Value == "-mthumb")
          // -mthumb has already been processed in ComputeLLVMTriple()
          // recognize but skip over here.
          continue;
        break;
      case llvm::Triple::mips:
      case llvm::Triple::mipsel:
      case llvm::Triple::mips64:
      case llvm::Triple::mips64el:
        if (Value == "--trap") {
          CmdArgs.push_back("-target-feature");
          CmdArgs.push_back("+use-tcc-in-div");
          continue;
        }
        if (Value == "--break") {
          CmdArgs.push_back("-target-feature");
          CmdArgs.push_back("-use-tcc-in-div");
          continue;
        }
        if (Value.startswith("-msoft-float")) {
          CmdArgs.push_back("-target-feature");
          CmdArgs.push_back("+soft-float");
          continue;
        }
        if (Value.startswith("-mhard-float")) {
          CmdArgs.push_back("-target-feature");
          CmdArgs.push_back("-soft-float");
          continue;
        }

        MipsTargetFeature = llvm::StringSwitch<const char *>(Value)
                                .Case("-mips1", "+mips1")
                                .Case("-mips2", "+mips2")
                                .Case("-mips3", "+mips3")
                                .Case("-mips4", "+mips4")
                                .Case("-mips5", "+mips5")
                                .Case("-mips32", "+mips32")
                                .Case("-mips32r2", "+mips32r2")
                                .Case("-mips32r3", "+mips32r3")
                                .Case("-mips32r5", "+mips32r5")
                                .Case("-mips32r6", "+mips32r6")
                                .Case("-mips64", "+mips64")
                                .Case("-mips64r2", "+mips64r2")
                                .Case("-mips64r3", "+mips64r3")
                                .Case("-mips64r5", "+mips64r5")
                                .Case("-mips64r6", "+mips64r6")
                                .Default(nullptr);
        if (MipsTargetFeature)
          continue;
      }

      if (Value == "-force_cpusubtype_ALL") {
        // Do nothing, this is the default and we don't support anything else.
      } else if (Value == "-L") {
        CmdArgs.push_back("-msave-temp-labels");
      } else if (Value == "--fatal-warnings") {
        CmdArgs.push_back("-massembler-fatal-warnings");
      } else if (Value == "--no-warn" || Value == "-W") {
        CmdArgs.push_back("-massembler-no-warn");
      } else if (Value == "--noexecstack") {
        UseNoExecStack = true;
      } else if (Value.startswith("-compress-debug-sections") ||
                 Value.startswith("--compress-debug-sections") ||
                 Value == "-nocompress-debug-sections" ||
                 Value == "--nocompress-debug-sections") {
        CmdArgs.push_back(Value.data());
      } else if (Value == "-mrelax-relocations=yes" ||
                 Value == "--mrelax-relocations=yes") {
        UseRelaxRelocations = true;
      } else if (Value == "-mrelax-relocations=no" ||
                 Value == "--mrelax-relocations=no") {
        UseRelaxRelocations = false;
      } else if (Value.startswith("-I")) {
        CmdArgs.push_back(Value.data());
        // We need to consume the next argument if the current arg is a plain
        // -I. The next arg will be the include directory.
        if (Value == "-I")
          TakeNextArg = true;
      } else if (Value.startswith("-gdwarf-")) {
        // "-gdwarf-N" options are not cc1as options.
        unsigned DwarfVersion = DwarfVersionNum(Value);
        if (DwarfVersion == 0) { // Send it onward, and let cc1as complain.
          CmdArgs.push_back(Value.data());
        } else {
          RenderDebugEnablingArgs(Args, CmdArgs,
                                  codegenoptions::LimitedDebugInfo,
                                  DwarfVersion, llvm::DebuggerKind::Default);
        }
      } else if (Value.startswith("-mcpu") || Value.startswith("-mfpu") ||
                 Value.startswith("-mhwdiv") || Value.startswith("-march")) {
        // Do nothing, we'll validate it later.
      } else if (Value == "-defsym") {
          if (A->getNumValues() != 2) {
            D.Diag(diag::err_drv_defsym_invalid_format) << Value;
            break;
          }
          const char *S = A->getValue(1);
          auto Pair = StringRef(S).split('=');
          auto Sym = Pair.first;
          auto SVal = Pair.second;

          if (Sym.empty() || SVal.empty()) {
            D.Diag(diag::err_drv_defsym_invalid_format) << S;
            break;
          }
          int64_t IVal;
          if (SVal.getAsInteger(0, IVal)) {
            D.Diag(diag::err_drv_defsym_invalid_symval) << SVal;
            break;
          }
          CmdArgs.push_back(Value.data());
          TakeNextArg = true;
      } else if (Value == "-fdebug-compilation-dir") {
        CmdArgs.push_back("-fdebug-compilation-dir");
        TakeNextArg = true;
      } else if (Value.consume_front("-fdebug-compilation-dir=")) {
        // The flag is a -Wa / -Xassembler argument and Options doesn't
        // parse the argument, so this isn't automatically aliased to
        // -fdebug-compilation-dir (without '=') here.
        CmdArgs.push_back("-fdebug-compilation-dir");
        CmdArgs.push_back(Value.data());
      } else {
        D.Diag(diag::err_drv_unsupported_option_argument)
            << A->getOption().getName() << Value;
      }
    }
  }
  if (UseRelaxRelocations)
    CmdArgs.push_back("--mrelax-relocations");
  if (UseNoExecStack)
    CmdArgs.push_back("-mnoexecstack");
  if (MipsTargetFeature != nullptr) {
    CmdArgs.push_back("-target-feature");
    CmdArgs.push_back(MipsTargetFeature);
  }

  // forward -fembed-bitcode to assmebler
  if (C.getDriver().embedBitcodeEnabled() ||
      C.getDriver().embedBitcodeMarkerOnly())
    Args.AddLastArg(CmdArgs, options::OPT_fembed_bitcode_EQ);
}

static void RenderFloatingPointOptions(const ToolChain &TC, const Driver &D,
                                       bool OFastEnabled, const ArgList &Args,
                                       ArgStringList &CmdArgs,
                                       const JobAction &JA) {
  // Handle various floating point optimization flags, mapping them to the
  // appropriate LLVM code generation flags. This is complicated by several
  // "umbrella" flags, so we do this by stepping through the flags incrementally
  // adjusting what we think is enabled/disabled, then at the end setting the
  // LLVM flags based on the final state.
  bool HonorINFs = true;
  bool HonorNaNs = true;
  // -fmath-errno is the default on some platforms, e.g. BSD-derived OSes.
  bool MathErrno = TC.IsMathErrnoDefault();
  bool AssociativeMath = false;
  bool ReciprocalMath = false;
  bool SignedZeros = true;
  bool TrappingMath = false; // Implemented via -ffp-exception-behavior
  bool TrappingMathPresent = false; // Is trapping-math in args, and not
                                    // overriden by ffp-exception-behavior?
  bool RoundingFPMath = false;
  bool RoundingMathPresent = false; // Is rounding-math in args?
  // -ffp-model values: strict, fast, precise
  StringRef FPModel = "";
  // -ffp-exception-behavior options: strict, maytrap, ignore
  StringRef FPExceptionBehavior = "";
  const llvm::DenormalMode DefaultDenormalFPMath =
      TC.getDefaultDenormalModeForType(Args, JA);
  const llvm::DenormalMode DefaultDenormalFP32Math =
      TC.getDefaultDenormalModeForType(Args, JA, &llvm::APFloat::IEEEsingle());

  llvm::DenormalMode DenormalFPMath = DefaultDenormalFPMath;
  llvm::DenormalMode DenormalFP32Math = DefaultDenormalFP32Math;
  StringRef FPContract = "";
  bool StrictFPModel = false;


  if (const Arg *A = Args.getLastArg(options::OPT_flimited_precision_EQ)) {
    CmdArgs.push_back("-mlimit-float-precision");
    CmdArgs.push_back(A->getValue());
  }

  for (const Arg *A : Args) {
    auto optID = A->getOption().getID();
    bool PreciseFPModel = false;
    switch (optID) {
    default:
      break;
    case options::OPT_ffp_model_EQ: {
      // If -ffp-model= is seen, reset to fno-fast-math
      HonorINFs = true;
      HonorNaNs = true;
      // Turning *off* -ffast-math restores the toolchain default.
      MathErrno = TC.IsMathErrnoDefault();
      AssociativeMath = false;
      ReciprocalMath = false;
      SignedZeros = true;
      // -fno_fast_math restores default denormal and fpcontract handling
      FPContract = "";
      DenormalFPMath = llvm::DenormalMode::getIEEE();

      // FIXME: The target may have picked a non-IEEE default mode here based on
      // -cl-denorms-are-zero. Should the target consider -fp-model interaction?
      DenormalFP32Math = llvm::DenormalMode::getIEEE();

      StringRef Val = A->getValue();
#if INTEL_CUSTOMIZATION
      if (Val.equals("fast=2")) {
        // When -fp-model=fast=2 is used, override with fast, as fast=2 is
        // not supported at this time.
        D.Diag(clang::diag::warn_drv_overriding_flag_option)
               << Args.MakeArgString("-ffp-model=" + Val)
               << Args.MakeArgString("-ffp-model=fast");
        Val = "fast";
      }
#endif // INTEL_CUSTOMIZATION
      if (OFastEnabled && !Val.equals("fast")) {
          // Only -ffp-model=fast is compatible with OFast, ignore.
        D.Diag(clang::diag::warn_drv_overriding_flag_option)
          << Args.MakeArgString("-ffp-model=" + Val)
          << "-Ofast";
        break;
      }
      StrictFPModel = false;
      PreciseFPModel = true;
      // ffp-model= is a Driver option, it is entirely rewritten into more
      // granular options before being passed into cc1.
      // Use the gcc option in the switch below.
      if (!FPModel.empty() && !FPModel.equals(Val)) {
        D.Diag(clang::diag::warn_drv_overriding_flag_option)
          << Args.MakeArgString("-ffp-model=" + FPModel)
          << Args.MakeArgString("-ffp-model=" + Val);
        FPContract = "";
      }
      if (Val.equals("fast")) {
        optID = options::OPT_ffast_math;
        FPModel = Val;
        FPContract = "fast";
      } else if (Val.equals("precise")) {
        optID = options::OPT_ffp_contract;
        FPModel = Val;
        FPContract = "fast";
        PreciseFPModel = true;
      } else if (Val.equals("strict")) {
        StrictFPModel = true;
        optID = options::OPT_frounding_math;
        FPExceptionBehavior = "strict";
        FPModel = Val;
        FPContract = "off";
        TrappingMath = true;
      } else
        D.Diag(diag::err_drv_unsupported_option_argument)
            << A->getOption().getName() << Val;
      break;
      }
    }

    switch (optID) {
    // If this isn't an FP option skip the claim below
    default: continue;

    // Options controlling individual features
    case options::OPT_fhonor_infinities:    HonorINFs = true;         break;
    case options::OPT_fno_honor_infinities: HonorINFs = false;        break;
    case options::OPT_fhonor_nans:          HonorNaNs = true;         break;
    case options::OPT_fno_honor_nans:       HonorNaNs = false;        break;
    case options::OPT_fmath_errno:          MathErrno = true;         break;
    case options::OPT_fno_math_errno:       MathErrno = false;        break;
    case options::OPT_fassociative_math:    AssociativeMath = true;   break;
    case options::OPT_fno_associative_math: AssociativeMath = false;  break;
    case options::OPT_freciprocal_math:     ReciprocalMath = true;    break;
    case options::OPT_fno_reciprocal_math:  ReciprocalMath = false;   break;
    case options::OPT_fsigned_zeros:        SignedZeros = true;       break;
    case options::OPT_fno_signed_zeros:     SignedZeros = false;      break;
    case options::OPT_ftrapping_math:
      if (!TrappingMathPresent && !FPExceptionBehavior.empty() &&
          !FPExceptionBehavior.equals("strict"))
        // Warn that previous value of option is overridden.
        D.Diag(clang::diag::warn_drv_overriding_flag_option)
          << Args.MakeArgString("-ffp-exception-behavior=" + FPExceptionBehavior)
          << "-ftrapping-math";
      TrappingMath = true;
      TrappingMathPresent = true;
      FPExceptionBehavior = "strict";
      break;
    case options::OPT_fno_trapping_math:
      if (!TrappingMathPresent && !FPExceptionBehavior.empty() &&
          !FPExceptionBehavior.equals("ignore"))
        // Warn that previous value of option is overridden.
        D.Diag(clang::diag::warn_drv_overriding_flag_option)
          << Args.MakeArgString("-ffp-exception-behavior=" + FPExceptionBehavior)
          << "-fno-trapping-math";
      TrappingMath = false;
      TrappingMathPresent = true;
      FPExceptionBehavior = "ignore";
      break;

    case options::OPT_frounding_math:
      RoundingFPMath = true;
      RoundingMathPresent = true;
      break;

    case options::OPT_fno_rounding_math:
      RoundingFPMath = false;
      RoundingMathPresent = false;
      break;

    case options::OPT_fdenormal_fp_math_EQ:
      DenormalFPMath = llvm::parseDenormalFPAttribute(A->getValue());
      if (!DenormalFPMath.isValid()) {
        D.Diag(diag::err_drv_invalid_value)
            << A->getAsString(Args) << A->getValue();
      }
      break;

    case options::OPT_fdenormal_fp_math_f32_EQ:
      DenormalFP32Math = llvm::parseDenormalFPAttribute(A->getValue());
      if (!DenormalFP32Math.isValid()) {
        D.Diag(diag::err_drv_invalid_value)
            << A->getAsString(Args) << A->getValue();
      }
      break;

    // Validate and pass through -ffp-contract option.
    case options::OPT_ffp_contract: {
      StringRef Val = A->getValue();
      if (PreciseFPModel) {
        // -ffp-model=precise enables ffp-contract=fast as a side effect
        // the FPContract value has already been set to a string literal
        // and the Val string isn't a pertinent value.
        ;
      } else if (Val.equals("fast") || Val.equals("on") || Val.equals("off"))
        FPContract = Val;
      else
        D.Diag(diag::err_drv_unsupported_option_argument)
           << A->getOption().getName() << Val;
      break;
    }

    // Validate and pass through -ffp-model option.
    case options::OPT_ffp_model_EQ:
      // This should only occur in the error case
      // since the optID has been replaced by a more granular
      // floating point option.
      break;

    // Validate and pass through -ffp-exception-behavior option.
    case options::OPT_ffp_exception_behavior_EQ: {
      StringRef Val = A->getValue();
      if (!TrappingMathPresent && !FPExceptionBehavior.empty() &&
          !FPExceptionBehavior.equals(Val))
        // Warn that previous value of option is overridden.
        D.Diag(clang::diag::warn_drv_overriding_flag_option)
          << Args.MakeArgString("-ffp-exception-behavior=" + FPExceptionBehavior)
          << Args.MakeArgString("-ffp-exception-behavior=" + Val);
      TrappingMath = TrappingMathPresent = false;
#if INTEL_CUSTOMIZATION
      if ((Val.equals("ignore")) || (Val.equals("fast"))) {
        Val = "ignore";
        FPExceptionBehavior = Val;
      } else if ((Val.equals("safe")) || (Val.equals("maytrap"))) {
        Val = "maytrap";
        FPExceptionBehavior = Val;
      }
#endif // INTEL_CUSTOMIZATION
      else if (Val.equals("strict")) {
        FPExceptionBehavior = Val;
        TrappingMath = TrappingMathPresent = true;
      } else
        D.Diag(diag::err_drv_unsupported_option_argument)
            << A->getOption().getName() << Val;
      break;
    }

    case options::OPT_ffinite_math_only:
      HonorINFs = false;
      HonorNaNs = false;
      break;
    case options::OPT_fno_finite_math_only:
      HonorINFs = true;
      HonorNaNs = true;
      break;

    case options::OPT_funsafe_math_optimizations:
      AssociativeMath = true;
      ReciprocalMath = true;
      SignedZeros = false;
      TrappingMath = false;
      FPExceptionBehavior = "";
      break;
    case options::OPT_fno_unsafe_math_optimizations:
      AssociativeMath = false;
      ReciprocalMath = false;
      SignedZeros = true;
      TrappingMath = true;
      FPExceptionBehavior = "strict";

      // The target may have opted to flush by default, so force IEEE.
      DenormalFPMath = llvm::DenormalMode::getIEEE();
      DenormalFP32Math = llvm::DenormalMode::getIEEE();
      break;

    case options::OPT_Ofast:
      // If -Ofast is the optimization level, then -ffast-math should be enabled
      if (!OFastEnabled)
        continue;
      LLVM_FALLTHROUGH;
    case options::OPT_ffast_math:
      HonorINFs = false;
      HonorNaNs = false;
      MathErrno = false;
      AssociativeMath = true;
      ReciprocalMath = true;
      SignedZeros = false;
      TrappingMath = false;
      RoundingFPMath = false;
      // If fast-math is set then set the fp-contract mode to fast.
      FPContract = "fast";
#if INTEL_CUSTOMIZATION
      DenormalFPMath = llvm::DenormalMode::getPreserveSign();
      DenormalFP32Math = llvm::DenormalMode::getPreserveSign();
#endif // INTEL_CUSTOMIZATION
      break;
    case options::OPT_fno_fast_math:
      HonorINFs = true;
      HonorNaNs = true;
      // Turning on -ffast-math (with either flag) removes the need for
      // MathErrno. However, turning *off* -ffast-math merely restores the
      // toolchain default (which may be false).
      MathErrno = TC.IsMathErrnoDefault();
      AssociativeMath = false;
      ReciprocalMath = false;
      SignedZeros = true;
      TrappingMath = false;
      RoundingFPMath = false;
      // -fno_fast_math restores default denormal and fpcontract handling
      DenormalFPMath = DefaultDenormalFPMath;
      DenormalFP32Math = llvm::DenormalMode::getIEEE();
      FPContract = "";
      break;
    }
    if (StrictFPModel) {
      // If -ffp-model=strict has been specified on command line but
      // subsequent options conflict then emit warning diagnostic.
      if (HonorINFs && HonorNaNs &&
        !AssociativeMath && !ReciprocalMath &&
        SignedZeros && TrappingMath && RoundingFPMath &&
        (FPContract.equals("off") || FPContract.empty()) &&
        DenormalFPMath == llvm::DenormalMode::getIEEE() &&
        DenormalFP32Math == llvm::DenormalMode::getIEEE())
        // OK: Current Arg doesn't conflict with -ffp-model=strict
        ;
      else {
        StrictFPModel = false;
        FPModel = "";
        D.Diag(clang::diag::warn_drv_overriding_flag_option)
            << "-ffp-model=strict" <<
            ((A->getNumValues() == 0) ?  A->getSpelling()
            : Args.MakeArgString(A->getSpelling() + A->getValue()));
      }
    }

    // If we handled this option claim it
    A->claim();
  }

  if (!HonorINFs)
    CmdArgs.push_back("-menable-no-infs");

  if (!HonorNaNs)
    CmdArgs.push_back("-menable-no-nans");

  if (MathErrno)
    CmdArgs.push_back("-fmath-errno");

  if (!MathErrno && AssociativeMath && ReciprocalMath && !SignedZeros &&
      !TrappingMath)
    CmdArgs.push_back("-menable-unsafe-fp-math");

  if (!SignedZeros)
    CmdArgs.push_back("-fno-signed-zeros");

  if (AssociativeMath && !SignedZeros && !TrappingMath)
    CmdArgs.push_back("-mreassociate");

  if (ReciprocalMath)
    CmdArgs.push_back("-freciprocal-math");

  if (TrappingMath) {
    // FP Exception Behavior is also set to strict
    assert(FPExceptionBehavior.equals("strict"));
    CmdArgs.push_back("-ftrapping-math");
  } else if (TrappingMathPresent)
    CmdArgs.push_back("-fno-trapping-math");

  // The default is IEEE.
  if (DenormalFPMath != llvm::DenormalMode::getIEEE()) {
    llvm::SmallString<64> DenormFlag;
    llvm::raw_svector_ostream ArgStr(DenormFlag);
    ArgStr << "-fdenormal-fp-math=" << DenormalFPMath;
    CmdArgs.push_back(Args.MakeArgString(ArgStr.str()));
  }

  // Add f32 specific denormal mode flag if it's different.
  if (DenormalFP32Math != DenormalFPMath) {
    llvm::SmallString<64> DenormFlag;
    llvm::raw_svector_ostream ArgStr(DenormFlag);
    ArgStr << "-fdenormal-fp-math-f32=" << DenormalFP32Math;
    CmdArgs.push_back(Args.MakeArgString(ArgStr.str()));
  }

  if (!FPContract.empty())
    CmdArgs.push_back(Args.MakeArgString("-ffp-contract=" + FPContract));

  if (!RoundingFPMath)
    CmdArgs.push_back(Args.MakeArgString("-fno-rounding-math"));

  if (RoundingFPMath && RoundingMathPresent)
    CmdArgs.push_back(Args.MakeArgString("-frounding-math"));

  if (!FPExceptionBehavior.empty())
    CmdArgs.push_back(Args.MakeArgString("-ffp-exception-behavior=" +
                      FPExceptionBehavior));

  ParseMRecip(D, Args, CmdArgs);

  // -ffast-math enables the __FAST_MATH__ preprocessor macro, but check for the
  // individual features enabled by -ffast-math instead of the option itself as
  // that's consistent with gcc's behaviour.
  if (!HonorINFs && !HonorNaNs && !MathErrno && AssociativeMath &&
      ReciprocalMath && !SignedZeros && !TrappingMath && !RoundingFPMath) {
    CmdArgs.push_back("-ffast-math");
    if (FPModel.equals("fast")) {
      if (FPContract.equals("fast"))
        // All set, do nothing.
        ;
      else if (FPContract.empty())
        // Enable -ffp-contract=fast
        CmdArgs.push_back(Args.MakeArgString("-ffp-contract=fast"));
      else
        D.Diag(clang::diag::warn_drv_overriding_flag_option)
          << "-ffp-model=fast"
          << Args.MakeArgString("-ffp-contract=" + FPContract);
    }
  }

  // Handle __FINITE_MATH_ONLY__ similarly.
  if (!HonorINFs && !HonorNaNs)
    CmdArgs.push_back("-ffinite-math-only");

  if (const Arg *A = Args.getLastArg(options::OPT_mfpmath_EQ)) {
    CmdArgs.push_back("-mfpmath");
    CmdArgs.push_back(A->getValue());
  }

  // Disable a codegen optimization for floating-point casts.
  if (Args.hasFlag(options::OPT_fno_strict_float_cast_overflow,
                   options::OPT_fstrict_float_cast_overflow, false))
    CmdArgs.push_back("-fno-strict-float-cast-overflow");
#if INTEL_CUSTOMIZATION
  // Handle Intel options -pc<val> (/Qpc<val> for Windows)
  if (const Arg *A = Args.getLastArg(options::OPT_pc)) {
    StringRef Value(A->getValue());
    if (Value == "32" || Value == "64" || Value == "80")
      CmdArgs.push_back(Args.MakeArgString("-mx87-precision=" + Value));
    else
      D.Diag(diag::err_drv_unsupported_option_argument) << A->getSpelling() <<
          Value;
  }
#endif // INTEL_CUSTOMIZATION
}

static void RenderAnalyzerOptions(const ArgList &Args, ArgStringList &CmdArgs,
                                  const llvm::Triple &Triple,
                                  const InputInfo &Input) {
  // Enable region store model by default.
  CmdArgs.push_back("-analyzer-store=region");

  // Treat blocks as analysis entry points.
  CmdArgs.push_back("-analyzer-opt-analyze-nested-blocks");

  // Add default argument set.
  if (!Args.hasArg(options::OPT__analyzer_no_default_checks)) {
    CmdArgs.push_back("-analyzer-checker=core");
    CmdArgs.push_back("-analyzer-checker=apiModeling");

    if (!Triple.isWindowsMSVCEnvironment()) {
      CmdArgs.push_back("-analyzer-checker=unix");
    } else {
      // Enable "unix" checkers that also work on Windows.
      CmdArgs.push_back("-analyzer-checker=unix.API");
      CmdArgs.push_back("-analyzer-checker=unix.Malloc");
      CmdArgs.push_back("-analyzer-checker=unix.MallocSizeof");
      CmdArgs.push_back("-analyzer-checker=unix.MismatchedDeallocator");
      CmdArgs.push_back("-analyzer-checker=unix.cstring.BadSizeArg");
      CmdArgs.push_back("-analyzer-checker=unix.cstring.NullArg");
    }

    // Disable some unix checkers for PS4.
    if (Triple.isPS4CPU()) {
      CmdArgs.push_back("-analyzer-disable-checker=unix.API");
      CmdArgs.push_back("-analyzer-disable-checker=unix.Vfork");
    }

    if (Triple.isOSDarwin()) {
      CmdArgs.push_back("-analyzer-checker=osx");
      CmdArgs.push_back(
          "-analyzer-checker=security.insecureAPI.decodeValueOfObjCType");
    }
    else if (Triple.isOSFuchsia())
      CmdArgs.push_back("-analyzer-checker=fuchsia");

    CmdArgs.push_back("-analyzer-checker=deadcode");

    if (types::isCXX(Input.getType()))
      CmdArgs.push_back("-analyzer-checker=cplusplus");

    if (!Triple.isPS4CPU()) {
      CmdArgs.push_back("-analyzer-checker=security.insecureAPI.UncheckedReturn");
      CmdArgs.push_back("-analyzer-checker=security.insecureAPI.getpw");
      CmdArgs.push_back("-analyzer-checker=security.insecureAPI.gets");
      CmdArgs.push_back("-analyzer-checker=security.insecureAPI.mktemp");
      CmdArgs.push_back("-analyzer-checker=security.insecureAPI.mkstemp");
      CmdArgs.push_back("-analyzer-checker=security.insecureAPI.vfork");
    }

    // Default nullability checks.
    CmdArgs.push_back("-analyzer-checker=nullability.NullPassedToNonnull");
    CmdArgs.push_back("-analyzer-checker=nullability.NullReturnedFromNonnull");
  }

  // Set the output format. The default is plist, for (lame) historical reasons.
  CmdArgs.push_back("-analyzer-output");
  if (Arg *A = Args.getLastArg(options::OPT__analyzer_output))
    CmdArgs.push_back(A->getValue());
  else
    CmdArgs.push_back("plist");

  // Disable the presentation of standard compiler warnings when using
  // --analyze.  We only want to show static analyzer diagnostics or frontend
  // errors.
  CmdArgs.push_back("-w");

  // Add -Xanalyzer arguments when running as analyzer.
  Args.AddAllArgValues(CmdArgs, options::OPT_Xanalyzer);
}

static void RenderSSPOptions(const ToolChain &TC, const ArgList &Args,
                             ArgStringList &CmdArgs, bool KernelOrKext) {
  const llvm::Triple &EffectiveTriple = TC.getEffectiveTriple();

  // NVPTX doesn't support stack protectors; from the compiler's perspective, it
  // doesn't even have a stack!
  if (EffectiveTriple.isNVPTX())
    return;

  // -stack-protector=0 is default.
  unsigned StackProtectorLevel = 0;
  unsigned DefaultStackProtectorLevel =
      TC.GetDefaultStackProtectorLevel(KernelOrKext);

  if (Arg *A = Args.getLastArg(options::OPT_fno_stack_protector,
                               options::OPT_fstack_protector_all,
                               options::OPT_fstack_protector_strong,
                               options::OPT_fstack_protector)) {
    if (A->getOption().matches(options::OPT_fstack_protector))
      StackProtectorLevel =
          std::max<unsigned>(LangOptions::SSPOn, DefaultStackProtectorLevel);
    else if (A->getOption().matches(options::OPT_fstack_protector_strong))
      StackProtectorLevel = LangOptions::SSPStrong;
    else if (A->getOption().matches(options::OPT_fstack_protector_all))
      StackProtectorLevel = LangOptions::SSPReq;
  } else {
    StackProtectorLevel = DefaultStackProtectorLevel;
  }

  if (StackProtectorLevel) {
    CmdArgs.push_back("-stack-protector");
    CmdArgs.push_back(Args.MakeArgString(Twine(StackProtectorLevel)));
  }

  // --param ssp-buffer-size=
  for (const Arg *A : Args.filtered(options::OPT__param)) {
    StringRef Str(A->getValue());
    if (Str.startswith("ssp-buffer-size=")) {
      if (StackProtectorLevel) {
        CmdArgs.push_back("-stack-protector-buffer-size");
        // FIXME: Verify the argument is a valid integer.
        CmdArgs.push_back(Args.MakeArgString(Str.drop_front(16)));
      }
      A->claim();
    }
  }
}

static void RenderSCPOptions(const ToolChain &TC, const ArgList &Args,
                             ArgStringList &CmdArgs) {
  const llvm::Triple &EffectiveTriple = TC.getEffectiveTriple();

  if (!EffectiveTriple.isOSLinux())
    return;

  if (!EffectiveTriple.isX86() && !EffectiveTriple.isSystemZ() &&
      !EffectiveTriple.isPPC64())
    return;

  if (Args.hasFlag(options::OPT_fstack_clash_protection,
                   options::OPT_fno_stack_clash_protection, false))
    CmdArgs.push_back("-fstack-clash-protection");
}

static void RenderTrivialAutoVarInitOptions(const Driver &D,
                                            const ToolChain &TC,
                                            const ArgList &Args,
                                            ArgStringList &CmdArgs) {
  auto DefaultTrivialAutoVarInit = TC.GetDefaultTrivialAutoVarInit();
  StringRef TrivialAutoVarInit = "";

  for (const Arg *A : Args) {
    switch (A->getOption().getID()) {
    default:
      continue;
    case options::OPT_ftrivial_auto_var_init: {
      A->claim();
      StringRef Val = A->getValue();
      if (Val == "uninitialized" || Val == "zero" || Val == "pattern")
        TrivialAutoVarInit = Val;
      else
        D.Diag(diag::err_drv_unsupported_option_argument)
            << A->getOption().getName() << Val;
      break;
    }
    }
  }

  if (TrivialAutoVarInit.empty())
    switch (DefaultTrivialAutoVarInit) {
    case LangOptions::TrivialAutoVarInitKind::Uninitialized:
      break;
    case LangOptions::TrivialAutoVarInitKind::Pattern:
      TrivialAutoVarInit = "pattern";
      break;
    case LangOptions::TrivialAutoVarInitKind::Zero:
      TrivialAutoVarInit = "zero";
      break;
    }

  if (!TrivialAutoVarInit.empty()) {
    if (TrivialAutoVarInit == "zero" && !Args.hasArg(options::OPT_enable_trivial_var_init_zero))
      D.Diag(diag::err_drv_trivial_auto_var_init_zero_disabled);
    CmdArgs.push_back(
        Args.MakeArgString("-ftrivial-auto-var-init=" + TrivialAutoVarInit));
  }

  if (Arg *A =
          Args.getLastArg(options::OPT_ftrivial_auto_var_init_stop_after)) {
    if (!Args.hasArg(options::OPT_ftrivial_auto_var_init) ||
        StringRef(
            Args.getLastArg(options::OPT_ftrivial_auto_var_init)->getValue()) ==
            "uninitialized")
      D.Diag(diag::err_drv_trivial_auto_var_init_stop_after_missing_dependency);
    A->claim();
    StringRef Val = A->getValue();
    if (std::stoi(Val.str()) <= 0)
      D.Diag(diag::err_drv_trivial_auto_var_init_stop_after_invalid_value);
    CmdArgs.push_back(
        Args.MakeArgString("-ftrivial-auto-var-init-stop-after=" + Val));
  }
}

static void RenderOpenCLOptions(const ArgList &Args, ArgStringList &CmdArgs) {
  // cl-denorms-are-zero is not forwarded. It is translated into a generic flag
  // for denormal flushing handling based on the target.
  const unsigned ForwardedArguments[] = {
      options::OPT_cl_opt_disable,
      options::OPT_cl_strict_aliasing,
      options::OPT_cl_single_precision_constant,
      options::OPT_cl_finite_math_only,
      options::OPT_cl_kernel_arg_info,
      options::OPT_cl_unsafe_math_optimizations,
      options::OPT_cl_fast_relaxed_math,
      options::OPT_cl_mad_enable,
      options::OPT_cl_no_signed_zeros,
      options::OPT_cl_fp32_correctly_rounded_divide_sqrt,
      options::OPT_cl_uniform_work_group_size
  };

  if (Arg *A = Args.getLastArg(options::OPT_cl_std_EQ)) {
    std::string CLStdStr = std::string("-cl-std=") + A->getValue();
    CmdArgs.push_back(Args.MakeArgString(CLStdStr));
  }

  for (const auto &Arg : ForwardedArguments)
    if (const auto *A = Args.getLastArg(Arg))
      CmdArgs.push_back(Args.MakeArgString(A->getOption().getPrefixedName()));
}

static void RenderARCMigrateToolOptions(const Driver &D, const ArgList &Args,
                                        ArgStringList &CmdArgs) {
  bool ARCMTEnabled = false;
  if (!Args.hasArg(options::OPT_fno_objc_arc, options::OPT_fobjc_arc)) {
    if (const Arg *A = Args.getLastArg(options::OPT_ccc_arcmt_check,
                                       options::OPT_ccc_arcmt_modify,
                                       options::OPT_ccc_arcmt_migrate)) {
      ARCMTEnabled = true;
      switch (A->getOption().getID()) {
      default: llvm_unreachable("missed a case");
      case options::OPT_ccc_arcmt_check:
        CmdArgs.push_back("-arcmt-check");
        break;
      case options::OPT_ccc_arcmt_modify:
        CmdArgs.push_back("-arcmt-modify");
        break;
      case options::OPT_ccc_arcmt_migrate:
        CmdArgs.push_back("-arcmt-migrate");
        CmdArgs.push_back("-mt-migrate-directory");
        CmdArgs.push_back(A->getValue());

        Args.AddLastArg(CmdArgs, options::OPT_arcmt_migrate_report_output);
        Args.AddLastArg(CmdArgs, options::OPT_arcmt_migrate_emit_arc_errors);
        break;
      }
    }
  } else {
    Args.ClaimAllArgs(options::OPT_ccc_arcmt_check);
    Args.ClaimAllArgs(options::OPT_ccc_arcmt_modify);
    Args.ClaimAllArgs(options::OPT_ccc_arcmt_migrate);
  }

  if (const Arg *A = Args.getLastArg(options::OPT_ccc_objcmt_migrate)) {
    if (ARCMTEnabled)
      D.Diag(diag::err_drv_argument_not_allowed_with)
          << A->getAsString(Args) << "-ccc-arcmt-migrate";

    CmdArgs.push_back("-mt-migrate-directory");
    CmdArgs.push_back(A->getValue());

    if (!Args.hasArg(options::OPT_objcmt_migrate_literals,
                     options::OPT_objcmt_migrate_subscripting,
                     options::OPT_objcmt_migrate_property)) {
      // None specified, means enable them all.
      CmdArgs.push_back("-objcmt-migrate-literals");
      CmdArgs.push_back("-objcmt-migrate-subscripting");
      CmdArgs.push_back("-objcmt-migrate-property");
    } else {
      Args.AddLastArg(CmdArgs, options::OPT_objcmt_migrate_literals);
      Args.AddLastArg(CmdArgs, options::OPT_objcmt_migrate_subscripting);
      Args.AddLastArg(CmdArgs, options::OPT_objcmt_migrate_property);
    }
  } else {
    Args.AddLastArg(CmdArgs, options::OPT_objcmt_migrate_literals);
    Args.AddLastArg(CmdArgs, options::OPT_objcmt_migrate_subscripting);
    Args.AddLastArg(CmdArgs, options::OPT_objcmt_migrate_property);
    Args.AddLastArg(CmdArgs, options::OPT_objcmt_migrate_all);
    Args.AddLastArg(CmdArgs, options::OPT_objcmt_migrate_readonly_property);
    Args.AddLastArg(CmdArgs, options::OPT_objcmt_migrate_readwrite_property);
    Args.AddLastArg(CmdArgs, options::OPT_objcmt_migrate_property_dot_syntax);
    Args.AddLastArg(CmdArgs, options::OPT_objcmt_migrate_annotation);
    Args.AddLastArg(CmdArgs, options::OPT_objcmt_migrate_instancetype);
    Args.AddLastArg(CmdArgs, options::OPT_objcmt_migrate_nsmacros);
    Args.AddLastArg(CmdArgs, options::OPT_objcmt_migrate_protocol_conformance);
    Args.AddLastArg(CmdArgs, options::OPT_objcmt_atomic_property);
    Args.AddLastArg(CmdArgs, options::OPT_objcmt_returns_innerpointer_property);
    Args.AddLastArg(CmdArgs, options::OPT_objcmt_ns_nonatomic_iosonly);
    Args.AddLastArg(CmdArgs, options::OPT_objcmt_migrate_designated_init);
    Args.AddLastArg(CmdArgs, options::OPT_objcmt_whitelist_dir_path);
  }
}

static void RenderBuiltinOptions(const ToolChain &TC, const llvm::Triple &T,
                                 const ArgList &Args, ArgStringList &CmdArgs) {
  // -fbuiltin is default unless -mkernel is used.
  bool UseBuiltins =
      Args.hasFlag(options::OPT_fbuiltin, options::OPT_fno_builtin,
                   !Args.hasArg(options::OPT_mkernel));
  if (!UseBuiltins)
    CmdArgs.push_back("-fno-builtin");

  // -ffreestanding implies -fno-builtin.
  if (Args.hasArg(options::OPT_ffreestanding))
    UseBuiltins = false;

  // Process the -fno-builtin-* options.
  for (const auto &Arg : Args) {
    const Option &O = Arg->getOption();
    if (!O.matches(options::OPT_fno_builtin_))
      continue;

    Arg->claim();

    // If -fno-builtin is specified, then there's no need to pass the option to
    // the frontend.
    if (!UseBuiltins)
      continue;

    StringRef FuncName = Arg->getValue();
    CmdArgs.push_back(Args.MakeArgString("-fno-builtin-" + FuncName));
  }

  // le32-specific flags:
  //  -fno-math-builtin: clang should not convert math builtins to intrinsics
  //                     by default.
  if (TC.getArch() == llvm::Triple::le32)
    CmdArgs.push_back("-fno-math-builtin");
}

bool Driver::getDefaultModuleCachePath(SmallVectorImpl<char> &Result) {
  if (llvm::sys::path::cache_directory(Result)) {
    llvm::sys::path::append(Result, "clang");
    llvm::sys::path::append(Result, "ModuleCache");
    return true;
  }
  return false;
}

static void RenderModulesOptions(Compilation &C, const Driver &D,
                                 const ArgList &Args, const InputInfo &Input,
                                 const InputInfo &Output,
                                 ArgStringList &CmdArgs, bool &HaveModules) {
  // -fmodules enables the use of precompiled modules (off by default).
  // Users can pass -fno-cxx-modules to turn off modules support for
  // C++/Objective-C++ programs.
  bool HaveClangModules = false;
  if (Args.hasFlag(options::OPT_fmodules, options::OPT_fno_modules, false)) {
    bool AllowedInCXX = Args.hasFlag(options::OPT_fcxx_modules,
                                     options::OPT_fno_cxx_modules, true);
    if (AllowedInCXX || !types::isCXX(Input.getType())) {
      CmdArgs.push_back("-fmodules");
      HaveClangModules = true;
    }
  }

  HaveModules |= HaveClangModules;
  if (Args.hasArg(options::OPT_fmodules_ts)) {
    CmdArgs.push_back("-fmodules-ts");
    HaveModules = true;
  }

  // -fmodule-maps enables implicit reading of module map files. By default,
  // this is enabled if we are using Clang's flavor of precompiled modules.
  if (Args.hasFlag(options::OPT_fimplicit_module_maps,
                   options::OPT_fno_implicit_module_maps, HaveClangModules))
    CmdArgs.push_back("-fimplicit-module-maps");

  // -fmodules-decluse checks that modules used are declared so (off by default)
  if (Args.hasFlag(options::OPT_fmodules_decluse,
                   options::OPT_fno_modules_decluse, false))
    CmdArgs.push_back("-fmodules-decluse");

  // -fmodules-strict-decluse is like -fmodule-decluse, but also checks that
  // all #included headers are part of modules.
  if (Args.hasFlag(options::OPT_fmodules_strict_decluse,
                   options::OPT_fno_modules_strict_decluse, false))
    CmdArgs.push_back("-fmodules-strict-decluse");

  // -fno-implicit-modules turns off implicitly compiling modules on demand.
  bool ImplicitModules = false;
  if (!Args.hasFlag(options::OPT_fimplicit_modules,
                    options::OPT_fno_implicit_modules, HaveClangModules)) {
    if (HaveModules)
      CmdArgs.push_back("-fno-implicit-modules");
  } else if (HaveModules) {
    ImplicitModules = true;
    // -fmodule-cache-path specifies where our implicitly-built module files
    // should be written.
    SmallString<128> Path;
    if (Arg *A = Args.getLastArg(options::OPT_fmodules_cache_path))
      Path = A->getValue();

    bool HasPath = true;
    if (C.isForDiagnostics()) {
      // When generating crash reports, we want to emit the modules along with
      // the reproduction sources, so we ignore any provided module path.
      Path = Output.getFilename();
      llvm::sys::path::replace_extension(Path, ".cache");
      llvm::sys::path::append(Path, "modules");
    } else if (Path.empty()) {
      // No module path was provided: use the default.
      HasPath = Driver::getDefaultModuleCachePath(Path);
    }

    // `HasPath` will only be false if getDefaultModuleCachePath() fails.
    // That being said, that failure is unlikely and not caching is harmless.
    if (HasPath) {
      const char Arg[] = "-fmodules-cache-path=";
      Path.insert(Path.begin(), Arg, Arg + strlen(Arg));
      CmdArgs.push_back(Args.MakeArgString(Path));
    }
  }

  if (HaveModules) {
    // -fprebuilt-module-path specifies where to load the prebuilt module files.
    for (const Arg *A : Args.filtered(options::OPT_fprebuilt_module_path)) {
      CmdArgs.push_back(Args.MakeArgString(
          std::string("-fprebuilt-module-path=") + A->getValue()));
      A->claim();
    }
    if (Args.hasFlag(options::OPT_fmodules_validate_input_files_content,
                     options::OPT_fno_modules_validate_input_files_content,
                     false))
      CmdArgs.push_back("-fvalidate-ast-input-files-content");
  }

  // -fmodule-name specifies the module that is currently being built (or
  // used for header checking by -fmodule-maps).
  Args.AddLastArg(CmdArgs, options::OPT_fmodule_name_EQ);

  // -fmodule-map-file can be used to specify files containing module
  // definitions.
  Args.AddAllArgs(CmdArgs, options::OPT_fmodule_map_file);

  // -fbuiltin-module-map can be used to load the clang
  // builtin headers modulemap file.
  if (Args.hasArg(options::OPT_fbuiltin_module_map)) {
    SmallString<128> BuiltinModuleMap(D.ResourceDir);
    llvm::sys::path::append(BuiltinModuleMap, "include");
    llvm::sys::path::append(BuiltinModuleMap, "module.modulemap");
    if (llvm::sys::fs::exists(BuiltinModuleMap))
      CmdArgs.push_back(
          Args.MakeArgString("-fmodule-map-file=" + BuiltinModuleMap));
  }

  // The -fmodule-file=<name>=<file> form specifies the mapping of module
  // names to precompiled module files (the module is loaded only if used).
  // The -fmodule-file=<file> form can be used to unconditionally load
  // precompiled module files (whether used or not).
  if (HaveModules)
    Args.AddAllArgs(CmdArgs, options::OPT_fmodule_file);
  else
    Args.ClaimAllArgs(options::OPT_fmodule_file);

  // When building modules and generating crashdumps, we need to dump a module
  // dependency VFS alongside the output.
  if (HaveClangModules && C.isForDiagnostics()) {
    SmallString<128> VFSDir(Output.getFilename());
    llvm::sys::path::replace_extension(VFSDir, ".cache");
    // Add the cache directory as a temp so the crash diagnostics pick it up.
    C.addTempFile(Args.MakeArgString(VFSDir));

    llvm::sys::path::append(VFSDir, "vfs");
    CmdArgs.push_back("-module-dependency-dir");
    CmdArgs.push_back(Args.MakeArgString(VFSDir));
  }

  if (HaveClangModules)
    Args.AddLastArg(CmdArgs, options::OPT_fmodules_user_build_path);

  // Pass through all -fmodules-ignore-macro arguments.
  Args.AddAllArgs(CmdArgs, options::OPT_fmodules_ignore_macro);
  Args.AddLastArg(CmdArgs, options::OPT_fmodules_prune_interval);
  Args.AddLastArg(CmdArgs, options::OPT_fmodules_prune_after);

  Args.AddLastArg(CmdArgs, options::OPT_fbuild_session_timestamp);

  if (Arg *A = Args.getLastArg(options::OPT_fbuild_session_file)) {
    if (Args.hasArg(options::OPT_fbuild_session_timestamp))
      D.Diag(diag::err_drv_argument_not_allowed_with)
          << A->getAsString(Args) << "-fbuild-session-timestamp";

    llvm::sys::fs::file_status Status;
    if (llvm::sys::fs::status(A->getValue(), Status))
      D.Diag(diag::err_drv_no_such_file) << A->getValue();
    CmdArgs.push_back(
        Args.MakeArgString("-fbuild-session-timestamp=" +
                           Twine((uint64_t)Status.getLastModificationTime()
                                     .time_since_epoch()
                                     .count())));
  }

  if (Args.getLastArg(options::OPT_fmodules_validate_once_per_build_session)) {
    if (!Args.getLastArg(options::OPT_fbuild_session_timestamp,
                         options::OPT_fbuild_session_file))
      D.Diag(diag::err_drv_modules_validate_once_requires_timestamp);

    Args.AddLastArg(CmdArgs,
                    options::OPT_fmodules_validate_once_per_build_session);
  }

  if (Args.hasFlag(options::OPT_fmodules_validate_system_headers,
                   options::OPT_fno_modules_validate_system_headers,
                   ImplicitModules))
    CmdArgs.push_back("-fmodules-validate-system-headers");

  Args.AddLastArg(CmdArgs, options::OPT_fmodules_disable_diagnostic_validation);
}

static void RenderCharacterOptions(const ArgList &Args, const llvm::Triple &T,
                                   ArgStringList &CmdArgs) {
  // -fsigned-char is default.
  if (const Arg *A = Args.getLastArg(options::OPT_fsigned_char,
                                     options::OPT_fno_signed_char,
                                     options::OPT_funsigned_char,
                                     options::OPT_fno_unsigned_char)) {
    if (A->getOption().matches(options::OPT_funsigned_char) ||
        A->getOption().matches(options::OPT_fno_signed_char)) {
      CmdArgs.push_back("-fno-signed-char");
    }
  } else if (!isSignedCharDefault(T)) {
    CmdArgs.push_back("-fno-signed-char");
  }

  // The default depends on the language standard.
  Args.AddLastArg(CmdArgs, options::OPT_fchar8__t, options::OPT_fno_char8__t);

  if (const Arg *A = Args.getLastArg(options::OPT_fshort_wchar,
                                     options::OPT_fno_short_wchar)) {
    if (A->getOption().matches(options::OPT_fshort_wchar)) {
      CmdArgs.push_back("-fwchar-type=short");
      CmdArgs.push_back("-fno-signed-wchar");
    } else {
      bool IsARM = T.isARM() || T.isThumb() || T.isAArch64();
      CmdArgs.push_back("-fwchar-type=int");
      if (IsARM && !(T.isOSWindows() || T.isOSNetBSD() ||
                     T.isOSOpenBSD()))
        CmdArgs.push_back("-fno-signed-wchar");
      else
        CmdArgs.push_back("-fsigned-wchar");
    }
  }
#if INTEL_CUSTOMIZATION
  if (Args.hasFlag(options::OPT__SLASH_Zc_wchar_t_,
                   options::OPT__SLASH_Zc_wchar_t, false))
    CmdArgs.push_back("-fno-wchar");
#endif // INTEL_CUSTOMIZATION
}

static void RenderObjCOptions(const ToolChain &TC, const Driver &D,
                              const llvm::Triple &T, const ArgList &Args,
                              ObjCRuntime &Runtime, bool InferCovariantReturns,
                              const InputInfo &Input, ArgStringList &CmdArgs) {
  const llvm::Triple::ArchType Arch = TC.getArch();

  // -fobjc-dispatch-method is only relevant with the nonfragile-abi, and legacy
  // is the default. Except for deployment target of 10.5, next runtime is
  // always legacy dispatch and -fno-objc-legacy-dispatch gets ignored silently.
  if (Runtime.isNonFragile()) {
    if (!Args.hasFlag(options::OPT_fobjc_legacy_dispatch,
                      options::OPT_fno_objc_legacy_dispatch,
                      Runtime.isLegacyDispatchDefaultForArch(Arch))) {
      if (TC.UseObjCMixedDispatch())
        CmdArgs.push_back("-fobjc-dispatch-method=mixed");
      else
        CmdArgs.push_back("-fobjc-dispatch-method=non-legacy");
    }
  }

  // When ObjectiveC legacy runtime is in effect on MacOSX, turn on the option
  // to do Array/Dictionary subscripting by default.
  if (Arch == llvm::Triple::x86 && T.isMacOSX() &&
      Runtime.getKind() == ObjCRuntime::FragileMacOSX && Runtime.isNeXTFamily())
    CmdArgs.push_back("-fobjc-subscripting-legacy-runtime");

  // Allow -fno-objc-arr to trump -fobjc-arr/-fobjc-arc.
  // NOTE: This logic is duplicated in ToolChains.cpp.
  if (isObjCAutoRefCount(Args)) {
    TC.CheckObjCARC();

    CmdArgs.push_back("-fobjc-arc");

    // FIXME: It seems like this entire block, and several around it should be
    // wrapped in isObjC, but for now we just use it here as this is where it
    // was being used previously.
    if (types::isCXX(Input.getType()) && types::isObjC(Input.getType())) {
      if (TC.GetCXXStdlibType(Args) == ToolChain::CST_Libcxx)
        CmdArgs.push_back("-fobjc-arc-cxxlib=libc++");
      else
        CmdArgs.push_back("-fobjc-arc-cxxlib=libstdc++");
    }

    // Allow the user to enable full exceptions code emission.
    // We default off for Objective-C, on for Objective-C++.
    if (Args.hasFlag(options::OPT_fobjc_arc_exceptions,
                     options::OPT_fno_objc_arc_exceptions,
                     /*Default=*/types::isCXX(Input.getType())))
      CmdArgs.push_back("-fobjc-arc-exceptions");
  }

  // Silence warning for full exception code emission options when explicitly
  // set to use no ARC.
  if (Args.hasArg(options::OPT_fno_objc_arc)) {
    Args.ClaimAllArgs(options::OPT_fobjc_arc_exceptions);
    Args.ClaimAllArgs(options::OPT_fno_objc_arc_exceptions);
  }

  // Allow the user to control whether messages can be converted to runtime
  // functions.
  if (types::isObjC(Input.getType())) {
    auto *Arg = Args.getLastArg(
        options::OPT_fobjc_convert_messages_to_runtime_calls,
        options::OPT_fno_objc_convert_messages_to_runtime_calls);
    if (Arg &&
        Arg->getOption().matches(
            options::OPT_fno_objc_convert_messages_to_runtime_calls))
      CmdArgs.push_back("-fno-objc-convert-messages-to-runtime-calls");
  }

  // -fobjc-infer-related-result-type is the default, except in the Objective-C
  // rewriter.
  if (InferCovariantReturns)
    CmdArgs.push_back("-fno-objc-infer-related-result-type");

  // Pass down -fobjc-weak or -fno-objc-weak if present.
  if (types::isObjC(Input.getType())) {
    auto WeakArg =
        Args.getLastArg(options::OPT_fobjc_weak, options::OPT_fno_objc_weak);
    if (!WeakArg) {
      // nothing to do
    } else if (!Runtime.allowsWeak()) {
      if (WeakArg->getOption().matches(options::OPT_fobjc_weak))
        D.Diag(diag::err_objc_weak_unsupported);
    } else {
      WeakArg->render(Args, CmdArgs);
    }
  }
}

static void RenderDiagnosticsOptions(const Driver &D, const ArgList &Args,
                                     ArgStringList &CmdArgs) {
  bool CaretDefault = true;
  bool ColumnDefault = true;

  if (const Arg *A = Args.getLastArg(options::OPT__SLASH_diagnostics_classic,
                                     options::OPT__SLASH_diagnostics_column,
                                     options::OPT__SLASH_diagnostics_caret)) {
    switch (A->getOption().getID()) {
    case options::OPT__SLASH_diagnostics_caret:
      CaretDefault = true;
      ColumnDefault = true;
      break;
    case options::OPT__SLASH_diagnostics_column:
      CaretDefault = false;
      ColumnDefault = true;
      break;
    case options::OPT__SLASH_diagnostics_classic:
      CaretDefault = false;
      ColumnDefault = false;
      break;
    }
  }

  // -fcaret-diagnostics is default.
  if (!Args.hasFlag(options::OPT_fcaret_diagnostics,
                    options::OPT_fno_caret_diagnostics, CaretDefault))
    CmdArgs.push_back("-fno-caret-diagnostics");

  // -fdiagnostics-fixit-info is default, only pass non-default.
  if (!Args.hasFlag(options::OPT_fdiagnostics_fixit_info,
                    options::OPT_fno_diagnostics_fixit_info))
    CmdArgs.push_back("-fno-diagnostics-fixit-info");

  // Enable -fdiagnostics-show-option by default.
  if (!Args.hasFlag(options::OPT_fdiagnostics_show_option,
                    options::OPT_fno_diagnostics_show_option, true))
    CmdArgs.push_back("-fno-diagnostics-show-option");

  if (const Arg *A =
          Args.getLastArg(options::OPT_fdiagnostics_show_category_EQ)) {
    CmdArgs.push_back("-fdiagnostics-show-category");
    CmdArgs.push_back(A->getValue());
  }

  if (Args.hasFlag(options::OPT_fdiagnostics_show_hotness,
                   options::OPT_fno_diagnostics_show_hotness, false))
    CmdArgs.push_back("-fdiagnostics-show-hotness");

  if (const Arg *A =
          Args.getLastArg(options::OPT_fdiagnostics_hotness_threshold_EQ)) {
    std::string Opt =
        std::string("-fdiagnostics-hotness-threshold=") + A->getValue();
    CmdArgs.push_back(Args.MakeArgString(Opt));
  }

  if (const Arg *A = Args.getLastArg(options::OPT_fdiagnostics_format_EQ)) {
    CmdArgs.push_back("-fdiagnostics-format");
    CmdArgs.push_back(A->getValue());
  }

  if (const Arg *A = Args.getLastArg(
          options::OPT_fdiagnostics_show_note_include_stack,
          options::OPT_fno_diagnostics_show_note_include_stack)) {
    const Option &O = A->getOption();
    if (O.matches(options::OPT_fdiagnostics_show_note_include_stack))
      CmdArgs.push_back("-fdiagnostics-show-note-include-stack");
    else
      CmdArgs.push_back("-fno-diagnostics-show-note-include-stack");
  }

  // Color diagnostics are parsed by the driver directly from argv and later
  // re-parsed to construct this job; claim any possible color diagnostic here
  // to avoid warn_drv_unused_argument and diagnose bad
  // OPT_fdiagnostics_color_EQ values.
  for (const Arg *A : Args) {
    const Option &O = A->getOption();
    if (!O.matches(options::OPT_fcolor_diagnostics) &&
        !O.matches(options::OPT_fdiagnostics_color) &&
        !O.matches(options::OPT_fno_color_diagnostics) &&
        !O.matches(options::OPT_fno_diagnostics_color) &&
        !O.matches(options::OPT_fdiagnostics_color_EQ))
      continue;

    if (O.matches(options::OPT_fdiagnostics_color_EQ)) {
      StringRef Value(A->getValue());
      if (Value != "always" && Value != "never" && Value != "auto")
        D.Diag(diag::err_drv_clang_unsupported)
            << ("-fdiagnostics-color=" + Value).str();
    }
    A->claim();
  }

  if (D.getDiags().getDiagnosticOptions().ShowColors)
    CmdArgs.push_back("-fcolor-diagnostics");

  if (Args.hasArg(options::OPT_fansi_escape_codes))
    CmdArgs.push_back("-fansi-escape-codes");

  if (!Args.hasFlag(options::OPT_fshow_source_location,
                    options::OPT_fno_show_source_location))
    CmdArgs.push_back("-fno-show-source-location");

  if (Args.hasArg(options::OPT_fdiagnostics_absolute_paths))
    CmdArgs.push_back("-fdiagnostics-absolute-paths");

  if (!Args.hasFlag(options::OPT_fshow_column, options::OPT_fno_show_column,
                    ColumnDefault))
    CmdArgs.push_back("-fno-show-column");

  if (!Args.hasFlag(options::OPT_fspell_checking,
                    options::OPT_fno_spell_checking))
    CmdArgs.push_back("-fno-spell-checking");
}

enum class DwarfFissionKind { None, Split, Single };

static DwarfFissionKind getDebugFissionKind(const Driver &D,
                                            const ArgList &Args, Arg *&Arg) {
  Arg =
      Args.getLastArg(options::OPT_gsplit_dwarf, options::OPT_gsplit_dwarf_EQ);
  if (!Arg)
    return DwarfFissionKind::None;

  if (Arg->getOption().matches(options::OPT_gsplit_dwarf))
    return DwarfFissionKind::Split;

  StringRef Value = Arg->getValue();
  if (Value == "split")
    return DwarfFissionKind::Split;
  if (Value == "single")
    return DwarfFissionKind::Single;

  D.Diag(diag::err_drv_unsupported_option_argument)
      << Arg->getOption().getName() << Arg->getValue();
  return DwarfFissionKind::None;
}

static void RenderDebugOptions(const ToolChain &TC, const Driver &D,
                               const llvm::Triple &T, const ArgList &Args,
                               bool EmitCodeView, ArgStringList &CmdArgs,
                               codegenoptions::DebugInfoKind &DebugInfoKind,
                               DwarfFissionKind &DwarfFission) {
  if (Args.hasFlag(options::OPT_fdebug_info_for_profiling,
                   options::OPT_fno_debug_info_for_profiling, false) &&
      checkDebugInfoOption(
          Args.getLastArg(options::OPT_fdebug_info_for_profiling), Args, D, TC))
    CmdArgs.push_back("-fdebug-info-for-profiling");

  // The 'g' groups options involve a somewhat intricate sequence of decisions
  // about what to pass from the driver to the frontend, but by the time they
  // reach cc1 they've been factored into three well-defined orthogonal choices:
  //  * what level of debug info to generate
  //  * what dwarf version to write
  //  * what debugger tuning to use
  // This avoids having to monkey around further in cc1 other than to disable
  // codeview if not running in a Windows environment. Perhaps even that
  // decision should be made in the driver as well though.
  llvm::DebuggerKind DebuggerTuning = TC.getDefaultDebuggerTuning();

  bool SplitDWARFInlining =
      Args.hasFlag(options::OPT_fsplit_dwarf_inlining,
                   options::OPT_fno_split_dwarf_inlining, false);

  Args.ClaimAllArgs(options::OPT_g_Group);

  Arg* SplitDWARFArg;
  DwarfFission = getDebugFissionKind(D, Args, SplitDWARFArg);

  if (DwarfFission != DwarfFissionKind::None &&
      !checkDebugInfoOption(SplitDWARFArg, Args, D, TC)) {
    DwarfFission = DwarfFissionKind::None;
    SplitDWARFInlining = false;
  }

  if (const Arg *A =
          Args.getLastArg(options::OPT_g_Group, options::OPT_gsplit_dwarf,
                          options::OPT_gsplit_dwarf_EQ)) {
    DebugInfoKind = codegenoptions::LimitedDebugInfo;

    // If the last option explicitly specified a debug-info level, use it.
    if (checkDebugInfoOption(A, Args, D, TC) &&
        A->getOption().matches(options::OPT_gN_Group)) {
      DebugInfoKind = DebugLevelToInfoKind(*A);
      // For -g0 or -gline-tables-only, drop -gsplit-dwarf. This gets a bit more
      // complicated if you've disabled inline info in the skeleton CUs
      // (SplitDWARFInlining) - then there's value in composing split-dwarf and
      // line-tables-only, so let those compose naturally in that case.
      if (DebugInfoKind == codegenoptions::NoDebugInfo ||
          DebugInfoKind == codegenoptions::DebugDirectivesOnly ||
          (DebugInfoKind == codegenoptions::DebugLineTablesOnly &&
           SplitDWARFInlining))
        DwarfFission = DwarfFissionKind::None;
    }
  }

  // If a debugger tuning argument appeared, remember it.
  if (const Arg *A =
          Args.getLastArg(options::OPT_gTune_Group, options::OPT_ggdbN_Group)) {
    if (checkDebugInfoOption(A, Args, D, TC)) {
      if (A->getOption().matches(options::OPT_glldb))
        DebuggerTuning = llvm::DebuggerKind::LLDB;
      else if (A->getOption().matches(options::OPT_gsce))
        DebuggerTuning = llvm::DebuggerKind::SCE;
      else
        DebuggerTuning = llvm::DebuggerKind::GDB;
    }
  }

  // If a -gdwarf argument appeared, remember it.
  const Arg *GDwarfN = Args.getLastArg(
      options::OPT_gdwarf_2, options::OPT_gdwarf_3, options::OPT_gdwarf_4,
      options::OPT_gdwarf_5, options::OPT_gdwarf);
  bool EmitDwarf = false;
  if (GDwarfN) {
    if (checkDebugInfoOption(GDwarfN, Args, D, TC))
      EmitDwarf = true;
    else
      GDwarfN = nullptr;
  }

  if (const Arg *A = Args.getLastArg(options::OPT_gcodeview)) {
    if (checkDebugInfoOption(A, Args, D, TC))
      EmitCodeView = true;
  }

  // If the user asked for debug info but did not explicitly specify -gcodeview
  // or -gdwarf, ask the toolchain for the default format.
  if (!EmitCodeView && !EmitDwarf &&
      DebugInfoKind != codegenoptions::NoDebugInfo) {
    switch (TC.getDefaultDebugFormat()) {
    case codegenoptions::DIF_CodeView:
      EmitCodeView = true;
      break;
    case codegenoptions::DIF_DWARF:
      EmitDwarf = true;
      break;
    }
  }

  unsigned DWARFVersion = 0;
  unsigned DefaultDWARFVersion = ParseDebugDefaultVersion(TC, Args);
  if (EmitDwarf) {
    // Start with the platform default DWARF version
    DWARFVersion = TC.GetDefaultDwarfVersion();
    assert(DWARFVersion && "toolchain default DWARF version must be nonzero");

    // If the user specified a default DWARF version, that takes precedence
    // over the platform default.
    if (DefaultDWARFVersion)
      DWARFVersion = DefaultDWARFVersion;

    // Override with a user-specified DWARF version
    if (GDwarfN)
      if (auto ExplicitVersion = DwarfVersionNum(GDwarfN->getSpelling()))
        DWARFVersion = ExplicitVersion;
  }

  // -gline-directives-only supported only for the DWARF debug info.
  if (DWARFVersion == 0 && DebugInfoKind == codegenoptions::DebugDirectivesOnly)
    DebugInfoKind = codegenoptions::NoDebugInfo;

  // We ignore flag -gstrict-dwarf for now.
  // And we handle flag -grecord-gcc-switches later with DWARFDebugFlags.
  Args.ClaimAllArgs(options::OPT_g_flags_Group);

  // Column info is included by default for everything except SCE and
  // CodeView. Clang doesn't track end columns, just starting columns, which,
  // in theory, is fine for CodeView (and PDB).  In practice, however, the
  // Microsoft debuggers don't handle missing end columns well, so it's better
  // not to include any column info.
  if (const Arg *A = Args.getLastArg(options::OPT_gcolumn_info))
    (void)checkDebugInfoOption(A, Args, D, TC);
  if (!Args.hasFlag(options::OPT_gcolumn_info, options::OPT_gno_column_info,
                    !EmitCodeView && DebuggerTuning != llvm::DebuggerKind::SCE))
    CmdArgs.push_back("-gno-column-info");

  // FIXME: Move backend command line options to the module.
  // If -gline-tables-only or -gline-directives-only is the last option it wins.
  if (const Arg *A = Args.getLastArg(options::OPT_gmodules))
    if (checkDebugInfoOption(A, Args, D, TC)) {
      if (DebugInfoKind != codegenoptions::DebugLineTablesOnly &&
          DebugInfoKind != codegenoptions::DebugDirectivesOnly) {
        DebugInfoKind = codegenoptions::LimitedDebugInfo;
        CmdArgs.push_back("-dwarf-ext-refs");
        CmdArgs.push_back("-fmodule-format=obj");
      }
    }

  if (T.isOSBinFormatELF() && !SplitDWARFInlining)
    CmdArgs.push_back("-fno-split-dwarf-inlining");

  // After we've dealt with all combinations of things that could
  // make DebugInfoKind be other than None or DebugLineTablesOnly,
  // figure out if we need to "upgrade" it to standalone debug info.
  // We parse these two '-f' options whether or not they will be used,
  // to claim them even if you wrote "-fstandalone-debug -gline-tables-only"
  bool NeedFullDebug = Args.hasFlag(
      options::OPT_fstandalone_debug, options::OPT_fno_standalone_debug,
      DebuggerTuning == llvm::DebuggerKind::LLDB ||
          TC.GetDefaultStandaloneDebug());
  if (const Arg *A = Args.getLastArg(options::OPT_fstandalone_debug))
    (void)checkDebugInfoOption(A, Args, D, TC);

  if (DebugInfoKind == codegenoptions::LimitedDebugInfo) {
    if (Args.hasFlag(options::OPT_fno_eliminate_unused_debug_types,
                     options::OPT_feliminate_unused_debug_types, false))
      DebugInfoKind = codegenoptions::UnusedTypeInfo;
    else if (NeedFullDebug)
      DebugInfoKind = codegenoptions::FullDebugInfo;
  }

#if INTEL_CUSTOMIZATION
  if (D.IsIntelMode() && DebugInfoKind == codegenoptions::DebugInfoConstructor)
    DebugInfoKind = codegenoptions::LimitedDebugInfo;
#endif // INTEL_CUSTOMIZATION

  if (Args.hasFlag(options::OPT_gembed_source, options::OPT_gno_embed_source,
                   false)) {
    // Source embedding is a vendor extension to DWARF v5. By now we have
    // checked if a DWARF version was stated explicitly, and have otherwise
    // fallen back to the target default, so if this is still not at least 5
    // we emit an error.
    const Arg *A = Args.getLastArg(options::OPT_gembed_source);
    if (DWARFVersion < 5)
      D.Diag(diag::err_drv_argument_only_allowed_with)
          << A->getAsString(Args) << "-gdwarf-5";
    else if (checkDebugInfoOption(A, Args, D, TC))
      CmdArgs.push_back("-gembed-source");
  }

#if INTEL_CUSTOMIZATION
  // Pass -traceback to the cc1 and require the minimal debug info if
  // necessary.
  if (Args.hasArg(options::OPT_traceback)) {
    if (!T.isX86()) {
      D.Diag(diag::err_drv_unsupported_opt_for_target)
          << Args.getLastArg(options::OPT_traceback)->getAsString(Args)
          << T.str();
    } else {
      CmdArgs.push_back("-traceback");
      // traceback needs debug info about line and PC delta at least.
      if (DebugInfoKind < codegenoptions::DebugDirectivesOnly)
        DebugInfoKind = codegenoptions::DebugDirectivesOnly;
    }
  }
#endif // INTEL_CUSTOMIZATION

  if (EmitCodeView) {
    CmdArgs.push_back("-gcodeview");

    // Emit codeview type hashes if requested.
    if (Args.hasFlag(options::OPT_gcodeview_ghash,
                     options::OPT_gno_codeview_ghash, false)) {
      CmdArgs.push_back("-gcodeview-ghash");
    }
  }

  // Omit inline line tables if requested.
  if (Args.hasFlag(options::OPT_gno_inline_line_tables,
                   options::OPT_ginline_line_tables, false)) {
    CmdArgs.push_back("-gno-inline-line-tables");
  }

  // Adjust the debug info kind for the given toolchain.
  TC.adjustDebugInfoKind(DebugInfoKind, Args);

  // When emitting remarks, we need at least debug lines in the output.
  if (willEmitRemarks(Args) &&
      DebugInfoKind <= codegenoptions::DebugDirectivesOnly)
    DebugInfoKind = codegenoptions::DebugLineTablesOnly;

  RenderDebugEnablingArgs(Args, CmdArgs, DebugInfoKind, DWARFVersion,
                          DebuggerTuning);

  // -fdebug-macro turns on macro debug info generation.
  if (Args.hasFlag(options::OPT_fdebug_macro, options::OPT_fno_debug_macro,
                   false))
    if (checkDebugInfoOption(Args.getLastArg(options::OPT_fdebug_macro), Args,
                             D, TC))
      CmdArgs.push_back("-debug-info-macro");

  // -ggnu-pubnames turns on gnu style pubnames in the backend.
  const auto *PubnamesArg =
      Args.getLastArg(options::OPT_ggnu_pubnames, options::OPT_gno_gnu_pubnames,
                      options::OPT_gpubnames, options::OPT_gno_pubnames);
  if (DwarfFission != DwarfFissionKind::None ||
      (PubnamesArg && checkDebugInfoOption(PubnamesArg, Args, D, TC)))
    if (!PubnamesArg ||
        (!PubnamesArg->getOption().matches(options::OPT_gno_gnu_pubnames) &&
         !PubnamesArg->getOption().matches(options::OPT_gno_pubnames)))
      CmdArgs.push_back(PubnamesArg && PubnamesArg->getOption().matches(
                                           options::OPT_gpubnames)
                            ? "-gpubnames"
                            : "-ggnu-pubnames");

  if (Args.hasFlag(options::OPT_fdebug_ranges_base_address,
                   options::OPT_fno_debug_ranges_base_address, false)) {
    CmdArgs.push_back("-fdebug-ranges-base-address");
  }

#if INTEL_CUSTOMIZATION
  if (Args.hasFlag(options::OPT_fmerge_debug_strings,
                   options::OPT_fno_merge_debug_strings, false)) {
    CmdArgs.push_back("-mllvm");
    CmdArgs.push_back("-dwarf-inlined-strings=Disable");
  }

  if (Args.hasFlag(options::OPT_fno_merge_debug_strings,
                   options::OPT_fmerge_debug_strings, false)) {
    CmdArgs.push_back("-mllvm");
    CmdArgs.push_back("-dwarf-inlined-strings=Enable");
  }
#endif // INTEL_CUSTOMIZATION

  // -gdwarf-aranges turns on the emission of the aranges section in the
  // backend.
  // Always enabled for SCE tuning.
  bool NeedAranges = DebuggerTuning == llvm::DebuggerKind::SCE;
  if (const Arg *A = Args.getLastArg(options::OPT_gdwarf_aranges))
    NeedAranges = checkDebugInfoOption(A, Args, D, TC) || NeedAranges;
  if (NeedAranges) {
    CmdArgs.push_back("-mllvm");
    CmdArgs.push_back("-generate-arange-section");
  }

  if (Args.hasFlag(options::OPT_fforce_dwarf_frame,
                   options::OPT_fno_force_dwarf_frame, false))
    CmdArgs.push_back("-fforce-dwarf-frame");

  if (Args.hasFlag(options::OPT_fdebug_types_section,
                   options::OPT_fno_debug_types_section, false)) {
    if (!T.isOSBinFormatELF()) {
      D.Diag(diag::err_drv_unsupported_opt_for_target)
          << Args.getLastArg(options::OPT_fdebug_types_section)
                 ->getAsString(Args)
          << T.getTriple();
    } else if (checkDebugInfoOption(
                   Args.getLastArg(options::OPT_fdebug_types_section), Args, D,
                   TC)) {
      CmdArgs.push_back("-mllvm");
      CmdArgs.push_back("-generate-type-units");
    }
  }

  // Decide how to render forward declarations of template instantiations.
  // SCE wants full descriptions, others just get them in the name.
  if (DebuggerTuning == llvm::DebuggerKind::SCE)
    CmdArgs.push_back("-debug-forward-template-params");

  // Do we need to explicitly import anonymous namespaces into the parent
  // scope?
  if (DebuggerTuning == llvm::DebuggerKind::SCE)
    CmdArgs.push_back("-dwarf-explicit-import");

  RenderDebugInfoCompressionArgs(Args, CmdArgs, D, TC);

#if INTEL_CUSTOMIZATION
  if (Args.hasFlag(options::OPT_gintel_opencl_builtin_types,
                   options::OPT_gno_intel_opencl_builtin_types,
                   false))
      CmdArgs.push_back("-gintel-opencl-builtin-types");
#endif // INTEL_CUSTOMIZATION
}

#if INTEL_CUSTOMIZATION
static void RenderUnrollOptions(const Driver &D, const ArgList &Args,
                                ArgStringList &CmdArgs) {
  Arg *A = Args.getLastArg(options::OPT_funroll_loops,
                           options::OPT_fno_unroll_loops, options::OPT_unroll);
  if (!A)
    return;
  // Handle -unroll first
  if (A->getOption().matches(options::OPT_unroll)) {
    StringRef Value(A->getValue());
    if (Value.empty()) {
      CmdArgs.push_back("-funroll-loops");
      return;
    }
    int ValInt = 0;
    if (Value.getAsInteger(0, ValInt)) {
      D.Diag(diag::err_drv_invalid_argument_to_option)
          << Value << A->getOption().getName();
      return;
    }
    if (ValInt == 0) {
      CmdArgs.push_back("-fno-unroll-loops");
      return;
    }
    CmdArgs.push_back("-funroll-loops");
    // The additional unroll factor is handled in addIntelOptimizationArgs()
    return;
  }
  CmdArgs.push_back(Args.MakeArgString(A->getAsString(Args)));
}
#endif // INTEL_CUSTOMIZATION

void Clang::ConstructJob(Compilation &C, const JobAction &JA,
                         const InputInfo &Output, const InputInfoList &Inputs,
                         const ArgList &Args, const char *LinkingOutput) const {
  const auto &TC = getToolChain();
  const llvm::Triple &RawTriple = TC.getTriple();
  const llvm::Triple &Triple = TC.getEffectiveTriple();
  const std::string &TripleStr = Triple.getTriple();

  bool KernelOrKext =
      Args.hasArg(options::OPT_mkernel, options::OPT_fapple_kext);
  const Driver &D = TC.getDriver();
  ArgStringList CmdArgs;

  // Check number of inputs for sanity. We need at least one input.
  assert(Inputs.size() >= 1 && "Must have at least one input.");
  // CUDA/HIP compilation may have multiple inputs (source file + results of
  // device-side compilations).
  // OpenMP device jobs take the host IR as a second input.
  // SYCL host jobs accept the integration header from the device-side
  // compilation as a second input.
  // Module precompilation accepts a list of header files to include as part
  // of the module.
  // All other jobs are expected to have exactly one input.
  bool IsCuda = JA.isOffloading(Action::OFK_Cuda);
  bool IsHIP = JA.isOffloading(Action::OFK_HIP);
  bool IsOpenMPDevice = JA.isDeviceOffloading(Action::OFK_OpenMP);
  bool IsSYCLOffloadDevice = JA.isDeviceOffloading(Action::OFK_SYCL);
  bool IsSYCL = JA.isOffloading(Action::OFK_SYCL);
  bool IsHeaderModulePrecompile = isa<HeaderModulePrecompileJobAction>(JA);
  assert((IsCuda || IsHIP || (IsOpenMPDevice && Inputs.size() == 2) || IsSYCL ||
          IsHeaderModulePrecompile || Inputs.size() == 1) &&
         "Unable to handle multiple inputs.");

  // A header module compilation doesn't have a main input file, so invent a
  // fake one as a placeholder.
  const char *ModuleName = [&]{
    auto *ModuleNameArg = Args.getLastArg(options::OPT_fmodule_name_EQ);
    return ModuleNameArg ? ModuleNameArg->getValue() : "";
  }();
  InputInfo HeaderModuleInput(Inputs[0].getType(), ModuleName, ModuleName);

  const InputInfo &Input =
      IsHeaderModulePrecompile ? HeaderModuleInput : Inputs[0];

  InputInfoList ModuleHeaderInputs;
  const InputInfo *CudaDeviceInput = nullptr;
  const InputInfo *OpenMPDeviceInput = nullptr;
  const InputInfo *SYCLDeviceInput = nullptr;
  for (const InputInfo &I : Inputs) {
    if (&I == &Input) {
      // This is the primary input.
    } else if (IsHeaderModulePrecompile &&
               types::getPrecompiledType(I.getType()) == types::TY_PCH) {
      types::ID Expected = HeaderModuleInput.getType();
      if (I.getType() != Expected) {
        D.Diag(diag::err_drv_module_header_wrong_kind)
            << I.getFilename() << types::getTypeName(I.getType())
            << types::getTypeName(Expected);
      }
      ModuleHeaderInputs.push_back(I);
    } else if ((IsCuda || IsHIP) && !CudaDeviceInput) {
      CudaDeviceInput = &I;
    } else if (IsOpenMPDevice && !OpenMPDeviceInput) {
      OpenMPDeviceInput = &I;
    } else if (IsSYCL && !SYCLDeviceInput) {
      SYCLDeviceInput = &I;
    } else {
      llvm_unreachable("unexpectedly given multiple inputs");
    }
  }

  const llvm::Triple *AuxTriple =
      (IsSYCL || IsCuda || IsHIP) ? TC.getAuxTriple() : nullptr;
  bool IsWindowsMSVC = RawTriple.isWindowsMSVCEnvironment();
  bool IsIAMCU = RawTriple.isOSIAMCU();
  bool IsSYCLDevice = (RawTriple.getEnvironment() == llvm::Triple::SYCLDevice);
  // Using just the sycldevice environment is not enough to determine usage
  // of the device triple when considering fat static archives.  The
  // compilation path requires the host object to be fed into the partial link
  // step, and being part of the SYCL tool chain causes the incorrect target.
  // FIXME - Is it possible to retain host environment when on a target
  // device toolchain.
  bool UseSYCLTriple = IsSYCLDevice && (!IsSYCL || IsSYCLOffloadDevice);

  // Adjust IsWindowsXYZ for CUDA/HIP compilations.  Even when compiling in
  // device mode (i.e., getToolchain().getTriple() is NVPTX/AMDGCN, not
  // Windows), we need to pass Windows-specific flags to cc1.
  if (IsCuda || IsHIP)
    IsWindowsMSVC |= AuxTriple && AuxTriple->isWindowsMSVCEnvironment();

  // C++ is not supported for IAMCU.
  if (IsIAMCU && types::isCXX(Input.getType()))
    D.Diag(diag::err_drv_clang_unsupported) << "C++ for IAMCU";

  // Invoke ourselves in -cc1 mode.
  //
  // FIXME: Implement custom jobs for internal actions.
  CmdArgs.push_back("-cc1");

  // Add the "effective" target triple.
  CmdArgs.push_back("-triple");

#if INTEL_CUSTOMIZATION
  if ((!UseSYCLTriple && IsSYCLDevice) || (JA.isOffloading(Action::OFK_OpenMP)
      && !IsOpenMPDevice && RawTriple.isSPIR())) {
#endif // INTEL_CUSTOMIZATION
    // Do not use device triple when we know the device is not SYCL
    // FIXME: We override the toolchain triple in this instance to address a
    // disconnect with fat static archives.  We should have a cleaner way of
    // using the Host environment when on a device toolchain.
    std::string NormalizedTriple =
        llvm::Triple(llvm::sys::getProcessTriple()).normalize();
    CmdArgs.push_back(Args.MakeArgString(NormalizedTriple));
  } else
    CmdArgs.push_back(Args.MakeArgString(TripleStr));

  if (const Arg *MJ = Args.getLastArg(options::OPT_MJ)) {
    DumpCompilationDatabase(C, MJ->getValue(), TripleStr, Output, Input, Args);
    Args.ClaimAllArgs(options::OPT_MJ);
  } else if (const Arg *GenCDBFragment =
                 Args.getLastArg(options::OPT_gen_cdb_fragment_path)) {
    DumpCompilationDatabaseFragmentToDir(GenCDBFragment->getValue(), C,
                                         TripleStr, Output, Input, Args);
    Args.ClaimAllArgs(options::OPT_gen_cdb_fragment_path);
  }

  if (IsCuda || IsHIP) {
    // We have to pass the triple of the host if compiling for a CUDA/HIP device
    // and vice-versa.
    std::string NormalizedTriple;
    if (JA.isDeviceOffloading(Action::OFK_Cuda) ||
        JA.isDeviceOffloading(Action::OFK_HIP))
      NormalizedTriple = C.getSingleOffloadToolChain<Action::OFK_Host>()
                             ->getTriple()
                             .normalize();
    else {
      // Host-side compilation.
      NormalizedTriple =
          (IsCuda ? C.getSingleOffloadToolChain<Action::OFK_Cuda>()
                  : C.getSingleOffloadToolChain<Action::OFK_HIP>())
              ->getTriple()
              .normalize();
      if (IsCuda) {
        // We need to figure out which CUDA version we're compiling for, as that
        // determines how we load and launch GPU kernels.
        auto *CTC = static_cast<const toolchains::CudaToolChain *>(
            C.getSingleOffloadToolChain<Action::OFK_Cuda>());
        assert(CTC && "Expected valid CUDA Toolchain.");
        if (CTC && CTC->CudaInstallation.version() != CudaVersion::UNKNOWN)
          CmdArgs.push_back(Args.MakeArgString(
              Twine("-target-sdk-version=") +
              CudaVersionToString(CTC->CudaInstallation.version())));
      }
    }
    CmdArgs.push_back("-aux-triple");
    CmdArgs.push_back(Args.MakeArgString(NormalizedTriple));
  }

  Arg *SYCLStdArg = Args.getLastArg(options::OPT_sycl_std_EQ);
#if INTEL_CUSTOMIZATION
  bool enableFuncPointers =
      Args.hasArg(options::OPT_fsycl_enable_function_pointers);
#endif // INTEL_CUSTOMIZATION

  if (UseSYCLTriple) {
    // We want to compile sycl kernels.
    CmdArgs.push_back("-fsycl");
    CmdArgs.push_back("-fsycl-is-device");
    CmdArgs.push_back("-fdeclare-spirv-builtins");

    if (Args.hasFlag(options::OPT_fsycl_esimd, options::OPT_fno_sycl_esimd,
                     false))
      CmdArgs.push_back("-fsycl-explicit-simd");

#if INTEL_COLLAB
    // Workaround for debug info related issues in SPIR-V: early optimizations
    // are disabled if debug info is requested
    bool WantToDisableEarlyOptimizations = false;
    if (Arg *A = Args.getLastArg(options::OPT_g_Group)) {
      WantToDisableEarlyOptimizations =
          !A->getOption().matches(options::OPT_g0) &&
          !A->getOption().matches(options::OPT_ggdb0);
    } else if (Args.hasArg(options::OPT__SLASH_Z7))
      WantToDisableEarlyOptimizations = true;
    // Default value for FPGA is false, for all other targets is true.
    if (Triple.getSubArch() == llvm::Triple::SPIRSubArch_fpga)
      WantToDisableEarlyOptimizations = true;
    if (!Args.hasFlag(options::OPT_fsycl_early_optimizations,
                      options::OPT_fno_sycl_early_optimizations,
                      !WantToDisableEarlyOptimizations))
#endif // INTEL_COLLAB
      CmdArgs.push_back("-fno-sycl-early-optimizations");
    else if (RawTriple.isSPIR()) {
      // Set `sycl-opt` option to configure LLVM passes for SPIR target
      CmdArgs.push_back("-mllvm");
      CmdArgs.push_back("-sycl-opt");
    }
    // Turn on Dead Parameter Elimination Optimization with early optimizations
    if (!RawTriple.isNVPTX() &&
        Args.hasFlag(options::OPT_fsycl_dead_args_optimization,
                     options::OPT_fno_sycl_dead_args_optimization, false))
      CmdArgs.push_back("-fenable-sycl-dae");

    // Pass the triple of host when doing SYCL
    llvm::Triple AuxT = C.getDefaultToolChain().getTriple();
    if (Args.hasFlag(options::OPT_fsycl_device_only, OptSpecifier(), false))
      AuxT = llvm::Triple(llvm::sys::getProcessTriple());
    std::string NormalizedTriple = AuxT.normalize();
    CmdArgs.push_back("-aux-triple");
    CmdArgs.push_back(Args.MakeArgString(NormalizedTriple));

    bool IsMSVC = AuxT.isWindowsMSVCEnvironment();
    if (IsMSVC) {
      CmdArgs.push_back("-fms-extensions");
      CmdArgs.push_back("-fms-compatibility");
      CmdArgs.push_back("-fdelayed-template-parsing");
      VersionTuple MSVT = TC.computeMSVCVersion(&D, Args);
      if (!MSVT.empty())
        CmdArgs.push_back(Args.MakeArgString("-fms-compatibility-version=" +
                                             MSVT.getAsString()));
      else {
        const char *LowestMSVCSupported =
            "191025017"; // VS2017 v15.0 (initial release)
        CmdArgs.push_back(Args.MakeArgString(
            Twine("-fms-compatibility-version=") + LowestMSVCSupported));
      }
    }

#if INTEL_CUSTOMIZATION
    if (Args.hasFlag(options::OPT_fsycl_allow_func_ptr,
                     options::OPT_fno_sycl_allow_func_ptr,
                     enableFuncPointers)) {
#endif // INTEL_CUSTOMIZATION
      CmdArgs.push_back("-fsycl-allow-func-ptr");
    }

    if (!SYCLStdArg) {
      // The user had not pass SYCL version, thus we'll employ no-sycl-strict
      // to allow address-space unqualified pointers in function params/return
      // along with marking the same function with explicit SYCL_EXTERNAL
      CmdArgs.push_back("-Wno-sycl-strict");
    }
  }
#if INTEL_CUSTOMIZATION
  if (enableFuncPointers) {
    CmdArgs.push_back("-fenable-variant-function-pointers");
    CmdArgs.push_back("-fenable-variant-virtual-calls");
  }
#endif // INTEL_CUSTOMIZATION
  if (IsSYCL || UseSYCLTriple) {
    // Set options for both host and device
    if (Arg *A = Args.getLastArg(options::OPT_fsycl_id_queries_fit_in_int,
                                 options::OPT_fno_sycl_id_queries_fit_in_int))
      A->render(Args, CmdArgs);
  }

  if (IsSYCL) {
    if (SYCLStdArg) {
      SYCLStdArg->render(Args, CmdArgs);
      CmdArgs.push_back("-fsycl-std-layout-kernel-params");
    } else {
      // Ensure the default version in SYCL mode is 2020
      CmdArgs.push_back("-sycl-std=2020");
    }
  }

#if INTEL_CUSTOMIZATION
  if (Args.hasFlag(options::OPT_fenable_variant_virtual_calls,
                   options::OPT_fno_enable_variant_virtual_calls, false))
    CmdArgs.push_back("-fenable-variant-virtual-call");
  if (Args.hasFlag(options::OPT_fenable_variant_function_pointers,
                   options::OPT_fno_enable_variant_function_pointers, false))
    CmdArgs.push_back("-fenable-variant-function-pointers");
#endif // INTEL_CUSTOMIZATION

  if (IsOpenMPDevice) {
    // We have to pass the triple of the host if compiling for an OpenMP device.
    std::string NormalizedTriple =
        C.getSingleOffloadToolChain<Action::OFK_Host>()
            ->getTriple()
            .normalize();
    CmdArgs.push_back("-aux-triple");
    CmdArgs.push_back(Args.MakeArgString(NormalizedTriple));
#if INTEL_CUSTOMIZATION
    if (Triple.isSPIR()) {
      llvm::Triple AuxT = C.getSingleOffloadToolChain<Action::OFK_Host>()
                             ->getTriple();
      bool IsMSVC = AuxT.isWindowsMSVCEnvironment();
      if (IsMSVC) {
        CmdArgs.push_back("-fms-extensions");
        CmdArgs.push_back("-fms-compatibility");
        CmdArgs.push_back("-fdelayed-template-parsing");
        VersionTuple MSVT = TC.computeMSVCVersion(&D, Args);
        if (!MSVT.empty())
          CmdArgs.push_back(Args.MakeArgString("-fms-compatibility-version=" +
                                               MSVT.getAsString()));
        else {
          const char *LowestMSVCSupported =
              "191025017"; // VS2017 v15.0 (initial release)
          CmdArgs.push_back(Args.MakeArgString(
              Twine("-fms-compatibility-version=") + LowestMSVCSupported));
        }
      }
    }
#endif // INTEL_CUSTOMIZATION
  }

  if (Triple.isOSWindows() && (Triple.getArch() == llvm::Triple::arm ||
                               Triple.getArch() == llvm::Triple::thumb)) {
    unsigned Offset = Triple.getArch() == llvm::Triple::arm ? 4 : 6;
    unsigned Version = 0;
    bool Failure =
        Triple.getArchName().substr(Offset).consumeInteger(10, Version);
    if (Failure || Version < 7)
      D.Diag(diag::err_target_unsupported_arch) << Triple.getArchName()
                                                << TripleStr;
  }

  // Push all default warning arguments that are specific to
  // the given target.  These come before user provided warning options
  // are provided.
  TC.addClangWarningOptions(CmdArgs);

  // Select the appropriate action.
  RewriteKind rewriteKind = RK_None;

  // If CollectArgsForIntegratedAssembler() isn't called below, claim the args
  // it claims when not running an assembler. Otherwise, clang would emit
  // "argument unused" warnings for assembler flags when e.g. adding "-E" to
  // flags while debugging something. That'd be somewhat inconvenient, and it's
  // also inconsistent with most other flags -- we don't warn on
  // -ffunction-sections not being used in -E mode either for example, even
  // though it's not really used either.
  if (!isa<AssembleJobAction>(JA)) {
    // The args claimed here should match the args used in
    // CollectArgsForIntegratedAssembler().
    if (TC.useIntegratedAs()) {
      Args.ClaimAllArgs(options::OPT_mrelax_all);
      Args.ClaimAllArgs(options::OPT_mno_relax_all);
      Args.ClaimAllArgs(options::OPT_mincremental_linker_compatible);
      Args.ClaimAllArgs(options::OPT_mno_incremental_linker_compatible);
      switch (C.getDefaultToolChain().getArch()) {
      case llvm::Triple::arm:
      case llvm::Triple::armeb:
      case llvm::Triple::thumb:
      case llvm::Triple::thumbeb:
        Args.ClaimAllArgs(options::OPT_mimplicit_it_EQ);
        break;
      default:
        break;
      }
    }
    Args.ClaimAllArgs(options::OPT_Wa_COMMA);
    Args.ClaimAllArgs(options::OPT_Xassembler);
  }

  if (isa<AnalyzeJobAction>(JA)) {
    assert(JA.getType() == types::TY_Plist && "Invalid output type.");
    CmdArgs.push_back("-analyze");
  } else if (isa<MigrateJobAction>(JA)) {
    CmdArgs.push_back("-migrate");
  } else if (isa<PreprocessJobAction>(JA)) {
    if (Output.getType() == types::TY_Dependencies)
      CmdArgs.push_back("-Eonly");
    else {
      CmdArgs.push_back("-E");
      if (Args.hasArg(options::OPT_rewrite_objc) &&
          !Args.hasArg(options::OPT_g_Group))
        CmdArgs.push_back("-P");
    }
  } else if (isa<AssembleJobAction>(JA)) {
    if (IsSYCLOffloadDevice && IsSYCLDevice) {
      CmdArgs.push_back("-emit-llvm-bc");
    } else {
      CmdArgs.push_back("-emit-obj");
      CollectArgsForIntegratedAssembler(C, Args, CmdArgs, D);
    }

    // Also ignore explicit -force_cpusubtype_ALL option.
    (void)Args.hasArg(options::OPT_force__cpusubtype__ALL);
  } else if (isa<PrecompileJobAction>(JA)) {
    if (JA.getType() == types::TY_Nothing)
      CmdArgs.push_back("-fsyntax-only");
    else if (JA.getType() == types::TY_ModuleFile)
      CmdArgs.push_back(IsHeaderModulePrecompile
                            ? "-emit-header-module"
                            : "-emit-module-interface");
    else
      CmdArgs.push_back("-emit-pch");
  } else if (isa<VerifyPCHJobAction>(JA)) {
    CmdArgs.push_back("-verify-pch");
  } else {
    assert((isa<CompileJobAction>(JA) || isa<BackendJobAction>(JA)) &&
           "Invalid action for clang tool.");
    if (JA.getType() == types::TY_Nothing ||
        JA.getType() == types::TY_SYCL_Header) {
      CmdArgs.push_back("-fsyntax-only");
    } else if (JA.getType() == types::TY_LLVM_IR ||
               JA.getType() == types::TY_LTO_IR) {
      CmdArgs.push_back("-emit-llvm");
    } else if (JA.getType() == types::TY_LLVM_BC ||
               JA.getType() == types::TY_LTO_BC) {
      CmdArgs.push_back("-emit-llvm-bc");
    } else if (JA.getType() == types::TY_IFS ||
               JA.getType() == types::TY_IFS_CPP) {
      StringRef ArgStr =
          Args.hasArg(options::OPT_interface_stub_version_EQ)
              ? Args.getLastArgValue(options::OPT_interface_stub_version_EQ)
              : "experimental-ifs-v2";
      CmdArgs.push_back("-emit-interface-stubs");
      CmdArgs.push_back(
          Args.MakeArgString(Twine("-interface-stub-version=") + ArgStr.str()));
    } else if (JA.getType() == types::TY_PP_Asm) {
      CmdArgs.push_back("-S");
    } else if (JA.getType() == types::TY_AST) {
      CmdArgs.push_back("-emit-pch");
    } else if (JA.getType() == types::TY_ModuleFile) {
      CmdArgs.push_back("-module-file-info");
    } else if (JA.getType() == types::TY_RewrittenObjC) {
      CmdArgs.push_back("-rewrite-objc");
      rewriteKind = RK_NonFragile;
    } else if (JA.getType() == types::TY_RewrittenLegacyObjC) {
      CmdArgs.push_back("-rewrite-objc");
      rewriteKind = RK_Fragile;
    } else {
      assert(JA.getType() == types::TY_PP_Asm && "Unexpected output type!");
    }

    // Preserve use-list order by default when emitting bitcode, so that
    // loading the bitcode up in 'opt' or 'llc' and running passes gives the
    // same result as running passes here.  For LTO, we don't need to preserve
    // the use-list order, since serialization to bitcode is part of the flow.
    if (JA.getType() == types::TY_LLVM_BC)
      CmdArgs.push_back("-emit-llvm-uselists");

    // Device-side jobs do not support LTO.
    bool isDeviceOffloadAction = !(JA.isDeviceOffloading(Action::OFK_None) ||
                                   JA.isDeviceOffloading(Action::OFK_Host));

    if (D.isUsingLTO() && !isDeviceOffloadAction) {
      Args.AddLastArg(CmdArgs, options::OPT_flto, options::OPT_flto_EQ);
      CmdArgs.push_back("-flto-unit");
    }
  }

  if (const Arg *A = Args.getLastArg(options::OPT_fthinlto_index_EQ)) {
    if (!types::isLLVMIR(Input.getType()))
      D.Diag(diag::err_drv_arg_requires_bitcode_input) << A->getAsString(Args);
    Args.AddLastArg(CmdArgs, options::OPT_fthinlto_index_EQ);
  }

  if (Args.getLastArg(options::OPT_fthin_link_bitcode_EQ))
    Args.AddLastArg(CmdArgs, options::OPT_fthin_link_bitcode_EQ);

  if (Args.getLastArg(options::OPT_save_temps_EQ))
    Args.AddLastArg(CmdArgs, options::OPT_save_temps_EQ);

<<<<<<< HEAD
#if INTEL_CUSTOMIZATION
  auto AddOptLevel = [&]() {
    // Set -O0 for OpenMP device compilation for SPIRV target.
    if (D.IsIntelMode() && IsOpenMPDevice && Triple.isSPIR() &&
        !Args.hasArg(options::OPT_O_Group, options::OPT__SLASH_O)) {
      CmdArgs.push_back("-O0");
      return;
    }

    // Manually translate -O4 to -O3; let clang reject others.
    if (const Arg *A = Args.getLastArg(options::OPT_O_Group)) {
      if (A->getOption().matches(options::OPT_O4) ||
          (A->getOption().matches(options::OPT_Ofast) && D.IsIntelMode())) {
        CmdArgs.push_back("-O3");
        if (A->getOption().matches(options::OPT_O4))
          D.Diag(diag::warn_O4_is_O3);
      } else
        A->render(Args, CmdArgs);
    }
  };
  if (Args.hasArg(options::OPT_fopenmp_stable_file_id))
    CmdArgs.push_back("-fopenmp-stable-file-id");
#endif // INTEL_CUSTOMIZATION
=======
>>>>>>> e53aa20b
  if (Args.hasFlag(options::OPT_fmemory_profile,
                   options::OPT_fno_memory_profile, false))
    Args.AddLastArg(CmdArgs, options::OPT_fmemory_profile);

  // Embed-bitcode option.
  // Only white-listed flags below are allowed to be embedded.
  if (C.getDriver().embedBitcodeInObject() && !C.getDriver().isUsingLTO() &&
      (isa<BackendJobAction>(JA) || isa<AssembleJobAction>(JA))) {
    // Add flags implied by -fembed-bitcode.
    Args.AddLastArg(CmdArgs, options::OPT_fembed_bitcode_EQ);
    // Disable all llvm IR level optimizations.
    CmdArgs.push_back("-disable-llvm-passes");

    // Render target options.
    TC.addClangTargetOptions(Args, CmdArgs, JA.getOffloadingDeviceKind());

    // reject options that shouldn't be supported in bitcode
    // also reject kernel/kext
    static const constexpr unsigned kBitcodeOptionBlacklist[] = {
        options::OPT_mkernel,
        options::OPT_fapple_kext,
        options::OPT_ffunction_sections,
        options::OPT_fno_function_sections,
        options::OPT_fdata_sections,
        options::OPT_fno_data_sections,
        options::OPT_fbasic_block_sections_EQ,
        options::OPT_funique_internal_linkage_names,
        options::OPT_fno_unique_internal_linkage_names,
        options::OPT_funique_section_names,
        options::OPT_fno_unique_section_names,
        options::OPT_funique_basic_block_section_names,
        options::OPT_fno_unique_basic_block_section_names,
        options::OPT_mrestrict_it,
        options::OPT_mno_restrict_it,
        options::OPT_mstackrealign,
        options::OPT_mno_stackrealign,
        options::OPT_mstack_alignment,
        options::OPT_mcmodel_EQ,
        options::OPT_mlong_calls,
        options::OPT_mno_long_calls,
        options::OPT_ggnu_pubnames,
        options::OPT_gdwarf_aranges,
        options::OPT_fdebug_types_section,
        options::OPT_fno_debug_types_section,
        options::OPT_fdwarf_directory_asm,
        options::OPT_fno_dwarf_directory_asm,
        options::OPT_mrelax_all,
        options::OPT_mno_relax_all,
        options::OPT_ftrap_function_EQ,
        options::OPT_ffixed_r9,
        options::OPT_mfix_cortex_a53_835769,
        options::OPT_mno_fix_cortex_a53_835769,
        options::OPT_ffixed_x18,
        options::OPT_mglobal_merge,
        options::OPT_mno_global_merge,
        options::OPT_mred_zone,
        options::OPT_mno_red_zone,
        options::OPT_Wa_COMMA,
        options::OPT_Xassembler,
        options::OPT_mllvm,
    };
    for (const auto &A : Args)
      if (llvm::find(kBitcodeOptionBlacklist, A->getOption().getID()) !=
          std::end(kBitcodeOptionBlacklist))
        D.Diag(diag::err_drv_unsupported_embed_bitcode) << A->getSpelling();

    // Render the CodeGen options that need to be passed.
    if (!Args.hasFlag(options::OPT_foptimize_sibling_calls,
                      options::OPT_fno_optimize_sibling_calls))
      CmdArgs.push_back("-mdisable-tail-calls");

#if INTEL_CUSTOMIZATION
    RenderFloatingPointOptions(TC, D, isOptimizationLevelFast(D, Args), Args,
                               CmdArgs, JA);
#endif // INTEL_CUSTOMIZATION

    // Render ABI arguments
    switch (TC.getArch()) {
    default: break;
    case llvm::Triple::arm:
    case llvm::Triple::armeb:
    case llvm::Triple::thumbeb:
      RenderARMABI(Triple, Args, CmdArgs);
      break;
    case llvm::Triple::aarch64:
    case llvm::Triple::aarch64_32:
    case llvm::Triple::aarch64_be:
      RenderAArch64ABI(Triple, Args, CmdArgs);
      break;
    }

    // Optimization level for CodeGen.
    AddOptLevel(); // INTEL

    // Input/Output file.
    if (Output.getType() == types::TY_Dependencies) {
      // Handled with other dependency code.
    } else if (Output.isFilename()) {
      CmdArgs.push_back("-o");
      CmdArgs.push_back(Output.getFilename());
    } else {
      assert(Output.isNothing() && "Input output.");
    }

    for (const auto &II : Inputs) {
      addDashXForInput(Args, II, CmdArgs);
      if (II.isFilename())
        CmdArgs.push_back(II.getFilename());
      else
        II.getInputArg().renderAsInput(Args, CmdArgs);
    }

    C.addCommand(
        std::make_unique<Command>(JA, *this, ResponseFileSupport::AtFileUTF8(),
                                  D.getClangProgramPath(), CmdArgs, Inputs));
    return;
  }

  if (C.getDriver().embedBitcodeMarkerOnly() && !C.getDriver().isUsingLTO())
    CmdArgs.push_back("-fembed-bitcode=marker");

  // We normally speed up the clang process a bit by skipping destructors at
  // exit, but when we're generating diagnostics we can rely on some of the
  // cleanup.
  if (!C.isForDiagnostics())
    if (!Args.hasArg(options::OPT_no_disable_free)) // INTEL
    CmdArgs.push_back("-disable-free");

#ifdef NDEBUG
  const bool IsAssertBuild = false;
#else
  const bool IsAssertBuild = true;
#endif

  // Disable the verification pass in -asserts builds.
  if (!IsAssertBuild)
    CmdArgs.push_back("-disable-llvm-verifier");

  // Discard value names in assert builds unless otherwise specified.
  if (Args.hasFlag(options::OPT_fdiscard_value_names,
                   options::OPT_fno_discard_value_names, !IsAssertBuild)) {
    if (Args.hasArg(options::OPT_fdiscard_value_names) &&
        (std::any_of(Inputs.begin(), Inputs.end(),
                     [](const clang::driver::InputInfo &II) {
                       return types::isLLVMIR(II.getType());
                     }))) {
      D.Diag(diag::warn_ignoring_fdiscard_for_bitcode);
    }
    CmdArgs.push_back("-discard-value-names");
  }

  // Set the main file name, so that debug info works even with
  // -save-temps.
  CmdArgs.push_back("-main-file-name");
  CmdArgs.push_back(getBaseInputName(Args, Input));

  // Some flags which affect the language (via preprocessor
  // defines).
  if (Args.hasArg(options::OPT_static))
    CmdArgs.push_back("-static-define");

  if (Args.hasArg(options::OPT_municode))
    CmdArgs.push_back("-DUNICODE");

  if (isa<AnalyzeJobAction>(JA))
    RenderAnalyzerOptions(Args, CmdArgs, Triple, Input);

  if (isa<AnalyzeJobAction>(JA) ||
      (isa<PreprocessJobAction>(JA) && Args.hasArg(options::OPT__analyze)))
    CmdArgs.push_back("-setup-static-analyzer");

  // Enable compatilibily mode to avoid analyzer-config related errors.
  // Since we can't access frontend flags through hasArg, let's manually iterate
  // through them.
  bool FoundAnalyzerConfig = false;
  for (auto Arg : Args.filtered(options::OPT_Xclang))
    if (StringRef(Arg->getValue()) == "-analyzer-config") {
      FoundAnalyzerConfig = true;
      break;
    }
  if (!FoundAnalyzerConfig)
    for (auto Arg : Args.filtered(options::OPT_Xanalyzer))
      if (StringRef(Arg->getValue()) == "-analyzer-config") {
        FoundAnalyzerConfig = true;
        break;
      }
  if (FoundAnalyzerConfig)
    CmdArgs.push_back("-analyzer-config-compatibility-mode=true");

  CheckCodeGenerationOptions(D, Args);

  unsigned FunctionAlignment = ParseFunctionAlignment(TC, Args);
  assert(FunctionAlignment <= 31 && "function alignment will be truncated!");
  if (FunctionAlignment) {
    CmdArgs.push_back("-function-alignment");
    CmdArgs.push_back(Args.MakeArgString(std::to_string(FunctionAlignment)));
  }

  llvm::Reloc::Model RelocationModel;
  unsigned PICLevel;
  bool IsPIE;
  std::tie(RelocationModel, PICLevel, IsPIE) = ParsePICArgs(TC, Args);

  bool IsROPI = RelocationModel == llvm::Reloc::ROPI ||
                RelocationModel == llvm::Reloc::ROPI_RWPI;
  bool IsRWPI = RelocationModel == llvm::Reloc::RWPI ||
                RelocationModel == llvm::Reloc::ROPI_RWPI;

  if (Args.hasArg(options::OPT_mcmse) &&
      !Args.hasArg(options::OPT_fallow_unsupported)) {
    if (IsROPI)
      D.Diag(diag::err_cmse_pi_are_incompatible) << IsROPI;
    if (IsRWPI)
      D.Diag(diag::err_cmse_pi_are_incompatible) << !IsRWPI;
  }

  if (IsROPI && types::isCXX(Input.getType()) &&
      !Args.hasArg(options::OPT_fallow_unsupported))
    D.Diag(diag::err_drv_ropi_incompatible_with_cxx);

  const char *RMName = RelocationModelName(RelocationModel);
  if (RMName) {
    CmdArgs.push_back("-mrelocation-model");
    CmdArgs.push_back(RMName);
  }
  if (PICLevel > 0) {
    CmdArgs.push_back("-pic-level");
    CmdArgs.push_back(PICLevel == 1 ? "1" : "2");
    if (IsPIE)
      CmdArgs.push_back("-pic-is-pie");
  }

  if (RelocationModel == llvm::Reloc::ROPI ||
      RelocationModel == llvm::Reloc::ROPI_RWPI)
    CmdArgs.push_back("-fropi");
  if (RelocationModel == llvm::Reloc::RWPI ||
      RelocationModel == llvm::Reloc::ROPI_RWPI)
    CmdArgs.push_back("-frwpi");

  if (Arg *A = Args.getLastArg(options::OPT_meabi)) {
    CmdArgs.push_back("-meabi");
    CmdArgs.push_back(A->getValue());
  }

  // The default is -fno-semantic-interposition. We render it just because we
  // require explicit -fno-semantic-interposition to infer dso_local.
  if (Arg *A = Args.getLastArg(options::OPT_fsemantic_interposition,
                               options::OPT_fno_semantic_interposition))
    if (RelocationModel != llvm::Reloc::Static && !IsPIE)
      A->render(Args, CmdArgs);

  {
    std::string Model;
    if (Arg *A = Args.getLastArg(options::OPT_mthread_model)) {
      if (!TC.isThreadModelSupported(A->getValue()))
        D.Diag(diag::err_drv_invalid_thread_model_for_target)
            << A->getValue() << A->getAsString(Args);
      Model = A->getValue();
    } else
      Model = TC.getThreadModel();
    if (Model != "posix") {
      CmdArgs.push_back("-mthread-model");
      CmdArgs.push_back(Args.MakeArgString(Model));
    }
  }

  Args.AddLastArg(CmdArgs, options::OPT_fveclib);

  if (Args.hasFlag(options::OPT_fmerge_all_constants,
                   options::OPT_fno_merge_all_constants, false))
    CmdArgs.push_back("-fmerge-all-constants");

  if (Args.hasFlag(options::OPT_fno_delete_null_pointer_checks,
                   options::OPT_fdelete_null_pointer_checks, false))
    CmdArgs.push_back("-fno-delete-null-pointer-checks");

  // LLVM Code Generator Options.

  if (Args.hasArg(options::OPT_frewrite_map_file) ||
      Args.hasArg(options::OPT_frewrite_map_file_EQ)) {
    for (const Arg *A : Args.filtered(options::OPT_frewrite_map_file,
                                      options::OPT_frewrite_map_file_EQ)) {
      StringRef Map = A->getValue();
      if (!llvm::sys::fs::exists(Map)) {
        D.Diag(diag::err_drv_no_such_file) << Map;
      } else {
        CmdArgs.push_back("-frewrite-map-file");
        CmdArgs.push_back(A->getValue());
        A->claim();
      }
    }
  }

  if (Arg *A = Args.getLastArg(options::OPT_Wframe_larger_than_EQ)) {
    StringRef v = A->getValue();
    CmdArgs.push_back("-mllvm");
    CmdArgs.push_back(Args.MakeArgString("-warn-stack-size=" + v));
    A->claim();
  }

  if (!Args.hasFlag(options::OPT_fjump_tables, options::OPT_fno_jump_tables,
                    true))
    CmdArgs.push_back("-fno-jump-tables");

  if (Args.hasFlag(options::OPT_fprofile_sample_accurate,
                   options::OPT_fno_profile_sample_accurate, false))
    CmdArgs.push_back("-fprofile-sample-accurate");

  if (!Args.hasFlag(options::OPT_fpreserve_as_comments,
                    options::OPT_fno_preserve_as_comments, true))
    CmdArgs.push_back("-fno-preserve-as-comments");

  if (Arg *A = Args.getLastArg(options::OPT_mregparm_EQ)) {
    CmdArgs.push_back("-mregparm");
    CmdArgs.push_back(A->getValue());
  }

  if (Arg *A = Args.getLastArg(options::OPT_maix_struct_return,
                               options::OPT_msvr4_struct_return)) {
    if (TC.getArch() != llvm::Triple::ppc) {
      D.Diag(diag::err_drv_unsupported_opt_for_target)
          << A->getSpelling() << RawTriple.str();
    } else if (A->getOption().matches(options::OPT_maix_struct_return)) {
      CmdArgs.push_back("-maix-struct-return");
    } else {
      assert(A->getOption().matches(options::OPT_msvr4_struct_return));
      CmdArgs.push_back("-msvr4-struct-return");
    }
  }

  if (Arg *A = Args.getLastArg(options::OPT_fpcc_struct_return,
                               options::OPT_freg_struct_return)) {
    if (TC.getArch() != llvm::Triple::x86) {
      D.Diag(diag::err_drv_unsupported_opt_for_target)
          << A->getSpelling() << RawTriple.str();
    } else if (A->getOption().matches(options::OPT_fpcc_struct_return)) {
      CmdArgs.push_back("-fpcc-struct-return");
    } else {
      assert(A->getOption().matches(options::OPT_freg_struct_return));
      CmdArgs.push_back("-freg-struct-return");
    }
  }

  if (Args.hasFlag(options::OPT_mrtd, options::OPT_mno_rtd, false))
    CmdArgs.push_back("-fdefault-calling-conv=stdcall");

  if (Args.hasArg(options::OPT_fenable_matrix)) {
    // enable-matrix is needed by both the LangOpts and by LLVM.
    CmdArgs.push_back("-fenable-matrix");
    CmdArgs.push_back("-mllvm");
    CmdArgs.push_back("-enable-matrix");
  }

  CodeGenOptions::FramePointerKind FPKeepKind =
                  getFramePointerKind(Args, RawTriple);
  const char *FPKeepKindStr = nullptr;
  switch (FPKeepKind) {
  case CodeGenOptions::FramePointerKind::None:
    FPKeepKindStr = "-mframe-pointer=none";
    break;
  case CodeGenOptions::FramePointerKind::NonLeaf:
    FPKeepKindStr = "-mframe-pointer=non-leaf";
    break;
  case CodeGenOptions::FramePointerKind::All:
    FPKeepKindStr = "-mframe-pointer=all";
    break;
  }
  assert(FPKeepKindStr && "unknown FramePointerKind");
  CmdArgs.push_back(FPKeepKindStr);

  if (!Args.hasFlag(options::OPT_fzero_initialized_in_bss,
                    options::OPT_fno_zero_initialized_in_bss, true))
    CmdArgs.push_back("-fno-zero-initialized-in-bss");

  bool OFastEnabled = isOptimizationLevelFast(D, Args); // INTEL
  // If -Ofast is the optimization level, then -fstrict-aliasing should be
  // enabled.  This alias option is being used to simplify the hasFlag logic.
  OptSpecifier StrictAliasingAliasOption =
      OFastEnabled ? options::OPT_Ofast : options::OPT_fstrict_aliasing;
  // We turn strict aliasing off by default if we're in CL mode, since MSVC
  // doesn't do any TBAA.
  bool TBAAOnByDefault = !D.IsCLMode() || D.IsIntelMode(); // INTEL
  if (!Args.hasFlag(options::OPT_fstrict_aliasing, StrictAliasingAliasOption,
                    options::OPT_fno_strict_aliasing, TBAAOnByDefault))
    CmdArgs.push_back("-relaxed-aliasing");
  if (!Args.hasFlag(options::OPT_fstruct_path_tbaa,
                    options::OPT_fno_struct_path_tbaa))
    CmdArgs.push_back("-no-struct-path-tbaa");
  if (Args.hasFlag(options::OPT_fstrict_enums, options::OPT_fno_strict_enums,
                   false))
    CmdArgs.push_back("-fstrict-enums");
  if (!Args.hasFlag(options::OPT_fstrict_return, options::OPT_fno_strict_return,
                    true))
    CmdArgs.push_back("-fno-strict-return");
  if (Args.hasFlag(options::OPT_fallow_editor_placeholders,
                   options::OPT_fno_allow_editor_placeholders, false))
    CmdArgs.push_back("-fallow-editor-placeholders");
  if (Args.hasFlag(options::OPT_fstrict_vtable_pointers,
                   options::OPT_fno_strict_vtable_pointers,
                   false))
    CmdArgs.push_back("-fstrict-vtable-pointers");
  if (Args.hasFlag(options::OPT_fforce_emit_vtables,
                   options::OPT_fno_force_emit_vtables,
                   false))
    CmdArgs.push_back("-fforce-emit-vtables");
  if (!Args.hasFlag(options::OPT_foptimize_sibling_calls,
                    options::OPT_fno_optimize_sibling_calls))
    CmdArgs.push_back("-mdisable-tail-calls");
  if (Args.hasFlag(options::OPT_fno_escaping_block_tail_calls,
                   options::OPT_fescaping_block_tail_calls, false))
    CmdArgs.push_back("-fno-escaping-block-tail-calls");

  Args.AddLastArg(CmdArgs, options::OPT_ffine_grained_bitfield_accesses,
                  options::OPT_fno_fine_grained_bitfield_accesses);

  // Handle segmented stacks.
  if (Args.hasArg(options::OPT_fsplit_stack))
    CmdArgs.push_back("-split-stacks");

  RenderFloatingPointOptions(TC, D, OFastEnabled, Args, CmdArgs, JA);

  if (Arg *A = Args.getLastArg(options::OPT_mdouble_EQ)) {
    if (TC.getArch() == llvm::Triple::avr)
      A->render(Args, CmdArgs);
    else
      D.Diag(diag::err_drv_unsupported_opt_for_target)
          << A->getAsString(Args) << TripleStr;
  }

  if (Arg *A = Args.getLastArg(options::OPT_LongDouble_Group)) {
    if (TC.getTriple().isX86())
      A->render(Args, CmdArgs);
    else if ((TC.getArch() == llvm::Triple::ppc || TC.getTriple().isPPC64()) &&
             (A->getOption().getID() != options::OPT_mlong_double_80))
      A->render(Args, CmdArgs);
    else
      D.Diag(diag::err_drv_unsupported_opt_for_target)
          << A->getAsString(Args) << TripleStr;
#if INTEL_CUSTOMIZATION
  } else if (D.IsIntelMode() && IsOpenMPDevice && Triple.isSPIR())
    // -mlong-double-64 is set for spir64 offload
    CmdArgs.push_back("-mlong-double-64");

  if (Args.hasFlag(options::OPT__SLASH_Qlong_double,
                   options::OPT__SLASH_Qlong_double_, false))
    CmdArgs.push_back("-fintel-long-double-size=80");

  for (const Arg *A : Args) {
    unsigned OptionID = A->getOption().getID();
    switch (OptionID) {
    case options::OPT_fimf_arch_consistency_EQ:
      CmdArgs.push_back(Args.MakeArgString(
          Twine("-mGLOB_imf_attr=arch-consistency:") + A->getValue()));
      A->claim();
      break;
    case options::OPT_fimf_max_error_EQ:
      CmdArgs.push_back(Args.MakeArgString(Twine("-mGLOB_imf_attr=max-error:") +
                                           A->getValue()));
      A->claim();
      break;
    case options::OPT_fimf_absolute_error_EQ:
      CmdArgs.push_back(Args.MakeArgString(
          Twine("-mGLOB_imf_attr=absolute-error:") + A->getValue()));
      A->claim();
      break;
    case options::OPT_fimf_accuracy_bits_EQ:
      CmdArgs.push_back(Args.MakeArgString(
          Twine("-mGLOB_imf_attr=accuracy-bits:") + A->getValue()));
      A->claim();
      break;
    case options::OPT_fimf_domain_exclusion_EQ:
      CmdArgs.push_back(Args.MakeArgString(
          Twine("-mGLOB_imf_attr=domain-exclusion:") + A->getValue()));
      A->claim();
      break;
    case options::OPT_fimf_precision_EQ:
      CmdArgs.push_back(Args.MakeArgString(Twine("-mGLOB_imf_attr=precision:") +
                                           A->getValue()));
      A->claim();
      break;
    default:
      break;
    }
  }
#endif // INTEL_CUSTOMIZATION

  // Decide whether to use verbose asm. Verbose assembly is the default on
  // toolchains which have the integrated assembler on by default.
  bool IsIntegratedAssemblerDefault = TC.IsIntegratedAssemblerDefault();
  if (!Args.hasFlag(options::OPT_fverbose_asm, options::OPT_fno_verbose_asm,
#if INTEL_CUSTOMIZATION
                    IsIntegratedAssemblerDefault &&
                    !(D.IsIntelMode() && D.IsCLMode())))
#endif // INTEL_CUSTOMIZATION
    CmdArgs.push_back("-fno-verbose-asm");

  if (!TC.useIntegratedAs())
    CmdArgs.push_back("-no-integrated-as");

  if (Args.hasArg(options::OPT_fdebug_pass_structure)) {
    CmdArgs.push_back("-mdebug-pass");
    CmdArgs.push_back("Structure");
  }
  if (Args.hasArg(options::OPT_fdebug_pass_arguments)) {
    CmdArgs.push_back("-mdebug-pass");
    CmdArgs.push_back("Arguments");
  }

  // Enable -mconstructor-aliases except on darwin, where we have to work around
  // a linker bug (see <rdar://problem/7651567>), and CUDA device code, where
  // aliases aren't supported. Similarly, aliases aren't yet supported for AIX.
  if (!RawTriple.isOSDarwin() && !RawTriple.isNVPTX() && !RawTriple.isOSAIX())
    CmdArgs.push_back("-mconstructor-aliases");

  // Darwin's kernel doesn't support guard variables; just die if we
  // try to use them.
  if (KernelOrKext && RawTriple.isOSDarwin())
    CmdArgs.push_back("-fforbid-guard-variables");

  if (Args.hasFlag(options::OPT_mms_bitfields, options::OPT_mno_ms_bitfields,
                   Triple.isWindowsGNUEnvironment())) {
    CmdArgs.push_back("-mms-bitfields");
  }

  if (Args.hasFlag(options::OPT_mpie_copy_relocations,
                   options::OPT_mno_pie_copy_relocations,
                   false)) {
    CmdArgs.push_back("-mpie-copy-relocations");
  }

  if (Args.hasFlag(options::OPT_fno_plt, options::OPT_fplt, false)) {
    CmdArgs.push_back("-fno-plt");
  }

  // -fhosted is default.
  // TODO: Audit uses of KernelOrKext and see where it'd be more appropriate to
  // use Freestanding.
  bool Freestanding =
      Args.hasFlag(options::OPT_ffreestanding, options::OPT_fhosted, false) ||
      KernelOrKext;
  if (Freestanding)
    CmdArgs.push_back("-ffreestanding");

  // This is a coarse approximation of what llvm-gcc actually does, both
  // -fasynchronous-unwind-tables and -fnon-call-exceptions interact in more
  // complicated ways.
  bool AsynchronousUnwindTables =
      Args.hasFlag(options::OPT_fasynchronous_unwind_tables,
                   options::OPT_fno_asynchronous_unwind_tables,
                   (TC.IsUnwindTablesDefault(Args) ||
                    TC.getSanitizerArgs().needsUnwindTables()) &&
                       !Freestanding);
  if (Args.hasFlag(options::OPT_funwind_tables, options::OPT_fno_unwind_tables,
                   AsynchronousUnwindTables))
    CmdArgs.push_back("-munwind-tables");

  // Prepare `-aux-target-cpu` and `-aux-target-feature` unless
  // `--gpu-use-aux-triple-only` is specified.
  if (!Args.getLastArg(options::OPT_gpu_use_aux_triple_only) &&
      ((IsCuda && JA.isDeviceOffloading(Action::OFK_Cuda)) ||
       (IsSYCL && IsSYCLOffloadDevice) ||
       (IsHIP && JA.isDeviceOffloading(Action::OFK_HIP)))) {
    const ArgList &HostArgs =
        C.getArgsForToolChain(nullptr, StringRef(), Action::OFK_None);
    std::string HostCPU =
        getCPUName(HostArgs, *TC.getAuxTriple(), /*FromAs*/ false);
    if (!HostCPU.empty()) {
      CmdArgs.push_back("-aux-target-cpu");
      CmdArgs.push_back(Args.MakeArgString(HostCPU));
    }
    getTargetFeatures(D, *TC.getAuxTriple(), HostArgs, CmdArgs,
                      /*ForAS*/ false, /*IsAux*/ true);
  }

  TC.addClangTargetOptions(Args, CmdArgs, JA.getOffloadingDeviceKind());

  // FIXME: Handle -mtune=.
  (void)Args.hasArg(options::OPT_mtune_EQ);

  if (Arg *A = Args.getLastArg(options::OPT_mcmodel_EQ)) {
    StringRef CM = A->getValue();
    if (CM == "small" || CM == "kernel" || CM == "medium" || CM == "large" ||
        CM == "tiny")
      A->render(Args, CmdArgs);
    else
      D.Diag(diag::err_drv_invalid_argument_to_option)
          << CM << A->getOption().getName();
  }

  if (Arg *A = Args.getLastArg(options::OPT_mtls_size_EQ)) {
    StringRef Value = A->getValue();
    unsigned TLSSize = 0;
    Value.getAsInteger(10, TLSSize);
    if (!Triple.isAArch64() || !Triple.isOSBinFormatELF())
      D.Diag(diag::err_drv_unsupported_opt_for_target)
          << A->getOption().getName() << TripleStr;
    if (TLSSize != 12 && TLSSize != 24 && TLSSize != 32 && TLSSize != 48)
      D.Diag(diag::err_drv_invalid_int_value)
          << A->getOption().getName() << Value;
    Args.AddLastArg(CmdArgs, options::OPT_mtls_size_EQ);
  }

  // Add the target cpu
  std::string CPU = getCPUName(Args, Triple, /*FromAs*/ false);
  if (!CPU.empty()) {
    CmdArgs.push_back("-target-cpu");
    CmdArgs.push_back(Args.MakeArgString(CPU));
  }

  RenderTargetOptions(Triple, Args, KernelOrKext, CmdArgs);

  // These two are potentially updated by AddClangCLArgs.
  codegenoptions::DebugInfoKind DebugInfoKind = codegenoptions::NoDebugInfo;
  bool EmitCodeView = false;

  // Add clang-cl arguments.
  types::ID InputType = Input.getType();
  if (D.IsCLMode())
    AddClangCLArgs(Args, InputType, CmdArgs, &DebugInfoKind, &EmitCodeView);

  DwarfFissionKind DwarfFission;
  RenderDebugOptions(TC, D, RawTriple, Args, EmitCodeView, CmdArgs,
                     DebugInfoKind, DwarfFission);

  // Add the split debug info name to the command lines here so we
  // can propagate it to the backend.
  bool SplitDWARF = (DwarfFission != DwarfFissionKind::None) &&
                    TC.getTriple().isOSBinFormatELF() &&
                    (isa<AssembleJobAction>(JA) || isa<CompileJobAction>(JA) ||
                     isa<BackendJobAction>(JA));
  if (SplitDWARF) {
    const char *SplitDWARFOut = SplitDebugName(Args, Input, Output);
    CmdArgs.push_back("-split-dwarf-file");
    CmdArgs.push_back(SplitDWARFOut);
    if (DwarfFission == DwarfFissionKind::Split) {
      CmdArgs.push_back("-split-dwarf-output");
      CmdArgs.push_back(SplitDWARFOut);
    }
  }

  // Pass the linker version in use.
  if (Arg *A = Args.getLastArg(options::OPT_mlinker_version_EQ)) {
    CmdArgs.push_back("-target-linker-version");
    CmdArgs.push_back(A->getValue());
  }

  // Explicitly error on some things we know we don't support and can't just
  // ignore.
  if (!Args.hasArg(options::OPT_fallow_unsupported)) {
    Arg *Unsupported;
    if (types::isCXX(InputType) && RawTriple.isOSDarwin() &&
        TC.getArch() == llvm::Triple::x86) {
      if ((Unsupported = Args.getLastArg(options::OPT_fapple_kext)) ||
          (Unsupported = Args.getLastArg(options::OPT_mkernel)))
        D.Diag(diag::err_drv_clang_unsupported_opt_cxx_darwin_i386)
            << Unsupported->getOption().getName();
    }
    // The faltivec option has been superseded by the maltivec option.
    if ((Unsupported = Args.getLastArg(options::OPT_faltivec)))
      D.Diag(diag::err_drv_clang_unsupported_opt_faltivec)
          << Unsupported->getOption().getName()
          << "please use -maltivec and include altivec.h explicitly";
    if ((Unsupported = Args.getLastArg(options::OPT_fno_altivec)))
      D.Diag(diag::err_drv_clang_unsupported_opt_faltivec)
          << Unsupported->getOption().getName() << "please use -mno-altivec";
  }

  Args.AddAllArgs(CmdArgs, options::OPT_v);

  if (Args.getLastArg(options::OPT_H)) {
    CmdArgs.push_back("-H");
    CmdArgs.push_back("-sys-header-deps");
  }

  if (D.CCPrintHeaders && !D.CCGenDiagnostics) {
    CmdArgs.push_back("-header-include-file");
    CmdArgs.push_back(D.CCPrintHeadersFilename ? D.CCPrintHeadersFilename
                                               : "-");
    CmdArgs.push_back("-sys-header-deps");
  }
  Args.AddLastArg(CmdArgs, options::OPT_P);
  Args.AddLastArg(CmdArgs, options::OPT_print_ivar_layout);

#if INTEL_CUSTOMIZATION
  // EP should expand to -E -P.
  if (Args.hasArg(options::OPT_EP)) {
    CmdArgs.push_back("-E");
    CmdArgs.push_back("-P");
  }
#endif // INTEL_CUSTOMIZATION
  if (D.CCLogDiagnostics && !D.CCGenDiagnostics) {
    CmdArgs.push_back("-diagnostic-log-file");
    CmdArgs.push_back(D.CCLogDiagnosticsFilename ? D.CCLogDiagnosticsFilename
                                                 : "-");
  }

  // Give the gen diagnostics more chances to succeed, by avoiding intentional
  // crashes.
  if (D.CCGenDiagnostics)
    CmdArgs.push_back("-disable-pragma-debug-crash");

  bool UseSeparateSections = isUseSeparateSections(D, Triple); // INTEL

  if (Args.hasFlag(options::OPT_ffunction_sections,
                   options::OPT_fno_function_sections, UseSeparateSections)) {
    CmdArgs.push_back("-ffunction-sections");
  }

  if (Arg *A = Args.getLastArg(options::OPT_fbasic_block_sections_EQ)) {
    if (Triple.isX86() && Triple.isOSBinFormatELF()) {
      StringRef Val = A->getValue();
      if (Val != "all" && Val != "labels" && Val != "none" &&
          !(Val.startswith("list=") && llvm::sys::fs::exists(Val.substr(5))))
        D.Diag(diag::err_drv_invalid_value)
            << A->getAsString(Args) << A->getValue();
      else
        A->render(Args, CmdArgs);
    } else {
      D.Diag(diag::err_drv_unsupported_opt_for_target)
          << A->getAsString(Args) << TripleStr;
    }
  }

  if (Args.hasFlag(options::OPT_fdata_sections, options::OPT_fno_data_sections,
                   UseSeparateSections)) {
    CmdArgs.push_back("-fdata-sections");
  }

  if (!Args.hasFlag(options::OPT_funique_section_names,
                    options::OPT_fno_unique_section_names, true))
    CmdArgs.push_back("-fno-unique-section-names");

  if (Args.hasFlag(options::OPT_funique_internal_linkage_names,
                   options::OPT_fno_unique_internal_linkage_names, false))
    CmdArgs.push_back("-funique-internal-linkage-names");

  if (Args.hasFlag(options::OPT_funique_basic_block_section_names,
                   options::OPT_fno_unique_basic_block_section_names, false))
    CmdArgs.push_back("-funique-basic-block-section-names");

#if INTEL_CUSTOMIZATION
  Args.AddLastArg(CmdArgs, options::OPT_finstrument_functions_after_inlining,
                  options::OPT_finstrument_function_entry_bare);

  if ((Args.hasFlag(options::OPT_finstrument_functions,
                    options::OPT_fno_instrument_functions, false)) &&
      (!Args.hasArg(options::OPT_finstrument_functions_after_inlining,
                    options::OPT_finstrument_function_entry_bare)))
    Args.AddLastArg(CmdArgs, options::OPT_finstrument_functions);
#endif // INTEL_CUSTOMIZATION

  // NVPTX/AMDGCN doesn't support PGO or coverage. There's no runtime support
  // for sampling, overhead of call arc collection is way too high and there's
  // no way to collect the output.
  if (!Triple.isNVPTX() && !Triple.isAMDGCN())
    addPGOAndCoverageFlags(TC, C, D, Output, Args, CmdArgs);

  Args.AddLastArg(CmdArgs, options::OPT_fclang_abi_compat_EQ);

  // Add runtime flag for PS4 when PGO, coverage, or sanitizers are enabled.
  if (RawTriple.isPS4CPU() &&
      !Args.hasArg(options::OPT_nostdlib, options::OPT_nodefaultlibs)) {
    PS4cpu::addProfileRTArgs(TC, Args, CmdArgs);
    PS4cpu::addSanitizerArgs(TC, CmdArgs);
  }

  // Pass options for controlling the default header search paths.
  if (Args.hasArg(options::OPT_nostdinc)) {
    CmdArgs.push_back("-nostdsysteminc");
    CmdArgs.push_back("-nobuiltininc");
  } else {
    if (Args.hasArg(options::OPT_nostdlibinc))
      CmdArgs.push_back("-nostdsysteminc");
    Args.AddLastArg(CmdArgs, options::OPT_nostdincxx);
    Args.AddLastArg(CmdArgs, options::OPT_nobuiltininc);
  }

  // Pass the path to compiler resource files.
  CmdArgs.push_back("-resource-dir");
  CmdArgs.push_back(D.ResourceDir.c_str());

  Args.AddLastArg(CmdArgs, options::OPT_working_directory);

  RenderARCMigrateToolOptions(D, Args, CmdArgs);

  // Add preprocessing options like -I, -D, etc. if we are using the
  // preprocessor.
  //
  // FIXME: Support -fpreprocessed
  if (types::getPreprocessedType(InputType) != types::TY_INVALID)
    AddPreprocessingOptions(C, JA, D, Args, CmdArgs, Output, Inputs);

  // Don't warn about "clang -c -DPIC -fPIC test.i" because libtool.m4 assumes
  // that "The compiler can only warn and ignore the option if not recognized".
  // When building with ccache, it will pass -D options to clang even on
  // preprocessed inputs and configure concludes that -fPIC is not supported.
  Args.ClaimAllArgs(options::OPT_D);

  // Manually translate -O4 to -O3; let clang reject others.
  AddOptLevel(); // INTEL

  // Warn about ignored options to clang.
  for (const Arg *A :
       Args.filtered(options::OPT_clang_ignored_gcc_optimization_f_Group)) {
    D.Diag(diag::warn_ignored_gcc_optimization) << A->getAsString(Args);
    A->claim();
  }

  for (const Arg *A :
       Args.filtered(options::OPT_clang_ignored_legacy_options_Group)) {
    D.Diag(diag::warn_ignored_clang_option) << A->getAsString(Args);
    A->claim();
  }

  claimNoWarnArgs(Args);

  Args.AddAllArgs(CmdArgs, options::OPT_R_Group);

  Args.AddAllArgs(CmdArgs, options::OPT_W_Group);
#if INTEL_CUSTOMIZATION
  if (Args.hasFlag(options::OPT_pedantic, options::OPT_no_pedantic, false)
      || Args.hasArg(options::OPT_strict_ansi))
#endif //INTEL_CUSTOMIZATION
    CmdArgs.push_back("-pedantic");

  Args.AddLastArg(CmdArgs, options::OPT_pedantic_errors);
  Args.AddLastArg(CmdArgs, options::OPT_w);

  // Fixed point flags
  if (Args.hasFlag(options::OPT_ffixed_point, options::OPT_fno_fixed_point,
                   /*Default=*/false))
    Args.AddLastArg(CmdArgs, options::OPT_ffixed_point);

  // Handle -{std, ansi, trigraphs} -- take the last of -{std, ansi}
  // (-ansi is equivalent to -std=c89 or -std=c++98).
  //
  // If a std is supplied, only add -trigraphs if it follows the
  // option.
  bool ImplyVCPPCXXVer = false;
#if INTEL_CUSTOMIZATION
  const Arg *Std = Args.getLastArg(options::OPT_std_EQ, options::OPT_ansi,
                     options::OPT_strict_ansi);
  if (Std) {
    if (Std->getOption().matches(options::OPT_ansi) ||
        Std->getOption().matches(options::OPT_strict_ansi))
#endif //INTEL_CUSTOMIZATION
      if (types::isCXX(InputType))
        CmdArgs.push_back("-std=c++98");
      else
        CmdArgs.push_back("-std=c89");
#if INTEL_CUSTOMIZATION
    // Intel compiler allows for /Qstd which is an alias -std.  We want to be
    // sure to limit valid args to C++14 or higher.
    else if (D.IsIntelMode() && IsWindowsMSVC) {
      StringRef Val(Std->getValue());
      if (Val == "c++98" || Val == "c++03" || Val == "c++0x" ||
          Val == "c++11") {
        D.Diag(clang::diag::warn_drv_unused_argument) << Std->getAsString(Args);
        ImplyVCPPCXXVer = true;
      } else
        Std->render(Args, CmdArgs);
    } else
#endif // INTEL_CUSTOMIZATION
      Std->render(Args, CmdArgs);

    // If -f(no-)trigraphs appears after the language standard flag, honor it.
    if (Arg *A = Args.getLastArg(options::OPT_std_EQ, options::OPT_ansi,
                                 options::OPT_ftrigraphs,
                                 options::OPT_fno_trigraphs))
      if (A != Std)
        A->render(Args, CmdArgs);
  } else {
    // Honor -std-default.
    //
    // FIXME: Clang doesn't correctly handle -std= when the input language
    // doesn't match. For the time being just ignore this for C++ inputs;
    // eventually we want to do all the standard defaulting here instead of
    // splitting it between the driver and clang -cc1.
    if (!types::isCXX(InputType))
      Args.AddAllArgsTranslated(CmdArgs, options::OPT_std_default_EQ, "-std=",
                                /*Joined=*/true);
    else if (IsWindowsMSVC)
      ImplyVCPPCXXVer = true;
    else if (IsSYCL)
      // For DPC++, we default to -std=c++17 for all compilations.  Use of -std
      // on the command line will override.
      CmdArgs.push_back("-std=c++17");

    Args.AddLastArg(CmdArgs, options::OPT_ftrigraphs,
                    options::OPT_fno_trigraphs);

    // HIP headers has minimum C++ standard requirements. Therefore set the
    // default language standard.
    if (IsHIP)
      CmdArgs.push_back(IsWindowsMSVC ? "-std=c++14" : "-std=c++11");
  }

  // GCC's behavior for -Wwrite-strings is a bit strange:
  //  * In C, this "warning flag" changes the types of string literals from
  //    'char[N]' to 'const char[N]', and thus triggers an unrelated warning
  //    for the discarded qualifier.
  //  * In C++, this is just a normal warning flag.
  //
  // Implementing this warning correctly in C is hard, so we follow GCC's
  // behavior for now. FIXME: Directly diagnose uses of a string literal as
  // a non-const char* in C, rather than using this crude hack.
  if (!types::isCXX(InputType)) {
    // FIXME: This should behave just like a warning flag, and thus should also
    // respect -Weverything, -Wno-everything, -Werror=write-strings, and so on.
    Arg *WriteStrings =
        Args.getLastArg(options::OPT_Wwrite_strings,
                        options::OPT_Wno_write_strings, options::OPT_w);
    if (WriteStrings &&
        WriteStrings->getOption().matches(options::OPT_Wwrite_strings))
      CmdArgs.push_back("-fconst-strings");
  }

  // GCC provides a macro definition '__DEPRECATED' when -Wdeprecated is active
  // during C++ compilation, which it is by default. GCC keeps this define even
  // in the presence of '-w', match this behavior bug-for-bug.
  if (types::isCXX(InputType) &&
      Args.hasFlag(options::OPT_Wdeprecated, options::OPT_Wno_deprecated,
                   true)) {
    CmdArgs.push_back("-fdeprecated-macro");
  }

  // Translate GCC's misnamer '-fasm' arguments to '-fgnu-keywords'.
  if (Arg *Asm = Args.getLastArg(options::OPT_fasm, options::OPT_fno_asm)) {
    if (Asm->getOption().matches(options::OPT_fasm))
      CmdArgs.push_back("-fgnu-keywords");
    else
      CmdArgs.push_back("-fno-gnu-keywords");
  }

  if (ShouldDisableDwarfDirectory(Args, TC))
    CmdArgs.push_back("-fno-dwarf-directory-asm");

  if (!ShouldEnableAutolink(Args, TC, JA))
    CmdArgs.push_back("-fno-autolink");

  // Add in -fdebug-compilation-dir if necessary.
  addDebugCompDirArg(Args, CmdArgs, D.getVFS());

  addDebugPrefixMapArg(D, Args, CmdArgs);

  if (Arg *A = Args.getLastArg(options::OPT_ftemplate_depth_,
                               options::OPT_ftemplate_depth_EQ)) {
    CmdArgs.push_back("-ftemplate-depth");
    CmdArgs.push_back(A->getValue());
  }

  if (Arg *A = Args.getLastArg(options::OPT_foperator_arrow_depth_EQ)) {
    CmdArgs.push_back("-foperator-arrow-depth");
    CmdArgs.push_back(A->getValue());
  }

  if (Arg *A = Args.getLastArg(options::OPT_fconstexpr_depth_EQ)) {
    CmdArgs.push_back("-fconstexpr-depth");
    CmdArgs.push_back(A->getValue());
  }

  if (Arg *A = Args.getLastArg(options::OPT_fconstexpr_steps_EQ)) {
    CmdArgs.push_back("-fconstexpr-steps");
    CmdArgs.push_back(A->getValue());
  }

  if (Args.hasArg(options::OPT_fexperimental_new_constant_interpreter))
    CmdArgs.push_back("-fexperimental-new-constant-interpreter");

  if (Arg *A = Args.getLastArg(options::OPT_fbracket_depth_EQ)) {
    CmdArgs.push_back("-fbracket-depth");
    CmdArgs.push_back(A->getValue());
  }

  if (Arg *A = Args.getLastArg(options::OPT_Wlarge_by_value_copy_EQ,
                               options::OPT_Wlarge_by_value_copy_def)) {
    if (A->getNumValues()) {
      StringRef bytes = A->getValue();
      CmdArgs.push_back(Args.MakeArgString("-Wlarge-by-value-copy=" + bytes));
    } else
      CmdArgs.push_back("-Wlarge-by-value-copy=64"); // default value
  }

  if (Args.hasArg(options::OPT_relocatable_pch))
    CmdArgs.push_back("-relocatable-pch");

  if (const Arg *A = Args.getLastArg(options::OPT_fcf_runtime_abi_EQ)) {
    static const char *kCFABIs[] = {
      "standalone", "objc", "swift", "swift-5.0", "swift-4.2", "swift-4.1",
    };

    if (find(kCFABIs, StringRef(A->getValue())) == std::end(kCFABIs))
      D.Diag(diag::err_drv_invalid_cf_runtime_abi) << A->getValue();
    else
      A->render(Args, CmdArgs);
  }

  if (Arg *A = Args.getLastArg(options::OPT_fconstant_string_class_EQ)) {
    CmdArgs.push_back("-fconstant-string-class");
    CmdArgs.push_back(A->getValue());
  }

  if (Arg *A = Args.getLastArg(options::OPT_ftabstop_EQ)) {
    CmdArgs.push_back("-ftabstop");
    CmdArgs.push_back(A->getValue());
  }

  if (Args.hasFlag(options::OPT_fstack_size_section,
                   options::OPT_fno_stack_size_section, RawTriple.isPS4()))
    CmdArgs.push_back("-fstack-size-section");

  CmdArgs.push_back("-ferror-limit");
  if (Arg *A = Args.getLastArg(options::OPT_ferror_limit_EQ))
    CmdArgs.push_back(A->getValue());
  else
    CmdArgs.push_back("19");

  if (Arg *A = Args.getLastArg(options::OPT_fmacro_backtrace_limit_EQ)) {
    CmdArgs.push_back("-fmacro-backtrace-limit");
    CmdArgs.push_back(A->getValue());
  }

  if (Arg *A = Args.getLastArg(options::OPT_ftemplate_backtrace_limit_EQ)) {
    CmdArgs.push_back("-ftemplate-backtrace-limit");
    CmdArgs.push_back(A->getValue());
  }

  if (Arg *A = Args.getLastArg(options::OPT_fconstexpr_backtrace_limit_EQ)) {
    CmdArgs.push_back("-fconstexpr-backtrace-limit");
    CmdArgs.push_back(A->getValue());
  }

  if (Arg *A = Args.getLastArg(options::OPT_fspell_checking_limit_EQ)) {
    CmdArgs.push_back("-fspell-checking-limit");
    CmdArgs.push_back(A->getValue());
  }

#if INTEL_CUSTOMIZATION
  // Setting -disable-cpudispatch-ifuncs as default for xmain Linux
  if (D.IsIntelMode() && !(D.IsCLMode()))
    CmdArgs.push_back("-disable-cpudispatch-ifuncs");

  //-fiopenmp-offload is default
  if (Args.hasArg(options::OPT_fiopenmp) &&
      Args.hasFlag(options::OPT_fno_iopenmp_offload,
                   options::OPT_fiopenmp_offload, false)) {
    CmdArgs.push_back("-fno-intel-openmp-offload");
    CmdArgs.push_back("-mllvm");
    CmdArgs.push_back("-vpo-paropt-use-offload-metadata=false");
  }
  if (Args.hasFlag(options::OPT_fiopenmp_simd, options::OPT_fno_iopenmp_simd,
                   false)) {
    // FIXME: Add better interactions with -fopenmp-simd.
    CmdArgs.push_back("-fopenmp-simd");
    CmdArgs.push_back("-fopenmp-late-outline");
  }
  // When compiling for SPIR, we want to be sure that -fiopenmp is used
  // and not -fopenmp.
  if (IsOpenMPDevice && !Args.hasArg(options::OPT_fiopenmp) &&
      Args.hasArg(options::OPT_fopenmp_EQ, options::OPT_fopenmp) &&
      Triple.isSPIR())
    D.Diag(diag::err_drv_fopenmp_targets_requires_fiopenmp);

  if (Arg *A = Args.getLastArg(options::OPT_qopenmp_threadprivate_EQ)) {
    StringRef Value = A->getValue();

    if ((Value != "compat") && (Value != "legacy"))
      D.Diag(diag::err_drv_unsupported_option_argument)
          << A->getOption().getName() << Value;

    if (Value == "legacy")
      CmdArgs.push_back("-fopenmp-threadprivate-legacy");
  }

  if (Args.hasFlag(options::OPT__SLASH_Qvla_, options::OPT__SLASH_Qvla, false))
    CmdArgs.push_back("-Werror=vla");

  if (Args.hasFlag(options::OPT_fpermissive, options::OPT_fno_permissive,
                   false))
    CmdArgs.push_back("-gnu-permissive");
#endif // INTEL_CUSTOMIZATION

  // Pass -fmessage-length=.
  unsigned MessageLength = 0;
  if (Arg *A = Args.getLastArg(options::OPT_fmessage_length_EQ)) {
    StringRef V(A->getValue());
    if (V.getAsInteger(0, MessageLength))
      D.Diag(diag::err_drv_invalid_argument_to_option)
          << V << A->getOption().getName();
  } else {
    // If -fmessage-length=N was not specified, determine whether this is a
    // terminal and, if so, implicitly define -fmessage-length appropriately.
    MessageLength = llvm::sys::Process::StandardErrColumns();
  }
  if (MessageLength != 0)
    CmdArgs.push_back(
        Args.MakeArgString("-fmessage-length=" + Twine(MessageLength)));

  // -fvisibility= and -fvisibility-ms-compat are of a piece.
  if (const Arg *A = Args.getLastArg(options::OPT_fvisibility_EQ,
                                     options::OPT_fvisibility_ms_compat)) {
    if (A->getOption().matches(options::OPT_fvisibility_EQ)) {
      CmdArgs.push_back("-fvisibility");
      CmdArgs.push_back(A->getValue());
    } else {
      assert(A->getOption().matches(options::OPT_fvisibility_ms_compat));
      CmdArgs.push_back("-fvisibility");
      CmdArgs.push_back("hidden");
      CmdArgs.push_back("-ftype-visibility");
      CmdArgs.push_back("default");
    }
  }

  Args.AddLastArg(CmdArgs, options::OPT_fvisibility_inlines_hidden);
  Args.AddLastArg(CmdArgs, options::OPT_fvisibility_inlines_hidden_static_local_var,
                           options::OPT_fno_visibility_inlines_hidden_static_local_var);
  Args.AddLastArg(CmdArgs, options::OPT_fvisibility_global_new_delete_hidden);

  Args.AddLastArg(CmdArgs, options::OPT_ftlsmodel_EQ);

  // Forward -f (flag) options which we can pass directly.
  Args.AddLastArg(CmdArgs, options::OPT_femit_all_decls);
  Args.AddLastArg(CmdArgs, options::OPT_fheinous_gnu_extensions);
  Args.AddLastArg(CmdArgs, options::OPT_fdigraphs, options::OPT_fno_digraphs);
  Args.AddLastArg(CmdArgs, options::OPT_fno_operator_names);
  Args.AddLastArg(CmdArgs, options::OPT_femulated_tls,
                  options::OPT_fno_emulated_tls);

  // AltiVec-like language extensions aren't relevant for assembling.
  if (!isa<PreprocessJobAction>(JA) || Output.getType() != types::TY_PP_Asm)
    Args.AddLastArg(CmdArgs, options::OPT_fzvector);

  Args.AddLastArg(CmdArgs, options::OPT_fdiagnostics_show_template_tree);
  Args.AddLastArg(CmdArgs, options::OPT_fno_elide_type);
#if INTEL_COLLAB
  if (Args.hasFlag(options::OPT_fiopenmp, options::OPT_fno_iopenmp, false)) {
    CmdArgs.push_back("-fopenmp-late-outline");
#if INTEL_CUSTOMIZATION
    CmdArgs.push_back("-fintel-openmp-region");
    if (Arg *A = Args.getLastArg(options::OPT_qopenmp_threadprivate_EQ)) {
      StringRef Value = A->getValue();
      if (Value != "compat")
        CmdArgs.push_back("-fopenmp-threadprivate-legacy");
    } else
#endif // INTEL_CUSTOMIZATION
      CmdArgs.push_back("-fopenmp-threadprivate-legacy");
  }
#endif // INTEL_COLLAB

  // Forward flags for OpenMP. We don't do this if the current action is an
  // device offloading action other than OpenMP.
#if INTEL_COLLAB
  if ((Args.hasFlag(options::OPT_fopenmp, options::OPT_fopenmp_EQ,
                    options::OPT_fno_openmp, false) ||
       Args.hasFlag(options::OPT_fiopenmp, options::OPT_fno_iopenmp, false)) &&
#else
  if (Args.hasFlag(options::OPT_fopenmp, options::OPT_fopenmp_EQ,
                   options::OPT_fno_openmp, false) &&
#endif // INTEL_COLLAB
      (JA.isDeviceOffloading(Action::OFK_None) ||
       JA.isDeviceOffloading(Action::OFK_OpenMP))) {
    switch (D.getOpenMPRuntime(Args)) {
    case Driver::OMPRT_OMP:
    case Driver::OMPRT_IOMP5:
      // Clang can generate useful OpenMP code for these two runtime libraries.
      CmdArgs.push_back("-fopenmp");

      // If no option regarding the use of TLS in OpenMP codegeneration is
      // given, decide a default based on the target. Otherwise rely on the
      // options and pass the right information to the frontend.
      if (!Args.hasFlag(options::OPT_fopenmp_use_tls,
                        options::OPT_fnoopenmp_use_tls, /*Default=*/true))
        CmdArgs.push_back("-fnoopenmp-use-tls");
      Args.AddLastArg(CmdArgs, options::OPT_fopenmp_simd,
                      options::OPT_fno_openmp_simd);
      Args.AddAllArgs(CmdArgs, options::OPT_fopenmp_enable_irbuilder);
      Args.AddAllArgs(CmdArgs, options::OPT_fopenmp_version_EQ);
      Args.AddAllArgs(CmdArgs, options::OPT_fopenmp_cuda_number_of_sm_EQ);
      Args.AddAllArgs(CmdArgs, options::OPT_fopenmp_cuda_blocks_per_sm_EQ);
      Args.AddAllArgs(CmdArgs,
                      options::OPT_fopenmp_cuda_teams_reduction_recs_num_EQ);
      if (Args.hasFlag(options::OPT_fopenmp_optimistic_collapse,
                       options::OPT_fno_openmp_optimistic_collapse,
                       /*Default=*/false))
        CmdArgs.push_back("-fopenmp-optimistic-collapse");

      // When in OpenMP offloading mode with NVPTX target, forward
      // cuda-mode flag
      if (Args.hasFlag(options::OPT_fopenmp_cuda_mode,
                       options::OPT_fno_openmp_cuda_mode, /*Default=*/false))
        CmdArgs.push_back("-fopenmp-cuda-mode");

      // When in OpenMP offloading mode with NVPTX target, forward
      // cuda-parallel-target-regions flag
      if (Args.hasFlag(options::OPT_fopenmp_cuda_parallel_target_regions,
                       options::OPT_fno_openmp_cuda_parallel_target_regions,
                       /*Default=*/true))
        CmdArgs.push_back("-fopenmp-cuda-parallel-target-regions");

      // When in OpenMP offloading mode with NVPTX target, check if full runtime
      // is required.
      if (Args.hasFlag(options::OPT_fopenmp_cuda_force_full_runtime,
                       options::OPT_fno_openmp_cuda_force_full_runtime,
                       /*Default=*/false))
        CmdArgs.push_back("-fopenmp-cuda-force-full-runtime");
      break;
    default:
      // By default, if Clang doesn't know how to generate useful OpenMP code
      // for a specific runtime library, we just don't pass the '-fopenmp' flag
      // down to the actual compilation.
      // FIXME: It would be better to have a mode which *only* omits IR
      // generation based on the OpenMP support so that we get consistent
      // semantic analysis, etc.
      break;
    }
  } else {
    Args.AddLastArg(CmdArgs, options::OPT_fopenmp_simd,
                    options::OPT_fno_openmp_simd);
    Args.AddAllArgs(CmdArgs, options::OPT_fopenmp_version_EQ);
  }

  const SanitizerArgs &Sanitize = TC.getSanitizerArgs();
  Sanitize.addArgs(TC, Args, CmdArgs, InputType);

  const XRayArgs &XRay = TC.getXRayArgs();
  XRay.addArgs(TC, Args, CmdArgs, InputType);

  if (Arg *A = Args.getLastArg(options::OPT_fpatchable_function_entry_EQ)) {
    StringRef S0 = A->getValue(), S = S0;
    unsigned Size, Offset = 0;
    if (!Triple.isAArch64() && Triple.getArch() != llvm::Triple::x86 &&
        Triple.getArch() != llvm::Triple::x86_64)
      D.Diag(diag::err_drv_unsupported_opt_for_target)
          << A->getAsString(Args) << TripleStr;
    else if (S.consumeInteger(10, Size) ||
             (!S.empty() && (!S.consume_front(",") ||
                             S.consumeInteger(10, Offset) || !S.empty())))
      D.Diag(diag::err_drv_invalid_argument_to_option)
          << S0 << A->getOption().getName();
    else if (Size < Offset)
      D.Diag(diag::err_drv_unsupported_fpatchable_function_entry_argument);
    else {
      CmdArgs.push_back(Args.MakeArgString(A->getSpelling() + Twine(Size)));
      CmdArgs.push_back(Args.MakeArgString(
          "-fpatchable-function-entry-offset=" + Twine(Offset)));
    }
  }

  if (TC.SupportsProfiling()) {
    Args.AddLastArg(CmdArgs, options::OPT_pg);

    llvm::Triple::ArchType Arch = TC.getArch();
    if (Arg *A = Args.getLastArg(options::OPT_mfentry)) {
      if (Arch == llvm::Triple::systemz || TC.getTriple().isX86())
        A->render(Args, CmdArgs);
      else
        D.Diag(diag::err_drv_unsupported_opt_for_target)
            << A->getAsString(Args) << TripleStr;
    }
    if (Arg *A = Args.getLastArg(options::OPT_mnop_mcount)) {
      if (Arch == llvm::Triple::systemz)
        A->render(Args, CmdArgs);
      else
        D.Diag(diag::err_drv_unsupported_opt_for_target)
            << A->getAsString(Args) << TripleStr;
    }
    if (Arg *A = Args.getLastArg(options::OPT_mrecord_mcount)) {
      if (Arch == llvm::Triple::systemz)
        A->render(Args, CmdArgs);
      else
        D.Diag(diag::err_drv_unsupported_opt_for_target)
            << A->getAsString(Args) << TripleStr;
    }
  }

  if (Args.getLastArg(options::OPT_fapple_kext) ||
      (Args.hasArg(options::OPT_mkernel) && types::isCXX(InputType)))
    CmdArgs.push_back("-fapple-kext");

  Args.AddLastArg(CmdArgs, options::OPT_flax_vector_conversions_EQ);
  Args.AddLastArg(CmdArgs, options::OPT_fobjc_sender_dependent_dispatch);
  Args.AddLastArg(CmdArgs, options::OPT_fdiagnostics_print_source_range_info);
  Args.AddLastArg(CmdArgs, options::OPT_fdiagnostics_parseable_fixits);
  Args.AddLastArg(CmdArgs, options::OPT_ftime_report);
  Args.AddLastArg(CmdArgs, options::OPT_ftime_trace);
  Args.AddLastArg(CmdArgs, options::OPT_ftime_trace_granularity_EQ);
  Args.AddLastArg(CmdArgs, options::OPT_ftrapv);
#if INTEL_CUSTOMIZATION
  // -malign-double is the default for Windows Intel
  if (D.IsIntelMode() && D.IsCLMode())
    CmdArgs.push_back("-malign-double");
  else
    Args.AddLastArg(CmdArgs, options::OPT_malign_double);
#endif // INTEL_CUSTOMIZATION
  Args.AddLastArg(CmdArgs, options::OPT_fno_temp_file);

  if (Arg *A = Args.getLastArg(options::OPT_ftrapv_handler_EQ)) {
    CmdArgs.push_back("-ftrapv-handler");
    CmdArgs.push_back(A->getValue());
  }

  Args.AddLastArg(CmdArgs, options::OPT_ftrap_function_EQ);

  // -fno-strict-overflow implies -fwrapv if it isn't disabled, but
  // -fstrict-overflow won't turn off an explicitly enabled -fwrapv.
  if (Arg *A = Args.getLastArg(options::OPT_fwrapv, options::OPT_fno_wrapv)) {
    if (A->getOption().matches(options::OPT_fwrapv))
      CmdArgs.push_back("-fwrapv");
  } else if (Arg *A = Args.getLastArg(options::OPT_fstrict_overflow,
                                      options::OPT_fno_strict_overflow)) {
    if (A->getOption().matches(options::OPT_fno_strict_overflow))
      CmdArgs.push_back("-fwrapv");
  }

  if (Arg *A = Args.getLastArg(options::OPT_freroll_loops,
                               options::OPT_fno_reroll_loops))
    if (A->getOption().matches(options::OPT_freroll_loops))
      CmdArgs.push_back("-freroll-loops");

  Args.AddLastArg(CmdArgs, options::OPT_fwritable_strings);
#if INTEL_CUSTOMIZATION
  RenderUnrollOptions(D, Args, CmdArgs);
#endif // INTEL_CUSTOMIZATION

  Args.AddLastArg(CmdArgs, options::OPT_pthread);

  if (Args.hasFlag(options::OPT_mspeculative_load_hardening,
                   options::OPT_mno_speculative_load_hardening, false))
    CmdArgs.push_back(Args.MakeArgString("-mspeculative-load-hardening"));

  RenderSSPOptions(TC, Args, CmdArgs, KernelOrKext);
  RenderSCPOptions(TC, Args, CmdArgs);
  RenderTrivialAutoVarInitOptions(D, TC, Args, CmdArgs);

  // Translate -mstackrealign
  if (Args.hasFlag(options::OPT_mstackrealign, options::OPT_mno_stackrealign,
                   false))
    CmdArgs.push_back(Args.MakeArgString("-mstackrealign"));

  if (Args.hasArg(options::OPT_mstack_alignment)) {
    StringRef alignment = Args.getLastArgValue(options::OPT_mstack_alignment);
    CmdArgs.push_back(Args.MakeArgString("-mstack-alignment=" + alignment));
  }

  if (Args.hasArg(options::OPT_mstack_probe_size)) {
    StringRef Size = Args.getLastArgValue(options::OPT_mstack_probe_size);

    if (!Size.empty())
      CmdArgs.push_back(Args.MakeArgString("-mstack-probe-size=" + Size));
    else
      CmdArgs.push_back("-mstack-probe-size=0");
  }

  if (!Args.hasFlag(options::OPT_mstack_arg_probe,
                    options::OPT_mno_stack_arg_probe, true))
    CmdArgs.push_back(Args.MakeArgString("-mno-stack-arg-probe"));

  if (Arg *A = Args.getLastArg(options::OPT_mrestrict_it,
                               options::OPT_mno_restrict_it)) {
    if (A->getOption().matches(options::OPT_mrestrict_it)) {
      CmdArgs.push_back("-mllvm");
      CmdArgs.push_back("-arm-restrict-it");
    } else {
      CmdArgs.push_back("-mllvm");
      CmdArgs.push_back("-arm-no-restrict-it");
    }
  } else if (Triple.isOSWindows() &&
             (Triple.getArch() == llvm::Triple::arm ||
              Triple.getArch() == llvm::Triple::thumb)) {
    // Windows on ARM expects restricted IT blocks
    CmdArgs.push_back("-mllvm");
    CmdArgs.push_back("-arm-restrict-it");
  }

  // Forward -cl options to -cc1
  RenderOpenCLOptions(Args, CmdArgs);

  // Forward -sycl-std option to -cc1
  Args.AddLastArg(CmdArgs, options::OPT_sycl_std_EQ);

  if (IsHIP && Args.hasFlag(options::OPT_fhip_new_launch_api,
                            options::OPT_fno_hip_new_launch_api, true))
    CmdArgs.push_back("-fhip-new-launch-api");

  if (Arg *A = Args.getLastArg(options::OPT_fcf_protection_EQ)) {
    CmdArgs.push_back(
        Args.MakeArgString(Twine("-fcf-protection=") + A->getValue()));
  }

  // Forward -f options with positive and negative forms; we translate
  // these by hand.
  if (Arg *A = getLastProfileSampleUseArg(Args)) {
    auto *PGOArg = Args.getLastArg(
        options::OPT_fprofile_generate, options::OPT_fprofile_generate_EQ,
        options::OPT_fcs_profile_generate, options::OPT_fcs_profile_generate_EQ,
        options::OPT_fprofile_use, options::OPT_fprofile_use_EQ);
    if (PGOArg)
      D.Diag(diag::err_drv_argument_not_allowed_with)
          << "SampleUse with PGO options";

    StringRef fname = A->getValue();
    if (!llvm::sys::fs::exists(fname))
      D.Diag(diag::err_drv_no_such_file) << fname;
    else
      A->render(Args, CmdArgs);
  }
  Args.AddLastArg(CmdArgs, options::OPT_fprofile_remapping_file_EQ);

  RenderBuiltinOptions(TC, RawTriple, Args, CmdArgs);

  if (!Args.hasFlag(options::OPT_fassume_sane_operator_new,
                    options::OPT_fno_assume_sane_operator_new))
    CmdArgs.push_back("-fno-assume-sane-operator-new");

  // -fblocks=0 is default.
  if (Args.hasFlag(options::OPT_fblocks, options::OPT_fno_blocks,
                   TC.IsBlocksDefault()) ||
      (Args.hasArg(options::OPT_fgnu_runtime) &&
       Args.hasArg(options::OPT_fobjc_nonfragile_abi) &&
       !Args.hasArg(options::OPT_fno_blocks))) {
    CmdArgs.push_back("-fblocks");

    if (!Args.hasArg(options::OPT_fgnu_runtime) && !TC.hasBlocksRuntime())
      CmdArgs.push_back("-fblocks-runtime-optional");
  }

  // -fencode-extended-block-signature=1 is default.
  if (TC.IsEncodeExtendedBlockSignatureDefault())
    CmdArgs.push_back("-fencode-extended-block-signature");

  if (Args.hasFlag(options::OPT_fcoroutines_ts, options::OPT_fno_coroutines_ts,
                   false) &&
      types::isCXX(InputType)) {
    CmdArgs.push_back("-fcoroutines-ts");
  }

  Args.AddLastArg(CmdArgs, options::OPT_fdouble_square_bracket_attributes,
                  options::OPT_fno_double_square_bracket_attributes);

  // -faccess-control is default.
  if (Args.hasFlag(options::OPT_fno_access_control,
                   options::OPT_faccess_control, false))
    CmdArgs.push_back("-fno-access-control");

  // -felide-constructors is the default.
  if (Args.hasFlag(options::OPT_fno_elide_constructors,
                   options::OPT_felide_constructors, false))
    CmdArgs.push_back("-fno-elide-constructors");

  ToolChain::RTTIMode RTTIMode = TC.getRTTIMode();

  if (KernelOrKext || (types::isCXX(InputType) &&
                       (RTTIMode == ToolChain::RM_Disabled)))
    CmdArgs.push_back("-fno-rtti");

  // -fshort-enums=0 is default for all architectures except Hexagon.
  if (Args.hasFlag(options::OPT_fshort_enums, options::OPT_fno_short_enums,
                   TC.getArch() == llvm::Triple::hexagon))
    CmdArgs.push_back("-fshort-enums");

  RenderCharacterOptions(Args, AuxTriple ? *AuxTriple : RawTriple, CmdArgs);

  // -fuse-cxa-atexit is default.
  if (!Args.hasFlag(
          options::OPT_fuse_cxa_atexit, options::OPT_fno_use_cxa_atexit,
          !RawTriple.isOSAIX() && !RawTriple.isOSWindows() &&
              TC.getArch() != llvm::Triple::xcore &&
              ((RawTriple.getVendor() != llvm::Triple::MipsTechnologies) ||
               RawTriple.hasEnvironment())) ||
      KernelOrKext)
    CmdArgs.push_back("-fno-use-cxa-atexit");

  if (Args.hasFlag(options::OPT_fregister_global_dtors_with_atexit,
                   options::OPT_fno_register_global_dtors_with_atexit,
                   RawTriple.isOSDarwin() && !KernelOrKext))
    CmdArgs.push_back("-fregister-global-dtors-with-atexit");

  // -fno-use-line-directives is default.
#if INTEL_CUSTOMIZATION
  // -fuse-line-directives is default for Intel Windows
  if (Args.hasFlag(options::OPT_fuse_line_directives,
                   options::OPT_fno_use_line_directives,
                   D.IsIntelMode() && D.IsCLMode()))
#endif // INTEL_CUSTOMIZATION
    CmdArgs.push_back("-fuse-line-directives");

  // -fms-extensions=0 is default.
  if (Args.hasFlag(options::OPT_fms_extensions, options::OPT_fno_ms_extensions,
                   IsWindowsMSVC))
    CmdArgs.push_back("-fms-extensions");

  // -fms-compatibility=0 is default.
  bool IsMSVCCompat = Args.hasFlag(
      options::OPT_fms_compatibility, options::OPT_fno_ms_compatibility,
      (IsWindowsMSVC && Args.hasFlag(options::OPT_fms_extensions,
                                     options::OPT_fno_ms_extensions, true)));
  if (IsMSVCCompat)
    CmdArgs.push_back("-fms-compatibility");

  // Handle -fgcc-version, if present.
  VersionTuple GNUCVer;
  if (Arg *A = Args.getLastArg(options::OPT_fgnuc_version_EQ)) {
    // Check that the version has 1 to 3 components and the minor and patch
    // versions fit in two decimal digits.
    StringRef Val = A->getValue();
    Val = Val.empty() ? "0" : Val; // Treat "" as 0 or disable.
    bool Invalid = GNUCVer.tryParse(Val);
    unsigned Minor = GNUCVer.getMinor().getValueOr(0);
    unsigned Patch = GNUCVer.getSubminor().getValueOr(0);
    if (Invalid || GNUCVer.getBuild() || Minor >= 100 || Patch >= 100) {
      D.Diag(diag::err_drv_invalid_value)
          << A->getAsString(Args) << A->getValue();
    }
  } else if (!IsMSVCCompat) {
    // Imitate GCC 4.2.1 by default if -fms-compatibility is not in effect.
    GNUCVer = VersionTuple(4, 2, 1);
  }
  if (!GNUCVer.empty()) {
    CmdArgs.push_back(
        Args.MakeArgString("-fgnuc-version=" + GNUCVer.getAsString()));
  }

  VersionTuple MSVT = TC.computeMSVCVersion(&D, Args);
  if (!MSVT.empty())
    CmdArgs.push_back(
        Args.MakeArgString("-fms-compatibility-version=" + MSVT.getAsString()));

  bool IsMSVC2015Compatible = MSVT.getMajor() >= 19;
  if (ImplyVCPPCXXVer) {
    StringRef LanguageStandard;
    if (const Arg *StdArg = Args.getLastArg(options::OPT__SLASH_std)) {
      Std = StdArg;
      LanguageStandard = llvm::StringSwitch<StringRef>(StdArg->getValue())
                             .Case("c++14", "-std=c++14")
                             .Case("c++17", "-std=c++17")
                             .Case("c++latest", "-std=c++20")
                             .Default("");
      if (LanguageStandard.empty())
        D.Diag(clang::diag::warn_drv_unused_argument)
            << StdArg->getAsString(Args);
    }

    if (LanguageStandard.empty()) {
      if (IsMSVC2015Compatible)
        if (IsSYCL)
          // For DPC++, C++17 is the default.
          LanguageStandard = "-std=c++17";
        else
          LanguageStandard = "-std=c++14";
      else
        LanguageStandard = "-std=c++11";
    }

    CmdArgs.push_back(LanguageStandard.data());
  }

  // -fno-borland-extensions is default.
  if (Args.hasFlag(options::OPT_fborland_extensions,
                   options::OPT_fno_borland_extensions, false))
    CmdArgs.push_back("-fborland-extensions");

  // -fno-declspec is default, except for PS4.
  if (Args.hasFlag(options::OPT_fdeclspec, options::OPT_fno_declspec,
                   RawTriple.isPS4()))
    CmdArgs.push_back("-fdeclspec");
  else if (Args.hasArg(options::OPT_fno_declspec))
    CmdArgs.push_back("-fno-declspec"); // Explicitly disabling __declspec.

  // -fthreadsafe-static is default, except for MSVC compatibility versions less
  // than 19.
  if (!Args.hasFlag(options::OPT_fthreadsafe_statics,
                    options::OPT_fno_threadsafe_statics,
                    !IsWindowsMSVC || IsMSVC2015Compatible))
    CmdArgs.push_back("-fno-threadsafe-statics");

  // -fno-delayed-template-parsing is default, except when targeting MSVC.
  // Many old Windows SDK versions require this to parse.
  // FIXME: MSVC introduced /Zc:twoPhase- to disable this behavior in their
  // compiler. We should be able to disable this by default at some point.
  if (Args.hasFlag(options::OPT_fdelayed_template_parsing,
                   options::OPT_fno_delayed_template_parsing, IsWindowsMSVC))
    CmdArgs.push_back("-fdelayed-template-parsing");

  // -fgnu-keywords default varies depending on language; only pass if
  // specified.
  Args.AddLastArg(CmdArgs, options::OPT_fgnu_keywords,
                  options::OPT_fno_gnu_keywords);

  if (Args.hasFlag(options::OPT_fgnu89_inline, options::OPT_fno_gnu89_inline,
                   false))
    CmdArgs.push_back("-fgnu89-inline");

  if (Args.hasArg(options::OPT_fno_inline))
    CmdArgs.push_back("-fno-inline");

#if INTEL_CUSTOMIZATION
  if (Arg *InlinLvl = Args.getLastArg(
        options::OPT_inline_level_EQ, options::OPT_finline_functions,
        options::OPT_finline_hint_functions,
        options::OPT_fno_inline_functions)) {
    if (InlinLvl->getOption().matches(options::OPT_inline_level_EQ)) {
      if (InlinLvl->getValue() == StringRef("0") &&
          !Args.hasArg(options::OPT_fno_inline))
        CmdArgs.push_back("-fno-inline");
      else if (InlinLvl->getValue() == StringRef("1"))
        CmdArgs.push_back("-finline-hint-functions");
      else if (InlinLvl->getValue() == StringRef("2"))
        CmdArgs.push_back("-finline-functions");
      else
        C.getDriver().Diag(clang::diag::err_drv_unsupported_option_argument)
          << InlinLvl->getOption().getName()
          << StringRef(InlinLvl->getValue());
    }
    else
      CmdArgs.push_back(Args.MakeArgString(InlinLvl->getAsString(Args)));
  }
#else //INTEL_CUSTOMIZATION
  Args.AddLastArg(CmdArgs, options::OPT_finline_functions,
                  options::OPT_finline_hint_functions,
                  options::OPT_fno_inline_functions);

#endif //INTEL_CUSTOMIZATION

  // FIXME: Find a better way to determine whether the language has modules
  // support by default, or just assume that all languages do.
  bool HaveModules =
      Std && (Std->containsValue("c++2a") || Std->containsValue("c++20") ||
              Std->containsValue("c++latest"));
  RenderModulesOptions(C, D, Args, Input, Output, CmdArgs, HaveModules);

  if (Args.hasFlag(options::OPT_fpch_validate_input_files_content,
                   options::OPT_fno_pch_validate_input_files_content, false))
    CmdArgs.push_back("-fvalidate-ast-input-files-content");
  if (Args.hasFlag(options::OPT_fpch_instantiate_templates,
                   options::OPT_fno_pch_instantiate_templates, false))
    CmdArgs.push_back("-fpch-instantiate-templates");
  if (Args.hasFlag(options::OPT_fpch_codegen, options::OPT_fno_pch_codegen,
                   false))
    CmdArgs.push_back("-fmodules-codegen");
  if (Args.hasFlag(options::OPT_fpch_debuginfo, options::OPT_fno_pch_debuginfo,
                   false))
    CmdArgs.push_back("-fmodules-debuginfo");

  Args.AddLastArg(CmdArgs, options::OPT_fexperimental_new_pass_manager,
                  options::OPT_fno_experimental_new_pass_manager);

  ObjCRuntime Runtime = AddObjCRuntimeArgs(Args, Inputs, CmdArgs, rewriteKind);
  RenderObjCOptions(TC, D, RawTriple, Args, Runtime, rewriteKind != RK_None,
                    Input, CmdArgs);

  if (Args.hasFlag(options::OPT_fapplication_extension,
                   options::OPT_fno_application_extension, false))
    CmdArgs.push_back("-fapplication-extension");

  // Handle GCC-style exception args.
  if (!C.getDriver().IsCLMode())
#if INTEL_CUSTOMIZATION
    addExceptionArgs(Args, InputType, TC, KernelOrKext, Runtime, CmdArgs, JA);
#endif // INTEL_CUSTOMIZATION

  // Handle exception personalities
  Arg *A = Args.getLastArg(
      options::OPT_fsjlj_exceptions, options::OPT_fseh_exceptions,
      options::OPT_fdwarf_exceptions, options::OPT_fwasm_exceptions);
  if (A) {
    const Option &Opt = A->getOption();
    if (Opt.matches(options::OPT_fsjlj_exceptions))
      CmdArgs.push_back("-fsjlj-exceptions");
    if (Opt.matches(options::OPT_fseh_exceptions))
      CmdArgs.push_back("-fseh-exceptions");
    if (Opt.matches(options::OPT_fdwarf_exceptions))
      CmdArgs.push_back("-fdwarf-exceptions");
    if (Opt.matches(options::OPT_fwasm_exceptions))
      CmdArgs.push_back("-fwasm-exceptions");
  } else {
    switch (TC.GetExceptionModel(Args)) {
    default:
      break;
    case llvm::ExceptionHandling::DwarfCFI:
      CmdArgs.push_back("-fdwarf-exceptions");
      break;
    case llvm::ExceptionHandling::SjLj:
      CmdArgs.push_back("-fsjlj-exceptions");
      break;
    case llvm::ExceptionHandling::WinEH:
      CmdArgs.push_back("-fseh-exceptions");
      break;
    }
  }

  // C++ "sane" operator new.
  if (!Args.hasFlag(options::OPT_fassume_sane_operator_new,
                    options::OPT_fno_assume_sane_operator_new))
    CmdArgs.push_back("-fno-assume-sane-operator-new");

  // -frelaxed-template-template-args is off by default, as it is a severe
  // breaking change until a corresponding change to template partial ordering
  // is provided.
  if (Args.hasFlag(options::OPT_frelaxed_template_template_args,
                   options::OPT_fno_relaxed_template_template_args, false))
    CmdArgs.push_back("-frelaxed-template-template-args");

  // -fsized-deallocation is off by default, as it is an ABI-breaking change for
  // most platforms.
  if (Args.hasFlag(options::OPT_fsized_deallocation,
                   options::OPT_fno_sized_deallocation, false))
    CmdArgs.push_back("-fsized-deallocation");

  // -faligned-allocation is on by default in C++17 onwards and otherwise off
  // by default.
  if (Arg *A = Args.getLastArg(options::OPT_faligned_allocation,
                               options::OPT_fno_aligned_allocation,
                               options::OPT_faligned_new_EQ)) {
    if (A->getOption().matches(options::OPT_fno_aligned_allocation))
      CmdArgs.push_back("-fno-aligned-allocation");
    else
      CmdArgs.push_back("-faligned-allocation");
  }

  // The default new alignment can be specified using a dedicated option or via
  // a GCC-compatible option that also turns on aligned allocation.
  if (Arg *A = Args.getLastArg(options::OPT_fnew_alignment_EQ,
                               options::OPT_faligned_new_EQ))
    CmdArgs.push_back(
        Args.MakeArgString(Twine("-fnew-alignment=") + A->getValue()));

  // -fconstant-cfstrings is default, and may be subject to argument translation
  // on Darwin.
  if (!Args.hasFlag(options::OPT_fconstant_cfstrings,
                    options::OPT_fno_constant_cfstrings) ||
      !Args.hasFlag(options::OPT_mconstant_cfstrings,
                    options::OPT_mno_constant_cfstrings))
    CmdArgs.push_back("-fno-constant-cfstrings");

  // -fno-pascal-strings is default, only pass non-default.
  if (Args.hasFlag(options::OPT_fpascal_strings,
                   options::OPT_fno_pascal_strings, false))
    CmdArgs.push_back("-fpascal-strings");

  // Honor -fpack-struct= and -fpack-struct, if given. Note that
  // -fno-pack-struct doesn't apply to -fpack-struct=.
  if (Arg *A = Args.getLastArg(options::OPT_fpack_struct_EQ)) {
    std::string PackStructStr = "-fpack-struct=";
    PackStructStr += A->getValue();
    CmdArgs.push_back(Args.MakeArgString(PackStructStr));
  } else if (Args.hasFlag(options::OPT_fpack_struct,
                          options::OPT_fno_pack_struct, false)) {
    CmdArgs.push_back("-fpack-struct=1");
#if INTEL_CUSTOMIZATION
  } else if (C.getDriver().IsIntelMode() && C.getDriver().IsCLMode())
    // For the Intel compiler, /Zp16 is the default
    CmdArgs.push_back("-fpack-struct=16");

  // Enabling GVN Hoist at -O3 or -Ofast (CMPLRS-50169).
  // FIXME: Remove this when GVN Hoist is enabled by default in LLORG.
  if (Arg *A = Args.getLastArg(options::OPT_O_Group)) {
    unsigned OptLevel = 0;
    if (A->getOption().matches(options::OPT_O)) {
      StringRef OVal(A->getValue());
      OVal.getAsInteger(10, OptLevel);
    }
    if (A->getOption().matches(options::OPT_O4) || OptLevel > 2 ||
        A->getOption().matches(options::OPT_Ofast)) {
      CmdArgs.push_back("-mllvm");
      CmdArgs.push_back("-enable-gvn-hoist");
      CmdArgs.push_back("-mllvm");
      CmdArgs.push_back("-enable-npm-gvn-hoist");
    }
  }
#endif // INTEL_CUSTOMIZATION

  // Handle -fmax-type-align=N and -fno-type-align
  bool SkipMaxTypeAlign = Args.hasArg(options::OPT_fno_max_type_align);
  if (Arg *A = Args.getLastArg(options::OPT_fmax_type_align_EQ)) {
    if (!SkipMaxTypeAlign) {
      std::string MaxTypeAlignStr = "-fmax-type-align=";
      MaxTypeAlignStr += A->getValue();
      CmdArgs.push_back(Args.MakeArgString(MaxTypeAlignStr));
    }
  } else if (RawTriple.isOSDarwin()) {
    if (!SkipMaxTypeAlign) {
      std::string MaxTypeAlignStr = "-fmax-type-align=16";
      CmdArgs.push_back(Args.MakeArgString(MaxTypeAlignStr));
    }
  }

  if (!Args.hasFlag(options::OPT_Qy, options::OPT_Qn, true))
    CmdArgs.push_back("-Qn");

  // -fno-common is the default, set -fcommon only when that flag is set.
  if (Args.hasFlag(options::OPT_fcommon, options::OPT_fno_common, false))
    CmdArgs.push_back("-fcommon");

  // -fsigned-bitfields is default, and clang doesn't yet support
  // -funsigned-bitfields.
  if (!Args.hasFlag(options::OPT_fsigned_bitfields,
                    options::OPT_funsigned_bitfields))
    D.Diag(diag::warn_drv_clang_unsupported)
        << Args.getLastArg(options::OPT_funsigned_bitfields)->getAsString(Args);

  // -fsigned-bitfields is default, and clang doesn't support -fno-for-scope.
  if (!Args.hasFlag(options::OPT_ffor_scope, options::OPT_fno_for_scope))
    D.Diag(diag::err_drv_clang_unsupported)
        << Args.getLastArg(options::OPT_fno_for_scope)->getAsString(Args);

  // -finput_charset=UTF-8 is default. Reject others
  if (Arg *inputCharset = Args.getLastArg(options::OPT_finput_charset_EQ)) {
    StringRef value = inputCharset->getValue();
    if (!value.equals_lower("utf-8"))
      D.Diag(diag::err_drv_invalid_value) << inputCharset->getAsString(Args)
                                          << value;
  }

  // -fexec_charset=UTF-8 is default. Reject others
  if (Arg *execCharset = Args.getLastArg(options::OPT_fexec_charset_EQ)) {
    StringRef value = execCharset->getValue();
    if (!value.equals_lower("utf-8"))
      D.Diag(diag::err_drv_invalid_value) << execCharset->getAsString(Args)
                                          << value;
  }

  RenderDiagnosticsOptions(D, Args, CmdArgs);

  // -fno-asm-blocks is default.
  if (Args.hasFlag(options::OPT_fasm_blocks, options::OPT_fno_asm_blocks,
                   false))
    CmdArgs.push_back("-fasm-blocks");

  // -fgnu-inline-asm is default.
  if (!Args.hasFlag(options::OPT_fgnu_inline_asm,
                    options::OPT_fno_gnu_inline_asm, true))
    CmdArgs.push_back("-fno-gnu-inline-asm");

  bool EnableSYCLEarlyOptimizations =
      Args.hasFlag(options::OPT_fsycl_early_optimizations,
                   options::OPT_fno_sycl_early_optimizations,
                   Triple.getSubArch() != llvm::Triple::SPIRSubArch_fpga);

  // Enable vectorization per default according to the optimization level
  // selected. For optimization levels that want vectorization we use the alias
  // option to simplify the hasFlag logic.
  bool EnableVec = shouldEnableVectorizerAtOLevel(Args, false);
#if INTEL_CUSTOMIZATION
  // Do not enable vectorization for SPIR-V
  if (JA.isDeviceOffloading(Action::OFK_OpenMP) &&
      getToolChain().getTriple().isSPIR())
    EnableVec = false;
#endif // INTEL_CUSTOMIZATION
  if (UseSYCLTriple && EnableSYCLEarlyOptimizations)
    EnableVec = false; // But disable vectorization for SYCL device code
  OptSpecifier VectorizeAliasOption =
      EnableVec ? options::OPT_O_Group : options::OPT_fvectorize;
  if (Args.hasFlag(options::OPT_fvectorize, VectorizeAliasOption,
                   options::OPT_fno_vectorize, EnableVec))
    CmdArgs.push_back("-vectorize-loops");

  // -fslp-vectorize is enabled based on the optimization level selected.
  bool EnableSLPVec = shouldEnableVectorizerAtOLevel(Args, true);
#if INTEL_CUSTOMIZATION
  // Do not enable vectorization for SPIR-V
  if (JA.isDeviceOffloading(Action::OFK_OpenMP) &&
      getToolChain().getTriple().isSPIR())
    EnableSLPVec = false;
#endif // INTEL_CUSTOMIZATION
  if (UseSYCLTriple && EnableSYCLEarlyOptimizations)
    EnableSLPVec = false; // But disable vectorization for SYCL device code
  OptSpecifier SLPVectAliasOption =
      EnableSLPVec ? options::OPT_O_Group : options::OPT_fslp_vectorize;
  if (Args.hasFlag(options::OPT_fslp_vectorize, SLPVectAliasOption,
                   options::OPT_fno_slp_vectorize, EnableSLPVec))
    CmdArgs.push_back("-vectorize-slp");

  ParseMPreferVectorWidth(D, Args, CmdArgs);

  Args.AddLastArg(CmdArgs, options::OPT_fshow_overloads_EQ);
  Args.AddLastArg(CmdArgs,
                  options::OPT_fsanitize_undefined_strip_path_components_EQ);

  // -fdollars-in-identifiers default varies depending on platform and
  // language; only pass if specified.
  if (Arg *A = Args.getLastArg(options::OPT_fdollars_in_identifiers,
                               options::OPT_fno_dollars_in_identifiers)) {
    if (A->getOption().matches(options::OPT_fdollars_in_identifiers))
      CmdArgs.push_back("-fdollars-in-identifiers");
    else
      CmdArgs.push_back("-fno-dollars-in-identifiers");
  }

  // -funit-at-a-time is default, and we don't support -fno-unit-at-a-time for
  // practical purposes.
  if (Arg *A = Args.getLastArg(options::OPT_funit_at_a_time,
                               options::OPT_fno_unit_at_a_time)) {
    if (A->getOption().matches(options::OPT_fno_unit_at_a_time))
      D.Diag(diag::warn_drv_clang_unsupported) << A->getAsString(Args);
  }

  if (Args.hasFlag(options::OPT_fapple_pragma_pack,
                   options::OPT_fno_apple_pragma_pack, false))
    CmdArgs.push_back("-fapple-pragma-pack");

  // Remarks can be enabled with any of the `-f.*optimization-record.*` flags.
  if (willEmitRemarks(Args) && checkRemarksOptions(D, Args, Triple))
    renderRemarksOptions(Args, CmdArgs, Triple, Input, Output, JA);

  bool RewriteImports = Args.hasFlag(options::OPT_frewrite_imports,
                                     options::OPT_fno_rewrite_imports, false);
  if (RewriteImports)
    CmdArgs.push_back("-frewrite-imports");

  // Enable rewrite includes if the user's asked for it or if we're generating
  // diagnostics.
  // TODO: Once -module-dependency-dir works with -frewrite-includes it'd be
  // nice to enable this when doing a crashdump for modules as well.
  if (Args.hasFlag(options::OPT_frewrite_includes,
                   options::OPT_fno_rewrite_includes, false) ||
      (C.isForDiagnostics() && !HaveModules))
    CmdArgs.push_back("-frewrite-includes");

  // Only allow -traditional or -traditional-cpp outside in preprocessing modes.
  if (Arg *A = Args.getLastArg(options::OPT_traditional,
                               options::OPT_traditional_cpp)) {
    if (isa<PreprocessJobAction>(JA))
      CmdArgs.push_back("-traditional-cpp");
    else
      D.Diag(diag::err_drv_clang_unsupported) << A->getAsString(Args);
  }

  Args.AddLastArg(CmdArgs, options::OPT_dM);
  Args.AddLastArg(CmdArgs, options::OPT_dD);

  Args.AddLastArg(CmdArgs, options::OPT_fmax_tokens_EQ);

  // Handle serialized diagnostics.
  if (Arg *A = Args.getLastArg(options::OPT__serialize_diags)) {
    CmdArgs.push_back("-serialize-diagnostic-file");
    CmdArgs.push_back(Args.MakeArgString(A->getValue()));
  }

  if (Args.hasArg(options::OPT_fretain_comments_from_system_headers))
    CmdArgs.push_back("-fretain-comments-from-system-headers");

  // Forward -fcomment-block-commands to -cc1.
  Args.AddAllArgs(CmdArgs, options::OPT_fcomment_block_commands);
  // Forward -fparse-all-comments to -cc1.
  Args.AddAllArgs(CmdArgs, options::OPT_fparse_all_comments);

  // Turn -fplugin=name.so into -load name.so
  for (const Arg *A : Args.filtered(options::OPT_fplugin_EQ)) {
    CmdArgs.push_back("-load");
    CmdArgs.push_back(A->getValue());
    A->claim();
  }

  // Forward -fpass-plugin=name.so to -cc1.
  for (const Arg *A : Args.filtered(options::OPT_fpass_plugin_EQ)) {
    CmdArgs.push_back(
        Args.MakeArgString(Twine("-fpass-plugin=") + A->getValue()));
    A->claim();
  }

  // Setup statistics file output.
  SmallString<128> StatsFile = getStatsFileName(Args, Output, Input, D);
  if (!StatsFile.empty())
    CmdArgs.push_back(Args.MakeArgString(Twine("-stats-file=") + StatsFile));

  // Forward -Xclang arguments to -cc1, and -mllvm arguments to the LLVM option
  // parser.
  // -finclude-default-header flag is for preprocessor,
  // do not pass it to other cc1 commands when save-temps is enabled
  if (C.getDriver().isSaveTempsEnabled() &&
      !isa<PreprocessJobAction>(JA)) {
    for (auto Arg : Args.filtered(options::OPT_Xclang)) {
      Arg->claim();
      if (StringRef(Arg->getValue()) != "-finclude-default-header")
        CmdArgs.push_back(Arg->getValue());
    }
  }
  else {
    Args.AddAllArgValues(CmdArgs, options::OPT_Xclang);
  }
  for (const Arg *A : Args.filtered(options::OPT_mllvm)) {
    A->claim();

    // We translate this by hand to the -cc1 argument, since nightly test uses
    // it and developers have been trained to spell it with -mllvm. Both
    // spellings are now deprecated and should be removed.
    if (StringRef(A->getValue(0)) == "-disable-llvm-optzns") {
      CmdArgs.push_back("-disable-llvm-optzns");
    } else {
      A->render(Args, CmdArgs);
    }
  }

  // With -save-temps, we want to save the unoptimized bitcode output from the
  // CompileJobAction, use -disable-llvm-passes to get pristine IR generated
  // by the frontend.
  // When -fembed-bitcode is enabled, optimized bitcode is emitted because it
  // has slightly different breakdown between stages.
  // FIXME: -fembed-bitcode -save-temps will save optimized bitcode instead of
  // pristine IR generated by the frontend. Ideally, a new compile action should
  // be added so both IR can be captured.
  if ((C.getDriver().isSaveTempsEnabled() ||
       JA.isHostOffloading(Action::OFK_OpenMP)) &&
      !(C.getDriver().embedBitcodeInObject() && !C.getDriver().isUsingLTO()) &&
      isa<CompileJobAction>(JA))
    CmdArgs.push_back("-disable-llvm-passes");

#if INTEL_CUSTOMIZATION
  // Disable Intel proprietary optimizations for the .bc generation during
  // and offload compilation.
  if (JA.isHostOffloading(Action::OFK_OpenMP) && isa<CompileJobAction>(JA))
    CmdArgs.push_back("-disable-intel-proprietary-opts");
#endif // INTEL_CUSTOMIZATION

  Args.AddAllArgs(CmdArgs, options::OPT_undef);

  const char *Exec = D.getClangProgramPath();

  // Optionally embed the -cc1 level arguments into the debug info or a
  // section, for build analysis.
  // Also record command line arguments into the debug info if
  // -grecord-gcc-switches options is set on.
  // By default, -gno-record-gcc-switches is set on and no recording.
  auto GRecordSwitches =
      Args.hasFlag(options::OPT_grecord_command_line,
                   options::OPT_gno_record_command_line, false);
  auto FRecordSwitches =
      Args.hasFlag(options::OPT_frecord_command_line,
                   options::OPT_fno_record_command_line, false);
  if (FRecordSwitches && !Triple.isOSBinFormatELF())
    D.Diag(diag::err_drv_unsupported_opt_for_target)
        << Args.getLastArg(options::OPT_frecord_command_line)->getAsString(Args)
        << TripleStr;
  if (TC.UseDwarfDebugFlags() || GRecordSwitches || FRecordSwitches) {
    ArgStringList OriginalArgs;
    for (const auto &Arg : Args)
      Arg->render(Args, OriginalArgs);

    SmallString<256> Flags;
    EscapeSpacesAndBackslashes(Exec, Flags);
    for (const char *OriginalArg : OriginalArgs) {
      SmallString<128> EscapedArg;
      EscapeSpacesAndBackslashes(OriginalArg, EscapedArg);
      Flags += " ";
      Flags += EscapedArg;
    }
    auto FlagsArgString = Args.MakeArgString(Flags);
    if (TC.UseDwarfDebugFlags() || GRecordSwitches) {
      CmdArgs.push_back("-dwarf-debug-flags");
      CmdArgs.push_back(FlagsArgString);
    }
    if (FRecordSwitches) {
      CmdArgs.push_back("-record-command-line");
      CmdArgs.push_back(FlagsArgString);
    }
  }

  // Host-side cuda compilation receives all device-side outputs in a single
  // fatbin as Inputs[1]. Include the binary with -fcuda-include-gpubinary.
  if ((IsCuda || IsHIP) && CudaDeviceInput) {
      CmdArgs.push_back("-fcuda-include-gpubinary");
      CmdArgs.push_back(CudaDeviceInput->getFilename());
      if (Args.hasFlag(options::OPT_fgpu_rdc, options::OPT_fno_gpu_rdc, false))
        CmdArgs.push_back("-fgpu-rdc");
  }

  if (IsCuda) {
    if (Args.hasFlag(options::OPT_fcuda_short_ptr,
                     options::OPT_fno_cuda_short_ptr, false))
      CmdArgs.push_back("-fcuda-short-ptr");
  }

  if (IsSYCL) {
    // Host-side SYCL compilation receives the integration header file as
    // Inputs[1].  Include the header with -include
    if (!IsSYCLOffloadDevice && SYCLDeviceInput) {
      SmallString<128> RealPath;
#if defined(_WIN32)
      // Fixup the header path name in case there are discrepancies in the
      // string used for the temporary directory environment variable and
      // actual path expectations.
      //
      // While generating the driver commands, we're most often working
      // with non-existing files. The Unix implementation of LLVM's real_path
      // returns an empty path for a non-existing file if it's expected to be
      // placed in the current directory. This becomes a problem when we're
      // saving intermediate compilation results via -save-temps.
      // Since the header file path fix-up is Windows-specific, the real_path
      // call is not necessary for a Unix-based OS (case-sensitive filesystem).
      llvm::sys::fs::real_path(SYCLDeviceInput->getFilename(), RealPath);
#else  // _WIN32
      RealPath.assign(StringRef(SYCLDeviceInput->getFilename()));
#endif // _WIN32
      const char *IntHeaderPath = Args.MakeArgString(RealPath);
      CmdArgs.push_back("-include");
      CmdArgs.push_back(IntHeaderPath);
      // When creating dependency information, filter out the generated
      // header file.
      CmdArgs.push_back("-dependency-filter");
      CmdArgs.push_back(IntHeaderPath);
      // Let the FE know we are doing a SYCL offload compilation, but we are
      // doing the host pass.
      CmdArgs.push_back("-fsycl");
      CmdArgs.push_back("-fsycl-is-host");

      if (Args.hasFlag(options::OPT_fsycl_esimd, options::OPT_fno_sycl_esimd,
                       false))
        CmdArgs.push_back("-fsycl-explicit-simd");
    }
    if (IsSYCLOffloadDevice && JA.getType() == types::TY_SYCL_Header) {
      // Generating a SYCL Header
      SmallString<128> HeaderOpt("-fsycl-int-header=");
      HeaderOpt += Output.getFilename();
      CmdArgs.push_back(Args.MakeArgString(HeaderOpt));
    }
    if (Args.hasFlag(options::OPT_fsycl_unnamed_lambda,
        options::OPT_fno_sycl_unnamed_lambda, Args.hasArg(options::OPT__dpcpp)))
      CmdArgs.push_back("-fsycl-unnamed-lambda");

    // Enable generation of USM address spaces for FPGA.
    // __ENABLE_USM_ADDR_SPACE__ will be used during compilation of SYCL headers
    if (getToolChain().getTriple().getSubArch() ==
        llvm::Triple::SPIRSubArch_fpga)
      CmdArgs.push_back("-D__ENABLE_USM_ADDR_SPACE__");
  }

  if (IsHIP)
    CmdArgs.push_back("-fcuda-allow-variadic-functions");

  // OpenMP offloading device jobs take the argument -fopenmp-host-ir-file-path
  // to specify the result of the compile phase on the host, so the meaningful
  // device declarations can be identified. Also, -fopenmp-is-device is passed
  // along to tell the frontend that it is generating code for a device, so that
  // only the relevant declarations are emitted.
  if (IsOpenMPDevice) {
    CmdArgs.push_back("-fopenmp-is-device");
    if (OpenMPDeviceInput) {
      CmdArgs.push_back("-fopenmp-host-ir-file-path");
      CmdArgs.push_back(Args.MakeArgString(OpenMPDeviceInput->getFilename()));
    }
#if INTEL_CUSTOMIZATION
    // Add SYCL headers path to include search path
    toolchains::SYCLToolChain::AddSYCLIncludeArgs(D, Args, CmdArgs);
    if (Args.hasArg(options::OPT_fsycl) && Triple.isSPIR()) {
      // OpenMP device compile must use the same language options as the
      // host compile. So if this is SYCL source pass SYCL options.
      CmdArgs.push_back("-fsycl");
      CmdArgs.push_back("-fsycl-is-host");
    }
#endif //INTEL_CUSTOMIZATION
  }
#if INTEL_COLLAB
  // fixup -paropt value
#if INTEL_CUSTOMIZATION
  // Only add -paropt for OpenMP offloading or Host.
  if ((Args.hasFlag(options::OPT_fiopenmp, options::OPT_fno_iopenmp, false) ||
       Args.hasFlag(options::OPT_fiopenmp_simd, options::OPT_fno_iopenmp_simd,
                    false)) && (JA.isDeviceOffloading(Action::OFK_None) ||
                                JA.isDeviceOffloading(Action::OFK_OpenMP))) {
#endif // INTEL_CUSTOMIZATION
    int paroptVal = IsOpenMPDevice ? 0x20 : 0x0;
    bool paroptSeen = false;
    StringRef paropt = Args.hasArg(options::OPT_fiopenmp) ? "31" : "11";

    for (const Arg *A : Args.filtered(options::OPT_mllvm)) {
      StringRef Str(A->getValue(0));
      if (Str.consume_front("-paropt=")) {
        paropt = Str;
        paroptSeen = true;
      }
      // FIXME: adds overriding -paropt value instead of replacing
    }
    int ValueInt;
    if (paropt.getAsInteger(10, ValueInt)) {
      getToolChain().getDriver().Diag(
                  diag::err_drv_unsupported_option_argument)
                  << "-paropt=" << paropt;
    }
    paroptVal |= ValueInt;
    if (!paroptSeen || (paroptVal != ValueInt && paroptSeen)) {
      CmdArgs.push_back("-mllvm");
      CmdArgs.push_back(Args.MakeArgString("-paropt=" + Twine(paroptVal)));
    }
  }
#endif // INTEL_COLLAB

  // For all the host OpenMP offloading compile jobs we need to pass the targets
  // information using -fopenmp-targets= option.
#if INTEL_CUSTOMIZATION
  if (JA.isOffloading(Action::OFK_OpenMP)) {
#endif // INTEL_CUSTOMIZATION
    SmallString<128> TargetInfo("-fopenmp-targets=");

    Arg *Tgts = Args.getLastArg(options::OPT_fopenmp_targets_EQ);
    assert(Tgts && Tgts->getNumValues() &&
           "OpenMP offloading has to have targets specified.");
    for (unsigned i = 0; i < Tgts->getNumValues(); ++i) {
      if (i)
        TargetInfo += ',';
      // We need to get the string from the triple because it may be not exactly
      // the same as the one we get directly from the arguments.
#if INTEL_CUSTOMIZATION
      llvm::Triple T(StringRef(Tgts->getValue(i)).split('=').first);
#endif // INTEL_CUSTOMIZATION
      TargetInfo += T.getTriple();
    }
    CmdArgs.push_back(Args.MakeArgString(TargetInfo.str()));
  }

  // For all the host SYCL offloading compile jobs we need to pass the targets
  // information using -fsycl-targets= option.
  if (isa<CompileJobAction>(JA) && JA.isHostOffloading(Action::OFK_SYCL)) {
    SmallString<128> TargetInfo("-fsycl-targets=");

    if (Arg *Tgts = Args.getLastArg(options::OPT_fsycl_targets_EQ)) {
      for (unsigned i = 0; i < Tgts->getNumValues(); ++i) {
        if (i)
          TargetInfo += ',';
        // We need to get the string from the triple because it may be not
        // exactly the same as the one we get directly from the arguments.
        llvm::Triple T(Tgts->getValue(i));
        TargetInfo += T.getTriple();
      }
    } else
      // Use the default.
      TargetInfo += C.getDriver().MakeSYCLDeviceTriple().normalize();
    CmdArgs.push_back(Args.MakeArgString(TargetInfo.str()));
  }

  bool VirtualFunctionElimination =
      Args.hasFlag(options::OPT_fvirtual_function_elimination,
                   options::OPT_fno_virtual_function_elimination, false);
  if (VirtualFunctionElimination) {
    // VFE requires full LTO (currently, this might be relaxed to allow ThinLTO
    // in the future).
    if (D.getLTOMode() != LTOK_Full)
      D.Diag(diag::err_drv_argument_only_allowed_with)
          << "-fvirtual-function-elimination"
          << "-flto=full";

    CmdArgs.push_back("-fvirtual-function-elimination");
  }

  // VFE requires whole-program-vtables, and enables it by default.
#if INTEL_CUSTOMIZATION
  // -qopt-mem-layout-trans > 2 with LTO enables whole-program-vtables
  bool LayoutLTO = false;
  if (Args.hasArg(options::OPT_qopt_mem_layout_trans_EQ) && D.isUsingLTO()) {
    Arg *A = Args.getLastArg(options::OPT_qopt_mem_layout_trans_EQ);
    StringRef Value(A->getValue());
    if (!Value.empty()) {
      int ValInt = 0;
      if (!Value.getAsInteger(0, ValInt))
        LayoutLTO = (ValInt > 2);
    }
  }
  bool WholeProgramVTables = Args.hasFlag(
      options::OPT_fwhole_program_vtables,
      options::OPT_fno_whole_program_vtables,
      VirtualFunctionElimination || LayoutLTO);
#endif // INTEL_CUSTOMIZATION
  if (VirtualFunctionElimination && !WholeProgramVTables) {
    D.Diag(diag::err_drv_argument_not_allowed_with)
        << "-fno-whole-program-vtables"
        << "-fvirtual-function-elimination";
  }

  if (WholeProgramVTables) {
    if (!D.isUsingLTO())
      D.Diag(diag::err_drv_argument_only_allowed_with)
          << "-fwhole-program-vtables"
          << "-flto";
    CmdArgs.push_back("-fwhole-program-vtables");
  }

  bool DefaultsSplitLTOUnit =
      (WholeProgramVTables || Sanitize.needsLTO()) &&
      (D.getLTOMode() == LTOK_Full || TC.canSplitThinLTOUnit());
  bool SplitLTOUnit =
      Args.hasFlag(options::OPT_fsplit_lto_unit,
                   options::OPT_fno_split_lto_unit, DefaultsSplitLTOUnit);
  if (Sanitize.needsLTO() && !SplitLTOUnit)
    D.Diag(diag::err_drv_argument_not_allowed_with) << "-fno-split-lto-unit"
                                                    << "-fsanitize=cfi";
  if (SplitLTOUnit)
    CmdArgs.push_back("-fsplit-lto-unit");

  if (Arg *A = Args.getLastArg(options::OPT_fglobal_isel,
                               options::OPT_fno_global_isel)) {
    CmdArgs.push_back("-mllvm");
    if (A->getOption().matches(options::OPT_fglobal_isel)) {
      CmdArgs.push_back("-global-isel=1");

      // GISel is on by default on AArch64 -O0, so don't bother adding
      // the fallback remarks for it. Other combinations will add a warning of
      // some kind.
      bool IsArchSupported = Triple.getArch() == llvm::Triple::aarch64;
      bool IsOptLevelSupported = false;

      Arg *A = Args.getLastArg(options::OPT_O_Group);
      if (Triple.getArch() == llvm::Triple::aarch64) {
        if (!A || A->getOption().matches(options::OPT_O0))
          IsOptLevelSupported = true;
      }
      if (!IsArchSupported || !IsOptLevelSupported) {
        CmdArgs.push_back("-mllvm");
        CmdArgs.push_back("-global-isel-abort=2");

        if (!IsArchSupported)
          D.Diag(diag::warn_drv_global_isel_incomplete) << Triple.getArchName();
        else
          D.Diag(diag::warn_drv_global_isel_incomplete_opt);
      }
    } else {
      CmdArgs.push_back("-global-isel=0");
    }
  }

  if (Args.hasArg(options::OPT_forder_file_instrumentation)) {
     CmdArgs.push_back("-forder-file-instrumentation");
     // Enable order file instrumentation when ThinLTO is not on. When ThinLTO is
     // on, we need to pass these flags as linker flags and that will be handled
     // outside of the compiler.
     if (!D.isUsingLTO()) {
       CmdArgs.push_back("-mllvm");
       CmdArgs.push_back("-enable-order-file-instrumentation");
     }
  }

  if (Arg *A = Args.getLastArg(options::OPT_fforce_enable_int128,
                               options::OPT_fno_force_enable_int128)) {
    if (A->getOption().matches(options::OPT_fforce_enable_int128))
      CmdArgs.push_back("-fforce-enable-int128");
  }

  if (Args.hasFlag(options::OPT_fkeep_static_consts,
                   options::OPT_fno_keep_static_consts, false))
    CmdArgs.push_back("-fkeep-static-consts");

  if (Args.hasFlag(options::OPT_fcomplete_member_pointers,
                   options::OPT_fno_complete_member_pointers, false))
    CmdArgs.push_back("-fcomplete-member-pointers");

  if (!Args.hasFlag(options::OPT_fcxx_static_destructors,
                    options::OPT_fno_cxx_static_destructors, true))
    CmdArgs.push_back("-fno-c++-static-destructors");

  if (Arg *A = Args.getLastArg(options::OPT_moutline,
                               options::OPT_mno_outline)) {
    if (A->getOption().matches(options::OPT_moutline)) {
      // We only support -moutline in AArch64 and ARM targets right now. If
      // we're not compiling for these, emit a warning and ignore the flag.
      // Otherwise, add the proper mllvm flags.
      if (!(Triple.isARM() || Triple.isThumb() ||
            Triple.getArch() == llvm::Triple::aarch64 ||
            Triple.getArch() == llvm::Triple::aarch64_32)) {
        D.Diag(diag::warn_drv_moutline_unsupported_opt) << Triple.getArchName();
      } else {
        CmdArgs.push_back("-mllvm");
        CmdArgs.push_back("-enable-machine-outliner");
      }
    } else {
      // Disable all outlining behaviour.
      CmdArgs.push_back("-mllvm");
      CmdArgs.push_back("-enable-machine-outliner=never");
    }
  }

  if (Args.hasFlag(options::OPT_faddrsig, options::OPT_fno_addrsig,
                   (TC.getTriple().isOSBinFormatELF() ||
                    TC.getTriple().isOSBinFormatCOFF()) &&
                      !TC.getTriple().isPS4() &&
                      !TC.getTriple().isOSNetBSD() &&
                      !Distro(D.getVFS(), TC.getTriple()).IsGentoo() &&
                      !TC.getTriple().isAndroid() &&
#if INTEL_CUSTOMIZATION
                      !D.IsIntelMode() &&
#endif // INTEL_CUSTOMIZATION
                       TC.useIntegratedAs()))
    CmdArgs.push_back("-faddrsig");

  if (Arg *A = Args.getLastArg(options::OPT_fsymbol_partition_EQ)) {
    std::string Str = A->getAsString(Args);
    if (!TC.getTriple().isOSBinFormatELF())
      D.Diag(diag::err_drv_unsupported_opt_for_target)
          << Str << TC.getTripleString();
    CmdArgs.push_back(Args.MakeArgString(Str));
  }

#if INTEL_CUSTOMIZATION
  if (Arg *A = Args.getLastArg(options::OPT_fstack_limit_register_EQ)) {
    A->render(Args, CmdArgs);
  }
  if (Args.hasArg(options::OPT_fargument_noalias)) {
    CmdArgs.push_back("-fargument-noalias");
  }
  // This setting is for Non-windows targets.
  if (!D.IsCLMode())
    if (Args.hasArg(options::OPT_regcall))
      CmdArgs.push_back("-fdefault-calling-conv=regcall");

  // Disable extensions for SYCL device compilation since some of them cause
  // problems for SPIRV translator.
  if (D.IsIntelMode() && !IsSYCLOffloadDevice)
    CmdArgs.push_back("-fintel-compatibility");
  if (D.IsCLMode() && D.IsIntelMode())
    CmdArgs.push_back("-fintel-ms-compatibility");

  if (Args.hasFlag(options::OPT_intel_mintrinsic_promote,
                   options::OPT_intel_mno_intrinsic_promote, false))
    CmdArgs.push_back("-mintrinsic-promote");

  auto addAdvancedOptimFlag = [&](const Arg &OptArg, OptSpecifier Opt) {
    if (OptArg.getOption().matches(Opt) &&
        x86::isValidIntelCPU(OptArg.getValue(), TC.getTriple()))
      CmdArgs.push_back("-fintel-advanced-optim");
  };
  // Given -x, turn on advanced optimizations
  if (Arg *A = Args.getLastArgNoClaim(options::OPT_march_EQ, options::OPT_x))
    addAdvancedOptimFlag(*A, options::OPT_x);
  // Additional handling for /arch and /Qx
  if (Arg *A = Args.getLastArgNoClaim(options::OPT__SLASH_arch,
                                      options::OPT__SLASH_Qx))
    addAdvancedOptimFlag(*A, options::OPT__SLASH_Qx);
  addIntelOptimizationArgs(TC, Args, CmdArgs, false);
#endif // INTEL_CUSTOMIZATION

  // Add the "-o out -x type src.c" flags last. This is done primarily to make
  // the -cc1 command easier to edit when reproducing compiler crashes.
  if (Output.getType() == types::TY_Dependencies) {
    // Handled with other dependency code.
  } else if (Output.isFilename()) {
    if (Output.getType() == clang::driver::types::TY_IFS_CPP ||
        Output.getType() == clang::driver::types::TY_IFS) {
      SmallString<128> OutputFilename(Output.getFilename());
      llvm::sys::path::replace_extension(OutputFilename, "ifs");
      CmdArgs.push_back("-o");
      CmdArgs.push_back(Args.MakeArgString(OutputFilename));
    } else {
      CmdArgs.push_back("-o");
      CmdArgs.push_back(Output.getFilename());
    }
  } else {
    assert(Output.isNothing() && "Invalid output.");
  }

  addDashXForInput(Args, Input, CmdArgs);

  ArrayRef<InputInfo> FrontendInputs = Input;
  if (IsHeaderModulePrecompile)
    FrontendInputs = ModuleHeaderInputs;
  else if (Input.isNothing())
    FrontendInputs = {};

  for (const InputInfo &Input : FrontendInputs) {
    if (Input.isFilename())
      CmdArgs.push_back(Input.getFilename());
    else
      Input.getInputArg().renderAsInput(Args, CmdArgs);
  }

  // Finally add the compile command to the compilation.
  if (Args.hasArg(options::OPT__SLASH_fallback) &&
      Output.getType() == types::TY_Object &&
      (InputType == types::TY_C || InputType == types::TY_CXX)) {
    auto CLCommand =
        getCLFallback()->GetCommand(C, JA, Output, Inputs, Args, LinkingOutput);
    C.addCommand(std::make_unique<FallbackCommand>(
        JA, *this, ResponseFileSupport::AtFileUTF8(), Exec, CmdArgs, Inputs,
        std::move(CLCommand)));
  } else if (Args.hasArg(options::OPT__SLASH_fallback) &&
             isa<PrecompileJobAction>(JA)) {
    // In /fallback builds, run the main compilation even if the pch generation
    // fails, so that the main compilation's fallback to cl.exe runs.
    C.addCommand(std::make_unique<ForceSuccessCommand>(
        JA, *this, ResponseFileSupport::AtFileUTF8(), Exec, CmdArgs, Inputs));
  } else if (D.CC1Main && !D.CCGenDiagnostics) {
    // Invoke the CC1 directly in this process
    C.addCommand(std::make_unique<CC1Command>(
        JA, *this, ResponseFileSupport::AtFileUTF8(), Exec, CmdArgs, Inputs));
  } else {
    C.addCommand(std::make_unique<Command>(
        JA, *this, ResponseFileSupport::AtFileUTF8(), Exec, CmdArgs, Inputs));
  }

  // Make the compile command echo its inputs for /showFilenames.
  if (Output.getType() == types::TY_Object &&
      Args.hasFlag(options::OPT__SLASH_showFilenames,
                   options::OPT__SLASH_showFilenames_, false)) {
    C.getJobs().getJobs().back()->PrintInputFilenames = true;
  }

  if (Arg *A = Args.getLastArg(options::OPT_pg))
    if (FPKeepKind == CodeGenOptions::FramePointerKind::None &&
        !Args.hasArg(options::OPT_mfentry))
      D.Diag(diag::err_drv_argument_not_allowed_with) << "-fomit-frame-pointer"
                                                      << A->getAsString(Args);

  // Claim some arguments which clang supports automatically.

  // -fpch-preprocess is used with gcc to add a special marker in the output to
  // include the PCH file.
  Args.ClaimAllArgs(options::OPT_fpch_preprocess);

  // Claim some arguments which clang doesn't support, but we don't
  // care to warn the user about.
  Args.ClaimAllArgs(options::OPT_clang_ignored_f_Group);
  Args.ClaimAllArgs(options::OPT_clang_ignored_m_Group);

  // Disable warnings for clang -E -emit-llvm foo.c
  Args.ClaimAllArgs(options::OPT_emit_llvm);
}

Clang::Clang(const ToolChain &TC)
    // CAUTION! The first constructor argument ("clang") is not arbitrary,
    // as it is for other tools. Some operations on a Tool actually test
    // whether that tool is Clang based on the Tool's Name as a string.
    : Tool("clang", "clang frontend", TC) {}

Clang::~Clang() {}

/// Add options related to the Objective-C runtime/ABI.
///
/// Returns true if the runtime is non-fragile.
ObjCRuntime Clang::AddObjCRuntimeArgs(const ArgList &args,
                                      const InputInfoList &inputs,
                                      ArgStringList &cmdArgs,
                                      RewriteKind rewriteKind) const {
  // Look for the controlling runtime option.
  Arg *runtimeArg =
      args.getLastArg(options::OPT_fnext_runtime, options::OPT_fgnu_runtime,
                      options::OPT_fobjc_runtime_EQ);

  // Just forward -fobjc-runtime= to the frontend.  This supercedes
  // options about fragility.
  if (runtimeArg &&
      runtimeArg->getOption().matches(options::OPT_fobjc_runtime_EQ)) {
    ObjCRuntime runtime;
    StringRef value = runtimeArg->getValue();
    if (runtime.tryParse(value)) {
      getToolChain().getDriver().Diag(diag::err_drv_unknown_objc_runtime)
          << value;
    }
    if ((runtime.getKind() == ObjCRuntime::GNUstep) &&
        (runtime.getVersion() >= VersionTuple(2, 0)))
      if (!getToolChain().getTriple().isOSBinFormatELF() &&
          !getToolChain().getTriple().isOSBinFormatCOFF()) {
        getToolChain().getDriver().Diag(
            diag::err_drv_gnustep_objc_runtime_incompatible_binary)
          << runtime.getVersion().getMajor();
      }

    runtimeArg->render(args, cmdArgs);
    return runtime;
  }

  // Otherwise, we'll need the ABI "version".  Version numbers are
  // slightly confusing for historical reasons:
  //   1 - Traditional "fragile" ABI
  //   2 - Non-fragile ABI, version 1
  //   3 - Non-fragile ABI, version 2
  unsigned objcABIVersion = 1;
  // If -fobjc-abi-version= is present, use that to set the version.
  if (Arg *abiArg = args.getLastArg(options::OPT_fobjc_abi_version_EQ)) {
    StringRef value = abiArg->getValue();
    if (value == "1")
      objcABIVersion = 1;
    else if (value == "2")
      objcABIVersion = 2;
    else if (value == "3")
      objcABIVersion = 3;
    else
      getToolChain().getDriver().Diag(diag::err_drv_clang_unsupported) << value;
  } else {
    // Otherwise, determine if we are using the non-fragile ABI.
    bool nonFragileABIIsDefault =
        (rewriteKind == RK_NonFragile ||
         (rewriteKind == RK_None &&
          getToolChain().IsObjCNonFragileABIDefault()));
    if (args.hasFlag(options::OPT_fobjc_nonfragile_abi,
                     options::OPT_fno_objc_nonfragile_abi,
                     nonFragileABIIsDefault)) {
// Determine the non-fragile ABI version to use.
#ifdef DISABLE_DEFAULT_NONFRAGILEABI_TWO
      unsigned nonFragileABIVersion = 1;
#else
      unsigned nonFragileABIVersion = 2;
#endif

      if (Arg *abiArg =
              args.getLastArg(options::OPT_fobjc_nonfragile_abi_version_EQ)) {
        StringRef value = abiArg->getValue();
        if (value == "1")
          nonFragileABIVersion = 1;
        else if (value == "2")
          nonFragileABIVersion = 2;
        else
          getToolChain().getDriver().Diag(diag::err_drv_clang_unsupported)
              << value;
      }

      objcABIVersion = 1 + nonFragileABIVersion;
    } else {
      objcABIVersion = 1;
    }
  }

  // We don't actually care about the ABI version other than whether
  // it's non-fragile.
  bool isNonFragile = objcABIVersion != 1;

  // If we have no runtime argument, ask the toolchain for its default runtime.
  // However, the rewriter only really supports the Mac runtime, so assume that.
  ObjCRuntime runtime;
  if (!runtimeArg) {
    switch (rewriteKind) {
    case RK_None:
      runtime = getToolChain().getDefaultObjCRuntime(isNonFragile);
      break;
    case RK_Fragile:
      runtime = ObjCRuntime(ObjCRuntime::FragileMacOSX, VersionTuple());
      break;
    case RK_NonFragile:
      runtime = ObjCRuntime(ObjCRuntime::MacOSX, VersionTuple());
      break;
    }

    // -fnext-runtime
  } else if (runtimeArg->getOption().matches(options::OPT_fnext_runtime)) {
    // On Darwin, make this use the default behavior for the toolchain.
    if (getToolChain().getTriple().isOSDarwin()) {
      runtime = getToolChain().getDefaultObjCRuntime(isNonFragile);

      // Otherwise, build for a generic macosx port.
    } else {
      runtime = ObjCRuntime(ObjCRuntime::MacOSX, VersionTuple());
    }

    // -fgnu-runtime
  } else {
    assert(runtimeArg->getOption().matches(options::OPT_fgnu_runtime));
    // Legacy behaviour is to target the gnustep runtime if we are in
    // non-fragile mode or the GCC runtime in fragile mode.
    if (isNonFragile)
      runtime = ObjCRuntime(ObjCRuntime::GNUstep, VersionTuple(2, 0));
    else
      runtime = ObjCRuntime(ObjCRuntime::GCC, VersionTuple());
  }

  if (llvm::any_of(inputs, [](const InputInfo &input) {
        return types::isObjC(input.getType());
      }))
    cmdArgs.push_back(
        args.MakeArgString("-fobjc-runtime=" + runtime.getAsString()));
  return runtime;
}

static bool maybeConsumeDash(const std::string &EH, size_t &I) {
  bool HaveDash = (I + 1 < EH.size() && EH[I + 1] == '-');
  I += HaveDash;
  return !HaveDash;
}

namespace {
struct EHFlags {
  bool Synch = false;
  bool Asynch = false;
  bool NoUnwindC = false;
};
} // end anonymous namespace

/// /EH controls whether to run destructor cleanups when exceptions are
/// thrown.  There are three modifiers:
/// - s: Cleanup after "synchronous" exceptions, aka C++ exceptions.
/// - a: Cleanup after "asynchronous" exceptions, aka structured exceptions.
///      The 'a' modifier is unimplemented and fundamentally hard in LLVM IR.
/// - c: Assume that extern "C" functions are implicitly nounwind.
/// The default is /EHs-c-, meaning cleanups are disabled.
static EHFlags parseClangCLEHFlags(const Driver &D, const ArgList &Args) {
  EHFlags EH;

  std::vector<std::string> EHArgs =
      Args.getAllArgValues(options::OPT__SLASH_EH);
  for (auto EHVal : EHArgs) {
    for (size_t I = 0, E = EHVal.size(); I != E; ++I) {
      switch (EHVal[I]) {
      case 'a':
        EH.Asynch = maybeConsumeDash(EHVal, I);
        if (EH.Asynch)
          EH.Synch = false;
        continue;
      case 'c':
        EH.NoUnwindC = maybeConsumeDash(EHVal, I);
        continue;
      case 's':
        EH.Synch = maybeConsumeDash(EHVal, I);
        if (EH.Synch)
          EH.Asynch = false;
        continue;
      default:
        break;
      }
      D.Diag(clang::diag::err_drv_invalid_value) << "/EH" << EHVal;
      break;
    }
  }
  // The /GX, /GX- flags are only processed if there are not /EH flags.
  // The default is that /GX is not specified.
  if (EHArgs.empty() &&
      Args.hasFlag(options::OPT__SLASH_GX, options::OPT__SLASH_GX_,
                   /*Default=*/false)) {
    EH.Synch = true;
    EH.NoUnwindC = true;
  }

  return EH;
}

void Clang::AddClangCLArgs(const ArgList &Args, types::ID InputType,
                           ArgStringList &CmdArgs,
                           codegenoptions::DebugInfoKind *DebugInfoKind,
                           bool *EmitCodeView) const {
  unsigned RTOptionID = options::OPT__SLASH_MT;
  bool isNVPTX = getToolChain().getTriple().isNVPTX();

  if (Args.hasArg(options::OPT__SLASH_LDd))
    // The /LDd option implies /MTd. The dependent lib part can be overridden,
    // but defining _DEBUG is sticky.
    RTOptionID = options::OPT__SLASH_MTd;

  if (Arg *A = Args.getLastArg(options::OPT__SLASH_M_Group))
    RTOptionID = A->getOption().getID();

  StringRef FlagForCRT;
#if INTEL_CUSTOMIZATION
  StringRef FlagForIntelMathLib;
  StringRef FlagForIntelSVMLLib;
#endif // INTEL_CUSTOMIZATION
  switch (RTOptionID) {
  case options::OPT__SLASH_MD:
    if (Args.hasArg(options::OPT__SLASH_LDd))
      CmdArgs.push_back("-D_DEBUG");
    CmdArgs.push_back("-D_MT");
    CmdArgs.push_back("-D_DLL");
    FlagForCRT = "--dependent-lib=msvcrt";
#if INTEL_CUSTOMIZATION
    FlagForIntelMathLib = "--dependent-lib=libmmd";
    FlagForIntelSVMLLib = "--dependent-lib=svml_dispmd";
#endif // INTEL_CUSTOMIZATION
    break;
  case options::OPT__SLASH_MDd:
    CmdArgs.push_back("-D_DEBUG");
    CmdArgs.push_back("-D_MT");
    CmdArgs.push_back("-D_DLL");
    FlagForCRT = "--dependent-lib=msvcrtd";
#if INTEL_CUSTOMIZATION
    FlagForIntelMathLib = "--dependent-lib=libmmdd";
    FlagForIntelSVMLLib = "--dependent-lib=svml_dispmd";
#endif // INTEL_CUSTOMIZATION
    break;
  case options::OPT__SLASH_MT:
    if (Args.hasArg(options::OPT__SLASH_LDd))
      CmdArgs.push_back("-D_DEBUG");
    CmdArgs.push_back("-D_MT");
    CmdArgs.push_back("-flto-visibility-public-std");
    FlagForCRT = "--dependent-lib=libcmt";
#if INTEL_CUSTOMIZATION
    FlagForIntelMathLib = "--dependent-lib=libmmt";
    FlagForIntelSVMLLib = "--dependent-lib=svml_dispmt";
#endif // INTEL_CUSTOMIZATION
    break;
  case options::OPT__SLASH_MTd:
    CmdArgs.push_back("-D_DEBUG");
    CmdArgs.push_back("-D_MT");
    CmdArgs.push_back("-flto-visibility-public-std");
    FlagForCRT = "--dependent-lib=libcmtd";
#if INTEL_CUSTOMIZATION
    FlagForIntelMathLib = "--dependent-lib=libmmt";
    FlagForIntelSVMLLib = "--dependent-lib=svml_dispmt";
#endif // INTEL_CUSTOMIZATION
    break;
  default:
    llvm_unreachable("Unexpected option ID.");
  }

  if (Args.hasArg(options::OPT__SLASH_Zl)) {
    CmdArgs.push_back("-D_VC_NODEFAULTLIB");
  } else {
    CmdArgs.push_back(FlagForCRT.data());
#if INTEL_CUSTOMIZATION
    if (getToolChain().getDriver().IsIntelMode() ||
        Args.hasArg(options::OPT__dpcpp)) {
      if (!Args.hasArg(options::OPT_i_no_use_libirc))
        CmdArgs.push_back("--dependent-lib=libircmt");
      CmdArgs.push_back(FlagForIntelSVMLLib.data());
      CmdArgs.push_back("--dependent-lib=libdecimal");
      if (Args.hasFlag(options::OPT_qopt_matmul, options::OPT_qno_opt_matmul,
                       false))
        CmdArgs.push_back("--dependent-lib=libmatmul");
    }
    CmdArgs.push_back(FlagForIntelMathLib.data());
#endif // INTEL_CUSTOMIZATION

    // This provides POSIX compatibility (maps 'open' to '_open'), which most
    // users want.  The /Za flag to cl.exe turns this off, but it's not
    // implemented in clang.
    CmdArgs.push_back("--dependent-lib=oldnames");

    // Add SYCL dependent library
    if (Args.hasArg(options::OPT_fsycl) &&
        !Args.hasArg(options::OPT_nolibsycl)) {
      if (RTOptionID == options::OPT__SLASH_MDd ||
          RTOptionID == options::OPT__SLASH_MTd)
        CmdArgs.push_back("--dependent-lib=sycld");
      else
        CmdArgs.push_back("--dependent-lib=sycl");
    }
  }

#if INTEL_CUSTOMIZATION
  // Add Intel performance libraries
  if (Args.hasArg(options::OPT_ipp_EQ))
    getToolChain().AddIPPLibArgs(Args, CmdArgs, "--dependent-lib=");
  if (Args.hasArg(options::OPT_mkl_EQ))
    getToolChain().AddMKLLibArgs(Args, CmdArgs, "--dependent-lib=");
  if (Args.hasArg(options::OPT_tbb, options::OPT_daal_EQ) ||
      (Args.hasArg(options::OPT_mkl_EQ) && Args.hasArg(options::OPT__dpcpp)))
    getToolChain().AddTBBLibArgs(Args, CmdArgs, "--dependent-lib=");
  if (Args.hasArg(options::OPT_daal_EQ))
    getToolChain().AddDAALLibArgs(Args, CmdArgs, "--dependent-lib=");

  // Add OpenMP libs
  bool StubsAdded = false;
  if (Arg *A = Args.getLastArg(options::OPT_qopenmp_stubs,
      options::OPT_fopenmp, options::OPT_fopenmp_EQ, options::OPT_fiopenmp)) {
    if (A->getOption().matches(options::OPT_qopenmp_stubs)) {
      CmdArgs.push_back("--dependent-lib=libiompstubs5md");
      StubsAdded = true;
    }
  }
  if (!StubsAdded && (Args.hasFlag(options::OPT_fopenmp,
                                   options::OPT_fopenmp_EQ,
                                   options::OPT_fno_openmp, false) ||
      Args.hasArg(options::OPT_fiopenmp, options::OPT_mkl_EQ))) {
    switch (getToolChain().getDriver().getOpenMPRuntime(Args)) {
    case Driver::OMPRT_OMP:
      CmdArgs.push_back("--dependent-lib=libomp");
      break;
    case Driver::OMPRT_IOMP5:
      CmdArgs.push_back("--dependent-lib=libiomp5md");
      break;
    case Driver::OMPRT_GOMP:
      break;
    case Driver::OMPRT_Unknown:
      // Already diagnosed.
      break;
    }
  }
#endif // INTEL_CUSTOMIZATION

  if (Arg *ShowIncludes =
          Args.getLastArg(options::OPT__SLASH_showIncludes,
                          options::OPT__SLASH_showIncludes_user)) {
    CmdArgs.push_back("--show-includes");
    if (ShowIncludes->getOption().matches(options::OPT__SLASH_showIncludes))
      CmdArgs.push_back("-sys-header-deps");
  }

  // This controls whether or not we emit RTTI data for polymorphic types.
  if (Args.hasFlag(options::OPT__SLASH_GR_, options::OPT__SLASH_GR,
                   /*Default=*/false))
    CmdArgs.push_back("-fno-rtti-data");

  // This controls whether or not we emit stack-protector instrumentation.
  // In MSVC, Buffer Security Check (/GS) is on by default.
  if (!isNVPTX && Args.hasFlag(options::OPT__SLASH_GS, options::OPT__SLASH_GS_,
           /*Default=*/!getToolChain().getDriver().IsIntelMode())) { // INTEL
    CmdArgs.push_back("-stack-protector");
    CmdArgs.push_back(Args.MakeArgString(Twine(LangOptions::SSPStrong)));
  }

  // Emit CodeView if -Z7, -Zd, or -gline-tables-only are present.
  if (Arg *DebugInfoArg =
          Args.getLastArg(options::OPT__SLASH_Z7, options::OPT__SLASH_Zd,
                          options::OPT_gline_tables_only)) {
    *EmitCodeView = true;
    if (DebugInfoArg->getOption().matches(options::OPT__SLASH_Z7))
      *DebugInfoKind = codegenoptions::LimitedDebugInfo;
    else
      *DebugInfoKind = codegenoptions::DebugLineTablesOnly;
  } else {
    *EmitCodeView = false;
  }

  const Driver &D = getToolChain().getDriver();
  EHFlags EH = parseClangCLEHFlags(D, Args);
  if (!isNVPTX && (EH.Synch || EH.Asynch)) {
    if (types::isCXX(InputType))
      CmdArgs.push_back("-fcxx-exceptions");
    CmdArgs.push_back("-fexceptions");
  }
  if (types::isCXX(InputType) && EH.Synch && EH.NoUnwindC)
    CmdArgs.push_back("-fexternc-nounwind");

  // /EP should expand to -E -P.
  if (Args.hasArg(options::OPT__SLASH_EP)) {
    CmdArgs.push_back("-E");
    CmdArgs.push_back("-P");
  }

  unsigned VolatileOptionID;
  if (getToolChain().getTriple().isX86() && !D.IsIntelMode()) // INTEL
    VolatileOptionID = options::OPT__SLASH_volatile_ms;
  else
    VolatileOptionID = options::OPT__SLASH_volatile_iso;

  if (Arg *A = Args.getLastArg(options::OPT__SLASH_volatile_Group))
    VolatileOptionID = A->getOption().getID();

  if (VolatileOptionID == options::OPT__SLASH_volatile_ms)
    CmdArgs.push_back("-fms-volatile");

 if (Args.hasFlag(options::OPT__SLASH_Zc_dllexportInlines_,
                  options::OPT__SLASH_Zc_dllexportInlines,
                  false)) {
   if (Args.hasArg(options::OPT__SLASH_fallback)) {
     D.Diag(clang::diag::err_drv_dllexport_inlines_and_fallback);
   } else {
    CmdArgs.push_back("-fno-dllexport-inlines");
   }
 }

  Arg *MostGeneralArg = Args.getLastArg(options::OPT__SLASH_vmg);
  Arg *BestCaseArg = Args.getLastArg(options::OPT__SLASH_vmb);
  if (MostGeneralArg && BestCaseArg)
    D.Diag(clang::diag::err_drv_argument_not_allowed_with)
        << MostGeneralArg->getAsString(Args) << BestCaseArg->getAsString(Args);

  if (MostGeneralArg) {
    Arg *SingleArg = Args.getLastArg(options::OPT__SLASH_vms);
    Arg *MultipleArg = Args.getLastArg(options::OPT__SLASH_vmm);
    Arg *VirtualArg = Args.getLastArg(options::OPT__SLASH_vmv);

    Arg *FirstConflict = SingleArg ? SingleArg : MultipleArg;
    Arg *SecondConflict = VirtualArg ? VirtualArg : MultipleArg;
    if (FirstConflict && SecondConflict && FirstConflict != SecondConflict)
      D.Diag(clang::diag::err_drv_argument_not_allowed_with)
          << FirstConflict->getAsString(Args)
          << SecondConflict->getAsString(Args);

    if (SingleArg)
      CmdArgs.push_back("-fms-memptr-rep=single");
    else if (MultipleArg)
      CmdArgs.push_back("-fms-memptr-rep=multiple");
    else
      CmdArgs.push_back("-fms-memptr-rep=virtual");
  }

  // Parse the default calling convention options.
  if (Arg *CCArg =
          Args.getLastArg(options::OPT__SLASH_Gd, options::OPT__SLASH_Gr,
                          options::OPT__SLASH_Gz, options::OPT__SLASH_Gv,
                          options::OPT__SLASH_Gregcall)) {
    unsigned DCCOptId = CCArg->getOption().getID();
    const char *DCCFlag = nullptr;
    bool ArchSupported = !isNVPTX;
    llvm::Triple::ArchType Arch = getToolChain().getArch();
    switch (DCCOptId) {
    case options::OPT__SLASH_Gd:
      DCCFlag = "-fdefault-calling-conv=cdecl";
      break;
    case options::OPT__SLASH_Gr:
      ArchSupported = Arch == llvm::Triple::x86;
      DCCFlag = "-fdefault-calling-conv=fastcall";
      break;
    case options::OPT__SLASH_Gz:
      ArchSupported = Arch == llvm::Triple::x86;
      DCCFlag = "-fdefault-calling-conv=stdcall";
      break;
    case options::OPT__SLASH_Gv:
      ArchSupported = Arch == llvm::Triple::x86 || Arch == llvm::Triple::x86_64;
      DCCFlag = "-fdefault-calling-conv=vectorcall";
      break;
    case options::OPT__SLASH_Gregcall:
      ArchSupported = Arch == llvm::Triple::x86 || Arch == llvm::Triple::x86_64;
      DCCFlag = "-fdefault-calling-conv=regcall";
      break;
    }

    // MSVC doesn't warn if /Gr or /Gz is used on x64, so we don't either.
    if (ArchSupported && DCCFlag)
      CmdArgs.push_back(DCCFlag);
  }

  Args.AddLastArg(CmdArgs, options::OPT_vtordisp_mode_EQ);

  if (!Args.hasArg(options::OPT_fdiagnostics_format_EQ)) {
    CmdArgs.push_back("-fdiagnostics-format");
    if (Args.hasArg(options::OPT__SLASH_fallback))
      CmdArgs.push_back("msvc-fallback");
    else
      CmdArgs.push_back("msvc");
  }

  if (Arg *A = Args.getLastArg(options::OPT__SLASH_guard)) {
    StringRef GuardArgs = A->getValue();
    // The only valid options are "cf", "cf,nochecks", and "cf-".
    if (GuardArgs.equals_lower("cf")) {
      // Emit CFG instrumentation and the table of address-taken functions.
      CmdArgs.push_back("-cfguard");
    } else if (GuardArgs.equals_lower("cf,nochecks")) {
      // Emit only the table of address-taken functions.
      CmdArgs.push_back("-cfguard-no-checks");
    } else if (GuardArgs.equals_lower("cf-")) {
      // Do nothing, but we might want to emit a security warning in future.
    } else {
      D.Diag(diag::err_drv_invalid_value) << A->getSpelling() << GuardArgs;
    }
  }
}

visualstudio::Compiler *Clang::getCLFallback() const {
  if (!CLFallback)
    CLFallback.reset(new visualstudio::Compiler(getToolChain()));
  return CLFallback.get();
}


const char *Clang::getBaseInputName(const ArgList &Args,
                                    const InputInfo &Input) {
  return Args.MakeArgString(llvm::sys::path::filename(Input.getBaseInput()));
}

const char *Clang::getBaseInputStem(const ArgList &Args,
                                    const InputInfoList &Inputs) {
  const char *Str = getBaseInputName(Args, Inputs[0]);

  if (const char *End = strrchr(Str, '.'))
    return Args.MakeArgString(std::string(Str, End));

  return Str;
}

const char *Clang::getDependencyFileName(const ArgList &Args,
                                         const InputInfoList &Inputs) {
  // FIXME: Think about this more.

  if (Arg *OutputOpt =
          Args.getLastArg(options::OPT_o, options::OPT__SLASH_Fo)) {
    SmallString<128> OutputArgument(OutputOpt->getValue());
    if (llvm::sys::path::is_separator(OutputArgument.back()))
      // If the argument is a directory, output to BaseName in that dir.
      llvm::sys::path::append(OutputArgument, getBaseInputStem(Args, Inputs));
    llvm::sys::path::replace_extension(OutputArgument, llvm::Twine('d'));
    return Args.MakeArgString(OutputArgument);
  }
#if INTEL_CUSTOMIZATION
  if (Arg *OutputOpt = Args.getLastArg(options::OPT__SLASH_Fo)) {
    SmallString<128> OutputFilename(OutputOpt->getValue());
    llvm::sys::path::replace_extension(OutputFilename, llvm::Twine('d'));
    return Args.MakeArgString(OutputFilename);
  }
#endif // INTEL_CUSTOMIZATION

  return Args.MakeArgString(Twine(getBaseInputStem(Args, Inputs)) + ".d");
}

// Begin ClangAs

void ClangAs::AddMIPSTargetArgs(const ArgList &Args,
                                ArgStringList &CmdArgs) const {
  StringRef CPUName;
  StringRef ABIName;
  const llvm::Triple &Triple = getToolChain().getTriple();
  mips::getMipsCPUAndABI(Args, Triple, CPUName, ABIName);

  CmdArgs.push_back("-target-abi");
  CmdArgs.push_back(ABIName.data());
}

void ClangAs::AddX86TargetArgs(const ArgList &Args,
                               ArgStringList &CmdArgs) const {
  addX86AlignBranchArgs(getToolChain().getDriver(), Args, CmdArgs,
                        /*IsLTO=*/false);

  if (Arg *A = Args.getLastArg(options::OPT_masm_EQ)) {
    StringRef Value = A->getValue();
    if (Value == "intel" || Value == "att") {
      CmdArgs.push_back("-mllvm");
      CmdArgs.push_back(Args.MakeArgString("-x86-asm-syntax=" + Value));
    } else {
      getToolChain().getDriver().Diag(diag::err_drv_unsupported_option_argument)
          << A->getOption().getName() << Value;
    }
  }
}

void ClangAs::AddRISCVTargetArgs(const ArgList &Args,
                               ArgStringList &CmdArgs) const {
  const llvm::Triple &Triple = getToolChain().getTriple();
  StringRef ABIName = riscv::getRISCVABI(Args, Triple);

  CmdArgs.push_back("-target-abi");
  CmdArgs.push_back(ABIName.data());
}

void ClangAs::ConstructJob(Compilation &C, const JobAction &JA,
                           const InputInfo &Output, const InputInfoList &Inputs,
                           const ArgList &Args,
                           const char *LinkingOutput) const {
  ArgStringList CmdArgs;

  assert(Inputs.size() == 1 && "Unexpected number of inputs.");
  const InputInfo &Input = Inputs[0];

  const llvm::Triple &Triple = getToolChain().getEffectiveTriple();
  const std::string &TripleStr = Triple.getTriple();
  const auto &D = getToolChain().getDriver();

  // Don't warn about "clang -w -c foo.s"
  Args.ClaimAllArgs(options::OPT_w);
  // and "clang -emit-llvm -c foo.s"
  Args.ClaimAllArgs(options::OPT_emit_llvm);

  claimNoWarnArgs(Args);

  // Invoke ourselves in -cc1as mode.
  //
  // FIXME: Implement custom jobs for internal actions.
  CmdArgs.push_back("-cc1as");

  // Add the "effective" target triple.
  CmdArgs.push_back("-triple");
  CmdArgs.push_back(Args.MakeArgString(TripleStr));

  // Set the output mode, we currently only expect to be used as a real
  // assembler.
  CmdArgs.push_back("-filetype");
  CmdArgs.push_back("obj");

  // Set the main file name, so that debug info works even with
  // -save-temps or preprocessed assembly.
  CmdArgs.push_back("-main-file-name");
  CmdArgs.push_back(Clang::getBaseInputName(Args, Input));

  // Add the target cpu
  std::string CPU = getCPUName(Args, Triple, /*FromAs*/ true);
  if (!CPU.empty()) {
    CmdArgs.push_back("-target-cpu");
    CmdArgs.push_back(Args.MakeArgString(CPU));
  }

  // Add the target features
  getTargetFeatures(D, Triple, Args, CmdArgs, true);

  // Ignore explicit -force_cpusubtype_ALL option.
  (void)Args.hasArg(options::OPT_force__cpusubtype__ALL);

  // Pass along any -I options so we get proper .include search paths.
  Args.AddAllArgs(CmdArgs, options::OPT_I_Group);

  // Determine the original source input.
  const Action *SourceAction = &JA;
  while (SourceAction->getKind() != Action::InputClass) {
    assert(!SourceAction->getInputs().empty() && "unexpected root action!");
    SourceAction = SourceAction->getInputs()[0];
  }

  // Forward -g and handle debug info related flags, assuming we are dealing
  // with an actual assembly file.
  bool WantDebug = false;
  unsigned DwarfVersion = 0;
  Args.ClaimAllArgs(options::OPT_g_Group);
  if (Arg *A = Args.getLastArg(options::OPT_g_Group)) {
    WantDebug = !A->getOption().matches(options::OPT_g0) &&
                !A->getOption().matches(options::OPT_ggdb0);
    if (WantDebug)
      DwarfVersion = DwarfVersionNum(A->getSpelling());
  }

  unsigned DefaultDwarfVersion = ParseDebugDefaultVersion(getToolChain(), Args);
  if (DwarfVersion == 0)
    DwarfVersion = DefaultDwarfVersion;

  if (DwarfVersion == 0)
    DwarfVersion = getToolChain().GetDefaultDwarfVersion();

  codegenoptions::DebugInfoKind DebugInfoKind = codegenoptions::NoDebugInfo;

  if (SourceAction->getType() == types::TY_Asm ||
      SourceAction->getType() == types::TY_PP_Asm) {
    // You might think that it would be ok to set DebugInfoKind outside of
    // the guard for source type, however there is a test which asserts
    // that some assembler invocation receives no -debug-info-kind,
    // and it's not clear whether that test is just overly restrictive.
    DebugInfoKind = (WantDebug ? codegenoptions::LimitedDebugInfo
                               : codegenoptions::NoDebugInfo);
    // Add the -fdebug-compilation-dir flag if needed.
    addDebugCompDirArg(Args, CmdArgs, C.getDriver().getVFS());

    addDebugPrefixMapArg(getToolChain().getDriver(), Args, CmdArgs);

    // Set the AT_producer to the clang version when using the integrated
    // assembler on assembly source files.
    CmdArgs.push_back("-dwarf-debug-producer");
    CmdArgs.push_back(Args.MakeArgString(getClangFullVersion()));

    // And pass along -I options
    Args.AddAllArgs(CmdArgs, options::OPT_I);
  }
  RenderDebugEnablingArgs(Args, CmdArgs, DebugInfoKind, DwarfVersion,
                          llvm::DebuggerKind::Default);
  RenderDebugInfoCompressionArgs(Args, CmdArgs, D, getToolChain());


  // Handle -fPIC et al -- the relocation-model affects the assembler
  // for some targets.
  llvm::Reloc::Model RelocationModel;
  unsigned PICLevel;
  bool IsPIE;
  std::tie(RelocationModel, PICLevel, IsPIE) =
      ParsePICArgs(getToolChain(), Args);

  const char *RMName = RelocationModelName(RelocationModel);
  if (RMName) {
    CmdArgs.push_back("-mrelocation-model");
    CmdArgs.push_back(RMName);
  }

  // Optionally embed the -cc1as level arguments into the debug info, for build
  // analysis.
  if (getToolChain().UseDwarfDebugFlags()) {
    ArgStringList OriginalArgs;
    for (const auto &Arg : Args)
      Arg->render(Args, OriginalArgs);

    SmallString<256> Flags;
    const char *Exec = getToolChain().getDriver().getClangProgramPath();
    EscapeSpacesAndBackslashes(Exec, Flags);
    for (const char *OriginalArg : OriginalArgs) {
      SmallString<128> EscapedArg;
      EscapeSpacesAndBackslashes(OriginalArg, EscapedArg);
      Flags += " ";
      Flags += EscapedArg;
    }
    CmdArgs.push_back("-dwarf-debug-flags");
    CmdArgs.push_back(Args.MakeArgString(Flags));
  }

  // FIXME: Add -static support, once we have it.

  // Add target specific flags.
  switch (getToolChain().getArch()) {
  default:
    break;

  case llvm::Triple::mips:
  case llvm::Triple::mipsel:
  case llvm::Triple::mips64:
  case llvm::Triple::mips64el:
    AddMIPSTargetArgs(Args, CmdArgs);
    break;

  case llvm::Triple::x86:
  case llvm::Triple::x86_64:
    AddX86TargetArgs(Args, CmdArgs);
    break;

  case llvm::Triple::arm:
  case llvm::Triple::armeb:
  case llvm::Triple::thumb:
  case llvm::Triple::thumbeb:
    // This isn't in AddARMTargetArgs because we want to do this for assembly
    // only, not C/C++.
    if (Args.hasFlag(options::OPT_mdefault_build_attributes,
                     options::OPT_mno_default_build_attributes, true)) {
        CmdArgs.push_back("-mllvm");
        CmdArgs.push_back("-arm-add-build-attributes");
    }
    break;

  case llvm::Triple::riscv32:
  case llvm::Triple::riscv64:
    AddRISCVTargetArgs(Args, CmdArgs);
    break;
  }

  // Consume all the warning flags. Usually this would be handled more
  // gracefully by -cc1 (warning about unknown warning flags, etc) but -cc1as
  // doesn't handle that so rather than warning about unused flags that are
  // actually used, we'll lie by omission instead.
  // FIXME: Stop lying and consume only the appropriate driver flags
  Args.ClaimAllArgs(options::OPT_W_Group);

  CollectArgsForIntegratedAssembler(C, Args, CmdArgs,
                                    getToolChain().getDriver());

  Args.AddAllArgs(CmdArgs, options::OPT_mllvm);

  assert(Output.isFilename() && "Unexpected lipo output.");
  CmdArgs.push_back("-o");
  CmdArgs.push_back(Output.getFilename());

  const llvm::Triple &T = getToolChain().getTriple();
  Arg *A;
  if (getDebugFissionKind(D, Args, A) == DwarfFissionKind::Split &&
      T.isOSBinFormatELF()) {
    CmdArgs.push_back("-split-dwarf-output");
    CmdArgs.push_back(SplitDebugName(Args, Input, Output));
  }

  assert(Input.isFilename() && "Invalid input.");
  CmdArgs.push_back(Input.getFilename());

  const char *Exec = getToolChain().getDriver().getClangProgramPath();
  C.addCommand(std::make_unique<Command>(
      JA, *this, ResponseFileSupport::AtFileUTF8(), Exec, CmdArgs, Inputs));
}

// Begin OffloadBundler

void OffloadBundler::ConstructJob(Compilation &C, const JobAction &JA,
                                  const InputInfo &Output,
                                  const InputInfoList &Inputs,
                                  const llvm::opt::ArgList &TCArgs,
                                  const char *LinkingOutput) const {
  // The version with only one output is expected to refer to a bundling job.
  assert(isa<OffloadBundlingJobAction>(JA) && "Expecting bundling job!");

  // The bundling command looks like this:
  // clang-offload-bundler -type=bc
  //   -targets=host-triple,openmp-triple1,openmp-triple2
  //   -outputs=input_file
  //   -inputs=unbundle_file_host,unbundle_file_tgt1,unbundle_file_tgt2"

  ArgStringList CmdArgs;

  // Get the type.
  CmdArgs.push_back(TCArgs.MakeArgString(
      Twine("-type=") + types::getTypeTempSuffix(Output.getType())));

  assert(JA.getInputs().size() == Inputs.size() &&
         "Not have inputs for all dependence actions??");

  // Get the targets.
  SmallString<128> Triples;
  Triples += "-targets=";
  for (unsigned I = 0; I < Inputs.size(); ++I) {
    if (I)
      Triples += ',';

    // Find ToolChain for this input.
    Action::OffloadKind CurKind = Action::OFK_Host;
    const ToolChain *CurTC = &getToolChain();
    const Action *CurDep = JA.getInputs()[I];

    if (const auto *OA = dyn_cast<OffloadAction>(CurDep)) {
      CurTC = nullptr;
      OA->doOnEachDependence([&](Action *A, const ToolChain *TC, const char *) {
        assert(CurTC == nullptr && "Expected one dependence!");
        CurKind = A->getOffloadingDeviceKind();
        CurTC = TC;
      });
    }
    Triples += Action::GetOffloadKindName(CurKind);
    Triples += '-';
    Triples += CurTC->getTriple().normalize();
    if (CurKind == Action::OFK_HIP && CurDep->getOffloadingArch()) {
      Triples += '-';
      Triples += CurDep->getOffloadingArch();
    }
  }
  bool IsFPGADepBundle = (TCArgs.hasArg(options::OPT_fintelfpga) &&
                          Output.getType() == types::TY_Object);
  // For -fintelfpga, when bundling objects we also want to bundle up the
  // named dependency file.
  // TODO - We are currently using the target triple inputs to slot a location
  // of the dependency information into the bundle.  It would be good to
  // separate this out to an explicit option in the bundler for the dependency
  // file as it does not match the type being bundled.
  if (IsFPGADepBundle) {
    Triples += ',';
    Triples += Action::GetOffloadKindName(Action::OFK_SYCL);
    Triples += '-';
    Triples += llvm::Triple::getArchTypeName(llvm::Triple::fpga_dep);
  }
  CmdArgs.push_back(TCArgs.MakeArgString(Triples));

  // Get bundled file command.
  CmdArgs.push_back(
      TCArgs.MakeArgString(Twine("-outputs=") + Output.getFilename()));

  // Get unbundled files command.
  SmallString<128> UB;
  UB += "-inputs=";
  for (unsigned I = 0; I < Inputs.size(); ++I) {
    if (I)
      UB += ',';

    // Find ToolChain for this input.
    const ToolChain *CurTC = &getToolChain();
    if (const auto *OA = dyn_cast<OffloadAction>(JA.getInputs()[I])) {
      CurTC = nullptr;
      OA->doOnEachDependence([&](Action *, const ToolChain *TC, const char *) {
        assert(CurTC == nullptr && "Expected one dependence!");
        CurTC = TC;
      });
    }
    UB += CurTC->getInputFilename(Inputs[I]);

  }
  // For -fintelfpga, when bundling objects we also want to bundle up the
  // named dependency file.
  if (IsFPGADepBundle) {
    const char *BaseName = Clang::getBaseInputName(TCArgs, Inputs[0]);
    SmallString<128> DepFile(C.getDriver().getFPGATempDepFile(BaseName));
    if (!DepFile.empty()) {
      UB += ',';
      UB += DepFile;
    }
  }
  CmdArgs.push_back(TCArgs.MakeArgString(UB));

  // All the inputs are encoded as commands.
  C.addCommand(std::make_unique<Command>(
      JA, *this, ResponseFileSupport::None(),
      TCArgs.MakeArgString(getToolChain().GetProgramPath(getShortName())),
      CmdArgs, None));
}

void OffloadBundler::ConstructJobMultipleOutputs(
    Compilation &C, const JobAction &JA, const InputInfoList &Outputs,
    const InputInfoList &Inputs, const llvm::opt::ArgList &TCArgs,
    const char *LinkingOutput) const {
  // The version with multiple outputs is expected to refer to a unbundling job.
  auto &UA = cast<OffloadUnbundlingJobAction>(JA);

  // The unbundling command looks like this:
  // clang-offload-bundler -type=bc
  //   -targets=host-triple,openmp-triple1,openmp-triple2
  //   -inputs=input_file
  //   -outputs=unbundle_file_host,unbundle_file_tgt1,unbundle_file_tgt2"
  //   -unbundle

  ArgStringList CmdArgs;
  InputInfo Input = Inputs.front();
  const char *TypeArg = types::getTypeTempSuffix(Input.getType());
  const char *InputFileName = Input.getFilename();
  bool IsMSVCEnv =
      C.getDefaultToolChain().getTriple().isWindowsMSVCEnvironment();
  types::ID InputType(Input.getType());
  bool IsFPGADepUnbundle = JA.getType() == types::TY_FPGA_Dependencies;
  bool IsFPGADepLibUnbundle = JA.getType() == types::TY_FPGA_Dependencies_List;
  bool IsArchiveUnbundle =
      (!IsMSVCEnv && C.getDriver().getOffloadStaticLibSeen() &&
       (types::isArchive(InputType) || InputType == types::TY_Object));

  if (IsArchiveUnbundle)
    TypeArg = "oo";
  else if (InputType == types::TY_FPGA_AOCX ||
           InputType == types::TY_FPGA_AOCR) {
    // Override type with archive object
    if (getToolChain().getTriple().getSubArch() ==
        llvm::Triple::SPIRSubArch_fpga)
      TypeArg = "ao";
    else
      TypeArg = "aoo";
  }
  if (InputType == types::TY_FPGA_AOCO || IsFPGADepLibUnbundle ||
      (IsMSVCEnv && types::isArchive(InputType)))
    TypeArg = "aoo";
  if (IsFPGADepUnbundle)
    TypeArg = "o";

  // Get the type.
  CmdArgs.push_back(TCArgs.MakeArgString(Twine("-type=") + TypeArg));

  // Get the targets.
  SmallString<128> Triples;
  Triples += "-targets=";
  auto DepInfo = UA.getDependentActionsInfo();
  for (unsigned I = 0, J = 0; I < DepInfo.size(); ++I) {
    auto &Dep = DepInfo[I];
    // FPGA device triples are 'transformed' for the bundler when creating
    // aocx or aocr type bundles.  Also, we only do a specific target
    // unbundling, skipping the host side or device side.
    if (types::isFPGA(InputType)) {
      if (getToolChain().getTriple().getSubArch() ==
              llvm::Triple::SPIRSubArch_fpga &&
          Dep.DependentOffloadKind == Action::OFK_SYCL) {
        llvm::Triple TT;
        TT.setArchName(types::getTypeName(InputType));
        TT.setVendorName("intel");
        TT.setOS(getToolChain().getTriple().getOS());
        TT.setEnvironment(llvm::Triple::SYCLDevice);
        Triples += "sycl-";
        Triples += TT.normalize();
      } else if (getToolChain().getTriple().getSubArch() !=
                     llvm::Triple::SPIRSubArch_fpga &&
                 Dep.DependentOffloadKind == Action::OFK_Host) {
        Triples += Action::GetOffloadKindName(Dep.DependentOffloadKind);
        Triples += '-';
        Triples += Dep.DependentToolChain->getTriple().normalize();
      }
      continue;
    } else if (InputType == types::TY_Archive || IsArchiveUnbundle ||
               (TCArgs.hasArg(options::OPT_fintelfpga) &&
                TCArgs.hasArg(options::OPT_fsycl_link_EQ))) {
      // Do not extract host part if we are unbundling archive on Windows
      // because it is not needed. Static offload libraries are added to the
      // host link command just as normal libraries.  Do not extract the host
      // part from -fintelfpga -fsycl-link unbundles either, as the full obj
      // is used in the final link
      if (Dep.DependentOffloadKind == Action::OFK_Host)
        continue;
    }
    if (J++)
      Triples += ',';
    Triples += Action::GetOffloadKindName(Dep.DependentOffloadKind);
    Triples += '-';
    Triples += Dep.DependentToolChain->getTriple().normalize();
    if (Dep.DependentOffloadKind == Action::OFK_HIP &&
        !Dep.DependentBoundArch.empty()) {
      Triples += '-';
      Triples += Dep.DependentBoundArch;
    }
  }
  if (IsFPGADepUnbundle || IsFPGADepLibUnbundle) {
    // TODO - We are currently using the target triple inputs to slot a location
    // of the dependency information into the bundle.  It would be good to
    // separate this out to an explicit option in the bundler for the dependency
    // file as it does not match the type being bundled.
    Triples += Action::GetOffloadKindName(Action::OFK_SYCL);
    Triples += '-';
    Triples += llvm::Triple::getArchTypeName(llvm::Triple::fpga_dep);
  }
  CmdArgs.push_back(TCArgs.MakeArgString(Triples));

  // Get bundled file command.
  CmdArgs.push_back(
      TCArgs.MakeArgString(Twine("-inputs=") + InputFileName));

  // Get unbundled files command.
  SmallString<128> UB;
  UB += "-outputs=";
  // When dealing with -fintelfpga, there is an additional unbundle step
  // that occurs for the dependency file.  In that case, do not use the
  // dependent information, but just the output file.
  if (IsFPGADepUnbundle || IsFPGADepLibUnbundle)
    UB += Outputs[0].getFilename();
  else {
    for (unsigned I = 0; I < Outputs.size(); ++I) {
      if (I)
        UB += ',';
      UB += DepInfo[I].DependentToolChain->getInputFilename(Outputs[I]);
    }
  }
  CmdArgs.push_back(TCArgs.MakeArgString(UB));
  CmdArgs.push_back("-unbundle");

  // All the inputs are encoded as commands.
  C.addCommand(std::make_unique<Command>(
      JA, *this, ResponseFileSupport::None(),
      TCArgs.MakeArgString(getToolChain().GetProgramPath(getShortName())),
      CmdArgs, None));
}

// Begin OffloadWrapper

void OffloadWrapper::ConstructJob(Compilation &C, const JobAction &JA,
                                  const InputInfo &Output,
                                  const InputInfoList &Inputs,
                                  const llvm::opt::ArgList &TCArgs,
                                  const char *LinkingOutput) const {
  // Construct offload-wrapper command.  Also calls llc to generate the
  // object that is fed to the linker from the wrapper generated bc file
  assert(isa<OffloadWrapperJobAction>(JA) && "Expecting wrapping job!");

  Action::OffloadKind OffloadingKind = JA.getOffloadingDeviceKind();
  if (OffloadingKind == Action::OFK_SYCL) {
    // The wrapper command looks like this:
    // clang-offload-wrapper
    //   -o=<outputfile>.bc
    //   -host=x86_64-pc-linux-gnu -kind=sycl
    //   -format=spirv <inputfile1>.spv <manifest1>(optional)
    //   -format=spirv <inputfile2>.spv <manifest2>(optional)
    //  ...
    ArgStringList WrapperArgs;

    std::string OutTmpName = C.getDriver().GetTemporaryPath("wrapper", "bc");
    const char *WrapperFileName =
        C.addTempFile(C.getArgs().MakeArgString(OutTmpName));
    SmallString<128> OutOpt("-o=");
    OutOpt += WrapperFileName;
    WrapperArgs.push_back(C.getArgs().MakeArgString(OutOpt));

    SmallString<128> HostTripleOpt("-host=");
    HostTripleOpt += getToolChain().getAuxTriple()->str();
    WrapperArgs.push_back(C.getArgs().MakeArgString(HostTripleOpt));

    llvm::Triple TT = getToolChain().getTriple();
    SmallString<128> TargetTripleOpt = TT.getArchName();
    // When wrapping an FPGA device binary, we need to be sure to apply the
    // appropriate triple that corresponds (fpga_aoc[xr]-intel-<os>-sycldevice)
    // to the target triple setting.
    if (TT.getSubArch() == llvm::Triple::SPIRSubArch_fpga &&
        TCArgs.hasArg(options::OPT_fsycl_link_EQ)) {
      auto *A = C.getInputArgs().getLastArg(options::OPT_fsycl_link_EQ);
      TT.setArchName((A->getValue() == StringRef("early")) ? "fpga_aocr"
                                                           : "fpga_aocx");
      TT.setVendorName("intel");
      TT.setEnvironment(llvm::Triple::SYCLDevice);
      TargetTripleOpt = TT.str();
      // When wrapping an FPGA aocx binary to archive, do not emit registration
      // functions
      if (A->getValue() == StringRef("image"))
        WrapperArgs.push_back(C.getArgs().MakeArgString("--emit-reg-funcs=0"));
    }
    // Grab any Target specific options that need to be added to the wrapper
    // information.
    ArgStringList BuildArgs;
    auto createArgString = [&](const char *Opt) {
      if (BuildArgs.empty())
        return;
      SmallString<128> AL;
      for (const char *A : BuildArgs) {
        if (AL.empty()) {
          AL = A;
          continue;
        }
        AL += " ";
        AL += A;
      }
      WrapperArgs.push_back(C.getArgs().MakeArgString(Twine(Opt) + AL));
    };
    const toolchains::SYCLToolChain &TC =
              static_cast<const toolchains::SYCLToolChain &>(getToolChain());
    // TODO: Consider separating the mechanisms for:
    // - passing standard-defined options to AOT/JIT compilation steps;
    // - passing AOT-compiler specific options.
    // This would allow retaining standard language options in the
    // image descriptor, while excluding tool-specific options that
    // have been known to confuse RT implementations.
    if (TC.getTriple().getSubArch() == llvm::Triple::NoSubArch) {
      // Only store compile/link opts in the image descriptor for the SPIR-V
      // target; AOT compilation has already been performed otherwise.
      TC.TranslateBackendTargetArgs(TCArgs, BuildArgs);
      createArgString("-compile-opts=");
      BuildArgs.clear();
      TC.TranslateLinkerTargetArgs(TCArgs, BuildArgs);
      createArgString("-link-opts=");
    }

    WrapperArgs.push_back(
        C.getArgs().MakeArgString(Twine("-target=") + TargetTripleOpt));

    // TODO forcing offload kind is a simplification which assumes wrapper used
    // only with SYCL. Device binary format (-format=xxx) option should also
    // come from the command line and/or the native compiler. Should be fixed
    // together with supporting AOT in the driver. If format is not set, the
    // default is "none" which means runtime must try to determine it
    // automatically.
    StringRef Kind = Action::GetOffloadKindName(OffloadingKind);
    WrapperArgs.push_back(
        C.getArgs().MakeArgString(Twine("-kind=") + Twine(Kind)));

#if INTEL_CUSTOMIZATION
    // When debugging, make the native debugger the default for SYCL on Windows.
    if (getToolChain().getTriple().isWindowsMSVCEnvironment() &&
        TCArgs.getLastArg(options::OPT_g_Group)) {
      WrapperArgs.push_back("--build-opts=-gnative");
    }
#endif // INTEL_CUSTOMIZATION

    assert((Inputs.size() > 0) && "no inputs for clang-offload-wrapper");
    assert(((Inputs[0].getType() != types::TY_Tempfiletable) ||
            (Inputs.size() == 1)) &&
           "wrong usage of clang-offload-wrapper with SYCL");
    const InputInfo &I = Inputs[0];
    assert(I.isFilename() && "Invalid input.");

    if (I.getType() == types::TY_Tempfiletable)
      // wrapper actual input files are passed via the batch job file table:
      WrapperArgs.push_back(C.getArgs().MakeArgString("-batch"));
    WrapperArgs.push_back(C.getArgs().MakeArgString(I.getFilename()));

    auto Cmd = std::make_unique<Command>(
        JA, *this, ResponseFileSupport::None(),
        TCArgs.MakeArgString(getToolChain().GetProgramPath(getShortName())),
        WrapperArgs, None);
    C.addCommand(std::move(Cmd));

    // Construct llc command.
    // The output is an object file
    ArgStringList LlcArgs{"-filetype=obj", "-o", Output.getFilename(),
                          WrapperFileName};
    llvm::Reloc::Model RelocationModel;
    unsigned PICLevel;
    bool IsPIE;
    std::tie(RelocationModel, PICLevel, IsPIE) =
        ParsePICArgs(getToolChain(), TCArgs);
    if (PICLevel > 0) {
      LlcArgs.push_back("-relocation-model=pic");
    }
    if (IsPIE) {
      LlcArgs.push_back("-enable-pie");
    }
    SmallString<128> LlcPath(C.getDriver().Dir);
    llvm::sys::path::append(LlcPath, "llc");
    const char *Llc = C.getArgs().MakeArgString(LlcPath);
    C.addCommand(std::make_unique<Command>(
         JA, *this, ResponseFileSupport::None(), Llc, LlcArgs, None));
    return;
  } // end of SYCL flavor of offload wrapper command creation

  ArgStringList CmdArgs;

  const llvm::Triple &Triple = getToolChain().getEffectiveTriple();

  // Add the "effective" target triple.
  CmdArgs.push_back("-host");
  CmdArgs.push_back(TCArgs.MakeArgString(Triple.getTriple()));

  // Add the output file name.
  assert(Output.isFilename() && "Invalid output.");
  CmdArgs.push_back("-o");
  CmdArgs.push_back(TCArgs.MakeArgString(Output.getFilename()));

  assert(JA.getInputs().size() == Inputs.size() &&
         "Not have inputs for all dependence actions??");

  // Add offload targets and inputs.
  for (unsigned I = 0; I < Inputs.size(); ++I) {
    // Get input's Offload Kind and ToolChain.
    const auto *OA = cast<OffloadAction>(JA.getInputs()[I]);
    assert(OA->hasSingleDeviceDependence(/*DoNotConsiderHostActions=*/true) &&
           "Expected one device dependence!");
    Action::OffloadKind DeviceKind = Action::OFK_None;
    const ToolChain *DeviceTC = nullptr;
    OA->doOnEachDependence([&](Action *A, const ToolChain *TC, const char *) {
      DeviceKind = A->getOffloadingDeviceKind();
      DeviceTC = TC;
    });

    // And add it to the offload targets.
    CmdArgs.push_back(C.getArgs().MakeArgString(
        Twine("-kind=") + Action::GetOffloadKindName(DeviceKind)));
    CmdArgs.push_back(TCArgs.MakeArgString(Twine("-target=") +
                                           DeviceTC->getTriple().normalize()));

    // Add input.
    assert(Inputs[I].isFilename() && "Invalid input.");
    CmdArgs.push_back(TCArgs.MakeArgString(Inputs[I].getFilename()));
  }

  C.addCommand(std::make_unique<Command>(
      JA, *this, ResponseFileSupport::None(),
      TCArgs.MakeArgString(getToolChain().GetProgramPath(getShortName())),
      CmdArgs, Inputs));
}

// Begin SPIRVTranslator

void SPIRVTranslator::ConstructJob(Compilation &C, const JobAction &JA,
                                  const InputInfo &Output,
                                  const InputInfoList &Inputs,
                                  const llvm::opt::ArgList &TCArgs,
                                  const char *LinkingOutput) const {
  // Construct llvm-spirv command.
  assert(isa<SPIRVTranslatorJobAction>(JA) && "Expecting Translator job!");

  // The translator command looks like this:
  // llvm-spirv -o <file>.spv <file>.bc
  ArgStringList ForeachArgs;
  ArgStringList TranslatorArgs;

  TranslatorArgs.push_back("-o");
  TranslatorArgs.push_back(Output.getFilename());
  if (getToolChain().getTriple().isSYCLDeviceEnvironment()) {
    TranslatorArgs.push_back("-spirv-max-version=1.1");
    TranslatorArgs.push_back("-spirv-debug-info-version=legacy");
    if (C.getArgs().hasArg(options::OPT_fsycl_esimd))
      TranslatorArgs.push_back("-spirv-allow-unknown-intrinsics");

    // Disable SPV_INTEL_usm_storage_classes by default since it adds new
    // storage classes that represent global_device and global_host address
    // spaces, which are not supported for all targets. With the extension
    // disable the storage classes will be lowered to CrossWorkgroup storage
    // class that is mapped to just global address space. The extension is
    // supposed to be enabled only for FPGA hardware.
    std::string ExtArg("-spirv-ext=+all,-SPV_INTEL_usm_storage_classes");
    if (getToolChain().getTriple().getSubArch() ==
        llvm::Triple::SPIRSubArch_fpga) {
      for (auto *A : TCArgs) {
        if (A->getOption().matches(options::OPT_Xs_separate) ||
            A->getOption().matches(options::OPT_Xs)) {
          StringRef ArgString(A->getValue());
          if (ArgString == "hardware" || ArgString == "simulation")
            ExtArg = "-spirv-ext=+all";
        }
      }
    }
    TranslatorArgs.push_back(TCArgs.MakeArgString(ExtArg));
  }
#if INTEL_CUSTOMIZATION
  if (JA.isDeviceOffloading(Action::OFK_OpenMP) &&
      getToolChain().getTriple().isSPIR()) {
    // TODO: -SPV_INTEL_fpga_buffer_location option is added as workaround
    // to CMPLRLLVM-21950. This option should removed when the Jira is
    // resolved, and replaced with just "-spirv-ext=+all"
    TranslatorArgs.push_back("-spirv-ext=+all,-SPV_INTEL_fpga_buffer_location");
  }
#endif // INTEL_CUSTOMIZATION
  for (auto I : Inputs) {
    std::string Filename(I.getFilename());
    if (I.getType() == types::TY_Tempfilelist) {
      ForeachArgs.push_back(
          C.getArgs().MakeArgString("--in-file-list=" + Filename));
      ForeachArgs.push_back(
          C.getArgs().MakeArgString("--in-replace=" + Filename));
      ForeachArgs.push_back(
          C.getArgs().MakeArgString("--out-ext=spv"));
    }
    TranslatorArgs.push_back(C.getArgs().MakeArgString(Filename));
  }

  auto Cmd = std::make_unique<Command>(JA, *this, ResponseFileSupport::None(),
      TCArgs.MakeArgString(getToolChain().GetProgramPath(getShortName())),
      TranslatorArgs, None);

  if (!ForeachArgs.empty()) {
    // Construct llvm-foreach command.
    // The llvm-foreach command looks like this:
    // llvm-foreach a.list --out-replace=out "cp {} out"
    // --out-file-list=list
    std::string OutputFileName(Output.getFilename());
    ForeachArgs.push_back(
        TCArgs.MakeArgString("--out-file-list=" + OutputFileName));
    ForeachArgs.push_back(
        TCArgs.MakeArgString("--out-replace=" + OutputFileName));
    ForeachArgs.push_back(TCArgs.MakeArgString("--"));
    ForeachArgs.push_back(TCArgs.MakeArgString(Cmd->getExecutable()));

    for (auto &Arg : Cmd->getArguments())
      ForeachArgs.push_back(Arg);

    SmallString<128> ForeachPath(C.getDriver().Dir);
    llvm::sys::path::append(ForeachPath, "llvm-foreach");
    const char *Foreach = C.getArgs().MakeArgString(ForeachPath);
    C.addCommand(std::make_unique<Command>(
        JA, *this, ResponseFileSupport::None(), Foreach, ForeachArgs, None));
  } else
    C.addCommand(std::move(Cmd));
}

void SPIRCheck::ConstructJob(Compilation &C, const JobAction &JA,
                             const InputInfo &Output,
                             const InputInfoList &Inputs,
                             const llvm::opt::ArgList &TCArgs,
                             const char *LinkingOutput) const {
  // Construct llvm-no-spir-kernel command.
  assert(isa<SPIRCheckJobAction>(JA) && "Expecting SPIR Check job!");

  // The spir check command looks like this:
  // llvm-no-spir-kernel <file>.bc
  // Upon success, we just move ahead.  Error means the check failed and
  // we need to exit.  The expected output is the input as this is just an
  // intermediate check with no functional change.
  ArgStringList CheckArgs;
  assert(Inputs.size() == 1 && "Unexpected number of inputs to the tool");
  const InputInfo &InputFile = Inputs.front();
  CheckArgs.push_back(InputFile.getFilename());

  // Add output file, which is just a copy of the input to better fit in the
  // toolchain flow.
  CheckArgs.push_back("-o");
  CheckArgs.push_back(Output.getFilename());
  auto Cmd = std::make_unique<Command>(
      JA, *this, ResponseFileSupport::None(),
      TCArgs.MakeArgString(getToolChain().GetProgramPath(getShortName())),
      CheckArgs, None);

  if (getToolChain().getTriple().getSubArch() ==
      llvm::Triple::SPIRSubArch_fpga) {
    const char *Msg = TCArgs.MakeArgString(
        Twine("The FPGA image does not include all device kernels from ") +
        Twine(InputFile.getBaseInput()) +
        Twine(". Please re-generate the image"));
    Cmd->addDiagForErrorCode(/*ErrorCode*/ 1, Msg);
  }

  C.addCommand(std::move(Cmd));
}

static void addArgs(ArgStringList &DstArgs, const llvm::opt::ArgList &Alloc,
                    ArrayRef<StringRef> SrcArgs) {
  for (const auto Arg : SrcArgs) {
    DstArgs.push_back(Alloc.MakeArgString(Arg));
  }
}

// sycl-post-link tool normally outputs a file table (see the tool sources for
// format description) which lists all the other output files associated with
// the device LLVMIR bitcode. This is basically a triple of bitcode, symbols
// and specialization constant files. Single LLVM IR output can be generated as
// well under an option.
//
void SYCLPostLink::ConstructJob(Compilation &C, const JobAction &JA,
                             const InputInfo &Output,
                             const InputInfoList &Inputs,
                             const llvm::opt::ArgList &TCArgs,
                             const char *LinkingOutput) const {
  // Construct sycl-post-link command.
  assert(isa<SYCLPostLinkJobAction>(JA) && "Expecting SYCL post link job!");
  ArgStringList CmdArgs;

  // See if device code splitting is requested
  if (Arg *A = TCArgs.getLastArg(options::OPT_fsycl_device_code_split_EQ)) {
    if (StringRef(A->getValue()) == "per_kernel")
      addArgs(CmdArgs, TCArgs, {"-split=kernel"});
    else if (StringRef(A->getValue()) == "per_source")
      addArgs(CmdArgs, TCArgs, {"-split=source"});
    else
      // split must be off
      assert(StringRef(A->getValue()) == "off");
  }
  // OPT_fsycl_device_code_split is not checked as it is an alias to
  // -fsycl-device-code-split=per_source

#if INTEL_CUSTOMIZATION
  if (JA.isDeviceOffloading(Action::OFK_OpenMP) &&
      getToolChain().getTriple().isSPIR()) {
    addArgs(CmdArgs, TCArgs, {"--ompoffload-link-entries"});
    addArgs(CmdArgs, TCArgs, {"--ompoffload-sort-entries"});
    addArgs(CmdArgs, TCArgs, {"--ompoffload-make-globals-static"});
  }
#endif // INTEL_CUSTOMIZATION
  // Turn on Dead Parameter Elimination Optimization with early optimizations
  if (!getToolChain().getTriple().isNVPTX() &&
      TCArgs.hasFlag(options::OPT_fsycl_dead_args_optimization,
                     options::OPT_fno_sycl_dead_args_optimization, false))
    addArgs(CmdArgs, TCArgs, {"-emit-param-info"});
  if (JA.getType() == types::TY_LLVM_BC) {
    // single file output requested - this means only perform necessary IR
    // transformations (like specialization constant intrinsic lowering) and
    // output LLVMIR
    addArgs(CmdArgs, TCArgs, {"-ir-output-only"});
  } else {
    assert(JA.getType() == types::TY_Tempfiletable);
    // Symbol file and specialization constant info generation is mandatory -
    // add options unconditionally
    addArgs(CmdArgs, TCArgs, {"-symbols"});
  }
  // specialization constants processing is mandatory
  auto *SYCLPostLink = llvm::dyn_cast<SYCLPostLinkJobAction>(&JA);
  if (SYCLPostLink && SYCLPostLink->getRTSetsSpecConstants())
    addArgs(CmdArgs, TCArgs, {"-spec-const=rt"});
  else
    addArgs(CmdArgs, TCArgs, {"-spec-const=default"});

  // Add output file table file option
  assert(Output.isFilename() && "output must be a filename");
  addArgs(CmdArgs, TCArgs, {"-o", Output.getFilename()});

  // Add input file
  assert(Inputs.size() == 1 && Inputs.front().isFilename() &&
         "single input file expected");
  addArgs(CmdArgs, TCArgs, {Inputs.front().getFilename()});
  std::string OutputFileName(Output.getFilename());

  // All the inputs are encoded as commands.
  C.addCommand(std::make_unique<Command>(
      JA, *this, ResponseFileSupport::None(),
      TCArgs.MakeArgString(getToolChain().GetProgramPath(getShortName())),
      CmdArgs, Inputs));
}

// Transforms the abstract representation (JA + Inputs + Outputs) of a file
// table transformation action to concrete command line (job) with actual
// inputs/outputs/options, and adds it to given compilation object.
void FileTableTform::ConstructJob(Compilation &C, const JobAction &JA,
                                  const InputInfo &Output,
                                  const InputInfoList &Inputs,
                                  const llvm::opt::ArgList &TCArgs,
                                  const char *LinkingOutput) const {

  const auto &TformJob = *llvm::dyn_cast<FileTableTformJobAction>(&JA);
  ArgStringList CmdArgs;

  // don't try to assert here whether the number of inputs is OK, argumnets are
  // OK, etc. - better invoke the tool and see good error diagnostics

  // 1) add transformations
  for (const auto &Tf : TformJob.getTforms()) {
    switch (Tf.TheKind) {
    case FileTableTformJobAction::Tform::EXTRACT:
    case FileTableTformJobAction::Tform::EXTRACT_DROP_TITLE: {
      SmallString<128> Arg("-extract=");
      Arg += Tf.TheArgs[0];

      for (unsigned I = 1; I < Tf.TheArgs.size(); ++I) {
        Arg += ",";
        Arg += Tf.TheArgs[I];
      }
      addArgs(CmdArgs, TCArgs, {Arg});

      if (Tf.TheKind == FileTableTformJobAction::Tform::EXTRACT_DROP_TITLE)
        addArgs(CmdArgs, TCArgs, {"-drop_titles"});
      break;
    }
    case FileTableTformJobAction::Tform::REPLACE: {
      assert(Tf.TheArgs.size() == 2 && "from/to column names expected");
      SmallString<128> Arg("-replace=");
      Arg += Tf.TheArgs[0];
      Arg += ",";
      Arg += Tf.TheArgs[1];
      addArgs(CmdArgs, TCArgs, {Arg});
      break;
    }
    default:
      llvm_unreachable("unknown file table transformation kind");
    }
  }
  // 2) add output option
  assert(Output.isFilename() && "table tform output must be a file");
  addArgs(CmdArgs, TCArgs, {"-o", Output.getFilename()});

  // 3) add inputs
  for (const auto &Input : Inputs) {
    assert(Input.isFilename() && "table tform input must be a file");
    addArgs(CmdArgs, TCArgs, {Input.getFilename()});
  }
  // 4) finally construct and add a command to the compilation
  C.addCommand(std::make_unique<Command>(
      JA, *this, ResponseFileSupport::None(),
      TCArgs.MakeArgString(getToolChain().GetProgramPath(getShortName())),
      CmdArgs, Inputs));
}

// For Linux, we have initial support for fat archives (archives which
// contain bundled objects). We will perform partial linking against the
// specific offload target archives which will be sent to the unbundler to
// produce a list of target objects.
void PartialLink::ConstructJob(Compilation &C, const JobAction &JA,
                               const InputInfo &Output,
                               const InputInfoList &Inputs,
                               const llvm::opt::ArgList &TCArgs,
                               const char *LinkingOutput) const {
  // Construct simple partial link command.
  assert(isa<PartialLinkJobAction>(JA) && "Expecting Partial Link job!");

  // The partial linking command resembles this:
  // ld -r -o <output> <inputs>
  ArgStringList LinkArgs;
  LinkArgs.push_back("-r");
  LinkArgs.push_back("-o");
  LinkArgs.push_back(Output.getFilename());

  const ToolChain *HTC = C.getSingleOffloadToolChain<Action::OFK_Host>();
#if INTEL_CUSTOMIZATION
  // Add elf target
  LinkArgs.push_back("-m");
  if (HTC->getTriple().getArch() == llvm::Triple::x86_64)
    LinkArgs.push_back("elf_x86_64");
  else
    LinkArgs.push_back("elf_i386");
#endif // INTEL_CUSTOMIZATION
  // Add crt objects
  LinkArgs.push_back(TCArgs.MakeArgString(HTC->GetFilePath("crt1.o")));
  LinkArgs.push_back(TCArgs.MakeArgString(HTC->GetFilePath("crti.o")));
  // Add -L<dir> search directories.
  TCArgs.AddAllArgs(LinkArgs, options::OPT_L);
  HTC->AddFilePathLibArgs(TCArgs, LinkArgs);

  // Input files consist of fat libraries and the object(s) to be unbundled.
  // We add the needed --whole-archive/--no-whole-archive when appropriate.
  bool IsWholeArchive = false;
  for (const auto &I : Inputs) {
    if (I.getType() == types::TY_WholeArchive && !IsWholeArchive) {
      LinkArgs.push_back("--whole-archive");
      IsWholeArchive = true;
    } else if (I.getType() == types::TY_Archive && IsWholeArchive) {
      LinkArgs.push_back("--no-whole-archive");
      IsWholeArchive = false;
    }
    LinkArgs.push_back(I.getFilename());
  }
  // Disable whole archive if it was enabled for the previous inputs.
  if (IsWholeArchive)
    LinkArgs.push_back("--no-whole-archive");

  // Add crt objects
  LinkArgs.push_back(TCArgs.MakeArgString(HTC->GetFilePath("crtn.o")));
  const char *Exec = TCArgs.MakeArgString(getToolChain().GetLinkerPath());
  C.addCommand(std::make_unique<Command>(
      JA, *this, ResponseFileSupport::AtFileCurCP(), Exec, LinkArgs, Inputs));
}<|MERGE_RESOLUTION|>--- conflicted
+++ resolved
@@ -4604,7 +4604,6 @@
   if (Args.getLastArg(options::OPT_save_temps_EQ))
     Args.AddLastArg(CmdArgs, options::OPT_save_temps_EQ);
 
-<<<<<<< HEAD
 #if INTEL_CUSTOMIZATION
   auto AddOptLevel = [&]() {
     // Set -O0 for OpenMP device compilation for SPIRV target.
@@ -4628,8 +4627,6 @@
   if (Args.hasArg(options::OPT_fopenmp_stable_file_id))
     CmdArgs.push_back("-fopenmp-stable-file-id");
 #endif // INTEL_CUSTOMIZATION
-=======
->>>>>>> e53aa20b
   if (Args.hasFlag(options::OPT_fmemory_profile,
                    options::OPT_fno_memory_profile, false))
     Args.AddLastArg(CmdArgs, options::OPT_fmemory_profile);
