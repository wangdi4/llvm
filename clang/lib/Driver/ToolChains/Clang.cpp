--- conflicted
+++ resolved
@@ -4748,7 +4748,6 @@
   if (Args.getLastArg(options::OPT_save_temps_EQ))
     Args.AddLastArg(CmdArgs, options::OPT_save_temps_EQ);
 
-<<<<<<< HEAD
 #if INTEL_CUSTOMIZATION
   auto AddOptLevel = [&]() {
     // Set -O0 for OpenMP device compilation for SPIRV target.
@@ -4776,17 +4775,12 @@
   if (Args.hasArg(options::OPT_fopenmp_stable_file_id))
     CmdArgs.push_back("-fopenmp-stable-file-id");
 #endif // INTEL_CUSTOMIZATION
-  if (Args.hasFlag(options::OPT_fmemory_profile,
-                   options::OPT_fno_memory_profile, false))
-    Args.AddLastArg(CmdArgs, options::OPT_fmemory_profile);
-=======
   auto *MemProfArg = Args.getLastArg(options::OPT_fmemory_profile,
                                      options::OPT_fmemory_profile_EQ,
                                      options::OPT_fno_memory_profile);
   if (MemProfArg &&
       !MemProfArg->getOption().matches(options::OPT_fno_memory_profile))
     MemProfArg->render(Args, CmdArgs);
->>>>>>> 0949f96d
 
   // Embed-bitcode option.
   // Only white-listed flags below are allowed to be embedded.
