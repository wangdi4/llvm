--- conflicted
+++ resolved
@@ -9559,17 +9559,13 @@
         ",+SPV_INTEL_variable_length_array,+SPV_INTEL_fp_fast_math_mode"
         ",+SPV_INTEL_fpga_cluster_attributes,+SPV_INTEL_loop_fuse"
         ",+SPV_INTEL_long_constant_composite"
-<<<<<<< HEAD
-        ",+SPV_INTEL_fpga_invocation_pipelining_attributes";
+        ",+SPV_INTEL_fpga_invocation_pipelining_attributes"
+        ",+SPV_INTEL_fpga_dsp_control";
 #if INTEL_CUSTOMIZATION
     // Currently ESIMD OpenMP target doesn't support SPV_INTEL_optnone
     if (!TCArgs.hasArg(options::OPT_fopenmp_target_simd))
       INTELExtArg += ",+SPV_INTEL_optnone";
 #endif // INTEL_CUSTOMIZATION
-=======
-        ",+SPV_INTEL_fpga_invocation_pipelining_attributes"
-        ",+SPV_INTEL_fpga_dsp_control";
->>>>>>> fdb610d6
     ExtArg = ExtArg + DefaultExtArg + INTELExtArg;
 #if INTEL_CUSTOMIZATION
     if (!C.getDriver().isFPGAEmulationMode()) {
