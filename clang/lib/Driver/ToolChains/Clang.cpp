--- conflicted
+++ resolved
@@ -7267,16 +7267,10 @@
         CmdArgs.push_back(Args.MakeArgString(HeaderOpt));
       }
     }
-<<<<<<< HEAD
-    if (Args.hasFlag(options::OPT_fsycl_unnamed_lambda, // INTEL
-                     options::OPT_fno_sycl_unnamed_lambda,
-                     Args.hasArg(options::OPT__dpcpp)))
-=======
 #if INTEL_CUSTOMIZATION
     if (Args.hasFlag(options::OPT_fsycl_unnamed_lambda,
         options::OPT_fno_sycl_unnamed_lambda, D.IsDPCPPMode()))
 #endif // INTEL_CUSTOMIZATION
->>>>>>> 6c409ac9
       CmdArgs.push_back("-fsycl-unnamed-lambda");
 
     // Enable generation of USM address spaces for FPGA.
