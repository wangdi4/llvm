//===-- Clang.cpp - Clang+LLVM ToolChain Implementations --------*- C++ -*-===//
// INTEL_CUSTOMIZATION
//
// INTEL CONFIDENTIAL
//
// Modifications, Copyright (C) 2021 Intel Corporation
//
// This software and the related documents are Intel copyrighted materials, and
// your use of them is governed by the express license under which they were
// provided to you ("License"). Unless the License provides otherwise, you may not
// use, modify, copy, publish, distribute, disclose or transmit this software or
// the related documents without Intel's prior written permission.
//
// This software and the related documents are provided as is, with no express
// or implied warranties, other than those that are expressly stated in the
// License.
//
// end INTEL_CUSTOMIZATION
//
// Part of the LLVM Project, under the Apache License v2.0 with LLVM Exceptions.
// See https://llvm.org/LICENSE.txt for license information.
// SPDX-License-Identifier: Apache-2.0 WITH LLVM-exception
//
//===----------------------------------------------------------------------===//

#include "Clang.h"
#include "AMDGPU.h"
#include "Arch/AArch64.h"
#include "Arch/ARM.h"
#include "Arch/CSKY.h"
#include "Arch/M68k.h"
#include "Arch/Mips.h"
#include "Arch/PPC.h"
#include "Arch/RISCV.h"
#include "Arch/Sparc.h"
#include "Arch/SystemZ.h"
#include "Arch/VE.h"
#include "Arch/X86.h"
#include "CommonArgs.h"
#include "Hexagon.h"
#include "MSP430.h"
#include "PS4CPU.h"
#include "SYCL.h"
#include "clang/Basic/CLWarnings.h"
#include "clang/Basic/CharInfo.h"
#include "clang/Basic/CodeGenOptions.h"
#include "clang/Basic/LangOptions.h"
#include "clang/Basic/LangStandard.h"
#include "clang/Basic/MakeSupport.h"
#include "clang/Basic/ObjCRuntime.h"
#include "clang/Basic/Version.h"
#include "clang/Config/config.h"
#include "clang/Driver/Action.h"
#include "clang/Driver/Distro.h"
#include "clang/Driver/DriverDiagnostic.h"
#include "clang/Driver/InputInfo.h"
#include "clang/Driver/Options.h"
#include "clang/Driver/SanitizerArgs.h"
#include "clang/Driver/Types.h"
#include "clang/Driver/XRayArgs.h"
#include "llvm/ADT/SmallSet.h"
#include "llvm/ADT/StringExtras.h"
#include "llvm/Config/llvm-config.h"
#include "llvm/Option/ArgList.h"
#include "llvm/Support/Casting.h"
#include "llvm/Support/CodeGen.h"
#include "llvm/Support/CommandLine.h"
#include "llvm/Support/Compiler.h"
#include "llvm/Support/Compression.h"
#include "llvm/Support/FileSystem.h"
#include "llvm/Support/Host.h"
#include "llvm/Support/Path.h"
#include "llvm/Support/Process.h"
#include "llvm/Support/TargetParser.h"
#include "llvm/Support/YAMLParser.h"
#include <cctype>

using namespace clang::driver;
using namespace clang::driver::tools;
using namespace clang;
using namespace llvm::opt;

static void CheckPreprocessingOptions(const Driver &D, const ArgList &Args) {
  if (Arg *A = Args.getLastArg(clang::driver::options::OPT_C, options::OPT_CC,
                               options::OPT_fminimize_whitespace,
                               options::OPT_fno_minimize_whitespace)) {
    if (!Args.hasArg(options::OPT_E) && !Args.hasArg(options::OPT__SLASH_P) &&
        !Args.hasArg(options::OPT_EP) && // INTEL
        !Args.hasArg(options::OPT__SLASH_EP) && !D.CCCIsCPP()) {
      D.Diag(clang::diag::err_drv_argument_only_allowed_with)
          << A->getBaseArg().getAsString(Args)
          << (D.IsCLMode() ? "/E, /P or /EP" : "-E");
    }
  }
}

static void CheckCodeGenerationOptions(const Driver &D, const ArgList &Args) {
  // In gcc, only ARM checks this, but it seems reasonable to check universally.
  if (Args.hasArg(options::OPT_static))
    if (const Arg *A =
            Args.getLastArg(options::OPT_dynamic, options::OPT_mdynamic_no_pic))
      D.Diag(diag::err_drv_argument_not_allowed_with) << A->getAsString(Args)
                                                      << "-static";
}

// Add backslashes to escape spaces and other backslashes.
// This is used for the space-separated argument list specified with
// the -dwarf-debug-flags option.
static void EscapeSpacesAndBackslashes(const char *Arg,
                                       SmallVectorImpl<char> &Res) {
  for (; *Arg; ++Arg) {
    switch (*Arg) {
    default:
      break;
    case ' ':
    case '\\':
      Res.push_back('\\');
      break;
    }
    Res.push_back(*Arg);
  }
}

/// Apply \a Work on the current tool chain \a RegularToolChain and any other
/// offloading tool chain that is associated with the current action \a JA.
static void
forAllAssociatedToolChains(Compilation &C, const JobAction &JA,
                           const ToolChain &RegularToolChain,
                           llvm::function_ref<void(const ToolChain &)> Work) {
  // Apply Work on the current/regular tool chain.
  Work(RegularToolChain);

  // Apply Work on all the offloading tool chains associated with the current
  // action.
  if (JA.isHostOffloading(Action::OFK_Cuda))
    Work(*C.getSingleOffloadToolChain<Action::OFK_Cuda>());
  else if (JA.isDeviceOffloading(Action::OFK_Cuda))
    Work(*C.getSingleOffloadToolChain<Action::OFK_Host>());
  else if (JA.isHostOffloading(Action::OFK_HIP))
    Work(*C.getSingleOffloadToolChain<Action::OFK_HIP>());
  else if (JA.isDeviceOffloading(Action::OFK_HIP))
    Work(*C.getSingleOffloadToolChain<Action::OFK_Host>());

  if (JA.isHostOffloading(Action::OFK_OpenMP)) {
#if INTEL_CUSTOMIZATION
    if (RegularToolChain.getTriple().isSPIR()) {
      // Host offloading with a target, we want to use the host toolchain
      // information.
      Work(*C.getSingleOffloadToolChain<Action::OFK_Host>());
      return;
    }
#endif // INTEL_CUSTOMIZATION
    auto TCs = C.getOffloadToolChains<Action::OFK_OpenMP>();
    for (auto II = TCs.first, IE = TCs.second; II != IE; ++II)
      Work(*II->second);
  } else if (JA.isDeviceOffloading(Action::OFK_OpenMP))
    Work(*C.getSingleOffloadToolChain<Action::OFK_Host>());

  if (JA.isHostOffloading(Action::OFK_SYCL)) {
    auto TCs = C.getOffloadToolChains<Action::OFK_SYCL>();
    for (auto II = TCs.first, IE = TCs.second; II != IE; ++II)
      Work(*II->second);
  } else if (JA.isDeviceOffloading(Action::OFK_SYCL))
    Work(*C.getSingleOffloadToolChain<Action::OFK_Host>());

  //
  // TODO: Add support for other offloading programming models here.
  //
}

/// This is a helper function for validating the optional refinement step
/// parameter in reciprocal argument strings. Return false if there is an error
/// parsing the refinement step. Otherwise, return true and set the Position
/// of the refinement step in the input string.
static bool getRefinementStep(StringRef In, const Driver &D,
                              const Arg &A, size_t &Position) {
  const char RefinementStepToken = ':';
  Position = In.find(RefinementStepToken);
  if (Position != StringRef::npos) {
    StringRef Option = A.getOption().getName();
    StringRef RefStep = In.substr(Position + 1);
    // Allow exactly one numeric character for the additional refinement
    // step parameter. This is reasonable for all currently-supported
    // operations and architectures because we would expect that a larger value
    // of refinement steps would cause the estimate "optimization" to
    // under-perform the native operation. Also, if the estimate does not
    // converge quickly, it probably will not ever converge, so further
    // refinement steps will not produce a better answer.
    if (RefStep.size() != 1) {
      D.Diag(diag::err_drv_invalid_value) << Option << RefStep;
      return false;
    }
    char RefStepChar = RefStep[0];
    if (RefStepChar < '0' || RefStepChar > '9') {
      D.Diag(diag::err_drv_invalid_value) << Option << RefStep;
      return false;
    }
  }
  return true;
}

/// The -mrecip flag requires processing of many optional parameters.
static void ParseMRecip(const Driver &D, const ArgList &Args,
                        ArgStringList &OutStrings) {
  StringRef DisabledPrefixIn = "!";
  StringRef DisabledPrefixOut = "!";
  StringRef EnabledPrefixOut = "";
  StringRef Out = "-mrecip=";

  Arg *A = Args.getLastArg(options::OPT_mrecip, options::OPT_mrecip_EQ);
  if (!A)
    return;

  unsigned NumOptions = A->getNumValues();
  if (NumOptions == 0) {
    // No option is the same as "all".
    OutStrings.push_back(Args.MakeArgString(Out + "all"));
    return;
  }

  // Pass through "all", "none", or "default" with an optional refinement step.
  if (NumOptions == 1) {
    StringRef Val = A->getValue(0);
    size_t RefStepLoc;
    if (!getRefinementStep(Val, D, *A, RefStepLoc))
      return;
    StringRef ValBase = Val.slice(0, RefStepLoc);
    if (ValBase == "all" || ValBase == "none" || ValBase == "default") {
      OutStrings.push_back(Args.MakeArgString(Out + Val));
      return;
    }
  }

  // Each reciprocal type may be enabled or disabled individually.
  // Check each input value for validity, concatenate them all back together,
  // and pass through.

  llvm::StringMap<bool> OptionStrings;
  OptionStrings.insert(std::make_pair("divd", false));
  OptionStrings.insert(std::make_pair("divf", false));
  OptionStrings.insert(std::make_pair("divh", false));
  OptionStrings.insert(std::make_pair("vec-divd", false));
  OptionStrings.insert(std::make_pair("vec-divf", false));
  OptionStrings.insert(std::make_pair("vec-divh", false));
  OptionStrings.insert(std::make_pair("sqrtd", false));
  OptionStrings.insert(std::make_pair("sqrtf", false));
  OptionStrings.insert(std::make_pair("sqrth", false));
  OptionStrings.insert(std::make_pair("vec-sqrtd", false));
  OptionStrings.insert(std::make_pair("vec-sqrtf", false));
  OptionStrings.insert(std::make_pair("vec-sqrth", false));

  for (unsigned i = 0; i != NumOptions; ++i) {
    StringRef Val = A->getValue(i);

    bool IsDisabled = Val.startswith(DisabledPrefixIn);
    // Ignore the disablement token for string matching.
    if (IsDisabled)
      Val = Val.substr(1);

    size_t RefStep;
    if (!getRefinementStep(Val, D, *A, RefStep))
      return;

    StringRef ValBase = Val.slice(0, RefStep);
    llvm::StringMap<bool>::iterator OptionIter = OptionStrings.find(ValBase);
    if (OptionIter == OptionStrings.end()) {
      // Try again specifying float suffix.
      OptionIter = OptionStrings.find(ValBase.str() + 'f');
      if (OptionIter == OptionStrings.end()) {
        // The input name did not match any known option string.
        D.Diag(diag::err_drv_unknown_argument) << Val;
        return;
      }
      // The option was specified without a half or float or double suffix.
      // Make sure that the double or half entry was not already specified.
      // The float entry will be checked below.
      if (OptionStrings[ValBase.str() + 'd'] ||
          OptionStrings[ValBase.str() + 'h']) {
        D.Diag(diag::err_drv_invalid_value) << A->getOption().getName() << Val;
        return;
      }
    }

    if (OptionIter->second == true) {
      // Duplicate option specified.
      D.Diag(diag::err_drv_invalid_value) << A->getOption().getName() << Val;
      return;
    }

    // Mark the matched option as found. Do not allow duplicate specifiers.
    OptionIter->second = true;

    // If the precision was not specified, also mark the double and half entry
    // as found.
    if (ValBase.back() != 'f' && ValBase.back() != 'd' && ValBase.back() != 'h') {
      OptionStrings[ValBase.str() + 'd'] = true;
      OptionStrings[ValBase.str() + 'h'] = true;
    }

    // Build the output string.
    StringRef Prefix = IsDisabled ? DisabledPrefixOut : EnabledPrefixOut;
    Out = Args.MakeArgString(Out + Prefix + Val);
    if (i != NumOptions - 1)
      Out = Args.MakeArgString(Out + ",");
  }

  OutStrings.push_back(Args.MakeArgString(Out));
}

/// The -mprefer-vector-width option accepts either a positive integer
/// or the string "none".
static void ParseMPreferVectorWidth(const Driver &D, const ArgList &Args,
                                    ArgStringList &CmdArgs) {
#if INTEL_CUSTOMIZATION
  Arg *A = Args.getLastArg(options::OPT_mprefer_vector_width_EQ,
                           options::OPT_qopt_zmm_usage_EQ);
  if (!A)
    return;
  if (A->getOption().matches(options::OPT_qopt_zmm_usage_EQ)) {
    StringRef Width, Value = A->getValue();
    if (Value == "high")
      Width = "512";
    else if (Value == "low")
      Width = "256";
    else {
      D.Diag(diag::err_drv_invalid_value) << A->getOption().getName() << Value;
      return;
    }
    CmdArgs.push_back(Args.MakeArgString("-mprefer-vector-width=" + Width));
    return;
  }
#endif // INTEL_CUSTOMIZATION
  StringRef Value = A->getValue();
  if (Value == "none") {
    CmdArgs.push_back("-mprefer-vector-width=none");
  } else {
    unsigned Width;
    if (Value.getAsInteger(10, Width)) {
      D.Diag(diag::err_drv_invalid_value) << A->getOption().getName() << Value;
      return;
    }
    CmdArgs.push_back(Args.MakeArgString("-mprefer-vector-width=" + Value));
  }
}

static void getWebAssemblyTargetFeatures(const ArgList &Args,
                                         std::vector<StringRef> &Features) {
  handleTargetFeaturesGroup(Args, Features, options::OPT_m_wasm_Features_Group);
}

static void getTargetFeatures(const Driver &D, const llvm::Triple &Triple,
                              const ArgList &Args, ArgStringList &CmdArgs,
                              bool ForAS, bool IsAux = false) {
  std::vector<StringRef> Features;
  switch (Triple.getArch()) {
  default:
    break;
  case llvm::Triple::mips:
  case llvm::Triple::mipsel:
  case llvm::Triple::mips64:
  case llvm::Triple::mips64el:
    mips::getMIPSTargetFeatures(D, Triple, Args, Features);
    break;

  case llvm::Triple::arm:
  case llvm::Triple::armeb:
  case llvm::Triple::thumb:
  case llvm::Triple::thumbeb:
    arm::getARMTargetFeatures(D, Triple, Args, Features, ForAS);
    break;

  case llvm::Triple::ppc:
  case llvm::Triple::ppcle:
  case llvm::Triple::ppc64:
  case llvm::Triple::ppc64le:
    ppc::getPPCTargetFeatures(D, Triple, Args, Features);
    break;
  case llvm::Triple::riscv32:
  case llvm::Triple::riscv64:
    riscv::getRISCVTargetFeatures(D, Triple, Args, Features);
    break;
  case llvm::Triple::systemz:
    systemz::getSystemZTargetFeatures(D, Args, Features);
    break;
  case llvm::Triple::aarch64:
  case llvm::Triple::aarch64_32:
  case llvm::Triple::aarch64_be:
    aarch64::getAArch64TargetFeatures(D, Triple, Args, Features, ForAS);
    break;
  case llvm::Triple::x86:
  case llvm::Triple::x86_64:
#if INTEL_CUSTOMIZATION
#if INTEL_FEATURE_XUCC
  case llvm::Triple::x86_64_xucc:
#endif // INTEL_FEATURE_XUCC
#endif // INTEL_CUSTOMIZATION
    x86::getX86TargetFeatures(D, Triple, Args, Features);
    break;
  case llvm::Triple::hexagon:
    hexagon::getHexagonTargetFeatures(D, Args, Features);
    break;
  case llvm::Triple::wasm32:
  case llvm::Triple::wasm64:
    getWebAssemblyTargetFeatures(Args, Features);
    break;
  case llvm::Triple::sparc:
  case llvm::Triple::sparcel:
  case llvm::Triple::sparcv9:
    sparc::getSparcTargetFeatures(D, Args, Features);
    break;
  case llvm::Triple::r600:
  case llvm::Triple::amdgcn:
    amdgpu::getAMDGPUTargetFeatures(D, Triple, Args, Features);
    break;
  case llvm::Triple::nvptx:
  case llvm::Triple::nvptx64:
    NVPTX::getNVPTXTargetFeatures(D, Triple, Args, Features);
    break;
  case llvm::Triple::m68k:
    m68k::getM68kTargetFeatures(D, Triple, Args, Features);
    break;
  case llvm::Triple::msp430:
    msp430::getMSP430TargetFeatures(D, Args, Features);
    break;
  case llvm::Triple::ve:
    ve::getVETargetFeatures(D, Args, Features);
    break;
  case llvm::Triple::csky:
    csky::getCSKYTargetFeatures(D, Triple, Args, CmdArgs, Features);
    break;
  }

  for (auto Feature : unifyTargetFeatures(Features)) {
    CmdArgs.push_back(IsAux ? "-aux-target-feature" : "-target-feature");
    CmdArgs.push_back(Feature.data());
  }
}

static bool
shouldUseExceptionTablesForObjCExceptions(const ObjCRuntime &runtime,
                                          const llvm::Triple &Triple) {
  // We use the zero-cost exception tables for Objective-C if the non-fragile
  // ABI is enabled or when compiling for x86_64 and ARM on Snow Leopard and
  // later.
  if (runtime.isNonFragile())
    return true;

  if (!Triple.isMacOSX())
    return false;

  return (!Triple.isMacOSXVersionLT(10, 5) &&
          (Triple.getArch() == llvm::Triple::x86_64 ||
           Triple.getArch() == llvm::Triple::arm));
}

/// Adds exception related arguments to the driver command arguments. There's a
/// main flag, -fexceptions and also language specific flags to enable/disable
/// C++ and Objective-C exceptions. This makes it possible to for example
/// disable C++ exceptions but enable Objective-C exceptions.
static bool addExceptionArgs(const ArgList &Args, types::ID InputType,
                             const ToolChain &TC, bool KernelOrKext,
                             const ObjCRuntime &objcRuntime,
                             ArgStringList &CmdArgs, // INTEL
                             const JobAction &JA) { // INTEL
  const llvm::Triple &Triple = TC.getTriple();

  if (KernelOrKext) {
    // -mkernel and -fapple-kext imply no exceptions, so claim exception related
    // arguments now to avoid warnings about unused arguments.
    Args.ClaimAllArgs(options::OPT_fexceptions);
    Args.ClaimAllArgs(options::OPT_fno_exceptions);
    Args.ClaimAllArgs(options::OPT_fobjc_exceptions);
    Args.ClaimAllArgs(options::OPT_fno_objc_exceptions);
    Args.ClaimAllArgs(options::OPT_fcxx_exceptions);
    Args.ClaimAllArgs(options::OPT_fno_cxx_exceptions);
    Args.ClaimAllArgs(options::OPT_fasync_exceptions);
    Args.ClaimAllArgs(options::OPT_fno_async_exceptions);
    return false;
  }

#if INTEL_CUSTOMIZATION
  if (JA.isDeviceOffloading(Action::OFK_OpenMP) && Triple.isSPIR())
    // Disable exception handling for spir target.
    return false;
#endif // INTEL_CUSTOMIZATION

  // See if the user explicitly enabled exceptions.
  bool EH = Args.hasFlag(options::OPT_fexceptions, options::OPT_fno_exceptions,
                         false);

  bool EHa = Args.hasFlag(options::OPT_fasync_exceptions,
                          options::OPT_fno_async_exceptions, false);
  if (EHa) {
    CmdArgs.push_back("-fasync-exceptions");
    EH = true;
  }

  // Obj-C exceptions are enabled by default, regardless of -fexceptions. This
  // is not necessarily sensible, but follows GCC.
  if (types::isObjC(InputType) &&
      Args.hasFlag(options::OPT_fobjc_exceptions,
                   options::OPT_fno_objc_exceptions, true)) {
    CmdArgs.push_back("-fobjc-exceptions");

    EH |= shouldUseExceptionTablesForObjCExceptions(objcRuntime, Triple);
  }

  if (types::isCXX(InputType)) {
    // Disable C++ EH by default on XCore and PS4/PS5.
    bool CXXExceptionsEnabled = Triple.getArch() != llvm::Triple::xcore &&
                                !Triple.isPS() && !Triple.isDriverKit();
    Arg *ExceptionArg = Args.getLastArg(
        options::OPT_fcxx_exceptions, options::OPT_fno_cxx_exceptions,
        options::OPT_fexceptions, options::OPT_fno_exceptions);
    if (ExceptionArg)
      CXXExceptionsEnabled =
          ExceptionArg->getOption().matches(options::OPT_fcxx_exceptions) ||
          ExceptionArg->getOption().matches(options::OPT_fexceptions);

    if (CXXExceptionsEnabled) {
      CmdArgs.push_back("-fcxx-exceptions");

      EH = true;
    }
  }

  // OPT_fignore_exceptions means exception could still be thrown,
  // but no clean up or catch would happen in current module.
  // So we do not set EH to false.
  Args.AddLastArg(CmdArgs, options::OPT_fignore_exceptions);

  if (EH)
    CmdArgs.push_back("-fexceptions");
  return EH;
}

static bool ShouldEnableAutolink(const ArgList &Args, const ToolChain &TC,
                                 const JobAction &JA) {
  bool Default = true;
  if (TC.getTriple().isOSDarwin()) {
    // The native darwin assembler doesn't support the linker_option directives,
    // so we disable them if we think the .s file will be passed to it.
    Default = TC.useIntegratedAs();
  }
  // The linker_option directives are intended for host compilation.
  if (JA.isDeviceOffloading(Action::OFK_Cuda) ||
      JA.isDeviceOffloading(Action::OFK_HIP))
    Default = false;
  return Args.hasFlag(options::OPT_fautolink, options::OPT_fno_autolink,
                      Default);
}

// Convert an arg of the form "-gN" or "-ggdbN" or one of their aliases
// to the corresponding DebugInfoKind.
static codegenoptions::DebugInfoKind DebugLevelToInfoKind(const Arg &A) {
  assert(A.getOption().matches(options::OPT_gN_Group) &&
         "Not a -g option that specifies a debug-info level");
  if (A.getOption().matches(options::OPT_g0) ||
      A.getOption().matches(options::OPT_ggdb0))
    return codegenoptions::NoDebugInfo;
  if (A.getOption().matches(options::OPT_gline_tables_only) ||
      A.getOption().matches(options::OPT_ggdb1))
    return codegenoptions::DebugLineTablesOnly;
  if (A.getOption().matches(options::OPT_gline_directives_only))
    return codegenoptions::DebugDirectivesOnly;
  return codegenoptions::DebugInfoConstructor;
}

static bool mustUseNonLeafFramePointerForTarget(const llvm::Triple &Triple) {
  switch (Triple.getArch()){
  default:
    return false;
  case llvm::Triple::arm:
  case llvm::Triple::thumb:
    // ARM Darwin targets require a frame pointer to be always present to aid
    // offline debugging via backtraces.
    return Triple.isOSDarwin();
  }
}

static bool useFramePointerForTargetByDefault(const ArgList &Args,
                                              const llvm::Triple &Triple) {
  if (Args.hasArg(options::OPT_pg) && !Args.hasArg(options::OPT_mfentry))
    return true;

  switch (Triple.getArch()) {
  case llvm::Triple::xcore:
  case llvm::Triple::wasm32:
  case llvm::Triple::wasm64:
  case llvm::Triple::msp430:
    // XCore never wants frame pointers, regardless of OS.
    // WebAssembly never wants frame pointers.
    return false;
  case llvm::Triple::ppc:
  case llvm::Triple::ppcle:
  case llvm::Triple::ppc64:
  case llvm::Triple::ppc64le:
  case llvm::Triple::riscv32:
  case llvm::Triple::riscv64:
  case llvm::Triple::amdgcn:
  case llvm::Triple::r600:
  case llvm::Triple::csky:
    return !areOptimizationsEnabled(Args);
  default:
    break;
  }

  if (Triple.isOSFuchsia() || Triple.isOSNetBSD()) {
    return !areOptimizationsEnabled(Args);
  }

  if (Triple.isOSLinux() || Triple.getOS() == llvm::Triple::CloudABI ||
      Triple.isOSHurd()) {
    switch (Triple.getArch()) {
    // Don't use a frame pointer on linux if optimizing for certain targets.
    case llvm::Triple::arm:
    case llvm::Triple::armeb:
    case llvm::Triple::thumb:
    case llvm::Triple::thumbeb:
      if (Triple.isAndroid())
        return true;
      LLVM_FALLTHROUGH;
    case llvm::Triple::mips64:
    case llvm::Triple::mips64el:
    case llvm::Triple::mips:
    case llvm::Triple::mipsel:
    case llvm::Triple::systemz:
    case llvm::Triple::x86:
    case llvm::Triple::x86_64:
      return !areOptimizationsEnabled(Args);
    default:
      return true;
    }
  }

  if (Triple.isOSWindows()) {
    switch (Triple.getArch()) {
    case llvm::Triple::x86:
      return !areOptimizationsEnabled(Args);
    case llvm::Triple::x86_64:
      return Triple.isOSBinFormatMachO();
    case llvm::Triple::arm:
    case llvm::Triple::thumb:
      // Windows on ARM builds with FPO disabled to aid fast stack walking
      return true;
    default:
      // All other supported Windows ISAs use xdata unwind information, so frame
      // pointers are not generally useful.
      return false;
    }
  }

  return true;
}

static CodeGenOptions::FramePointerKind
getFramePointerKind(const ArgList &Args, const llvm::Triple &Triple) {
  // We have 4 states:
  //
  //  00) leaf retained, non-leaf retained
  //  01) leaf retained, non-leaf omitted (this is invalid)
  //  10) leaf omitted, non-leaf retained
  //      (what -momit-leaf-frame-pointer was designed for)
  //  11) leaf omitted, non-leaf omitted
  //
  //  "omit" options taking precedence over "no-omit" options is the only way
  //  to make 3 valid states representable
  Arg *A = Args.getLastArg(options::OPT_fomit_frame_pointer,
                           options::OPT_fno_omit_frame_pointer);
  bool OmitFP = A && A->getOption().matches(options::OPT_fomit_frame_pointer);
  bool NoOmitFP =
      A && A->getOption().matches(options::OPT_fno_omit_frame_pointer);
  bool OmitLeafFP =
      Args.hasFlag(options::OPT_momit_leaf_frame_pointer,
                   options::OPT_mno_omit_leaf_frame_pointer,
                   Triple.isAArch64() || Triple.isPS() || Triple.isVE());
  if (NoOmitFP || mustUseNonLeafFramePointerForTarget(Triple) ||
      (!OmitFP && useFramePointerForTargetByDefault(Args, Triple))) {
    if (OmitLeafFP)
      return CodeGenOptions::FramePointerKind::NonLeaf;
    return CodeGenOptions::FramePointerKind::All;
  }
  return CodeGenOptions::FramePointerKind::None;
}

/// Add a CC1 option to specify the debug compilation directory.
static const char *addDebugCompDirArg(const ArgList &Args,
                                      ArgStringList &CmdArgs,
                                      const llvm::vfs::FileSystem &VFS) {
  if (Arg *A = Args.getLastArg(options::OPT_ffile_compilation_dir_EQ,
                               options::OPT_fdebug_compilation_dir_EQ)) {
    if (A->getOption().matches(options::OPT_ffile_compilation_dir_EQ))
      CmdArgs.push_back(Args.MakeArgString(Twine("-fdebug-compilation-dir=") +
                                           A->getValue()));
    else
      A->render(Args, CmdArgs);
  } else if (llvm::ErrorOr<std::string> CWD =
                 VFS.getCurrentWorkingDirectory()) {
    CmdArgs.push_back(Args.MakeArgString("-fdebug-compilation-dir=" + *CWD));
  }
  StringRef Path(CmdArgs.back());
  return Path.substr(Path.find('=') + 1).data();
}

static void addDebugObjectName(const ArgList &Args, ArgStringList &CmdArgs,
                               const char *DebugCompilationDir,
                               const char *OutputFileName) {
  // No need to generate a value for -object-file-name if it was provided.
  for (auto *Arg : Args.filtered(options::OPT_Xclang))
    if (StringRef(Arg->getValue()).startswith("-object-file-name"))
      return;

  if (Args.hasArg(options::OPT_object_file_name_EQ))
    return;

  SmallString<128> ObjFileNameForDebug(OutputFileName);
  if (ObjFileNameForDebug != "-" &&
      !llvm::sys::path::is_absolute(ObjFileNameForDebug) &&
      (!DebugCompilationDir ||
       llvm::sys::path::is_absolute(DebugCompilationDir))) {
    // Make the path absolute in the debug infos like MSVC does.
    llvm::sys::fs::make_absolute(ObjFileNameForDebug);
  }
  CmdArgs.push_back(
      Args.MakeArgString(Twine("-object-file-name=") + ObjFileNameForDebug));
}

/// Add a CC1 and CC1AS option to specify the debug file path prefix map.
static void addDebugPrefixMapArg(const Driver &D, const ToolChain &TC,
                                 const ArgList &Args, ArgStringList &CmdArgs) {
  auto AddOneArg = [&](StringRef Map, StringRef Name) {
    if (!Map.contains('='))
      D.Diag(diag::err_drv_invalid_argument_to_option) << Map << Name;
    else
      CmdArgs.push_back(Args.MakeArgString("-fdebug-prefix-map=" + Map));
  };

  for (const Arg *A : Args.filtered(options::OPT_ffile_prefix_map_EQ,
                                    options::OPT_fdebug_prefix_map_EQ)) {
    AddOneArg(A->getValue(), A->getOption().getName());
    A->claim();
  }
  std::string GlobalRemapEntry = TC.GetGlobalDebugPathRemapping();
  if (GlobalRemapEntry.empty())
    return;
  AddOneArg(GlobalRemapEntry, "environment");
}

/// Add a CC1 and CC1AS option to specify the macro file path prefix map.
static void addMacroPrefixMapArg(const Driver &D, const ArgList &Args,
                                 ArgStringList &CmdArgs) {
  for (const Arg *A : Args.filtered(options::OPT_ffile_prefix_map_EQ,
                                    options::OPT_fmacro_prefix_map_EQ)) {
    StringRef Map = A->getValue();
    if (!Map.contains('='))
      D.Diag(diag::err_drv_invalid_argument_to_option)
          << Map << A->getOption().getName();
    else
      CmdArgs.push_back(Args.MakeArgString("-fmacro-prefix-map=" + Map));
    A->claim();
  }
}

/// Add a CC1 and CC1AS option to specify the coverage file path prefix map.
static void addCoveragePrefixMapArg(const Driver &D, const ArgList &Args,
                                   ArgStringList &CmdArgs) {
  for (const Arg *A : Args.filtered(options::OPT_ffile_prefix_map_EQ,
                                    options::OPT_fcoverage_prefix_map_EQ)) {
    StringRef Map = A->getValue();
    if (!Map.contains('='))
      D.Diag(diag::err_drv_invalid_argument_to_option)
          << Map << A->getOption().getName();
    else
      CmdArgs.push_back(Args.MakeArgString("-fcoverage-prefix-map=" + Map));
    A->claim();
  }
}

/// Simple check to see if the optimization level is at -O2 or higher.
/// For -fsycl (DPC++) -O2 is the default.
static bool isSYCLOptimizationO2orHigher(const ArgList &Args) {
  if (Arg *A = Args.getLastArg(options::OPT_O_Group)) {
    if (A->getOption().matches(options::OPT_O4) ||
        A->getOption().matches(options::OPT_Ofast))
      return true;

    if (A->getOption().matches(options::OPT_O0))
      return false;

    assert(A->getOption().matches(options::OPT_O) && "Must have a -O flag");

    StringRef S(A->getValue());
    unsigned OptLevel = 0;
    if (S.getAsInteger(10, OptLevel))
      return false;
    return OptLevel > 1;
  }
  // No -O setting seen, default is -O2 for device.
  return true;
}

/// Vectorize at all optimization levels greater than 1 except for -Oz.
/// For -Oz the loop vectorizer is disabled, while the slp vectorizer is
/// enabled.
static bool shouldEnableVectorizerAtOLevel(const ArgList &Args, bool isSlpVec) {
  if (Arg *A = Args.getLastArg(options::OPT_O_Group)) {
    if (A->getOption().matches(options::OPT_O4) ||
        A->getOption().matches(options::OPT_Ofast))
      return true;

    if (A->getOption().matches(options::OPT_O0))
      return false;

    assert(A->getOption().matches(options::OPT_O) && "Must have a -O flag");

    // Vectorize -Os.
    StringRef S(A->getValue());
    if (S == "s")
      return true;

    // Don't vectorize -Oz, unless it's the slp vectorizer.
    if (S == "z")
      return isSlpVec;

    unsigned OptLevel = 0;
    if (S.getAsInteger(10, OptLevel))
      return false;

    return OptLevel > 1;
  }

  return false;
}

/// Add -x lang to \p CmdArgs for \p Input.
static void addDashXForInput(const ArgList &Args, const InputInfo &Input,
                             ArgStringList &CmdArgs) {
  // When using -verify-pch, we don't want to provide the type
  // 'precompiled-header' if it was inferred from the file extension
  if (Args.hasArg(options::OPT_verify_pch) && Input.getType() == types::TY_PCH)
    return;

  CmdArgs.push_back("-x");
  if (Args.hasArg(options::OPT_rewrite_objc))
    CmdArgs.push_back(types::getTypeName(types::TY_PP_ObjCXX));
  else {
    // Map the driver type to the frontend type. This is mostly an identity
    // mapping, except that the distinction between module interface units
    // and other source files does not exist at the frontend layer.
    const char *ClangType;
    switch (Input.getType()) {
    case types::TY_CXXModule:
      ClangType = "c++";
      break;
    case types::TY_PP_CXXModule:
      ClangType = "c++-cpp-output";
      break;
    default:
      ClangType = types::getTypeName(Input.getType());
      break;
    }
    CmdArgs.push_back(ClangType);
  }
}

static void addPGOAndCoverageFlags(const ToolChain &TC, Compilation &C,
                                   const Driver &D, const InputInfo &Output,
                                   const ArgList &Args, SanitizerArgs &SanArgs,
                                   ArgStringList &CmdArgs) {

  auto *PGOGenerateArg = Args.getLastArg(options::OPT_fprofile_generate,
                                         options::OPT_fprofile_generate_EQ,
                                         options::OPT_fno_profile_generate);
  if (PGOGenerateArg &&
      PGOGenerateArg->getOption().matches(options::OPT_fno_profile_generate))
    PGOGenerateArg = nullptr;

  auto *CSPGOGenerateArg = Args.getLastArg(options::OPT_fcs_profile_generate,
                                           options::OPT_fcs_profile_generate_EQ,
                                           options::OPT_fno_profile_generate);
  if (CSPGOGenerateArg &&
      CSPGOGenerateArg->getOption().matches(options::OPT_fno_profile_generate))
    CSPGOGenerateArg = nullptr;

  auto *ProfileGenerateArg = Args.getLastArg(
      options::OPT_fprofile_instr_generate,
      options::OPT_fprofile_instr_generate_EQ,
      options::OPT_fno_profile_instr_generate);
  if (ProfileGenerateArg &&
      ProfileGenerateArg->getOption().matches(
          options::OPT_fno_profile_instr_generate))
    ProfileGenerateArg = nullptr;

  if (PGOGenerateArg && ProfileGenerateArg)
    D.Diag(diag::err_drv_argument_not_allowed_with)
        << PGOGenerateArg->getSpelling() << ProfileGenerateArg->getSpelling();

  auto *ProfileUseArg = getLastProfileUseArg(Args);

  if (PGOGenerateArg && ProfileUseArg)
    D.Diag(diag::err_drv_argument_not_allowed_with)
        << ProfileUseArg->getSpelling() << PGOGenerateArg->getSpelling();

  if (ProfileGenerateArg && ProfileUseArg)
    D.Diag(diag::err_drv_argument_not_allowed_with)
        << ProfileGenerateArg->getSpelling() << ProfileUseArg->getSpelling();

  if (CSPGOGenerateArg && PGOGenerateArg) {
    D.Diag(diag::err_drv_argument_not_allowed_with)
        << CSPGOGenerateArg->getSpelling() << PGOGenerateArg->getSpelling();
    PGOGenerateArg = nullptr;
  }

  if (TC.getTriple().isOSAIX()) {
    if (ProfileGenerateArg)
      D.Diag(diag::err_drv_unsupported_opt_for_target)
          << ProfileGenerateArg->getSpelling() << TC.getTriple().str();
    if (Arg *ProfileSampleUseArg = getLastProfileSampleUseArg(Args))
      D.Diag(diag::err_drv_unsupported_opt_for_target)
          << ProfileSampleUseArg->getSpelling() << TC.getTriple().str();
  }

  if (ProfileGenerateArg) {
    if (ProfileGenerateArg->getOption().matches(
            options::OPT_fprofile_instr_generate_EQ))
      CmdArgs.push_back(Args.MakeArgString(Twine("-fprofile-instrument-path=") +
                                           ProfileGenerateArg->getValue()));
    // The default is to use Clang Instrumentation.
    CmdArgs.push_back("-fprofile-instrument=clang");
    if (TC.getTriple().isWindowsMSVCEnvironment()) {
      // Add dependent lib for clang_rt.profile
      CmdArgs.push_back(Args.MakeArgString(
          "--dependent-lib=" + TC.getCompilerRTBasename(Args, "profile")));
    }
  }

  Arg *PGOGenArg = nullptr;
  if (PGOGenerateArg) {
    assert(!CSPGOGenerateArg);
    PGOGenArg = PGOGenerateArg;
    CmdArgs.push_back("-fprofile-instrument=llvm");
  }
  if (CSPGOGenerateArg) {
    assert(!PGOGenerateArg);
    PGOGenArg = CSPGOGenerateArg;
    CmdArgs.push_back("-fprofile-instrument=csllvm");
  }
  if (PGOGenArg) {
    if (TC.getTriple().isWindowsMSVCEnvironment()) {
      // Add dependent lib for clang_rt.profile
      CmdArgs.push_back(Args.MakeArgString(
          "--dependent-lib=" + TC.getCompilerRTBasename(Args, "profile")));
    }
    if (PGOGenArg->getOption().matches(
            PGOGenerateArg ? options::OPT_fprofile_generate_EQ
                           : options::OPT_fcs_profile_generate_EQ)) {
      SmallString<128> Path(PGOGenArg->getValue());
      llvm::sys::path::append(Path, "default_%m.profraw");
      CmdArgs.push_back(
          Args.MakeArgString(Twine("-fprofile-instrument-path=") + Path));
    }
  }

  if (ProfileUseArg) {
    if (ProfileUseArg->getOption().matches(options::OPT_fprofile_instr_use_EQ))
      CmdArgs.push_back(Args.MakeArgString(
          Twine("-fprofile-instrument-use-path=") + ProfileUseArg->getValue()));
    else if ((ProfileUseArg->getOption().matches(
                  options::OPT_fprofile_use_EQ) ||
              ProfileUseArg->getOption().matches(
                  options::OPT_fprofile_instr_use))) {
      SmallString<128> Path(
          ProfileUseArg->getNumValues() == 0 ? "" : ProfileUseArg->getValue());
      if (Path.empty() || llvm::sys::fs::is_directory(Path))
        llvm::sys::path::append(Path, "default.profdata");
      CmdArgs.push_back(
          Args.MakeArgString(Twine("-fprofile-instrument-use-path=") + Path));
    }
  }

  bool EmitCovNotes = Args.hasFlag(options::OPT_ftest_coverage,
                                   options::OPT_fno_test_coverage, false) ||
                      Args.hasArg(options::OPT_coverage);
  bool EmitCovData = TC.needsGCovInstrumentation(Args);
  if (EmitCovNotes)
    CmdArgs.push_back("-ftest-coverage");
  if (EmitCovData)
    CmdArgs.push_back("-fprofile-arcs");

  if (Args.hasFlag(options::OPT_fcoverage_mapping,
                   options::OPT_fno_coverage_mapping, false)) {
    if (!ProfileGenerateArg)
      D.Diag(clang::diag::err_drv_argument_only_allowed_with)
          << "-fcoverage-mapping"
          << "-fprofile-instr-generate";

    CmdArgs.push_back("-fcoverage-mapping");
  }

  if (Arg *A = Args.getLastArg(options::OPT_ffile_compilation_dir_EQ,
                               options::OPT_fcoverage_compilation_dir_EQ)) {
    if (A->getOption().matches(options::OPT_ffile_compilation_dir_EQ))
      CmdArgs.push_back(Args.MakeArgString(
          Twine("-fcoverage-compilation-dir=") + A->getValue()));
    else
      A->render(Args, CmdArgs);
  } else if (llvm::ErrorOr<std::string> CWD =
                 D.getVFS().getCurrentWorkingDirectory()) {
    CmdArgs.push_back(Args.MakeArgString("-fcoverage-compilation-dir=" + *CWD));
  }

  if (Args.hasArg(options::OPT_fprofile_exclude_files_EQ)) {
    auto *Arg = Args.getLastArg(options::OPT_fprofile_exclude_files_EQ);
    if (!Args.hasArg(options::OPT_coverage))
      D.Diag(clang::diag::err_drv_argument_only_allowed_with)
          << "-fprofile-exclude-files="
          << "--coverage";

    StringRef v = Arg->getValue();
    CmdArgs.push_back(
        Args.MakeArgString(Twine("-fprofile-exclude-files=" + v)));
  }

  if (Args.hasArg(options::OPT_fprofile_filter_files_EQ)) {
    auto *Arg = Args.getLastArg(options::OPT_fprofile_filter_files_EQ);
    if (!Args.hasArg(options::OPT_coverage))
      D.Diag(clang::diag::err_drv_argument_only_allowed_with)
          << "-fprofile-filter-files="
          << "--coverage";

    StringRef v = Arg->getValue();
    CmdArgs.push_back(Args.MakeArgString(Twine("-fprofile-filter-files=" + v)));
  }

  if (const auto *A = Args.getLastArg(options::OPT_fprofile_update_EQ)) {
    StringRef Val = A->getValue();
    if (Val == "atomic" || Val == "prefer-atomic")
      CmdArgs.push_back("-fprofile-update=atomic");
    else if (Val != "single")
      D.Diag(diag::err_drv_unsupported_option_argument)
          << A->getOption().getName() << Val;
  } else if (SanArgs.needsTsanRt()) {
    CmdArgs.push_back("-fprofile-update=atomic");
  }

  // Leave -fprofile-dir= an unused argument unless .gcda emission is
  // enabled. To be polite, with '-fprofile-arcs -fno-profile-arcs' consider
  // the flag used. There is no -fno-profile-dir, so the user has no
  // targeted way to suppress the warning.
  Arg *FProfileDir = nullptr;
  if (Args.hasArg(options::OPT_fprofile_arcs) ||
      Args.hasArg(options::OPT_coverage))
    FProfileDir = Args.getLastArg(options::OPT_fprofile_dir);

  // Put the .gcno and .gcda files (if needed) next to the object file or
  // bitcode file in the case of LTO.
  // FIXME: There should be a simpler way to find the object file for this
  // input, and this code probably does the wrong thing for commands that
  // compile and link all at once.
  if ((Args.hasArg(options::OPT_c) || Args.hasArg(options::OPT_S)) &&
      (EmitCovNotes || EmitCovData) && Output.isFilename()) {
    SmallString<128> OutputFilename;
    if (Arg *FinalOutput = C.getArgs().getLastArg(options::OPT__SLASH_Fo))
      OutputFilename = FinalOutput->getValue();
    else if (Arg *FinalOutput = C.getArgs().getLastArg(options::OPT_o))
      OutputFilename = FinalOutput->getValue();
    else
      OutputFilename = llvm::sys::path::filename(Output.getBaseInput());
    SmallString<128> CoverageFilename = OutputFilename;
    if (llvm::sys::path::is_relative(CoverageFilename))
      (void)D.getVFS().makeAbsolute(CoverageFilename);
    llvm::sys::path::replace_extension(CoverageFilename, "gcno");

    CmdArgs.push_back("-coverage-notes-file");
    CmdArgs.push_back(Args.MakeArgString(CoverageFilename));

    if (EmitCovData) {
      if (FProfileDir) {
        CoverageFilename = FProfileDir->getValue();
        llvm::sys::path::append(CoverageFilename, OutputFilename);
      }
      llvm::sys::path::replace_extension(CoverageFilename, "gcda");
      CmdArgs.push_back("-coverage-data-file");
      CmdArgs.push_back(Args.MakeArgString(CoverageFilename));
    }
  }

#if INTEL_CUSTOMIZATION
  // -fprofile-instr-generate cannot work with incremental linking on Windows
  if (D.IsIntelMode() && D.IsCLMode() && ProfileGenerateArg) {
    auto linkArgs = Args.getAllArgValues(options::OPT__SLASH_link);
    for (auto iter = linkArgs.rbegin(); iter != linkArgs.rend(); ++iter) {
      std::string argLower = std::move(StringRef(*iter).substr(1).lower());
      if (argLower.compare("incremental:no") == 0)
        break;
      else if (argLower.compare("incremental") == 0) {
        D.Diag(diag::err_drv_argument_not_allowed_with)
            << ProfileGenerateArg->getSpelling() << "-incremental";
        break;
      }
    }
  }
#endif // INTEL_CUSTOMIZATION
}

/// Check whether the given input tree contains any compilation actions.
static bool ContainsCompileAction(const Action *A) {
  if (isa<CompileJobAction>(A) || isa<BackendJobAction>(A))
    return true;

  return llvm::any_of(A->inputs(), ContainsCompileAction);
}

/// Check if -relax-all should be passed to the internal assembler.
/// This is done by default when compiling non-assembler source with -O0.
static bool UseRelaxAll(Compilation &C, const ArgList &Args) {
  bool RelaxDefault = true;

  if (Arg *A = Args.getLastArg(options::OPT_O_Group))
    RelaxDefault = A->getOption().matches(options::OPT_O0);

  if (RelaxDefault) {
    RelaxDefault = false;
    for (const auto &Act : C.getActions()) {
      if (ContainsCompileAction(Act)) {
        RelaxDefault = true;
        break;
      }
    }
  }

  return Args.hasFlag(options::OPT_mrelax_all, options::OPT_mno_relax_all,
                      RelaxDefault);
}

// Extract the integer N from a string spelled "-dwarf-N", returning 0
// on mismatch. The StringRef input (rather than an Arg) allows
// for use by the "-Xassembler" option parser.
static unsigned DwarfVersionNum(StringRef ArgValue) {
  return llvm::StringSwitch<unsigned>(ArgValue)
      .Case("-gdwarf-2", 2)
      .Case("-gdwarf-3", 3)
      .Case("-gdwarf-4", 4)
      .Case("-gdwarf-5", 5)
      .Default(0);
}

// Find a DWARF format version option.
// This function is a complementary for DwarfVersionNum().
static const Arg *getDwarfNArg(const ArgList &Args) {
  return Args.getLastArg(options::OPT_gdwarf_2, options::OPT_gdwarf_3,
                         options::OPT_gdwarf_4, options::OPT_gdwarf_5,
                         options::OPT_gdwarf);
}

static void RenderDebugEnablingArgs(const ArgList &Args, ArgStringList &CmdArgs,
                                    codegenoptions::DebugInfoKind DebugInfoKind,
                                    unsigned DwarfVersion,
                                    llvm::DebuggerKind DebuggerTuning) {
  switch (DebugInfoKind) {
  case codegenoptions::DebugDirectivesOnly:
    CmdArgs.push_back("-debug-info-kind=line-directives-only");
    break;
  case codegenoptions::DebugLineTablesOnly:
    CmdArgs.push_back("-debug-info-kind=line-tables-only");
    break;
  case codegenoptions::DebugInfoConstructor:
    CmdArgs.push_back("-debug-info-kind=constructor");
    break;
  case codegenoptions::LimitedDebugInfo:
    CmdArgs.push_back("-debug-info-kind=limited");
    break;
  case codegenoptions::FullDebugInfo:
    CmdArgs.push_back("-debug-info-kind=standalone");
    break;
  case codegenoptions::UnusedTypeInfo:
    CmdArgs.push_back("-debug-info-kind=unused-types");
    break;
  default:
    break;
  }
  if (DwarfVersion > 0)
    CmdArgs.push_back(
        Args.MakeArgString("-dwarf-version=" + Twine(DwarfVersion)));
  switch (DebuggerTuning) {
  case llvm::DebuggerKind::GDB:
    CmdArgs.push_back("-debugger-tuning=gdb");
    break;
  case llvm::DebuggerKind::LLDB:
    CmdArgs.push_back("-debugger-tuning=lldb");
    break;
  case llvm::DebuggerKind::SCE:
    CmdArgs.push_back("-debugger-tuning=sce");
    break;
  case llvm::DebuggerKind::DBX:
    CmdArgs.push_back("-debugger-tuning=dbx");
    break;
  default:
    break;
  }
}

static bool checkDebugInfoOption(const Arg *A, const ArgList &Args,
                                 const Driver &D, const ToolChain &TC) {
  assert(A && "Expected non-nullptr argument.");
  if (TC.supportsDebugInfoOption(A))
    return true;
  D.Diag(diag::warn_drv_unsupported_debug_info_opt_for_target)
      << A->getAsString(Args) << TC.getTripleString();
  return false;
}

static void RenderDebugInfoCompressionArgs(const ArgList &Args,
                                           ArgStringList &CmdArgs,
                                           const Driver &D,
                                           const ToolChain &TC) {
  const Arg *A = Args.getLastArg(options::OPT_gz_EQ);
  if (!A)
    return;
  if (checkDebugInfoOption(A, Args, D, TC)) {
    StringRef Value = A->getValue();
    if (Value == "none") {
      CmdArgs.push_back("--compress-debug-sections=none");
    } else if (Value == "zlib") {
      if (llvm::compression::zlib::isAvailable()) {
        CmdArgs.push_back(
            Args.MakeArgString("--compress-debug-sections=" + Twine(Value)));
      } else {
        D.Diag(diag::warn_debug_compression_unavailable);
      }
    } else {
      D.Diag(diag::err_drv_unsupported_option_argument)
          << A->getOption().getName() << Value;
    }
  }
}

static const char *RelocationModelName(llvm::Reloc::Model Model) {
  switch (Model) {
  case llvm::Reloc::Static:
    return "static";
  case llvm::Reloc::PIC_:
    return "pic";
  case llvm::Reloc::DynamicNoPIC:
    return "dynamic-no-pic";
  case llvm::Reloc::ROPI:
    return "ropi";
  case llvm::Reloc::RWPI:
    return "rwpi";
  case llvm::Reloc::ROPI_RWPI:
    return "ropi-rwpi";
  }
  llvm_unreachable("Unknown Reloc::Model kind");
}
static void handleAMDGPUCodeObjectVersionOptions(const Driver &D,
                                                 const ArgList &Args,
                                                 ArgStringList &CmdArgs,
                                                 bool IsCC1As = false) {
  // If no version was requested by the user, use the default value from the
  // back end. This is consistent with the value returned from
  // getAMDGPUCodeObjectVersion. This lets clang emit IR for amdgpu without
  // requiring the corresponding llvm to have the AMDGPU target enabled,
  // provided the user (e.g. front end tests) can use the default.
  if (haveAMDGPUCodeObjectVersionArgument(D, Args)) {
    unsigned CodeObjVer = getAMDGPUCodeObjectVersion(D, Args);
    CmdArgs.insert(CmdArgs.begin() + 1,
                   Args.MakeArgString(Twine("--amdhsa-code-object-version=") +
                                      Twine(CodeObjVer)));
    CmdArgs.insert(CmdArgs.begin() + 1, "-mllvm");
    // -cc1as does not accept -mcode-object-version option.
    if (!IsCC1As)
      CmdArgs.insert(CmdArgs.begin() + 1,
                     Args.MakeArgString(Twine("-mcode-object-version=") +
                                        Twine(CodeObjVer)));
  }
}

/// Check whether the given input tree contains any append footer actions
static bool ContainsAppendFooterAction(const Action *A) {
  if (isa<AppendFooterJobAction>(A))
    return true;
  for (const auto &AI : A->inputs())
    if (ContainsAppendFooterAction(AI))
      return true;

  return false;
}

void Clang::AddPreprocessingOptions(Compilation &C, const JobAction &JA,
                                    const Driver &D, const ArgList &Args,
                                    ArgStringList &CmdArgs,
                                    const InputInfo &Output,
                                    const InputInfoList &Inputs) const {
  const bool IsIAMCU = getToolChain().getTriple().isOSIAMCU();
  const bool IsIntelFPGA = Args.hasArg(options::OPT_fintelfpga);

  CheckPreprocessingOptions(D, Args);

  Args.AddLastArg(CmdArgs, options::OPT_C);
  Args.AddLastArg(CmdArgs, options::OPT_CC);

  // Handle dependency file generation.
  Arg *ArgM = Args.getLastArg(options::OPT_MM);
  if (!ArgM)
    ArgM = Args.getLastArg(options::OPT_M);
  Arg *ArgMD = Args.getLastArg(options::OPT_MMD);
  if (!ArgMD)
    ArgMD = Args.getLastArg(options::OPT_MD);

  // -M and -MM imply -w.
  if (ArgM)
    CmdArgs.push_back("-w");
  else
    ArgM = ArgMD;

  auto createFPGATempDepFile = [&](const char *&DepFile) {
    // Generate dependency files as temporary. These will be used for the
    // aoc call/bundled during fat object creation
    std::string BaseName(Clang::getBaseInputName(Args, Inputs[0]));
    std::string DepTmpName =
        C.getDriver().GetTemporaryPath(llvm::sys::path::stem(BaseName), "d");
    DepFile = C.addTempFile(C.getArgs().MakeArgString(DepTmpName));
    C.getDriver().addFPGATempDepFile(DepFile, BaseName);
  };

  // Do not add dependency generation information when compiling the source +
  // footer combination.  The dependency generation is done in a separate
  // compile step so we can retain original source information.
  if (ContainsAppendFooterAction(&JA))
    ArgM = nullptr;

  if (ArgM) {
    // Determine the output location.
    const char *DepFile;
    if (Arg *MF = Args.getLastArg(options::OPT_MF)) {
      DepFile = MF->getValue();
      C.addFailureResultFile(DepFile, &JA);
      // Populate the named dependency file to be used in the bundle
      // or passed to the offline compilation.
      if (IsIntelFPGA && JA.isDeviceOffloading(Action::OFK_SYCL))
        C.getDriver().addFPGATempDepFile(
            DepFile, Clang::getBaseInputName(Args, Inputs[0]));
    } else if (Output.getType() == types::TY_Dependencies) {
      DepFile = Output.getFilename();
      if (!ContainsAppendFooterAction(&JA) && Args.hasArg(options::OPT_fsycl) &&
          !Args.hasArg(options::OPT_fno_sycl_use_footer) &&
          !JA.isDeviceOffloading(Action::OFK_SYCL))
        // Name the dependency file for the specific dependency generation
        // step created for the integration footer enabled compilation.
        DepFile = getDependencyFileName(Args, Inputs);
    } else if (!ArgMD) {
      DepFile = "-";
    } else if (IsIntelFPGA && JA.isDeviceOffloading(Action::OFK_SYCL)) {
      createFPGATempDepFile(DepFile);
    } else {
      DepFile = getDependencyFileName(Args, Inputs);
      C.addFailureResultFile(DepFile, &JA);
    }
    CmdArgs.push_back("-dependency-file");
    CmdArgs.push_back(DepFile);

    bool HasTarget = false;
    for (const Arg *A : Args.filtered(options::OPT_MT, options::OPT_MQ)) {
      HasTarget = true;
      A->claim();
      if (A->getOption().matches(options::OPT_MT)) {
        A->render(Args, CmdArgs);
      } else {
        CmdArgs.push_back("-MT");
        SmallString<128> Quoted;
        quoteMakeTarget(A->getValue(), Quoted);
        CmdArgs.push_back(Args.MakeArgString(Quoted));
      }
    }

    // Add a default target if one wasn't specified.
    if (!HasTarget) {
      const char *DepTarget;

      // If user provided -o, that is the dependency target, except
      // when we are only generating a dependency file.
      Arg *OutputOpt = Args.getLastArg(options::OPT_o);
      if (OutputOpt && Output.getType() != types::TY_Dependencies) {
        DepTarget = OutputOpt->getValue();
      } else {
        // Otherwise derive from the base input.
        //
        // FIXME: This should use the computed output file location.
        SmallString<128> P(Inputs[0].getBaseInput());
        llvm::sys::path::replace_extension(P, "o");
        DepTarget = Args.MakeArgString(llvm::sys::path::filename(P));
      }

      CmdArgs.push_back("-MT");
      SmallString<128> Quoted;
      quoteMakeTarget(DepTarget, Quoted);
      CmdArgs.push_back(Args.MakeArgString(Quoted));
    }

    if (ArgM->getOption().matches(options::OPT_M) ||
        ArgM->getOption().matches(options::OPT_MD))
      CmdArgs.push_back("-sys-header-deps");
    if ((isa<PrecompileJobAction>(JA) &&
         !Args.hasArg(options::OPT_fno_module_file_deps)) ||
        Args.hasArg(options::OPT_fmodule_file_deps))
      CmdArgs.push_back("-module-file-deps");
  }

  if (!ArgM && IsIntelFPGA && JA.isDeviceOffloading(Action::OFK_SYCL)) {
    // No dep generation option was provided, add all of the needed options
    // to ensure a successful dep generation.
    const char *DepFile;
    createFPGATempDepFile(DepFile);
    CmdArgs.push_back("-dependency-file");
    CmdArgs.push_back(DepFile);
    CmdArgs.push_back("-MT");
    SmallString<128> P(Inputs[0].getBaseInput());
    llvm::sys::path::replace_extension(P, "o");
    SmallString<128> Quoted;
    quoteMakeTarget(llvm::sys::path::filename(P), Quoted);
    CmdArgs.push_back(Args.MakeArgString(Quoted));
  }

  if (Args.hasArg(options::OPT_MG)) {
    if (!ArgM || ArgM->getOption().matches(options::OPT_MD) ||
        ArgM->getOption().matches(options::OPT_MMD))
      D.Diag(diag::err_drv_mg_requires_m_or_mm);
    CmdArgs.push_back("-MG");
  }

  Args.AddLastArg(CmdArgs, options::OPT_MP);
  Args.AddLastArg(CmdArgs, options::OPT_MV);

  // Add offload include arguments specific for CUDA/HIP.  This must happen
  // before we -I or -include anything else, because we must pick up the
  // CUDA/HIP headers from the particular CUDA/ROCm installation, rather than
  // from e.g. /usr/local/include.
  if (JA.isOffloading(Action::OFK_Cuda))
    getToolChain().AddCudaIncludeArgs(Args, CmdArgs);
  if (JA.isOffloading(Action::OFK_HIP))
    getToolChain().AddHIPIncludeArgs(Args, CmdArgs);

#if INTEL_CUSTOMIZATION
  // Add the AC Types header directories before the SYCL headers
  if (Args.hasArg(options::OPT_qactypes)) {
    CmdArgs.push_back("-internal-isystem");
    CmdArgs.push_back(Args.MakeArgString(getToolChain().GetACTypesIncludePath(Args)));
  }
  // Add Intel headers for OpenMP and SYCL offloading.
  if (JA.isOffloading(Action::OFK_SYCL) || JA.isOffloading(Action::OFK_OpenMP))
#endif // INTEL_CUSTOMIZATION
    toolchains::SYCLToolChain::AddSYCLIncludeArgs(D, Args, CmdArgs);

  // If we are offloading to a target via OpenMP we need to include the
  // openmp_wrappers folder which contains alternative system headers.
  if (JA.isDeviceOffloading(Action::OFK_OpenMP) &&
      !Args.hasArg(options::OPT_nostdinc) &&
      (getToolChain().getTriple().isNVPTX() ||
       getToolChain().getTriple().isAMDGCN())) {
    if (!Args.hasArg(options::OPT_nobuiltininc)) {
      // Add openmp_wrappers/* to our system include path.  This lets us wrap
      // standard library headers.
      SmallString<128> P(D.ResourceDir);
      llvm::sys::path::append(P, "include");
      llvm::sys::path::append(P, "openmp_wrappers");
      CmdArgs.push_back("-internal-isystem");
      CmdArgs.push_back(Args.MakeArgString(P));
    }

    CmdArgs.push_back("-include");
    CmdArgs.push_back("__clang_openmp_device_functions.h");
  }

  // Add -i* options, and automatically translate to
  // -include-pch/-include-pth for transparent PCH support. It's
  // wonky, but we include looking for .gch so we can support seamless
  // replacement into a build system already set up to be generating
  // .gch files.

  if (getToolChain().getDriver().IsCLMode()) {
    const Arg *YcArg = Args.getLastArg(options::OPT__SLASH_Yc);
    const Arg *YuArg = Args.getLastArg(options::OPT__SLASH_Yu);
    if (YcArg && JA.getKind() >= Action::PrecompileJobClass &&
        JA.getKind() <= Action::AssembleJobClass) {
      CmdArgs.push_back(Args.MakeArgString("-building-pch-with-obj"));
      // -fpch-instantiate-templates is the default when creating
      // precomp using /Yc
      if (Args.hasFlag(options::OPT_fpch_instantiate_templates,
                       options::OPT_fno_pch_instantiate_templates, true))
        CmdArgs.push_back(Args.MakeArgString("-fpch-instantiate-templates"));
    }
    if (YcArg || YuArg) {
      StringRef ThroughHeader = YcArg ? YcArg->getValue() : YuArg->getValue();
      if (!isa<PrecompileJobAction>(JA)) {
        CmdArgs.push_back("-include-pch");
        CmdArgs.push_back(Args.MakeArgString(D.GetClPchPath(
            C, !ThroughHeader.empty()
                   ? ThroughHeader
                   : llvm::sys::path::filename(Inputs[0].getBaseInput()))));
      }

      if (ThroughHeader.empty()) {
        CmdArgs.push_back(Args.MakeArgString(
            Twine("-pch-through-hdrstop-") + (YcArg ? "create" : "use")));
      } else {
        CmdArgs.push_back(
            Args.MakeArgString(Twine("-pch-through-header=") + ThroughHeader));
      }
    }
  }

  bool RenderedImplicitInclude = false;
  for (const Arg *A : Args.filtered(options::OPT_clang_i_Group)) {
    if (A->getOption().matches(options::OPT_include) &&
        D.getProbePrecompiled()) {
      // Handling of gcc-style gch precompiled headers.
      bool IsFirstImplicitInclude = !RenderedImplicitInclude;
      RenderedImplicitInclude = true;

      bool FoundPCH = false;
      SmallString<128> P(A->getValue());
      // We want the files to have a name like foo.h.pch. Add a dummy extension
      // so that replace_extension does the right thing.
      P += ".dummy";
      llvm::sys::path::replace_extension(P, "pch");
      if (D.getVFS().exists(P))
        FoundPCH = true;

      if (!FoundPCH) {
        llvm::sys::path::replace_extension(P, "gch");
        if (D.getVFS().exists(P)) {
          FoundPCH = true;
        }
      }

      if (FoundPCH) {
        if (IsFirstImplicitInclude) {
          A->claim();
          CmdArgs.push_back("-include-pch");
          CmdArgs.push_back(Args.MakeArgString(P));
          continue;
        } else {
          // Ignore the PCH if not first on command line and emit warning.
          D.Diag(diag::warn_drv_pch_not_first_include) << P
                                                       << A->getAsString(Args);
        }
      }
    } else if (A->getOption().matches(options::OPT_isystem_after)) {
      // Handling of paths which must come late.  These entries are handled by
      // the toolchain itself after the resource dir is inserted in the right
      // search order.
      // Do not claim the argument so that the use of the argument does not
      // silently go unnoticed on toolchains which do not honour the option.
      continue;
    } else if (A->getOption().matches(options::OPT_stdlibxx_isystem)) {
      // Translated to -internal-isystem by the driver, no need to pass to cc1.
      continue;
    }

    // Not translated, render as usual.
    A->claim();
    A->render(Args, CmdArgs);
  }

  // The file being compiled that contains the integration footer is not being
  // compiled in the directory of the original source.  Add that directory
  // as an -iquote option so we can properly find potential user headers there.
  // The original source search directory should also be placed before any user
  // search directories.
  if (ContainsAppendFooterAction(&JA)) {
    SmallString<128> SourcePath(Inputs[0].getBaseInput());
    llvm::sys::path::remove_filename(SourcePath);
    if (!SourcePath.empty()) {
      CmdArgs.push_back("-iquote");
      CmdArgs.push_back(Args.MakeArgString(SourcePath));
    } else if (llvm::ErrorOr<std::string> CWD =
                   D.getVFS().getCurrentWorkingDirectory()) {
      CmdArgs.push_back("-iquote");
      CmdArgs.push_back(Args.MakeArgString(*CWD));
    }
  }

  Args.AddAllArgs(CmdArgs,
                  {options::OPT_D, options::OPT_U, options::OPT_I_Group,
                   options::OPT_F, options::OPT_index_header_map});

  // Add -Wp, and -Xpreprocessor if using the preprocessor.

  // FIXME: There is a very unfortunate problem here, some troubled
  // souls abuse -Wp, to pass preprocessor options in gcc syntax. To
  // really support that we would have to parse and then translate
  // those options. :(
  Args.AddAllArgValues(CmdArgs, options::OPT_Wp_COMMA,
                       options::OPT_Xpreprocessor);

  // -I- is a deprecated GCC feature, reject it.
  if (Arg *A = Args.getLastArg(options::OPT_I_))
    D.Diag(diag::err_drv_I_dash_not_supported) << A->getAsString(Args);

  // If we have a --sysroot, and don't have an explicit -isysroot flag, add an
  // -isysroot to the CC1 invocation.
  StringRef sysroot = C.getSysRoot();
  if (sysroot != "") {
    if (!Args.hasArg(options::OPT_isysroot)) {
      CmdArgs.push_back("-isysroot");
      CmdArgs.push_back(C.getArgs().MakeArgString(sysroot));
    }
  }

  // Parse additional include paths from environment variables.
  // FIXME: We should probably sink the logic for handling these from the
  // frontend into the driver. It will allow deleting 4 otherwise unused flags.
  // CPATH - included following the user specified includes (but prior to
  // builtin and standard includes).
  addDirectoryList(Args, CmdArgs, "-I", "CPATH");
  // C_INCLUDE_PATH - system includes enabled when compiling C.
  addDirectoryList(Args, CmdArgs, "-c-isystem", "C_INCLUDE_PATH");
  // CPLUS_INCLUDE_PATH - system includes enabled when compiling C++.
  addDirectoryList(Args, CmdArgs, "-cxx-isystem", "CPLUS_INCLUDE_PATH");
  // OBJC_INCLUDE_PATH - system includes enabled when compiling ObjC.
  addDirectoryList(Args, CmdArgs, "-objc-isystem", "OBJC_INCLUDE_PATH");
  // OBJCPLUS_INCLUDE_PATH - system includes enabled when compiling ObjC++.
  addDirectoryList(Args, CmdArgs, "-objcxx-isystem", "OBJCPLUS_INCLUDE_PATH");

#if INTEL_CUSTOMIZATION
  // Add Intel specific headers
  if (D.IsIntelMode()) {
    SmallString<128> IntelDir(D.Dir);
#if INTEL_DEPLOY_UNIFIED_LAYOUT
    llvm::sys::path::append(IntelDir, "..", "..", "include");
#else
    llvm::sys::path::append(IntelDir, "..", "compiler", "include");
#endif // INTEL_DEPLOY_UNIFIED_LAYOUT
    CmdArgs.push_back("-internal-isystem");
    CmdArgs.push_back(Args.MakeArgString(IntelDir));
    // IA32ROOT
    const char * IA32Root = getenv("IA32ROOT");
    if (IA32Root) {
      SmallString<128> P(IA32Root);
      llvm::sys::path::append(P, "include");
      CmdArgs.push_back("-internal-isystem");
      CmdArgs.push_back(Args.MakeArgString(P));
    }
  }
#endif // INTEL_CUSTOMIZATION
  // While adding the include arguments, we also attempt to retrieve the
  // arguments of related offloading toolchains or arguments that are specific
  // of an offloading programming model.

  // Add C++ include arguments, if needed.
  if (types::isCXX(Inputs[0].getType())) {
    bool HasStdlibxxIsystem = Args.hasArg(options::OPT_stdlibxx_isystem);
    forAllAssociatedToolChains(
        C, JA, getToolChain(),
        [&Args, &CmdArgs, HasStdlibxxIsystem](const ToolChain &TC) {
          HasStdlibxxIsystem ? TC.AddClangCXXStdlibIsystemArgs(Args, CmdArgs)
                             : TC.AddClangCXXStdlibIncludeArgs(Args, CmdArgs);
        });
  }

  // Add system include arguments for all targets but IAMCU.
  if (!IsIAMCU)
    forAllAssociatedToolChains(C, JA, getToolChain(),
                               [&Args, &CmdArgs](const ToolChain &TC) {
                                 TC.AddClangSystemIncludeArgs(Args, CmdArgs);
                               });
  else {
    // For IAMCU add special include arguments.
    getToolChain().AddIAMCUIncludeArgs(Args, CmdArgs);
  }
#if INTEL_CUSTOMIZATION
  if (D.IsIntelMode() && getToolChain().getTriple().isWindowsMSVCEnvironment()) {
    SmallString<128> IntelDir(llvm::sys::path::parent_path(D.Dir));
    if (!IntelDir.empty()) {
      CmdArgs.push_back("-header-base-path");
      CmdArgs.push_back(Args.MakeArgString(IntelDir));
    }
  }
#endif // INTEL_CUSTOMIZATION

  addMacroPrefixMapArg(D, Args, CmdArgs);
  addCoveragePrefixMapArg(D, Args, CmdArgs);

  Args.AddLastArg(CmdArgs, options::OPT_ffile_reproducible,
                  options::OPT_fno_file_reproducible);
}

// FIXME: Move to target hook.
static bool isSignedCharDefault(const llvm::Triple &Triple) {
  switch (Triple.getArch()) {
  default:
    return true;

  case llvm::Triple::aarch64:
  case llvm::Triple::aarch64_32:
  case llvm::Triple::aarch64_be:
  case llvm::Triple::arm:
  case llvm::Triple::armeb:
  case llvm::Triple::thumb:
  case llvm::Triple::thumbeb:
    if (Triple.isOSDarwin() || Triple.isOSWindows())
      return true;
    return false;

  case llvm::Triple::ppc:
  case llvm::Triple::ppc64:
    if (Triple.isOSDarwin())
      return true;
    return false;

  case llvm::Triple::hexagon:
  case llvm::Triple::ppcle:
  case llvm::Triple::ppc64le:
  case llvm::Triple::riscv32:
  case llvm::Triple::riscv64:
  case llvm::Triple::systemz:
  case llvm::Triple::xcore:
    return false;
  }
}

static bool hasMultipleInvocations(const llvm::Triple &Triple,
                                   const ArgList &Args) {
  // Supported only on Darwin where we invoke the compiler multiple times
  // followed by an invocation to lipo.
  if (!Triple.isOSDarwin())
    return false;
  // If more than one "-arch <arch>" is specified, we're targeting multiple
  // architectures resulting in a fat binary.
  return Args.getAllArgValues(options::OPT_arch).size() > 1;
}

static bool checkRemarksOptions(const Driver &D, const ArgList &Args,
                                const llvm::Triple &Triple) {
  // When enabling remarks, we need to error if:
  // * The remark file is specified but we're targeting multiple architectures,
  // which means more than one remark file is being generated.
  bool hasMultipleInvocations = ::hasMultipleInvocations(Triple, Args);
  bool hasExplicitOutputFile =
      Args.getLastArg(options::OPT_foptimization_record_file_EQ);
  if (hasMultipleInvocations && hasExplicitOutputFile) {
    D.Diag(diag::err_drv_invalid_output_with_multiple_archs)
        << "-foptimization-record-file";
    return false;
  }
  return true;
}

static void renderRemarksOptions(const ArgList &Args, ArgStringList &CmdArgs,
                                 const llvm::Triple &Triple,
                                 const InputInfo &Input,
                                 const InputInfo &Output, const JobAction &JA) {
  StringRef Format = "yaml";
  if (const Arg *A = Args.getLastArg(options::OPT_fsave_optimization_record_EQ))
    Format = A->getValue();

  CmdArgs.push_back("-opt-record-file");

  const Arg *A = Args.getLastArg(options::OPT_foptimization_record_file_EQ);
  if (A) {
    CmdArgs.push_back(A->getValue());
  } else {
    bool hasMultipleArchs =
        Triple.isOSDarwin() && // Only supported on Darwin platforms.
        Args.getAllArgValues(options::OPT_arch).size() > 1;

    SmallString<128> F;

    if (Args.hasArg(options::OPT_c) || Args.hasArg(options::OPT_S)) {
      if (Arg *FinalOutput = Args.getLastArg(options::OPT_o))
        F = FinalOutput->getValue();
    } else {
      if (Format != "yaml" && // For YAML, keep the original behavior.
          Triple.isOSDarwin() && // Enable this only on darwin, since it's the only platform supporting .dSYM bundles.
          Output.isFilename())
        F = Output.getFilename();
    }

    if (F.empty()) {
      // Use the input filename.
      F = llvm::sys::path::stem(Input.getBaseInput());

      // If we're compiling for an offload architecture (i.e. a CUDA device),
      // we need to make the file name for the device compilation different
      // from the host compilation.
      if (!JA.isDeviceOffloading(Action::OFK_None) &&
          !JA.isDeviceOffloading(Action::OFK_Host)) {
        llvm::sys::path::replace_extension(F, "");
        F += Action::GetOffloadingFileNamePrefix(JA.getOffloadingDeviceKind(),
                                                 Triple.normalize());
#if INTEL_CUSTOMIZATION
        if (JA.getOffloadingArch() != nullptr) {
          F += "-";
          F += JA.getOffloadingArch();
        }
#endif // INTEL_CUSTOMIZATION
      }
    }

    // If we're having more than one "-arch", we should name the files
    // differently so that every cc1 invocation writes to a different file.
    // We're doing that by appending "-<arch>" with "<arch>" being the arch
    // name from the triple.
    if (hasMultipleArchs) {
      // First, remember the extension.
      SmallString<64> OldExtension = llvm::sys::path::extension(F);
      // then, remove it.
      llvm::sys::path::replace_extension(F, "");
      // attach -<arch> to it.
      F += "-";
      F += Triple.getArchName();
      // put back the extension.
      llvm::sys::path::replace_extension(F, OldExtension);
    }

    SmallString<32> Extension;
    Extension += "opt.";
    Extension += Format;

    llvm::sys::path::replace_extension(F, Extension);
    CmdArgs.push_back(Args.MakeArgString(F));
  }

  if (const Arg *A =
          Args.getLastArg(options::OPT_foptimization_record_passes_EQ)) {
    CmdArgs.push_back("-opt-record-passes");
    CmdArgs.push_back(A->getValue());
  }

  if (!Format.empty()) {
    CmdArgs.push_back("-opt-record-format");
    CmdArgs.push_back(Format.data());
  }
}

void AddAAPCSVolatileBitfieldArgs(const ArgList &Args, ArgStringList &CmdArgs) {
  if (!Args.hasFlag(options::OPT_faapcs_bitfield_width,
                    options::OPT_fno_aapcs_bitfield_width, true))
    CmdArgs.push_back("-fno-aapcs-bitfield-width");

  if (Args.getLastArg(options::OPT_ForceAAPCSBitfieldLoad))
    CmdArgs.push_back("-faapcs-bitfield-load");
}

namespace {
void RenderARMABI(const Driver &D, const llvm::Triple &Triple,
                  const ArgList &Args, ArgStringList &CmdArgs) {
  // Select the ABI to use.
  // FIXME: Support -meabi.
  // FIXME: Parts of this are duplicated in the backend, unify this somehow.
  const char *ABIName = nullptr;
  if (Arg *A = Args.getLastArg(options::OPT_mabi_EQ)) {
    ABIName = A->getValue();
  } else {
    std::string CPU = getCPUName(D, Args, Triple, /*FromAs*/ false);
    ABIName = llvm::ARM::computeDefaultTargetABI(Triple, CPU).data();
  }

  CmdArgs.push_back("-target-abi");
  CmdArgs.push_back(ABIName);
}

void AddUnalignedAccessWarning(ArgStringList &CmdArgs) {
  auto StrictAlignIter =
      std::find_if(CmdArgs.rbegin(), CmdArgs.rend(), [](StringRef Arg) {
        return Arg == "+strict-align" || Arg == "-strict-align";
      });
  if (StrictAlignIter != CmdArgs.rend() &&
      StringRef(*StrictAlignIter) == "+strict-align")
    CmdArgs.push_back("-Wunaligned-access");
}
}

static void CollectARMPACBTIOptions(const ToolChain &TC, const ArgList &Args,
                                    ArgStringList &CmdArgs, bool isAArch64) {
  const Arg *A = isAArch64
                     ? Args.getLastArg(options::OPT_msign_return_address_EQ,
                                       options::OPT_mbranch_protection_EQ)
                     : Args.getLastArg(options::OPT_mbranch_protection_EQ);
  if (!A)
    return;

  const Driver &D = TC.getDriver();
  const llvm::Triple &Triple = TC.getEffectiveTriple();
  if (!(isAArch64 || (Triple.isArmT32() && Triple.isArmMClass())))
    D.Diag(diag::warn_incompatible_branch_protection_option)
        << Triple.getArchName();

  StringRef Scope, Key;
  bool IndirectBranches;

  if (A->getOption().matches(options::OPT_msign_return_address_EQ)) {
    Scope = A->getValue();
    if (Scope != "none" && Scope != "non-leaf" && Scope != "all")
      D.Diag(diag::err_drv_unsupported_option_argument)
          << A->getOption().getName() << Scope;
    Key = "a_key";
    IndirectBranches = false;
  } else {
    StringRef DiagMsg;
    llvm::ARM::ParsedBranchProtection PBP;
    if (!llvm::ARM::parseBranchProtection(A->getValue(), PBP, DiagMsg))
      D.Diag(diag::err_drv_unsupported_option_argument)
          << A->getOption().getName() << DiagMsg;
    if (!isAArch64 && PBP.Key == "b_key")
      D.Diag(diag::warn_unsupported_branch_protection)
          << "b-key" << A->getAsString(Args);
    Scope = PBP.Scope;
    Key = PBP.Key;
    IndirectBranches = PBP.BranchTargetEnforcement;
  }

  CmdArgs.push_back(
      Args.MakeArgString(Twine("-msign-return-address=") + Scope));
  if (!Scope.equals("none"))
    CmdArgs.push_back(
        Args.MakeArgString(Twine("-msign-return-address-key=") + Key));
  if (IndirectBranches)
    CmdArgs.push_back("-mbranch-target-enforce");
}

void Clang::AddARMTargetArgs(const llvm::Triple &Triple, const ArgList &Args,
                             ArgStringList &CmdArgs, bool KernelOrKext) const {
  RenderARMABI(getToolChain().getDriver(), Triple, Args, CmdArgs);

  // Determine floating point ABI from the options & target defaults.
  arm::FloatABI ABI = arm::getARMFloatABI(getToolChain(), Args);
  if (ABI == arm::FloatABI::Soft) {
    // Floating point operations and argument passing are soft.
    // FIXME: This changes CPP defines, we need -target-soft-float.
    CmdArgs.push_back("-msoft-float");
    CmdArgs.push_back("-mfloat-abi");
    CmdArgs.push_back("soft");
  } else if (ABI == arm::FloatABI::SoftFP) {
    // Floating point operations are hard, but argument passing is soft.
    CmdArgs.push_back("-mfloat-abi");
    CmdArgs.push_back("soft");
  } else {
    // Floating point operations and argument passing are hard.
    assert(ABI == arm::FloatABI::Hard && "Invalid float abi!");
    CmdArgs.push_back("-mfloat-abi");
    CmdArgs.push_back("hard");
  }

  // Forward the -mglobal-merge option for explicit control over the pass.
  if (Arg *A = Args.getLastArg(options::OPT_mglobal_merge,
                               options::OPT_mno_global_merge)) {
    CmdArgs.push_back("-mllvm");
    if (A->getOption().matches(options::OPT_mno_global_merge))
      CmdArgs.push_back("-arm-global-merge=false");
    else
      CmdArgs.push_back("-arm-global-merge=true");
  }

  if (!Args.hasFlag(options::OPT_mimplicit_float,
                    options::OPT_mno_implicit_float, true))
    CmdArgs.push_back("-no-implicit-float");

  if (Args.getLastArg(options::OPT_mcmse))
    CmdArgs.push_back("-mcmse");

  AddAAPCSVolatileBitfieldArgs(Args, CmdArgs);

  // Enable/disable return address signing and indirect branch targets.
  CollectARMPACBTIOptions(getToolChain(), Args, CmdArgs, false /*isAArch64*/);

  AddUnalignedAccessWarning(CmdArgs);
}

void Clang::RenderTargetOptions(const llvm::Triple &EffectiveTriple,
                                const ArgList &Args, bool KernelOrKext,
                                ArgStringList &CmdArgs) const {
  const ToolChain &TC = getToolChain();

  // Add the target features
  getTargetFeatures(TC.getDriver(), EffectiveTriple, Args, CmdArgs, false);

  // Add target specific flags.
  switch (TC.getArch()) {
  default:
    break;

  case llvm::Triple::arm:
  case llvm::Triple::armeb:
  case llvm::Triple::thumb:
  case llvm::Triple::thumbeb:
    // Use the effective triple, which takes into account the deployment target.
    AddARMTargetArgs(EffectiveTriple, Args, CmdArgs, KernelOrKext);
    CmdArgs.push_back("-fallow-half-arguments-and-returns");
    break;

  case llvm::Triple::aarch64:
  case llvm::Triple::aarch64_32:
  case llvm::Triple::aarch64_be:
    AddAArch64TargetArgs(Args, CmdArgs);
    CmdArgs.push_back("-fallow-half-arguments-and-returns");
    break;

  case llvm::Triple::mips:
  case llvm::Triple::mipsel:
  case llvm::Triple::mips64:
  case llvm::Triple::mips64el:
    AddMIPSTargetArgs(Args, CmdArgs);
    break;

  case llvm::Triple::ppc:
  case llvm::Triple::ppcle:
  case llvm::Triple::ppc64:
  case llvm::Triple::ppc64le:
    AddPPCTargetArgs(Args, CmdArgs);
    break;

  case llvm::Triple::riscv32:
  case llvm::Triple::riscv64:
    AddRISCVTargetArgs(Args, CmdArgs);
    break;

  case llvm::Triple::sparc:
  case llvm::Triple::sparcel:
  case llvm::Triple::sparcv9:
    AddSparcTargetArgs(Args, CmdArgs);
    break;

  case llvm::Triple::systemz:
    AddSystemZTargetArgs(Args, CmdArgs);
    break;

  case llvm::Triple::x86:
  case llvm::Triple::x86_64:
#if INTEL_CUSTOMIZATION
#if INTEL_FEATURE_XUCC
  case llvm::Triple::x86_64_xucc:
#endif // INTEL_FEATURE_XUCC
#endif // INTEL_CUSTOMIZATION
    AddX86TargetArgs(Args, CmdArgs);
    break;

  case llvm::Triple::lanai:
    AddLanaiTargetArgs(Args, CmdArgs);
    break;

  case llvm::Triple::hexagon:
    AddHexagonTargetArgs(Args, CmdArgs);
    break;

  case llvm::Triple::wasm32:
  case llvm::Triple::wasm64:
    AddWebAssemblyTargetArgs(Args, CmdArgs);
    break;

  case llvm::Triple::ve:
    AddVETargetArgs(Args, CmdArgs);
    break;
  }
}

namespace {
void RenderAArch64ABI(const llvm::Triple &Triple, const ArgList &Args,
                      ArgStringList &CmdArgs) {
  const char *ABIName = nullptr;
  if (Arg *A = Args.getLastArg(options::OPT_mabi_EQ))
    ABIName = A->getValue();
  else if (Triple.isOSDarwin())
    ABIName = "darwinpcs";
  else
    ABIName = "aapcs";

  CmdArgs.push_back("-target-abi");
  CmdArgs.push_back(ABIName);
}
}

void Clang::AddAArch64TargetArgs(const ArgList &Args,
                                 ArgStringList &CmdArgs) const {
  const llvm::Triple &Triple = getToolChain().getEffectiveTriple();

  if (!Args.hasFlag(options::OPT_mred_zone, options::OPT_mno_red_zone, true) ||
      Args.hasArg(options::OPT_mkernel) ||
      Args.hasArg(options::OPT_fapple_kext))
    CmdArgs.push_back("-disable-red-zone");

  if (!Args.hasFlag(options::OPT_mimplicit_float,
                    options::OPT_mno_implicit_float, true))
    CmdArgs.push_back("-no-implicit-float");

  RenderAArch64ABI(Triple, Args, CmdArgs);

  // Forward the -mglobal-merge option for explicit control over the pass.
  if (Arg *A = Args.getLastArg(options::OPT_mglobal_merge,
                               options::OPT_mno_global_merge)) {
    CmdArgs.push_back("-mllvm");
    if (A->getOption().matches(options::OPT_mno_global_merge))
      CmdArgs.push_back("-aarch64-enable-global-merge=false");
    else
      CmdArgs.push_back("-aarch64-enable-global-merge=true");
  }

  // Enable/disable return address signing and indirect branch targets.
  CollectARMPACBTIOptions(getToolChain(), Args, CmdArgs, true /*isAArch64*/);

  // Handle -msve_vector_bits=<bits>
  if (Arg *A = Args.getLastArg(options::OPT_msve_vector_bits_EQ)) {
    StringRef Val = A->getValue();
    const Driver &D = getToolChain().getDriver();
    if (Val.equals("128") || Val.equals("256") || Val.equals("512") ||
        Val.equals("1024") || Val.equals("2048") || Val.equals("128+") ||
        Val.equals("256+") || Val.equals("512+") || Val.equals("1024+") ||
        Val.equals("2048+")) {
      unsigned Bits = 0;
      if (Val.endswith("+"))
        Val = Val.substr(0, Val.size() - 1);
      else {
        bool Invalid = Val.getAsInteger(10, Bits); (void)Invalid;
        assert(!Invalid && "Failed to parse value");
        CmdArgs.push_back(
            Args.MakeArgString("-mvscale-max=" + llvm::Twine(Bits / 128)));
      }

      bool Invalid = Val.getAsInteger(10, Bits); (void)Invalid;
      assert(!Invalid && "Failed to parse value");
      CmdArgs.push_back(
          Args.MakeArgString("-mvscale-min=" + llvm::Twine(Bits / 128)));
    // Silently drop requests for vector-length agnostic code as it's implied.
    } else if (!Val.equals("scalable"))
      // Handle the unsupported values passed to msve-vector-bits.
      D.Diag(diag::err_drv_unsupported_option_argument)
          << A->getOption().getName() << Val;
  }

  AddAAPCSVolatileBitfieldArgs(Args, CmdArgs);

  if (const Arg *A = Args.getLastArg(clang::driver::options::OPT_mtune_EQ)) {
    StringRef Name = A->getValue();

    std::string TuneCPU;
    if (Name == "native")
      TuneCPU = std::string(llvm::sys::getHostCPUName());
    else
      TuneCPU = std::string(Name);

    if (!TuneCPU.empty()) {
      CmdArgs.push_back("-tune-cpu");
      CmdArgs.push_back(Args.MakeArgString(TuneCPU));
    }
  }

  AddUnalignedAccessWarning(CmdArgs);
}

void Clang::AddMIPSTargetArgs(const ArgList &Args,
                              ArgStringList &CmdArgs) const {
  const Driver &D = getToolChain().getDriver();
  StringRef CPUName;
  StringRef ABIName;
  const llvm::Triple &Triple = getToolChain().getTriple();
  mips::getMipsCPUAndABI(Args, Triple, CPUName, ABIName);

  CmdArgs.push_back("-target-abi");
  CmdArgs.push_back(ABIName.data());

  mips::FloatABI ABI = mips::getMipsFloatABI(D, Args, Triple);
  if (ABI == mips::FloatABI::Soft) {
    // Floating point operations and argument passing are soft.
    CmdArgs.push_back("-msoft-float");
    CmdArgs.push_back("-mfloat-abi");
    CmdArgs.push_back("soft");
  } else {
    // Floating point operations and argument passing are hard.
    assert(ABI == mips::FloatABI::Hard && "Invalid float abi!");
    CmdArgs.push_back("-mfloat-abi");
    CmdArgs.push_back("hard");
  }

  if (Arg *A = Args.getLastArg(options::OPT_mldc1_sdc1,
                               options::OPT_mno_ldc1_sdc1)) {
    if (A->getOption().matches(options::OPT_mno_ldc1_sdc1)) {
      CmdArgs.push_back("-mllvm");
      CmdArgs.push_back("-mno-ldc1-sdc1");
    }
  }

  if (Arg *A = Args.getLastArg(options::OPT_mcheck_zero_division,
                               options::OPT_mno_check_zero_division)) {
    if (A->getOption().matches(options::OPT_mno_check_zero_division)) {
      CmdArgs.push_back("-mllvm");
      CmdArgs.push_back("-mno-check-zero-division");
    }
  }

  if (Args.getLastArg(options::OPT_mfix4300)) {
    CmdArgs.push_back("-mllvm");
    CmdArgs.push_back("-mfix4300");
  }

  if (Arg *A = Args.getLastArg(options::OPT_G)) {
    StringRef v = A->getValue();
    CmdArgs.push_back("-mllvm");
    CmdArgs.push_back(Args.MakeArgString("-mips-ssection-threshold=" + v));
    A->claim();
  }

  Arg *GPOpt = Args.getLastArg(options::OPT_mgpopt, options::OPT_mno_gpopt);
  Arg *ABICalls =
      Args.getLastArg(options::OPT_mabicalls, options::OPT_mno_abicalls);

  // -mabicalls is the default for many MIPS environments, even with -fno-pic.
  // -mgpopt is the default for static, -fno-pic environments but these two
  // options conflict. We want to be certain that -mno-abicalls -mgpopt is
  // the only case where -mllvm -mgpopt is passed.
  // NOTE: We need a warning here or in the backend to warn when -mgpopt is
  //       passed explicitly when compiling something with -mabicalls
  //       (implictly) in affect. Currently the warning is in the backend.
  //
  // When the ABI in use is  N64, we also need to determine the PIC mode that
  // is in use, as -fno-pic for N64 implies -mno-abicalls.
  bool NoABICalls =
      ABICalls && ABICalls->getOption().matches(options::OPT_mno_abicalls);

  llvm::Reloc::Model RelocationModel;
  unsigned PICLevel;
  bool IsPIE;
  std::tie(RelocationModel, PICLevel, IsPIE) =
      ParsePICArgs(getToolChain(), Args);

  NoABICalls = NoABICalls ||
               (RelocationModel == llvm::Reloc::Static && ABIName == "n64");

  bool WantGPOpt = GPOpt && GPOpt->getOption().matches(options::OPT_mgpopt);
  // We quietly ignore -mno-gpopt as the backend defaults to -mno-gpopt.
  if (NoABICalls && (!GPOpt || WantGPOpt)) {
    CmdArgs.push_back("-mllvm");
    CmdArgs.push_back("-mgpopt");

    Arg *LocalSData = Args.getLastArg(options::OPT_mlocal_sdata,
                                      options::OPT_mno_local_sdata);
    Arg *ExternSData = Args.getLastArg(options::OPT_mextern_sdata,
                                       options::OPT_mno_extern_sdata);
    Arg *EmbeddedData = Args.getLastArg(options::OPT_membedded_data,
                                        options::OPT_mno_embedded_data);
    if (LocalSData) {
      CmdArgs.push_back("-mllvm");
      if (LocalSData->getOption().matches(options::OPT_mlocal_sdata)) {
        CmdArgs.push_back("-mlocal-sdata=1");
      } else {
        CmdArgs.push_back("-mlocal-sdata=0");
      }
      LocalSData->claim();
    }

    if (ExternSData) {
      CmdArgs.push_back("-mllvm");
      if (ExternSData->getOption().matches(options::OPT_mextern_sdata)) {
        CmdArgs.push_back("-mextern-sdata=1");
      } else {
        CmdArgs.push_back("-mextern-sdata=0");
      }
      ExternSData->claim();
    }

    if (EmbeddedData) {
      CmdArgs.push_back("-mllvm");
      if (EmbeddedData->getOption().matches(options::OPT_membedded_data)) {
        CmdArgs.push_back("-membedded-data=1");
      } else {
        CmdArgs.push_back("-membedded-data=0");
      }
      EmbeddedData->claim();
    }

  } else if ((!ABICalls || (!NoABICalls && ABICalls)) && WantGPOpt)
    D.Diag(diag::warn_drv_unsupported_gpopt) << (ABICalls ? 0 : 1);

  if (GPOpt)
    GPOpt->claim();

  if (Arg *A = Args.getLastArg(options::OPT_mcompact_branches_EQ)) {
    StringRef Val = StringRef(A->getValue());
    if (mips::hasCompactBranches(CPUName)) {
      if (Val == "never" || Val == "always" || Val == "optimal") {
        CmdArgs.push_back("-mllvm");
        CmdArgs.push_back(Args.MakeArgString("-mips-compact-branches=" + Val));
      } else
        D.Diag(diag::err_drv_unsupported_option_argument)
            << A->getOption().getName() << Val;
    } else
      D.Diag(diag::warn_target_unsupported_compact_branches) << CPUName;
  }

  if (Arg *A = Args.getLastArg(options::OPT_mrelax_pic_calls,
                               options::OPT_mno_relax_pic_calls)) {
    if (A->getOption().matches(options::OPT_mno_relax_pic_calls)) {
      CmdArgs.push_back("-mllvm");
      CmdArgs.push_back("-mips-jalr-reloc=0");
    }
  }
}

void Clang::AddPPCTargetArgs(const ArgList &Args,
                             ArgStringList &CmdArgs) const {
  // Select the ABI to use.
  const char *ABIName = nullptr;
  const llvm::Triple &T = getToolChain().getTriple();
  if (T.isOSBinFormatELF()) {
    switch (getToolChain().getArch()) {
    case llvm::Triple::ppc64: {
      if ((T.isOSFreeBSD() && T.getOSMajorVersion() >= 13) ||
          T.isOSOpenBSD() || T.isMusl())
        ABIName = "elfv2";
      else
        ABIName = "elfv1";
      break;
    }
    case llvm::Triple::ppc64le:
      ABIName = "elfv2";
      break;
    default:
      break;
    }
  }

  bool IEEELongDouble = getToolChain().defaultToIEEELongDouble();
  for (const Arg *A : Args.filtered(options::OPT_mabi_EQ)) {
    StringRef V = A->getValue();
    if (V == "ieeelongdouble")
      IEEELongDouble = true;
    else if (V == "ibmlongdouble")
      IEEELongDouble = false;
    else if (V != "altivec")
      // The ppc64 linux abis are all "altivec" abis by default. Accept and ignore
      // the option if given as we don't have backend support for any targets
      // that don't use the altivec abi.
      ABIName = A->getValue();
  }
  if (IEEELongDouble)
    CmdArgs.push_back("-mabi=ieeelongdouble");

  ppc::FloatABI FloatABI =
      ppc::getPPCFloatABI(getToolChain().getDriver(), Args);

  if (FloatABI == ppc::FloatABI::Soft) {
    // Floating point operations and argument passing are soft.
    CmdArgs.push_back("-msoft-float");
    CmdArgs.push_back("-mfloat-abi");
    CmdArgs.push_back("soft");
  } else {
    // Floating point operations and argument passing are hard.
    assert(FloatABI == ppc::FloatABI::Hard && "Invalid float abi!");
    CmdArgs.push_back("-mfloat-abi");
    CmdArgs.push_back("hard");
  }

  if (ABIName) {
    CmdArgs.push_back("-target-abi");
    CmdArgs.push_back(ABIName);
  }
}

static void SetRISCVSmallDataLimit(const ToolChain &TC, const ArgList &Args,
                                   ArgStringList &CmdArgs) {
  const Driver &D = TC.getDriver();
  const llvm::Triple &Triple = TC.getTriple();
  // Default small data limitation is eight.
  const char *SmallDataLimit = "8";
  // Get small data limitation.
  if (Args.getLastArg(options::OPT_shared, options::OPT_fpic,
                      options::OPT_fPIC)) {
    // Not support linker relaxation for PIC.
    SmallDataLimit = "0";
    if (Args.hasArg(options::OPT_G)) {
      D.Diag(diag::warn_drv_unsupported_sdata);
    }
  } else if (Args.getLastArgValue(options::OPT_mcmodel_EQ)
                 .equals_insensitive("large") &&
             (Triple.getArch() == llvm::Triple::riscv64)) {
    // Not support linker relaxation for RV64 with large code model.
    SmallDataLimit = "0";
    if (Args.hasArg(options::OPT_G)) {
      D.Diag(diag::warn_drv_unsupported_sdata);
    }
  } else if (Arg *A = Args.getLastArg(options::OPT_G)) {
    SmallDataLimit = A->getValue();
  }
  // Forward the -msmall-data-limit= option.
  CmdArgs.push_back("-msmall-data-limit");
  CmdArgs.push_back(SmallDataLimit);
}

void Clang::AddRISCVTargetArgs(const ArgList &Args,
                               ArgStringList &CmdArgs) const {
  const llvm::Triple &Triple = getToolChain().getTriple();
  StringRef ABIName = riscv::getRISCVABI(Args, Triple);

  CmdArgs.push_back("-target-abi");
  CmdArgs.push_back(ABIName.data());

  SetRISCVSmallDataLimit(getToolChain(), Args, CmdArgs);

  std::string TuneCPU;

  if (const Arg *A = Args.getLastArg(clang::driver::options::OPT_mtune_EQ)) {
    StringRef Name = A->getValue();

    Name = llvm::RISCV::resolveTuneCPUAlias(Name, Triple.isArch64Bit());
    TuneCPU = std::string(Name);
  }

  if (!TuneCPU.empty()) {
    CmdArgs.push_back("-tune-cpu");
    CmdArgs.push_back(Args.MakeArgString(TuneCPU));
  }
}

void Clang::AddSparcTargetArgs(const ArgList &Args,
                               ArgStringList &CmdArgs) const {
  sparc::FloatABI FloatABI =
      sparc::getSparcFloatABI(getToolChain().getDriver(), Args);

  if (FloatABI == sparc::FloatABI::Soft) {
    // Floating point operations and argument passing are soft.
    CmdArgs.push_back("-msoft-float");
    CmdArgs.push_back("-mfloat-abi");
    CmdArgs.push_back("soft");
  } else {
    // Floating point operations and argument passing are hard.
    assert(FloatABI == sparc::FloatABI::Hard && "Invalid float abi!");
    CmdArgs.push_back("-mfloat-abi");
    CmdArgs.push_back("hard");
  }
}

void Clang::AddSystemZTargetArgs(const ArgList &Args,
                                 ArgStringList &CmdArgs) const {
  if (const Arg *A = Args.getLastArg(clang::driver::options::OPT_mtune_EQ)) {
    StringRef Name = A->getValue();

    std::string TuneCPU;
    if (Name == "native")
      TuneCPU = std::string(llvm::sys::getHostCPUName());
    else
      TuneCPU = std::string(Name);

    if (!TuneCPU.empty()) {
      CmdArgs.push_back("-tune-cpu");
      CmdArgs.push_back(Args.MakeArgString(TuneCPU));
    }
  }

  bool HasBackchain =
      Args.hasFlag(options::OPT_mbackchain, options::OPT_mno_backchain, false);
  bool HasPackedStack = Args.hasFlag(options::OPT_mpacked_stack,
                                     options::OPT_mno_packed_stack, false);
  systemz::FloatABI FloatABI =
      systemz::getSystemZFloatABI(getToolChain().getDriver(), Args);
  bool HasSoftFloat = (FloatABI == systemz::FloatABI::Soft);
  if (HasBackchain && HasPackedStack && !HasSoftFloat) {
    const Driver &D = getToolChain().getDriver();
    D.Diag(diag::err_drv_unsupported_opt)
      << "-mpacked-stack -mbackchain -mhard-float";
  }
  if (HasBackchain)
    CmdArgs.push_back("-mbackchain");
  if (HasPackedStack)
    CmdArgs.push_back("-mpacked-stack");
  if (HasSoftFloat) {
    // Floating point operations and argument passing are soft.
    CmdArgs.push_back("-msoft-float");
    CmdArgs.push_back("-mfloat-abi");
    CmdArgs.push_back("soft");
  }
}

void Clang::AddX86TargetArgs(const ArgList &Args,
                             ArgStringList &CmdArgs) const {
  const Driver &D = getToolChain().getDriver();
  addX86AlignBranchArgs(D, Args, CmdArgs, /*IsLTO=*/false);

  if (!Args.hasFlag(options::OPT_mred_zone, options::OPT_mno_red_zone, true) ||
      Args.hasArg(options::OPT_mkernel) ||
      Args.hasArg(options::OPT_fapple_kext))
    CmdArgs.push_back("-disable-red-zone");

  if (!Args.hasFlag(options::OPT_mtls_direct_seg_refs,
                    options::OPT_mno_tls_direct_seg_refs, true))
    CmdArgs.push_back("-mno-tls-direct-seg-refs");

  // Default to avoid implicit floating-point for kernel/kext code, but allow
  // that to be overridden with -mno-soft-float.
  bool NoImplicitFloat = (Args.hasArg(options::OPT_mkernel) ||
                          Args.hasArg(options::OPT_fapple_kext));
  if (Arg *A = Args.getLastArg(
          options::OPT_msoft_float, options::OPT_mno_soft_float,
          options::OPT_mimplicit_float, options::OPT_mno_implicit_float)) {
    const Option &O = A->getOption();
    NoImplicitFloat = (O.matches(options::OPT_mno_implicit_float) ||
                       O.matches(options::OPT_msoft_float));
  }
  if (NoImplicitFloat)
    CmdArgs.push_back("-no-implicit-float");

  if (Arg *A = Args.getLastArg(options::OPT_masm_EQ)) {
    StringRef Value = A->getValue();
    if (Value == "intel" || Value == "att") {
      CmdArgs.push_back("-mllvm");
      CmdArgs.push_back(Args.MakeArgString("-x86-asm-syntax=" + Value));
      CmdArgs.push_back(Args.MakeArgString("-inline-asm=" + Value));
    } else {
      D.Diag(diag::err_drv_unsupported_option_argument)
          << A->getOption().getName() << Value;
    }
#if INTEL_CUSTOMIZATION
  } else if (D.IsCLMode() && !D.IsIntelMode()) {
#endif // INTEL_CUSTOMIZATION
    CmdArgs.push_back("-mllvm");
    CmdArgs.push_back("-x86-asm-syntax=intel");
  }

  if (Arg *A = Args.getLastArg(options::OPT_mskip_rax_setup,
                               options::OPT_mno_skip_rax_setup))
    if (A->getOption().matches(options::OPT_mskip_rax_setup))
      CmdArgs.push_back(Args.MakeArgString("-mskip-rax-setup"));

  // Set flags to support MCU ABI.
  if (Args.hasFlag(options::OPT_miamcu, options::OPT_mno_iamcu, false)) {
    CmdArgs.push_back("-mfloat-abi");
    CmdArgs.push_back("soft");
    CmdArgs.push_back("-mstack-alignment=4");
  }

  // Handle -mtune.

  // Default to "generic" unless -march is present or targetting the PS4/PS5.
  std::string TuneCPU;
  if (!Args.hasArg(clang::driver::options::OPT_march_EQ) &&
      !getToolChain().getTriple().isPS())
    TuneCPU = "generic";
#if INTEL_CUSTOMIZATION
  // Reset TuneCPU if a valid -x or /Qx is specified.
  if (const Arg *A = clang::driver::getLastArchArg(Args, false))
    if (A->getOption().matches(options::OPT_x))
      if (x86::isValidIntelCPU(A->getValue(), getToolChain().getTriple()))
        TuneCPU.clear();
  if (const Arg *A = Args.getLastArgNoClaim(options::OPT__SLASH_arch,
                                            options::OPT__SLASH_Qx)) {
    if (A->getOption().matches(options::OPT__SLASH_Qx))
      if (x86::isValidIntelCPU(A->getValue(), getToolChain().getTriple()))
        TuneCPU.clear();
  }

  addX86UnalignedVectorMoveArgs(getToolChain(), Args, CmdArgs, /*IsLTO=*/false,
                                /*IsIntelMode=*/D.IsIntelMode());
#endif // INTEL_CUSTOMIZATION

  // Override based on -mtune.
  if (const Arg *A = Args.getLastArg(clang::driver::options::OPT_mtune_EQ)) {
    StringRef Name = A->getValue();

    if (Name == "native") {
      Name = llvm::sys::getHostCPUName();
      if (!Name.empty())
        TuneCPU = std::string(Name);
    } else
      TuneCPU = std::string(Name);
  }

  if (!TuneCPU.empty()) {
    CmdArgs.push_back("-tune-cpu");
    CmdArgs.push_back(Args.MakeArgString(TuneCPU));
  }
}

void Clang::AddHexagonTargetArgs(const ArgList &Args,
                                 ArgStringList &CmdArgs) const {
  CmdArgs.push_back("-mqdsp6-compat");
  CmdArgs.push_back("-Wreturn-type");

  if (auto G = toolchains::HexagonToolChain::getSmallDataThreshold(Args)) {
    CmdArgs.push_back("-mllvm");
    CmdArgs.push_back(Args.MakeArgString("-hexagon-small-data-threshold=" +
                                         Twine(G.value())));
  }

  if (!Args.hasArg(options::OPT_fno_short_enums))
    CmdArgs.push_back("-fshort-enums");
  if (Args.getLastArg(options::OPT_mieee_rnd_near)) {
    CmdArgs.push_back("-mllvm");
    CmdArgs.push_back("-enable-hexagon-ieee-rnd-near");
  }
  CmdArgs.push_back("-mllvm");
  CmdArgs.push_back("-machine-sink-split=0");
}

void Clang::AddLanaiTargetArgs(const ArgList &Args,
                               ArgStringList &CmdArgs) const {
  if (Arg *A = Args.getLastArg(options::OPT_mcpu_EQ)) {
    StringRef CPUName = A->getValue();

    CmdArgs.push_back("-target-cpu");
    CmdArgs.push_back(Args.MakeArgString(CPUName));
  }
  if (Arg *A = Args.getLastArg(options::OPT_mregparm_EQ)) {
    StringRef Value = A->getValue();
    // Only support mregparm=4 to support old usage. Report error for all other
    // cases.
    int Mregparm;
    if (Value.getAsInteger(10, Mregparm)) {
      if (Mregparm != 4) {
        getToolChain().getDriver().Diag(
            diag::err_drv_unsupported_option_argument)
            << A->getOption().getName() << Value;
      }
    }
  }
}

void Clang::AddWebAssemblyTargetArgs(const ArgList &Args,
                                     ArgStringList &CmdArgs) const {
  // Default to "hidden" visibility.
  if (!Args.hasArg(options::OPT_fvisibility_EQ,
                   options::OPT_fvisibility_ms_compat)) {
    CmdArgs.push_back("-fvisibility");
    CmdArgs.push_back("hidden");
  }
}

void Clang::AddVETargetArgs(const ArgList &Args, ArgStringList &CmdArgs) const {
  // Floating point operations and argument passing are hard.
  CmdArgs.push_back("-mfloat-abi");
  CmdArgs.push_back("hard");
}

void Clang::DumpCompilationDatabase(Compilation &C, StringRef Filename,
                                    StringRef Target, const InputInfo &Output,
                                    const InputInfo &Input, const ArgList &Args) const {
  // If this is a dry run, do not create the compilation database file.
  if (C.getArgs().hasArg(options::OPT__HASH_HASH_HASH))
    return;

  using llvm::yaml::escape;
  const Driver &D = getToolChain().getDriver();

  if (!CompilationDatabase) {
    std::error_code EC;
    auto File = std::make_unique<llvm::raw_fd_ostream>(
        Filename, EC,
        llvm::sys::fs::OF_TextWithCRLF | llvm::sys::fs::OF_Append);
    if (EC) {
      D.Diag(clang::diag::err_drv_compilationdatabase) << Filename
                                                       << EC.message();
      return;
    }
    CompilationDatabase = std::move(File);
  }
  auto &CDB = *CompilationDatabase;
  auto CWD = D.getVFS().getCurrentWorkingDirectory();
  if (!CWD)
    CWD = ".";
  CDB << "{ \"directory\": \"" << escape(*CWD) << "\"";
  CDB << ", \"file\": \"" << escape(Input.getFilename()) << "\"";
  CDB << ", \"output\": \"" << escape(Output.getFilename()) << "\"";
  CDB << ", \"arguments\": [\"" << escape(D.ClangExecutable) << "\"";
  SmallString<128> Buf;
  Buf = "-x";
  Buf += types::getTypeName(Input.getType());
  CDB << ", \"" << escape(Buf) << "\"";
  if (!D.SysRoot.empty() && !Args.hasArg(options::OPT__sysroot_EQ)) {
    Buf = "--sysroot=";
    Buf += D.SysRoot;
    CDB << ", \"" << escape(Buf) << "\"";
  }
  CDB << ", \"" << escape(Input.getFilename()) << "\"";
  CDB << ", \"-o\", \"" << escape(Output.getFilename()) << "\"";
  for (auto &A: Args) {
    auto &O = A->getOption();
    // Skip language selection, which is positional.
    if (O.getID() == options::OPT_x)
      continue;
    // Skip writing dependency output and the compilation database itself.
    if (O.getGroup().isValid() && O.getGroup().getID() == options::OPT_M_Group)
      continue;
    if (O.getID() == options::OPT_gen_cdb_fragment_path)
      continue;
    // Skip inputs.
    if (O.getKind() == Option::InputClass)
      continue;
    // Skip output.
    if (O.getID() == options::OPT_o)
      continue;
    // All other arguments are quoted and appended.
    ArgStringList ASL;
    A->render(Args, ASL);
    for (auto &it: ASL)
      CDB << ", \"" << escape(it) << "\"";
  }
  Buf = "--target=";
  Buf += Target;
  CDB << ", \"" << escape(Buf) << "\"]},\n";
}

void Clang::DumpCompilationDatabaseFragmentToDir(
    StringRef Dir, Compilation &C, StringRef Target, const InputInfo &Output,
    const InputInfo &Input, const llvm::opt::ArgList &Args) const {
  // If this is a dry run, do not create the compilation database file.
  if (C.getArgs().hasArg(options::OPT__HASH_HASH_HASH))
    return;

  if (CompilationDatabase)
    DumpCompilationDatabase(C, "", Target, Output, Input, Args);

  SmallString<256> Path = Dir;
  const auto &Driver = C.getDriver();
  Driver.getVFS().makeAbsolute(Path);
  auto Err = llvm::sys::fs::create_directory(Path, /*IgnoreExisting=*/true);
  if (Err) {
    Driver.Diag(diag::err_drv_compilationdatabase) << Dir << Err.message();
    return;
  }

  llvm::sys::path::append(
      Path,
      Twine(llvm::sys::path::filename(Input.getFilename())) + ".%%%%.json");
  int FD;
  SmallString<256> TempPath;
  Err = llvm::sys::fs::createUniqueFile(Path, FD, TempPath,
                                        llvm::sys::fs::OF_Text);
  if (Err) {
    Driver.Diag(diag::err_drv_compilationdatabase) << Path << Err.message();
    return;
  }
  CompilationDatabase =
      std::make_unique<llvm::raw_fd_ostream>(FD, /*shouldClose=*/true);
  DumpCompilationDatabase(C, "", Target, Output, Input, Args);
}

static bool CheckARMImplicitITArg(StringRef Value) {
  return Value == "always" || Value == "never" || Value == "arm" ||
         Value == "thumb";
}

static void AddARMImplicitITArgs(const ArgList &Args, ArgStringList &CmdArgs,
                                 StringRef Value) {
  CmdArgs.push_back("-mllvm");
  CmdArgs.push_back(Args.MakeArgString("-arm-implicit-it=" + Value));
}

static void CollectArgsForIntegratedAssembler(Compilation &C,
                                              const ArgList &Args,
                                              ArgStringList &CmdArgs,
                                              const Driver &D) {
  if (UseRelaxAll(C, Args))
    CmdArgs.push_back("-mrelax-all");

  // Only default to -mincremental-linker-compatible if we think we are
  // targeting the MSVC linker.
  bool DefaultIncrementalLinkerCompatible =
      C.getDefaultToolChain().getTriple().isWindowsMSVCEnvironment();
  if (Args.hasFlag(options::OPT_mincremental_linker_compatible,
                   options::OPT_mno_incremental_linker_compatible,
                   DefaultIncrementalLinkerCompatible))
    CmdArgs.push_back("-mincremental-linker-compatible");

  Args.AddLastArg(CmdArgs, options::OPT_femit_dwarf_unwind_EQ);

  // If you add more args here, also add them to the block below that
  // starts with "// If CollectArgsForIntegratedAssembler() isn't called below".

  // When passing -I arguments to the assembler we sometimes need to
  // unconditionally take the next argument.  For example, when parsing
  // '-Wa,-I -Wa,foo' we need to accept the -Wa,foo arg after seeing the
  // -Wa,-I arg and when parsing '-Wa,-I,foo' we need to accept the 'foo'
  // arg after parsing the '-I' arg.
  bool TakeNextArg = false;

  bool UseRelaxRelocations = C.getDefaultToolChain().useRelaxRelocations();
  bool UseNoExecStack = false;
  const char *MipsTargetFeature = nullptr;
  StringRef ImplicitIt;
  for (const Arg *A :
       Args.filtered(options::OPT_Wa_COMMA, options::OPT_Xassembler,
                     options::OPT_mimplicit_it_EQ)) {
    A->claim();

    if (A->getOption().getID() == options::OPT_mimplicit_it_EQ) {
      switch (C.getDefaultToolChain().getArch()) {
      case llvm::Triple::arm:
      case llvm::Triple::armeb:
      case llvm::Triple::thumb:
      case llvm::Triple::thumbeb:
        // Only store the value; the last value set takes effect.
        ImplicitIt = A->getValue();
        if (!CheckARMImplicitITArg(ImplicitIt))
          D.Diag(diag::err_drv_unsupported_option_argument)
              << A->getOption().getName() << ImplicitIt;
        continue;
      default:
        break;
      }
    }

    for (StringRef Value : A->getValues()) {
      if (TakeNextArg) {
        CmdArgs.push_back(Value.data());
        TakeNextArg = false;
        continue;
      }

      if (C.getDefaultToolChain().getTriple().isOSBinFormatCOFF() &&
          Value == "-mbig-obj")
        continue; // LLVM handles bigobj automatically

      switch (C.getDefaultToolChain().getArch()) {
      default:
        break;
      case llvm::Triple::thumb:
      case llvm::Triple::thumbeb:
      case llvm::Triple::arm:
      case llvm::Triple::armeb:
        if (Value.startswith("-mimplicit-it=")) {
          // Only store the value; the last value set takes effect.
          ImplicitIt = Value.split("=").second;
          if (CheckARMImplicitITArg(ImplicitIt))
            continue;
        }
        if (Value == "-mthumb")
          // -mthumb has already been processed in ComputeLLVMTriple()
          // recognize but skip over here.
          continue;
        break;
      case llvm::Triple::mips:
      case llvm::Triple::mipsel:
      case llvm::Triple::mips64:
      case llvm::Triple::mips64el:
        if (Value == "--trap") {
          CmdArgs.push_back("-target-feature");
          CmdArgs.push_back("+use-tcc-in-div");
          continue;
        }
        if (Value == "--break") {
          CmdArgs.push_back("-target-feature");
          CmdArgs.push_back("-use-tcc-in-div");
          continue;
        }
        if (Value.startswith("-msoft-float")) {
          CmdArgs.push_back("-target-feature");
          CmdArgs.push_back("+soft-float");
          continue;
        }
        if (Value.startswith("-mhard-float")) {
          CmdArgs.push_back("-target-feature");
          CmdArgs.push_back("-soft-float");
          continue;
        }

        MipsTargetFeature = llvm::StringSwitch<const char *>(Value)
                                .Case("-mips1", "+mips1")
                                .Case("-mips2", "+mips2")
                                .Case("-mips3", "+mips3")
                                .Case("-mips4", "+mips4")
                                .Case("-mips5", "+mips5")
                                .Case("-mips32", "+mips32")
                                .Case("-mips32r2", "+mips32r2")
                                .Case("-mips32r3", "+mips32r3")
                                .Case("-mips32r5", "+mips32r5")
                                .Case("-mips32r6", "+mips32r6")
                                .Case("-mips64", "+mips64")
                                .Case("-mips64r2", "+mips64r2")
                                .Case("-mips64r3", "+mips64r3")
                                .Case("-mips64r5", "+mips64r5")
                                .Case("-mips64r6", "+mips64r6")
                                .Default(nullptr);
        if (MipsTargetFeature)
          continue;
      }

      if (Value == "-force_cpusubtype_ALL") {
        // Do nothing, this is the default and we don't support anything else.
      } else if (Value == "-L") {
        CmdArgs.push_back("-msave-temp-labels");
      } else if (Value == "--fatal-warnings") {
        CmdArgs.push_back("-massembler-fatal-warnings");
      } else if (Value == "--no-warn" || Value == "-W") {
        CmdArgs.push_back("-massembler-no-warn");
      } else if (Value == "--noexecstack") {
        UseNoExecStack = true;
      } else if (Value.startswith("-compress-debug-sections") ||
                 Value.startswith("--compress-debug-sections") ||
                 Value == "-nocompress-debug-sections" ||
                 Value == "--nocompress-debug-sections") {
        CmdArgs.push_back(Value.data());
      } else if (Value == "-mrelax-relocations=yes" ||
                 Value == "--mrelax-relocations=yes") {
        UseRelaxRelocations = true;
      } else if (Value == "-mrelax-relocations=no" ||
                 Value == "--mrelax-relocations=no") {
        UseRelaxRelocations = false;
      } else if (Value.startswith("-I")) {
        CmdArgs.push_back(Value.data());
        // We need to consume the next argument if the current arg is a plain
        // -I. The next arg will be the include directory.
        if (Value == "-I")
          TakeNextArg = true;
      } else if (Value.startswith("-gdwarf-")) {
        // "-gdwarf-N" options are not cc1as options.
        unsigned DwarfVersion = DwarfVersionNum(Value);
        if (DwarfVersion == 0) { // Send it onward, and let cc1as complain.
          CmdArgs.push_back(Value.data());
        } else {
          RenderDebugEnablingArgs(Args, CmdArgs,
                                  codegenoptions::DebugInfoConstructor,
                                  DwarfVersion, llvm::DebuggerKind::Default);
        }
      } else if (Value.startswith("-mcpu") || Value.startswith("-mfpu") ||
                 Value.startswith("-mhwdiv") || Value.startswith("-march")) {
        // Do nothing, we'll validate it later.
      } else if (Value == "-defsym") {
          if (A->getNumValues() != 2) {
            D.Diag(diag::err_drv_defsym_invalid_format) << Value;
            break;
          }
          const char *S = A->getValue(1);
          auto Pair = StringRef(S).split('=');
          auto Sym = Pair.first;
          auto SVal = Pair.second;

          if (Sym.empty() || SVal.empty()) {
            D.Diag(diag::err_drv_defsym_invalid_format) << S;
            break;
          }
          int64_t IVal;
          if (SVal.getAsInteger(0, IVal)) {
            D.Diag(diag::err_drv_defsym_invalid_symval) << SVal;
            break;
          }
          CmdArgs.push_back(Value.data());
          TakeNextArg = true;
      } else if (Value == "-fdebug-compilation-dir") {
        CmdArgs.push_back("-fdebug-compilation-dir");
        TakeNextArg = true;
      } else if (Value.consume_front("-fdebug-compilation-dir=")) {
        // The flag is a -Wa / -Xassembler argument and Options doesn't
        // parse the argument, so this isn't automatically aliased to
        // -fdebug-compilation-dir (without '=') here.
        CmdArgs.push_back("-fdebug-compilation-dir");
        CmdArgs.push_back(Value.data());
      } else if (Value == "--version") {
        D.PrintVersion(C, llvm::outs());
      } else {
        D.Diag(diag::err_drv_unsupported_option_argument)
            << A->getOption().getName() << Value;
      }
    }
  }
  if (ImplicitIt.size())
    AddARMImplicitITArgs(Args, CmdArgs, ImplicitIt);
  if (UseRelaxRelocations)
    CmdArgs.push_back("--mrelax-relocations");
  if (UseNoExecStack)
    CmdArgs.push_back("-mnoexecstack");
  if (MipsTargetFeature != nullptr) {
    CmdArgs.push_back("-target-feature");
    CmdArgs.push_back(MipsTargetFeature);
  }

  // forward -fembed-bitcode to assmebler
  if (C.getDriver().embedBitcodeEnabled() ||
      C.getDriver().embedBitcodeMarkerOnly())
    Args.AddLastArg(CmdArgs, options::OPT_fembed_bitcode_EQ);
}

static void RenderFloatingPointOptions(const ToolChain &TC, const Driver &D,
                                       bool OFastEnabled, const ArgList &Args,
                                       ArgStringList &CmdArgs,
                                       const JobAction &JA) {
  // Handle various floating point optimization flags, mapping them to the
  // appropriate LLVM code generation flags. This is complicated by several
  // "umbrella" flags, so we do this by stepping through the flags incrementally
  // adjusting what we think is enabled/disabled, then at the end setting the
  // LLVM flags based on the final state.
  bool HonorINFs = true;
  bool HonorNaNs = true;
#if INTEL_CUSTOMIZATION
  // This flag is a modifier on HonorNaNs. If HonorNaNs is true, then
  // the value of this flag doesn't matter. If HonorNaNs is false, but
  // this flag is true, we will reset HonorNaNs to true.
  // Because of the special nature of this option, it doesn't get turned
  // on and off by the other fp-model and fast-math options and imposes its
  // effect after all other FP options have been rendered.
  bool HonorNaNCompares = false;
#endif // INTEL_CUSTOMIZATION
  bool ApproxFunc = false;
  // -fmath-errno is the default on some platforms, e.g. BSD-derived OSes.
  bool MathErrno = TC.IsMathErrnoDefault();
  bool AssociativeMath = false;
  bool ReciprocalMath = false;
  bool SignedZeros = true;
  bool TrappingMath = false; // Implemented via -ffp-exception-behavior
  bool TrappingMathPresent = false; // Is trapping-math in args, and not
                                    // overriden by ffp-exception-behavior?
  bool RoundingFPMath = false;
  bool RoundingMathPresent = false; // Is rounding-math in args?
  // -ffp-model values: strict, fast, precise
  StringRef FPModel = "";
  // -ffp-exception-behavior options: strict, maytrap, ignore
  StringRef FPExceptionBehavior = "";
  // -ffp-eval-method options: double, extended, source
  StringRef FPEvalMethod = "";
  const llvm::DenormalMode DefaultDenormalFPMath =
      TC.getDefaultDenormalModeForType(Args, JA);
  const llvm::DenormalMode DefaultDenormalFP32Math =
      TC.getDefaultDenormalModeForType(Args, JA, &llvm::APFloat::IEEEsingle());

  llvm::DenormalMode DenormalFPMath = DefaultDenormalFPMath;
  llvm::DenormalMode DenormalFP32Math = DefaultDenormalFP32Math;
  // CUDA and HIP don't rely on the frontend to pass an ffp-contract option.
  // If one wasn't given by the user, don't pass it here.
  StringRef FPContract;
  if (!JA.isDeviceOffloading(Action::OFK_Cuda) &&
      !JA.isOffloading(Action::OFK_HIP))
    FPContract = "on";
  bool StrictFPModel = false;
#if INTEL_CUSTOMIZATION
  bool isFPContractFastByDefault = false;
  // In Intel mode, the default settings should be equivalent to fp-model fast
  if (D.IsIntelMode()) {
    HonorINFs = false;
    HonorNaNs = false;
    AssociativeMath = true;
    ReciprocalMath = true;
    SignedZeros = false;
    ApproxFunc = true;
    TrappingMath = false;
    RoundingFPMath = false;
    MathErrno = false;
    if (areOptimizationsEnabled(Args)) {
      DenormalFPMath = llvm::DenormalMode::getPreserveSign();
      DenormalFP32Math = llvm::DenormalMode::getPreserveSign();
    } else {
      DenormalFPMath = llvm::DenormalMode::getIEEE();
      DenormalFP32Math = llvm::DenormalMode::getIEEE();
    }
    FPContract = "fast";
    isFPContractFastByDefault = true;
  }
#endif // INTEL_CUSTOMIZATION
  if (const Arg *A = Args.getLastArg(options::OPT_flimited_precision_EQ)) {
    CmdArgs.push_back("-mlimit-float-precision");
    CmdArgs.push_back(A->getValue());
  }

  for (const Arg *A : Args) {
    auto optID = A->getOption().getID();
    bool PreciseFPModel = false;
    switch (optID) {
    default:
      break;
    case options::OPT_ffp_model_EQ: {
      // If -ffp-model= is seen, reset to fno-fast-math
      HonorINFs = true;
      HonorNaNs = true;
      // Turning *off* -ffast-math restores the toolchain default.
      MathErrno = TC.IsMathErrnoDefault();
      AssociativeMath = false;
      ReciprocalMath = false;
      SignedZeros = true;
      ApproxFunc = false;  // INTEL
      // -fno_fast_math restores default denormal and fpcontract handling
      FPContract = "on";
      DenormalFPMath = llvm::DenormalMode::getIEEE();

      // FIXME: The target may have picked a non-IEEE default mode here based on
      // -cl-denorms-are-zero. Should the target consider -fp-model interaction?
      DenormalFP32Math = llvm::DenormalMode::getIEEE();

      StringRef Val = A->getValue();
#if INTEL_CUSTOMIZATION
      if (Val.equals("fast=2")) {
        // When -fp-model=fast=2 is used, override with fast, as fast=2 is
        // not supported at this time.
        D.Diag(clang::diag::warn_drv_overriding_flag_option)
               << Args.MakeArgString("-ffp-model=" + Val)
               << Args.MakeArgString("-ffp-model=fast");
        Val = "fast";
      }
#endif // INTEL_CUSTOMIZATION
      if (OFastEnabled && !Val.equals("fast")) {
          // Only -ffp-model=fast is compatible with OFast, ignore.
        D.Diag(clang::diag::warn_drv_overriding_flag_option)
          << Args.MakeArgString("-ffp-model=" + Val)
          << "-Ofast";
        break;
      }
      StrictFPModel = false;
      PreciseFPModel = true;
      // ffp-model= is a Driver option, it is entirely rewritten into more
      // granular options before being passed into cc1.
      // Use the gcc option in the switch below.
      if (!FPModel.empty() && !FPModel.equals(Val))
        D.Diag(clang::diag::warn_drv_overriding_flag_option)
            << Args.MakeArgString("-ffp-model=" + FPModel)
            << Args.MakeArgString("-ffp-model=" + Val);
      if (Val.equals("fast")) {
        optID = options::OPT_ffast_math;
        FPModel = Val;
        FPContract = "fast";
#if INTEL_CUSTOMIZATION // This should be upstreamed.
        DenormalFPMath = llvm::DenormalMode::getPreserveSign();
        DenormalFP32Math = llvm::DenormalMode::getPreserveSign();
      // -fp-model=consistent implies -fp-model=precise
      } else if (Val.equals("precise") || Val.equals("consistent")) {
#endif // INTEL_CUSTOMIZATION
        optID = options::OPT_ffp_contract;
        FPModel = Val;
#if INTEL_CUSTOMIZATION
        // -fp-model=consistent implies -no-fma
        FPContract = Val.equals("precise") ? "on" : "off";
#endif // INTEL_CUSTOMIZATION
        PreciseFPModel = true;
      } else if (Val.equals("strict")) {
        StrictFPModel = true;
        optID = options::OPT_frounding_math;
        FPExceptionBehavior = "strict";
        FPModel = Val;
        FPContract = "off";
        TrappingMath = true;
      } else
        D.Diag(diag::err_drv_unsupported_option_argument)
            << A->getOption().getName() << Val;
      break;
      }
    }

    switch (optID) {
    // If this isn't an FP option skip the claim below
    default: continue;

    // Options controlling individual features
    case options::OPT_fhonor_infinities:    HonorINFs = true;         break;
    case options::OPT_fno_honor_infinities: HonorINFs = false;        break;
    case options::OPT_fhonor_nans:          HonorNaNs = true;         break;
    case options::OPT_fno_honor_nans:       HonorNaNs = false;        break;
#if INTEL_CUSTOMIZATION
    case options::OPT_fhonor_nan_compares:
                                            HonorNaNCompares = true;  break;
    case options::OPT_fno_honor_nan_compares:
                                            HonorNaNCompares = false; break;
#endif // INTEL_CUSTOMIZATION
    case options::OPT_fapprox_func:         ApproxFunc = true;        break;
    case options::OPT_fno_approx_func:      ApproxFunc = false;       break;
    case options::OPT_fmath_errno:          MathErrno = true;         break;
    case options::OPT_fno_math_errno:       MathErrno = false;        break;
    case options::OPT_fassociative_math:    AssociativeMath = true;   break;
    case options::OPT_fno_associative_math: AssociativeMath = false;  break;
    case options::OPT_freciprocal_math:     ReciprocalMath = true;    break;
    case options::OPT_fno_reciprocal_math:  ReciprocalMath = false;   break;
    case options::OPT_fsigned_zeros:        SignedZeros = true;       break;
    case options::OPT_fno_signed_zeros:     SignedZeros = false;      break;
    case options::OPT_ftrapping_math:
      if (!TrappingMathPresent && !FPExceptionBehavior.empty() &&
          !FPExceptionBehavior.equals("strict"))
        // Warn that previous value of option is overridden.
        D.Diag(clang::diag::warn_drv_overriding_flag_option)
          << Args.MakeArgString("-ffp-exception-behavior=" + FPExceptionBehavior)
          << "-ftrapping-math";
      TrappingMath = true;
      TrappingMathPresent = true;
      FPExceptionBehavior = "strict";
      break;
    case options::OPT_fno_trapping_math:
      if (!TrappingMathPresent && !FPExceptionBehavior.empty() &&
          !FPExceptionBehavior.equals("ignore"))
        // Warn that previous value of option is overridden.
        D.Diag(clang::diag::warn_drv_overriding_flag_option)
          << Args.MakeArgString("-ffp-exception-behavior=" + FPExceptionBehavior)
          << "-fno-trapping-math";
      TrappingMath = false;
      TrappingMathPresent = true;
      FPExceptionBehavior = "ignore";
      break;

    case options::OPT_frounding_math:
      RoundingFPMath = true;
      RoundingMathPresent = true;
      break;

    case options::OPT_fno_rounding_math:
      RoundingFPMath = false;
      RoundingMathPresent = false;
      break;

    case options::OPT_fdenormal_fp_math_EQ:
      DenormalFPMath = llvm::parseDenormalFPAttribute(A->getValue());
      DenormalFP32Math = DenormalFPMath;
      if (!DenormalFPMath.isValid()) {
        D.Diag(diag::err_drv_invalid_value)
            << A->getAsString(Args) << A->getValue();
      }
      break;

    case options::OPT_fdenormal_fp_math_f32_EQ:
      DenormalFP32Math = llvm::parseDenormalFPAttribute(A->getValue());
      if (!DenormalFP32Math.isValid()) {
        D.Diag(diag::err_drv_invalid_value)
            << A->getAsString(Args) << A->getValue();
      }
      break;

    // Validate and pass through -ffp-contract option.
    case options::OPT_ffp_contract: {
      StringRef Val = A->getValue();
      if (PreciseFPModel) {
        // -ffp-model=precise enables ffp-contract=on.
        // -ffp-model=precise sets PreciseFPModel to on and Val to
        // "precise". FPContract is set.
        ;
#if INTEL_CUSTOMIZATION
      } else if (Val.equals("on") || Val.equals("off")) {
        FPContract = Val;
      } else if (Val.equals("fast")) {
        FPContract = Val;
        isFPContractFastByDefault = false;
      } else
#endif // INTEL_CUSTOMIZATION
        D.Diag(diag::err_drv_unsupported_option_argument)
           << A->getOption().getName() << Val;
      break;
    }

    // Validate and pass through -ffp-model option.
    case options::OPT_ffp_model_EQ:
      // This should only occur in the error case
      // since the optID has been replaced by a more granular
      // floating point option.
      break;

    // Validate and pass through -ffp-exception-behavior option.
    case options::OPT_ffp_exception_behavior_EQ: {
      StringRef Val = A->getValue();
      if (!TrappingMathPresent && !FPExceptionBehavior.empty() &&
          !FPExceptionBehavior.equals(Val))
        // Warn that previous value of option is overridden.
        D.Diag(clang::diag::warn_drv_overriding_flag_option)
          << Args.MakeArgString("-ffp-exception-behavior=" + FPExceptionBehavior)
          << Args.MakeArgString("-ffp-exception-behavior=" + Val);
      TrappingMath = TrappingMathPresent = false;
#if INTEL_CUSTOMIZATION
      if ((Val.equals("ignore")) || (Val.equals("fast"))) {
        Val = "ignore";
        FPExceptionBehavior = Val;
      } else if ((Val.equals("safe")) || (Val.equals("maytrap"))) {
        Val = "maytrap";
        FPExceptionBehavior = Val;
      }
#endif // INTEL_CUSTOMIZATION
      else if (Val.equals("strict")) {
        FPExceptionBehavior = Val;
        TrappingMath = TrappingMathPresent = true;
      } else
        D.Diag(diag::err_drv_unsupported_option_argument)
            << A->getOption().getName() << Val;
      break;
    }

    // Validate and pass through -ffp-eval-method option.
    case options::OPT_ffp_eval_method_EQ: {
      StringRef Val = A->getValue();
      if (Val.equals("double") || Val.equals("extended") ||
          Val.equals("source"))
        FPEvalMethod = Val;
      else
        D.Diag(diag::err_drv_unsupported_option_argument)
            << A->getOption().getName() << Val;
      break;
    }

    case options::OPT_ffinite_math_only:
      HonorINFs = false;
      HonorNaNs = false;
      break;
    case options::OPT_fno_finite_math_only:
      HonorINFs = true;
      HonorNaNs = true;
      break;

    case options::OPT_funsafe_math_optimizations:
      AssociativeMath = true;
      ReciprocalMath = true;
      SignedZeros = false;
      ApproxFunc = true;
      TrappingMath = false;
      FPExceptionBehavior = "";
      break;
    case options::OPT_fno_unsafe_math_optimizations:
      AssociativeMath = false;
      ReciprocalMath = false;
      SignedZeros = true;
      ApproxFunc = false;
      TrappingMath = true;
      FPExceptionBehavior = "strict";

      // The target may have opted to flush by default, so force IEEE.
      DenormalFPMath = llvm::DenormalMode::getIEEE();
      DenormalFP32Math = llvm::DenormalMode::getIEEE();
      break;

    case options::OPT_Ofast:
      // If -Ofast is the optimization level, then -ffast-math should be enabled
      if (!OFastEnabled)
        continue;
      LLVM_FALLTHROUGH;
    case options::OPT_ffast_math:
      HonorINFs = false;
      HonorNaNs = false;
      MathErrno = false;
      AssociativeMath = true;
      ReciprocalMath = true;
      ApproxFunc = true;
      SignedZeros = false;
      TrappingMath = false;
      RoundingFPMath = false;
      // If fast-math is set then set the fp-contract mode to fast.
      FPContract = "fast";
#if INTEL_CUSTOMIZATION
      isFPContractFastByDefault = false;
      DenormalFPMath = llvm::DenormalMode::getPreserveSign();
      DenormalFP32Math = llvm::DenormalMode::getPreserveSign();
#endif // INTEL_CUSTOMIZATION
      break;
    case options::OPT_fno_fast_math:
      HonorINFs = true;
      HonorNaNs = true;
      // Turning on -ffast-math (with either flag) removes the need for
      // MathErrno. However, turning *off* -ffast-math merely restores the
      // toolchain default (which may be false).
      MathErrno = TC.IsMathErrnoDefault();
      AssociativeMath = false;
      ReciprocalMath = false;
      ApproxFunc = false;
      SignedZeros = true;
      // -fno_fast_math restores default denormal and fpcontract handling
      DenormalFPMath = DefaultDenormalFPMath;
      DenormalFP32Math = llvm::DenormalMode::getIEEE();
      if (!JA.isDeviceOffloading(Action::OFK_Cuda) &&
          !JA.isOffloading(Action::OFK_HIP))
        if (FPContract == "fast") {
          FPContract = "on";
#if INTEL_CUSTOMIZATION
          if (!isFPContractFastByDefault)
            D.Diag(clang::diag::warn_drv_overriding_flag_option)
                << "-ffp-contract=fast"
                << "-ffp-contract=on";
#endif // INTEL_CUSTOMIZATION
        }
      break;

#if INTEL_CUSTOMIZATION
    case options::OPT_ftz:
      DenormalFPMath = llvm::DenormalMode::getPreserveSign();
      DenormalFP32Math = llvm::DenormalMode::getPreserveSign();
      break;
    case options::OPT_no_ftz:
      DenormalFPMath = llvm::DenormalMode::getIEEE();
      DenormalFP32Math = llvm::DenormalMode::getIEEE();
      break;
#endif // INTEL_CUSTOMIZATION
    }
    if (StrictFPModel) {
      // If -ffp-model=strict has been specified on command line but
      // subsequent options conflict then emit warning diagnostic.
      if (HonorINFs && HonorNaNs && !AssociativeMath && !ReciprocalMath &&
          SignedZeros && TrappingMath && RoundingFPMath && !ApproxFunc &&
          DenormalFPMath == llvm::DenormalMode::getIEEE() &&
          DenormalFP32Math == llvm::DenormalMode::getIEEE() &&
          FPContract.equals("off"))
        // OK: Current Arg doesn't conflict with -ffp-model=strict
        ;
      else {
        StrictFPModel = false;
        FPModel = "";
        D.Diag(clang::diag::warn_drv_overriding_flag_option)
            << "-ffp-model=strict" <<
            ((A->getNumValues() == 0) ?  A->getSpelling()
            : Args.MakeArgString(A->getSpelling() + A->getValue()));
      }
    }

    // If we handled this option claim it
    A->claim();
  }

#if INTEL_CUSTOMIZATION
  if (HonorNaNCompares) {
    CmdArgs.push_back("-fhonor-nan-compares");
    HonorNaNs = true;
  }
#endif // INTEL_CUSTOMIZATION

  if (!HonorINFs)
    CmdArgs.push_back("-menable-no-infs");

  if (!HonorNaNs)
    CmdArgs.push_back("-menable-no-nans");

  if (ApproxFunc)
    CmdArgs.push_back("-fapprox-func");

  if (MathErrno)
    CmdArgs.push_back("-fmath-errno");

  if (!MathErrno && AssociativeMath && ReciprocalMath && !SignedZeros &&
      ApproxFunc && !TrappingMath)
    CmdArgs.push_back("-menable-unsafe-fp-math");

  if (!SignedZeros)
    CmdArgs.push_back("-fno-signed-zeros");

  if (AssociativeMath && !SignedZeros && !TrappingMath)
    CmdArgs.push_back("-mreassociate");

  if (ReciprocalMath)
    CmdArgs.push_back("-freciprocal-math");

  if (TrappingMath) {
    // FP Exception Behavior is also set to strict
    assert(FPExceptionBehavior.equals("strict"));
  }

  // The default is IEEE.
  if (DenormalFPMath != llvm::DenormalMode::getIEEE()) {
    llvm::SmallString<64> DenormFlag;
    llvm::raw_svector_ostream ArgStr(DenormFlag);
    ArgStr << "-fdenormal-fp-math=" << DenormalFPMath;
    CmdArgs.push_back(Args.MakeArgString(ArgStr.str()));
  }

  // Add f32 specific denormal mode flag if it's different.
  if (DenormalFP32Math != DenormalFPMath) {
    llvm::SmallString<64> DenormFlag;
    llvm::raw_svector_ostream ArgStr(DenormFlag);
    ArgStr << "-fdenormal-fp-math-f32=" << DenormalFP32Math;
    CmdArgs.push_back(Args.MakeArgString(ArgStr.str()));
  }

  if (!FPContract.empty())
    CmdArgs.push_back(Args.MakeArgString("-ffp-contract=" + FPContract));

  if (!RoundingFPMath)
    CmdArgs.push_back(Args.MakeArgString("-fno-rounding-math"));

  if (RoundingFPMath && RoundingMathPresent)
    CmdArgs.push_back(Args.MakeArgString("-frounding-math"));

  if (!FPExceptionBehavior.empty())
    CmdArgs.push_back(Args.MakeArgString("-ffp-exception-behavior=" +
                      FPExceptionBehavior));

  if (!FPEvalMethod.empty())
    CmdArgs.push_back(Args.MakeArgString("-ffp-eval-method=" + FPEvalMethod));

  ParseMRecip(D, Args, CmdArgs);

  // -ffast-math enables the __FAST_MATH__ preprocessor macro, but check for the
  // individual features enabled by -ffast-math instead of the option itself as
  // that's consistent with gcc's behaviour.
  if (!HonorINFs && !HonorNaNs && !MathErrno && AssociativeMath && ApproxFunc &&
      ReciprocalMath && !SignedZeros && !TrappingMath && !RoundingFPMath) {
    CmdArgs.push_back("-ffast-math");
    if (FPModel.equals("fast")) {
      if (FPContract.equals("fast"))
        // All set, do nothing.
        ;
      else if (FPContract.empty())
        // Enable -ffp-contract=fast
        CmdArgs.push_back(Args.MakeArgString("-ffp-contract=fast"));
      else
        D.Diag(clang::diag::warn_drv_overriding_flag_option)
          << "-ffp-model=fast"
          << Args.MakeArgString("-ffp-contract=" + FPContract);
    }
  }

  // Handle __FINITE_MATH_ONLY__ similarly.
  if (!HonorINFs && !HonorNaNs)
    CmdArgs.push_back("-ffinite-math-only");

  if (const Arg *A = Args.getLastArg(options::OPT_mfpmath_EQ)) {
    CmdArgs.push_back("-mfpmath");
    CmdArgs.push_back(A->getValue());
  }

  // Disable a codegen optimization for floating-point casts.
  if (Args.hasFlag(options::OPT_fno_strict_float_cast_overflow,
                   options::OPT_fstrict_float_cast_overflow, false))
    CmdArgs.push_back("-fno-strict-float-cast-overflow");
#if INTEL_CUSTOMIZATION
  // Handle Intel options -pc<val> (/Qpc<val> for Windows)
  if (const Arg *A = Args.getLastArg(options::OPT_pc)) {
    StringRef Value(A->getValue());
    if (Value == "32" || Value == "64" || Value == "80")
      CmdArgs.push_back(Args.MakeArgString("-mx87-precision=" + Value));
    else
      D.Diag(diag::err_drv_unsupported_option_argument) << A->getSpelling() <<
          Value;
  }
#endif // INTEL_CUSTOMIZATION
}

static void RenderAnalyzerOptions(const ArgList &Args, ArgStringList &CmdArgs,
                                  const llvm::Triple &Triple,
                                  const InputInfo &Input) {
  // Add default argument set.
  if (!Args.hasArg(options::OPT__analyzer_no_default_checks)) {
    CmdArgs.push_back("-analyzer-checker=core");
    CmdArgs.push_back("-analyzer-checker=apiModeling");

    if (!Triple.isWindowsMSVCEnvironment()) {
      CmdArgs.push_back("-analyzer-checker=unix");
    } else {
      // Enable "unix" checkers that also work on Windows.
      CmdArgs.push_back("-analyzer-checker=unix.API");
      CmdArgs.push_back("-analyzer-checker=unix.Malloc");
      CmdArgs.push_back("-analyzer-checker=unix.MallocSizeof");
      CmdArgs.push_back("-analyzer-checker=unix.MismatchedDeallocator");
      CmdArgs.push_back("-analyzer-checker=unix.cstring.BadSizeArg");
      CmdArgs.push_back("-analyzer-checker=unix.cstring.NullArg");
    }

    // Disable some unix checkers for PS4/PS5.
    if (Triple.isPS()) {
      CmdArgs.push_back("-analyzer-disable-checker=unix.API");
      CmdArgs.push_back("-analyzer-disable-checker=unix.Vfork");
    }

    if (Triple.isOSDarwin()) {
      CmdArgs.push_back("-analyzer-checker=osx");
      CmdArgs.push_back(
          "-analyzer-checker=security.insecureAPI.decodeValueOfObjCType");
    }
    else if (Triple.isOSFuchsia())
      CmdArgs.push_back("-analyzer-checker=fuchsia");

    CmdArgs.push_back("-analyzer-checker=deadcode");

    if (types::isCXX(Input.getType()))
      CmdArgs.push_back("-analyzer-checker=cplusplus");

    if (!Triple.isPS()) {
      CmdArgs.push_back("-analyzer-checker=security.insecureAPI.UncheckedReturn");
      CmdArgs.push_back("-analyzer-checker=security.insecureAPI.getpw");
      CmdArgs.push_back("-analyzer-checker=security.insecureAPI.gets");
      CmdArgs.push_back("-analyzer-checker=security.insecureAPI.mktemp");
      CmdArgs.push_back("-analyzer-checker=security.insecureAPI.mkstemp");
      CmdArgs.push_back("-analyzer-checker=security.insecureAPI.vfork");
    }

    // Default nullability checks.
    CmdArgs.push_back("-analyzer-checker=nullability.NullPassedToNonnull");
    CmdArgs.push_back("-analyzer-checker=nullability.NullReturnedFromNonnull");
  }

  // Set the output format. The default is plist, for (lame) historical reasons.
  CmdArgs.push_back("-analyzer-output");
  if (Arg *A = Args.getLastArg(options::OPT__analyzer_output))
    CmdArgs.push_back(A->getValue());
  else
    CmdArgs.push_back("plist");

  // Disable the presentation of standard compiler warnings when using
  // --analyze.  We only want to show static analyzer diagnostics or frontend
  // errors.
  CmdArgs.push_back("-w");

  // Add -Xanalyzer arguments when running as analyzer.
  Args.AddAllArgValues(CmdArgs, options::OPT_Xanalyzer);
}

static bool isValidSymbolName(StringRef S) {
  if (S.empty())
    return false;

  if (std::isdigit(S[0]))
    return false;

  return llvm::all_of(S, [](char C) { return std::isalnum(C) || C == '_'; });
}

static void RenderSSPOptions(const Driver &D, const ToolChain &TC,
                             const ArgList &Args, ArgStringList &CmdArgs,
                             bool KernelOrKext) {
  const llvm::Triple &EffectiveTriple = TC.getEffectiveTriple();

  // NVPTX doesn't support stack protectors; from the compiler's perspective, it
  // doesn't even have a stack!
  if (EffectiveTriple.isNVPTX())
    return;

  // -stack-protector=0 is default.
  LangOptions::StackProtectorMode StackProtectorLevel = LangOptions::SSPOff;
  LangOptions::StackProtectorMode DefaultStackProtectorLevel =
      TC.GetDefaultStackProtectorLevel(KernelOrKext);

  if (Arg *A = Args.getLastArg(options::OPT_fno_stack_protector,
                               options::OPT_fstack_protector_all,
                               options::OPT_fstack_protector_strong,
                               options::OPT_fstack_protector)) {
    if (A->getOption().matches(options::OPT_fstack_protector))
      StackProtectorLevel =
          std::max<>(LangOptions::SSPOn, DefaultStackProtectorLevel);
    else if (A->getOption().matches(options::OPT_fstack_protector_strong))
      StackProtectorLevel = LangOptions::SSPStrong;
    else if (A->getOption().matches(options::OPT_fstack_protector_all))
      StackProtectorLevel = LangOptions::SSPReq;
  } else {
    StackProtectorLevel = DefaultStackProtectorLevel;
  }

  if (StackProtectorLevel) {
    CmdArgs.push_back("-stack-protector");
    CmdArgs.push_back(Args.MakeArgString(Twine(StackProtectorLevel)));
  }

  // --param ssp-buffer-size=
  for (const Arg *A : Args.filtered(options::OPT__param)) {
    StringRef Str(A->getValue());
    if (Str.startswith("ssp-buffer-size=")) {
      if (StackProtectorLevel) {
        CmdArgs.push_back("-stack-protector-buffer-size");
        // FIXME: Verify the argument is a valid integer.
        CmdArgs.push_back(Args.MakeArgString(Str.drop_front(16)));
      }
      A->claim();
    }
  }

  const std::string &TripleStr = EffectiveTriple.getTriple();
  if (Arg *A = Args.getLastArg(options::OPT_mstack_protector_guard_EQ)) {
    StringRef Value = A->getValue();
    if (!EffectiveTriple.isX86() && !EffectiveTriple.isAArch64() &&
        !EffectiveTriple.isARM() && !EffectiveTriple.isThumb())
      D.Diag(diag::err_drv_unsupported_opt_for_target)
          << A->getAsString(Args) << TripleStr;
    if ((EffectiveTriple.isX86() || EffectiveTriple.isARM() ||
         EffectiveTriple.isThumb()) &&
        Value != "tls" && Value != "global") {
      D.Diag(diag::err_drv_invalid_value_with_suggestion)
          << A->getOption().getName() << Value << "tls global";
      return;
    }
    if ((EffectiveTriple.isARM() || EffectiveTriple.isThumb()) &&
        Value == "tls") {
      if (!Args.hasArg(options::OPT_mstack_protector_guard_offset_EQ)) {
        D.Diag(diag::err_drv_ssp_missing_offset_argument)
            << A->getAsString(Args);
        return;
      }
      // Check whether the target subarch supports the hardware TLS register
      if (!arm::isHardTPSupported(EffectiveTriple)) {
        D.Diag(diag::err_target_unsupported_tp_hard)
            << EffectiveTriple.getArchName();
        return;
      }
      // Check whether the user asked for something other than -mtp=cp15
      if (Arg *A = Args.getLastArg(options::OPT_mtp_mode_EQ)) {
        StringRef Value = A->getValue();
        if (Value != "cp15") {
          D.Diag(diag::err_drv_argument_not_allowed_with)
              << A->getAsString(Args) << "-mstack-protector-guard=tls";
          return;
        }
      }
      CmdArgs.push_back("-target-feature");
      CmdArgs.push_back("+read-tp-hard");
    }
    if (EffectiveTriple.isAArch64() && Value != "sysreg" && Value != "global") {
      D.Diag(diag::err_drv_invalid_value_with_suggestion)
          << A->getOption().getName() << Value << "sysreg global";
      return;
    }
    A->render(Args, CmdArgs);
  }

  if (Arg *A = Args.getLastArg(options::OPT_mstack_protector_guard_offset_EQ)) {
    StringRef Value = A->getValue();
    if (!EffectiveTriple.isX86() && !EffectiveTriple.isAArch64() &&
        !EffectiveTriple.isARM() && !EffectiveTriple.isThumb())
      D.Diag(diag::err_drv_unsupported_opt_for_target)
          << A->getAsString(Args) << TripleStr;
    int Offset;
    if (Value.getAsInteger(10, Offset)) {
      D.Diag(diag::err_drv_invalid_value) << A->getOption().getName() << Value;
      return;
    }
    if ((EffectiveTriple.isARM() || EffectiveTriple.isThumb()) &&
        (Offset < 0 || Offset > 0xfffff)) {
      D.Diag(diag::err_drv_invalid_int_value)
          << A->getOption().getName() << Value;
      return;
    }
    A->render(Args, CmdArgs);
  }

  if (Arg *A = Args.getLastArg(options::OPT_mstack_protector_guard_reg_EQ)) {
    StringRef Value = A->getValue();
    if (!EffectiveTriple.isX86() && !EffectiveTriple.isAArch64())
      D.Diag(diag::err_drv_unsupported_opt_for_target)
          << A->getAsString(Args) << TripleStr;
    if (EffectiveTriple.isX86() && (Value != "fs" && Value != "gs")) {
      D.Diag(diag::err_drv_invalid_value_with_suggestion)
          << A->getOption().getName() << Value << "fs gs";
      return;
    }
    if (EffectiveTriple.isAArch64() && Value != "sp_el0") {
      D.Diag(diag::err_drv_invalid_value) << A->getOption().getName() << Value;
      return;
    }
    A->render(Args, CmdArgs);
  }

  if (Arg *A = Args.getLastArg(options::OPT_mstack_protector_guard_symbol_EQ)) {
    StringRef Value = A->getValue();
    if (!isValidSymbolName(Value)) {
      D.Diag(diag::err_drv_argument_only_allowed_with)
          << A->getOption().getName() << "legal symbol name";
      return;
    }
    A->render(Args, CmdArgs);
  }
}

static void RenderSCPOptions(const ToolChain &TC, const ArgList &Args,
                             ArgStringList &CmdArgs) {
  const llvm::Triple &EffectiveTriple = TC.getEffectiveTriple();

  if (!EffectiveTriple.isOSFreeBSD() && !EffectiveTriple.isOSLinux())
    return;

  if (!EffectiveTriple.isX86() && !EffectiveTriple.isSystemZ() &&
      !EffectiveTriple.isPPC64())
    return;

  Args.addOptInFlag(CmdArgs, options::OPT_fstack_clash_protection,
                    options::OPT_fno_stack_clash_protection);
}

static void RenderTrivialAutoVarInitOptions(const Driver &D,
                                            const ToolChain &TC,
                                            const ArgList &Args,
                                            ArgStringList &CmdArgs) {
  auto DefaultTrivialAutoVarInit = TC.GetDefaultTrivialAutoVarInit();
  StringRef TrivialAutoVarInit = "";

  for (const Arg *A : Args) {
    switch (A->getOption().getID()) {
    default:
      continue;
    case options::OPT_ftrivial_auto_var_init: {
      A->claim();
      StringRef Val = A->getValue();
      if (Val == "uninitialized" || Val == "zero" || Val == "pattern")
        TrivialAutoVarInit = Val;
      else
        D.Diag(diag::err_drv_unsupported_option_argument)
            << A->getOption().getName() << Val;
      break;
    }
    }
  }

  if (TrivialAutoVarInit.empty())
    switch (DefaultTrivialAutoVarInit) {
    case LangOptions::TrivialAutoVarInitKind::Uninitialized:
      break;
    case LangOptions::TrivialAutoVarInitKind::Pattern:
      TrivialAutoVarInit = "pattern";
      break;
    case LangOptions::TrivialAutoVarInitKind::Zero:
      TrivialAutoVarInit = "zero";
      break;
    }

  if (!TrivialAutoVarInit.empty()) {
    if (TrivialAutoVarInit == "zero" && !Args.hasArg(options::OPT_enable_trivial_var_init_zero))
      D.Diag(diag::err_drv_trivial_auto_var_init_zero_disabled);
    CmdArgs.push_back(
        Args.MakeArgString("-ftrivial-auto-var-init=" + TrivialAutoVarInit));
  }

  if (Arg *A =
          Args.getLastArg(options::OPT_ftrivial_auto_var_init_stop_after)) {
    if (!Args.hasArg(options::OPT_ftrivial_auto_var_init) ||
        StringRef(
            Args.getLastArg(options::OPT_ftrivial_auto_var_init)->getValue()) ==
            "uninitialized")
      D.Diag(diag::err_drv_trivial_auto_var_init_stop_after_missing_dependency);
    A->claim();
    StringRef Val = A->getValue();
    if (std::stoi(Val.str()) <= 0)
      D.Diag(diag::err_drv_trivial_auto_var_init_stop_after_invalid_value);
    CmdArgs.push_back(
        Args.MakeArgString("-ftrivial-auto-var-init-stop-after=" + Val));
  }
}

static void RenderOpenCLOptions(const ArgList &Args, ArgStringList &CmdArgs,
                                types::ID InputType) {
  // cl-denorms-are-zero is not forwarded. It is translated into a generic flag
  // for denormal flushing handling based on the target.
  const unsigned ForwardedArguments[] = {
      options::OPT_cl_opt_disable,
      options::OPT_cl_strict_aliasing,
      options::OPT_cl_single_precision_constant,
      options::OPT_cl_finite_math_only,
      options::OPT_cl_kernel_arg_info,
      options::OPT_cl_unsafe_math_optimizations,
      options::OPT_cl_fast_relaxed_math,
      options::OPT_cl_mad_enable,
      options::OPT_cl_no_signed_zeros,
      options::OPT_cl_fp32_correctly_rounded_divide_sqrt,
      options::OPT_cl_uniform_work_group_size
  };

  if (Arg *A = Args.getLastArg(options::OPT_cl_std_EQ)) {
    std::string CLStdStr = std::string("-cl-std=") + A->getValue();
    CmdArgs.push_back(Args.MakeArgString(CLStdStr));
  } else if (Arg *A = Args.getLastArg(options::OPT_cl_ext_EQ)) {
    std::string CLExtStr = std::string("-cl-ext=") + A->getValue();
    CmdArgs.push_back(Args.MakeArgString(CLExtStr));
  }

  for (const auto &Arg : ForwardedArguments)
    if (const auto *A = Args.getLastArg(Arg))
      CmdArgs.push_back(Args.MakeArgString(A->getOption().getPrefixedName()));

  // Only add the default headers if we are compiling OpenCL sources.
  if ((types::isOpenCL(InputType) ||
       (Args.hasArg(options::OPT_cl_std_EQ) && types::isSrcFile(InputType))) &&
      !Args.hasArg(options::OPT_cl_no_stdinc)) {
    CmdArgs.push_back("-finclude-default-header");
    CmdArgs.push_back("-fdeclare-opencl-builtins");
  }
}

static void RenderHLSLOptions(const ArgList &Args, ArgStringList &CmdArgs,
                              types::ID InputType) {
  const unsigned ForwardedArguments[] = {options::OPT_dxil_validator_version,
                                         options::OPT_D,
                                         options::OPT_S,
                                         options::OPT_emit_llvm,
                                         options::OPT_disable_llvm_passes,
                                         options::OPT_fnative_half_type};

  for (const auto &Arg : ForwardedArguments)
    if (const auto *A = Args.getLastArg(Arg))
      A->renderAsInput(Args, CmdArgs);
  // Add the default headers if dxc_no_stdinc is not set.
  if (!Args.hasArg(options::OPT_dxc_no_stdinc))
    CmdArgs.push_back("-finclude-default-header");
  CmdArgs.push_back("-fallow-half-arguments-and-returns");
}

static void RenderARCMigrateToolOptions(const Driver &D, const ArgList &Args,
                                        ArgStringList &CmdArgs) {
  bool ARCMTEnabled = false;
  if (!Args.hasArg(options::OPT_fno_objc_arc, options::OPT_fobjc_arc)) {
    if (const Arg *A = Args.getLastArg(options::OPT_ccc_arcmt_check,
                                       options::OPT_ccc_arcmt_modify,
                                       options::OPT_ccc_arcmt_migrate)) {
      ARCMTEnabled = true;
      switch (A->getOption().getID()) {
      default: llvm_unreachable("missed a case");
      case options::OPT_ccc_arcmt_check:
        CmdArgs.push_back("-arcmt-action=check");
        break;
      case options::OPT_ccc_arcmt_modify:
        CmdArgs.push_back("-arcmt-action=modify");
        break;
      case options::OPT_ccc_arcmt_migrate:
        CmdArgs.push_back("-arcmt-action=migrate");
        CmdArgs.push_back("-mt-migrate-directory");
        CmdArgs.push_back(A->getValue());

        Args.AddLastArg(CmdArgs, options::OPT_arcmt_migrate_report_output);
        Args.AddLastArg(CmdArgs, options::OPT_arcmt_migrate_emit_arc_errors);
        break;
      }
    }
  } else {
    Args.ClaimAllArgs(options::OPT_ccc_arcmt_check);
    Args.ClaimAllArgs(options::OPT_ccc_arcmt_modify);
    Args.ClaimAllArgs(options::OPT_ccc_arcmt_migrate);
  }

  if (const Arg *A = Args.getLastArg(options::OPT_ccc_objcmt_migrate)) {
    if (ARCMTEnabled)
      D.Diag(diag::err_drv_argument_not_allowed_with)
          << A->getAsString(Args) << "-ccc-arcmt-migrate";

    CmdArgs.push_back("-mt-migrate-directory");
    CmdArgs.push_back(A->getValue());

    if (!Args.hasArg(options::OPT_objcmt_migrate_literals,
                     options::OPT_objcmt_migrate_subscripting,
                     options::OPT_objcmt_migrate_property)) {
      // None specified, means enable them all.
      CmdArgs.push_back("-objcmt-migrate-literals");
      CmdArgs.push_back("-objcmt-migrate-subscripting");
      CmdArgs.push_back("-objcmt-migrate-property");
    } else {
      Args.AddLastArg(CmdArgs, options::OPT_objcmt_migrate_literals);
      Args.AddLastArg(CmdArgs, options::OPT_objcmt_migrate_subscripting);
      Args.AddLastArg(CmdArgs, options::OPT_objcmt_migrate_property);
    }
  } else {
    Args.AddLastArg(CmdArgs, options::OPT_objcmt_migrate_literals);
    Args.AddLastArg(CmdArgs, options::OPT_objcmt_migrate_subscripting);
    Args.AddLastArg(CmdArgs, options::OPT_objcmt_migrate_property);
    Args.AddLastArg(CmdArgs, options::OPT_objcmt_migrate_all);
    Args.AddLastArg(CmdArgs, options::OPT_objcmt_migrate_readonly_property);
    Args.AddLastArg(CmdArgs, options::OPT_objcmt_migrate_readwrite_property);
    Args.AddLastArg(CmdArgs, options::OPT_objcmt_migrate_property_dot_syntax);
    Args.AddLastArg(CmdArgs, options::OPT_objcmt_migrate_annotation);
    Args.AddLastArg(CmdArgs, options::OPT_objcmt_migrate_instancetype);
    Args.AddLastArg(CmdArgs, options::OPT_objcmt_migrate_nsmacros);
    Args.AddLastArg(CmdArgs, options::OPT_objcmt_migrate_protocol_conformance);
    Args.AddLastArg(CmdArgs, options::OPT_objcmt_atomic_property);
    Args.AddLastArg(CmdArgs, options::OPT_objcmt_returns_innerpointer_property);
    Args.AddLastArg(CmdArgs, options::OPT_objcmt_ns_nonatomic_iosonly);
    Args.AddLastArg(CmdArgs, options::OPT_objcmt_migrate_designated_init);
    Args.AddLastArg(CmdArgs, options::OPT_objcmt_allowlist_dir_path);
  }
}

static void RenderBuiltinOptions(const ToolChain &TC, const llvm::Triple &T,
                                 const ArgList &Args, ArgStringList &CmdArgs) {
  // -fbuiltin is default unless -mkernel is used.
  bool UseBuiltins =
      Args.hasFlag(options::OPT_fbuiltin, options::OPT_fno_builtin,
                   !Args.hasArg(options::OPT_mkernel));
  if (!UseBuiltins)
    CmdArgs.push_back("-fno-builtin");

  // -ffreestanding implies -fno-builtin.
  if (Args.hasArg(options::OPT_ffreestanding))
    UseBuiltins = false;

  // Process the -fno-builtin-* options.
  for (const Arg *A : Args.filtered(options::OPT_fno_builtin_)) {
    A->claim();

    // If -fno-builtin is specified, then there's no need to pass the option to
    // the frontend.
    if (UseBuiltins)
      A->render(Args, CmdArgs);
  }

  // le32-specific flags:
  //  -fno-math-builtin: clang should not convert math builtins to intrinsics
  //                     by default.
  if (TC.getArch() == llvm::Triple::le32)
    CmdArgs.push_back("-fno-math-builtin");
}

bool Driver::getDefaultModuleCachePath(SmallVectorImpl<char> &Result) {
  if (const char *Str = std::getenv("CLANG_MODULE_CACHE_PATH")) {
    Twine Path{Str};
    Path.toVector(Result);
    return Path.getSingleStringRef() != "";
  }
  if (llvm::sys::path::cache_directory(Result)) {
    llvm::sys::path::append(Result, "clang");
    llvm::sys::path::append(Result, "ModuleCache");
    return true;
  }
  return false;
}

static void RenderModulesOptions(Compilation &C, const Driver &D,
                                 const ArgList &Args, const InputInfo &Input,
                                 const InputInfo &Output,
                                 ArgStringList &CmdArgs, bool &HaveModules) {
  // -fmodules enables the use of precompiled modules (off by default).
  // Users can pass -fno-cxx-modules to turn off modules support for
  // C++/Objective-C++ programs.
  bool HaveClangModules = false;
  if (Args.hasFlag(options::OPT_fmodules, options::OPT_fno_modules, false)) {
    bool AllowedInCXX = Args.hasFlag(options::OPT_fcxx_modules,
                                     options::OPT_fno_cxx_modules, true);
    if (AllowedInCXX || !types::isCXX(Input.getType())) {
      CmdArgs.push_back("-fmodules");
      HaveClangModules = true;
    }
  }

  HaveModules |= HaveClangModules;
  if (Args.hasArg(options::OPT_fmodules_ts)) {
    CmdArgs.push_back("-fmodules-ts");
    HaveModules = true;
  }

  // -fmodule-maps enables implicit reading of module map files. By default,
  // this is enabled if we are using Clang's flavor of precompiled modules.
  if (Args.hasFlag(options::OPT_fimplicit_module_maps,
                   options::OPT_fno_implicit_module_maps, HaveClangModules))
    CmdArgs.push_back("-fimplicit-module-maps");

  // -fmodules-decluse checks that modules used are declared so (off by default)
  Args.addOptInFlag(CmdArgs, options::OPT_fmodules_decluse,
                    options::OPT_fno_modules_decluse);

  // -fmodules-strict-decluse is like -fmodule-decluse, but also checks that
  // all #included headers are part of modules.
  if (Args.hasFlag(options::OPT_fmodules_strict_decluse,
                   options::OPT_fno_modules_strict_decluse, false))
    CmdArgs.push_back("-fmodules-strict-decluse");

  // -fno-implicit-modules turns off implicitly compiling modules on demand.
  bool ImplicitModules = false;
  if (!Args.hasFlag(options::OPT_fimplicit_modules,
                    options::OPT_fno_implicit_modules, HaveClangModules)) {
    if (HaveModules)
      CmdArgs.push_back("-fno-implicit-modules");
  } else if (HaveModules) {
    ImplicitModules = true;
    // -fmodule-cache-path specifies where our implicitly-built module files
    // should be written.
    SmallString<128> Path;
    if (Arg *A = Args.getLastArg(options::OPT_fmodules_cache_path))
      Path = A->getValue();

    bool HasPath = true;
    if (C.isForDiagnostics()) {
      // When generating crash reports, we want to emit the modules along with
      // the reproduction sources, so we ignore any provided module path.
      Path = Output.getFilename();
      llvm::sys::path::replace_extension(Path, ".cache");
      llvm::sys::path::append(Path, "modules");
    } else if (Path.empty()) {
      // No module path was provided: use the default.
      HasPath = Driver::getDefaultModuleCachePath(Path);
    }

    // `HasPath` will only be false if getDefaultModuleCachePath() fails.
    // That being said, that failure is unlikely and not caching is harmless.
    if (HasPath) {
      const char Arg[] = "-fmodules-cache-path=";
      Path.insert(Path.begin(), Arg, Arg + strlen(Arg));
      CmdArgs.push_back(Args.MakeArgString(Path));
    }
  }

  if (HaveModules) {
    // -fprebuilt-module-path specifies where to load the prebuilt module files.
    for (const Arg *A : Args.filtered(options::OPT_fprebuilt_module_path)) {
      CmdArgs.push_back(Args.MakeArgString(
          std::string("-fprebuilt-module-path=") + A->getValue()));
      A->claim();
    }
    if (Args.hasFlag(options::OPT_fprebuilt_implicit_modules,
                     options::OPT_fno_prebuilt_implicit_modules, false))
      CmdArgs.push_back("-fprebuilt-implicit-modules");
    if (Args.hasFlag(options::OPT_fmodules_validate_input_files_content,
                     options::OPT_fno_modules_validate_input_files_content,
                     false))
      CmdArgs.push_back("-fvalidate-ast-input-files-content");
  }

  // -fmodule-name specifies the module that is currently being built (or
  // used for header checking by -fmodule-maps).
  Args.AddLastArg(CmdArgs, options::OPT_fmodule_name_EQ);

  // -fmodule-map-file can be used to specify files containing module
  // definitions.
  Args.AddAllArgs(CmdArgs, options::OPT_fmodule_map_file);

  // -fbuiltin-module-map can be used to load the clang
  // builtin headers modulemap file.
  if (Args.hasArg(options::OPT_fbuiltin_module_map)) {
    SmallString<128> BuiltinModuleMap(D.ResourceDir);
    llvm::sys::path::append(BuiltinModuleMap, "include");
    llvm::sys::path::append(BuiltinModuleMap, "module.modulemap");
    if (llvm::sys::fs::exists(BuiltinModuleMap))
      CmdArgs.push_back(
          Args.MakeArgString("-fmodule-map-file=" + BuiltinModuleMap));
  }

  // The -fmodule-file=<name>=<file> form specifies the mapping of module
  // names to precompiled module files (the module is loaded only if used).
  // The -fmodule-file=<file> form can be used to unconditionally load
  // precompiled module files (whether used or not).
  if (HaveModules)
    Args.AddAllArgs(CmdArgs, options::OPT_fmodule_file);
  else
    Args.ClaimAllArgs(options::OPT_fmodule_file);

  // When building modules and generating crashdumps, we need to dump a module
  // dependency VFS alongside the output.
  if (HaveClangModules && C.isForDiagnostics()) {
    SmallString<128> VFSDir(Output.getFilename());
    llvm::sys::path::replace_extension(VFSDir, ".cache");
    // Add the cache directory as a temp so the crash diagnostics pick it up.
    C.addTempFile(Args.MakeArgString(VFSDir));

    llvm::sys::path::append(VFSDir, "vfs");
    CmdArgs.push_back("-module-dependency-dir");
    CmdArgs.push_back(Args.MakeArgString(VFSDir));
  }

  if (HaveClangModules)
    Args.AddLastArg(CmdArgs, options::OPT_fmodules_user_build_path);

  // Pass through all -fmodules-ignore-macro arguments.
  Args.AddAllArgs(CmdArgs, options::OPT_fmodules_ignore_macro);
  Args.AddLastArg(CmdArgs, options::OPT_fmodules_prune_interval);
  Args.AddLastArg(CmdArgs, options::OPT_fmodules_prune_after);

  if (HaveClangModules) {
    Args.AddLastArg(CmdArgs, options::OPT_fbuild_session_timestamp);

    if (Arg *A = Args.getLastArg(options::OPT_fbuild_session_file)) {
      if (Args.hasArg(options::OPT_fbuild_session_timestamp))
        D.Diag(diag::err_drv_argument_not_allowed_with)
            << A->getAsString(Args) << "-fbuild-session-timestamp";

      llvm::sys::fs::file_status Status;
      if (llvm::sys::fs::status(A->getValue(), Status))
        D.Diag(diag::err_drv_no_such_file) << A->getValue();
      CmdArgs.push_back(Args.MakeArgString(
          "-fbuild-session-timestamp=" +
          Twine((uint64_t)std::chrono::duration_cast<std::chrono::seconds>(
                    Status.getLastModificationTime().time_since_epoch())
                    .count())));
    }

    if (Args.getLastArg(
            options::OPT_fmodules_validate_once_per_build_session)) {
      if (!Args.getLastArg(options::OPT_fbuild_session_timestamp,
                           options::OPT_fbuild_session_file))
        D.Diag(diag::err_drv_modules_validate_once_requires_timestamp);

      Args.AddLastArg(CmdArgs,
                      options::OPT_fmodules_validate_once_per_build_session);
    }

    if (Args.hasFlag(options::OPT_fmodules_validate_system_headers,
                     options::OPT_fno_modules_validate_system_headers,
                     ImplicitModules))
      CmdArgs.push_back("-fmodules-validate-system-headers");

    Args.AddLastArg(CmdArgs,
                    options::OPT_fmodules_disable_diagnostic_validation);
  } else {
    Args.ClaimAllArgs(options::OPT_fbuild_session_timestamp);
    Args.ClaimAllArgs(options::OPT_fbuild_session_file);
    Args.ClaimAllArgs(options::OPT_fmodules_validate_once_per_build_session);
    Args.ClaimAllArgs(options::OPT_fmodules_validate_system_headers);
    Args.ClaimAllArgs(options::OPT_fno_modules_validate_system_headers);
    Args.ClaimAllArgs(options::OPT_fmodules_disable_diagnostic_validation);
  }
}

static void RenderCharacterOptions(const ArgList &Args, const llvm::Triple &T,
                                   ArgStringList &CmdArgs) {
  // -fsigned-char is default.
  if (const Arg *A = Args.getLastArg(options::OPT_fsigned_char,
                                     options::OPT_fno_signed_char,
                                     options::OPT_funsigned_char,
                                     options::OPT_fno_unsigned_char)) {
    if (A->getOption().matches(options::OPT_funsigned_char) ||
        A->getOption().matches(options::OPT_fno_signed_char)) {
      CmdArgs.push_back("-fno-signed-char");
    }
  } else if (!isSignedCharDefault(T)) {
    CmdArgs.push_back("-fno-signed-char");
  }

  // The default depends on the language standard.
  Args.AddLastArg(CmdArgs, options::OPT_fchar8__t, options::OPT_fno_char8__t);

  if (const Arg *A = Args.getLastArg(options::OPT_fshort_wchar,
                                     options::OPT_fno_short_wchar)) {
    if (A->getOption().matches(options::OPT_fshort_wchar)) {
      CmdArgs.push_back("-fwchar-type=short");
      CmdArgs.push_back("-fno-signed-wchar");
    } else {
      bool IsARM = T.isARM() || T.isThumb() || T.isAArch64();
      CmdArgs.push_back("-fwchar-type=int");
      if (T.isOSzOS() ||
          (IsARM && !(T.isOSWindows() || T.isOSNetBSD() || T.isOSOpenBSD())))
        CmdArgs.push_back("-fno-signed-wchar");
      else
        CmdArgs.push_back("-fsigned-wchar");
    }
  }
#if INTEL_CUSTOMIZATION
  if (Args.hasFlag(options::OPT__SLASH_Zc_wchar_t_,
                   options::OPT__SLASH_Zc_wchar_t, false))
    CmdArgs.push_back("-fno-wchar");
#endif // INTEL_CUSTOMIZATION
}

static void RenderObjCOptions(const ToolChain &TC, const Driver &D,
                              const llvm::Triple &T, const ArgList &Args,
                              ObjCRuntime &Runtime, bool InferCovariantReturns,
                              const InputInfo &Input, ArgStringList &CmdArgs) {
  const llvm::Triple::ArchType Arch = TC.getArch();

  // -fobjc-dispatch-method is only relevant with the nonfragile-abi, and legacy
  // is the default. Except for deployment target of 10.5, next runtime is
  // always legacy dispatch and -fno-objc-legacy-dispatch gets ignored silently.
  if (Runtime.isNonFragile()) {
    if (!Args.hasFlag(options::OPT_fobjc_legacy_dispatch,
                      options::OPT_fno_objc_legacy_dispatch,
                      Runtime.isLegacyDispatchDefaultForArch(Arch))) {
      if (TC.UseObjCMixedDispatch())
        CmdArgs.push_back("-fobjc-dispatch-method=mixed");
      else
        CmdArgs.push_back("-fobjc-dispatch-method=non-legacy");
    }
  }

  // When ObjectiveC legacy runtime is in effect on MacOSX, turn on the option
  // to do Array/Dictionary subscripting by default.
  if (Arch == llvm::Triple::x86 && T.isMacOSX() &&
      Runtime.getKind() == ObjCRuntime::FragileMacOSX && Runtime.isNeXTFamily())
    CmdArgs.push_back("-fobjc-subscripting-legacy-runtime");

  // Allow -fno-objc-arr to trump -fobjc-arr/-fobjc-arc.
  // NOTE: This logic is duplicated in ToolChains.cpp.
  if (isObjCAutoRefCount(Args)) {
    TC.CheckObjCARC();

    CmdArgs.push_back("-fobjc-arc");

    // FIXME: It seems like this entire block, and several around it should be
    // wrapped in isObjC, but for now we just use it here as this is where it
    // was being used previously.
    if (types::isCXX(Input.getType()) && types::isObjC(Input.getType())) {
      if (TC.GetCXXStdlibType(Args) == ToolChain::CST_Libcxx)
        CmdArgs.push_back("-fobjc-arc-cxxlib=libc++");
      else
        CmdArgs.push_back("-fobjc-arc-cxxlib=libstdc++");
    }

    // Allow the user to enable full exceptions code emission.
    // We default off for Objective-C, on for Objective-C++.
    if (Args.hasFlag(options::OPT_fobjc_arc_exceptions,
                     options::OPT_fno_objc_arc_exceptions,
                     /*Default=*/types::isCXX(Input.getType())))
      CmdArgs.push_back("-fobjc-arc-exceptions");
  }

  // Silence warning for full exception code emission options when explicitly
  // set to use no ARC.
  if (Args.hasArg(options::OPT_fno_objc_arc)) {
    Args.ClaimAllArgs(options::OPT_fobjc_arc_exceptions);
    Args.ClaimAllArgs(options::OPT_fno_objc_arc_exceptions);
  }

  // Allow the user to control whether messages can be converted to runtime
  // functions.
  if (types::isObjC(Input.getType())) {
    auto *Arg = Args.getLastArg(
        options::OPT_fobjc_convert_messages_to_runtime_calls,
        options::OPT_fno_objc_convert_messages_to_runtime_calls);
    if (Arg &&
        Arg->getOption().matches(
            options::OPT_fno_objc_convert_messages_to_runtime_calls))
      CmdArgs.push_back("-fno-objc-convert-messages-to-runtime-calls");
  }

  // -fobjc-infer-related-result-type is the default, except in the Objective-C
  // rewriter.
  if (InferCovariantReturns)
    CmdArgs.push_back("-fno-objc-infer-related-result-type");

  // Pass down -fobjc-weak or -fno-objc-weak if present.
  if (types::isObjC(Input.getType())) {
    auto WeakArg =
        Args.getLastArg(options::OPT_fobjc_weak, options::OPT_fno_objc_weak);
    if (!WeakArg) {
      // nothing to do
    } else if (!Runtime.allowsWeak()) {
      if (WeakArg->getOption().matches(options::OPT_fobjc_weak))
        D.Diag(diag::err_objc_weak_unsupported);
    } else {
      WeakArg->render(Args, CmdArgs);
    }
  }

  if (Args.hasArg(options::OPT_fobjc_disable_direct_methods_for_testing))
    CmdArgs.push_back("-fobjc-disable-direct-methods-for-testing");
}

static void RenderDiagnosticsOptions(const Driver &D, const ArgList &Args,
                                     ArgStringList &CmdArgs) {
  bool CaretDefault = true;
  bool ColumnDefault = true;

  if (const Arg *A = Args.getLastArg(options::OPT__SLASH_diagnostics_classic,
                                     options::OPT__SLASH_diagnostics_column,
                                     options::OPT__SLASH_diagnostics_caret)) {
    switch (A->getOption().getID()) {
    case options::OPT__SLASH_diagnostics_caret:
      CaretDefault = true;
      ColumnDefault = true;
      break;
    case options::OPT__SLASH_diagnostics_column:
      CaretDefault = false;
      ColumnDefault = true;
      break;
    case options::OPT__SLASH_diagnostics_classic:
      CaretDefault = false;
      ColumnDefault = false;
      break;
    }
  }

  // -fcaret-diagnostics is default.
  if (!Args.hasFlag(options::OPT_fcaret_diagnostics,
                    options::OPT_fno_caret_diagnostics, CaretDefault))
    CmdArgs.push_back("-fno-caret-diagnostics");

  Args.addOptOutFlag(CmdArgs, options::OPT_fdiagnostics_fixit_info,
                     options::OPT_fno_diagnostics_fixit_info);
  Args.addOptOutFlag(CmdArgs, options::OPT_fdiagnostics_show_option,
                     options::OPT_fno_diagnostics_show_option);

  if (const Arg *A =
          Args.getLastArg(options::OPT_fdiagnostics_show_category_EQ)) {
    CmdArgs.push_back("-fdiagnostics-show-category");
    CmdArgs.push_back(A->getValue());
  }

  Args.addOptInFlag(CmdArgs, options::OPT_fdiagnostics_show_hotness,
                    options::OPT_fno_diagnostics_show_hotness);

  if (const Arg *A =
          Args.getLastArg(options::OPT_fdiagnostics_hotness_threshold_EQ)) {
    std::string Opt =
        std::string("-fdiagnostics-hotness-threshold=") + A->getValue();
    CmdArgs.push_back(Args.MakeArgString(Opt));
  }

  if (const Arg *A = Args.getLastArg(options::OPT_fdiagnostics_format_EQ)) {
    CmdArgs.push_back("-fdiagnostics-format");
    CmdArgs.push_back(A->getValue());
  }

  if (const Arg *A = Args.getLastArg(
          options::OPT_fdiagnostics_show_note_include_stack,
          options::OPT_fno_diagnostics_show_note_include_stack)) {
    const Option &O = A->getOption();
    if (O.matches(options::OPT_fdiagnostics_show_note_include_stack))
      CmdArgs.push_back("-fdiagnostics-show-note-include-stack");
    else
      CmdArgs.push_back("-fno-diagnostics-show-note-include-stack");
  }

  // Color diagnostics are parsed by the driver directly from argv and later
  // re-parsed to construct this job; claim any possible color diagnostic here
  // to avoid warn_drv_unused_argument and diagnose bad
  // OPT_fdiagnostics_color_EQ values.
  Args.getLastArg(options::OPT_fcolor_diagnostics,
                  options::OPT_fno_color_diagnostics);
  if (const Arg *A = Args.getLastArg(options::OPT_fdiagnostics_color_EQ)) {
    StringRef Value(A->getValue());
    if (Value != "always" && Value != "never" && Value != "auto")
      D.Diag(diag::err_drv_invalid_argument_to_option)
          << Value << A->getOption().getName();
  }

  if (D.getDiags().getDiagnosticOptions().ShowColors)
    CmdArgs.push_back("-fcolor-diagnostics");

  if (Args.hasArg(options::OPT_fansi_escape_codes))
    CmdArgs.push_back("-fansi-escape-codes");

  Args.addOptOutFlag(CmdArgs, options::OPT_fshow_source_location,
                     options::OPT_fno_show_source_location);

  if (Args.hasArg(options::OPT_fdiagnostics_absolute_paths))
    CmdArgs.push_back("-fdiagnostics-absolute-paths");

  if (!Args.hasFlag(options::OPT_fshow_column, options::OPT_fno_show_column,
                    ColumnDefault))
    CmdArgs.push_back("-fno-show-column");

  Args.addOptOutFlag(CmdArgs, options::OPT_fspell_checking,
                     options::OPT_fno_spell_checking);
}

enum class DwarfFissionKind { None, Split, Single };

static DwarfFissionKind getDebugFissionKind(const Driver &D,
                                            const ArgList &Args, Arg *&Arg) {
  Arg = Args.getLastArg(options::OPT_gsplit_dwarf, options::OPT_gsplit_dwarf_EQ,
                        options::OPT_gno_split_dwarf);
  if (!Arg || Arg->getOption().matches(options::OPT_gno_split_dwarf))
    return DwarfFissionKind::None;

  if (Arg->getOption().matches(options::OPT_gsplit_dwarf))
    return DwarfFissionKind::Split;

  StringRef Value = Arg->getValue();
  if (Value == "split")
    return DwarfFissionKind::Split;
  if (Value == "single")
    return DwarfFissionKind::Single;

  D.Diag(diag::err_drv_unsupported_option_argument)
      << Arg->getOption().getName() << Arg->getValue();
  return DwarfFissionKind::None;
}

static void renderDwarfFormat(const Driver &D, const llvm::Triple &T,
                              const ArgList &Args, ArgStringList &CmdArgs,
                              unsigned DwarfVersion) {
  auto *DwarfFormatArg =
      Args.getLastArg(options::OPT_gdwarf64, options::OPT_gdwarf32);
  if (!DwarfFormatArg)
    return;

  if (DwarfFormatArg->getOption().matches(options::OPT_gdwarf64)) {
    if (DwarfVersion < 3)
      D.Diag(diag::err_drv_argument_only_allowed_with)
          << DwarfFormatArg->getAsString(Args) << "DWARFv3 or greater";
    else if (!T.isArch64Bit())
      D.Diag(diag::err_drv_argument_only_allowed_with)
          << DwarfFormatArg->getAsString(Args) << "64 bit architecture";
    else if (!T.isOSBinFormatELF())
      D.Diag(diag::err_drv_argument_only_allowed_with)
          << DwarfFormatArg->getAsString(Args) << "ELF platforms";
  }

  DwarfFormatArg->render(Args, CmdArgs);
}

static void renderDebugOptions(const ToolChain &TC, const Driver &D,
                               const llvm::Triple &T, const ArgList &Args,
                               bool EmitCodeView, bool IRInput,
                               ArgStringList &CmdArgs,
                               codegenoptions::DebugInfoKind &DebugInfoKind,
                               DwarfFissionKind &DwarfFission) {
  if (Args.hasFlag(options::OPT_fdebug_info_for_profiling,
                   options::OPT_fno_debug_info_for_profiling, false) &&
      checkDebugInfoOption(
          Args.getLastArg(options::OPT_fdebug_info_for_profiling), Args, D, TC))
    CmdArgs.push_back("-fdebug-info-for-profiling");

  // The 'g' groups options involve a somewhat intricate sequence of decisions
  // about what to pass from the driver to the frontend, but by the time they
  // reach cc1 they've been factored into three well-defined orthogonal choices:
  //  * what level of debug info to generate
  //  * what dwarf version to write
  //  * what debugger tuning to use
  // This avoids having to monkey around further in cc1 other than to disable
  // codeview if not running in a Windows environment. Perhaps even that
  // decision should be made in the driver as well though.
  llvm::DebuggerKind DebuggerTuning = TC.getDefaultDebuggerTuning();

  bool SplitDWARFInlining =
      Args.hasFlag(options::OPT_fsplit_dwarf_inlining,
                   options::OPT_fno_split_dwarf_inlining, false);

  // Normally -gsplit-dwarf is only useful with -gN. For IR input, Clang does
  // object file generation and no IR generation, -gN should not be needed. So
  // allow -gsplit-dwarf with either -gN or IR input.
  if (IRInput || Args.hasArg(options::OPT_g_Group)) {
    Arg *SplitDWARFArg;
    DwarfFission = getDebugFissionKind(D, Args, SplitDWARFArg);
    if (DwarfFission != DwarfFissionKind::None &&
        !checkDebugInfoOption(SplitDWARFArg, Args, D, TC)) {
      DwarfFission = DwarfFissionKind::None;
      SplitDWARFInlining = false;
    }
  }
  if (const Arg *A = Args.getLastArg(options::OPT_g_Group)) {
    DebugInfoKind = codegenoptions::DebugInfoConstructor;

    // If the last option explicitly specified a debug-info level, use it.
    if (checkDebugInfoOption(A, Args, D, TC) &&
        A->getOption().matches(options::OPT_gN_Group)) {
      DebugInfoKind = DebugLevelToInfoKind(*A);
      // For -g0 or -gline-tables-only, drop -gsplit-dwarf. This gets a bit more
      // complicated if you've disabled inline info in the skeleton CUs
      // (SplitDWARFInlining) - then there's value in composing split-dwarf and
      // line-tables-only, so let those compose naturally in that case.
      if (DebugInfoKind == codegenoptions::NoDebugInfo ||
          DebugInfoKind == codegenoptions::DebugDirectivesOnly ||
          (DebugInfoKind == codegenoptions::DebugLineTablesOnly &&
           SplitDWARFInlining))
        DwarfFission = DwarfFissionKind::None;
    }
  }

  // If a debugger tuning argument appeared, remember it.
  if (const Arg *A =
          Args.getLastArg(options::OPT_gTune_Group, options::OPT_ggdbN_Group)) {
    if (checkDebugInfoOption(A, Args, D, TC)) {
      if (A->getOption().matches(options::OPT_glldb))
        DebuggerTuning = llvm::DebuggerKind::LLDB;
      else if (A->getOption().matches(options::OPT_gsce))
        DebuggerTuning = llvm::DebuggerKind::SCE;
      else if (A->getOption().matches(options::OPT_gdbx))
        DebuggerTuning = llvm::DebuggerKind::DBX;
      else
        DebuggerTuning = llvm::DebuggerKind::GDB;
    }
  }

  // If a -gdwarf argument appeared, remember it.
  const Arg *GDwarfN = getDwarfNArg(Args);
  bool EmitDwarf = false;
  if (GDwarfN) {
    if (checkDebugInfoOption(GDwarfN, Args, D, TC))
      EmitDwarf = true;
    else
      GDwarfN = nullptr;
  }

  if (const Arg *A = Args.getLastArg(options::OPT_gcodeview)) {
    if (checkDebugInfoOption(A, Args, D, TC))
      EmitCodeView = true;
  }

  // If the user asked for debug info but did not explicitly specify -gcodeview
  // or -gdwarf, ask the toolchain for the default format.
  if (!EmitCodeView && !EmitDwarf &&
      DebugInfoKind != codegenoptions::NoDebugInfo) {
    switch (TC.getDefaultDebugFormat()) {
    case codegenoptions::DIF_CodeView:
      EmitCodeView = true;
      break;
    case codegenoptions::DIF_DWARF:
      EmitDwarf = true;
      break;
    }
  }

  unsigned RequestedDWARFVersion = 0; // DWARF version requested by the user
  unsigned EffectiveDWARFVersion = 0; // DWARF version TC can generate. It may
                                      // be lower than what the user wanted.
  unsigned DefaultDWARFVersion = ParseDebugDefaultVersion(TC, Args);
  if (EmitDwarf) {
    // Start with the platform default DWARF version
    RequestedDWARFVersion = TC.GetDefaultDwarfVersion();
    assert(RequestedDWARFVersion &&
           "toolchain default DWARF version must be nonzero");

    // If the user specified a default DWARF version, that takes precedence
    // over the platform default.
    if (DefaultDWARFVersion)
      RequestedDWARFVersion = DefaultDWARFVersion;

    // Override with a user-specified DWARF version
    if (GDwarfN)
      if (auto ExplicitVersion = DwarfVersionNum(GDwarfN->getSpelling()))
        RequestedDWARFVersion = ExplicitVersion;
    // Clamp effective DWARF version to the max supported by the toolchain.
    EffectiveDWARFVersion =
        std::min(RequestedDWARFVersion, TC.getMaxDwarfVersion());
  }

  // -gline-directives-only supported only for the DWARF debug info.
  if (RequestedDWARFVersion == 0 &&
      DebugInfoKind == codegenoptions::DebugDirectivesOnly)
    DebugInfoKind = codegenoptions::NoDebugInfo;

  // strict DWARF is set to false by default. But for DBX, we need it to be set
  // as true by default.
  if (const Arg *A = Args.getLastArg(options::OPT_gstrict_dwarf))
    (void)checkDebugInfoOption(A, Args, D, TC);
  if (Args.hasFlag(options::OPT_gstrict_dwarf, options::OPT_gno_strict_dwarf,
                   DebuggerTuning == llvm::DebuggerKind::DBX))
    CmdArgs.push_back("-gstrict-dwarf");

  // And we handle flag -grecord-gcc-switches later with DWARFDebugFlags.
  Args.ClaimAllArgs(options::OPT_g_flags_Group);

  // Column info is included by default for everything except SCE and
  // CodeView. Clang doesn't track end columns, just starting columns, which,
  // in theory, is fine for CodeView (and PDB).  In practice, however, the
  // Microsoft debuggers don't handle missing end columns well, and the AIX
  // debugger DBX also doesn't handle the columns well, so it's better not to
  // include any column info.
  if (const Arg *A = Args.getLastArg(options::OPT_gcolumn_info))
    (void)checkDebugInfoOption(A, Args, D, TC);
  if (!Args.hasFlag(options::OPT_gcolumn_info, options::OPT_gno_column_info,
                    !EmitCodeView &&
                        (DebuggerTuning != llvm::DebuggerKind::SCE &&
                         DebuggerTuning != llvm::DebuggerKind::DBX)))
    CmdArgs.push_back("-gno-column-info");

  // FIXME: Move backend command line options to the module.
  // If -gline-tables-only or -gline-directives-only is the last option it wins.
  if (const Arg *A = Args.getLastArg(options::OPT_gmodules))
    if (checkDebugInfoOption(A, Args, D, TC)) {
      if (DebugInfoKind != codegenoptions::DebugLineTablesOnly &&
          DebugInfoKind != codegenoptions::DebugDirectivesOnly) {
        DebugInfoKind = codegenoptions::DebugInfoConstructor;
        CmdArgs.push_back("-dwarf-ext-refs");
        CmdArgs.push_back("-fmodule-format=obj");
      }
    }

  if (T.isOSBinFormatELF() && SplitDWARFInlining)
    CmdArgs.push_back("-fsplit-dwarf-inlining");

  // After we've dealt with all combinations of things that could
  // make DebugInfoKind be other than None or DebugLineTablesOnly,
  // figure out if we need to "upgrade" it to standalone debug info.
  // We parse these two '-f' options whether or not they will be used,
  // to claim them even if you wrote "-fstandalone-debug -gline-tables-only"
  bool NeedFullDebug = Args.hasFlag(
      options::OPT_fstandalone_debug, options::OPT_fno_standalone_debug,
      DebuggerTuning == llvm::DebuggerKind::LLDB ||
          TC.GetDefaultStandaloneDebug());
  if (const Arg *A = Args.getLastArg(options::OPT_fstandalone_debug))
    (void)checkDebugInfoOption(A, Args, D, TC);

  if (DebugInfoKind == codegenoptions::LimitedDebugInfo ||
      DebugInfoKind == codegenoptions::DebugInfoConstructor) {
    if (Args.hasFlag(options::OPT_fno_eliminate_unused_debug_types,
                     options::OPT_feliminate_unused_debug_types, false))
      DebugInfoKind = codegenoptions::UnusedTypeInfo;
    else if (NeedFullDebug)
      DebugInfoKind = codegenoptions::FullDebugInfo;
  }

#if INTEL_CUSTOMIZATION
  if (D.IsIntelMode() && DebugInfoKind == codegenoptions::DebugInfoConstructor)
    DebugInfoKind = codegenoptions::LimitedDebugInfo;
#endif // INTEL_CUSTOMIZATION

  if (Args.hasFlag(options::OPT_gembed_source, options::OPT_gno_embed_source,
                   false)) {
    // Source embedding is a vendor extension to DWARF v5. By now we have
    // checked if a DWARF version was stated explicitly, and have otherwise
    // fallen back to the target default, so if this is still not at least 5
    // we emit an error.
    const Arg *A = Args.getLastArg(options::OPT_gembed_source);
    if (RequestedDWARFVersion < 5)
      D.Diag(diag::err_drv_argument_only_allowed_with)
          << A->getAsString(Args) << "-gdwarf-5";
    else if (EffectiveDWARFVersion < 5)
      // The toolchain has reduced allowed dwarf version, so we can't enable
      // -gembed-source.
      D.Diag(diag::warn_drv_dwarf_version_limited_by_target)
          << A->getAsString(Args) << TC.getTripleString() << 5
          << EffectiveDWARFVersion;
    else if (checkDebugInfoOption(A, Args, D, TC))
      CmdArgs.push_back("-gembed-source");
  }

#if INTEL_CUSTOMIZATION
  // Pass -traceback to the cc1 and require the minimal debug info if
  // necessary.
  if (Args.hasArg(options::OPT_traceback)) {
    if (!T.isX86()) {
      D.Diag(diag::err_drv_unsupported_opt_for_target)
          << Args.getLastArg(options::OPT_traceback)->getAsString(Args)
          << T.str();
    } else {
      CmdArgs.push_back("-traceback");
      // traceback needs debug info about line and PC delta at least.
      if (DebugInfoKind < codegenoptions::DebugDirectivesOnly)
        DebugInfoKind = codegenoptions::DebugDirectivesOnly;
    }
  }
#endif // INTEL_CUSTOMIZATION

  if (EmitCodeView) {
    CmdArgs.push_back("-gcodeview");

    // Emit codeview type hashes if requested.
    if (Args.hasFlag(options::OPT_gcodeview_ghash,
                     options::OPT_gno_codeview_ghash, false)) {
      CmdArgs.push_back("-gcodeview-ghash");
    }
  }

  // Omit inline line tables if requested.
  if (Args.hasFlag(options::OPT_gno_inline_line_tables,
                   options::OPT_ginline_line_tables, false)) {
    CmdArgs.push_back("-gno-inline-line-tables");
  }

  // When emitting remarks, we need at least debug lines in the output.
  if (willEmitRemarks(Args) &&
      DebugInfoKind <= codegenoptions::DebugDirectivesOnly)
    DebugInfoKind = codegenoptions::DebugLineTablesOnly;

  // Adjust the debug info kind for the given toolchain.
  TC.adjustDebugInfoKind(DebugInfoKind, Args);

  RenderDebugEnablingArgs(Args, CmdArgs, DebugInfoKind, EffectiveDWARFVersion,
                          DebuggerTuning);

  // -fdebug-macro turns on macro debug info generation.
  if (Args.hasFlag(options::OPT_fdebug_macro, options::OPT_fno_debug_macro,
                   false))
    if (checkDebugInfoOption(Args.getLastArg(options::OPT_fdebug_macro), Args,
                             D, TC))
      CmdArgs.push_back("-debug-info-macro");

  // -ggnu-pubnames turns on gnu style pubnames in the backend.
  const auto *PubnamesArg =
      Args.getLastArg(options::OPT_ggnu_pubnames, options::OPT_gno_gnu_pubnames,
                      options::OPT_gpubnames, options::OPT_gno_pubnames);
  if (DwarfFission != DwarfFissionKind::None ||
      (PubnamesArg && checkDebugInfoOption(PubnamesArg, Args, D, TC)))
    if (!PubnamesArg ||
        (!PubnamesArg->getOption().matches(options::OPT_gno_gnu_pubnames) &&
         !PubnamesArg->getOption().matches(options::OPT_gno_pubnames)))
      CmdArgs.push_back(PubnamesArg && PubnamesArg->getOption().matches(
                                           options::OPT_gpubnames)
                            ? "-gpubnames"
                            : "-ggnu-pubnames");
  const auto *SimpleTemplateNamesArg =
      Args.getLastArg(options::OPT_gsimple_template_names,
                      options::OPT_gno_simple_template_names);
  bool ForwardTemplateParams = DebuggerTuning == llvm::DebuggerKind::SCE;
  if (SimpleTemplateNamesArg &&
      checkDebugInfoOption(SimpleTemplateNamesArg, Args, D, TC)) {
    const auto &Opt = SimpleTemplateNamesArg->getOption();
    if (Opt.matches(options::OPT_gsimple_template_names)) {
      ForwardTemplateParams = true;
      CmdArgs.push_back("-gsimple-template-names=simple");
    }
  }

  if (Args.hasFlag(options::OPT_fdebug_ranges_base_address,
                   options::OPT_fno_debug_ranges_base_address, false)) {
    CmdArgs.push_back("-fdebug-ranges-base-address");
  }

#if INTEL_CUSTOMIZATION
  if (Args.hasFlag(options::OPT_fmerge_debug_strings,
                   options::OPT_fno_merge_debug_strings, false)) {
    CmdArgs.push_back("-mllvm");
    CmdArgs.push_back("-dwarf-inlined-strings=Disable");
  }

  if (Args.hasFlag(options::OPT_fno_merge_debug_strings,
                   options::OPT_fmerge_debug_strings, false)) {
    CmdArgs.push_back("-mllvm");
    CmdArgs.push_back("-dwarf-inlined-strings=Enable");
  }
#endif // INTEL_CUSTOMIZATION

  // -gdwarf-aranges turns on the emission of the aranges section in the
  // backend.
  // Always enabled for SCE tuning.
  bool NeedAranges = DebuggerTuning == llvm::DebuggerKind::SCE;
  if (const Arg *A = Args.getLastArg(options::OPT_gdwarf_aranges))
    NeedAranges = checkDebugInfoOption(A, Args, D, TC) || NeedAranges;
  if (NeedAranges) {
    CmdArgs.push_back("-mllvm");
    CmdArgs.push_back("-generate-arange-section");
  }

  if (Args.hasFlag(options::OPT_fforce_dwarf_frame,
                   options::OPT_fno_force_dwarf_frame, false))
    CmdArgs.push_back("-fforce-dwarf-frame");

  if (Args.hasFlag(options::OPT_fdebug_types_section,
                   options::OPT_fno_debug_types_section, false)) {
    if (!(T.isOSBinFormatELF() || T.isOSBinFormatWasm())) {
      D.Diag(diag::err_drv_unsupported_opt_for_target)
          << Args.getLastArg(options::OPT_fdebug_types_section)
                 ->getAsString(Args)
          << T.getTriple();
    } else if (checkDebugInfoOption(
                   Args.getLastArg(options::OPT_fdebug_types_section), Args, D,
                   TC)) {
      CmdArgs.push_back("-mllvm");
      CmdArgs.push_back("-generate-type-units");
    }
  }

  // To avoid join/split of directory+filename, the integrated assembler prefers
  // the directory form of .file on all DWARF versions. GNU as doesn't allow the
  // form before DWARF v5.
  if (!Args.hasFlag(options::OPT_fdwarf_directory_asm,
                    options::OPT_fno_dwarf_directory_asm,
                    TC.useIntegratedAs() || EffectiveDWARFVersion >= 5))
    CmdArgs.push_back("-fno-dwarf-directory-asm");

  // Decide how to render forward declarations of template instantiations.
  // SCE wants full descriptions, others just get them in the name.
  if (ForwardTemplateParams)
    CmdArgs.push_back("-debug-forward-template-params");

  // Do we need to explicitly import anonymous namespaces into the parent
  // scope?
  if (DebuggerTuning == llvm::DebuggerKind::SCE)
    CmdArgs.push_back("-dwarf-explicit-import");

  renderDwarfFormat(D, T, Args, CmdArgs, EffectiveDWARFVersion);
  RenderDebugInfoCompressionArgs(Args, CmdArgs, D, TC);

#if INTEL_CUSTOMIZATION
  if (Args.hasFlag(options::OPT_gintel_opencl_builtin_types,
                   options::OPT_gno_intel_opencl_builtin_types,
                   false))
      CmdArgs.push_back("-gintel-opencl-builtin-types");
  if (const Arg *A = Args.getLastArg(options::OPT_mdebug_line_version_EQ)) {
    StringRef Value = A->getValue();
    CmdArgs.push_back("-mllvm");
    CmdArgs.push_back(Args.MakeArgString("-debug-line-version=" + Twine(Value)));
  }
#endif // INTEL_CUSTOMIZATION
}

#if INTEL_CUSTOMIZATION
static void RenderUnrollOptions(const Driver &D, const ArgList &Args,
                                ArgStringList &CmdArgs) {
  Arg *A = Args.getLastArg(options::OPT_funroll_loops,
                           options::OPT_fno_unroll_loops, options::OPT_unroll);
  if (!A)
    return;
  // Handle -unroll first
  if (A->getOption().matches(options::OPT_unroll)) {
    StringRef Value(A->getValue());
    if (Value.empty()) {
      CmdArgs.push_back("-funroll-loops");
      return;
    }
    int ValInt = 0;
    if (Value.getAsInteger(0, ValInt)) {
      D.Diag(diag::err_drv_invalid_argument_to_option)
          << Value << A->getOption().getName();
      return;
    }
    if (ValInt == 0) {
      CmdArgs.push_back("-fno-unroll-loops");
      return;
    }
    CmdArgs.push_back("-funroll-loops");
    // The additional unroll factor is handled in addIntelOptimizationArgs()
    return;
  }
  CmdArgs.push_back(Args.MakeArgString(A->getAsString(Args)));
}

static std::string getMSVCOptimizationLevel(const Arg &A) {
  // We need to handle SLASH_O variants for SPIR OpenMP offloading.
  // FIXME: This should be automatically handled with a TranslateArg
  // pass for SPIR offload on Windows, but that isn't happening.
  StringRef OptLevel;
  OptLevel = llvm::StringSwitch<StringRef>(A.getValue())
                 .Cases("1", "s", "s")
                 .Cases("2", "x", "t", "2")
                 .Case("3", "3")
                 .Case("d", "0")
                 .Default("");
  if (!OptLevel.empty())
    return std::string("-O" + OptLevel.str());
  return "";
}
#endif // INTEL_CUSTOMIZATION

/// Check whether the given input tree contains any wrapper actions
static bool ContainsWrapperAction(const Action *A) {
  if (isa<OffloadWrapperJobAction>(A))
    return true;
  for (const auto &AI : A->inputs())
    if (ContainsWrapperAction(AI))
      return true;

  return false;
}

#if INTEL_CUSTOMIZATION
void Clang::ClangTidySourceCheck(Compilation &C, const JobAction &JA,
                                 const InputInfoList &Inputs,
                                 const llvm::opt::ArgList &TCArgs) const {
  ArgStringList ClangTidyArgs;
  const InputInfo &InputFile = Inputs.front();

  // Input file.
  ClangTidyArgs.push_back(InputFile.getFilename());
  ClangTidyArgs.push_back("--checks=misc-misleading-bidirectional"
                          ",misc-misleading-identifier"
                          ",misc-homoglyph");

  // Add the command line options
  ClangTidyArgs.push_back("--");
  for (Arg *A : TCArgs) {
    // Skip -Wcheck-unicode-security and --intel-config
    if (A->getOption().matches(options::OPT_Wcheck_unicode_security) ||
        A->getOption().matches(options::OPT_intel_config))
      continue;
    if (getToolChain().getTriple().isWindowsMSVCEnvironment()) {
      // There are a few options that are implied for Intel mode, we skip
      // these for MSVC as they are unknown from the command line.
      // Skip any input name options, as they are not parsed correctly.
      if (A->getOption().matches(options::OPT_fveclib) ||
          A->getOption().matches(options::OPT__SLASH_Tc) ||
          A->getOption().matches(options::OPT__SLASH_Tp))
        continue;
    }
    ClangTidyArgs.push_back(
        TCArgs.MakeArgString(A->getBaseArg().getAsString(TCArgs)));
  }
  // DPC++ compilations require resolution of the headers, add -fsycl so the
  // headers are pulled in as expected. This is done due to the fact that -fsycl
  // is filtered out for the device compilation.
  if (JA.isDeviceOffloading(Action::OFK_SYCL))
    ClangTidyArgs.push_back("-fsycl");

  // Find clang-tidy.
  SmallString<128> ClangTidyPath(C.getDriver().Dir);
  llvm::sys::path::append(ClangTidyPath, "clang-tidy");
  const char *ClangTidy = TCArgs.MakeArgString(ClangTidyPath);
  auto Cmd = std::make_unique<Command>(JA, *this, ResponseFileSupport::None(),
                                       ClangTidy, ClangTidyArgs, None);
  C.addCommand(std::move(Cmd));
}
#endif // INTEL_CUSTOMIZATION

// Put together an external compiler compilation call which is used instead
// of the clang invocation for the host compile of an offload compilation.
// Enabling command line:  clang++ -fsycl -fsycl-host-compiler=<HostExe>
//                         <ClangOpts> -fsycl-host-compiler-options=<HostOpts>
// Any <ClangOpts> used which are phase limiting (preprocessing, assembly,
// object generation) are specifically handled here by specifying the
// equivalent phase limiting option(s).
// It is expected that any user <HostOpts> options passed will be placed
// after any implied options set here.  This will have overriding behaviors
// for any options which are considered to be evaluated from left to right.
// Specifying any <HostOpts> option which conficts any of the implied options
// will result in undefined behavior.  Potential conflicting options:
//  * Output specification options (-o, -Fo, -Fa, etc)
//  * Phase limiting options (-E, -c, -P, etc)
void Clang::ConstructHostCompilerJob(Compilation &C, const JobAction &JA,
                                     const InputInfo &Output,
                                     const InputInfoList &Inputs,
                                     const llvm::opt::ArgList &TCArgs) const {

  // The Host compilation step that occurs here is constructed based on the
  // input from the user.  This consists of the compiler to call and the
  // options that will be used during the compilation.
  ArgStringList HostCompileArgs;
  const InputInfo &InputFile = Inputs.front();
  const ToolChain &TC = getToolChain();

  // Input file.
  HostCompileArgs.push_back(InputFile.getFilename());

  // When performing the host compilation, we are expecting to only be
  // creating intermediate files, namely preprocessor output, assembly or
  // object files.
  // We are making assumptions in regards to what options are used to
  // generate these intermediate files.
  //                gcc/g++/clang/clang++/default | cl
  //  Object:                   -c                | -c
  //  Preprocessed:             -E                | -P -Fi<file>
  //  Assembly:                 -S                | -c -Fa<file>
  //  Header Input:        -include <file>        | -FI <file>
  //
  // The options used are determined by the compiler name and target triple.
  Arg *HostCompilerDefArg =
      TCArgs.getLastArg(options::OPT_fsycl_host_compiler_EQ);
  assert(HostCompilerDefArg && "Expected host compiler designation.");

  bool OutputAdded = false;
  StringRef CompilerName =
      llvm::sys::path::stem(HostCompilerDefArg->getValue());
  if (CompilerName.empty())
    TC.getDriver().Diag(diag::err_drv_missing_arg_mtp)
        << HostCompilerDefArg->getAsString(TCArgs);
  // FIXME: Consider requiring user input to specify a compatibility class
  // to determine the type of host compiler being used.
  SmallVector<StringRef, 4> MSVCCompilers = {"cl", "clang-cl", "icl"};
  bool IsMSVCHostCompiler =
      std::find(MSVCCompilers.begin(), MSVCCompilers.end(), CompilerName) !=
      MSVCCompilers.end();

  auto addMSVCOutputFile = [&](StringRef Opt) {
    SmallString<128> OutOpt(Opt);
    OutOpt += Output.getFilename();
    HostCompileArgs.push_back(TCArgs.MakeArgString(OutOpt));
    OutputAdded = true;
  };
  // FIXME: Reuse existing toolchains which are already supported to put
  // together the options.
  // FIXME: For any potential obscure host compilers that do not use the
  // 'standard' set of options, we should provide a user interface that allows
  // users to override the implied options.
  if (isa<PreprocessJobAction>(JA)) {
    if (IsMSVCHostCompiler) {
      // Check the output file, if it is 'stdout' we want to use -E.
      if (StringRef(Output.getFilename()).equals("-")) {
        HostCompileArgs.push_back("-E");
        OutputAdded = true;
      } else {
        HostCompileArgs.push_back("-P");
        addMSVCOutputFile("-Fi");
      }
    } else
      HostCompileArgs.push_back("-E");
  } else if (isa<AssembleJobAction>(JA)) {
    HostCompileArgs.push_back("-c");
    if (IsMSVCHostCompiler)
      addMSVCOutputFile("-Fo");
  } else {
    assert((isa<CompileJobAction, BackendJobAction>(JA)) &&
           "Invalid action for external host compilation tool.");
    if (JA.getType() == types::TY_PP_Asm) {
      if (IsMSVCHostCompiler) {
        HostCompileArgs.push_back("-c");
        addMSVCOutputFile("-Fa");
        // The MSVC Compiler does not have a way to just create the assembly
        // file so we create the assembly file and object file, and redirect
        // the object file to a temporary.
        std::string ObjTmpName = C.getDriver().GetTemporaryPath("host", "obj");
        StringRef WrapperFileName =
            C.addTempFile(C.getArgs().MakeArgString(ObjTmpName));
        SmallString<128> ObjOutOpt("-Fo");
        ObjOutOpt += WrapperFileName;
        HostCompileArgs.push_back(C.getArgs().MakeArgString(ObjOutOpt));
      } else
        HostCompileArgs.push_back("-S");
    } else {
      TC.getDriver().Diag(diag::err_drv_output_type_with_host_compiler);
    }
  }

  // Add the integration header.
  StringRef Header =
      TC.getDriver().getIntegrationHeader(InputFile.getBaseInput());
  if (types::getPreprocessedType(InputFile.getType()) != types::TY_INVALID &&
      !Header.empty()) {
    HostCompileArgs.push_back(IsMSVCHostCompiler ? "-FI" : "-include");
    HostCompileArgs.push_back(TCArgs.MakeArgString(Header));
  }

  // Add directory in which the original source file resides, as there could
  // be headers that need to be picked up from there.
  SmallString<128> SourcePath(InputFile.getBaseInput());
  llvm::sys::path::remove_filename(SourcePath);
  if (!SourcePath.empty()) {
    HostCompileArgs.push_back(IsMSVCHostCompiler ? "-I" : "-iquote");
    HostCompileArgs.push_back(TCArgs.MakeArgString(SourcePath));
  } else if (llvm::ErrorOr<std::string> CWD =
                 TC.getDriver().getVFS().getCurrentWorkingDirectory()) {
    HostCompileArgs.push_back(IsMSVCHostCompiler ? "-I" : "-iquote");
    HostCompileArgs.push_back(TCArgs.MakeArgString(*CWD));
  }

  // Add default header search directories.
  SmallString<128> BaseDir(C.getDriver().Dir);
  llvm::sys::path::append(BaseDir, "..", "include");
  SmallString<128> SYCLDir(BaseDir);
  llvm::sys::path::append(SYCLDir, "sycl");
  HostCompileArgs.push_back("-I");
  HostCompileArgs.push_back(TCArgs.MakeArgString(SYCLDir));
  HostCompileArgs.push_back("-I");
  HostCompileArgs.push_back(TCArgs.MakeArgString(BaseDir));

  if (!OutputAdded) {
    // Add output file to the command line.  This is assumed to be prefaced
    // with the '-o' option that is used to designate the output file.
    HostCompileArgs.push_back("-o");
    HostCompileArgs.push_back(Output.getFilename());
  }

  SmallString<128> ExecPath;
  if (HostCompilerDefArg) {
    ExecPath = HostCompilerDefArg->getValue();
    if (!ExecPath.empty() && ExecPath == llvm::sys::path::stem(ExecPath))
      ExecPath = TC.GetProgramPath(ExecPath.c_str());
  }

  // Add any user-specified arguments.
  if (Arg *HostCompilerOptsArg =
          TCArgs.getLastArg(options::OPT_fsycl_host_compiler_options_EQ)) {
    SmallVector<const char *, 8> TargetArgs;
    llvm::BumpPtrAllocator BPA;
    llvm::StringSaver S(BPA);
    // Tokenize the string.
    llvm::cl::TokenizeGNUCommandLine(HostCompilerOptsArg->getValue(), S,
                                     TargetArgs);
    llvm::transform(TargetArgs, std::back_inserter(HostCompileArgs),
                    [&TCArgs](StringRef A) { return TCArgs.MakeArgString(A); });
  }
  const Tool *T = TC.SelectTool(JA);
  auto Cmd = std::make_unique<Command>(JA, *T, ResponseFileSupport::None(),
                                       TCArgs.MakeArgString(ExecPath),
                                       HostCompileArgs, None);

  C.addCommand(std::move(Cmd));
}

void Clang::ConstructJob(Compilation &C, const JobAction &JA,
                         const InputInfo &Output, const InputInfoList &Inputs,
                         const ArgList &Args, const char *LinkingOutput) const {
  const auto &TC = getToolChain();
  const llvm::Triple &RawTriple = TC.getTriple();
  const llvm::Triple &Triple = TC.getEffectiveTriple();
  const std::string &TripleStr = Triple.getTriple();

  bool KernelOrKext =
      Args.hasArg(options::OPT_mkernel, options::OPT_fapple_kext);
  const Driver &D = TC.getDriver();
  ArgStringList CmdArgs;

  assert(Inputs.size() >= 1 && "Must have at least one input.");
  // CUDA/HIP compilation may have multiple inputs (source file + results of
  // device-side compilations). OpenMP device jobs also take the host IR as a
  // second input. Module precompilation accepts a list of header files to
  // include as part of the module. API extraction accepts a list of header
  // files whose API information is emitted in the output. All other jobs are
  // expected to have exactly one input.
  // SYCL host jobs accept the integration header from the device-side
  // compilation as a second input.
  bool IsCuda = JA.isOffloading(Action::OFK_Cuda);
  bool IsCudaDevice = JA.isDeviceOffloading(Action::OFK_Cuda);
  bool IsHIP = JA.isOffloading(Action::OFK_HIP);
  bool IsHIPDevice = JA.isDeviceOffloading(Action::OFK_HIP);
  bool IsOpenMPDevice = JA.isDeviceOffloading(Action::OFK_OpenMP);
  bool IsSYCLOffloadDevice = JA.isDeviceOffloading(Action::OFK_SYCL);
  bool IsSYCL = JA.isOffloading(Action::OFK_SYCL);
  bool IsHeaderModulePrecompile = isa<HeaderModulePrecompileJobAction>(JA);
  bool IsExtractAPI = isa<ExtractAPIJobAction>(JA);
  bool IsDeviceOffloadAction = !(JA.isDeviceOffloading(Action::OFK_None) ||
                                 JA.isDeviceOffloading(Action::OFK_Host));
  bool IsHostOffloadingAction =
      (JA.isHostOffloading(Action::OFK_OpenMP) &&
       Args.hasFlag(options::OPT_fopenmp_new_driver,
                    options::OPT_no_offload_new_driver, true)) ||
      (JA.isHostOffloading(C.getActiveOffloadKinds()) &&
       Args.hasFlag(options::OPT_offload_new_driver,
                    options::OPT_no_offload_new_driver, false));

  bool IsRDCMode =
      Args.hasFlag(options::OPT_fgpu_rdc, options::OPT_fno_gpu_rdc, false);
  bool IsUsingLTO = D.isUsingLTO(IsDeviceOffloadAction);
  auto LTOMode = D.getLTOMode(IsDeviceOffloadAction);
  bool IsFPGASYCLOffloadDevice =
      IsSYCLOffloadDevice &&
      Triple.getSubArch() == llvm::Triple::SPIRSubArch_fpga;

  // Perform the SYCL host compilation using an external compiler if the user
  // requested.
  if (Args.hasArg(options::OPT_fsycl_host_compiler_EQ) && IsSYCL &&
      !IsSYCLOffloadDevice) {
    ConstructHostCompilerJob(C, JA, Output, Inputs, Args);
    return;
  }

  // A header module compilation doesn't have a main input file, so invent a
  // fake one as a placeholder.
  const char *ModuleName = [&] {
    auto *ModuleNameArg = Args.getLastArg(options::OPT_fmodule_name_EQ);
    return ModuleNameArg ? ModuleNameArg->getValue() : "";
  }();
  InputInfo HeaderModuleInput(Inputs[0].getType(), ModuleName, ModuleName);

  // Extract API doesn't have a main input file, so invent a fake one as a
  // placeholder.
  InputInfo ExtractAPIPlaceholderInput(Inputs[0].getType(), "extract-api",
                                       "extract-api");

  const InputInfo &Input = [&]() -> const InputInfo & {
    if (IsHeaderModulePrecompile)
      return HeaderModuleInput;
    if (IsExtractAPI)
      return ExtractAPIPlaceholderInput;
    return Inputs[0];
  }();

  InputInfoList ModuleHeaderInputs;
  InputInfoList ExtractAPIInputs;
  InputInfoList HostOffloadingInputs;
  const InputInfo *CudaDeviceInput = nullptr;
  const InputInfo *OpenMPDeviceInput = nullptr;
  const InputInfo *SYCLDeviceInput = nullptr;
  for (const InputInfo &I : Inputs) {
    if (&I == &Input) {
      // This is the primary input.
    } else if (IsHeaderModulePrecompile &&
               types::getPrecompiledType(I.getType()) == types::TY_PCH) {
      types::ID Expected = HeaderModuleInput.getType();
      if (I.getType() != Expected) {
        D.Diag(diag::err_drv_module_header_wrong_kind)
            << I.getFilename() << types::getTypeName(I.getType())
            << types::getTypeName(Expected);
      }
      ModuleHeaderInputs.push_back(I);
    } else if (IsExtractAPI) {
      auto ExpectedInputType = ExtractAPIPlaceholderInput.getType();
      if (I.getType() != ExpectedInputType) {
        D.Diag(diag::err_drv_extract_api_wrong_kind)
            << I.getFilename() << types::getTypeName(I.getType())
            << types::getTypeName(ExpectedInputType);
      }
      ExtractAPIInputs.push_back(I);
    } else if (IsHostOffloadingAction) {
      HostOffloadingInputs.push_back(I);
    } else if ((IsCuda || IsHIP) && !CudaDeviceInput) {
      CudaDeviceInput = &I;
    } else if (IsOpenMPDevice && !OpenMPDeviceInput) {
      OpenMPDeviceInput = &I;
    } else if (IsSYCL && !SYCLDeviceInput) {
      SYCLDeviceInput = &I;
    } else {
      llvm_unreachable("unexpectedly given multiple inputs");
    }
  }

  const llvm::Triple *AuxTriple =
      (IsSYCL || IsCuda || IsHIP) ? TC.getAuxTriple() : nullptr;
  bool IsWindowsMSVC = RawTriple.isWindowsMSVCEnvironment();
  bool IsIAMCU = RawTriple.isOSIAMCU();

  // Adjust IsWindowsXYZ for CUDA/HIP/SYCL compilations.  Even when compiling in
  // device mode (i.e., getToolchain().getTriple() is NVPTX/AMDGCN, not
  // Windows), we need to pass Windows-specific flags to cc1.
  if (IsCuda || IsHIP || IsSYCL)
    IsWindowsMSVC |= AuxTriple && AuxTriple->isWindowsMSVCEnvironment();

  // C++ is not supported for IAMCU.
  if (IsIAMCU && types::isCXX(Input.getType()))
    D.Diag(diag::err_drv_clang_unsupported) << "C++ for IAMCU";

  // Invoke ourselves in -cc1 mode.
  //
  // FIXME: Implement custom jobs for internal actions.
  CmdArgs.push_back("-cc1");

  // Add the "effective" target triple.
  CmdArgs.push_back("-triple");
  CmdArgs.push_back(Args.MakeArgString(TripleStr));

  if (const Arg *MJ = Args.getLastArg(options::OPT_MJ)) {
    DumpCompilationDatabase(C, MJ->getValue(), TripleStr, Output, Input, Args);
    Args.ClaimAllArgs(options::OPT_MJ);
  } else if (const Arg *GenCDBFragment =
                 Args.getLastArg(options::OPT_gen_cdb_fragment_path)) {
    DumpCompilationDatabaseFragmentToDir(GenCDBFragment->getValue(), C,
                                         TripleStr, Output, Input, Args);
    Args.ClaimAllArgs(options::OPT_gen_cdb_fragment_path);
  }

  if (IsCuda || IsHIP) {
    // We have to pass the triple of the host if compiling for a CUDA/HIP device
    // and vice-versa.
    std::string NormalizedTriple;
    if (JA.isDeviceOffloading(Action::OFK_Cuda) ||
        JA.isDeviceOffloading(Action::OFK_HIP))
      NormalizedTriple = C.getSingleOffloadToolChain<Action::OFK_Host>()
                             ->getTriple()
                             .normalize();
    else {
      // Host-side compilation.
      NormalizedTriple =
          (IsCuda ? C.getSingleOffloadToolChain<Action::OFK_Cuda>()
                  : C.getSingleOffloadToolChain<Action::OFK_HIP>())
              ->getTriple()
              .normalize();
      if (IsCuda) {
        // We need to figure out which CUDA version we're compiling for, as that
        // determines how we load and launch GPU kernels.
        auto *CTC = static_cast<const toolchains::CudaToolChain *>(
            C.getSingleOffloadToolChain<Action::OFK_Cuda>());
        assert(CTC && "Expected valid CUDA Toolchain.");
        if (CTC && CTC->CudaInstallation.version() != CudaVersion::UNKNOWN)
          CmdArgs.push_back(Args.MakeArgString(
              Twine("-target-sdk-version=") +
              CudaVersionToString(CTC->CudaInstallation.version())));
      }
    }
    CmdArgs.push_back("-aux-triple");
    CmdArgs.push_back(Args.MakeArgString(NormalizedTriple));
  }

  Arg *SYCLStdArg = Args.getLastArg(options::OPT_sycl_std_EQ);
#if INTEL_CUSTOMIZATION
  bool enableFuncPointers =
      Args.hasArg(options::OPT_fsycl_enable_function_pointers);
#endif // INTEL_CUSTOMIZATION

  if (IsSYCLOffloadDevice) {
    // Pass the triple of host when doing SYCL
    llvm::Triple AuxT = C.getDefaultToolChain().getTriple();
    std::string NormalizedTriple = AuxT.normalize();
    CmdArgs.push_back("-aux-triple");
    CmdArgs.push_back(Args.MakeArgString(NormalizedTriple));

    // We want to compile sycl kernels.
    CmdArgs.push_back("-fsycl-is-device");
    CmdArgs.push_back("-fdeclare-spirv-builtins");

    bool WantToDisableEarlyOptimizations = false;
#if INTEL_COLLAB
    // Default value for FPGA is false, for all other targets is true.
    if (IsFPGASYCLOffloadDevice)
      WantToDisableEarlyOptimizations = true;
#endif // INTEL_COLLAB
    if (!Args.hasFlag(options::OPT_fsycl_early_optimizations,
                      options::OPT_fno_sycl_early_optimizations,
                      !WantToDisableEarlyOptimizations))
      CmdArgs.push_back("-fno-sycl-early-optimizations");
    else if (RawTriple.isSPIR()) {
      // Set `sycl-opt` option to configure LLVM passes for SPIR target
      CmdArgs.push_back("-mllvm");
      CmdArgs.push_back("-sycl-opt");
    }

    // Turn on Dead Parameter Elimination Optimization with early optimizations
    // TODO: Enable DAE by default without the Optimization level check in the
    // driver.  The enabling can be done in CodeGenOpt, and we can pass an
    // option to explicitly disable/disable here.
    if (!(RawTriple.isAMDGCN()) &&
        Args.hasFlag(options::OPT_fsycl_dead_args_optimization,
                     options::OPT_fno_sycl_dead_args_optimization,
                     isSYCLOptimizationO2orHigher(Args)))
      CmdArgs.push_back("-fenable-sycl-dae");
    bool IsMSVC = AuxT.isWindowsMSVCEnvironment();
    if (IsMSVC) {
      CmdArgs.push_back("-fms-extensions");
      CmdArgs.push_back("-fms-compatibility");
      CmdArgs.push_back("-fdelayed-template-parsing");
      VersionTuple MSVT = C.getDefaultToolChain().computeMSVCVersion(&D, Args);
      if (!MSVT.empty())
        CmdArgs.push_back(Args.MakeArgString("-fms-compatibility-version=" +
                                             MSVT.getAsString()));
      else {
        const char *LowestMSVCSupported = "19.16.27023"; // VS2017 v15.9
        CmdArgs.push_back(Args.MakeArgString(
            Twine("-fms-compatibility-version=") + LowestMSVCSupported));
      }
    }

#if INTEL_CUSTOMIZATION
    if (Args.hasFlag(options::OPT_fsycl_allow_func_ptr,
                     options::OPT_fno_sycl_allow_func_ptr,
                     enableFuncPointers)) {
#endif // INTEL_CUSTOMIZATION
      CmdArgs.push_back("-fsycl-allow-func-ptr");
    }

    if (Args.hasFlag(options::OPT_fsycl_esimd_force_stateless_mem,
                     options::OPT_fno_sycl_esimd_force_stateless_mem, false))
      CmdArgs.push_back("-fsycl-esimd-force-stateless-mem");

    // Forward -fsycl-instrument-device-code option to cc1. This option will
    // only be used for SPIR-V-based targets.
    if (Triple.isSPIR())
      if (Args.hasFlag(options::OPT_fsycl_instrument_device_code,
                       options::OPT_fno_sycl_instrument_device_code, true))
        CmdArgs.push_back("-fsycl-instrument-device-code");

    if (!SYCLStdArg) {
      // The user had not pass SYCL version, thus we'll employ no-sycl-strict
      // to allow address-space unqualified pointers in function params/return
      // along with marking the same function with explicit SYCL_EXTERNAL
      CmdArgs.push_back("-Wno-sycl-strict");
    }

    // Add the integration header option to generate the header.
    StringRef Header(D.getIntegrationHeader(Input.getBaseInput()));
    if (!Header.empty()) {
      SmallString<128> HeaderOpt("-fsycl-int-header=");
      HeaderOpt.append(Header);
      CmdArgs.push_back(Args.MakeArgString(HeaderOpt));
    }

    if (!Args.hasArg(options::OPT_fno_sycl_use_footer)) {
      // Add the integration footer option to generated the footer.
      StringRef Footer(D.getIntegrationFooter(Input.getBaseInput()));
      if (!Footer.empty()) {
        SmallString<128> FooterOpt("-fsycl-int-footer=");
        FooterOpt.append(Footer);
        CmdArgs.push_back(Args.MakeArgString(FooterOpt));
      }
    }

    // Forward -fsycl-default-sub-group-size if in SYCL mode.
    Args.AddLastArg(CmdArgs, options::OPT_fsycl_default_sub_group_size);
  }
#if INTEL_CUSTOMIZATION
  if (enableFuncPointers) {
    CmdArgs.push_back("-fenable-variant-function-pointers");
    CmdArgs.push_back("-fenable-variant-virtual-calls");
  }
#endif // INTEL_CUSTOMIZATION

  if (IsSYCL) {
    // Set options for both host and device
    if (Arg *A = Args.getLastArg(options::OPT_fsycl_id_queries_fit_in_int,
                                 options::OPT_fno_sycl_id_queries_fit_in_int))
      A->render(Args, CmdArgs);

    if (SYCLStdArg) {
      SYCLStdArg->render(Args, CmdArgs);
      CmdArgs.push_back("-fsycl-std-layout-kernel-params");
    } else {
      // Ensure the default version in SYCL mode is 2020.
      CmdArgs.push_back("-sycl-std=2020");
    }

#if INTEL_CUSTOMIZATION
    if (Args.hasArg(options::OPT_fsycl_host_compiler_EQ)) {
      if (Args.hasFlag(options::OPT_fsycl_unnamed_lambda,
                       options::OPT_fno_sycl_unnamed_lambda, false))
        D.Diag(diag::err_drv_cannot_mix_options)
            << "-fsycl-host-compiler"
            << "-fsycl-unnamed-lambda";
      else
        CmdArgs.push_back("-fno-sycl-unnamed-lambda");
    } else if (Args.hasFlag(options::OPT_fsycl_unnamed_lambda,
                            options::OPT_fno_sycl_unnamed_lambda,
                            D.IsDPCPPMode()))
      CmdArgs.push_back("-fsycl-unnamed-lambda");
    else if (!Args.hasFlag(options::OPT_fsycl_unnamed_lambda,
                           options::OPT_fno_sycl_unnamed_lambda, true))
#endif // INTEL_CUSTOMIZATION
      CmdArgs.push_back("-fno-sycl-unnamed-lambda");

    // Add the Unique ID prefix
    StringRef UniqueID = D.getSYCLUniqueID(Input.getBaseInput());
    if (!UniqueID.empty())
      CmdArgs.push_back(
          Args.MakeArgString(Twine("-fsycl-unique-prefix=") + UniqueID));

    // Disable parallel for range-rounding for anything involving FPGA
    auto SYCLTCRange = C.getOffloadToolChains<Action::OFK_SYCL>();
    bool HasFPGA = false;
    for (auto TI = SYCLTCRange.first, TE = SYCLTCRange.second; TI != TE; ++TI) {
      llvm::Triple SYCLTriple = TI->second->getTriple();
      if (SYCLTriple.getSubArch() == llvm::Triple::SPIRSubArch_fpga) {
        HasFPGA = true;
        if (!IsSYCLOffloadDevice) {
          CmdArgs.push_back("-aux-triple");
          CmdArgs.push_back(Args.MakeArgString(SYCLTriple.getTriple()));
        }
        break;
      }
    }
    if (HasFPGA) {
      CmdArgs.push_back("-fsycl-disable-range-rounding");
      // Pass -fintelfpga to both the host and device SYCL compilations if set.
      CmdArgs.push_back("-fintelfpga");
    }

    // Add any options that are needed specific to SYCL offload while
    // performing the host side compilation.
    if (!IsSYCLOffloadDevice) {
      // Add the -include option to add the integration header
      StringRef Header = D.getIntegrationHeader(Input.getBaseInput());
      // Do not add the integration header if we are compiling after the
      // integration footer has been applied.  Check for the append job
      // action to determine this.
      if (types::getPreprocessedType(Input.getType()) != types::TY_INVALID &&
          !Header.empty()) {
        CmdArgs.push_back("-include");
        CmdArgs.push_back(Args.MakeArgString(Header));
        // When creating dependency information, filter out the generated
        // header file.
        CmdArgs.push_back("-dependency-filter");
        CmdArgs.push_back(Args.MakeArgString(Header));

        // Since this is a host compilation and the integration header is
        // included, enable the integration header based diagnostics.
        CmdArgs.push_back("-fsycl-enable-int-header-diags");
      }
      // Let the FE know we are doing a SYCL offload compilation, but we are
      // doing the host pass.
      CmdArgs.push_back("-fsycl-is-host");

      if (!D.IsCLMode()) {
        // SYCL library is guaranteed to work correctly only with dynamic
        // MSVC runtime.
        llvm::Triple AuxT = C.getDefaultToolChain().getTriple();
        if (AuxT.isWindowsMSVCEnvironment()) {
          CmdArgs.push_back("-D_MT");
          CmdArgs.push_back("-D_DLL");
        }
      }
    }
  }

#if INTEL_CUSTOMIZATION
  if (Args.hasFlag(options::OPT_fenable_variant_virtual_calls,
                   options::OPT_fno_enable_variant_virtual_calls, false))
    CmdArgs.push_back("-fenable-variant-virtual-call");
  if (Args.hasFlag(options::OPT_fenable_variant_function_pointers,
                   options::OPT_fno_enable_variant_function_pointers, false))
    CmdArgs.push_back("-fenable-variant-function-pointers");
#endif // INTEL_CUSTOMIZATION

  if (IsOpenMPDevice) {
    // We have to pass the triple of the host if compiling for an OpenMP device.
    std::string NormalizedTriple =
        C.getSingleOffloadToolChain<Action::OFK_Host>()
            ->getTriple()
            .normalize();
    CmdArgs.push_back("-aux-triple");
    CmdArgs.push_back(Args.MakeArgString(NormalizedTriple));
#if INTEL_CUSTOMIZATION
    if (Triple.isSPIR()) {
      llvm::Triple AuxT = C.getSingleOffloadToolChain<Action::OFK_Host>()
                             ->getTriple();
      bool IsMSVC = AuxT.isWindowsMSVCEnvironment();
      if (IsMSVC) {
        CmdArgs.push_back("-fms-extensions");
        CmdArgs.push_back("-fms-compatibility");
        CmdArgs.push_back("-fdelayed-template-parsing");
        VersionTuple MSVT = TC.computeMSVCVersion(&D, Args);
        if (!MSVT.empty())
          CmdArgs.push_back(Args.MakeArgString("-fms-compatibility-version=" +
                                               MSVT.getAsString()));
        else {
          const char *LowestMSVCSupported =
              "191025017"; // VS2017 v15.0 (initial release)
          CmdArgs.push_back(Args.MakeArgString(
              Twine("-fms-compatibility-version=") + LowestMSVCSupported));
        }
      }
      // TODO: We are adding -disable-lifetime-markers as a short term
      // solution (CMPLRLLVM-23037/CMPLRLLVM-23038)
      CmdArgs.push_back("-disable-lifetime-markers");
      // SPIR-V target requires LLVM BC emission, which cannot
      // be done if any Intel proprietary optimization kicks in,
      // so we have to disable all proprietary optimizations.
      if (!Args.hasArg(options::OPT_fopenmp_target_intel_proprietary_opts))
        CmdArgs.push_back("-disable-intel-proprietary-opts");

      // Add args specific to -fopenmp-target-simd
      if (Args.hasArg(options::OPT_fopenmp_target_simd)) {
        CmdArgs.push_back("-fopenmp-target-simd");
        CmdArgs.push_back("-mllvm");
        CmdArgs.push_back("-vpo-paropt-enable-device-simd-codegen");
        CmdArgs.push_back("-mllvm");
        CmdArgs.push_back("-vpo-paropt-emit-spirv-builtins");
        CmdArgs.push_back("-mllvm");
        CmdArgs.push_back("-vpo-paropt-gpu-execution-scheme=0");
        CmdArgs.push_back("-mllvm");
        CmdArgs.push_back("-enable-device-simd");
        CmdArgs.push_back("-mllvm");
        CmdArgs.push_back("-vpo-paropt-preserve-llvm-intrin");
        unsigned SIMDLen = 16;
        if (const Arg *A = Args.getLastArg(options::OPT_fopenmp_target_simdlen_EQ)) {
          StringRef Value(A->getValue());
          // Valid values are:  8, 16, 32, 64.  Default 16
          if (Value.getAsInteger(10, SIMDLen) || SIMDLen > 64 || SIMDLen < 8 ||
              (SIMDLen & (SIMDLen - 1)))
            TC.getDriver().Diag(diag::err_drv_invalid_int_value)
                << A->getAsString(Args) << Value;
        }
        CmdArgs.push_back("-mllvm");
        CmdArgs.push_back(Args.MakeArgString("-vplan-target-vf=" + Twine(SIMDLen)));
      }
      if (Args.hasArg(options::OPT_fopenmp_target_fast_atomics)) {
        CmdArgs.push_back("-mllvm");
        CmdArgs.push_back("-vpo-paropt-enable-64bit-opencl-atomics=true");
      }
    }
#endif // INTEL_CUSTOMIZATION
  }

  if (Triple.isOSWindows() && (Triple.getArch() == llvm::Triple::arm ||
                               Triple.getArch() == llvm::Triple::thumb)) {
    unsigned Offset = Triple.getArch() == llvm::Triple::arm ? 4 : 6;
    unsigned Version = 0;
    bool Failure =
        Triple.getArchName().substr(Offset).consumeInteger(10, Version);
    if (Failure || Version < 7)
      D.Diag(diag::err_target_unsupported_arch) << Triple.getArchName()
                                                << TripleStr;
  }

  // Push all default warning arguments that are specific to
  // the given target.  These come before user provided warning options
  // are provided.
  TC.addClangWarningOptions(CmdArgs);

  // FIXME: Subclass ToolChain for SPIR and move this to addClangWarningOptions.
  if (Triple.isSPIR() || Triple.isSPIRV())
    CmdArgs.push_back("-Wspir-compat");

  // Select the appropriate action.
  RewriteKind rewriteKind = RK_None;

  // If CollectArgsForIntegratedAssembler() isn't called below, claim the args
  // it claims when not running an assembler. Otherwise, clang would emit
  // "argument unused" warnings for assembler flags when e.g. adding "-E" to
  // flags while debugging something. That'd be somewhat inconvenient, and it's
  // also inconsistent with most other flags -- we don't warn on
  // -ffunction-sections not being used in -E mode either for example, even
  // though it's not really used either.
  if (!isa<AssembleJobAction>(JA)) {
    // The args claimed here should match the args used in
    // CollectArgsForIntegratedAssembler().
    if (TC.useIntegratedAs()) {
      Args.ClaimAllArgs(options::OPT_mrelax_all);
      Args.ClaimAllArgs(options::OPT_mno_relax_all);
      Args.ClaimAllArgs(options::OPT_mincremental_linker_compatible);
      Args.ClaimAllArgs(options::OPT_mno_incremental_linker_compatible);
      switch (C.getDefaultToolChain().getArch()) {
      case llvm::Triple::arm:
      case llvm::Triple::armeb:
      case llvm::Triple::thumb:
      case llvm::Triple::thumbeb:
        Args.ClaimAllArgs(options::OPT_mimplicit_it_EQ);
        break;
      default:
        break;
      }
    }
    Args.ClaimAllArgs(options::OPT_Wa_COMMA);
    Args.ClaimAllArgs(options::OPT_Xassembler);
    Args.ClaimAllArgs(options::OPT_femit_dwarf_unwind_EQ);
  }

  if (isa<AnalyzeJobAction>(JA)) {
    assert(JA.getType() == types::TY_Plist && "Invalid output type.");
    CmdArgs.push_back("-analyze");
  } else if (isa<MigrateJobAction>(JA)) {
    CmdArgs.push_back("-migrate");
  } else if (isa<PreprocessJobAction>(JA)) {
    if (Output.getType() == types::TY_Dependencies)
      CmdArgs.push_back("-Eonly");
    else {
      CmdArgs.push_back("-E");
      if (Args.hasArg(options::OPT_rewrite_objc) &&
          !Args.hasArg(options::OPT_g_Group))
        CmdArgs.push_back("-P");
      else if (JA.getType() == types::TY_PP_CXXHeaderUnit)
        CmdArgs.push_back("-fdirectives-only");
    }
  } else if (isa<AssembleJobAction>(JA)) {
    if (IsSYCLOffloadDevice) {
      CmdArgs.push_back("-emit-llvm-bc");
    } else {
      CmdArgs.push_back("-emit-obj");
      CollectArgsForIntegratedAssembler(C, Args, CmdArgs, D);
    }

    // Also ignore explicit -force_cpusubtype_ALL option.
    (void)Args.hasArg(options::OPT_force__cpusubtype__ALL);
  } else if (isa<PrecompileJobAction>(JA)) {
    if (JA.getType() == types::TY_Nothing)
      CmdArgs.push_back("-fsyntax-only");
    else if (JA.getType() == types::TY_ModuleFile)
      CmdArgs.push_back(IsHeaderModulePrecompile
                            ? "-emit-header-module"
                            : "-emit-module-interface");
    else if (JA.getType() == types::TY_HeaderUnit)
      CmdArgs.push_back("-emit-header-unit");
    else
      CmdArgs.push_back("-emit-pch");
  } else if (isa<VerifyPCHJobAction>(JA)) {
    CmdArgs.push_back("-verify-pch");
  } else if (isa<ExtractAPIJobAction>(JA)) {
    assert(JA.getType() == types::TY_API_INFO &&
           "Extract API actions must generate a API information.");
    CmdArgs.push_back("-extract-api");
    if (Arg *ProductNameArg = Args.getLastArg(options::OPT_product_name_EQ))
      ProductNameArg->render(Args, CmdArgs);
  } else {
    assert((isa<CompileJobAction>(JA) || isa<BackendJobAction>(JA)) &&
           "Invalid action for clang tool.");
    if (JA.getType() == types::TY_Nothing) {
      CmdArgs.push_back("-fsyntax-only");
    } else if (JA.getType() == types::TY_LLVM_IR ||
               JA.getType() == types::TY_LTO_IR) {
      CmdArgs.push_back("-emit-llvm");
    } else if (JA.getType() == types::TY_LLVM_BC ||
               JA.getType() == types::TY_LTO_BC) {
      // Emit textual llvm IR for AMDGPU offloading for -emit-llvm -S
      if (Triple.isAMDGCN() && IsOpenMPDevice && Args.hasArg(options::OPT_S) &&
          Args.hasArg(options::OPT_emit_llvm)) {
        CmdArgs.push_back("-emit-llvm");
      } else {
        CmdArgs.push_back("-emit-llvm-bc");
      }
    } else if (JA.getType() == types::TY_IFS ||
               JA.getType() == types::TY_IFS_CPP) {
      StringRef ArgStr =
          Args.hasArg(options::OPT_interface_stub_version_EQ)
              ? Args.getLastArgValue(options::OPT_interface_stub_version_EQ)
              : "ifs-v1";
      CmdArgs.push_back("-emit-interface-stubs");
      CmdArgs.push_back(
          Args.MakeArgString(Twine("-interface-stub-version=") + ArgStr.str()));
    } else if (JA.getType() == types::TY_PP_Asm) {
      CmdArgs.push_back("-S");
    } else if (JA.getType() == types::TY_AST) {
      CmdArgs.push_back("-emit-pch");
    } else if (JA.getType() == types::TY_ModuleFile) {
      CmdArgs.push_back("-module-file-info");
    } else if (JA.getType() == types::TY_RewrittenObjC) {
      CmdArgs.push_back("-rewrite-objc");
      rewriteKind = RK_NonFragile;
    } else if (JA.getType() == types::TY_RewrittenLegacyObjC) {
      CmdArgs.push_back("-rewrite-objc");
      rewriteKind = RK_Fragile;
    } else {
      assert(JA.getType() == types::TY_PP_Asm && "Unexpected output type!");
    }

    // Preserve use-list order by default when emitting bitcode, so that
    // loading the bitcode up in 'opt' or 'llc' and running passes gives the
    // same result as running passes here.  For LTO, we don't need to preserve
    // the use-list order, since serialization to bitcode is part of the flow.
    if (JA.getType() == types::TY_LLVM_BC)
      CmdArgs.push_back("-emit-llvm-uselists");

    if (IsUsingLTO) {
      // Only AMDGPU supports device-side LTO.
      if (IsDeviceOffloadAction &&
          !Args.hasFlag(options::OPT_fopenmp_new_driver,
                        options::OPT_no_offload_new_driver, true) &&
          !Args.hasFlag(options::OPT_offload_new_driver,
                        options::OPT_no_offload_new_driver, false) &&
          !Triple.isAMDGPU()) {
        D.Diag(diag::err_drv_unsupported_opt_for_target)
            << Args.getLastArg(options::OPT_foffload_lto,
                               options::OPT_foffload_lto_EQ)
                   ->getAsString(Args)
            << Triple.getTriple();
      } else {
        assert(LTOMode == LTOK_Full || LTOMode == LTOK_Thin);
        CmdArgs.push_back(Args.MakeArgString(
            Twine("-flto=") + (LTOMode == LTOK_Thin ? "thin" : "full")));
        CmdArgs.push_back("-flto-unit");
      }
    }
  }

  if (const Arg *A = Args.getLastArg(options::OPT_fthinlto_index_EQ)) {
    if (!types::isLLVMIR(Input.getType()))
      D.Diag(diag::err_drv_arg_requires_bitcode_input) << A->getAsString(Args);
    Args.AddLastArg(CmdArgs, options::OPT_fthinlto_index_EQ);
  }

  if (Args.getLastArg(options::OPT_fthin_link_bitcode_EQ))
    Args.AddLastArg(CmdArgs, options::OPT_fthin_link_bitcode_EQ);

  if (Args.getLastArg(options::OPT_save_temps_EQ))
    Args.AddLastArg(CmdArgs, options::OPT_save_temps_EQ);

#if INTEL_CUSTOMIZATION
  auto AddOptLevel = [&]() {
    if (D.IsIntelMode() && IsOpenMPDevice && Triple.isSPIR() &&
        !Args.hasArg(options::OPT_O_Group)) {
      if (Args.hasArg(options::OPT_fopenmp_target_simd)) {
        // Force at least -O2, if explicit SIMD support is requested.
        CmdArgs.push_back("-O2");
        return;
      }
    }

    bool SkipO =
        Args.hasArg(options::OPT_fsycl_link_EQ) && ContainsWrapperAction(&JA);
    const Arg *A = Args.getLastArg(options::OPT_O_Group, options::OPT__SLASH_O);
    // Manually translate -O4 to -O3; let clang reject others.
    // When compiling a wrapped binary, do not optimize.
    if (!SkipO && A) {
      if (A->getOption().matches(options::OPT_O4) ||
          (A->getOption().matches(options::OPT_Ofast) && D.IsIntelMode())) {
        CmdArgs.push_back("-O3");
        if (A->getOption().matches(options::OPT_O4))
          D.Diag(diag::warn_O4_is_O3);
      } else {
        if (A->getOption().matches(options::OPT__SLASH_O)) {
          if (IsOpenMPDevice && Triple.isSPIR()) {
            std::string Opt(getMSVCOptimizationLevel(*A));
            if (!Opt.empty())
              CmdArgs.push_back(Args.MakeArgString(Opt));
          }
          // Do not render with SLASH_O
          return;
        }
        A->render(Args, CmdArgs);
      }
    }
  };
  if (Args.hasArg(options::OPT_fopenmp_stable_file_id))
    CmdArgs.push_back("-fopenmp-stable-file-id");
#endif // INTEL_CUSTOMIZATION
  auto *MemProfArg = Args.getLastArg(options::OPT_fmemory_profile,
                                     options::OPT_fmemory_profile_EQ,
                                     options::OPT_fno_memory_profile);
  if (MemProfArg &&
      !MemProfArg->getOption().matches(options::OPT_fno_memory_profile))
    MemProfArg->render(Args, CmdArgs);

  // Embed-bitcode option.
  // Only white-listed flags below are allowed to be embedded.
  if (C.getDriver().embedBitcodeInObject() && !IsUsingLTO &&
      (isa<BackendJobAction>(JA) || isa<AssembleJobAction>(JA))) {
    // Add flags implied by -fembed-bitcode.
    Args.AddLastArg(CmdArgs, options::OPT_fembed_bitcode_EQ);
    // Disable all llvm IR level optimizations.
    CmdArgs.push_back("-disable-llvm-passes");

    // Render target options.
    TC.addClangTargetOptions(Args, CmdArgs, JA.getOffloadingDeviceKind());

    // reject options that shouldn't be supported in bitcode
    // also reject kernel/kext
    static const constexpr unsigned kBitcodeOptionIgnorelist[] = {
        options::OPT_mkernel,
        options::OPT_fapple_kext,
        options::OPT_ffunction_sections,
        options::OPT_fno_function_sections,
        options::OPT_fdata_sections,
        options::OPT_fno_data_sections,
        options::OPT_fbasic_block_sections_EQ,
        options::OPT_funique_internal_linkage_names,
        options::OPT_fno_unique_internal_linkage_names,
        options::OPT_funique_section_names,
        options::OPT_fno_unique_section_names,
        options::OPT_funique_basic_block_section_names,
        options::OPT_fno_unique_basic_block_section_names,
        options::OPT_mrestrict_it,
        options::OPT_mno_restrict_it,
        options::OPT_mstackrealign,
        options::OPT_mno_stackrealign,
        options::OPT_mstack_alignment,
        options::OPT_mcmodel_EQ,
        options::OPT_mlong_calls,
        options::OPT_mno_long_calls,
        options::OPT_ggnu_pubnames,
        options::OPT_gdwarf_aranges,
        options::OPT_fdebug_types_section,
        options::OPT_fno_debug_types_section,
        options::OPT_fdwarf_directory_asm,
        options::OPT_fno_dwarf_directory_asm,
        options::OPT_mrelax_all,
        options::OPT_mno_relax_all,
        options::OPT_ftrap_function_EQ,
        options::OPT_ffixed_r9,
        options::OPT_mfix_cortex_a53_835769,
        options::OPT_mno_fix_cortex_a53_835769,
        options::OPT_ffixed_x18,
        options::OPT_mglobal_merge,
        options::OPT_mno_global_merge,
        options::OPT_mred_zone,
        options::OPT_mno_red_zone,
        options::OPT_Wa_COMMA,
        options::OPT_Xassembler,
        options::OPT_mllvm,
    };
    for (const auto &A : Args)
      if (llvm::is_contained(kBitcodeOptionIgnorelist, A->getOption().getID()))
        D.Diag(diag::err_drv_unsupported_embed_bitcode) << A->getSpelling();

    // Render the CodeGen options that need to be passed.
    Args.addOptOutFlag(CmdArgs, options::OPT_foptimize_sibling_calls,
                       options::OPT_fno_optimize_sibling_calls);

#if INTEL_CUSTOMIZATION
    RenderFloatingPointOptions(TC, D, isOptimizationLevelFast(D, Args), Args,
                               CmdArgs, JA);
#endif // INTEL_CUSTOMIZATION

    // Render ABI arguments
    switch (TC.getArch()) {
    default: break;
    case llvm::Triple::arm:
    case llvm::Triple::armeb:
    case llvm::Triple::thumbeb:
      RenderARMABI(D, Triple, Args, CmdArgs);
      break;
    case llvm::Triple::aarch64:
    case llvm::Triple::aarch64_32:
    case llvm::Triple::aarch64_be:
      RenderAArch64ABI(Triple, Args, CmdArgs);
      break;
    }

    // Optimization level for CodeGen.
    AddOptLevel(); // INTEL

    // Input/Output file.
    if (Output.getType() == types::TY_Dependencies) {
      // Handled with other dependency code.
    } else if (Output.isFilename()) {
      CmdArgs.push_back("-o");
      CmdArgs.push_back(Output.getFilename());
    } else {
      assert(Output.isNothing() && "Input output.");
    }

    for (const auto &II : Inputs) {
      addDashXForInput(Args, II, CmdArgs);
      if (II.isFilename())
        CmdArgs.push_back(II.getFilename());
      else
        II.getInputArg().renderAsInput(Args, CmdArgs);
    }

    C.addCommand(std::make_unique<Command>(
        JA, *this, ResponseFileSupport::AtFileUTF8(), D.getClangProgramPath(),
        CmdArgs, Inputs, Output));
    return;
  }

  if (C.getDriver().embedBitcodeMarkerOnly() && !IsUsingLTO)
    CmdArgs.push_back("-fembed-bitcode=marker");

  // We normally speed up the clang process a bit by skipping destructors at
  // exit, but when we're generating diagnostics we can rely on some of the
  // cleanup.
  if (!C.isForDiagnostics())
    if (!Args.hasArg(options::OPT_no_disable_free)) // INTEL
    CmdArgs.push_back("-disable-free");
  CmdArgs.push_back("-clear-ast-before-backend");

#ifdef NDEBUG
  const bool IsAssertBuild = false;
#else
  const bool IsAssertBuild = true;
#endif

  // Disable the verification pass in -asserts builds.
  if (!IsAssertBuild)
    CmdArgs.push_back("-disable-llvm-verifier");

  // Discard value names in assert builds unless otherwise specified.
  if (Args.hasFlag(options::OPT_fdiscard_value_names,
                   options::OPT_fno_discard_value_names,
                   !IsAssertBuild && !IsFPGASYCLOffloadDevice)) {
    if (Args.hasArg(options::OPT_fdiscard_value_names) &&
        llvm::any_of(Inputs, [](const clang::driver::InputInfo &II) {
          return types::isLLVMIR(II.getType());
        })) {
      D.Diag(diag::warn_ignoring_fdiscard_for_bitcode);
    }
#if INTEL_CUSTOMIZATION
    // Do not discard value names when using -Rpass* options
    // unless -fdiscard-value-names is explicitly set
    if (Args.hasArg(options::OPT_fdiscard_value_names) ||
        !Args.hasArg(options::OPT_Rpass_EQ, options::OPT_Rpass_missed_EQ,
                     options::OPT_Rpass_analysis_EQ))
#endif // INTEL_CUSTOMIZATION
    CmdArgs.push_back("-discard-value-names");
  }

  // Set the main file name, so that debug info works even with
  // -save-temps.
  CmdArgs.push_back("-main-file-name");
  CmdArgs.push_back(getBaseInputName(Args, Input));

  // Some flags which affect the language (via preprocessor
  // defines).
  if (Args.hasArg(options::OPT_static))
    CmdArgs.push_back("-static-define");

  if (Args.hasArg(options::OPT_municode))
    CmdArgs.push_back("-DUNICODE");
#if INTEL_CUSTOMIZATION
  // When compiling with -qtbb, the oneDPL headers conflict with the system
  // installed parallel STL headers.  Add needed predefine macros to get around
  // this issue.
  llvm::Triple HostTriple = TC.getTriple();
  if (IsOpenMPDevice || IsSYCLOffloadDevice)
    HostTriple = C.getSingleOffloadToolChain<Action::OFK_Host>()->getTriple();
  if (Args.hasArg(options::OPT_qtbb) && HostTriple.isOSLinux()) {
    CmdArgs.push_back("-DPSTL_USE_PARALLEL_POLICIES=0");
    CmdArgs.push_back("-D_GLIBCXX_USE_TBB_PAR_BACKEND=0");
  }
  // For MKL and SYCL, set MKL_ILP64
  if (Args.hasArg(options::OPT_qmkl_EQ) && Args.hasArg(options::OPT_fsycl))
    CmdArgs.push_back("-DMKL_ILP64");
#endif // INTEL_CUSTOMIZATION

  if (isa<AnalyzeJobAction>(JA))
    RenderAnalyzerOptions(Args, CmdArgs, Triple, Input);

  if (isa<AnalyzeJobAction>(JA) ||
      (isa<PreprocessJobAction>(JA) && Args.hasArg(options::OPT__analyze)))
    CmdArgs.push_back("-setup-static-analyzer");

  // Enable compatilibily mode to avoid analyzer-config related errors.
  // Since we can't access frontend flags through hasArg, let's manually iterate
  // through them.
  bool FoundAnalyzerConfig = false;
  for (auto Arg : Args.filtered(options::OPT_Xclang))
    if (StringRef(Arg->getValue()) == "-analyzer-config") {
      FoundAnalyzerConfig = true;
      break;
    }
  if (!FoundAnalyzerConfig)
    for (auto Arg : Args.filtered(options::OPT_Xanalyzer))
      if (StringRef(Arg->getValue()) == "-analyzer-config") {
        FoundAnalyzerConfig = true;
        break;
      }
  if (FoundAnalyzerConfig)
    CmdArgs.push_back("-analyzer-config-compatibility-mode=true");

  CheckCodeGenerationOptions(D, Args);

  unsigned FunctionAlignment = ParseFunctionAlignment(TC, Args);
  assert(FunctionAlignment <= 31 && "function alignment will be truncated!");
  if (FunctionAlignment) {
    CmdArgs.push_back("-function-alignment");
    CmdArgs.push_back(Args.MakeArgString(std::to_string(FunctionAlignment)));
  }

  // We support -falign-loops=N where N is a power of 2. GCC supports more
  // forms.
  if (const Arg *A = Args.getLastArg(options::OPT_falign_loops_EQ)) {
    unsigned Value = 0;
    if (StringRef(A->getValue()).getAsInteger(10, Value) || Value > 65536)
      TC.getDriver().Diag(diag::err_drv_invalid_int_value)
          << A->getAsString(Args) << A->getValue();
    else if (Value & (Value - 1))
      TC.getDriver().Diag(diag::err_drv_alignment_not_power_of_two)
          << A->getAsString(Args) << A->getValue();
    // Treat =0 as unspecified (use the target preference).
    if (Value)
      CmdArgs.push_back(Args.MakeArgString("-falign-loops=" +
                                           Twine(std::min(Value, 65536u))));
  }

  llvm::Reloc::Model RelocationModel;
  unsigned PICLevel;
  bool IsPIE;
  std::tie(RelocationModel, PICLevel, IsPIE) = ParsePICArgs(TC, Args);

  bool IsROPI = RelocationModel == llvm::Reloc::ROPI ||
                RelocationModel == llvm::Reloc::ROPI_RWPI;
  bool IsRWPI = RelocationModel == llvm::Reloc::RWPI ||
                RelocationModel == llvm::Reloc::ROPI_RWPI;

  if (Args.hasArg(options::OPT_mcmse) &&
      !Args.hasArg(options::OPT_fallow_unsupported)) {
    if (IsROPI)
      D.Diag(diag::err_cmse_pi_are_incompatible) << IsROPI;
    if (IsRWPI)
      D.Diag(diag::err_cmse_pi_are_incompatible) << !IsRWPI;
  }

  if (IsROPI && types::isCXX(Input.getType()) &&
      !Args.hasArg(options::OPT_fallow_unsupported))
    D.Diag(diag::err_drv_ropi_incompatible_with_cxx);

  const char *RMName = RelocationModelName(RelocationModel);
  if (RMName) {
    CmdArgs.push_back("-mrelocation-model");
    CmdArgs.push_back(RMName);
  }
  if (PICLevel > 0) {
    CmdArgs.push_back("-pic-level");
    CmdArgs.push_back(PICLevel == 1 ? "1" : "2");
    if (IsPIE)
      CmdArgs.push_back("-pic-is-pie");
  }

  if (RelocationModel == llvm::Reloc::ROPI ||
      RelocationModel == llvm::Reloc::ROPI_RWPI)
    CmdArgs.push_back("-fropi");
  if (RelocationModel == llvm::Reloc::RWPI ||
      RelocationModel == llvm::Reloc::ROPI_RWPI)
    CmdArgs.push_back("-frwpi");

  if (Arg *A = Args.getLastArg(options::OPT_meabi)) {
    CmdArgs.push_back("-meabi");
    CmdArgs.push_back(A->getValue());
  }

  // -fsemantic-interposition is forwarded to CC1: set the
  // "SemanticInterposition" metadata to 1 (make some linkages interposable) and
  // make default visibility external linkage definitions dso_preemptable.
  //
  // -fno-semantic-interposition: if the target supports .Lfoo$local local
  // aliases (make default visibility external linkage definitions dso_local).
  // This is the CC1 default for ELF to match COFF/Mach-O.
  //
  // Otherwise use Clang's traditional behavior: like
  // -fno-semantic-interposition but local aliases are not used. So references
  // can be interposed if not optimized out.
  if (Triple.isOSBinFormatELF()) {
    Arg *A = Args.getLastArg(options::OPT_fsemantic_interposition,
                             options::OPT_fno_semantic_interposition);
    if (RelocationModel != llvm::Reloc::Static && !IsPIE) {
      // The supported targets need to call AsmPrinter::getSymbolPreferLocal.
      bool SupportsLocalAlias =
          Triple.isAArch64() || Triple.isRISCV() || Triple.isX86();
      if (!A)
        CmdArgs.push_back("-fhalf-no-semantic-interposition");
      else if (A->getOption().matches(options::OPT_fsemantic_interposition))
        A->render(Args, CmdArgs);
      else if (!SupportsLocalAlias)
        CmdArgs.push_back("-fhalf-no-semantic-interposition");
    }
  }

  {
    std::string Model;
    if (Arg *A = Args.getLastArg(options::OPT_mthread_model)) {
      if (!TC.isThreadModelSupported(A->getValue()))
        D.Diag(diag::err_drv_invalid_thread_model_for_target)
            << A->getValue() << A->getAsString(Args);
      Model = A->getValue();
    } else
      Model = TC.getThreadModel();
    if (Model != "posix") {
      CmdArgs.push_back("-mthread-model");
      CmdArgs.push_back(Args.MakeArgString(Model));
    }
  }

  Args.AddLastArg(CmdArgs, options::OPT_fveclib);

  if (Args.hasFlag(options::OPT_fmerge_all_constants,
                   options::OPT_fno_merge_all_constants, false))
    CmdArgs.push_back("-fmerge-all-constants");

  if (Args.hasFlag(options::OPT_fno_delete_null_pointer_checks,
                   options::OPT_fdelete_null_pointer_checks, false))
    CmdArgs.push_back("-fno-delete-null-pointer-checks");

  // LLVM Code Generator Options.

  for (const Arg *A : Args.filtered(options::OPT_frewrite_map_file_EQ)) {
    StringRef Map = A->getValue();
    if (!llvm::sys::fs::exists(Map)) {
      D.Diag(diag::err_drv_no_such_file) << Map;
    } else {
      A->render(Args, CmdArgs);
      A->claim();
    }
  }

  if (Arg *A = Args.getLastArg(options::OPT_mabi_EQ_vec_extabi,
                               options::OPT_mabi_EQ_vec_default)) {
    if (!Triple.isOSAIX())
      D.Diag(diag::err_drv_unsupported_opt_for_target)
          << A->getSpelling() << RawTriple.str();
    if (A->getOption().getID() == options::OPT_mabi_EQ_vec_extabi)
      CmdArgs.push_back("-mabi=vec-extabi");
    else
      CmdArgs.push_back("-mabi=vec-default");
  }

  if (Arg *A = Args.getLastArg(options::OPT_mlong_double_128)) {
    // Emit the unsupported option error until the Clang's library integration
    // support for 128-bit long double is available for AIX.
    if (Triple.isOSAIX())
      D.Diag(diag::err_drv_unsupported_opt_for_target)
          << A->getSpelling() << RawTriple.str();
  }

  if (Arg *A = Args.getLastArg(options::OPT_Wframe_larger_than_EQ)) {
    StringRef v = A->getValue();
    // FIXME: Validate the argument here so we don't produce meaningless errors
    // about -fwarn-stack-size=.
    if (v.empty())
      D.Diag(diag::err_drv_missing_argument) << A->getSpelling() << 1;
    else
      CmdArgs.push_back(Args.MakeArgString("-fwarn-stack-size=" + v));
    A->claim();
  }

  Args.addOptOutFlag(CmdArgs, options::OPT_fjump_tables,
                     options::OPT_fno_jump_tables);
  Args.addOptInFlag(CmdArgs, options::OPT_fprofile_sample_accurate,
                    options::OPT_fno_profile_sample_accurate);
  Args.addOptOutFlag(CmdArgs, options::OPT_fpreserve_as_comments,
                     options::OPT_fno_preserve_as_comments);

  if (Arg *A = Args.getLastArg(options::OPT_mregparm_EQ)) {
    CmdArgs.push_back("-mregparm");
    CmdArgs.push_back(A->getValue());
  }

  if (Arg *A = Args.getLastArg(options::OPT_maix_struct_return,
                               options::OPT_msvr4_struct_return)) {
    if (!TC.getTriple().isPPC32()) {
      D.Diag(diag::err_drv_unsupported_opt_for_target)
          << A->getSpelling() << RawTriple.str();
    } else if (A->getOption().matches(options::OPT_maix_struct_return)) {
      CmdArgs.push_back("-maix-struct-return");
    } else {
      assert(A->getOption().matches(options::OPT_msvr4_struct_return));
      CmdArgs.push_back("-msvr4-struct-return");
    }
  }

  if (Arg *A = Args.getLastArg(options::OPT_fpcc_struct_return,
                               options::OPT_freg_struct_return)) {
    if (TC.getArch() != llvm::Triple::x86) {
      D.Diag(diag::err_drv_unsupported_opt_for_target)
          << A->getSpelling() << RawTriple.str();
    } else if (A->getOption().matches(options::OPT_fpcc_struct_return)) {
      CmdArgs.push_back("-fpcc-struct-return");
    } else {
      assert(A->getOption().matches(options::OPT_freg_struct_return));
      CmdArgs.push_back("-freg-struct-return");
    }
  }

  if (Args.hasFlag(options::OPT_mrtd, options::OPT_mno_rtd, false))
    CmdArgs.push_back("-fdefault-calling-conv=stdcall");

  if (Args.hasArg(options::OPT_fenable_matrix)) {
    // enable-matrix is needed by both the LangOpts and by LLVM.
    CmdArgs.push_back("-fenable-matrix");
    CmdArgs.push_back("-mllvm");
    CmdArgs.push_back("-enable-matrix");
  }

  CodeGenOptions::FramePointerKind FPKeepKind =
                  getFramePointerKind(Args, RawTriple);
  const char *FPKeepKindStr = nullptr;
  switch (FPKeepKind) {
  case CodeGenOptions::FramePointerKind::None:
    FPKeepKindStr = "-mframe-pointer=none";
    break;
  case CodeGenOptions::FramePointerKind::NonLeaf:
    FPKeepKindStr = "-mframe-pointer=non-leaf";
    break;
  case CodeGenOptions::FramePointerKind::All:
    FPKeepKindStr = "-mframe-pointer=all";
    break;
  }
  assert(FPKeepKindStr && "unknown FramePointerKind");
  CmdArgs.push_back(FPKeepKindStr);

  Args.addOptOutFlag(CmdArgs, options::OPT_fzero_initialized_in_bss,
                     options::OPT_fno_zero_initialized_in_bss);

  bool OFastEnabled = isOptimizationLevelFast(D, Args); // INTEL
  // If -Ofast is the optimization level, then -fstrict-aliasing should be
  // enabled.  This alias option is being used to simplify the hasFlag logic.
  OptSpecifier StrictAliasingAliasOption =
      OFastEnabled ? options::OPT_Ofast : options::OPT_fstrict_aliasing;
  // We turn strict aliasing off by default if we're in CL mode, since MSVC
  // doesn't do any TBAA.
  bool TBAAOnByDefault = !D.IsCLMode() || D.IsIntelMode(); // INTEL
  if (!Args.hasFlag(options::OPT_fstrict_aliasing, StrictAliasingAliasOption,
                    options::OPT_fno_strict_aliasing, TBAAOnByDefault))
    CmdArgs.push_back("-relaxed-aliasing");
  if (!Args.hasFlag(options::OPT_fstruct_path_tbaa,
                    options::OPT_fno_struct_path_tbaa, true))
    CmdArgs.push_back("-no-struct-path-tbaa");
  Args.addOptInFlag(CmdArgs, options::OPT_fstrict_enums,
                    options::OPT_fno_strict_enums);
  Args.addOptOutFlag(CmdArgs, options::OPT_fstrict_return,
                     options::OPT_fno_strict_return);
  Args.addOptInFlag(CmdArgs, options::OPT_fallow_editor_placeholders,
                    options::OPT_fno_allow_editor_placeholders);
  Args.addOptInFlag(CmdArgs, options::OPT_fstrict_vtable_pointers,
                    options::OPT_fno_strict_vtable_pointers);
  Args.addOptInFlag(CmdArgs, options::OPT_fforce_emit_vtables,
                    options::OPT_fno_force_emit_vtables);
  Args.addOptOutFlag(CmdArgs, options::OPT_foptimize_sibling_calls,
                     options::OPT_fno_optimize_sibling_calls);
  Args.addOptOutFlag(CmdArgs, options::OPT_fescaping_block_tail_calls,
                     options::OPT_fno_escaping_block_tail_calls);

  Args.AddLastArg(CmdArgs, options::OPT_ffine_grained_bitfield_accesses,
                  options::OPT_fno_fine_grained_bitfield_accesses);

  Args.AddLastArg(CmdArgs, options::OPT_fexperimental_relative_cxx_abi_vtables,
                  options::OPT_fno_experimental_relative_cxx_abi_vtables);

  // Handle segmented stacks.
  if (Args.hasFlag(options::OPT_fsplit_stack, options::OPT_fno_split_stack,
                   false))
    CmdArgs.push_back("-fsplit-stack");

  // -fprotect-parens=0 is default.
  if (Args.hasFlag(options::OPT_fprotect_parens,
                   options::OPT_fno_protect_parens, false))
    CmdArgs.push_back("-fprotect-parens");

  RenderFloatingPointOptions(TC, D, OFastEnabled, Args, CmdArgs, JA);

  if (Arg *A = Args.getLastArg(options::OPT_fextend_args_EQ)) {
    const llvm::Triple::ArchType Arch = TC.getArch();
    if (Arch == llvm::Triple::x86 || Arch == llvm::Triple::x86_64) {
      StringRef V = A->getValue();
      if (V == "64")
        CmdArgs.push_back("-fextend-arguments=64");
      else if (V != "32")
        D.Diag(diag::err_drv_invalid_argument_to_option)
            << A->getValue() << A->getOption().getName();
    } else
      D.Diag(diag::err_drv_unsupported_opt_for_target)
          << A->getOption().getName() << TripleStr;
  }

  if (Arg *A = Args.getLastArg(options::OPT_mdouble_EQ)) {
    if (TC.getArch() == llvm::Triple::avr)
      A->render(Args, CmdArgs);
    else
      D.Diag(diag::err_drv_unsupported_opt_for_target)
          << A->getAsString(Args) << TripleStr;
  }

  if (Arg *A = Args.getLastArg(options::OPT_LongDouble_Group)) {
    if (TC.getTriple().isX86())
      A->render(Args, CmdArgs);
    else if (TC.getTriple().isSPIR() &&
             (A->getOption().getID() == options::OPT_mlong_double_64))
      // Only allow for -mlong-double-64 for SPIR-V
      A->render(Args, CmdArgs);
    else if (TC.getTriple().isPPC() &&
             (A->getOption().getID() != options::OPT_mlong_double_80))
      A->render(Args, CmdArgs);
    else
      D.Diag(diag::err_drv_unsupported_opt_for_target)
          << A->getAsString(Args) << TripleStr;
  }

#if INTEL_CUSTOMIZATION
  if (Args.hasFlag(options::OPT__SLASH_Qlong_double,
                   options::OPT__SLASH_Qlong_double_, false)) {
      CmdArgs.push_back("-fintel-long-double-size=80");
  }

  std::string imfAttr;
  auto addToImfAttr = [&imfAttr](const Twine &optStr) {
    if (imfAttr.empty())
      imfAttr = std::move(std::string("-mGLOB_imf_attr="));
    else
      imfAttr += " ";
    imfAttr += optStr.str();
  };
  for (const Arg *A : Args) {
    unsigned OptionID = A->getOption().getID();
    switch (OptionID) {
    // -fp-model=consistent implies -fimf-arch-consistency=true
    case options::OPT_ffp_model_EQ:
      if (StringRef(A->getValue()).equals("consistent"))
        addToImfAttr(Twine("arch-consistency:true"));
      A->claim();
      break;
    case options::OPT_fimf_arch_consistency_EQ:
      addToImfAttr(Twine("arch-consistency:") + A->getValue());
      A->claim();
      break;
    case options::OPT_fimf_max_error_EQ:
      addToImfAttr(Twine("max-error:") + A->getValue());
      A->claim();
      break;
    case options::OPT_fimf_absolute_error_EQ:
      addToImfAttr(Twine("absolute-error:") + A->getValue());
      A->claim();
      break;
    case options::OPT_fimf_accuracy_bits_EQ:
      addToImfAttr(Twine("accuracy-bits:") + A->getValue());
      A->claim();
      break;
    case options::OPT_fimf_domain_exclusion_EQ:
      addToImfAttr(Twine("domain-exclusion:") + A->getValue());
      A->claim();
      break;
    case options::OPT_fimf_precision_EQ:
      addToImfAttr(Twine("precision:") + A->getValue());
      A->claim();
      break;
    case options::OPT_fimf_use_svml_EQ:
      // no need to set use-svml:false because it's the default
      if (!StringRef(A->getValue()).equals("false"))
        addToImfAttr(Twine("use-svml:") + A->getValue());
      A->claim();
      break;
    default:
      break;
    }
  }
  if (!imfAttr.empty())
    CmdArgs.push_back(Args.MakeArgString(imfAttr));
#endif // INTEL_CUSTOMIZATION

  // Decide whether to use verbose asm. Verbose assembly is the default on
  // toolchains which have the integrated assembler on by default.
  bool IsIntegratedAssemblerDefault = TC.IsIntegratedAssemblerDefault();
  if (!Args.hasFlag(options::OPT_fverbose_asm, options::OPT_fno_verbose_asm,
#if INTEL_CUSTOMIZATION
                    IsIntegratedAssemblerDefault &&
                    !(D.IsIntelMode() && D.IsCLMode())))
#endif // INTEL_CUSTOMIZATION
    CmdArgs.push_back("-fno-verbose-asm");

  // Parse 'none' or '$major.$minor'. Disallow -fbinutils-version=0 because we
  // use that to indicate the MC default in the backend.
  if (Arg *A = Args.getLastArg(options::OPT_fbinutils_version_EQ)) {
    StringRef V = A->getValue();
    unsigned Num;
    if (V == "none")
      A->render(Args, CmdArgs);
    else if (!V.consumeInteger(10, Num) && Num > 0 &&
             (V.empty() || (V.consume_front(".") &&
                            !V.consumeInteger(10, Num) && V.empty())))
      A->render(Args, CmdArgs);
    else
      D.Diag(diag::err_drv_invalid_argument_to_option)
          << A->getValue() << A->getOption().getName();
  }

  // If toolchain choose to use MCAsmParser for inline asm don't pass the
  // option to disable integrated-as explictly.
  if (!TC.useIntegratedAs() && !TC.parseInlineAsmUsingAsmParser())
    CmdArgs.push_back("-no-integrated-as");

  if (Args.hasArg(options::OPT_fdebug_pass_structure)) {
    CmdArgs.push_back("-mdebug-pass");
    CmdArgs.push_back("Structure");
  }
  if (Args.hasArg(options::OPT_fdebug_pass_arguments)) {
    CmdArgs.push_back("-mdebug-pass");
    CmdArgs.push_back("Arguments");
  }

  // Enable -mconstructor-aliases except on darwin, where we have to work around
  // a linker bug (see <rdar://problem/7651567>), and CUDA device code, where
  // aliases aren't supported.
  if (!RawTriple.isOSDarwin() && !RawTriple.isNVPTX())
    CmdArgs.push_back("-mconstructor-aliases");

  // Darwin's kernel doesn't support guard variables; just die if we
  // try to use them.
  if (KernelOrKext && RawTriple.isOSDarwin())
    CmdArgs.push_back("-fforbid-guard-variables");

  if (Args.hasFlag(options::OPT_mms_bitfields, options::OPT_mno_ms_bitfields,
                   Triple.isWindowsGNUEnvironment())) {
    CmdArgs.push_back("-mms-bitfields");
  }

  // Non-PIC code defaults to -fdirect-access-external-data while PIC code
  // defaults to -fno-direct-access-external-data. Pass the option if different
  // from the default.
  if (Arg *A = Args.getLastArg(options::OPT_fdirect_access_external_data,
                               options::OPT_fno_direct_access_external_data))
    if (A->getOption().matches(options::OPT_fdirect_access_external_data) !=
        (PICLevel == 0))
      A->render(Args, CmdArgs);

  if (Args.hasFlag(options::OPT_fno_plt, options::OPT_fplt, false)) {
    CmdArgs.push_back("-fno-plt");
  }

  // -fhosted is default.
  // TODO: Audit uses of KernelOrKext and see where it'd be more appropriate to
  // use Freestanding.
  bool Freestanding =
      Args.hasFlag(options::OPT_ffreestanding, options::OPT_fhosted, false) ||
      KernelOrKext;
  if (Freestanding)
    CmdArgs.push_back("-ffreestanding");

  Args.AddLastArg(CmdArgs, options::OPT_fno_knr_functions);

  // This is a coarse approximation of what llvm-gcc actually does, both
  // -fasynchronous-unwind-tables and -fnon-call-exceptions interact in more
  // complicated ways.
  auto SanitizeArgs = TC.getSanitizerArgs(Args);
  bool AsyncUnwindTables = Args.hasFlag(
      options::OPT_fasynchronous_unwind_tables,
      options::OPT_fno_asynchronous_unwind_tables,
      (TC.IsUnwindTablesDefault(Args) || SanitizeArgs.needsUnwindTables()) &&
          !Freestanding);
  bool UnwindTables = Args.hasFlag(options::OPT_funwind_tables,
                                   options::OPT_fno_unwind_tables, false);
  if (AsyncUnwindTables)
    CmdArgs.push_back("-funwind-tables=2");
  else if (UnwindTables)
    CmdArgs.push_back("-funwind-tables=1");

  // Prepare `-aux-target-cpu` and `-aux-target-feature` unless
  // `--gpu-use-aux-triple-only` is specified.
  if (!Args.getLastArg(options::OPT_gpu_use_aux_triple_only) &&
      (IsCudaDevice || (IsSYCL && IsSYCLOffloadDevice) || IsHIPDevice)) {
    const ArgList &HostArgs =
        C.getArgsForToolChain(nullptr, StringRef(), Action::OFK_None);
    std::string HostCPU =
        getCPUName(D, HostArgs, *TC.getAuxTriple(), /*FromAs*/ false);
    if (!HostCPU.empty()) {
      CmdArgs.push_back("-aux-target-cpu");
      CmdArgs.push_back(Args.MakeArgString(HostCPU));
    }
    getTargetFeatures(D, *TC.getAuxTriple(), HostArgs, CmdArgs,
                      /*ForAS*/ false, /*IsAux*/ true);
  }

  TC.addClangTargetOptions(Args, CmdArgs, JA.getOffloadingDeviceKind());

  // FIXME: Handle -mtune=.
  (void)Args.hasArg(options::OPT_mtune_EQ);

  if (Arg *A = Args.getLastArg(options::OPT_mcmodel_EQ)) {
    StringRef CM = A->getValue();
    if (CM == "small" || CM == "kernel" || CM == "medium" || CM == "large" ||
        CM == "tiny") {
      if (Triple.isOSAIX() && CM == "medium")
        CmdArgs.push_back("-mcmodel=large");
      else
        A->render(Args, CmdArgs);
    } else {
      D.Diag(diag::err_drv_invalid_argument_to_option)
          << CM << A->getOption().getName();
    }
  }

  if (Arg *A = Args.getLastArg(options::OPT_mtls_size_EQ)) {
    StringRef Value = A->getValue();
    unsigned TLSSize = 0;
    Value.getAsInteger(10, TLSSize);
    if (!Triple.isAArch64() || !Triple.isOSBinFormatELF())
      D.Diag(diag::err_drv_unsupported_opt_for_target)
          << A->getOption().getName() << TripleStr;
    if (TLSSize != 12 && TLSSize != 24 && TLSSize != 32 && TLSSize != 48)
      D.Diag(diag::err_drv_invalid_int_value)
          << A->getOption().getName() << Value;
    Args.AddLastArg(CmdArgs, options::OPT_mtls_size_EQ);
  }

  // Add the target cpu
  std::string CPU = getCPUName(D, Args, Triple, /*FromAs*/ false);
  if (!CPU.empty()) {
    CmdArgs.push_back("-target-cpu");
    CmdArgs.push_back(Args.MakeArgString(CPU));
  }

  RenderTargetOptions(Triple, Args, KernelOrKext, CmdArgs);

  // FIXME: For now we want to demote any errors to warnings, when they have
  // been raised for asking the wrong question of scalable vectors, such as
  // asking for the fixed number of elements. This may happen because code that
  // is not yet ported to work for scalable vectors uses the wrong interfaces,
  // whereas the behaviour is actually correct. Emitting a warning helps bring
  // up scalable vector support in an incremental way. When scalable vector
  // support is stable enough, all uses of wrong interfaces should be considered
  // as errors, but until then, we can live with a warning being emitted by the
  // compiler. This way, Clang can be used to compile code with scalable vectors
  // and identify possible issues.
  if (isa<AssembleJobAction>(JA) || isa<CompileJobAction>(JA) ||
      isa<BackendJobAction>(JA)) {
    CmdArgs.push_back("-mllvm");
    CmdArgs.push_back("-treat-scalable-fixed-error-as-warning");
  }

  // These two are potentially updated by AddClangCLArgs.
  codegenoptions::DebugInfoKind DebugInfoKind = codegenoptions::NoDebugInfo;
  bool EmitCodeView = false;

  // Add clang-cl arguments.
  types::ID InputType = Input.getType();
  if (D.IsCLMode())
#if INTEL_CUSTOMIZATION
    AddClangCLArgs(Args, InputType, CmdArgs, &DebugInfoKind, &EmitCodeView, JA);
  // for OpenMP with /Qiopenmp /Qopenmp-targets=spir64, /LD is not supported.
  Arg *LDArg = Args.getLastArgNoClaim(options::OPT__SLASH_LD);
  if (D.IsCLMode() && LDArg && IsOpenMPDevice && Triple.isSPIR())
    D.Diag(diag::err_drv_openmp_targets_spir64_unsupported_opt)
        << LDArg->getAsString(Args);
#endif // INTEL_CUSTOMIZATION

  DwarfFissionKind DwarfFission = DwarfFissionKind::None;
  renderDebugOptions(TC, D, RawTriple, Args, EmitCodeView,
                     types::isLLVMIR(InputType), CmdArgs, DebugInfoKind,
                     DwarfFission);

  // This controls whether or not we perform JustMyCode instrumentation.
  if (Args.hasFlag(options::OPT_fjmc, options::OPT_fno_jmc, false)) {
    if (TC.getTriple().isOSBinFormatELF()) {
      if (DebugInfoKind >= codegenoptions::DebugInfoConstructor)
        CmdArgs.push_back("-fjmc");
      else
        D.Diag(clang::diag::warn_drv_jmc_requires_debuginfo) << "-fjmc"
                                                             << "-g";
    } else {
      D.Diag(clang::diag::warn_drv_fjmc_for_elf_only);
    }
  }

  // Add the split debug info name to the command lines here so we
  // can propagate it to the backend.
  bool SplitDWARF = (DwarfFission != DwarfFissionKind::None) &&
                    (TC.getTriple().isOSBinFormatELF() ||
                     TC.getTriple().isOSBinFormatWasm()) &&
                    (isa<AssembleJobAction>(JA) || isa<CompileJobAction>(JA) ||
                     isa<BackendJobAction>(JA));
  if (SplitDWARF) {
    const char *SplitDWARFOut = SplitDebugName(JA, Args, Input, Output);
    CmdArgs.push_back("-split-dwarf-file");
    CmdArgs.push_back(SplitDWARFOut);
    if (DwarfFission == DwarfFissionKind::Split) {
      CmdArgs.push_back("-split-dwarf-output");
      CmdArgs.push_back(SplitDWARFOut);
    }
  }

  // Pass the linker version in use.
  if (Arg *A = Args.getLastArg(options::OPT_mlinker_version_EQ)) {
    CmdArgs.push_back("-target-linker-version");
    CmdArgs.push_back(A->getValue());
  }

  // Explicitly error on some things we know we don't support and can't just
  // ignore.
  if (!Args.hasArg(options::OPT_fallow_unsupported)) {
    Arg *Unsupported;
    if (types::isCXX(InputType) && RawTriple.isOSDarwin() &&
        TC.getArch() == llvm::Triple::x86) {
      if ((Unsupported = Args.getLastArg(options::OPT_fapple_kext)) ||
          (Unsupported = Args.getLastArg(options::OPT_mkernel)))
        D.Diag(diag::err_drv_clang_unsupported_opt_cxx_darwin_i386)
            << Unsupported->getOption().getName();
    }
    // The faltivec option has been superseded by the maltivec option.
    if ((Unsupported = Args.getLastArg(options::OPT_faltivec)))
      D.Diag(diag::err_drv_clang_unsupported_opt_faltivec)
          << Unsupported->getOption().getName()
          << "please use -maltivec and include altivec.h explicitly";
    if ((Unsupported = Args.getLastArg(options::OPT_fno_altivec)))
      D.Diag(diag::err_drv_clang_unsupported_opt_faltivec)
          << Unsupported->getOption().getName() << "please use -mno-altivec";
  }

  Args.AddAllArgs(CmdArgs, options::OPT_v);

  if (Args.getLastArg(options::OPT_H)) {
    CmdArgs.push_back("-H");
    CmdArgs.push_back("-sys-header-deps");
  }
  Args.AddAllArgs(CmdArgs, options::OPT_fshow_skipped_includes);

  if (D.CCPrintHeaders && !D.CCGenDiagnostics) {
    CmdArgs.push_back("-header-include-file");
    CmdArgs.push_back(!D.CCPrintHeadersFilename.empty()
                          ? D.CCPrintHeadersFilename.c_str()
                          : "-");
    CmdArgs.push_back("-sys-header-deps");
  }
  Args.AddLastArg(CmdArgs, options::OPT_P);
  Args.AddLastArg(CmdArgs, options::OPT_print_ivar_layout);

#if INTEL_CUSTOMIZATION
  // -EP should expand to -E -P.
  if (Args.hasArg(options::OPT_EP))
    CmdArgs.push_back("-P");
#endif // INTEL_CUSTOMIZATION
  if (D.CCLogDiagnostics && !D.CCGenDiagnostics) {
    CmdArgs.push_back("-diagnostic-log-file");
    CmdArgs.push_back(!D.CCLogDiagnosticsFilename.empty()
                          ? D.CCLogDiagnosticsFilename.c_str()
                          : "-");
  }

  // Give the gen diagnostics more chances to succeed, by avoiding intentional
  // crashes.
  if (D.CCGenDiagnostics)
    CmdArgs.push_back("-disable-pragma-debug-crash");

  // Allow backend to put its diagnostic files in the same place as frontend
  // crash diagnostics files.
  if (Args.hasArg(options::OPT_fcrash_diagnostics_dir)) {
    StringRef Dir = Args.getLastArgValue(options::OPT_fcrash_diagnostics_dir);
    CmdArgs.push_back("-mllvm");
    CmdArgs.push_back(Args.MakeArgString("-crash-diagnostics-dir=" + Dir));
  }

  bool UseSeparateSections = isUseSeparateSections(D, Triple); // INTEL

  if (Args.hasFlag(options::OPT_ffunction_sections,
                   options::OPT_fno_function_sections, UseSeparateSections)) {
    CmdArgs.push_back("-ffunction-sections");
  }

  if (Arg *A = Args.getLastArg(options::OPT_fbasic_block_sections_EQ)) {
    StringRef Val = A->getValue();
    if (Triple.isX86() && Triple.isOSBinFormatELF()) {
      if (Val != "all" && Val != "labels" && Val != "none" &&
          !Val.startswith("list="))
        D.Diag(diag::err_drv_invalid_value)
            << A->getAsString(Args) << A->getValue();
      else
        A->render(Args, CmdArgs);
    } else if (Triple.isNVPTX()) {
      // Do not pass the option to the GPU compilation. We still want it enabled
      // for the host-side compilation, so seeing it here is not an error.
    } else if (Val != "none") {
      // =none is allowed everywhere. It's useful for overriding the option
      // and is the same as not specifying the option.
      D.Diag(diag::err_drv_unsupported_opt_for_target)
          << A->getAsString(Args) << TripleStr;
    }
  }

  bool HasDefaultDataSections = Triple.isOSBinFormatXCOFF();
  if (Args.hasFlag(options::OPT_fdata_sections, options::OPT_fno_data_sections,
                   UseSeparateSections || HasDefaultDataSections)) {
    CmdArgs.push_back("-fdata-sections");
  }

  Args.addOptOutFlag(CmdArgs, options::OPT_funique_section_names,
                     options::OPT_fno_unique_section_names);
  Args.addOptInFlag(CmdArgs, options::OPT_funique_internal_linkage_names,
                    options::OPT_fno_unique_internal_linkage_names);
  Args.addOptInFlag(CmdArgs, options::OPT_funique_basic_block_section_names,
                    options::OPT_fno_unique_basic_block_section_names);

  if (Arg *A = Args.getLastArg(options::OPT_fsplit_machine_functions,
                               options::OPT_fno_split_machine_functions)) {
    // This codegen pass is only available on x86-elf targets.
    if (Triple.isX86() && Triple.isOSBinFormatELF()) {
      if (A->getOption().matches(options::OPT_fsplit_machine_functions))
        A->render(Args, CmdArgs);
    } else {
      D.Diag(diag::err_drv_unsupported_opt_for_target)
          << A->getAsString(Args) << TripleStr;
    }
  }

#if INTEL_CUSTOMIZATION
  Args.AddLastArg(CmdArgs, options::OPT_finstrument_functions_after_inlining,
                  options::OPT_finstrument_function_entry_bare);

  if ((Args.hasFlag(options::OPT_finstrument_functions,
                    options::OPT_fno_instrument_functions, false)) &&
      (!Args.hasArg(options::OPT_finstrument_functions_after_inlining,
                    options::OPT_finstrument_function_entry_bare)))
    Args.AddLastArg(CmdArgs, options::OPT_finstrument_functions);
#endif // INTEL_CUSTOMIZATION

  // NVPTX/AMDGCN doesn't support PGO or coverage. There's no runtime support
  // for sampling, overhead of call arc collection is way too high and there's
  // no way to collect the output.
  // Disable for SPIR-V compilations as well.
  if (!Triple.isNVPTX() && !Triple.isAMDGCN() && !Triple.isSPIR())
    addPGOAndCoverageFlags(TC, C, D, Output, Args, SanitizeArgs, CmdArgs);

  Args.AddLastArg(CmdArgs, options::OPT_fclang_abi_compat_EQ);

  // Add runtime flag for PS4/PS5 when PGO, coverage, or sanitizers are enabled.
  if (RawTriple.isPS() &&
      !Args.hasArg(options::OPT_nostdlib, options::OPT_nodefaultlibs)) {
    PScpu::addProfileRTArgs(TC, Args, CmdArgs);
    PScpu::addSanitizerArgs(TC, Args, CmdArgs);
  }

  // Pass options for controlling the default header search paths.
  if (Args.hasArg(options::OPT_nostdinc)) {
    CmdArgs.push_back("-nostdsysteminc");
    CmdArgs.push_back("-nobuiltininc");
  } else {
    if (Args.hasArg(options::OPT_nostdlibinc))
      CmdArgs.push_back("-nostdsysteminc");
    Args.AddLastArg(CmdArgs, options::OPT_nostdincxx);
    Args.AddLastArg(CmdArgs, options::OPT_nobuiltininc);
  }

  // Pass the path to compiler resource files.
  CmdArgs.push_back("-resource-dir");
  CmdArgs.push_back(D.ResourceDir.c_str());

  Args.AddLastArg(CmdArgs, options::OPT_working_directory);

  RenderARCMigrateToolOptions(D, Args, CmdArgs);

  // Add preprocessing options like -I, -D, etc. if we are using the
  // preprocessor.
  //
  // FIXME: Support -fpreprocessed
  if (types::getPreprocessedType(InputType) != types::TY_INVALID)
    AddPreprocessingOptions(C, JA, D, Args, CmdArgs, Output, Inputs);

  // Don't warn about "clang -c -DPIC -fPIC test.i" because libtool.m4 assumes
  // that "The compiler can only warn and ignore the option if not recognized".
  // When building with ccache, it will pass -D options to clang even on
  // preprocessed inputs and configure concludes that -fPIC is not supported.
  Args.ClaimAllArgs(options::OPT_D);

  // Manually translate -O4 to -O3; let clang reject others.
  AddOptLevel(); // INTEL

  // Warn about ignored options to clang.
  for (const Arg *A :
       Args.filtered(options::OPT_clang_ignored_gcc_optimization_f_Group)) {
    D.Diag(diag::warn_ignored_gcc_optimization) << A->getAsString(Args);
    A->claim();
  }

  for (const Arg *A :
       Args.filtered(options::OPT_clang_ignored_legacy_options_Group)) {
    D.Diag(diag::warn_ignored_clang_option) << A->getAsString(Args);
    A->claim();
  }

  claimNoWarnArgs(Args);

  Args.AddAllArgs(CmdArgs, options::OPT_R_Group);

  for (const Arg *A :
       Args.filtered(options::OPT_W_Group, options::OPT__SLASH_wd)) {
    A->claim();
    if (A->getOption().getID() == options::OPT__SLASH_wd) {
      unsigned WarningNumber;
      if (StringRef(A->getValue()).getAsInteger(10, WarningNumber)) {
        D.Diag(diag::err_drv_invalid_int_value)
            << A->getAsString(Args) << A->getValue();
        continue;
      }

      if (auto Group = diagGroupFromCLWarningID(WarningNumber)) {
        CmdArgs.push_back(Args.MakeArgString(
            "-Wno-" + DiagnosticIDs::getWarningOptionForGroup(*Group)));
      }
      continue;
    }
    A->render(Args, CmdArgs);
  }

#if INTEL_CUSTOMIZATION
  if (Args.hasFlag(options::OPT_Wcheck_unicode_security,
                   options::OPT_Wno_check_unicode_security, false))
    ClangTidySourceCheck(C, JA, Inputs, Args);

  if (Args.hasFlag(options::OPT_pedantic, options::OPT_no_pedantic, false)
      || Args.hasArg(options::OPT_strict_ansi))
#endif // INTEL_CUSTOMIZATION
    CmdArgs.push_back("-pedantic");

  Args.AddLastArg(CmdArgs, options::OPT_pedantic_errors);
  Args.AddLastArg(CmdArgs, options::OPT_w);

  // Fixed point flags
  if (Args.hasFlag(options::OPT_ffixed_point, options::OPT_fno_fixed_point,
                   /*Default=*/false))
    Args.AddLastArg(CmdArgs, options::OPT_ffixed_point);

  if (Arg *A = Args.getLastArg(options::OPT_fcxx_abi_EQ))
    A->render(Args, CmdArgs);

  Args.AddLastArg(CmdArgs, options::OPT_fexperimental_relative_cxx_abi_vtables,
                  options::OPT_fno_experimental_relative_cxx_abi_vtables);

  if (Arg *A = Args.getLastArg(options::OPT_ffuchsia_api_level_EQ))
    A->render(Args, CmdArgs);

  // Handle -{std, ansi, trigraphs} -- take the last of -{std, ansi}
  // (-ansi is equivalent to -std=c89 or -std=c++98).
  //
  // If a std is supplied, only add -trigraphs if it follows the
  // option.
  bool ImplyVCPPCVer = false;
  bool ImplyVCPPCXXVer = false;
#if INTEL_CUSTOMIZATION
  const Arg *Std = Args.getLastArg(options::OPT_std_EQ, options::OPT_ansi,
                     options::OPT_strict_ansi);
#else //INTEL_CUSTOMIZATION
  const Arg *Std = Args.getLastArg(options::OPT_std_EQ, options::OPT_ansi);
#endif //INTEL_CUSTOMIZATION
  if (Std) {
#if INTEL_CUSTOMIZATION
    if (Std->getOption().matches(options::OPT_ansi) ||
        Std->getOption().matches(options::OPT_strict_ansi))
#else //INTEL_CUSTOMIZATION
    if (Std->getOption().matches(options::OPT_ansi))
#endif //INTEL_CUSTOMIZATION
      if (types::isCXX(InputType))
        CmdArgs.push_back("-std=c++98");
      else
        CmdArgs.push_back("-std=c89");
#if INTEL_CUSTOMIZATION
    // Intel compiler allows for /Qstd which is an alias -std.  We want to be
    // sure to limit valid args to C++14 or higher.
    else if (D.IsIntelMode() && IsWindowsMSVC) {
      StringRef Val(Std->getValue());
      if (Val == "c++98" || Val == "c++03" || Val == "c++0x" ||
          Val == "c++11") {
        D.Diag(clang::diag::warn_drv_unused_argument) << Std->getAsString(Args);
        ImplyVCPPCXXVer = true;
      } else
        Std->render(Args, CmdArgs);
    }
#endif // INTEL_CUSTOMIZATION
    else {
      if (Args.hasArg(options::OPT_fsycl)) {
        // Use of -std= with 'C' is not supported for SYCL.
        const LangStandard *LangStd =
            LangStandard::getLangStandardForName(Std->getValue());
        if (LangStd && LangStd->getLanguage() == Language::C)
          D.Diag(diag::err_drv_argument_not_allowed_with)
              << Std->getAsString(Args) << "-fsycl";
      }
      Std->render(Args, CmdArgs);
    }

    // If -f(no-)trigraphs appears after the language standard flag, honor it.
    if (Arg *A = Args.getLastArg(options::OPT_std_EQ, options::OPT_ansi,
                                 options::OPT_ftrigraphs,
                                 options::OPT_fno_trigraphs))
      if (A != Std)
        A->render(Args, CmdArgs);
  } else {
#if INTEL_CUSTOMIZATION
    bool CPPVerSpecified = false;
    if (Args.hasArg(options::OPT__SLASH_std)) {
      const Arg *StdArg = Args.getLastArg(options::OPT__SLASH_std);
      CPPVerSpecified =
        StringRef(StdArg->getValue()).contains_insensitive("c++");
    }
#endif // INTEL_CUSTOMIZATION
    // Honor -std-default.
    //
    // FIXME: Clang doesn't correctly handle -std= when the input language
    // doesn't match. For the time being just ignore this for C++ inputs;
    // eventually we want to do all the standard defaulting here instead of
    // splitting it between the driver and clang -cc1.
    if (!types::isCXX(InputType)) {
      if (!Args.hasArg(options::OPT__SLASH_std)) {
        Args.AddAllArgsTranslated(CmdArgs, options::OPT_std_default_EQ, "-std=",
                                  /*Joined=*/true);
      } else
#if INTEL_CUSTOMIZATION
      if (!CPPVerSpecified)
#endif // INTEL_CUSTOMIZATION
        ImplyVCPPCVer = true;
    }
    else if (IsWindowsMSVC)
      ImplyVCPPCXXVer = true;

#if INTEL_CUSTOMIZATION
    // When performing interop (OpenMP+SYCL) we need to pass -std=c++xx or
    // -std=cxx specified by /std: to all clang calls.
    else if ((IsSYCL || Args.hasArg(options::OPT_fsycl)) &&
             Args.hasArg(options::OPT_fopenmp_targets_EQ) &&
             Args.hasArg(options::OPT__SLASH_std)) {
      ImplyVCPPCXXVer = CPPVerSpecified;
      ImplyVCPPCVer = !ImplyVCPPCXXVer;
    }

    // When performing interop (OpenMP+SYCL) we need to be sure to maintain
    // C++17 settings even if we aren't doing the SYCL offloading.  We do this
    // by checking for the -fsycl option.
    if ((IsSYCL || Args.hasArg(options::OPT_fsycl)) && types::isCXX(InputType) &&
        !Args.hasArg(options::OPT__SLASH_std))
#endif // INTEL_CUSTOMIZATION
      // For DPC++, we default to -std=c++17 for all compilations.  Use of -std
      // on the command line will override.
      CmdArgs.push_back("-std=c++17");

    Args.AddLastArg(CmdArgs, options::OPT_ftrigraphs,
                    options::OPT_fno_trigraphs);

    // HIP headers has minimum C++ standard requirements. Therefore set the
    // default language standard.
    if (IsHIP)
      CmdArgs.push_back(IsWindowsMSVC ? "-std=c++14" : "-std=c++11");
  }

  // GCC's behavior for -Wwrite-strings is a bit strange:
  //  * In C, this "warning flag" changes the types of string literals from
  //    'char[N]' to 'const char[N]', and thus triggers an unrelated warning
  //    for the discarded qualifier.
  //  * In C++, this is just a normal warning flag.
  //
  // Implementing this warning correctly in C is hard, so we follow GCC's
  // behavior for now. FIXME: Directly diagnose uses of a string literal as
  // a non-const char* in C, rather than using this crude hack.
  if (!types::isCXX(InputType)) {
    // FIXME: This should behave just like a warning flag, and thus should also
    // respect -Weverything, -Wno-everything, -Werror=write-strings, and so on.
    Arg *WriteStrings =
        Args.getLastArg(options::OPT_Wwrite_strings,
                        options::OPT_Wno_write_strings, options::OPT_w);
    if (WriteStrings &&
        WriteStrings->getOption().matches(options::OPT_Wwrite_strings))
      CmdArgs.push_back("-fconst-strings");
  }

  // GCC provides a macro definition '__DEPRECATED' when -Wdeprecated is active
  // during C++ compilation, which it is by default. GCC keeps this define even
  // in the presence of '-w', match this behavior bug-for-bug.
  if (types::isCXX(InputType) &&
      Args.hasFlag(options::OPT_Wdeprecated, options::OPT_Wno_deprecated,
                   true)) {
    CmdArgs.push_back("-fdeprecated-macro");
  }

  // Translate GCC's misnamer '-fasm' arguments to '-fgnu-keywords'.
  if (Arg *Asm = Args.getLastArg(options::OPT_fasm, options::OPT_fno_asm)) {
    if (Asm->getOption().matches(options::OPT_fasm))
      CmdArgs.push_back("-fgnu-keywords");
    else
      CmdArgs.push_back("-fno-gnu-keywords");
  }

  if (!ShouldEnableAutolink(Args, TC, JA))
    CmdArgs.push_back("-fno-autolink");

  // Add in -fdebug-compilation-dir if necessary.
  const char *DebugCompilationDir =
      addDebugCompDirArg(Args, CmdArgs, D.getVFS());

  addDebugPrefixMapArg(D, TC, Args, CmdArgs);

  if (Arg *A = Args.getLastArg(options::OPT_ftemplate_depth_,
                               options::OPT_ftemplate_depth_EQ)) {
    CmdArgs.push_back("-ftemplate-depth");
    CmdArgs.push_back(A->getValue());
  }

  if (Arg *A = Args.getLastArg(options::OPT_foperator_arrow_depth_EQ)) {
    CmdArgs.push_back("-foperator-arrow-depth");
    CmdArgs.push_back(A->getValue());
  }

  if (Arg *A = Args.getLastArg(options::OPT_fconstexpr_depth_EQ)) {
    CmdArgs.push_back("-fconstexpr-depth");
    CmdArgs.push_back(A->getValue());
  }

  if (Arg *A = Args.getLastArg(options::OPT_fconstexpr_steps_EQ)) {
    CmdArgs.push_back("-fconstexpr-steps");
    CmdArgs.push_back(A->getValue());
  }

  if (Args.hasArg(options::OPT_funstable)) {
    CmdArgs.push_back("-funstable");
    if (!Args.hasArg(options::OPT_fno_coroutines_ts))
      CmdArgs.push_back("-fcoroutines-ts");
    CmdArgs.push_back("-fmodules-ts");
  }

  if (Args.hasArg(options::OPT_fexperimental_new_constant_interpreter))
    CmdArgs.push_back("-fexperimental-new-constant-interpreter");

  if (Arg *A = Args.getLastArg(options::OPT_fbracket_depth_EQ)) {
    CmdArgs.push_back("-fbracket-depth");
    CmdArgs.push_back(A->getValue());
  }

  if (Arg *A = Args.getLastArg(options::OPT_Wlarge_by_value_copy_EQ,
                               options::OPT_Wlarge_by_value_copy_def)) {
    if (A->getNumValues()) {
      StringRef bytes = A->getValue();
      CmdArgs.push_back(Args.MakeArgString("-Wlarge-by-value-copy=" + bytes));
    } else
      CmdArgs.push_back("-Wlarge-by-value-copy=64"); // default value
  }

  if (Args.hasArg(options::OPT_relocatable_pch))
    CmdArgs.push_back("-relocatable-pch");

  if (const Arg *A = Args.getLastArg(options::OPT_fcf_runtime_abi_EQ)) {
    static const char *kCFABIs[] = {
      "standalone", "objc", "swift", "swift-5.0", "swift-4.2", "swift-4.1",
    };

    if (!llvm::is_contained(kCFABIs, StringRef(A->getValue())))
      D.Diag(diag::err_drv_invalid_cf_runtime_abi) << A->getValue();
    else
      A->render(Args, CmdArgs);
  }

  if (Arg *A = Args.getLastArg(options::OPT_fconstant_string_class_EQ)) {
    CmdArgs.push_back("-fconstant-string-class");
    CmdArgs.push_back(A->getValue());
  }

  if (Arg *A = Args.getLastArg(options::OPT_ftabstop_EQ)) {
    CmdArgs.push_back("-ftabstop");
    CmdArgs.push_back(A->getValue());
  }

  if (Args.hasFlag(options::OPT_fstack_size_section,
                   options::OPT_fno_stack_size_section, RawTriple.isPS4()))
    CmdArgs.push_back("-fstack-size-section");

  if (Args.hasArg(options::OPT_fstack_usage)) {
    CmdArgs.push_back("-stack-usage-file");

    if (Arg *OutputOpt = Args.getLastArg(options::OPT_o)) {
      SmallString<128> OutputFilename(OutputOpt->getValue());
      llvm::sys::path::replace_extension(OutputFilename, "su");
      CmdArgs.push_back(Args.MakeArgString(OutputFilename));
    } else
      CmdArgs.push_back(
          Args.MakeArgString(Twine(getBaseInputStem(Args, Inputs)) + ".su"));
  }

  CmdArgs.push_back("-ferror-limit");
  if (Arg *A = Args.getLastArg(options::OPT_ferror_limit_EQ))
    CmdArgs.push_back(A->getValue());
  else
    CmdArgs.push_back("19");

  if (Arg *A = Args.getLastArg(options::OPT_fmacro_backtrace_limit_EQ)) {
    CmdArgs.push_back("-fmacro-backtrace-limit");
    CmdArgs.push_back(A->getValue());
  }

  if (Arg *A = Args.getLastArg(options::OPT_ftemplate_backtrace_limit_EQ)) {
    CmdArgs.push_back("-ftemplate-backtrace-limit");
    CmdArgs.push_back(A->getValue());
  }

  if (Arg *A = Args.getLastArg(options::OPT_fconstexpr_backtrace_limit_EQ)) {
    CmdArgs.push_back("-fconstexpr-backtrace-limit");
    CmdArgs.push_back(A->getValue());
  }

  if (Arg *A = Args.getLastArg(options::OPT_fspell_checking_limit_EQ)) {
    CmdArgs.push_back("-fspell-checking-limit");
    CmdArgs.push_back(A->getValue());
  }

#if INTEL_CUSTOMIZATION
  //-fiopenmp-offload is default
  if (Args.hasArg(options::OPT_fiopenmp) &&
      Args.hasFlag(options::OPT_fno_iopenmp_offload,
                   options::OPT_fiopenmp_offload, false)) {
    CmdArgs.push_back("-fno-intel-openmp-offload");
    CmdArgs.push_back("-mllvm");
    CmdArgs.push_back("-vpo-paropt-use-offload-metadata=false");
  }
  if (Args.hasFlag(options::OPT_fiopenmp_simd, options::OPT_fno_iopenmp_simd,
                   false)) {
    // FIXME: Add better interactions with -fopenmp-simd.
    if (!JA.isDeviceOffloading(Action::OFK_SYCL))
      CmdArgs.push_back("-fopenmp-simd");
    CmdArgs.push_back("-fopenmp-late-outline");
  }
  // When compiling for SPIR, we want to be sure that -fiopenmp is used
  // and not -fopenmp.
  if (IsOpenMPDevice && !Args.hasArg(options::OPT_fiopenmp) &&
      Args.hasArg(options::OPT_fopenmp_EQ, options::OPT_fopenmp) &&
      Triple.isSPIR()) {
    if (!D.IsCLMode())
        D.Diag(diag::err_drv_opt_requires_opt)
          << "-fopenmp-targets=spir64" << "-fiopenmp";
    else
        D.Diag(diag::err_drv_opt_requires_opt)
          << "-Qopenmp-targets=spir64" << "-Qiopenmp";
  }
  if (Arg *A = Args.getLastArg(options::OPT_qopenmp_threadprivate_EQ)) {
    StringRef Value = A->getValue();

    if ((Value != "compat") && (Value != "legacy"))
      D.Diag(diag::err_drv_unsupported_option_argument)
          << A->getOption().getName() << Value;

    if (Value == "legacy")
      CmdArgs.push_back("-fopenmp-threadprivate-legacy");
  }

  if (Args.hasFlag(options::OPT__SLASH_Qvla_, options::OPT__SLASH_Qvla, false))
    CmdArgs.push_back("-Werror=vla");
  if (Arg *A = Args.getLastArg(
          options::OPT_fopenmp_declare_target_scalar_defaultmap_EQ)) {
    StringRef Value = A->getValue();
    if (Value == "firstprivate")
      CmdArgs.push_back(
          "-fopenmp-declare-target-scalar-defaultmap-firstprivate");
    else if (Value != "default")
      D.Diag(diag::err_drv_unsupported_option_argument)
          << A->getOption().getName() << Value;
  }
#endif // INTEL_CUSTOMIZATION

  // Pass -fmessage-length=.
  unsigned MessageLength = 0;
  if (Arg *A = Args.getLastArg(options::OPT_fmessage_length_EQ)) {
    StringRef V(A->getValue());
    if (V.getAsInteger(0, MessageLength))
      D.Diag(diag::err_drv_invalid_argument_to_option)
          << V << A->getOption().getName();
  } else {
    // If -fmessage-length=N was not specified, determine whether this is a
    // terminal and, if so, implicitly define -fmessage-length appropriately.
    MessageLength = llvm::sys::Process::StandardErrColumns();
  }
  if (MessageLength != 0)
    CmdArgs.push_back(
        Args.MakeArgString("-fmessage-length=" + Twine(MessageLength)));

  if (Arg *A = Args.getLastArg(options::OPT_frandomize_layout_seed_EQ))
    CmdArgs.push_back(
        Args.MakeArgString("-frandomize-layout-seed=" + Twine(A->getValue(0))));

  if (Arg *A = Args.getLastArg(options::OPT_frandomize_layout_seed_file_EQ))
    CmdArgs.push_back(Args.MakeArgString("-frandomize-layout-seed-file=" +
                                         Twine(A->getValue(0))));

  // -fvisibility= and -fvisibility-ms-compat are of a piece.
  if (const Arg *A = Args.getLastArg(options::OPT_fvisibility_EQ,
                                     options::OPT_fvisibility_ms_compat)) {
    if (A->getOption().matches(options::OPT_fvisibility_EQ)) {
      CmdArgs.push_back("-fvisibility");
      CmdArgs.push_back(A->getValue());
    } else {
      assert(A->getOption().matches(options::OPT_fvisibility_ms_compat));
      CmdArgs.push_back("-fvisibility");
      CmdArgs.push_back("hidden");
      CmdArgs.push_back("-ftype-visibility");
      CmdArgs.push_back("default");
    }
  } else if (IsOpenMPDevice) {
    // When compiling for the OpenMP device we want protected visibility by
    // default. This prevents the device from accidenally preempting code on the
    // host, makes the system more robust, and improves performance.
    CmdArgs.push_back("-fvisibility");
    CmdArgs.push_back("protected");
  }

  if (!RawTriple.isPS4())
    if (const Arg *A =
            Args.getLastArg(options::OPT_fvisibility_from_dllstorageclass,
                            options::OPT_fno_visibility_from_dllstorageclass)) {
      if (A->getOption().matches(
              options::OPT_fvisibility_from_dllstorageclass)) {
        CmdArgs.push_back("-fvisibility-from-dllstorageclass");
        Args.AddLastArg(CmdArgs, options::OPT_fvisibility_dllexport_EQ);
        Args.AddLastArg(CmdArgs, options::OPT_fvisibility_nodllstorageclass_EQ);
        Args.AddLastArg(CmdArgs, options::OPT_fvisibility_externs_dllimport_EQ);
        Args.AddLastArg(CmdArgs,
                        options::OPT_fvisibility_externs_nodllstorageclass_EQ);
      }
    }

  if (const Arg *A = Args.getLastArg(options::OPT_mignore_xcoff_visibility)) {
    if (Triple.isOSAIX())
      CmdArgs.push_back("-mignore-xcoff-visibility");
    else
      D.Diag(diag::err_drv_unsupported_opt_for_target)
          << A->getAsString(Args) << TripleStr;
  }

  if (const Arg *A =
          Args.getLastArg(options::OPT_mdefault_visibility_export_mapping_EQ)) {
    if (Triple.isOSAIX())
      A->render(Args, CmdArgs);
    else
      D.Diag(diag::err_drv_unsupported_opt_for_target)
          << A->getAsString(Args) << TripleStr;
  }

  if (Args.hasFlag(options::OPT_fvisibility_inlines_hidden,
                    options::OPT_fno_visibility_inlines_hidden, false))
    CmdArgs.push_back("-fvisibility-inlines-hidden");

  Args.AddLastArg(CmdArgs, options::OPT_fvisibility_inlines_hidden_static_local_var,
                           options::OPT_fno_visibility_inlines_hidden_static_local_var);
  Args.AddLastArg(CmdArgs, options::OPT_fvisibility_global_new_delete_hidden);
  Args.AddLastArg(CmdArgs, options::OPT_ftlsmodel_EQ);

  if (Args.hasFlag(options::OPT_fnew_infallible,
                   options::OPT_fno_new_infallible, false))
    CmdArgs.push_back("-fnew-infallible");

  if (Args.hasFlag(options::OPT_fno_operator_names,
                   options::OPT_foperator_names, false))
    CmdArgs.push_back("-fno-operator-names");

  // Forward -f (flag) options which we can pass directly.
  Args.AddLastArg(CmdArgs, options::OPT_femit_all_decls);
  Args.AddLastArg(CmdArgs, options::OPT_fheinous_gnu_extensions);
  Args.AddLastArg(CmdArgs, options::OPT_fdigraphs, options::OPT_fno_digraphs);
  Args.AddLastArg(CmdArgs, options::OPT_femulated_tls,
                  options::OPT_fno_emulated_tls);
  Args.AddLastArg(CmdArgs, options::OPT_fzero_call_used_regs_EQ);

  if (Arg *A = Args.getLastArg(options::OPT_fzero_call_used_regs_EQ)) {
    // FIXME: There's no reason for this to be restricted to X86. The backend
    // code needs to be changed to include the appropriate function calls
    // automatically.
    if (!Triple.isX86() && !Triple.isAArch64())
      D.Diag(diag::err_drv_unsupported_opt_for_target)
          << A->getAsString(Args) << TripleStr;
  }

  // AltiVec-like language extensions aren't relevant for assembling.
  if (!isa<PreprocessJobAction>(JA) || Output.getType() != types::TY_PP_Asm)
    Args.AddLastArg(CmdArgs, options::OPT_fzvector);

  Args.AddLastArg(CmdArgs, options::OPT_fdiagnostics_show_template_tree);
  Args.AddLastArg(CmdArgs, options::OPT_fno_elide_type);
#if INTEL_COLLAB
  if (Args.hasFlag(options::OPT_fiopenmp, options::OPT_fno_iopenmp, false)) {
    CmdArgs.push_back("-fopenmp-late-outline");
#if INTEL_CUSTOMIZATION
    if (Arg *A = Args.getLastArg(options::OPT_qopenmp_threadprivate_EQ)) {
      StringRef Value = A->getValue();
      if (Value != "compat")
        CmdArgs.push_back("-fopenmp-threadprivate-legacy");
    } else
#endif // INTEL_CUSTOMIZATION
      CmdArgs.push_back("-fopenmp-threadprivate-legacy");
  }
#endif // INTEL_COLLAB

#if INTEL_CUSTOMIZATION
  bool StubsOverride = false;
  if (Arg *A = Args.getLastArg(options::OPT_qopenmp_stubs,
      options::OPT_fopenmp, options::OPT_fopenmp_EQ, options::OPT_fiopenmp))
    if (A->getOption().matches(options::OPT_qopenmp_stubs))
      StubsOverride = true;
#endif // INTEL_CUSTOMIZATION

  // Forward flags for OpenMP. We don't do this if the current action is an
  // device offloading action other than OpenMP.
#if INTEL_COLLAB
  if ((Args.hasFlag(options::OPT_fopenmp, options::OPT_fopenmp_EQ,
                    options::OPT_fno_openmp, false) ||
       Args.hasFlag(options::OPT_fiopenmp, options::OPT_fno_iopenmp, false)) &&
#else
  if (Args.hasFlag(options::OPT_fopenmp, options::OPT_fopenmp_EQ,
                   options::OPT_fno_openmp, false) &&
#endif // INTEL_COLLAB
      !StubsOverride && // INTEL
      (JA.isDeviceOffloading(Action::OFK_None) ||
       JA.isDeviceOffloading(Action::OFK_OpenMP))) {
    switch (D.getOpenMPRuntime(Args)) {
    case Driver::OMPRT_OMP:
    case Driver::OMPRT_IOMP5:
      // Clang can generate useful OpenMP code for these two runtime libraries.
      CmdArgs.push_back("-fopenmp");

      // If no option regarding the use of TLS in OpenMP codegeneration is
      // given, decide a default based on the target. Otherwise rely on the
      // options and pass the right information to the frontend.
      if (!Args.hasFlag(options::OPT_fopenmp_use_tls,
                        options::OPT_fnoopenmp_use_tls, /*Default=*/true))
        CmdArgs.push_back("-fnoopenmp-use-tls");
      Args.AddLastArg(CmdArgs, options::OPT_fopenmp_simd,
                      options::OPT_fno_openmp_simd);
      Args.AddAllArgs(CmdArgs, options::OPT_fopenmp_enable_irbuilder);
      Args.AddAllArgs(CmdArgs, options::OPT_fopenmp_version_EQ);
      if (!Args.hasFlag(options::OPT_fopenmp_extensions,
                        options::OPT_fno_openmp_extensions, /*Default=*/true))
        CmdArgs.push_back("-fno-openmp-extensions");
      Args.AddAllArgs(CmdArgs, options::OPT_fopenmp_cuda_number_of_sm_EQ);
      Args.AddAllArgs(CmdArgs, options::OPT_fopenmp_cuda_blocks_per_sm_EQ);
      Args.AddAllArgs(CmdArgs,
                      options::OPT_fopenmp_cuda_teams_reduction_recs_num_EQ);
      if (Args.hasFlag(options::OPT_fopenmp_optimistic_collapse,
                       options::OPT_fno_openmp_optimistic_collapse,
                       /*Default=*/false))
        CmdArgs.push_back("-fopenmp-optimistic-collapse");

      // When in OpenMP offloading mode with NVPTX target, forward
      // cuda-mode flag
      if (Args.hasFlag(options::OPT_fopenmp_cuda_mode,
                       options::OPT_fno_openmp_cuda_mode, /*Default=*/false))
        CmdArgs.push_back("-fopenmp-cuda-mode");

      // When in OpenMP offloading mode, enable debugging on the device.
      Args.AddAllArgs(CmdArgs, options::OPT_fopenmp_target_debug_EQ);
      if (Args.hasFlag(options::OPT_fopenmp_target_debug,
                       options::OPT_fno_openmp_target_debug, /*Default=*/false))
        CmdArgs.push_back("-fopenmp-target-debug");

      // When in OpenMP offloading mode with NVPTX target, check if full runtime
      // is required.
      if (Args.hasFlag(options::OPT_fopenmp_cuda_force_full_runtime,
                       options::OPT_fno_openmp_cuda_force_full_runtime,
                       /*Default=*/false))
        CmdArgs.push_back("-fopenmp-cuda-force-full-runtime");

      // When in OpenMP offloading mode, forward assumptions information about
      // thread and team counts in the device.
      if (Args.hasFlag(options::OPT_fopenmp_assume_teams_oversubscription,
                       options::OPT_fno_openmp_assume_teams_oversubscription,
                       /*Default=*/false))
        CmdArgs.push_back("-fopenmp-assume-teams-oversubscription");
      if (Args.hasFlag(options::OPT_fopenmp_assume_threads_oversubscription,
                       options::OPT_fno_openmp_assume_threads_oversubscription,
                       /*Default=*/false))
        CmdArgs.push_back("-fopenmp-assume-threads-oversubscription");
      if (Args.hasArg(options::OPT_fopenmp_assume_no_thread_state))
        CmdArgs.push_back("-fopenmp-assume-no-thread-state");
      if (Args.hasArg(options::OPT_fopenmp_offload_mandatory))
        CmdArgs.push_back("-fopenmp-offload-mandatory");
      break;
    default:
      // By default, if Clang doesn't know how to generate useful OpenMP code
      // for a specific runtime library, we just don't pass the '-fopenmp' flag
      // down to the actual compilation.
      // FIXME: It would be better to have a mode which *only* omits IR
      // generation based on the OpenMP support so that we get consistent
      // semantic analysis, etc.
      break;
    }
  } else {
    if (!JA.isDeviceOffloading(Action::OFK_SYCL))
      Args.AddLastArg(CmdArgs, options::OPT_fopenmp_simd,
                      options::OPT_fno_openmp_simd);
    Args.AddAllArgs(CmdArgs, options::OPT_fopenmp_version_EQ);
    Args.addOptOutFlag(CmdArgs, options::OPT_fopenmp_extensions,
                       options::OPT_fno_openmp_extensions);
  }

  // Forward the new driver to change offloading code generation.
  if (Args.hasArg(options::OPT_offload_new_driver))
    CmdArgs.push_back("--offload-new-driver");

  SanitizeArgs.addArgs(TC, Args, CmdArgs, InputType);

  const XRayArgs &XRay = TC.getXRayArgs();
  XRay.addArgs(TC, Args, CmdArgs, InputType);

  for (const auto &Filename :
       Args.getAllArgValues(options::OPT_fprofile_list_EQ)) {
    if (D.getVFS().exists(Filename))
      CmdArgs.push_back(Args.MakeArgString("-fprofile-list=" + Filename));
    else
      D.Diag(clang::diag::err_drv_no_such_file) << Filename;
  }

  if (Arg *A = Args.getLastArg(options::OPT_fpatchable_function_entry_EQ)) {
    StringRef S0 = A->getValue(), S = S0;
    unsigned Size, Offset = 0;
    if (!Triple.isAArch64() && !Triple.isRISCV() && !Triple.isX86())
      D.Diag(diag::err_drv_unsupported_opt_for_target)
          << A->getAsString(Args) << TripleStr;
    else if (S.consumeInteger(10, Size) ||
             (!S.empty() && (!S.consume_front(",") ||
                             S.consumeInteger(10, Offset) || !S.empty())))
      D.Diag(diag::err_drv_invalid_argument_to_option)
          << S0 << A->getOption().getName();
    else if (Size < Offset)
      D.Diag(diag::err_drv_unsupported_fpatchable_function_entry_argument);
    else {
      CmdArgs.push_back(Args.MakeArgString(A->getSpelling() + Twine(Size)));
      CmdArgs.push_back(Args.MakeArgString(
          "-fpatchable-function-entry-offset=" + Twine(Offset)));
    }
  }

  Args.AddLastArg(CmdArgs, options::OPT_fms_hotpatch);

  if (TC.SupportsProfiling()) {
    Args.AddLastArg(CmdArgs, options::OPT_pg);

    llvm::Triple::ArchType Arch = TC.getArch();
    if (Arg *A = Args.getLastArg(options::OPT_mfentry)) {
      if (Arch == llvm::Triple::systemz || TC.getTriple().isX86())
        A->render(Args, CmdArgs);
      else
        D.Diag(diag::err_drv_unsupported_opt_for_target)
            << A->getAsString(Args) << TripleStr;
    }
    if (Arg *A = Args.getLastArg(options::OPT_mnop_mcount)) {
      if (Arch == llvm::Triple::systemz)
        A->render(Args, CmdArgs);
      else
        D.Diag(diag::err_drv_unsupported_opt_for_target)
            << A->getAsString(Args) << TripleStr;
    }
    if (Arg *A = Args.getLastArg(options::OPT_mrecord_mcount)) {
      if (Arch == llvm::Triple::systemz)
        A->render(Args, CmdArgs);
      else
        D.Diag(diag::err_drv_unsupported_opt_for_target)
            << A->getAsString(Args) << TripleStr;
    }
  }

  if (Args.getLastArg(options::OPT_fapple_kext) ||
      (Args.hasArg(options::OPT_mkernel) && types::isCXX(InputType)))
    CmdArgs.push_back("-fapple-kext");

  Args.AddLastArg(CmdArgs, options::OPT_altivec_src_compat);
  Args.AddLastArg(CmdArgs, options::OPT_flax_vector_conversions_EQ);
  Args.AddLastArg(CmdArgs, options::OPT_fobjc_sender_dependent_dispatch);
  Args.AddLastArg(CmdArgs, options::OPT_fdiagnostics_print_source_range_info);
  Args.AddLastArg(CmdArgs, options::OPT_fdiagnostics_parseable_fixits);
  Args.AddLastArg(CmdArgs, options::OPT_ftime_report);
  Args.AddLastArg(CmdArgs, options::OPT_ftime_report_EQ);
  Args.AddLastArg(CmdArgs, options::OPT_ftime_trace);
  Args.AddLastArg(CmdArgs, options::OPT_ftime_trace_granularity_EQ);
  Args.AddLastArg(CmdArgs, options::OPT_ftrapv);
#if INTEL_CUSTOMIZATION
  // -malign-double is the default for Windows Intel
  if (D.IsIntelMode() && D.IsCLMode())
    CmdArgs.push_back("-malign-double");
  else
    Args.AddLastArg(CmdArgs, options::OPT_malign_double);
#endif // INTEL_CUSTOMIZATION
  Args.AddLastArg(CmdArgs, options::OPT_fno_temp_file);

  if (Arg *A = Args.getLastArg(options::OPT_ftrapv_handler_EQ)) {
    CmdArgs.push_back("-ftrapv-handler");
    CmdArgs.push_back(A->getValue());
  }

  Args.AddLastArg(CmdArgs, options::OPT_ftrap_function_EQ);

  // -fno-strict-overflow implies -fwrapv if it isn't disabled, but
  // -fstrict-overflow won't turn off an explicitly enabled -fwrapv.
  if (Arg *A = Args.getLastArg(options::OPT_fwrapv, options::OPT_fno_wrapv)) {
    if (A->getOption().matches(options::OPT_fwrapv))
      CmdArgs.push_back("-fwrapv");
  } else if (Arg *A = Args.getLastArg(options::OPT_fstrict_overflow,
                                      options::OPT_fno_strict_overflow)) {
    if (A->getOption().matches(options::OPT_fno_strict_overflow))
      CmdArgs.push_back("-fwrapv");
  }

  if (Arg *A = Args.getLastArg(options::OPT_freroll_loops,
                               options::OPT_fno_reroll_loops))
    if (A->getOption().matches(options::OPT_freroll_loops))
      CmdArgs.push_back("-freroll-loops");

  Args.AddLastArg(CmdArgs, options::OPT_ffinite_loops,
                  options::OPT_fno_finite_loops);

  Args.AddLastArg(CmdArgs, options::OPT_fwritable_strings);
#if INTEL_CUSTOMIZATION
  RenderUnrollOptions(D, Args, CmdArgs);
#endif // INTEL_CUSTOMIZATION

  Args.AddLastArg(CmdArgs, options::OPT_pthread);

  if (Args.hasFlag(options::OPT_mspeculative_load_hardening,
                   options::OPT_mno_speculative_load_hardening, false))
    CmdArgs.push_back(Args.MakeArgString("-mspeculative-load-hardening"));

  RenderSSPOptions(D, TC, Args, CmdArgs, KernelOrKext);
  RenderSCPOptions(TC, Args, CmdArgs);
  RenderTrivialAutoVarInitOptions(D, TC, Args, CmdArgs);

  Args.AddLastArg(CmdArgs, options::OPT_fswift_async_fp_EQ);

  // Translate -mstackrealign
  if (Args.hasFlag(options::OPT_mstackrealign, options::OPT_mno_stackrealign,
                   false))
    CmdArgs.push_back(Args.MakeArgString("-mstackrealign"));

  if (Args.hasArg(options::OPT_mstack_alignment)) {
    StringRef alignment = Args.getLastArgValue(options::OPT_mstack_alignment);
    CmdArgs.push_back(Args.MakeArgString("-mstack-alignment=" + alignment));
  }

  if (Args.hasArg(options::OPT_mstack_probe_size)) {
    StringRef Size = Args.getLastArgValue(options::OPT_mstack_probe_size);

    if (!Size.empty())
      CmdArgs.push_back(Args.MakeArgString("-mstack-probe-size=" + Size));
    else
      CmdArgs.push_back("-mstack-probe-size=0");
  }

  Args.addOptOutFlag(CmdArgs, options::OPT_mstack_arg_probe,
                     options::OPT_mno_stack_arg_probe);

  if (Arg *A = Args.getLastArg(options::OPT_mrestrict_it,
                               options::OPT_mno_restrict_it)) {
    if (A->getOption().matches(options::OPT_mrestrict_it)) {
      CmdArgs.push_back("-mllvm");
      CmdArgs.push_back("-arm-restrict-it");
    } else {
      CmdArgs.push_back("-mllvm");
      CmdArgs.push_back("-arm-default-it");
    }
  }

  // Forward -cl options to -cc1
  RenderOpenCLOptions(Args, CmdArgs, InputType);

#if INTEL_CUSTOMIZATION
  // Enable instrumentation for OpenMP SPIR-V offload by default.
  // Eventually, we will enable it by default for SYCL too, so this
  // code will have to be merged with the above.
  if (IsOpenMPDevice && Triple.isSPIR() &&
      Args.hasFlag(options::OPT_fsycl_instrument_device_code,
                   options::OPT_fno_sycl_instrument_device_code, true)) {
    CmdArgs.push_back("-fsycl-instrument-device-code");
  }
#endif // INTEL_CUSTOMIZATION
  // Forward hlsl options to -cc1
  if (C.getDriver().IsDXCMode())
    RenderHLSLOptions(Args, CmdArgs, InputType);

  if (IsHIP) {
    if (Args.hasFlag(options::OPT_fhip_new_launch_api,
                     options::OPT_fno_hip_new_launch_api, true))
      CmdArgs.push_back("-fhip-new-launch-api");
    if (Args.hasFlag(options::OPT_fgpu_allow_device_init,
                     options::OPT_fno_gpu_allow_device_init, false))
      CmdArgs.push_back("-fgpu-allow-device-init");
    Args.addOptInFlag(CmdArgs, options::OPT_fhip_kernel_arg_name,
                      options::OPT_fno_hip_kernel_arg_name);
  }

  if (IsCuda || IsHIP) {
    if (IsRDCMode)
      CmdArgs.push_back("-fgpu-rdc");
    if (Args.hasFlag(options::OPT_fgpu_defer_diag,
                     options::OPT_fno_gpu_defer_diag, false))
      CmdArgs.push_back("-fgpu-defer-diag");
    if (Args.hasFlag(options::OPT_fgpu_exclude_wrong_side_overloads,
                     options::OPT_fno_gpu_exclude_wrong_side_overloads,
                     false)) {
      CmdArgs.push_back("-fgpu-exclude-wrong-side-overloads");
      CmdArgs.push_back("-fgpu-defer-diag");
    }
  }

  // Forward -nogpulib to -cc1.
  if (Args.hasArg(options::OPT_nogpulib))
    CmdArgs.push_back("-nogpulib");

  if (Arg *A = Args.getLastArg(options::OPT_fcf_protection_EQ)) {
    CmdArgs.push_back(
        Args.MakeArgString(Twine("-fcf-protection=") + A->getValue()));
  }

  if (IsUsingLTO)
    Args.AddLastArg(CmdArgs, options::OPT_mibt_seal);

  if (Arg *A = Args.getLastArg(options::OPT_mfunction_return_EQ))
    CmdArgs.push_back(
        Args.MakeArgString(Twine("-mfunction-return=") + A->getValue()));

  // Forward -f options with positive and negative forms; we translate these by
  // hand.  Do not propagate PGO options to the GPU-side compilations as the
  // profile info is for the host-side compilation only.
  if (!(IsCudaDevice || IsHIPDevice)) {
    if (Arg *A = getLastProfileSampleUseArg(Args)) {
      auto *PGOArg = Args.getLastArg(
          options::OPT_fprofile_generate, options::OPT_fprofile_generate_EQ,
          options::OPT_fcs_profile_generate,
          options::OPT_fcs_profile_generate_EQ, options::OPT_fprofile_use,
          options::OPT_fprofile_use_EQ);
      if (PGOArg)
        D.Diag(diag::err_drv_argument_not_allowed_with)
            << "SampleUse with PGO options";

      StringRef fname = A->getValue();
      if (!llvm::sys::fs::exists(fname))
        D.Diag(diag::err_drv_no_such_file) << fname;
      else
        A->render(Args, CmdArgs);
    }
    Args.AddLastArg(CmdArgs, options::OPT_fprofile_remapping_file_EQ);

    if (Args.hasFlag(options::OPT_fpseudo_probe_for_profiling,
                     options::OPT_fno_pseudo_probe_for_profiling, false)) {
      CmdArgs.push_back("-fpseudo-probe-for-profiling");
      // Enforce -funique-internal-linkage-names if it's not explicitly turned
      // off.
      if (Args.hasFlag(options::OPT_funique_internal_linkage_names,
                       options::OPT_fno_unique_internal_linkage_names, true))
        CmdArgs.push_back("-funique-internal-linkage-names");
    }
  }
  RenderBuiltinOptions(TC, RawTriple, Args, CmdArgs);

  Args.addOptOutFlag(CmdArgs, options::OPT_fassume_sane_operator_new,
                     options::OPT_fno_assume_sane_operator_new);

  // -fblocks=0 is default.
  if (Args.hasFlag(options::OPT_fblocks, options::OPT_fno_blocks,
                   TC.IsBlocksDefault()) ||
      (Args.hasArg(options::OPT_fgnu_runtime) &&
       Args.hasArg(options::OPT_fobjc_nonfragile_abi) &&
       !Args.hasArg(options::OPT_fno_blocks))) {
    CmdArgs.push_back("-fblocks");

    if (!Args.hasArg(options::OPT_fgnu_runtime) && !TC.hasBlocksRuntime())
      CmdArgs.push_back("-fblocks-runtime-optional");
  }

  // -fencode-extended-block-signature=1 is default.
  if (TC.IsEncodeExtendedBlockSignatureDefault())
    CmdArgs.push_back("-fencode-extended-block-signature");

  if (Args.hasFlag(options::OPT_fcoroutines_ts, options::OPT_fno_coroutines_ts,
                   false) &&
      types::isCXX(InputType)) {
    CmdArgs.push_back("-fcoroutines-ts");
  }

  Args.AddLastArg(CmdArgs, options::OPT_fdouble_square_bracket_attributes,
                  options::OPT_fno_double_square_bracket_attributes);

  Args.addOptOutFlag(CmdArgs, options::OPT_faccess_control,
                     options::OPT_fno_access_control);
  Args.addOptOutFlag(CmdArgs, options::OPT_felide_constructors,
                     options::OPT_fno_elide_constructors);

  ToolChain::RTTIMode RTTIMode = TC.getRTTIMode();

  if (KernelOrKext || (types::isCXX(InputType) &&
                       (RTTIMode == ToolChain::RM_Disabled)))
    CmdArgs.push_back("-fno-rtti");

  // -fshort-enums=0 is default for all architectures except Hexagon and z/OS.
  if (Args.hasFlag(options::OPT_fshort_enums, options::OPT_fno_short_enums,
                   TC.getArch() == llvm::Triple::hexagon || Triple.isOSzOS()))
    CmdArgs.push_back("-fshort-enums");

  RenderCharacterOptions(Args, AuxTriple ? *AuxTriple : RawTriple, CmdArgs);

  // -fuse-cxa-atexit is default.
  if (!Args.hasFlag(
          options::OPT_fuse_cxa_atexit, options::OPT_fno_use_cxa_atexit,
          !RawTriple.isOSAIX() && !RawTriple.isOSWindows() &&
              ((RawTriple.getVendor() != llvm::Triple::MipsTechnologies) ||
               RawTriple.hasEnvironment())) ||
      KernelOrKext)
    CmdArgs.push_back("-fno-use-cxa-atexit");

  if (Args.hasFlag(options::OPT_fregister_global_dtors_with_atexit,
                   options::OPT_fno_register_global_dtors_with_atexit,
                   RawTriple.isOSDarwin() && !KernelOrKext))
    CmdArgs.push_back("-fregister-global-dtors-with-atexit");

#if INTEL_CUSTOMIZATION
  // -fuse-line-directives is default for Intel Windows
  if (Args.hasFlag(options::OPT_fuse_line_directives,
                   options::OPT_fno_use_line_directives,
                   D.IsIntelMode() && D.IsCLMode()))
    CmdArgs.push_back("-fuse-line-directives");
#endif // INTEL_CUSTOMIZATION
  Args.addOptInFlag(CmdArgs, options::OPT_fuse_line_directives,
                    options::OPT_fno_use_line_directives);

  // -fno-minimize-whitespace is default.
  if (Args.hasFlag(options::OPT_fminimize_whitespace,
                   options::OPT_fno_minimize_whitespace, false)) {
    types::ID InputType = Inputs[0].getType();
    if (!isDerivedFromC(InputType))
      D.Diag(diag::err_drv_minws_unsupported_input_type)
          << types::getTypeName(InputType);
    CmdArgs.push_back("-fminimize-whitespace");
  }

  // -fms-extensions=0 is default.
  if (Args.hasFlag(options::OPT_fms_extensions, options::OPT_fno_ms_extensions,
                   IsWindowsMSVC))
    CmdArgs.push_back("-fms-extensions");

  // -fms-compatibility=0 is default.
  bool IsMSVCCompat = Args.hasFlag(
      options::OPT_fms_compatibility, options::OPT_fno_ms_compatibility,
      (IsWindowsMSVC && Args.hasFlag(options::OPT_fms_extensions,
                                     options::OPT_fno_ms_extensions, true)));
  if (IsMSVCCompat)
    CmdArgs.push_back("-fms-compatibility");

  // Handle -fgcc-version, if present.
  VersionTuple GNUCVer;
  if (Arg *A = Args.getLastArg(options::OPT_fgnuc_version_EQ)) {
    // Check that the version has 1 to 3 components and the minor and patch
    // versions fit in two decimal digits.
    StringRef Val = A->getValue();
    Val = Val.empty() ? "0" : Val; // Treat "" as 0 or disable.
    bool Invalid = GNUCVer.tryParse(Val);
    unsigned Minor = GNUCVer.getMinor().value_or(0);
    unsigned Patch = GNUCVer.getSubminor().value_or(0);
    if (Invalid || GNUCVer.getBuild() || Minor >= 100 || Patch >= 100) {
      D.Diag(diag::err_drv_invalid_value)
          << A->getAsString(Args) << A->getValue();
    }
  } else if (!IsMSVCCompat) {
    // Imitate GCC 4.2.1 by default if -fms-compatibility is not in effect.
    GNUCVer = VersionTuple(4, 2, 1);
  }
  if (!GNUCVer.empty()) {
    CmdArgs.push_back(
        Args.MakeArgString("-fgnuc-version=" + GNUCVer.getAsString()));
  }

  VersionTuple MSVT = TC.computeMSVCVersion(&D, Args);
  if (!MSVT.empty())
    CmdArgs.push_back(
        Args.MakeArgString("-fms-compatibility-version=" + MSVT.getAsString()));

  bool IsMSVC2015Compatible = MSVT.getMajor() >= 19;
  if (ImplyVCPPCVer) {
    StringRef LanguageStandard;
    if (const Arg *StdArg = Args.getLastArg(options::OPT__SLASH_std)) {
      Std = StdArg;
      LanguageStandard = llvm::StringSwitch<StringRef>(StdArg->getValue())
                             .Case("c11", "-std=c11")
                             .Case("c17", "-std=c17")
                             .Default("");
      if (LanguageStandard.empty())
        D.Diag(clang::diag::warn_drv_unused_argument)
            << StdArg->getAsString(Args);
    }
    CmdArgs.push_back(LanguageStandard.data());
  }
  if (ImplyVCPPCXXVer) {
    StringRef LanguageStandard;
    if (const Arg *StdArg = Args.getLastArg(options::OPT__SLASH_std)) {
      Std = StdArg;
      LanguageStandard = llvm::StringSwitch<StringRef>(StdArg->getValue())
                             .Case("c++14", "-std=c++14")
                             .Case("c++17", "-std=c++17")
                             .Case("c++20", "-std=c++20")
                             .Case("c++latest", "-std=c++2b")
                             .Default("");
      if (LanguageStandard.empty())
        D.Diag(clang::diag::warn_drv_unused_argument)
            << StdArg->getAsString(Args);
    }

    if (LanguageStandard.empty()) {
      if (IsSYCL)
        // For DPC++, C++17 is the default.
        LanguageStandard = "-std=c++17";
      else if (IsMSVC2015Compatible)
        LanguageStandard = "-std=c++14";
      else
        LanguageStandard = "-std=c++11";
    }

    CmdArgs.push_back(LanguageStandard.data());
  }

  Args.addOptInFlag(CmdArgs, options::OPT_fborland_extensions,
                    options::OPT_fno_borland_extensions);

  // -fno-declspec is default, except for PS4/PS5.
  if (Args.hasFlag(options::OPT_fdeclspec, options::OPT_fno_declspec,
                   RawTriple.isPS()))
    CmdArgs.push_back("-fdeclspec");
  else if (Args.hasArg(options::OPT_fno_declspec))
    CmdArgs.push_back("-fno-declspec"); // Explicitly disabling __declspec.

  // -fthreadsafe-static is default, except for MSVC compatibility versions less
  // than 19.
  if (!Args.hasFlag(options::OPT_fthreadsafe_statics,
                    options::OPT_fno_threadsafe_statics,
                    !types::isOpenCL(InputType) &&
                        (!IsWindowsMSVC || IsMSVC2015Compatible)))
    CmdArgs.push_back("-fno-threadsafe-statics");

  // -fno-delayed-template-parsing is default, except when targeting MSVC.
  // Many old Windows SDK versions require this to parse.
  // FIXME: MSVC introduced /Zc:twoPhase- to disable this behavior in their
  // compiler. We should be able to disable this by default at some point.
  if (Args.hasFlag(options::OPT_fdelayed_template_parsing,
                   options::OPT_fno_delayed_template_parsing, IsWindowsMSVC))
    CmdArgs.push_back("-fdelayed-template-parsing");

  // -fgnu-keywords default varies depending on language; only pass if
  // specified.
  Args.AddLastArg(CmdArgs, options::OPT_fgnu_keywords,
                  options::OPT_fno_gnu_keywords);

  Args.addOptInFlag(CmdArgs, options::OPT_fgnu89_inline,
                    options::OPT_fno_gnu89_inline);

  const Arg *InlineArg = Args.getLastArg(options::OPT_finline_functions,
                                         options::OPT_finline_hint_functions,
                                         options::OPT_inline_level_EQ, // INTEL
                                         options::OPT_fno_inline_functions);
  if (Arg *A = Args.getLastArg(options::OPT_finline, options::OPT_fno_inline)) {
    if (A->getOption().matches(options::OPT_fno_inline))
      A->render(Args, CmdArgs);
  } else if (InlineArg) {
#if INTEL_CUSTOMIZATION
    if (InlineArg->getOption().matches(options::OPT_inline_level_EQ)) {
      StringRef Value(InlineArg->getValue());
      if (Value == "0" && !Args.hasArg(options::OPT_fno_inline))
        CmdArgs.push_back("-fno-inline");
      else if (Value == "1")
        CmdArgs.push_back("-finline-hint-functions");
      else if (Value == "2")
        CmdArgs.push_back("-finline-functions");
      else
        C.getDriver().Diag(clang::diag::err_drv_unsupported_option_argument)
            << InlineArg->getOption().getName() << Value;
    } else
      InlineArg->render(Args, CmdArgs);
#endif // INTEL_CUSTOMIZATION
  }

  // FIXME: Find a better way to determine whether the language has modules
  // support by default, or just assume that all languages do.
  bool HaveModules =
      Std && (Std->containsValue("c++2a") || Std->containsValue("c++20") ||
              Std->containsValue("c++latest"));
  RenderModulesOptions(C, D, Args, Input, Output, CmdArgs, HaveModules);

  if (Args.hasFlag(options::OPT_fpch_validate_input_files_content,
                   options::OPT_fno_pch_validate_input_files_content, false))
    CmdArgs.push_back("-fvalidate-ast-input-files-content");
  if (Args.hasFlag(options::OPT_fpch_instantiate_templates,
                   options::OPT_fno_pch_instantiate_templates, false))
    CmdArgs.push_back("-fpch-instantiate-templates");
  if (Args.hasFlag(options::OPT_fpch_codegen, options::OPT_fno_pch_codegen,
                   false))
    CmdArgs.push_back("-fmodules-codegen");
  if (Args.hasFlag(options::OPT_fpch_debuginfo, options::OPT_fno_pch_debuginfo,
                   false))
    CmdArgs.push_back("-fmodules-debuginfo");

#ifdef INTEL_CUSTOMIZATION
  Args.AddLastArg(CmdArgs, options::OPT_flegacy_pass_manager,
                  options::OPT_fno_legacy_pass_manager);
#endif // INTEL_CUSTOMIZATION
  if (!CLANG_ENABLE_OPAQUE_POINTERS_INTERNAL)
    CmdArgs.push_back("-no-opaque-pointers");

  ObjCRuntime Runtime = AddObjCRuntimeArgs(Args, Inputs, CmdArgs, rewriteKind);
  RenderObjCOptions(TC, D, RawTriple, Args, Runtime, rewriteKind != RK_None,
                    Input, CmdArgs);

  if (types::isObjC(Input.getType()) &&
      Args.hasFlag(options::OPT_fobjc_encode_cxx_class_template_spec,
                   options::OPT_fno_objc_encode_cxx_class_template_spec,
                   !Runtime.isNeXTFamily()))
    CmdArgs.push_back("-fobjc-encode-cxx-class-template-spec");

  if (Args.hasFlag(options::OPT_fapplication_extension,
                   options::OPT_fno_application_extension, false))
    CmdArgs.push_back("-fapplication-extension");

  // Handle GCC-style exception args.
  bool EH = false;
  if (!C.getDriver().IsCLMode())
#if INTEL_CUSTOMIZATION
    EH = addExceptionArgs(Args, InputType, TC, KernelOrKext, Runtime, CmdArgs, JA);
#endif // INTEL_CUSTOMIZATION

  // Handle exception personalities
  Arg *A = Args.getLastArg(
      options::OPT_fsjlj_exceptions, options::OPT_fseh_exceptions,
      options::OPT_fdwarf_exceptions, options::OPT_fwasm_exceptions);
  if (A) {
    const Option &Opt = A->getOption();
    if (Opt.matches(options::OPT_fsjlj_exceptions))
      CmdArgs.push_back("-exception-model=sjlj");
    if (Opt.matches(options::OPT_fseh_exceptions))
      CmdArgs.push_back("-exception-model=seh");
    if (Opt.matches(options::OPT_fdwarf_exceptions))
      CmdArgs.push_back("-exception-model=dwarf");
    if (Opt.matches(options::OPT_fwasm_exceptions))
      CmdArgs.push_back("-exception-model=wasm");
  } else {
    switch (TC.GetExceptionModel(Args)) {
    default:
      break;
    case llvm::ExceptionHandling::DwarfCFI:
      CmdArgs.push_back("-exception-model=dwarf");
      break;
    case llvm::ExceptionHandling::SjLj:
      CmdArgs.push_back("-exception-model=sjlj");
      break;
    case llvm::ExceptionHandling::WinEH:
      CmdArgs.push_back("-exception-model=seh");
      break;
    }
  }

  // C++ "sane" operator new.
  Args.addOptOutFlag(CmdArgs, options::OPT_fassume_sane_operator_new,
                     options::OPT_fno_assume_sane_operator_new);

  // -frelaxed-template-template-args is off by default, as it is a severe
  // breaking change until a corresponding change to template partial ordering
  // is provided.
  Args.addOptInFlag(CmdArgs, options::OPT_frelaxed_template_template_args,
                    options::OPT_fno_relaxed_template_template_args);

  // -fsized-deallocation is off by default, as it is an ABI-breaking change for
  // most platforms.
  Args.addOptInFlag(CmdArgs, options::OPT_fsized_deallocation,
                    options::OPT_fno_sized_deallocation);

  // -faligned-allocation is on by default in C++17 onwards and otherwise off
  // by default.
  if (Arg *A = Args.getLastArg(options::OPT_faligned_allocation,
                               options::OPT_fno_aligned_allocation,
                               options::OPT_faligned_new_EQ)) {
    if (A->getOption().matches(options::OPT_fno_aligned_allocation))
      CmdArgs.push_back("-fno-aligned-allocation");
    else
      CmdArgs.push_back("-faligned-allocation");
  }

  // The default new alignment can be specified using a dedicated option or via
  // a GCC-compatible option that also turns on aligned allocation.
  if (Arg *A = Args.getLastArg(options::OPT_fnew_alignment_EQ,
                               options::OPT_faligned_new_EQ))
    CmdArgs.push_back(
        Args.MakeArgString(Twine("-fnew-alignment=") + A->getValue()));

  // -fconstant-cfstrings is default, and may be subject to argument translation
  // on Darwin.
  if (!Args.hasFlag(options::OPT_fconstant_cfstrings,
                    options::OPT_fno_constant_cfstrings, true) ||
      !Args.hasFlag(options::OPT_mconstant_cfstrings,
                    options::OPT_mno_constant_cfstrings, true))
    CmdArgs.push_back("-fno-constant-cfstrings");

  Args.addOptInFlag(CmdArgs, options::OPT_fpascal_strings,
                    options::OPT_fno_pascal_strings);

  // Honor -fpack-struct= and -fpack-struct, if given. Note that
  // -fno-pack-struct doesn't apply to -fpack-struct=.
  if (Arg *A = Args.getLastArg(options::OPT_fpack_struct_EQ)) {
    std::string PackStructStr = "-fpack-struct=";
    PackStructStr += A->getValue();
    CmdArgs.push_back(Args.MakeArgString(PackStructStr));
  } else if (Args.hasFlag(options::OPT_fpack_struct,
                          options::OPT_fno_pack_struct, false)) {
    CmdArgs.push_back("-fpack-struct=1");
#if INTEL_CUSTOMIZATION
  } else if (D.IsIntelMode() && D.IsCLMode() && !IsSYCL)
    // For the Intel compiler, /Zp16 is the default
    CmdArgs.push_back("-fpack-struct=16");

  // Enabling GVN Hoist at -O3 or -Ofast (CMPLRS-50169).
  // FIXME: Remove this when GVN Hoist is enabled by default in LLORG.
  if (Arg *A = Args.getLastArg(options::OPT_O_Group)) {
    unsigned OptLevel = 0;
    if (A->getOption().matches(options::OPT_O)) {
      StringRef OVal(A->getValue());
      OVal.getAsInteger(10, OptLevel);
    }
    if (A->getOption().matches(options::OPT_O4) || OptLevel > 2 ||
        A->getOption().matches(options::OPT_Ofast)) {
      CmdArgs.push_back("-mllvm");
      CmdArgs.push_back("-enable-gvn-hoist");
    }
  }
#endif // INTEL_CUSTOMIZATION

  // Handle -fmax-type-align=N and -fno-type-align
  bool SkipMaxTypeAlign = Args.hasArg(options::OPT_fno_max_type_align);
  if (Arg *A = Args.getLastArg(options::OPT_fmax_type_align_EQ)) {
    if (!SkipMaxTypeAlign) {
      std::string MaxTypeAlignStr = "-fmax-type-align=";
      MaxTypeAlignStr += A->getValue();
      CmdArgs.push_back(Args.MakeArgString(MaxTypeAlignStr));
    }
  } else if (RawTriple.isOSDarwin()) {
    if (!SkipMaxTypeAlign) {
      std::string MaxTypeAlignStr = "-fmax-type-align=16";
      CmdArgs.push_back(Args.MakeArgString(MaxTypeAlignStr));
    }
  }

  if (!Args.hasFlag(options::OPT_Qy, options::OPT_Qn, true))
    CmdArgs.push_back("-Qn");

  // -fno-common is the default, set -fcommon only when that flag is set.
  Args.addOptInFlag(CmdArgs, options::OPT_fcommon, options::OPT_fno_common);

  // -fsigned-bitfields is default, and clang doesn't yet support
  // -funsigned-bitfields.
  if (!Args.hasFlag(options::OPT_fsigned_bitfields,
                    options::OPT_funsigned_bitfields, true))
    D.Diag(diag::warn_drv_clang_unsupported)
        << Args.getLastArg(options::OPT_funsigned_bitfields)->getAsString(Args);

  // -fsigned-bitfields is default, and clang doesn't support -fno-for-scope.
  if (!Args.hasFlag(options::OPT_ffor_scope, options::OPT_fno_for_scope, true))
    D.Diag(diag::err_drv_clang_unsupported)
        << Args.getLastArg(options::OPT_fno_for_scope)->getAsString(Args);

  // -finput_charset=UTF-8 is default. Reject others
  if (Arg *inputCharset = Args.getLastArg(options::OPT_finput_charset_EQ)) {
    StringRef value = inputCharset->getValue();
    if (!value.equals_insensitive("utf-8"))
      D.Diag(diag::err_drv_invalid_value) << inputCharset->getAsString(Args)
                                          << value;
  }

  // -fexec_charset=UTF-8 is default. Reject others
  if (Arg *execCharset = Args.getLastArg(options::OPT_fexec_charset_EQ)) {
    StringRef value = execCharset->getValue();
    if (!value.equals_insensitive("utf-8"))
      D.Diag(diag::err_drv_invalid_value) << execCharset->getAsString(Args)
                                          << value;
  }

  RenderDiagnosticsOptions(D, Args, CmdArgs);

  Args.addOptInFlag(CmdArgs, options::OPT_fasm_blocks,
                    options::OPT_fno_asm_blocks);

  // -fgnu-inline-asm is default.
  if (!Args.hasFlag(options::OPT_fgnu_inline_asm,
                    options::OPT_fno_gnu_inline_asm, true))
    CmdArgs.push_back("-fno-gnu-inline-asm");

  // Enable vectorization per default according to the optimization level
  // selected. For optimization levels that want vectorization we use the alias
  // option to simplify the hasFlag logic.
  bool EnableVec = shouldEnableVectorizerAtOLevel(Args, false);
#if INTEL_CUSTOMIZATION
  // Do not enable vectorization for OpenMP
  if (JA.isDeviceOffloading(Action::OFK_OpenMP) &&
      getToolChain().getTriple().isSPIR())
    EnableVec = false;
#endif // INTEL_CUSTOMIZATION
  OptSpecifier VectorizeAliasOption =
      EnableVec ? options::OPT_O_Group : options::OPT_fvectorize;
  if (Args.hasFlag(options::OPT_fvectorize, VectorizeAliasOption,
                   options::OPT_fno_vectorize, EnableVec))
    CmdArgs.push_back("-vectorize-loops");

  // -fslp-vectorize is enabled based on the optimization level selected.
  bool EnableSLPVec = shouldEnableVectorizerAtOLevel(Args, true);
#if INTEL_CUSTOMIZATION
  // Do not enable vectorization for OpenMP
  if (JA.isDeviceOffloading(Action::OFK_OpenMP) &&
      getToolChain().getTriple().isSPIR())
    EnableSLPVec = false;
#endif // INTEL_CUSTOMIZATION
  OptSpecifier SLPVectAliasOption =
      EnableSLPVec ? options::OPT_O_Group : options::OPT_fslp_vectorize;
  if (Args.hasFlag(options::OPT_fslp_vectorize, SLPVectAliasOption,
                   options::OPT_fno_slp_vectorize, EnableSLPVec))
    CmdArgs.push_back("-vectorize-slp");

  ParseMPreferVectorWidth(D, Args, CmdArgs);

  Args.AddLastArg(CmdArgs, options::OPT_fshow_overloads_EQ);
  Args.AddLastArg(CmdArgs,
                  options::OPT_fsanitize_undefined_strip_path_components_EQ);

  // -fdollars-in-identifiers default varies depending on platform and
  // language; only pass if specified.
  if (Arg *A = Args.getLastArg(options::OPT_fdollars_in_identifiers,
                               options::OPT_fno_dollars_in_identifiers)) {
    if (A->getOption().matches(options::OPT_fdollars_in_identifiers))
      CmdArgs.push_back("-fdollars-in-identifiers");
    else
      CmdArgs.push_back("-fno-dollars-in-identifiers");
  }

  Args.addOptInFlag(CmdArgs, options::OPT_fapple_pragma_pack,
                    options::OPT_fno_apple_pragma_pack);

  if (Args.hasFlag(options::OPT_fxl_pragma_pack,
                   options::OPT_fno_xl_pragma_pack, RawTriple.isOSAIX()))
    CmdArgs.push_back("-fxl-pragma-pack");

#if INTEL_CUSTOMIZATION
  if (Args.hasFlag(options::OPT_fno_intel_pragma_prefetch,
                   options::OPT_fintel_pragma_prefetch, false))
    CmdArgs.push_back("-fno-intel-pragma-prefetch");
#endif // INTEL_CUSTOMIZATION

  // Remarks can be enabled with any of the `-f.*optimization-record.*` flags.
  if (willEmitRemarks(Args) && checkRemarksOptions(D, Args, Triple))
    renderRemarksOptions(Args, CmdArgs, Triple, Input, Output, JA);

  bool RewriteImports = Args.hasFlag(options::OPT_frewrite_imports,
                                     options::OPT_fno_rewrite_imports, false);
  if (RewriteImports)
    CmdArgs.push_back("-frewrite-imports");

  if (Args.hasFlag(options::OPT_fdirectives_only,
                   options::OPT_fno_directives_only, false))
    CmdArgs.push_back("-fdirectives-only");

  // Enable rewrite includes if the user's asked for it or if we're generating
  // diagnostics.
  // TODO: Once -module-dependency-dir works with -frewrite-includes it'd be
  // nice to enable this when doing a crashdump for modules as well.
  if (Args.hasFlag(options::OPT_frewrite_includes,
                   options::OPT_fno_rewrite_includes, false) ||
      (C.isForDiagnostics() && !HaveModules))
    CmdArgs.push_back("-frewrite-includes");

  // Only allow -traditional or -traditional-cpp outside in preprocessing modes.
  if (Arg *A = Args.getLastArg(options::OPT_traditional,
                               options::OPT_traditional_cpp)) {
    if (isa<PreprocessJobAction>(JA))
      CmdArgs.push_back("-traditional-cpp");
    else
      D.Diag(diag::err_drv_clang_unsupported) << A->getAsString(Args);
  }

  Args.AddLastArg(CmdArgs, options::OPT_dM);
  Args.AddLastArg(CmdArgs, options::OPT_dD);
  Args.AddLastArg(CmdArgs, options::OPT_dI);

  Args.AddLastArg(CmdArgs, options::OPT_fmax_tokens_EQ);

  // Handle serialized diagnostics.
  if (Arg *A = Args.getLastArg(options::OPT__serialize_diags)) {
    CmdArgs.push_back("-serialize-diagnostic-file");
    CmdArgs.push_back(Args.MakeArgString(A->getValue()));
  }

  if (Args.hasArg(options::OPT_fretain_comments_from_system_headers))
    CmdArgs.push_back("-fretain-comments-from-system-headers");

  // Forward -fcomment-block-commands to -cc1.
  Args.AddAllArgs(CmdArgs, options::OPT_fcomment_block_commands);
  // Forward -fparse-all-comments to -cc1.
  Args.AddAllArgs(CmdArgs, options::OPT_fparse_all_comments);

  // Turn -fplugin=name.so into -load name.so
  for (const Arg *A : Args.filtered(options::OPT_fplugin_EQ)) {
    CmdArgs.push_back("-load");
    CmdArgs.push_back(A->getValue());
    A->claim();
  }

  // Turn -fplugin-arg-pluginname-key=value into
  // -plugin-arg-pluginname key=value
  // GCC has an actual plugin_argument struct with key/value pairs that it
  // passes to its plugins, but we don't, so just pass it on as-is.
  //
  // The syntax for -fplugin-arg- is ambiguous if both plugin name and
  // argument key are allowed to contain dashes. GCC therefore only
  // allows dashes in the key. We do the same.
  for (const Arg *A : Args.filtered(options::OPT_fplugin_arg)) {
    auto ArgValue = StringRef(A->getValue());
    auto FirstDashIndex = ArgValue.find('-');
    StringRef PluginName = ArgValue.substr(0, FirstDashIndex);
    StringRef Arg = ArgValue.substr(FirstDashIndex + 1);

    A->claim();
    if (FirstDashIndex == StringRef::npos || Arg.empty()) {
      if (PluginName.empty()) {
        D.Diag(diag::warn_drv_missing_plugin_name) << A->getAsString(Args);
      } else {
        D.Diag(diag::warn_drv_missing_plugin_arg)
            << PluginName << A->getAsString(Args);
      }
      continue;
    }

    CmdArgs.push_back(Args.MakeArgString(Twine("-plugin-arg-") + PluginName));
    CmdArgs.push_back(Args.MakeArgString(Arg));
  }

  // Forward -fpass-plugin=name.so to -cc1.
  for (const Arg *A : Args.filtered(options::OPT_fpass_plugin_EQ)) {
    CmdArgs.push_back(
        Args.MakeArgString(Twine("-fpass-plugin=") + A->getValue()));
    A->claim();
  }

  // Setup statistics file output.
  SmallString<128> StatsFile = getStatsFileName(Args, Output, Input, D);
  if (!StatsFile.empty())
    CmdArgs.push_back(Args.MakeArgString(Twine("-stats-file=") + StatsFile));

  // Forward -Xclang arguments to -cc1, and -mllvm arguments to the LLVM option
  // parser.
  // -finclude-default-header flag is for preprocessor,
  // do not pass it to other cc1 commands when save-temps is enabled
  if (C.getDriver().isSaveTempsEnabled() &&
      !isa<PreprocessJobAction>(JA)) {
    for (auto Arg : Args.filtered(options::OPT_Xclang)) {
      Arg->claim();
      if (StringRef(Arg->getValue()) != "-finclude-default-header")
        CmdArgs.push_back(Arg->getValue());
    }
  }
  else {
    Args.AddAllArgValues(CmdArgs, options::OPT_Xclang);
  }
  for (const Arg *A : Args.filtered(options::OPT_mllvm)) {
    A->claim();

#if INTEL_PRODUCT_RELEASE
    // Do not allow for -loopopt to be passed along if -x<arg> isn't provided
    // Only do this check for the product release enabled builds.
    StringRef Str(A->getValue(0));
    if (Str.equals("-loopopt") || Str.startswith("-loopopt=")) {
      bool AddLoopOpt = false;
      auto CheckIntelArchOpt = [&AddLoopOpt](Arg *ArchArg, options::ID O) {
        if (ArchArg->getOption().matches(O))
          AddLoopOpt = true;
      };
      if (Arg *ArchArg = clang::driver::getLastArchArg(Args, false))
        CheckIntelArchOpt(ArchArg, options::OPT_x);
      // Additional handling for /arch and /Qx
      if (Arg *ArchArg = Args.getLastArgNoClaim(options::OPT__SLASH_arch,
                                                options::OPT__SLASH_Qx))
        CheckIntelArchOpt(ArchArg, options::OPT__SLASH_Qx);
      if (!AddLoopOpt)
        continue;
    }
#endif // INTEL_PRODUCT_RELEASE
    // We translate this by hand to the -cc1 argument, since nightly test uses
    // it and developers have been trained to spell it with -mllvm. Both
    // spellings are now deprecated and should be removed.
    if (StringRef(A->getValue(0)) == "-disable-llvm-optzns") {
      CmdArgs.push_back("-disable-llvm-optzns");
    } else {
      A->render(Args, CmdArgs);
    }
  }

  // With -save-temps, we want to save the unoptimized bitcode output from the
  // CompileJobAction, use -disable-llvm-passes to get pristine IR generated
  // by the frontend.
  // When -fembed-bitcode is enabled, optimized bitcode is emitted because it
  // has slightly different breakdown between stages.
  // When generating IR for -fsycl device compilations, optimized bitcode is
  // emitted as we want the -save-temps values to match regular compilation.
  // FIXME: -fembed-bitcode -save-temps will save optimized bitcode instead of
  // pristine IR generated by the frontend. Ideally, a new compile action should
  // be added so both IR can be captured.
  if ((C.getDriver().isSaveTempsEnabled() ||
       JA.isHostOffloading(Action::OFK_OpenMP)) &&
      !(C.getDriver().embedBitcodeInObject() && !IsUsingLTO) &&
      !IsSYCLOffloadDevice && isa<CompileJobAction>(JA))
    CmdArgs.push_back("-disable-llvm-passes");

#if INTEL_CUSTOMIZATION
  // Disable Intel proprietary optimizations for the .bc generation during
  // and offload compilation.
  if (JA.isHostOffloading(Action::OFK_OpenMP) && isa<CompileJobAction>(JA))
    CmdArgs.push_back("-disable-intel-proprietary-opts");
#endif // INTEL_CUSTOMIZATION

  Args.AddAllArgs(CmdArgs, options::OPT_undef);

  const char *Exec = D.getClangProgramPath();

  // Optionally embed the -cc1 level arguments into the debug info or a
  // section, for build analysis.
  // Also record command line arguments into the debug info if
  // -grecord-gcc-switches options is set on.
   // By default, -gno-record-gcc-switches is set on and no recording. 
#if INTEL_CUSTOMIZATION
  // Record the command line flags specified by the user to emit with
  // DW_AT_intel_comp_flags   attribute
  SmallString<256> DwarfDebugFlags;
  std::string marker;
  ArgStringList OriginalArgs;
  for (const auto &Arg : Args)
    Arg->render(Args, OriginalArgs);
#endif
  auto GRecordSwitches =
      Args.hasFlag(options::OPT_grecord_command_line,
                   options::OPT_gno_record_command_line, false);
  auto FRecordSwitches =
      Args.hasFlag(options::OPT_frecord_command_line,
                   options::OPT_fno_record_command_line, false);
  if (FRecordSwitches && !Triple.isOSBinFormatELF())
    D.Diag(diag::err_drv_unsupported_opt_for_target)
        << Args.getLastArg(options::OPT_frecord_command_line)->getAsString(Args)
        << TripleStr;
#if INTEL_CUSTOMIZATION
  auto Sox = Args.hasFlag(options::OPT_sox, options::OPT_no_sox, false);
  if (TC.UseDwarfDebugFlags() || GRecordSwitches || FRecordSwitches || Sox) {
#endif // INTEL_CUSTOMIZATION
    SmallString<256> Flags;
    EscapeSpacesAndBackslashes(Exec, Flags);
    for (const char *OriginalArg : OriginalArgs) {
      SmallString<128> EscapedArg;
      EscapeSpacesAndBackslashes(OriginalArg, EscapedArg);
      Flags += " ";
      Flags += EscapedArg;
    }
#if INTEL_CUSTOMIZATION
    if (TC.UseDwarfDebugFlags() || GRecordSwitches) {
      marker = "ProducerFlags_" + std::to_string(Flags.size());
      DwarfDebugFlags += Flags;
    }
    if (FRecordSwitches) {
      CmdArgs.push_back("-record-command-line");
      CmdArgs.push_back(Args.MakeArgString(Flags));
    }
    if (Sox)
      CmdArgs.push_back(Args.MakeArgString("-sox=" + Twine(Args.MakeArgString(Flags))));
  }
<<<<<<< HEAD
  for (const char *OriginalArg : OriginalArgs) {
    SmallString<128> EscapedArg;
    EscapeSpacesAndBackslashes(OriginalArg, EscapedArg);
    DwarfDebugFlags += " ";
    DwarfDebugFlags += EscapedArg;
  }
  if (DebugInfoKind != codegenoptions::NoDebugInfo || TC.UseDwarfDebugFlags() || GRecordSwitches) {
    CmdArgs.push_back("-dwarf-debug-flags");
    CmdArgs.push_back(Args.MakeArgString(marker + DwarfDebugFlags));
  }
#endif // INTEL_CUSTOMIZATION
  // Host-side cuda compilation receives all device-side outputs in a single
  // fatbin as Inputs[1]. Include the binary with -fcuda-include-gpubinary.
=======

  // Host-side offloading compilation receives all device-side outputs. Include
  // them in the host compilation depending on the target. If the host inputs
  // are not empty we use the new-driver scheme, otherwise use the old scheme.
>>>>>>> 3e9cc543
  if ((IsCuda || IsHIP) && CudaDeviceInput) {
    CmdArgs.push_back("-fcuda-include-gpubinary");
    CmdArgs.push_back(CudaDeviceInput->getFilename());
  } else if (!HostOffloadingInputs.empty()) {
    if (IsCuda && !IsRDCMode) {
      assert(HostOffloadingInputs.size() == 1 && "Only one input expected");
      CmdArgs.push_back("-fcuda-include-gpubinary");
      CmdArgs.push_back(HostOffloadingInputs.front().getFilename());
    } else {
      for (const InputInfo Input : HostOffloadingInputs)
        CmdArgs.push_back(Args.MakeArgString("-fembed-offload-object=" +
                                             TC.getInputFilename(Input)));
    }
  }

  if (IsCuda) {
    if (Args.hasFlag(options::OPT_fcuda_short_ptr,
                     options::OPT_fno_cuda_short_ptr, false))
      CmdArgs.push_back("-fcuda-short-ptr");
  }

  if (IsCuda || IsHIP) {
    // Determine the original source input.
    const Action *SourceAction = &JA;
    while (SourceAction->getKind() != Action::InputClass) {
      assert(!SourceAction->getInputs().empty() && "unexpected root action!");
      SourceAction = SourceAction->getInputs()[0];
    }
    auto CUID = cast<InputAction>(SourceAction)->getId();
    if (!CUID.empty())
      CmdArgs.push_back(Args.MakeArgString(Twine("-cuid=") + Twine(CUID)));
  }

  if (IsHIP) {
    CmdArgs.push_back("-fcuda-allow-variadic-functions");
    Args.AddLastArg(CmdArgs, options::OPT_fgpu_default_stream_EQ);
  }

  if (IsCudaDevice || IsHIPDevice || IsSYCLOffloadDevice) {
    StringRef InlineThresh =
        Args.getLastArgValue(options::OPT_fgpu_inline_threshold_EQ);
    if (!InlineThresh.empty()) {
      std::string ArgStr =
          std::string("-inline-threshold=") + InlineThresh.str();
      CmdArgs.append({"-mllvm", Args.MakeArgStringRef(ArgStr)});
    }
  }

  // OpenMP offloading device jobs take the argument -fopenmp-host-ir-file-path
  // to specify the result of the compile phase on the host, so the meaningful
  // device declarations can be identified. Also, -fopenmp-is-device is passed
  // along to tell the frontend that it is generating code for a device, so that
  // only the relevant declarations are emitted.
  if (IsOpenMPDevice) {
    CmdArgs.push_back("-fopenmp-is-device");
    if (OpenMPDeviceInput) {
      CmdArgs.push_back("-fopenmp-host-ir-file-path");
      CmdArgs.push_back(Args.MakeArgString(OpenMPDeviceInput->getFilename()));
    }
#if INTEL_CUSTOMIZATION
    if (Args.hasArg(options::OPT_fsycl) && Triple.isSPIR()) {
      // OpenMP device compile must use the same language options as the
      // host compile. So if this is SYCL source pass SYCL options.
      CmdArgs.push_back("-fsycl-is-host");
    }
#endif //INTEL_CUSTOMIZATION
  }
#if INTEL_COLLAB
  // fixup -paropt value
#if INTEL_CUSTOMIZATION
  // Only add -paropt for OpenMP offloading or Host.
  if ((Args.hasFlag(options::OPT_fiopenmp, options::OPT_fno_iopenmp, false) ||
       Args.hasFlag(options::OPT_fiopenmp_simd, options::OPT_fno_iopenmp_simd,
                    false)) && (JA.isDeviceOffloading(Action::OFK_None) ||
                                JA.isDeviceOffloading(Action::OFK_OpenMP))) {
#endif // INTEL_CUSTOMIZATION
    int paroptVal = IsOpenMPDevice ? 0x20 : 0x0;
    bool paroptSeen = false;
    StringRef paropt = Args.hasArg(options::OPT_fiopenmp) ? "31" : "11";

    for (const Arg *A : Args.filtered(options::OPT_mllvm)) {
      StringRef Str(A->getValue(0));
      if (Str.consume_front("-paropt=")) {
        paropt = Str;
        paroptSeen = true;
      }
      // FIXME: adds overriding -paropt value instead of replacing
    }
    int ValueInt;
    if (paropt.getAsInteger(10, ValueInt)) {
      getToolChain().getDriver().Diag(
                  diag::err_drv_unsupported_option_argument)
                  << "-paropt=" << paropt;
    }
    paroptVal |= ValueInt;
    if (!paroptSeen || (paroptVal != ValueInt && paroptSeen)) {
      CmdArgs.push_back("-mllvm");
      CmdArgs.push_back(Args.MakeArgString("-paropt=" + Twine(paroptVal)));
    }
  }

<<<<<<< HEAD
  if (IsOpenMPDevice && Triple.isSPIR()) {
    // We should try to gradually update the effect of spirv-opt
    // to match the effect of sycl-opt, but this requires
    // careful performance testing. We also need to let AEs
    // give us feedback on each change. So spirv-opt is currently
    // a very limited version of sycl-opt.
    CmdArgs.push_back("-mllvm");
    CmdArgs.push_back("-spirv-opt");
  }
#endif // INTEL_COLLAB

  // Host-side offloading recieves the device object files and embeds it in a
  // named section including the associated target triple and architecture.
  for (const InputInfo Input : HostOffloadingInputs)
    CmdArgs.push_back(Args.MakeArgString("-fembed-offload-object=" +
                                         TC.getInputFilename(Input)));

=======
>>>>>>> 3e9cc543
  if (Triple.isAMDGPU()) {
    handleAMDGPUCodeObjectVersionOptions(D, Args, CmdArgs);

    Args.addOptInFlag(CmdArgs, options::OPT_munsafe_fp_atomics,
                      options::OPT_mno_unsafe_fp_atomics);
  }

  // For all the host OpenMP offloading compile jobs we need to pass the targets
  // information using -fopenmp-targets= option.
#if INTEL_CUSTOMIZATION
  if (JA.isOffloading(Action::OFK_OpenMP)) {
#endif // INTEL_CUSTOMIZATION
    SmallString<128> Targets("-fopenmp-targets=");

    SmallVector<std::string, 4> Triples;
    auto TCRange = C.getOffloadToolChains<Action::OFK_OpenMP>();
    std::transform(TCRange.first, TCRange.second, std::back_inserter(Triples),
                   [](auto TC) { return TC.second->getTripleString(); });
    CmdArgs.push_back(Args.MakeArgString(Targets + llvm::join(Triples, ",")));
  }

#if INTEL_CUSTOMIZATION
  // Forward -ax option
  if (const Arg *Tgts = Args.getLastArg(options::OPT_ax)) {
    SmallString<128> TargetInfo("-ax=");

    for (unsigned i = 0; i < Tgts->getNumValues(); ++i) {
      if (i)
        TargetInfo += ',';
      // Normalize CPU name, e.g. "CORE-AVX2" -> "core-avx2"
      TargetInfo += x86::getCPUForIntel(Tgts->getValue(i), Triple);
    }
    CmdArgs.push_back(Args.MakeArgString(TargetInfo.str()));
  }
#endif // INTEL_CUSTOMIZATION

  // For all the host SYCL offloading compile jobs we need to pass the targets
  // information using -fsycl-targets= option.
  if (isa<CompileJobAction>(JA) && JA.isHostOffloading(Action::OFK_SYCL)) {
    SmallString<128> TargetInfo("-fsycl-targets=");

    if (Arg *Tgts = Args.getLastArg(options::OPT_fsycl_targets_EQ)) {
      for (unsigned i = 0; i < Tgts->getNumValues(); ++i) {
        if (i)
          TargetInfo += ',';
        // We need to get the string from the triple because it may be not
        // exactly the same as the one we get directly from the arguments.
        llvm::Triple T(Tgts->getValue(i));
        TargetInfo += T.getTriple();
      }
    } else
      // Use the default.
      TargetInfo += C.getDriver().MakeSYCLDeviceTriple().normalize();
    CmdArgs.push_back(Args.MakeArgString(TargetInfo.str()));
  }

  bool VirtualFunctionElimination =
      Args.hasFlag(options::OPT_fvirtual_function_elimination,
                   options::OPT_fno_virtual_function_elimination, false);
  if (VirtualFunctionElimination) {
    // VFE requires full LTO (currently, this might be relaxed to allow ThinLTO
    // in the future).
    if (LTOMode != LTOK_Full)
      D.Diag(diag::err_drv_argument_only_allowed_with)
          << "-fvirtual-function-elimination"
          << "-flto=full";

    CmdArgs.push_back("-fvirtual-function-elimination");
  }

  // VFE requires whole-program-vtables, and enables it by default.
#if INTEL_CUSTOMIZATION
  // -qopt-mem-layout-trans > 2 with LTO enables whole-program-vtables
  bool LayoutLTO = false;
  if (Args.hasArg(options::OPT_qopt_mem_layout_trans_EQ) && D.isUsingLTO()) {
    Arg *A = Args.getLastArg(options::OPT_qopt_mem_layout_trans_EQ);
    StringRef Value(A->getValue());
    if (!Value.empty()) {
      int ValInt = 0;
      if (!Value.getAsInteger(0, ValInt))
        LayoutLTO = (ValInt > 2);
    }
  }

  bool WholeProgramVTables = Args.hasFlag(
      options::OPT_fwhole_program_vtables,
      options::OPT_fno_whole_program_vtables,
      VirtualFunctionElimination || LayoutLTO);
#endif // INTEL_CUSTOMIZATION
  if (VirtualFunctionElimination && !WholeProgramVTables) {
    D.Diag(diag::err_drv_argument_not_allowed_with)
        << "-fno-whole-program-vtables"
        << "-fvirtual-function-elimination";
  }

  if (WholeProgramVTables) {
    // Propagate -fwhole-program-vtables if this is an LTO compile.
    if (IsUsingLTO)
      CmdArgs.push_back("-fwhole-program-vtables");
    // Check if we passed LTO options but they were suppressed because this is a
    // device offloading action, or we passed device offload LTO options which
    // were suppressed because this is not the device offload action.
    // Otherwise, issue an error.
    else if (!D.isUsingLTO(!IsDeviceOffloadAction))
      D.Diag(diag::err_drv_argument_only_allowed_with)
          << "-fwhole-program-vtables"
          << "-flto";
  }

  bool DefaultsSplitLTOUnit =
      (WholeProgramVTables || SanitizeArgs.needsLTO()) &&
      (LTOMode == LTOK_Full || TC.canSplitThinLTOUnit());
  bool SplitLTOUnit =
      Args.hasFlag(options::OPT_fsplit_lto_unit,
                   options::OPT_fno_split_lto_unit, DefaultsSplitLTOUnit);
  if (SanitizeArgs.needsLTO() && !SplitLTOUnit)
    D.Diag(diag::err_drv_argument_not_allowed_with) << "-fno-split-lto-unit"
                                                    << "-fsanitize=cfi";
  if (SplitLTOUnit)
    CmdArgs.push_back("-fsplit-lto-unit");

  if (Arg *A = Args.getLastArg(options::OPT_fglobal_isel,
                               options::OPT_fno_global_isel)) {
    CmdArgs.push_back("-mllvm");
    if (A->getOption().matches(options::OPT_fglobal_isel)) {
      CmdArgs.push_back("-global-isel=1");

      // GISel is on by default on AArch64 -O0, so don't bother adding
      // the fallback remarks for it. Other combinations will add a warning of
      // some kind.
      bool IsArchSupported = Triple.getArch() == llvm::Triple::aarch64;
      bool IsOptLevelSupported = false;

      Arg *A = Args.getLastArg(options::OPT_O_Group);
      if (Triple.getArch() == llvm::Triple::aarch64) {
        if (!A || A->getOption().matches(options::OPT_O0))
          IsOptLevelSupported = true;
      }
      if (!IsArchSupported || !IsOptLevelSupported) {
        CmdArgs.push_back("-mllvm");
        CmdArgs.push_back("-global-isel-abort=2");

        if (!IsArchSupported)
          D.Diag(diag::warn_drv_global_isel_incomplete) << Triple.getArchName();
        else
          D.Diag(diag::warn_drv_global_isel_incomplete_opt);
      }
    } else {
      CmdArgs.push_back("-global-isel=0");
    }
  }

  if (Args.hasArg(options::OPT_forder_file_instrumentation)) {
     CmdArgs.push_back("-forder-file-instrumentation");
     // Enable order file instrumentation when ThinLTO is not on. When ThinLTO is
     // on, we need to pass these flags as linker flags and that will be handled
     // outside of the compiler.
     if (!IsUsingLTO) {
       CmdArgs.push_back("-mllvm");
       CmdArgs.push_back("-enable-order-file-instrumentation");
     }
  }

  if (Arg *A = Args.getLastArg(options::OPT_fforce_enable_int128,
                               options::OPT_fno_force_enable_int128)) {
    if (A->getOption().matches(options::OPT_fforce_enable_int128))
      CmdArgs.push_back("-fforce-enable-int128");
  }

  Args.addOptInFlag(CmdArgs, options::OPT_fkeep_static_consts,
                    options::OPT_fno_keep_static_consts);
  Args.addOptInFlag(CmdArgs, options::OPT_fcomplete_member_pointers,
                    options::OPT_fno_complete_member_pointers);

  if (!Args.hasFlag(options::OPT_fcxx_static_destructors,
                    options::OPT_fno_cxx_static_destructors, true))
    CmdArgs.push_back("-fno-c++-static-destructors");

  addMachineOutlinerArgs(D, Args, CmdArgs, Triple, /*IsLTO=*/false);

  if (Arg *A = Args.getLastArg(options::OPT_moutline_atomics,
                               options::OPT_mno_outline_atomics)) {
    // Option -moutline-atomics supported for AArch64 target only.
    if (!Triple.isAArch64()) {
      D.Diag(diag::warn_drv_moutline_atomics_unsupported_opt)
          << Triple.getArchName() << A->getOption().getName();
    } else {
      if (A->getOption().matches(options::OPT_moutline_atomics)) {
        CmdArgs.push_back("-target-feature");
        CmdArgs.push_back("+outline-atomics");
      } else {
        CmdArgs.push_back("-target-feature");
        CmdArgs.push_back("-outline-atomics");
      }
    }
  } else if (Triple.isAArch64() &&
             getToolChain().IsAArch64OutlineAtomicsDefault(Args)) {
    CmdArgs.push_back("-target-feature");
    CmdArgs.push_back("+outline-atomics");
  }

  if (Args.hasFlag(options::OPT_faddrsig, options::OPT_fno_addrsig,
                   (TC.getTriple().isOSBinFormatELF() ||
                    TC.getTriple().isOSBinFormatCOFF()) &&
                       !TC.getTriple().isPS4() && !TC.getTriple().isVE() &&
                       !TC.getTriple().isOSNetBSD() &&
                       !Distro(D.getVFS(), TC.getTriple()).IsGentoo() &&
                       !TC.getTriple().isAndroid() &&
#if INTEL_CUSTOMIZATION
                       !D.IsIntelMode() &&
#endif // INTEL_CUSTOMIZATION
                       TC.useIntegratedAs()))
    CmdArgs.push_back("-faddrsig");

  if ((Triple.isOSBinFormatELF() || Triple.isOSBinFormatMachO()) &&
      (EH || AsyncUnwindTables || UnwindTables ||
       DebugInfoKind != codegenoptions::NoDebugInfo))
    CmdArgs.push_back("-D__GCC_HAVE_DWARF2_CFI_ASM=1");

  if (Arg *A = Args.getLastArg(options::OPT_fsymbol_partition_EQ)) {
    std::string Str = A->getAsString(Args);
    if (!TC.getTriple().isOSBinFormatELF())
      D.Diag(diag::err_drv_unsupported_opt_for_target)
          << Str << TC.getTripleString();
    CmdArgs.push_back(Args.MakeArgString(Str));
  }

#if INTEL_CUSTOMIZATION
  if (Arg *A = Args.getLastArg(options::OPT_fstack_limit_register_EQ)) {
    A->render(Args, CmdArgs);
  }
  if (Args.hasArg(options::OPT_fargument_noalias)) {
    CmdArgs.push_back("-fargument-noalias");
  }
  // This setting is for Non-windows targets.
  if (!D.IsCLMode())
    if (Args.hasArg(options::OPT_regcall))
      CmdArgs.push_back("-fdefault-calling-conv=regcall");

  if (D.IsIntelMode()) {
    CmdArgs.push_back("-fintel-compatibility");
    if (IsSYCLOffloadDevice) {
      // Some Intel compatibility features are not yet supported (mostly in
      // SPIR-V translator or back-ends).
      // Disable them temporarily.
      // TODO: enable them, when support is added.
      CmdArgs.push_back("-fintel-compatibility-disable=FakeLoad");
    }
    if (!Args.hasArg(options::OPT_ffreestanding,
                     options::OPT_i_no_use_libirc) &&
        TC.CheckAddIntelLib("libirc", Args))
      CmdArgs.push_back("-fintel-libirc-allowed");
  }

  if (Args.hasFlag(options::OPT_intel_mintrinsic_promote,
                   options::OPT_intel_mno_intrinsic_promote, false))
    CmdArgs.push_back("-mintrinsic-promote");

  if (Args.hasFlag(options::OPT_qopt_assume_counted_loops,
                   options::OPT_qno_opt_assume_counted_loops, false))
    CmdArgs.push_back("-fassume-counted-loops");

  auto addAdvancedOptimFlag = [&](const Arg &OptArg, OptSpecifier Opt) {
    if (OptArg.getOption().matches(Opt) &&
        x86::isValidIntelCPU(OptArg.getValue(), TC.getTriple()))
      CmdArgs.push_back("-fintel-advanced-optim");
  };
  // Given -x, turn on advanced optimizations
  if (Arg *A = clang::driver::getLastArchArg(Args, false))
    addAdvancedOptimFlag(*A, options::OPT_x);
  // Additional handling for /arch and /Qx
  if (Arg *A = Args.getLastArgNoClaim(options::OPT__SLASH_arch,
                                      options::OPT__SLASH_Qx))
    addAdvancedOptimFlag(*A, options::OPT__SLASH_Qx);
  addIntelOptimizationArgs(TC, Args, CmdArgs, Input, false);
#endif // INTEL_CUSTOMIZATION
  // Add the output path to the object file for CodeView debug infos.
  if (EmitCodeView && Output.isFilename())
    addDebugObjectName(Args, CmdArgs, DebugCompilationDir,
                       Output.getFilename());

  // Add the "-o out -x type src.c" flags last. This is done primarily to make
  // the -cc1 command easier to edit when reproducing compiler crashes.
  if (Output.getType() == types::TY_Dependencies) {
    // Handled with other dependency code.
  } else if (Output.isFilename()) {
    if (Output.getType() == clang::driver::types::TY_IFS_CPP ||
        Output.getType() == clang::driver::types::TY_IFS) {
      SmallString<128> OutputFilename(Output.getFilename());
      llvm::sys::path::replace_extension(OutputFilename, "ifs");
      CmdArgs.push_back("-o");
      CmdArgs.push_back(Args.MakeArgString(OutputFilename));
    } else {
      CmdArgs.push_back("-o");
      CmdArgs.push_back(Output.getFilename());
    }
  } else {
    assert(Output.isNothing() && "Invalid output.");
  }

  addDashXForInput(Args, Input, CmdArgs);

  ArrayRef<InputInfo> FrontendInputs = Input;
  if (IsHeaderModulePrecompile)
    FrontendInputs = ModuleHeaderInputs;
  else if (IsExtractAPI)
    FrontendInputs = ExtractAPIInputs;
  else if (Input.isNothing())
    FrontendInputs = {};

  for (const InputInfo &Input : FrontendInputs) {
    if (Input.isFilename())
      CmdArgs.push_back(Input.getFilename());
    else
      Input.getInputArg().renderAsInput(Args, CmdArgs);
  }

  if (D.CC1Main && !D.CCGenDiagnostics) {
    // Invoke the CC1 directly in this process
    C.addCommand(std::make_unique<CC1Command>(JA, *this,
                                              ResponseFileSupport::AtFileUTF8(),
                                              Exec, CmdArgs, Inputs, Output));
  } else {
    C.addCommand(std::make_unique<Command>(JA, *this,
                                           ResponseFileSupport::AtFileUTF8(),
                                           Exec, CmdArgs, Inputs, Output));
  }

  // Make the compile command echo its inputs for /showFilenames.
  if (Output.getType() == types::TY_Object &&
      Args.hasFlag(options::OPT__SLASH_showFilenames,
                   options::OPT__SLASH_showFilenames_, false)) {
    C.getJobs().getJobs().back()->PrintInputFilenames = true;
  }

  if (Arg *A = Args.getLastArg(options::OPT_pg))
    if (FPKeepKind == CodeGenOptions::FramePointerKind::None &&
        !Args.hasArg(options::OPT_mfentry))
      D.Diag(diag::err_drv_argument_not_allowed_with) << "-fomit-frame-pointer"
                                                      << A->getAsString(Args);

  // Claim some arguments which clang supports automatically.

  // -fpch-preprocess is used with gcc to add a special marker in the output to
  // include the PCH file.
  Args.ClaimAllArgs(options::OPT_fpch_preprocess);

  // Claim some arguments which clang doesn't support, but we don't
  // care to warn the user about.
  Args.ClaimAllArgs(options::OPT_clang_ignored_f_Group);
  Args.ClaimAllArgs(options::OPT_clang_ignored_m_Group);

  // Disable warnings for clang -E -emit-llvm foo.c
  Args.ClaimAllArgs(options::OPT_emit_llvm);
}

Clang::Clang(const ToolChain &TC, bool HasIntegratedBackend)
    // CAUTION! The first constructor argument ("clang") is not arbitrary,
    // as it is for other tools. Some operations on a Tool actually test
    // whether that tool is Clang based on the Tool's Name as a string.
    : Tool("clang", "clang frontend", TC), HasBackend(HasIntegratedBackend) {}

Clang::~Clang() {}

/// Add options related to the Objective-C runtime/ABI.
///
/// Returns true if the runtime is non-fragile.
ObjCRuntime Clang::AddObjCRuntimeArgs(const ArgList &args,
                                      const InputInfoList &inputs,
                                      ArgStringList &cmdArgs,
                                      RewriteKind rewriteKind) const {
  // Look for the controlling runtime option.
  Arg *runtimeArg =
      args.getLastArg(options::OPT_fnext_runtime, options::OPT_fgnu_runtime,
                      options::OPT_fobjc_runtime_EQ);

  // Just forward -fobjc-runtime= to the frontend.  This supercedes
  // options about fragility.
  if (runtimeArg &&
      runtimeArg->getOption().matches(options::OPT_fobjc_runtime_EQ)) {
    ObjCRuntime runtime;
    StringRef value = runtimeArg->getValue();
    if (runtime.tryParse(value)) {
      getToolChain().getDriver().Diag(diag::err_drv_unknown_objc_runtime)
          << value;
    }
    if ((runtime.getKind() == ObjCRuntime::GNUstep) &&
        (runtime.getVersion() >= VersionTuple(2, 0)))
      if (!getToolChain().getTriple().isOSBinFormatELF() &&
          !getToolChain().getTriple().isOSBinFormatCOFF()) {
        getToolChain().getDriver().Diag(
            diag::err_drv_gnustep_objc_runtime_incompatible_binary)
          << runtime.getVersion().getMajor();
      }

    runtimeArg->render(args, cmdArgs);
    return runtime;
  }

  // Otherwise, we'll need the ABI "version".  Version numbers are
  // slightly confusing for historical reasons:
  //   1 - Traditional "fragile" ABI
  //   2 - Non-fragile ABI, version 1
  //   3 - Non-fragile ABI, version 2
  unsigned objcABIVersion = 1;
  // If -fobjc-abi-version= is present, use that to set the version.
  if (Arg *abiArg = args.getLastArg(options::OPT_fobjc_abi_version_EQ)) {
    StringRef value = abiArg->getValue();
    if (value == "1")
      objcABIVersion = 1;
    else if (value == "2")
      objcABIVersion = 2;
    else if (value == "3")
      objcABIVersion = 3;
    else
      getToolChain().getDriver().Diag(diag::err_drv_clang_unsupported) << value;
  } else {
    // Otherwise, determine if we are using the non-fragile ABI.
    bool nonFragileABIIsDefault =
        (rewriteKind == RK_NonFragile ||
         (rewriteKind == RK_None &&
          getToolChain().IsObjCNonFragileABIDefault()));
    if (args.hasFlag(options::OPT_fobjc_nonfragile_abi,
                     options::OPT_fno_objc_nonfragile_abi,
                     nonFragileABIIsDefault)) {
// Determine the non-fragile ABI version to use.
#ifdef DISABLE_DEFAULT_NONFRAGILEABI_TWO
      unsigned nonFragileABIVersion = 1;
#else
      unsigned nonFragileABIVersion = 2;
#endif

      if (Arg *abiArg =
              args.getLastArg(options::OPT_fobjc_nonfragile_abi_version_EQ)) {
        StringRef value = abiArg->getValue();
        if (value == "1")
          nonFragileABIVersion = 1;
        else if (value == "2")
          nonFragileABIVersion = 2;
        else
          getToolChain().getDriver().Diag(diag::err_drv_clang_unsupported)
              << value;
      }

      objcABIVersion = 1 + nonFragileABIVersion;
    } else {
      objcABIVersion = 1;
    }
  }

  // We don't actually care about the ABI version other than whether
  // it's non-fragile.
  bool isNonFragile = objcABIVersion != 1;

  // If we have no runtime argument, ask the toolchain for its default runtime.
  // However, the rewriter only really supports the Mac runtime, so assume that.
  ObjCRuntime runtime;
  if (!runtimeArg) {
    switch (rewriteKind) {
    case RK_None:
      runtime = getToolChain().getDefaultObjCRuntime(isNonFragile);
      break;
    case RK_Fragile:
      runtime = ObjCRuntime(ObjCRuntime::FragileMacOSX, VersionTuple());
      break;
    case RK_NonFragile:
      runtime = ObjCRuntime(ObjCRuntime::MacOSX, VersionTuple());
      break;
    }

    // -fnext-runtime
  } else if (runtimeArg->getOption().matches(options::OPT_fnext_runtime)) {
    // On Darwin, make this use the default behavior for the toolchain.
    if (getToolChain().getTriple().isOSDarwin()) {
      runtime = getToolChain().getDefaultObjCRuntime(isNonFragile);

      // Otherwise, build for a generic macosx port.
    } else {
      runtime = ObjCRuntime(ObjCRuntime::MacOSX, VersionTuple());
    }

    // -fgnu-runtime
  } else {
    assert(runtimeArg->getOption().matches(options::OPT_fgnu_runtime));
    // Legacy behaviour is to target the gnustep runtime if we are in
    // non-fragile mode or the GCC runtime in fragile mode.
    if (isNonFragile)
      runtime = ObjCRuntime(ObjCRuntime::GNUstep, VersionTuple(2, 0));
    else
      runtime = ObjCRuntime(ObjCRuntime::GCC, VersionTuple());
  }

  if (llvm::any_of(inputs, [](const InputInfo &input) {
        return types::isObjC(input.getType());
      }))
    cmdArgs.push_back(
        args.MakeArgString("-fobjc-runtime=" + runtime.getAsString()));
  return runtime;
}

static bool maybeConsumeDash(const std::string &EH, size_t &I) {
  bool HaveDash = (I + 1 < EH.size() && EH[I + 1] == '-');
  I += HaveDash;
  return !HaveDash;
}

namespace {
struct EHFlags {
  bool Synch = false;
  bool Asynch = false;
  bool NoUnwindC = false;
};
} // end anonymous namespace

/// /EH controls whether to run destructor cleanups when exceptions are
/// thrown.  There are three modifiers:
/// - s: Cleanup after "synchronous" exceptions, aka C++ exceptions.
/// - a: Cleanup after "asynchronous" exceptions, aka structured exceptions.
///      The 'a' modifier is unimplemented and fundamentally hard in LLVM IR.
/// - c: Assume that extern "C" functions are implicitly nounwind.
/// The default is /EHs-c-, meaning cleanups are disabled.
static EHFlags parseClangCLEHFlags(const Driver &D, const ArgList &Args) {
  EHFlags EH;

  std::vector<std::string> EHArgs =
      Args.getAllArgValues(options::OPT__SLASH_EH);
  for (auto EHVal : EHArgs) {
    for (size_t I = 0, E = EHVal.size(); I != E; ++I) {
      switch (EHVal[I]) {
      case 'a':
        EH.Asynch = maybeConsumeDash(EHVal, I);
        if (EH.Asynch)
          EH.Synch = false;
        continue;
      case 'c':
        EH.NoUnwindC = maybeConsumeDash(EHVal, I);
        continue;
      case 's':
        EH.Synch = maybeConsumeDash(EHVal, I);
        if (EH.Synch)
          EH.Asynch = false;
        continue;
      default:
        break;
      }
      D.Diag(clang::diag::err_drv_invalid_value) << "/EH" << EHVal;
      break;
    }
  }
  // The /GX, /GX- flags are only processed if there are not /EH flags.
  // The default is that /GX is not specified.
  if (EHArgs.empty() &&
      Args.hasFlag(options::OPT__SLASH_GX, options::OPT__SLASH_GX_,
                   /*Default=*/false)) {
    EH.Synch = true;
    EH.NoUnwindC = true;
  }

  if (Args.hasArg(options::OPT__SLASH_kernel)) {
    EH.Synch = false;
    EH.NoUnwindC = false;
    EH.Asynch = false;
  }

  return EH;
}

#if INTEL_CUSTOMIZATION
void Clang::AddClangCLArgs(const ArgList &Args, types::ID InputType,
                           ArgStringList &CmdArgs,
                           codegenoptions::DebugInfoKind *DebugInfoKind,
                           bool *EmitCodeView, const JobAction &JA) const {
#endif // INTEL_CUSTOMIZATION
  unsigned RTOptionID = options::OPT__SLASH_MT;
  bool isNVPTX = getToolChain().getTriple().isNVPTX();
  bool isSPIR = getToolChain().getTriple().isSPIR();
  // FIXME: isSYCL should not be enabled by "isSPIR"
  bool isSYCL = Args.hasArg(options::OPT_fsycl) || isSPIR;
  // For SYCL Windows, /MD is the default.
  if (isSYCL)
    RTOptionID = options::OPT__SLASH_MD;

  if (Args.hasArg(options::OPT__SLASH_LDd))
    // The /LDd option implies /MTd (/MDd for SYCL). The dependent lib part
    // can be overridden but defining _DEBUG is sticky.
    RTOptionID = isSYCL ? options::OPT__SLASH_MDd : options::OPT__SLASH_MTd;

  if (Arg *A = Args.getLastArg(options::OPT__SLASH_M_Group)) {
    RTOptionID = A->getOption().getID();
    if (isSYCL && !isSPIR &&
        (RTOptionID == options::OPT__SLASH_MT ||
         RTOptionID == options::OPT__SLASH_MTd))
      // Use of /MT or /MTd is not supported for SYCL.
      getToolChain().getDriver().Diag(diag::err_drv_unsupported_opt_dpcpp)
          << A->getOption().getName();
  }

  enum { addDEBUG = 0x1, addMT = 0x2, addDLL = 0x4 };
  auto addPreDefines = [&](unsigned Defines) {
    if (Defines & addDEBUG)
      CmdArgs.push_back("-D_DEBUG");
    if (Defines & addMT && !isSPIR)
      CmdArgs.push_back("-D_MT");
    if (Defines & addDLL && !isSPIR)
      CmdArgs.push_back("-D_DLL");
  };
  StringRef FlagForCRT;
#if INTEL_CUSTOMIZATION
  StringRef FlagForIntelMathLib;
  StringRef FlagForIntelSVMLLib;
#endif // INTEL_CUSTOMIZATION
  switch (RTOptionID) {
  case options::OPT__SLASH_MD:
    addPreDefines((Args.hasArg(options::OPT__SLASH_LDd) ? addDEBUG : 0x0) |
                  addMT | addDLL);
    FlagForCRT = "--dependent-lib=msvcrt";
#if INTEL_CUSTOMIZATION
    FlagForIntelMathLib = "--dependent-lib=libmmd";
    FlagForIntelSVMLLib = "--dependent-lib=svml_dispmd";
#endif // INTEL_CUSTOMIZATION
    break;
  case options::OPT__SLASH_MDd:
    addPreDefines(addDEBUG | addMT | addDLL);
    FlagForCRT = "--dependent-lib=msvcrtd";
#if INTEL_CUSTOMIZATION
    FlagForIntelMathLib = "--dependent-lib=libmmdd";
    FlagForIntelSVMLLib = "--dependent-lib=svml_dispmd";
#endif // INTEL_CUSTOMIZATION
    break;
  case options::OPT__SLASH_MT:
    addPreDefines((Args.hasArg(options::OPT__SLASH_LDd) ? addDEBUG : 0x0) |
                  addMT);
    CmdArgs.push_back("-flto-visibility-public-std");
    FlagForCRT = "--dependent-lib=libcmt";
#if INTEL_CUSTOMIZATION
    FlagForIntelMathLib = "--dependent-lib=libmmt";
    FlagForIntelSVMLLib = "--dependent-lib=svml_dispmt";
#endif // INTEL_CUSTOMIZATION
    break;
  case options::OPT__SLASH_MTd:
    addPreDefines(addDEBUG | addMT);
    CmdArgs.push_back("-flto-visibility-public-std");
    FlagForCRT = "--dependent-lib=libcmtd";
#if INTEL_CUSTOMIZATION
    FlagForIntelMathLib = "--dependent-lib=libmmt";
    FlagForIntelSVMLLib = "--dependent-lib=svml_dispmt";
#endif // INTEL_CUSTOMIZATION
    break;
  default:
    llvm_unreachable("Unexpected option ID.");
  }

  if (Args.hasArg(options::OPT__SLASH_Zl)) {
    CmdArgs.push_back("-D_VC_NODEFAULTLIB");
  } else {
    CmdArgs.push_back(FlagForCRT.data());
#if INTEL_CUSTOMIZATION
    if (getToolChain().getDriver().IsIntelMode()) {
      if (!Args.hasArg(options::OPT_i_no_use_libirc) &&
          getToolChain().CheckAddIntelLib("libirc", Args))
        CmdArgs.push_back("--dependent-lib=libircmt");
      if (getToolChain().CheckAddIntelLib("libsvml", Args))
        CmdArgs.push_back(FlagForIntelSVMLLib.data());
      CmdArgs.push_back("--dependent-lib=libdecimal");
      if (Args.hasFlag(options::OPT_qopt_matmul, options::OPT_qno_opt_matmul,
                       false))
        CmdArgs.push_back("--dependent-lib=libmatmul");
    }
    if (getToolChain().CheckAddIntelLib("libm", Args) &&
        getToolChain().CheckAddIntelLib("libimf", Args))
      CmdArgs.push_back(FlagForIntelMathLib.data());
#endif // INTEL_CUSTOMIZATION

    // This provides POSIX compatibility (maps 'open' to '_open'), which most
    // users want.  The /Za flag to cl.exe turns this off, but it's not
    // implemented in clang.
    CmdArgs.push_back("--dependent-lib=oldnames");

    // Add SYCL dependent library
    if (Args.hasArg(options::OPT_fsycl) &&
        !Args.hasArg(options::OPT_nolibsycl)) {
      if (RTOptionID == options::OPT__SLASH_MDd)
        CmdArgs.push_back("--dependent-lib=sycld");
      else
        CmdArgs.push_back("--dependent-lib=sycl");
    }

#if INTEL_CUSTOMIZATION
    // Add Intel performance libraries
    if (Args.hasArg(options::OPT_qipp_EQ))
      getToolChain().AddIPPLibArgs(Args, CmdArgs, "--dependent-lib=");
    if (Args.hasArg(options::OPT_qmkl_EQ))
      getToolChain().AddMKLLibArgs(Args, CmdArgs, "--dependent-lib=");
    if (Args.hasArg(options::OPT_qtbb, options::OPT_qdaal_EQ) ||
        (Args.hasArg(options::OPT_qmkl_EQ) &&
         getToolChain().getDriver().IsDPCPPMode()))
      getToolChain().AddTBBLibArgs(Args, CmdArgs, "--dependent-lib=");
    if (Args.hasArg(options::OPT_qdaal_EQ))
      getToolChain().AddDAALLibArgs(Args, CmdArgs, "--dependent-lib=");
    if (Args.hasArg(options::OPT_qactypes))
      getToolChain().AddACTypesLibArgs(Args, CmdArgs, "--dependent-lib=");

    // Add OpenMP libs
    bool StubsAdded = false;
    if (Arg *A = Args.getLastArg(options::OPT_qopenmp_stubs,
        options::OPT_fopenmp, options::OPT_fopenmp_EQ, options::OPT_fiopenmp)) {
      if (A->getOption().matches(options::OPT_qopenmp_stubs)) {
        CmdArgs.push_back("--dependent-lib=libiompstubs5md");
        StubsAdded = true;
      }
    }
    if (!StubsAdded && (Args.hasFlag(options::OPT_fopenmp,
                                     options::OPT_fopenmp_EQ,
                                     options::OPT_fno_openmp, false) ||
        Args.hasArg(options::OPT_fiopenmp, options::OPT_qmkl_EQ))) {
      switch (getToolChain().getDriver().getOpenMPRuntime(Args)) {
      case Driver::OMPRT_OMP:
        CmdArgs.push_back("--dependent-lib=libomp");
        break;
      case Driver::OMPRT_IOMP5:
        CmdArgs.push_back("--dependent-lib=libiomp5md");
        break;
      case Driver::OMPRT_GOMP:
        break;
      case Driver::OMPRT_Unknown:
        // Already diagnosed.
        break;
      }
    }
#endif // INTEL_CUSTOMIZATION
  }

  if (Arg *ShowIncludes =
          Args.getLastArg(options::OPT__SLASH_showIncludes,
                          options::OPT__SLASH_showIncludes_user)) {
    CmdArgs.push_back("--show-includes");
    if (ShowIncludes->getOption().matches(options::OPT__SLASH_showIncludes))
      CmdArgs.push_back("-sys-header-deps");
  }

  // This controls whether or not we emit RTTI data for polymorphic types.
  if (Args.hasFlag(options::OPT__SLASH_GR_, options::OPT__SLASH_GR,
                   /*Default=*/false))
    CmdArgs.push_back("-fno-rtti-data");

  // This controls whether or not we emit stack-protector instrumentation.
  // In MSVC, Buffer Security Check (/GS) is on by default.
  if (!isNVPTX && Args.hasFlag(options::OPT__SLASH_GS, options::OPT__SLASH_GS_,
           /*Default=*/!getToolChain().getDriver().IsIntelMode())) { // INTEL
    CmdArgs.push_back("-stack-protector");
    CmdArgs.push_back(Args.MakeArgString(Twine(LangOptions::SSPStrong)));
  }

  // Emit CodeView if -Z7 or -gline-tables-only are present.
  if (Arg *DebugInfoArg = Args.getLastArg(options::OPT__SLASH_Z7,
                                          options::OPT_gline_tables_only)) {
    *EmitCodeView = true;
    if (DebugInfoArg->getOption().matches(options::OPT__SLASH_Z7))
      *DebugInfoKind = codegenoptions::DebugInfoConstructor;
    else
      *DebugInfoKind = codegenoptions::DebugLineTablesOnly;
  } else {
    *EmitCodeView = false;
  }

  const Driver &D = getToolChain().getDriver();

  // This controls whether or not we perform JustMyCode instrumentation.
  if (Args.hasFlag(options::OPT__SLASH_JMC, options::OPT__SLASH_JMC_,
                   /*Default=*/false)) {
    if (*EmitCodeView && *DebugInfoKind >= codegenoptions::DebugInfoConstructor)
      CmdArgs.push_back("-fjmc");
    else
      D.Diag(clang::diag::warn_drv_jmc_requires_debuginfo) << "/JMC"
                                                           << "'/Zi', '/Z7'";
  }

  EHFlags EH = parseClangCLEHFlags(D, Args);
#if INTEL_CUSTOMIZATION
  if (!isNVPTX && !(isSPIR && JA.isOffloading(Action::OFK_OpenMP)) &&
      (EH.Synch || EH.Asynch)) {
#endif // INTEL_CUSTOMIZATION
    if (types::isCXX(InputType))
      CmdArgs.push_back("-fcxx-exceptions");
    CmdArgs.push_back("-fexceptions");
  }
  if (types::isCXX(InputType) && EH.Synch && EH.NoUnwindC)
    CmdArgs.push_back("-fexternc-nounwind");

  // /EP should expand to -E -P.
  if (Args.hasArg(options::OPT__SLASH_EP)) {
    CmdArgs.push_back("-E");
    CmdArgs.push_back("-P");
  }

  unsigned VolatileOptionID;
  if (getToolChain().getTriple().isX86() && !D.IsIntelMode()) // INTEL
    VolatileOptionID = options::OPT__SLASH_volatile_ms;
  else
    VolatileOptionID = options::OPT__SLASH_volatile_iso;

  if (Arg *A = Args.getLastArg(options::OPT__SLASH_volatile_Group))
    VolatileOptionID = A->getOption().getID();

  if (VolatileOptionID == options::OPT__SLASH_volatile_ms)
    CmdArgs.push_back("-fms-volatile");

 if (Args.hasFlag(options::OPT__SLASH_Zc_dllexportInlines_,
                  options::OPT__SLASH_Zc_dllexportInlines,
                  false)) {
  CmdArgs.push_back("-fno-dllexport-inlines");
 }

 if (Args.hasFlag(options::OPT__SLASH_Zc_wchar_t_,
                  options::OPT__SLASH_Zc_wchar_t, false)) {
   CmdArgs.push_back("-fno-wchar");
 }

 if (Args.hasArg(options::OPT__SLASH_kernel)) {
   llvm::Triple::ArchType Arch = getToolChain().getArch();
   std::vector<std::string> Values =
       Args.getAllArgValues(options::OPT__SLASH_arch);
   if (!Values.empty()) {
     llvm::SmallSet<std::string, 4> SupportedArches;
     if (Arch == llvm::Triple::x86)
       SupportedArches.insert("IA32");

     for (auto &V : Values)
       if (!SupportedArches.contains(V))
         D.Diag(diag::err_drv_argument_not_allowed_with)
             << std::string("/arch:").append(V) << "/kernel";
   }

   CmdArgs.push_back("-fno-rtti");
   if (Args.hasFlag(options::OPT__SLASH_GR, options::OPT__SLASH_GR_, false))
     D.Diag(diag::err_drv_argument_not_allowed_with) << "/GR"
                                                     << "/kernel";
 }

  Arg *MostGeneralArg = Args.getLastArg(options::OPT__SLASH_vmg);
  Arg *BestCaseArg = Args.getLastArg(options::OPT__SLASH_vmb);
  if (MostGeneralArg && BestCaseArg)
    D.Diag(clang::diag::err_drv_argument_not_allowed_with)
        << MostGeneralArg->getAsString(Args) << BestCaseArg->getAsString(Args);

  if (MostGeneralArg) {
    Arg *SingleArg = Args.getLastArg(options::OPT__SLASH_vms);
    Arg *MultipleArg = Args.getLastArg(options::OPT__SLASH_vmm);
    Arg *VirtualArg = Args.getLastArg(options::OPT__SLASH_vmv);

    Arg *FirstConflict = SingleArg ? SingleArg : MultipleArg;
    Arg *SecondConflict = VirtualArg ? VirtualArg : MultipleArg;
    if (FirstConflict && SecondConflict && FirstConflict != SecondConflict)
      D.Diag(clang::diag::err_drv_argument_not_allowed_with)
          << FirstConflict->getAsString(Args)
          << SecondConflict->getAsString(Args);

    if (SingleArg)
      CmdArgs.push_back("-fms-memptr-rep=single");
    else if (MultipleArg)
      CmdArgs.push_back("-fms-memptr-rep=multiple");
    else
      CmdArgs.push_back("-fms-memptr-rep=virtual");
  }

  // Parse the default calling convention options.
  if (Arg *CCArg =
          Args.getLastArg(options::OPT__SLASH_Gd, options::OPT__SLASH_Gr,
                          options::OPT__SLASH_Gz, options::OPT__SLASH_Gv,
                          options::OPT__SLASH_Gregcall)) {
    unsigned DCCOptId = CCArg->getOption().getID();
    const char *DCCFlag = nullptr;
    bool ArchSupported = !isNVPTX;
    llvm::Triple::ArchType Arch = getToolChain().getArch();
    switch (DCCOptId) {
    case options::OPT__SLASH_Gd:
      DCCFlag = "-fdefault-calling-conv=cdecl";
      break;
    case options::OPT__SLASH_Gr:
      ArchSupported = Arch == llvm::Triple::x86;
      DCCFlag = "-fdefault-calling-conv=fastcall";
      break;
    case options::OPT__SLASH_Gz:
      ArchSupported = Arch == llvm::Triple::x86;
      DCCFlag = "-fdefault-calling-conv=stdcall";
      break;
    case options::OPT__SLASH_Gv:
      ArchSupported = Arch == llvm::Triple::x86 || Arch == llvm::Triple::x86_64;
      DCCFlag = "-fdefault-calling-conv=vectorcall";
      break;
    case options::OPT__SLASH_Gregcall:
      ArchSupported = Arch == llvm::Triple::x86 || Arch == llvm::Triple::x86_64;
      DCCFlag = "-fdefault-calling-conv=regcall";
      break;
    }

    // MSVC doesn't warn if /Gr or /Gz is used on x64, so we don't either.
    if (ArchSupported && DCCFlag)
      CmdArgs.push_back(DCCFlag);
  }

  Args.AddLastArg(CmdArgs, options::OPT_vtordisp_mode_EQ);

  if (!Args.hasArg(options::OPT_fdiagnostics_format_EQ)) {
    CmdArgs.push_back("-fdiagnostics-format");
    CmdArgs.push_back("msvc");
  }

  if (Args.hasArg(options::OPT__SLASH_kernel))
    CmdArgs.push_back("-fms-kernel");

  if (Arg *A = Args.getLastArg(options::OPT__SLASH_guard)) {
    StringRef GuardArgs = A->getValue();
    // The only valid options are "cf", "cf,nochecks", "cf-", "ehcont" and
    // "ehcont-".
    if (GuardArgs.equals_insensitive("cf")) {
      // Emit CFG instrumentation and the table of address-taken functions.
      CmdArgs.push_back("-cfguard");
    } else if (GuardArgs.equals_insensitive("cf,nochecks")) {
      // Emit only the table of address-taken functions.
      CmdArgs.push_back("-cfguard-no-checks");
    } else if (GuardArgs.equals_insensitive("ehcont")) {
      // Emit EH continuation table.
      CmdArgs.push_back("-ehcontguard");
    } else if (GuardArgs.equals_insensitive("cf-") ||
               GuardArgs.equals_insensitive("ehcont-")) {
      // Do nothing, but we might want to emit a security warning in future.
    } else {
      D.Diag(diag::err_drv_invalid_value) << A->getSpelling() << GuardArgs;
    }
  }
}

const char *Clang::getBaseInputName(const ArgList &Args,
                                    const InputInfo &Input) {
  return Args.MakeArgString(llvm::sys::path::filename(Input.getBaseInput()));
}

const char *Clang::getBaseInputStem(const ArgList &Args,
                                    const InputInfoList &Inputs) {
  const char *Str = getBaseInputName(Args, Inputs[0]);

  if (const char *End = strrchr(Str, '.'))
    return Args.MakeArgString(std::string(Str, End));

  return Str;
}

const char *Clang::getDependencyFileName(const ArgList &Args,
                                         const InputInfoList &Inputs) {
  // FIXME: Think about this more.

  if (Arg *OutputOpt =
          Args.getLastArg(options::OPT_o, options::OPT__SLASH_Fo)) {
    SmallString<128> OutputArgument(OutputOpt->getValue());
    if (llvm::sys::path::is_separator(OutputArgument.back()))
      // If the argument is a directory, output to BaseName in that dir.
      llvm::sys::path::append(OutputArgument, getBaseInputStem(Args, Inputs));
    llvm::sys::path::replace_extension(OutputArgument, llvm::Twine('d'));
    return Args.MakeArgString(OutputArgument);
  }
#if INTEL_CUSTOMIZATION
  if (Arg *OutputOpt = Args.getLastArg(options::OPT__SLASH_Fo)) {
    SmallString<128> OutputFilename(OutputOpt->getValue());
    llvm::sys::path::replace_extension(OutputFilename, llvm::Twine('d'));
    return Args.MakeArgString(OutputFilename);
  }
#endif // INTEL_CUSTOMIZATION

  return Args.MakeArgString(Twine(getBaseInputStem(Args, Inputs)) + ".d");
}

// Begin ClangAs

void ClangAs::AddMIPSTargetArgs(const ArgList &Args,
                                ArgStringList &CmdArgs) const {
  StringRef CPUName;
  StringRef ABIName;
  const llvm::Triple &Triple = getToolChain().getTriple();
  mips::getMipsCPUAndABI(Args, Triple, CPUName, ABIName);

  CmdArgs.push_back("-target-abi");
  CmdArgs.push_back(ABIName.data());
}

void ClangAs::AddX86TargetArgs(const ArgList &Args,
                               ArgStringList &CmdArgs) const {
  addX86AlignBranchArgs(getToolChain().getDriver(), Args, CmdArgs,
                        /*IsLTO=*/false);

  if (Arg *A = Args.getLastArg(options::OPT_masm_EQ)) {
    StringRef Value = A->getValue();
    if (Value == "intel" || Value == "att") {
      CmdArgs.push_back("-mllvm");
      CmdArgs.push_back(Args.MakeArgString("-x86-asm-syntax=" + Value));
    } else {
      getToolChain().getDriver().Diag(diag::err_drv_unsupported_option_argument)
          << A->getOption().getName() << Value;
    }
  }
}

void ClangAs::AddRISCVTargetArgs(const ArgList &Args,
                               ArgStringList &CmdArgs) const {
  const llvm::Triple &Triple = getToolChain().getTriple();
  StringRef ABIName = riscv::getRISCVABI(Args, Triple);

  CmdArgs.push_back("-target-abi");
  CmdArgs.push_back(ABIName.data());
}

void ClangAs::ConstructJob(Compilation &C, const JobAction &JA,
                           const InputInfo &Output, const InputInfoList &Inputs,
                           const ArgList &Args,
                           const char *LinkingOutput) const {
  ArgStringList CmdArgs;

  assert(Inputs.size() == 1 && "Unexpected number of inputs.");
  const InputInfo &Input = Inputs[0];

  const llvm::Triple &Triple = getToolChain().getEffectiveTriple();
  const std::string &TripleStr = Triple.getTriple();
  const Optional<llvm::Triple> TargetVariantTriple =
      getToolChain().getTargetVariantTriple();
  const auto &D = getToolChain().getDriver();

  // Don't warn about "clang -w -c foo.s"
  Args.ClaimAllArgs(options::OPT_w);
  // and "clang -emit-llvm -c foo.s"
  Args.ClaimAllArgs(options::OPT_emit_llvm);

  claimNoWarnArgs(Args);

  // Invoke ourselves in -cc1as mode.
  //
  // FIXME: Implement custom jobs for internal actions.
  CmdArgs.push_back("-cc1as");

  // Add the "effective" target triple.
  CmdArgs.push_back("-triple");
  CmdArgs.push_back(Args.MakeArgString(TripleStr));
  if (TargetVariantTriple) {
    CmdArgs.push_back("-darwin-target-variant-triple");
    CmdArgs.push_back(Args.MakeArgString(TargetVariantTriple->getTriple()));
  }

  // Set the output mode, we currently only expect to be used as a real
  // assembler.
  CmdArgs.push_back("-filetype");
  CmdArgs.push_back("obj");

  // Set the main file name, so that debug info works even with
  // -save-temps or preprocessed assembly.
  CmdArgs.push_back("-main-file-name");
  CmdArgs.push_back(Clang::getBaseInputName(Args, Input));

  // Add the target cpu
  std::string CPU = getCPUName(D, Args, Triple, /*FromAs*/ true);
  if (!CPU.empty()) {
    CmdArgs.push_back("-target-cpu");
    CmdArgs.push_back(Args.MakeArgString(CPU));
  }

  // Add the target features
  getTargetFeatures(D, Triple, Args, CmdArgs, true);

  // Ignore explicit -force_cpusubtype_ALL option.
  (void)Args.hasArg(options::OPT_force__cpusubtype__ALL);

  // Pass along any -I options so we get proper .include search paths.
  Args.AddAllArgs(CmdArgs, options::OPT_I_Group);

  // Determine the original source input.
  auto FindSource = [](const Action *S) -> const Action * {
    while (S->getKind() != Action::InputClass) {
      assert(!S->getInputs().empty() && "unexpected root action!");
      S = S->getInputs()[0];
    }
    return S;
  };
  const Action *SourceAction = FindSource(&JA);

  // Forward -g and handle debug info related flags, assuming we are dealing
  // with an actual assembly file.
  bool WantDebug = false;
  Args.ClaimAllArgs(options::OPT_g_Group);
  if (Arg *A = Args.getLastArg(options::OPT_g_Group))
    WantDebug = !A->getOption().matches(options::OPT_g0) &&
                !A->getOption().matches(options::OPT_ggdb0);

  unsigned DwarfVersion = ParseDebugDefaultVersion(getToolChain(), Args);
  if (const Arg *GDwarfN = getDwarfNArg(Args))
    DwarfVersion = DwarfVersionNum(GDwarfN->getSpelling());

  if (DwarfVersion == 0)
    DwarfVersion = getToolChain().GetDefaultDwarfVersion();

  codegenoptions::DebugInfoKind DebugInfoKind = codegenoptions::NoDebugInfo;

  // Add the -fdebug-compilation-dir flag if needed.
  const char *DebugCompilationDir =
      addDebugCompDirArg(Args, CmdArgs, C.getDriver().getVFS());

  if (SourceAction->getType() == types::TY_Asm ||
      SourceAction->getType() == types::TY_PP_Asm) {
    // You might think that it would be ok to set DebugInfoKind outside of
    // the guard for source type, however there is a test which asserts
    // that some assembler invocation receives no -debug-info-kind,
    // and it's not clear whether that test is just overly restrictive.
    DebugInfoKind = (WantDebug ? codegenoptions::DebugInfoConstructor
                               : codegenoptions::NoDebugInfo);

    addDebugPrefixMapArg(getToolChain().getDriver(), getToolChain(), Args,
                         CmdArgs);

    // Set the AT_producer to the clang version when using the integrated
    // assembler on assembly source files.
    CmdArgs.push_back("-dwarf-debug-producer");
    CmdArgs.push_back(Args.MakeArgString(getClangFullVersion()));

    // And pass along -I options
    Args.AddAllArgs(CmdArgs, options::OPT_I);
  }
  RenderDebugEnablingArgs(Args, CmdArgs, DebugInfoKind, DwarfVersion,
                          llvm::DebuggerKind::Default);
  renderDwarfFormat(D, Triple, Args, CmdArgs, DwarfVersion);
  RenderDebugInfoCompressionArgs(Args, CmdArgs, D, getToolChain());

  // Handle -fPIC et al -- the relocation-model affects the assembler
  // for some targets.
  llvm::Reloc::Model RelocationModel;
  unsigned PICLevel;
  bool IsPIE;
  std::tie(RelocationModel, PICLevel, IsPIE) =
      ParsePICArgs(getToolChain(), Args);

  const char *RMName = RelocationModelName(RelocationModel);
  if (RMName) {
    CmdArgs.push_back("-mrelocation-model");
    CmdArgs.push_back(RMName);
  }

  // Optionally embed the -cc1as level arguments into the debug info, for build
  // analysis.
  if (getToolChain().UseDwarfDebugFlags()) {
    ArgStringList OriginalArgs;
    for (const auto &Arg : Args)
      Arg->render(Args, OriginalArgs);

    SmallString<256> Flags;
    const char *Exec = getToolChain().getDriver().getClangProgramPath();
    EscapeSpacesAndBackslashes(Exec, Flags);
    for (const char *OriginalArg : OriginalArgs) {
      SmallString<128> EscapedArg;
      EscapeSpacesAndBackslashes(OriginalArg, EscapedArg);
      Flags += " ";
      Flags += EscapedArg;
    }
    CmdArgs.push_back("-dwarf-debug-flags");
    CmdArgs.push_back(Args.MakeArgString(Flags));
  }

  // FIXME: Add -static support, once we have it.

  // Add target specific flags.
  switch (getToolChain().getArch()) {
  default:
    break;

  case llvm::Triple::mips:
  case llvm::Triple::mipsel:
  case llvm::Triple::mips64:
  case llvm::Triple::mips64el:
    AddMIPSTargetArgs(Args, CmdArgs);
    break;

  case llvm::Triple::x86:
  case llvm::Triple::x86_64:
#if INTEL_CUSTOMIZATION
#if INTEL_FEATURE_XUCC
  case llvm::Triple::x86_64_xucc:
#endif // INTEL_FEATURE_XUCC
#endif // INTEL_CUSTOMIZATION
    AddX86TargetArgs(Args, CmdArgs);
    break;

  case llvm::Triple::arm:
  case llvm::Triple::armeb:
  case llvm::Triple::thumb:
  case llvm::Triple::thumbeb:
    // This isn't in AddARMTargetArgs because we want to do this for assembly
    // only, not C/C++.
    if (Args.hasFlag(options::OPT_mdefault_build_attributes,
                     options::OPT_mno_default_build_attributes, true)) {
        CmdArgs.push_back("-mllvm");
        CmdArgs.push_back("-arm-add-build-attributes");
    }
    break;

  case llvm::Triple::aarch64:
  case llvm::Triple::aarch64_32:
  case llvm::Triple::aarch64_be:
    if (Args.hasArg(options::OPT_mmark_bti_property)) {
      CmdArgs.push_back("-mllvm");
      CmdArgs.push_back("-aarch64-mark-bti-property");
    }
    break;

  case llvm::Triple::riscv32:
  case llvm::Triple::riscv64:
    AddRISCVTargetArgs(Args, CmdArgs);
    break;
  }

  // Consume all the warning flags. Usually this would be handled more
  // gracefully by -cc1 (warning about unknown warning flags, etc) but -cc1as
  // doesn't handle that so rather than warning about unused flags that are
  // actually used, we'll lie by omission instead.
  // FIXME: Stop lying and consume only the appropriate driver flags
  Args.ClaimAllArgs(options::OPT_W_Group);

  CollectArgsForIntegratedAssembler(C, Args, CmdArgs,
                                    getToolChain().getDriver());

  Args.AddAllArgs(CmdArgs, options::OPT_mllvm);

  if (DebugInfoKind > codegenoptions::NoDebugInfo && Output.isFilename())
    addDebugObjectName(Args, CmdArgs, DebugCompilationDir,
                       Output.getFilename());

  // Fixup any previous commands that use -object-file-name because when we
  // generated them, the final .obj name wasn't yet known.
  for (Command &J : C.getJobs()) {
    if (SourceAction != FindSource(&J.getSource()))
      continue;
    auto &JArgs = J.getArguments();
    for (unsigned I = 0; I < JArgs.size(); ++I) {
      if (StringRef(JArgs[I]).startswith("-object-file-name=") &&
          Output.isFilename()) {
        ArgStringList NewArgs(JArgs.begin(), JArgs.begin() + I);
        addDebugObjectName(Args, NewArgs, DebugCompilationDir,
                           Output.getFilename());
        NewArgs.append(JArgs.begin() + I + 1, JArgs.end());
        J.replaceArguments(NewArgs);
        break;
      }
    }
  }

  assert(Output.isFilename() && "Unexpected lipo output.");
  CmdArgs.push_back("-o");
  CmdArgs.push_back(Output.getFilename());

  const llvm::Triple &T = getToolChain().getTriple();
  Arg *A;
  if (getDebugFissionKind(D, Args, A) == DwarfFissionKind::Split &&
      T.isOSBinFormatELF()) {
    CmdArgs.push_back("-split-dwarf-output");
    CmdArgs.push_back(SplitDebugName(JA, Args, Input, Output));
  }

  if (Triple.isAMDGPU())
    handleAMDGPUCodeObjectVersionOptions(D, Args, CmdArgs, /*IsCC1As=*/true);

  assert(Input.isFilename() && "Invalid input.");
  CmdArgs.push_back(Input.getFilename());

  const char *Exec = getToolChain().getDriver().getClangProgramPath();
  if (D.CC1Main && !D.CCGenDiagnostics) {
    // Invoke cc1as directly in this process.
    C.addCommand(std::make_unique<CC1Command>(JA, *this,
                                              ResponseFileSupport::AtFileUTF8(),
                                              Exec, CmdArgs, Inputs, Output));
  } else {
    C.addCommand(std::make_unique<Command>(JA, *this,
                                           ResponseFileSupport::AtFileUTF8(),
                                           Exec, CmdArgs, Inputs, Output));
  }
}

// Begin OffloadBundler

void OffloadBundler::ConstructJob(Compilation &C, const JobAction &JA,
                                  const InputInfo &Output,
                                  const InputInfoList &Inputs,
                                  const llvm::opt::ArgList &TCArgs,
                                  const char *LinkingOutput) const {
  // The version with only one output is expected to refer to a bundling job.
  assert(isa<OffloadBundlingJobAction>(JA) && "Expecting bundling job!");

  // The bundling command looks like this:
  // clang-offload-bundler -type=bc
  //   -targets=host-triple,openmp-triple1,openmp-triple2
  //   -output=output_file
  //   -input=unbundle_file_host
  //   -input=unbundle_file_tgt1
  //   -input=unbundle_file_tgt2

  ArgStringList CmdArgs;

  // Get the type.
  CmdArgs.push_back(TCArgs.MakeArgString(
      Twine("-type=") + types::getTypeTempSuffix(Output.getType())));

  assert(JA.getInputs().size() == Inputs.size() &&
         "Not have inputs for all dependence actions??");

  // Get the targets.
  SmallString<128> Triples;
  Triples += "-targets=";
  for (unsigned I = 0; I < Inputs.size(); ++I) {
    if (I)
      Triples += ',';

    // Find ToolChain for this input.
    Action::OffloadKind CurKind = Action::OFK_Host;
    const ToolChain *CurTC = &getToolChain();
    const Action *CurDep = JA.getInputs()[I];

    if (const auto *OA = dyn_cast<OffloadAction>(CurDep)) {
      CurTC = nullptr;
      OA->doOnEachDependence([&](Action *A, const ToolChain *TC, const char *) {
        assert(CurTC == nullptr && "Expected one dependence!");
        CurKind = A->getOffloadingDeviceKind();
        CurTC = TC;
      });
    }
    Triples += Action::GetOffloadKindName(CurKind);
    Triples += '-';
    Triples += CurTC->getTriple().normalize();
    if ((CurKind == Action::OFK_HIP || CurKind == Action::OFK_OpenMP ||
         CurKind == Action::OFK_Cuda || CurKind == Action::OFK_SYCL) &&
        !StringRef(CurDep->getOffloadingArch()).empty()) {
      Triples += '-';
      Triples += CurDep->getOffloadingArch();
    }

    // TODO: Replace parsing of -march flag. Can be done by storing GPUArch
    //       with each toolchain.
    StringRef GPUArchName;
#if INTEL_CUSTOMIZATION
    if (CurKind == Action::OFK_OpenMP && !CurTC->getTriple().isSPIR()) {
#endif // INTEL_CUSTOMIZATION
      // Extract GPUArch from -march argument in TC argument list.
      for (unsigned ArgIndex = 0; ArgIndex < TCArgs.size(); ArgIndex++) {
        auto ArchStr = StringRef(TCArgs.getArgString(ArgIndex));
        auto Arch = ArchStr.startswith_insensitive("-march=");
        if (Arch) {
          GPUArchName = ArchStr.substr(7);
          Triples += "-";
          break;
        }
      }
      Triples += GPUArchName.str();
    }
  }
  // If we see we are bundling for FPGA using -fintelfpga, add the
  // dependency bundle
  bool IsFPGADepBundle = TCArgs.hasArg(options::OPT_fintelfpga) &&
                         Output.getType() == types::TY_Object;

  // For spir64_fpga target, when bundling objects we also want to bundle up the
  // named dependency file.
  // TODO - We are currently using the target triple inputs to slot a location
  // of the dependency information into the bundle.  It would be good to
  // separate this out to an explicit option in the bundler for the dependency
  // file as it does not match the type being bundled.
  if (IsFPGADepBundle) {
    Triples += ',';
    Triples += Action::GetOffloadKindName(Action::OFK_SYCL);
    Triples += '-';
    Triples += types::getTypeName(types::TY_FPGA_Dependencies);
  }
  CmdArgs.push_back(TCArgs.MakeArgString(Triples));

  // Get bundled file command.
  CmdArgs.push_back(
      TCArgs.MakeArgString(Twine("-output=") + Output.getFilename()));

  // Get unbundled files command.
  for (unsigned I = 0; I < Inputs.size(); ++I) {
    SmallString<128> UB;
    UB += "-input=";

    // Find ToolChain for this input.
    const ToolChain *CurTC = &getToolChain();
    if (const auto *OA = dyn_cast<OffloadAction>(JA.getInputs()[I])) {
      CurTC = nullptr;
      OA->doOnEachDependence([&](Action *, const ToolChain *TC, const char *) {
        assert(CurTC == nullptr && "Expected one dependence!");
        CurTC = TC;
      });
      UB += C.addTempFile(
          C.getArgs().MakeArgString(CurTC->getInputFilename(Inputs[I])));
    } else {
      UB += CurTC->getInputFilename(Inputs[I]);
    }
    CmdArgs.push_back(TCArgs.MakeArgString(UB));
  }
  // For -fintelfpga, when bundling objects we also want to bundle up the
  // named dependency file.
  if (IsFPGADepBundle) {
    const char *BaseName = Clang::getBaseInputName(TCArgs, Inputs[0]);
    SmallString<128> DepFile(C.getDriver().getFPGATempDepFile(BaseName));
    if (!DepFile.empty())
      CmdArgs.push_back(TCArgs.MakeArgString("-input=" + DepFile));
  }
  // All the inputs are encoded as commands.
  C.addCommand(std::make_unique<Command>(
      JA, *this, ResponseFileSupport::None(),
      TCArgs.MakeArgString(getToolChain().GetProgramPath(getShortName())),
      CmdArgs, None, Output));
}

void OffloadBundler::ConstructJobMultipleOutputs(
    Compilation &C, const JobAction &JA, const InputInfoList &Outputs,
    const InputInfoList &Inputs, const llvm::opt::ArgList &TCArgs,
    const char *LinkingOutput) const {
  // The version with multiple outputs is expected to refer to a unbundling job.
  auto &UA = cast<OffloadUnbundlingJobAction>(JA);

  // The unbundling command looks like this:
  // clang-offload-bundler -type=bc
  //   -targets=host-triple,openmp-triple1,openmp-triple2
  //   -input=input_file
  //   -output=unbundle_file_host
  //   -output=unbundle_file_tgt1
  //   -output=unbundle_file_tgt2
  //   -unbundle

  ArgStringList CmdArgs;
  InputInfo Input = Inputs.front();
  const char *TypeArg = types::getTypeTempSuffix(Input.getType());
  const char *InputFileName = Input.getFilename();
  types::ID InputType(Input.getType());
  bool IsFPGADepUnbundle = JA.getType() == types::TY_FPGA_Dependencies;
  bool IsFPGADepLibUnbundle = JA.getType() == types::TY_FPGA_Dependencies_List;

  if (InputType == types::TY_FPGA_AOCX || InputType == types::TY_FPGA_AOCR ||
      InputType == types::TY_FPGA_AOCR_EMU) {
    // Override type with AOCX/AOCR which will unbundle to a list containing
    // binaries with the appropriate file extension (.aocx/.aocr).
    // TODO - representation of the output file from the unbundle for these
    // types (aocx/aocr) are always list files.  We should represent this
    // better in the output extension and type for improved understanding
    // of file contents and debuggability.
    TypeArg = (InputType == types::TY_FPGA_AOCX) ? "aocx" : "aocr";
    if (!getToolChain().getTriple().isSPIR())
      TypeArg = "aoo";
  }
  if (InputType == types::TY_FPGA_AOCO || IsFPGADepLibUnbundle)
    TypeArg = "aoo";
  if (IsFPGADepUnbundle)
    TypeArg = "o";

  bool HasSPIRTarget = false;
  auto SYCLTCRange = C.getOffloadToolChains<Action::OFK_SYCL>();
  for (auto TI = SYCLTCRange.first, TE = SYCLTCRange.second; TI != TE; ++TI)
    HasSPIRTarget |= TI->second->getTriple().isSPIR();
#if INTEL_CUSTOMIZATION
  auto OpenMPTCRange = C.getOffloadToolChains<Action::OFK_OpenMP>();
  for (auto TI = OpenMPTCRange.first, TE = OpenMPTCRange.second; TI != TE; ++TI)
    HasSPIRTarget |= TI->second->getTriple().isSPIR();
#endif // INTEL_CUSTOMIZATION
  if (InputType == types::TY_Archive && HasSPIRTarget)
    TypeArg = "aoo";

  // Get the type.
  CmdArgs.push_back(TCArgs.MakeArgString(Twine("-type=") + TypeArg));

  // Get the targets.
  SmallString<128> Triples;
  Triples += "-targets=";
  auto DepInfo = UA.getDependentActionsInfo();
  for (unsigned I = 0, J = 0; I < DepInfo.size(); ++I) {
    auto &Dep = DepInfo[I];
    // FPGA device triples are 'transformed' for the bundler when creating
    // aocx or aocr type bundles.  Also, we only do a specific target
    // unbundling, skipping the host side or device side.
    if (types::isFPGA(InputType)) {
      if (getToolChain().getTriple().isSPIR()) {
        if (Dep.DependentToolChain->getTriple().getSubArch() ==
            llvm::Triple::SPIRSubArch_fpga) {
          if (J++)
            Triples += ',';
          llvm::Triple TT;
          TT.setArchName(types::getTypeName(InputType));
          TT.setVendorName("intel");
          TT.setOS(getToolChain().getTriple().getOS());
          Triples += "sycl-";
          Triples += TT.normalize();
          continue;
        } else if (Dep.DependentOffloadKind == Action::OFK_Host) {
          // No host unbundle for FPGA binaries.
          continue;
        }
      } else if (Dep.DependentOffloadKind == Action::OFK_SYCL)
        continue;
    } else if (InputType == types::TY_Archive ||
               (getToolChain().getTriple().getSubArch() ==
                    llvm::Triple::SPIRSubArch_fpga &&
                TCArgs.hasArg(options::OPT_fsycl_link_EQ))) {
      // Do not extract host part if we are unbundling archive on Windows
      // because it is not needed. Static offload libraries are added to the
      // host link command just as normal libraries.  Do not extract the host
      // part from FPGA -fsycl-link unbundles either, as the full obj
      // is used in the final link
      if (Dep.DependentOffloadKind == Action::OFK_Host)
        continue;
    }
    if (J++)
      Triples += ',';
    Triples += Action::GetOffloadKindName(Dep.DependentOffloadKind);
    Triples += '-';
    Triples += Dep.DependentToolChain->getTriple().normalize();
    if ((Dep.DependentOffloadKind == Action::OFK_HIP ||
         Dep.DependentOffloadKind == Action::OFK_OpenMP ||
         Dep.DependentOffloadKind == Action::OFK_Cuda ||
         Dep.DependentOffloadKind == Action::OFK_SYCL) &&
        !Dep.DependentBoundArch.empty()) {
      Triples += '-';
      Triples += Dep.DependentBoundArch;
    }
    // TODO: Replace parsing of -march flag. Can be done by storing GPUArch
    //       with each toolchain.
    StringRef GPUArchName;
#if INTEL_CUSTOMIZATION
    if (Dep.DependentOffloadKind == Action::OFK_OpenMP &&
        !Dep.DependentToolChain->getTriple().isSPIR()) {
#endif // INTEL_CUSTOMIZATION
      // Extract GPUArch from -march argument in TC argument list.
      for (unsigned ArgIndex = 0; ArgIndex < TCArgs.size(); ArgIndex++) {
        StringRef ArchStr = StringRef(TCArgs.getArgString(ArgIndex));
        auto Arch = ArchStr.startswith_insensitive("-march=");
        if (Arch) {
          GPUArchName = ArchStr.substr(7);
          Triples += "-";
          break;
        }
      }
      Triples += GPUArchName.str();
    }
  }
  if (IsFPGADepUnbundle || IsFPGADepLibUnbundle) {
    // TODO - We are currently using the target triple inputs to slot a location
    // of the dependency information into the bundle.  It would be good to
    // separate this out to an explicit option in the bundler for the dependency
    // file as it does not match the type being bundled.
    Triples += Action::GetOffloadKindName(Action::OFK_SYCL);
    Triples += '-';
    Triples += types::getTypeName(types::TY_FPGA_Dependencies);
  }
  CmdArgs.push_back(TCArgs.MakeArgString(Triples));

  // Get bundled file command.
  CmdArgs.push_back(
      TCArgs.MakeArgString(Twine("-input=") + InputFileName));

  // Get unbundled files command.
  // When dealing with -fintelfpga, there is an additional unbundle step
  // that occurs for the dependency file.  In that case, do not use the
  // dependent information, but just the output file.
  if (IsFPGADepUnbundle || IsFPGADepLibUnbundle) {
    SmallString<128> UB;
    UB += "-output=";
    UB += Outputs[0].getFilename();
    CmdArgs.push_back(TCArgs.MakeArgString(UB));
  } else {
    for (unsigned I = 0; I < Outputs.size(); ++I) {
      SmallString<128> UB;
      UB += "-output=";
      UB += DepInfo[I].DependentToolChain->getInputFilename(Outputs[I]);
      CmdArgs.push_back(TCArgs.MakeArgString(UB));
    }
  }
  CmdArgs.push_back("-unbundle");
  CmdArgs.push_back("-allow-missing-bundles");

  // All the inputs are encoded as commands.
  C.addCommand(std::make_unique<Command>(
      JA, *this, ResponseFileSupport::None(),
      TCArgs.MakeArgString(getToolChain().GetProgramPath(getShortName())),
      CmdArgs, None, Outputs));
}

// Begin OffloadWrapper

#if INTEL_CUSTOMIZATION
static void addRunTimeWrapperOpts(Compilation &C,
                                  Action::OffloadKind DeviceOffloadKind,
                                  const llvm::opt::ArgList &TCArgs,
                                  ArgStringList &CmdArgs,
                                  const ToolChain &TC) {
  // Grab any Target specific options that need to be added to the wrapper
  // information.
  ArgStringList BuildArgs;
  auto createArgString = [&](const char *Opt) {
    if (BuildArgs.empty())
      return;
    SmallString<128> AL;
    for (const char *A : BuildArgs) {
      if (AL.empty()) {
        AL = A;
        continue;
      }
      AL += " ";
      AL += A;
    }
    CmdArgs.push_back(C.getArgs().MakeArgString(Twine(Opt) + AL));
  };
  const toolchains::SYCLToolChain &SYCLTC =
            static_cast<const toolchains::SYCLToolChain &>(TC);
  llvm::Triple TT = SYCLTC.getTriple();
  // TODO: Consider separating the mechanisms for:
  // - passing standard-defined options to AOT/JIT compilation steps;
  // - passing AOT-compiler specific options.
  // This would allow retaining standard language options in the
  // image descriptor, while excluding tool-specific options that
  // have been known to confuse RT implementations.
  if (TT.getSubArch() == llvm::Triple::NoSubArch) {
    // Only store compile/link opts in the image descriptor for the SPIR-V
    // target; AOT compilation has already been performed otherwise.
    const ArgList &Args = C.getArgsForToolChain(nullptr, StringRef(), DeviceOffloadKind);
    SYCLTC.AddImpliedTargetArgs(DeviceOffloadKind, TT, Args, BuildArgs);
    SYCLTC.TranslateBackendTargetArgs(DeviceOffloadKind, TT, Args, BuildArgs);
    createArgString("-compile-opts=");
    BuildArgs.clear();
    SYCLTC.TranslateLinkerTargetArgs(DeviceOffloadKind, TT, Args, BuildArgs);
    createArgString("-link-opts=");
  }
}
#endif // INTEL_CUSTOMIZATION

void OffloadWrapper::ConstructJob(Compilation &C, const JobAction &JA,
                                  const InputInfo &Output,
                                  const InputInfoList &Inputs,
                                  const llvm::opt::ArgList &TCArgs,
                                  const char *LinkingOutput) const {
  // Construct offload-wrapper command.  Also calls llc to generate the
  // object that is fed to the linker from the wrapper generated bc file
  assert(isa<OffloadWrapperJobAction>(JA) && "Expecting wrapping job!");

  Action::OffloadKind OffloadingKind = JA.getOffloadingDeviceKind();
  if (OffloadingKind == Action::OFK_SYCL) {
    // The wrapper command looks like this:
    // clang-offload-wrapper
    //   -o=<outputfile>.bc
    //   -host=x86_64-pc-linux-gnu -kind=sycl
    //   -format=spirv <inputfile1>.spv <manifest1>(optional)
    //   -format=spirv <inputfile2>.spv <manifest2>(optional)
    //  ...
    ArgStringList WrapperArgs;

    std::string OutTmpName = C.getDriver().GetTemporaryPath("wrapper", "bc");
    const char *WrapperFileName =
        C.addTempFile(C.getArgs().MakeArgString(OutTmpName));
    SmallString<128> OutOpt("-o=");
    OutOpt += WrapperFileName;
    WrapperArgs.push_back(C.getArgs().MakeArgString(OutOpt));

    SmallString<128> HostTripleOpt("-host=");
    HostTripleOpt += getToolChain().getAuxTriple()->str();
    WrapperArgs.push_back(C.getArgs().MakeArgString(HostTripleOpt));

    llvm::Triple TT = getToolChain().getTriple();
    SmallString<128> TargetTripleOpt = TT.getArchName();
    // When wrapping an FPGA device binary, we need to be sure to apply the
    // appropriate triple that corresponds (fpga_aoc[xr]-intel-<os>)
    // to the target triple setting.
    if (TT.getSubArch() == llvm::Triple::SPIRSubArch_fpga &&
        TCArgs.hasArg(options::OPT_fsycl_link_EQ)) {
      SmallString<16> FPGAArch("fpga_");
      auto *A = C.getInputArgs().getLastArg(options::OPT_fsycl_link_EQ);
      bool Early = (A->getValue() == StringRef("early"));
      FPGAArch += Early ? "aocr" : "aocx";
      if (C.getDriver().isFPGAEmulationMode() && Early)
        FPGAArch += "_emu";
      TT.setArchName(FPGAArch);
      TT.setVendorName("intel");
      TargetTripleOpt = TT.str();
      // When wrapping an FPGA aocx binary to archive, do not emit registration
      // functions
      if (A->getValue() == StringRef("image"))
        WrapperArgs.push_back(C.getArgs().MakeArgString("--emit-reg-funcs=0"));
    }
    addRunTimeWrapperOpts(C, OffloadingKind, TCArgs, WrapperArgs,
                          getToolChain()); // INTEL

    WrapperArgs.push_back(
        C.getArgs().MakeArgString(Twine("-target=") + TargetTripleOpt));

    // TODO forcing offload kind is a simplification which assumes wrapper used
    // only with SYCL. Device binary format (-format=xxx) option should also
    // come from the command line and/or the native compiler. Should be fixed
    // together with supporting AOT in the driver. If format is not set, the
    // default is "none" which means runtime must try to determine it
    // automatically.
    StringRef Kind = Action::GetOffloadKindName(OffloadingKind);
    WrapperArgs.push_back(
        C.getArgs().MakeArgString(Twine("-kind=") + Twine(Kind)));

#if INTEL_CUSTOMIZATION
    // When debugging, make the native debugger the default for SYCL on Windows.
    if (getToolChain().getTriple().isWindowsMSVCEnvironment() &&
        TCArgs.getLastArg(options::OPT_g_Group)) {
      WrapperArgs.push_back("--build-opts=-gnative");
    }
#endif // INTEL_CUSTOMIZATION

    assert((Inputs.size() > 0) && "no inputs for clang-offload-wrapper");
    assert(((Inputs[0].getType() != types::TY_Tempfiletable) ||
            (Inputs.size() == 1)) &&
           "wrong usage of clang-offload-wrapper with SYCL");
    const InputInfo &I = Inputs[0];
    assert(I.isFilename() && "Invalid input.");

    if (I.getType() == types::TY_Tempfiletable ||
        I.getType() == types::TY_Tempfilelist)
      // wrapper actual input files are passed via the batch job file table:
      WrapperArgs.push_back(C.getArgs().MakeArgString("-batch"));
    WrapperArgs.push_back(C.getArgs().MakeArgString(I.getFilename()));

    auto Cmd = std::make_unique<Command>(
        JA, *this, ResponseFileSupport::None(),
        TCArgs.MakeArgString(getToolChain().GetProgramPath(getShortName())),
        WrapperArgs, None);
    C.addCommand(std::move(Cmd));

    // Construct llc command.
    // The output is an object file
    ArgStringList LlcArgs{"-filetype=obj", "-o", Output.getFilename(),
                          WrapperFileName};
    llvm::Reloc::Model RelocationModel;
    unsigned PICLevel;
    bool IsPIE;
    std::tie(RelocationModel, PICLevel, IsPIE) =
        ParsePICArgs(getToolChain(), TCArgs);
    if (PICLevel > 0 || TCArgs.hasArg(options::OPT_shared)) {
      LlcArgs.push_back("-relocation-model=pic");
    }
    if (Arg *A = C.getArgs().getLastArg(options::OPT_mcmodel_EQ))
      LlcArgs.push_back(
          TCArgs.MakeArgString(Twine("--code-model=") + A->getValue()));

    SmallString<128> LlcPath(C.getDriver().Dir);
    llvm::sys::path::append(LlcPath, "llc");
    const char *Llc = C.getArgs().MakeArgString(LlcPath);
    C.addCommand(std::make_unique<Command>(
         JA, *this, ResponseFileSupport::None(), Llc, LlcArgs, None));
    return;
  } // end of SYCL flavor of offload wrapper command creation

  ArgStringList CmdArgs;

  const llvm::Triple &Triple = getToolChain().getEffectiveTriple();

  // Add the "effective" target triple.
  CmdArgs.push_back("-host");
  CmdArgs.push_back(TCArgs.MakeArgString(Triple.getTriple()));

  // Add the output file name.
  assert(Output.isFilename() && "Invalid output.");
  CmdArgs.push_back("-o");
  CmdArgs.push_back(TCArgs.MakeArgString(Output.getFilename()));

  assert(JA.getInputs().size() == Inputs.size() &&
         "Not have inputs for all dependence actions??");

  // For FPGA, we wrap the host objects before archiving them when using
  // -fsycl-link.  This allows for better extraction control from the
  // archive when we need the host objects for subsequent compilations.
  if (OffloadingKind == Action::OFK_None &&
      C.getArgs().hasArg(options::OPT_fintelfpga) &&
      C.getArgs().hasArg(options::OPT_fsycl_link_EQ)) {

    // Add offload targets and inputs.
    CmdArgs.push_back(C.getArgs().MakeArgString(
        Twine("-kind=") + Action::GetOffloadKindName(OffloadingKind)));
    CmdArgs.push_back(
        TCArgs.MakeArgString(Twine("-target=") + Triple.getTriple()));

    // Add input.
    assert(Inputs[0].isFilename() && "Invalid input.");
    CmdArgs.push_back(TCArgs.MakeArgString(Inputs[0].getFilename()));

    C.addCommand(std::make_unique<Command>(
        JA, *this, ResponseFileSupport::None(),
        TCArgs.MakeArgString(getToolChain().GetProgramPath(getShortName())),
        CmdArgs, Inputs));
    return;
  }

  // Add offload targets and inputs.
  for (unsigned I = 0; I < Inputs.size(); ++I) {
    // Get input's Offload Kind and ToolChain.
    const auto *OA = cast<OffloadAction>(JA.getInputs()[I]);
    assert(OA->hasSingleDeviceDependence(/*DoNotConsiderHostActions=*/true) &&
           "Expected one device dependence!");
    Action::OffloadKind DeviceKind = Action::OFK_None;
    const ToolChain *DeviceTC = nullptr;
    OA->doOnEachDependence([&](Action *A, const ToolChain *TC, const char *) {
      DeviceKind = A->getOffloadingDeviceKind();
      DeviceTC = TC;
    });
    addRunTimeWrapperOpts(C, DeviceKind, TCArgs, CmdArgs, *DeviceTC); // INTEL

#if INTEL_CUSTOMIZATION
    if (Inputs[I].getType() == types::TY_Tempfiletable ||
        Inputs[I].getType() == types::TY_Tempfilelist)
      // wrapper actual input files are passed via the batch job file table:
      // TODO: Use -batch for now until -split-batch is properly supported
      // in the clang-offload-wrapper tool.  This means that batching is
      // applied to all targets and currently cannot be applied at an
      // individual level.
      CmdArgs.push_back(C.getArgs().MakeArgString("-batch"));
#endif // INTEL_CUSTOMIZATION

    // And add it to the offload targets.
    CmdArgs.push_back(C.getArgs().MakeArgString(
        Twine("-kind=") + Action::GetOffloadKindName(DeviceKind)));
    CmdArgs.push_back(TCArgs.MakeArgString(Twine("-target=") +
                                           DeviceTC->getTriple().normalize()));

    // Add input.
    assert(Inputs[I].isFilename() && "Invalid input.");
    CmdArgs.push_back(TCArgs.MakeArgString(Inputs[I].getFilename()));
  }

  C.addCommand(std::make_unique<Command>(
      JA, *this, ResponseFileSupport::None(),
      TCArgs.MakeArgString(getToolChain().GetProgramPath(getShortName())),
      CmdArgs, Inputs));
}

void OffloadPackager::ConstructJob(Compilation &C, const JobAction &JA,
                                   const InputInfo &Output,
                                   const InputInfoList &Inputs,
                                   const llvm::opt::ArgList &Args,
                                   const char *LinkingOutput) const {
  ArgStringList CmdArgs;

  // Add the output file name.
  assert(Output.isFilename() && "Invalid output.");
  CmdArgs.push_back("-o");
  CmdArgs.push_back(Output.getFilename());

  // Create the inputs to bundle the needed metadata.
  for (const InputInfo &Input : Inputs) {
    const Action *OffloadAction = Input.getAction();
    const ToolChain *TC = OffloadAction->getOffloadingToolChain();
    const ArgList &TCArgs =
        C.getArgsForToolChain(TC, OffloadAction->getOffloadingArch(),
                              OffloadAction->getOffloadingDeviceKind());
    StringRef File = C.getArgs().MakeArgString(TC->getInputFilename(Input));
    StringRef Arch = (OffloadAction->getOffloadingArch())
                         ? OffloadAction->getOffloadingArch()
                         : TCArgs.getLastArgValue(options::OPT_march_EQ);
    StringRef Kind =
      Action::GetOffloadKindName(OffloadAction->getOffloadingDeviceKind());

    ArgStringList Features;
    SmallVector<StringRef> FeatureArgs;
    getTargetFeatures(TC->getDriver(), TC->getTriple(), TCArgs, Features,
                      false);
    llvm::copy_if(Features, std::back_inserter(FeatureArgs),
                  [](StringRef Arg) { return !Arg.startswith("-target"); });

    SmallVector<std::string> Parts{
        "file=" + File.str(),
        "triple=" + TC->getTripleString(),
        "arch=" + Arch.str(),
        "kind=" + Kind.str(),
    };

    if (TC->getDriver().isUsingLTO(/* IsOffload */ true))
      for (StringRef Feature : FeatureArgs)
        Parts.emplace_back("feature=" + Feature.str());

    CmdArgs.push_back(Args.MakeArgString("--image=" + llvm::join(Parts, ",")));
  }

  C.addCommand(std::make_unique<Command>(
      JA, *this, ResponseFileSupport::None(),
      Args.MakeArgString(getToolChain().GetProgramPath(getShortName())),
      CmdArgs, Inputs, Output));
}

// Begin OffloadDeps

void OffloadDeps::constructJob(Compilation &C, const JobAction &JA,
                               ArrayRef<InputInfo> Outputs,
                               ArrayRef<InputInfo> Inputs,
                               const llvm::opt::ArgList &TCArgs,
                               const char *LinkingOutput) const {
  auto &DA = cast<OffloadDepsJobAction>(JA);

  ArgStringList CmdArgs;

  // Get the targets.
  SmallString<128> Targets{"-targets="};
  auto DepInfo = DA.getDependentActionsInfo();
  for (unsigned I = 0; I < DepInfo.size(); ++I) {
    auto &Dep = DepInfo[I];
    if (I)
      Targets += ',';
    Targets += Action::GetOffloadKindName(Dep.DependentOffloadKind);
    Targets += '-';
    std::string NormalizedTriple =
        Dep.DependentToolChain->getTriple().normalize();
    Targets += NormalizedTriple;
    if ((Dep.DependentOffloadKind == Action::OFK_HIP ||
         Dep.DependentOffloadKind == Action::OFK_SYCL) &&
        !Dep.DependentBoundArch.empty()) {
      Targets += '-';
      Targets += Dep.DependentBoundArch;
    }
  }
  CmdArgs.push_back(TCArgs.MakeArgString(Targets));

  // Prepare outputs.
  SmallString<128> Outs{"-outputs="};
  for (unsigned I = 0; I < Outputs.size(); ++I) {
    if (I)
      Outs += ',';
    Outs += DepInfo[I].DependentToolChain->getInputFilename(Outputs[I]);
  }
  CmdArgs.push_back(TCArgs.MakeArgString(Outs));

  // Add input file.
  CmdArgs.push_back(Inputs.front().getFilename());

  // All the inputs are encoded as commands.
  C.addCommand(std::make_unique<Command>(
      JA, *this, ResponseFileSupport::None(),
      TCArgs.MakeArgString(getToolChain().GetProgramPath(getShortName())),
      CmdArgs, None, Outputs));
}

void OffloadDeps::ConstructJob(Compilation &C, const JobAction &JA,
                               const InputInfo &Output,
                               const InputInfoList &Inputs,
                               const llvm::opt::ArgList &TCArgs,
                               const char *LinkingOutput) const {
  constructJob(C, JA, Output, Inputs, TCArgs, LinkingOutput);
}

void OffloadDeps::ConstructJobMultipleOutputs(Compilation &C,
                                              const JobAction &JA,
                                              const InputInfoList &Outputs,
                                              const InputInfoList &Inputs,
                                              const llvm::opt::ArgList &TCArgs,
                                              const char *LinkingOutput) const {
  constructJob(C, JA, Outputs, Inputs, TCArgs, LinkingOutput);
}

// Begin SPIRVTranslator

void SPIRVTranslator::ConstructJob(Compilation &C, const JobAction &JA,
                                  const InputInfo &Output,
                                  const InputInfoList &Inputs,
                                  const llvm::opt::ArgList &TCArgs,
                                  const char *LinkingOutput) const {
  // Construct llvm-spirv command.
  assert(isa<SPIRVTranslatorJobAction>(JA) && "Expecting Translator job!");

  // The translator command looks like this:
  // llvm-spirv -o <file>.spv <file>.bc
  ArgStringList ForeachArgs;
  ArgStringList TranslatorArgs;

  TranslatorArgs.push_back("-o");
  TranslatorArgs.push_back(Output.getFilename());
#if INTEL_CUSTOMIZATION
  if (JA.isDeviceOffloading(Action::OFK_SYCL) ||
      (JA.isDeviceOffloading(Action::OFK_OpenMP) &&
       getToolChain().getTriple().isSPIR())) {
    // Workaround for old GPU driver version - bump up to 1.4 after uplift
    TranslatorArgs.push_back("-spirv-max-version=1.3");
#endif // INTEL_CUSTOMIZATION
    TranslatorArgs.push_back("-spirv-debug-info-version=ocl-100");
    // Prevent crash in the translator if input IR contains DIExpression
    // operations which don't have mapping to OpenCL.DebugInfo.100 spec.
    TranslatorArgs.push_back("-spirv-allow-extra-diexpressions");
#if INTEL_CUSTOMIZATION
    if (JA.isDeviceOffloading(Action::OFK_OpenMP))
      TranslatorArgs.push_back("-spirv-allow-unknown-intrinsics");
    else
      TranslatorArgs.push_back("-spirv-allow-unknown-intrinsics=llvm.genx.");
#endif // INTEL_CUSTOMIZATION

    // Disable all the extensions by default
    std::string ExtArg("-spirv-ext=-all");
    std::string DefaultExtArg =
        ",+SPV_EXT_shader_atomic_float_add,+SPV_EXT_shader_atomic_float_min_max"
        ",+SPV_KHR_no_integer_wrap_decoration,+SPV_KHR_float_controls"
        ",+SPV_KHR_expect_assume,+SPV_KHR_linkonce_odr";
    std::string INTELExtArg =
        ",+SPV_INTEL_subgroups,+SPV_INTEL_media_block_io"
        ",+SPV_INTEL_device_side_avc_motion_estimation"
        ",+SPV_INTEL_fpga_loop_controls,+SPV_INTEL_unstructured_loop_controls"
        ",+SPV_INTEL_fpga_reg,+SPV_INTEL_blocking_pipes"
        ",+SPV_INTEL_function_pointers,+SPV_INTEL_kernel_attributes"
        ",+SPV_INTEL_io_pipes,+SPV_INTEL_inline_assembly"
        ",+SPV_INTEL_arbitrary_precision_integers"
        ",+SPV_INTEL_float_controls2,+SPV_INTEL_vector_compute"
        ",+SPV_INTEL_fast_composite"
#if INTEL_COLLAB
        ",+SPV_INTEL_joint_matrix"
#endif // INTEL_COLLAB
        ",+SPV_INTEL_arbitrary_precision_fixed_point"
        ",+SPV_INTEL_arbitrary_precision_floating_point"
        ",+SPV_INTEL_variable_length_array,+SPV_INTEL_fp_fast_math_mode"
        ",+SPV_INTEL_long_constant_composite"
        ",+SPV_INTEL_arithmetic_fence"
        ",+SPV_INTEL_task_sequence"; // INTEL
#if INTEL_CUSTOMIZATION
    if (!TCArgs.hasArg(options::OPT_fopenmp_target_simd)) {
      // Currently ESIMD OpenMP target doesn't support SPV_INTEL_optnone
      INTELExtArg += ",+SPV_INTEL_optnone";
    }
#endif // INTEL_CUSTOMIZATION
    ExtArg = ExtArg + DefaultExtArg + INTELExtArg;
#if INTEL_CUSTOMIZATION
    if (!C.getDriver().isFPGAEmulationMode()) {
#endif // INTEL_CUSTOMIZATION
      // Enable several extensions on FPGA H/W exclusively
      ExtArg += ",+SPV_INTEL_usm_storage_classes,+SPV_INTEL_runtime_aligned"
                ",+SPV_INTEL_fpga_cluster_attributes,+SPV_INTEL_loop_fuse"
                ",+SPV_INTEL_fpga_buffer_location"
                ",+SPV_INTEL_fpga_invocation_pipelining_attributes"
                ",+SPV_INTEL_fpga_dsp_control,+SPV_INTEL_fpga_memory_accesses"
                ",+SPV_INTEL_fpga_memory_attributes";
#if INTEL_CUSTOMIZATION
      // Disable optnone for FPGA hardware
      ExtArg += ",-SPV_INTEL_optnone";
    }
#endif // INTEL_CUSTOMIZATION
    else
      // Don't enable several freshly added extensions on FPGA H/W
      ExtArg += ",+SPV_INTEL_token_type"
                ",+SPV_INTEL_bfloat16_conversion"
                ",+SPV_INTEL_joint_matrix"
                ",+SPV_INTEL_hw_thread_queries"
                ",+SPV_INTEL_memory_access_aliasing" // INTEL_COLLAB
                ",+SPV_KHR_uniform_group_instructions";
    TranslatorArgs.push_back(TCArgs.MakeArgString(ExtArg));
  }

  for (auto I : Inputs) {
    std::string Filename(I.getFilename());
    if (I.getType() == types::TY_Tempfilelist) {
      ForeachArgs.push_back(
          C.getArgs().MakeArgString("--in-file-list=" + Filename));
      ForeachArgs.push_back(
          C.getArgs().MakeArgString("--in-replace=" + Filename));
      ForeachArgs.push_back(
          C.getArgs().MakeArgString("--out-ext=spv"));
    }
    TranslatorArgs.push_back(C.getArgs().MakeArgString(Filename));
  }

  auto Cmd = std::make_unique<Command>(JA, *this, ResponseFileSupport::None(),
      TCArgs.MakeArgString(getToolChain().GetProgramPath(getShortName())),
      TranslatorArgs, None);

  if (!ForeachArgs.empty()) {
    // Construct llvm-foreach command.
    // The llvm-foreach command looks like this:
    // llvm-foreach a.list --out-replace=out "cp {} out"
    // --out-file-list=list
    std::string OutputFileName(Output.getFilename());
    ForeachArgs.push_back(
        TCArgs.MakeArgString("--out-file-list=" + OutputFileName));
    ForeachArgs.push_back(
        TCArgs.MakeArgString("--out-replace=" + OutputFileName));
    StringRef ParallelJobs =
#if INTEL_CUSTOMIZATION
        TCArgs.getLastArgValue(JA.isDeviceOffloading(Action::OFK_SYCL)
                                   ? options::OPT_fsycl_max_parallel_jobs_EQ
                                   : options::OPT_fopenmp_max_parallel_jobs_EQ);
#endif // INTEL_CUSTOMIZATION
    if (!ParallelJobs.empty())
      ForeachArgs.push_back(TCArgs.MakeArgString("--jobs=" + ParallelJobs));

    ForeachArgs.push_back(TCArgs.MakeArgString("--"));
    ForeachArgs.push_back(TCArgs.MakeArgString(Cmd->getExecutable()));

    for (auto &Arg : Cmd->getArguments())
      ForeachArgs.push_back(Arg);

    SmallString<128> ForeachPath(C.getDriver().Dir);
    llvm::sys::path::append(ForeachPath, "llvm-foreach");
    const char *Foreach = C.getArgs().MakeArgString(ForeachPath);
    C.addCommand(std::make_unique<Command>(
        JA, *this, ResponseFileSupport::None(), Foreach, ForeachArgs, None));
  } else
    C.addCommand(std::move(Cmd));
}

void SPIRCheck::ConstructJob(Compilation &C, const JobAction &JA,
                             const InputInfo &Output,
                             const InputInfoList &Inputs,
                             const llvm::opt::ArgList &TCArgs,
                             const char *LinkingOutput) const {
  // Construct llvm-no-spir-kernel command.
  assert(isa<SPIRCheckJobAction>(JA) && "Expecting SPIR Check job!");

  // The spir check command looks like this:
  // llvm-no-spir-kernel <file>.bc
  // Upon success, we just move ahead.  Error means the check failed and
  // we need to exit.  The expected output is the input as this is just an
  // intermediate check with no functional change.
  ArgStringList CheckArgs;
  assert(Inputs.size() == 1 && "Unexpected number of inputs to the tool");
  const InputInfo &InputFile = Inputs.front();
  CheckArgs.push_back(InputFile.getFilename());

  // Add output file, which is just a copy of the input to better fit in the
  // toolchain flow.
  CheckArgs.push_back("-o");
  CheckArgs.push_back(Output.getFilename());
  auto Cmd = std::make_unique<Command>(
      JA, *this, ResponseFileSupport::None(),
      TCArgs.MakeArgString(getToolChain().GetProgramPath(getShortName())),
      CheckArgs, None);

  if (getToolChain().getTriple().getSubArch() ==
      llvm::Triple::SPIRSubArch_fpga) {
    const char *Msg = TCArgs.MakeArgString(
        Twine("The FPGA image does not include all device kernels from ") +
        Twine(InputFile.getBaseInput()) +
        Twine(". Please re-generate the image"));
    Cmd->addDiagForErrorCode(/*ErrorCode*/ 1, Msg);
  }

  C.addCommand(std::move(Cmd));
}

static void addArgs(ArgStringList &DstArgs, const llvm::opt::ArgList &Alloc,
                    ArrayRef<StringRef> SrcArgs) {
  for (const auto Arg : SrcArgs) {
    DstArgs.push_back(Alloc.MakeArgString(Arg));
  }
}

// Partially copied from clang/lib/Frontend/CompilerInvocation.cpp
static std::string getSYCLPostLinkOptimizationLevel(const ArgList &Args) {
  if (Arg *A = Args.getLastArg(options::OPT_O_Group)) {
    if (A->getOption().matches(options::OPT_O0))
      return "-O0";

    if (A->getOption().matches(options::OPT_Ofast))
      return "-O3";

    assert(A->getOption().matches(options::OPT_O));

    StringRef S(A->getValue());
    if (S == "g")
      return "-O1";

    // Options -O[1|2|3|s|z] are passed as they are. '-O0' is handled earlier.
    std::array<char, 5> AcceptedOptions = {'1', '2', '3', 's', 'z'};
    if (std::any_of(AcceptedOptions.begin(), AcceptedOptions.end(),
                    [=](char c) { return c == S[0]; }))
      return std::string("-O") + S[0];
  }
#if INTEL_CUSTOMIZATION
  if (Arg *A = Args.getLastArg(options::OPT__SLASH_O)) {
    std::string Opt(getMSVCOptimizationLevel(*A));
    if (!Opt.empty())
      return Opt;
  }
#endif // INTEL_CUSTOMIZATION

  // The default for SYCL device code optimization
  return "-O2";
}

// sycl-post-link tool normally outputs a file table (see the tool sources for
// format description) which lists all the other output files associated with
// the device LLVMIR bitcode. This is basically a triple of bitcode, symbols
// and specialization constant files. Single LLVM IR output can be generated as
// well under an option.
//
void SYCLPostLink::ConstructJob(Compilation &C, const JobAction &JA,
                             const InputInfo &Output,
                             const InputInfoList &Inputs,
                             const llvm::opt::ArgList &TCArgs,
                             const char *LinkingOutput) const {
  const SYCLPostLinkJobAction *SYCLPostLink =
      dyn_cast<SYCLPostLinkJobAction>(&JA);
  // Construct sycl-post-link command.
  assert(SYCLPostLink && "Expecting SYCL post link job!");
  ArgStringList CmdArgs;
#if INTEL_CUSTOMIZATION
  bool IsOpenMPSPIRV = JA.isDeviceOffloading(Action::OFK_OpenMP) &&
                       getToolChain().getTriple().isSPIR();

  if (IsOpenMPSPIRV) {
    // For OpenMP offload, -split=kernel can be used
    // See if device code splitting is requested
    if (Arg *A = TCArgs.getLastArg(options::OPT_fopenmp_device_code_split_EQ)) {
      // Capture triple from -fopenmp-device-code-split=<triple>=<arg>
      StringRef Val(A->getValue());
      std::pair<StringRef, StringRef> T = Val.split('=');
      StringRef CodeSplitValue(T.second.empty() ? T.first : Val);
      if (CodeSplitValue == "per_kernel")
        addArgs(CmdArgs, TCArgs, {"-split=kernel"});
    }
  } else {
    // See if device code splitting is requested
    if (Arg *A = TCArgs.getLastArg(options::OPT_fsycl_device_code_split_EQ)) {
      auto CodeSplitValue = StringRef(A->getValue());
      if (CodeSplitValue == "per_kernel")
        addArgs(CmdArgs, TCArgs, {"-split=kernel"});
      else if (CodeSplitValue == "per_source")
        addArgs(CmdArgs, TCArgs, {"-split=source"});
      else if (CodeSplitValue == "auto")
        addArgs(CmdArgs, TCArgs, {"-split=auto"});
      else { // Device code split is off
      }
    } else if (getToolChain().getTriple().getArchName() != "spir64_fpga") {
      // for FPGA targets, off is the default split mode,
      // otherwise auto is the default split mode
      addArgs(CmdArgs, TCArgs, {"-split=auto"});
    }
  }
#endif // INTEL_CUSTOMIZATION

  // On FPGA target we don't need non-kernel functions as entry points, because
  // it only increases amount of code for device compiler to handle, without any
  // actual benefits.
  if (getToolChain().getTriple().getArchName() == "spir64_fpga")
    addArgs(CmdArgs, TCArgs, {"-emit-only-kernels-as-entry-points"});

  // OPT_fsycl_device_code_split is not checked as it is an alias to
  // -fsycl-device-code-split=auto

#if INTEL_CUSTOMIZATION
  if (JA.isDeviceOffloading(Action::OFK_OpenMP) &&
      getToolChain().getTriple().isSPIR()) {
    addArgs(CmdArgs, TCArgs, {"--ompoffload-link-entries"});
    addArgs(CmdArgs, TCArgs, {"--ompoffload-sort-entries"});
    addArgs(CmdArgs, TCArgs, {"--ompoffload-make-globals-static"});
    if (TCArgs.hasArg(options::OPT_fopenmp_target_simd))
      addArgs(CmdArgs, TCArgs, {"--ompoffload-explicit-simd"});
  }
#endif // INTEL_CUSTOMIZATION
#if INTEL_CUSTOMIZATION
  // Turn on Dead Parameter Elimination Optimization with early optimizations
  // This is explicitly INTEL-customized to only happen for SYCL offload
  if (JA.isDeviceOffloading(Action::OFK_SYCL) &&
      !(getToolChain().getTriple().isAMDGCN()) &&
      TCArgs.hasFlag(options::OPT_fsycl_dead_args_optimization,
                     options::OPT_fno_sycl_dead_args_optimization,
                     isSYCLOptimizationO2orHigher(TCArgs)))
    addArgs(CmdArgs, TCArgs, {"-emit-param-info"});
#endif // INTEL_CUSTOMIZATION
  // Enable PI program metadata
  if (getToolChain().getTriple().isNVPTX())
    addArgs(CmdArgs, TCArgs, {"-emit-program-metadata"});
  if (SYCLPostLink->getTrueType() == types::TY_LLVM_BC) {
    // single file output requested - this means only perform necessary IR
    // transformations (like specialization constant intrinsic lowering) and
    // output LLVMIR
    addArgs(CmdArgs, TCArgs, {"-ir-output-only"});
  } else {
    assert(SYCLPostLink->getTrueType() == types::TY_Tempfiletable);
    bool SplitEsimdByDefault = getToolChain().getTriple().isSPIR();
    bool SplitEsimd = TCArgs.hasFlag(
        options::OPT_fsycl_device_code_split_esimd,
        options::OPT_fno_sycl_device_code_split_esimd, SplitEsimdByDefault);
    // Symbol file and specialization constant info generation is mandatory -
    // add options unconditionally
    addArgs(CmdArgs, TCArgs, {"-symbols"});
    addArgs(CmdArgs, TCArgs, {"-emit-exported-symbols"});
    if (SplitEsimd)
      addArgs(CmdArgs, TCArgs, {"-split-esimd"});
    addArgs(CmdArgs, TCArgs, {"-lower-esimd"});
  }
  addArgs(CmdArgs, TCArgs,
          {StringRef(getSYCLPostLinkOptimizationLevel(TCArgs))});
  // specialization constants processing is mandatory
  if (SYCLPostLink->getRTSetsSpecConstants())
    addArgs(CmdArgs, TCArgs, {"-spec-const=rt"});
  else
    addArgs(CmdArgs, TCArgs, {"-spec-const=default"});

  // Make ESIMD accessors use stateless memory accesses.
  if (TCArgs.hasFlag(options::OPT_fsycl_esimd_force_stateless_mem,
                     options::OPT_fno_sycl_esimd_force_stateless_mem, false))
    addArgs(CmdArgs, TCArgs, {"-lower-esimd-force-stateless-mem"});

  // Add output file table file option
  assert(Output.isFilename() && "output must be a filename");
  addArgs(CmdArgs, TCArgs, {"-o", Output.getFilename()});

  // Add input file
  assert(Inputs.size() == 1 && Inputs.front().isFilename() &&
         "single input file expected");
  addArgs(CmdArgs, TCArgs, {Inputs.front().getFilename()});
  std::string OutputFileName(Output.getFilename());

  // All the inputs are encoded as commands.
  C.addCommand(std::make_unique<Command>(
      JA, *this, ResponseFileSupport::None(),
      TCArgs.MakeArgString(getToolChain().GetProgramPath(getShortName())),
      CmdArgs, Inputs, Output));
}

// Transforms the abstract representation (JA + Inputs + Outputs) of a file
// table transformation action to concrete command line (job) with actual
// inputs/outputs/options, and adds it to given compilation object.
void FileTableTform::ConstructJob(Compilation &C, const JobAction &JA,
                                  const InputInfo &Output,
                                  const InputInfoList &Inputs,
                                  const llvm::opt::ArgList &TCArgs,
                                  const char *LinkingOutput) const {

  const auto &TformJob = *llvm::dyn_cast<FileTableTformJobAction>(&JA);
  ArgStringList CmdArgs;

  // don't try to assert here whether the number of inputs is OK, argumnets are
  // OK, etc. - better invoke the tool and see good error diagnostics

  // 1) add transformations
  for (const auto &Tf : TformJob.getTforms()) {
    switch (Tf.TheKind) {
    case FileTableTformJobAction::Tform::EXTRACT:
    case FileTableTformJobAction::Tform::EXTRACT_DROP_TITLE: {
      SmallString<128> Arg("-extract=");
      Arg += Tf.TheArgs[0];

      for (unsigned I = 1; I < Tf.TheArgs.size(); ++I) {
        Arg += ",";
        Arg += Tf.TheArgs[I];
      }
      addArgs(CmdArgs, TCArgs, {Arg});

      if (Tf.TheKind == FileTableTformJobAction::Tform::EXTRACT_DROP_TITLE)
        addArgs(CmdArgs, TCArgs, {"-drop_titles"});
      break;
    }
    case FileTableTformJobAction::Tform::REPLACE: {
      assert(Tf.TheArgs.size() == 2 && "from/to column names expected");
      SmallString<128> Arg("-replace=");
      Arg += Tf.TheArgs[0];
      Arg += ",";
      Arg += Tf.TheArgs[1];
      addArgs(CmdArgs, TCArgs, {Arg});
      break;
    }
    case FileTableTformJobAction::Tform::REPLACE_CELL: {
      assert(Tf.TheArgs.size() == 2 && "column name and row id expected");
      SmallString<128> Arg("-replace_cell=");
      Arg += Tf.TheArgs[0];
      Arg += ",";
      Arg += Tf.TheArgs[1];
      addArgs(CmdArgs, TCArgs, {Arg});
      break;
    }
    case FileTableTformJobAction::Tform::RENAME: {
      assert(Tf.TheArgs.size() == 2 && "from/to names expected");
      SmallString<128> Arg("-rename=");
      Arg += Tf.TheArgs[0];
      Arg += ",";
      Arg += Tf.TheArgs[1];
      addArgs(CmdArgs, TCArgs, {Arg});
      break;
    }
    case FileTableTformJobAction::Tform::COPY_SINGLE_FILE: {
      assert(Tf.TheArgs.size() == 2 && "column name and row id expected");
      SmallString<128> Arg("-copy_single_file=");
      Arg += Tf.TheArgs[0];
      Arg += ",";
      Arg += Tf.TheArgs[1];
      addArgs(CmdArgs, TCArgs, {Arg});
      break;
    }
    }
  }

  // 2) add output option
  assert(Output.isFilename() && "table tform output must be a file");
  addArgs(CmdArgs, TCArgs, {"-o", Output.getFilename()});

  // 3) add inputs
  for (const auto &Input : Inputs) {
    assert(Input.isFilename() && "table tform input must be a file");
    addArgs(CmdArgs, TCArgs, {Input.getFilename()});
  }
  // 4) finally construct and add a command to the compilation
  C.addCommand(std::make_unique<Command>(
      JA, *this, ResponseFileSupport::None(),
      TCArgs.MakeArgString(getToolChain().GetProgramPath(getShortName())),
      CmdArgs, Inputs));
}

void AppendFooter::ConstructJob(Compilation &C, const JobAction &JA,
                                const InputInfo &Output,
                                const InputInfoList &Inputs,
                                const llvm::opt::ArgList &TCArgs,
                                const char *LinkingOutput) const {
  ArgStringList CmdArgs;

  // Input File
  addArgs(CmdArgs, TCArgs, {Inputs[0].getFilename()});

  // Integration Footer
  StringRef Footer(
      C.getDriver().getIntegrationFooter(Inputs[0].getBaseInput()));
  if (!Footer.empty()) {
    SmallString<128> AppendOpt("--append=");
    AppendOpt.append(Footer);
    addArgs(CmdArgs, TCArgs, {AppendOpt});
  }

  // Name of original source file passed in to be prepended to the newly
  // modified file as a #line directive.
  SmallString<128> PrependOpt("--orig-filename=");
  PrependOpt.append(
      llvm::sys::path::convert_to_slash(Inputs[0].getBaseInput()));
  addArgs(CmdArgs, TCArgs, {PrependOpt});

  SmallString<128> OutputOpt("--output=");
  OutputOpt.append(Output.getFilename());
  addArgs(CmdArgs, TCArgs, {OutputOpt});

  // Use #include to pull in footer
  addArgs(CmdArgs, TCArgs, {"--use-include"});

  C.addCommand(std::make_unique<Command>(
      JA, *this, ResponseFileSupport::None(),
      TCArgs.MakeArgString(getToolChain().GetProgramPath(getShortName())),
      CmdArgs, None));
}

void SpirvToIrWrapper::ConstructJob(Compilation &C, const JobAction &JA,
                                    const InputInfo &Output,
                                    const InputInfoList &Inputs,
                                    const llvm::opt::ArgList &TCArgs,
                                    const char *LinkingOutput) const {
  InputInfoList ForeachInputs;
  ArgStringList CmdArgs;

  assert(Inputs.size() == 1 &&
         "Only one input expected to spirv-to-ir-wrapper");

  // Input File
  for (const auto &I : Inputs) {
    if (I.getType() == types::TY_Tempfilelist)
      ForeachInputs.push_back(I);
    addArgs(CmdArgs, TCArgs, {I.getFilename()});
  }

  // Output File
  addArgs(CmdArgs, TCArgs, {"-o", Output.getFilename()});

#if INTEL_CUSTOMIZATION
  // Skip unknown files
  if (JA.isOffloading(Action::OFK_OpenMP))
    addArgs(CmdArgs, TCArgs, {"-skip-unknown-input"});
#endif // INTEL_CUSTOMIZATION

  auto Cmd = std::make_unique<Command>(
      JA, *this, ResponseFileSupport::None(),
      TCArgs.MakeArgString(getToolChain().GetProgramPath(getShortName())),
      CmdArgs, None);
  if (!ForeachInputs.empty()) {
    StringRef ParallelJobs =
#if INTEL_CUSTOMIZATION
        TCArgs.getLastArgValue(JA.isDeviceOffloading(Action::OFK_SYCL)
                                   ? options::OPT_fsycl_max_parallel_jobs_EQ
                                   : options::OPT_fopenmp_max_parallel_jobs_EQ);
#endif // INTEL_CUSTOMIZATION
    tools::SYCL::constructLLVMForeachCommand(
        C, JA, std::move(Cmd), ForeachInputs, Output, this, "",
        types::getTypeTempSuffix(types::TY_Tempfilelist), ParallelJobs);
  } else
    C.addCommand(std::move(Cmd));
}

void LinkerWrapper::ConstructJob(Compilation &C, const JobAction &JA,
                                 const InputInfo &Output,
                                 const InputInfoList &Inputs,
                                 const ArgList &Args,
                                 const char *LinkingOutput) const {
  const Driver &D = getToolChain().getDriver();
  const llvm::Triple TheTriple = getToolChain().getTriple();
  auto OpenMPTCRange = C.getOffloadToolChains<Action::OFK_OpenMP>();
  ArgStringList CmdArgs;

  // Pass the CUDA path to the linker wrapper tool.
  for (Action::OffloadKind Kind : {Action::OFK_Cuda, Action::OFK_OpenMP}) {
    auto TCRange = C.getOffloadToolChains(Kind);
    for (auto &I : llvm::make_range(TCRange.first, TCRange.second)) {
      const ToolChain *TC = I.second;
      if (TC->getTriple().isNVPTX()) {
        CudaInstallationDetector CudaInstallation(D, TheTriple, Args);
        if (CudaInstallation.isValid())
          CmdArgs.push_back(Args.MakeArgString(
              "--cuda-path=" + CudaInstallation.getInstallPath()));
        break;
      }
    }
  }

  // Get the AMDGPU math libraries.
  // FIXME: This method is bad, remove once AMDGPU has a proper math library
  // (see AMDGCN::OpenMPLinker::constructLLVMLinkCommand).
  for (auto &I : llvm::make_range(OpenMPTCRange.first, OpenMPTCRange.second)) {
    const ToolChain *TC = I.second;

    if (!TC->getTriple().isAMDGPU() || Args.hasArg(options::OPT_nogpulib))
      continue;

    const ArgList &TCArgs = C.getArgsForToolChain(TC, "", Action::OFK_OpenMP);
    StringRef Arch = TCArgs.getLastArgValue(options::OPT_march_EQ);
    const toolchains::ROCMToolChain RocmTC(TC->getDriver(), TC->getTriple(),
                                           TCArgs);

    SmallVector<std::string, 12> BCLibs =
        RocmTC.getCommonDeviceLibNames(TCArgs, Arch.str(), Action::OFK_OpenMP);

    for (StringRef LibName : BCLibs)
      CmdArgs.push_back(Args.MakeArgString(
          "--bitcode-library=" + Action::GetOffloadKindName(Action::OFK_OpenMP) +
          "-" + TC->getTripleString() + "-" + Arch + "=" + LibName));
  }

  if (D.isUsingLTO(/* IsOffload */ true)) {
    // Pass in the optimization level to use for LTO.
    if (const Arg *A = Args.getLastArg(options::OPT_O_Group)) {
      StringRef OOpt;
      if (A->getOption().matches(options::OPT_O4) ||
          A->getOption().matches(options::OPT_Ofast))
        OOpt = "3";
      else if (A->getOption().matches(options::OPT_O)) {
        OOpt = A->getValue();
        if (OOpt == "g")
          OOpt = "1";
        else if (OOpt == "s" || OOpt == "z")
          OOpt = "2";
      } else if (A->getOption().matches(options::OPT_O0))
        OOpt = "0";
      if (!OOpt.empty())
        CmdArgs.push_back(Args.MakeArgString(Twine("--opt-level=O") + OOpt));
    }
  }

  CmdArgs.push_back(
      Args.MakeArgString("--host-triple=" + TheTriple.getTriple()));
  if (Args.hasArg(options::OPT_v))
    CmdArgs.push_back("--verbose");

  if (const Arg *A = Args.getLastArg(options::OPT_g_Group)) {
    if (!A->getOption().matches(options::OPT_g0))
      CmdArgs.push_back("--device-debug");
  }

  for (const auto &A : Args.getAllArgValues(options::OPT_Xcuda_ptxas))
    CmdArgs.push_back(Args.MakeArgString("--ptxas-args=" + A));

  // Forward remarks passes to the LLVM backend in the wrapper.
  if (const Arg *A = Args.getLastArg(options::OPT_Rpass_EQ))
    CmdArgs.push_back(
        Args.MakeArgString(Twine("--pass-remarks=") + A->getValue()));
  if (const Arg *A = Args.getLastArg(options::OPT_Rpass_missed_EQ))
    CmdArgs.push_back(
        Args.MakeArgString(Twine("--pass-remarks-missed=") + A->getValue()));
  if (const Arg *A = Args.getLastArg(options::OPT_Rpass_analysis_EQ))
    CmdArgs.push_back(
        Args.MakeArgString(Twine("--pass-remarks-analysis=") + A->getValue()));
  if (Args.getLastArg(options::OPT_save_temps_EQ))
    CmdArgs.push_back("--save-temps");

  // Construct the link job so we can wrap around it.
  Linker->ConstructJob(C, JA, Output, Inputs, Args, LinkingOutput);
  const auto &LinkCommand = C.getJobs().getJobs().back();

  // Forward -Xoffload-linker<-triple> arguments to the device link job.
  for (Arg *A : Args.filtered(options::OPT_Xoffload_linker)) {
    StringRef Val = A->getValue(0);
    if (Val.empty())
      CmdArgs.push_back(
          Args.MakeArgString(Twine("--device-linker=") + A->getValue(1)));
    else
      CmdArgs.push_back(Args.MakeArgString(
          "--device-linker=" +
          ToolChain::getOpenMPTriple(Val.drop_front()).getTriple() + "=" +
          A->getValue(1)));
  }
  Args.ClaimAllArgs(options::OPT_Xoffload_linker);

  // Forward `-mllvm` arguments to the LLVM invocations if present.
  for (Arg *A : Args.filtered(options::OPT_mllvm)) {
    CmdArgs.push_back("-mllvm");
    CmdArgs.push_back(A->getValue());
    A->claim();
  }

  // Add the linker arguments to be forwarded by the wrapper.
  CmdArgs.push_back(Args.MakeArgString(Twine("--linker-path=") +
                                       LinkCommand->getExecutable()));
  CmdArgs.push_back("--");
  for (const char *LinkArg : LinkCommand->getArguments())
    CmdArgs.push_back(LinkArg);

  const char *Exec =
      Args.MakeArgString(getToolChain().GetProgramPath("clang-linker-wrapper"));

  // Replace the executable and arguments of the link job with the
  // wrapper.
  LinkCommand->replaceExecutable(Exec);
  LinkCommand->replaceArguments(CmdArgs);
}<|MERGE_RESOLUTION|>--- conflicted
+++ resolved
@@ -8366,7 +8366,6 @@
     if (Sox)
       CmdArgs.push_back(Args.MakeArgString("-sox=" + Twine(Args.MakeArgString(Flags))));
   }
-<<<<<<< HEAD
   for (const char *OriginalArg : OriginalArgs) {
     SmallString<128> EscapedArg;
     EscapeSpacesAndBackslashes(OriginalArg, EscapedArg);
@@ -8378,14 +8377,10 @@
     CmdArgs.push_back(Args.MakeArgString(marker + DwarfDebugFlags));
   }
 #endif // INTEL_CUSTOMIZATION
-  // Host-side cuda compilation receives all device-side outputs in a single
-  // fatbin as Inputs[1]. Include the binary with -fcuda-include-gpubinary.
-=======
 
   // Host-side offloading compilation receives all device-side outputs. Include
   // them in the host compilation depending on the target. If the host inputs
   // are not empty we use the new-driver scheme, otherwise use the old scheme.
->>>>>>> 3e9cc543
   if ((IsCuda || IsHIP) && CudaDeviceInput) {
     CmdArgs.push_back("-fcuda-include-gpubinary");
     CmdArgs.push_back(CudaDeviceInput->getFilename());
@@ -8487,7 +8482,6 @@
     }
   }
 
-<<<<<<< HEAD
   if (IsOpenMPDevice && Triple.isSPIR()) {
     // We should try to gradually update the effect of spirv-opt
     // to match the effect of sycl-opt, but this requires
@@ -8499,14 +8493,6 @@
   }
 #endif // INTEL_COLLAB
 
-  // Host-side offloading recieves the device object files and embeds it in a
-  // named section including the associated target triple and architecture.
-  for (const InputInfo Input : HostOffloadingInputs)
-    CmdArgs.push_back(Args.MakeArgString("-fembed-offload-object=" +
-                                         TC.getInputFilename(Input)));
-
-=======
->>>>>>> 3e9cc543
   if (Triple.isAMDGPU()) {
     handleAMDGPUCodeObjectVersionOptions(D, Args, CmdArgs);
 
