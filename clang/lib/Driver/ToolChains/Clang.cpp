--- conflicted
+++ resolved
@@ -10827,12 +10827,9 @@
   else
     addArgs(CmdArgs, TCArgs, {"-spec-const=default"});
 
-<<<<<<< HEAD
-=======
   // Process device-globals.
   addArgs(CmdArgs, TCArgs, {"-device-globals"});
 
->>>>>>> 7fca6dfc
   // Make ESIMD accessors use stateless memory accesses.
   if (TCArgs.hasFlag(options::OPT_fsycl_esimd_force_stateless_mem,
                      options::OPT_fno_sycl_esimd_force_stateless_mem, false))
