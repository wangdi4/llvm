//===-- Clang.cpp - Clang+LLVM ToolChain Implementations --------*- C++ -*-===//
//
// Part of the LLVM Project, under the Apache License v2.0 with LLVM Exceptions.
// See https://llvm.org/LICENSE.txt for license information.
// SPDX-License-Identifier: Apache-2.0 WITH LLVM-exception
//
//===----------------------------------------------------------------------===//

#include "Clang.h"
#include "AMDGPU.h"
#include "Arch/AArch64.h"
#include "Arch/ARM.h"
#include "Arch/M68k.h"
#include "Arch/Mips.h"
#include "Arch/PPC.h"
#include "Arch/RISCV.h"
#include "Arch/Sparc.h"
#include "Arch/SystemZ.h"
#include "Arch/VE.h"
#include "Arch/X86.h"
#include "CommonArgs.h"
#include "Hexagon.h"
#include "MSP430.h"
#include "PS4CPU.h"
#include "SYCL.h"
#include "clang/Basic/CharInfo.h"
#include "clang/Basic/CodeGenOptions.h"
#include "clang/Basic/LangOptions.h"
#include "clang/Basic/LangStandard.h"
#include "clang/Basic/ObjCRuntime.h"
#include "clang/Basic/Version.h"
#include "clang/Driver/Distro.h"
#include "clang/Driver/DriverDiagnostic.h"
#include "clang/Driver/InputInfo.h"
#include "clang/Driver/Options.h"
#include "clang/Driver/SanitizerArgs.h"
#include "clang/Driver/XRayArgs.h"
#include "llvm/ADT/StringExtras.h"
#include "llvm/Config/llvm-config.h"
#include "llvm/Option/ArgList.h"
#include "llvm/Support/Casting.h"
#include "llvm/Support/CodeGen.h"
#include "llvm/Support/CommandLine.h"
#include "llvm/Support/Compiler.h"
#include "llvm/Support/Compression.h"
#include "llvm/Support/FileSystem.h"
#include "llvm/Support/Host.h"
#include "llvm/Support/Path.h"
#include "llvm/Support/Process.h"
#include "llvm/Support/TargetParser.h"
#include "llvm/Support/YAMLParser.h"

using namespace clang::driver;
using namespace clang::driver::tools;
using namespace clang;
using namespace llvm::opt;

static void CheckPreprocessingOptions(const Driver &D, const ArgList &Args) {
  if (Arg *A = Args.getLastArg(clang::driver::options::OPT_C, options::OPT_CC,
                               options::OPT_fminimize_whitespace,
                               options::OPT_fno_minimize_whitespace)) {
    if (!Args.hasArg(options::OPT_E) && !Args.hasArg(options::OPT__SLASH_P) &&
        !Args.hasArg(options::OPT_EP) && // INTEL
        !Args.hasArg(options::OPT__SLASH_EP) && !D.CCCIsCPP()) {
      D.Diag(clang::diag::err_drv_argument_only_allowed_with)
          << A->getBaseArg().getAsString(Args)
          << (D.IsCLMode() ? "/E, /P or /EP" : "-E");
    }
  }
}

static void CheckCodeGenerationOptions(const Driver &D, const ArgList &Args) {
  // In gcc, only ARM checks this, but it seems reasonable to check universally.
  if (Args.hasArg(options::OPT_static))
    if (const Arg *A =
            Args.getLastArg(options::OPT_dynamic, options::OPT_mdynamic_no_pic))
      D.Diag(diag::err_drv_argument_not_allowed_with) << A->getAsString(Args)
                                                      << "-static";
}

// Add backslashes to escape spaces and other backslashes.
// This is used for the space-separated argument list specified with
// the -dwarf-debug-flags option.
static void EscapeSpacesAndBackslashes(const char *Arg,
                                       SmallVectorImpl<char> &Res) {
  for (; *Arg; ++Arg) {
    switch (*Arg) {
    default:
      break;
    case ' ':
    case '\\':
      Res.push_back('\\');
      break;
    }
    Res.push_back(*Arg);
  }
}

// Quote target names for inclusion in GNU Make dependency files.
// Only the characters '$', '#', ' ', '\t' are quoted.
static void QuoteTarget(StringRef Target, SmallVectorImpl<char> &Res) {
  for (unsigned i = 0, e = Target.size(); i != e; ++i) {
    switch (Target[i]) {
    case ' ':
    case '\t':
      // Escape the preceding backslashes
      for (int j = i - 1; j >= 0 && Target[j] == '\\'; --j)
        Res.push_back('\\');

      // Escape the space/tab
      Res.push_back('\\');
      break;
    case '$':
      Res.push_back('$');
      break;
    case '#':
      Res.push_back('\\');
      break;
    default:
      break;
    }

    Res.push_back(Target[i]);
  }
}

/// Apply \a Work on the current tool chain \a RegularToolChain and any other
/// offloading tool chain that is associated with the current action \a JA.
static void
forAllAssociatedToolChains(Compilation &C, const JobAction &JA,
                           const ToolChain &RegularToolChain,
                           llvm::function_ref<void(const ToolChain &)> Work) {
  // Apply Work on the current/regular tool chain.
  Work(RegularToolChain);

  // Apply Work on all the offloading tool chains associated with the current
  // action.
  if (JA.isHostOffloading(Action::OFK_Cuda))
    Work(*C.getSingleOffloadToolChain<Action::OFK_Cuda>());
  else if (JA.isDeviceOffloading(Action::OFK_Cuda))
    Work(*C.getSingleOffloadToolChain<Action::OFK_Host>());
  else if (JA.isHostOffloading(Action::OFK_HIP))
    Work(*C.getSingleOffloadToolChain<Action::OFK_HIP>());
  else if (JA.isDeviceOffloading(Action::OFK_HIP))
    Work(*C.getSingleOffloadToolChain<Action::OFK_Host>());

  if (JA.isHostOffloading(Action::OFK_OpenMP)) {
#if INTEL_CUSTOMIZATION
    if (RegularToolChain.getTriple().isSPIR()) {
      // Host offloading with a target, we want to use the host toolchain
      // information.
      Work(*C.getSingleOffloadToolChain<Action::OFK_Host>());
      return;
    }
#endif // INTEL_CUSTOMIZATION
    auto TCs = C.getOffloadToolChains<Action::OFK_OpenMP>();
    for (auto II = TCs.first, IE = TCs.second; II != IE; ++II)
      Work(*II->second);
  } else if (JA.isDeviceOffloading(Action::OFK_OpenMP))
    Work(*C.getSingleOffloadToolChain<Action::OFK_Host>());

  if (JA.isHostOffloading(Action::OFK_SYCL)) {
    auto TCs = C.getOffloadToolChains<Action::OFK_SYCL>();
    for (auto II = TCs.first, IE = TCs.second; II != IE; ++II)
      Work(*II->second);
  } else if (JA.isDeviceOffloading(Action::OFK_SYCL))
    Work(*C.getSingleOffloadToolChain<Action::OFK_Host>());

  //
  // TODO: Add support for other offloading programming models here.
  //
}

/// This is a helper function for validating the optional refinement step
/// parameter in reciprocal argument strings. Return false if there is an error
/// parsing the refinement step. Otherwise, return true and set the Position
/// of the refinement step in the input string.
static bool getRefinementStep(StringRef In, const Driver &D,
                              const Arg &A, size_t &Position) {
  const char RefinementStepToken = ':';
  Position = In.find(RefinementStepToken);
  if (Position != StringRef::npos) {
    StringRef Option = A.getOption().getName();
    StringRef RefStep = In.substr(Position + 1);
    // Allow exactly one numeric character for the additional refinement
    // step parameter. This is reasonable for all currently-supported
    // operations and architectures because we would expect that a larger value
    // of refinement steps would cause the estimate "optimization" to
    // under-perform the native operation. Also, if the estimate does not
    // converge quickly, it probably will not ever converge, so further
    // refinement steps will not produce a better answer.
    if (RefStep.size() != 1) {
      D.Diag(diag::err_drv_invalid_value) << Option << RefStep;
      return false;
    }
    char RefStepChar = RefStep[0];
    if (RefStepChar < '0' || RefStepChar > '9') {
      D.Diag(diag::err_drv_invalid_value) << Option << RefStep;
      return false;
    }
  }
  return true;
}

/// The -mrecip flag requires processing of many optional parameters.
static void ParseMRecip(const Driver &D, const ArgList &Args,
                        ArgStringList &OutStrings) {
  StringRef DisabledPrefixIn = "!";
  StringRef DisabledPrefixOut = "!";
  StringRef EnabledPrefixOut = "";
  StringRef Out = "-mrecip=";

  Arg *A = Args.getLastArg(options::OPT_mrecip, options::OPT_mrecip_EQ);
  if (!A)
    return;

  unsigned NumOptions = A->getNumValues();
  if (NumOptions == 0) {
    // No option is the same as "all".
    OutStrings.push_back(Args.MakeArgString(Out + "all"));
    return;
  }

  // Pass through "all", "none", or "default" with an optional refinement step.
  if (NumOptions == 1) {
    StringRef Val = A->getValue(0);
    size_t RefStepLoc;
    if (!getRefinementStep(Val, D, *A, RefStepLoc))
      return;
    StringRef ValBase = Val.slice(0, RefStepLoc);
    if (ValBase == "all" || ValBase == "none" || ValBase == "default") {
      OutStrings.push_back(Args.MakeArgString(Out + Val));
      return;
    }
  }

  // Each reciprocal type may be enabled or disabled individually.
  // Check each input value for validity, concatenate them all back together,
  // and pass through.

  llvm::StringMap<bool> OptionStrings;
  OptionStrings.insert(std::make_pair("divd", false));
  OptionStrings.insert(std::make_pair("divf", false));
  OptionStrings.insert(std::make_pair("vec-divd", false));
  OptionStrings.insert(std::make_pair("vec-divf", false));
  OptionStrings.insert(std::make_pair("sqrtd", false));
  OptionStrings.insert(std::make_pair("sqrtf", false));
  OptionStrings.insert(std::make_pair("vec-sqrtd", false));
  OptionStrings.insert(std::make_pair("vec-sqrtf", false));

  for (unsigned i = 0; i != NumOptions; ++i) {
    StringRef Val = A->getValue(i);

    bool IsDisabled = Val.startswith(DisabledPrefixIn);
    // Ignore the disablement token for string matching.
    if (IsDisabled)
      Val = Val.substr(1);

    size_t RefStep;
    if (!getRefinementStep(Val, D, *A, RefStep))
      return;

    StringRef ValBase = Val.slice(0, RefStep);
    llvm::StringMap<bool>::iterator OptionIter = OptionStrings.find(ValBase);
    if (OptionIter == OptionStrings.end()) {
      // Try again specifying float suffix.
      OptionIter = OptionStrings.find(ValBase.str() + 'f');
      if (OptionIter == OptionStrings.end()) {
        // The input name did not match any known option string.
        D.Diag(diag::err_drv_unknown_argument) << Val;
        return;
      }
      // The option was specified without a float or double suffix.
      // Make sure that the double entry was not already specified.
      // The float entry will be checked below.
      if (OptionStrings[ValBase.str() + 'd']) {
        D.Diag(diag::err_drv_invalid_value) << A->getOption().getName() << Val;
        return;
      }
    }

    if (OptionIter->second == true) {
      // Duplicate option specified.
      D.Diag(diag::err_drv_invalid_value) << A->getOption().getName() << Val;
      return;
    }

    // Mark the matched option as found. Do not allow duplicate specifiers.
    OptionIter->second = true;

    // If the precision was not specified, also mark the double entry as found.
    if (ValBase.back() != 'f' && ValBase.back() != 'd')
      OptionStrings[ValBase.str() + 'd'] = true;

    // Build the output string.
    StringRef Prefix = IsDisabled ? DisabledPrefixOut : EnabledPrefixOut;
    Out = Args.MakeArgString(Out + Prefix + Val);
    if (i != NumOptions - 1)
      Out = Args.MakeArgString(Out + ",");
  }

  OutStrings.push_back(Args.MakeArgString(Out));
}

/// The -mprefer-vector-width option accepts either a positive integer
/// or the string "none".
static void ParseMPreferVectorWidth(const Driver &D, const ArgList &Args,
                                    ArgStringList &CmdArgs) {
#if INTEL_CUSTOMIZATION
  Arg *A = Args.getLastArg(options::OPT_mprefer_vector_width_EQ,
                           options::OPT_qopt_zmm_usage_EQ);
  if (!A)
    return;
  if (A->getOption().matches(options::OPT_qopt_zmm_usage_EQ)) {
    StringRef Width, Value = A->getValue();
    if (Value == "high")
      Width = "512";
    else if (Value == "low")
      Width = "256";
    else {
      D.Diag(diag::err_drv_invalid_value) << A->getOption().getName() << Value;
      return;
    }
    CmdArgs.push_back(Args.MakeArgString("-mprefer-vector-width=" + Width));
    return;
  }
#endif // INTEL_CUSTOMIZATION
  StringRef Value = A->getValue();
  if (Value == "none") {
    CmdArgs.push_back("-mprefer-vector-width=none");
  } else {
    unsigned Width;
    if (Value.getAsInteger(10, Width)) {
      D.Diag(diag::err_drv_invalid_value) << A->getOption().getName() << Value;
      return;
    }
    CmdArgs.push_back(Args.MakeArgString("-mprefer-vector-width=" + Value));
  }
}

static void getWebAssemblyTargetFeatures(const ArgList &Args,
                                         std::vector<StringRef> &Features) {
  handleTargetFeaturesGroup(Args, Features, options::OPT_m_wasm_Features_Group);
}

static void getTargetFeatures(const Driver &D, const llvm::Triple &Triple,
                              const ArgList &Args, ArgStringList &CmdArgs,
                              bool ForAS, bool IsAux = false) {
  std::vector<StringRef> Features;
  switch (Triple.getArch()) {
  default:
    break;
  case llvm::Triple::mips:
  case llvm::Triple::mipsel:
  case llvm::Triple::mips64:
  case llvm::Triple::mips64el:
    mips::getMIPSTargetFeatures(D, Triple, Args, Features);
    break;

  case llvm::Triple::arm:
  case llvm::Triple::armeb:
  case llvm::Triple::thumb:
  case llvm::Triple::thumbeb:
    arm::getARMTargetFeatures(D, Triple, Args, CmdArgs, Features, ForAS);
    break;

  case llvm::Triple::ppc:
  case llvm::Triple::ppcle:
  case llvm::Triple::ppc64:
  case llvm::Triple::ppc64le:
    ppc::getPPCTargetFeatures(D, Triple, Args, Features);
    break;
  case llvm::Triple::riscv32:
  case llvm::Triple::riscv64:
    riscv::getRISCVTargetFeatures(D, Triple, Args, Features);
    break;
  case llvm::Triple::systemz:
    systemz::getSystemZTargetFeatures(D, Args, Features);
    break;
  case llvm::Triple::aarch64:
  case llvm::Triple::aarch64_32:
  case llvm::Triple::aarch64_be:
    aarch64::getAArch64TargetFeatures(D, Triple, Args, Features, ForAS);
    break;
  case llvm::Triple::x86:
  case llvm::Triple::x86_64:
    x86::getX86TargetFeatures(D, Triple, Args, Features);
    break;
  case llvm::Triple::hexagon:
    hexagon::getHexagonTargetFeatures(D, Args, Features);
    break;
  case llvm::Triple::wasm32:
  case llvm::Triple::wasm64:
    getWebAssemblyTargetFeatures(Args, Features);
    break;
  case llvm::Triple::sparc:
  case llvm::Triple::sparcel:
  case llvm::Triple::sparcv9:
    sparc::getSparcTargetFeatures(D, Args, Features);
    break;
  case llvm::Triple::r600:
  case llvm::Triple::amdgcn:
    amdgpu::getAMDGPUTargetFeatures(D, Triple, Args, Features);
    break;
  case llvm::Triple::m68k:
    m68k::getM68kTargetFeatures(D, Triple, Args, Features);
    break;
  case llvm::Triple::msp430:
    msp430::getMSP430TargetFeatures(D, Args, Features);
    break;
  case llvm::Triple::ve:
    ve::getVETargetFeatures(D, Args, Features);
    break;
  }

  for (auto Feature : unifyTargetFeatures(Features)) {
    CmdArgs.push_back(IsAux ? "-aux-target-feature" : "-target-feature");
    CmdArgs.push_back(Feature.data());
  }
}

static bool
shouldUseExceptionTablesForObjCExceptions(const ObjCRuntime &runtime,
                                          const llvm::Triple &Triple) {
  // We use the zero-cost exception tables for Objective-C if the non-fragile
  // ABI is enabled or when compiling for x86_64 and ARM on Snow Leopard and
  // later.
  if (runtime.isNonFragile())
    return true;

  if (!Triple.isMacOSX())
    return false;

  return (!Triple.isMacOSXVersionLT(10, 5) &&
          (Triple.getArch() == llvm::Triple::x86_64 ||
           Triple.getArch() == llvm::Triple::arm));
}

/// Adds exception related arguments to the driver command arguments. There's a
/// master flag, -fexceptions and also language specific flags to enable/disable
/// C++ and Objective-C exceptions. This makes it possible to for example
/// disable C++ exceptions but enable Objective-C exceptions.
static bool addExceptionArgs(const ArgList &Args, types::ID InputType,
                             const ToolChain &TC, bool KernelOrKext,
                             const ObjCRuntime &objcRuntime,
                             ArgStringList &CmdArgs, // INTEL
                             const JobAction &JA) { // INTEL
  const llvm::Triple &Triple = TC.getTriple();

  if (KernelOrKext) {
    // -mkernel and -fapple-kext imply no exceptions, so claim exception related
    // arguments now to avoid warnings about unused arguments.
    Args.ClaimAllArgs(options::OPT_fexceptions);
    Args.ClaimAllArgs(options::OPT_fno_exceptions);
    Args.ClaimAllArgs(options::OPT_fobjc_exceptions);
    Args.ClaimAllArgs(options::OPT_fno_objc_exceptions);
    Args.ClaimAllArgs(options::OPT_fcxx_exceptions);
    Args.ClaimAllArgs(options::OPT_fno_cxx_exceptions);
    Args.ClaimAllArgs(options::OPT_fasync_exceptions);
    Args.ClaimAllArgs(options::OPT_fno_async_exceptions);
    return false;
  }

  // See if the user explicitly enabled exceptions.
  bool EH = Args.hasFlag(options::OPT_fexceptions, options::OPT_fno_exceptions,
                         false);

  bool EHa = Args.hasFlag(options::OPT_fasync_exceptions,
                          options::OPT_fno_async_exceptions, false);
  if (EHa) {
    CmdArgs.push_back("-fasync-exceptions");
    EH = true;
  }

  // Obj-C exceptions are enabled by default, regardless of -fexceptions. This
  // is not necessarily sensible, but follows GCC.
  if (types::isObjC(InputType) &&
      Args.hasFlag(options::OPT_fobjc_exceptions,
                   options::OPT_fno_objc_exceptions, true)) {
    CmdArgs.push_back("-fobjc-exceptions");

    EH |= shouldUseExceptionTablesForObjCExceptions(objcRuntime, Triple);
  }

  if (types::isCXX(InputType)) {
    // Disable C++ EH by default on XCore and PS4.
    bool CXXExceptionsEnabled =
#if INTEL_CUSTOMIZATION
        Triple.getArch() != llvm::Triple::xcore && !Triple.isPS4CPU() &&
        !(JA.isDeviceOffloading(Action::OFK_OpenMP) && Triple.isSPIR());
#endif // INTEL_CUSTOMIZATION
    Arg *ExceptionArg = Args.getLastArg(
        options::OPT_fcxx_exceptions, options::OPT_fno_cxx_exceptions,
        options::OPT_fexceptions, options::OPT_fno_exceptions);
    if (ExceptionArg)
      CXXExceptionsEnabled =
          ExceptionArg->getOption().matches(options::OPT_fcxx_exceptions) ||
          ExceptionArg->getOption().matches(options::OPT_fexceptions);

    if (CXXExceptionsEnabled) {
      CmdArgs.push_back("-fcxx-exceptions");

      EH = true;
    }
  }

  // OPT_fignore_exceptions means exception could still be thrown,
  // but no clean up or catch would happen in current module.
  // So we do not set EH to false.
  Args.AddLastArg(CmdArgs, options::OPT_fignore_exceptions);

  if (EH)
    CmdArgs.push_back("-fexceptions");
  return EH;
}

static bool ShouldEnableAutolink(const ArgList &Args, const ToolChain &TC,
                                 const JobAction &JA) {
  bool Default = true;
  if (TC.getTriple().isOSDarwin()) {
    // The native darwin assembler doesn't support the linker_option directives,
    // so we disable them if we think the .s file will be passed to it.
    Default = TC.useIntegratedAs();
  }
  // The linker_option directives are intended for host compilation.
  if (JA.isDeviceOffloading(Action::OFK_Cuda) ||
      JA.isDeviceOffloading(Action::OFK_HIP))
    Default = false;
  return Args.hasFlag(options::OPT_fautolink, options::OPT_fno_autolink,
                      Default);
}

// Convert an arg of the form "-gN" or "-ggdbN" or one of their aliases
// to the corresponding DebugInfoKind.
static codegenoptions::DebugInfoKind DebugLevelToInfoKind(const Arg &A) {
  assert(A.getOption().matches(options::OPT_gN_Group) &&
         "Not a -g option that specifies a debug-info level");
  if (A.getOption().matches(options::OPT_g0) ||
      A.getOption().matches(options::OPT_ggdb0))
    return codegenoptions::NoDebugInfo;
  if (A.getOption().matches(options::OPT_gline_tables_only) ||
      A.getOption().matches(options::OPT_ggdb1))
    return codegenoptions::DebugLineTablesOnly;
  if (A.getOption().matches(options::OPT_gline_directives_only))
    return codegenoptions::DebugDirectivesOnly;
  return codegenoptions::DebugInfoConstructor;
}

static bool mustUseNonLeafFramePointerForTarget(const llvm::Triple &Triple) {
  switch (Triple.getArch()){
  default:
    return false;
  case llvm::Triple::arm:
  case llvm::Triple::thumb:
    // ARM Darwin targets require a frame pointer to be always present to aid
    // offline debugging via backtraces.
    return Triple.isOSDarwin();
  }
}

static bool useFramePointerForTargetByDefault(const ArgList &Args,
                                              const llvm::Triple &Triple) {
  if (Args.hasArg(options::OPT_pg) && !Args.hasArg(options::OPT_mfentry))
    return true;

  switch (Triple.getArch()) {
  case llvm::Triple::xcore:
  case llvm::Triple::wasm32:
  case llvm::Triple::wasm64:
  case llvm::Triple::msp430:
    // XCore never wants frame pointers, regardless of OS.
    // WebAssembly never wants frame pointers.
    return false;
  case llvm::Triple::ppc:
  case llvm::Triple::ppcle:
  case llvm::Triple::ppc64:
  case llvm::Triple::ppc64le:
  case llvm::Triple::riscv32:
  case llvm::Triple::riscv64:
  case llvm::Triple::amdgcn:
  case llvm::Triple::r600:
    return !areOptimizationsEnabled(Args);
  default:
    break;
  }

  if (Triple.isOSNetBSD()) {
    return !areOptimizationsEnabled(Args);
  }

  if (Triple.isOSLinux() || Triple.getOS() == llvm::Triple::CloudABI ||
      Triple.isOSHurd()) {
    switch (Triple.getArch()) {
    // Don't use a frame pointer on linux if optimizing for certain targets.
    case llvm::Triple::arm:
    case llvm::Triple::armeb:
    case llvm::Triple::thumb:
    case llvm::Triple::thumbeb:
      if (Triple.isAndroid())
        return true;
      LLVM_FALLTHROUGH;
    case llvm::Triple::mips64:
    case llvm::Triple::mips64el:
    case llvm::Triple::mips:
    case llvm::Triple::mipsel:
    case llvm::Triple::systemz:
    case llvm::Triple::x86:
    case llvm::Triple::x86_64:
      return !areOptimizationsEnabled(Args);
    default:
      return true;
    }
  }

  if (Triple.isOSWindows()) {
    switch (Triple.getArch()) {
    case llvm::Triple::x86:
      return !areOptimizationsEnabled(Args);
    case llvm::Triple::x86_64:
      return Triple.isOSBinFormatMachO();
    case llvm::Triple::arm:
    case llvm::Triple::thumb:
      // Windows on ARM builds with FPO disabled to aid fast stack walking
      return true;
    default:
      // All other supported Windows ISAs use xdata unwind information, so frame
      // pointers are not generally useful.
      return false;
    }
  }

  return true;
}

static CodeGenOptions::FramePointerKind
getFramePointerKind(const ArgList &Args, const llvm::Triple &Triple) {
  // We have 4 states:
  //
  //  00) leaf retained, non-leaf retained
  //  01) leaf retained, non-leaf omitted (this is invalid)
  //  10) leaf omitted, non-leaf retained
  //      (what -momit-leaf-frame-pointer was designed for)
  //  11) leaf omitted, non-leaf omitted
  //
  //  "omit" options taking precedence over "no-omit" options is the only way
  //  to make 3 valid states representable
  Arg *A = Args.getLastArg(options::OPT_fomit_frame_pointer,
                           options::OPT_fno_omit_frame_pointer);
  bool OmitFP = A && A->getOption().matches(options::OPT_fomit_frame_pointer);
  bool NoOmitFP =
      A && A->getOption().matches(options::OPT_fno_omit_frame_pointer);
  bool OmitLeafFP = Args.hasFlag(options::OPT_momit_leaf_frame_pointer,
                                 options::OPT_mno_omit_leaf_frame_pointer,
                                 Triple.isAArch64() || Triple.isPS4CPU());
  if (NoOmitFP || mustUseNonLeafFramePointerForTarget(Triple) ||
      (!OmitFP && useFramePointerForTargetByDefault(Args, Triple))) {
    if (OmitLeafFP)
      return CodeGenOptions::FramePointerKind::NonLeaf;
    return CodeGenOptions::FramePointerKind::All;
  }
  return CodeGenOptions::FramePointerKind::None;
}

/// Add a CC1 option to specify the debug compilation directory.
static void addDebugCompDirArg(const ArgList &Args, ArgStringList &CmdArgs,
                               const llvm::vfs::FileSystem &VFS) {
  if (Arg *A = Args.getLastArg(options::OPT_ffile_compilation_dir_EQ,
                               options::OPT_fdebug_compilation_dir_EQ)) {
    if (A->getOption().matches(options::OPT_ffile_compilation_dir_EQ))
      CmdArgs.push_back(Args.MakeArgString(Twine("-fdebug-compilation-dir=") +
                                           A->getValue()));
    else
      A->render(Args, CmdArgs);
  } else if (llvm::ErrorOr<std::string> CWD =
                 VFS.getCurrentWorkingDirectory()) {
    CmdArgs.push_back(Args.MakeArgString("-fdebug-compilation-dir=" + *CWD));
  }
}

/// Add a CC1 and CC1AS option to specify the debug file path prefix map.
static void addDebugPrefixMapArg(const Driver &D, const ArgList &Args, ArgStringList &CmdArgs) {
  for (const Arg *A : Args.filtered(options::OPT_ffile_prefix_map_EQ,
                                    options::OPT_fdebug_prefix_map_EQ)) {
    StringRef Map = A->getValue();
    if (Map.find('=') == StringRef::npos)
      D.Diag(diag::err_drv_invalid_argument_to_option)
          << Map << A->getOption().getName();
    else
      CmdArgs.push_back(Args.MakeArgString("-fdebug-prefix-map=" + Map));
    A->claim();
  }
}

/// Add a CC1 and CC1AS option to specify the macro file path prefix map.
static void addMacroPrefixMapArg(const Driver &D, const ArgList &Args,
                                 ArgStringList &CmdArgs) {
  for (const Arg *A : Args.filtered(options::OPT_ffile_prefix_map_EQ,
                                    options::OPT_fmacro_prefix_map_EQ)) {
    StringRef Map = A->getValue();
    if (Map.find('=') == StringRef::npos)
      D.Diag(diag::err_drv_invalid_argument_to_option)
          << Map << A->getOption().getName();
    else
      CmdArgs.push_back(Args.MakeArgString("-fmacro-prefix-map=" + Map));
    A->claim();
  }
}

/// Add a CC1 and CC1AS option to specify the coverage file path prefix map.
static void addCoveragePrefixMapArg(const Driver &D, const ArgList &Args,
                                   ArgStringList &CmdArgs) {
  for (const Arg *A : Args.filtered(options::OPT_ffile_prefix_map_EQ,
                                    options::OPT_fcoverage_prefix_map_EQ)) {
    StringRef Map = A->getValue();
    if (Map.find('=') == StringRef::npos)
      D.Diag(diag::err_drv_invalid_argument_to_option)
          << Map << A->getOption().getName();
    else
      CmdArgs.push_back(Args.MakeArgString("-fcoverage-prefix-map=" + Map));
    A->claim();
  }
}

/// Vectorize at all optimization levels greater than 1 except for -Oz.
/// For -Oz the loop vectorizer is disabled, while the slp vectorizer is
/// enabled.
static bool shouldEnableVectorizerAtOLevel(const ArgList &Args, bool isSlpVec) {
  if (Arg *A = Args.getLastArg(options::OPT_O_Group)) {
    if (A->getOption().matches(options::OPT_O4) ||
        A->getOption().matches(options::OPT_Ofast))
      return true;

    if (A->getOption().matches(options::OPT_O0))
      return false;

    assert(A->getOption().matches(options::OPT_O) && "Must have a -O flag");

    // Vectorize -Os.
    StringRef S(A->getValue());
    if (S == "s")
      return true;

    // Don't vectorize -Oz, unless it's the slp vectorizer.
    if (S == "z")
      return isSlpVec;

    unsigned OptLevel = 0;
    if (S.getAsInteger(10, OptLevel))
      return false;

    return OptLevel > 1;
  }

  return false;
}

/// Add -x lang to \p CmdArgs for \p Input.
static void addDashXForInput(const ArgList &Args, const InputInfo &Input,
                             ArgStringList &CmdArgs) {
  // When using -verify-pch, we don't want to provide the type
  // 'precompiled-header' if it was inferred from the file extension
  if (Args.hasArg(options::OPT_verify_pch) && Input.getType() == types::TY_PCH)
    return;

  CmdArgs.push_back("-x");
  if (Args.hasArg(options::OPT_rewrite_objc))
    CmdArgs.push_back(types::getTypeName(types::TY_PP_ObjCXX));
  else {
    // Map the driver type to the frontend type. This is mostly an identity
    // mapping, except that the distinction between module interface units
    // and other source files does not exist at the frontend layer.
    const char *ClangType;
    switch (Input.getType()) {
    case types::TY_CXXModule:
      ClangType = "c++";
      break;
    case types::TY_PP_CXXModule:
      ClangType = "c++-cpp-output";
      break;
    default:
      ClangType = types::getTypeName(Input.getType());
      break;
    }
    CmdArgs.push_back(ClangType);
  }
}

static void addPGOAndCoverageFlags(const ToolChain &TC, Compilation &C,
                                   const Driver &D, const InputInfo &Output,
                                   const ArgList &Args,
                                   ArgStringList &CmdArgs) {

  auto *PGOGenerateArg = Args.getLastArg(options::OPT_fprofile_generate,
                                         options::OPT_fprofile_generate_EQ,
                                         options::OPT_fno_profile_generate);
  if (PGOGenerateArg &&
      PGOGenerateArg->getOption().matches(options::OPT_fno_profile_generate))
    PGOGenerateArg = nullptr;

  auto *CSPGOGenerateArg = Args.getLastArg(options::OPT_fcs_profile_generate,
                                           options::OPT_fcs_profile_generate_EQ,
                                           options::OPT_fno_profile_generate);
  if (CSPGOGenerateArg &&
      CSPGOGenerateArg->getOption().matches(options::OPT_fno_profile_generate))
    CSPGOGenerateArg = nullptr;

  auto *ProfileGenerateArg = Args.getLastArg(
      options::OPT_fprofile_instr_generate,
      options::OPT_fprofile_instr_generate_EQ,
      options::OPT_fno_profile_instr_generate);
  if (ProfileGenerateArg &&
      ProfileGenerateArg->getOption().matches(
          options::OPT_fno_profile_instr_generate))
    ProfileGenerateArg = nullptr;

  if (PGOGenerateArg && ProfileGenerateArg)
    D.Diag(diag::err_drv_argument_not_allowed_with)
        << PGOGenerateArg->getSpelling() << ProfileGenerateArg->getSpelling();

  auto *ProfileUseArg = getLastProfileUseArg(Args);

  if (PGOGenerateArg && ProfileUseArg)
    D.Diag(diag::err_drv_argument_not_allowed_with)
        << ProfileUseArg->getSpelling() << PGOGenerateArg->getSpelling();

  if (ProfileGenerateArg && ProfileUseArg)
    D.Diag(diag::err_drv_argument_not_allowed_with)
        << ProfileGenerateArg->getSpelling() << ProfileUseArg->getSpelling();

  if (CSPGOGenerateArg && PGOGenerateArg) {
    D.Diag(diag::err_drv_argument_not_allowed_with)
        << CSPGOGenerateArg->getSpelling() << PGOGenerateArg->getSpelling();
    PGOGenerateArg = nullptr;
  }

  if (TC.getTriple().isOSAIX()) {
    if (PGOGenerateArg)
      if (!D.isUsingLTO(false /*IsDeviceOffloadAction */) ||
          D.getLTOMode() != LTOK_Full)
        D.Diag(clang::diag::err_drv_argument_only_allowed_with)
            << PGOGenerateArg->getSpelling() << "-flto";
    if (ProfileGenerateArg)
      D.Diag(diag::err_drv_unsupported_opt_for_target)
          << ProfileGenerateArg->getSpelling() << TC.getTriple().str();
    if (Arg *ProfileSampleUseArg = getLastProfileSampleUseArg(Args))
      D.Diag(diag::err_drv_unsupported_opt_for_target)
          << ProfileSampleUseArg->getSpelling() << TC.getTriple().str();
  }

  if (ProfileGenerateArg) {
    if (ProfileGenerateArg->getOption().matches(
            options::OPT_fprofile_instr_generate_EQ))
      CmdArgs.push_back(Args.MakeArgString(Twine("-fprofile-instrument-path=") +
                                           ProfileGenerateArg->getValue()));
    // The default is to use Clang Instrumentation.
    CmdArgs.push_back("-fprofile-instrument=clang");
    if (TC.getTriple().isWindowsMSVCEnvironment()) {
      // Add dependent lib for clang_rt.profile
      CmdArgs.push_back(Args.MakeArgString(
          "--dependent-lib=" + TC.getCompilerRTBasename(Args, "profile")));
    }
  }

  Arg *PGOGenArg = nullptr;
  if (PGOGenerateArg) {
    assert(!CSPGOGenerateArg);
    PGOGenArg = PGOGenerateArg;
    CmdArgs.push_back("-fprofile-instrument=llvm");
  }
  if (CSPGOGenerateArg) {
    assert(!PGOGenerateArg);
    PGOGenArg = CSPGOGenerateArg;
    CmdArgs.push_back("-fprofile-instrument=csllvm");
  }
  if (PGOGenArg) {
    if (TC.getTriple().isWindowsMSVCEnvironment()) {
      // Add dependent lib for clang_rt.profile
      CmdArgs.push_back(Args.MakeArgString(
          "--dependent-lib=" + TC.getCompilerRTBasename(Args, "profile")));
    }
    if (PGOGenArg->getOption().matches(
            PGOGenerateArg ? options::OPT_fprofile_generate_EQ
                           : options::OPT_fcs_profile_generate_EQ)) {
      SmallString<128> Path(PGOGenArg->getValue());
      llvm::sys::path::append(Path, "default_%m.profraw");
      CmdArgs.push_back(
          Args.MakeArgString(Twine("-fprofile-instrument-path=") + Path));
    }
  }

  if (ProfileUseArg) {
    if (ProfileUseArg->getOption().matches(options::OPT_fprofile_instr_use_EQ))
      CmdArgs.push_back(Args.MakeArgString(
          Twine("-fprofile-instrument-use-path=") + ProfileUseArg->getValue()));
    else if ((ProfileUseArg->getOption().matches(
                  options::OPT_fprofile_use_EQ) ||
              ProfileUseArg->getOption().matches(
                  options::OPT_fprofile_instr_use))) {
      SmallString<128> Path(
          ProfileUseArg->getNumValues() == 0 ? "" : ProfileUseArg->getValue());
      if (Path.empty() || llvm::sys::fs::is_directory(Path))
        llvm::sys::path::append(Path, "default.profdata");
      CmdArgs.push_back(
          Args.MakeArgString(Twine("-fprofile-instrument-use-path=") + Path));
    }
  }

  bool EmitCovNotes = Args.hasFlag(options::OPT_ftest_coverage,
                                   options::OPT_fno_test_coverage, false) ||
                      Args.hasArg(options::OPT_coverage);
  bool EmitCovData = TC.needsGCovInstrumentation(Args);
  if (EmitCovNotes)
    CmdArgs.push_back("-ftest-coverage");
  if (EmitCovData)
    CmdArgs.push_back("-fprofile-arcs");

  if (Args.hasFlag(options::OPT_fcoverage_mapping,
                   options::OPT_fno_coverage_mapping, false)) {
    if (!ProfileGenerateArg)
      D.Diag(clang::diag::err_drv_argument_only_allowed_with)
          << "-fcoverage-mapping"
          << "-fprofile-instr-generate";

    CmdArgs.push_back("-fcoverage-mapping");
  }

  if (Arg *A = Args.getLastArg(options::OPT_ffile_compilation_dir_EQ,
                               options::OPT_fcoverage_compilation_dir_EQ)) {
    if (A->getOption().matches(options::OPT_ffile_compilation_dir_EQ))
      CmdArgs.push_back(Args.MakeArgString(
          Twine("-fcoverage-compilation-dir=") + A->getValue()));
    else
      A->render(Args, CmdArgs);
  } else if (llvm::ErrorOr<std::string> CWD =
                 D.getVFS().getCurrentWorkingDirectory()) {
    CmdArgs.push_back(Args.MakeArgString("-fcoverage-compilation-dir=" + *CWD));
  }

  if (Args.hasArg(options::OPT_fprofile_exclude_files_EQ)) {
    auto *Arg = Args.getLastArg(options::OPT_fprofile_exclude_files_EQ);
    if (!Args.hasArg(options::OPT_coverage))
      D.Diag(clang::diag::err_drv_argument_only_allowed_with)
          << "-fprofile-exclude-files="
          << "--coverage";

    StringRef v = Arg->getValue();
    CmdArgs.push_back(
        Args.MakeArgString(Twine("-fprofile-exclude-files=" + v)));
  }

  if (Args.hasArg(options::OPT_fprofile_filter_files_EQ)) {
    auto *Arg = Args.getLastArg(options::OPT_fprofile_filter_files_EQ);
    if (!Args.hasArg(options::OPT_coverage))
      D.Diag(clang::diag::err_drv_argument_only_allowed_with)
          << "-fprofile-filter-files="
          << "--coverage";

    StringRef v = Arg->getValue();
    CmdArgs.push_back(Args.MakeArgString(Twine("-fprofile-filter-files=" + v)));
  }

  if (const auto *A = Args.getLastArg(options::OPT_fprofile_update_EQ)) {
    StringRef Val = A->getValue();
    if (Val == "atomic" || Val == "prefer-atomic")
      CmdArgs.push_back("-fprofile-update=atomic");
    else if (Val != "single")
      D.Diag(diag::err_drv_unsupported_option_argument)
          << A->getOption().getName() << Val;
  } else if (TC.getSanitizerArgs().needsTsanRt()) {
    CmdArgs.push_back("-fprofile-update=atomic");
  }

  // Leave -fprofile-dir= an unused argument unless .gcda emission is
  // enabled. To be polite, with '-fprofile-arcs -fno-profile-arcs' consider
  // the flag used. There is no -fno-profile-dir, so the user has no
  // targeted way to suppress the warning.
  Arg *FProfileDir = nullptr;
  if (Args.hasArg(options::OPT_fprofile_arcs) ||
      Args.hasArg(options::OPT_coverage))
    FProfileDir = Args.getLastArg(options::OPT_fprofile_dir);

  // Put the .gcno and .gcda files (if needed) next to the object file or
  // bitcode file in the case of LTO.
  // FIXME: There should be a simpler way to find the object file for this
  // input, and this code probably does the wrong thing for commands that
  // compile and link all at once.
  if ((Args.hasArg(options::OPT_c) || Args.hasArg(options::OPT_S)) &&
      (EmitCovNotes || EmitCovData) && Output.isFilename()) {
    SmallString<128> OutputFilename;
    if (Arg *FinalOutput = C.getArgs().getLastArg(options::OPT__SLASH_Fo))
      OutputFilename = FinalOutput->getValue();
    else if (Arg *FinalOutput = C.getArgs().getLastArg(options::OPT_o))
      OutputFilename = FinalOutput->getValue();
    else
      OutputFilename = llvm::sys::path::filename(Output.getBaseInput());
    SmallString<128> CoverageFilename = OutputFilename;
    if (llvm::sys::path::is_relative(CoverageFilename))
      (void)D.getVFS().makeAbsolute(CoverageFilename);
    llvm::sys::path::replace_extension(CoverageFilename, "gcno");

    CmdArgs.push_back("-coverage-notes-file");
    CmdArgs.push_back(Args.MakeArgString(CoverageFilename));

    if (EmitCovData) {
      if (FProfileDir) {
        CoverageFilename = FProfileDir->getValue();
        llvm::sys::path::append(CoverageFilename, OutputFilename);
      }
      llvm::sys::path::replace_extension(CoverageFilename, "gcda");
      CmdArgs.push_back("-coverage-data-file");
      CmdArgs.push_back(Args.MakeArgString(CoverageFilename));
    }
  }
}

/// Check whether the given input tree contains any compilation actions.
static bool ContainsCompileAction(const Action *A) {
  if (isa<CompileJobAction>(A) || isa<BackendJobAction>(A))
    return true;

  for (const auto &AI : A->inputs())
    if (ContainsCompileAction(AI))
      return true;

  return false;
}

/// Check if -relax-all should be passed to the internal assembler.
/// This is done by default when compiling non-assembler source with -O0.
static bool UseRelaxAll(Compilation &C, const ArgList &Args) {
  bool RelaxDefault = true;

  if (Arg *A = Args.getLastArg(options::OPT_O_Group))
    RelaxDefault = A->getOption().matches(options::OPT_O0);

  if (RelaxDefault) {
    RelaxDefault = false;
    for (const auto &Act : C.getActions()) {
      if (ContainsCompileAction(Act)) {
        RelaxDefault = true;
        break;
      }
    }
  }

  return Args.hasFlag(options::OPT_mrelax_all, options::OPT_mno_relax_all,
                      RelaxDefault);
}

// Extract the integer N from a string spelled "-dwarf-N", returning 0
// on mismatch. The StringRef input (rather than an Arg) allows
// for use by the "-Xassembler" option parser.
static unsigned DwarfVersionNum(StringRef ArgValue) {
  return llvm::StringSwitch<unsigned>(ArgValue)
      .Case("-gdwarf-2", 2)
      .Case("-gdwarf-3", 3)
      .Case("-gdwarf-4", 4)
      .Case("-gdwarf-5", 5)
      .Default(0);
}

// Find a DWARF format version option.
// This function is a complementary for DwarfVersionNum().
static const Arg *getDwarfNArg(const ArgList &Args) {
  return Args.getLastArg(options::OPT_gdwarf_2, options::OPT_gdwarf_3,
                         options::OPT_gdwarf_4, options::OPT_gdwarf_5,
                         options::OPT_gdwarf);
}

static void RenderDebugEnablingArgs(const ArgList &Args, ArgStringList &CmdArgs,
                                    codegenoptions::DebugInfoKind DebugInfoKind,
                                    unsigned DwarfVersion,
                                    llvm::DebuggerKind DebuggerTuning) {
  switch (DebugInfoKind) {
  case codegenoptions::DebugDirectivesOnly:
    CmdArgs.push_back("-debug-info-kind=line-directives-only");
    break;
  case codegenoptions::DebugLineTablesOnly:
    CmdArgs.push_back("-debug-info-kind=line-tables-only");
    break;
  case codegenoptions::DebugInfoConstructor:
    CmdArgs.push_back("-debug-info-kind=constructor");
    break;
  case codegenoptions::LimitedDebugInfo:
    CmdArgs.push_back("-debug-info-kind=limited");
    break;
  case codegenoptions::FullDebugInfo:
    CmdArgs.push_back("-debug-info-kind=standalone");
    break;
  case codegenoptions::UnusedTypeInfo:
    CmdArgs.push_back("-debug-info-kind=unused-types");
    break;
  default:
    break;
  }
  if (DwarfVersion > 0)
    CmdArgs.push_back(
        Args.MakeArgString("-dwarf-version=" + Twine(DwarfVersion)));
  switch (DebuggerTuning) {
  case llvm::DebuggerKind::GDB:
    CmdArgs.push_back("-debugger-tuning=gdb");
    break;
  case llvm::DebuggerKind::LLDB:
    CmdArgs.push_back("-debugger-tuning=lldb");
    break;
  case llvm::DebuggerKind::SCE:
    CmdArgs.push_back("-debugger-tuning=sce");
    break;
  case llvm::DebuggerKind::DBX:
    CmdArgs.push_back("-debugger-tuning=dbx");
    break;
  default:
    break;
  }
}

static bool checkDebugInfoOption(const Arg *A, const ArgList &Args,
                                 const Driver &D, const ToolChain &TC) {
  assert(A && "Expected non-nullptr argument.");
  if (TC.supportsDebugInfoOption(A))
    return true;
  D.Diag(diag::warn_drv_unsupported_debug_info_opt_for_target)
      << A->getAsString(Args) << TC.getTripleString();
  return false;
}

static void RenderDebugInfoCompressionArgs(const ArgList &Args,
                                           ArgStringList &CmdArgs,
                                           const Driver &D,
                                           const ToolChain &TC) {
  const Arg *A = Args.getLastArg(options::OPT_gz_EQ);
  if (!A)
    return;
  if (checkDebugInfoOption(A, Args, D, TC)) {
    StringRef Value = A->getValue();
    if (Value == "none") {
      CmdArgs.push_back("--compress-debug-sections=none");
    } else if (Value == "zlib" || Value == "zlib-gnu") {
      if (llvm::zlib::isAvailable()) {
        CmdArgs.push_back(
            Args.MakeArgString("--compress-debug-sections=" + Twine(Value)));
      } else {
        D.Diag(diag::warn_debug_compression_unavailable);
      }
    } else {
      D.Diag(diag::err_drv_unsupported_option_argument)
          << A->getOption().getName() << Value;
    }
  }
}

static const char *RelocationModelName(llvm::Reloc::Model Model) {
  switch (Model) {
  case llvm::Reloc::Static:
    return "static";
  case llvm::Reloc::PIC_:
    return "pic";
  case llvm::Reloc::DynamicNoPIC:
    return "dynamic-no-pic";
  case llvm::Reloc::ROPI:
    return "ropi";
  case llvm::Reloc::RWPI:
    return "rwpi";
  case llvm::Reloc::ROPI_RWPI:
    return "ropi-rwpi";
  }
  llvm_unreachable("Unknown Reloc::Model kind");
}
static void handleAMDGPUCodeObjectVersionOptions(const Driver &D,
                                                 const ArgList &Args,
                                                 ArgStringList &CmdArgs) {
  // If no version was requested by the user, use the default value from the
  // back end. This is consistent with the value returned from
  // getAMDGPUCodeObjectVersion. This lets clang emit IR for amdgpu without
  // requiring the corresponding llvm to have the AMDGPU target enabled,
  // provided the user (e.g. front end tests) can use the default.
  if (haveAMDGPUCodeObjectVersionArgument(D, Args)) {
    unsigned CodeObjVer = getAMDGPUCodeObjectVersion(D, Args);
    CmdArgs.insert(CmdArgs.begin() + 1,
                   Args.MakeArgString(Twine("--amdhsa-code-object-version=") +
                                      Twine(CodeObjVer)));
    CmdArgs.insert(CmdArgs.begin() + 1, "-mllvm");
  }
}

/// Check whether the given input tree contains any append footer actions
static bool ContainsAppendFooterAction(const Action *A) {
  if (isa<AppendFooterJobAction>(A))
    return true;
  for (const auto &AI : A->inputs())
    if (ContainsAppendFooterAction(AI))
      return true;

  return false;
}

void Clang::AddPreprocessingOptions(Compilation &C, const JobAction &JA,
                                    const Driver &D, const ArgList &Args,
                                    ArgStringList &CmdArgs,
                                    const InputInfo &Output,
                                    const InputInfoList &Inputs) const {
  const bool IsIAMCU = getToolChain().getTriple().isOSIAMCU();
  const bool IsIntelFPGA = Args.hasArg(options::OPT_fintelfpga);

  CheckPreprocessingOptions(D, Args);

  Args.AddLastArg(CmdArgs, options::OPT_C);
  Args.AddLastArg(CmdArgs, options::OPT_CC);

  // Handle dependency file generation.
  Arg *ArgM = Args.getLastArg(options::OPT_MM);
  if (!ArgM)
    ArgM = Args.getLastArg(options::OPT_M);
  Arg *ArgMD = Args.getLastArg(options::OPT_MMD);
  if (!ArgMD)
    ArgMD = Args.getLastArg(options::OPT_MD);

  // -M and -MM imply -w.
  if (ArgM)
    CmdArgs.push_back("-w");
  else
    ArgM = ArgMD;

  auto createFPGATempDepFile = [&](const char *&DepFile) {
    // Generate dependency files as temporary. These will be used for the
    // aoc call/bundled during fat object creation
    std::string BaseName(Clang::getBaseInputName(Args, Inputs[0]));
    std::string DepTmpName =
        C.getDriver().GetTemporaryPath(llvm::sys::path::stem(BaseName), "d");
    DepFile = C.addTempFile(C.getArgs().MakeArgString(DepTmpName));
    C.getDriver().addFPGATempDepFile(DepFile, BaseName);
  };

  if (ArgM) {
    // Determine the output location.
    const char *DepFile;
    if (Arg *MF = Args.getLastArg(options::OPT_MF)) {
      DepFile = MF->getValue();
      C.addFailureResultFile(DepFile, &JA);
      // Populate the named dependency file to be used in the bundle
      // or passed to the offline compilation.
      if (IsIntelFPGA && JA.isDeviceOffloading(Action::OFK_SYCL))
        C.getDriver().addFPGATempDepFile(
            DepFile, Clang::getBaseInputName(Args, Inputs[0]));
    } else if (Output.getType() == types::TY_Dependencies) {
      DepFile = Output.getFilename();
    } else if (!ArgMD) {
      DepFile = "-";
    } else if (IsIntelFPGA && JA.isDeviceOffloading(Action::OFK_SYCL)) {
      createFPGATempDepFile(DepFile);
    } else {
      DepFile = getDependencyFileName(Args, Inputs);
      C.addFailureResultFile(DepFile, &JA);
    }
    CmdArgs.push_back("-dependency-file");
    CmdArgs.push_back(DepFile);

    bool HasTarget = false;
    for (const Arg *A : Args.filtered(options::OPT_MT, options::OPT_MQ)) {
      HasTarget = true;
      A->claim();
      if (A->getOption().matches(options::OPT_MT)) {
        A->render(Args, CmdArgs);
      } else {
        CmdArgs.push_back("-MT");
        SmallString<128> Quoted;
        QuoteTarget(A->getValue(), Quoted);
        CmdArgs.push_back(Args.MakeArgString(Quoted));
      }
    }

    // Add a default target if one wasn't specified.
    if (!HasTarget) {
      const char *DepTarget;

      // If user provided -o, that is the dependency target, except
      // when we are only generating a dependency file.
      Arg *OutputOpt = Args.getLastArg(options::OPT_o);
      if (OutputOpt && Output.getType() != types::TY_Dependencies) {
        DepTarget = OutputOpt->getValue();
      } else {
        // Otherwise derive from the base input.
        //
        // FIXME: This should use the computed output file location.
        SmallString<128> P(Inputs[0].getBaseInput());
        llvm::sys::path::replace_extension(P, "o");
        DepTarget = Args.MakeArgString(llvm::sys::path::filename(P));
      }

      CmdArgs.push_back("-MT");
      SmallString<128> Quoted;
      QuoteTarget(DepTarget, Quoted);
      CmdArgs.push_back(Args.MakeArgString(Quoted));
    }

    if (ArgM->getOption().matches(options::OPT_M) ||
        ArgM->getOption().matches(options::OPT_MD))
      CmdArgs.push_back("-sys-header-deps");
    if ((isa<PrecompileJobAction>(JA) &&
         !Args.hasArg(options::OPT_fno_module_file_deps)) ||
        Args.hasArg(options::OPT_fmodule_file_deps))
      CmdArgs.push_back("-module-file-deps");
  }

  if (!ArgM && IsIntelFPGA && JA.isDeviceOffloading(Action::OFK_SYCL)) {
    // No dep generation option was provided, add all of the needed options
    // to ensure a successful dep generation.
    const char *DepFile;
    createFPGATempDepFile(DepFile);
    CmdArgs.push_back("-dependency-file");
    CmdArgs.push_back(DepFile);
    CmdArgs.push_back("-MT");
    SmallString<128> P(Inputs[0].getBaseInput());
    llvm::sys::path::replace_extension(P, "o");
    SmallString<128> Quoted;
    QuoteTarget(llvm::sys::path::filename(P), Quoted);
    CmdArgs.push_back(Args.MakeArgString(Quoted));
  }

  if (Args.hasArg(options::OPT_MG)) {
    if (!ArgM || ArgM->getOption().matches(options::OPT_MD) ||
        ArgM->getOption().matches(options::OPT_MMD))
      D.Diag(diag::err_drv_mg_requires_m_or_mm);
    CmdArgs.push_back("-MG");
  }

  Args.AddLastArg(CmdArgs, options::OPT_MP);
  Args.AddLastArg(CmdArgs, options::OPT_MV);

  // Add offload include arguments specific for CUDA/HIP.  This must happen
  // before we -I or -include anything else, because we must pick up the
  // CUDA/HIP headers from the particular CUDA/ROCm installation, rather than
  // from e.g. /usr/local/include.
  if (JA.isOffloading(Action::OFK_Cuda))
    getToolChain().AddCudaIncludeArgs(Args, CmdArgs);
  if (JA.isOffloading(Action::OFK_HIP))
    getToolChain().AddHIPIncludeArgs(Args, CmdArgs);

#if INTEL_CUSTOMIZATION
  // Add the AC Types header directories before the SYCL headers
  if (Args.hasArg(options::OPT_qactypes)) {
    CmdArgs.push_back("-internal-isystem");
    CmdArgs.push_back(Args.MakeArgString(getToolChain().GetACTypesIncludePath(Args)));
  }
  // Add Intel headers for OpenMP and SYCL offloading.
  if (JA.isOffloading(Action::OFK_SYCL) || JA.isOffloading(Action::OFK_OpenMP))
#endif // INTEL_CUSTOMIZATION
    toolchains::SYCLToolChain::AddSYCLIncludeArgs(D, Args, CmdArgs);

  // If we are offloading to a target via OpenMP we need to include the
  // openmp_wrappers folder which contains alternative system headers.
  if (JA.isDeviceOffloading(Action::OFK_OpenMP) &&
      getToolChain().getTriple().isNVPTX()){
    if (!Args.hasArg(options::OPT_nobuiltininc)) {
      // Add openmp_wrappers/* to our system include path.  This lets us wrap
      // standard library headers.
      SmallString<128> P(D.ResourceDir);
      llvm::sys::path::append(P, "include");
      llvm::sys::path::append(P, "openmp_wrappers");
      CmdArgs.push_back("-internal-isystem");
      CmdArgs.push_back(Args.MakeArgString(P));
    }

    CmdArgs.push_back("-include");
    CmdArgs.push_back("__clang_openmp_device_functions.h");
  }

  // Add -i* options, and automatically translate to
  // -include-pch/-include-pth for transparent PCH support. It's
  // wonky, but we include looking for .gch so we can support seamless
  // replacement into a build system already set up to be generating
  // .gch files.

  if (getToolChain().getDriver().IsCLMode()) {
    const Arg *YcArg = Args.getLastArg(options::OPT__SLASH_Yc);
    const Arg *YuArg = Args.getLastArg(options::OPT__SLASH_Yu);
    if (YcArg && JA.getKind() >= Action::PrecompileJobClass &&
        JA.getKind() <= Action::AssembleJobClass) {
      CmdArgs.push_back(Args.MakeArgString("-building-pch-with-obj"));
      // -fpch-instantiate-templates is the default when creating
      // precomp using /Yc
      if (Args.hasFlag(options::OPT_fpch_instantiate_templates,
                       options::OPT_fno_pch_instantiate_templates, true))
        CmdArgs.push_back(Args.MakeArgString("-fpch-instantiate-templates"));
    }
    if (YcArg || YuArg) {
      StringRef ThroughHeader = YcArg ? YcArg->getValue() : YuArg->getValue();
      if (!isa<PrecompileJobAction>(JA)) {
        CmdArgs.push_back("-include-pch");
        CmdArgs.push_back(Args.MakeArgString(D.GetClPchPath(
            C, !ThroughHeader.empty()
                   ? ThroughHeader
                   : llvm::sys::path::filename(Inputs[0].getBaseInput()))));
      }

      if (ThroughHeader.empty()) {
        CmdArgs.push_back(Args.MakeArgString(
            Twine("-pch-through-hdrstop-") + (YcArg ? "create" : "use")));
      } else {
        CmdArgs.push_back(
            Args.MakeArgString(Twine("-pch-through-header=") + ThroughHeader));
      }
    }
  }

  bool RenderedImplicitInclude = false;
  for (const Arg *A : Args.filtered(options::OPT_clang_i_Group)) {
    if (A->getOption().matches(options::OPT_include)) {
      // Handling of gcc-style gch precompiled headers.
      bool IsFirstImplicitInclude = !RenderedImplicitInclude;
      RenderedImplicitInclude = true;

      bool FoundPCH = false;
      SmallString<128> P(A->getValue());
      // We want the files to have a name like foo.h.pch. Add a dummy extension
      // so that replace_extension does the right thing.
      P += ".dummy";
      llvm::sys::path::replace_extension(P, "pch");
      if (llvm::sys::fs::exists(P))
        FoundPCH = true;

      if (!FoundPCH) {
        llvm::sys::path::replace_extension(P, "gch");
        if (llvm::sys::fs::exists(P)) {
          FoundPCH = true;
        }
      }

      if (FoundPCH) {
        if (IsFirstImplicitInclude) {
          A->claim();
          CmdArgs.push_back("-include-pch");
          CmdArgs.push_back(Args.MakeArgString(P));
          continue;
        } else {
          // Ignore the PCH if not first on command line and emit warning.
          D.Diag(diag::warn_drv_pch_not_first_include) << P
                                                       << A->getAsString(Args);
        }
      }
    } else if (A->getOption().matches(options::OPT_isystem_after)) {
      // Handling of paths which must come late.  These entries are handled by
      // the toolchain itself after the resource dir is inserted in the right
      // search order.
      // Do not claim the argument so that the use of the argument does not
      // silently go unnoticed on toolchains which do not honour the option.
      continue;
    } else if (A->getOption().matches(options::OPT_stdlibxx_isystem)) {
      // Translated to -internal-isystem by the driver, no need to pass to cc1.
      continue;
    }

    // Not translated, render as usual.
    A->claim();
    A->render(Args, CmdArgs);
  }

  // The file being compiled that contains the integration footer is not being
  // compiled in the directory of the original source.  Add that directory
  // as a -I option so we can properly find potential headers there.
  if (ContainsAppendFooterAction(&JA)) {
    SmallString<128> SourcePath(Inputs[0].getBaseInput());
    llvm::sys::path::remove_filename(SourcePath);
    if (!SourcePath.empty()) {
      CmdArgs.push_back("-I");
      CmdArgs.push_back(Args.MakeArgString(SourcePath));
    } else if (llvm::ErrorOr<std::string> CWD =
                   D.getVFS().getCurrentWorkingDirectory()) {
      CmdArgs.push_back("-I");
      CmdArgs.push_back(Args.MakeArgString(*CWD));
    }
  }

  Args.AddAllArgs(CmdArgs,
                  {options::OPT_D, options::OPT_U, options::OPT_I_Group,
                   options::OPT_F, options::OPT_index_header_map});

  // Add -Wp, and -Xpreprocessor if using the preprocessor.

  // FIXME: There is a very unfortunate problem here, some troubled
  // souls abuse -Wp, to pass preprocessor options in gcc syntax. To
  // really support that we would have to parse and then translate
  // those options. :(
  Args.AddAllArgValues(CmdArgs, options::OPT_Wp_COMMA,
                       options::OPT_Xpreprocessor);

  // -I- is a deprecated GCC feature, reject it.
  if (Arg *A = Args.getLastArg(options::OPT_I_))
    D.Diag(diag::err_drv_I_dash_not_supported) << A->getAsString(Args);

  // If we have a --sysroot, and don't have an explicit -isysroot flag, add an
  // -isysroot to the CC1 invocation.
  StringRef sysroot = C.getSysRoot();
  if (sysroot != "") {
    if (!Args.hasArg(options::OPT_isysroot)) {
      CmdArgs.push_back("-isysroot");
      CmdArgs.push_back(C.getArgs().MakeArgString(sysroot));
    }
  }

  // Parse additional include paths from environment variables.
  // FIXME: We should probably sink the logic for handling these from the
  // frontend into the driver. It will allow deleting 4 otherwise unused flags.
  // CPATH - included following the user specified includes (but prior to
  // builtin and standard includes).
  addDirectoryList(Args, CmdArgs, "-I", "CPATH");
  // C_INCLUDE_PATH - system includes enabled when compiling C.
  addDirectoryList(Args, CmdArgs, "-c-isystem", "C_INCLUDE_PATH");
  // CPLUS_INCLUDE_PATH - system includes enabled when compiling C++.
  addDirectoryList(Args, CmdArgs, "-cxx-isystem", "CPLUS_INCLUDE_PATH");
  // OBJC_INCLUDE_PATH - system includes enabled when compiling ObjC.
  addDirectoryList(Args, CmdArgs, "-objc-isystem", "OBJC_INCLUDE_PATH");
  // OBJCPLUS_INCLUDE_PATH - system includes enabled when compiling ObjC++.
  addDirectoryList(Args, CmdArgs, "-objcxx-isystem", "OBJCPLUS_INCLUDE_PATH");

#if INTEL_CUSTOMIZATION
  // Add Intel specific headers
  if (D.IsIntelMode()) {
    SmallString<128> IntelDir(D.Dir);
    llvm::sys::path::append(IntelDir, "..", "compiler", "include");
    CmdArgs.push_back("-internal-isystem");
    CmdArgs.push_back(Args.MakeArgString(IntelDir));
    // IA32ROOT
    const char * IA32Root = getenv("IA32ROOT");
    if (IA32Root) {
      SmallString<128> P(IA32Root);
      llvm::sys::path::append(P, "include");
      CmdArgs.push_back("-internal-isystem");
      CmdArgs.push_back(Args.MakeArgString(P));
    }
  }
#endif // INTEL_CUSTOMIZATION
  // While adding the include arguments, we also attempt to retrieve the
  // arguments of related offloading toolchains or arguments that are specific
  // of an offloading programming model.

  // Add C++ include arguments, if needed.
  if (types::isCXX(Inputs[0].getType())) {
    bool HasStdlibxxIsystem = Args.hasArg(options::OPT_stdlibxx_isystem);
    forAllAssociatedToolChains(
        C, JA, getToolChain(),
        [&Args, &CmdArgs, HasStdlibxxIsystem](const ToolChain &TC) {
          HasStdlibxxIsystem ? TC.AddClangCXXStdlibIsystemArgs(Args, CmdArgs)
                             : TC.AddClangCXXStdlibIncludeArgs(Args, CmdArgs);
        });
  }

  // Add system include arguments for all targets but IAMCU.
  if (!IsIAMCU)
    forAllAssociatedToolChains(C, JA, getToolChain(),
                               [&Args, &CmdArgs](const ToolChain &TC) {
                                 TC.AddClangSystemIncludeArgs(Args, CmdArgs);
                               });
  else {
    // For IAMCU add special include arguments.
    getToolChain().AddIAMCUIncludeArgs(Args, CmdArgs);
  }
#if INTEL_CUSTOMIZATION
  if (D.IsIntelMode() && getToolChain().getTriple().isWindowsMSVCEnvironment()) {
    SmallString<128> IntelDir(llvm::sys::path::parent_path(D.Dir));
    if (!IntelDir.empty()) {
      CmdArgs.push_back("-header-base-path");
      CmdArgs.push_back(Args.MakeArgString(IntelDir));
    }
  }
#endif // INTEL_CUSTOMIZATION

  addMacroPrefixMapArg(D, Args, CmdArgs);
  addCoveragePrefixMapArg(D, Args, CmdArgs);
}

// FIXME: Move to target hook.
static bool isSignedCharDefault(const llvm::Triple &Triple) {
  switch (Triple.getArch()) {
  default:
    return true;

  case llvm::Triple::aarch64:
  case llvm::Triple::aarch64_32:
  case llvm::Triple::aarch64_be:
  case llvm::Triple::arm:
  case llvm::Triple::armeb:
  case llvm::Triple::thumb:
  case llvm::Triple::thumbeb:
    if (Triple.isOSDarwin() || Triple.isOSWindows())
      return true;
    return false;

  case llvm::Triple::ppc:
  case llvm::Triple::ppc64:
    if (Triple.isOSDarwin())
      return true;
    return false;

  case llvm::Triple::hexagon:
  case llvm::Triple::ppcle:
  case llvm::Triple::ppc64le:
  case llvm::Triple::riscv32:
  case llvm::Triple::riscv64:
  case llvm::Triple::systemz:
  case llvm::Triple::xcore:
    return false;
  }
}

static bool hasMultipleInvocations(const llvm::Triple &Triple,
                                   const ArgList &Args) {
  // Supported only on Darwin where we invoke the compiler multiple times
  // followed by an invocation to lipo.
  if (!Triple.isOSDarwin())
    return false;
  // If more than one "-arch <arch>" is specified, we're targeting multiple
  // architectures resulting in a fat binary.
  return Args.getAllArgValues(options::OPT_arch).size() > 1;
}

static bool checkRemarksOptions(const Driver &D, const ArgList &Args,
                                const llvm::Triple &Triple) {
  // When enabling remarks, we need to error if:
  // * The remark file is specified but we're targeting multiple architectures,
  // which means more than one remark file is being generated.
  bool hasMultipleInvocations = ::hasMultipleInvocations(Triple, Args);
  bool hasExplicitOutputFile =
      Args.getLastArg(options::OPT_foptimization_record_file_EQ);
  if (hasMultipleInvocations && hasExplicitOutputFile) {
    D.Diag(diag::err_drv_invalid_output_with_multiple_archs)
        << "-foptimization-record-file";
    return false;
  }
  return true;
}

static void renderRemarksOptions(const ArgList &Args, ArgStringList &CmdArgs,
                                 const llvm::Triple &Triple,
                                 const InputInfo &Input,
                                 const InputInfo &Output, const JobAction &JA) {
  StringRef Format = "yaml";
  if (const Arg *A = Args.getLastArg(options::OPT_fsave_optimization_record_EQ))
    Format = A->getValue();

  CmdArgs.push_back("-opt-record-file");

  const Arg *A = Args.getLastArg(options::OPT_foptimization_record_file_EQ);
  if (A) {
    CmdArgs.push_back(A->getValue());
  } else {
    bool hasMultipleArchs =
        Triple.isOSDarwin() && // Only supported on Darwin platforms.
        Args.getAllArgValues(options::OPT_arch).size() > 1;

    SmallString<128> F;

    if (Args.hasArg(options::OPT_c) || Args.hasArg(options::OPT_S)) {
      if (Arg *FinalOutput = Args.getLastArg(options::OPT_o))
        F = FinalOutput->getValue();
    } else {
      if (Format != "yaml" && // For YAML, keep the original behavior.
          Triple.isOSDarwin() && // Enable this only on darwin, since it's the only platform supporting .dSYM bundles.
          Output.isFilename())
        F = Output.getFilename();
    }

    if (F.empty()) {
      // Use the input filename.
      F = llvm::sys::path::stem(Input.getBaseInput());

      // If we're compiling for an offload architecture (i.e. a CUDA device),
      // we need to make the file name for the device compilation different
      // from the host compilation.
      if (!JA.isDeviceOffloading(Action::OFK_None) &&
          !JA.isDeviceOffloading(Action::OFK_Host)) {
        llvm::sys::path::replace_extension(F, "");
        F += Action::GetOffloadingFileNamePrefix(JA.getOffloadingDeviceKind(),
                                                 Triple.normalize());
        F += "-";
        F += JA.getOffloadingArch();
      }
    }

    // If we're having more than one "-arch", we should name the files
    // differently so that every cc1 invocation writes to a different file.
    // We're doing that by appending "-<arch>" with "<arch>" being the arch
    // name from the triple.
    if (hasMultipleArchs) {
      // First, remember the extension.
      SmallString<64> OldExtension = llvm::sys::path::extension(F);
      // then, remove it.
      llvm::sys::path::replace_extension(F, "");
      // attach -<arch> to it.
      F += "-";
      F += Triple.getArchName();
      // put back the extension.
      llvm::sys::path::replace_extension(F, OldExtension);
    }

    SmallString<32> Extension;
    Extension += "opt.";
    Extension += Format;

    llvm::sys::path::replace_extension(F, Extension);
    CmdArgs.push_back(Args.MakeArgString(F));
  }

  if (const Arg *A =
          Args.getLastArg(options::OPT_foptimization_record_passes_EQ)) {
    CmdArgs.push_back("-opt-record-passes");
    CmdArgs.push_back(A->getValue());
  }

  if (!Format.empty()) {
    CmdArgs.push_back("-opt-record-format");
    CmdArgs.push_back(Format.data());
  }
}

void AddAAPCSVolatileBitfieldArgs(const ArgList &Args, ArgStringList &CmdArgs) {
  if (!Args.hasFlag(options::OPT_faapcs_bitfield_width,
                    options::OPT_fno_aapcs_bitfield_width, true))
    CmdArgs.push_back("-fno-aapcs-bitfield-width");

  if (Args.getLastArg(options::OPT_ForceAAPCSBitfieldLoad))
    CmdArgs.push_back("-faapcs-bitfield-load");
}

namespace {
void RenderARMABI(const llvm::Triple &Triple, const ArgList &Args,
                  ArgStringList &CmdArgs) {
  // Select the ABI to use.
  // FIXME: Support -meabi.
  // FIXME: Parts of this are duplicated in the backend, unify this somehow.
  const char *ABIName = nullptr;
  if (Arg *A = Args.getLastArg(options::OPT_mabi_EQ)) {
    ABIName = A->getValue();
  } else {
    std::string CPU = getCPUName(Args, Triple, /*FromAs*/ false);
    ABIName = llvm::ARM::computeDefaultTargetABI(Triple, CPU).data();
  }

  CmdArgs.push_back("-target-abi");
  CmdArgs.push_back(ABIName);
}
}

void Clang::AddARMTargetArgs(const llvm::Triple &Triple, const ArgList &Args,
                             ArgStringList &CmdArgs, bool KernelOrKext) const {
  RenderARMABI(Triple, Args, CmdArgs);

  // Determine floating point ABI from the options & target defaults.
  arm::FloatABI ABI = arm::getARMFloatABI(getToolChain(), Args);
  if (ABI == arm::FloatABI::Soft) {
    // Floating point operations and argument passing are soft.
    // FIXME: This changes CPP defines, we need -target-soft-float.
    CmdArgs.push_back("-msoft-float");
    CmdArgs.push_back("-mfloat-abi");
    CmdArgs.push_back("soft");
  } else if (ABI == arm::FloatABI::SoftFP) {
    // Floating point operations are hard, but argument passing is soft.
    CmdArgs.push_back("-mfloat-abi");
    CmdArgs.push_back("soft");
  } else {
    // Floating point operations and argument passing are hard.
    assert(ABI == arm::FloatABI::Hard && "Invalid float abi!");
    CmdArgs.push_back("-mfloat-abi");
    CmdArgs.push_back("hard");
  }

  // Forward the -mglobal-merge option for explicit control over the pass.
  if (Arg *A = Args.getLastArg(options::OPT_mglobal_merge,
                               options::OPT_mno_global_merge)) {
    CmdArgs.push_back("-mllvm");
    if (A->getOption().matches(options::OPT_mno_global_merge))
      CmdArgs.push_back("-arm-global-merge=false");
    else
      CmdArgs.push_back("-arm-global-merge=true");
  }

  if (!Args.hasFlag(options::OPT_mimplicit_float,
                    options::OPT_mno_implicit_float, true))
    CmdArgs.push_back("-no-implicit-float");

  if (Args.getLastArg(options::OPT_mcmse))
    CmdArgs.push_back("-mcmse");

  AddAAPCSVolatileBitfieldArgs(Args, CmdArgs);
}

void Clang::RenderTargetOptions(const llvm::Triple &EffectiveTriple,
                                const ArgList &Args, bool KernelOrKext,
                                ArgStringList &CmdArgs) const {
  const ToolChain &TC = getToolChain();

  // Add the target features
  getTargetFeatures(TC.getDriver(), EffectiveTriple, Args, CmdArgs, false);

  // Add target specific flags.
  switch (TC.getArch()) {
  default:
    break;

  case llvm::Triple::arm:
  case llvm::Triple::armeb:
  case llvm::Triple::thumb:
  case llvm::Triple::thumbeb:
    // Use the effective triple, which takes into account the deployment target.
    AddARMTargetArgs(EffectiveTriple, Args, CmdArgs, KernelOrKext);
    CmdArgs.push_back("-fallow-half-arguments-and-returns");
    break;

  case llvm::Triple::aarch64:
  case llvm::Triple::aarch64_32:
  case llvm::Triple::aarch64_be:
    AddAArch64TargetArgs(Args, CmdArgs);
    CmdArgs.push_back("-fallow-half-arguments-and-returns");
    break;

  case llvm::Triple::mips:
  case llvm::Triple::mipsel:
  case llvm::Triple::mips64:
  case llvm::Triple::mips64el:
    AddMIPSTargetArgs(Args, CmdArgs);
    break;

  case llvm::Triple::ppc:
  case llvm::Triple::ppcle:
  case llvm::Triple::ppc64:
  case llvm::Triple::ppc64le:
    AddPPCTargetArgs(Args, CmdArgs);
    break;

  case llvm::Triple::riscv32:
  case llvm::Triple::riscv64:
    AddRISCVTargetArgs(Args, CmdArgs);
    break;

  case llvm::Triple::sparc:
  case llvm::Triple::sparcel:
  case llvm::Triple::sparcv9:
    AddSparcTargetArgs(Args, CmdArgs);
    break;

  case llvm::Triple::systemz:
    AddSystemZTargetArgs(Args, CmdArgs);
    break;

  case llvm::Triple::x86:
  case llvm::Triple::x86_64:
    AddX86TargetArgs(Args, CmdArgs);
    break;

  case llvm::Triple::lanai:
    AddLanaiTargetArgs(Args, CmdArgs);
    break;

  case llvm::Triple::hexagon:
    AddHexagonTargetArgs(Args, CmdArgs);
    break;

  case llvm::Triple::wasm32:
  case llvm::Triple::wasm64:
    AddWebAssemblyTargetArgs(Args, CmdArgs);
    break;

  case llvm::Triple::ve:
    AddVETargetArgs(Args, CmdArgs);
    break;
  }
}

namespace {
void RenderAArch64ABI(const llvm::Triple &Triple, const ArgList &Args,
                      ArgStringList &CmdArgs) {
  const char *ABIName = nullptr;
  if (Arg *A = Args.getLastArg(options::OPT_mabi_EQ))
    ABIName = A->getValue();
  else if (Triple.isOSDarwin())
    ABIName = "darwinpcs";
  else
    ABIName = "aapcs";

  CmdArgs.push_back("-target-abi");
  CmdArgs.push_back(ABIName);
}
}

void Clang::AddAArch64TargetArgs(const ArgList &Args,
                                 ArgStringList &CmdArgs) const {
  const llvm::Triple &Triple = getToolChain().getEffectiveTriple();

  if (!Args.hasFlag(options::OPT_mred_zone, options::OPT_mno_red_zone, true) ||
      Args.hasArg(options::OPT_mkernel) ||
      Args.hasArg(options::OPT_fapple_kext))
    CmdArgs.push_back("-disable-red-zone");

  if (!Args.hasFlag(options::OPT_mimplicit_float,
                    options::OPT_mno_implicit_float, true))
    CmdArgs.push_back("-no-implicit-float");

  RenderAArch64ABI(Triple, Args, CmdArgs);

  if (Arg *A = Args.getLastArg(options::OPT_mfix_cortex_a53_835769,
                               options::OPT_mno_fix_cortex_a53_835769)) {
    CmdArgs.push_back("-mllvm");
    if (A->getOption().matches(options::OPT_mfix_cortex_a53_835769))
      CmdArgs.push_back("-aarch64-fix-cortex-a53-835769=1");
    else
      CmdArgs.push_back("-aarch64-fix-cortex-a53-835769=0");
  } else if (Triple.isAndroid()) {
    // Enabled A53 errata (835769) workaround by default on android
    CmdArgs.push_back("-mllvm");
    CmdArgs.push_back("-aarch64-fix-cortex-a53-835769=1");
  }

  // Forward the -mglobal-merge option for explicit control over the pass.
  if (Arg *A = Args.getLastArg(options::OPT_mglobal_merge,
                               options::OPT_mno_global_merge)) {
    CmdArgs.push_back("-mllvm");
    if (A->getOption().matches(options::OPT_mno_global_merge))
      CmdArgs.push_back("-aarch64-enable-global-merge=false");
    else
      CmdArgs.push_back("-aarch64-enable-global-merge=true");
  }

  // Enable/disable return address signing and indirect branch targets.
  if (Arg *A = Args.getLastArg(options::OPT_msign_return_address_EQ,
                               options::OPT_mbranch_protection_EQ)) {

    const Driver &D = getToolChain().getDriver();

    StringRef Scope, Key;
    bool IndirectBranches;

    if (A->getOption().matches(options::OPT_msign_return_address_EQ)) {
      Scope = A->getValue();
      if (!Scope.equals("none") && !Scope.equals("non-leaf") &&
          !Scope.equals("all"))
        D.Diag(diag::err_invalid_branch_protection)
            << Scope << A->getAsString(Args);
      Key = "a_key";
      IndirectBranches = false;
    } else {
      StringRef Err;
      llvm::AArch64::ParsedBranchProtection PBP;
      if (!llvm::AArch64::parseBranchProtection(A->getValue(), PBP, Err))
        D.Diag(diag::err_invalid_branch_protection)
            << Err << A->getAsString(Args);
      Scope = PBP.Scope;
      Key = PBP.Key;
      IndirectBranches = PBP.BranchTargetEnforcement;
    }

    CmdArgs.push_back(
        Args.MakeArgString(Twine("-msign-return-address=") + Scope));
    CmdArgs.push_back(
        Args.MakeArgString(Twine("-msign-return-address-key=") + Key));
    if (IndirectBranches)
      CmdArgs.push_back("-mbranch-target-enforce");
  }

  // Handle -msve_vector_bits=<bits>
  if (Arg *A = Args.getLastArg(options::OPT_msve_vector_bits_EQ)) {
    StringRef Val = A->getValue();
    const Driver &D = getToolChain().getDriver();
    if (Val.equals("128") || Val.equals("256") || Val.equals("512") ||
        Val.equals("1024") || Val.equals("2048"))
      CmdArgs.push_back(
          Args.MakeArgString(llvm::Twine("-msve-vector-bits=") + Val));
    // Silently drop requests for vector-length agnostic code as it's implied.
    else if (!Val.equals("scalable"))
      // Handle the unsupported values passed to msve-vector-bits.
      D.Diag(diag::err_drv_unsupported_option_argument)
          << A->getOption().getName() << Val;
  }

  AddAAPCSVolatileBitfieldArgs(Args, CmdArgs);
}

void Clang::AddMIPSTargetArgs(const ArgList &Args,
                              ArgStringList &CmdArgs) const {
  const Driver &D = getToolChain().getDriver();
  StringRef CPUName;
  StringRef ABIName;
  const llvm::Triple &Triple = getToolChain().getTriple();
  mips::getMipsCPUAndABI(Args, Triple, CPUName, ABIName);

  CmdArgs.push_back("-target-abi");
  CmdArgs.push_back(ABIName.data());

  mips::FloatABI ABI = mips::getMipsFloatABI(D, Args, Triple);
  if (ABI == mips::FloatABI::Soft) {
    // Floating point operations and argument passing are soft.
    CmdArgs.push_back("-msoft-float");
    CmdArgs.push_back("-mfloat-abi");
    CmdArgs.push_back("soft");
  } else {
    // Floating point operations and argument passing are hard.
    assert(ABI == mips::FloatABI::Hard && "Invalid float abi!");
    CmdArgs.push_back("-mfloat-abi");
    CmdArgs.push_back("hard");
  }

  if (Arg *A = Args.getLastArg(options::OPT_mldc1_sdc1,
                               options::OPT_mno_ldc1_sdc1)) {
    if (A->getOption().matches(options::OPT_mno_ldc1_sdc1)) {
      CmdArgs.push_back("-mllvm");
      CmdArgs.push_back("-mno-ldc1-sdc1");
    }
  }

  if (Arg *A = Args.getLastArg(options::OPT_mcheck_zero_division,
                               options::OPT_mno_check_zero_division)) {
    if (A->getOption().matches(options::OPT_mno_check_zero_division)) {
      CmdArgs.push_back("-mllvm");
      CmdArgs.push_back("-mno-check-zero-division");
    }
  }

  if (Arg *A = Args.getLastArg(options::OPT_G)) {
    StringRef v = A->getValue();
    CmdArgs.push_back("-mllvm");
    CmdArgs.push_back(Args.MakeArgString("-mips-ssection-threshold=" + v));
    A->claim();
  }

  Arg *GPOpt = Args.getLastArg(options::OPT_mgpopt, options::OPT_mno_gpopt);
  Arg *ABICalls =
      Args.getLastArg(options::OPT_mabicalls, options::OPT_mno_abicalls);

  // -mabicalls is the default for many MIPS environments, even with -fno-pic.
  // -mgpopt is the default for static, -fno-pic environments but these two
  // options conflict. We want to be certain that -mno-abicalls -mgpopt is
  // the only case where -mllvm -mgpopt is passed.
  // NOTE: We need a warning here or in the backend to warn when -mgpopt is
  //       passed explicitly when compiling something with -mabicalls
  //       (implictly) in affect. Currently the warning is in the backend.
  //
  // When the ABI in use is  N64, we also need to determine the PIC mode that
  // is in use, as -fno-pic for N64 implies -mno-abicalls.
  bool NoABICalls =
      ABICalls && ABICalls->getOption().matches(options::OPT_mno_abicalls);

  llvm::Reloc::Model RelocationModel;
  unsigned PICLevel;
  bool IsPIE;
  std::tie(RelocationModel, PICLevel, IsPIE) =
      ParsePICArgs(getToolChain(), Args);

  NoABICalls = NoABICalls ||
               (RelocationModel == llvm::Reloc::Static && ABIName == "n64");

  bool WantGPOpt = GPOpt && GPOpt->getOption().matches(options::OPT_mgpopt);
  // We quietly ignore -mno-gpopt as the backend defaults to -mno-gpopt.
  if (NoABICalls && (!GPOpt || WantGPOpt)) {
    CmdArgs.push_back("-mllvm");
    CmdArgs.push_back("-mgpopt");

    Arg *LocalSData = Args.getLastArg(options::OPT_mlocal_sdata,
                                      options::OPT_mno_local_sdata);
    Arg *ExternSData = Args.getLastArg(options::OPT_mextern_sdata,
                                       options::OPT_mno_extern_sdata);
    Arg *EmbeddedData = Args.getLastArg(options::OPT_membedded_data,
                                        options::OPT_mno_embedded_data);
    if (LocalSData) {
      CmdArgs.push_back("-mllvm");
      if (LocalSData->getOption().matches(options::OPT_mlocal_sdata)) {
        CmdArgs.push_back("-mlocal-sdata=1");
      } else {
        CmdArgs.push_back("-mlocal-sdata=0");
      }
      LocalSData->claim();
    }

    if (ExternSData) {
      CmdArgs.push_back("-mllvm");
      if (ExternSData->getOption().matches(options::OPT_mextern_sdata)) {
        CmdArgs.push_back("-mextern-sdata=1");
      } else {
        CmdArgs.push_back("-mextern-sdata=0");
      }
      ExternSData->claim();
    }

    if (EmbeddedData) {
      CmdArgs.push_back("-mllvm");
      if (EmbeddedData->getOption().matches(options::OPT_membedded_data)) {
        CmdArgs.push_back("-membedded-data=1");
      } else {
        CmdArgs.push_back("-membedded-data=0");
      }
      EmbeddedData->claim();
    }

  } else if ((!ABICalls || (!NoABICalls && ABICalls)) && WantGPOpt)
    D.Diag(diag::warn_drv_unsupported_gpopt) << (ABICalls ? 0 : 1);

  if (GPOpt)
    GPOpt->claim();

  if (Arg *A = Args.getLastArg(options::OPT_mcompact_branches_EQ)) {
    StringRef Val = StringRef(A->getValue());
    if (mips::hasCompactBranches(CPUName)) {
      if (Val == "never" || Val == "always" || Val == "optimal") {
        CmdArgs.push_back("-mllvm");
        CmdArgs.push_back(Args.MakeArgString("-mips-compact-branches=" + Val));
      } else
        D.Diag(diag::err_drv_unsupported_option_argument)
            << A->getOption().getName() << Val;
    } else
      D.Diag(diag::warn_target_unsupported_compact_branches) << CPUName;
  }

  if (Arg *A = Args.getLastArg(options::OPT_mrelax_pic_calls,
                               options::OPT_mno_relax_pic_calls)) {
    if (A->getOption().matches(options::OPT_mno_relax_pic_calls)) {
      CmdArgs.push_back("-mllvm");
      CmdArgs.push_back("-mips-jalr-reloc=0");
    }
  }
}

void Clang::AddPPCTargetArgs(const ArgList &Args,
                             ArgStringList &CmdArgs) const {
  // Select the ABI to use.
  const char *ABIName = nullptr;
  const llvm::Triple &T = getToolChain().getTriple();
  if (T.isOSBinFormatELF()) {
    switch (getToolChain().getArch()) {
    case llvm::Triple::ppc64: {
      if ((T.isOSFreeBSD() && T.getOSMajorVersion() >= 13) ||
          T.isOSOpenBSD() || T.isMusl())
        ABIName = "elfv2";
      else
        ABIName = "elfv1";
      break;
    }
    case llvm::Triple::ppc64le:
      ABIName = "elfv2";
      break;
    default:
      break;
    }
  }

  bool IEEELongDouble = false;
  for (const Arg *A : Args.filtered(options::OPT_mabi_EQ)) {
    StringRef V = A->getValue();
    if (V == "ieeelongdouble")
      IEEELongDouble = true;
    else if (V == "ibmlongdouble")
      IEEELongDouble = false;
    else if (V != "altivec")
      // The ppc64 linux abis are all "altivec" abis by default. Accept and ignore
      // the option if given as we don't have backend support for any targets
      // that don't use the altivec abi.
      ABIName = A->getValue();
  }
  if (IEEELongDouble)
    CmdArgs.push_back("-mabi=ieeelongdouble");

  ppc::FloatABI FloatABI =
      ppc::getPPCFloatABI(getToolChain().getDriver(), Args);

  if (FloatABI == ppc::FloatABI::Soft) {
    // Floating point operations and argument passing are soft.
    CmdArgs.push_back("-msoft-float");
    CmdArgs.push_back("-mfloat-abi");
    CmdArgs.push_back("soft");
  } else {
    // Floating point operations and argument passing are hard.
    assert(FloatABI == ppc::FloatABI::Hard && "Invalid float abi!");
    CmdArgs.push_back("-mfloat-abi");
    CmdArgs.push_back("hard");
  }

  if (ABIName) {
    CmdArgs.push_back("-target-abi");
    CmdArgs.push_back(ABIName);
  }
}

static void SetRISCVSmallDataLimit(const ToolChain &TC, const ArgList &Args,
                                   ArgStringList &CmdArgs) {
  const Driver &D = TC.getDriver();
  const llvm::Triple &Triple = TC.getTriple();
  // Default small data limitation is eight.
  const char *SmallDataLimit = "8";
  // Get small data limitation.
  if (Args.getLastArg(options::OPT_shared, options::OPT_fpic,
                      options::OPT_fPIC)) {
    // Not support linker relaxation for PIC.
    SmallDataLimit = "0";
    if (Args.hasArg(options::OPT_G)) {
      D.Diag(diag::warn_drv_unsupported_sdata);
    }
  } else if (Args.getLastArgValue(options::OPT_mcmodel_EQ)
                 .equals_insensitive("large") &&
             (Triple.getArch() == llvm::Triple::riscv64)) {
    // Not support linker relaxation for RV64 with large code model.
    SmallDataLimit = "0";
    if (Args.hasArg(options::OPT_G)) {
      D.Diag(diag::warn_drv_unsupported_sdata);
    }
  } else if (Arg *A = Args.getLastArg(options::OPT_G)) {
    SmallDataLimit = A->getValue();
  }
  // Forward the -msmall-data-limit= option.
  CmdArgs.push_back("-msmall-data-limit");
  CmdArgs.push_back(SmallDataLimit);
}

void Clang::AddRISCVTargetArgs(const ArgList &Args,
                               ArgStringList &CmdArgs) const {
  const llvm::Triple &Triple = getToolChain().getTriple();
  StringRef ABIName = riscv::getRISCVABI(Args, Triple);

  CmdArgs.push_back("-target-abi");
  CmdArgs.push_back(ABIName.data());

  SetRISCVSmallDataLimit(getToolChain(), Args, CmdArgs);

  std::string TuneCPU;

  if (const Arg *A = Args.getLastArg(clang::driver::options::OPT_mtune_EQ)) {
    StringRef Name = A->getValue();

    Name = llvm::RISCV::resolveTuneCPUAlias(Name, Triple.isArch64Bit());
    TuneCPU = std::string(Name);
  }

  if (!TuneCPU.empty()) {
    CmdArgs.push_back("-tune-cpu");
    CmdArgs.push_back(Args.MakeArgString(TuneCPU));
  }
}

void Clang::AddSparcTargetArgs(const ArgList &Args,
                               ArgStringList &CmdArgs) const {
  sparc::FloatABI FloatABI =
      sparc::getSparcFloatABI(getToolChain().getDriver(), Args);

  if (FloatABI == sparc::FloatABI::Soft) {
    // Floating point operations and argument passing are soft.
    CmdArgs.push_back("-msoft-float");
    CmdArgs.push_back("-mfloat-abi");
    CmdArgs.push_back("soft");
  } else {
    // Floating point operations and argument passing are hard.
    assert(FloatABI == sparc::FloatABI::Hard && "Invalid float abi!");
    CmdArgs.push_back("-mfloat-abi");
    CmdArgs.push_back("hard");
  }
}

void Clang::AddSystemZTargetArgs(const ArgList &Args,
                                 ArgStringList &CmdArgs) const {
  bool HasBackchain = Args.hasFlag(options::OPT_mbackchain,
                                   options::OPT_mno_backchain, false);
  bool HasPackedStack = Args.hasFlag(options::OPT_mpacked_stack,
                                     options::OPT_mno_packed_stack, false);
  systemz::FloatABI FloatABI =
      systemz::getSystemZFloatABI(getToolChain().getDriver(), Args);
  bool HasSoftFloat = (FloatABI == systemz::FloatABI::Soft);
  if (HasBackchain && HasPackedStack && !HasSoftFloat) {
    const Driver &D = getToolChain().getDriver();
    D.Diag(diag::err_drv_unsupported_opt)
      << "-mpacked-stack -mbackchain -mhard-float";
  }
  if (HasBackchain)
    CmdArgs.push_back("-mbackchain");
  if (HasPackedStack)
    CmdArgs.push_back("-mpacked-stack");
  if (HasSoftFloat) {
    // Floating point operations and argument passing are soft.
    CmdArgs.push_back("-msoft-float");
    CmdArgs.push_back("-mfloat-abi");
    CmdArgs.push_back("soft");
  }
}

void Clang::AddX86TargetArgs(const ArgList &Args,
                             ArgStringList &CmdArgs) const {
  const Driver &D = getToolChain().getDriver();
  addX86AlignBranchArgs(D, Args, CmdArgs, /*IsLTO=*/false);

  if (!Args.hasFlag(options::OPT_mred_zone, options::OPT_mno_red_zone, true) ||
      Args.hasArg(options::OPT_mkernel) ||
      Args.hasArg(options::OPT_fapple_kext))
    CmdArgs.push_back("-disable-red-zone");

  if (!Args.hasFlag(options::OPT_mtls_direct_seg_refs,
                    options::OPT_mno_tls_direct_seg_refs, true))
    CmdArgs.push_back("-mno-tls-direct-seg-refs");

  // Default to avoid implicit floating-point for kernel/kext code, but allow
  // that to be overridden with -mno-soft-float.
  bool NoImplicitFloat = (Args.hasArg(options::OPT_mkernel) ||
                          Args.hasArg(options::OPT_fapple_kext));
  if (Arg *A = Args.getLastArg(
          options::OPT_msoft_float, options::OPT_mno_soft_float,
          options::OPT_mimplicit_float, options::OPT_mno_implicit_float)) {
    const Option &O = A->getOption();
    NoImplicitFloat = (O.matches(options::OPT_mno_implicit_float) ||
                       O.matches(options::OPT_msoft_float));
  }
  if (NoImplicitFloat)
    CmdArgs.push_back("-no-implicit-float");

  if (Arg *A = Args.getLastArg(options::OPT_masm_EQ)) {
    StringRef Value = A->getValue();
    if (Value == "intel" || Value == "att") {
      CmdArgs.push_back("-mllvm");
      CmdArgs.push_back(Args.MakeArgString("-x86-asm-syntax=" + Value));
    } else {
      D.Diag(diag::err_drv_unsupported_option_argument)
          << A->getOption().getName() << Value;
    }
#if INTEL_CUSTOMIZATION
  } else if (D.IsCLMode() && !D.IsIntelMode()) {
#endif // INTEL_CUSTOMIZATION
    CmdArgs.push_back("-mllvm");
    CmdArgs.push_back("-x86-asm-syntax=intel");
  }

  // Set flags to support MCU ABI.
  if (Args.hasFlag(options::OPT_miamcu, options::OPT_mno_iamcu, false)) {
    CmdArgs.push_back("-mfloat-abi");
    CmdArgs.push_back("soft");
    CmdArgs.push_back("-mstack-alignment=4");
  }

  // Handle -mtune.

  // Default to "generic" unless -march is present or targetting the PS4.
  std::string TuneCPU;
  if (!Args.hasArg(clang::driver::options::OPT_march_EQ) &&
      !getToolChain().getTriple().isPS4CPU())
    TuneCPU = "generic";
#if INTEL_CUSTOMIZATION
  // Reset TuneCPU if a valid -x or /Qx is specified.
  if (const Arg *A = clang::driver::getLastArchArg(Args, false))
    if (A->getOption().matches(options::OPT_x))
      if (x86::isValidIntelCPU(A->getValue(), getToolChain().getTriple()))
        TuneCPU.clear();
  if (const Arg *A = Args.getLastArgNoClaim(options::OPT__SLASH_arch,
                                            options::OPT__SLASH_Qx)) {
    if (A->getOption().matches(options::OPT__SLASH_Qx))
      if (x86::isValidIntelCPU(A->getValue(), getToolChain().getTriple()))
        TuneCPU.clear();
  }

  addX86UnalignedVectorMoveArgs(getToolChain(), Args, CmdArgs, /*IsLTO=*/false,
                                /*IsIntelMode=*/D.IsIntelMode());
#endif // INTEL_CUSTOMIZATION

  // Override based on -mtune.
  if (const Arg *A = Args.getLastArg(clang::driver::options::OPT_mtune_EQ)) {
    StringRef Name = A->getValue();

    if (Name == "native") {
      Name = llvm::sys::getHostCPUName();
      if (!Name.empty())
        TuneCPU = std::string(Name);
    } else
      TuneCPU = std::string(Name);
  }

  if (!TuneCPU.empty()) {
    CmdArgs.push_back("-tune-cpu");
    CmdArgs.push_back(Args.MakeArgString(TuneCPU));
  }
}

void Clang::AddHexagonTargetArgs(const ArgList &Args,
                                 ArgStringList &CmdArgs) const {
  CmdArgs.push_back("-mqdsp6-compat");
  CmdArgs.push_back("-Wreturn-type");

  if (auto G = toolchains::HexagonToolChain::getSmallDataThreshold(Args)) {
    CmdArgs.push_back("-mllvm");
    CmdArgs.push_back(Args.MakeArgString("-hexagon-small-data-threshold=" +
                                         Twine(G.getValue())));
  }

  if (!Args.hasArg(options::OPT_fno_short_enums))
    CmdArgs.push_back("-fshort-enums");
  if (Args.getLastArg(options::OPT_mieee_rnd_near)) {
    CmdArgs.push_back("-mllvm");
    CmdArgs.push_back("-enable-hexagon-ieee-rnd-near");
  }
  CmdArgs.push_back("-mllvm");
  CmdArgs.push_back("-machine-sink-split=0");
}

void Clang::AddLanaiTargetArgs(const ArgList &Args,
                               ArgStringList &CmdArgs) const {
  if (Arg *A = Args.getLastArg(options::OPT_mcpu_EQ)) {
    StringRef CPUName = A->getValue();

    CmdArgs.push_back("-target-cpu");
    CmdArgs.push_back(Args.MakeArgString(CPUName));
  }
  if (Arg *A = Args.getLastArg(options::OPT_mregparm_EQ)) {
    StringRef Value = A->getValue();
    // Only support mregparm=4 to support old usage. Report error for all other
    // cases.
    int Mregparm;
    if (Value.getAsInteger(10, Mregparm)) {
      if (Mregparm != 4) {
        getToolChain().getDriver().Diag(
            diag::err_drv_unsupported_option_argument)
            << A->getOption().getName() << Value;
      }
    }
  }
}

void Clang::AddWebAssemblyTargetArgs(const ArgList &Args,
                                     ArgStringList &CmdArgs) const {
  // Default to "hidden" visibility.
  if (!Args.hasArg(options::OPT_fvisibility_EQ,
                   options::OPT_fvisibility_ms_compat)) {
    CmdArgs.push_back("-fvisibility");
    CmdArgs.push_back("hidden");
  }
}

void Clang::AddVETargetArgs(const ArgList &Args, ArgStringList &CmdArgs) const {
  // Floating point operations and argument passing are hard.
  CmdArgs.push_back("-mfloat-abi");
  CmdArgs.push_back("hard");
}

void Clang::DumpCompilationDatabase(Compilation &C, StringRef Filename,
                                    StringRef Target, const InputInfo &Output,
                                    const InputInfo &Input, const ArgList &Args) const {
  // If this is a dry run, do not create the compilation database file.
  if (C.getArgs().hasArg(options::OPT__HASH_HASH_HASH))
    return;

  using llvm::yaml::escape;
  const Driver &D = getToolChain().getDriver();

  if (!CompilationDatabase) {
    std::error_code EC;
    auto File = std::make_unique<llvm::raw_fd_ostream>(
        Filename, EC, llvm::sys::fs::OF_TextWithCRLF);
    if (EC) {
      D.Diag(clang::diag::err_drv_compilationdatabase) << Filename
                                                       << EC.message();
      return;
    }
    CompilationDatabase = std::move(File);
  }
  auto &CDB = *CompilationDatabase;
  auto CWD = D.getVFS().getCurrentWorkingDirectory();
  if (!CWD)
    CWD = ".";
  CDB << "{ \"directory\": \"" << escape(*CWD) << "\"";
  CDB << ", \"file\": \"" << escape(Input.getFilename()) << "\"";
  CDB << ", \"output\": \"" << escape(Output.getFilename()) << "\"";
  CDB << ", \"arguments\": [\"" << escape(D.ClangExecutable) << "\"";
  SmallString<128> Buf;
  Buf = "-x";
  Buf += types::getTypeName(Input.getType());
  CDB << ", \"" << escape(Buf) << "\"";
  if (!D.SysRoot.empty() && !Args.hasArg(options::OPT__sysroot_EQ)) {
    Buf = "--sysroot=";
    Buf += D.SysRoot;
    CDB << ", \"" << escape(Buf) << "\"";
  }
  CDB << ", \"" << escape(Input.getFilename()) << "\"";
  for (auto &A: Args) {
    auto &O = A->getOption();
    // Skip language selection, which is positional.
    if (O.getID() == options::OPT_x)
      continue;
    // Skip writing dependency output and the compilation database itself.
    if (O.getGroup().isValid() && O.getGroup().getID() == options::OPT_M_Group)
      continue;
    if (O.getID() == options::OPT_gen_cdb_fragment_path)
      continue;
    // Skip inputs.
    if (O.getKind() == Option::InputClass)
      continue;
    // All other arguments are quoted and appended.
    ArgStringList ASL;
    A->render(Args, ASL);
    for (auto &it: ASL)
      CDB << ", \"" << escape(it) << "\"";
  }
  Buf = "--target=";
  Buf += Target;
  CDB << ", \"" << escape(Buf) << "\"]},\n";
}

void Clang::DumpCompilationDatabaseFragmentToDir(
    StringRef Dir, Compilation &C, StringRef Target, const InputInfo &Output,
    const InputInfo &Input, const llvm::opt::ArgList &Args) const {
  // If this is a dry run, do not create the compilation database file.
  if (C.getArgs().hasArg(options::OPT__HASH_HASH_HASH))
    return;

  if (CompilationDatabase)
    DumpCompilationDatabase(C, "", Target, Output, Input, Args);

  SmallString<256> Path = Dir;
  const auto &Driver = C.getDriver();
  Driver.getVFS().makeAbsolute(Path);
  auto Err = llvm::sys::fs::create_directory(Path, /*IgnoreExisting=*/true);
  if (Err) {
    Driver.Diag(diag::err_drv_compilationdatabase) << Dir << Err.message();
    return;
  }

  llvm::sys::path::append(
      Path,
      Twine(llvm::sys::path::filename(Input.getFilename())) + ".%%%%.json");
  int FD;
  SmallString<256> TempPath;
  Err = llvm::sys::fs::createUniqueFile(Path, FD, TempPath,
                                        llvm::sys::fs::OF_Text);
  if (Err) {
    Driver.Diag(diag::err_drv_compilationdatabase) << Path << Err.message();
    return;
  }
  CompilationDatabase =
      std::make_unique<llvm::raw_fd_ostream>(FD, /*shouldClose=*/true);
  DumpCompilationDatabase(C, "", Target, Output, Input, Args);
}

static bool CheckARMImplicitITArg(StringRef Value) {
  return Value == "always" || Value == "never" || Value == "arm" ||
         Value == "thumb";
}

static void AddARMImplicitITArgs(const ArgList &Args, ArgStringList &CmdArgs,
                                 StringRef Value) {
  CmdArgs.push_back("-mllvm");
  CmdArgs.push_back(Args.MakeArgString("-arm-implicit-it=" + Value));
}

static void CollectArgsForIntegratedAssembler(Compilation &C,
                                              const ArgList &Args,
                                              ArgStringList &CmdArgs,
                                              const Driver &D) {
  if (UseRelaxAll(C, Args))
    CmdArgs.push_back("-mrelax-all");

  // Only default to -mincremental-linker-compatible if we think we are
  // targeting the MSVC linker.
  bool DefaultIncrementalLinkerCompatible =
      C.getDefaultToolChain().getTriple().isWindowsMSVCEnvironment();
  if (Args.hasFlag(options::OPT_mincremental_linker_compatible,
                   options::OPT_mno_incremental_linker_compatible,
                   DefaultIncrementalLinkerCompatible))
    CmdArgs.push_back("-mincremental-linker-compatible");

  // If you add more args here, also add them to the block below that
  // starts with "// If CollectArgsForIntegratedAssembler() isn't called below".

  // When passing -I arguments to the assembler we sometimes need to
  // unconditionally take the next argument.  For example, when parsing
  // '-Wa,-I -Wa,foo' we need to accept the -Wa,foo arg after seeing the
  // -Wa,-I arg and when parsing '-Wa,-I,foo' we need to accept the 'foo'
  // arg after parsing the '-I' arg.
  bool TakeNextArg = false;

  bool UseRelaxRelocations = C.getDefaultToolChain().useRelaxRelocations();
  bool UseNoExecStack = C.getDefaultToolChain().isNoExecStackDefault();
  const char *MipsTargetFeature = nullptr;
  StringRef ImplicitIt;
  for (const Arg *A :
       Args.filtered(options::OPT_Wa_COMMA, options::OPT_Xassembler,
                     options::OPT_mimplicit_it_EQ)) {
    A->claim();

    if (A->getOption().getID() == options::OPT_mimplicit_it_EQ) {
      switch (C.getDefaultToolChain().getArch()) {
      case llvm::Triple::arm:
      case llvm::Triple::armeb:
      case llvm::Triple::thumb:
      case llvm::Triple::thumbeb:
        // Only store the value; the last value set takes effect.
        ImplicitIt = A->getValue();
        if (!CheckARMImplicitITArg(ImplicitIt))
          D.Diag(diag::err_drv_unsupported_option_argument)
              << A->getOption().getName() << ImplicitIt;
        continue;
      default:
        break;
      }
    }

    for (StringRef Value : A->getValues()) {
      if (TakeNextArg) {
        CmdArgs.push_back(Value.data());
        TakeNextArg = false;
        continue;
      }

      if (C.getDefaultToolChain().getTriple().isOSBinFormatCOFF() &&
          Value == "-mbig-obj")
        continue; // LLVM handles bigobj automatically

      switch (C.getDefaultToolChain().getArch()) {
      default:
        break;
      case llvm::Triple::thumb:
      case llvm::Triple::thumbeb:
      case llvm::Triple::arm:
      case llvm::Triple::armeb:
        if (Value.startswith("-mimplicit-it=")) {
          // Only store the value; the last value set takes effect.
          ImplicitIt = Value.split("=").second;
          if (CheckARMImplicitITArg(ImplicitIt))
            continue;
        }
        if (Value == "-mthumb")
          // -mthumb has already been processed in ComputeLLVMTriple()
          // recognize but skip over here.
          continue;
        break;
      case llvm::Triple::mips:
      case llvm::Triple::mipsel:
      case llvm::Triple::mips64:
      case llvm::Triple::mips64el:
        if (Value == "--trap") {
          CmdArgs.push_back("-target-feature");
          CmdArgs.push_back("+use-tcc-in-div");
          continue;
        }
        if (Value == "--break") {
          CmdArgs.push_back("-target-feature");
          CmdArgs.push_back("-use-tcc-in-div");
          continue;
        }
        if (Value.startswith("-msoft-float")) {
          CmdArgs.push_back("-target-feature");
          CmdArgs.push_back("+soft-float");
          continue;
        }
        if (Value.startswith("-mhard-float")) {
          CmdArgs.push_back("-target-feature");
          CmdArgs.push_back("-soft-float");
          continue;
        }

        MipsTargetFeature = llvm::StringSwitch<const char *>(Value)
                                .Case("-mips1", "+mips1")
                                .Case("-mips2", "+mips2")
                                .Case("-mips3", "+mips3")
                                .Case("-mips4", "+mips4")
                                .Case("-mips5", "+mips5")
                                .Case("-mips32", "+mips32")
                                .Case("-mips32r2", "+mips32r2")
                                .Case("-mips32r3", "+mips32r3")
                                .Case("-mips32r5", "+mips32r5")
                                .Case("-mips32r6", "+mips32r6")
                                .Case("-mips64", "+mips64")
                                .Case("-mips64r2", "+mips64r2")
                                .Case("-mips64r3", "+mips64r3")
                                .Case("-mips64r5", "+mips64r5")
                                .Case("-mips64r6", "+mips64r6")
                                .Default(nullptr);
        if (MipsTargetFeature)
          continue;
      }

      if (Value == "-force_cpusubtype_ALL") {
        // Do nothing, this is the default and we don't support anything else.
      } else if (Value == "-L") {
        CmdArgs.push_back("-msave-temp-labels");
      } else if (Value == "--fatal-warnings") {
        CmdArgs.push_back("-massembler-fatal-warnings");
      } else if (Value == "--no-warn" || Value == "-W") {
        CmdArgs.push_back("-massembler-no-warn");
      } else if (Value == "--noexecstack") {
        UseNoExecStack = true;
      } else if (Value.startswith("-compress-debug-sections") ||
                 Value.startswith("--compress-debug-sections") ||
                 Value == "-nocompress-debug-sections" ||
                 Value == "--nocompress-debug-sections") {
        CmdArgs.push_back(Value.data());
      } else if (Value == "-mrelax-relocations=yes" ||
                 Value == "--mrelax-relocations=yes") {
        UseRelaxRelocations = true;
      } else if (Value == "-mrelax-relocations=no" ||
                 Value == "--mrelax-relocations=no") {
        UseRelaxRelocations = false;
      } else if (Value.startswith("-I")) {
        CmdArgs.push_back(Value.data());
        // We need to consume the next argument if the current arg is a plain
        // -I. The next arg will be the include directory.
        if (Value == "-I")
          TakeNextArg = true;
      } else if (Value.startswith("-gdwarf-")) {
        // "-gdwarf-N" options are not cc1as options.
        unsigned DwarfVersion = DwarfVersionNum(Value);
        if (DwarfVersion == 0) { // Send it onward, and let cc1as complain.
          CmdArgs.push_back(Value.data());
        } else {
          RenderDebugEnablingArgs(Args, CmdArgs,
                                  codegenoptions::DebugInfoConstructor,
                                  DwarfVersion, llvm::DebuggerKind::Default);
        }
      } else if (Value.startswith("-mcpu") || Value.startswith("-mfpu") ||
                 Value.startswith("-mhwdiv") || Value.startswith("-march")) {
        // Do nothing, we'll validate it later.
      } else if (Value == "-defsym") {
          if (A->getNumValues() != 2) {
            D.Diag(diag::err_drv_defsym_invalid_format) << Value;
            break;
          }
          const char *S = A->getValue(1);
          auto Pair = StringRef(S).split('=');
          auto Sym = Pair.first;
          auto SVal = Pair.second;

          if (Sym.empty() || SVal.empty()) {
            D.Diag(diag::err_drv_defsym_invalid_format) << S;
            break;
          }
          int64_t IVal;
          if (SVal.getAsInteger(0, IVal)) {
            D.Diag(diag::err_drv_defsym_invalid_symval) << SVal;
            break;
          }
          CmdArgs.push_back(Value.data());
          TakeNextArg = true;
      } else if (Value == "-fdebug-compilation-dir") {
        CmdArgs.push_back("-fdebug-compilation-dir");
        TakeNextArg = true;
      } else if (Value.consume_front("-fdebug-compilation-dir=")) {
        // The flag is a -Wa / -Xassembler argument and Options doesn't
        // parse the argument, so this isn't automatically aliased to
        // -fdebug-compilation-dir (without '=') here.
        CmdArgs.push_back("-fdebug-compilation-dir");
        CmdArgs.push_back(Value.data());
      } else if (Value == "--version") {
        D.PrintVersion(C, llvm::outs());
      } else {
        D.Diag(diag::err_drv_unsupported_option_argument)
            << A->getOption().getName() << Value;
      }
    }
  }
  if (ImplicitIt.size())
    AddARMImplicitITArgs(Args, CmdArgs, ImplicitIt);
  if (UseRelaxRelocations)
    CmdArgs.push_back("--mrelax-relocations");
  if (UseNoExecStack)
    CmdArgs.push_back("-mnoexecstack");
  if (MipsTargetFeature != nullptr) {
    CmdArgs.push_back("-target-feature");
    CmdArgs.push_back(MipsTargetFeature);
  }

  // forward -fembed-bitcode to assmebler
  if (C.getDriver().embedBitcodeEnabled() ||
      C.getDriver().embedBitcodeMarkerOnly())
    Args.AddLastArg(CmdArgs, options::OPT_fembed_bitcode_EQ);
}

static void RenderFloatingPointOptions(const ToolChain &TC, const Driver &D,
                                       bool OFastEnabled, const ArgList &Args,
                                       ArgStringList &CmdArgs,
                                       const JobAction &JA) {
  // Handle various floating point optimization flags, mapping them to the
  // appropriate LLVM code generation flags. This is complicated by several
  // "umbrella" flags, so we do this by stepping through the flags incrementally
  // adjusting what we think is enabled/disabled, then at the end setting the
  // LLVM flags based on the final state.
  bool HonorINFs = true;
  bool HonorNaNs = true;
#if INTEL_CUSTOMIZATION
  // This flag is a modifier on HonorNaNs. If HonorNaNs is true, then
  // the value of this flag doesn't matter. If HonorNaNs is false, but
  // this flag is true, we will reset HonorNaNs to true.
  // Because of the special nature of this option, it doesn't get turned
  // on and off by the other fp-model and fast-math options and imposes its
  // effect after all other FP options have been rendered.
  bool HonorNaNCompares = false;
#endif // INTEL_CUSTOMIZATION

  // -fmath-errno is the default on some platforms, e.g. BSD-derived OSes.
  bool MathErrno = TC.IsMathErrnoDefault();
  bool AssociativeMath = false;
  bool ReciprocalMath = false;
  bool SignedZeros = true;
  bool TrappingMath = false; // Implemented via -ffp-exception-behavior
  bool TrappingMathPresent = false; // Is trapping-math in args, and not
                                    // overriden by ffp-exception-behavior?
  bool RoundingFPMath = false;
  bool RoundingMathPresent = false; // Is rounding-math in args?
  // -ffp-model values: strict, fast, precise
  StringRef FPModel = "";
  // -ffp-exception-behavior options: strict, maytrap, ignore
  StringRef FPExceptionBehavior = "";
  // -ffp-eval-method options: double, extended, source
  StringRef FPEvalMethod = "";
  const llvm::DenormalMode DefaultDenormalFPMath =
      TC.getDefaultDenormalModeForType(Args, JA);
  const llvm::DenormalMode DefaultDenormalFP32Math =
      TC.getDefaultDenormalModeForType(Args, JA, &llvm::APFloat::IEEEsingle());

  llvm::DenormalMode DenormalFPMath = DefaultDenormalFPMath;
  llvm::DenormalMode DenormalFP32Math = DefaultDenormalFP32Math;
  StringRef FPContract = "on";
  bool StrictFPModel = false;

#if INTEL_CUSTOMIZATION
  // In Intel mode, the default settings should be equivalent to fp-model fast
  if (D.IsIntelMode()) {
    HonorINFs = false;
    HonorNaNs = false;
    AssociativeMath = true;
    ReciprocalMath = true;
    SignedZeros = false;
    TrappingMath = false;
    RoundingFPMath = false;
    MathErrno = false;
    DenormalFPMath = llvm::DenormalMode::getPreserveSign();
    DenormalFP32Math = llvm::DenormalMode::getPreserveSign();
    FPContract = "fast";
  }
#endif // INTEL_CUSTOMIZATION


  if (const Arg *A = Args.getLastArg(options::OPT_flimited_precision_EQ)) {
    CmdArgs.push_back("-mlimit-float-precision");
    CmdArgs.push_back(A->getValue());
  }

  for (const Arg *A : Args) {
    auto optID = A->getOption().getID();
    bool PreciseFPModel = false;
    switch (optID) {
    default:
      break;
    case options::OPT_ffp_model_EQ: {
      // If -ffp-model= is seen, reset to fno-fast-math
      HonorINFs = true;
      HonorNaNs = true;
      // Turning *off* -ffast-math restores the toolchain default.
      MathErrno = TC.IsMathErrnoDefault();
      AssociativeMath = false;
      ReciprocalMath = false;
      SignedZeros = true;
      // -fno_fast_math restores default denormal and fpcontract handling
      FPContract = "on";
      DenormalFPMath = llvm::DenormalMode::getIEEE();

      // FIXME: The target may have picked a non-IEEE default mode here based on
      // -cl-denorms-are-zero. Should the target consider -fp-model interaction?
      DenormalFP32Math = llvm::DenormalMode::getIEEE();

      StringRef Val = A->getValue();
#if INTEL_CUSTOMIZATION
      if (Val.equals("fast=2")) {
        // When -fp-model=fast=2 is used, override with fast, as fast=2 is
        // not supported at this time.
        D.Diag(clang::diag::warn_drv_overriding_flag_option)
               << Args.MakeArgString("-ffp-model=" + Val)
               << Args.MakeArgString("-ffp-model=fast");
        Val = "fast";
      }
#endif // INTEL_CUSTOMIZATION
      if (OFastEnabled && !Val.equals("fast")) {
          // Only -ffp-model=fast is compatible with OFast, ignore.
        D.Diag(clang::diag::warn_drv_overriding_flag_option)
          << Args.MakeArgString("-ffp-model=" + Val)
          << "-Ofast";
        break;
      }
      StrictFPModel = false;
      PreciseFPModel = true;
      // ffp-model= is a Driver option, it is entirely rewritten into more
      // granular options before being passed into cc1.
      // Use the gcc option in the switch below.
      if (!FPModel.empty() && !FPModel.equals(Val))
        D.Diag(clang::diag::warn_drv_overriding_flag_option)
          << Args.MakeArgString("-ffp-model=" + FPModel)
          << Args.MakeArgString("-ffp-model=" + Val);
      if (Val.equals("fast")) {
        optID = options::OPT_ffast_math;
        FPModel = Val;
        FPContract = Val;
#if INTEL_CUSTOMIZATION // This should be upstreamed.
        DenormalFPMath = llvm::DenormalMode::getPreserveSign();
        DenormalFP32Math = llvm::DenormalMode::getPreserveSign();
#endif // INTEL_CUSTOMIZATION
      } else if (Val.equals("precise")) {
        optID = options::OPT_ffp_contract;
        FPModel = Val;
        FPContract = "on";
        PreciseFPModel = true;
      } else if (Val.equals("strict")) {
        StrictFPModel = true;
        optID = options::OPT_frounding_math;
        FPExceptionBehavior = "strict";
        FPModel = Val;
        FPContract = "off";
        TrappingMath = true;
      } else
        D.Diag(diag::err_drv_unsupported_option_argument)
            << A->getOption().getName() << Val;
      break;
      }
    }

    switch (optID) {
    // If this isn't an FP option skip the claim below
    default: continue;

    // Options controlling individual features
    case options::OPT_fhonor_infinities:    HonorINFs = true;         break;
    case options::OPT_fno_honor_infinities: HonorINFs = false;        break;
    case options::OPT_fhonor_nans:          HonorNaNs = true;         break;
    case options::OPT_fno_honor_nans:       HonorNaNs = false;        break;
#if INTEL_CUSTOMIZATION
    case options::OPT_fhonor_nan_compares:
                                            HonorNaNCompares = true;  break;
    case options::OPT_fno_honor_nan_compares:
                                            HonorNaNCompares = false; break;
#endif // INTEL_CUSTOMIZATION
    case options::OPT_fmath_errno:          MathErrno = true;         break;
    case options::OPT_fno_math_errno:       MathErrno = false;        break;
    case options::OPT_fassociative_math:    AssociativeMath = true;   break;
    case options::OPT_fno_associative_math: AssociativeMath = false;  break;
    case options::OPT_freciprocal_math:     ReciprocalMath = true;    break;
    case options::OPT_fno_reciprocal_math:  ReciprocalMath = false;   break;
    case options::OPT_fsigned_zeros:        SignedZeros = true;       break;
    case options::OPT_fno_signed_zeros:     SignedZeros = false;      break;
    case options::OPT_ftrapping_math:
      if (!TrappingMathPresent && !FPExceptionBehavior.empty() &&
          !FPExceptionBehavior.equals("strict"))
        // Warn that previous value of option is overridden.
        D.Diag(clang::diag::warn_drv_overriding_flag_option)
          << Args.MakeArgString("-ffp-exception-behavior=" + FPExceptionBehavior)
          << "-ftrapping-math";
      TrappingMath = true;
      TrappingMathPresent = true;
      FPExceptionBehavior = "strict";
      break;
    case options::OPT_fno_trapping_math:
      if (!TrappingMathPresent && !FPExceptionBehavior.empty() &&
          !FPExceptionBehavior.equals("ignore"))
        // Warn that previous value of option is overridden.
        D.Diag(clang::diag::warn_drv_overriding_flag_option)
          << Args.MakeArgString("-ffp-exception-behavior=" + FPExceptionBehavior)
          << "-fno-trapping-math";
      TrappingMath = false;
      TrappingMathPresent = true;
      FPExceptionBehavior = "ignore";
      break;

    case options::OPT_frounding_math:
      RoundingFPMath = true;
      RoundingMathPresent = true;
      break;

    case options::OPT_fno_rounding_math:
      RoundingFPMath = false;
      RoundingMathPresent = false;
      break;

    case options::OPT_fdenormal_fp_math_EQ:
      DenormalFPMath = llvm::parseDenormalFPAttribute(A->getValue());
      if (!DenormalFPMath.isValid()) {
        D.Diag(diag::err_drv_invalid_value)
            << A->getAsString(Args) << A->getValue();
      }
      break;

    case options::OPT_fdenormal_fp_math_f32_EQ:
      DenormalFP32Math = llvm::parseDenormalFPAttribute(A->getValue());
      if (!DenormalFP32Math.isValid()) {
        D.Diag(diag::err_drv_invalid_value)
            << A->getAsString(Args) << A->getValue();
      }
      break;

    // Validate and pass through -ffp-contract option.
    case options::OPT_ffp_contract: {
      StringRef Val = A->getValue();
      if (PreciseFPModel) {
        // When -ffp-model=precise is seen on the command line,
        // the boolean PreciseFPModel is set to true which indicates
        // "the current option is actually PreciseFPModel". The optID
        // is changed to OPT_ffp_contract and FPContract is set to "on".
        // the argument Val string is "precise": it shouldn't be checked.
        ;
      } else if (Val.equals("fast") || Val.equals("on") || Val.equals("off"))
        FPContract = Val;
      else
        D.Diag(diag::err_drv_unsupported_option_argument)
           << A->getOption().getName() << Val;
      break;
    }

    // Validate and pass through -ffp-model option.
    case options::OPT_ffp_model_EQ:
      // This should only occur in the error case
      // since the optID has been replaced by a more granular
      // floating point option.
      break;

    // Validate and pass through -ffp-exception-behavior option.
    case options::OPT_ffp_exception_behavior_EQ: {
      StringRef Val = A->getValue();
      if (!TrappingMathPresent && !FPExceptionBehavior.empty() &&
          !FPExceptionBehavior.equals(Val))
        // Warn that previous value of option is overridden.
        D.Diag(clang::diag::warn_drv_overriding_flag_option)
          << Args.MakeArgString("-ffp-exception-behavior=" + FPExceptionBehavior)
          << Args.MakeArgString("-ffp-exception-behavior=" + Val);
      TrappingMath = TrappingMathPresent = false;
#if INTEL_CUSTOMIZATION
      if ((Val.equals("ignore")) || (Val.equals("fast"))) {
        Val = "ignore";
        FPExceptionBehavior = Val;
      } else if ((Val.equals("safe")) || (Val.equals("maytrap"))) {
        Val = "maytrap";
        FPExceptionBehavior = Val;
      }
#endif // INTEL_CUSTOMIZATION
      else if (Val.equals("strict")) {
        FPExceptionBehavior = Val;
        TrappingMath = TrappingMathPresent = true;
      } else
        D.Diag(diag::err_drv_unsupported_option_argument)
            << A->getOption().getName() << Val;
      break;
    }

    // Validate and pass through -ffp-eval-method option.
    case options::OPT_ffp_eval_method_EQ: {
      StringRef Val = A->getValue();
      if (Val.equals("double") || Val.equals("extended") ||
          Val.equals("source"))
        FPEvalMethod = Val;
      else
        D.Diag(diag::err_drv_unsupported_option_argument)
            << A->getOption().getName() << Val;
      break;
    }

    case options::OPT_ffinite_math_only:
      HonorINFs = false;
      HonorNaNs = false;
      break;
    case options::OPT_fno_finite_math_only:
      HonorINFs = true;
      HonorNaNs = true;
      break;

    case options::OPT_funsafe_math_optimizations:
      AssociativeMath = true;
      ReciprocalMath = true;
      SignedZeros = false;
      TrappingMath = false;
      FPExceptionBehavior = "";
      break;
    case options::OPT_fno_unsafe_math_optimizations:
      AssociativeMath = false;
      ReciprocalMath = false;
      SignedZeros = true;
      TrappingMath = true;
      FPExceptionBehavior = "strict";

      // The target may have opted to flush by default, so force IEEE.
      DenormalFPMath = llvm::DenormalMode::getIEEE();
      DenormalFP32Math = llvm::DenormalMode::getIEEE();
      break;

    case options::OPT_Ofast:
      // If -Ofast is the optimization level, then -ffast-math should be enabled
      if (!OFastEnabled)
        continue;
      LLVM_FALLTHROUGH;
    case options::OPT_ffast_math:
      HonorINFs = false;
      HonorNaNs = false;
      MathErrno = false;
      AssociativeMath = true;
      ReciprocalMath = true;
      SignedZeros = false;
      TrappingMath = false;
      RoundingFPMath = false;
      // If fast-math is set then set the fp-contract mode to fast.
      FPContract = "fast";
#if INTEL_CUSTOMIZATION
      DenormalFPMath = llvm::DenormalMode::getPreserveSign();
      DenormalFP32Math = llvm::DenormalMode::getPreserveSign();
#endif // INTEL_CUSTOMIZATION
      break;
    case options::OPT_fno_fast_math:
      HonorINFs = true;
      HonorNaNs = true;
      // Turning on -ffast-math (with either flag) removes the need for
      // MathErrno. However, turning *off* -ffast-math merely restores the
      // toolchain default (which may be false).
      MathErrno = TC.IsMathErrnoDefault();
      AssociativeMath = false;
      ReciprocalMath = false;
      SignedZeros = true;
      TrappingMath = false;
      RoundingFPMath = false;
      // -fno_fast_math restores default denormal and fpcontract handling
      DenormalFPMath = DefaultDenormalFPMath;
      DenormalFP32Math = llvm::DenormalMode::getIEEE();
      FPContract = "on";
      break;
    }
    if (StrictFPModel) {
      // If -ffp-model=strict has been specified on command line but
      // subsequent options conflict then emit warning diagnostic.
      if (HonorINFs && HonorNaNs && !AssociativeMath && !ReciprocalMath &&
          SignedZeros && TrappingMath && RoundingFPMath &&
          DenormalFPMath == llvm::DenormalMode::getIEEE() &&
          DenormalFP32Math == llvm::DenormalMode::getIEEE() &&
          FPContract.equals("off"))
        // OK: Current Arg doesn't conflict with -ffp-model=strict
        ;
      else {
        StrictFPModel = false;
        FPModel = "";
        D.Diag(clang::diag::warn_drv_overriding_flag_option)
            << "-ffp-model=strict" <<
            ((A->getNumValues() == 0) ?  A->getSpelling()
            : Args.MakeArgString(A->getSpelling() + A->getValue()));
      }
    }

    // If we handled this option claim it
    A->claim();
  }

#if INTEL_CUSTOMIZATION
  if (HonorNaNCompares) {
    CmdArgs.push_back("-fhonor-nan-compares");
    HonorNaNs = true;
  }
#endif // INTEL_CUSTOMIZATION

  if (!HonorINFs)
    CmdArgs.push_back("-menable-no-infs");

  if (!HonorNaNs)
    CmdArgs.push_back("-menable-no-nans");

  if (MathErrno)
    CmdArgs.push_back("-fmath-errno");

  if (!MathErrno && AssociativeMath && ReciprocalMath && !SignedZeros &&
      !TrappingMath)
    CmdArgs.push_back("-menable-unsafe-fp-math");

  if (!SignedZeros)
    CmdArgs.push_back("-fno-signed-zeros");

  if (AssociativeMath && !SignedZeros && !TrappingMath)
    CmdArgs.push_back("-mreassociate");

  if (ReciprocalMath)
    CmdArgs.push_back("-freciprocal-math");

  if (TrappingMath) {
    // FP Exception Behavior is also set to strict
    assert(FPExceptionBehavior.equals("strict"));
  }

  // The default is IEEE.
  if (DenormalFPMath != llvm::DenormalMode::getIEEE()) {
    llvm::SmallString<64> DenormFlag;
    llvm::raw_svector_ostream ArgStr(DenormFlag);
    ArgStr << "-fdenormal-fp-math=" << DenormalFPMath;
    CmdArgs.push_back(Args.MakeArgString(ArgStr.str()));
  }

  // Add f32 specific denormal mode flag if it's different.
  if (DenormalFP32Math != DenormalFPMath) {
    llvm::SmallString<64> DenormFlag;
    llvm::raw_svector_ostream ArgStr(DenormFlag);
    ArgStr << "-fdenormal-fp-math-f32=" << DenormalFP32Math;
    CmdArgs.push_back(Args.MakeArgString(ArgStr.str()));
  }

  if (!FPContract.empty())
    CmdArgs.push_back(Args.MakeArgString("-ffp-contract=" + FPContract));

  if (!RoundingFPMath)
    CmdArgs.push_back(Args.MakeArgString("-fno-rounding-math"));

  if (RoundingFPMath && RoundingMathPresent)
    CmdArgs.push_back(Args.MakeArgString("-frounding-math"));

  if (!FPExceptionBehavior.empty())
    CmdArgs.push_back(Args.MakeArgString("-ffp-exception-behavior=" +
                      FPExceptionBehavior));

  if (!FPEvalMethod.empty())
    CmdArgs.push_back(Args.MakeArgString("-ffp-eval-method=" + FPEvalMethod));

  ParseMRecip(D, Args, CmdArgs);

  // -ffast-math enables the __FAST_MATH__ preprocessor macro, but check for the
  // individual features enabled by -ffast-math instead of the option itself as
  // that's consistent with gcc's behaviour.
  if (!HonorINFs && !HonorNaNs && !MathErrno && AssociativeMath &&
      ReciprocalMath && !SignedZeros && !TrappingMath && !RoundingFPMath) {
    CmdArgs.push_back("-ffast-math");
    if (FPModel.equals("fast")) {
      if (FPContract.equals("fast"))
        // All set, do nothing.
        ;
      else if (FPContract.empty())
        // Enable -ffp-contract=fast
        CmdArgs.push_back(Args.MakeArgString("-ffp-contract=fast"));
      else
        D.Diag(clang::diag::warn_drv_overriding_flag_option)
          << "-ffp-model=fast"
          << Args.MakeArgString("-ffp-contract=" + FPContract);
    }
  }

  // Handle __FINITE_MATH_ONLY__ similarly.
  if (!HonorINFs && !HonorNaNs)
    CmdArgs.push_back("-ffinite-math-only");

  if (const Arg *A = Args.getLastArg(options::OPT_mfpmath_EQ)) {
    CmdArgs.push_back("-mfpmath");
    CmdArgs.push_back(A->getValue());
  }

  // Disable a codegen optimization for floating-point casts.
  if (Args.hasFlag(options::OPT_fno_strict_float_cast_overflow,
                   options::OPT_fstrict_float_cast_overflow, false))
    CmdArgs.push_back("-fno-strict-float-cast-overflow");
#if INTEL_CUSTOMIZATION
  // Handle Intel options -pc<val> (/Qpc<val> for Windows)
  if (const Arg *A = Args.getLastArg(options::OPT_pc)) {
    StringRef Value(A->getValue());
    if (Value == "32" || Value == "64" || Value == "80")
      CmdArgs.push_back(Args.MakeArgString("-mx87-precision=" + Value));
    else
      D.Diag(diag::err_drv_unsupported_option_argument) << A->getSpelling() <<
          Value;
  }
#endif // INTEL_CUSTOMIZATION
}

static void RenderAnalyzerOptions(const ArgList &Args, ArgStringList &CmdArgs,
                                  const llvm::Triple &Triple,
                                  const InputInfo &Input) {
  // Enable region store model by default.
  CmdArgs.push_back("-analyzer-store=region");

  // Treat blocks as analysis entry points.
  CmdArgs.push_back("-analyzer-opt-analyze-nested-blocks");

  // Add default argument set.
  if (!Args.hasArg(options::OPT__analyzer_no_default_checks)) {
    CmdArgs.push_back("-analyzer-checker=core");
    CmdArgs.push_back("-analyzer-checker=apiModeling");

    if (!Triple.isWindowsMSVCEnvironment()) {
      CmdArgs.push_back("-analyzer-checker=unix");
    } else {
      // Enable "unix" checkers that also work on Windows.
      CmdArgs.push_back("-analyzer-checker=unix.API");
      CmdArgs.push_back("-analyzer-checker=unix.Malloc");
      CmdArgs.push_back("-analyzer-checker=unix.MallocSizeof");
      CmdArgs.push_back("-analyzer-checker=unix.MismatchedDeallocator");
      CmdArgs.push_back("-analyzer-checker=unix.cstring.BadSizeArg");
      CmdArgs.push_back("-analyzer-checker=unix.cstring.NullArg");
    }

    // Disable some unix checkers for PS4.
    if (Triple.isPS4CPU()) {
      CmdArgs.push_back("-analyzer-disable-checker=unix.API");
      CmdArgs.push_back("-analyzer-disable-checker=unix.Vfork");
    }

    if (Triple.isOSDarwin()) {
      CmdArgs.push_back("-analyzer-checker=osx");
      CmdArgs.push_back(
          "-analyzer-checker=security.insecureAPI.decodeValueOfObjCType");
    }
    else if (Triple.isOSFuchsia())
      CmdArgs.push_back("-analyzer-checker=fuchsia");

    CmdArgs.push_back("-analyzer-checker=deadcode");

    if (types::isCXX(Input.getType()))
      CmdArgs.push_back("-analyzer-checker=cplusplus");

    if (!Triple.isPS4CPU()) {
      CmdArgs.push_back("-analyzer-checker=security.insecureAPI.UncheckedReturn");
      CmdArgs.push_back("-analyzer-checker=security.insecureAPI.getpw");
      CmdArgs.push_back("-analyzer-checker=security.insecureAPI.gets");
      CmdArgs.push_back("-analyzer-checker=security.insecureAPI.mktemp");
      CmdArgs.push_back("-analyzer-checker=security.insecureAPI.mkstemp");
      CmdArgs.push_back("-analyzer-checker=security.insecureAPI.vfork");
    }

    // Default nullability checks.
    CmdArgs.push_back("-analyzer-checker=nullability.NullPassedToNonnull");
    CmdArgs.push_back("-analyzer-checker=nullability.NullReturnedFromNonnull");
  }

  // Set the output format. The default is plist, for (lame) historical reasons.
  CmdArgs.push_back("-analyzer-output");
  if (Arg *A = Args.getLastArg(options::OPT__analyzer_output))
    CmdArgs.push_back(A->getValue());
  else
    CmdArgs.push_back("plist");

  // Disable the presentation of standard compiler warnings when using
  // --analyze.  We only want to show static analyzer diagnostics or frontend
  // errors.
  CmdArgs.push_back("-w");

  // Add -Xanalyzer arguments when running as analyzer.
  Args.AddAllArgValues(CmdArgs, options::OPT_Xanalyzer);
}

static void RenderSSPOptions(const Driver &D, const ToolChain &TC,
                             const ArgList &Args, ArgStringList &CmdArgs,
                             bool KernelOrKext) {
  const llvm::Triple &EffectiveTriple = TC.getEffectiveTriple();

  // NVPTX doesn't support stack protectors; from the compiler's perspective, it
  // doesn't even have a stack!
  if (EffectiveTriple.isNVPTX())
    return;

  // -stack-protector=0 is default.
  LangOptions::StackProtectorMode StackProtectorLevel = LangOptions::SSPOff;
  LangOptions::StackProtectorMode DefaultStackProtectorLevel =
      TC.GetDefaultStackProtectorLevel(KernelOrKext);

  if (Arg *A = Args.getLastArg(options::OPT_fno_stack_protector,
                               options::OPT_fstack_protector_all,
                               options::OPT_fstack_protector_strong,
                               options::OPT_fstack_protector)) {
    if (A->getOption().matches(options::OPT_fstack_protector))
      StackProtectorLevel =
          std::max<>(LangOptions::SSPOn, DefaultStackProtectorLevel);
    else if (A->getOption().matches(options::OPT_fstack_protector_strong))
      StackProtectorLevel = LangOptions::SSPStrong;
    else if (A->getOption().matches(options::OPT_fstack_protector_all))
      StackProtectorLevel = LangOptions::SSPReq;
  } else {
    StackProtectorLevel = DefaultStackProtectorLevel;
  }

  if (StackProtectorLevel) {
    CmdArgs.push_back("-stack-protector");
    CmdArgs.push_back(Args.MakeArgString(Twine(StackProtectorLevel)));
  }

  // --param ssp-buffer-size=
  for (const Arg *A : Args.filtered(options::OPT__param)) {
    StringRef Str(A->getValue());
    if (Str.startswith("ssp-buffer-size=")) {
      if (StackProtectorLevel) {
        CmdArgs.push_back("-stack-protector-buffer-size");
        // FIXME: Verify the argument is a valid integer.
        CmdArgs.push_back(Args.MakeArgString(Str.drop_front(16)));
      }
      A->claim();
    }
  }

  const std::string &TripleStr = EffectiveTriple.getTriple();
  if (Arg *A = Args.getLastArg(options::OPT_mstack_protector_guard_EQ)) {
    StringRef Value = A->getValue();
    if (!EffectiveTriple.isX86() && !EffectiveTriple.isAArch64())
      D.Diag(diag::err_drv_unsupported_opt_for_target)
          << A->getAsString(Args) << TripleStr;
    if (EffectiveTriple.isX86() && Value != "tls" && Value != "global") {
      D.Diag(diag::err_drv_invalid_value_with_suggestion)
          << A->getOption().getName() << Value << "tls global";
      return;
    }
    if (EffectiveTriple.isAArch64() && Value != "sysreg" && Value != "global") {
      D.Diag(diag::err_drv_invalid_value_with_suggestion)
          << A->getOption().getName() << Value << "sysreg global";
      return;
    }
    A->render(Args, CmdArgs);
  }

  if (Arg *A = Args.getLastArg(options::OPT_mstack_protector_guard_offset_EQ)) {
    StringRef Value = A->getValue();
    if (!EffectiveTriple.isX86() && !EffectiveTriple.isAArch64())
      D.Diag(diag::err_drv_unsupported_opt_for_target)
          << A->getAsString(Args) << TripleStr;
    int Offset;
    if (Value.getAsInteger(10, Offset)) {
      D.Diag(diag::err_drv_invalid_value) << A->getOption().getName() << Value;
      return;
    }
    A->render(Args, CmdArgs);
  }

  if (Arg *A = Args.getLastArg(options::OPT_mstack_protector_guard_reg_EQ)) {
    StringRef Value = A->getValue();
    if (!EffectiveTriple.isX86() && !EffectiveTriple.isAArch64())
      D.Diag(diag::err_drv_unsupported_opt_for_target)
          << A->getAsString(Args) << TripleStr;
    if (EffectiveTriple.isX86() && (Value != "fs" && Value != "gs")) {
      D.Diag(diag::err_drv_invalid_value_with_suggestion)
          << A->getOption().getName() << Value << "fs gs";
      return;
    }
    if (EffectiveTriple.isAArch64() && Value != "sp_el0") {
      D.Diag(diag::err_drv_invalid_value) << A->getOption().getName() << Value;
      return;
    }
    A->render(Args, CmdArgs);
  }
}

static void RenderSCPOptions(const ToolChain &TC, const ArgList &Args,
                             ArgStringList &CmdArgs) {
  const llvm::Triple &EffectiveTriple = TC.getEffectiveTriple();

  if (!EffectiveTriple.isOSLinux())
    return;

  if (!EffectiveTriple.isX86() && !EffectiveTriple.isSystemZ() &&
      !EffectiveTriple.isPPC64())
    return;

  if (Args.hasFlag(options::OPT_fstack_clash_protection,
                   options::OPT_fno_stack_clash_protection, false))
    CmdArgs.push_back("-fstack-clash-protection");
}

static void RenderTrivialAutoVarInitOptions(const Driver &D,
                                            const ToolChain &TC,
                                            const ArgList &Args,
                                            ArgStringList &CmdArgs) {
  auto DefaultTrivialAutoVarInit = TC.GetDefaultTrivialAutoVarInit();
  StringRef TrivialAutoVarInit = "";

  for (const Arg *A : Args) {
    switch (A->getOption().getID()) {
    default:
      continue;
    case options::OPT_ftrivial_auto_var_init: {
      A->claim();
      StringRef Val = A->getValue();
      if (Val == "uninitialized" || Val == "zero" || Val == "pattern")
        TrivialAutoVarInit = Val;
      else
        D.Diag(diag::err_drv_unsupported_option_argument)
            << A->getOption().getName() << Val;
      break;
    }
    }
  }

  if (TrivialAutoVarInit.empty())
    switch (DefaultTrivialAutoVarInit) {
    case LangOptions::TrivialAutoVarInitKind::Uninitialized:
      break;
    case LangOptions::TrivialAutoVarInitKind::Pattern:
      TrivialAutoVarInit = "pattern";
      break;
    case LangOptions::TrivialAutoVarInitKind::Zero:
      TrivialAutoVarInit = "zero";
      break;
    }

  if (!TrivialAutoVarInit.empty()) {
    if (TrivialAutoVarInit == "zero" && !Args.hasArg(options::OPT_enable_trivial_var_init_zero))
      D.Diag(diag::err_drv_trivial_auto_var_init_zero_disabled);
    CmdArgs.push_back(
        Args.MakeArgString("-ftrivial-auto-var-init=" + TrivialAutoVarInit));
  }

  if (Arg *A =
          Args.getLastArg(options::OPT_ftrivial_auto_var_init_stop_after)) {
    if (!Args.hasArg(options::OPT_ftrivial_auto_var_init) ||
        StringRef(
            Args.getLastArg(options::OPT_ftrivial_auto_var_init)->getValue()) ==
            "uninitialized")
      D.Diag(diag::err_drv_trivial_auto_var_init_stop_after_missing_dependency);
    A->claim();
    StringRef Val = A->getValue();
    if (std::stoi(Val.str()) <= 0)
      D.Diag(diag::err_drv_trivial_auto_var_init_stop_after_invalid_value);
    CmdArgs.push_back(
        Args.MakeArgString("-ftrivial-auto-var-init-stop-after=" + Val));
  }
}

static void RenderOpenCLOptions(const ArgList &Args, ArgStringList &CmdArgs,
                                types::ID InputType) {
  // cl-denorms-are-zero is not forwarded. It is translated into a generic flag
  // for denormal flushing handling based on the target.
  const unsigned ForwardedArguments[] = {
      options::OPT_cl_opt_disable,
      options::OPT_cl_strict_aliasing,
      options::OPT_cl_single_precision_constant,
      options::OPT_cl_finite_math_only,
      options::OPT_cl_kernel_arg_info,
      options::OPT_cl_unsafe_math_optimizations,
      options::OPT_cl_fast_relaxed_math,
      options::OPT_cl_mad_enable,
      options::OPT_cl_no_signed_zeros,
      options::OPT_cl_fp32_correctly_rounded_divide_sqrt,
      options::OPT_cl_uniform_work_group_size
  };

  if (Arg *A = Args.getLastArg(options::OPT_cl_std_EQ)) {
    std::string CLStdStr = std::string("-cl-std=") + A->getValue();
    CmdArgs.push_back(Args.MakeArgString(CLStdStr));
  }

  for (const auto &Arg : ForwardedArguments)
    if (const auto *A = Args.getLastArg(Arg))
      CmdArgs.push_back(Args.MakeArgString(A->getOption().getPrefixedName()));

  // Only add the default headers if we are compiling OpenCL sources.
  if ((types::isOpenCL(InputType) ||
       (Args.hasArg(options::OPT_cl_std_EQ) && types::isSrcFile(InputType))) &&
      !Args.hasArg(options::OPT_cl_no_stdinc)) {
    CmdArgs.push_back("-finclude-default-header");
    CmdArgs.push_back("-fdeclare-opencl-builtins");
  }
}

static void RenderARCMigrateToolOptions(const Driver &D, const ArgList &Args,
                                        ArgStringList &CmdArgs) {
  bool ARCMTEnabled = false;
  if (!Args.hasArg(options::OPT_fno_objc_arc, options::OPT_fobjc_arc)) {
    if (const Arg *A = Args.getLastArg(options::OPT_ccc_arcmt_check,
                                       options::OPT_ccc_arcmt_modify,
                                       options::OPT_ccc_arcmt_migrate)) {
      ARCMTEnabled = true;
      switch (A->getOption().getID()) {
      default: llvm_unreachable("missed a case");
      case options::OPT_ccc_arcmt_check:
        CmdArgs.push_back("-arcmt-action=check");
        break;
      case options::OPT_ccc_arcmt_modify:
        CmdArgs.push_back("-arcmt-action=modify");
        break;
      case options::OPT_ccc_arcmt_migrate:
        CmdArgs.push_back("-arcmt-action=migrate");
        CmdArgs.push_back("-mt-migrate-directory");
        CmdArgs.push_back(A->getValue());

        Args.AddLastArg(CmdArgs, options::OPT_arcmt_migrate_report_output);
        Args.AddLastArg(CmdArgs, options::OPT_arcmt_migrate_emit_arc_errors);
        break;
      }
    }
  } else {
    Args.ClaimAllArgs(options::OPT_ccc_arcmt_check);
    Args.ClaimAllArgs(options::OPT_ccc_arcmt_modify);
    Args.ClaimAllArgs(options::OPT_ccc_arcmt_migrate);
  }

  if (const Arg *A = Args.getLastArg(options::OPT_ccc_objcmt_migrate)) {
    if (ARCMTEnabled)
      D.Diag(diag::err_drv_argument_not_allowed_with)
          << A->getAsString(Args) << "-ccc-arcmt-migrate";

    CmdArgs.push_back("-mt-migrate-directory");
    CmdArgs.push_back(A->getValue());

    if (!Args.hasArg(options::OPT_objcmt_migrate_literals,
                     options::OPT_objcmt_migrate_subscripting,
                     options::OPT_objcmt_migrate_property)) {
      // None specified, means enable them all.
      CmdArgs.push_back("-objcmt-migrate-literals");
      CmdArgs.push_back("-objcmt-migrate-subscripting");
      CmdArgs.push_back("-objcmt-migrate-property");
    } else {
      Args.AddLastArg(CmdArgs, options::OPT_objcmt_migrate_literals);
      Args.AddLastArg(CmdArgs, options::OPT_objcmt_migrate_subscripting);
      Args.AddLastArg(CmdArgs, options::OPT_objcmt_migrate_property);
    }
  } else {
    Args.AddLastArg(CmdArgs, options::OPT_objcmt_migrate_literals);
    Args.AddLastArg(CmdArgs, options::OPT_objcmt_migrate_subscripting);
    Args.AddLastArg(CmdArgs, options::OPT_objcmt_migrate_property);
    Args.AddLastArg(CmdArgs, options::OPT_objcmt_migrate_all);
    Args.AddLastArg(CmdArgs, options::OPT_objcmt_migrate_readonly_property);
    Args.AddLastArg(CmdArgs, options::OPT_objcmt_migrate_readwrite_property);
    Args.AddLastArg(CmdArgs, options::OPT_objcmt_migrate_property_dot_syntax);
    Args.AddLastArg(CmdArgs, options::OPT_objcmt_migrate_annotation);
    Args.AddLastArg(CmdArgs, options::OPT_objcmt_migrate_instancetype);
    Args.AddLastArg(CmdArgs, options::OPT_objcmt_migrate_nsmacros);
    Args.AddLastArg(CmdArgs, options::OPT_objcmt_migrate_protocol_conformance);
    Args.AddLastArg(CmdArgs, options::OPT_objcmt_atomic_property);
    Args.AddLastArg(CmdArgs, options::OPT_objcmt_returns_innerpointer_property);
    Args.AddLastArg(CmdArgs, options::OPT_objcmt_ns_nonatomic_iosonly);
    Args.AddLastArg(CmdArgs, options::OPT_objcmt_migrate_designated_init);
    Args.AddLastArg(CmdArgs, options::OPT_objcmt_whitelist_dir_path);
  }
}

static void RenderBuiltinOptions(const ToolChain &TC, const llvm::Triple &T,
                                 const ArgList &Args, ArgStringList &CmdArgs) {
  // -fbuiltin is default unless -mkernel is used.
  bool UseBuiltins =
      Args.hasFlag(options::OPT_fbuiltin, options::OPT_fno_builtin,
                   !Args.hasArg(options::OPT_mkernel));
  if (!UseBuiltins)
    CmdArgs.push_back("-fno-builtin");

  // -ffreestanding implies -fno-builtin.
  if (Args.hasArg(options::OPT_ffreestanding))
    UseBuiltins = false;

  // Process the -fno-builtin-* options.
  for (const auto &Arg : Args) {
    const Option &O = Arg->getOption();
    if (!O.matches(options::OPT_fno_builtin_))
      continue;

    Arg->claim();

    // If -fno-builtin is specified, then there's no need to pass the option to
    // the frontend.
    if (!UseBuiltins)
      continue;

    StringRef FuncName = Arg->getValue();
    CmdArgs.push_back(Args.MakeArgString("-fno-builtin-" + FuncName));
  }

  // le32-specific flags:
  //  -fno-math-builtin: clang should not convert math builtins to intrinsics
  //                     by default.
  if (TC.getArch() == llvm::Triple::le32)
    CmdArgs.push_back("-fno-math-builtin");
}

bool Driver::getDefaultModuleCachePath(SmallVectorImpl<char> &Result) {
  if (llvm::sys::path::cache_directory(Result)) {
    llvm::sys::path::append(Result, "clang");
    llvm::sys::path::append(Result, "ModuleCache");
    return true;
  }
  return false;
}

static void RenderModulesOptions(Compilation &C, const Driver &D,
                                 const ArgList &Args, const InputInfo &Input,
                                 const InputInfo &Output,
                                 ArgStringList &CmdArgs, bool &HaveModules) {
  // -fmodules enables the use of precompiled modules (off by default).
  // Users can pass -fno-cxx-modules to turn off modules support for
  // C++/Objective-C++ programs.
  bool HaveClangModules = false;
  if (Args.hasFlag(options::OPT_fmodules, options::OPT_fno_modules, false)) {
    bool AllowedInCXX = Args.hasFlag(options::OPT_fcxx_modules,
                                     options::OPT_fno_cxx_modules, true);
    if (AllowedInCXX || !types::isCXX(Input.getType())) {
      CmdArgs.push_back("-fmodules");
      HaveClangModules = true;
    }
  }

  HaveModules |= HaveClangModules;
  if (Args.hasArg(options::OPT_fmodules_ts)) {
    CmdArgs.push_back("-fmodules-ts");
    HaveModules = true;
  }

  // -fmodule-maps enables implicit reading of module map files. By default,
  // this is enabled if we are using Clang's flavor of precompiled modules.
  if (Args.hasFlag(options::OPT_fimplicit_module_maps,
                   options::OPT_fno_implicit_module_maps, HaveClangModules))
    CmdArgs.push_back("-fimplicit-module-maps");

  // -fmodules-decluse checks that modules used are declared so (off by default)
  if (Args.hasFlag(options::OPT_fmodules_decluse,
                   options::OPT_fno_modules_decluse, false))
    CmdArgs.push_back("-fmodules-decluse");

  // -fmodules-strict-decluse is like -fmodule-decluse, but also checks that
  // all #included headers are part of modules.
  if (Args.hasFlag(options::OPT_fmodules_strict_decluse,
                   options::OPT_fno_modules_strict_decluse, false))
    CmdArgs.push_back("-fmodules-strict-decluse");

  // -fno-implicit-modules turns off implicitly compiling modules on demand.
  bool ImplicitModules = false;
  if (!Args.hasFlag(options::OPT_fimplicit_modules,
                    options::OPT_fno_implicit_modules, HaveClangModules)) {
    if (HaveModules)
      CmdArgs.push_back("-fno-implicit-modules");
  } else if (HaveModules) {
    ImplicitModules = true;
    // -fmodule-cache-path specifies where our implicitly-built module files
    // should be written.
    SmallString<128> Path;
    if (Arg *A = Args.getLastArg(options::OPT_fmodules_cache_path))
      Path = A->getValue();

    bool HasPath = true;
    if (C.isForDiagnostics()) {
      // When generating crash reports, we want to emit the modules along with
      // the reproduction sources, so we ignore any provided module path.
      Path = Output.getFilename();
      llvm::sys::path::replace_extension(Path, ".cache");
      llvm::sys::path::append(Path, "modules");
    } else if (Path.empty()) {
      // No module path was provided: use the default.
      HasPath = Driver::getDefaultModuleCachePath(Path);
    }

    // `HasPath` will only be false if getDefaultModuleCachePath() fails.
    // That being said, that failure is unlikely and not caching is harmless.
    if (HasPath) {
      const char Arg[] = "-fmodules-cache-path=";
      Path.insert(Path.begin(), Arg, Arg + strlen(Arg));
      CmdArgs.push_back(Args.MakeArgString(Path));
    }
  }

  if (HaveModules) {
    // -fprebuilt-module-path specifies where to load the prebuilt module files.
    for (const Arg *A : Args.filtered(options::OPT_fprebuilt_module_path)) {
      CmdArgs.push_back(Args.MakeArgString(
          std::string("-fprebuilt-module-path=") + A->getValue()));
      A->claim();
    }
    if (Args.hasFlag(options::OPT_fprebuilt_implicit_modules,
                     options::OPT_fno_prebuilt_implicit_modules, false))
      CmdArgs.push_back("-fprebuilt-implicit-modules");
    if (Args.hasFlag(options::OPT_fmodules_validate_input_files_content,
                     options::OPT_fno_modules_validate_input_files_content,
                     false))
      CmdArgs.push_back("-fvalidate-ast-input-files-content");
  }

  // -fmodule-name specifies the module that is currently being built (or
  // used for header checking by -fmodule-maps).
  Args.AddLastArg(CmdArgs, options::OPT_fmodule_name_EQ);

  // -fmodule-map-file can be used to specify files containing module
  // definitions.
  Args.AddAllArgs(CmdArgs, options::OPT_fmodule_map_file);

  // -fbuiltin-module-map can be used to load the clang
  // builtin headers modulemap file.
  if (Args.hasArg(options::OPT_fbuiltin_module_map)) {
    SmallString<128> BuiltinModuleMap(D.ResourceDir);
    llvm::sys::path::append(BuiltinModuleMap, "include");
    llvm::sys::path::append(BuiltinModuleMap, "module.modulemap");
    if (llvm::sys::fs::exists(BuiltinModuleMap))
      CmdArgs.push_back(
          Args.MakeArgString("-fmodule-map-file=" + BuiltinModuleMap));
  }

  // The -fmodule-file=<name>=<file> form specifies the mapping of module
  // names to precompiled module files (the module is loaded only if used).
  // The -fmodule-file=<file> form can be used to unconditionally load
  // precompiled module files (whether used or not).
  if (HaveModules)
    Args.AddAllArgs(CmdArgs, options::OPT_fmodule_file);
  else
    Args.ClaimAllArgs(options::OPT_fmodule_file);

  // When building modules and generating crashdumps, we need to dump a module
  // dependency VFS alongside the output.
  if (HaveClangModules && C.isForDiagnostics()) {
    SmallString<128> VFSDir(Output.getFilename());
    llvm::sys::path::replace_extension(VFSDir, ".cache");
    // Add the cache directory as a temp so the crash diagnostics pick it up.
    C.addTempFile(Args.MakeArgString(VFSDir));

    llvm::sys::path::append(VFSDir, "vfs");
    CmdArgs.push_back("-module-dependency-dir");
    CmdArgs.push_back(Args.MakeArgString(VFSDir));
  }

  if (HaveClangModules)
    Args.AddLastArg(CmdArgs, options::OPT_fmodules_user_build_path);

  // Pass through all -fmodules-ignore-macro arguments.
  Args.AddAllArgs(CmdArgs, options::OPT_fmodules_ignore_macro);
  Args.AddLastArg(CmdArgs, options::OPT_fmodules_prune_interval);
  Args.AddLastArg(CmdArgs, options::OPT_fmodules_prune_after);

  Args.AddLastArg(CmdArgs, options::OPT_fbuild_session_timestamp);

  if (Arg *A = Args.getLastArg(options::OPT_fbuild_session_file)) {
    if (Args.hasArg(options::OPT_fbuild_session_timestamp))
      D.Diag(diag::err_drv_argument_not_allowed_with)
          << A->getAsString(Args) << "-fbuild-session-timestamp";

    llvm::sys::fs::file_status Status;
    if (llvm::sys::fs::status(A->getValue(), Status))
      D.Diag(diag::err_drv_no_such_file) << A->getValue();
    CmdArgs.push_back(
        Args.MakeArgString("-fbuild-session-timestamp=" +
                           Twine((uint64_t)Status.getLastModificationTime()
                                     .time_since_epoch()
                                     .count())));
  }

  if (Args.getLastArg(options::OPT_fmodules_validate_once_per_build_session)) {
    if (!Args.getLastArg(options::OPT_fbuild_session_timestamp,
                         options::OPT_fbuild_session_file))
      D.Diag(diag::err_drv_modules_validate_once_requires_timestamp);

    Args.AddLastArg(CmdArgs,
                    options::OPT_fmodules_validate_once_per_build_session);
  }

  if (Args.hasFlag(options::OPT_fmodules_validate_system_headers,
                   options::OPT_fno_modules_validate_system_headers,
                   ImplicitModules))
    CmdArgs.push_back("-fmodules-validate-system-headers");

  Args.AddLastArg(CmdArgs, options::OPT_fmodules_disable_diagnostic_validation);
}

static void RenderCharacterOptions(const ArgList &Args, const llvm::Triple &T,
                                   ArgStringList &CmdArgs) {
  // -fsigned-char is default.
  if (const Arg *A = Args.getLastArg(options::OPT_fsigned_char,
                                     options::OPT_fno_signed_char,
                                     options::OPT_funsigned_char,
                                     options::OPT_fno_unsigned_char)) {
    if (A->getOption().matches(options::OPT_funsigned_char) ||
        A->getOption().matches(options::OPT_fno_signed_char)) {
      CmdArgs.push_back("-fno-signed-char");
    }
  } else if (!isSignedCharDefault(T)) {
    CmdArgs.push_back("-fno-signed-char");
  }

  // The default depends on the language standard.
  Args.AddLastArg(CmdArgs, options::OPT_fchar8__t, options::OPT_fno_char8__t);

  if (const Arg *A = Args.getLastArg(options::OPT_fshort_wchar,
                                     options::OPT_fno_short_wchar)) {
    if (A->getOption().matches(options::OPT_fshort_wchar)) {
      CmdArgs.push_back("-fwchar-type=short");
      CmdArgs.push_back("-fno-signed-wchar");
    } else {
      bool IsARM = T.isARM() || T.isThumb() || T.isAArch64();
      CmdArgs.push_back("-fwchar-type=int");
      if (T.isOSzOS() ||
          (IsARM && !(T.isOSWindows() || T.isOSNetBSD() || T.isOSOpenBSD())))
        CmdArgs.push_back("-fno-signed-wchar");
      else
        CmdArgs.push_back("-fsigned-wchar");
    }
  }
#if INTEL_CUSTOMIZATION
  if (Args.hasFlag(options::OPT__SLASH_Zc_wchar_t_,
                   options::OPT__SLASH_Zc_wchar_t, false))
    CmdArgs.push_back("-fno-wchar");
#endif // INTEL_CUSTOMIZATION
}

static void RenderObjCOptions(const ToolChain &TC, const Driver &D,
                              const llvm::Triple &T, const ArgList &Args,
                              ObjCRuntime &Runtime, bool InferCovariantReturns,
                              const InputInfo &Input, ArgStringList &CmdArgs) {
  const llvm::Triple::ArchType Arch = TC.getArch();

  // -fobjc-dispatch-method is only relevant with the nonfragile-abi, and legacy
  // is the default. Except for deployment target of 10.5, next runtime is
  // always legacy dispatch and -fno-objc-legacy-dispatch gets ignored silently.
  if (Runtime.isNonFragile()) {
    if (!Args.hasFlag(options::OPT_fobjc_legacy_dispatch,
                      options::OPT_fno_objc_legacy_dispatch,
                      Runtime.isLegacyDispatchDefaultForArch(Arch))) {
      if (TC.UseObjCMixedDispatch())
        CmdArgs.push_back("-fobjc-dispatch-method=mixed");
      else
        CmdArgs.push_back("-fobjc-dispatch-method=non-legacy");
    }
  }

  // When ObjectiveC legacy runtime is in effect on MacOSX, turn on the option
  // to do Array/Dictionary subscripting by default.
  if (Arch == llvm::Triple::x86 && T.isMacOSX() &&
      Runtime.getKind() == ObjCRuntime::FragileMacOSX && Runtime.isNeXTFamily())
    CmdArgs.push_back("-fobjc-subscripting-legacy-runtime");

  // Allow -fno-objc-arr to trump -fobjc-arr/-fobjc-arc.
  // NOTE: This logic is duplicated in ToolChains.cpp.
  if (isObjCAutoRefCount(Args)) {
    TC.CheckObjCARC();

    CmdArgs.push_back("-fobjc-arc");

    // FIXME: It seems like this entire block, and several around it should be
    // wrapped in isObjC, but for now we just use it here as this is where it
    // was being used previously.
    if (types::isCXX(Input.getType()) && types::isObjC(Input.getType())) {
      if (TC.GetCXXStdlibType(Args) == ToolChain::CST_Libcxx)
        CmdArgs.push_back("-fobjc-arc-cxxlib=libc++");
      else
        CmdArgs.push_back("-fobjc-arc-cxxlib=libstdc++");
    }

    // Allow the user to enable full exceptions code emission.
    // We default off for Objective-C, on for Objective-C++.
    if (Args.hasFlag(options::OPT_fobjc_arc_exceptions,
                     options::OPT_fno_objc_arc_exceptions,
                     /*Default=*/types::isCXX(Input.getType())))
      CmdArgs.push_back("-fobjc-arc-exceptions");
  }

  // Silence warning for full exception code emission options when explicitly
  // set to use no ARC.
  if (Args.hasArg(options::OPT_fno_objc_arc)) {
    Args.ClaimAllArgs(options::OPT_fobjc_arc_exceptions);
    Args.ClaimAllArgs(options::OPT_fno_objc_arc_exceptions);
  }

  // Allow the user to control whether messages can be converted to runtime
  // functions.
  if (types::isObjC(Input.getType())) {
    auto *Arg = Args.getLastArg(
        options::OPT_fobjc_convert_messages_to_runtime_calls,
        options::OPT_fno_objc_convert_messages_to_runtime_calls);
    if (Arg &&
        Arg->getOption().matches(
            options::OPT_fno_objc_convert_messages_to_runtime_calls))
      CmdArgs.push_back("-fno-objc-convert-messages-to-runtime-calls");
  }

  // -fobjc-infer-related-result-type is the default, except in the Objective-C
  // rewriter.
  if (InferCovariantReturns)
    CmdArgs.push_back("-fno-objc-infer-related-result-type");

  // Pass down -fobjc-weak or -fno-objc-weak if present.
  if (types::isObjC(Input.getType())) {
    auto WeakArg =
        Args.getLastArg(options::OPT_fobjc_weak, options::OPT_fno_objc_weak);
    if (!WeakArg) {
      // nothing to do
    } else if (!Runtime.allowsWeak()) {
      if (WeakArg->getOption().matches(options::OPT_fobjc_weak))
        D.Diag(diag::err_objc_weak_unsupported);
    } else {
      WeakArg->render(Args, CmdArgs);
    }
  }

  if (Args.hasArg(options::OPT_fobjc_disable_direct_methods_for_testing))
    CmdArgs.push_back("-fobjc-disable-direct-methods-for-testing");
}

static void RenderDiagnosticsOptions(const Driver &D, const ArgList &Args,
                                     ArgStringList &CmdArgs) {
  bool CaretDefault = true;
  bool ColumnDefault = true;

  if (const Arg *A = Args.getLastArg(options::OPT__SLASH_diagnostics_classic,
                                     options::OPT__SLASH_diagnostics_column,
                                     options::OPT__SLASH_diagnostics_caret)) {
    switch (A->getOption().getID()) {
    case options::OPT__SLASH_diagnostics_caret:
      CaretDefault = true;
      ColumnDefault = true;
      break;
    case options::OPT__SLASH_diagnostics_column:
      CaretDefault = false;
      ColumnDefault = true;
      break;
    case options::OPT__SLASH_diagnostics_classic:
      CaretDefault = false;
      ColumnDefault = false;
      break;
    }
  }

  // -fcaret-diagnostics is default.
  if (!Args.hasFlag(options::OPT_fcaret_diagnostics,
                    options::OPT_fno_caret_diagnostics, CaretDefault))
    CmdArgs.push_back("-fno-caret-diagnostics");

  // -fdiagnostics-fixit-info is default, only pass non-default.
  if (!Args.hasFlag(options::OPT_fdiagnostics_fixit_info,
                    options::OPT_fno_diagnostics_fixit_info))
    CmdArgs.push_back("-fno-diagnostics-fixit-info");

  // Enable -fdiagnostics-show-option by default.
  if (!Args.hasFlag(options::OPT_fdiagnostics_show_option,
                    options::OPT_fno_diagnostics_show_option, true))
    CmdArgs.push_back("-fno-diagnostics-show-option");

  if (const Arg *A =
          Args.getLastArg(options::OPT_fdiagnostics_show_category_EQ)) {
    CmdArgs.push_back("-fdiagnostics-show-category");
    CmdArgs.push_back(A->getValue());
  }

  if (Args.hasFlag(options::OPT_fdiagnostics_show_hotness,
                   options::OPT_fno_diagnostics_show_hotness, false))
    CmdArgs.push_back("-fdiagnostics-show-hotness");

  if (const Arg *A =
          Args.getLastArg(options::OPT_fdiagnostics_hotness_threshold_EQ)) {
    std::string Opt =
        std::string("-fdiagnostics-hotness-threshold=") + A->getValue();
    CmdArgs.push_back(Args.MakeArgString(Opt));
  }

  if (const Arg *A = Args.getLastArg(options::OPT_fdiagnostics_format_EQ)) {
    CmdArgs.push_back("-fdiagnostics-format");
    CmdArgs.push_back(A->getValue());
  }

  if (const Arg *A = Args.getLastArg(
          options::OPT_fdiagnostics_show_note_include_stack,
          options::OPT_fno_diagnostics_show_note_include_stack)) {
    const Option &O = A->getOption();
    if (O.matches(options::OPT_fdiagnostics_show_note_include_stack))
      CmdArgs.push_back("-fdiagnostics-show-note-include-stack");
    else
      CmdArgs.push_back("-fno-diagnostics-show-note-include-stack");
  }

  // Color diagnostics are parsed by the driver directly from argv and later
  // re-parsed to construct this job; claim any possible color diagnostic here
  // to avoid warn_drv_unused_argument and diagnose bad
  // OPT_fdiagnostics_color_EQ values.
  for (const Arg *A : Args) {
    const Option &O = A->getOption();
    if (!O.matches(options::OPT_fcolor_diagnostics) &&
        !O.matches(options::OPT_fdiagnostics_color) &&
        !O.matches(options::OPT_fno_color_diagnostics) &&
        !O.matches(options::OPT_fno_diagnostics_color) &&
        !O.matches(options::OPT_fdiagnostics_color_EQ))
      continue;

    if (O.matches(options::OPT_fdiagnostics_color_EQ)) {
      StringRef Value(A->getValue());
      if (Value != "always" && Value != "never" && Value != "auto")
        D.Diag(diag::err_drv_clang_unsupported)
            << ("-fdiagnostics-color=" + Value).str();
    }
    A->claim();
  }

  if (D.getDiags().getDiagnosticOptions().ShowColors)
    CmdArgs.push_back("-fcolor-diagnostics");

  if (Args.hasArg(options::OPT_fansi_escape_codes))
    CmdArgs.push_back("-fansi-escape-codes");

  if (!Args.hasFlag(options::OPT_fshow_source_location,
                    options::OPT_fno_show_source_location))
    CmdArgs.push_back("-fno-show-source-location");

  if (Args.hasArg(options::OPT_fdiagnostics_absolute_paths))
    CmdArgs.push_back("-fdiagnostics-absolute-paths");

  if (!Args.hasFlag(options::OPT_fshow_column, options::OPT_fno_show_column,
                    ColumnDefault))
    CmdArgs.push_back("-fno-show-column");

  if (!Args.hasFlag(options::OPT_fspell_checking,
                    options::OPT_fno_spell_checking))
    CmdArgs.push_back("-fno-spell-checking");
}

enum class DwarfFissionKind { None, Split, Single };

static DwarfFissionKind getDebugFissionKind(const Driver &D,
                                            const ArgList &Args, Arg *&Arg) {
  Arg = Args.getLastArg(options::OPT_gsplit_dwarf, options::OPT_gsplit_dwarf_EQ,
                        options::OPT_gno_split_dwarf);
  if (!Arg || Arg->getOption().matches(options::OPT_gno_split_dwarf))
    return DwarfFissionKind::None;

  if (Arg->getOption().matches(options::OPT_gsplit_dwarf))
    return DwarfFissionKind::Split;

  StringRef Value = Arg->getValue();
  if (Value == "split")
    return DwarfFissionKind::Split;
  if (Value == "single")
    return DwarfFissionKind::Single;

  D.Diag(diag::err_drv_unsupported_option_argument)
      << Arg->getOption().getName() << Arg->getValue();
  return DwarfFissionKind::None;
}

static void renderDwarfFormat(const Driver &D, const llvm::Triple &T,
                              const ArgList &Args, ArgStringList &CmdArgs,
                              unsigned DwarfVersion) {
  auto *DwarfFormatArg =
      Args.getLastArg(options::OPT_gdwarf64, options::OPT_gdwarf32);
  if (!DwarfFormatArg)
    return;

  if (DwarfFormatArg->getOption().matches(options::OPT_gdwarf64)) {
    if (DwarfVersion < 3)
      D.Diag(diag::err_drv_argument_only_allowed_with)
          << DwarfFormatArg->getAsString(Args) << "DWARFv3 or greater";
    else if (!T.isArch64Bit())
      D.Diag(diag::err_drv_argument_only_allowed_with)
          << DwarfFormatArg->getAsString(Args) << "64 bit architecture";
    else if (!T.isOSBinFormatELF())
      D.Diag(diag::err_drv_argument_only_allowed_with)
          << DwarfFormatArg->getAsString(Args) << "ELF platforms";
  }

  DwarfFormatArg->render(Args, CmdArgs);
}

static void renderDebugOptions(const ToolChain &TC, const Driver &D,
                               const llvm::Triple &T, const ArgList &Args,
                               bool EmitCodeView, bool IRInput,
                               ArgStringList &CmdArgs,
                               codegenoptions::DebugInfoKind &DebugInfoKind,
                               DwarfFissionKind &DwarfFission) {
  // These two forms of profiling info can't be used together.
  if (const Arg *A1 = Args.getLastArg(options::OPT_fpseudo_probe_for_profiling))
    if (const Arg *A2 = Args.getLastArg(options::OPT_fdebug_info_for_profiling))
      D.Diag(diag::err_drv_argument_not_allowed_with)
          << A1->getAsString(Args) << A2->getAsString(Args);

  if (Args.hasFlag(options::OPT_fdebug_info_for_profiling,
                   options::OPT_fno_debug_info_for_profiling, false) &&
      checkDebugInfoOption(
          Args.getLastArg(options::OPT_fdebug_info_for_profiling), Args, D, TC))
    CmdArgs.push_back("-fdebug-info-for-profiling");

  // The 'g' groups options involve a somewhat intricate sequence of decisions
  // about what to pass from the driver to the frontend, but by the time they
  // reach cc1 they've been factored into three well-defined orthogonal choices:
  //  * what level of debug info to generate
  //  * what dwarf version to write
  //  * what debugger tuning to use
  // This avoids having to monkey around further in cc1 other than to disable
  // codeview if not running in a Windows environment. Perhaps even that
  // decision should be made in the driver as well though.
  llvm::DebuggerKind DebuggerTuning = TC.getDefaultDebuggerTuning();

  bool SplitDWARFInlining =
      Args.hasFlag(options::OPT_fsplit_dwarf_inlining,
                   options::OPT_fno_split_dwarf_inlining, false);

  // Normally -gsplit-dwarf is only useful with -gN. For IR input, Clang does
  // object file generation and no IR generation, -gN should not be needed. So
  // allow -gsplit-dwarf with either -gN or IR input.
  if (IRInput || Args.hasArg(options::OPT_g_Group)) {
    Arg *SplitDWARFArg;
    DwarfFission = getDebugFissionKind(D, Args, SplitDWARFArg);
    if (DwarfFission != DwarfFissionKind::None &&
        !checkDebugInfoOption(SplitDWARFArg, Args, D, TC)) {
      DwarfFission = DwarfFissionKind::None;
      SplitDWARFInlining = false;
    }
  }
  if (const Arg *A = Args.getLastArg(options::OPT_g_Group)) {
    DebugInfoKind = codegenoptions::DebugInfoConstructor;

    // If the last option explicitly specified a debug-info level, use it.
    if (checkDebugInfoOption(A, Args, D, TC) &&
        A->getOption().matches(options::OPT_gN_Group)) {
      DebugInfoKind = DebugLevelToInfoKind(*A);
      // For -g0 or -gline-tables-only, drop -gsplit-dwarf. This gets a bit more
      // complicated if you've disabled inline info in the skeleton CUs
      // (SplitDWARFInlining) - then there's value in composing split-dwarf and
      // line-tables-only, so let those compose naturally in that case.
      if (DebugInfoKind == codegenoptions::NoDebugInfo ||
          DebugInfoKind == codegenoptions::DebugDirectivesOnly ||
          (DebugInfoKind == codegenoptions::DebugLineTablesOnly &&
           SplitDWARFInlining))
        DwarfFission = DwarfFissionKind::None;
    }
  }

  // If a debugger tuning argument appeared, remember it.
  if (const Arg *A =
          Args.getLastArg(options::OPT_gTune_Group, options::OPT_ggdbN_Group)) {
    if (checkDebugInfoOption(A, Args, D, TC)) {
      if (A->getOption().matches(options::OPT_glldb))
        DebuggerTuning = llvm::DebuggerKind::LLDB;
      else if (A->getOption().matches(options::OPT_gsce))
        DebuggerTuning = llvm::DebuggerKind::SCE;
      else if (A->getOption().matches(options::OPT_gdbx))
        DebuggerTuning = llvm::DebuggerKind::DBX;
      else
        DebuggerTuning = llvm::DebuggerKind::GDB;
    }
  }

  // If a -gdwarf argument appeared, remember it.
  const Arg *GDwarfN = getDwarfNArg(Args);
  bool EmitDwarf = false;
  if (GDwarfN) {
    if (checkDebugInfoOption(GDwarfN, Args, D, TC))
      EmitDwarf = true;
    else
      GDwarfN = nullptr;
  }

  if (const Arg *A = Args.getLastArg(options::OPT_gcodeview)) {
    if (checkDebugInfoOption(A, Args, D, TC))
      EmitCodeView = true;
  }

  // If the user asked for debug info but did not explicitly specify -gcodeview
  // or -gdwarf, ask the toolchain for the default format.
  if (!EmitCodeView && !EmitDwarf &&
      DebugInfoKind != codegenoptions::NoDebugInfo) {
    switch (TC.getDefaultDebugFormat()) {
    case codegenoptions::DIF_CodeView:
      EmitCodeView = true;
      break;
    case codegenoptions::DIF_DWARF:
      EmitDwarf = true;
      break;
    }
  }

  unsigned RequestedDWARFVersion = 0; // DWARF version requested by the user
  unsigned EffectiveDWARFVersion = 0; // DWARF version TC can generate. It may
                                      // be lower than what the user wanted.
  unsigned DefaultDWARFVersion = ParseDebugDefaultVersion(TC, Args);
  if (EmitDwarf) {
    // Start with the platform default DWARF version
    RequestedDWARFVersion = TC.GetDefaultDwarfVersion();
    assert(RequestedDWARFVersion &&
           "toolchain default DWARF version must be nonzero");

    // If the user specified a default DWARF version, that takes precedence
    // over the platform default.
    if (DefaultDWARFVersion)
      RequestedDWARFVersion = DefaultDWARFVersion;

    // Override with a user-specified DWARF version
    if (GDwarfN)
      if (auto ExplicitVersion = DwarfVersionNum(GDwarfN->getSpelling()))
        RequestedDWARFVersion = ExplicitVersion;
    // Clamp effective DWARF version to the max supported by the toolchain.
    EffectiveDWARFVersion =
        std::min(RequestedDWARFVersion, TC.getMaxDwarfVersion());
  }

  // -gline-directives-only supported only for the DWARF debug info.
  if (RequestedDWARFVersion == 0 &&
      DebugInfoKind == codegenoptions::DebugDirectivesOnly)
    DebugInfoKind = codegenoptions::NoDebugInfo;

  // strict DWARF is set to false by default. But for DBX, we need it to be set
  // as true by default.
  if (const Arg *A = Args.getLastArg(options::OPT_gstrict_dwarf))
    (void)checkDebugInfoOption(A, Args, D, TC);
  if (Args.hasFlag(options::OPT_gstrict_dwarf, options::OPT_gno_strict_dwarf,
                   DebuggerTuning == llvm::DebuggerKind::DBX))
    CmdArgs.push_back("-gstrict-dwarf");

  // And we handle flag -grecord-gcc-switches later with DWARFDebugFlags.
  Args.ClaimAllArgs(options::OPT_g_flags_Group);

  // Column info is included by default for everything except SCE and
  // CodeView. Clang doesn't track end columns, just starting columns, which,
  // in theory, is fine for CodeView (and PDB).  In practice, however, the
  // Microsoft debuggers don't handle missing end columns well, and the AIX
  // debugger DBX also doesn't handle the columns well, so it's better not to
  // include any column info.
  if (const Arg *A = Args.getLastArg(options::OPT_gcolumn_info))
    (void)checkDebugInfoOption(A, Args, D, TC);
  if (!Args.hasFlag(options::OPT_gcolumn_info, options::OPT_gno_column_info,
                    !EmitCodeView &&
                        (DebuggerTuning != llvm::DebuggerKind::SCE &&
                         DebuggerTuning != llvm::DebuggerKind::DBX)))
    CmdArgs.push_back("-gno-column-info");

  // FIXME: Move backend command line options to the module.
  // If -gline-tables-only or -gline-directives-only is the last option it wins.
  if (const Arg *A = Args.getLastArg(options::OPT_gmodules))
    if (checkDebugInfoOption(A, Args, D, TC)) {
      if (DebugInfoKind != codegenoptions::DebugLineTablesOnly &&
          DebugInfoKind != codegenoptions::DebugDirectivesOnly) {
        DebugInfoKind = codegenoptions::DebugInfoConstructor;
        CmdArgs.push_back("-dwarf-ext-refs");
        CmdArgs.push_back("-fmodule-format=obj");
      }
    }

  if (T.isOSBinFormatELF() && SplitDWARFInlining)
    CmdArgs.push_back("-fsplit-dwarf-inlining");

  // After we've dealt with all combinations of things that could
  // make DebugInfoKind be other than None or DebugLineTablesOnly,
  // figure out if we need to "upgrade" it to standalone debug info.
  // We parse these two '-f' options whether or not they will be used,
  // to claim them even if you wrote "-fstandalone-debug -gline-tables-only"
  bool NeedFullDebug = Args.hasFlag(
      options::OPT_fstandalone_debug, options::OPT_fno_standalone_debug,
      DebuggerTuning == llvm::DebuggerKind::LLDB ||
          TC.GetDefaultStandaloneDebug());
  if (const Arg *A = Args.getLastArg(options::OPT_fstandalone_debug))
    (void)checkDebugInfoOption(A, Args, D, TC);

  if (DebugInfoKind == codegenoptions::LimitedDebugInfo ||
      DebugInfoKind == codegenoptions::DebugInfoConstructor) {
    if (Args.hasFlag(options::OPT_fno_eliminate_unused_debug_types,
                     options::OPT_feliminate_unused_debug_types, false))
      DebugInfoKind = codegenoptions::UnusedTypeInfo;
    else if (NeedFullDebug)
      DebugInfoKind = codegenoptions::FullDebugInfo;
  }

#if INTEL_CUSTOMIZATION
  if (D.IsIntelMode() && DebugInfoKind == codegenoptions::DebugInfoConstructor)
    DebugInfoKind = codegenoptions::LimitedDebugInfo;
#endif // INTEL_CUSTOMIZATION

  if (Args.hasFlag(options::OPT_gembed_source, options::OPT_gno_embed_source,
                   false)) {
    // Source embedding is a vendor extension to DWARF v5. By now we have
    // checked if a DWARF version was stated explicitly, and have otherwise
    // fallen back to the target default, so if this is still not at least 5
    // we emit an error.
    const Arg *A = Args.getLastArg(options::OPT_gembed_source);
    if (RequestedDWARFVersion < 5)
      D.Diag(diag::err_drv_argument_only_allowed_with)
          << A->getAsString(Args) << "-gdwarf-5";
    else if (EffectiveDWARFVersion < 5)
      // The toolchain has reduced allowed dwarf version, so we can't enable
      // -gembed-source.
      D.Diag(diag::warn_drv_dwarf_version_limited_by_target)
          << A->getAsString(Args) << TC.getTripleString() << 5
          << EffectiveDWARFVersion;
    else if (checkDebugInfoOption(A, Args, D, TC))
      CmdArgs.push_back("-gembed-source");
  }

#if INTEL_CUSTOMIZATION
  // Pass -traceback to the cc1 and require the minimal debug info if
  // necessary.
  if (Args.hasArg(options::OPT_traceback)) {
    if (!T.isX86()) {
      D.Diag(diag::err_drv_unsupported_opt_for_target)
          << Args.getLastArg(options::OPT_traceback)->getAsString(Args)
          << T.str();
    } else {
      CmdArgs.push_back("-traceback");
      // traceback needs debug info about line and PC delta at least.
      if (DebugInfoKind < codegenoptions::DebugDirectivesOnly)
        DebugInfoKind = codegenoptions::DebugDirectivesOnly;
    }
  }
#endif // INTEL_CUSTOMIZATION

  if (EmitCodeView) {
    CmdArgs.push_back("-gcodeview");

    // Emit codeview type hashes if requested.
    if (Args.hasFlag(options::OPT_gcodeview_ghash,
                     options::OPT_gno_codeview_ghash, false)) {
      CmdArgs.push_back("-gcodeview-ghash");
    }
  }

  // Omit inline line tables if requested.
  if (Args.hasFlag(options::OPT_gno_inline_line_tables,
                   options::OPT_ginline_line_tables, false)) {
    CmdArgs.push_back("-gno-inline-line-tables");
  }

  // When emitting remarks, we need at least debug lines in the output.
  if (willEmitRemarks(Args) &&
      DebugInfoKind <= codegenoptions::DebugDirectivesOnly)
    DebugInfoKind = codegenoptions::DebugLineTablesOnly;

  // Adjust the debug info kind for the given toolchain.
  TC.adjustDebugInfoKind(DebugInfoKind, Args);

  RenderDebugEnablingArgs(Args, CmdArgs, DebugInfoKind, EffectiveDWARFVersion,
                          DebuggerTuning);

  // -fdebug-macro turns on macro debug info generation.
  if (Args.hasFlag(options::OPT_fdebug_macro, options::OPT_fno_debug_macro,
                   false))
    if (checkDebugInfoOption(Args.getLastArg(options::OPT_fdebug_macro), Args,
                             D, TC))
      CmdArgs.push_back("-debug-info-macro");

  // -ggnu-pubnames turns on gnu style pubnames in the backend.
  const auto *PubnamesArg =
      Args.getLastArg(options::OPT_ggnu_pubnames, options::OPT_gno_gnu_pubnames,
                      options::OPT_gpubnames, options::OPT_gno_pubnames);
  if (DwarfFission != DwarfFissionKind::None ||
      (PubnamesArg && checkDebugInfoOption(PubnamesArg, Args, D, TC)))
    if (!PubnamesArg ||
        (!PubnamesArg->getOption().matches(options::OPT_gno_gnu_pubnames) &&
         !PubnamesArg->getOption().matches(options::OPT_gno_pubnames)))
      CmdArgs.push_back(PubnamesArg && PubnamesArg->getOption().matches(
                                           options::OPT_gpubnames)
                            ? "-gpubnames"
                            : "-ggnu-pubnames");

  if (Args.hasFlag(options::OPT_fdebug_ranges_base_address,
                   options::OPT_fno_debug_ranges_base_address, false)) {
    CmdArgs.push_back("-fdebug-ranges-base-address");
  }

#if INTEL_CUSTOMIZATION
  if (Args.hasFlag(options::OPT_fmerge_debug_strings,
                   options::OPT_fno_merge_debug_strings, false)) {
    CmdArgs.push_back("-mllvm");
    CmdArgs.push_back("-dwarf-inlined-strings=Disable");
  }

  if (Args.hasFlag(options::OPT_fno_merge_debug_strings,
                   options::OPT_fmerge_debug_strings, false)) {
    CmdArgs.push_back("-mllvm");
    CmdArgs.push_back("-dwarf-inlined-strings=Enable");
  }
#endif // INTEL_CUSTOMIZATION

  // -gdwarf-aranges turns on the emission of the aranges section in the
  // backend.
  // Always enabled for SCE tuning.
  bool NeedAranges = DebuggerTuning == llvm::DebuggerKind::SCE;
  if (const Arg *A = Args.getLastArg(options::OPT_gdwarf_aranges))
    NeedAranges = checkDebugInfoOption(A, Args, D, TC) || NeedAranges;
  if (NeedAranges) {
    CmdArgs.push_back("-mllvm");
    CmdArgs.push_back("-generate-arange-section");
  }

  if (Args.hasFlag(options::OPT_fforce_dwarf_frame,
                   options::OPT_fno_force_dwarf_frame, false))
    CmdArgs.push_back("-fforce-dwarf-frame");

  if (Args.hasFlag(options::OPT_fdebug_types_section,
                   options::OPT_fno_debug_types_section, false)) {
    if (!(T.isOSBinFormatELF() || T.isOSBinFormatWasm())) {
      D.Diag(diag::err_drv_unsupported_opt_for_target)
          << Args.getLastArg(options::OPT_fdebug_types_section)
                 ->getAsString(Args)
          << T.getTriple();
    } else if (checkDebugInfoOption(
                   Args.getLastArg(options::OPT_fdebug_types_section), Args, D,
                   TC)) {
      CmdArgs.push_back("-mllvm");
      CmdArgs.push_back("-generate-type-units");
    }
  }

  // To avoid join/split of directory+filename, the integrated assembler prefers
  // the directory form of .file on all DWARF versions. GNU as doesn't allow the
  // form before DWARF v5.
  if (!Args.hasFlag(options::OPT_fdwarf_directory_asm,
                    options::OPT_fno_dwarf_directory_asm,
                    TC.useIntegratedAs() || EffectiveDWARFVersion >= 5))
    CmdArgs.push_back("-fno-dwarf-directory-asm");

  // Decide how to render forward declarations of template instantiations.
  // SCE wants full descriptions, others just get them in the name.
  if (DebuggerTuning == llvm::DebuggerKind::SCE)
    CmdArgs.push_back("-debug-forward-template-params");

  // Do we need to explicitly import anonymous namespaces into the parent
  // scope?
  if (DebuggerTuning == llvm::DebuggerKind::SCE)
    CmdArgs.push_back("-dwarf-explicit-import");

  renderDwarfFormat(D, T, Args, CmdArgs, EffectiveDWARFVersion);
  RenderDebugInfoCompressionArgs(Args, CmdArgs, D, TC);

#if INTEL_CUSTOMIZATION
  if (Args.hasFlag(options::OPT_gintel_opencl_builtin_types,
                   options::OPT_gno_intel_opencl_builtin_types,
                   false))
      CmdArgs.push_back("-gintel-opencl-builtin-types");
  if (const Arg *A = Args.getLastArg(options::OPT_mdebug_line_version_EQ)) {
    StringRef Value = A->getValue();
    CmdArgs.push_back("-mllvm");
    CmdArgs.push_back(Args.MakeArgString("-debug-line-version=" + Twine(Value)));
  }
#endif // INTEL_CUSTOMIZATION
}

#if INTEL_CUSTOMIZATION
static void RenderUnrollOptions(const Driver &D, const ArgList &Args,
                                ArgStringList &CmdArgs) {
  Arg *A = Args.getLastArg(options::OPT_funroll_loops,
                           options::OPT_fno_unroll_loops, options::OPT_unroll);
  if (!A)
    return;
  // Handle -unroll first
  if (A->getOption().matches(options::OPT_unroll)) {
    StringRef Value(A->getValue());
    if (Value.empty()) {
      CmdArgs.push_back("-funroll-loops");
      return;
    }
    int ValInt = 0;
    if (Value.getAsInteger(0, ValInt)) {
      D.Diag(diag::err_drv_invalid_argument_to_option)
          << Value << A->getOption().getName();
      return;
    }
    if (ValInt == 0) {
      CmdArgs.push_back("-fno-unroll-loops");
      return;
    }
    CmdArgs.push_back("-funroll-loops");
    // The additional unroll factor is handled in addIntelOptimizationArgs()
    return;
  }
  CmdArgs.push_back(Args.MakeArgString(A->getAsString(Args)));
}

static std::string getMSVCOptimizationLevel(const Arg &A) {
  // We need to handle SLASH_O variants for SPIR OpenMP offloading.
  // FIXME: This should be automatically handled with a TranslateArg
  // pass for SPIR offload on Windows, but that isn't happening.
  StringRef OptLevel;
  OptLevel = llvm::StringSwitch<StringRef>(A.getValue())
                 .Cases("1", "s", "s")
                 .Cases("2", "x", "t", "2")
                 .Case("3", "3")
                 .Case("d", "0")
                 .Default("");
  if (!OptLevel.empty())
    return std::string("-O" + OptLevel.str());
  return "";
}
#endif // INTEL_CUSTOMIZATION

/// Check whether the given input tree contains any wrapper actions
static bool ContainsWrapperAction(const Action *A) {
  if (isa<OffloadWrapperJobAction>(A))
    return true;
  for (const auto &AI : A->inputs())
    if (ContainsWrapperAction(AI))
      return true;

  return false;
}

// Put together an external compiler compilation call which is used instead
// of the clang invocation for the host compile of an offload compilation.
// Enabling command line:  clang++ -fsycl -fsycl-host-compiler=<HostExe>
//                         <ClangOpts> -fsycl-host-compiler-options=<HostOpts>
// Any <ClangOpts> used which are phase limiting (preprocessing, assembly,
// object generation) are specifically handled here by specifying the
// equivalent phase limiting option(s).
// It is expected that any user <HostOpts> options passed will be placed
// after any implied options set here.  This will have overriding behaviors
// for any options which are considered to be evaluated from left to right.
// Specifying any <HostOpts> option which conficts any of the implied options
// will result in undefined behavior.  Potential conflicting options:
//  * Output specification options (-o, -Fo, -Fa, etc)
//  * Phase limiting options (-E, -c, -P, etc)
void Clang::ConstructHostCompilerJob(Compilation &C, const JobAction &JA,
                                     const InputInfo &Output,
                                     const InputInfoList &Inputs,
                                     const llvm::opt::ArgList &TCArgs) const {

  // The Host compilation step that occurs here is constructed based on the
  // input from the user.  This consists of the compiler to call and the
  // options that will be used during the compilation.
  ArgStringList HostCompileArgs;
  const InputInfo &InputFile = Inputs.front();
  const ToolChain &TC = getToolChain();

  // Input file.
  HostCompileArgs.push_back(InputFile.getFilename());

  // When performing the host compilation, we are expecting to only be
  // creating intermediate files, namely preprocessor output, assembly or
  // object files.
  // We are making assumptions in regards to what options are used to
  // generate these intermediate files.
  //                gcc/g++/clang/clang++/default | cl
  //  Object:                   -c                | -c
  //  Preprocessed:             -E                | -P -Fi<file>
  //  Assembly:                 -S                | -c -Fa<file>
  //  Header Input:        -include <file>        | -FI <file>
  //
  // The options used are determined by the compiler name and target triple.
  Arg *HostCompilerDefArg =
      TCArgs.getLastArg(options::OPT_fsycl_host_compiler_EQ);
  assert(HostCompilerDefArg && "Expected host compiler designation.");

  bool OutputAdded = false;
  StringRef CompilerName =
      llvm::sys::path::stem(HostCompilerDefArg->getValue());
  if (CompilerName.empty())
    TC.getDriver().Diag(diag::err_drv_missing_arg_mtp)
        << HostCompilerDefArg->getAsString(TCArgs);
  // FIXME: Consider requiring user input to specify a compatibility class
  // to determine the type of host compiler being used.
  SmallVector<StringRef, 4> MSVCCompilers = {"cl", "clang-cl", "icl"};
  bool IsMSVCHostCompiler =
      std::find(MSVCCompilers.begin(), MSVCCompilers.end(), CompilerName) !=
      MSVCCompilers.end();

  auto addMSVCOutputFile = [&](StringRef Opt) {
    SmallString<128> OutOpt(Opt);
    OutOpt += Output.getFilename();
    HostCompileArgs.push_back(TCArgs.MakeArgString(OutOpt));
    OutputAdded = true;
  };
  // FIXME: Reuse existing toolchains which are already supported to put
  // together the options.
  // FIXME: For any potential obscure host compilers that do not use the
  // 'standard' set of options, we should provide a user interface that allows
  // users to override the implied options.
  if (isa<PreprocessJobAction>(JA)) {
    if (IsMSVCHostCompiler) {
      // Check the output file, if it is 'stdout' we want to use -E.
      if (StringRef(Output.getFilename()).equals("-")) {
        HostCompileArgs.push_back("-E");
        OutputAdded = true;
      } else {
        HostCompileArgs.push_back("-P");
        addMSVCOutputFile("-Fi");
      }
    } else
      HostCompileArgs.push_back("-E");
  } else if (isa<AssembleJobAction>(JA)) {
    HostCompileArgs.push_back("-c");
    if (IsMSVCHostCompiler)
      addMSVCOutputFile("-Fo");
  } else {
    assert((isa<CompileJobAction, BackendJobAction>(JA)) &&
           "Invalid action for external host compilation tool.");
    if (JA.getType() == types::TY_PP_Asm) {
      if (IsMSVCHostCompiler) {
        HostCompileArgs.push_back("-c");
        addMSVCOutputFile("-Fa");
        // The MSVC Compiler does not have a way to just create the assembly
        // file so we create the assembly file and object file, and redirect
        // the object file to a temporary.
        std::string ObjTmpName = C.getDriver().GetTemporaryPath("host", "obj");
        StringRef WrapperFileName =
            C.addTempFile(C.getArgs().MakeArgString(ObjTmpName));
        SmallString<128> ObjOutOpt("-Fo");
        ObjOutOpt += WrapperFileName;
        HostCompileArgs.push_back(C.getArgs().MakeArgString(ObjOutOpt));
      } else
        HostCompileArgs.push_back("-S");
    } else {
      TC.getDriver().Diag(diag::err_drv_output_type_with_host_compiler);
    }
  }

  // Add the integration header.
  StringRef Header =
      TC.getDriver().getIntegrationHeader(InputFile.getBaseInput());
  if (types::getPreprocessedType(InputFile.getType()) != types::TY_INVALID &&
      !Header.empty()) {
    HostCompileArgs.push_back(IsMSVCHostCompiler ? "-FI" : "-include");
    HostCompileArgs.push_back(TCArgs.MakeArgString(Header));
  }

  // Add directory in which the original source file resides, as there could
  // be headers that need to be picked up from there.
  SmallString<128> SourcePath(InputFile.getBaseInput());
  llvm::sys::path::remove_filename(SourcePath);
  if (!SourcePath.empty()) {
    HostCompileArgs.push_back("-I");
    HostCompileArgs.push_back(TCArgs.MakeArgString(SourcePath));
  } else if (llvm::ErrorOr<std::string> CWD =
                 TC.getDriver().getVFS().getCurrentWorkingDirectory()) {
    HostCompileArgs.push_back("-I");
    HostCompileArgs.push_back(TCArgs.MakeArgString(*CWD));
  }

  // Add default header search directories.
  SmallString<128> BaseDir(C.getDriver().Dir);
  llvm::sys::path::append(BaseDir, "..", "include");
  SmallString<128> SYCLDir(BaseDir);
  llvm::sys::path::append(SYCLDir, "sycl");
  HostCompileArgs.push_back("-I");
  HostCompileArgs.push_back(TCArgs.MakeArgString(SYCLDir));
  HostCompileArgs.push_back("-I");
  HostCompileArgs.push_back(TCArgs.MakeArgString(BaseDir));

  if (!OutputAdded) {
    // Add output file to the command line.  This is assumed to be prefaced
    // with the '-o' option that is used to designate the output file.
    HostCompileArgs.push_back("-o");
    HostCompileArgs.push_back(Output.getFilename());
  }

  SmallString<128> ExecPath;
  if (HostCompilerDefArg) {
    ExecPath = HostCompilerDefArg->getValue();
    if (!ExecPath.empty() && ExecPath == llvm::sys::path::stem(ExecPath))
      ExecPath = TC.GetProgramPath(ExecPath.c_str());
  }

  // Add any user-specified arguments.
  if (Arg *HostCompilerOptsArg =
          TCArgs.getLastArg(options::OPT_fsycl_host_compiler_options_EQ)) {
    SmallVector<const char *, 8> TargetArgs;
    llvm::BumpPtrAllocator BPA;
    llvm::StringSaver S(BPA);
    // Tokenize the string.
    llvm::cl::TokenizeGNUCommandLine(HostCompilerOptsArg->getValue(), S,
                                     TargetArgs);
    llvm::transform(TargetArgs, std::back_inserter(HostCompileArgs),
                    [&TCArgs](StringRef A) { return TCArgs.MakeArgString(A); });
  }
  const Tool *T = TC.SelectTool(JA);
  auto Cmd = std::make_unique<Command>(JA, *T, ResponseFileSupport::None(),
                                       TCArgs.MakeArgString(ExecPath),
                                       HostCompileArgs, None);

  C.addCommand(std::move(Cmd));
}

void Clang::ConstructJob(Compilation &C, const JobAction &JA,
                         const InputInfo &Output, const InputInfoList &Inputs,
                         const ArgList &Args, const char *LinkingOutput) const {
  const auto &TC = getToolChain();
  const llvm::Triple &RawTriple = TC.getTriple();
  const llvm::Triple &Triple = TC.getEffectiveTriple();
  const std::string &TripleStr = Triple.getTriple();

  bool KernelOrKext =
      Args.hasArg(options::OPT_mkernel, options::OPT_fapple_kext);
  const Driver &D = TC.getDriver();
  ArgStringList CmdArgs;

  // Check number of inputs for sanity. We need at least one input.
  assert(Inputs.size() >= 1 && "Must have at least one input.");
  // CUDA/HIP compilation may have multiple inputs (source file + results of
  // device-side compilations).
  // OpenMP device jobs take the host IR as a second input.
  // SYCL host jobs accept the integration header from the device-side
  // compilation as a second input.
  // Module precompilation accepts a list of header files to include as part
  // of the module.
  // All other jobs are expected to have exactly one input.
  bool IsCuda = JA.isOffloading(Action::OFK_Cuda);
  bool IsCudaDevice = JA.isDeviceOffloading(Action::OFK_Cuda);
  bool IsHIP = JA.isOffloading(Action::OFK_HIP);
  bool IsHIPDevice = JA.isDeviceOffloading(Action::OFK_HIP);
  bool IsOpenMPDevice = JA.isDeviceOffloading(Action::OFK_OpenMP);
  bool IsSYCLOffloadDevice = JA.isDeviceOffloading(Action::OFK_SYCL);
  bool IsSYCL = JA.isOffloading(Action::OFK_SYCL);
  bool IsHeaderModulePrecompile = isa<HeaderModulePrecompileJobAction>(JA);
  assert((IsCuda || IsHIP || (IsOpenMPDevice && Inputs.size() == 2) || IsSYCL ||
          IsHeaderModulePrecompile || Inputs.size() == 1) &&
         "Unable to handle multiple inputs.");

  // Perform the SYCL host compilation using an external compiler if the user
  // requested.
  if (Args.hasArg(options::OPT_fsycl_host_compiler_EQ) && IsSYCL &&
      !IsSYCLOffloadDevice) {
    ConstructHostCompilerJob(C, JA, Output, Inputs, Args);
    return;
  }
  bool IsDeviceOffloadAction = !(JA.isDeviceOffloading(Action::OFK_None) ||
                                 JA.isDeviceOffloading(Action::OFK_Host));
  bool IsUsingLTO = D.isUsingLTO(IsDeviceOffloadAction);
  auto LTOMode = D.getLTOMode(IsDeviceOffloadAction);

  // A header module compilation doesn't have a main input file, so invent a
  // fake one as a placeholder.
  const char *ModuleName = [&]{
    auto *ModuleNameArg = Args.getLastArg(options::OPT_fmodule_name_EQ);
    return ModuleNameArg ? ModuleNameArg->getValue() : "";
  }();
  InputInfo HeaderModuleInput(Inputs[0].getType(), ModuleName, ModuleName);

  const InputInfo &Input =
      IsHeaderModulePrecompile ? HeaderModuleInput : Inputs[0];

  InputInfoList ModuleHeaderInputs;
  const InputInfo *CudaDeviceInput = nullptr;
  const InputInfo *OpenMPDeviceInput = nullptr;
  const InputInfo *SYCLDeviceInput = nullptr;
  for (const InputInfo &I : Inputs) {
    if (&I == &Input) {
      // This is the primary input.
    } else if (IsHeaderModulePrecompile &&
               types::getPrecompiledType(I.getType()) == types::TY_PCH) {
      types::ID Expected = HeaderModuleInput.getType();
      if (I.getType() != Expected) {
        D.Diag(diag::err_drv_module_header_wrong_kind)
            << I.getFilename() << types::getTypeName(I.getType())
            << types::getTypeName(Expected);
      }
      ModuleHeaderInputs.push_back(I);
    } else if ((IsCuda || IsHIP) && !CudaDeviceInput) {
      CudaDeviceInput = &I;
    } else if (IsOpenMPDevice && !OpenMPDeviceInput) {
      OpenMPDeviceInput = &I;
    } else if (IsSYCL && !SYCLDeviceInput) {
      SYCLDeviceInput = &I;
    } else {
      llvm_unreachable("unexpectedly given multiple inputs");
    }
  }

  const llvm::Triple *AuxTriple =
      (IsSYCL || IsCuda || IsHIP) ? TC.getAuxTriple() : nullptr;
  bool IsWindowsMSVC = RawTriple.isWindowsMSVCEnvironment();
  bool IsIAMCU = RawTriple.isOSIAMCU();

  // Adjust IsWindowsXYZ for CUDA/HIP/SYCL compilations.  Even when compiling in
  // device mode (i.e., getToolchain().getTriple() is NVPTX/AMDGCN, not
  // Windows), we need to pass Windows-specific flags to cc1.
  if (IsCuda || IsHIP || IsSYCL)
    IsWindowsMSVC |= AuxTriple && AuxTriple->isWindowsMSVCEnvironment();

  // C++ is not supported for IAMCU.
  if (IsIAMCU && types::isCXX(Input.getType()))
    D.Diag(diag::err_drv_clang_unsupported) << "C++ for IAMCU";

  // Invoke ourselves in -cc1 mode.
  //
  // FIXME: Implement custom jobs for internal actions.
  CmdArgs.push_back("-cc1");

  // Add the "effective" target triple.
  CmdArgs.push_back("-triple");
  CmdArgs.push_back(Args.MakeArgString(TripleStr));

  if (const Arg *MJ = Args.getLastArg(options::OPT_MJ)) {
    DumpCompilationDatabase(C, MJ->getValue(), TripleStr, Output, Input, Args);
    Args.ClaimAllArgs(options::OPT_MJ);
  } else if (const Arg *GenCDBFragment =
                 Args.getLastArg(options::OPT_gen_cdb_fragment_path)) {
    DumpCompilationDatabaseFragmentToDir(GenCDBFragment->getValue(), C,
                                         TripleStr, Output, Input, Args);
    Args.ClaimAllArgs(options::OPT_gen_cdb_fragment_path);
  }

  if (IsCuda || IsHIP) {
    // We have to pass the triple of the host if compiling for a CUDA/HIP device
    // and vice-versa.
    std::string NormalizedTriple;
    if (JA.isDeviceOffloading(Action::OFK_Cuda) ||
        JA.isDeviceOffloading(Action::OFK_HIP))
      NormalizedTriple = C.getSingleOffloadToolChain<Action::OFK_Host>()
                             ->getTriple()
                             .normalize();
    else {
      // Host-side compilation.
      NormalizedTriple =
          (IsCuda ? C.getSingleOffloadToolChain<Action::OFK_Cuda>()
                  : C.getSingleOffloadToolChain<Action::OFK_HIP>())
              ->getTriple()
              .normalize();
      if (IsCuda) {
        // We need to figure out which CUDA version we're compiling for, as that
        // determines how we load and launch GPU kernels.
        auto *CTC = static_cast<const toolchains::CudaToolChain *>(
            C.getSingleOffloadToolChain<Action::OFK_Cuda>());
        assert(CTC && "Expected valid CUDA Toolchain.");
        if (CTC && CTC->CudaInstallation.version() != CudaVersion::UNKNOWN)
          CmdArgs.push_back(Args.MakeArgString(
              Twine("-target-sdk-version=") +
              CudaVersionToString(CTC->CudaInstallation.version())));
      }
    }
    CmdArgs.push_back("-aux-triple");
    CmdArgs.push_back(Args.MakeArgString(NormalizedTriple));
  }

  Arg *SYCLStdArg = Args.getLastArg(options::OPT_sycl_std_EQ);
#if INTEL_CUSTOMIZATION
  bool enableFuncPointers =
      Args.hasArg(options::OPT_fsycl_enable_function_pointers);
#endif // INTEL_CUSTOMIZATION

  if (IsSYCLOffloadDevice) {
    // Pass the triple of host when doing SYCL
    llvm::Triple AuxT = C.getDefaultToolChain().getTriple();
    std::string NormalizedTriple = AuxT.normalize();
    CmdArgs.push_back("-aux-triple");
    CmdArgs.push_back(Args.MakeArgString(NormalizedTriple));

    // We want to compile sycl kernels.
    CmdArgs.push_back("-fsycl-is-device");
    CmdArgs.push_back("-fdeclare-spirv-builtins");

    bool WantToDisableEarlyOptimizations = false;
#if INTEL_COLLAB
    // Default value for FPGA is false, for all other targets is true.
    if (Triple.getSubArch() == llvm::Triple::SPIRSubArch_fpga)
      WantToDisableEarlyOptimizations = true;
#endif // INTEL_COLLAB
    if (!Args.hasFlag(options::OPT_fsycl_early_optimizations,
                      options::OPT_fno_sycl_early_optimizations,
                      !WantToDisableEarlyOptimizations))
      CmdArgs.push_back("-fno-sycl-early-optimizations");
    else if (RawTriple.isSPIR()) {
      // Set `sycl-opt` option to configure LLVM passes for SPIR target
      CmdArgs.push_back("-mllvm");
      CmdArgs.push_back("-sycl-opt");
    }

    // Turn on Dead Parameter Elimination Optimization with early optimizations
    if (!(RawTriple.isNVPTX() || RawTriple.isAMDGCN()) &&
        Args.hasFlag(options::OPT_fsycl_dead_args_optimization,
                     options::OPT_fno_sycl_dead_args_optimization, false))
      CmdArgs.push_back("-fenable-sycl-dae");
    bool IsMSVC = AuxT.isWindowsMSVCEnvironment();
    if (IsMSVC) {
      CmdArgs.push_back("-fms-extensions");
      CmdArgs.push_back("-fms-compatibility");
      CmdArgs.push_back("-fdelayed-template-parsing");
      VersionTuple MSVT = TC.computeMSVCVersion(&D, Args);
      if (!MSVT.empty())
        CmdArgs.push_back(Args.MakeArgString("-fms-compatibility-version=" +
                                             MSVT.getAsString()));
      else {
        const char *LowestMSVCSupported =
            "19.10.25017"; // VS2017 v15.0 (initial release)
        CmdArgs.push_back(Args.MakeArgString(
            Twine("-fms-compatibility-version=") + LowestMSVCSupported));
      }
    }

#if INTEL_CUSTOMIZATION
    if (Args.hasFlag(options::OPT_fsycl_allow_func_ptr,
                     options::OPT_fno_sycl_allow_func_ptr,
                     enableFuncPointers)) {
#endif // INTEL_CUSTOMIZATION
      CmdArgs.push_back("-fsycl-allow-func-ptr");
    }

    if (!SYCLStdArg) {
      // The user had not pass SYCL version, thus we'll employ no-sycl-strict
      // to allow address-space unqualified pointers in function params/return
      // along with marking the same function with explicit SYCL_EXTERNAL
      CmdArgs.push_back("-Wno-sycl-strict");
    }

    // Add the integration header option to generate the header.
    StringRef Header(D.getIntegrationHeader(Input.getBaseInput()));
    if (!Header.empty()) {
      SmallString<128> HeaderOpt("-fsycl-int-header=");
      HeaderOpt.append(Header);
      CmdArgs.push_back(Args.MakeArgString(HeaderOpt));
    }

    if (!Args.hasArg(options::OPT_fno_sycl_use_footer)) {
      // Add the integration footer option to generated the footer.
      StringRef Footer(D.getIntegrationFooter(Input.getBaseInput()));
      if (!Footer.empty()) {
        SmallString<128> FooterOpt("-fsycl-int-footer=");
        FooterOpt.append(Footer);
        CmdArgs.push_back(Args.MakeArgString(FooterOpt));
      }
    }

    // Forward -fsycl-default-sub-group-size if in SYCL mode.
    Args.AddLastArg(CmdArgs, options::OPT_fsycl_default_sub_group_size);
  }
#if INTEL_CUSTOMIZATION
  if (enableFuncPointers) {
    CmdArgs.push_back("-fenable-variant-function-pointers");
    CmdArgs.push_back("-fenable-variant-virtual-calls");
  }
#endif // INTEL_CUSTOMIZATION

  if (IsSYCL) {
    // Set options for both host and device
    if (Arg *A = Args.getLastArg(options::OPT_fsycl_id_queries_fit_in_int,
                                 options::OPT_fno_sycl_id_queries_fit_in_int))
      A->render(Args, CmdArgs);

    if (SYCLStdArg) {
      SYCLStdArg->render(Args, CmdArgs);
      CmdArgs.push_back("-fsycl-std-layout-kernel-params");
    } else {
      // Ensure the default version in SYCL mode is 2020.
      CmdArgs.push_back("-sycl-std=2020");
    }

    if (!Args.hasFlag(options::OPT_fsycl_unnamed_lambda,
                      options::OPT_fno_sycl_unnamed_lambda))
      CmdArgs.push_back("-fno-sycl-unnamed-lambda");

    // Add the Unique ID prefix
    StringRef UniqueID = D.getSYCLUniqueID(Input.getBaseInput());
    if (!UniqueID.empty())
      CmdArgs.push_back(
          Args.MakeArgString(Twine("-fsycl-unique-prefix=") + UniqueID));

    // Disable parallel for range-rounding for anything involving FPGA
    auto SYCLTCRange = C.getOffloadToolChains<Action::OFK_SYCL>();
    bool HasFPGA = false;
    for (auto TI = SYCLTCRange.first, TE = SYCLTCRange.second; TI != TE; ++TI)
      if (TI->second->getTriple().getSubArch() ==
          llvm::Triple::SPIRSubArch_fpga) {
        HasFPGA = true;
        break;
      }
    if (HasFPGA)
      CmdArgs.push_back("-fsycl-disable-range-rounding");

    // Add any options that are needed specific to SYCL offload while
    // performing the host side compilation.
    if (!IsSYCLOffloadDevice) {
      // Add the -include option to add the integration header
      StringRef Header = D.getIntegrationHeader(Input.getBaseInput());
      // Do not add the integration header if we are compiling after the
      // integration footer has been applied.  Check for the append job
      // action to determine this.
      if (types::getPreprocessedType(Input.getType()) != types::TY_INVALID &&
          !Header.empty()) {
        CmdArgs.push_back("-include");
        CmdArgs.push_back(Args.MakeArgString(Header));
        // When creating dependency information, filter out the generated
        // header file.
        CmdArgs.push_back("-dependency-filter");
        CmdArgs.push_back(Args.MakeArgString(Header));
      }
      // Let the FE know we are doing a SYCL offload compilation, but we are
      // doing the host pass.
      CmdArgs.push_back("-fsycl-is-host");

      if (!D.IsCLMode()) {
        // SYCL library is guaranteed to work correctly only with dynamic
        // MSVC runtime.
        llvm::Triple AuxT = C.getDefaultToolChain().getTriple();
        if (AuxT.isWindowsMSVCEnvironment()) {
          CmdArgs.push_back("-D_MT");
          CmdArgs.push_back("-D_DLL");
        }
      }
    }
#if INTEL_CUSTOMIZATION
    if (Args.hasFlag(options::OPT_fsycl_unnamed_lambda,
                     options::OPT_fno_sycl_unnamed_lambda,
                     D.IsDPCPPMode()))
#endif // INTEL_CUSTOMIZATION
      CmdArgs.push_back("-fsycl-unnamed-lambda");
  }

#if INTEL_CUSTOMIZATION
  if (Args.hasFlag(options::OPT_fenable_variant_virtual_calls,
                   options::OPT_fno_enable_variant_virtual_calls, false))
    CmdArgs.push_back("-fenable-variant-virtual-call");
  if (Args.hasFlag(options::OPT_fenable_variant_function_pointers,
                   options::OPT_fno_enable_variant_function_pointers, false))
    CmdArgs.push_back("-fenable-variant-function-pointers");
#endif // INTEL_CUSTOMIZATION

  if (IsOpenMPDevice) {
    // We have to pass the triple of the host if compiling for an OpenMP device.
    std::string NormalizedTriple =
        C.getSingleOffloadToolChain<Action::OFK_Host>()
            ->getTriple()
            .normalize();
    CmdArgs.push_back("-aux-triple");
    CmdArgs.push_back(Args.MakeArgString(NormalizedTriple));
#if INTEL_CUSTOMIZATION
    if (Triple.isSPIR()) {
      llvm::Triple AuxT = C.getSingleOffloadToolChain<Action::OFK_Host>()
                             ->getTriple();
      bool IsMSVC = AuxT.isWindowsMSVCEnvironment();
      if (IsMSVC) {
        CmdArgs.push_back("-fms-extensions");
        CmdArgs.push_back("-fms-compatibility");
        CmdArgs.push_back("-fdelayed-template-parsing");
        VersionTuple MSVT = TC.computeMSVCVersion(&D, Args);
        if (!MSVT.empty())
          CmdArgs.push_back(Args.MakeArgString("-fms-compatibility-version=" +
                                               MSVT.getAsString()));
        else {
          const char *LowestMSVCSupported =
              "191025017"; // VS2017 v15.0 (initial release)
          CmdArgs.push_back(Args.MakeArgString(
              Twine("-fms-compatibility-version=") + LowestMSVCSupported));
        }
      }
      // TODO: We are adding -disable-lifetime-markers as a short term
      // solution (CMPLRLLVM-23037/CMPLRLLVM-23038)
      CmdArgs.push_back("-disable-lifetime-markers");
      // SPIR-V target requires LLVM BC emission, which cannot
      // be done if any Intel proprietary optimization kicks in,
      // so we have to disable all proprietary optimizations.
      CmdArgs.push_back("-disable-intel-proprietary-opts");

      // Add args specific to -fopenmp-target-simd
      if (Args.hasArg(options::OPT_fopenmp_target_simd)) {
        CmdArgs.push_back("-fopenmp-target-simd");
        CmdArgs.push_back("-mllvm");
        CmdArgs.push_back("-vpo-paropt-enable-device-simd-codegen");
        CmdArgs.push_back("-mllvm");
        CmdArgs.push_back("-vpo-paropt-emit-spirv-builtins");
        CmdArgs.push_back("-mllvm");
        CmdArgs.push_back("-vpo-paropt-gpu-execution-scheme=0");
        CmdArgs.push_back("-mllvm");
        CmdArgs.push_back("-enable-device-simd");
        CmdArgs.push_back("-mllvm");
        CmdArgs.push_back("-vpo-paropt-preserve-llvm-intrin");
      }
    }
#endif // INTEL_CUSTOMIZATION
  }

  if (Triple.isOSWindows() && (Triple.getArch() == llvm::Triple::arm ||
                               Triple.getArch() == llvm::Triple::thumb)) {
    unsigned Offset = Triple.getArch() == llvm::Triple::arm ? 4 : 6;
    unsigned Version = 0;
    bool Failure =
        Triple.getArchName().substr(Offset).consumeInteger(10, Version);
    if (Failure || Version < 7)
      D.Diag(diag::err_target_unsupported_arch) << Triple.getArchName()
                                                << TripleStr;
  }

  // Push all default warning arguments that are specific to
  // the given target.  These come before user provided warning options
  // are provided.
  TC.addClangWarningOptions(CmdArgs);

  // FIXME: Subclass ToolChain for SPIR and move this to addClangWarningOptions.
  if (Triple.isSPIR())
    CmdArgs.push_back("-Wspir-compat");

  // Select the appropriate action.
  RewriteKind rewriteKind = RK_None;

  // If CollectArgsForIntegratedAssembler() isn't called below, claim the args
  // it claims when not running an assembler. Otherwise, clang would emit
  // "argument unused" warnings for assembler flags when e.g. adding "-E" to
  // flags while debugging something. That'd be somewhat inconvenient, and it's
  // also inconsistent with most other flags -- we don't warn on
  // -ffunction-sections not being used in -E mode either for example, even
  // though it's not really used either.
  if (!isa<AssembleJobAction>(JA)) {
    // The args claimed here should match the args used in
    // CollectArgsForIntegratedAssembler().
    if (TC.useIntegratedAs()) {
      Args.ClaimAllArgs(options::OPT_mrelax_all);
      Args.ClaimAllArgs(options::OPT_mno_relax_all);
      Args.ClaimAllArgs(options::OPT_mincremental_linker_compatible);
      Args.ClaimAllArgs(options::OPT_mno_incremental_linker_compatible);
      switch (C.getDefaultToolChain().getArch()) {
      case llvm::Triple::arm:
      case llvm::Triple::armeb:
      case llvm::Triple::thumb:
      case llvm::Triple::thumbeb:
        Args.ClaimAllArgs(options::OPT_mimplicit_it_EQ);
        break;
      default:
        break;
      }
    }
    Args.ClaimAllArgs(options::OPT_Wa_COMMA);
    Args.ClaimAllArgs(options::OPT_Xassembler);
  }

  if (isa<AnalyzeJobAction>(JA)) {
    assert(JA.getType() == types::TY_Plist && "Invalid output type.");
    CmdArgs.push_back("-analyze");
  } else if (isa<MigrateJobAction>(JA)) {
    CmdArgs.push_back("-migrate");
  } else if (isa<PreprocessJobAction>(JA)) {
    if (Output.getType() == types::TY_Dependencies)
      CmdArgs.push_back("-Eonly");
    else {
      CmdArgs.push_back("-E");
      if (Args.hasArg(options::OPT_rewrite_objc) &&
          !Args.hasArg(options::OPT_g_Group))
        CmdArgs.push_back("-P");
    }
  } else if (isa<AssembleJobAction>(JA)) {
    if (IsSYCLOffloadDevice) {
      CmdArgs.push_back("-emit-llvm-bc");
    } else {
      CmdArgs.push_back("-emit-obj");
      CollectArgsForIntegratedAssembler(C, Args, CmdArgs, D);
    }

    // Also ignore explicit -force_cpusubtype_ALL option.
    (void)Args.hasArg(options::OPT_force__cpusubtype__ALL);
  } else if (isa<PrecompileJobAction>(JA)) {
    if (JA.getType() == types::TY_Nothing)
      CmdArgs.push_back("-fsyntax-only");
    else if (JA.getType() == types::TY_ModuleFile)
      CmdArgs.push_back(IsHeaderModulePrecompile
                            ? "-emit-header-module"
                            : "-emit-module-interface");
    else
      CmdArgs.push_back("-emit-pch");
  } else if (isa<VerifyPCHJobAction>(JA)) {
    CmdArgs.push_back("-verify-pch");
  } else {
    assert((isa<CompileJobAction>(JA) || isa<BackendJobAction>(JA)) &&
           "Invalid action for clang tool.");
    if (JA.getType() == types::TY_Nothing) {
      CmdArgs.push_back("-fsyntax-only");
    } else if (JA.getType() == types::TY_LLVM_IR ||
               JA.getType() == types::TY_LTO_IR) {
      CmdArgs.push_back("-emit-llvm");
    } else if (JA.getType() == types::TY_LLVM_BC ||
               JA.getType() == types::TY_LTO_BC) {
      // Emit textual llvm IR for AMDGPU offloading for -emit-llvm -S
      if (Triple.isAMDGCN() && IsOpenMPDevice && Args.hasArg(options::OPT_S) &&
          Args.hasArg(options::OPT_emit_llvm)) {
        CmdArgs.push_back("-emit-llvm");
      } else {
        CmdArgs.push_back("-emit-llvm-bc");
      }
    } else if (JA.getType() == types::TY_IFS ||
               JA.getType() == types::TY_IFS_CPP) {
      StringRef ArgStr =
          Args.hasArg(options::OPT_interface_stub_version_EQ)
              ? Args.getLastArgValue(options::OPT_interface_stub_version_EQ)
              : "ifs-v1";
      CmdArgs.push_back("-emit-interface-stubs");
      CmdArgs.push_back(
          Args.MakeArgString(Twine("-interface-stub-version=") + ArgStr.str()));
    } else if (JA.getType() == types::TY_PP_Asm) {
      CmdArgs.push_back("-S");
    } else if (JA.getType() == types::TY_AST) {
      CmdArgs.push_back("-emit-pch");
    } else if (JA.getType() == types::TY_ModuleFile) {
      CmdArgs.push_back("-module-file-info");
    } else if (JA.getType() == types::TY_RewrittenObjC) {
      CmdArgs.push_back("-rewrite-objc");
      rewriteKind = RK_NonFragile;
    } else if (JA.getType() == types::TY_RewrittenLegacyObjC) {
      CmdArgs.push_back("-rewrite-objc");
      rewriteKind = RK_Fragile;
    } else {
      assert(JA.getType() == types::TY_PP_Asm && "Unexpected output type!");
    }

    // Preserve use-list order by default when emitting bitcode, so that
    // loading the bitcode up in 'opt' or 'llc' and running passes gives the
    // same result as running passes here.  For LTO, we don't need to preserve
    // the use-list order, since serialization to bitcode is part of the flow.
    if (JA.getType() == types::TY_LLVM_BC)
      CmdArgs.push_back("-emit-llvm-uselists");

    if (IsUsingLTO) {
      if (!IsDeviceOffloadAction) {
        if (Args.hasArg(options::OPT_flto))
          CmdArgs.push_back("-flto");
        else {
          if (D.getLTOMode() == LTOK_Thin)
            CmdArgs.push_back("-flto=thin");
          else
            CmdArgs.push_back("-flto=full");
        }
        CmdArgs.push_back("-flto-unit");
      } else if (Triple.isAMDGPU()) {
        // Only AMDGPU supports device-side LTO
        assert(LTOMode == LTOK_Full || LTOMode == LTOK_Thin);
        CmdArgs.push_back(Args.MakeArgString(
            Twine("-flto=") + (LTOMode == LTOK_Thin ? "thin" : "full")));
        CmdArgs.push_back("-flto-unit");
      } else {
        D.Diag(diag::err_drv_unsupported_opt_for_target)
            << Args.getLastArg(options::OPT_foffload_lto,
                               options::OPT_foffload_lto_EQ)
                   ->getAsString(Args)
            << Triple.getTriple();
      }
    }
  }

  if (const Arg *A = Args.getLastArg(options::OPT_fthinlto_index_EQ)) {
    if (!types::isLLVMIR(Input.getType()))
      D.Diag(diag::err_drv_arg_requires_bitcode_input) << A->getAsString(Args);
    Args.AddLastArg(CmdArgs, options::OPT_fthinlto_index_EQ);
  }

  if (Args.getLastArg(options::OPT_fthin_link_bitcode_EQ))
    Args.AddLastArg(CmdArgs, options::OPT_fthin_link_bitcode_EQ);

  if (Args.getLastArg(options::OPT_save_temps_EQ))
    Args.AddLastArg(CmdArgs, options::OPT_save_temps_EQ);

#if INTEL_CUSTOMIZATION
  auto AddOptLevel = [&]() {
    if (D.IsIntelMode() && IsOpenMPDevice && Triple.isSPIR() &&
        !Args.hasArg(options::OPT_O_Group)) {
      if (Args.hasArg(options::OPT_fopenmp_target_simd)) {
        // Force at least -O2, if explicit SIMD support is requested.
        CmdArgs.push_back("-O2");
        return;
      }
    }

    bool SkipO =
        Args.hasArg(options::OPT_fsycl_link_EQ) && ContainsWrapperAction(&JA);
    const Arg *A = Args.getLastArg(options::OPT_O_Group, options::OPT__SLASH_O);
    // Manually translate -O4 to -O3; let clang reject others.
    // When compiling a wrapped binary, do not optimize.
    if (!SkipO && A) {
      if (A->getOption().matches(options::OPT_O4) ||
          (A->getOption().matches(options::OPT_Ofast) && D.IsIntelMode())) {
        CmdArgs.push_back("-O3");
        if (A->getOption().matches(options::OPT_O4))
          D.Diag(diag::warn_O4_is_O3);
      } else {
        if (A->getOption().matches(options::OPT__SLASH_O)) {
          if (IsOpenMPDevice && Triple.isSPIR()) {
            std::string Opt(getMSVCOptimizationLevel(*A));
            if (!Opt.empty())
              CmdArgs.push_back(Args.MakeArgString(Opt));
          }
          // Do not render with SLASH_O
          return;
        }
        A->render(Args, CmdArgs);
      }
    }
  };
  if (Args.hasArg(options::OPT_fopenmp_stable_file_id))
    CmdArgs.push_back("-fopenmp-stable-file-id");
#endif // INTEL_CUSTOMIZATION
  auto *MemProfArg = Args.getLastArg(options::OPT_fmemory_profile,
                                     options::OPT_fmemory_profile_EQ,
                                     options::OPT_fno_memory_profile);
  if (MemProfArg &&
      !MemProfArg->getOption().matches(options::OPT_fno_memory_profile))
    MemProfArg->render(Args, CmdArgs);

  // Embed-bitcode option.
  // Only white-listed flags below are allowed to be embedded.
  if (C.getDriver().embedBitcodeInObject() && !IsUsingLTO &&
      (isa<BackendJobAction>(JA) || isa<AssembleJobAction>(JA))) {
    // Add flags implied by -fembed-bitcode.
    Args.AddLastArg(CmdArgs, options::OPT_fembed_bitcode_EQ);
    // Disable all llvm IR level optimizations.
    CmdArgs.push_back("-disable-llvm-passes");

    // Render target options.
    TC.addClangTargetOptions(Args, CmdArgs, JA.getOffloadingDeviceKind());

    // reject options that shouldn't be supported in bitcode
    // also reject kernel/kext
    static const constexpr unsigned kBitcodeOptionBlacklist[] = {
        options::OPT_mkernel,
        options::OPT_fapple_kext,
        options::OPT_ffunction_sections,
        options::OPT_fno_function_sections,
        options::OPT_fdata_sections,
        options::OPT_fno_data_sections,
        options::OPT_fbasic_block_sections_EQ,
        options::OPT_funique_internal_linkage_names,
        options::OPT_fno_unique_internal_linkage_names,
        options::OPT_funique_section_names,
        options::OPT_fno_unique_section_names,
        options::OPT_funique_basic_block_section_names,
        options::OPT_fno_unique_basic_block_section_names,
        options::OPT_mrestrict_it,
        options::OPT_mno_restrict_it,
        options::OPT_mstackrealign,
        options::OPT_mno_stackrealign,
        options::OPT_mstack_alignment,
        options::OPT_mcmodel_EQ,
        options::OPT_mlong_calls,
        options::OPT_mno_long_calls,
        options::OPT_ggnu_pubnames,
        options::OPT_gdwarf_aranges,
        options::OPT_fdebug_types_section,
        options::OPT_fno_debug_types_section,
        options::OPT_fdwarf_directory_asm,
        options::OPT_fno_dwarf_directory_asm,
        options::OPT_mrelax_all,
        options::OPT_mno_relax_all,
        options::OPT_ftrap_function_EQ,
        options::OPT_ffixed_r9,
        options::OPT_mfix_cortex_a53_835769,
        options::OPT_mno_fix_cortex_a53_835769,
        options::OPT_ffixed_x18,
        options::OPT_mglobal_merge,
        options::OPT_mno_global_merge,
        options::OPT_mred_zone,
        options::OPT_mno_red_zone,
        options::OPT_Wa_COMMA,
        options::OPT_Xassembler,
        options::OPT_mllvm,
    };
    for (const auto &A : Args)
      if (llvm::find(kBitcodeOptionBlacklist, A->getOption().getID()) !=
          std::end(kBitcodeOptionBlacklist))
        D.Diag(diag::err_drv_unsupported_embed_bitcode) << A->getSpelling();

    // Render the CodeGen options that need to be passed.
    if (!Args.hasFlag(options::OPT_foptimize_sibling_calls,
                      options::OPT_fno_optimize_sibling_calls))
      CmdArgs.push_back("-mdisable-tail-calls");

#if INTEL_CUSTOMIZATION
    RenderFloatingPointOptions(TC, D, isOptimizationLevelFast(D, Args), Args,
                               CmdArgs, JA);
#endif // INTEL_CUSTOMIZATION

    // Render ABI arguments
    switch (TC.getArch()) {
    default: break;
    case llvm::Triple::arm:
    case llvm::Triple::armeb:
    case llvm::Triple::thumbeb:
      RenderARMABI(Triple, Args, CmdArgs);
      break;
    case llvm::Triple::aarch64:
    case llvm::Triple::aarch64_32:
    case llvm::Triple::aarch64_be:
      RenderAArch64ABI(Triple, Args, CmdArgs);
      break;
    }

    // Optimization level for CodeGen.
    AddOptLevel(); // INTEL

    // Input/Output file.
    if (Output.getType() == types::TY_Dependencies) {
      // Handled with other dependency code.
    } else if (Output.isFilename()) {
      CmdArgs.push_back("-o");
      CmdArgs.push_back(Output.getFilename());
    } else {
      assert(Output.isNothing() && "Input output.");
    }

    for (const auto &II : Inputs) {
      addDashXForInput(Args, II, CmdArgs);
      if (II.isFilename())
        CmdArgs.push_back(II.getFilename());
      else
        II.getInputArg().renderAsInput(Args, CmdArgs);
    }

    C.addCommand(std::make_unique<Command>(
        JA, *this, ResponseFileSupport::AtFileUTF8(), D.getClangProgramPath(),
        CmdArgs, Inputs, Output));
    return;
  }

  if (C.getDriver().embedBitcodeMarkerOnly() && !IsUsingLTO)
    CmdArgs.push_back("-fembed-bitcode=marker");

  // We normally speed up the clang process a bit by skipping destructors at
  // exit, but when we're generating diagnostics we can rely on some of the
  // cleanup.
  if (!C.isForDiagnostics())
    if (!Args.hasArg(options::OPT_no_disable_free)) // INTEL
    CmdArgs.push_back("-disable-free");

#ifdef NDEBUG
  const bool IsAssertBuild = false;
#else
  const bool IsAssertBuild = true;
#endif

  // Disable the verification pass in -asserts builds.
  if (!IsAssertBuild)
    CmdArgs.push_back("-disable-llvm-verifier");

  // Discard value names in assert builds unless otherwise specified.
  if (Args.hasFlag(options::OPT_fdiscard_value_names,
                   options::OPT_fno_discard_value_names, !IsAssertBuild)) {
    if (Args.hasArg(options::OPT_fdiscard_value_names) &&
        (std::any_of(Inputs.begin(), Inputs.end(),
                     [](const clang::driver::InputInfo &II) {
                       return types::isLLVMIR(II.getType());
                     }))) {
      D.Diag(diag::warn_ignoring_fdiscard_for_bitcode);
    }
#if INTEL_CUSTOMIZATION
    // Do not discard value names when using -Rpass* options
    // unless -fdiscard-value-names is explicitly set
    if (Args.hasArg(options::OPT_fdiscard_value_names) ||
        !Args.hasArg(options::OPT_Rpass_EQ, options::OPT_Rpass_missed_EQ,
                     options::OPT_Rpass_analysis_EQ))
#endif // INTEL_CUSTOMIZATION
    CmdArgs.push_back("-discard-value-names");
  }

  // Set the main file name, so that debug info works even with
  // -save-temps.
  CmdArgs.push_back("-main-file-name");
  CmdArgs.push_back(getBaseInputName(Args, Input));

  // Some flags which affect the language (via preprocessor
  // defines).
  if (Args.hasArg(options::OPT_static))
    CmdArgs.push_back("-static-define");

  if (Args.hasArg(options::OPT_municode))
    CmdArgs.push_back("-DUNICODE");
#if INTEL_CUSTOMIZATION
  // When compiling with -qtbb, the oneDPL headers conflict with the system
  // installed parallel STL headers.  Add needed predefine macros to get around
  // this issue.
  if (Args.hasArg(options::OPT_qtbb) && Triple.isOSLinux()) {
    CmdArgs.push_back("-DPSTL_USE_PARALLEL_POLICIES=0");
    CmdArgs.push_back("-D_GLIBCXX_USE_TBB_PAR_BACKEND=0");
  }
#endif // INTEL_CUSTOMIZATION

  if (isa<AnalyzeJobAction>(JA))
    RenderAnalyzerOptions(Args, CmdArgs, Triple, Input);

  if (isa<AnalyzeJobAction>(JA) ||
      (isa<PreprocessJobAction>(JA) && Args.hasArg(options::OPT__analyze)))
    CmdArgs.push_back("-setup-static-analyzer");

  // Enable compatilibily mode to avoid analyzer-config related errors.
  // Since we can't access frontend flags through hasArg, let's manually iterate
  // through them.
  bool FoundAnalyzerConfig = false;
  for (auto Arg : Args.filtered(options::OPT_Xclang))
    if (StringRef(Arg->getValue()) == "-analyzer-config") {
      FoundAnalyzerConfig = true;
      break;
    }
  if (!FoundAnalyzerConfig)
    for (auto Arg : Args.filtered(options::OPT_Xanalyzer))
      if (StringRef(Arg->getValue()) == "-analyzer-config") {
        FoundAnalyzerConfig = true;
        break;
      }
  if (FoundAnalyzerConfig)
    CmdArgs.push_back("-analyzer-config-compatibility-mode=true");

  CheckCodeGenerationOptions(D, Args);

  unsigned FunctionAlignment = ParseFunctionAlignment(TC, Args);
  assert(FunctionAlignment <= 31 && "function alignment will be truncated!");
  if (FunctionAlignment) {
    CmdArgs.push_back("-function-alignment");
    CmdArgs.push_back(Args.MakeArgString(std::to_string(FunctionAlignment)));
  }

  llvm::Reloc::Model RelocationModel;
  unsigned PICLevel;
  bool IsPIE;
  std::tie(RelocationModel, PICLevel, IsPIE) = ParsePICArgs(TC, Args);

  bool IsROPI = RelocationModel == llvm::Reloc::ROPI ||
                RelocationModel == llvm::Reloc::ROPI_RWPI;
  bool IsRWPI = RelocationModel == llvm::Reloc::RWPI ||
                RelocationModel == llvm::Reloc::ROPI_RWPI;

  if (Args.hasArg(options::OPT_mcmse) &&
      !Args.hasArg(options::OPT_fallow_unsupported)) {
    if (IsROPI)
      D.Diag(diag::err_cmse_pi_are_incompatible) << IsROPI;
    if (IsRWPI)
      D.Diag(diag::err_cmse_pi_are_incompatible) << !IsRWPI;
  }

  if (IsROPI && types::isCXX(Input.getType()) &&
      !Args.hasArg(options::OPT_fallow_unsupported))
    D.Diag(diag::err_drv_ropi_incompatible_with_cxx);

  const char *RMName = RelocationModelName(RelocationModel);
  if (RMName) {
    CmdArgs.push_back("-mrelocation-model");
    CmdArgs.push_back(RMName);
  }
  if (PICLevel > 0) {
    CmdArgs.push_back("-pic-level");
    CmdArgs.push_back(PICLevel == 1 ? "1" : "2");
    if (IsPIE)
      CmdArgs.push_back("-pic-is-pie");
  }

  if (RelocationModel == llvm::Reloc::ROPI ||
      RelocationModel == llvm::Reloc::ROPI_RWPI)
    CmdArgs.push_back("-fropi");
  if (RelocationModel == llvm::Reloc::RWPI ||
      RelocationModel == llvm::Reloc::ROPI_RWPI)
    CmdArgs.push_back("-frwpi");

  if (Arg *A = Args.getLastArg(options::OPT_meabi)) {
    CmdArgs.push_back("-meabi");
    CmdArgs.push_back(A->getValue());
  }

  // -fsemantic-interposition is forwarded to CC1: set the
  // "SemanticInterposition" metadata to 1 (make some linkages interposable) and
  // make default visibility external linkage definitions dso_preemptable.
  //
  // -fno-semantic-interposition: if the target supports .Lfoo$local local
  // aliases (make default visibility external linkage definitions dso_local).
  // This is the CC1 default for ELF to match COFF/Mach-O.
  //
  // Otherwise use Clang's traditional behavior: like
  // -fno-semantic-interposition but local aliases are not used. So references
  // can be interposed if not optimized out.
  if (Triple.isOSBinFormatELF()) {
    Arg *A = Args.getLastArg(options::OPT_fsemantic_interposition,
                             options::OPT_fno_semantic_interposition);
    if (RelocationModel != llvm::Reloc::Static && !IsPIE) {
      // The supported targets need to call AsmPrinter::getSymbolPreferLocal.
      bool SupportsLocalAlias =
          Triple.isAArch64() || Triple.isRISCV() || Triple.isX86();
      if (!A)
        CmdArgs.push_back("-fhalf-no-semantic-interposition");
      else if (A->getOption().matches(options::OPT_fsemantic_interposition))
        A->render(Args, CmdArgs);
      else if (!SupportsLocalAlias)
        CmdArgs.push_back("-fhalf-no-semantic-interposition");
    }
  }

  {
    std::string Model;
    if (Arg *A = Args.getLastArg(options::OPT_mthread_model)) {
      if (!TC.isThreadModelSupported(A->getValue()))
        D.Diag(diag::err_drv_invalid_thread_model_for_target)
            << A->getValue() << A->getAsString(Args);
      Model = A->getValue();
    } else
      Model = TC.getThreadModel();
    if (Model != "posix") {
      CmdArgs.push_back("-mthread-model");
      CmdArgs.push_back(Args.MakeArgString(Model));
    }
  }

  Args.AddLastArg(CmdArgs, options::OPT_fveclib);

  if (Args.hasFlag(options::OPT_fmerge_all_constants,
                   options::OPT_fno_merge_all_constants, false))
    CmdArgs.push_back("-fmerge-all-constants");

  if (Args.hasFlag(options::OPT_fno_delete_null_pointer_checks,
                   options::OPT_fdelete_null_pointer_checks, false))
    CmdArgs.push_back("-fno-delete-null-pointer-checks");

  // LLVM Code Generator Options.

  for (const Arg *A : Args.filtered(options::OPT_frewrite_map_file_EQ)) {
    StringRef Map = A->getValue();
    if (!llvm::sys::fs::exists(Map)) {
      D.Diag(diag::err_drv_no_such_file) << Map;
    } else {
      A->render(Args, CmdArgs);
      A->claim();
    }
  }

  if (Arg *A = Args.getLastArg(options::OPT_mabi_EQ_vec_extabi,
                               options::OPT_mabi_EQ_vec_default)) {
    if (!Triple.isOSAIX())
      D.Diag(diag::err_drv_unsupported_opt_for_target)
          << A->getSpelling() << RawTriple.str();
    if (A->getOption().getID() == options::OPT_mabi_EQ_vec_extabi)
      CmdArgs.push_back("-mabi=vec-extabi");
    else
      CmdArgs.push_back("-mabi=vec-default");
  }

  if (Arg *A = Args.getLastArg(options::OPT_mlong_double_128)) {
    // Emit the unsupported option error until the Clang's library integration
    // support for 128-bit long double is available for AIX.
    if (Triple.isOSAIX())
      D.Diag(diag::err_drv_unsupported_opt_for_target)
          << A->getSpelling() << RawTriple.str();
  }

  if (Arg *A = Args.getLastArg(options::OPT_Wframe_larger_than_EQ)) {
    StringRef v = A->getValue();
    // FIXME: Validate the argument here so we don't produce meaningless errors
    // about -fwarn-stack-size=.
    if (v.empty())
      D.Diag(diag::err_drv_missing_argument) << A->getSpelling() << 1;
    else
      CmdArgs.push_back(Args.MakeArgString("-fwarn-stack-size=" + v));
    A->claim();
  }

  if (!Args.hasFlag(options::OPT_fjump_tables, options::OPT_fno_jump_tables,
                    true))
    CmdArgs.push_back("-fno-jump-tables");

  if (Args.hasFlag(options::OPT_fprofile_sample_accurate,
                   options::OPT_fno_profile_sample_accurate, false))
    CmdArgs.push_back("-fprofile-sample-accurate");

  if (!Args.hasFlag(options::OPT_fpreserve_as_comments,
                    options::OPT_fno_preserve_as_comments, true))
    CmdArgs.push_back("-fno-preserve-as-comments");

  if (Arg *A = Args.getLastArg(options::OPT_mregparm_EQ)) {
    CmdArgs.push_back("-mregparm");
    CmdArgs.push_back(A->getValue());
  }

  if (Arg *A = Args.getLastArg(options::OPT_maix_struct_return,
                               options::OPT_msvr4_struct_return)) {
    if (!TC.getTriple().isPPC32()) {
      D.Diag(diag::err_drv_unsupported_opt_for_target)
          << A->getSpelling() << RawTriple.str();
    } else if (A->getOption().matches(options::OPT_maix_struct_return)) {
      CmdArgs.push_back("-maix-struct-return");
    } else {
      assert(A->getOption().matches(options::OPT_msvr4_struct_return));
      CmdArgs.push_back("-msvr4-struct-return");
    }
  }

  if (Arg *A = Args.getLastArg(options::OPT_fpcc_struct_return,
                               options::OPT_freg_struct_return)) {
    if (TC.getArch() != llvm::Triple::x86) {
      D.Diag(diag::err_drv_unsupported_opt_for_target)
          << A->getSpelling() << RawTriple.str();
    } else if (A->getOption().matches(options::OPT_fpcc_struct_return)) {
      CmdArgs.push_back("-fpcc-struct-return");
    } else {
      assert(A->getOption().matches(options::OPT_freg_struct_return));
      CmdArgs.push_back("-freg-struct-return");
    }
  }

  if (Args.hasFlag(options::OPT_mrtd, options::OPT_mno_rtd, false))
    CmdArgs.push_back("-fdefault-calling-conv=stdcall");

  if (Args.hasArg(options::OPT_fenable_matrix)) {
    // enable-matrix is needed by both the LangOpts and by LLVM.
    CmdArgs.push_back("-fenable-matrix");
    CmdArgs.push_back("-mllvm");
    CmdArgs.push_back("-enable-matrix");
  }

  CodeGenOptions::FramePointerKind FPKeepKind =
                  getFramePointerKind(Args, RawTriple);
  const char *FPKeepKindStr = nullptr;
  switch (FPKeepKind) {
  case CodeGenOptions::FramePointerKind::None:
    FPKeepKindStr = "-mframe-pointer=none";
    break;
  case CodeGenOptions::FramePointerKind::NonLeaf:
    FPKeepKindStr = "-mframe-pointer=non-leaf";
    break;
  case CodeGenOptions::FramePointerKind::All:
    FPKeepKindStr = "-mframe-pointer=all";
    break;
  }
  assert(FPKeepKindStr && "unknown FramePointerKind");
  CmdArgs.push_back(FPKeepKindStr);

  if (!Args.hasFlag(options::OPT_fzero_initialized_in_bss,
                    options::OPT_fno_zero_initialized_in_bss, true))
    CmdArgs.push_back("-fno-zero-initialized-in-bss");

  bool OFastEnabled = isOptimizationLevelFast(D, Args); // INTEL
  // If -Ofast is the optimization level, then -fstrict-aliasing should be
  // enabled.  This alias option is being used to simplify the hasFlag logic.
  OptSpecifier StrictAliasingAliasOption =
      OFastEnabled ? options::OPT_Ofast : options::OPT_fstrict_aliasing;
  // We turn strict aliasing off by default if we're in CL mode, since MSVC
  // doesn't do any TBAA.
  bool TBAAOnByDefault = !D.IsCLMode() || D.IsIntelMode(); // INTEL
  if (!Args.hasFlag(options::OPT_fstrict_aliasing, StrictAliasingAliasOption,
                    options::OPT_fno_strict_aliasing, TBAAOnByDefault))
    CmdArgs.push_back("-relaxed-aliasing");
  if (!Args.hasFlag(options::OPT_fstruct_path_tbaa,
                    options::OPT_fno_struct_path_tbaa))
    CmdArgs.push_back("-no-struct-path-tbaa");
  if (Args.hasFlag(options::OPT_fstrict_enums, options::OPT_fno_strict_enums,
                   false))
    CmdArgs.push_back("-fstrict-enums");
  if (!Args.hasFlag(options::OPT_fstrict_return, options::OPT_fno_strict_return,
                    true))
    CmdArgs.push_back("-fno-strict-return");
  if (Args.hasFlag(options::OPT_fallow_editor_placeholders,
                   options::OPT_fno_allow_editor_placeholders, false))
    CmdArgs.push_back("-fallow-editor-placeholders");
  if (Args.hasFlag(options::OPT_fstrict_vtable_pointers,
                   options::OPT_fno_strict_vtable_pointers,
                   false))
    CmdArgs.push_back("-fstrict-vtable-pointers");
  if (Args.hasFlag(options::OPT_fforce_emit_vtables,
                   options::OPT_fno_force_emit_vtables,
                   false))
    CmdArgs.push_back("-fforce-emit-vtables");
  if (!Args.hasFlag(options::OPT_foptimize_sibling_calls,
                    options::OPT_fno_optimize_sibling_calls))
    CmdArgs.push_back("-mdisable-tail-calls");
  if (Args.hasFlag(options::OPT_fno_escaping_block_tail_calls,
                   options::OPT_fescaping_block_tail_calls, false))
    CmdArgs.push_back("-fno-escaping-block-tail-calls");

  Args.AddLastArg(CmdArgs, options::OPT_ffine_grained_bitfield_accesses,
                  options::OPT_fno_fine_grained_bitfield_accesses);

  Args.AddLastArg(CmdArgs, options::OPT_fexperimental_relative_cxx_abi_vtables,
                  options::OPT_fno_experimental_relative_cxx_abi_vtables);

  // Handle segmented stacks.
  if (Args.hasFlag(options::OPT_fsplit_stack, options::OPT_fno_split_stack,
                   false))
    CmdArgs.push_back("-fsplit-stack");

  // -fprotect-parens=0 is default.
  if (Args.hasFlag(options::OPT_fprotect_parens,
                   options::OPT_fno_protect_parens, false))
    CmdArgs.push_back("-fprotect-parens");

  RenderFloatingPointOptions(TC, D, OFastEnabled, Args, CmdArgs, JA);

  if (Arg *A = Args.getLastArg(options::OPT_fextend_args_EQ)) {
    const llvm::Triple::ArchType Arch = TC.getArch();
    if (Arch == llvm::Triple::x86 || Arch == llvm::Triple::x86_64) {
      StringRef V = A->getValue();
      if (V == "64")
        CmdArgs.push_back("-fextend-arguments=64");
      else if (V != "32")
        D.Diag(diag::err_drv_invalid_argument_to_option)
            << A->getValue() << A->getOption().getName();
    } else
      D.Diag(diag::err_drv_unsupported_opt_for_target)
          << A->getOption().getName() << TripleStr;
  }

  if (Arg *A = Args.getLastArg(options::OPT_mdouble_EQ)) {
    if (TC.getArch() == llvm::Triple::avr)
      A->render(Args, CmdArgs);
    else
      D.Diag(diag::err_drv_unsupported_opt_for_target)
          << A->getAsString(Args) << TripleStr;
  }

  if (Arg *A = Args.getLastArg(options::OPT_LongDouble_Group)) {
    if (TC.getTriple().isX86() || TC.getTriple().isSPIR())
      A->render(Args, CmdArgs);
    else if (TC.getTriple().isPPC() &&
             (A->getOption().getID() != options::OPT_mlong_double_80))
      A->render(Args, CmdArgs);
    else
      D.Diag(diag::err_drv_unsupported_opt_for_target)
          << A->getAsString(Args) << TripleStr;
  }

#if INTEL_CUSTOMIZATION
  if (Args.hasFlag(options::OPT__SLASH_Qlong_double,
                   options::OPT__SLASH_Qlong_double_, false)) {
    if (TC.getTriple().getArch() == llvm::Triple::x86) {
      D.Diag(diag::err_drv_unsupported_opt_for_target)
          << Args.getLastArg(options::OPT__SLASH_Qlong_double)
                 ->getAsString(Args)
          << TripleStr;
    } else
      CmdArgs.push_back("-fintel-long-double-size=80");
  }

  for (const Arg *A : Args) {
    unsigned OptionID = A->getOption().getID();
    switch (OptionID) {
    case options::OPT_fimf_arch_consistency_EQ:
      CmdArgs.push_back(Args.MakeArgString(
          Twine("-mGLOB_imf_attr=arch-consistency:") + A->getValue()));
      A->claim();
      break;
    case options::OPT_fimf_max_error_EQ:
      CmdArgs.push_back(Args.MakeArgString(Twine("-mGLOB_imf_attr=max-error:") +
                                           A->getValue()));
      A->claim();
      break;
    case options::OPT_fimf_absolute_error_EQ:
      CmdArgs.push_back(Args.MakeArgString(
          Twine("-mGLOB_imf_attr=absolute-error:") + A->getValue()));
      A->claim();
      break;
    case options::OPT_fimf_accuracy_bits_EQ:
      CmdArgs.push_back(Args.MakeArgString(
          Twine("-mGLOB_imf_attr=accuracy-bits:") + A->getValue()));
      A->claim();
      break;
    case options::OPT_fimf_domain_exclusion_EQ:
      CmdArgs.push_back(Args.MakeArgString(
          Twine("-mGLOB_imf_attr=domain-exclusion:") + A->getValue()));
      A->claim();
      break;
    case options::OPT_fimf_precision_EQ:
      CmdArgs.push_back(Args.MakeArgString(Twine("-mGLOB_imf_attr=precision:") +
                                           A->getValue()));
      A->claim();
      break;
    default:
      break;
    }
  }
#endif // INTEL_CUSTOMIZATION

  // Decide whether to use verbose asm. Verbose assembly is the default on
  // toolchains which have the integrated assembler on by default.
  bool IsIntegratedAssemblerDefault = TC.IsIntegratedAssemblerDefault();
  if (!Args.hasFlag(options::OPT_fverbose_asm, options::OPT_fno_verbose_asm,
#if INTEL_CUSTOMIZATION
                    IsIntegratedAssemblerDefault &&
                    !(D.IsIntelMode() && D.IsCLMode())))
#endif // INTEL_CUSTOMIZATION
    CmdArgs.push_back("-fno-verbose-asm");

  // Parse 'none' or '$major.$minor'. Disallow -fbinutils-version=0 because we
  // use that to indicate the MC default in the backend.
  if (Arg *A = Args.getLastArg(options::OPT_fbinutils_version_EQ)) {
    StringRef V = A->getValue();
    unsigned Num;
    if (V == "none")
      A->render(Args, CmdArgs);
    else if (!V.consumeInteger(10, Num) && Num > 0 &&
             (V.empty() || (V.consume_front(".") &&
                            !V.consumeInteger(10, Num) && V.empty())))
      A->render(Args, CmdArgs);
    else
      D.Diag(diag::err_drv_invalid_argument_to_option)
          << A->getValue() << A->getOption().getName();
  }

  // If toolchain choose to use MCAsmParser for inline asm don't pass the
  // option to disable integrated-as explictly.
  if (!TC.useIntegratedAs() && !TC.parseInlineAsmUsingAsmParser())
    CmdArgs.push_back("-no-integrated-as");

  if (Args.hasArg(options::OPT_fdebug_pass_structure)) {
    CmdArgs.push_back("-mdebug-pass");
    CmdArgs.push_back("Structure");
  }
  if (Args.hasArg(options::OPT_fdebug_pass_arguments)) {
    CmdArgs.push_back("-mdebug-pass");
    CmdArgs.push_back("Arguments");
  }

  // Enable -mconstructor-aliases except on darwin, where we have to work around
  // a linker bug (see <rdar://problem/7651567>), and CUDA/AMDGPU device code,
  // where aliases aren't supported.
  if (!RawTriple.isOSDarwin() && !RawTriple.isNVPTX() && !RawTriple.isAMDGPU())
    CmdArgs.push_back("-mconstructor-aliases");

  // Darwin's kernel doesn't support guard variables; just die if we
  // try to use them.
  if (KernelOrKext && RawTriple.isOSDarwin())
    CmdArgs.push_back("-fforbid-guard-variables");

  if (Args.hasFlag(options::OPT_mms_bitfields, options::OPT_mno_ms_bitfields,
                   Triple.isWindowsGNUEnvironment())) {
    CmdArgs.push_back("-mms-bitfields");
  }

  // Non-PIC code defaults to -fdirect-access-external-data while PIC code
  // defaults to -fno-direct-access-external-data. Pass the option if different
  // from the default.
  if (Arg *A = Args.getLastArg(options::OPT_fdirect_access_external_data,
                               options::OPT_fno_direct_access_external_data))
    if (A->getOption().matches(options::OPT_fdirect_access_external_data) !=
        (PICLevel == 0))
      A->render(Args, CmdArgs);

  if (Args.hasFlag(options::OPT_fno_plt, options::OPT_fplt, false)) {
    CmdArgs.push_back("-fno-plt");
  }

  // -fhosted is default.
  // TODO: Audit uses of KernelOrKext and see where it'd be more appropriate to
  // use Freestanding.
  bool Freestanding =
      Args.hasFlag(options::OPT_ffreestanding, options::OPT_fhosted, false) ||
      KernelOrKext;
  if (Freestanding)
    CmdArgs.push_back("-ffreestanding");

  // This is a coarse approximation of what llvm-gcc actually does, both
  // -fasynchronous-unwind-tables and -fnon-call-exceptions interact in more
  // complicated ways.
  bool UnwindTables =
      Args.hasFlag(options::OPT_fasynchronous_unwind_tables,
                   options::OPT_fno_asynchronous_unwind_tables,
                   (TC.IsUnwindTablesDefault(Args) ||
                    TC.getSanitizerArgs().needsUnwindTables()) &&
                       !Freestanding);
  UnwindTables = Args.hasFlag(options::OPT_funwind_tables,
                              options::OPT_fno_unwind_tables, UnwindTables);
  if (UnwindTables)
    CmdArgs.push_back("-munwind-tables");

  // Prepare `-aux-target-cpu` and `-aux-target-feature` unless
  // `--gpu-use-aux-triple-only` is specified.
  if (!Args.getLastArg(options::OPT_gpu_use_aux_triple_only) &&
      (IsCudaDevice || (IsSYCL && IsSYCLOffloadDevice) || IsHIPDevice)) {
    const ArgList &HostArgs =
        C.getArgsForToolChain(nullptr, StringRef(), Action::OFK_None);
    std::string HostCPU =
        getCPUName(HostArgs, *TC.getAuxTriple(), /*FromAs*/ false);
    if (!HostCPU.empty()) {
      CmdArgs.push_back("-aux-target-cpu");
      CmdArgs.push_back(Args.MakeArgString(HostCPU));
    }
    getTargetFeatures(D, *TC.getAuxTriple(), HostArgs, CmdArgs,
                      /*ForAS*/ false, /*IsAux*/ true);
  }

  TC.addClangTargetOptions(Args, CmdArgs, JA.getOffloadingDeviceKind());

  // FIXME: Handle -mtune=.
  (void)Args.hasArg(options::OPT_mtune_EQ);

  if (Arg *A = Args.getLastArg(options::OPT_mcmodel_EQ)) {
    StringRef CM = A->getValue();
    if (CM == "small" || CM == "kernel" || CM == "medium" || CM == "large" ||
        CM == "tiny") {
      if (Triple.isOSAIX() && CM == "medium")
        CmdArgs.push_back("-mcmodel=large");
      else
        A->render(Args, CmdArgs);
    } else {
      D.Diag(diag::err_drv_invalid_argument_to_option)
          << CM << A->getOption().getName();
    }
  }

  if (Arg *A = Args.getLastArg(options::OPT_mtls_size_EQ)) {
    StringRef Value = A->getValue();
    unsigned TLSSize = 0;
    Value.getAsInteger(10, TLSSize);
    if (!Triple.isAArch64() || !Triple.isOSBinFormatELF())
      D.Diag(diag::err_drv_unsupported_opt_for_target)
          << A->getOption().getName() << TripleStr;
    if (TLSSize != 12 && TLSSize != 24 && TLSSize != 32 && TLSSize != 48)
      D.Diag(diag::err_drv_invalid_int_value)
          << A->getOption().getName() << Value;
    Args.AddLastArg(CmdArgs, options::OPT_mtls_size_EQ);
  }

  // Add the target cpu
  std::string CPU = getCPUName(Args, Triple, /*FromAs*/ false);
  if (!CPU.empty()) {
    CmdArgs.push_back("-target-cpu");
    CmdArgs.push_back(Args.MakeArgString(CPU));
  }

  RenderTargetOptions(Triple, Args, KernelOrKext, CmdArgs);

  // FIXME: For now we want to demote any errors to warnings, when they have
  // been raised for asking the wrong question of scalable vectors, such as
  // asking for the fixed number of elements. This may happen because code that
  // is not yet ported to work for scalable vectors uses the wrong interfaces,
  // whereas the behaviour is actually correct. Emitting a warning helps bring
  // up scalable vector support in an incremental way. When scalable vector
  // support is stable enough, all uses of wrong interfaces should be considered
  // as errors, but until then, we can live with a warning being emitted by the
  // compiler. This way, Clang can be used to compile code with scalable vectors
  // and identify possible issues.
  if (isa<BackendJobAction>(JA)) {
    CmdArgs.push_back("-mllvm");
    CmdArgs.push_back("-treat-scalable-fixed-error-as-warning");
  }

  // These two are potentially updated by AddClangCLArgs.
  codegenoptions::DebugInfoKind DebugInfoKind = codegenoptions::NoDebugInfo;
  bool EmitCodeView = false;

  // Add clang-cl arguments.
  types::ID InputType = Input.getType();
  if (D.IsCLMode())
    AddClangCLArgs(Args, InputType, CmdArgs, &DebugInfoKind, &EmitCodeView);
#if INTEL_CUSTOMIZATION
  // for OpenMP with /Qiopenmp /Qopenmp-targets=spir64, /LD is not supported.
  Arg *LDArg = Args.getLastArg(options::OPT__SLASH_LD);
  if (D.IsCLMode() && LDArg && IsOpenMPDevice && Triple.isSPIR())
    D.Diag(diag::err_drv_openmp_targets_spir64_unsupported_opt)
        << LDArg->getAsString(Args);
#endif // INTEL_CUSTOMIZATION

  DwarfFissionKind DwarfFission = DwarfFissionKind::None;
  renderDebugOptions(TC, D, RawTriple, Args, EmitCodeView,
                     types::isLLVMIR(InputType), CmdArgs, DebugInfoKind,
                     DwarfFission);

  // Add the split debug info name to the command lines here so we
  // can propagate it to the backend.
  bool SplitDWARF = (DwarfFission != DwarfFissionKind::None) &&
                    (TC.getTriple().isOSBinFormatELF() ||
                     TC.getTriple().isOSBinFormatWasm()) &&
                    (isa<AssembleJobAction>(JA) || isa<CompileJobAction>(JA) ||
                     isa<BackendJobAction>(JA));
  if (SplitDWARF) {
    const char *SplitDWARFOut = SplitDebugName(JA, Args, Input, Output);
    CmdArgs.push_back("-split-dwarf-file");
    CmdArgs.push_back(SplitDWARFOut);
    if (DwarfFission == DwarfFissionKind::Split) {
      CmdArgs.push_back("-split-dwarf-output");
      CmdArgs.push_back(SplitDWARFOut);
    }
  }

  // Pass the linker version in use.
  if (Arg *A = Args.getLastArg(options::OPT_mlinker_version_EQ)) {
    CmdArgs.push_back("-target-linker-version");
    CmdArgs.push_back(A->getValue());
  }

  // Explicitly error on some things we know we don't support and can't just
  // ignore.
  if (!Args.hasArg(options::OPT_fallow_unsupported)) {
    Arg *Unsupported;
    if (types::isCXX(InputType) && RawTriple.isOSDarwin() &&
        TC.getArch() == llvm::Triple::x86) {
      if ((Unsupported = Args.getLastArg(options::OPT_fapple_kext)) ||
          (Unsupported = Args.getLastArg(options::OPT_mkernel)))
        D.Diag(diag::err_drv_clang_unsupported_opt_cxx_darwin_i386)
            << Unsupported->getOption().getName();
    }
    // The faltivec option has been superseded by the maltivec option.
    if ((Unsupported = Args.getLastArg(options::OPT_faltivec)))
      D.Diag(diag::err_drv_clang_unsupported_opt_faltivec)
          << Unsupported->getOption().getName()
          << "please use -maltivec and include altivec.h explicitly";
    if ((Unsupported = Args.getLastArg(options::OPT_fno_altivec)))
      D.Diag(diag::err_drv_clang_unsupported_opt_faltivec)
          << Unsupported->getOption().getName() << "please use -mno-altivec";
  }

  Args.AddAllArgs(CmdArgs, options::OPT_v);

  if (Args.getLastArg(options::OPT_H)) {
    CmdArgs.push_back("-H");
    CmdArgs.push_back("-sys-header-deps");
  }
  Args.AddAllArgs(CmdArgs, options::OPT_fshow_skipped_includes);

  if (D.CCPrintHeaders && !D.CCGenDiagnostics) {
    CmdArgs.push_back("-header-include-file");
    CmdArgs.push_back(!D.CCPrintHeadersFilename.empty()
                          ? D.CCPrintHeadersFilename.c_str()
                          : "-");
    CmdArgs.push_back("-sys-header-deps");
  }
  Args.AddLastArg(CmdArgs, options::OPT_P);
  Args.AddLastArg(CmdArgs, options::OPT_print_ivar_layout);

#if INTEL_CUSTOMIZATION
  // -EP should expand to -E -P.
  if (Args.hasArg(options::OPT_EP))
    CmdArgs.push_back("-P");
#endif // INTEL_CUSTOMIZATION
  if (D.CCLogDiagnostics && !D.CCGenDiagnostics) {
    CmdArgs.push_back("-diagnostic-log-file");
    CmdArgs.push_back(!D.CCLogDiagnosticsFilename.empty()
                          ? D.CCLogDiagnosticsFilename.c_str()
                          : "-");
  }

  // Give the gen diagnostics more chances to succeed, by avoiding intentional
  // crashes.
  if (D.CCGenDiagnostics)
    CmdArgs.push_back("-disable-pragma-debug-crash");

  // Allow backend to put its diagnostic files in the same place as frontend
  // crash diagnostics files.
  if (Args.hasArg(options::OPT_fcrash_diagnostics_dir)) {
    StringRef Dir = Args.getLastArgValue(options::OPT_fcrash_diagnostics_dir);
    CmdArgs.push_back("-mllvm");
    CmdArgs.push_back(Args.MakeArgString("-crash-diagnostics-dir=" + Dir));
  }

  bool UseSeparateSections = isUseSeparateSections(D, Triple); // INTEL

  if (Args.hasFlag(options::OPT_ffunction_sections,
                   options::OPT_fno_function_sections, UseSeparateSections)) {
    CmdArgs.push_back("-ffunction-sections");
  }

  if (Arg *A = Args.getLastArg(options::OPT_fbasic_block_sections_EQ)) {
    StringRef Val = A->getValue();
    if (Triple.isX86() && Triple.isOSBinFormatELF()) {
      if (Val != "all" && Val != "labels" && Val != "none" &&
          !Val.startswith("list="))
        D.Diag(diag::err_drv_invalid_value)
            << A->getAsString(Args) << A->getValue();
      else
        A->render(Args, CmdArgs);
    } else if (Triple.isNVPTX()) {
      // Do not pass the option to the GPU compilation. We still want it enabled
      // for the host-side compilation, so seeing it here is not an error.
    } else if (Val != "none") {
      // =none is allowed everywhere. It's useful for overriding the option
      // and is the same as not specifying the option.
      D.Diag(diag::err_drv_unsupported_opt_for_target)
          << A->getAsString(Args) << TripleStr;
    }
  }

  bool HasDefaultDataSections = Triple.isOSBinFormatXCOFF();
  if (Args.hasFlag(options::OPT_fdata_sections, options::OPT_fno_data_sections,
                   UseSeparateSections || HasDefaultDataSections)) {
    CmdArgs.push_back("-fdata-sections");
  }

  if (!Args.hasFlag(options::OPT_funique_section_names,
                    options::OPT_fno_unique_section_names, true))
    CmdArgs.push_back("-fno-unique-section-names");

  if (Args.hasFlag(options::OPT_funique_internal_linkage_names,
                   options::OPT_fno_unique_internal_linkage_names, false))
    CmdArgs.push_back("-funique-internal-linkage-names");

  if (Args.hasFlag(options::OPT_funique_basic_block_section_names,
                   options::OPT_fno_unique_basic_block_section_names, false))
    CmdArgs.push_back("-funique-basic-block-section-names");

  if (Arg *A = Args.getLastArg(options::OPT_fsplit_machine_functions,
                               options::OPT_fno_split_machine_functions)) {
    // This codegen pass is only available on x86-elf targets.
    if (Triple.isX86() && Triple.isOSBinFormatELF()) {
      if (A->getOption().matches(options::OPT_fsplit_machine_functions))
        A->render(Args, CmdArgs);
    } else {
      D.Diag(diag::err_drv_unsupported_opt_for_target)
          << A->getAsString(Args) << TripleStr;
    }
  }

#if INTEL_CUSTOMIZATION
  Args.AddLastArg(CmdArgs, options::OPT_finstrument_functions_after_inlining,
                  options::OPT_finstrument_function_entry_bare);

  if ((Args.hasFlag(options::OPT_finstrument_functions,
                    options::OPT_fno_instrument_functions, false)) &&
      (!Args.hasArg(options::OPT_finstrument_functions_after_inlining,
                    options::OPT_finstrument_function_entry_bare)))
    Args.AddLastArg(CmdArgs, options::OPT_finstrument_functions);
#endif // INTEL_CUSTOMIZATION

  // NVPTX/AMDGCN doesn't support PGO or coverage. There's no runtime support
  // for sampling, overhead of call arc collection is way too high and there's
  // no way to collect the output.
  if (!Triple.isNVPTX() && !Triple.isAMDGCN())
    addPGOAndCoverageFlags(TC, C, D, Output, Args, CmdArgs);

  Args.AddLastArg(CmdArgs, options::OPT_fclang_abi_compat_EQ);

  // Add runtime flag for PS4 when PGO, coverage, or sanitizers are enabled.
  if (RawTriple.isPS4CPU() &&
      !Args.hasArg(options::OPT_nostdlib, options::OPT_nodefaultlibs)) {
    PS4cpu::addProfileRTArgs(TC, Args, CmdArgs);
    PS4cpu::addSanitizerArgs(TC, CmdArgs);
  }

  // Pass options for controlling the default header search paths.
  if (Args.hasArg(options::OPT_nostdinc)) {
    CmdArgs.push_back("-nostdsysteminc");
    CmdArgs.push_back("-nobuiltininc");
  } else {
    if (Args.hasArg(options::OPT_nostdlibinc))
      CmdArgs.push_back("-nostdsysteminc");
    Args.AddLastArg(CmdArgs, options::OPT_nostdincxx);
    Args.AddLastArg(CmdArgs, options::OPT_nobuiltininc);
  }

  // Pass the path to compiler resource files.
  CmdArgs.push_back("-resource-dir");
  CmdArgs.push_back(D.ResourceDir.c_str());

  Args.AddLastArg(CmdArgs, options::OPT_working_directory);

  RenderARCMigrateToolOptions(D, Args, CmdArgs);

  // Add preprocessing options like -I, -D, etc. if we are using the
  // preprocessor.
  //
  // FIXME: Support -fpreprocessed
  if (types::getPreprocessedType(InputType) != types::TY_INVALID)
    AddPreprocessingOptions(C, JA, D, Args, CmdArgs, Output, Inputs);

  // Don't warn about "clang -c -DPIC -fPIC test.i" because libtool.m4 assumes
  // that "The compiler can only warn and ignore the option if not recognized".
  // When building with ccache, it will pass -D options to clang even on
  // preprocessed inputs and configure concludes that -fPIC is not supported.
  Args.ClaimAllArgs(options::OPT_D);

  // Manually translate -O4 to -O3; let clang reject others.
  AddOptLevel(); // INTEL

  // Warn about ignored options to clang.
  for (const Arg *A :
       Args.filtered(options::OPT_clang_ignored_gcc_optimization_f_Group)) {
    D.Diag(diag::warn_ignored_gcc_optimization) << A->getAsString(Args);
    A->claim();
  }

  for (const Arg *A :
       Args.filtered(options::OPT_clang_ignored_legacy_options_Group)) {
    D.Diag(diag::warn_ignored_clang_option) << A->getAsString(Args);
    A->claim();
  }

  claimNoWarnArgs(Args);

  Args.AddAllArgs(CmdArgs, options::OPT_R_Group);

  Args.AddAllArgs(CmdArgs, options::OPT_W_Group);
#if INTEL_CUSTOMIZATION
  if (Args.hasFlag(options::OPT_pedantic, options::OPT_no_pedantic, false)
      || Args.hasArg(options::OPT_strict_ansi))
#endif //INTEL_CUSTOMIZATION
    CmdArgs.push_back("-pedantic");

  Args.AddLastArg(CmdArgs, options::OPT_pedantic_errors);
  Args.AddLastArg(CmdArgs, options::OPT_w);

  // Fixed point flags
  if (Args.hasFlag(options::OPT_ffixed_point, options::OPT_fno_fixed_point,
                   /*Default=*/false))
    Args.AddLastArg(CmdArgs, options::OPT_ffixed_point);

  if (Arg *A = Args.getLastArg(options::OPT_fcxx_abi_EQ))
    A->render(Args, CmdArgs);

  Args.AddLastArg(CmdArgs, options::OPT_fexperimental_relative_cxx_abi_vtables,
                  options::OPT_fno_experimental_relative_cxx_abi_vtables);

  // Handle -{std, ansi, trigraphs} -- take the last of -{std, ansi}
  // (-ansi is equivalent to -std=c89 or -std=c++98).
  //
  // If a std is supplied, only add -trigraphs if it follows the
  // option.
  bool ImplyVCPPCVer = false;
  bool ImplyVCPPCXXVer = false;
#if INTEL_CUSTOMIZATION
  const Arg *Std = Args.getLastArg(options::OPT_std_EQ, options::OPT_ansi,
                     options::OPT_strict_ansi);
#else //INTEL_CUSTOMIZATION
  const Arg *Std = Args.getLastArg(options::OPT_std_EQ, options::OPT_ansi);
#endif //INTEL_CUSTOMIZATION
  if (Std) {
#if INTEL_CUSTOMIZATION
    if (Std->getOption().matches(options::OPT_ansi) ||
        Std->getOption().matches(options::OPT_strict_ansi))
#else //INTEL_CUSTOMIZATION
    if (Std->getOption().matches(options::OPT_ansi))
#endif //INTEL_CUSTOMIZATION
      if (types::isCXX(InputType))
        CmdArgs.push_back("-std=c++98");
      else
        CmdArgs.push_back("-std=c89");
#if INTEL_CUSTOMIZATION
    // Intel compiler allows for /Qstd which is an alias -std.  We want to be
    // sure to limit valid args to C++14 or higher.
    else if (D.IsIntelMode() && IsWindowsMSVC) {
      StringRef Val(Std->getValue());
      if (Val == "c++98" || Val == "c++03" || Val == "c++0x" ||
          Val == "c++11") {
        D.Diag(clang::diag::warn_drv_unused_argument) << Std->getAsString(Args);
        ImplyVCPPCXXVer = true;
      } else
        Std->render(Args, CmdArgs);
    }
#endif // INTEL_CUSTOMIZATION
    else {
      if (Args.hasArg(options::OPT_fsycl)) {
        // Use of -std= with 'C' is not supported for SYCL.
        const LangStandard *LangStd =
            LangStandard::getLangStandardForName(Std->getValue());
        if (LangStd && LangStd->getLanguage() == Language::C)
          D.Diag(diag::err_drv_argument_not_allowed_with)
              << Std->getAsString(Args) << "-fsycl";
      }
      Std->render(Args, CmdArgs);
    }

    // If -f(no-)trigraphs appears after the language standard flag, honor it.
    if (Arg *A = Args.getLastArg(options::OPT_std_EQ, options::OPT_ansi,
                                 options::OPT_ftrigraphs,
                                 options::OPT_fno_trigraphs))
      if (A != Std)
        A->render(Args, CmdArgs);
  } else {
#if INTEL_CUSTOMIZATION
    bool CPPVerSpecified = false;
    if (Args.hasArg(options::OPT__SLASH_std)) {
      const Arg *StdArg = Args.getLastArg(options::OPT__SLASH_std);
      CPPVerSpecified =
        StringRef(StdArg->getValue()).contains_insensitive("c++");
    }
#endif // INTEL_CUSTOMIZATION
    // Honor -std-default.
    //
    // FIXME: Clang doesn't correctly handle -std= when the input language
    // doesn't match. For the time being just ignore this for C++ inputs;
    // eventually we want to do all the standard defaulting here instead of
    // splitting it between the driver and clang -cc1.
    if (!types::isCXX(InputType)) {
      if (!Args.hasArg(options::OPT__SLASH_std)) {
        Args.AddAllArgsTranslated(CmdArgs, options::OPT_std_default_EQ, "-std=",
                                  /*Joined=*/true);
      } else
#if INTEL_CUSTOMIZATION
      if (!CPPVerSpecified)
#endif // INTEL_CUSTOMIZATION
        ImplyVCPPCVer = true;
    }
    else if (IsWindowsMSVC)
      ImplyVCPPCXXVer = true;

#if INTEL_CUSTOMIZATION
    // When performing interop (OpenMP+SYCL) we need to pass -std=c++xx or
    // -std=cxx specified by /std: to all clang calls.
    else if ((IsSYCL || Args.hasArg(options::OPT_fsycl)) &&
             Args.hasArg(options::OPT_fopenmp_targets_EQ) &&
             Args.hasArg(options::OPT__SLASH_std)) {
      ImplyVCPPCXXVer = CPPVerSpecified;
      ImplyVCPPCVer = !ImplyVCPPCXXVer;
    }

    // When performing interop (OpenMP+SYCL) we need to be sure to maintain
    // C++17 settings even if we aren't doing the SYCL offloading.  We do this
    // by checking for the -fsycl option.
    if ((IsSYCL || Args.hasArg(options::OPT_fsycl)) && types::isCXX(InputType) &&
        !Args.hasArg(options::OPT__SLASH_std))
#endif // INTEL_CUSTOMIZATION
      // For DPC++, we default to -std=c++17 for all compilations.  Use of -std
      // on the command line will override.
      CmdArgs.push_back("-std=c++17");

    Args.AddLastArg(CmdArgs, options::OPT_ftrigraphs,
                    options::OPT_fno_trigraphs);

    // HIP headers has minimum C++ standard requirements. Therefore set the
    // default language standard.
    if (IsHIP)
      CmdArgs.push_back(IsWindowsMSVC ? "-std=c++14" : "-std=c++11");
  }

  // GCC's behavior for -Wwrite-strings is a bit strange:
  //  * In C, this "warning flag" changes the types of string literals from
  //    'char[N]' to 'const char[N]', and thus triggers an unrelated warning
  //    for the discarded qualifier.
  //  * In C++, this is just a normal warning flag.
  //
  // Implementing this warning correctly in C is hard, so we follow GCC's
  // behavior for now. FIXME: Directly diagnose uses of a string literal as
  // a non-const char* in C, rather than using this crude hack.
  if (!types::isCXX(InputType)) {
    // FIXME: This should behave just like a warning flag, and thus should also
    // respect -Weverything, -Wno-everything, -Werror=write-strings, and so on.
    Arg *WriteStrings =
        Args.getLastArg(options::OPT_Wwrite_strings,
                        options::OPT_Wno_write_strings, options::OPT_w);
    if (WriteStrings &&
        WriteStrings->getOption().matches(options::OPT_Wwrite_strings))
      CmdArgs.push_back("-fconst-strings");
  }

  // GCC provides a macro definition '__DEPRECATED' when -Wdeprecated is active
  // during C++ compilation, which it is by default. GCC keeps this define even
  // in the presence of '-w', match this behavior bug-for-bug.
  if (types::isCXX(InputType) &&
      Args.hasFlag(options::OPT_Wdeprecated, options::OPT_Wno_deprecated,
                   true)) {
    CmdArgs.push_back("-fdeprecated-macro");
  }

  // Translate GCC's misnamer '-fasm' arguments to '-fgnu-keywords'.
  if (Arg *Asm = Args.getLastArg(options::OPT_fasm, options::OPT_fno_asm)) {
    if (Asm->getOption().matches(options::OPT_fasm))
      CmdArgs.push_back("-fgnu-keywords");
    else
      CmdArgs.push_back("-fno-gnu-keywords");
  }

  if (!ShouldEnableAutolink(Args, TC, JA))
    CmdArgs.push_back("-fno-autolink");

  // Add in -fdebug-compilation-dir if necessary.
  addDebugCompDirArg(Args, CmdArgs, D.getVFS());

  addDebugPrefixMapArg(D, Args, CmdArgs);

  if (Arg *A = Args.getLastArg(options::OPT_ftemplate_depth_,
                               options::OPT_ftemplate_depth_EQ)) {
    CmdArgs.push_back("-ftemplate-depth");
    CmdArgs.push_back(A->getValue());
  }

  if (Arg *A = Args.getLastArg(options::OPT_foperator_arrow_depth_EQ)) {
    CmdArgs.push_back("-foperator-arrow-depth");
    CmdArgs.push_back(A->getValue());
  }

  if (Arg *A = Args.getLastArg(options::OPT_fconstexpr_depth_EQ)) {
    CmdArgs.push_back("-fconstexpr-depth");
    CmdArgs.push_back(A->getValue());
  }

  if (Arg *A = Args.getLastArg(options::OPT_fconstexpr_steps_EQ)) {
    CmdArgs.push_back("-fconstexpr-steps");
    CmdArgs.push_back(A->getValue());
  }

  if (Args.hasArg(options::OPT_fexperimental_new_constant_interpreter))
    CmdArgs.push_back("-fexperimental-new-constant-interpreter");

  if (Arg *A = Args.getLastArg(options::OPT_fbracket_depth_EQ)) {
    CmdArgs.push_back("-fbracket-depth");
    CmdArgs.push_back(A->getValue());
  }

  if (Arg *A = Args.getLastArg(options::OPT_Wlarge_by_value_copy_EQ,
                               options::OPT_Wlarge_by_value_copy_def)) {
    if (A->getNumValues()) {
      StringRef bytes = A->getValue();
      CmdArgs.push_back(Args.MakeArgString("-Wlarge-by-value-copy=" + bytes));
    } else
      CmdArgs.push_back("-Wlarge-by-value-copy=64"); // default value
  }

  if (Args.hasArg(options::OPT_relocatable_pch))
    CmdArgs.push_back("-relocatable-pch");

  if (const Arg *A = Args.getLastArg(options::OPT_fcf_runtime_abi_EQ)) {
    static const char *kCFABIs[] = {
      "standalone", "objc", "swift", "swift-5.0", "swift-4.2", "swift-4.1",
    };

    if (find(kCFABIs, StringRef(A->getValue())) == std::end(kCFABIs))
      D.Diag(diag::err_drv_invalid_cf_runtime_abi) << A->getValue();
    else
      A->render(Args, CmdArgs);
  }

  if (Arg *A = Args.getLastArg(options::OPT_fconstant_string_class_EQ)) {
    CmdArgs.push_back("-fconstant-string-class");
    CmdArgs.push_back(A->getValue());
  }

  if (Arg *A = Args.getLastArg(options::OPT_ftabstop_EQ)) {
    CmdArgs.push_back("-ftabstop");
    CmdArgs.push_back(A->getValue());
  }

  if (Args.hasFlag(options::OPT_fstack_size_section,
                   options::OPT_fno_stack_size_section, RawTriple.isPS4()))
    CmdArgs.push_back("-fstack-size-section");

  if (Args.hasArg(options::OPT_fstack_usage)) {
    CmdArgs.push_back("-stack-usage-file");

    if (Arg *OutputOpt = Args.getLastArg(options::OPT_o)) {
      SmallString<128> OutputFilename(OutputOpt->getValue());
      llvm::sys::path::replace_extension(OutputFilename, "su");
      CmdArgs.push_back(Args.MakeArgString(OutputFilename));
    } else
      CmdArgs.push_back(
          Args.MakeArgString(Twine(getBaseInputStem(Args, Inputs)) + ".su"));
  }

  CmdArgs.push_back("-ferror-limit");
  if (Arg *A = Args.getLastArg(options::OPT_ferror_limit_EQ))
    CmdArgs.push_back(A->getValue());
  else
    CmdArgs.push_back("19");

  if (Arg *A = Args.getLastArg(options::OPT_fmacro_backtrace_limit_EQ)) {
    CmdArgs.push_back("-fmacro-backtrace-limit");
    CmdArgs.push_back(A->getValue());
  }

  if (Arg *A = Args.getLastArg(options::OPT_ftemplate_backtrace_limit_EQ)) {
    CmdArgs.push_back("-ftemplate-backtrace-limit");
    CmdArgs.push_back(A->getValue());
  }

  if (Arg *A = Args.getLastArg(options::OPT_fconstexpr_backtrace_limit_EQ)) {
    CmdArgs.push_back("-fconstexpr-backtrace-limit");
    CmdArgs.push_back(A->getValue());
  }

  if (Arg *A = Args.getLastArg(options::OPT_fspell_checking_limit_EQ)) {
    CmdArgs.push_back("-fspell-checking-limit");
    CmdArgs.push_back(A->getValue());
  }

#if INTEL_CUSTOMIZATION
  //-fiopenmp-offload is default
  if (Args.hasArg(options::OPT_fiopenmp) &&
      Args.hasFlag(options::OPT_fno_iopenmp_offload,
                   options::OPT_fiopenmp_offload, false)) {
    CmdArgs.push_back("-fno-intel-openmp-offload");
    CmdArgs.push_back("-mllvm");
    CmdArgs.push_back("-vpo-paropt-use-offload-metadata=false");
  }
  if (Args.hasFlag(options::OPT_fiopenmp_simd, options::OPT_fno_iopenmp_simd,
                   false)) {
    // FIXME: Add better interactions with -fopenmp-simd.
    if (!JA.isDeviceOffloading(Action::OFK_SYCL))
      CmdArgs.push_back("-fopenmp-simd");
    CmdArgs.push_back("-fopenmp-late-outline");
  }
  // When compiling for SPIR, we want to be sure that -fiopenmp is used
  // and not -fopenmp.
  if (IsOpenMPDevice && !Args.hasArg(options::OPT_fiopenmp) &&
      Args.hasArg(options::OPT_fopenmp_EQ, options::OPT_fopenmp) &&
      Triple.isSPIR()) {
    if (!D.IsCLMode())
        D.Diag(diag::err_drv_opt_requires_opt)
          << "-fopenmp-targets=spir64" << "-fiopenmp";
    else
        D.Diag(diag::err_drv_opt_requires_opt)
          << "-Qopenmp-targets=spir64" << "-Qiopenmp";
  }
  if (Arg *A = Args.getLastArg(options::OPT_qopenmp_threadprivate_EQ)) {
    StringRef Value = A->getValue();

    if ((Value != "compat") && (Value != "legacy"))
      D.Diag(diag::err_drv_unsupported_option_argument)
          << A->getOption().getName() << Value;

    if (Value == "legacy")
      CmdArgs.push_back("-fopenmp-threadprivate-legacy");
  }

  if (Args.hasFlag(options::OPT__SLASH_Qvla_, options::OPT__SLASH_Qvla, false))
    CmdArgs.push_back("-Werror=vla");
#endif // INTEL_CUSTOMIZATION

  // Pass -fmessage-length=.
  unsigned MessageLength = 0;
  if (Arg *A = Args.getLastArg(options::OPT_fmessage_length_EQ)) {
    StringRef V(A->getValue());
    if (V.getAsInteger(0, MessageLength))
      D.Diag(diag::err_drv_invalid_argument_to_option)
          << V << A->getOption().getName();
  } else {
    // If -fmessage-length=N was not specified, determine whether this is a
    // terminal and, if so, implicitly define -fmessage-length appropriately.
    MessageLength = llvm::sys::Process::StandardErrColumns();
  }
  if (MessageLength != 0)
    CmdArgs.push_back(
        Args.MakeArgString("-fmessage-length=" + Twine(MessageLength)));

  // -fvisibility= and -fvisibility-ms-compat are of a piece.
  if (const Arg *A = Args.getLastArg(options::OPT_fvisibility_EQ,
                                     options::OPT_fvisibility_ms_compat)) {
    if (A->getOption().matches(options::OPT_fvisibility_EQ)) {
      CmdArgs.push_back("-fvisibility");
      CmdArgs.push_back(A->getValue());
    } else {
      assert(A->getOption().matches(options::OPT_fvisibility_ms_compat));
      CmdArgs.push_back("-fvisibility");
      CmdArgs.push_back("hidden");
      CmdArgs.push_back("-ftype-visibility");
      CmdArgs.push_back("default");
    }
  }

  if (!RawTriple.isPS4())
    if (const Arg *A =
            Args.getLastArg(options::OPT_fvisibility_from_dllstorageclass,
                            options::OPT_fno_visibility_from_dllstorageclass)) {
      if (A->getOption().matches(
              options::OPT_fvisibility_from_dllstorageclass)) {
        CmdArgs.push_back("-fvisibility-from-dllstorageclass");
        Args.AddLastArg(CmdArgs, options::OPT_fvisibility_dllexport_EQ);
        Args.AddLastArg(CmdArgs, options::OPT_fvisibility_nodllstorageclass_EQ);
        Args.AddLastArg(CmdArgs, options::OPT_fvisibility_externs_dllimport_EQ);
        Args.AddLastArg(CmdArgs,
                        options::OPT_fvisibility_externs_nodllstorageclass_EQ);
      }
    }

  if (const Arg *A = Args.getLastArg(options::OPT_mignore_xcoff_visibility)) {
    if (Triple.isOSAIX())
      CmdArgs.push_back("-mignore-xcoff-visibility");
    else
      D.Diag(diag::err_drv_unsupported_opt_for_target)
          << A->getAsString(Args) << TripleStr;
  }


  if (Args.hasFlag(options::OPT_fvisibility_inlines_hidden,
                    options::OPT_fno_visibility_inlines_hidden, false))
    CmdArgs.push_back("-fvisibility-inlines-hidden");

  Args.AddLastArg(CmdArgs, options::OPT_fvisibility_inlines_hidden_static_local_var,
                           options::OPT_fno_visibility_inlines_hidden_static_local_var);
  Args.AddLastArg(CmdArgs, options::OPT_fvisibility_global_new_delete_hidden);

  Args.AddLastArg(CmdArgs, options::OPT_ftlsmodel_EQ);

  if (Args.hasFlag(options::OPT_fno_operator_names,
                   options::OPT_foperator_names, false))
    CmdArgs.push_back("-fno-operator-names");

  // Forward -f (flag) options which we can pass directly.
  Args.AddLastArg(CmdArgs, options::OPT_femit_all_decls);
  Args.AddLastArg(CmdArgs, options::OPT_fheinous_gnu_extensions);
  Args.AddLastArg(CmdArgs, options::OPT_fdigraphs, options::OPT_fno_digraphs);
  Args.AddLastArg(CmdArgs, options::OPT_femulated_tls,
                  options::OPT_fno_emulated_tls);

  // AltiVec-like language extensions aren't relevant for assembling.
  if (!isa<PreprocessJobAction>(JA) || Output.getType() != types::TY_PP_Asm)
    Args.AddLastArg(CmdArgs, options::OPT_fzvector);

  Args.AddLastArg(CmdArgs, options::OPT_fdiagnostics_show_template_tree);
  Args.AddLastArg(CmdArgs, options::OPT_fno_elide_type);
#if INTEL_COLLAB
  if (Args.hasFlag(options::OPT_fiopenmp, options::OPT_fno_iopenmp, false)) {
    CmdArgs.push_back("-fopenmp-late-outline");
#if INTEL_CUSTOMIZATION
    CmdArgs.push_back("-fintel-openmp-region");
    if (Arg *A = Args.getLastArg(options::OPT_qopenmp_threadprivate_EQ)) {
      StringRef Value = A->getValue();
      if (Value != "compat")
        CmdArgs.push_back("-fopenmp-threadprivate-legacy");
    } else
#endif // INTEL_CUSTOMIZATION
      CmdArgs.push_back("-fopenmp-threadprivate-legacy");
  }
#endif // INTEL_COLLAB

#if INTEL_CUSTOMIZATION
  bool StubsOverride = false;
  if (Arg *A = Args.getLastArg(options::OPT_qopenmp_stubs,
      options::OPT_fopenmp, options::OPT_fopenmp_EQ, options::OPT_fiopenmp))
    if (A->getOption().matches(options::OPT_qopenmp_stubs))
      StubsOverride = true;
#endif // INTEL_CUSTOMIZATION

  // Forward flags for OpenMP. We don't do this if the current action is an
  // device offloading action other than OpenMP.
#if INTEL_COLLAB
  if ((Args.hasFlag(options::OPT_fopenmp, options::OPT_fopenmp_EQ,
                    options::OPT_fno_openmp, false) ||
       Args.hasFlag(options::OPT_fiopenmp, options::OPT_fno_iopenmp, false)) &&
#else
  if (Args.hasFlag(options::OPT_fopenmp, options::OPT_fopenmp_EQ,
                   options::OPT_fno_openmp, false) &&
#endif // INTEL_COLLAB
      !StubsOverride && // INTEL
      (JA.isDeviceOffloading(Action::OFK_None) ||
       JA.isDeviceOffloading(Action::OFK_OpenMP))) {
    switch (D.getOpenMPRuntime(Args)) {
    case Driver::OMPRT_OMP:
    case Driver::OMPRT_IOMP5:
      // Clang can generate useful OpenMP code for these two runtime libraries.
      CmdArgs.push_back("-fopenmp");

      // If no option regarding the use of TLS in OpenMP codegeneration is
      // given, decide a default based on the target. Otherwise rely on the
      // options and pass the right information to the frontend.
      if (!Args.hasFlag(options::OPT_fopenmp_use_tls,
                        options::OPT_fnoopenmp_use_tls, /*Default=*/true))
        CmdArgs.push_back("-fnoopenmp-use-tls");
      Args.AddLastArg(CmdArgs, options::OPT_fopenmp_simd,
                      options::OPT_fno_openmp_simd);
      Args.AddAllArgs(CmdArgs, options::OPT_fopenmp_enable_irbuilder);
      Args.AddAllArgs(CmdArgs, options::OPT_fopenmp_version_EQ);
      Args.AddAllArgs(CmdArgs, options::OPT_fopenmp_cuda_number_of_sm_EQ);
      Args.AddAllArgs(CmdArgs, options::OPT_fopenmp_cuda_blocks_per_sm_EQ);
      Args.AddAllArgs(CmdArgs,
                      options::OPT_fopenmp_cuda_teams_reduction_recs_num_EQ);
      if (Args.hasFlag(options::OPT_fopenmp_optimistic_collapse,
                       options::OPT_fno_openmp_optimistic_collapse,
                       /*Default=*/false))
        CmdArgs.push_back("-fopenmp-optimistic-collapse");

      // When in OpenMP offloading mode with NVPTX target, forward
      // cuda-mode flag
      if (Args.hasFlag(options::OPT_fopenmp_cuda_mode,
                       options::OPT_fno_openmp_cuda_mode, /*Default=*/false))
        CmdArgs.push_back("-fopenmp-cuda-mode");

      // When in OpenMP offloading mode with NVPTX target, check if full runtime
      // is required.
      if (Args.hasFlag(options::OPT_fopenmp_cuda_force_full_runtime,
                       options::OPT_fno_openmp_cuda_force_full_runtime,
                       /*Default=*/false))
        CmdArgs.push_back("-fopenmp-cuda-force-full-runtime");
      break;
    default:
      // By default, if Clang doesn't know how to generate useful OpenMP code
      // for a specific runtime library, we just don't pass the '-fopenmp' flag
      // down to the actual compilation.
      // FIXME: It would be better to have a mode which *only* omits IR
      // generation based on the OpenMP support so that we get consistent
      // semantic analysis, etc.
      break;
    }
  } else {
    if (!JA.isDeviceOffloading(Action::OFK_SYCL))
      Args.AddLastArg(CmdArgs, options::OPT_fopenmp_simd,
                      options::OPT_fno_openmp_simd);
    Args.AddAllArgs(CmdArgs, options::OPT_fopenmp_version_EQ);
  }

  const SanitizerArgs &Sanitize = TC.getSanitizerArgs();
  Sanitize.addArgs(TC, Args, CmdArgs, InputType);

  const XRayArgs &XRay = TC.getXRayArgs();
  XRay.addArgs(TC, Args, CmdArgs, InputType);

  for (const auto &Filename :
       Args.getAllArgValues(options::OPT_fprofile_list_EQ)) {
    if (D.getVFS().exists(Filename))
      CmdArgs.push_back(Args.MakeArgString("-fprofile-list=" + Filename));
    else
      D.Diag(clang::diag::err_drv_no_such_file) << Filename;
  }

  if (Arg *A = Args.getLastArg(options::OPT_fpatchable_function_entry_EQ)) {
    StringRef S0 = A->getValue(), S = S0;
    unsigned Size, Offset = 0;
    if (!Triple.isAArch64() && !Triple.isRISCV() && !Triple.isX86())
      D.Diag(diag::err_drv_unsupported_opt_for_target)
          << A->getAsString(Args) << TripleStr;
    else if (S.consumeInteger(10, Size) ||
             (!S.empty() && (!S.consume_front(",") ||
                             S.consumeInteger(10, Offset) || !S.empty())))
      D.Diag(diag::err_drv_invalid_argument_to_option)
          << S0 << A->getOption().getName();
    else if (Size < Offset)
      D.Diag(diag::err_drv_unsupported_fpatchable_function_entry_argument);
    else {
      CmdArgs.push_back(Args.MakeArgString(A->getSpelling() + Twine(Size)));
      CmdArgs.push_back(Args.MakeArgString(
          "-fpatchable-function-entry-offset=" + Twine(Offset)));
    }
  }

  if (TC.SupportsProfiling()) {
    Args.AddLastArg(CmdArgs, options::OPT_pg);

    llvm::Triple::ArchType Arch = TC.getArch();
    if (Arg *A = Args.getLastArg(options::OPT_mfentry)) {
      if (Arch == llvm::Triple::systemz || TC.getTriple().isX86())
        A->render(Args, CmdArgs);
      else
        D.Diag(diag::err_drv_unsupported_opt_for_target)
            << A->getAsString(Args) << TripleStr;
    }
    if (Arg *A = Args.getLastArg(options::OPT_mnop_mcount)) {
      if (Arch == llvm::Triple::systemz)
        A->render(Args, CmdArgs);
      else
        D.Diag(diag::err_drv_unsupported_opt_for_target)
            << A->getAsString(Args) << TripleStr;
    }
    if (Arg *A = Args.getLastArg(options::OPT_mrecord_mcount)) {
      if (Arch == llvm::Triple::systemz)
        A->render(Args, CmdArgs);
      else
        D.Diag(diag::err_drv_unsupported_opt_for_target)
            << A->getAsString(Args) << TripleStr;
    }
  }

  if (Args.getLastArg(options::OPT_fapple_kext) ||
      (Args.hasArg(options::OPT_mkernel) && types::isCXX(InputType)))
    CmdArgs.push_back("-fapple-kext");

  Args.AddLastArg(CmdArgs, options::OPT_altivec_src_compat);
  Args.AddLastArg(CmdArgs, options::OPT_flax_vector_conversions_EQ);
  Args.AddLastArg(CmdArgs, options::OPT_fobjc_sender_dependent_dispatch);
  Args.AddLastArg(CmdArgs, options::OPT_fdiagnostics_print_source_range_info);
  Args.AddLastArg(CmdArgs, options::OPT_fdiagnostics_parseable_fixits);
  Args.AddLastArg(CmdArgs, options::OPT_ftime_report);
  Args.AddLastArg(CmdArgs, options::OPT_ftime_report_EQ);
  Args.AddLastArg(CmdArgs, options::OPT_ftime_trace);
  Args.AddLastArg(CmdArgs, options::OPT_ftime_trace_granularity_EQ);
  Args.AddLastArg(CmdArgs, options::OPT_ftrapv);
#if INTEL_CUSTOMIZATION
  // -malign-double is the default for Windows Intel
  if (D.IsIntelMode() && D.IsCLMode())
    CmdArgs.push_back("-malign-double");
  else
    Args.AddLastArg(CmdArgs, options::OPT_malign_double);
#endif // INTEL_CUSTOMIZATION
  Args.AddLastArg(CmdArgs, options::OPT_fno_temp_file);

  if (Arg *A = Args.getLastArg(options::OPT_ftrapv_handler_EQ)) {
    CmdArgs.push_back("-ftrapv-handler");
    CmdArgs.push_back(A->getValue());
  }

  Args.AddLastArg(CmdArgs, options::OPT_ftrap_function_EQ);

  // -fno-strict-overflow implies -fwrapv if it isn't disabled, but
  // -fstrict-overflow won't turn off an explicitly enabled -fwrapv.
  if (Arg *A = Args.getLastArg(options::OPT_fwrapv, options::OPT_fno_wrapv)) {
    if (A->getOption().matches(options::OPT_fwrapv))
      CmdArgs.push_back("-fwrapv");
  } else if (Arg *A = Args.getLastArg(options::OPT_fstrict_overflow,
                                      options::OPT_fno_strict_overflow)) {
    if (A->getOption().matches(options::OPT_fno_strict_overflow))
      CmdArgs.push_back("-fwrapv");
  }

  if (Arg *A = Args.getLastArg(options::OPT_freroll_loops,
                               options::OPT_fno_reroll_loops))
    if (A->getOption().matches(options::OPT_freroll_loops))
      CmdArgs.push_back("-freroll-loops");

  Args.AddLastArg(CmdArgs, options::OPT_ffinite_loops,
                  options::OPT_fno_finite_loops);

  Args.AddLastArg(CmdArgs, options::OPT_fwritable_strings);
#if INTEL_CUSTOMIZATION
  RenderUnrollOptions(D, Args, CmdArgs);
#endif // INTEL_CUSTOMIZATION

  Args.AddLastArg(CmdArgs, options::OPT_pthread);

  if (Args.hasFlag(options::OPT_mspeculative_load_hardening,
                   options::OPT_mno_speculative_load_hardening, false))
    CmdArgs.push_back(Args.MakeArgString("-mspeculative-load-hardening"));

  RenderSSPOptions(D, TC, Args, CmdArgs, KernelOrKext);
  RenderSCPOptions(TC, Args, CmdArgs);
  RenderTrivialAutoVarInitOptions(D, TC, Args, CmdArgs);

  // Translate -mstackrealign
  if (Args.hasFlag(options::OPT_mstackrealign, options::OPT_mno_stackrealign,
                   false))
    CmdArgs.push_back(Args.MakeArgString("-mstackrealign"));

  if (Args.hasArg(options::OPT_mstack_alignment)) {
    StringRef alignment = Args.getLastArgValue(options::OPT_mstack_alignment);
    CmdArgs.push_back(Args.MakeArgString("-mstack-alignment=" + alignment));
  }

  if (Args.hasArg(options::OPT_mstack_probe_size)) {
    StringRef Size = Args.getLastArgValue(options::OPT_mstack_probe_size);

    if (!Size.empty())
      CmdArgs.push_back(Args.MakeArgString("-mstack-probe-size=" + Size));
    else
      CmdArgs.push_back("-mstack-probe-size=0");
  }

  if (!Args.hasFlag(options::OPT_mstack_arg_probe,
                    options::OPT_mno_stack_arg_probe, true))
    CmdArgs.push_back(Args.MakeArgString("-mno-stack-arg-probe"));

  if (Arg *A = Args.getLastArg(options::OPT_mrestrict_it,
                               options::OPT_mno_restrict_it)) {
    if (A->getOption().matches(options::OPT_mrestrict_it)) {
      CmdArgs.push_back("-mllvm");
      CmdArgs.push_back("-arm-restrict-it");
    } else {
      CmdArgs.push_back("-mllvm");
      CmdArgs.push_back("-arm-no-restrict-it");
    }
  } else if (Triple.isOSWindows() &&
             (Triple.getArch() == llvm::Triple::arm ||
              Triple.getArch() == llvm::Triple::thumb)) {
    // Windows on ARM expects restricted IT blocks
    CmdArgs.push_back("-mllvm");
    CmdArgs.push_back("-arm-restrict-it");
  }

  // Forward -cl options to -cc1
  RenderOpenCLOptions(Args, CmdArgs, InputType);

  // Forward -fsycl-instrument-device-code option to cc1. This option can only
  // be used with spir triple.
  if (Arg *A = Args.getLastArg(options::OPT_fsycl_instrument_device_code)) {
    if (!Triple.isSPIR())
      D.Diag(diag::err_drv_unsupported_opt_for_target)
          << A->getAsString(Args) << TripleStr;
    CmdArgs.push_back("-fsycl-instrument-device-code");
  }

#if INTEL_CUSTOMIZATION
  // Enable instrumentation for OpenMP SPIR-V offload by default.
  // Eventually, we will enable it by default for SYCL too, so this
  // code will have to be merged with the above.
  if (IsOpenMPDevice && Triple.isSPIR() &&
      Args.hasFlag(options::OPT_fsycl_instrument_device_code,
                   options::OPT_fno_sycl_instrument_device_code, true)) {
    CmdArgs.push_back("-fsycl-instrument-device-code");
  }
#endif // INTEL_CUSTOMIZATION
  if (IsHIP) {
    if (Args.hasFlag(options::OPT_fhip_new_launch_api,
                     options::OPT_fno_hip_new_launch_api, true))
      CmdArgs.push_back("-fhip-new-launch-api");
    if (Args.hasFlag(options::OPT_fgpu_allow_device_init,
                     options::OPT_fno_gpu_allow_device_init, false))
      CmdArgs.push_back("-fgpu-allow-device-init");
  }

  if (IsCuda || IsHIP) {
    if (Args.hasFlag(options::OPT_fgpu_rdc, options::OPT_fno_gpu_rdc, false))
      CmdArgs.push_back("-fgpu-rdc");
    if (Args.hasFlag(options::OPT_fgpu_defer_diag,
                     options::OPT_fno_gpu_defer_diag, false))
      CmdArgs.push_back("-fgpu-defer-diag");
    if (Args.hasFlag(options::OPT_fgpu_exclude_wrong_side_overloads,
                     options::OPT_fno_gpu_exclude_wrong_side_overloads,
                     false)) {
      CmdArgs.push_back("-fgpu-exclude-wrong-side-overloads");
      CmdArgs.push_back("-fgpu-defer-diag");
    }
  }

  if (Arg *A = Args.getLastArg(options::OPT_fcf_protection_EQ)) {
    CmdArgs.push_back(
        Args.MakeArgString(Twine("-fcf-protection=") + A->getValue()));
  }

  // Forward -f options with positive and negative forms; we translate these by
  // hand.  Do not propagate PGO options to the GPU-side compilations as the
  // profile info is for the host-side compilation only.
  if (!(IsCudaDevice || IsHIPDevice)) {
    if (Arg *A = getLastProfileSampleUseArg(Args)) {
      auto *PGOArg = Args.getLastArg(
          options::OPT_fprofile_generate, options::OPT_fprofile_generate_EQ,
          options::OPT_fcs_profile_generate,
          options::OPT_fcs_profile_generate_EQ, options::OPT_fprofile_use,
          options::OPT_fprofile_use_EQ);
      if (PGOArg)
        D.Diag(diag::err_drv_argument_not_allowed_with)
            << "SampleUse with PGO options";

      StringRef fname = A->getValue();
      if (!llvm::sys::fs::exists(fname))
        D.Diag(diag::err_drv_no_such_file) << fname;
      else
        A->render(Args, CmdArgs);
    }
    Args.AddLastArg(CmdArgs, options::OPT_fprofile_remapping_file_EQ);

    if (Args.hasFlag(options::OPT_fpseudo_probe_for_profiling,
                     options::OPT_fno_pseudo_probe_for_profiling, false)) {
      CmdArgs.push_back("-fpseudo-probe-for-profiling");
      // Enforce -funique-internal-linkage-names if it's not explicitly turned
      // off.
      if (Args.hasFlag(options::OPT_funique_internal_linkage_names,
                       options::OPT_fno_unique_internal_linkage_names, true))
        CmdArgs.push_back("-funique-internal-linkage-names");
    }
  }
  RenderBuiltinOptions(TC, RawTriple, Args, CmdArgs);

  if (!Args.hasFlag(options::OPT_fassume_sane_operator_new,
                    options::OPT_fno_assume_sane_operator_new))
    CmdArgs.push_back("-fno-assume-sane-operator-new");

  // -fblocks=0 is default.
  if (Args.hasFlag(options::OPT_fblocks, options::OPT_fno_blocks,
                   TC.IsBlocksDefault()) ||
      (Args.hasArg(options::OPT_fgnu_runtime) &&
       Args.hasArg(options::OPT_fobjc_nonfragile_abi) &&
       !Args.hasArg(options::OPT_fno_blocks))) {
    CmdArgs.push_back("-fblocks");

    if (!Args.hasArg(options::OPT_fgnu_runtime) && !TC.hasBlocksRuntime())
      CmdArgs.push_back("-fblocks-runtime-optional");
  }

  // -fencode-extended-block-signature=1 is default.
  if (TC.IsEncodeExtendedBlockSignatureDefault())
    CmdArgs.push_back("-fencode-extended-block-signature");

  if (Args.hasFlag(options::OPT_fcoroutines_ts, options::OPT_fno_coroutines_ts,
                   false) &&
      types::isCXX(InputType)) {
    CmdArgs.push_back("-fcoroutines-ts");
  }

  Args.AddLastArg(CmdArgs, options::OPT_fdouble_square_bracket_attributes,
                  options::OPT_fno_double_square_bracket_attributes);

  // -faccess-control is default.
  if (Args.hasFlag(options::OPT_fno_access_control,
                   options::OPT_faccess_control, false))
    CmdArgs.push_back("-fno-access-control");

  // -felide-constructors is the default.
  if (Args.hasFlag(options::OPT_fno_elide_constructors,
                   options::OPT_felide_constructors, false))
    CmdArgs.push_back("-fno-elide-constructors");

  ToolChain::RTTIMode RTTIMode = TC.getRTTIMode();

  if (KernelOrKext || (types::isCXX(InputType) &&
                       (RTTIMode == ToolChain::RM_Disabled)))
    CmdArgs.push_back("-fno-rtti");

  // -fshort-enums=0 is default for all architectures except Hexagon and z/OS.
  if (Args.hasFlag(options::OPT_fshort_enums, options::OPT_fno_short_enums,
                   TC.getArch() == llvm::Triple::hexagon || Triple.isOSzOS()))
    CmdArgs.push_back("-fshort-enums");

  RenderCharacterOptions(Args, AuxTriple ? *AuxTriple : RawTriple, CmdArgs);

  // -fuse-cxa-atexit is default.
  if (!Args.hasFlag(
          options::OPT_fuse_cxa_atexit, options::OPT_fno_use_cxa_atexit,
          !RawTriple.isOSAIX() && !RawTriple.isOSWindows() &&
              TC.getArch() != llvm::Triple::xcore &&
              ((RawTriple.getVendor() != llvm::Triple::MipsTechnologies) ||
               RawTriple.hasEnvironment())) ||
      KernelOrKext)
    CmdArgs.push_back("-fno-use-cxa-atexit");

  if (Args.hasFlag(options::OPT_fregister_global_dtors_with_atexit,
                   options::OPT_fno_register_global_dtors_with_atexit,
                   RawTriple.isOSDarwin() && !KernelOrKext))
    CmdArgs.push_back("-fregister-global-dtors-with-atexit");

  // -fno-use-line-directives is default.
#if INTEL_CUSTOMIZATION
  // -fuse-line-directives is default for Intel Windows
  if (Args.hasFlag(options::OPT_fuse_line_directives,
                   options::OPT_fno_use_line_directives,
                   D.IsIntelMode() && D.IsCLMode()))
#endif // INTEL_CUSTOMIZATION
    CmdArgs.push_back("-fuse-line-directives");

  // -fno-minimize-whitespace is default.
  if (Args.hasFlag(options::OPT_fminimize_whitespace,
                   options::OPT_fno_minimize_whitespace, false)) {
    types::ID InputType = Inputs[0].getType();
    if (!isDerivedFromC(InputType))
      D.Diag(diag::err_drv_minws_unsupported_input_type)
          << types::getTypeName(InputType);
    CmdArgs.push_back("-fminimize-whitespace");
  }

  // -fms-extensions=0 is default.
  if (Args.hasFlag(options::OPT_fms_extensions, options::OPT_fno_ms_extensions,
                   IsWindowsMSVC))
    CmdArgs.push_back("-fms-extensions");

  // -fms-compatibility=0 is default.
  bool IsMSVCCompat = Args.hasFlag(
      options::OPT_fms_compatibility, options::OPT_fno_ms_compatibility,
      (IsWindowsMSVC && Args.hasFlag(options::OPT_fms_extensions,
                                     options::OPT_fno_ms_extensions, true)));
  if (IsMSVCCompat)
    CmdArgs.push_back("-fms-compatibility");

  // Handle -fgcc-version, if present.
  VersionTuple GNUCVer;
  if (Arg *A = Args.getLastArg(options::OPT_fgnuc_version_EQ)) {
    // Check that the version has 1 to 3 components and the minor and patch
    // versions fit in two decimal digits.
    StringRef Val = A->getValue();
    Val = Val.empty() ? "0" : Val; // Treat "" as 0 or disable.
    bool Invalid = GNUCVer.tryParse(Val);
    unsigned Minor = GNUCVer.getMinor().getValueOr(0);
    unsigned Patch = GNUCVer.getSubminor().getValueOr(0);
    if (Invalid || GNUCVer.getBuild() || Minor >= 100 || Patch >= 100) {
      D.Diag(diag::err_drv_invalid_value)
          << A->getAsString(Args) << A->getValue();
    }
  } else if (!IsMSVCCompat) {
    // Imitate GCC 4.2.1 by default if -fms-compatibility is not in effect.
    GNUCVer = VersionTuple(4, 2, 1);
  }
  if (!GNUCVer.empty()) {
    CmdArgs.push_back(
        Args.MakeArgString("-fgnuc-version=" + GNUCVer.getAsString()));
  }

  VersionTuple MSVT = TC.computeMSVCVersion(&D, Args);
  if (!MSVT.empty())
    CmdArgs.push_back(
        Args.MakeArgString("-fms-compatibility-version=" + MSVT.getAsString()));

  bool IsMSVC2015Compatible = MSVT.getMajor() >= 19;
  if (ImplyVCPPCVer) {
    StringRef LanguageStandard;
    if (const Arg *StdArg = Args.getLastArg(options::OPT__SLASH_std)) {
      Std = StdArg;
      LanguageStandard = llvm::StringSwitch<StringRef>(StdArg->getValue())
                             .Case("c11", "-std=c11")
                             .Case("c17", "-std=c17")
                             .Default("");
      if (LanguageStandard.empty())
        D.Diag(clang::diag::warn_drv_unused_argument)
            << StdArg->getAsString(Args);
    }
    CmdArgs.push_back(LanguageStandard.data());
  }
  if (ImplyVCPPCXXVer) {
    StringRef LanguageStandard;
    if (const Arg *StdArg = Args.getLastArg(options::OPT__SLASH_std)) {
      Std = StdArg;
      LanguageStandard = llvm::StringSwitch<StringRef>(StdArg->getValue())
                             .Case("c++14", "-std=c++14")
                             .Case("c++17", "-std=c++17")
                             .Case("c++20", "-std=c++20")
                             .Case("c++latest", "-std=c++2b")
                             .Default("");
      if (LanguageStandard.empty())
        D.Diag(clang::diag::warn_drv_unused_argument)
            << StdArg->getAsString(Args);
    }

    if (LanguageStandard.empty()) {
      if (IsSYCL)
        // For DPC++, C++17 is the default.
        LanguageStandard = "-std=c++17";
      else if (IsMSVC2015Compatible)
        LanguageStandard = "-std=c++14";
      else
        LanguageStandard = "-std=c++11";
    }

    CmdArgs.push_back(LanguageStandard.data());
  }

  // -fno-borland-extensions is default.
  if (Args.hasFlag(options::OPT_fborland_extensions,
                   options::OPT_fno_borland_extensions, false))
    CmdArgs.push_back("-fborland-extensions");

  // -fno-declspec is default, except for PS4.
  if (Args.hasFlag(options::OPT_fdeclspec, options::OPT_fno_declspec,
                   RawTriple.isPS4()))
    CmdArgs.push_back("-fdeclspec");
  else if (Args.hasArg(options::OPT_fno_declspec))
    CmdArgs.push_back("-fno-declspec"); // Explicitly disabling __declspec.

  // -fthreadsafe-static is default, except for MSVC compatibility versions less
  // than 19.
  if (!Args.hasFlag(options::OPT_fthreadsafe_statics,
                    options::OPT_fno_threadsafe_statics,
                    !IsWindowsMSVC || IsMSVC2015Compatible))
    CmdArgs.push_back("-fno-threadsafe-statics");

  // -fno-delayed-template-parsing is default, except when targeting MSVC.
  // Many old Windows SDK versions require this to parse.
  // FIXME: MSVC introduced /Zc:twoPhase- to disable this behavior in their
  // compiler. We should be able to disable this by default at some point.
  if (Args.hasFlag(options::OPT_fdelayed_template_parsing,
                   options::OPT_fno_delayed_template_parsing, IsWindowsMSVC))
    CmdArgs.push_back("-fdelayed-template-parsing");

  // -fgnu-keywords default varies depending on language; only pass if
  // specified.
  Args.AddLastArg(CmdArgs, options::OPT_fgnu_keywords,
                  options::OPT_fno_gnu_keywords);

  if (Args.hasFlag(options::OPT_fgnu89_inline, options::OPT_fno_gnu89_inline,
                   false))
    CmdArgs.push_back("-fgnu89-inline");

  if (Args.hasArg(options::OPT_fno_inline))
    CmdArgs.push_back("-fno-inline");

#if INTEL_CUSTOMIZATION
  if (Arg *InlinLvl = Args.getLastArg(
        options::OPT_inline_level_EQ, options::OPT_finline_functions,
        options::OPT_finline_hint_functions,
        options::OPT_fno_inline_functions)) {
    if (InlinLvl->getOption().matches(options::OPT_inline_level_EQ)) {
      if (InlinLvl->getValue() == StringRef("0") &&
          !Args.hasArg(options::OPT_fno_inline))
        CmdArgs.push_back("-fno-inline");
      else if (InlinLvl->getValue() == StringRef("1"))
        CmdArgs.push_back("-finline-hint-functions");
      else if (InlinLvl->getValue() == StringRef("2"))
        CmdArgs.push_back("-finline-functions");
      else
        C.getDriver().Diag(clang::diag::err_drv_unsupported_option_argument)
          << InlinLvl->getOption().getName()
          << StringRef(InlinLvl->getValue());
    }
    else
      CmdArgs.push_back(Args.MakeArgString(InlinLvl->getAsString(Args)));
  }
#else //INTEL_CUSTOMIZATION
  Args.AddLastArg(CmdArgs, options::OPT_finline_functions,
                  options::OPT_finline_hint_functions,
                  options::OPT_fno_inline_functions);

#endif //INTEL_CUSTOMIZATION

  // FIXME: Find a better way to determine whether the language has modules
  // support by default, or just assume that all languages do.
  bool HaveModules =
      Std && (Std->containsValue("c++2a") || Std->containsValue("c++20") ||
              Std->containsValue("c++latest"));
  RenderModulesOptions(C, D, Args, Input, Output, CmdArgs, HaveModules);

  if (Args.hasFlag(options::OPT_fpch_validate_input_files_content,
                   options::OPT_fno_pch_validate_input_files_content, false))
    CmdArgs.push_back("-fvalidate-ast-input-files-content");
  if (Args.hasFlag(options::OPT_fpch_instantiate_templates,
                   options::OPT_fno_pch_instantiate_templates, false))
    CmdArgs.push_back("-fpch-instantiate-templates");
  if (Args.hasFlag(options::OPT_fpch_codegen, options::OPT_fno_pch_codegen,
                   false))
    CmdArgs.push_back("-fmodules-codegen");
  if (Args.hasFlag(options::OPT_fpch_debuginfo, options::OPT_fno_pch_debuginfo,
                   false))
    CmdArgs.push_back("-fmodules-debuginfo");

  Args.AddLastArg(CmdArgs, options::OPT_flegacy_pass_manager,
                  options::OPT_fno_legacy_pass_manager);

  ObjCRuntime Runtime = AddObjCRuntimeArgs(Args, Inputs, CmdArgs, rewriteKind);
  RenderObjCOptions(TC, D, RawTriple, Args, Runtime, rewriteKind != RK_None,
                    Input, CmdArgs);

  if (types::isObjC(Input.getType()) &&
      Args.hasFlag(options::OPT_fobjc_encode_cxx_class_template_spec,
                   options::OPT_fno_objc_encode_cxx_class_template_spec,
                   !Runtime.isNeXTFamily()))
    CmdArgs.push_back("-fobjc-encode-cxx-class-template-spec");

  if (Args.hasFlag(options::OPT_fapplication_extension,
                   options::OPT_fno_application_extension, false))
    CmdArgs.push_back("-fapplication-extension");

  // Handle GCC-style exception args.
  bool EH = false;
  if (!C.getDriver().IsCLMode())
#if INTEL_CUSTOMIZATION
    EH = addExceptionArgs(Args, InputType, TC, KernelOrKext, Runtime, CmdArgs, JA);
#endif // INTEL_CUSTOMIZATION

  // Handle exception personalities
  Arg *A = Args.getLastArg(
      options::OPT_fsjlj_exceptions, options::OPT_fseh_exceptions,
      options::OPT_fdwarf_exceptions, options::OPT_fwasm_exceptions);
  if (A) {
    const Option &Opt = A->getOption();
    if (Opt.matches(options::OPT_fsjlj_exceptions))
      CmdArgs.push_back("-exception-model=sjlj");
    if (Opt.matches(options::OPT_fseh_exceptions))
      CmdArgs.push_back("-exception-model=seh");
    if (Opt.matches(options::OPT_fdwarf_exceptions))
      CmdArgs.push_back("-exception-model=dwarf");
    if (Opt.matches(options::OPT_fwasm_exceptions))
      CmdArgs.push_back("-exception-model=wasm");
  } else {
    switch (TC.GetExceptionModel(Args)) {
    default:
      break;
    case llvm::ExceptionHandling::DwarfCFI:
      CmdArgs.push_back("-exception-model=dwarf");
      break;
    case llvm::ExceptionHandling::SjLj:
      CmdArgs.push_back("-exception-model=sjlj");
      break;
    case llvm::ExceptionHandling::WinEH:
      CmdArgs.push_back("-exception-model=seh");
      break;
    }
  }

  // C++ "sane" operator new.
  if (!Args.hasFlag(options::OPT_fassume_sane_operator_new,
                    options::OPT_fno_assume_sane_operator_new))
    CmdArgs.push_back("-fno-assume-sane-operator-new");

  // -frelaxed-template-template-args is off by default, as it is a severe
  // breaking change until a corresponding change to template partial ordering
  // is provided.
  if (Args.hasFlag(options::OPT_frelaxed_template_template_args,
                   options::OPT_fno_relaxed_template_template_args, false))
    CmdArgs.push_back("-frelaxed-template-template-args");

  // -fsized-deallocation is off by default, as it is an ABI-breaking change for
  // most platforms.
  if (Args.hasFlag(options::OPT_fsized_deallocation,
                   options::OPT_fno_sized_deallocation, false))
    CmdArgs.push_back("-fsized-deallocation");

  // -faligned-allocation is on by default in C++17 onwards and otherwise off
  // by default.
  if (Arg *A = Args.getLastArg(options::OPT_faligned_allocation,
                               options::OPT_fno_aligned_allocation,
                               options::OPT_faligned_new_EQ)) {
    if (A->getOption().matches(options::OPT_fno_aligned_allocation))
      CmdArgs.push_back("-fno-aligned-allocation");
    else
      CmdArgs.push_back("-faligned-allocation");
  }

  // The default new alignment can be specified using a dedicated option or via
  // a GCC-compatible option that also turns on aligned allocation.
  if (Arg *A = Args.getLastArg(options::OPT_fnew_alignment_EQ,
                               options::OPT_faligned_new_EQ))
    CmdArgs.push_back(
        Args.MakeArgString(Twine("-fnew-alignment=") + A->getValue()));

  // -fconstant-cfstrings is default, and may be subject to argument translation
  // on Darwin.
  if (!Args.hasFlag(options::OPT_fconstant_cfstrings,
                    options::OPT_fno_constant_cfstrings) ||
      !Args.hasFlag(options::OPT_mconstant_cfstrings,
                    options::OPT_mno_constant_cfstrings))
    CmdArgs.push_back("-fno-constant-cfstrings");

  // -fno-pascal-strings is default, only pass non-default.
  if (Args.hasFlag(options::OPT_fpascal_strings,
                   options::OPT_fno_pascal_strings, false))
    CmdArgs.push_back("-fpascal-strings");

  // Honor -fpack-struct= and -fpack-struct, if given. Note that
  // -fno-pack-struct doesn't apply to -fpack-struct=.
  if (Arg *A = Args.getLastArg(options::OPT_fpack_struct_EQ)) {
    std::string PackStructStr = "-fpack-struct=";
    PackStructStr += A->getValue();
    CmdArgs.push_back(Args.MakeArgString(PackStructStr));
  } else if (Args.hasFlag(options::OPT_fpack_struct,
                          options::OPT_fno_pack_struct, false)) {
    CmdArgs.push_back("-fpack-struct=1");
#if INTEL_CUSTOMIZATION
  } else if (D.IsIntelMode() && D.IsCLMode() && !IsSYCL)
    // For the Intel compiler, /Zp16 is the default
    CmdArgs.push_back("-fpack-struct=16");

  // Enabling GVN Hoist at -O3 or -Ofast (CMPLRS-50169).
  // FIXME: Remove this when GVN Hoist is enabled by default in LLORG.
  if (Arg *A = Args.getLastArg(options::OPT_O_Group)) {
    unsigned OptLevel = 0;
    if (A->getOption().matches(options::OPT_O)) {
      StringRef OVal(A->getValue());
      OVal.getAsInteger(10, OptLevel);
    }
    if (A->getOption().matches(options::OPT_O4) || OptLevel > 2 ||
        A->getOption().matches(options::OPT_Ofast)) {
      CmdArgs.push_back("-mllvm");
      CmdArgs.push_back("-enable-gvn-hoist");
    }
  }
#endif // INTEL_CUSTOMIZATION

  // Handle -fmax-type-align=N and -fno-type-align
  bool SkipMaxTypeAlign = Args.hasArg(options::OPT_fno_max_type_align);
  if (Arg *A = Args.getLastArg(options::OPT_fmax_type_align_EQ)) {
    if (!SkipMaxTypeAlign) {
      std::string MaxTypeAlignStr = "-fmax-type-align=";
      MaxTypeAlignStr += A->getValue();
      CmdArgs.push_back(Args.MakeArgString(MaxTypeAlignStr));
    }
  } else if (RawTriple.isOSDarwin()) {
    if (!SkipMaxTypeAlign) {
      std::string MaxTypeAlignStr = "-fmax-type-align=16";
      CmdArgs.push_back(Args.MakeArgString(MaxTypeAlignStr));
    }
  }

  if (!Args.hasFlag(options::OPT_Qy, options::OPT_Qn, true))
    CmdArgs.push_back("-Qn");

  // -fno-common is the default, set -fcommon only when that flag is set.
  if (Args.hasFlag(options::OPT_fcommon, options::OPT_fno_common, false))
    CmdArgs.push_back("-fcommon");

  // -fsigned-bitfields is default, and clang doesn't yet support
  // -funsigned-bitfields.
  if (!Args.hasFlag(options::OPT_fsigned_bitfields,
                    options::OPT_funsigned_bitfields))
    D.Diag(diag::warn_drv_clang_unsupported)
        << Args.getLastArg(options::OPT_funsigned_bitfields)->getAsString(Args);

  // -fsigned-bitfields is default, and clang doesn't support -fno-for-scope.
  if (!Args.hasFlag(options::OPT_ffor_scope, options::OPT_fno_for_scope))
    D.Diag(diag::err_drv_clang_unsupported)
        << Args.getLastArg(options::OPT_fno_for_scope)->getAsString(Args);

  // -finput_charset=UTF-8 is default. Reject others
  if (Arg *inputCharset = Args.getLastArg(options::OPT_finput_charset_EQ)) {
    StringRef value = inputCharset->getValue();
    if (!value.equals_insensitive("utf-8"))
      D.Diag(diag::err_drv_invalid_value) << inputCharset->getAsString(Args)
                                          << value;
  }

  // -fexec_charset=UTF-8 is default. Reject others
  if (Arg *execCharset = Args.getLastArg(options::OPT_fexec_charset_EQ)) {
    StringRef value = execCharset->getValue();
    if (!value.equals_insensitive("utf-8"))
      D.Diag(diag::err_drv_invalid_value) << execCharset->getAsString(Args)
                                          << value;
  }

  RenderDiagnosticsOptions(D, Args, CmdArgs);

  // -fno-asm-blocks is default.
  if (Args.hasFlag(options::OPT_fasm_blocks, options::OPT_fno_asm_blocks,
                   false))
    CmdArgs.push_back("-fasm-blocks");

  // -fgnu-inline-asm is default.
  if (!Args.hasFlag(options::OPT_fgnu_inline_asm,
                    options::OPT_fno_gnu_inline_asm, true))
    CmdArgs.push_back("-fno-gnu-inline-asm");

  // Enable vectorization per default according to the optimization level
  // selected. For optimization levels that want vectorization we use the alias
  // option to simplify the hasFlag logic.
  bool EnableVec = shouldEnableVectorizerAtOLevel(Args, false);
#if INTEL_CUSTOMIZATION
  // Do not enable vectorization for OpenMP
  if (JA.isDeviceOffloading(Action::OFK_OpenMP) &&
      getToolChain().getTriple().isSPIR())
    EnableVec = false;
#endif // INTEL_CUSTOMIZATION
  OptSpecifier VectorizeAliasOption =
      EnableVec ? options::OPT_O_Group : options::OPT_fvectorize;
  if (Args.hasFlag(options::OPT_fvectorize, VectorizeAliasOption,
                   options::OPT_fno_vectorize, EnableVec))
    CmdArgs.push_back("-vectorize-loops");

  // -fslp-vectorize is enabled based on the optimization level selected.
  bool EnableSLPVec = shouldEnableVectorizerAtOLevel(Args, true);
#if INTEL_CUSTOMIZATION
  // Do not enable vectorization for OpenMP
  if (JA.isDeviceOffloading(Action::OFK_OpenMP) &&
      getToolChain().getTriple().isSPIR())
    EnableSLPVec = false;
#endif // INTEL_CUSTOMIZATION
  OptSpecifier SLPVectAliasOption =
      EnableSLPVec ? options::OPT_O_Group : options::OPT_fslp_vectorize;
  if (Args.hasFlag(options::OPT_fslp_vectorize, SLPVectAliasOption,
                   options::OPT_fno_slp_vectorize, EnableSLPVec))
    CmdArgs.push_back("-vectorize-slp");

  ParseMPreferVectorWidth(D, Args, CmdArgs);

  Args.AddLastArg(CmdArgs, options::OPT_fshow_overloads_EQ);
  Args.AddLastArg(CmdArgs,
                  options::OPT_fsanitize_undefined_strip_path_components_EQ);

  // -fdollars-in-identifiers default varies depending on platform and
  // language; only pass if specified.
  if (Arg *A = Args.getLastArg(options::OPT_fdollars_in_identifiers,
                               options::OPT_fno_dollars_in_identifiers)) {
    if (A->getOption().matches(options::OPT_fdollars_in_identifiers))
      CmdArgs.push_back("-fdollars-in-identifiers");
    else
      CmdArgs.push_back("-fno-dollars-in-identifiers");
  }

  // -funit-at-a-time is default, and we don't support -fno-unit-at-a-time for
  // practical purposes.
  if (Arg *A = Args.getLastArg(options::OPT_funit_at_a_time,
                               options::OPT_fno_unit_at_a_time)) {
    if (A->getOption().matches(options::OPT_fno_unit_at_a_time))
      D.Diag(diag::warn_drv_clang_unsupported) << A->getAsString(Args);
  }

  if (Args.hasFlag(options::OPT_fapple_pragma_pack,
                   options::OPT_fno_apple_pragma_pack, false))
    CmdArgs.push_back("-fapple-pragma-pack");

  if (Args.hasFlag(options::OPT_fxl_pragma_pack,
                   options::OPT_fno_xl_pragma_pack, RawTriple.isOSAIX()))
    CmdArgs.push_back("-fxl-pragma-pack");

#if INTEL_CUSTOMIZATION
  if (Args.hasFlag(options::OPT_fno_intel_pragma_prefetch,
                   options::OPT_fintel_pragma_prefetch, false))
    CmdArgs.push_back("-fno-intel-pragma-prefetch");
#endif // INTEL_CUSTOMIZATION

  // Remarks can be enabled with any of the `-f.*optimization-record.*` flags.
  if (willEmitRemarks(Args) && checkRemarksOptions(D, Args, Triple))
    renderRemarksOptions(Args, CmdArgs, Triple, Input, Output, JA);

  bool RewriteImports = Args.hasFlag(options::OPT_frewrite_imports,
                                     options::OPT_fno_rewrite_imports, false);
  if (RewriteImports)
    CmdArgs.push_back("-frewrite-imports");

  // Enable rewrite includes if the user's asked for it or if we're generating
  // diagnostics.
  // TODO: Once -module-dependency-dir works with -frewrite-includes it'd be
  // nice to enable this when doing a crashdump for modules as well.
  if (Args.hasFlag(options::OPT_frewrite_includes,
                   options::OPT_fno_rewrite_includes, false) ||
      (C.isForDiagnostics() && !HaveModules))
    CmdArgs.push_back("-frewrite-includes");

  // Only allow -traditional or -traditional-cpp outside in preprocessing modes.
  if (Arg *A = Args.getLastArg(options::OPT_traditional,
                               options::OPT_traditional_cpp)) {
    if (isa<PreprocessJobAction>(JA))
      CmdArgs.push_back("-traditional-cpp");
    else
      D.Diag(diag::err_drv_clang_unsupported) << A->getAsString(Args);
  }

  Args.AddLastArg(CmdArgs, options::OPT_dM);
  Args.AddLastArg(CmdArgs, options::OPT_dD);

  Args.AddLastArg(CmdArgs, options::OPT_fmax_tokens_EQ);

  // Handle serialized diagnostics.
  if (Arg *A = Args.getLastArg(options::OPT__serialize_diags)) {
    CmdArgs.push_back("-serialize-diagnostic-file");
    CmdArgs.push_back(Args.MakeArgString(A->getValue()));
  }

  if (Args.hasArg(options::OPT_fretain_comments_from_system_headers))
    CmdArgs.push_back("-fretain-comments-from-system-headers");

  // Forward -fcomment-block-commands to -cc1.
  Args.AddAllArgs(CmdArgs, options::OPT_fcomment_block_commands);
  // Forward -fparse-all-comments to -cc1.
  Args.AddAllArgs(CmdArgs, options::OPT_fparse_all_comments);

  // Turn -fplugin=name.so into -load name.so
  for (const Arg *A : Args.filtered(options::OPT_fplugin_EQ)) {
    CmdArgs.push_back("-load");
    CmdArgs.push_back(A->getValue());
    A->claim();
  }

  // Forward -fpass-plugin=name.so to -cc1.
  for (const Arg *A : Args.filtered(options::OPT_fpass_plugin_EQ)) {
    CmdArgs.push_back(
        Args.MakeArgString(Twine("-fpass-plugin=") + A->getValue()));
    A->claim();
  }

  // Setup statistics file output.
  SmallString<128> StatsFile = getStatsFileName(Args, Output, Input, D);
  if (!StatsFile.empty())
    CmdArgs.push_back(Args.MakeArgString(Twine("-stats-file=") + StatsFile));

  // Forward -Xclang arguments to -cc1, and -mllvm arguments to the LLVM option
  // parser.
  // -finclude-default-header flag is for preprocessor,
  // do not pass it to other cc1 commands when save-temps is enabled
  if (C.getDriver().isSaveTempsEnabled() &&
      !isa<PreprocessJobAction>(JA)) {
    for (auto Arg : Args.filtered(options::OPT_Xclang)) {
      Arg->claim();
      if (StringRef(Arg->getValue()) != "-finclude-default-header")
        CmdArgs.push_back(Arg->getValue());
    }
  }
  else {
    Args.AddAllArgValues(CmdArgs, options::OPT_Xclang);
  }
  for (const Arg *A : Args.filtered(options::OPT_mllvm)) {
    A->claim();

    // We translate this by hand to the -cc1 argument, since nightly test uses
    // it and developers have been trained to spell it with -mllvm. Both
    // spellings are now deprecated and should be removed.
    if (StringRef(A->getValue(0)) == "-disable-llvm-optzns") {
      CmdArgs.push_back("-disable-llvm-optzns");
    } else {
      A->render(Args, CmdArgs);
    }
  }

  // With -save-temps, we want to save the unoptimized bitcode output from the
  // CompileJobAction, use -disable-llvm-passes to get pristine IR generated
  // by the frontend.
  // When -fembed-bitcode is enabled, optimized bitcode is emitted because it
  // has slightly different breakdown between stages.
  // FIXME: -fembed-bitcode -save-temps will save optimized bitcode instead of
  // pristine IR generated by the frontend. Ideally, a new compile action should
  // be added so both IR can be captured.
  if ((C.getDriver().isSaveTempsEnabled() ||
       JA.isHostOffloading(Action::OFK_OpenMP)) &&
      !(C.getDriver().embedBitcodeInObject() && !IsUsingLTO) &&
      isa<CompileJobAction>(JA))
    CmdArgs.push_back("-disable-llvm-passes");

#if INTEL_CUSTOMIZATION
  // Disable Intel proprietary optimizations for the .bc generation during
  // and offload compilation.
  if (JA.isHostOffloading(Action::OFK_OpenMP) && isa<CompileJobAction>(JA))
    CmdArgs.push_back("-disable-intel-proprietary-opts");
#endif // INTEL_CUSTOMIZATION

  Args.AddAllArgs(CmdArgs, options::OPT_undef);

  const char *Exec = D.getClangProgramPath();

  // Optionally embed the -cc1 level arguments into the debug info or a
  // section, for build analysis.
  // Also record command line arguments into the debug info if
  // -grecord-gcc-switches options is set on.
  // By default, -gno-record-gcc-switches is set on and no recording.
  auto GRecordSwitches =
      Args.hasFlag(options::OPT_grecord_command_line,
                   options::OPT_gno_record_command_line, false);
  auto FRecordSwitches =
      Args.hasFlag(options::OPT_frecord_command_line,
                   options::OPT_fno_record_command_line, false);
  if (FRecordSwitches && !Triple.isOSBinFormatELF())
    D.Diag(diag::err_drv_unsupported_opt_for_target)
        << Args.getLastArg(options::OPT_frecord_command_line)->getAsString(Args)
        << TripleStr;
  if (TC.UseDwarfDebugFlags() || GRecordSwitches || FRecordSwitches) {
    ArgStringList OriginalArgs;
    for (const auto &Arg : Args)
      Arg->render(Args, OriginalArgs);

    SmallString<256> Flags;
    EscapeSpacesAndBackslashes(Exec, Flags);
    for (const char *OriginalArg : OriginalArgs) {
      SmallString<128> EscapedArg;
      EscapeSpacesAndBackslashes(OriginalArg, EscapedArg);
      Flags += " ";
      Flags += EscapedArg;
    }
    auto FlagsArgString = Args.MakeArgString(Flags);
    if (TC.UseDwarfDebugFlags() || GRecordSwitches) {
      CmdArgs.push_back("-dwarf-debug-flags");
      CmdArgs.push_back(FlagsArgString);
    }
    if (FRecordSwitches) {
      CmdArgs.push_back("-record-command-line");
      CmdArgs.push_back(FlagsArgString);
    }
  }

  // Host-side cuda compilation receives all device-side outputs in a single
  // fatbin as Inputs[1]. Include the binary with -fcuda-include-gpubinary.
  if ((IsCuda || IsHIP) && CudaDeviceInput) {
      CmdArgs.push_back("-fcuda-include-gpubinary");
      CmdArgs.push_back(CudaDeviceInput->getFilename());
      if (Args.hasFlag(options::OPT_fgpu_rdc, options::OPT_fno_gpu_rdc, false))
        CmdArgs.push_back("-fgpu-rdc");
  }

  if (IsCuda) {
    if (Args.hasFlag(options::OPT_fcuda_short_ptr,
                     options::OPT_fno_cuda_short_ptr, false))
      CmdArgs.push_back("-fcuda-short-ptr");
  }

  if (IsCuda || IsHIP) {
    // Determine the original source input.
    const Action *SourceAction = &JA;
    while (SourceAction->getKind() != Action::InputClass) {
      assert(!SourceAction->getInputs().empty() && "unexpected root action!");
      SourceAction = SourceAction->getInputs()[0];
    }
    auto CUID = cast<InputAction>(SourceAction)->getId();
    if (!CUID.empty())
      CmdArgs.push_back(Args.MakeArgString(Twine("-cuid=") + Twine(CUID)));
  }

  if (IsHIP)
    CmdArgs.push_back("-fcuda-allow-variadic-functions");

  if (IsCudaDevice || IsHIPDevice) {
    StringRef InlineThresh =
        Args.getLastArgValue(options::OPT_fgpu_inline_threshold_EQ);
    if (!InlineThresh.empty()) {
      std::string ArgStr =
          std::string("-inline-threshold=") + InlineThresh.str();
      CmdArgs.append({"-mllvm", Args.MakeArgStringRef(ArgStr)});
    }
  }

  // OpenMP offloading device jobs take the argument -fopenmp-host-ir-file-path
  // to specify the result of the compile phase on the host, so the meaningful
  // device declarations can be identified. Also, -fopenmp-is-device is passed
  // along to tell the frontend that it is generating code for a device, so that
  // only the relevant declarations are emitted.
  if (IsOpenMPDevice) {
    CmdArgs.push_back("-fopenmp-is-device");
    if (OpenMPDeviceInput) {
      CmdArgs.push_back("-fopenmp-host-ir-file-path");
      CmdArgs.push_back(Args.MakeArgString(OpenMPDeviceInput->getFilename()));
    }
#if INTEL_CUSTOMIZATION
    if (Args.hasArg(options::OPT_fsycl) && Triple.isSPIR()) {
      // OpenMP device compile must use the same language options as the
      // host compile. So if this is SYCL source pass SYCL options.
      CmdArgs.push_back("-fsycl-is-host");
    }
#endif //INTEL_CUSTOMIZATION
  }
#if INTEL_COLLAB
  // fixup -paropt value
#if INTEL_CUSTOMIZATION
  // Only add -paropt for OpenMP offloading or Host.
  if ((Args.hasFlag(options::OPT_fiopenmp, options::OPT_fno_iopenmp, false) ||
       Args.hasFlag(options::OPT_fiopenmp_simd, options::OPT_fno_iopenmp_simd,
                    false)) && (JA.isDeviceOffloading(Action::OFK_None) ||
                                JA.isDeviceOffloading(Action::OFK_OpenMP))) {
#endif // INTEL_CUSTOMIZATION
    int paroptVal = IsOpenMPDevice ? 0x20 : 0x0;
    bool paroptSeen = false;
    StringRef paropt = Args.hasArg(options::OPT_fiopenmp) ? "31" : "11";

    for (const Arg *A : Args.filtered(options::OPT_mllvm)) {
      StringRef Str(A->getValue(0));
      if (Str.consume_front("-paropt=")) {
        paropt = Str;
        paroptSeen = true;
      }
      // FIXME: adds overriding -paropt value instead of replacing
    }
    int ValueInt;
    if (paropt.getAsInteger(10, ValueInt)) {
      getToolChain().getDriver().Diag(
                  diag::err_drv_unsupported_option_argument)
                  << "-paropt=" << paropt;
    }
    paroptVal |= ValueInt;
    if (!paroptSeen || (paroptVal != ValueInt && paroptSeen)) {
      CmdArgs.push_back("-mllvm");
      CmdArgs.push_back(Args.MakeArgString("-paropt=" + Twine(paroptVal)));
    }
  }
#endif // INTEL_COLLAB

  if (Triple.isAMDGPU()) {
    handleAMDGPUCodeObjectVersionOptions(D, Args, CmdArgs);

    if (Args.hasFlag(options::OPT_munsafe_fp_atomics,
                     options::OPT_mno_unsafe_fp_atomics, /*Default=*/false))
      CmdArgs.push_back("-munsafe-fp-atomics");
  }

  // For all the host OpenMP offloading compile jobs we need to pass the targets
  // information using -fopenmp-targets= option.
#if INTEL_CUSTOMIZATION
  if (JA.isOffloading(Action::OFK_OpenMP)) {
#endif // INTEL_CUSTOMIZATION
    SmallString<128> TargetInfo("-fopenmp-targets=");

    Arg *Tgts = Args.getLastArg(options::OPT_fopenmp_targets_EQ);
    assert(Tgts && Tgts->getNumValues() &&
           "OpenMP offloading has to have targets specified.");
    for (unsigned i = 0; i < Tgts->getNumValues(); ++i) {
      if (i)
        TargetInfo += ',';
      // We need to get the string from the triple because it may be not exactly
      // the same as the one we get directly from the arguments.
#if INTEL_CUSTOMIZATION
      llvm::Triple T(StringRef(Tgts->getValue(i)).split('=').first);
#endif // INTEL_CUSTOMIZATION
      TargetInfo += T.getTriple();
    }
    CmdArgs.push_back(Args.MakeArgString(TargetInfo.str()));
  }

  // For all the host SYCL offloading compile jobs we need to pass the targets
  // information using -fsycl-targets= option.
  if (isa<CompileJobAction>(JA) && JA.isHostOffloading(Action::OFK_SYCL)) {
    SmallString<128> TargetInfo("-fsycl-targets=");

    if (Arg *Tgts = Args.getLastArg(options::OPT_fsycl_targets_EQ)) {
      for (unsigned i = 0; i < Tgts->getNumValues(); ++i) {
        if (i)
          TargetInfo += ',';
        // We need to get the string from the triple because it may be not
        // exactly the same as the one we get directly from the arguments.
        llvm::Triple T(Tgts->getValue(i));
        TargetInfo += T.getTriple();
      }
    } else
      // Use the default.
      TargetInfo += C.getDriver().MakeSYCLDeviceTriple().normalize();
    CmdArgs.push_back(Args.MakeArgString(TargetInfo.str()));
  }

  bool VirtualFunctionElimination =
      Args.hasFlag(options::OPT_fvirtual_function_elimination,
                   options::OPT_fno_virtual_function_elimination, false);
  if (VirtualFunctionElimination) {
    // VFE requires full LTO (currently, this might be relaxed to allow ThinLTO
    // in the future).
    if (LTOMode != LTOK_Full)
      D.Diag(diag::err_drv_argument_only_allowed_with)
          << "-fvirtual-function-elimination"
          << "-flto=full";

    CmdArgs.push_back("-fvirtual-function-elimination");
  }

  // VFE requires whole-program-vtables, and enables it by default.
#if INTEL_CUSTOMIZATION
  // -qopt-mem-layout-trans > 2 with LTO enables whole-program-vtables
  bool LayoutLTO = false;
  if (Args.hasArg(options::OPT_qopt_mem_layout_trans_EQ) && D.isUsingLTO()) {
    Arg *A = Args.getLastArg(options::OPT_qopt_mem_layout_trans_EQ);
    StringRef Value(A->getValue());
    if (!Value.empty()) {
      int ValInt = 0;
      if (!Value.getAsInteger(0, ValInt))
        LayoutLTO = (ValInt > 2);
    }
  }
  bool WholeProgramVTables = Args.hasFlag(
      options::OPT_fwhole_program_vtables,
      options::OPT_fno_whole_program_vtables,
      VirtualFunctionElimination || LayoutLTO);
#endif // INTEL_CUSTOMIZATION
  if (VirtualFunctionElimination && !WholeProgramVTables) {
    D.Diag(diag::err_drv_argument_not_allowed_with)
        << "-fno-whole-program-vtables"
        << "-fvirtual-function-elimination";
  }

  if (WholeProgramVTables) {
    // Propagate -fwhole-program-vtables if this is an LTO compile.
    if (IsUsingLTO)
      CmdArgs.push_back("-fwhole-program-vtables");
    // Check if we passed LTO options but they were suppressed because this is a
    // device offloading action, or we passed device offload LTO options which
    // were suppressed because this is not the device offload action.
    // Otherwise, issue an error.
    else if (!D.isUsingLTO(!IsDeviceOffloadAction))
      D.Diag(diag::err_drv_argument_only_allowed_with)
          << "-fwhole-program-vtables"
          << "-flto";
  }

  bool DefaultsSplitLTOUnit =
      (WholeProgramVTables || Sanitize.needsLTO()) &&
      (LTOMode == LTOK_Full || TC.canSplitThinLTOUnit());
  bool SplitLTOUnit =
      Args.hasFlag(options::OPT_fsplit_lto_unit,
                   options::OPT_fno_split_lto_unit, DefaultsSplitLTOUnit);
  if (Sanitize.needsLTO() && !SplitLTOUnit)
    D.Diag(diag::err_drv_argument_not_allowed_with) << "-fno-split-lto-unit"
                                                    << "-fsanitize=cfi";
  if (SplitLTOUnit)
    CmdArgs.push_back("-fsplit-lto-unit");

  if (Arg *A = Args.getLastArg(options::OPT_fglobal_isel,
                               options::OPT_fno_global_isel)) {
    CmdArgs.push_back("-mllvm");
    if (A->getOption().matches(options::OPT_fglobal_isel)) {
      CmdArgs.push_back("-global-isel=1");

      // GISel is on by default on AArch64 -O0, so don't bother adding
      // the fallback remarks for it. Other combinations will add a warning of
      // some kind.
      bool IsArchSupported = Triple.getArch() == llvm::Triple::aarch64;
      bool IsOptLevelSupported = false;

      Arg *A = Args.getLastArg(options::OPT_O_Group);
      if (Triple.getArch() == llvm::Triple::aarch64) {
        if (!A || A->getOption().matches(options::OPT_O0))
          IsOptLevelSupported = true;
      }
      if (!IsArchSupported || !IsOptLevelSupported) {
        CmdArgs.push_back("-mllvm");
        CmdArgs.push_back("-global-isel-abort=2");

        if (!IsArchSupported)
          D.Diag(diag::warn_drv_global_isel_incomplete) << Triple.getArchName();
        else
          D.Diag(diag::warn_drv_global_isel_incomplete_opt);
      }
    } else {
      CmdArgs.push_back("-global-isel=0");
    }
  }

  if (Args.hasArg(options::OPT_forder_file_instrumentation)) {
     CmdArgs.push_back("-forder-file-instrumentation");
     // Enable order file instrumentation when ThinLTO is not on. When ThinLTO is
     // on, we need to pass these flags as linker flags and that will be handled
     // outside of the compiler.
     if (!IsUsingLTO) {
       CmdArgs.push_back("-mllvm");
       CmdArgs.push_back("-enable-order-file-instrumentation");
     }
  }

  if (Arg *A = Args.getLastArg(options::OPT_fforce_enable_int128,
                               options::OPT_fno_force_enable_int128)) {
    if (A->getOption().matches(options::OPT_fforce_enable_int128))
      CmdArgs.push_back("-fforce-enable-int128");
  }

  if (Args.hasFlag(options::OPT_fkeep_static_consts,
                   options::OPT_fno_keep_static_consts, false))
    CmdArgs.push_back("-fkeep-static-consts");

  if (Args.hasFlag(options::OPT_fcomplete_member_pointers,
                   options::OPT_fno_complete_member_pointers, false))
    CmdArgs.push_back("-fcomplete-member-pointers");

  if (!Args.hasFlag(options::OPT_fcxx_static_destructors,
                    options::OPT_fno_cxx_static_destructors, true))
    CmdArgs.push_back("-fno-c++-static-destructors");

  addMachineOutlinerArgs(D, Args, CmdArgs, Triple, /*IsLTO=*/false);

  if (Arg *A = Args.getLastArg(options::OPT_moutline_atomics,
                               options::OPT_mno_outline_atomics)) {
    if (A->getOption().matches(options::OPT_moutline_atomics)) {
      // Option -moutline-atomics supported for AArch64 target only.
      if (!Triple.isAArch64()) {
        D.Diag(diag::warn_drv_moutline_atomics_unsupported_opt)
            << Triple.getArchName();
      } else {
        CmdArgs.push_back("-target-feature");
        CmdArgs.push_back("+outline-atomics");
      }
    } else {
      CmdArgs.push_back("-target-feature");
      CmdArgs.push_back("-outline-atomics");
    }
  } else if (Triple.isAArch64() &&
             getToolChain().IsAArch64OutlineAtomicsDefault(Args)) {
    CmdArgs.push_back("-target-feature");
    CmdArgs.push_back("+outline-atomics");
  }

  if (Args.hasFlag(options::OPT_faddrsig, options::OPT_fno_addrsig,
                   (TC.getTriple().isOSBinFormatELF() ||
                    TC.getTriple().isOSBinFormatCOFF()) &&
                       !TC.getTriple().isPS4() && !TC.getTriple().isVE() &&
                       !TC.getTriple().isOSNetBSD() &&
                       !Distro(D.getVFS(), TC.getTriple()).IsGentoo() &&
                       !TC.getTriple().isAndroid() &&
#if INTEL_CUSTOMIZATION
                       !D.IsIntelMode() &&
#endif // INTEL_CUSTOMIZATION
                       TC.useIntegratedAs()))
    CmdArgs.push_back("-faddrsig");

  if ((Triple.isOSBinFormatELF() || Triple.isOSBinFormatMachO()) &&
      (EH || UnwindTables || DebugInfoKind != codegenoptions::NoDebugInfo))
    CmdArgs.push_back("-D__GCC_HAVE_DWARF2_CFI_ASM=1");

  if (Arg *A = Args.getLastArg(options::OPT_fsymbol_partition_EQ)) {
    std::string Str = A->getAsString(Args);
    if (!TC.getTriple().isOSBinFormatELF())
      D.Diag(diag::err_drv_unsupported_opt_for_target)
          << Str << TC.getTripleString();
    CmdArgs.push_back(Args.MakeArgString(Str));
  }

#if INTEL_CUSTOMIZATION
  if (Arg *A = Args.getLastArg(options::OPT_fstack_limit_register_EQ)) {
    A->render(Args, CmdArgs);
  }
  if (Args.hasArg(options::OPT_fargument_noalias)) {
    CmdArgs.push_back("-fargument-noalias");
  }
  // This setting is for Non-windows targets.
  if (!D.IsCLMode())
    if (Args.hasArg(options::OPT_regcall))
      CmdArgs.push_back("-fdefault-calling-conv=regcall");

  // Disable extensions for SYCL device compilation since some of them cause
  // problems for SPIRV translator.
  if (D.IsIntelMode() && !IsSYCLOffloadDevice)
    CmdArgs.push_back("-fintel-compatibility");
  if (D.IsCLMode() && D.IsIntelMode())
    CmdArgs.push_back("-fintel-ms-compatibility");

  if (Args.hasFlag(options::OPT_intel_mintrinsic_promote,
                   options::OPT_intel_mno_intrinsic_promote, false))
    CmdArgs.push_back("-mintrinsic-promote");

  auto addAdvancedOptimFlag = [&](const Arg &OptArg, OptSpecifier Opt) {
    if (OptArg.getOption().matches(Opt) &&
        x86::isValidIntelCPU(OptArg.getValue(), TC.getTriple()))
      CmdArgs.push_back("-fintel-advanced-optim");
  };
  // Given -x, turn on advanced optimizations
  if (Arg *A = clang::driver::getLastArchArg(Args, false))
    addAdvancedOptimFlag(*A, options::OPT_x);
  // Additional handling for /arch and /Qx
  if (Arg *A = Args.getLastArgNoClaim(options::OPT__SLASH_arch,
                                      options::OPT__SLASH_Qx))
    addAdvancedOptimFlag(*A, options::OPT__SLASH_Qx);
  addIntelOptimizationArgs(TC, Args, CmdArgs, false);
#endif // INTEL_CUSTOMIZATION

  // Add the "-o out -x type src.c" flags last. This is done primarily to make
  // the -cc1 command easier to edit when reproducing compiler crashes.
  if (Output.getType() == types::TY_Dependencies) {
    // Handled with other dependency code.
  } else if (Output.isFilename()) {
    if (Output.getType() == clang::driver::types::TY_IFS_CPP ||
        Output.getType() == clang::driver::types::TY_IFS) {
      SmallString<128> OutputFilename(Output.getFilename());
      llvm::sys::path::replace_extension(OutputFilename, "ifs");
      CmdArgs.push_back("-o");
      CmdArgs.push_back(Args.MakeArgString(OutputFilename));
    } else {
      CmdArgs.push_back("-o");
      CmdArgs.push_back(Output.getFilename());
    }
  } else {
    assert(Output.isNothing() && "Invalid output.");
  }

  addDashXForInput(Args, Input, CmdArgs);

  ArrayRef<InputInfo> FrontendInputs = Input;
  if (IsHeaderModulePrecompile)
    FrontendInputs = ModuleHeaderInputs;
  else if (Input.isNothing())
    FrontendInputs = {};

  for (const InputInfo &Input : FrontendInputs) {
    if (Input.isFilename())
      CmdArgs.push_back(Input.getFilename());
    else
      Input.getInputArg().renderAsInput(Args, CmdArgs);
  }

  if (D.CC1Main && !D.CCGenDiagnostics) {
    // Invoke the CC1 directly in this process
    C.addCommand(std::make_unique<CC1Command>(JA, *this,
                                              ResponseFileSupport::AtFileUTF8(),
                                              Exec, CmdArgs, Inputs, Output));
  } else {
    C.addCommand(std::make_unique<Command>(JA, *this,
                                           ResponseFileSupport::AtFileUTF8(),
                                           Exec, CmdArgs, Inputs, Output));
  }

  // Make the compile command echo its inputs for /showFilenames.
  if (Output.getType() == types::TY_Object &&
      Args.hasFlag(options::OPT__SLASH_showFilenames,
                   options::OPT__SLASH_showFilenames_, false)) {
    C.getJobs().getJobs().back()->PrintInputFilenames = true;
  }

  if (Arg *A = Args.getLastArg(options::OPT_pg))
    if (FPKeepKind == CodeGenOptions::FramePointerKind::None &&
        !Args.hasArg(options::OPT_mfentry))
      D.Diag(diag::err_drv_argument_not_allowed_with) << "-fomit-frame-pointer"
                                                      << A->getAsString(Args);

  // Claim some arguments which clang supports automatically.

  // -fpch-preprocess is used with gcc to add a special marker in the output to
  // include the PCH file.
  Args.ClaimAllArgs(options::OPT_fpch_preprocess);

  // Claim some arguments which clang doesn't support, but we don't
  // care to warn the user about.
  Args.ClaimAllArgs(options::OPT_clang_ignored_f_Group);
  Args.ClaimAllArgs(options::OPT_clang_ignored_m_Group);

  // Disable warnings for clang -E -emit-llvm foo.c
  Args.ClaimAllArgs(options::OPT_emit_llvm);
}

Clang::Clang(const ToolChain &TC)
    // CAUTION! The first constructor argument ("clang") is not arbitrary,
    // as it is for other tools. Some operations on a Tool actually test
    // whether that tool is Clang based on the Tool's Name as a string.
    : Tool("clang", "clang frontend", TC) {}

Clang::~Clang() {}

/// Add options related to the Objective-C runtime/ABI.
///
/// Returns true if the runtime is non-fragile.
ObjCRuntime Clang::AddObjCRuntimeArgs(const ArgList &args,
                                      const InputInfoList &inputs,
                                      ArgStringList &cmdArgs,
                                      RewriteKind rewriteKind) const {
  // Look for the controlling runtime option.
  Arg *runtimeArg =
      args.getLastArg(options::OPT_fnext_runtime, options::OPT_fgnu_runtime,
                      options::OPT_fobjc_runtime_EQ);

  // Just forward -fobjc-runtime= to the frontend.  This supercedes
  // options about fragility.
  if (runtimeArg &&
      runtimeArg->getOption().matches(options::OPT_fobjc_runtime_EQ)) {
    ObjCRuntime runtime;
    StringRef value = runtimeArg->getValue();
    if (runtime.tryParse(value)) {
      getToolChain().getDriver().Diag(diag::err_drv_unknown_objc_runtime)
          << value;
    }
    if ((runtime.getKind() == ObjCRuntime::GNUstep) &&
        (runtime.getVersion() >= VersionTuple(2, 0)))
      if (!getToolChain().getTriple().isOSBinFormatELF() &&
          !getToolChain().getTriple().isOSBinFormatCOFF()) {
        getToolChain().getDriver().Diag(
            diag::err_drv_gnustep_objc_runtime_incompatible_binary)
          << runtime.getVersion().getMajor();
      }

    runtimeArg->render(args, cmdArgs);
    return runtime;
  }

  // Otherwise, we'll need the ABI "version".  Version numbers are
  // slightly confusing for historical reasons:
  //   1 - Traditional "fragile" ABI
  //   2 - Non-fragile ABI, version 1
  //   3 - Non-fragile ABI, version 2
  unsigned objcABIVersion = 1;
  // If -fobjc-abi-version= is present, use that to set the version.
  if (Arg *abiArg = args.getLastArg(options::OPT_fobjc_abi_version_EQ)) {
    StringRef value = abiArg->getValue();
    if (value == "1")
      objcABIVersion = 1;
    else if (value == "2")
      objcABIVersion = 2;
    else if (value == "3")
      objcABIVersion = 3;
    else
      getToolChain().getDriver().Diag(diag::err_drv_clang_unsupported) << value;
  } else {
    // Otherwise, determine if we are using the non-fragile ABI.
    bool nonFragileABIIsDefault =
        (rewriteKind == RK_NonFragile ||
         (rewriteKind == RK_None &&
          getToolChain().IsObjCNonFragileABIDefault()));
    if (args.hasFlag(options::OPT_fobjc_nonfragile_abi,
                     options::OPT_fno_objc_nonfragile_abi,
                     nonFragileABIIsDefault)) {
// Determine the non-fragile ABI version to use.
#ifdef DISABLE_DEFAULT_NONFRAGILEABI_TWO
      unsigned nonFragileABIVersion = 1;
#else
      unsigned nonFragileABIVersion = 2;
#endif

      if (Arg *abiArg =
              args.getLastArg(options::OPT_fobjc_nonfragile_abi_version_EQ)) {
        StringRef value = abiArg->getValue();
        if (value == "1")
          nonFragileABIVersion = 1;
        else if (value == "2")
          nonFragileABIVersion = 2;
        else
          getToolChain().getDriver().Diag(diag::err_drv_clang_unsupported)
              << value;
      }

      objcABIVersion = 1 + nonFragileABIVersion;
    } else {
      objcABIVersion = 1;
    }
  }

  // We don't actually care about the ABI version other than whether
  // it's non-fragile.
  bool isNonFragile = objcABIVersion != 1;

  // If we have no runtime argument, ask the toolchain for its default runtime.
  // However, the rewriter only really supports the Mac runtime, so assume that.
  ObjCRuntime runtime;
  if (!runtimeArg) {
    switch (rewriteKind) {
    case RK_None:
      runtime = getToolChain().getDefaultObjCRuntime(isNonFragile);
      break;
    case RK_Fragile:
      runtime = ObjCRuntime(ObjCRuntime::FragileMacOSX, VersionTuple());
      break;
    case RK_NonFragile:
      runtime = ObjCRuntime(ObjCRuntime::MacOSX, VersionTuple());
      break;
    }

    // -fnext-runtime
  } else if (runtimeArg->getOption().matches(options::OPT_fnext_runtime)) {
    // On Darwin, make this use the default behavior for the toolchain.
    if (getToolChain().getTriple().isOSDarwin()) {
      runtime = getToolChain().getDefaultObjCRuntime(isNonFragile);

      // Otherwise, build for a generic macosx port.
    } else {
      runtime = ObjCRuntime(ObjCRuntime::MacOSX, VersionTuple());
    }

    // -fgnu-runtime
  } else {
    assert(runtimeArg->getOption().matches(options::OPT_fgnu_runtime));
    // Legacy behaviour is to target the gnustep runtime if we are in
    // non-fragile mode or the GCC runtime in fragile mode.
    if (isNonFragile)
      runtime = ObjCRuntime(ObjCRuntime::GNUstep, VersionTuple(2, 0));
    else
      runtime = ObjCRuntime(ObjCRuntime::GCC, VersionTuple());
  }

  if (llvm::any_of(inputs, [](const InputInfo &input) {
        return types::isObjC(input.getType());
      }))
    cmdArgs.push_back(
        args.MakeArgString("-fobjc-runtime=" + runtime.getAsString()));
  return runtime;
}

static bool maybeConsumeDash(const std::string &EH, size_t &I) {
  bool HaveDash = (I + 1 < EH.size() && EH[I + 1] == '-');
  I += HaveDash;
  return !HaveDash;
}

namespace {
struct EHFlags {
  bool Synch = false;
  bool Asynch = false;
  bool NoUnwindC = false;
};
} // end anonymous namespace

/// /EH controls whether to run destructor cleanups when exceptions are
/// thrown.  There are three modifiers:
/// - s: Cleanup after "synchronous" exceptions, aka C++ exceptions.
/// - a: Cleanup after "asynchronous" exceptions, aka structured exceptions.
///      The 'a' modifier is unimplemented and fundamentally hard in LLVM IR.
/// - c: Assume that extern "C" functions are implicitly nounwind.
/// The default is /EHs-c-, meaning cleanups are disabled.
static EHFlags parseClangCLEHFlags(const Driver &D, const ArgList &Args) {
  EHFlags EH;

  std::vector<std::string> EHArgs =
      Args.getAllArgValues(options::OPT__SLASH_EH);
  for (auto EHVal : EHArgs) {
    for (size_t I = 0, E = EHVal.size(); I != E; ++I) {
      switch (EHVal[I]) {
      case 'a':
        EH.Asynch = maybeConsumeDash(EHVal, I);
        if (EH.Asynch)
          EH.Synch = false;
        continue;
      case 'c':
        EH.NoUnwindC = maybeConsumeDash(EHVal, I);
        continue;
      case 's':
        EH.Synch = maybeConsumeDash(EHVal, I);
        if (EH.Synch)
          EH.Asynch = false;
        continue;
      default:
        break;
      }
      D.Diag(clang::diag::err_drv_invalid_value) << "/EH" << EHVal;
      break;
    }
  }
  // The /GX, /GX- flags are only processed if there are not /EH flags.
  // The default is that /GX is not specified.
  if (EHArgs.empty() &&
      Args.hasFlag(options::OPT__SLASH_GX, options::OPT__SLASH_GX_,
                   /*Default=*/false)) {
    EH.Synch = true;
    EH.NoUnwindC = true;
  }

  return EH;
}

void Clang::AddClangCLArgs(const ArgList &Args, types::ID InputType,
                           ArgStringList &CmdArgs,
                           codegenoptions::DebugInfoKind *DebugInfoKind,
                           bool *EmitCodeView) const {
  unsigned RTOptionID = options::OPT__SLASH_MT;
  bool isNVPTX = getToolChain().getTriple().isNVPTX();
  bool isSYCLDevice =
      getToolChain().getTriple().getEnvironment() == llvm::Triple::SYCLDevice;
  bool isSYCL = Args.hasArg(options::OPT_fsycl) || isSYCLDevice;
  // For SYCL Windows, /MD is the default.
  if (isSYCL)
    RTOptionID = options::OPT__SLASH_MD;

  if (Args.hasArg(options::OPT__SLASH_LDd))
    // The /LDd option implies /MTd (/MDd for SYCL). The dependent lib part
    // can be overridden but defining _DEBUG is sticky.
    RTOptionID = isSYCL ? options::OPT__SLASH_MDd : options::OPT__SLASH_MTd;

  if (Arg *A = Args.getLastArg(options::OPT__SLASH_M_Group)) {
    RTOptionID = A->getOption().getID();
    if (isSYCL && !isSYCLDevice &&
        (RTOptionID == options::OPT__SLASH_MT ||
         RTOptionID == options::OPT__SLASH_MTd))
      // Use of /MT or /MTd is not supported for SYCL.
      getToolChain().getDriver().Diag(diag::err_drv_unsupported_opt_dpcpp)
          << A->getOption().getName();
  }

  enum { addDEBUG = 0x1, addMT = 0x2, addDLL = 0x4 };
  auto addPreDefines = [&](unsigned Defines) {
    if (Defines & addDEBUG)
      CmdArgs.push_back("-D_DEBUG");
    if (Defines & addMT && !isSYCLDevice)
      CmdArgs.push_back("-D_MT");
    if (Defines & addDLL && !isSYCLDevice)
      CmdArgs.push_back("-D_DLL");
  };
  StringRef FlagForCRT;
#if INTEL_CUSTOMIZATION
  StringRef FlagForIntelMathLib;
  StringRef FlagForIntelSVMLLib;
#endif // INTEL_CUSTOMIZATION
  switch (RTOptionID) {
  case options::OPT__SLASH_MD:
    addPreDefines((Args.hasArg(options::OPT__SLASH_LDd) ? addDEBUG : 0x0) |
                  addMT | addDLL);
    FlagForCRT = "--dependent-lib=msvcrt";
#if INTEL_CUSTOMIZATION
    FlagForIntelMathLib = "--dependent-lib=libmmd";
    FlagForIntelSVMLLib = "--dependent-lib=svml_dispmd";
#endif // INTEL_CUSTOMIZATION
    break;
  case options::OPT__SLASH_MDd:
    addPreDefines(addDEBUG | addMT | addDLL);
    FlagForCRT = "--dependent-lib=msvcrtd";
#if INTEL_CUSTOMIZATION
    FlagForIntelMathLib = "--dependent-lib=libmmdd";
    FlagForIntelSVMLLib = "--dependent-lib=svml_dispmd";
#endif // INTEL_CUSTOMIZATION
    break;
  case options::OPT__SLASH_MT:
    addPreDefines((Args.hasArg(options::OPT__SLASH_LDd) ? addDEBUG : 0x0) |
                  addMT);
    CmdArgs.push_back("-flto-visibility-public-std");
    FlagForCRT = "--dependent-lib=libcmt";
#if INTEL_CUSTOMIZATION
    FlagForIntelMathLib = "--dependent-lib=libmmt";
    FlagForIntelSVMLLib = "--dependent-lib=svml_dispmt";
#endif // INTEL_CUSTOMIZATION
    break;
  case options::OPT__SLASH_MTd:
    addPreDefines(addDEBUG | addMT);
    CmdArgs.push_back("-flto-visibility-public-std");
    FlagForCRT = "--dependent-lib=libcmtd";
#if INTEL_CUSTOMIZATION
    FlagForIntelMathLib = "--dependent-lib=libmmt";
    FlagForIntelSVMLLib = "--dependent-lib=svml_dispmt";
#endif // INTEL_CUSTOMIZATION
    break;
  default:
    llvm_unreachable("Unexpected option ID.");
  }

  if (Args.hasArg(options::OPT__SLASH_Zl)) {
    CmdArgs.push_back("-D_VC_NODEFAULTLIB");
  } else {
    CmdArgs.push_back(FlagForCRT.data());
#if INTEL_CUSTOMIZATION
    if (getToolChain().getDriver().IsIntelMode()) {
      if (!Args.hasArg(options::OPT_i_no_use_libirc))
        CmdArgs.push_back("--dependent-lib=libircmt");
      CmdArgs.push_back(FlagForIntelSVMLLib.data());
      CmdArgs.push_back("--dependent-lib=libdecimal");
      if (Args.hasFlag(options::OPT_qopt_matmul, options::OPT_qno_opt_matmul,
                       false))
        CmdArgs.push_back("--dependent-lib=libmatmul");
    }
    CmdArgs.push_back(FlagForIntelMathLib.data());
#endif // INTEL_CUSTOMIZATION

    // This provides POSIX compatibility (maps 'open' to '_open'), which most
    // users want.  The /Za flag to cl.exe turns this off, but it's not
    // implemented in clang.
    CmdArgs.push_back("--dependent-lib=oldnames");

    // Add SYCL dependent library
    if (Args.hasArg(options::OPT_fsycl) &&
        !Args.hasArg(options::OPT_nolibsycl)) {
      if (RTOptionID == options::OPT__SLASH_MDd)
        CmdArgs.push_back("--dependent-lib=sycld");
      else
        CmdArgs.push_back("--dependent-lib=sycl");
    }
  }

#if INTEL_CUSTOMIZATION
  // Add Intel performance libraries
  if (Args.hasArg(options::OPT_qipp_EQ))
    getToolChain().AddIPPLibArgs(Args, CmdArgs, "--dependent-lib=");
  if (Args.hasArg(options::OPT_qmkl_EQ))
    getToolChain().AddMKLLibArgs(Args, CmdArgs, "--dependent-lib=");
  if (Args.hasArg(options::OPT_qtbb, options::OPT_qdaal_EQ) ||
      (Args.hasArg(options::OPT_qmkl_EQ) &&
       getToolChain().getDriver().IsDPCPPMode()))
    getToolChain().AddTBBLibArgs(Args, CmdArgs, "--dependent-lib=");
  if (Args.hasArg(options::OPT_qdaal_EQ))
    getToolChain().AddDAALLibArgs(Args, CmdArgs, "--dependent-lib=");
  if (Args.hasArg(options::OPT_qactypes))
    getToolChain().AddACTypesLibArgs(Args, CmdArgs, "--dependent-lib=");

  // Add OpenMP libs
  bool StubsAdded = false;
  if (Arg *A = Args.getLastArg(options::OPT_qopenmp_stubs,
      options::OPT_fopenmp, options::OPT_fopenmp_EQ, options::OPT_fiopenmp)) {
    if (A->getOption().matches(options::OPT_qopenmp_stubs)) {
      CmdArgs.push_back("--dependent-lib=libiompstubs5md");
      StubsAdded = true;
    }
  }
  if (!StubsAdded && (Args.hasFlag(options::OPT_fopenmp,
                                   options::OPT_fopenmp_EQ,
                                   options::OPT_fno_openmp, false) ||
      Args.hasArg(options::OPT_fiopenmp, options::OPT_qmkl_EQ))) {
    switch (getToolChain().getDriver().getOpenMPRuntime(Args)) {
    case Driver::OMPRT_OMP:
      CmdArgs.push_back("--dependent-lib=libomp");
      break;
    case Driver::OMPRT_IOMP5:
      CmdArgs.push_back("--dependent-lib=libiomp5md");
      break;
    case Driver::OMPRT_GOMP:
      break;
    case Driver::OMPRT_Unknown:
      // Already diagnosed.
      break;
    }
  }
#endif // INTEL_CUSTOMIZATION

  if (Arg *ShowIncludes =
          Args.getLastArg(options::OPT__SLASH_showIncludes,
                          options::OPT__SLASH_showIncludes_user)) {
    CmdArgs.push_back("--show-includes");
    if (ShowIncludes->getOption().matches(options::OPT__SLASH_showIncludes))
      CmdArgs.push_back("-sys-header-deps");
  }

  // This controls whether or not we emit RTTI data for polymorphic types.
  if (Args.hasFlag(options::OPT__SLASH_GR_, options::OPT__SLASH_GR,
                   /*Default=*/false))
    CmdArgs.push_back("-fno-rtti-data");

  // This controls whether or not we emit stack-protector instrumentation.
  // In MSVC, Buffer Security Check (/GS) is on by default.
  if (!isNVPTX && Args.hasFlag(options::OPT__SLASH_GS, options::OPT__SLASH_GS_,
           /*Default=*/!getToolChain().getDriver().IsIntelMode())) { // INTEL
    CmdArgs.push_back("-stack-protector");
    CmdArgs.push_back(Args.MakeArgString(Twine(LangOptions::SSPStrong)));
  }

  // Emit CodeView if -Z7 or -gline-tables-only are present.
  if (Arg *DebugInfoArg = Args.getLastArg(options::OPT__SLASH_Z7,
                                          options::OPT_gline_tables_only)) {
    *EmitCodeView = true;
    if (DebugInfoArg->getOption().matches(options::OPT__SLASH_Z7))
      *DebugInfoKind = codegenoptions::DebugInfoConstructor;
    else
      *DebugInfoKind = codegenoptions::DebugLineTablesOnly;
  } else {
    *EmitCodeView = false;
  }

  const Driver &D = getToolChain().getDriver();
  EHFlags EH = parseClangCLEHFlags(D, Args);
  if (!isNVPTX && (EH.Synch || EH.Asynch)) {
    if (types::isCXX(InputType))
      CmdArgs.push_back("-fcxx-exceptions");
    CmdArgs.push_back("-fexceptions");
  }
  if (types::isCXX(InputType) && EH.Synch && EH.NoUnwindC)
    CmdArgs.push_back("-fexternc-nounwind");

  // /EP should expand to -E -P.
  if (Args.hasArg(options::OPT__SLASH_EP)) {
    CmdArgs.push_back("-E");
    CmdArgs.push_back("-P");
  }

  unsigned VolatileOptionID;
  if (getToolChain().getTriple().isX86() && !D.IsIntelMode()) // INTEL
    VolatileOptionID = options::OPT__SLASH_volatile_ms;
  else
    VolatileOptionID = options::OPT__SLASH_volatile_iso;

  if (Arg *A = Args.getLastArg(options::OPT__SLASH_volatile_Group))
    VolatileOptionID = A->getOption().getID();

  if (VolatileOptionID == options::OPT__SLASH_volatile_ms)
    CmdArgs.push_back("-fms-volatile");

 if (Args.hasFlag(options::OPT__SLASH_Zc_dllexportInlines_,
                  options::OPT__SLASH_Zc_dllexportInlines,
                  false)) {
  CmdArgs.push_back("-fno-dllexport-inlines");
 }

  Arg *MostGeneralArg = Args.getLastArg(options::OPT__SLASH_vmg);
  Arg *BestCaseArg = Args.getLastArg(options::OPT__SLASH_vmb);
  if (MostGeneralArg && BestCaseArg)
    D.Diag(clang::diag::err_drv_argument_not_allowed_with)
        << MostGeneralArg->getAsString(Args) << BestCaseArg->getAsString(Args);

  if (MostGeneralArg) {
    Arg *SingleArg = Args.getLastArg(options::OPT__SLASH_vms);
    Arg *MultipleArg = Args.getLastArg(options::OPT__SLASH_vmm);
    Arg *VirtualArg = Args.getLastArg(options::OPT__SLASH_vmv);

    Arg *FirstConflict = SingleArg ? SingleArg : MultipleArg;
    Arg *SecondConflict = VirtualArg ? VirtualArg : MultipleArg;
    if (FirstConflict && SecondConflict && FirstConflict != SecondConflict)
      D.Diag(clang::diag::err_drv_argument_not_allowed_with)
          << FirstConflict->getAsString(Args)
          << SecondConflict->getAsString(Args);

    if (SingleArg)
      CmdArgs.push_back("-fms-memptr-rep=single");
    else if (MultipleArg)
      CmdArgs.push_back("-fms-memptr-rep=multiple");
    else
      CmdArgs.push_back("-fms-memptr-rep=virtual");
  }

  // Parse the default calling convention options.
  if (Arg *CCArg =
          Args.getLastArg(options::OPT__SLASH_Gd, options::OPT__SLASH_Gr,
                          options::OPT__SLASH_Gz, options::OPT__SLASH_Gv,
                          options::OPT__SLASH_Gregcall)) {
    unsigned DCCOptId = CCArg->getOption().getID();
    const char *DCCFlag = nullptr;
    bool ArchSupported = !isNVPTX;
    llvm::Triple::ArchType Arch = getToolChain().getArch();
    switch (DCCOptId) {
    case options::OPT__SLASH_Gd:
      DCCFlag = "-fdefault-calling-conv=cdecl";
      break;
    case options::OPT__SLASH_Gr:
      ArchSupported = Arch == llvm::Triple::x86;
      DCCFlag = "-fdefault-calling-conv=fastcall";
      break;
    case options::OPT__SLASH_Gz:
      ArchSupported = Arch == llvm::Triple::x86;
      DCCFlag = "-fdefault-calling-conv=stdcall";
      break;
    case options::OPT__SLASH_Gv:
      ArchSupported = Arch == llvm::Triple::x86 || Arch == llvm::Triple::x86_64;
      DCCFlag = "-fdefault-calling-conv=vectorcall";
      break;
    case options::OPT__SLASH_Gregcall:
      ArchSupported = Arch == llvm::Triple::x86 || Arch == llvm::Triple::x86_64;
      DCCFlag = "-fdefault-calling-conv=regcall";
      break;
    }

    // MSVC doesn't warn if /Gr or /Gz is used on x64, so we don't either.
    if (ArchSupported && DCCFlag)
      CmdArgs.push_back(DCCFlag);
  }

  Args.AddLastArg(CmdArgs, options::OPT_vtordisp_mode_EQ);

  if (!Args.hasArg(options::OPT_fdiagnostics_format_EQ)) {
    CmdArgs.push_back("-fdiagnostics-format");
    CmdArgs.push_back("msvc");
  }

  if (Arg *A = Args.getLastArg(options::OPT__SLASH_guard)) {
    StringRef GuardArgs = A->getValue();
    // The only valid options are "cf", "cf,nochecks", "cf-", "ehcont" and
    // "ehcont-".
    if (GuardArgs.equals_insensitive("cf")) {
      // Emit CFG instrumentation and the table of address-taken functions.
      CmdArgs.push_back("-cfguard");
    } else if (GuardArgs.equals_insensitive("cf,nochecks")) {
      // Emit only the table of address-taken functions.
      CmdArgs.push_back("-cfguard-no-checks");
    } else if (GuardArgs.equals_insensitive("ehcont")) {
      // Emit EH continuation table.
      CmdArgs.push_back("-ehcontguard");
    } else if (GuardArgs.equals_insensitive("cf-") ||
               GuardArgs.equals_insensitive("ehcont-")) {
      // Do nothing, but we might want to emit a security warning in future.
    } else {
      D.Diag(diag::err_drv_invalid_value) << A->getSpelling() << GuardArgs;
    }
  }
}

const char *Clang::getBaseInputName(const ArgList &Args,
                                    const InputInfo &Input) {
  return Args.MakeArgString(llvm::sys::path::filename(Input.getBaseInput()));
}

const char *Clang::getBaseInputStem(const ArgList &Args,
                                    const InputInfoList &Inputs) {
  const char *Str = getBaseInputName(Args, Inputs[0]);

  if (const char *End = strrchr(Str, '.'))
    return Args.MakeArgString(std::string(Str, End));

  return Str;
}

const char *Clang::getDependencyFileName(const ArgList &Args,
                                         const InputInfoList &Inputs) {
  // FIXME: Think about this more.

  if (Arg *OutputOpt =
          Args.getLastArg(options::OPT_o, options::OPT__SLASH_Fo)) {
    SmallString<128> OutputArgument(OutputOpt->getValue());
    if (llvm::sys::path::is_separator(OutputArgument.back()))
      // If the argument is a directory, output to BaseName in that dir.
      llvm::sys::path::append(OutputArgument, getBaseInputStem(Args, Inputs));
    llvm::sys::path::replace_extension(OutputArgument, llvm::Twine('d'));
    return Args.MakeArgString(OutputArgument);
  }
#if INTEL_CUSTOMIZATION
  if (Arg *OutputOpt = Args.getLastArg(options::OPT__SLASH_Fo)) {
    SmallString<128> OutputFilename(OutputOpt->getValue());
    llvm::sys::path::replace_extension(OutputFilename, llvm::Twine('d'));
    return Args.MakeArgString(OutputFilename);
  }
#endif // INTEL_CUSTOMIZATION

  return Args.MakeArgString(Twine(getBaseInputStem(Args, Inputs)) + ".d");
}

// Begin ClangAs

void ClangAs::AddMIPSTargetArgs(const ArgList &Args,
                                ArgStringList &CmdArgs) const {
  StringRef CPUName;
  StringRef ABIName;
  const llvm::Triple &Triple = getToolChain().getTriple();
  mips::getMipsCPUAndABI(Args, Triple, CPUName, ABIName);

  CmdArgs.push_back("-target-abi");
  CmdArgs.push_back(ABIName.data());
}

void ClangAs::AddX86TargetArgs(const ArgList &Args,
                               ArgStringList &CmdArgs) const {
  addX86AlignBranchArgs(getToolChain().getDriver(), Args, CmdArgs,
                        /*IsLTO=*/false);

  if (Arg *A = Args.getLastArg(options::OPT_masm_EQ)) {
    StringRef Value = A->getValue();
    if (Value == "intel" || Value == "att") {
      CmdArgs.push_back("-mllvm");
      CmdArgs.push_back(Args.MakeArgString("-x86-asm-syntax=" + Value));
    } else {
      getToolChain().getDriver().Diag(diag::err_drv_unsupported_option_argument)
          << A->getOption().getName() << Value;
    }
  }
}

void ClangAs::AddRISCVTargetArgs(const ArgList &Args,
                               ArgStringList &CmdArgs) const {
  const llvm::Triple &Triple = getToolChain().getTriple();
  StringRef ABIName = riscv::getRISCVABI(Args, Triple);

  CmdArgs.push_back("-target-abi");
  CmdArgs.push_back(ABIName.data());
}

void ClangAs::ConstructJob(Compilation &C, const JobAction &JA,
                           const InputInfo &Output, const InputInfoList &Inputs,
                           const ArgList &Args,
                           const char *LinkingOutput) const {
  ArgStringList CmdArgs;

  assert(Inputs.size() == 1 && "Unexpected number of inputs.");
  const InputInfo &Input = Inputs[0];

  const llvm::Triple &Triple = getToolChain().getEffectiveTriple();
  const std::string &TripleStr = Triple.getTriple();
  const auto &D = getToolChain().getDriver();

  // Don't warn about "clang -w -c foo.s"
  Args.ClaimAllArgs(options::OPT_w);
  // and "clang -emit-llvm -c foo.s"
  Args.ClaimAllArgs(options::OPT_emit_llvm);

  claimNoWarnArgs(Args);

  // Invoke ourselves in -cc1as mode.
  //
  // FIXME: Implement custom jobs for internal actions.
  CmdArgs.push_back("-cc1as");

  // Add the "effective" target triple.
  CmdArgs.push_back("-triple");
  CmdArgs.push_back(Args.MakeArgString(TripleStr));

  // Set the output mode, we currently only expect to be used as a real
  // assembler.
  CmdArgs.push_back("-filetype");
  CmdArgs.push_back("obj");

  // Set the main file name, so that debug info works even with
  // -save-temps or preprocessed assembly.
  CmdArgs.push_back("-main-file-name");
  CmdArgs.push_back(Clang::getBaseInputName(Args, Input));

  // Add the target cpu
  std::string CPU = getCPUName(Args, Triple, /*FromAs*/ true);
  if (!CPU.empty()) {
    CmdArgs.push_back("-target-cpu");
    CmdArgs.push_back(Args.MakeArgString(CPU));
  }

  // Add the target features
  getTargetFeatures(D, Triple, Args, CmdArgs, true);

  // Ignore explicit -force_cpusubtype_ALL option.
  (void)Args.hasArg(options::OPT_force__cpusubtype__ALL);

  // Pass along any -I options so we get proper .include search paths.
  Args.AddAllArgs(CmdArgs, options::OPT_I_Group);

  // Determine the original source input.
  const Action *SourceAction = &JA;
  while (SourceAction->getKind() != Action::InputClass) {
    assert(!SourceAction->getInputs().empty() && "unexpected root action!");
    SourceAction = SourceAction->getInputs()[0];
  }

  // Forward -g and handle debug info related flags, assuming we are dealing
  // with an actual assembly file.
  bool WantDebug = false;
  Args.ClaimAllArgs(options::OPT_g_Group);
  if (Arg *A = Args.getLastArg(options::OPT_g_Group))
    WantDebug = !A->getOption().matches(options::OPT_g0) &&
                !A->getOption().matches(options::OPT_ggdb0);

  unsigned DwarfVersion = ParseDebugDefaultVersion(getToolChain(), Args);
  if (const Arg *GDwarfN = getDwarfNArg(Args))
    DwarfVersion = DwarfVersionNum(GDwarfN->getSpelling());

  if (DwarfVersion == 0)
    DwarfVersion = getToolChain().GetDefaultDwarfVersion();

  codegenoptions::DebugInfoKind DebugInfoKind = codegenoptions::NoDebugInfo;

  if (SourceAction->getType() == types::TY_Asm ||
      SourceAction->getType() == types::TY_PP_Asm) {
    // You might think that it would be ok to set DebugInfoKind outside of
    // the guard for source type, however there is a test which asserts
    // that some assembler invocation receives no -debug-info-kind,
    // and it's not clear whether that test is just overly restrictive.
    DebugInfoKind = (WantDebug ? codegenoptions::DebugInfoConstructor
                               : codegenoptions::NoDebugInfo);
    // Add the -fdebug-compilation-dir flag if needed.
    addDebugCompDirArg(Args, CmdArgs, C.getDriver().getVFS());

    addDebugPrefixMapArg(getToolChain().getDriver(), Args, CmdArgs);

    // Set the AT_producer to the clang version when using the integrated
    // assembler on assembly source files.
    CmdArgs.push_back("-dwarf-debug-producer");
    CmdArgs.push_back(Args.MakeArgString(getClangFullVersion()));

    // And pass along -I options
    Args.AddAllArgs(CmdArgs, options::OPT_I);
  }
  RenderDebugEnablingArgs(Args, CmdArgs, DebugInfoKind, DwarfVersion,
                          llvm::DebuggerKind::Default);
  renderDwarfFormat(D, Triple, Args, CmdArgs, DwarfVersion);
  RenderDebugInfoCompressionArgs(Args, CmdArgs, D, getToolChain());


  // Handle -fPIC et al -- the relocation-model affects the assembler
  // for some targets.
  llvm::Reloc::Model RelocationModel;
  unsigned PICLevel;
  bool IsPIE;
  std::tie(RelocationModel, PICLevel, IsPIE) =
      ParsePICArgs(getToolChain(), Args);

  const char *RMName = RelocationModelName(RelocationModel);
  if (RMName) {
    CmdArgs.push_back("-mrelocation-model");
    CmdArgs.push_back(RMName);
  }

  // Optionally embed the -cc1as level arguments into the debug info, for build
  // analysis.
  if (getToolChain().UseDwarfDebugFlags()) {
    ArgStringList OriginalArgs;
    for (const auto &Arg : Args)
      Arg->render(Args, OriginalArgs);

    SmallString<256> Flags;
    const char *Exec = getToolChain().getDriver().getClangProgramPath();
    EscapeSpacesAndBackslashes(Exec, Flags);
    for (const char *OriginalArg : OriginalArgs) {
      SmallString<128> EscapedArg;
      EscapeSpacesAndBackslashes(OriginalArg, EscapedArg);
      Flags += " ";
      Flags += EscapedArg;
    }
    CmdArgs.push_back("-dwarf-debug-flags");
    CmdArgs.push_back(Args.MakeArgString(Flags));
  }

  // FIXME: Add -static support, once we have it.

  // Add target specific flags.
  switch (getToolChain().getArch()) {
  default:
    break;

  case llvm::Triple::mips:
  case llvm::Triple::mipsel:
  case llvm::Triple::mips64:
  case llvm::Triple::mips64el:
    AddMIPSTargetArgs(Args, CmdArgs);
    break;

  case llvm::Triple::x86:
  case llvm::Triple::x86_64:
    AddX86TargetArgs(Args, CmdArgs);
    break;

  case llvm::Triple::arm:
  case llvm::Triple::armeb:
  case llvm::Triple::thumb:
  case llvm::Triple::thumbeb:
    // This isn't in AddARMTargetArgs because we want to do this for assembly
    // only, not C/C++.
    if (Args.hasFlag(options::OPT_mdefault_build_attributes,
                     options::OPT_mno_default_build_attributes, true)) {
        CmdArgs.push_back("-mllvm");
        CmdArgs.push_back("-arm-add-build-attributes");
    }
    break;

  case llvm::Triple::aarch64:
  case llvm::Triple::aarch64_32:
  case llvm::Triple::aarch64_be:
    if (Args.hasArg(options::OPT_mmark_bti_property)) {
      CmdArgs.push_back("-mllvm");
      CmdArgs.push_back("-aarch64-mark-bti-property");
    }
    break;

  case llvm::Triple::riscv32:
  case llvm::Triple::riscv64:
    AddRISCVTargetArgs(Args, CmdArgs);
    break;
  }

  // Consume all the warning flags. Usually this would be handled more
  // gracefully by -cc1 (warning about unknown warning flags, etc) but -cc1as
  // doesn't handle that so rather than warning about unused flags that are
  // actually used, we'll lie by omission instead.
  // FIXME: Stop lying and consume only the appropriate driver flags
  Args.ClaimAllArgs(options::OPT_W_Group);

  CollectArgsForIntegratedAssembler(C, Args, CmdArgs,
                                    getToolChain().getDriver());

  Args.AddAllArgs(CmdArgs, options::OPT_mllvm);

  assert(Output.isFilename() && "Unexpected lipo output.");
  CmdArgs.push_back("-o");
  CmdArgs.push_back(Output.getFilename());

  const llvm::Triple &T = getToolChain().getTriple();
  Arg *A;
  if (getDebugFissionKind(D, Args, A) == DwarfFissionKind::Split &&
      T.isOSBinFormatELF()) {
    CmdArgs.push_back("-split-dwarf-output");
    CmdArgs.push_back(SplitDebugName(JA, Args, Input, Output));
  }

  if (Triple.isAMDGPU())
    handleAMDGPUCodeObjectVersionOptions(D, Args, CmdArgs);

  assert(Input.isFilename() && "Invalid input.");
  CmdArgs.push_back(Input.getFilename());

  const char *Exec = getToolChain().getDriver().getClangProgramPath();
  if (D.CC1Main && !D.CCGenDiagnostics) {
    // Invoke cc1as directly in this process.
    C.addCommand(std::make_unique<CC1Command>(JA, *this,
                                              ResponseFileSupport::AtFileUTF8(),
                                              Exec, CmdArgs, Inputs, Output));
  } else {
    C.addCommand(std::make_unique<Command>(JA, *this,
                                           ResponseFileSupport::AtFileUTF8(),
                                           Exec, CmdArgs, Inputs, Output));
  }
}

// Begin OffloadBundler

void OffloadBundler::ConstructJob(Compilation &C, const JobAction &JA,
                                  const InputInfo &Output,
                                  const InputInfoList &Inputs,
                                  const llvm::opt::ArgList &TCArgs,
                                  const char *LinkingOutput) const {
  // The version with only one output is expected to refer to a bundling job.
  assert(isa<OffloadBundlingJobAction>(JA) && "Expecting bundling job!");

  // The bundling command looks like this:
  // clang-offload-bundler -type=bc
  //   -targets=host-triple,openmp-triple1,openmp-triple2
  //   -outputs=input_file
  //   -inputs=unbundle_file_host,unbundle_file_tgt1,unbundle_file_tgt2"

  ArgStringList CmdArgs;

  // Get the type.
  CmdArgs.push_back(TCArgs.MakeArgString(
      Twine("-type=") + types::getTypeTempSuffix(Output.getType())));

  assert(JA.getInputs().size() == Inputs.size() &&
         "Not have inputs for all dependence actions??");

  // Get the targets.
  SmallString<128> Triples;
  Triples += "-targets=";
  for (unsigned I = 0; I < Inputs.size(); ++I) {
    if (I)
      Triples += ',';

    // Find ToolChain for this input.
    Action::OffloadKind CurKind = Action::OFK_Host;
    const ToolChain *CurTC = &getToolChain();
    const Action *CurDep = JA.getInputs()[I];

    if (const auto *OA = dyn_cast<OffloadAction>(CurDep)) {
      CurTC = nullptr;
      OA->doOnEachDependence([&](Action *A, const ToolChain *TC, const char *) {
        assert(CurTC == nullptr && "Expected one dependence!");
        CurKind = A->getOffloadingDeviceKind();
        CurTC = TC;
      });
    }
    Triples += Action::GetOffloadKindName(CurKind);
    Triples += "-";
    std::string NormalizedTriple = CurTC->getTriple().normalize();
    Triples += NormalizedTriple;

    if (CurDep->getOffloadingArch() != nullptr) {
      // If OffloadArch is present it can only appear as the 6th hypen
      // sepearated field of Bundle Entry ID. So, pad required number of
      // hyphens in Triple.
      for (int i = 4 - StringRef(NormalizedTriple).count("-"); i > 0; i--)
        Triples += "-";
      Triples += CurDep->getOffloadingArch();
    }
  }
  // If we see we are bundling for FPGA using -fintelfpga, add the
  // dependency bundle
  bool IsFPGADepBundle = TCArgs.hasArg(options::OPT_fintelfpga) &&
                         Output.getType() == types::TY_Object;

  // For spir64_fpga target, when bundling objects we also want to bundle up the
  // named dependency file.
  // TODO - We are currently using the target triple inputs to slot a location
  // of the dependency information into the bundle.  It would be good to
  // separate this out to an explicit option in the bundler for the dependency
  // file as it does not match the type being bundled.
  if (IsFPGADepBundle) {
    Triples += ',';
    Triples += Action::GetOffloadKindName(Action::OFK_SYCL);
    Triples += '-';
    Triples += types::getTypeName(types::TY_FPGA_Dependencies);
  }
  CmdArgs.push_back(TCArgs.MakeArgString(Triples));

  // Get bundled file command.
  CmdArgs.push_back(
      TCArgs.MakeArgString(Twine("-outputs=") + Output.getFilename()));

  // Get unbundled files command.
  SmallString<128> UB;
  UB += "-inputs=";
  for (unsigned I = 0; I < Inputs.size(); ++I) {
    if (I)
      UB += ',';

    // Find ToolChain for this input.
    const ToolChain *CurTC = &getToolChain();
    if (const auto *OA = dyn_cast<OffloadAction>(JA.getInputs()[I])) {
      CurTC = nullptr;
      OA->doOnEachDependence([&](Action *, const ToolChain *TC, const char *) {
        assert(CurTC == nullptr && "Expected one dependence!");
        CurTC = TC;
      });
    }
    UB += CurTC->getInputFilename(Inputs[I]);

  }
  // For -fintelfpga, when bundling objects we also want to bundle up the
  // named dependency file.
  if (IsFPGADepBundle) {
    const char *BaseName = Clang::getBaseInputName(TCArgs, Inputs[0]);
    SmallString<128> DepFile(C.getDriver().getFPGATempDepFile(BaseName));
    if (!DepFile.empty()) {
      UB += ',';
      UB += DepFile;
    }
  }
  CmdArgs.push_back(TCArgs.MakeArgString(UB));

  // All the inputs are encoded as commands.
  C.addCommand(std::make_unique<Command>(
      JA, *this, ResponseFileSupport::None(),
      TCArgs.MakeArgString(getToolChain().GetProgramPath(getShortName())),
      CmdArgs, None, Output));
}

void OffloadBundler::ConstructJobMultipleOutputs(
    Compilation &C, const JobAction &JA, const InputInfoList &Outputs,
    const InputInfoList &Inputs, const llvm::opt::ArgList &TCArgs,
    const char *LinkingOutput) const {
  // The version with multiple outputs is expected to refer to a unbundling job.
  auto &UA = cast<OffloadUnbundlingJobAction>(JA);

  // The unbundling command looks like this:
  // clang-offload-bundler -type=bc
  //   -targets=host-triple,openmp-triple1,openmp-triple2
  //   -inputs=input_file
  //   -outputs=unbundle_file_host,unbundle_file_tgt1,unbundle_file_tgt2"
  //   -unbundle

  ArgStringList CmdArgs;
  InputInfo Input = Inputs.front();
  const char *TypeArg = types::getTypeTempSuffix(Input.getType());
  const char *InputFileName = Input.getFilename();
  types::ID InputType(Input.getType());
  bool IsFPGADepUnbundle = JA.getType() == types::TY_FPGA_Dependencies;
  bool IsFPGADepLibUnbundle = JA.getType() == types::TY_FPGA_Dependencies_List;

  if (InputType == types::TY_FPGA_AOCX || InputType == types::TY_FPGA_AOCR ||
      InputType == types::TY_FPGA_AOCR_EMU) {
    // Override type with AOCX/AOCR which will unbundle to a list containing
    // binaries with the appropriate file extension (.aocx/.aocr).
    // TODO - representation of the output file from the unbundle for these
    // types (aocx/aocr) are always list files.  We should represent this
    // better in the output extension and type for improved understanding
    // of file contents and debuggability.
    if (getToolChain().getTriple().getSubArch() ==
        llvm::Triple::SPIRSubArch_fpga)
      TypeArg = (InputType == types::TY_FPGA_AOCX) ? "aocx" : "aocr";
    else
      TypeArg = "aoo";
  }
  if (InputType == types::TY_FPGA_AOCO || IsFPGADepLibUnbundle)
    TypeArg = "aoo";
  if (IsFPGADepUnbundle)
    TypeArg = "o";

  // Get the type.
  CmdArgs.push_back(TCArgs.MakeArgString(Twine("-type=") + TypeArg));

  // Get the targets.
  SmallString<128> Triples;
  Triples += "-targets=";
  auto DepInfo = UA.getDependentActionsInfo();
  for (unsigned I = 0, J = 0; I < DepInfo.size(); ++I) {
    auto &Dep = DepInfo[I];
    // FPGA device triples are 'transformed' for the bundler when creating
    // aocx or aocr type bundles.  Also, we only do a specific target
    // unbundling, skipping the host side or device side.
    if (types::isFPGA(InputType)) {
      if (getToolChain().getTriple().getSubArch() ==
              llvm::Triple::SPIRSubArch_fpga &&
          Dep.DependentOffloadKind == Action::OFK_SYCL) {
        if (J++)
          Triples += ',';
        llvm::Triple TT;
        TT.setArchName(types::getTypeName(InputType));
        TT.setVendorName("intel");
        TT.setOS(getToolChain().getTriple().getOS());
        TT.setEnvironment(llvm::Triple::SYCLDevice);
        Triples += "sycl-";
        Triples += TT.normalize();
      } else if (getToolChain().getTriple().getSubArch() !=
                     llvm::Triple::SPIRSubArch_fpga &&
                 Dep.DependentOffloadKind == Action::OFK_Host) {
        if (J++)
          Triples += ',';
        Triples += Action::GetOffloadKindName(Dep.DependentOffloadKind);
        Triples += '-';
        Triples += Dep.DependentToolChain->getTriple().normalize();
      }
      continue;
    } else if (InputType == types::TY_Archive ||
               (getToolChain().getTriple().getSubArch() ==
                    llvm::Triple::SPIRSubArch_fpga &&
                TCArgs.hasArg(options::OPT_fsycl_link_EQ))) {
      // Do not extract host part if we are unbundling archive on Windows
      // because it is not needed. Static offload libraries are added to the
      // host link command just as normal libraries.  Do not extract the host
      // part from FPGA -fsycl-link unbundles either, as the full obj
      // is used in the final link
      if (Dep.DependentOffloadKind == Action::OFK_Host)
        continue;
    }
    if (J++)
      Triples += ',';
    Triples += Action::GetOffloadKindName(Dep.DependentOffloadKind);
    Triples += "-";
    std::string NormalizedTriple =
        Dep.DependentToolChain->getTriple().normalize();
    Triples += NormalizedTriple;

    if (!Dep.DependentBoundArch.empty()) {
      // If OffloadArch is present it can only appear as the 6th hypen
      // sepearated field of Bundle Entry ID. So, pad required number of
      // hyphens in Triple.
      for (int i = 4 - StringRef(NormalizedTriple).count("-"); i > 0; i--)
        Triples += "-";
      Triples += Dep.DependentBoundArch;
    }
  }
  if (IsFPGADepUnbundle || IsFPGADepLibUnbundle) {
    // TODO - We are currently using the target triple inputs to slot a location
    // of the dependency information into the bundle.  It would be good to
    // separate this out to an explicit option in the bundler for the dependency
    // file as it does not match the type being bundled.
    Triples += Action::GetOffloadKindName(Action::OFK_SYCL);
    Triples += '-';
    Triples += types::getTypeName(types::TY_FPGA_Dependencies);
  }
  CmdArgs.push_back(TCArgs.MakeArgString(Triples));

  // Get bundled file command.
  CmdArgs.push_back(
      TCArgs.MakeArgString(Twine("-inputs=") + InputFileName));

  // Get unbundled files command.
  SmallString<128> UB;
  UB += "-outputs=";
  // When dealing with -fintelfpga, there is an additional unbundle step
  // that occurs for the dependency file.  In that case, do not use the
  // dependent information, but just the output file.
  if (IsFPGADepUnbundle || IsFPGADepLibUnbundle)
    UB += Outputs[0].getFilename();
  else {
    for (unsigned I = 0; I < Outputs.size(); ++I) {
      if (I)
        UB += ',';
      UB += DepInfo[I].DependentToolChain->getInputFilename(Outputs[I]);
    }
  }
  CmdArgs.push_back(TCArgs.MakeArgString(UB));
  CmdArgs.push_back("-unbundle");
  CmdArgs.push_back("-allow-missing-bundles");

  // All the inputs are encoded as commands.
  C.addCommand(std::make_unique<Command>(
      JA, *this, ResponseFileSupport::None(),
      TCArgs.MakeArgString(getToolChain().GetProgramPath(getShortName())),
      CmdArgs, None, Outputs));
}

// Begin OffloadWrapper

#if INTEL_CUSTOMIZATION
static void addRunTimeWrapperOpts(Compilation &C,
                                  Action::OffloadKind DeviceOffloadKind,
                                  const llvm::opt::ArgList &TCArgs,
                                  ArgStringList &CmdArgs,
                                  const ToolChain &TC) {
  // Grab any Target specific options that need to be added to the wrapper
  // information.
  ArgStringList BuildArgs;
  auto createArgString = [&](const char *Opt) {
    if (BuildArgs.empty())
      return;
    SmallString<128> AL;
    for (const char *A : BuildArgs) {
      if (AL.empty()) {
        AL = A;
        continue;
      }
      AL += " ";
      AL += A;
    }
    CmdArgs.push_back(C.getArgs().MakeArgString(Twine(Opt) + AL));
  };
  const toolchains::SYCLToolChain &SYCLTC =
            static_cast<const toolchains::SYCLToolChain &>(TC);
  // TODO: Consider separating the mechanisms for:
  // - passing standard-defined options to AOT/JIT compilation steps;
  // - passing AOT-compiler specific options.
  // This would allow retaining standard language options in the
  // image descriptor, while excluding tool-specific options that
  // have been known to confuse RT implementations.
  if (SYCLTC.getTriple().getSubArch() == llvm::Triple::NoSubArch) {
    // Only store compile/link opts in the image descriptor for the SPIR-V
    // target; AOT compilation has already been performed otherwise.
    const ArgList &Args = C.getArgsForToolChain(nullptr, StringRef(), DeviceOffloadKind);
    SYCLTC.AddImpliedTargetArgs(DeviceOffloadKind, SYCLTC.getTriple(), Args, BuildArgs);
    SYCLTC.TranslateBackendTargetArgs(DeviceOffloadKind, Args, BuildArgs);
    createArgString("-compile-opts=");
    BuildArgs.clear();
    SYCLTC.TranslateLinkerTargetArgs(DeviceOffloadKind, Args, BuildArgs);
    createArgString("-link-opts=");
  }
}
#endif // INTEL_CUSTOMIZATION

void OffloadWrapper::ConstructJob(Compilation &C, const JobAction &JA,
                                  const InputInfo &Output,
                                  const InputInfoList &Inputs,
                                  const llvm::opt::ArgList &TCArgs,
                                  const char *LinkingOutput) const {
  // Construct offload-wrapper command.  Also calls llc to generate the
  // object that is fed to the linker from the wrapper generated bc file
  assert(isa<OffloadWrapperJobAction>(JA) && "Expecting wrapping job!");

  Action::OffloadKind OffloadingKind = JA.getOffloadingDeviceKind();
  if (OffloadingKind == Action::OFK_SYCL) {
    // The wrapper command looks like this:
    // clang-offload-wrapper
    //   -o=<outputfile>.bc
    //   -host=x86_64-pc-linux-gnu -kind=sycl
    //   -format=spirv <inputfile1>.spv <manifest1>(optional)
    //   -format=spirv <inputfile2>.spv <manifest2>(optional)
    //  ...
    ArgStringList WrapperArgs;

    std::string OutTmpName = C.getDriver().GetTemporaryPath("wrapper", "bc");
    const char *WrapperFileName =
        C.addTempFile(C.getArgs().MakeArgString(OutTmpName));
    SmallString<128> OutOpt("-o=");
    OutOpt += WrapperFileName;
    WrapperArgs.push_back(C.getArgs().MakeArgString(OutOpt));

    SmallString<128> HostTripleOpt("-host=");
    HostTripleOpt += getToolChain().getAuxTriple()->str();
    WrapperArgs.push_back(C.getArgs().MakeArgString(HostTripleOpt));

    llvm::Triple TT = getToolChain().getTriple();
    SmallString<128> TargetTripleOpt = TT.getArchName();
    // When wrapping an FPGA device binary, we need to be sure to apply the
    // appropriate triple that corresponds (fpga_aoc[xr]-intel-<os>-sycldevice)
    // to the target triple setting.
    if (TT.getSubArch() == llvm::Triple::SPIRSubArch_fpga &&
        TCArgs.hasArg(options::OPT_fsycl_link_EQ)) {
      SmallString<16> FPGAArch("fpga_");
      auto *A = C.getInputArgs().getLastArg(options::OPT_fsycl_link_EQ);
      bool Early = (A->getValue() == StringRef("early"));
      FPGAArch += Early ? "aocr" : "aocx";
      if (C.getDriver().isFPGAEmulationMode() && Early)
        FPGAArch += "_emu";
      TT.setArchName(FPGAArch);
      TT.setVendorName("intel");
      TT.setEnvironment(llvm::Triple::SYCLDevice);
      TargetTripleOpt = TT.str();
      // When wrapping an FPGA aocx binary to archive, do not emit registration
      // functions
      if (A->getValue() == StringRef("image"))
        WrapperArgs.push_back(C.getArgs().MakeArgString("--emit-reg-funcs=0"));
    }
<<<<<<< HEAD
    addRunTimeWrapperOpts(C, OffloadingKind, TCArgs, WrapperArgs,
                          getToolChain()); // INTEL
=======
    // Grab any Target specific options that need to be added to the wrapper
    // information.
    ArgStringList BuildArgs;
    auto createArgString = [&](const char *Opt) {
      if (BuildArgs.empty())
        return;
      SmallString<128> AL;
      for (const char *A : BuildArgs) {
        if (AL.empty()) {
          AL = A;
          continue;
        }
        AL += " ";
        AL += A;
      }
      WrapperArgs.push_back(C.getArgs().MakeArgString(Twine(Opt) + AL));
    };
    const toolchains::SYCLToolChain &TC =
              static_cast<const toolchains::SYCLToolChain &>(getToolChain());
    // TODO: Consider separating the mechanisms for:
    // - passing standard-defined options to AOT/JIT compilation steps;
    // - passing AOT-compiler specific options.
    // This would allow retaining standard language options in the
    // image descriptor, while excluding tool-specific options that
    // have been known to confuse RT implementations.
    if (TC.getTriple().getSubArch() == llvm::Triple::NoSubArch) {
      // Only store compile/link opts in the image descriptor for the SPIR-V
      // target; AOT compilation has already been performed otherwise.
      TC.AddImpliedTargetArgs(TT, TCArgs, BuildArgs);
      TC.TranslateBackendTargetArgs(TT, TCArgs, BuildArgs);
      createArgString("-compile-opts=");
      BuildArgs.clear();
      TC.TranslateLinkerTargetArgs(TT, TCArgs, BuildArgs);
      createArgString("-link-opts=");
    }
>>>>>>> 13423600

    WrapperArgs.push_back(
        C.getArgs().MakeArgString(Twine("-target=") + TargetTripleOpt));

    // TODO forcing offload kind is a simplification which assumes wrapper used
    // only with SYCL. Device binary format (-format=xxx) option should also
    // come from the command line and/or the native compiler. Should be fixed
    // together with supporting AOT in the driver. If format is not set, the
    // default is "none" which means runtime must try to determine it
    // automatically.
    StringRef Kind = Action::GetOffloadKindName(OffloadingKind);
    WrapperArgs.push_back(
        C.getArgs().MakeArgString(Twine("-kind=") + Twine(Kind)));

#if INTEL_CUSTOMIZATION
    // When debugging, make the native debugger the default for SYCL on Windows.
    if (getToolChain().getTriple().isWindowsMSVCEnvironment() &&
        TCArgs.getLastArg(options::OPT_g_Group)) {
      WrapperArgs.push_back("--build-opts=-gnative");
    }
#endif // INTEL_CUSTOMIZATION

    assert((Inputs.size() > 0) && "no inputs for clang-offload-wrapper");
    assert(((Inputs[0].getType() != types::TY_Tempfiletable) ||
            (Inputs.size() == 1)) &&
           "wrong usage of clang-offload-wrapper with SYCL");
    const InputInfo &I = Inputs[0];
    assert(I.isFilename() && "Invalid input.");

    if (I.getType() == types::TY_Tempfiletable ||
        I.getType() == types::TY_Tempfilelist)
      // wrapper actual input files are passed via the batch job file table:
      WrapperArgs.push_back(C.getArgs().MakeArgString("-batch"));
    WrapperArgs.push_back(C.getArgs().MakeArgString(I.getFilename()));

    auto Cmd = std::make_unique<Command>(
        JA, *this, ResponseFileSupport::None(),
        TCArgs.MakeArgString(getToolChain().GetProgramPath(getShortName())),
        WrapperArgs, None);
    C.addCommand(std::move(Cmd));

    // Construct llc command.
    // The output is an object file
    ArgStringList LlcArgs{"-filetype=obj", "-o", Output.getFilename(),
                          WrapperFileName};
    llvm::Reloc::Model RelocationModel;
    unsigned PICLevel;
    bool IsPIE;
    std::tie(RelocationModel, PICLevel, IsPIE) =
        ParsePICArgs(getToolChain(), TCArgs);
    if (PICLevel > 0 || TCArgs.hasArg(options::OPT_shared)) {
      LlcArgs.push_back("-relocation-model=pic");
    }
    if (IsPIE) {
      LlcArgs.push_back("-enable-pie");
    }
    SmallString<128> LlcPath(C.getDriver().Dir);
    llvm::sys::path::append(LlcPath, "llc");
    const char *Llc = C.getArgs().MakeArgString(LlcPath);
    C.addCommand(std::make_unique<Command>(
         JA, *this, ResponseFileSupport::None(), Llc, LlcArgs, None));
    return;
  } // end of SYCL flavor of offload wrapper command creation

  ArgStringList CmdArgs;

  const llvm::Triple &Triple = getToolChain().getEffectiveTriple();

  // Add the "effective" target triple.
  CmdArgs.push_back("-host");
  CmdArgs.push_back(TCArgs.MakeArgString(Triple.getTriple()));

  // Add the output file name.
  assert(Output.isFilename() && "Invalid output.");
  CmdArgs.push_back("-o");
  CmdArgs.push_back(TCArgs.MakeArgString(Output.getFilename()));

  assert(JA.getInputs().size() == Inputs.size() &&
         "Not have inputs for all dependence actions??");

  // For FPGA, we wrap the host objects before archiving them when using
  // -fsycl-link.  This allows for better extraction control from the
  // archive when we need the host objects for subsequent compilations.
  if (OffloadingKind == Action::OFK_None &&
      C.getArgs().hasArg(options::OPT_fintelfpga) &&
      C.getArgs().hasArg(options::OPT_fsycl_link_EQ)) {

    // Add offload targets and inputs.
    CmdArgs.push_back(C.getArgs().MakeArgString(
        Twine("-kind=") + Action::GetOffloadKindName(OffloadingKind)));
    CmdArgs.push_back(
        TCArgs.MakeArgString(Twine("-target=") + Triple.getTriple()));

    // Add input.
    assert(Inputs[0].isFilename() && "Invalid input.");
    CmdArgs.push_back(TCArgs.MakeArgString(Inputs[0].getFilename()));

    C.addCommand(std::make_unique<Command>(
        JA, *this, ResponseFileSupport::None(),
        TCArgs.MakeArgString(getToolChain().GetProgramPath(getShortName())),
        CmdArgs, Inputs));
    return;
  }

  // Add offload targets and inputs.
  for (unsigned I = 0; I < Inputs.size(); ++I) {
    // Get input's Offload Kind and ToolChain.
    const auto *OA = cast<OffloadAction>(JA.getInputs()[I]);
    assert(OA->hasSingleDeviceDependence(/*DoNotConsiderHostActions=*/true) &&
           "Expected one device dependence!");
    Action::OffloadKind DeviceKind = Action::OFK_None;
    const ToolChain *DeviceTC = nullptr;
    OA->doOnEachDependence([&](Action *A, const ToolChain *TC, const char *) {
      DeviceKind = A->getOffloadingDeviceKind();
      DeviceTC = TC;
    });
    addRunTimeWrapperOpts(C, DeviceKind, TCArgs, CmdArgs, *DeviceTC); // INTEL

    // And add it to the offload targets.
    CmdArgs.push_back(C.getArgs().MakeArgString(
        Twine("-kind=") + Action::GetOffloadKindName(DeviceKind)));
    CmdArgs.push_back(TCArgs.MakeArgString(Twine("-target=") +
                                           DeviceTC->getTriple().normalize()));

    // Add input.
    assert(Inputs[I].isFilename() && "Invalid input.");
    CmdArgs.push_back(TCArgs.MakeArgString(Inputs[I].getFilename()));
  }

  C.addCommand(std::make_unique<Command>(
      JA, *this, ResponseFileSupport::None(),
      TCArgs.MakeArgString(getToolChain().GetProgramPath(getShortName())),
      CmdArgs, Inputs));
}

// Begin OffloadDeps

void OffloadDeps::constructJob(Compilation &C, const JobAction &JA,
                               ArrayRef<InputInfo> Outputs,
                               ArrayRef<InputInfo> Inputs,
                               const llvm::opt::ArgList &TCArgs,
                               const char *LinkingOutput) const {
  auto &DA = cast<OffloadDepsJobAction>(JA);

  ArgStringList CmdArgs;

  // Get the targets.
  SmallString<128> Targets{"-targets="};
  auto DepInfo = DA.getDependentActionsInfo();
  for (unsigned I = 0; I < DepInfo.size(); ++I) {
    auto &Dep = DepInfo[I];
    if (I)
      Targets += ',';
    Targets += Action::GetOffloadKindName(Dep.DependentOffloadKind);
    Targets += '-';
    Targets += Dep.DependentToolChain->getTriple().normalize();
    if (Dep.DependentOffloadKind == Action::OFK_HIP &&
        !Dep.DependentBoundArch.empty()) {
      Targets += '-';
      Targets += Dep.DependentBoundArch;
    }
  }
  CmdArgs.push_back(TCArgs.MakeArgString(Targets));

  // Prepare outputs.
  SmallString<128> Outs{"-outputs="};
  for (unsigned I = 0; I < Outputs.size(); ++I) {
    if (I)
      Outs += ',';
    Outs += DepInfo[I].DependentToolChain->getInputFilename(Outputs[I]);
  }
  CmdArgs.push_back(TCArgs.MakeArgString(Outs));

  // Add input file.
  CmdArgs.push_back(Inputs.front().getFilename());

  // All the inputs are encoded as commands.
  C.addCommand(std::make_unique<Command>(
      JA, *this, ResponseFileSupport::None(),
      TCArgs.MakeArgString(getToolChain().GetProgramPath(getShortName())),
      CmdArgs, None, Outputs));
}

void OffloadDeps::ConstructJob(Compilation &C, const JobAction &JA,
                               const InputInfo &Output,
                               const InputInfoList &Inputs,
                               const llvm::opt::ArgList &TCArgs,
                               const char *LinkingOutput) const {
  constructJob(C, JA, Output, Inputs, TCArgs, LinkingOutput);
}

void OffloadDeps::ConstructJobMultipleOutputs(Compilation &C,
                                              const JobAction &JA,
                                              const InputInfoList &Outputs,
                                              const InputInfoList &Inputs,
                                              const llvm::opt::ArgList &TCArgs,
                                              const char *LinkingOutput) const {
  constructJob(C, JA, Outputs, Inputs, TCArgs, LinkingOutput);
}

// Begin SPIRVTranslator

void SPIRVTranslator::ConstructJob(Compilation &C, const JobAction &JA,
                                  const InputInfo &Output,
                                  const InputInfoList &Inputs,
                                  const llvm::opt::ArgList &TCArgs,
                                  const char *LinkingOutput) const {
  // Construct llvm-spirv command.
  assert(isa<SPIRVTranslatorJobAction>(JA) && "Expecting Translator job!");

  // The translator command looks like this:
  // llvm-spirv -o <file>.spv <file>.bc
  ArgStringList ForeachArgs;
  ArgStringList TranslatorArgs;

  TranslatorArgs.push_back("-o");
  TranslatorArgs.push_back(Output.getFilename());
#if INTEL_CUSTOMIZATION
  if (getToolChain().getTriple().isSYCLDeviceEnvironment() ||
      (JA.isDeviceOffloading(Action::OFK_OpenMP) &&
       getToolChain().getTriple().isSPIR())) {
#endif // INTEL_CUSTOMIZATION
    TranslatorArgs.push_back("-spirv-max-version=1.3");
    // TODO: align debug info for FPGA H/W when its SPIR-V consumer is ready
    if (C.getDriver().isFPGAEmulationMode())
      TranslatorArgs.push_back("-spirv-debug-info-version=ocl-100");
    else
      TranslatorArgs.push_back("-spirv-debug-info-version=legacy");
    // Prevent crash in the translator if input IR contains DIExpression
    // operations which don't have mapping to OpenCL.DebugInfo.100 spec.
    TranslatorArgs.push_back("-spirv-allow-extra-diexpressions");
#if INTEL_CUSTOMIZATION
    if (JA.isDeviceOffloading(Action::OFK_OpenMP))
      TranslatorArgs.push_back("-spirv-allow-unknown-intrinsics");
    else
      TranslatorArgs.push_back("-spirv-allow-unknown-intrinsics=llvm.genx.");
#endif // INTEL_CUSTOMIZATION

    // Disable all the extensions by default
    std::string ExtArg("-spirv-ext=-all");
    std::string DefaultExtArg =
        ",+SPV_EXT_shader_atomic_float_add,+SPV_EXT_shader_atomic_float_min_max"
#if INTEL_COLLAB
        ",+SPV_KHR_no_integer_wrap_decoration,+SPV_KHR_float_controls"
        ",+SPV_KHR_expect_assume";
#else
        ",+SPV_KHR_no_integer_wrap_decoration,+SPV_KHR_float_controls";
#endif // INTEL_COLLAB
    std::string INTELExtArg =
        ",+SPV_INTEL_subgroups,+SPV_INTEL_media_block_io"
        ",+SPV_INTEL_device_side_avc_motion_estimation"
        ",+SPV_INTEL_fpga_loop_controls,+SPV_INTEL_fpga_memory_attributes"
        ",+SPV_INTEL_fpga_memory_accesses"
        ",+SPV_INTEL_unstructured_loop_controls,+SPV_INTEL_fpga_reg"
        ",+SPV_INTEL_blocking_pipes,+SPV_INTEL_function_pointers"
        ",+SPV_INTEL_kernel_attributes,+SPV_INTEL_io_pipes"
        ",+SPV_INTEL_inline_assembly,+SPV_INTEL_arbitrary_precision_integers"
#if INTEL_COLLAB
        ",+SPV_INTEL_float_controls2,+SPV_INTEL_vector_compute"
        ",+SPV_INTEL_fast_composite,+SPV_INTEL_fpga_buffer_location"
        ",+SPV_INTEL_matrix"
#else
        ",+SPV_INTEL_optimization_hints,+SPV_INTEL_float_controls2"
        ",+SPV_INTEL_vector_compute,+SPV_INTEL_fast_composite"
        ",+SPV_INTEL_fpga_buffer_location"
#endif // INTEL_COLLAB
        ",+SPV_INTEL_arbitrary_precision_fixed_point"
        ",+SPV_INTEL_arbitrary_precision_floating_point"
        ",+SPV_INTEL_arbitrary_precision_floating_point"
        ",+SPV_INTEL_variable_length_array,+SPV_INTEL_fp_fast_math_mode"
        ",+SPV_INTEL_fpga_cluster_attributes,+SPV_INTEL_loop_fuse"
        ",+SPV_INTEL_long_constant_composite"
        ",+SPV_INTEL_fpga_invocation_pipelining_attributes"
        ",+SPV_INTEL_fpga_dsp_control"
        ",+SPV_INTEL_arithmetic_fence";
#if INTEL_CUSTOMIZATION
    // Currently ESIMD OpenMP target doesn't support SPV_INTEL_optnone
    if (!TCArgs.hasArg(options::OPT_fopenmp_target_simd))
      INTELExtArg += ",+SPV_INTEL_optnone";
#endif // INTEL_CUSTOMIZATION
    ExtArg = ExtArg + DefaultExtArg + INTELExtArg;
#if INTEL_CUSTOMIZATION
    if (!C.getDriver().isFPGAEmulationMode()) {
#endif // INTEL_CUSTOMIZATION
      // Enable SPV_INTEL_usm_storage_classes only for FPGA hardware,
      // since it adds new storage classes that represent global_device and
      // global_host address spaces, which are not supported for all
      // targets. With the extension disabled the storage classes will be
      // lowered to CrossWorkgroup storage class that is mapped to just
      // global address space.
      ExtArg += ",+SPV_INTEL_usm_storage_classes";
#if INTEL_CUSTOMIZATION
      // Disable optnone for FPGA hardware
      ExtArg += ",-SPV_INTEL_optnone";
    }
#endif // INTEL_CUSTOMIZATION
    else
      // Don't enable several freshly added extensions on FPGA H/W
      ExtArg += ",+SPV_INTEL_token_type";
    TranslatorArgs.push_back(TCArgs.MakeArgString(ExtArg));
  }

  for (auto I : Inputs) {
    std::string Filename(I.getFilename());
    if (I.getType() == types::TY_Tempfilelist) {
      ForeachArgs.push_back(
          C.getArgs().MakeArgString("--in-file-list=" + Filename));
      ForeachArgs.push_back(
          C.getArgs().MakeArgString("--in-replace=" + Filename));
      ForeachArgs.push_back(
          C.getArgs().MakeArgString("--out-ext=spv"));
    }
    TranslatorArgs.push_back(C.getArgs().MakeArgString(Filename));
  }

  auto Cmd = std::make_unique<Command>(JA, *this, ResponseFileSupport::None(),
      TCArgs.MakeArgString(getToolChain().GetProgramPath(getShortName())),
      TranslatorArgs, None);

  if (!ForeachArgs.empty()) {
    // Construct llvm-foreach command.
    // The llvm-foreach command looks like this:
    // llvm-foreach a.list --out-replace=out "cp {} out"
    // --out-file-list=list
    std::string OutputFileName(Output.getFilename());
    ForeachArgs.push_back(
        TCArgs.MakeArgString("--out-file-list=" + OutputFileName));
    ForeachArgs.push_back(
        TCArgs.MakeArgString("--out-replace=" + OutputFileName));
    ForeachArgs.push_back(TCArgs.MakeArgString("--"));
    ForeachArgs.push_back(TCArgs.MakeArgString(Cmd->getExecutable()));

    for (auto &Arg : Cmd->getArguments())
      ForeachArgs.push_back(Arg);

    SmallString<128> ForeachPath(C.getDriver().Dir);
    llvm::sys::path::append(ForeachPath, "llvm-foreach");
    const char *Foreach = C.getArgs().MakeArgString(ForeachPath);
    C.addCommand(std::make_unique<Command>(
        JA, *this, ResponseFileSupport::None(), Foreach, ForeachArgs, None));
  } else
    C.addCommand(std::move(Cmd));
}

void SPIRCheck::ConstructJob(Compilation &C, const JobAction &JA,
                             const InputInfo &Output,
                             const InputInfoList &Inputs,
                             const llvm::opt::ArgList &TCArgs,
                             const char *LinkingOutput) const {
  // Construct llvm-no-spir-kernel command.
  assert(isa<SPIRCheckJobAction>(JA) && "Expecting SPIR Check job!");

  // The spir check command looks like this:
  // llvm-no-spir-kernel <file>.bc
  // Upon success, we just move ahead.  Error means the check failed and
  // we need to exit.  The expected output is the input as this is just an
  // intermediate check with no functional change.
  ArgStringList CheckArgs;
  assert(Inputs.size() == 1 && "Unexpected number of inputs to the tool");
  const InputInfo &InputFile = Inputs.front();
  CheckArgs.push_back(InputFile.getFilename());

  // Add output file, which is just a copy of the input to better fit in the
  // toolchain flow.
  CheckArgs.push_back("-o");
  CheckArgs.push_back(Output.getFilename());
  auto Cmd = std::make_unique<Command>(
      JA, *this, ResponseFileSupport::None(),
      TCArgs.MakeArgString(getToolChain().GetProgramPath(getShortName())),
      CheckArgs, None);

  if (getToolChain().getTriple().getSubArch() ==
      llvm::Triple::SPIRSubArch_fpga) {
    const char *Msg = TCArgs.MakeArgString(
        Twine("The FPGA image does not include all device kernels from ") +
        Twine(InputFile.getBaseInput()) +
        Twine(". Please re-generate the image"));
    Cmd->addDiagForErrorCode(/*ErrorCode*/ 1, Msg);
  }

  C.addCommand(std::move(Cmd));
}

static void addArgs(ArgStringList &DstArgs, const llvm::opt::ArgList &Alloc,
                    ArrayRef<StringRef> SrcArgs) {
  for (const auto Arg : SrcArgs) {
    DstArgs.push_back(Alloc.MakeArgString(Arg));
  }
}

// Partially copied from clang/lib/Frontend/CompilerInvocation.cpp
static std::string getSYCLPostLinkOptimizationLevel(const ArgList &Args) {
  if (Arg *A = Args.getLastArg(options::OPT_O_Group)) {
    if (A->getOption().matches(options::OPT_O0))
      return "-O0";

    if (A->getOption().matches(options::OPT_Ofast))
      return "-O3";

    assert(A->getOption().matches(options::OPT_O));

    StringRef S(A->getValue());
    if (S == "g")
      return "-O1";

    // Options -O[1|2|3|s|z] are passed as they are. '-O0' is handled earlier.
    std::array<char, 5> AcceptedOptions = {'1', '2', '3', 's', 'z'};
    if (std::any_of(AcceptedOptions.begin(), AcceptedOptions.end(),
                    [=](char c) { return c == S[0]; }))
      return std::string("-O") + S[0];
  }
#if INTEL_CUSTOMIZATION
  if (Arg *A = Args.getLastArg(options::OPT__SLASH_O)) {
    std::string Opt(getMSVCOptimizationLevel(*A));
    if (!Opt.empty())
      return Opt;
  }
#endif // INTEL_CUSTOMIZATION

  // The default for SYCL device code optimization
  return "-O2";
}

// sycl-post-link tool normally outputs a file table (see the tool sources for
// format description) which lists all the other output files associated with
// the device LLVMIR bitcode. This is basically a triple of bitcode, symbols
// and specialization constant files. Single LLVM IR output can be generated as
// well under an option.
//
void SYCLPostLink::ConstructJob(Compilation &C, const JobAction &JA,
                             const InputInfo &Output,
                             const InputInfoList &Inputs,
                             const llvm::opt::ArgList &TCArgs,
                             const char *LinkingOutput) const {
  const SYCLPostLinkJobAction *SYCLPostLink =
      dyn_cast<SYCLPostLinkJobAction>(&JA);
  // Construct sycl-post-link command.
  assert(SYCLPostLink && "Expecting SYCL post link job!");
  ArgStringList CmdArgs;
#if INTEL_CUSTOMIZATION
  bool IsOpenMPSPIRV = JA.isDeviceOffloading(Action::OFK_OpenMP) &&
                       getToolChain().getTriple().isSPIR();

  Arg *A = TCArgs.getLastArg(options::OPT_fsycl_device_code_split_EQ);
  // See if device code splitting is requested
  if (!IsOpenMPSPIRV && A) {
#endif // INTEL_CUSTOMIZATION
    if (StringRef(A->getValue()) == "per_kernel")
      addArgs(CmdArgs, TCArgs, {"-split=kernel"});
    else if (StringRef(A->getValue()) == "per_source")
      addArgs(CmdArgs, TCArgs, {"-split=source"});
    else if (StringRef(A->getValue()) == "auto")
      addArgs(CmdArgs, TCArgs, {"-split=auto"});
    else
      // split must be off
      assert(StringRef(A->getValue()) == "off");
  } else {
    // auto is the default split mode
    addArgs(CmdArgs, TCArgs, {"-split=auto"});
  }
  // OPT_fsycl_device_code_split is not checked as it is an alias to
  // -fsycl-device-code-split=auto

#if INTEL_CUSTOMIZATION
  if (JA.isDeviceOffloading(Action::OFK_OpenMP) &&
      getToolChain().getTriple().isSPIR()) {
    addArgs(CmdArgs, TCArgs, {"--ompoffload-link-entries"});
    addArgs(CmdArgs, TCArgs, {"--ompoffload-sort-entries"});
    addArgs(CmdArgs, TCArgs, {"--ompoffload-make-globals-static"});
    if (TCArgs.hasArg(options::OPT_fopenmp_target_simd))
      addArgs(CmdArgs, TCArgs, {"--ompoffload-explicit-simd"});
  }
#endif // INTEL_CUSTOMIZATION
  // Turn on Dead Parameter Elimination Optimization with early optimizations
  if (!(getToolChain().getTriple().isNVPTX() ||
        getToolChain().getTriple().isAMDGCN()) &&
      TCArgs.hasFlag(options::OPT_fsycl_dead_args_optimization,
                     options::OPT_fno_sycl_dead_args_optimization, false))
    addArgs(CmdArgs, TCArgs, {"-emit-param-info"});
  // Enable PI program metadata
  if (getToolChain().getTriple().isNVPTX())
    addArgs(CmdArgs, TCArgs, {"-emit-program-metadata"});
  if (SYCLPostLink->getTrueType() == types::TY_LLVM_BC) {
    // single file output requested - this means only perform necessary IR
    // transformations (like specialization constant intrinsic lowering) and
    // output LLVMIR
    addArgs(CmdArgs, TCArgs, {"-ir-output-only"});
  } else {
    assert(SYCLPostLink->getTrueType() == types::TY_Tempfiletable);
    // Symbol file and specialization constant info generation is mandatory -
    // add options unconditionally
    addArgs(CmdArgs, TCArgs, {"-symbols"});
    // By default we split SYCL and ESIMD kernels into separate modules
    if (TCArgs.hasFlag(options::OPT_fsycl_device_code_split_esimd,
                       options::OPT_fno_sycl_device_code_split_esimd, true))
      addArgs(CmdArgs, TCArgs, {"-split-esimd"});
    if (TCArgs.hasFlag(options::OPT_fsycl_device_code_lower_esimd,
                       options::OPT_fno_sycl_device_code_lower_esimd, true))
      addArgs(CmdArgs, TCArgs, {"-lower-esimd"});
  }
  addArgs(CmdArgs, TCArgs,
          {StringRef(getSYCLPostLinkOptimizationLevel(TCArgs))});
  // specialization constants processing is mandatory
  if (SYCLPostLink->getRTSetsSpecConstants())
    addArgs(CmdArgs, TCArgs, {"-spec-const=rt"});
  else
    addArgs(CmdArgs, TCArgs, {"-spec-const=default"});

  // Add output file table file option
  assert(Output.isFilename() && "output must be a filename");
  addArgs(CmdArgs, TCArgs, {"-o", Output.getFilename()});

  // Add input file
  assert(Inputs.size() == 1 && Inputs.front().isFilename() &&
         "single input file expected");
  addArgs(CmdArgs, TCArgs, {Inputs.front().getFilename()});
  std::string OutputFileName(Output.getFilename());

  // All the inputs are encoded as commands.
  C.addCommand(std::make_unique<Command>(
      JA, *this, ResponseFileSupport::None(),
      TCArgs.MakeArgString(getToolChain().GetProgramPath(getShortName())),
      CmdArgs, Inputs, Output));
}

// Transforms the abstract representation (JA + Inputs + Outputs) of a file
// table transformation action to concrete command line (job) with actual
// inputs/outputs/options, and adds it to given compilation object.
void FileTableTform::ConstructJob(Compilation &C, const JobAction &JA,
                                  const InputInfo &Output,
                                  const InputInfoList &Inputs,
                                  const llvm::opt::ArgList &TCArgs,
                                  const char *LinkingOutput) const {

  const auto &TformJob = *llvm::dyn_cast<FileTableTformJobAction>(&JA);
  ArgStringList CmdArgs;

  // don't try to assert here whether the number of inputs is OK, argumnets are
  // OK, etc. - better invoke the tool and see good error diagnostics

  // 1) add transformations
  for (const auto &Tf : TformJob.getTforms()) {
    switch (Tf.TheKind) {
    case FileTableTformJobAction::Tform::EXTRACT:
    case FileTableTformJobAction::Tform::EXTRACT_DROP_TITLE: {
      SmallString<128> Arg("-extract=");
      Arg += Tf.TheArgs[0];

      for (unsigned I = 1; I < Tf.TheArgs.size(); ++I) {
        Arg += ",";
        Arg += Tf.TheArgs[I];
      }
      addArgs(CmdArgs, TCArgs, {Arg});

      if (Tf.TheKind == FileTableTformJobAction::Tform::EXTRACT_DROP_TITLE)
        addArgs(CmdArgs, TCArgs, {"-drop_titles"});
      break;
    }
    case FileTableTformJobAction::Tform::REPLACE: {
      assert(Tf.TheArgs.size() == 2 && "from/to column names expected");
      SmallString<128> Arg("-replace=");
      Arg += Tf.TheArgs[0];
      Arg += ",";
      Arg += Tf.TheArgs[1];
      addArgs(CmdArgs, TCArgs, {Arg});
      break;
    }
    case FileTableTformJobAction::Tform::REPLACE_CELL: {
      assert(Tf.TheArgs.size() == 2 && "column name and row id expected");
      SmallString<128> Arg("-replace_cell=");
      Arg += Tf.TheArgs[0];
      Arg += ",";
      Arg += Tf.TheArgs[1];
      addArgs(CmdArgs, TCArgs, {Arg});
      break;
    }
    case FileTableTformJobAction::Tform::RENAME: {
      assert(Tf.TheArgs.size() == 2 && "from/to names expected");
      SmallString<128> Arg("-rename=");
      Arg += Tf.TheArgs[0];
      Arg += ",";
      Arg += Tf.TheArgs[1];
      addArgs(CmdArgs, TCArgs, {Arg});
      break;
    }
    case FileTableTformJobAction::Tform::COPY_SINGLE_FILE: {
      assert(Tf.TheArgs.size() == 2 && "column name and row id expected");
      SmallString<128> Arg("-copy_single_file=");
      Arg += Tf.TheArgs[0];
      Arg += ",";
      Arg += Tf.TheArgs[1];
      addArgs(CmdArgs, TCArgs, {Arg});
      break;
    }
    }
  }

  // 2) add output option
  assert(Output.isFilename() && "table tform output must be a file");
  addArgs(CmdArgs, TCArgs, {"-o", Output.getFilename()});

  // 3) add inputs
  for (const auto &Input : Inputs) {
    assert(Input.isFilename() && "table tform input must be a file");
    addArgs(CmdArgs, TCArgs, {Input.getFilename()});
  }
  // 4) finally construct and add a command to the compilation
  C.addCommand(std::make_unique<Command>(
      JA, *this, ResponseFileSupport::None(),
      TCArgs.MakeArgString(getToolChain().GetProgramPath(getShortName())),
      CmdArgs, Inputs));
}

void AppendFooter::ConstructJob(Compilation &C, const JobAction &JA,
                                const InputInfo &Output,
                                const InputInfoList &Inputs,
                                const llvm::opt::ArgList &TCArgs,
                                const char *LinkingOutput) const {
  ArgStringList CmdArgs;

  // Input File
  addArgs(CmdArgs, TCArgs, {Inputs[0].getFilename()});

  // Integration Footer
  StringRef Footer(
      C.getDriver().getIntegrationFooter(Inputs[0].getBaseInput()));
  if (!Footer.empty()) {
    SmallString<128> AppendOpt("--append=");
    AppendOpt.append(Footer);
    addArgs(CmdArgs, TCArgs, {AppendOpt});
  }

  // Name of original source file passed in to be prepended to the newly
  // modified file as a #line directive.
  SmallString<128> PrependOpt("--orig-filename=");
  PrependOpt.append(
      llvm::sys::path::convert_to_slash(Inputs[0].getBaseInput()));
  addArgs(CmdArgs, TCArgs, {PrependOpt});

  SmallString<128> OutputOpt("--output=");
  OutputOpt.append(Output.getFilename());
  addArgs(CmdArgs, TCArgs, {OutputOpt});

  // Use #include to pull in footer
  addArgs(CmdArgs, TCArgs, {"--use-include"});

  C.addCommand(std::make_unique<Command>(
      JA, *this, ResponseFileSupport::None(),
      TCArgs.MakeArgString(getToolChain().GetProgramPath(getShortName())),
      CmdArgs, None));
}<|MERGE_RESOLUTION|>--- conflicted
+++ resolved
@@ -9277,21 +9277,22 @@
   };
   const toolchains::SYCLToolChain &SYCLTC =
             static_cast<const toolchains::SYCLToolChain &>(TC);
+  llvm::Triple TT = SYCLTC.getTriple();
   // TODO: Consider separating the mechanisms for:
   // - passing standard-defined options to AOT/JIT compilation steps;
   // - passing AOT-compiler specific options.
   // This would allow retaining standard language options in the
   // image descriptor, while excluding tool-specific options that
   // have been known to confuse RT implementations.
-  if (SYCLTC.getTriple().getSubArch() == llvm::Triple::NoSubArch) {
+  if (TT.getSubArch() == llvm::Triple::NoSubArch) {
     // Only store compile/link opts in the image descriptor for the SPIR-V
     // target; AOT compilation has already been performed otherwise.
     const ArgList &Args = C.getArgsForToolChain(nullptr, StringRef(), DeviceOffloadKind);
-    SYCLTC.AddImpliedTargetArgs(DeviceOffloadKind, SYCLTC.getTriple(), Args, BuildArgs);
-    SYCLTC.TranslateBackendTargetArgs(DeviceOffloadKind, Args, BuildArgs);
+    SYCLTC.AddImpliedTargetArgs(DeviceOffloadKind, TT, Args, BuildArgs);
+    SYCLTC.TranslateBackendTargetArgs(DeviceOffloadKind, TT, Args, BuildArgs);
     createArgString("-compile-opts=");
     BuildArgs.clear();
-    SYCLTC.TranslateLinkerTargetArgs(DeviceOffloadKind, Args, BuildArgs);
+    SYCLTC.TranslateLinkerTargetArgs(DeviceOffloadKind, TT, Args, BuildArgs);
     createArgString("-link-opts=");
   }
 }
@@ -9350,46 +9351,8 @@
       if (A->getValue() == StringRef("image"))
         WrapperArgs.push_back(C.getArgs().MakeArgString("--emit-reg-funcs=0"));
     }
-<<<<<<< HEAD
     addRunTimeWrapperOpts(C, OffloadingKind, TCArgs, WrapperArgs,
                           getToolChain()); // INTEL
-=======
-    // Grab any Target specific options that need to be added to the wrapper
-    // information.
-    ArgStringList BuildArgs;
-    auto createArgString = [&](const char *Opt) {
-      if (BuildArgs.empty())
-        return;
-      SmallString<128> AL;
-      for (const char *A : BuildArgs) {
-        if (AL.empty()) {
-          AL = A;
-          continue;
-        }
-        AL += " ";
-        AL += A;
-      }
-      WrapperArgs.push_back(C.getArgs().MakeArgString(Twine(Opt) + AL));
-    };
-    const toolchains::SYCLToolChain &TC =
-              static_cast<const toolchains::SYCLToolChain &>(getToolChain());
-    // TODO: Consider separating the mechanisms for:
-    // - passing standard-defined options to AOT/JIT compilation steps;
-    // - passing AOT-compiler specific options.
-    // This would allow retaining standard language options in the
-    // image descriptor, while excluding tool-specific options that
-    // have been known to confuse RT implementations.
-    if (TC.getTriple().getSubArch() == llvm::Triple::NoSubArch) {
-      // Only store compile/link opts in the image descriptor for the SPIR-V
-      // target; AOT compilation has already been performed otherwise.
-      TC.AddImpliedTargetArgs(TT, TCArgs, BuildArgs);
-      TC.TranslateBackendTargetArgs(TT, TCArgs, BuildArgs);
-      createArgString("-compile-opts=");
-      BuildArgs.clear();
-      TC.TranslateLinkerTargetArgs(TT, TCArgs, BuildArgs);
-      createArgString("-link-opts=");
-    }
->>>>>>> 13423600
 
     WrapperArgs.push_back(
         C.getArgs().MakeArgString(Twine("-target=") + TargetTripleOpt));
