//===-- Clang.cpp - Clang+LLVM ToolChain Implementations --------*- C++ -*-===//
//
// Part of the LLVM Project, under the Apache License v2.0 with LLVM Exceptions.
// See https://llvm.org/LICENSE.txt for license information.
// SPDX-License-Identifier: Apache-2.0 WITH LLVM-exception
//
//===----------------------------------------------------------------------===//

#include "Clang.h"
#include "AMDGPU.h"
#include "Arch/AArch64.h"
#include "Arch/ARM.h"
#include "Arch/M68k.h"
#include "Arch/Mips.h"
#include "Arch/PPC.h"
#include "Arch/RISCV.h"
#include "Arch/Sparc.h"
#include "Arch/SystemZ.h"
#include "Arch/VE.h"
#include "Arch/X86.h"
#include "CommonArgs.h"
#include "Hexagon.h"
#include "MSP430.h"
#include "PS4CPU.h"
#include "SYCL.h"
#include "clang/Basic/CharInfo.h"
#include "clang/Basic/CodeGenOptions.h"
#include "clang/Basic/LangOptions.h"
#include "clang/Basic/LangStandard.h"
#include "clang/Basic/ObjCRuntime.h"
#include "clang/Basic/Version.h"
#include "clang/Driver/Distro.h"
#include "clang/Driver/DriverDiagnostic.h"
#include "clang/Driver/InputInfo.h"
#include "clang/Driver/Options.h"
#include "clang/Driver/SanitizerArgs.h"
#include "clang/Driver/XRayArgs.h"
#include "llvm/ADT/StringExtras.h"
#include "llvm/Config/llvm-config.h"
#include "llvm/Option/ArgList.h"
#include "llvm/Support/Casting.h"
#include "llvm/Support/CodeGen.h"
#include "llvm/Support/CommandLine.h"
#include "llvm/Support/Compiler.h"
#include "llvm/Support/Compression.h"
#include "llvm/Support/FileSystem.h"
#include "llvm/Support/Host.h"
#include "llvm/Support/Path.h"
#include "llvm/Support/Process.h"
#include "llvm/Support/TargetParser.h"
#include "llvm/Support/YAMLParser.h"

using namespace clang::driver;
using namespace clang::driver::tools;
using namespace clang;
using namespace llvm::opt;

static void CheckPreprocessingOptions(const Driver &D, const ArgList &Args) {
  if (Arg *A = Args.getLastArg(clang::driver::options::OPT_C, options::OPT_CC,
                               options::OPT_fminimize_whitespace,
                               options::OPT_fno_minimize_whitespace)) {
    if (!Args.hasArg(options::OPT_E) && !Args.hasArg(options::OPT__SLASH_P) &&
        !Args.hasArg(options::OPT_EP) && // INTEL
        !Args.hasArg(options::OPT__SLASH_EP) && !D.CCCIsCPP()) {
      D.Diag(clang::diag::err_drv_argument_only_allowed_with)
          << A->getBaseArg().getAsString(Args)
          << (D.IsCLMode() ? "/E, /P or /EP" : "-E");
    }
  }
}

static void CheckCodeGenerationOptions(const Driver &D, const ArgList &Args) {
  // In gcc, only ARM checks this, but it seems reasonable to check universally.
  if (Args.hasArg(options::OPT_static))
    if (const Arg *A =
            Args.getLastArg(options::OPT_dynamic, options::OPT_mdynamic_no_pic))
      D.Diag(diag::err_drv_argument_not_allowed_with) << A->getAsString(Args)
                                                      << "-static";
}

// Add backslashes to escape spaces and other backslashes.
// This is used for the space-separated argument list specified with
// the -dwarf-debug-flags option.
static void EscapeSpacesAndBackslashes(const char *Arg,
                                       SmallVectorImpl<char> &Res) {
  for (; *Arg; ++Arg) {
    switch (*Arg) {
    default:
      break;
    case ' ':
    case '\\':
      Res.push_back('\\');
      break;
    }
    Res.push_back(*Arg);
  }
}

// Quote target names for inclusion in GNU Make dependency files.
// Only the characters '$', '#', ' ', '\t' are quoted.
static void QuoteTarget(StringRef Target, SmallVectorImpl<char> &Res) {
  for (unsigned i = 0, e = Target.size(); i != e; ++i) {
    switch (Target[i]) {
    case ' ':
    case '\t':
      // Escape the preceding backslashes
      for (int j = i - 1; j >= 0 && Target[j] == '\\'; --j)
        Res.push_back('\\');

      // Escape the space/tab
      Res.push_back('\\');
      break;
    case '$':
      Res.push_back('$');
      break;
    case '#':
      Res.push_back('\\');
      break;
    default:
      break;
    }

    Res.push_back(Target[i]);
  }
}

/// Apply \a Work on the current tool chain \a RegularToolChain and any other
/// offloading tool chain that is associated with the current action \a JA.
static void
forAllAssociatedToolChains(Compilation &C, const JobAction &JA,
                           const ToolChain &RegularToolChain,
                           llvm::function_ref<void(const ToolChain &)> Work) {
  // Apply Work on the current/regular tool chain.
  Work(RegularToolChain);

  // Apply Work on all the offloading tool chains associated with the current
  // action.
  if (JA.isHostOffloading(Action::OFK_Cuda))
    Work(*C.getSingleOffloadToolChain<Action::OFK_Cuda>());
  else if (JA.isDeviceOffloading(Action::OFK_Cuda))
    Work(*C.getSingleOffloadToolChain<Action::OFK_Host>());
  else if (JA.isHostOffloading(Action::OFK_HIP))
    Work(*C.getSingleOffloadToolChain<Action::OFK_HIP>());
  else if (JA.isDeviceOffloading(Action::OFK_HIP))
    Work(*C.getSingleOffloadToolChain<Action::OFK_Host>());

  if (JA.isHostOffloading(Action::OFK_OpenMP)) {
#if INTEL_CUSTOMIZATION
    if (RegularToolChain.getTriple().isSPIR()) {
      // Host offloading with a target, we want to use the host toolchain
      // information.
      Work(*C.getSingleOffloadToolChain<Action::OFK_Host>());
      return;
    }
#endif // INTEL_CUSTOMIZATION
    auto TCs = C.getOffloadToolChains<Action::OFK_OpenMP>();
    for (auto II = TCs.first, IE = TCs.second; II != IE; ++II)
      Work(*II->second);
  } else if (JA.isDeviceOffloading(Action::OFK_OpenMP))
    Work(*C.getSingleOffloadToolChain<Action::OFK_Host>());

  if (JA.isHostOffloading(Action::OFK_SYCL)) {
    auto TCs = C.getOffloadToolChains<Action::OFK_SYCL>();
    for (auto II = TCs.first, IE = TCs.second; II != IE; ++II)
      Work(*II->second);
  } else if (JA.isDeviceOffloading(Action::OFK_SYCL))
    Work(*C.getSingleOffloadToolChain<Action::OFK_Host>());

  //
  // TODO: Add support for other offloading programming models here.
  //
}

/// This is a helper function for validating the optional refinement step
/// parameter in reciprocal argument strings. Return false if there is an error
/// parsing the refinement step. Otherwise, return true and set the Position
/// of the refinement step in the input string.
static bool getRefinementStep(StringRef In, const Driver &D,
                              const Arg &A, size_t &Position) {
  const char RefinementStepToken = ':';
  Position = In.find(RefinementStepToken);
  if (Position != StringRef::npos) {
    StringRef Option = A.getOption().getName();
    StringRef RefStep = In.substr(Position + 1);
    // Allow exactly one numeric character for the additional refinement
    // step parameter. This is reasonable for all currently-supported
    // operations and architectures because we would expect that a larger value
    // of refinement steps would cause the estimate "optimization" to
    // under-perform the native operation. Also, if the estimate does not
    // converge quickly, it probably will not ever converge, so further
    // refinement steps will not produce a better answer.
    if (RefStep.size() != 1) {
      D.Diag(diag::err_drv_invalid_value) << Option << RefStep;
      return false;
    }
    char RefStepChar = RefStep[0];
    if (RefStepChar < '0' || RefStepChar > '9') {
      D.Diag(diag::err_drv_invalid_value) << Option << RefStep;
      return false;
    }
  }
  return true;
}

/// The -mrecip flag requires processing of many optional parameters.
static void ParseMRecip(const Driver &D, const ArgList &Args,
                        ArgStringList &OutStrings) {
  StringRef DisabledPrefixIn = "!";
  StringRef DisabledPrefixOut = "!";
  StringRef EnabledPrefixOut = "";
  StringRef Out = "-mrecip=";

  Arg *A = Args.getLastArg(options::OPT_mrecip, options::OPT_mrecip_EQ);
  if (!A)
    return;

  unsigned NumOptions = A->getNumValues();
  if (NumOptions == 0) {
    // No option is the same as "all".
    OutStrings.push_back(Args.MakeArgString(Out + "all"));
    return;
  }

  // Pass through "all", "none", or "default" with an optional refinement step.
  if (NumOptions == 1) {
    StringRef Val = A->getValue(0);
    size_t RefStepLoc;
    if (!getRefinementStep(Val, D, *A, RefStepLoc))
      return;
    StringRef ValBase = Val.slice(0, RefStepLoc);
    if (ValBase == "all" || ValBase == "none" || ValBase == "default") {
      OutStrings.push_back(Args.MakeArgString(Out + Val));
      return;
    }
  }

  // Each reciprocal type may be enabled or disabled individually.
  // Check each input value for validity, concatenate them all back together,
  // and pass through.

  llvm::StringMap<bool> OptionStrings;
  OptionStrings.insert(std::make_pair("divd", false));
  OptionStrings.insert(std::make_pair("divf", false));
  OptionStrings.insert(std::make_pair("vec-divd", false));
  OptionStrings.insert(std::make_pair("vec-divf", false));
  OptionStrings.insert(std::make_pair("sqrtd", false));
  OptionStrings.insert(std::make_pair("sqrtf", false));
  OptionStrings.insert(std::make_pair("vec-sqrtd", false));
  OptionStrings.insert(std::make_pair("vec-sqrtf", false));

  for (unsigned i = 0; i != NumOptions; ++i) {
    StringRef Val = A->getValue(i);

    bool IsDisabled = Val.startswith(DisabledPrefixIn);
    // Ignore the disablement token for string matching.
    if (IsDisabled)
      Val = Val.substr(1);

    size_t RefStep;
    if (!getRefinementStep(Val, D, *A, RefStep))
      return;

    StringRef ValBase = Val.slice(0, RefStep);
    llvm::StringMap<bool>::iterator OptionIter = OptionStrings.find(ValBase);
    if (OptionIter == OptionStrings.end()) {
      // Try again specifying float suffix.
      OptionIter = OptionStrings.find(ValBase.str() + 'f');
      if (OptionIter == OptionStrings.end()) {
        // The input name did not match any known option string.
        D.Diag(diag::err_drv_unknown_argument) << Val;
        return;
      }
      // The option was specified without a float or double suffix.
      // Make sure that the double entry was not already specified.
      // The float entry will be checked below.
      if (OptionStrings[ValBase.str() + 'd']) {
        D.Diag(diag::err_drv_invalid_value) << A->getOption().getName() << Val;
        return;
      }
    }

    if (OptionIter->second == true) {
      // Duplicate option specified.
      D.Diag(diag::err_drv_invalid_value) << A->getOption().getName() << Val;
      return;
    }

    // Mark the matched option as found. Do not allow duplicate specifiers.
    OptionIter->second = true;

    // If the precision was not specified, also mark the double entry as found.
    if (ValBase.back() != 'f' && ValBase.back() != 'd')
      OptionStrings[ValBase.str() + 'd'] = true;

    // Build the output string.
    StringRef Prefix = IsDisabled ? DisabledPrefixOut : EnabledPrefixOut;
    Out = Args.MakeArgString(Out + Prefix + Val);
    if (i != NumOptions - 1)
      Out = Args.MakeArgString(Out + ",");
  }

  OutStrings.push_back(Args.MakeArgString(Out));
}

/// The -mprefer-vector-width option accepts either a positive integer
/// or the string "none".
static void ParseMPreferVectorWidth(const Driver &D, const ArgList &Args,
                                    ArgStringList &CmdArgs) {
#if INTEL_CUSTOMIZATION
  Arg *A = Args.getLastArg(options::OPT_mprefer_vector_width_EQ,
                           options::OPT_qopt_zmm_usage_EQ);
  if (!A)
    return;
  if (A->getOption().matches(options::OPT_qopt_zmm_usage_EQ)) {
    StringRef Width, Value = A->getValue();
    if (Value == "high")
      Width = "512";
    else if (Value == "low")
      Width = "256";
    else {
      D.Diag(diag::err_drv_invalid_value) << A->getOption().getName() << Value;
      return;
    }
    CmdArgs.push_back(Args.MakeArgString("-mprefer-vector-width=" + Width));
    return;
  }
#endif // INTEL_CUSTOMIZATION
  StringRef Value = A->getValue();
  if (Value == "none") {
    CmdArgs.push_back("-mprefer-vector-width=none");
  } else {
    unsigned Width;
    if (Value.getAsInteger(10, Width)) {
      D.Diag(diag::err_drv_invalid_value) << A->getOption().getName() << Value;
      return;
    }
    CmdArgs.push_back(Args.MakeArgString("-mprefer-vector-width=" + Value));
  }
}

static void getWebAssemblyTargetFeatures(const ArgList &Args,
                                         std::vector<StringRef> &Features) {
  handleTargetFeaturesGroup(Args, Features, options::OPT_m_wasm_Features_Group);
}

static void getTargetFeatures(const Driver &D, const llvm::Triple &Triple,
                              const ArgList &Args, ArgStringList &CmdArgs,
                              bool ForAS, bool IsAux = false) {
  std::vector<StringRef> Features;
  switch (Triple.getArch()) {
  default:
    break;
  case llvm::Triple::mips:
  case llvm::Triple::mipsel:
  case llvm::Triple::mips64:
  case llvm::Triple::mips64el:
    mips::getMIPSTargetFeatures(D, Triple, Args, Features);
    break;

  case llvm::Triple::arm:
  case llvm::Triple::armeb:
  case llvm::Triple::thumb:
  case llvm::Triple::thumbeb:
    arm::getARMTargetFeatures(D, Triple, Args, CmdArgs, Features, ForAS);
    break;

  case llvm::Triple::ppc:
  case llvm::Triple::ppcle:
  case llvm::Triple::ppc64:
  case llvm::Triple::ppc64le:
    ppc::getPPCTargetFeatures(D, Triple, Args, Features);
    break;
  case llvm::Triple::riscv32:
  case llvm::Triple::riscv64:
    riscv::getRISCVTargetFeatures(D, Triple, Args, Features);
    break;
  case llvm::Triple::systemz:
    systemz::getSystemZTargetFeatures(D, Args, Features);
    break;
  case llvm::Triple::aarch64:
  case llvm::Triple::aarch64_32:
  case llvm::Triple::aarch64_be:
    aarch64::getAArch64TargetFeatures(D, Triple, Args, Features, ForAS);
    break;
  case llvm::Triple::x86:
  case llvm::Triple::x86_64:
    x86::getX86TargetFeatures(D, Triple, Args, Features);
    break;
  case llvm::Triple::hexagon:
    hexagon::getHexagonTargetFeatures(D, Args, Features);
    break;
  case llvm::Triple::wasm32:
  case llvm::Triple::wasm64:
    getWebAssemblyTargetFeatures(Args, Features);
    break;
  case llvm::Triple::sparc:
  case llvm::Triple::sparcel:
  case llvm::Triple::sparcv9:
    sparc::getSparcTargetFeatures(D, Args, Features);
    break;
  case llvm::Triple::r600:
  case llvm::Triple::amdgcn:
    amdgpu::getAMDGPUTargetFeatures(D, Triple, Args, Features);
    break;
  case llvm::Triple::m68k:
    m68k::getM68kTargetFeatures(D, Triple, Args, Features);
    break;
  case llvm::Triple::msp430:
    msp430::getMSP430TargetFeatures(D, Args, Features);
    break;
  case llvm::Triple::ve:
    ve::getVETargetFeatures(D, Args, Features);
    break;
  }

  for (auto Feature : unifyTargetFeatures(Features)) {
    CmdArgs.push_back(IsAux ? "-aux-target-feature" : "-target-feature");
    CmdArgs.push_back(Feature.data());
  }
}

static bool
shouldUseExceptionTablesForObjCExceptions(const ObjCRuntime &runtime,
                                          const llvm::Triple &Triple) {
  // We use the zero-cost exception tables for Objective-C if the non-fragile
  // ABI is enabled or when compiling for x86_64 and ARM on Snow Leopard and
  // later.
  if (runtime.isNonFragile())
    return true;

  if (!Triple.isMacOSX())
    return false;

  return (!Triple.isMacOSXVersionLT(10, 5) &&
          (Triple.getArch() == llvm::Triple::x86_64 ||
           Triple.getArch() == llvm::Triple::arm));
}

/// Adds exception related arguments to the driver command arguments. There's a
/// master flag, -fexceptions and also language specific flags to enable/disable
/// C++ and Objective-C exceptions. This makes it possible to for example
/// disable C++ exceptions but enable Objective-C exceptions.
static bool addExceptionArgs(const ArgList &Args, types::ID InputType,
                             const ToolChain &TC, bool KernelOrKext,
                             const ObjCRuntime &objcRuntime,
                             ArgStringList &CmdArgs, // INTEL
                             const JobAction &JA) { // INTEL
  const llvm::Triple &Triple = TC.getTriple();

  if (KernelOrKext) {
    // -mkernel and -fapple-kext imply no exceptions, so claim exception related
    // arguments now to avoid warnings about unused arguments.
    Args.ClaimAllArgs(options::OPT_fexceptions);
    Args.ClaimAllArgs(options::OPT_fno_exceptions);
    Args.ClaimAllArgs(options::OPT_fobjc_exceptions);
    Args.ClaimAllArgs(options::OPT_fno_objc_exceptions);
    Args.ClaimAllArgs(options::OPT_fcxx_exceptions);
    Args.ClaimAllArgs(options::OPT_fno_cxx_exceptions);
    Args.ClaimAllArgs(options::OPT_fasync_exceptions);
    Args.ClaimAllArgs(options::OPT_fno_async_exceptions);
    return false;
  }

  // See if the user explicitly enabled exceptions.
  bool EH = Args.hasFlag(options::OPT_fexceptions, options::OPT_fno_exceptions,
                         false);

  bool EHa = Args.hasFlag(options::OPT_fasync_exceptions,
                          options::OPT_fno_async_exceptions, false);
  if (EHa) {
    CmdArgs.push_back("-fasync-exceptions");
    EH = true;
  }

  // Obj-C exceptions are enabled by default, regardless of -fexceptions. This
  // is not necessarily sensible, but follows GCC.
  if (types::isObjC(InputType) &&
      Args.hasFlag(options::OPT_fobjc_exceptions,
                   options::OPT_fno_objc_exceptions, true)) {
    CmdArgs.push_back("-fobjc-exceptions");

    EH |= shouldUseExceptionTablesForObjCExceptions(objcRuntime, Triple);
  }

  if (types::isCXX(InputType)) {
    // Disable C++ EH by default on XCore and PS4.
    bool CXXExceptionsEnabled =
#if INTEL_CUSTOMIZATION
        Triple.getArch() != llvm::Triple::xcore && !Triple.isPS4CPU() &&
        !(JA.isDeviceOffloading(Action::OFK_OpenMP) && Triple.isSPIR());
#endif // INTEL_CUSTOMIZATION
    Arg *ExceptionArg = Args.getLastArg(
        options::OPT_fcxx_exceptions, options::OPT_fno_cxx_exceptions,
        options::OPT_fexceptions, options::OPT_fno_exceptions);
    if (ExceptionArg)
      CXXExceptionsEnabled =
          ExceptionArg->getOption().matches(options::OPT_fcxx_exceptions) ||
          ExceptionArg->getOption().matches(options::OPT_fexceptions);

    if (CXXExceptionsEnabled) {
      CmdArgs.push_back("-fcxx-exceptions");

      EH = true;
    }
  }

  // OPT_fignore_exceptions means exception could still be thrown,
  // but no clean up or catch would happen in current module.
  // So we do not set EH to false.
  Args.AddLastArg(CmdArgs, options::OPT_fignore_exceptions);

  if (EH)
    CmdArgs.push_back("-fexceptions");
  return EH;
}

static bool ShouldEnableAutolink(const ArgList &Args, const ToolChain &TC,
                                 const JobAction &JA) {
  bool Default = true;
  if (TC.getTriple().isOSDarwin()) {
    // The native darwin assembler doesn't support the linker_option directives,
    // so we disable them if we think the .s file will be passed to it.
    Default = TC.useIntegratedAs();
  }
  // The linker_option directives are intended for host compilation.
  if (JA.isDeviceOffloading(Action::OFK_Cuda) ||
      JA.isDeviceOffloading(Action::OFK_HIP))
    Default = false;
  return Args.hasFlag(options::OPT_fautolink, options::OPT_fno_autolink,
                      Default);
}

// Convert an arg of the form "-gN" or "-ggdbN" or one of their aliases
// to the corresponding DebugInfoKind.
static codegenoptions::DebugInfoKind DebugLevelToInfoKind(const Arg &A) {
  assert(A.getOption().matches(options::OPT_gN_Group) &&
         "Not a -g option that specifies a debug-info level");
  if (A.getOption().matches(options::OPT_g0) ||
      A.getOption().matches(options::OPT_ggdb0))
    return codegenoptions::NoDebugInfo;
  if (A.getOption().matches(options::OPT_gline_tables_only) ||
      A.getOption().matches(options::OPT_ggdb1))
    return codegenoptions::DebugLineTablesOnly;
  if (A.getOption().matches(options::OPT_gline_directives_only))
    return codegenoptions::DebugDirectivesOnly;
  return codegenoptions::DebugInfoConstructor;
}

static bool mustUseNonLeafFramePointerForTarget(const llvm::Triple &Triple) {
  switch (Triple.getArch()){
  default:
    return false;
  case llvm::Triple::arm:
  case llvm::Triple::thumb:
    // ARM Darwin targets require a frame pointer to be always present to aid
    // offline debugging via backtraces.
    return Triple.isOSDarwin();
  }
}

static bool useFramePointerForTargetByDefault(const ArgList &Args,
                                              const llvm::Triple &Triple) {
  if (Args.hasArg(options::OPT_pg) && !Args.hasArg(options::OPT_mfentry))
    return true;

  switch (Triple.getArch()) {
  case llvm::Triple::xcore:
  case llvm::Triple::wasm32:
  case llvm::Triple::wasm64:
  case llvm::Triple::msp430:
    // XCore never wants frame pointers, regardless of OS.
    // WebAssembly never wants frame pointers.
    return false;
  case llvm::Triple::ppc:
  case llvm::Triple::ppcle:
  case llvm::Triple::ppc64:
  case llvm::Triple::ppc64le:
  case llvm::Triple::riscv32:
  case llvm::Triple::riscv64:
  case llvm::Triple::amdgcn:
  case llvm::Triple::r600:
    return !areOptimizationsEnabled(Args);
  default:
    break;
  }

  if (Triple.isOSNetBSD()) {
    return !areOptimizationsEnabled(Args);
  }

  if (Triple.isOSLinux() || Triple.getOS() == llvm::Triple::CloudABI ||
      Triple.isOSHurd()) {
    switch (Triple.getArch()) {
    // Don't use a frame pointer on linux if optimizing for certain targets.
    case llvm::Triple::arm:
    case llvm::Triple::armeb:
    case llvm::Triple::thumb:
    case llvm::Triple::thumbeb:
      if (Triple.isAndroid())
        return true;
      LLVM_FALLTHROUGH;
    case llvm::Triple::mips64:
    case llvm::Triple::mips64el:
    case llvm::Triple::mips:
    case llvm::Triple::mipsel:
    case llvm::Triple::systemz:
    case llvm::Triple::x86:
    case llvm::Triple::x86_64:
      return !areOptimizationsEnabled(Args);
    default:
      return true;
    }
  }

  if (Triple.isOSWindows()) {
    switch (Triple.getArch()) {
    case llvm::Triple::x86:
      return !areOptimizationsEnabled(Args);
    case llvm::Triple::x86_64:
      return Triple.isOSBinFormatMachO();
    case llvm::Triple::arm:
    case llvm::Triple::thumb:
      // Windows on ARM builds with FPO disabled to aid fast stack walking
      return true;
    default:
      // All other supported Windows ISAs use xdata unwind information, so frame
      // pointers are not generally useful.
      return false;
    }
  }

  return true;
}

static CodeGenOptions::FramePointerKind
getFramePointerKind(const ArgList &Args, const llvm::Triple &Triple) {
  // We have 4 states:
  //
  //  00) leaf retained, non-leaf retained
  //  01) leaf retained, non-leaf omitted (this is invalid)
  //  10) leaf omitted, non-leaf retained
  //      (what -momit-leaf-frame-pointer was designed for)
  //  11) leaf omitted, non-leaf omitted
  //
  //  "omit" options taking precedence over "no-omit" options is the only way
  //  to make 3 valid states representable
  Arg *A = Args.getLastArg(options::OPT_fomit_frame_pointer,
                           options::OPT_fno_omit_frame_pointer);
  bool OmitFP = A && A->getOption().matches(options::OPT_fomit_frame_pointer);
  bool NoOmitFP =
      A && A->getOption().matches(options::OPT_fno_omit_frame_pointer);
  bool OmitLeafFP = Args.hasFlag(options::OPT_momit_leaf_frame_pointer,
                                 options::OPT_mno_omit_leaf_frame_pointer,
                                 Triple.isAArch64() || Triple.isPS4CPU());
  if (NoOmitFP || mustUseNonLeafFramePointerForTarget(Triple) ||
      (!OmitFP && useFramePointerForTargetByDefault(Args, Triple))) {
    if (OmitLeafFP)
      return CodeGenOptions::FramePointerKind::NonLeaf;
    return CodeGenOptions::FramePointerKind::All;
  }
  return CodeGenOptions::FramePointerKind::None;
}

/// Add a CC1 option to specify the debug compilation directory.
static void addDebugCompDirArg(const ArgList &Args, ArgStringList &CmdArgs,
                               const llvm::vfs::FileSystem &VFS) {
  if (Arg *A = Args.getLastArg(options::OPT_ffile_compilation_dir_EQ,
                               options::OPT_fdebug_compilation_dir_EQ)) {
    if (A->getOption().matches(options::OPT_ffile_compilation_dir_EQ))
      CmdArgs.push_back(Args.MakeArgString(Twine("-fdebug-compilation-dir=") +
                                           A->getValue()));
    else
      A->render(Args, CmdArgs);
  } else if (llvm::ErrorOr<std::string> CWD =
                 VFS.getCurrentWorkingDirectory()) {
    CmdArgs.push_back(Args.MakeArgString("-fdebug-compilation-dir=" + *CWD));
  }
}

/// Add a CC1 and CC1AS option to specify the debug file path prefix map.
static void addDebugPrefixMapArg(const Driver &D, const ArgList &Args, ArgStringList &CmdArgs) {
  for (const Arg *A : Args.filtered(options::OPT_ffile_prefix_map_EQ,
                                    options::OPT_fdebug_prefix_map_EQ)) {
    StringRef Map = A->getValue();
    if (Map.find('=') == StringRef::npos)
      D.Diag(diag::err_drv_invalid_argument_to_option)
          << Map << A->getOption().getName();
    else
      CmdArgs.push_back(Args.MakeArgString("-fdebug-prefix-map=" + Map));
    A->claim();
  }
}

/// Add a CC1 and CC1AS option to specify the macro file path prefix map.
static void addMacroPrefixMapArg(const Driver &D, const ArgList &Args,
                                 ArgStringList &CmdArgs) {
  for (const Arg *A : Args.filtered(options::OPT_ffile_prefix_map_EQ,
                                    options::OPT_fmacro_prefix_map_EQ)) {
    StringRef Map = A->getValue();
    if (Map.find('=') == StringRef::npos)
      D.Diag(diag::err_drv_invalid_argument_to_option)
          << Map << A->getOption().getName();
    else
      CmdArgs.push_back(Args.MakeArgString("-fmacro-prefix-map=" + Map));
    A->claim();
  }
}

/// Add a CC1 and CC1AS option to specify the coverage file path prefix map.
static void addCoveragePrefixMapArg(const Driver &D, const ArgList &Args,
                                   ArgStringList &CmdArgs) {
  for (const Arg *A : Args.filtered(options::OPT_ffile_prefix_map_EQ,
                                    options::OPT_fcoverage_prefix_map_EQ)) {
    StringRef Map = A->getValue();
    if (Map.find('=') == StringRef::npos)
      D.Diag(diag::err_drv_invalid_argument_to_option)
          << Map << A->getOption().getName();
    else
      CmdArgs.push_back(Args.MakeArgString("-fcoverage-prefix-map=" + Map));
    A->claim();
  }
}

/// Vectorize at all optimization levels greater than 1 except for -Oz.
/// For -Oz the loop vectorizer is disabled, while the slp vectorizer is
/// enabled.
static bool shouldEnableVectorizerAtOLevel(const ArgList &Args, bool isSlpVec) {
  if (Arg *A = Args.getLastArg(options::OPT_O_Group)) {
    if (A->getOption().matches(options::OPT_O4) ||
        A->getOption().matches(options::OPT_Ofast))
      return true;

    if (A->getOption().matches(options::OPT_O0))
      return false;

    assert(A->getOption().matches(options::OPT_O) && "Must have a -O flag");

    // Vectorize -Os.
    StringRef S(A->getValue());
    if (S == "s")
      return true;

    // Don't vectorize -Oz, unless it's the slp vectorizer.
    if (S == "z")
      return isSlpVec;

    unsigned OptLevel = 0;
    if (S.getAsInteger(10, OptLevel))
      return false;

    return OptLevel > 1;
  }

  return false;
}

/// Add -x lang to \p CmdArgs for \p Input.
static void addDashXForInput(const ArgList &Args, const InputInfo &Input,
                             ArgStringList &CmdArgs) {
  // When using -verify-pch, we don't want to provide the type
  // 'precompiled-header' if it was inferred from the file extension
  if (Args.hasArg(options::OPT_verify_pch) && Input.getType() == types::TY_PCH)
    return;

  CmdArgs.push_back("-x");
  if (Args.hasArg(options::OPT_rewrite_objc))
    CmdArgs.push_back(types::getTypeName(types::TY_PP_ObjCXX));
  else {
    // Map the driver type to the frontend type. This is mostly an identity
    // mapping, except that the distinction between module interface units
    // and other source files does not exist at the frontend layer.
    const char *ClangType;
    switch (Input.getType()) {
    case types::TY_CXXModule:
      ClangType = "c++";
      break;
    case types::TY_PP_CXXModule:
      ClangType = "c++-cpp-output";
      break;
    default:
      ClangType = types::getTypeName(Input.getType());
      break;
    }
    CmdArgs.push_back(ClangType);
  }
}

static void addPGOAndCoverageFlags(const ToolChain &TC, Compilation &C,
                                   const Driver &D, const InputInfo &Output,
                                   const ArgList &Args,
                                   ArgStringList &CmdArgs) {

  auto *PGOGenerateArg = Args.getLastArg(options::OPT_fprofile_generate,
                                         options::OPT_fprofile_generate_EQ,
                                         options::OPT_fno_profile_generate);
  if (PGOGenerateArg &&
      PGOGenerateArg->getOption().matches(options::OPT_fno_profile_generate))
    PGOGenerateArg = nullptr;

  auto *CSPGOGenerateArg = Args.getLastArg(options::OPT_fcs_profile_generate,
                                           options::OPT_fcs_profile_generate_EQ,
                                           options::OPT_fno_profile_generate);
  if (CSPGOGenerateArg &&
      CSPGOGenerateArg->getOption().matches(options::OPT_fno_profile_generate))
    CSPGOGenerateArg = nullptr;

  auto *ProfileGenerateArg = Args.getLastArg(
      options::OPT_fprofile_instr_generate,
      options::OPT_fprofile_instr_generate_EQ,
      options::OPT_fno_profile_instr_generate);
  if (ProfileGenerateArg &&
      ProfileGenerateArg->getOption().matches(
          options::OPT_fno_profile_instr_generate))
    ProfileGenerateArg = nullptr;

  if (PGOGenerateArg && ProfileGenerateArg)
    D.Diag(diag::err_drv_argument_not_allowed_with)
        << PGOGenerateArg->getSpelling() << ProfileGenerateArg->getSpelling();

  auto *ProfileUseArg = getLastProfileUseArg(Args);

  if (PGOGenerateArg && ProfileUseArg)
    D.Diag(diag::err_drv_argument_not_allowed_with)
        << ProfileUseArg->getSpelling() << PGOGenerateArg->getSpelling();

  if (ProfileGenerateArg && ProfileUseArg)
    D.Diag(diag::err_drv_argument_not_allowed_with)
        << ProfileGenerateArg->getSpelling() << ProfileUseArg->getSpelling();

  if (CSPGOGenerateArg && PGOGenerateArg) {
    D.Diag(diag::err_drv_argument_not_allowed_with)
        << CSPGOGenerateArg->getSpelling() << PGOGenerateArg->getSpelling();
    PGOGenerateArg = nullptr;
  }

  if (TC.getTriple().isOSAIX()) {
    if (PGOGenerateArg)
      if (!D.isUsingLTO(false /*IsDeviceOffloadAction */) ||
          D.getLTOMode() != LTOK_Full)
        D.Diag(clang::diag::err_drv_argument_only_allowed_with)
            << PGOGenerateArg->getSpelling() << "-flto";
    if (ProfileGenerateArg)
      D.Diag(diag::err_drv_unsupported_opt_for_target)
          << ProfileGenerateArg->getSpelling() << TC.getTriple().str();
    if (Arg *ProfileSampleUseArg = getLastProfileSampleUseArg(Args))
      D.Diag(diag::err_drv_unsupported_opt_for_target)
          << ProfileSampleUseArg->getSpelling() << TC.getTriple().str();
  }

  if (ProfileGenerateArg) {
    if (ProfileGenerateArg->getOption().matches(
            options::OPT_fprofile_instr_generate_EQ))
      CmdArgs.push_back(Args.MakeArgString(Twine("-fprofile-instrument-path=") +
                                           ProfileGenerateArg->getValue()));
    // The default is to use Clang Instrumentation.
    CmdArgs.push_back("-fprofile-instrument=clang");
    if (TC.getTriple().isWindowsMSVCEnvironment()) {
      // Add dependent lib for clang_rt.profile
      CmdArgs.push_back(Args.MakeArgString(
          "--dependent-lib=" + TC.getCompilerRTBasename(Args, "profile")));
    }
  }

  Arg *PGOGenArg = nullptr;
  if (PGOGenerateArg) {
    assert(!CSPGOGenerateArg);
    PGOGenArg = PGOGenerateArg;
    CmdArgs.push_back("-fprofile-instrument=llvm");
  }
  if (CSPGOGenerateArg) {
    assert(!PGOGenerateArg);
    PGOGenArg = CSPGOGenerateArg;
    CmdArgs.push_back("-fprofile-instrument=csllvm");
  }
  if (PGOGenArg) {
    if (TC.getTriple().isWindowsMSVCEnvironment()) {
      // Add dependent lib for clang_rt.profile
      CmdArgs.push_back(Args.MakeArgString(
          "--dependent-lib=" + TC.getCompilerRTBasename(Args, "profile")));
    }
    if (PGOGenArg->getOption().matches(
            PGOGenerateArg ? options::OPT_fprofile_generate_EQ
                           : options::OPT_fcs_profile_generate_EQ)) {
      SmallString<128> Path(PGOGenArg->getValue());
      llvm::sys::path::append(Path, "default_%m.profraw");
      CmdArgs.push_back(
          Args.MakeArgString(Twine("-fprofile-instrument-path=") + Path));
    }
  }

  if (ProfileUseArg) {
    if (ProfileUseArg->getOption().matches(options::OPT_fprofile_instr_use_EQ))
      CmdArgs.push_back(Args.MakeArgString(
          Twine("-fprofile-instrument-use-path=") + ProfileUseArg->getValue()));
    else if ((ProfileUseArg->getOption().matches(
                  options::OPT_fprofile_use_EQ) ||
              ProfileUseArg->getOption().matches(
                  options::OPT_fprofile_instr_use))) {
      SmallString<128> Path(
          ProfileUseArg->getNumValues() == 0 ? "" : ProfileUseArg->getValue());
      if (Path.empty() || llvm::sys::fs::is_directory(Path))
        llvm::sys::path::append(Path, "default.profdata");
      CmdArgs.push_back(
          Args.MakeArgString(Twine("-fprofile-instrument-use-path=") + Path));
    }
  }

  bool EmitCovNotes = Args.hasFlag(options::OPT_ftest_coverage,
                                   options::OPT_fno_test_coverage, false) ||
                      Args.hasArg(options::OPT_coverage);
  bool EmitCovData = TC.needsGCovInstrumentation(Args);
  if (EmitCovNotes)
    CmdArgs.push_back("-ftest-coverage");
  if (EmitCovData)
    CmdArgs.push_back("-fprofile-arcs");

  if (Args.hasFlag(options::OPT_fcoverage_mapping,
                   options::OPT_fno_coverage_mapping, false)) {
    if (!ProfileGenerateArg)
      D.Diag(clang::diag::err_drv_argument_only_allowed_with)
          << "-fcoverage-mapping"
          << "-fprofile-instr-generate";

    CmdArgs.push_back("-fcoverage-mapping");
  }

  if (Arg *A = Args.getLastArg(options::OPT_ffile_compilation_dir_EQ,
                               options::OPT_fcoverage_compilation_dir_EQ)) {
    if (A->getOption().matches(options::OPT_ffile_compilation_dir_EQ))
      CmdArgs.push_back(Args.MakeArgString(
          Twine("-fcoverage-compilation-dir=") + A->getValue()));
    else
      A->render(Args, CmdArgs);
  } else if (llvm::ErrorOr<std::string> CWD =
                 D.getVFS().getCurrentWorkingDirectory()) {
    CmdArgs.push_back(Args.MakeArgString("-fcoverage-compilation-dir=" + *CWD));
  }

  if (Args.hasArg(options::OPT_fprofile_exclude_files_EQ)) {
    auto *Arg = Args.getLastArg(options::OPT_fprofile_exclude_files_EQ);
    if (!Args.hasArg(options::OPT_coverage))
      D.Diag(clang::diag::err_drv_argument_only_allowed_with)
          << "-fprofile-exclude-files="
          << "--coverage";

    StringRef v = Arg->getValue();
    CmdArgs.push_back(
        Args.MakeArgString(Twine("-fprofile-exclude-files=" + v)));
  }

  if (Args.hasArg(options::OPT_fprofile_filter_files_EQ)) {
    auto *Arg = Args.getLastArg(options::OPT_fprofile_filter_files_EQ);
    if (!Args.hasArg(options::OPT_coverage))
      D.Diag(clang::diag::err_drv_argument_only_allowed_with)
          << "-fprofile-filter-files="
          << "--coverage";

    StringRef v = Arg->getValue();
    CmdArgs.push_back(Args.MakeArgString(Twine("-fprofile-filter-files=" + v)));
  }

  if (const auto *A = Args.getLastArg(options::OPT_fprofile_update_EQ)) {
    StringRef Val = A->getValue();
    if (Val == "atomic" || Val == "prefer-atomic")
      CmdArgs.push_back("-fprofile-update=atomic");
    else if (Val != "single")
      D.Diag(diag::err_drv_unsupported_option_argument)
          << A->getOption().getName() << Val;
  } else if (TC.getSanitizerArgs().needsTsanRt()) {
    CmdArgs.push_back("-fprofile-update=atomic");
  }

  // Leave -fprofile-dir= an unused argument unless .gcda emission is
  // enabled. To be polite, with '-fprofile-arcs -fno-profile-arcs' consider
  // the flag used. There is no -fno-profile-dir, so the user has no
  // targeted way to suppress the warning.
  Arg *FProfileDir = nullptr;
  if (Args.hasArg(options::OPT_fprofile_arcs) ||
      Args.hasArg(options::OPT_coverage))
    FProfileDir = Args.getLastArg(options::OPT_fprofile_dir);

  // Put the .gcno and .gcda files (if needed) next to the object file or
  // bitcode file in the case of LTO.
  // FIXME: There should be a simpler way to find the object file for this
  // input, and this code probably does the wrong thing for commands that
  // compile and link all at once.
  if ((Args.hasArg(options::OPT_c) || Args.hasArg(options::OPT_S)) &&
      (EmitCovNotes || EmitCovData) && Output.isFilename()) {
    SmallString<128> OutputFilename;
    if (Arg *FinalOutput = C.getArgs().getLastArg(options::OPT__SLASH_Fo))
      OutputFilename = FinalOutput->getValue();
    else if (Arg *FinalOutput = C.getArgs().getLastArg(options::OPT_o))
      OutputFilename = FinalOutput->getValue();
    else
      OutputFilename = llvm::sys::path::filename(Output.getBaseInput());
    SmallString<128> CoverageFilename = OutputFilename;
    if (llvm::sys::path::is_relative(CoverageFilename))
      (void)D.getVFS().makeAbsolute(CoverageFilename);
    llvm::sys::path::replace_extension(CoverageFilename, "gcno");

    CmdArgs.push_back("-coverage-notes-file");
    CmdArgs.push_back(Args.MakeArgString(CoverageFilename));

    if (EmitCovData) {
      if (FProfileDir) {
        CoverageFilename = FProfileDir->getValue();
        llvm::sys::path::append(CoverageFilename, OutputFilename);
      }
      llvm::sys::path::replace_extension(CoverageFilename, "gcda");
      CmdArgs.push_back("-coverage-data-file");
      CmdArgs.push_back(Args.MakeArgString(CoverageFilename));
    }
  }
}

/// Check whether the given input tree contains any compilation actions.
static bool ContainsCompileAction(const Action *A) {
  if (isa<CompileJobAction>(A) || isa<BackendJobAction>(A))
    return true;

  for (const auto &AI : A->inputs())
    if (ContainsCompileAction(AI))
      return true;

  return false;
}

/// Check if -relax-all should be passed to the internal assembler.
/// This is done by default when compiling non-assembler source with -O0.
static bool UseRelaxAll(Compilation &C, const ArgList &Args) {
  bool RelaxDefault = true;

  if (Arg *A = Args.getLastArg(options::OPT_O_Group))
    RelaxDefault = A->getOption().matches(options::OPT_O0);

  if (RelaxDefault) {
    RelaxDefault = false;
    for (const auto &Act : C.getActions()) {
      if (ContainsCompileAction(Act)) {
        RelaxDefault = true;
        break;
      }
    }
  }

  return Args.hasFlag(options::OPT_mrelax_all, options::OPT_mno_relax_all,
                      RelaxDefault);
}

// Extract the integer N from a string spelled "-dwarf-N", returning 0
// on mismatch. The StringRef input (rather than an Arg) allows
// for use by the "-Xassembler" option parser.
static unsigned DwarfVersionNum(StringRef ArgValue) {
  return llvm::StringSwitch<unsigned>(ArgValue)
      .Case("-gdwarf-2", 2)
      .Case("-gdwarf-3", 3)
      .Case("-gdwarf-4", 4)
      .Case("-gdwarf-5", 5)
      .Default(0);
}

// Find a DWARF format version option.
// This function is a complementary for DwarfVersionNum().
static const Arg *getDwarfNArg(const ArgList &Args) {
  return Args.getLastArg(options::OPT_gdwarf_2, options::OPT_gdwarf_3,
                         options::OPT_gdwarf_4, options::OPT_gdwarf_5,
                         options::OPT_gdwarf);
}

static void RenderDebugEnablingArgs(const ArgList &Args, ArgStringList &CmdArgs,
                                    codegenoptions::DebugInfoKind DebugInfoKind,
                                    unsigned DwarfVersion,
                                    llvm::DebuggerKind DebuggerTuning) {
  switch (DebugInfoKind) {
  case codegenoptions::DebugDirectivesOnly:
    CmdArgs.push_back("-debug-info-kind=line-directives-only");
    break;
  case codegenoptions::DebugLineTablesOnly:
    CmdArgs.push_back("-debug-info-kind=line-tables-only");
    break;
  case codegenoptions::DebugInfoConstructor:
    CmdArgs.push_back("-debug-info-kind=constructor");
    break;
  case codegenoptions::LimitedDebugInfo:
    CmdArgs.push_back("-debug-info-kind=limited");
    break;
  case codegenoptions::FullDebugInfo:
    CmdArgs.push_back("-debug-info-kind=standalone");
    break;
  case codegenoptions::UnusedTypeInfo:
    CmdArgs.push_back("-debug-info-kind=unused-types");
    break;
  default:
    break;
  }
  if (DwarfVersion > 0)
    CmdArgs.push_back(
        Args.MakeArgString("-dwarf-version=" + Twine(DwarfVersion)));
  switch (DebuggerTuning) {
  case llvm::DebuggerKind::GDB:
    CmdArgs.push_back("-debugger-tuning=gdb");
    break;
  case llvm::DebuggerKind::LLDB:
    CmdArgs.push_back("-debugger-tuning=lldb");
    break;
  case llvm::DebuggerKind::SCE:
    CmdArgs.push_back("-debugger-tuning=sce");
    break;
  case llvm::DebuggerKind::DBX:
    CmdArgs.push_back("-debugger-tuning=dbx");
    break;
  default:
    break;
  }
}

static bool checkDebugInfoOption(const Arg *A, const ArgList &Args,
                                 const Driver &D, const ToolChain &TC) {
  assert(A && "Expected non-nullptr argument.");
  if (TC.supportsDebugInfoOption(A))
    return true;
  D.Diag(diag::warn_drv_unsupported_debug_info_opt_for_target)
      << A->getAsString(Args) << TC.getTripleString();
  return false;
}

static void RenderDebugInfoCompressionArgs(const ArgList &Args,
                                           ArgStringList &CmdArgs,
                                           const Driver &D,
                                           const ToolChain &TC) {
  const Arg *A = Args.getLastArg(options::OPT_gz_EQ);
  if (!A)
    return;
  if (checkDebugInfoOption(A, Args, D, TC)) {
    StringRef Value = A->getValue();
    if (Value == "none") {
      CmdArgs.push_back("--compress-debug-sections=none");
    } else if (Value == "zlib" || Value == "zlib-gnu") {
      if (llvm::zlib::isAvailable()) {
        CmdArgs.push_back(
            Args.MakeArgString("--compress-debug-sections=" + Twine(Value)));
      } else {
        D.Diag(diag::warn_debug_compression_unavailable);
      }
    } else {
      D.Diag(diag::err_drv_unsupported_option_argument)
          << A->getOption().getName() << Value;
    }
  }
}

static const char *RelocationModelName(llvm::Reloc::Model Model) {
  switch (Model) {
  case llvm::Reloc::Static:
    return "static";
  case llvm::Reloc::PIC_:
    return "pic";
  case llvm::Reloc::DynamicNoPIC:
    return "dynamic-no-pic";
  case llvm::Reloc::ROPI:
    return "ropi";
  case llvm::Reloc::RWPI:
    return "rwpi";
  case llvm::Reloc::ROPI_RWPI:
    return "ropi-rwpi";
  }
  llvm_unreachable("Unknown Reloc::Model kind");
}
static void handleAMDGPUCodeObjectVersionOptions(const Driver &D,
                                                 const ArgList &Args,
                                                 ArgStringList &CmdArgs) {
  // If no version was requested by the user, use the default value from the
  // back end. This is consistent with the value returned from
  // getAMDGPUCodeObjectVersion. This lets clang emit IR for amdgpu without
  // requiring the corresponding llvm to have the AMDGPU target enabled,
  // provided the user (e.g. front end tests) can use the default.
  if (haveAMDGPUCodeObjectVersionArgument(D, Args)) {
    unsigned CodeObjVer = getAMDGPUCodeObjectVersion(D, Args);
    CmdArgs.insert(CmdArgs.begin() + 1,
                   Args.MakeArgString(Twine("--amdhsa-code-object-version=") +
                                      Twine(CodeObjVer)));
    CmdArgs.insert(CmdArgs.begin() + 1, "-mllvm");
  }
}

/// Check whether the given input tree contains any append footer actions
static bool ContainsAppendFooterAction(const Action *A) {
  if (isa<AppendFooterJobAction>(A))
    return true;
  for (const auto &AI : A->inputs())
    if (ContainsAppendFooterAction(AI))
      return true;

  return false;
}

void Clang::AddPreprocessingOptions(Compilation &C, const JobAction &JA,
                                    const Driver &D, const ArgList &Args,
                                    ArgStringList &CmdArgs,
                                    const InputInfo &Output,
                                    const InputInfoList &Inputs) const {
  const bool IsIAMCU = getToolChain().getTriple().isOSIAMCU();
  const bool IsIntelFPGA = Args.hasArg(options::OPT_fintelfpga);

  CheckPreprocessingOptions(D, Args);

  Args.AddLastArg(CmdArgs, options::OPT_C);
  Args.AddLastArg(CmdArgs, options::OPT_CC);

  // Handle dependency file generation.
  Arg *ArgM = Args.getLastArg(options::OPT_MM);
  if (!ArgM)
    ArgM = Args.getLastArg(options::OPT_M);
  Arg *ArgMD = Args.getLastArg(options::OPT_MMD);
  if (!ArgMD)
    ArgMD = Args.getLastArg(options::OPT_MD);

  // -M and -MM imply -w.
  if (ArgM)
    CmdArgs.push_back("-w");
  else
    ArgM = ArgMD;

  auto createFPGATempDepFile = [&](const char *&DepFile) {
    // Generate dependency files as temporary. These will be used for the
    // aoc call/bundled during fat object creation
    std::string BaseName(Clang::getBaseInputName(Args, Inputs[0]));
    std::string DepTmpName =
        C.getDriver().GetTemporaryPath(llvm::sys::path::stem(BaseName), "d");
    DepFile = C.addTempFile(C.getArgs().MakeArgString(DepTmpName));
    C.getDriver().addFPGATempDepFile(DepFile, BaseName);
  };

  if (ArgM) {
    // Determine the output location.
    const char *DepFile;
    if (Arg *MF = Args.getLastArg(options::OPT_MF)) {
      DepFile = MF->getValue();
      C.addFailureResultFile(DepFile, &JA);
      // Populate the named dependency file to be used in the bundle
      // or passed to the offline compilation.
      if (IsIntelFPGA && JA.isDeviceOffloading(Action::OFK_SYCL))
        C.getDriver().addFPGATempDepFile(
            DepFile, Clang::getBaseInputName(Args, Inputs[0]));
    } else if (Output.getType() == types::TY_Dependencies) {
      DepFile = Output.getFilename();
    } else if (!ArgMD) {
      DepFile = "-";
    } else if (IsIntelFPGA && JA.isDeviceOffloading(Action::OFK_SYCL)) {
      createFPGATempDepFile(DepFile);
    } else {
      DepFile = getDependencyFileName(Args, Inputs);
      C.addFailureResultFile(DepFile, &JA);
    }
    CmdArgs.push_back("-dependency-file");
    CmdArgs.push_back(DepFile);

    bool HasTarget = false;
    for (const Arg *A : Args.filtered(options::OPT_MT, options::OPT_MQ)) {
      HasTarget = true;
      A->claim();
      if (A->getOption().matches(options::OPT_MT)) {
        A->render(Args, CmdArgs);
      } else {
        CmdArgs.push_back("-MT");
        SmallString<128> Quoted;
        QuoteTarget(A->getValue(), Quoted);
        CmdArgs.push_back(Args.MakeArgString(Quoted));
      }
    }

    // Add a default target if one wasn't specified.
    if (!HasTarget) {
      const char *DepTarget;

      // If user provided -o, that is the dependency target, except
      // when we are only generating a dependency file.
      Arg *OutputOpt = Args.getLastArg(options::OPT_o);
      if (OutputOpt && Output.getType() != types::TY_Dependencies) {
        DepTarget = OutputOpt->getValue();
      } else {
        // Otherwise derive from the base input.
        //
        // FIXME: This should use the computed output file location.
        SmallString<128> P(Inputs[0].getBaseInput());
        llvm::sys::path::replace_extension(P, "o");
        DepTarget = Args.MakeArgString(llvm::sys::path::filename(P));
      }

      CmdArgs.push_back("-MT");
      SmallString<128> Quoted;
      QuoteTarget(DepTarget, Quoted);
      CmdArgs.push_back(Args.MakeArgString(Quoted));
    }

    if (ArgM->getOption().matches(options::OPT_M) ||
        ArgM->getOption().matches(options::OPT_MD))
      CmdArgs.push_back("-sys-header-deps");
    if ((isa<PrecompileJobAction>(JA) &&
         !Args.hasArg(options::OPT_fno_module_file_deps)) ||
        Args.hasArg(options::OPT_fmodule_file_deps))
      CmdArgs.push_back("-module-file-deps");
  }

  if (!ArgM && IsIntelFPGA && JA.isDeviceOffloading(Action::OFK_SYCL)) {
    // No dep generation option was provided, add all of the needed options
    // to ensure a successful dep generation.
    const char *DepFile;
    createFPGATempDepFile(DepFile);
    CmdArgs.push_back("-dependency-file");
    CmdArgs.push_back(DepFile);
    CmdArgs.push_back("-MT");
    SmallString<128> P(Inputs[0].getBaseInput());
    llvm::sys::path::replace_extension(P, "o");
    SmallString<128> Quoted;
    QuoteTarget(llvm::sys::path::filename(P), Quoted);
    CmdArgs.push_back(Args.MakeArgString(Quoted));
  }

  if (Args.hasArg(options::OPT_MG)) {
    if (!ArgM || ArgM->getOption().matches(options::OPT_MD) ||
        ArgM->getOption().matches(options::OPT_MMD))
      D.Diag(diag::err_drv_mg_requires_m_or_mm);
    CmdArgs.push_back("-MG");
  }

  Args.AddLastArg(CmdArgs, options::OPT_MP);
  Args.AddLastArg(CmdArgs, options::OPT_MV);

  // Add offload include arguments specific for CUDA/HIP.  This must happen
  // before we -I or -include anything else, because we must pick up the
  // CUDA/HIP headers from the particular CUDA/ROCm installation, rather than
  // from e.g. /usr/local/include.
  if (JA.isOffloading(Action::OFK_Cuda))
    getToolChain().AddCudaIncludeArgs(Args, CmdArgs);
  if (JA.isOffloading(Action::OFK_HIP))
    getToolChain().AddHIPIncludeArgs(Args, CmdArgs);

#if INTEL_CUSTOMIZATION
  // Add the AC Types header directories before the SYCL headers
  if (Args.hasArg(options::OPT_qactypes)) {
    CmdArgs.push_back("-internal-isystem");
    CmdArgs.push_back(Args.MakeArgString(getToolChain().GetACTypesIncludePath(Args)));
  }
  // Add Intel headers for OpenMP and SYCL offloading.
  if (JA.isOffloading(Action::OFK_SYCL) || JA.isOffloading(Action::OFK_OpenMP))
#endif // INTEL_CUSTOMIZATION
    toolchains::SYCLToolChain::AddSYCLIncludeArgs(D, Args, CmdArgs);

  // If we are offloading to a target via OpenMP we need to include the
  // openmp_wrappers folder which contains alternative system headers.
  if (JA.isDeviceOffloading(Action::OFK_OpenMP) &&
      (getToolChain().getTriple().isNVPTX() ||
       getToolChain().getTriple().isAMDGCN())) {
    if (!Args.hasArg(options::OPT_nobuiltininc)) {
      // Add openmp_wrappers/* to our system include path.  This lets us wrap
      // standard library headers.
      SmallString<128> P(D.ResourceDir);
      llvm::sys::path::append(P, "include");
      llvm::sys::path::append(P, "openmp_wrappers");
      CmdArgs.push_back("-internal-isystem");
      CmdArgs.push_back(Args.MakeArgString(P));
    }

    CmdArgs.push_back("-include");
    CmdArgs.push_back("__clang_openmp_device_functions.h");
  }

  // Add -i* options, and automatically translate to
  // -include-pch/-include-pth for transparent PCH support. It's
  // wonky, but we include looking for .gch so we can support seamless
  // replacement into a build system already set up to be generating
  // .gch files.

  if (getToolChain().getDriver().IsCLMode()) {
    const Arg *YcArg = Args.getLastArg(options::OPT__SLASH_Yc);
    const Arg *YuArg = Args.getLastArg(options::OPT__SLASH_Yu);
    if (YcArg && JA.getKind() >= Action::PrecompileJobClass &&
        JA.getKind() <= Action::AssembleJobClass) {
      CmdArgs.push_back(Args.MakeArgString("-building-pch-with-obj"));
      // -fpch-instantiate-templates is the default when creating
      // precomp using /Yc
      if (Args.hasFlag(options::OPT_fpch_instantiate_templates,
                       options::OPT_fno_pch_instantiate_templates, true))
        CmdArgs.push_back(Args.MakeArgString("-fpch-instantiate-templates"));
    }
    if (YcArg || YuArg) {
      StringRef ThroughHeader = YcArg ? YcArg->getValue() : YuArg->getValue();
      if (!isa<PrecompileJobAction>(JA)) {
        CmdArgs.push_back("-include-pch");
        CmdArgs.push_back(Args.MakeArgString(D.GetClPchPath(
            C, !ThroughHeader.empty()
                   ? ThroughHeader
                   : llvm::sys::path::filename(Inputs[0].getBaseInput()))));
      }

      if (ThroughHeader.empty()) {
        CmdArgs.push_back(Args.MakeArgString(
            Twine("-pch-through-hdrstop-") + (YcArg ? "create" : "use")));
      } else {
        CmdArgs.push_back(
            Args.MakeArgString(Twine("-pch-through-header=") + ThroughHeader));
      }
    }
  }

  bool RenderedImplicitInclude = false;
  for (const Arg *A : Args.filtered(options::OPT_clang_i_Group)) {
    if (A->getOption().matches(options::OPT_include)) {
      // Handling of gcc-style gch precompiled headers.
      bool IsFirstImplicitInclude = !RenderedImplicitInclude;
      RenderedImplicitInclude = true;

      bool FoundPCH = false;
      SmallString<128> P(A->getValue());
      // We want the files to have a name like foo.h.pch. Add a dummy extension
      // so that replace_extension does the right thing.
      P += ".dummy";
      llvm::sys::path::replace_extension(P, "pch");
      if (llvm::sys::fs::exists(P))
        FoundPCH = true;

      if (!FoundPCH) {
        llvm::sys::path::replace_extension(P, "gch");
        if (llvm::sys::fs::exists(P)) {
          FoundPCH = true;
        }
      }

      if (FoundPCH) {
        if (IsFirstImplicitInclude) {
          A->claim();
          CmdArgs.push_back("-include-pch");
          CmdArgs.push_back(Args.MakeArgString(P));
          continue;
        } else {
          // Ignore the PCH if not first on command line and emit warning.
          D.Diag(diag::warn_drv_pch_not_first_include) << P
                                                       << A->getAsString(Args);
        }
      }
    } else if (A->getOption().matches(options::OPT_isystem_after)) {
      // Handling of paths which must come late.  These entries are handled by
      // the toolchain itself after the resource dir is inserted in the right
      // search order.
      // Do not claim the argument so that the use of the argument does not
      // silently go unnoticed on toolchains which do not honour the option.
      continue;
    } else if (A->getOption().matches(options::OPT_stdlibxx_isystem)) {
      // Translated to -internal-isystem by the driver, no need to pass to cc1.
      continue;
    }

    // Not translated, render as usual.
    A->claim();
    A->render(Args, CmdArgs);
  }

  Args.AddAllArgs(CmdArgs,
                  {options::OPT_D, options::OPT_U, options::OPT_I_Group,
                   options::OPT_F, options::OPT_index_header_map});

  // The file being compiled that contains the integration footer is not being
  // compiled in the directory of the original source.  Add that directory
  // as an -internal-isystem option so we can properly find potential headers
  // there.
  if (ContainsAppendFooterAction(&JA)) {
    SmallString<128> SourcePath(Inputs[0].getBaseInput());
    llvm::sys::path::remove_filename(SourcePath);
    if (!SourcePath.empty()) {
      CmdArgs.push_back("-I");
      CmdArgs.push_back(Args.MakeArgString(SourcePath));
    } else if (llvm::ErrorOr<std::string> CWD =
                   D.getVFS().getCurrentWorkingDirectory()) {
      CmdArgs.push_back("-I");
      CmdArgs.push_back(Args.MakeArgString(*CWD));
    }
  }

  // Add -Wp, and -Xpreprocessor if using the preprocessor.

  // FIXME: There is a very unfortunate problem here, some troubled
  // souls abuse -Wp, to pass preprocessor options in gcc syntax. To
  // really support that we would have to parse and then translate
  // those options. :(
  Args.AddAllArgValues(CmdArgs, options::OPT_Wp_COMMA,
                       options::OPT_Xpreprocessor);

  // -I- is a deprecated GCC feature, reject it.
  if (Arg *A = Args.getLastArg(options::OPT_I_))
    D.Diag(diag::err_drv_I_dash_not_supported) << A->getAsString(Args);

  // If we have a --sysroot, and don't have an explicit -isysroot flag, add an
  // -isysroot to the CC1 invocation.
  StringRef sysroot = C.getSysRoot();
  if (sysroot != "") {
    if (!Args.hasArg(options::OPT_isysroot)) {
      CmdArgs.push_back("-isysroot");
      CmdArgs.push_back(C.getArgs().MakeArgString(sysroot));
    }
  }

  // Parse additional include paths from environment variables.
  // FIXME: We should probably sink the logic for handling these from the
  // frontend into the driver. It will allow deleting 4 otherwise unused flags.
  // CPATH - included following the user specified includes (but prior to
  // builtin and standard includes).
  addDirectoryList(Args, CmdArgs, "-I", "CPATH");
  // C_INCLUDE_PATH - system includes enabled when compiling C.
  addDirectoryList(Args, CmdArgs, "-c-isystem", "C_INCLUDE_PATH");
  // CPLUS_INCLUDE_PATH - system includes enabled when compiling C++.
  addDirectoryList(Args, CmdArgs, "-cxx-isystem", "CPLUS_INCLUDE_PATH");
  // OBJC_INCLUDE_PATH - system includes enabled when compiling ObjC.
  addDirectoryList(Args, CmdArgs, "-objc-isystem", "OBJC_INCLUDE_PATH");
  // OBJCPLUS_INCLUDE_PATH - system includes enabled when compiling ObjC++.
  addDirectoryList(Args, CmdArgs, "-objcxx-isystem", "OBJCPLUS_INCLUDE_PATH");

#if INTEL_CUSTOMIZATION
  // Add Intel specific headers
  if (D.IsIntelMode()) {
    SmallString<128> IntelDir(D.Dir);
    llvm::sys::path::append(IntelDir, "..", "compiler", "include");
    CmdArgs.push_back("-internal-isystem");
    CmdArgs.push_back(Args.MakeArgString(IntelDir));
    // IA32ROOT
    const char * IA32Root = getenv("IA32ROOT");
    if (IA32Root) {
      SmallString<128> P(IA32Root);
      llvm::sys::path::append(P, "include");
      CmdArgs.push_back("-internal-isystem");
      CmdArgs.push_back(Args.MakeArgString(P));
    }
  }
#endif // INTEL_CUSTOMIZATION
  // While adding the include arguments, we also attempt to retrieve the
  // arguments of related offloading toolchains or arguments that are specific
  // of an offloading programming model.

  // Add C++ include arguments, if needed.
  if (types::isCXX(Inputs[0].getType())) {
    bool HasStdlibxxIsystem = Args.hasArg(options::OPT_stdlibxx_isystem);
    forAllAssociatedToolChains(
        C, JA, getToolChain(),
        [&Args, &CmdArgs, HasStdlibxxIsystem](const ToolChain &TC) {
          HasStdlibxxIsystem ? TC.AddClangCXXStdlibIsystemArgs(Args, CmdArgs)
                             : TC.AddClangCXXStdlibIncludeArgs(Args, CmdArgs);
        });
  }

  // Add system include arguments for all targets but IAMCU.
  if (!IsIAMCU)
    forAllAssociatedToolChains(C, JA, getToolChain(),
                               [&Args, &CmdArgs](const ToolChain &TC) {
                                 TC.AddClangSystemIncludeArgs(Args, CmdArgs);
                               });
  else {
    // For IAMCU add special include arguments.
    getToolChain().AddIAMCUIncludeArgs(Args, CmdArgs);
  }
#if INTEL_CUSTOMIZATION
  if (D.IsIntelMode() && getToolChain().getTriple().isWindowsMSVCEnvironment()) {
    SmallString<128> IntelDir(llvm::sys::path::parent_path(D.Dir));
    if (!IntelDir.empty()) {
      CmdArgs.push_back("-header-base-path");
      CmdArgs.push_back(Args.MakeArgString(IntelDir));
    }
  }
#endif // INTEL_CUSTOMIZATION

  addMacroPrefixMapArg(D, Args, CmdArgs);
  addCoveragePrefixMapArg(D, Args, CmdArgs);
}

// FIXME: Move to target hook.
static bool isSignedCharDefault(const llvm::Triple &Triple) {
  switch (Triple.getArch()) {
  default:
    return true;

  case llvm::Triple::aarch64:
  case llvm::Triple::aarch64_32:
  case llvm::Triple::aarch64_be:
  case llvm::Triple::arm:
  case llvm::Triple::armeb:
  case llvm::Triple::thumb:
  case llvm::Triple::thumbeb:
    if (Triple.isOSDarwin() || Triple.isOSWindows())
      return true;
    return false;

  case llvm::Triple::ppc:
  case llvm::Triple::ppc64:
    if (Triple.isOSDarwin())
      return true;
    return false;

  case llvm::Triple::hexagon:
  case llvm::Triple::ppcle:
  case llvm::Triple::ppc64le:
  case llvm::Triple::riscv32:
  case llvm::Triple::riscv64:
  case llvm::Triple::systemz:
  case llvm::Triple::xcore:
    return false;
  }
}

static bool hasMultipleInvocations(const llvm::Triple &Triple,
                                   const ArgList &Args) {
  // Supported only on Darwin where we invoke the compiler multiple times
  // followed by an invocation to lipo.
  if (!Triple.isOSDarwin())
    return false;
  // If more than one "-arch <arch>" is specified, we're targeting multiple
  // architectures resulting in a fat binary.
  return Args.getAllArgValues(options::OPT_arch).size() > 1;
}

static bool checkRemarksOptions(const Driver &D, const ArgList &Args,
                                const llvm::Triple &Triple) {
  // When enabling remarks, we need to error if:
  // * The remark file is specified but we're targeting multiple architectures,
  // which means more than one remark file is being generated.
  bool hasMultipleInvocations = ::hasMultipleInvocations(Triple, Args);
  bool hasExplicitOutputFile =
      Args.getLastArg(options::OPT_foptimization_record_file_EQ);
  if (hasMultipleInvocations && hasExplicitOutputFile) {
    D.Diag(diag::err_drv_invalid_output_with_multiple_archs)
        << "-foptimization-record-file";
    return false;
  }
  return true;
}

static void renderRemarksOptions(const ArgList &Args, ArgStringList &CmdArgs,
                                 const llvm::Triple &Triple,
                                 const InputInfo &Input,
                                 const InputInfo &Output, const JobAction &JA) {
  StringRef Format = "yaml";
  if (const Arg *A = Args.getLastArg(options::OPT_fsave_optimization_record_EQ))
    Format = A->getValue();

  CmdArgs.push_back("-opt-record-file");

  const Arg *A = Args.getLastArg(options::OPT_foptimization_record_file_EQ);
  if (A) {
    CmdArgs.push_back(A->getValue());
  } else {
    bool hasMultipleArchs =
        Triple.isOSDarwin() && // Only supported on Darwin platforms.
        Args.getAllArgValues(options::OPT_arch).size() > 1;

    SmallString<128> F;

    if (Args.hasArg(options::OPT_c) || Args.hasArg(options::OPT_S)) {
      if (Arg *FinalOutput = Args.getLastArg(options::OPT_o))
        F = FinalOutput->getValue();
    } else {
      if (Format != "yaml" && // For YAML, keep the original behavior.
          Triple.isOSDarwin() && // Enable this only on darwin, since it's the only platform supporting .dSYM bundles.
          Output.isFilename())
        F = Output.getFilename();
    }

    if (F.empty()) {
      // Use the input filename.
      F = llvm::sys::path::stem(Input.getBaseInput());

      // If we're compiling for an offload architecture (i.e. a CUDA device),
      // we need to make the file name for the device compilation different
      // from the host compilation.
      if (!JA.isDeviceOffloading(Action::OFK_None) &&
          !JA.isDeviceOffloading(Action::OFK_Host)) {
        llvm::sys::path::replace_extension(F, "");
        F += Action::GetOffloadingFileNamePrefix(JA.getOffloadingDeviceKind(),
                                                 Triple.normalize());
#if INTEL_CUSTOMIZATION
        if (JA.getOffloadingArch() != nullptr) {
          F += "-";
          F += JA.getOffloadingArch();
        }
#endif // INTEL_CUSTOMIZATION
      }
    }

    // If we're having more than one "-arch", we should name the files
    // differently so that every cc1 invocation writes to a different file.
    // We're doing that by appending "-<arch>" with "<arch>" being the arch
    // name from the triple.
    if (hasMultipleArchs) {
      // First, remember the extension.
      SmallString<64> OldExtension = llvm::sys::path::extension(F);
      // then, remove it.
      llvm::sys::path::replace_extension(F, "");
      // attach -<arch> to it.
      F += "-";
      F += Triple.getArchName();
      // put back the extension.
      llvm::sys::path::replace_extension(F, OldExtension);
    }

    SmallString<32> Extension;
    Extension += "opt.";
    Extension += Format;

    llvm::sys::path::replace_extension(F, Extension);
    CmdArgs.push_back(Args.MakeArgString(F));
  }

  if (const Arg *A =
          Args.getLastArg(options::OPT_foptimization_record_passes_EQ)) {
    CmdArgs.push_back("-opt-record-passes");
    CmdArgs.push_back(A->getValue());
  }

  if (!Format.empty()) {
    CmdArgs.push_back("-opt-record-format");
    CmdArgs.push_back(Format.data());
  }
}

void AddAAPCSVolatileBitfieldArgs(const ArgList &Args, ArgStringList &CmdArgs) {
  if (!Args.hasFlag(options::OPT_faapcs_bitfield_width,
                    options::OPT_fno_aapcs_bitfield_width, true))
    CmdArgs.push_back("-fno-aapcs-bitfield-width");

  if (Args.getLastArg(options::OPT_ForceAAPCSBitfieldLoad))
    CmdArgs.push_back("-faapcs-bitfield-load");
}

namespace {
void RenderARMABI(const llvm::Triple &Triple, const ArgList &Args,
                  ArgStringList &CmdArgs) {
  // Select the ABI to use.
  // FIXME: Support -meabi.
  // FIXME: Parts of this are duplicated in the backend, unify this somehow.
  const char *ABIName = nullptr;
  if (Arg *A = Args.getLastArg(options::OPT_mabi_EQ)) {
    ABIName = A->getValue();
  } else {
    std::string CPU = getCPUName(Args, Triple, /*FromAs*/ false);
    ABIName = llvm::ARM::computeDefaultTargetABI(Triple, CPU).data();
  }

  CmdArgs.push_back("-target-abi");
  CmdArgs.push_back(ABIName);
}
}

void Clang::AddARMTargetArgs(const llvm::Triple &Triple, const ArgList &Args,
                             ArgStringList &CmdArgs, bool KernelOrKext) const {
  RenderARMABI(Triple, Args, CmdArgs);

  // Determine floating point ABI from the options & target defaults.
  arm::FloatABI ABI = arm::getARMFloatABI(getToolChain(), Args);
  if (ABI == arm::FloatABI::Soft) {
    // Floating point operations and argument passing are soft.
    // FIXME: This changes CPP defines, we need -target-soft-float.
    CmdArgs.push_back("-msoft-float");
    CmdArgs.push_back("-mfloat-abi");
    CmdArgs.push_back("soft");
  } else if (ABI == arm::FloatABI::SoftFP) {
    // Floating point operations are hard, but argument passing is soft.
    CmdArgs.push_back("-mfloat-abi");
    CmdArgs.push_back("soft");
  } else {
    // Floating point operations and argument passing are hard.
    assert(ABI == arm::FloatABI::Hard && "Invalid float abi!");
    CmdArgs.push_back("-mfloat-abi");
    CmdArgs.push_back("hard");
  }

  // Forward the -mglobal-merge option for explicit control over the pass.
  if (Arg *A = Args.getLastArg(options::OPT_mglobal_merge,
                               options::OPT_mno_global_merge)) {
    CmdArgs.push_back("-mllvm");
    if (A->getOption().matches(options::OPT_mno_global_merge))
      CmdArgs.push_back("-arm-global-merge=false");
    else
      CmdArgs.push_back("-arm-global-merge=true");
  }

  if (!Args.hasFlag(options::OPT_mimplicit_float,
                    options::OPT_mno_implicit_float, true))
    CmdArgs.push_back("-no-implicit-float");

  if (Args.getLastArg(options::OPT_mcmse))
    CmdArgs.push_back("-mcmse");

  AddAAPCSVolatileBitfieldArgs(Args, CmdArgs);
}

void Clang::RenderTargetOptions(const llvm::Triple &EffectiveTriple,
                                const ArgList &Args, bool KernelOrKext,
                                ArgStringList &CmdArgs) const {
  const ToolChain &TC = getToolChain();

  // Add the target features
  getTargetFeatures(TC.getDriver(), EffectiveTriple, Args, CmdArgs, false);

  // Add target specific flags.
  switch (TC.getArch()) {
  default:
    break;

  case llvm::Triple::arm:
  case llvm::Triple::armeb:
  case llvm::Triple::thumb:
  case llvm::Triple::thumbeb:
    // Use the effective triple, which takes into account the deployment target.
    AddARMTargetArgs(EffectiveTriple, Args, CmdArgs, KernelOrKext);
    CmdArgs.push_back("-fallow-half-arguments-and-returns");
    break;

  case llvm::Triple::aarch64:
  case llvm::Triple::aarch64_32:
  case llvm::Triple::aarch64_be:
    AddAArch64TargetArgs(Args, CmdArgs);
    CmdArgs.push_back("-fallow-half-arguments-and-returns");
    break;

  case llvm::Triple::mips:
  case llvm::Triple::mipsel:
  case llvm::Triple::mips64:
  case llvm::Triple::mips64el:
    AddMIPSTargetArgs(Args, CmdArgs);
    break;

  case llvm::Triple::ppc:
  case llvm::Triple::ppcle:
  case llvm::Triple::ppc64:
  case llvm::Triple::ppc64le:
    AddPPCTargetArgs(Args, CmdArgs);
    break;

  case llvm::Triple::riscv32:
  case llvm::Triple::riscv64:
    AddRISCVTargetArgs(Args, CmdArgs);
    break;

  case llvm::Triple::sparc:
  case llvm::Triple::sparcel:
  case llvm::Triple::sparcv9:
    AddSparcTargetArgs(Args, CmdArgs);
    break;

  case llvm::Triple::systemz:
    AddSystemZTargetArgs(Args, CmdArgs);
    break;

  case llvm::Triple::x86:
  case llvm::Triple::x86_64:
    AddX86TargetArgs(Args, CmdArgs);
    break;

  case llvm::Triple::lanai:
    AddLanaiTargetArgs(Args, CmdArgs);
    break;

  case llvm::Triple::hexagon:
    AddHexagonTargetArgs(Args, CmdArgs);
    break;

  case llvm::Triple::wasm32:
  case llvm::Triple::wasm64:
    AddWebAssemblyTargetArgs(Args, CmdArgs);
    break;

  case llvm::Triple::ve:
    AddVETargetArgs(Args, CmdArgs);
    break;
  }
}

namespace {
void RenderAArch64ABI(const llvm::Triple &Triple, const ArgList &Args,
                      ArgStringList &CmdArgs) {
  const char *ABIName = nullptr;
  if (Arg *A = Args.getLastArg(options::OPT_mabi_EQ))
    ABIName = A->getValue();
  else if (Triple.isOSDarwin())
    ABIName = "darwinpcs";
  else
    ABIName = "aapcs";

  CmdArgs.push_back("-target-abi");
  CmdArgs.push_back(ABIName);
}
}

void Clang::AddAArch64TargetArgs(const ArgList &Args,
                                 ArgStringList &CmdArgs) const {
  const llvm::Triple &Triple = getToolChain().getEffectiveTriple();

  if (!Args.hasFlag(options::OPT_mred_zone, options::OPT_mno_red_zone, true) ||
      Args.hasArg(options::OPT_mkernel) ||
      Args.hasArg(options::OPT_fapple_kext))
    CmdArgs.push_back("-disable-red-zone");

  if (!Args.hasFlag(options::OPT_mimplicit_float,
                    options::OPT_mno_implicit_float, true))
    CmdArgs.push_back("-no-implicit-float");

  RenderAArch64ABI(Triple, Args, CmdArgs);

  if (Arg *A = Args.getLastArg(options::OPT_mfix_cortex_a53_835769,
                               options::OPT_mno_fix_cortex_a53_835769)) {
    CmdArgs.push_back("-mllvm");
    if (A->getOption().matches(options::OPT_mfix_cortex_a53_835769))
      CmdArgs.push_back("-aarch64-fix-cortex-a53-835769=1");
    else
      CmdArgs.push_back("-aarch64-fix-cortex-a53-835769=0");
  } else if (Triple.isAndroid()) {
    // Enabled A53 errata (835769) workaround by default on android
    CmdArgs.push_back("-mllvm");
    CmdArgs.push_back("-aarch64-fix-cortex-a53-835769=1");
  }

  // Forward the -mglobal-merge option for explicit control over the pass.
  if (Arg *A = Args.getLastArg(options::OPT_mglobal_merge,
                               options::OPT_mno_global_merge)) {
    CmdArgs.push_back("-mllvm");
    if (A->getOption().matches(options::OPT_mno_global_merge))
      CmdArgs.push_back("-aarch64-enable-global-merge=false");
    else
      CmdArgs.push_back("-aarch64-enable-global-merge=true");
  }

  // Enable/disable return address signing and indirect branch targets.
  if (Arg *A = Args.getLastArg(options::OPT_msign_return_address_EQ,
                               options::OPT_mbranch_protection_EQ)) {

    const Driver &D = getToolChain().getDriver();

    StringRef Scope, Key;
    bool IndirectBranches;

    if (A->getOption().matches(options::OPT_msign_return_address_EQ)) {
      Scope = A->getValue();
      if (!Scope.equals("none") && !Scope.equals("non-leaf") &&
          !Scope.equals("all"))
        D.Diag(diag::err_invalid_branch_protection)
            << Scope << A->getAsString(Args);
      Key = "a_key";
      IndirectBranches = false;
    } else {
      StringRef Err;
      llvm::AArch64::ParsedBranchProtection PBP;
      if (!llvm::AArch64::parseBranchProtection(A->getValue(), PBP, Err))
        D.Diag(diag::err_invalid_branch_protection)
            << Err << A->getAsString(Args);
      Scope = PBP.Scope;
      Key = PBP.Key;
      IndirectBranches = PBP.BranchTargetEnforcement;
    }

    CmdArgs.push_back(
        Args.MakeArgString(Twine("-msign-return-address=") + Scope));
    CmdArgs.push_back(
        Args.MakeArgString(Twine("-msign-return-address-key=") + Key));
    if (IndirectBranches)
      CmdArgs.push_back("-mbranch-target-enforce");
  }

  // Handle -msve_vector_bits=<bits>
  if (Arg *A = Args.getLastArg(options::OPT_msve_vector_bits_EQ)) {
    StringRef Val = A->getValue();
    const Driver &D = getToolChain().getDriver();
    if (Val.equals("128") || Val.equals("256") || Val.equals("512") ||
        Val.equals("1024") || Val.equals("2048"))
      CmdArgs.push_back(
          Args.MakeArgString(llvm::Twine("-msve-vector-bits=") + Val));
    // Silently drop requests for vector-length agnostic code as it's implied.
    else if (!Val.equals("scalable"))
      // Handle the unsupported values passed to msve-vector-bits.
      D.Diag(diag::err_drv_unsupported_option_argument)
          << A->getOption().getName() << Val;
  }

  AddAAPCSVolatileBitfieldArgs(Args, CmdArgs);
}

void Clang::AddMIPSTargetArgs(const ArgList &Args,
                              ArgStringList &CmdArgs) const {
  const Driver &D = getToolChain().getDriver();
  StringRef CPUName;
  StringRef ABIName;
  const llvm::Triple &Triple = getToolChain().getTriple();
  mips::getMipsCPUAndABI(Args, Triple, CPUName, ABIName);

  CmdArgs.push_back("-target-abi");
  CmdArgs.push_back(ABIName.data());

  mips::FloatABI ABI = mips::getMipsFloatABI(D, Args, Triple);
  if (ABI == mips::FloatABI::Soft) {
    // Floating point operations and argument passing are soft.
    CmdArgs.push_back("-msoft-float");
    CmdArgs.push_back("-mfloat-abi");
    CmdArgs.push_back("soft");
  } else {
    // Floating point operations and argument passing are hard.
    assert(ABI == mips::FloatABI::Hard && "Invalid float abi!");
    CmdArgs.push_back("-mfloat-abi");
    CmdArgs.push_back("hard");
  }

  if (Arg *A = Args.getLastArg(options::OPT_mldc1_sdc1,
                               options::OPT_mno_ldc1_sdc1)) {
    if (A->getOption().matches(options::OPT_mno_ldc1_sdc1)) {
      CmdArgs.push_back("-mllvm");
      CmdArgs.push_back("-mno-ldc1-sdc1");
    }
  }

  if (Arg *A = Args.getLastArg(options::OPT_mcheck_zero_division,
                               options::OPT_mno_check_zero_division)) {
    if (A->getOption().matches(options::OPT_mno_check_zero_division)) {
      CmdArgs.push_back("-mllvm");
      CmdArgs.push_back("-mno-check-zero-division");
    }
  }

  if (Arg *A = Args.getLastArg(options::OPT_G)) {
    StringRef v = A->getValue();
    CmdArgs.push_back("-mllvm");
    CmdArgs.push_back(Args.MakeArgString("-mips-ssection-threshold=" + v));
    A->claim();
  }

  Arg *GPOpt = Args.getLastArg(options::OPT_mgpopt, options::OPT_mno_gpopt);
  Arg *ABICalls =
      Args.getLastArg(options::OPT_mabicalls, options::OPT_mno_abicalls);

  // -mabicalls is the default for many MIPS environments, even with -fno-pic.
  // -mgpopt is the default for static, -fno-pic environments but these two
  // options conflict. We want to be certain that -mno-abicalls -mgpopt is
  // the only case where -mllvm -mgpopt is passed.
  // NOTE: We need a warning here or in the backend to warn when -mgpopt is
  //       passed explicitly when compiling something with -mabicalls
  //       (implictly) in affect. Currently the warning is in the backend.
  //
  // When the ABI in use is  N64, we also need to determine the PIC mode that
  // is in use, as -fno-pic for N64 implies -mno-abicalls.
  bool NoABICalls =
      ABICalls && ABICalls->getOption().matches(options::OPT_mno_abicalls);

  llvm::Reloc::Model RelocationModel;
  unsigned PICLevel;
  bool IsPIE;
  std::tie(RelocationModel, PICLevel, IsPIE) =
      ParsePICArgs(getToolChain(), Args);

  NoABICalls = NoABICalls ||
               (RelocationModel == llvm::Reloc::Static && ABIName == "n64");

  bool WantGPOpt = GPOpt && GPOpt->getOption().matches(options::OPT_mgpopt);
  // We quietly ignore -mno-gpopt as the backend defaults to -mno-gpopt.
  if (NoABICalls && (!GPOpt || WantGPOpt)) {
    CmdArgs.push_back("-mllvm");
    CmdArgs.push_back("-mgpopt");

    Arg *LocalSData = Args.getLastArg(options::OPT_mlocal_sdata,
                                      options::OPT_mno_local_sdata);
    Arg *ExternSData = Args.getLastArg(options::OPT_mextern_sdata,
                                       options::OPT_mno_extern_sdata);
    Arg *EmbeddedData = Args.getLastArg(options::OPT_membedded_data,
                                        options::OPT_mno_embedded_data);
    if (LocalSData) {
      CmdArgs.push_back("-mllvm");
      if (LocalSData->getOption().matches(options::OPT_mlocal_sdata)) {
        CmdArgs.push_back("-mlocal-sdata=1");
      } else {
        CmdArgs.push_back("-mlocal-sdata=0");
      }
      LocalSData->claim();
    }

    if (ExternSData) {
      CmdArgs.push_back("-mllvm");
      if (ExternSData->getOption().matches(options::OPT_mextern_sdata)) {
        CmdArgs.push_back("-mextern-sdata=1");
      } else {
        CmdArgs.push_back("-mextern-sdata=0");
      }
      ExternSData->claim();
    }

    if (EmbeddedData) {
      CmdArgs.push_back("-mllvm");
      if (EmbeddedData->getOption().matches(options::OPT_membedded_data)) {
        CmdArgs.push_back("-membedded-data=1");
      } else {
        CmdArgs.push_back("-membedded-data=0");
      }
      EmbeddedData->claim();
    }

  } else if ((!ABICalls || (!NoABICalls && ABICalls)) && WantGPOpt)
    D.Diag(diag::warn_drv_unsupported_gpopt) << (ABICalls ? 0 : 1);

  if (GPOpt)
    GPOpt->claim();

  if (Arg *A = Args.getLastArg(options::OPT_mcompact_branches_EQ)) {
    StringRef Val = StringRef(A->getValue());
    if (mips::hasCompactBranches(CPUName)) {
      if (Val == "never" || Val == "always" || Val == "optimal") {
        CmdArgs.push_back("-mllvm");
        CmdArgs.push_back(Args.MakeArgString("-mips-compact-branches=" + Val));
      } else
        D.Diag(diag::err_drv_unsupported_option_argument)
            << A->getOption().getName() << Val;
    } else
      D.Diag(diag::warn_target_unsupported_compact_branches) << CPUName;
  }

  if (Arg *A = Args.getLastArg(options::OPT_mrelax_pic_calls,
                               options::OPT_mno_relax_pic_calls)) {
    if (A->getOption().matches(options::OPT_mno_relax_pic_calls)) {
      CmdArgs.push_back("-mllvm");
      CmdArgs.push_back("-mips-jalr-reloc=0");
    }
  }
}

void Clang::AddPPCTargetArgs(const ArgList &Args,
                             ArgStringList &CmdArgs) const {
  // Select the ABI to use.
  const char *ABIName = nullptr;
  const llvm::Triple &T = getToolChain().getTriple();
  if (T.isOSBinFormatELF()) {
    switch (getToolChain().getArch()) {
    case llvm::Triple::ppc64: {
      if ((T.isOSFreeBSD() && T.getOSMajorVersion() >= 13) ||
          T.isOSOpenBSD() || T.isMusl())
        ABIName = "elfv2";
      else
        ABIName = "elfv1";
      break;
    }
    case llvm::Triple::ppc64le:
      ABIName = "elfv2";
      break;
    default:
      break;
    }
  }

  bool IEEELongDouble = false;
  for (const Arg *A : Args.filtered(options::OPT_mabi_EQ)) {
    StringRef V = A->getValue();
    if (V == "ieeelongdouble")
      IEEELongDouble = true;
    else if (V == "ibmlongdouble")
      IEEELongDouble = false;
    else if (V != "altivec")
      // The ppc64 linux abis are all "altivec" abis by default. Accept and ignore
      // the option if given as we don't have backend support for any targets
      // that don't use the altivec abi.
      ABIName = A->getValue();
  }
  if (IEEELongDouble)
    CmdArgs.push_back("-mabi=ieeelongdouble");

  ppc::FloatABI FloatABI =
      ppc::getPPCFloatABI(getToolChain().getDriver(), Args);

  if (FloatABI == ppc::FloatABI::Soft) {
    // Floating point operations and argument passing are soft.
    CmdArgs.push_back("-msoft-float");
    CmdArgs.push_back("-mfloat-abi");
    CmdArgs.push_back("soft");
  } else {
    // Floating point operations and argument passing are hard.
    assert(FloatABI == ppc::FloatABI::Hard && "Invalid float abi!");
    CmdArgs.push_back("-mfloat-abi");
    CmdArgs.push_back("hard");
  }

  if (ABIName) {
    CmdArgs.push_back("-target-abi");
    CmdArgs.push_back(ABIName);
  }
}

static void SetRISCVSmallDataLimit(const ToolChain &TC, const ArgList &Args,
                                   ArgStringList &CmdArgs) {
  const Driver &D = TC.getDriver();
  const llvm::Triple &Triple = TC.getTriple();
  // Default small data limitation is eight.
  const char *SmallDataLimit = "8";
  // Get small data limitation.
  if (Args.getLastArg(options::OPT_shared, options::OPT_fpic,
                      options::OPT_fPIC)) {
    // Not support linker relaxation for PIC.
    SmallDataLimit = "0";
    if (Args.hasArg(options::OPT_G)) {
      D.Diag(diag::warn_drv_unsupported_sdata);
    }
  } else if (Args.getLastArgValue(options::OPT_mcmodel_EQ)
                 .equals_insensitive("large") &&
             (Triple.getArch() == llvm::Triple::riscv64)) {
    // Not support linker relaxation for RV64 with large code model.
    SmallDataLimit = "0";
    if (Args.hasArg(options::OPT_G)) {
      D.Diag(diag::warn_drv_unsupported_sdata);
    }
  } else if (Arg *A = Args.getLastArg(options::OPT_G)) {
    SmallDataLimit = A->getValue();
  }
  // Forward the -msmall-data-limit= option.
  CmdArgs.push_back("-msmall-data-limit");
  CmdArgs.push_back(SmallDataLimit);
}

void Clang::AddRISCVTargetArgs(const ArgList &Args,
                               ArgStringList &CmdArgs) const {
  const llvm::Triple &Triple = getToolChain().getTriple();
  StringRef ABIName = riscv::getRISCVABI(Args, Triple);

  CmdArgs.push_back("-target-abi");
  CmdArgs.push_back(ABIName.data());

  SetRISCVSmallDataLimit(getToolChain(), Args, CmdArgs);

  std::string TuneCPU;

  if (const Arg *A = Args.getLastArg(clang::driver::options::OPT_mtune_EQ)) {
    StringRef Name = A->getValue();

    Name = llvm::RISCV::resolveTuneCPUAlias(Name, Triple.isArch64Bit());
    TuneCPU = std::string(Name);
  }

  if (!TuneCPU.empty()) {
    CmdArgs.push_back("-tune-cpu");
    CmdArgs.push_back(Args.MakeArgString(TuneCPU));
  }
}

void Clang::AddSparcTargetArgs(const ArgList &Args,
                               ArgStringList &CmdArgs) const {
  sparc::FloatABI FloatABI =
      sparc::getSparcFloatABI(getToolChain().getDriver(), Args);

  if (FloatABI == sparc::FloatABI::Soft) {
    // Floating point operations and argument passing are soft.
    CmdArgs.push_back("-msoft-float");
    CmdArgs.push_back("-mfloat-abi");
    CmdArgs.push_back("soft");
  } else {
    // Floating point operations and argument passing are hard.
    assert(FloatABI == sparc::FloatABI::Hard && "Invalid float abi!");
    CmdArgs.push_back("-mfloat-abi");
    CmdArgs.push_back("hard");
  }
}

void Clang::AddSystemZTargetArgs(const ArgList &Args,
                                 ArgStringList &CmdArgs) const {
  bool HasBackchain = Args.hasFlag(options::OPT_mbackchain,
                                   options::OPT_mno_backchain, false);
  bool HasPackedStack = Args.hasFlag(options::OPT_mpacked_stack,
                                     options::OPT_mno_packed_stack, false);
  systemz::FloatABI FloatABI =
      systemz::getSystemZFloatABI(getToolChain().getDriver(), Args);
  bool HasSoftFloat = (FloatABI == systemz::FloatABI::Soft);
  if (HasBackchain && HasPackedStack && !HasSoftFloat) {
    const Driver &D = getToolChain().getDriver();
    D.Diag(diag::err_drv_unsupported_opt)
      << "-mpacked-stack -mbackchain -mhard-float";
  }
  if (HasBackchain)
    CmdArgs.push_back("-mbackchain");
  if (HasPackedStack)
    CmdArgs.push_back("-mpacked-stack");
  if (HasSoftFloat) {
    // Floating point operations and argument passing are soft.
    CmdArgs.push_back("-msoft-float");
    CmdArgs.push_back("-mfloat-abi");
    CmdArgs.push_back("soft");
  }
}

void Clang::AddX86TargetArgs(const ArgList &Args,
                             ArgStringList &CmdArgs) const {
  const Driver &D = getToolChain().getDriver();
  addX86AlignBranchArgs(D, Args, CmdArgs, /*IsLTO=*/false);

  if (!Args.hasFlag(options::OPT_mred_zone, options::OPT_mno_red_zone, true) ||
      Args.hasArg(options::OPT_mkernel) ||
      Args.hasArg(options::OPT_fapple_kext))
    CmdArgs.push_back("-disable-red-zone");

  if (!Args.hasFlag(options::OPT_mtls_direct_seg_refs,
                    options::OPT_mno_tls_direct_seg_refs, true))
    CmdArgs.push_back("-mno-tls-direct-seg-refs");

  // Default to avoid implicit floating-point for kernel/kext code, but allow
  // that to be overridden with -mno-soft-float.
  bool NoImplicitFloat = (Args.hasArg(options::OPT_mkernel) ||
                          Args.hasArg(options::OPT_fapple_kext));
  if (Arg *A = Args.getLastArg(
          options::OPT_msoft_float, options::OPT_mno_soft_float,
          options::OPT_mimplicit_float, options::OPT_mno_implicit_float)) {
    const Option &O = A->getOption();
    NoImplicitFloat = (O.matches(options::OPT_mno_implicit_float) ||
                       O.matches(options::OPT_msoft_float));
  }
  if (NoImplicitFloat)
    CmdArgs.push_back("-no-implicit-float");

  if (Arg *A = Args.getLastArg(options::OPT_masm_EQ)) {
    StringRef Value = A->getValue();
    if (Value == "intel" || Value == "att") {
      CmdArgs.push_back("-mllvm");
      CmdArgs.push_back(Args.MakeArgString("-x86-asm-syntax=" + Value));
    } else {
      D.Diag(diag::err_drv_unsupported_option_argument)
          << A->getOption().getName() << Value;
    }
#if INTEL_CUSTOMIZATION
  } else if (D.IsCLMode() && !D.IsIntelMode()) {
#endif // INTEL_CUSTOMIZATION
    CmdArgs.push_back("-mllvm");
    CmdArgs.push_back("-x86-asm-syntax=intel");
  }

  // Set flags to support MCU ABI.
  if (Args.hasFlag(options::OPT_miamcu, options::OPT_mno_iamcu, false)) {
    CmdArgs.push_back("-mfloat-abi");
    CmdArgs.push_back("soft");
    CmdArgs.push_back("-mstack-alignment=4");
  }

  // Handle -mtune.

  // Default to "generic" unless -march is present or targetting the PS4.
  std::string TuneCPU;
  if (!Args.hasArg(clang::driver::options::OPT_march_EQ) &&
      !getToolChain().getTriple().isPS4CPU())
    TuneCPU = "generic";
#if INTEL_CUSTOMIZATION
  // Reset TuneCPU if a valid -x or /Qx is specified.
  if (const Arg *A = clang::driver::getLastArchArg(Args, false))
    if (A->getOption().matches(options::OPT_x))
      if (x86::isValidIntelCPU(A->getValue(), getToolChain().getTriple()))
        TuneCPU.clear();
  if (const Arg *A = Args.getLastArgNoClaim(options::OPT__SLASH_arch,
                                            options::OPT__SLASH_Qx)) {
    if (A->getOption().matches(options::OPT__SLASH_Qx))
      if (x86::isValidIntelCPU(A->getValue(), getToolChain().getTriple()))
        TuneCPU.clear();
  }

  addX86UnalignedVectorMoveArgs(getToolChain(), Args, CmdArgs, /*IsLTO=*/false,
                                /*IsIntelMode=*/D.IsIntelMode());
#endif // INTEL_CUSTOMIZATION

  // Override based on -mtune.
  if (const Arg *A = Args.getLastArg(clang::driver::options::OPT_mtune_EQ)) {
    StringRef Name = A->getValue();

    if (Name == "native") {
      Name = llvm::sys::getHostCPUName();
      if (!Name.empty())
        TuneCPU = std::string(Name);
    } else
      TuneCPU = std::string(Name);
  }

  if (!TuneCPU.empty()) {
    CmdArgs.push_back("-tune-cpu");
    CmdArgs.push_back(Args.MakeArgString(TuneCPU));
  }
}

void Clang::AddHexagonTargetArgs(const ArgList &Args,
                                 ArgStringList &CmdArgs) const {
  CmdArgs.push_back("-mqdsp6-compat");
  CmdArgs.push_back("-Wreturn-type");

  if (auto G = toolchains::HexagonToolChain::getSmallDataThreshold(Args)) {
    CmdArgs.push_back("-mllvm");
    CmdArgs.push_back(Args.MakeArgString("-hexagon-small-data-threshold=" +
                                         Twine(G.getValue())));
  }

  if (!Args.hasArg(options::OPT_fno_short_enums))
    CmdArgs.push_back("-fshort-enums");
  if (Args.getLastArg(options::OPT_mieee_rnd_near)) {
    CmdArgs.push_back("-mllvm");
    CmdArgs.push_back("-enable-hexagon-ieee-rnd-near");
  }
  CmdArgs.push_back("-mllvm");
  CmdArgs.push_back("-machine-sink-split=0");
}

void Clang::AddLanaiTargetArgs(const ArgList &Args,
                               ArgStringList &CmdArgs) const {
  if (Arg *A = Args.getLastArg(options::OPT_mcpu_EQ)) {
    StringRef CPUName = A->getValue();

    CmdArgs.push_back("-target-cpu");
    CmdArgs.push_back(Args.MakeArgString(CPUName));
  }
  if (Arg *A = Args.getLastArg(options::OPT_mregparm_EQ)) {
    StringRef Value = A->getValue();
    // Only support mregparm=4 to support old usage. Report error for all other
    // cases.
    int Mregparm;
    if (Value.getAsInteger(10, Mregparm)) {
      if (Mregparm != 4) {
        getToolChain().getDriver().Diag(
            diag::err_drv_unsupported_option_argument)
            << A->getOption().getName() << Value;
      }
    }
  }
}

void Clang::AddWebAssemblyTargetArgs(const ArgList &Args,
                                     ArgStringList &CmdArgs) const {
  // Default to "hidden" visibility.
  if (!Args.hasArg(options::OPT_fvisibility_EQ,
                   options::OPT_fvisibility_ms_compat)) {
    CmdArgs.push_back("-fvisibility");
    CmdArgs.push_back("hidden");
  }
}

void Clang::AddVETargetArgs(const ArgList &Args, ArgStringList &CmdArgs) const {
  // Floating point operations and argument passing are hard.
  CmdArgs.push_back("-mfloat-abi");
  CmdArgs.push_back("hard");
}

void Clang::DumpCompilationDatabase(Compilation &C, StringRef Filename,
                                    StringRef Target, const InputInfo &Output,
                                    const InputInfo &Input, const ArgList &Args) const {
  // If this is a dry run, do not create the compilation database file.
  if (C.getArgs().hasArg(options::OPT__HASH_HASH_HASH))
    return;

  using llvm::yaml::escape;
  const Driver &D = getToolChain().getDriver();

  if (!CompilationDatabase) {
    std::error_code EC;
    auto File = std::make_unique<llvm::raw_fd_ostream>(
        Filename, EC, llvm::sys::fs::OF_TextWithCRLF);
    if (EC) {
      D.Diag(clang::diag::err_drv_compilationdatabase) << Filename
                                                       << EC.message();
      return;
    }
    CompilationDatabase = std::move(File);
  }
  auto &CDB = *CompilationDatabase;
  auto CWD = D.getVFS().getCurrentWorkingDirectory();
  if (!CWD)
    CWD = ".";
  CDB << "{ \"directory\": \"" << escape(*CWD) << "\"";
  CDB << ", \"file\": \"" << escape(Input.getFilename()) << "\"";
  CDB << ", \"output\": \"" << escape(Output.getFilename()) << "\"";
  CDB << ", \"arguments\": [\"" << escape(D.ClangExecutable) << "\"";
  SmallString<128> Buf;
  Buf = "-x";
  Buf += types::getTypeName(Input.getType());
  CDB << ", \"" << escape(Buf) << "\"";
  if (!D.SysRoot.empty() && !Args.hasArg(options::OPT__sysroot_EQ)) {
    Buf = "--sysroot=";
    Buf += D.SysRoot;
    CDB << ", \"" << escape(Buf) << "\"";
  }
  CDB << ", \"" << escape(Input.getFilename()) << "\"";
  for (auto &A: Args) {
    auto &O = A->getOption();
    // Skip language selection, which is positional.
    if (O.getID() == options::OPT_x)
      continue;
    // Skip writing dependency output and the compilation database itself.
    if (O.getGroup().isValid() && O.getGroup().getID() == options::OPT_M_Group)
      continue;
    if (O.getID() == options::OPT_gen_cdb_fragment_path)
      continue;
    // Skip inputs.
    if (O.getKind() == Option::InputClass)
      continue;
    // All other arguments are quoted and appended.
    ArgStringList ASL;
    A->render(Args, ASL);
    for (auto &it: ASL)
      CDB << ", \"" << escape(it) << "\"";
  }
  Buf = "--target=";
  Buf += Target;
  CDB << ", \"" << escape(Buf) << "\"]},\n";
}

void Clang::DumpCompilationDatabaseFragmentToDir(
    StringRef Dir, Compilation &C, StringRef Target, const InputInfo &Output,
    const InputInfo &Input, const llvm::opt::ArgList &Args) const {
  // If this is a dry run, do not create the compilation database file.
  if (C.getArgs().hasArg(options::OPT__HASH_HASH_HASH))
    return;

  if (CompilationDatabase)
    DumpCompilationDatabase(C, "", Target, Output, Input, Args);

  SmallString<256> Path = Dir;
  const auto &Driver = C.getDriver();
  Driver.getVFS().makeAbsolute(Path);
  auto Err = llvm::sys::fs::create_directory(Path, /*IgnoreExisting=*/true);
  if (Err) {
    Driver.Diag(diag::err_drv_compilationdatabase) << Dir << Err.message();
    return;
  }

  llvm::sys::path::append(
      Path,
      Twine(llvm::sys::path::filename(Input.getFilename())) + ".%%%%.json");
  int FD;
  SmallString<256> TempPath;
  Err = llvm::sys::fs::createUniqueFile(Path, FD, TempPath,
                                        llvm::sys::fs::OF_Text);
  if (Err) {
    Driver.Diag(diag::err_drv_compilationdatabase) << Path << Err.message();
    return;
  }
  CompilationDatabase =
      std::make_unique<llvm::raw_fd_ostream>(FD, /*shouldClose=*/true);
  DumpCompilationDatabase(C, "", Target, Output, Input, Args);
}

static bool CheckARMImplicitITArg(StringRef Value) {
  return Value == "always" || Value == "never" || Value == "arm" ||
         Value == "thumb";
}

static void AddARMImplicitITArgs(const ArgList &Args, ArgStringList &CmdArgs,
                                 StringRef Value) {
  CmdArgs.push_back("-mllvm");
  CmdArgs.push_back(Args.MakeArgString("-arm-implicit-it=" + Value));
}

static void CollectArgsForIntegratedAssembler(Compilation &C,
                                              const ArgList &Args,
                                              ArgStringList &CmdArgs,
                                              const Driver &D) {
  if (UseRelaxAll(C, Args))
    CmdArgs.push_back("-mrelax-all");

  // Only default to -mincremental-linker-compatible if we think we are
  // targeting the MSVC linker.
  bool DefaultIncrementalLinkerCompatible =
      C.getDefaultToolChain().getTriple().isWindowsMSVCEnvironment();
  if (Args.hasFlag(options::OPT_mincremental_linker_compatible,
                   options::OPT_mno_incremental_linker_compatible,
                   DefaultIncrementalLinkerCompatible))
    CmdArgs.push_back("-mincremental-linker-compatible");

  // If you add more args here, also add them to the block below that
  // starts with "// If CollectArgsForIntegratedAssembler() isn't called below".

  // When passing -I arguments to the assembler we sometimes need to
  // unconditionally take the next argument.  For example, when parsing
  // '-Wa,-I -Wa,foo' we need to accept the -Wa,foo arg after seeing the
  // -Wa,-I arg and when parsing '-Wa,-I,foo' we need to accept the 'foo'
  // arg after parsing the '-I' arg.
  bool TakeNextArg = false;

  bool UseRelaxRelocations = C.getDefaultToolChain().useRelaxRelocations();
  bool UseNoExecStack = C.getDefaultToolChain().isNoExecStackDefault();
  const char *MipsTargetFeature = nullptr;
  StringRef ImplicitIt;
  for (const Arg *A :
       Args.filtered(options::OPT_Wa_COMMA, options::OPT_Xassembler,
                     options::OPT_mimplicit_it_EQ)) {
    A->claim();

    if (A->getOption().getID() == options::OPT_mimplicit_it_EQ) {
      switch (C.getDefaultToolChain().getArch()) {
      case llvm::Triple::arm:
      case llvm::Triple::armeb:
      case llvm::Triple::thumb:
      case llvm::Triple::thumbeb:
        // Only store the value; the last value set takes effect.
        ImplicitIt = A->getValue();
        if (!CheckARMImplicitITArg(ImplicitIt))
          D.Diag(diag::err_drv_unsupported_option_argument)
              << A->getOption().getName() << ImplicitIt;
        continue;
      default:
        break;
      }
    }

    for (StringRef Value : A->getValues()) {
      if (TakeNextArg) {
        CmdArgs.push_back(Value.data());
        TakeNextArg = false;
        continue;
      }

      if (C.getDefaultToolChain().getTriple().isOSBinFormatCOFF() &&
          Value == "-mbig-obj")
        continue; // LLVM handles bigobj automatically

      switch (C.getDefaultToolChain().getArch()) {
      default:
        break;
      case llvm::Triple::thumb:
      case llvm::Triple::thumbeb:
      case llvm::Triple::arm:
      case llvm::Triple::armeb:
        if (Value.startswith("-mimplicit-it=")) {
          // Only store the value; the last value set takes effect.
          ImplicitIt = Value.split("=").second;
          if (CheckARMImplicitITArg(ImplicitIt))
            continue;
        }
        if (Value == "-mthumb")
          // -mthumb has already been processed in ComputeLLVMTriple()
          // recognize but skip over here.
          continue;
        break;
      case llvm::Triple::mips:
      case llvm::Triple::mipsel:
      case llvm::Triple::mips64:
      case llvm::Triple::mips64el:
        if (Value == "--trap") {
          CmdArgs.push_back("-target-feature");
          CmdArgs.push_back("+use-tcc-in-div");
          continue;
        }
        if (Value == "--break") {
          CmdArgs.push_back("-target-feature");
          CmdArgs.push_back("-use-tcc-in-div");
          continue;
        }
        if (Value.startswith("-msoft-float")) {
          CmdArgs.push_back("-target-feature");
          CmdArgs.push_back("+soft-float");
          continue;
        }
        if (Value.startswith("-mhard-float")) {
          CmdArgs.push_back("-target-feature");
          CmdArgs.push_back("-soft-float");
          continue;
        }

        MipsTargetFeature = llvm::StringSwitch<const char *>(Value)
                                .Case("-mips1", "+mips1")
                                .Case("-mips2", "+mips2")
                                .Case("-mips3", "+mips3")
                                .Case("-mips4", "+mips4")
                                .Case("-mips5", "+mips5")
                                .Case("-mips32", "+mips32")
                                .Case("-mips32r2", "+mips32r2")
                                .Case("-mips32r3", "+mips32r3")
                                .Case("-mips32r5", "+mips32r5")
                                .Case("-mips32r6", "+mips32r6")
                                .Case("-mips64", "+mips64")
                                .Case("-mips64r2", "+mips64r2")
                                .Case("-mips64r3", "+mips64r3")
                                .Case("-mips64r5", "+mips64r5")
                                .Case("-mips64r6", "+mips64r6")
                                .Default(nullptr);
        if (MipsTargetFeature)
          continue;
      }

      if (Value == "-force_cpusubtype_ALL") {
        // Do nothing, this is the default and we don't support anything else.
      } else if (Value == "-L") {
        CmdArgs.push_back("-msave-temp-labels");
      } else if (Value == "--fatal-warnings") {
        CmdArgs.push_back("-massembler-fatal-warnings");
      } else if (Value == "--no-warn" || Value == "-W") {
        CmdArgs.push_back("-massembler-no-warn");
      } else if (Value == "--noexecstack") {
        UseNoExecStack = true;
      } else if (Value.startswith("-compress-debug-sections") ||
                 Value.startswith("--compress-debug-sections") ||
                 Value == "-nocompress-debug-sections" ||
                 Value == "--nocompress-debug-sections") {
        CmdArgs.push_back(Value.data());
      } else if (Value == "-mrelax-relocations=yes" ||
                 Value == "--mrelax-relocations=yes") {
        UseRelaxRelocations = true;
      } else if (Value == "-mrelax-relocations=no" ||
                 Value == "--mrelax-relocations=no") {
        UseRelaxRelocations = false;
      } else if (Value.startswith("-I")) {
        CmdArgs.push_back(Value.data());
        // We need to consume the next argument if the current arg is a plain
        // -I. The next arg will be the include directory.
        if (Value == "-I")
          TakeNextArg = true;
      } else if (Value.startswith("-gdwarf-")) {
        // "-gdwarf-N" options are not cc1as options.
        unsigned DwarfVersion = DwarfVersionNum(Value);
        if (DwarfVersion == 0) { // Send it onward, and let cc1as complain.
          CmdArgs.push_back(Value.data());
        } else {
          RenderDebugEnablingArgs(Args, CmdArgs,
                                  codegenoptions::DebugInfoConstructor,
                                  DwarfVersion, llvm::DebuggerKind::Default);
        }
      } else if (Value.startswith("-mcpu") || Value.startswith("-mfpu") ||
                 Value.startswith("-mhwdiv") || Value.startswith("-march")) {
        // Do nothing, we'll validate it later.
      } else if (Value == "-defsym") {
          if (A->getNumValues() != 2) {
            D.Diag(diag::err_drv_defsym_invalid_format) << Value;
            break;
          }
          const char *S = A->getValue(1);
          auto Pair = StringRef(S).split('=');
          auto Sym = Pair.first;
          auto SVal = Pair.second;

          if (Sym.empty() || SVal.empty()) {
            D.Diag(diag::err_drv_defsym_invalid_format) << S;
            break;
          }
          int64_t IVal;
          if (SVal.getAsInteger(0, IVal)) {
            D.Diag(diag::err_drv_defsym_invalid_symval) << SVal;
            break;
          }
          CmdArgs.push_back(Value.data());
          TakeNextArg = true;
      } else if (Value == "-fdebug-compilation-dir") {
        CmdArgs.push_back("-fdebug-compilation-dir");
        TakeNextArg = true;
      } else if (Value.consume_front("-fdebug-compilation-dir=")) {
        // The flag is a -Wa / -Xassembler argument and Options doesn't
        // parse the argument, so this isn't automatically aliased to
        // -fdebug-compilation-dir (without '=') here.
        CmdArgs.push_back("-fdebug-compilation-dir");
        CmdArgs.push_back(Value.data());
      } else if (Value == "--version") {
        D.PrintVersion(C, llvm::outs());
      } else {
        D.Diag(diag::err_drv_unsupported_option_argument)
            << A->getOption().getName() << Value;
      }
    }
  }
  if (ImplicitIt.size())
    AddARMImplicitITArgs(Args, CmdArgs, ImplicitIt);
  if (UseRelaxRelocations)
    CmdArgs.push_back("--mrelax-relocations");
  if (UseNoExecStack)
    CmdArgs.push_back("-mnoexecstack");
  if (MipsTargetFeature != nullptr) {
    CmdArgs.push_back("-target-feature");
    CmdArgs.push_back(MipsTargetFeature);
  }

  // forward -fembed-bitcode to assmebler
  if (C.getDriver().embedBitcodeEnabled() ||
      C.getDriver().embedBitcodeMarkerOnly())
    Args.AddLastArg(CmdArgs, options::OPT_fembed_bitcode_EQ);
}

static void RenderFloatingPointOptions(const ToolChain &TC, const Driver &D,
                                       bool OFastEnabled, const ArgList &Args,
                                       ArgStringList &CmdArgs,
                                       const JobAction &JA) {
  // Handle various floating point optimization flags, mapping them to the
  // appropriate LLVM code generation flags. This is complicated by several
  // "umbrella" flags, so we do this by stepping through the flags incrementally
  // adjusting what we think is enabled/disabled, then at the end setting the
  // LLVM flags based on the final state.
  bool HonorINFs = true;
  bool HonorNaNs = true;
#if INTEL_CUSTOMIZATION
  // This flag is a modifier on HonorNaNs. If HonorNaNs is true, then
  // the value of this flag doesn't matter. If HonorNaNs is false, but
  // this flag is true, we will reset HonorNaNs to true.
  // Because of the special nature of this option, it doesn't get turned
  // on and off by the other fp-model and fast-math options and imposes its
  // effect after all other FP options have been rendered.
  bool HonorNaNCompares = false;
#endif // INTEL_CUSTOMIZATION

  // -fmath-errno is the default on some platforms, e.g. BSD-derived OSes.
  bool MathErrno = TC.IsMathErrnoDefault();
  bool AssociativeMath = false;
  bool ReciprocalMath = false;
  bool SignedZeros = true;
  bool TrappingMath = false; // Implemented via -ffp-exception-behavior
  bool TrappingMathPresent = false; // Is trapping-math in args, and not
                                    // overriden by ffp-exception-behavior?
  bool RoundingFPMath = false;
  bool RoundingMathPresent = false; // Is rounding-math in args?
  // -ffp-model values: strict, fast, precise
  StringRef FPModel = "";
  // -ffp-exception-behavior options: strict, maytrap, ignore
  StringRef FPExceptionBehavior = "";
  // -ffp-eval-method options: double, extended, source
  StringRef FPEvalMethod = "";
  const llvm::DenormalMode DefaultDenormalFPMath =
      TC.getDefaultDenormalModeForType(Args, JA);
  const llvm::DenormalMode DefaultDenormalFP32Math =
      TC.getDefaultDenormalModeForType(Args, JA, &llvm::APFloat::IEEEsingle());

  llvm::DenormalMode DenormalFPMath = DefaultDenormalFPMath;
  llvm::DenormalMode DenormalFP32Math = DefaultDenormalFP32Math;
  StringRef FPContract = "";
  bool StrictFPModel = false;

#if INTEL_CUSTOMIZATION
  // In Intel mode, the default settings should be equivalent to fp-model fast
  if (D.IsIntelMode()) {
    HonorINFs = false;
    HonorNaNs = false;
    AssociativeMath = true;
    ReciprocalMath = true;
    SignedZeros = false;
    TrappingMath = false;
    RoundingFPMath = false;
    MathErrno = false;
    DenormalFPMath = llvm::DenormalMode::getPreserveSign();
    DenormalFP32Math = llvm::DenormalMode::getPreserveSign();
    FPContract = "fast";
  }
#endif // INTEL_CUSTOMIZATION


  if (const Arg *A = Args.getLastArg(options::OPT_flimited_precision_EQ)) {
    CmdArgs.push_back("-mlimit-float-precision");
    CmdArgs.push_back(A->getValue());
  }

  for (const Arg *A : Args) {
    auto optID = A->getOption().getID();
    bool PreciseFPModel = false;
    switch (optID) {
    default:
      break;
    case options::OPT_ffp_model_EQ: {
      // If -ffp-model= is seen, reset to fno-fast-math
      HonorINFs = true;
      HonorNaNs = true;
      // Turning *off* -ffast-math restores the toolchain default.
      MathErrno = TC.IsMathErrnoDefault();
      AssociativeMath = false;
      ReciprocalMath = false;
      SignedZeros = true;
      // -fno_fast_math restores default denormal and fpcontract handling
      FPContract = "";
      DenormalFPMath = llvm::DenormalMode::getIEEE();

      // FIXME: The target may have picked a non-IEEE default mode here based on
      // -cl-denorms-are-zero. Should the target consider -fp-model interaction?
      DenormalFP32Math = llvm::DenormalMode::getIEEE();

      StringRef Val = A->getValue();
#if INTEL_CUSTOMIZATION
      if (Val.equals("fast=2")) {
        // When -fp-model=fast=2 is used, override with fast, as fast=2 is
        // not supported at this time.
        D.Diag(clang::diag::warn_drv_overriding_flag_option)
               << Args.MakeArgString("-ffp-model=" + Val)
               << Args.MakeArgString("-ffp-model=fast");
        Val = "fast";
      }
#endif // INTEL_CUSTOMIZATION
      if (OFastEnabled && !Val.equals("fast")) {
          // Only -ffp-model=fast is compatible with OFast, ignore.
        D.Diag(clang::diag::warn_drv_overriding_flag_option)
          << Args.MakeArgString("-ffp-model=" + Val)
          << "-Ofast";
        break;
      }
      StrictFPModel = false;
      PreciseFPModel = true;
      // ffp-model= is a Driver option, it is entirely rewritten into more
      // granular options before being passed into cc1.
      // Use the gcc option in the switch below.
      if (!FPModel.empty() && !FPModel.equals(Val)) {
        D.Diag(clang::diag::warn_drv_overriding_flag_option)
          << Args.MakeArgString("-ffp-model=" + FPModel)
          << Args.MakeArgString("-ffp-model=" + Val);
        FPContract = "";
      }
      if (Val.equals("fast")) {
        optID = options::OPT_ffast_math;
        FPModel = Val;
<<<<<<< HEAD
        FPContract = Val;
#if INTEL_CUSTOMIZATION // This should be upstreamed.
        DenormalFPMath = llvm::DenormalMode::getPreserveSign();
        DenormalFP32Math = llvm::DenormalMode::getPreserveSign();
#endif // INTEL_CUSTOMIZATION
=======
        FPContract = "fast";
>>>>>>> 4389a413
      } else if (Val.equals("precise")) {
        optID = options::OPT_ffp_contract;
        FPModel = Val;
        FPContract = "fast";
        PreciseFPModel = true;
      } else if (Val.equals("strict")) {
        StrictFPModel = true;
        optID = options::OPT_frounding_math;
        FPExceptionBehavior = "strict";
        FPModel = Val;
        FPContract = "off";
        TrappingMath = true;
      } else
        D.Diag(diag::err_drv_unsupported_option_argument)
            << A->getOption().getName() << Val;
      break;
      }
    }

    switch (optID) {
    // If this isn't an FP option skip the claim below
    default: continue;

    // Options controlling individual features
    case options::OPT_fhonor_infinities:    HonorINFs = true;         break;
    case options::OPT_fno_honor_infinities: HonorINFs = false;        break;
    case options::OPT_fhonor_nans:          HonorNaNs = true;         break;
    case options::OPT_fno_honor_nans:       HonorNaNs = false;        break;
#if INTEL_CUSTOMIZATION
    case options::OPT_fhonor_nan_compares:
                                            HonorNaNCompares = true;  break;
    case options::OPT_fno_honor_nan_compares:
                                            HonorNaNCompares = false; break;
#endif // INTEL_CUSTOMIZATION
    case options::OPT_fmath_errno:          MathErrno = true;         break;
    case options::OPT_fno_math_errno:       MathErrno = false;        break;
    case options::OPT_fassociative_math:    AssociativeMath = true;   break;
    case options::OPT_fno_associative_math: AssociativeMath = false;  break;
    case options::OPT_freciprocal_math:     ReciprocalMath = true;    break;
    case options::OPT_fno_reciprocal_math:  ReciprocalMath = false;   break;
    case options::OPT_fsigned_zeros:        SignedZeros = true;       break;
    case options::OPT_fno_signed_zeros:     SignedZeros = false;      break;
    case options::OPT_ftrapping_math:
      if (!TrappingMathPresent && !FPExceptionBehavior.empty() &&
          !FPExceptionBehavior.equals("strict"))
        // Warn that previous value of option is overridden.
        D.Diag(clang::diag::warn_drv_overriding_flag_option)
          << Args.MakeArgString("-ffp-exception-behavior=" + FPExceptionBehavior)
          << "-ftrapping-math";
      TrappingMath = true;
      TrappingMathPresent = true;
      FPExceptionBehavior = "strict";
      break;
    case options::OPT_fno_trapping_math:
      if (!TrappingMathPresent && !FPExceptionBehavior.empty() &&
          !FPExceptionBehavior.equals("ignore"))
        // Warn that previous value of option is overridden.
        D.Diag(clang::diag::warn_drv_overriding_flag_option)
          << Args.MakeArgString("-ffp-exception-behavior=" + FPExceptionBehavior)
          << "-fno-trapping-math";
      TrappingMath = false;
      TrappingMathPresent = true;
      FPExceptionBehavior = "ignore";
      break;

    case options::OPT_frounding_math:
      RoundingFPMath = true;
      RoundingMathPresent = true;
      break;

    case options::OPT_fno_rounding_math:
      RoundingFPMath = false;
      RoundingMathPresent = false;
      break;

    case options::OPT_fdenormal_fp_math_EQ:
      DenormalFPMath = llvm::parseDenormalFPAttribute(A->getValue());
      if (!DenormalFPMath.isValid()) {
        D.Diag(diag::err_drv_invalid_value)
            << A->getAsString(Args) << A->getValue();
      }
      break;

    case options::OPT_fdenormal_fp_math_f32_EQ:
      DenormalFP32Math = llvm::parseDenormalFPAttribute(A->getValue());
      if (!DenormalFP32Math.isValid()) {
        D.Diag(diag::err_drv_invalid_value)
            << A->getAsString(Args) << A->getValue();
      }
      break;

    // Validate and pass through -ffp-contract option.
    case options::OPT_ffp_contract: {
      StringRef Val = A->getValue();
      if (PreciseFPModel) {
        // -ffp-model=precise enables ffp-contract=fast as a side effect
        // the FPContract value has already been set to a string literal
        // and the Val string isn't a pertinent value.
        ;
      } else if (Val.equals("fast") || Val.equals("on") || Val.equals("off"))
        FPContract = Val;
      else
        D.Diag(diag::err_drv_unsupported_option_argument)
           << A->getOption().getName() << Val;
      break;
    }

    // Validate and pass through -ffp-model option.
    case options::OPT_ffp_model_EQ:
      // This should only occur in the error case
      // since the optID has been replaced by a more granular
      // floating point option.
      break;

    // Validate and pass through -ffp-exception-behavior option.
    case options::OPT_ffp_exception_behavior_EQ: {
      StringRef Val = A->getValue();
      if (!TrappingMathPresent && !FPExceptionBehavior.empty() &&
          !FPExceptionBehavior.equals(Val))
        // Warn that previous value of option is overridden.
        D.Diag(clang::diag::warn_drv_overriding_flag_option)
          << Args.MakeArgString("-ffp-exception-behavior=" + FPExceptionBehavior)
          << Args.MakeArgString("-ffp-exception-behavior=" + Val);
      TrappingMath = TrappingMathPresent = false;
#if INTEL_CUSTOMIZATION
      if ((Val.equals("ignore")) || (Val.equals("fast"))) {
        Val = "ignore";
        FPExceptionBehavior = Val;
      } else if ((Val.equals("safe")) || (Val.equals("maytrap"))) {
        Val = "maytrap";
        FPExceptionBehavior = Val;
      }
#endif // INTEL_CUSTOMIZATION
      else if (Val.equals("strict")) {
        FPExceptionBehavior = Val;
        TrappingMath = TrappingMathPresent = true;
      } else
        D.Diag(diag::err_drv_unsupported_option_argument)
            << A->getOption().getName() << Val;
      break;
    }

    // Validate and pass through -ffp-eval-method option.
    case options::OPT_ffp_eval_method_EQ: {
      StringRef Val = A->getValue();
      if (Val.equals("double") || Val.equals("extended") ||
          Val.equals("source"))
        FPEvalMethod = Val;
      else
        D.Diag(diag::err_drv_unsupported_option_argument)
            << A->getOption().getName() << Val;
      break;
    }

    case options::OPT_ffinite_math_only:
      HonorINFs = false;
      HonorNaNs = false;
      break;
    case options::OPT_fno_finite_math_only:
      HonorINFs = true;
      HonorNaNs = true;
      break;

    case options::OPT_funsafe_math_optimizations:
      AssociativeMath = true;
      ReciprocalMath = true;
      SignedZeros = false;
      TrappingMath = false;
      FPExceptionBehavior = "";
      break;
    case options::OPT_fno_unsafe_math_optimizations:
      AssociativeMath = false;
      ReciprocalMath = false;
      SignedZeros = true;
      TrappingMath = true;
      FPExceptionBehavior = "strict";

      // The target may have opted to flush by default, so force IEEE.
      DenormalFPMath = llvm::DenormalMode::getIEEE();
      DenormalFP32Math = llvm::DenormalMode::getIEEE();
      break;

    case options::OPT_Ofast:
      // If -Ofast is the optimization level, then -ffast-math should be enabled
      if (!OFastEnabled)
        continue;
      LLVM_FALLTHROUGH;
    case options::OPT_ffast_math:
      HonorINFs = false;
      HonorNaNs = false;
      MathErrno = false;
      AssociativeMath = true;
      ReciprocalMath = true;
      SignedZeros = false;
      TrappingMath = false;
      RoundingFPMath = false;
      // If fast-math is set then set the fp-contract mode to fast.
      FPContract = "fast";
#if INTEL_CUSTOMIZATION
      DenormalFPMath = llvm::DenormalMode::getPreserveSign();
      DenormalFP32Math = llvm::DenormalMode::getPreserveSign();
#endif // INTEL_CUSTOMIZATION
      break;
    case options::OPT_fno_fast_math:
      HonorINFs = true;
      HonorNaNs = true;
      // Turning on -ffast-math (with either flag) removes the need for
      // MathErrno. However, turning *off* -ffast-math merely restores the
      // toolchain default (which may be false).
      MathErrno = TC.IsMathErrnoDefault();
      AssociativeMath = false;
      ReciprocalMath = false;
      SignedZeros = true;
      TrappingMath = false;
      RoundingFPMath = false;
      // -fno_fast_math restores default denormal and fpcontract handling
      DenormalFPMath = DefaultDenormalFPMath;
      DenormalFP32Math = llvm::DenormalMode::getIEEE();
      FPContract = "";
      break;
    }
    if (StrictFPModel) {
      // If -ffp-model=strict has been specified on command line but
      // subsequent options conflict then emit warning diagnostic.
      if (HonorINFs && HonorNaNs &&
        !AssociativeMath && !ReciprocalMath &&
        SignedZeros && TrappingMath && RoundingFPMath &&
        (FPContract.equals("off") || FPContract.empty()) &&
        DenormalFPMath == llvm::DenormalMode::getIEEE() &&
        DenormalFP32Math == llvm::DenormalMode::getIEEE())
        // OK: Current Arg doesn't conflict with -ffp-model=strict
        ;
      else {
        StrictFPModel = false;
        FPModel = "";
        D.Diag(clang::diag::warn_drv_overriding_flag_option)
            << "-ffp-model=strict" <<
            ((A->getNumValues() == 0) ?  A->getSpelling()
            : Args.MakeArgString(A->getSpelling() + A->getValue()));
      }
    }

    // If we handled this option claim it
    A->claim();
  }

#if INTEL_CUSTOMIZATION
  if (HonorNaNCompares) {
    CmdArgs.push_back("-fhonor-nan-compares");
    HonorNaNs = true;
  }
#endif // INTEL_CUSTOMIZATION

  if (!HonorINFs)
    CmdArgs.push_back("-menable-no-infs");

  if (!HonorNaNs)
    CmdArgs.push_back("-menable-no-nans");

  if (MathErrno)
    CmdArgs.push_back("-fmath-errno");

  if (!MathErrno && AssociativeMath && ReciprocalMath && !SignedZeros &&
      !TrappingMath)
    CmdArgs.push_back("-menable-unsafe-fp-math");

  if (!SignedZeros)
    CmdArgs.push_back("-fno-signed-zeros");

  if (AssociativeMath && !SignedZeros && !TrappingMath)
    CmdArgs.push_back("-mreassociate");

  if (ReciprocalMath)
    CmdArgs.push_back("-freciprocal-math");

  if (TrappingMath) {
    // FP Exception Behavior is also set to strict
    assert(FPExceptionBehavior.equals("strict"));
  }

  // The default is IEEE.
  if (DenormalFPMath != llvm::DenormalMode::getIEEE()) {
    llvm::SmallString<64> DenormFlag;
    llvm::raw_svector_ostream ArgStr(DenormFlag);
    ArgStr << "-fdenormal-fp-math=" << DenormalFPMath;
    CmdArgs.push_back(Args.MakeArgString(ArgStr.str()));
  }

  // Add f32 specific denormal mode flag if it's different.
  if (DenormalFP32Math != DenormalFPMath) {
    llvm::SmallString<64> DenormFlag;
    llvm::raw_svector_ostream ArgStr(DenormFlag);
    ArgStr << "-fdenormal-fp-math-f32=" << DenormalFP32Math;
    CmdArgs.push_back(Args.MakeArgString(ArgStr.str()));
  }

  if (!FPContract.empty())
    CmdArgs.push_back(Args.MakeArgString("-ffp-contract=" + FPContract));

  if (!RoundingFPMath)
    CmdArgs.push_back(Args.MakeArgString("-fno-rounding-math"));

  if (RoundingFPMath && RoundingMathPresent)
    CmdArgs.push_back(Args.MakeArgString("-frounding-math"));

  if (!FPExceptionBehavior.empty())
    CmdArgs.push_back(Args.MakeArgString("-ffp-exception-behavior=" +
                      FPExceptionBehavior));

  if (!FPEvalMethod.empty())
    CmdArgs.push_back(Args.MakeArgString("-ffp-eval-method=" + FPEvalMethod));

  ParseMRecip(D, Args, CmdArgs);

  // -ffast-math enables the __FAST_MATH__ preprocessor macro, but check for the
  // individual features enabled by -ffast-math instead of the option itself as
  // that's consistent with gcc's behaviour.
  if (!HonorINFs && !HonorNaNs && !MathErrno && AssociativeMath &&
      ReciprocalMath && !SignedZeros && !TrappingMath && !RoundingFPMath) {
    CmdArgs.push_back("-ffast-math");
    if (FPModel.equals("fast")) {
      if (FPContract.equals("fast"))
        // All set, do nothing.
        ;
      else if (FPContract.empty())
        // Enable -ffp-contract=fast
        CmdArgs.push_back(Args.MakeArgString("-ffp-contract=fast"));
      else
        D.Diag(clang::diag::warn_drv_overriding_flag_option)
          << "-ffp-model=fast"
          << Args.MakeArgString("-ffp-contract=" + FPContract);
    }
  }

  // Handle __FINITE_MATH_ONLY__ similarly.
  if (!HonorINFs && !HonorNaNs)
    CmdArgs.push_back("-ffinite-math-only");

  if (const Arg *A = Args.getLastArg(options::OPT_mfpmath_EQ)) {
    CmdArgs.push_back("-mfpmath");
    CmdArgs.push_back(A->getValue());
  }

  // Disable a codegen optimization for floating-point casts.
  if (Args.hasFlag(options::OPT_fno_strict_float_cast_overflow,
                   options::OPT_fstrict_float_cast_overflow, false))
    CmdArgs.push_back("-fno-strict-float-cast-overflow");
#if INTEL_CUSTOMIZATION
  // Handle Intel options -pc<val> (/Qpc<val> for Windows)
  if (const Arg *A = Args.getLastArg(options::OPT_pc)) {
    StringRef Value(A->getValue());
    if (Value == "32" || Value == "64" || Value == "80")
      CmdArgs.push_back(Args.MakeArgString("-mx87-precision=" + Value));
    else
      D.Diag(diag::err_drv_unsupported_option_argument) << A->getSpelling() <<
          Value;
  }
#endif // INTEL_CUSTOMIZATION
}

static void RenderAnalyzerOptions(const ArgList &Args, ArgStringList &CmdArgs,
                                  const llvm::Triple &Triple,
                                  const InputInfo &Input) {
  // Enable region store model by default.
  CmdArgs.push_back("-analyzer-store=region");

  // Treat blocks as analysis entry points.
  CmdArgs.push_back("-analyzer-opt-analyze-nested-blocks");

  // Add default argument set.
  if (!Args.hasArg(options::OPT__analyzer_no_default_checks)) {
    CmdArgs.push_back("-analyzer-checker=core");
    CmdArgs.push_back("-analyzer-checker=apiModeling");

    if (!Triple.isWindowsMSVCEnvironment()) {
      CmdArgs.push_back("-analyzer-checker=unix");
    } else {
      // Enable "unix" checkers that also work on Windows.
      CmdArgs.push_back("-analyzer-checker=unix.API");
      CmdArgs.push_back("-analyzer-checker=unix.Malloc");
      CmdArgs.push_back("-analyzer-checker=unix.MallocSizeof");
      CmdArgs.push_back("-analyzer-checker=unix.MismatchedDeallocator");
      CmdArgs.push_back("-analyzer-checker=unix.cstring.BadSizeArg");
      CmdArgs.push_back("-analyzer-checker=unix.cstring.NullArg");
    }

    // Disable some unix checkers for PS4.
    if (Triple.isPS4CPU()) {
      CmdArgs.push_back("-analyzer-disable-checker=unix.API");
      CmdArgs.push_back("-analyzer-disable-checker=unix.Vfork");
    }

    if (Triple.isOSDarwin()) {
      CmdArgs.push_back("-analyzer-checker=osx");
      CmdArgs.push_back(
          "-analyzer-checker=security.insecureAPI.decodeValueOfObjCType");
    }
    else if (Triple.isOSFuchsia())
      CmdArgs.push_back("-analyzer-checker=fuchsia");

    CmdArgs.push_back("-analyzer-checker=deadcode");

    if (types::isCXX(Input.getType()))
      CmdArgs.push_back("-analyzer-checker=cplusplus");

    if (!Triple.isPS4CPU()) {
      CmdArgs.push_back("-analyzer-checker=security.insecureAPI.UncheckedReturn");
      CmdArgs.push_back("-analyzer-checker=security.insecureAPI.getpw");
      CmdArgs.push_back("-analyzer-checker=security.insecureAPI.gets");
      CmdArgs.push_back("-analyzer-checker=security.insecureAPI.mktemp");
      CmdArgs.push_back("-analyzer-checker=security.insecureAPI.mkstemp");
      CmdArgs.push_back("-analyzer-checker=security.insecureAPI.vfork");
    }

    // Default nullability checks.
    CmdArgs.push_back("-analyzer-checker=nullability.NullPassedToNonnull");
    CmdArgs.push_back("-analyzer-checker=nullability.NullReturnedFromNonnull");
  }

  // Set the output format. The default is plist, for (lame) historical reasons.
  CmdArgs.push_back("-analyzer-output");
  if (Arg *A = Args.getLastArg(options::OPT__analyzer_output))
    CmdArgs.push_back(A->getValue());
  else
    CmdArgs.push_back("plist");

  // Disable the presentation of standard compiler warnings when using
  // --analyze.  We only want to show static analyzer diagnostics or frontend
  // errors.
  CmdArgs.push_back("-w");

  // Add -Xanalyzer arguments when running as analyzer.
  Args.AddAllArgValues(CmdArgs, options::OPT_Xanalyzer);
}

static void RenderSSPOptions(const Driver &D, const ToolChain &TC,
                             const ArgList &Args, ArgStringList &CmdArgs,
                             bool KernelOrKext) {
  const llvm::Triple &EffectiveTriple = TC.getEffectiveTriple();

  // NVPTX doesn't support stack protectors; from the compiler's perspective, it
  // doesn't even have a stack!
  if (EffectiveTriple.isNVPTX())
    return;

  // -stack-protector=0 is default.
  LangOptions::StackProtectorMode StackProtectorLevel = LangOptions::SSPOff;
  LangOptions::StackProtectorMode DefaultStackProtectorLevel =
      TC.GetDefaultStackProtectorLevel(KernelOrKext);

  if (Arg *A = Args.getLastArg(options::OPT_fno_stack_protector,
                               options::OPT_fstack_protector_all,
                               options::OPT_fstack_protector_strong,
                               options::OPT_fstack_protector)) {
    if (A->getOption().matches(options::OPT_fstack_protector))
      StackProtectorLevel =
          std::max<>(LangOptions::SSPOn, DefaultStackProtectorLevel);
    else if (A->getOption().matches(options::OPT_fstack_protector_strong))
      StackProtectorLevel = LangOptions::SSPStrong;
    else if (A->getOption().matches(options::OPT_fstack_protector_all))
      StackProtectorLevel = LangOptions::SSPReq;
  } else {
    StackProtectorLevel = DefaultStackProtectorLevel;
  }

  if (StackProtectorLevel) {
    CmdArgs.push_back("-stack-protector");
    CmdArgs.push_back(Args.MakeArgString(Twine(StackProtectorLevel)));
  }

  // --param ssp-buffer-size=
  for (const Arg *A : Args.filtered(options::OPT__param)) {
    StringRef Str(A->getValue());
    if (Str.startswith("ssp-buffer-size=")) {
      if (StackProtectorLevel) {
        CmdArgs.push_back("-stack-protector-buffer-size");
        // FIXME: Verify the argument is a valid integer.
        CmdArgs.push_back(Args.MakeArgString(Str.drop_front(16)));
      }
      A->claim();
    }
  }

  const std::string &TripleStr = EffectiveTriple.getTriple();
  if (Arg *A = Args.getLastArg(options::OPT_mstack_protector_guard_EQ)) {
    StringRef Value = A->getValue();
    if (!EffectiveTriple.isX86() && !EffectiveTriple.isAArch64())
      D.Diag(diag::err_drv_unsupported_opt_for_target)
          << A->getAsString(Args) << TripleStr;
    if (EffectiveTriple.isX86() && Value != "tls" && Value != "global") {
      D.Diag(diag::err_drv_invalid_value_with_suggestion)
          << A->getOption().getName() << Value << "tls global";
      return;
    }
    if (EffectiveTriple.isAArch64() && Value != "sysreg" && Value != "global") {
      D.Diag(diag::err_drv_invalid_value_with_suggestion)
          << A->getOption().getName() << Value << "sysreg global";
      return;
    }
    A->render(Args, CmdArgs);
  }

  if (Arg *A = Args.getLastArg(options::OPT_mstack_protector_guard_offset_EQ)) {
    StringRef Value = A->getValue();
    if (!EffectiveTriple.isX86() && !EffectiveTriple.isAArch64())
      D.Diag(diag::err_drv_unsupported_opt_for_target)
          << A->getAsString(Args) << TripleStr;
    int Offset;
    if (Value.getAsInteger(10, Offset)) {
      D.Diag(diag::err_drv_invalid_value) << A->getOption().getName() << Value;
      return;
    }
    A->render(Args, CmdArgs);
  }

  if (Arg *A = Args.getLastArg(options::OPT_mstack_protector_guard_reg_EQ)) {
    StringRef Value = A->getValue();
    if (!EffectiveTriple.isX86() && !EffectiveTriple.isAArch64())
      D.Diag(diag::err_drv_unsupported_opt_for_target)
          << A->getAsString(Args) << TripleStr;
    if (EffectiveTriple.isX86() && (Value != "fs" && Value != "gs")) {
      D.Diag(diag::err_drv_invalid_value_with_suggestion)
          << A->getOption().getName() << Value << "fs gs";
      return;
    }
    if (EffectiveTriple.isAArch64() && Value != "sp_el0") {
      D.Diag(diag::err_drv_invalid_value) << A->getOption().getName() << Value;
      return;
    }
    A->render(Args, CmdArgs);
  }
}

static void RenderSCPOptions(const ToolChain &TC, const ArgList &Args,
                             ArgStringList &CmdArgs) {
  const llvm::Triple &EffectiveTriple = TC.getEffectiveTriple();

  if (!EffectiveTriple.isOSLinux())
    return;

  if (!EffectiveTriple.isX86() && !EffectiveTriple.isSystemZ() &&
      !EffectiveTriple.isPPC64())
    return;

  if (Args.hasFlag(options::OPT_fstack_clash_protection,
                   options::OPT_fno_stack_clash_protection, false))
    CmdArgs.push_back("-fstack-clash-protection");
}

static void RenderTrivialAutoVarInitOptions(const Driver &D,
                                            const ToolChain &TC,
                                            const ArgList &Args,
                                            ArgStringList &CmdArgs) {
  auto DefaultTrivialAutoVarInit = TC.GetDefaultTrivialAutoVarInit();
  StringRef TrivialAutoVarInit = "";

  for (const Arg *A : Args) {
    switch (A->getOption().getID()) {
    default:
      continue;
    case options::OPT_ftrivial_auto_var_init: {
      A->claim();
      StringRef Val = A->getValue();
      if (Val == "uninitialized" || Val == "zero" || Val == "pattern")
        TrivialAutoVarInit = Val;
      else
        D.Diag(diag::err_drv_unsupported_option_argument)
            << A->getOption().getName() << Val;
      break;
    }
    }
  }

  if (TrivialAutoVarInit.empty())
    switch (DefaultTrivialAutoVarInit) {
    case LangOptions::TrivialAutoVarInitKind::Uninitialized:
      break;
    case LangOptions::TrivialAutoVarInitKind::Pattern:
      TrivialAutoVarInit = "pattern";
      break;
    case LangOptions::TrivialAutoVarInitKind::Zero:
      TrivialAutoVarInit = "zero";
      break;
    }

  if (!TrivialAutoVarInit.empty()) {
    if (TrivialAutoVarInit == "zero" && !Args.hasArg(options::OPT_enable_trivial_var_init_zero))
      D.Diag(diag::err_drv_trivial_auto_var_init_zero_disabled);
    CmdArgs.push_back(
        Args.MakeArgString("-ftrivial-auto-var-init=" + TrivialAutoVarInit));
  }

  if (Arg *A =
          Args.getLastArg(options::OPT_ftrivial_auto_var_init_stop_after)) {
    if (!Args.hasArg(options::OPT_ftrivial_auto_var_init) ||
        StringRef(
            Args.getLastArg(options::OPT_ftrivial_auto_var_init)->getValue()) ==
            "uninitialized")
      D.Diag(diag::err_drv_trivial_auto_var_init_stop_after_missing_dependency);
    A->claim();
    StringRef Val = A->getValue();
    if (std::stoi(Val.str()) <= 0)
      D.Diag(diag::err_drv_trivial_auto_var_init_stop_after_invalid_value);
    CmdArgs.push_back(
        Args.MakeArgString("-ftrivial-auto-var-init-stop-after=" + Val));
  }
}

static void RenderOpenCLOptions(const ArgList &Args, ArgStringList &CmdArgs,
                                types::ID InputType) {
  // cl-denorms-are-zero is not forwarded. It is translated into a generic flag
  // for denormal flushing handling based on the target.
  const unsigned ForwardedArguments[] = {
      options::OPT_cl_opt_disable,
      options::OPT_cl_strict_aliasing,
      options::OPT_cl_single_precision_constant,
      options::OPT_cl_finite_math_only,
      options::OPT_cl_kernel_arg_info,
      options::OPT_cl_unsafe_math_optimizations,
      options::OPT_cl_fast_relaxed_math,
      options::OPT_cl_mad_enable,
      options::OPT_cl_no_signed_zeros,
      options::OPT_cl_fp32_correctly_rounded_divide_sqrt,
      options::OPT_cl_uniform_work_group_size
  };

  if (Arg *A = Args.getLastArg(options::OPT_cl_std_EQ)) {
    std::string CLStdStr = std::string("-cl-std=") + A->getValue();
    CmdArgs.push_back(Args.MakeArgString(CLStdStr));
  }

  for (const auto &Arg : ForwardedArguments)
    if (const auto *A = Args.getLastArg(Arg))
      CmdArgs.push_back(Args.MakeArgString(A->getOption().getPrefixedName()));

  // Only add the default headers if we are compiling OpenCL sources.
  if ((types::isOpenCL(InputType) ||
       (Args.hasArg(options::OPT_cl_std_EQ) && types::isSrcFile(InputType))) &&
      !Args.hasArg(options::OPT_cl_no_stdinc)) {
    CmdArgs.push_back("-finclude-default-header");
    CmdArgs.push_back("-fdeclare-opencl-builtins");
  }
}

static void RenderARCMigrateToolOptions(const Driver &D, const ArgList &Args,
                                        ArgStringList &CmdArgs) {
  bool ARCMTEnabled = false;
  if (!Args.hasArg(options::OPT_fno_objc_arc, options::OPT_fobjc_arc)) {
    if (const Arg *A = Args.getLastArg(options::OPT_ccc_arcmt_check,
                                       options::OPT_ccc_arcmt_modify,
                                       options::OPT_ccc_arcmt_migrate)) {
      ARCMTEnabled = true;
      switch (A->getOption().getID()) {
      default: llvm_unreachable("missed a case");
      case options::OPT_ccc_arcmt_check:
        CmdArgs.push_back("-arcmt-action=check");
        break;
      case options::OPT_ccc_arcmt_modify:
        CmdArgs.push_back("-arcmt-action=modify");
        break;
      case options::OPT_ccc_arcmt_migrate:
        CmdArgs.push_back("-arcmt-action=migrate");
        CmdArgs.push_back("-mt-migrate-directory");
        CmdArgs.push_back(A->getValue());

        Args.AddLastArg(CmdArgs, options::OPT_arcmt_migrate_report_output);
        Args.AddLastArg(CmdArgs, options::OPT_arcmt_migrate_emit_arc_errors);
        break;
      }
    }
  } else {
    Args.ClaimAllArgs(options::OPT_ccc_arcmt_check);
    Args.ClaimAllArgs(options::OPT_ccc_arcmt_modify);
    Args.ClaimAllArgs(options::OPT_ccc_arcmt_migrate);
  }

  if (const Arg *A = Args.getLastArg(options::OPT_ccc_objcmt_migrate)) {
    if (ARCMTEnabled)
      D.Diag(diag::err_drv_argument_not_allowed_with)
          << A->getAsString(Args) << "-ccc-arcmt-migrate";

    CmdArgs.push_back("-mt-migrate-directory");
    CmdArgs.push_back(A->getValue());

    if (!Args.hasArg(options::OPT_objcmt_migrate_literals,
                     options::OPT_objcmt_migrate_subscripting,
                     options::OPT_objcmt_migrate_property)) {
      // None specified, means enable them all.
      CmdArgs.push_back("-objcmt-migrate-literals");
      CmdArgs.push_back("-objcmt-migrate-subscripting");
      CmdArgs.push_back("-objcmt-migrate-property");
    } else {
      Args.AddLastArg(CmdArgs, options::OPT_objcmt_migrate_literals);
      Args.AddLastArg(CmdArgs, options::OPT_objcmt_migrate_subscripting);
      Args.AddLastArg(CmdArgs, options::OPT_objcmt_migrate_property);
    }
  } else {
    Args.AddLastArg(CmdArgs, options::OPT_objcmt_migrate_literals);
    Args.AddLastArg(CmdArgs, options::OPT_objcmt_migrate_subscripting);
    Args.AddLastArg(CmdArgs, options::OPT_objcmt_migrate_property);
    Args.AddLastArg(CmdArgs, options::OPT_objcmt_migrate_all);
    Args.AddLastArg(CmdArgs, options::OPT_objcmt_migrate_readonly_property);
    Args.AddLastArg(CmdArgs, options::OPT_objcmt_migrate_readwrite_property);
    Args.AddLastArg(CmdArgs, options::OPT_objcmt_migrate_property_dot_syntax);
    Args.AddLastArg(CmdArgs, options::OPT_objcmt_migrate_annotation);
    Args.AddLastArg(CmdArgs, options::OPT_objcmt_migrate_instancetype);
    Args.AddLastArg(CmdArgs, options::OPT_objcmt_migrate_nsmacros);
    Args.AddLastArg(CmdArgs, options::OPT_objcmt_migrate_protocol_conformance);
    Args.AddLastArg(CmdArgs, options::OPT_objcmt_atomic_property);
    Args.AddLastArg(CmdArgs, options::OPT_objcmt_returns_innerpointer_property);
    Args.AddLastArg(CmdArgs, options::OPT_objcmt_ns_nonatomic_iosonly);
    Args.AddLastArg(CmdArgs, options::OPT_objcmt_migrate_designated_init);
    Args.AddLastArg(CmdArgs, options::OPT_objcmt_whitelist_dir_path);
  }
}

static void RenderBuiltinOptions(const ToolChain &TC, const llvm::Triple &T,
                                 const ArgList &Args, ArgStringList &CmdArgs) {
  // -fbuiltin is default unless -mkernel is used.
  bool UseBuiltins =
      Args.hasFlag(options::OPT_fbuiltin, options::OPT_fno_builtin,
                   !Args.hasArg(options::OPT_mkernel));
  if (!UseBuiltins)
    CmdArgs.push_back("-fno-builtin");

  // -ffreestanding implies -fno-builtin.
  if (Args.hasArg(options::OPT_ffreestanding))
    UseBuiltins = false;

  // Process the -fno-builtin-* options.
  for (const auto &Arg : Args) {
    const Option &O = Arg->getOption();
    if (!O.matches(options::OPT_fno_builtin_))
      continue;

    Arg->claim();

    // If -fno-builtin is specified, then there's no need to pass the option to
    // the frontend.
    if (!UseBuiltins)
      continue;

    StringRef FuncName = Arg->getValue();
    CmdArgs.push_back(Args.MakeArgString("-fno-builtin-" + FuncName));
  }

  // le32-specific flags:
  //  -fno-math-builtin: clang should not convert math builtins to intrinsics
  //                     by default.
  if (TC.getArch() == llvm::Triple::le32)
    CmdArgs.push_back("-fno-math-builtin");
}

bool Driver::getDefaultModuleCachePath(SmallVectorImpl<char> &Result) {
  if (llvm::sys::path::cache_directory(Result)) {
    llvm::sys::path::append(Result, "clang");
    llvm::sys::path::append(Result, "ModuleCache");
    return true;
  }
  return false;
}

static void RenderModulesOptions(Compilation &C, const Driver &D,
                                 const ArgList &Args, const InputInfo &Input,
                                 const InputInfo &Output,
                                 ArgStringList &CmdArgs, bool &HaveModules) {
  // -fmodules enables the use of precompiled modules (off by default).
  // Users can pass -fno-cxx-modules to turn off modules support for
  // C++/Objective-C++ programs.
  bool HaveClangModules = false;
  if (Args.hasFlag(options::OPT_fmodules, options::OPT_fno_modules, false)) {
    bool AllowedInCXX = Args.hasFlag(options::OPT_fcxx_modules,
                                     options::OPT_fno_cxx_modules, true);
    if (AllowedInCXX || !types::isCXX(Input.getType())) {
      CmdArgs.push_back("-fmodules");
      HaveClangModules = true;
    }
  }

  HaveModules |= HaveClangModules;
  if (Args.hasArg(options::OPT_fmodules_ts)) {
    CmdArgs.push_back("-fmodules-ts");
    HaveModules = true;
  }

  // -fmodule-maps enables implicit reading of module map files. By default,
  // this is enabled if we are using Clang's flavor of precompiled modules.
  if (Args.hasFlag(options::OPT_fimplicit_module_maps,
                   options::OPT_fno_implicit_module_maps, HaveClangModules))
    CmdArgs.push_back("-fimplicit-module-maps");

  // -fmodules-decluse checks that modules used are declared so (off by default)
  if (Args.hasFlag(options::OPT_fmodules_decluse,
                   options::OPT_fno_modules_decluse, false))
    CmdArgs.push_back("-fmodules-decluse");

  // -fmodules-strict-decluse is like -fmodule-decluse, but also checks that
  // all #included headers are part of modules.
  if (Args.hasFlag(options::OPT_fmodules_strict_decluse,
                   options::OPT_fno_modules_strict_decluse, false))
    CmdArgs.push_back("-fmodules-strict-decluse");

  // -fno-implicit-modules turns off implicitly compiling modules on demand.
  bool ImplicitModules = false;
  if (!Args.hasFlag(options::OPT_fimplicit_modules,
                    options::OPT_fno_implicit_modules, HaveClangModules)) {
    if (HaveModules)
      CmdArgs.push_back("-fno-implicit-modules");
  } else if (HaveModules) {
    ImplicitModules = true;
    // -fmodule-cache-path specifies where our implicitly-built module files
    // should be written.
    SmallString<128> Path;
    if (Arg *A = Args.getLastArg(options::OPT_fmodules_cache_path))
      Path = A->getValue();

    bool HasPath = true;
    if (C.isForDiagnostics()) {
      // When generating crash reports, we want to emit the modules along with
      // the reproduction sources, so we ignore any provided module path.
      Path = Output.getFilename();
      llvm::sys::path::replace_extension(Path, ".cache");
      llvm::sys::path::append(Path, "modules");
    } else if (Path.empty()) {
      // No module path was provided: use the default.
      HasPath = Driver::getDefaultModuleCachePath(Path);
    }

    // `HasPath` will only be false if getDefaultModuleCachePath() fails.
    // That being said, that failure is unlikely and not caching is harmless.
    if (HasPath) {
      const char Arg[] = "-fmodules-cache-path=";
      Path.insert(Path.begin(), Arg, Arg + strlen(Arg));
      CmdArgs.push_back(Args.MakeArgString(Path));
    }
  }

  if (HaveModules) {
    // -fprebuilt-module-path specifies where to load the prebuilt module files.
    for (const Arg *A : Args.filtered(options::OPT_fprebuilt_module_path)) {
      CmdArgs.push_back(Args.MakeArgString(
          std::string("-fprebuilt-module-path=") + A->getValue()));
      A->claim();
    }
    if (Args.hasFlag(options::OPT_fprebuilt_implicit_modules,
                     options::OPT_fno_prebuilt_implicit_modules, false))
      CmdArgs.push_back("-fprebuilt-implicit-modules");
    if (Args.hasFlag(options::OPT_fmodules_validate_input_files_content,
                     options::OPT_fno_modules_validate_input_files_content,
                     false))
      CmdArgs.push_back("-fvalidate-ast-input-files-content");
  }

  // -fmodule-name specifies the module that is currently being built (or
  // used for header checking by -fmodule-maps).
  Args.AddLastArg(CmdArgs, options::OPT_fmodule_name_EQ);

  // -fmodule-map-file can be used to specify files containing module
  // definitions.
  Args.AddAllArgs(CmdArgs, options::OPT_fmodule_map_file);

  // -fbuiltin-module-map can be used to load the clang
  // builtin headers modulemap file.
  if (Args.hasArg(options::OPT_fbuiltin_module_map)) {
    SmallString<128> BuiltinModuleMap(D.ResourceDir);
    llvm::sys::path::append(BuiltinModuleMap, "include");
    llvm::sys::path::append(BuiltinModuleMap, "module.modulemap");
    if (llvm::sys::fs::exists(BuiltinModuleMap))
      CmdArgs.push_back(
          Args.MakeArgString("-fmodule-map-file=" + BuiltinModuleMap));
  }

  // The -fmodule-file=<name>=<file> form specifies the mapping of module
  // names to precompiled module files (the module is loaded only if used).
  // The -fmodule-file=<file> form can be used to unconditionally load
  // precompiled module files (whether used or not).
  if (HaveModules)
    Args.AddAllArgs(CmdArgs, options::OPT_fmodule_file);
  else
    Args.ClaimAllArgs(options::OPT_fmodule_file);

  // When building modules and generating crashdumps, we need to dump a module
  // dependency VFS alongside the output.
  if (HaveClangModules && C.isForDiagnostics()) {
    SmallString<128> VFSDir(Output.getFilename());
    llvm::sys::path::replace_extension(VFSDir, ".cache");
    // Add the cache directory as a temp so the crash diagnostics pick it up.
    C.addTempFile(Args.MakeArgString(VFSDir));

    llvm::sys::path::append(VFSDir, "vfs");
    CmdArgs.push_back("-module-dependency-dir");
    CmdArgs.push_back(Args.MakeArgString(VFSDir));
  }

  if (HaveClangModules)
    Args.AddLastArg(CmdArgs, options::OPT_fmodules_user_build_path);

  // Pass through all -fmodules-ignore-macro arguments.
  Args.AddAllArgs(CmdArgs, options::OPT_fmodules_ignore_macro);
  Args.AddLastArg(CmdArgs, options::OPT_fmodules_prune_interval);
  Args.AddLastArg(CmdArgs, options::OPT_fmodules_prune_after);

  Args.AddLastArg(CmdArgs, options::OPT_fbuild_session_timestamp);

  if (Arg *A = Args.getLastArg(options::OPT_fbuild_session_file)) {
    if (Args.hasArg(options::OPT_fbuild_session_timestamp))
      D.Diag(diag::err_drv_argument_not_allowed_with)
          << A->getAsString(Args) << "-fbuild-session-timestamp";

    llvm::sys::fs::file_status Status;
    if (llvm::sys::fs::status(A->getValue(), Status))
      D.Diag(diag::err_drv_no_such_file) << A->getValue();
    CmdArgs.push_back(
        Args.MakeArgString("-fbuild-session-timestamp=" +
                           Twine((uint64_t)Status.getLastModificationTime()
                                     .time_since_epoch()
                                     .count())));
  }

  if (Args.getLastArg(options::OPT_fmodules_validate_once_per_build_session)) {
    if (!Args.getLastArg(options::OPT_fbuild_session_timestamp,
                         options::OPT_fbuild_session_file))
      D.Diag(diag::err_drv_modules_validate_once_requires_timestamp);

    Args.AddLastArg(CmdArgs,
                    options::OPT_fmodules_validate_once_per_build_session);
  }

  if (Args.hasFlag(options::OPT_fmodules_validate_system_headers,
                   options::OPT_fno_modules_validate_system_headers,
                   ImplicitModules))
    CmdArgs.push_back("-fmodules-validate-system-headers");

  Args.AddLastArg(CmdArgs, options::OPT_fmodules_disable_diagnostic_validation);
}

static void RenderCharacterOptions(const ArgList &Args, const llvm::Triple &T,
                                   ArgStringList &CmdArgs) {
  // -fsigned-char is default.
  if (const Arg *A = Args.getLastArg(options::OPT_fsigned_char,
                                     options::OPT_fno_signed_char,
                                     options::OPT_funsigned_char,
                                     options::OPT_fno_unsigned_char)) {
    if (A->getOption().matches(options::OPT_funsigned_char) ||
        A->getOption().matches(options::OPT_fno_signed_char)) {
      CmdArgs.push_back("-fno-signed-char");
    }
  } else if (!isSignedCharDefault(T)) {
    CmdArgs.push_back("-fno-signed-char");
  }

  // The default depends on the language standard.
  Args.AddLastArg(CmdArgs, options::OPT_fchar8__t, options::OPT_fno_char8__t);

  if (const Arg *A = Args.getLastArg(options::OPT_fshort_wchar,
                                     options::OPT_fno_short_wchar)) {
    if (A->getOption().matches(options::OPT_fshort_wchar)) {
      CmdArgs.push_back("-fwchar-type=short");
      CmdArgs.push_back("-fno-signed-wchar");
    } else {
      bool IsARM = T.isARM() || T.isThumb() || T.isAArch64();
      CmdArgs.push_back("-fwchar-type=int");
      if (T.isOSzOS() ||
          (IsARM && !(T.isOSWindows() || T.isOSNetBSD() || T.isOSOpenBSD())))
        CmdArgs.push_back("-fno-signed-wchar");
      else
        CmdArgs.push_back("-fsigned-wchar");
    }
  }
#if INTEL_CUSTOMIZATION
  if (Args.hasFlag(options::OPT__SLASH_Zc_wchar_t_,
                   options::OPT__SLASH_Zc_wchar_t, false))
    CmdArgs.push_back("-fno-wchar");
#endif // INTEL_CUSTOMIZATION
}

static void RenderObjCOptions(const ToolChain &TC, const Driver &D,
                              const llvm::Triple &T, const ArgList &Args,
                              ObjCRuntime &Runtime, bool InferCovariantReturns,
                              const InputInfo &Input, ArgStringList &CmdArgs) {
  const llvm::Triple::ArchType Arch = TC.getArch();

  // -fobjc-dispatch-method is only relevant with the nonfragile-abi, and legacy
  // is the default. Except for deployment target of 10.5, next runtime is
  // always legacy dispatch and -fno-objc-legacy-dispatch gets ignored silently.
  if (Runtime.isNonFragile()) {
    if (!Args.hasFlag(options::OPT_fobjc_legacy_dispatch,
                      options::OPT_fno_objc_legacy_dispatch,
                      Runtime.isLegacyDispatchDefaultForArch(Arch))) {
      if (TC.UseObjCMixedDispatch())
        CmdArgs.push_back("-fobjc-dispatch-method=mixed");
      else
        CmdArgs.push_back("-fobjc-dispatch-method=non-legacy");
    }
  }

  // When ObjectiveC legacy runtime is in effect on MacOSX, turn on the option
  // to do Array/Dictionary subscripting by default.
  if (Arch == llvm::Triple::x86 && T.isMacOSX() &&
      Runtime.getKind() == ObjCRuntime::FragileMacOSX && Runtime.isNeXTFamily())
    CmdArgs.push_back("-fobjc-subscripting-legacy-runtime");

  // Allow -fno-objc-arr to trump -fobjc-arr/-fobjc-arc.
  // NOTE: This logic is duplicated in ToolChains.cpp.
  if (isObjCAutoRefCount(Args)) {
    TC.CheckObjCARC();

    CmdArgs.push_back("-fobjc-arc");

    // FIXME: It seems like this entire block, and several around it should be
    // wrapped in isObjC, but for now we just use it here as this is where it
    // was being used previously.
    if (types::isCXX(Input.getType()) && types::isObjC(Input.getType())) {
      if (TC.GetCXXStdlibType(Args) == ToolChain::CST_Libcxx)
        CmdArgs.push_back("-fobjc-arc-cxxlib=libc++");
      else
        CmdArgs.push_back("-fobjc-arc-cxxlib=libstdc++");
    }

    // Allow the user to enable full exceptions code emission.
    // We default off for Objective-C, on for Objective-C++.
    if (Args.hasFlag(options::OPT_fobjc_arc_exceptions,
                     options::OPT_fno_objc_arc_exceptions,
                     /*Default=*/types::isCXX(Input.getType())))
      CmdArgs.push_back("-fobjc-arc-exceptions");
  }

  // Silence warning for full exception code emission options when explicitly
  // set to use no ARC.
  if (Args.hasArg(options::OPT_fno_objc_arc)) {
    Args.ClaimAllArgs(options::OPT_fobjc_arc_exceptions);
    Args.ClaimAllArgs(options::OPT_fno_objc_arc_exceptions);
  }

  // Allow the user to control whether messages can be converted to runtime
  // functions.
  if (types::isObjC(Input.getType())) {
    auto *Arg = Args.getLastArg(
        options::OPT_fobjc_convert_messages_to_runtime_calls,
        options::OPT_fno_objc_convert_messages_to_runtime_calls);
    if (Arg &&
        Arg->getOption().matches(
            options::OPT_fno_objc_convert_messages_to_runtime_calls))
      CmdArgs.push_back("-fno-objc-convert-messages-to-runtime-calls");
  }

  // -fobjc-infer-related-result-type is the default, except in the Objective-C
  // rewriter.
  if (InferCovariantReturns)
    CmdArgs.push_back("-fno-objc-infer-related-result-type");

  // Pass down -fobjc-weak or -fno-objc-weak if present.
  if (types::isObjC(Input.getType())) {
    auto WeakArg =
        Args.getLastArg(options::OPT_fobjc_weak, options::OPT_fno_objc_weak);
    if (!WeakArg) {
      // nothing to do
    } else if (!Runtime.allowsWeak()) {
      if (WeakArg->getOption().matches(options::OPT_fobjc_weak))
        D.Diag(diag::err_objc_weak_unsupported);
    } else {
      WeakArg->render(Args, CmdArgs);
    }
  }

  if (Args.hasArg(options::OPT_fobjc_disable_direct_methods_for_testing))
    CmdArgs.push_back("-fobjc-disable-direct-methods-for-testing");
}

static void RenderDiagnosticsOptions(const Driver &D, const ArgList &Args,
                                     ArgStringList &CmdArgs) {
  bool CaretDefault = true;
  bool ColumnDefault = true;

  if (const Arg *A = Args.getLastArg(options::OPT__SLASH_diagnostics_classic,
                                     options::OPT__SLASH_diagnostics_column,
                                     options::OPT__SLASH_diagnostics_caret)) {
    switch (A->getOption().getID()) {
    case options::OPT__SLASH_diagnostics_caret:
      CaretDefault = true;
      ColumnDefault = true;
      break;
    case options::OPT__SLASH_diagnostics_column:
      CaretDefault = false;
      ColumnDefault = true;
      break;
    case options::OPT__SLASH_diagnostics_classic:
      CaretDefault = false;
      ColumnDefault = false;
      break;
    }
  }

  // -fcaret-diagnostics is default.
  if (!Args.hasFlag(options::OPT_fcaret_diagnostics,
                    options::OPT_fno_caret_diagnostics, CaretDefault))
    CmdArgs.push_back("-fno-caret-diagnostics");

  // -fdiagnostics-fixit-info is default, only pass non-default.
  if (!Args.hasFlag(options::OPT_fdiagnostics_fixit_info,
                    options::OPT_fno_diagnostics_fixit_info))
    CmdArgs.push_back("-fno-diagnostics-fixit-info");

  // Enable -fdiagnostics-show-option by default.
  if (!Args.hasFlag(options::OPT_fdiagnostics_show_option,
                    options::OPT_fno_diagnostics_show_option, true))
    CmdArgs.push_back("-fno-diagnostics-show-option");

  if (const Arg *A =
          Args.getLastArg(options::OPT_fdiagnostics_show_category_EQ)) {
    CmdArgs.push_back("-fdiagnostics-show-category");
    CmdArgs.push_back(A->getValue());
  }

  if (Args.hasFlag(options::OPT_fdiagnostics_show_hotness,
                   options::OPT_fno_diagnostics_show_hotness, false))
    CmdArgs.push_back("-fdiagnostics-show-hotness");

  if (const Arg *A =
          Args.getLastArg(options::OPT_fdiagnostics_hotness_threshold_EQ)) {
    std::string Opt =
        std::string("-fdiagnostics-hotness-threshold=") + A->getValue();
    CmdArgs.push_back(Args.MakeArgString(Opt));
  }

  if (const Arg *A = Args.getLastArg(options::OPT_fdiagnostics_format_EQ)) {
    CmdArgs.push_back("-fdiagnostics-format");
    CmdArgs.push_back(A->getValue());
  }

  if (const Arg *A = Args.getLastArg(
          options::OPT_fdiagnostics_show_note_include_stack,
          options::OPT_fno_diagnostics_show_note_include_stack)) {
    const Option &O = A->getOption();
    if (O.matches(options::OPT_fdiagnostics_show_note_include_stack))
      CmdArgs.push_back("-fdiagnostics-show-note-include-stack");
    else
      CmdArgs.push_back("-fno-diagnostics-show-note-include-stack");
  }

  // Color diagnostics are parsed by the driver directly from argv and later
  // re-parsed to construct this job; claim any possible color diagnostic here
  // to avoid warn_drv_unused_argument and diagnose bad
  // OPT_fdiagnostics_color_EQ values.
  for (const Arg *A : Args) {
    const Option &O = A->getOption();
    if (!O.matches(options::OPT_fcolor_diagnostics) &&
        !O.matches(options::OPT_fdiagnostics_color) &&
        !O.matches(options::OPT_fno_color_diagnostics) &&
        !O.matches(options::OPT_fno_diagnostics_color) &&
        !O.matches(options::OPT_fdiagnostics_color_EQ))
      continue;

    if (O.matches(options::OPT_fdiagnostics_color_EQ)) {
      StringRef Value(A->getValue());
      if (Value != "always" && Value != "never" && Value != "auto")
        D.Diag(diag::err_drv_clang_unsupported)
            << ("-fdiagnostics-color=" + Value).str();
    }
    A->claim();
  }

  if (D.getDiags().getDiagnosticOptions().ShowColors)
    CmdArgs.push_back("-fcolor-diagnostics");

  if (Args.hasArg(options::OPT_fansi_escape_codes))
    CmdArgs.push_back("-fansi-escape-codes");

  if (!Args.hasFlag(options::OPT_fshow_source_location,
                    options::OPT_fno_show_source_location))
    CmdArgs.push_back("-fno-show-source-location");

  if (Args.hasArg(options::OPT_fdiagnostics_absolute_paths))
    CmdArgs.push_back("-fdiagnostics-absolute-paths");

  if (!Args.hasFlag(options::OPT_fshow_column, options::OPT_fno_show_column,
                    ColumnDefault))
    CmdArgs.push_back("-fno-show-column");

  if (!Args.hasFlag(options::OPT_fspell_checking,
                    options::OPT_fno_spell_checking))
    CmdArgs.push_back("-fno-spell-checking");
}

enum class DwarfFissionKind { None, Split, Single };

static DwarfFissionKind getDebugFissionKind(const Driver &D,
                                            const ArgList &Args, Arg *&Arg) {
  Arg = Args.getLastArg(options::OPT_gsplit_dwarf, options::OPT_gsplit_dwarf_EQ,
                        options::OPT_gno_split_dwarf);
  if (!Arg || Arg->getOption().matches(options::OPT_gno_split_dwarf))
    return DwarfFissionKind::None;

  if (Arg->getOption().matches(options::OPT_gsplit_dwarf))
    return DwarfFissionKind::Split;

  StringRef Value = Arg->getValue();
  if (Value == "split")
    return DwarfFissionKind::Split;
  if (Value == "single")
    return DwarfFissionKind::Single;

  D.Diag(diag::err_drv_unsupported_option_argument)
      << Arg->getOption().getName() << Arg->getValue();
  return DwarfFissionKind::None;
}

static void renderDwarfFormat(const Driver &D, const llvm::Triple &T,
                              const ArgList &Args, ArgStringList &CmdArgs,
                              unsigned DwarfVersion) {
  auto *DwarfFormatArg =
      Args.getLastArg(options::OPT_gdwarf64, options::OPT_gdwarf32);
  if (!DwarfFormatArg)
    return;

  if (DwarfFormatArg->getOption().matches(options::OPT_gdwarf64)) {
    if (DwarfVersion < 3)
      D.Diag(diag::err_drv_argument_only_allowed_with)
          << DwarfFormatArg->getAsString(Args) << "DWARFv3 or greater";
    else if (!T.isArch64Bit())
      D.Diag(diag::err_drv_argument_only_allowed_with)
          << DwarfFormatArg->getAsString(Args) << "64 bit architecture";
    else if (!T.isOSBinFormatELF())
      D.Diag(diag::err_drv_argument_only_allowed_with)
          << DwarfFormatArg->getAsString(Args) << "ELF platforms";
  }

  DwarfFormatArg->render(Args, CmdArgs);
}

static void renderDebugOptions(const ToolChain &TC, const Driver &D,
                               const llvm::Triple &T, const ArgList &Args,
                               bool EmitCodeView, bool IRInput,
                               ArgStringList &CmdArgs,
                               codegenoptions::DebugInfoKind &DebugInfoKind,
                               DwarfFissionKind &DwarfFission) {
  // These two forms of profiling info can't be used together.
  if (const Arg *A1 = Args.getLastArg(options::OPT_fpseudo_probe_for_profiling))
    if (const Arg *A2 = Args.getLastArg(options::OPT_fdebug_info_for_profiling))
      D.Diag(diag::err_drv_argument_not_allowed_with)
          << A1->getAsString(Args) << A2->getAsString(Args);

  if (Args.hasFlag(options::OPT_fdebug_info_for_profiling,
                   options::OPT_fno_debug_info_for_profiling, false) &&
      checkDebugInfoOption(
          Args.getLastArg(options::OPT_fdebug_info_for_profiling), Args, D, TC))
    CmdArgs.push_back("-fdebug-info-for-profiling");

  // The 'g' groups options involve a somewhat intricate sequence of decisions
  // about what to pass from the driver to the frontend, but by the time they
  // reach cc1 they've been factored into three well-defined orthogonal choices:
  //  * what level of debug info to generate
  //  * what dwarf version to write
  //  * what debugger tuning to use
  // This avoids having to monkey around further in cc1 other than to disable
  // codeview if not running in a Windows environment. Perhaps even that
  // decision should be made in the driver as well though.
  llvm::DebuggerKind DebuggerTuning = TC.getDefaultDebuggerTuning();

  bool SplitDWARFInlining =
      Args.hasFlag(options::OPT_fsplit_dwarf_inlining,
                   options::OPT_fno_split_dwarf_inlining, false);

  // Normally -gsplit-dwarf is only useful with -gN. For IR input, Clang does
  // object file generation and no IR generation, -gN should not be needed. So
  // allow -gsplit-dwarf with either -gN or IR input.
  if (IRInput || Args.hasArg(options::OPT_g_Group)) {
    Arg *SplitDWARFArg;
    DwarfFission = getDebugFissionKind(D, Args, SplitDWARFArg);
    if (DwarfFission != DwarfFissionKind::None &&
        !checkDebugInfoOption(SplitDWARFArg, Args, D, TC)) {
      DwarfFission = DwarfFissionKind::None;
      SplitDWARFInlining = false;
    }
  }
  if (const Arg *A = Args.getLastArg(options::OPT_g_Group)) {
    DebugInfoKind = codegenoptions::DebugInfoConstructor;

    // If the last option explicitly specified a debug-info level, use it.
    if (checkDebugInfoOption(A, Args, D, TC) &&
        A->getOption().matches(options::OPT_gN_Group)) {
      DebugInfoKind = DebugLevelToInfoKind(*A);
      // For -g0 or -gline-tables-only, drop -gsplit-dwarf. This gets a bit more
      // complicated if you've disabled inline info in the skeleton CUs
      // (SplitDWARFInlining) - then there's value in composing split-dwarf and
      // line-tables-only, so let those compose naturally in that case.
      if (DebugInfoKind == codegenoptions::NoDebugInfo ||
          DebugInfoKind == codegenoptions::DebugDirectivesOnly ||
          (DebugInfoKind == codegenoptions::DebugLineTablesOnly &&
           SplitDWARFInlining))
        DwarfFission = DwarfFissionKind::None;
    }
  }

  // If a debugger tuning argument appeared, remember it.
  if (const Arg *A =
          Args.getLastArg(options::OPT_gTune_Group, options::OPT_ggdbN_Group)) {
    if (checkDebugInfoOption(A, Args, D, TC)) {
      if (A->getOption().matches(options::OPT_glldb))
        DebuggerTuning = llvm::DebuggerKind::LLDB;
      else if (A->getOption().matches(options::OPT_gsce))
        DebuggerTuning = llvm::DebuggerKind::SCE;
      else if (A->getOption().matches(options::OPT_gdbx))
        DebuggerTuning = llvm::DebuggerKind::DBX;
      else
        DebuggerTuning = llvm::DebuggerKind::GDB;
    }
  }

  // If a -gdwarf argument appeared, remember it.
  const Arg *GDwarfN = getDwarfNArg(Args);
  bool EmitDwarf = false;
  if (GDwarfN) {
    if (checkDebugInfoOption(GDwarfN, Args, D, TC))
      EmitDwarf = true;
    else
      GDwarfN = nullptr;
  }

  if (const Arg *A = Args.getLastArg(options::OPT_gcodeview)) {
    if (checkDebugInfoOption(A, Args, D, TC))
      EmitCodeView = true;
  }

  // If the user asked for debug info but did not explicitly specify -gcodeview
  // or -gdwarf, ask the toolchain for the default format.
  if (!EmitCodeView && !EmitDwarf &&
      DebugInfoKind != codegenoptions::NoDebugInfo) {
    switch (TC.getDefaultDebugFormat()) {
    case codegenoptions::DIF_CodeView:
      EmitCodeView = true;
      break;
    case codegenoptions::DIF_DWARF:
      EmitDwarf = true;
      break;
    }
  }

  unsigned RequestedDWARFVersion = 0; // DWARF version requested by the user
  unsigned EffectiveDWARFVersion = 0; // DWARF version TC can generate. It may
                                      // be lower than what the user wanted.
  unsigned DefaultDWARFVersion = ParseDebugDefaultVersion(TC, Args);
  if (EmitDwarf) {
    // Start with the platform default DWARF version
    RequestedDWARFVersion = TC.GetDefaultDwarfVersion();
    assert(RequestedDWARFVersion &&
           "toolchain default DWARF version must be nonzero");

    // If the user specified a default DWARF version, that takes precedence
    // over the platform default.
    if (DefaultDWARFVersion)
      RequestedDWARFVersion = DefaultDWARFVersion;

    // Override with a user-specified DWARF version
    if (GDwarfN)
      if (auto ExplicitVersion = DwarfVersionNum(GDwarfN->getSpelling()))
        RequestedDWARFVersion = ExplicitVersion;
    // Clamp effective DWARF version to the max supported by the toolchain.
    EffectiveDWARFVersion =
        std::min(RequestedDWARFVersion, TC.getMaxDwarfVersion());
  }

  // -gline-directives-only supported only for the DWARF debug info.
  if (RequestedDWARFVersion == 0 &&
      DebugInfoKind == codegenoptions::DebugDirectivesOnly)
    DebugInfoKind = codegenoptions::NoDebugInfo;

  // strict DWARF is set to false by default. But for DBX, we need it to be set
  // as true by default.
  if (const Arg *A = Args.getLastArg(options::OPT_gstrict_dwarf))
    (void)checkDebugInfoOption(A, Args, D, TC);
  if (Args.hasFlag(options::OPT_gstrict_dwarf, options::OPT_gno_strict_dwarf,
                   DebuggerTuning == llvm::DebuggerKind::DBX))
    CmdArgs.push_back("-gstrict-dwarf");

  // And we handle flag -grecord-gcc-switches later with DWARFDebugFlags.
  Args.ClaimAllArgs(options::OPT_g_flags_Group);

  // Column info is included by default for everything except SCE and
  // CodeView. Clang doesn't track end columns, just starting columns, which,
  // in theory, is fine for CodeView (and PDB).  In practice, however, the
  // Microsoft debuggers don't handle missing end columns well, and the AIX
  // debugger DBX also doesn't handle the columns well, so it's better not to
  // include any column info.
  if (const Arg *A = Args.getLastArg(options::OPT_gcolumn_info))
    (void)checkDebugInfoOption(A, Args, D, TC);
  if (!Args.hasFlag(options::OPT_gcolumn_info, options::OPT_gno_column_info,
                    !EmitCodeView &&
                        (DebuggerTuning != llvm::DebuggerKind::SCE &&
                         DebuggerTuning != llvm::DebuggerKind::DBX)))
    CmdArgs.push_back("-gno-column-info");

  // FIXME: Move backend command line options to the module.
  // If -gline-tables-only or -gline-directives-only is the last option it wins.
  if (const Arg *A = Args.getLastArg(options::OPT_gmodules))
    if (checkDebugInfoOption(A, Args, D, TC)) {
      if (DebugInfoKind != codegenoptions::DebugLineTablesOnly &&
          DebugInfoKind != codegenoptions::DebugDirectivesOnly) {
        DebugInfoKind = codegenoptions::DebugInfoConstructor;
        CmdArgs.push_back("-dwarf-ext-refs");
        CmdArgs.push_back("-fmodule-format=obj");
      }
    }

  if (T.isOSBinFormatELF() && SplitDWARFInlining)
    CmdArgs.push_back("-fsplit-dwarf-inlining");

  // After we've dealt with all combinations of things that could
  // make DebugInfoKind be other than None or DebugLineTablesOnly,
  // figure out if we need to "upgrade" it to standalone debug info.
  // We parse these two '-f' options whether or not they will be used,
  // to claim them even if you wrote "-fstandalone-debug -gline-tables-only"
  bool NeedFullDebug = Args.hasFlag(
      options::OPT_fstandalone_debug, options::OPT_fno_standalone_debug,
      DebuggerTuning == llvm::DebuggerKind::LLDB ||
          TC.GetDefaultStandaloneDebug());
  if (const Arg *A = Args.getLastArg(options::OPT_fstandalone_debug))
    (void)checkDebugInfoOption(A, Args, D, TC);

  if (DebugInfoKind == codegenoptions::LimitedDebugInfo ||
      DebugInfoKind == codegenoptions::DebugInfoConstructor) {
    if (Args.hasFlag(options::OPT_fno_eliminate_unused_debug_types,
                     options::OPT_feliminate_unused_debug_types, false))
      DebugInfoKind = codegenoptions::UnusedTypeInfo;
    else if (NeedFullDebug)
      DebugInfoKind = codegenoptions::FullDebugInfo;
  }

#if INTEL_CUSTOMIZATION
  if (D.IsIntelMode() && DebugInfoKind == codegenoptions::DebugInfoConstructor)
    DebugInfoKind = codegenoptions::LimitedDebugInfo;
#endif // INTEL_CUSTOMIZATION

  if (Args.hasFlag(options::OPT_gembed_source, options::OPT_gno_embed_source,
                   false)) {
    // Source embedding is a vendor extension to DWARF v5. By now we have
    // checked if a DWARF version was stated explicitly, and have otherwise
    // fallen back to the target default, so if this is still not at least 5
    // we emit an error.
    const Arg *A = Args.getLastArg(options::OPT_gembed_source);
    if (RequestedDWARFVersion < 5)
      D.Diag(diag::err_drv_argument_only_allowed_with)
          << A->getAsString(Args) << "-gdwarf-5";
    else if (EffectiveDWARFVersion < 5)
      // The toolchain has reduced allowed dwarf version, so we can't enable
      // -gembed-source.
      D.Diag(diag::warn_drv_dwarf_version_limited_by_target)
          << A->getAsString(Args) << TC.getTripleString() << 5
          << EffectiveDWARFVersion;
    else if (checkDebugInfoOption(A, Args, D, TC))
      CmdArgs.push_back("-gembed-source");
  }

#if INTEL_CUSTOMIZATION
  // Pass -traceback to the cc1 and require the minimal debug info if
  // necessary.
  if (Args.hasArg(options::OPT_traceback)) {
    if (!T.isX86()) {
      D.Diag(diag::err_drv_unsupported_opt_for_target)
          << Args.getLastArg(options::OPT_traceback)->getAsString(Args)
          << T.str();
    } else {
      CmdArgs.push_back("-traceback");
      // traceback needs debug info about line and PC delta at least.
      if (DebugInfoKind < codegenoptions::DebugDirectivesOnly)
        DebugInfoKind = codegenoptions::DebugDirectivesOnly;
    }
  }
#endif // INTEL_CUSTOMIZATION

  if (EmitCodeView) {
    CmdArgs.push_back("-gcodeview");

    // Emit codeview type hashes if requested.
    if (Args.hasFlag(options::OPT_gcodeview_ghash,
                     options::OPT_gno_codeview_ghash, false)) {
      CmdArgs.push_back("-gcodeview-ghash");
    }
  }

  // Omit inline line tables if requested.
  if (Args.hasFlag(options::OPT_gno_inline_line_tables,
                   options::OPT_ginline_line_tables, false)) {
    CmdArgs.push_back("-gno-inline-line-tables");
  }

  // When emitting remarks, we need at least debug lines in the output.
  if (willEmitRemarks(Args) &&
      DebugInfoKind <= codegenoptions::DebugDirectivesOnly)
    DebugInfoKind = codegenoptions::DebugLineTablesOnly;

  // Adjust the debug info kind for the given toolchain.
  TC.adjustDebugInfoKind(DebugInfoKind, Args);

  RenderDebugEnablingArgs(Args, CmdArgs, DebugInfoKind, EffectiveDWARFVersion,
                          DebuggerTuning);

  // -fdebug-macro turns on macro debug info generation.
  if (Args.hasFlag(options::OPT_fdebug_macro, options::OPT_fno_debug_macro,
                   false))
    if (checkDebugInfoOption(Args.getLastArg(options::OPT_fdebug_macro), Args,
                             D, TC))
      CmdArgs.push_back("-debug-info-macro");

  // -ggnu-pubnames turns on gnu style pubnames in the backend.
  const auto *PubnamesArg =
      Args.getLastArg(options::OPT_ggnu_pubnames, options::OPT_gno_gnu_pubnames,
                      options::OPT_gpubnames, options::OPT_gno_pubnames);
  if (DwarfFission != DwarfFissionKind::None ||
      (PubnamesArg && checkDebugInfoOption(PubnamesArg, Args, D, TC)))
    if (!PubnamesArg ||
        (!PubnamesArg->getOption().matches(options::OPT_gno_gnu_pubnames) &&
         !PubnamesArg->getOption().matches(options::OPT_gno_pubnames)))
      CmdArgs.push_back(PubnamesArg && PubnamesArg->getOption().matches(
                                           options::OPT_gpubnames)
                            ? "-gpubnames"
                            : "-ggnu-pubnames");

  if (Args.hasFlag(options::OPT_fdebug_ranges_base_address,
                   options::OPT_fno_debug_ranges_base_address, false)) {
    CmdArgs.push_back("-fdebug-ranges-base-address");
  }

#if INTEL_CUSTOMIZATION
  if (Args.hasFlag(options::OPT_fmerge_debug_strings,
                   options::OPT_fno_merge_debug_strings, false)) {
    CmdArgs.push_back("-mllvm");
    CmdArgs.push_back("-dwarf-inlined-strings=Disable");
  }

  if (Args.hasFlag(options::OPT_fno_merge_debug_strings,
                   options::OPT_fmerge_debug_strings, false)) {
    CmdArgs.push_back("-mllvm");
    CmdArgs.push_back("-dwarf-inlined-strings=Enable");
  }
#endif // INTEL_CUSTOMIZATION

  // -gdwarf-aranges turns on the emission of the aranges section in the
  // backend.
  // Always enabled for SCE tuning.
  bool NeedAranges = DebuggerTuning == llvm::DebuggerKind::SCE;
  if (const Arg *A = Args.getLastArg(options::OPT_gdwarf_aranges))
    NeedAranges = checkDebugInfoOption(A, Args, D, TC) || NeedAranges;
  if (NeedAranges) {
    CmdArgs.push_back("-mllvm");
    CmdArgs.push_back("-generate-arange-section");
  }

  if (Args.hasFlag(options::OPT_fforce_dwarf_frame,
                   options::OPT_fno_force_dwarf_frame, false))
    CmdArgs.push_back("-fforce-dwarf-frame");

  if (Args.hasFlag(options::OPT_fdebug_types_section,
                   options::OPT_fno_debug_types_section, false)) {
    if (!(T.isOSBinFormatELF() || T.isOSBinFormatWasm())) {
      D.Diag(diag::err_drv_unsupported_opt_for_target)
          << Args.getLastArg(options::OPT_fdebug_types_section)
                 ->getAsString(Args)
          << T.getTriple();
    } else if (checkDebugInfoOption(
                   Args.getLastArg(options::OPT_fdebug_types_section), Args, D,
                   TC)) {
      CmdArgs.push_back("-mllvm");
      CmdArgs.push_back("-generate-type-units");
    }
  }

  // To avoid join/split of directory+filename, the integrated assembler prefers
  // the directory form of .file on all DWARF versions. GNU as doesn't allow the
  // form before DWARF v5.
  if (!Args.hasFlag(options::OPT_fdwarf_directory_asm,
                    options::OPT_fno_dwarf_directory_asm,
                    TC.useIntegratedAs() || EffectiveDWARFVersion >= 5))
    CmdArgs.push_back("-fno-dwarf-directory-asm");

  // Decide how to render forward declarations of template instantiations.
  // SCE wants full descriptions, others just get them in the name.
  if (DebuggerTuning == llvm::DebuggerKind::SCE)
    CmdArgs.push_back("-debug-forward-template-params");

  // Do we need to explicitly import anonymous namespaces into the parent
  // scope?
  if (DebuggerTuning == llvm::DebuggerKind::SCE)
    CmdArgs.push_back("-dwarf-explicit-import");

  renderDwarfFormat(D, T, Args, CmdArgs, EffectiveDWARFVersion);
  RenderDebugInfoCompressionArgs(Args, CmdArgs, D, TC);

#if INTEL_CUSTOMIZATION
  if (Args.hasFlag(options::OPT_gintel_opencl_builtin_types,
                   options::OPT_gno_intel_opencl_builtin_types,
                   false))
      CmdArgs.push_back("-gintel-opencl-builtin-types");
  if (const Arg *A = Args.getLastArg(options::OPT_mdebug_line_version_EQ)) {
    StringRef Value = A->getValue();
    CmdArgs.push_back("-mllvm");
    CmdArgs.push_back(Args.MakeArgString("-debug-line-version=" + Twine(Value)));
  }
#endif // INTEL_CUSTOMIZATION
}

#if INTEL_CUSTOMIZATION
static void RenderUnrollOptions(const Driver &D, const ArgList &Args,
                                ArgStringList &CmdArgs) {
  Arg *A = Args.getLastArg(options::OPT_funroll_loops,
                           options::OPT_fno_unroll_loops, options::OPT_unroll);
  if (!A)
    return;
  // Handle -unroll first
  if (A->getOption().matches(options::OPT_unroll)) {
    StringRef Value(A->getValue());
    if (Value.empty()) {
      CmdArgs.push_back("-funroll-loops");
      return;
    }
    int ValInt = 0;
    if (Value.getAsInteger(0, ValInt)) {
      D.Diag(diag::err_drv_invalid_argument_to_option)
          << Value << A->getOption().getName();
      return;
    }
    if (ValInt == 0) {
      CmdArgs.push_back("-fno-unroll-loops");
      return;
    }
    CmdArgs.push_back("-funroll-loops");
    // The additional unroll factor is handled in addIntelOptimizationArgs()
    return;
  }
  CmdArgs.push_back(Args.MakeArgString(A->getAsString(Args)));
}

static std::string getMSVCOptimizationLevel(const Arg &A) {
  // We need to handle SLASH_O variants for SPIR OpenMP offloading.
  // FIXME: This should be automatically handled with a TranslateArg
  // pass for SPIR offload on Windows, but that isn't happening.
  StringRef OptLevel;
  OptLevel = llvm::StringSwitch<StringRef>(A.getValue())
                 .Cases("1", "s", "s")
                 .Cases("2", "x", "t", "2")
                 .Case("3", "3")
                 .Case("d", "0")
                 .Default("");
  if (!OptLevel.empty())
    return std::string("-O" + OptLevel.str());
  return "";
}
#endif // INTEL_CUSTOMIZATION

/// Check whether the given input tree contains any wrapper actions
static bool ContainsWrapperAction(const Action *A) {
  if (isa<OffloadWrapperJobAction>(A))
    return true;
  for (const auto &AI : A->inputs())
    if (ContainsWrapperAction(AI))
      return true;

  return false;
}

// Put together an external compiler compilation call which is used instead
// of the clang invocation for the host compile of an offload compilation.
// Enabling command line:  clang++ -fsycl -fsycl-host-compiler=<HostExe>
//                         <ClangOpts> -fsycl-host-compiler-options=<HostOpts>
// Any <ClangOpts> used which are phase limiting (preprocessing, assembly,
// object generation) are specifically handled here by specifying the
// equivalent phase limiting option(s).
// It is expected that any user <HostOpts> options passed will be placed
// after any implied options set here.  This will have overriding behaviors
// for any options which are considered to be evaluated from left to right.
// Specifying any <HostOpts> option which conficts any of the implied options
// will result in undefined behavior.  Potential conflicting options:
//  * Output specification options (-o, -Fo, -Fa, etc)
//  * Phase limiting options (-E, -c, -P, etc)
void Clang::ConstructHostCompilerJob(Compilation &C, const JobAction &JA,
                                     const InputInfo &Output,
                                     const InputInfoList &Inputs,
                                     const llvm::opt::ArgList &TCArgs) const {

  // The Host compilation step that occurs here is constructed based on the
  // input from the user.  This consists of the compiler to call and the
  // options that will be used during the compilation.
  ArgStringList HostCompileArgs;
  const InputInfo &InputFile = Inputs.front();
  const ToolChain &TC = getToolChain();

  // Input file.
  HostCompileArgs.push_back(InputFile.getFilename());

  // When performing the host compilation, we are expecting to only be
  // creating intermediate files, namely preprocessor output, assembly or
  // object files.
  // We are making assumptions in regards to what options are used to
  // generate these intermediate files.
  //                gcc/g++/clang/clang++/default | cl
  //  Object:                   -c                | -c
  //  Preprocessed:             -E                | -P -Fi<file>
  //  Assembly:                 -S                | -c -Fa<file>
  //  Header Input:        -include <file>        | -FI <file>
  //
  // The options used are determined by the compiler name and target triple.
  Arg *HostCompilerDefArg =
      TCArgs.getLastArg(options::OPT_fsycl_host_compiler_EQ);
  assert(HostCompilerDefArg && "Expected host compiler designation.");

  bool OutputAdded = false;
  StringRef CompilerName =
      llvm::sys::path::stem(HostCompilerDefArg->getValue());
  if (CompilerName.empty())
    TC.getDriver().Diag(diag::err_drv_missing_arg_mtp)
        << HostCompilerDefArg->getAsString(TCArgs);
  // FIXME: Consider requiring user input to specify a compatibility class
  // to determine the type of host compiler being used.
  SmallVector<StringRef, 4> MSVCCompilers = {"cl", "clang-cl", "icl"};
  bool IsMSVCHostCompiler =
      std::find(MSVCCompilers.begin(), MSVCCompilers.end(), CompilerName) !=
      MSVCCompilers.end();

  auto addMSVCOutputFile = [&](StringRef Opt) {
    SmallString<128> OutOpt(Opt);
    OutOpt += Output.getFilename();
    HostCompileArgs.push_back(TCArgs.MakeArgString(OutOpt));
    OutputAdded = true;
  };
  // FIXME: Reuse existing toolchains which are already supported to put
  // together the options.
  // FIXME: For any potential obscure host compilers that do not use the
  // 'standard' set of options, we should provide a user interface that allows
  // users to override the implied options.
  if (isa<PreprocessJobAction>(JA)) {
    if (IsMSVCHostCompiler) {
      // Check the output file, if it is 'stdout' we want to use -E.
      if (StringRef(Output.getFilename()).equals("-")) {
        HostCompileArgs.push_back("-E");
        OutputAdded = true;
      } else {
        HostCompileArgs.push_back("-P");
        addMSVCOutputFile("-Fi");
      }
    } else
      HostCompileArgs.push_back("-E");
  } else if (isa<AssembleJobAction>(JA)) {
    HostCompileArgs.push_back("-c");
    if (IsMSVCHostCompiler)
      addMSVCOutputFile("-Fo");
  } else {
    assert((isa<CompileJobAction, BackendJobAction>(JA)) &&
           "Invalid action for external host compilation tool.");
    if (JA.getType() == types::TY_PP_Asm) {
      if (IsMSVCHostCompiler) {
        HostCompileArgs.push_back("-c");
        addMSVCOutputFile("-Fa");
        // The MSVC Compiler does not have a way to just create the assembly
        // file so we create the assembly file and object file, and redirect
        // the object file to a temporary.
        std::string ObjTmpName = C.getDriver().GetTemporaryPath("host", "obj");
        StringRef WrapperFileName =
            C.addTempFile(C.getArgs().MakeArgString(ObjTmpName));
        SmallString<128> ObjOutOpt("-Fo");
        ObjOutOpt += WrapperFileName;
        HostCompileArgs.push_back(C.getArgs().MakeArgString(ObjOutOpt));
      } else
        HostCompileArgs.push_back("-S");
    } else {
      TC.getDriver().Diag(diag::err_drv_output_type_with_host_compiler);
    }
  }

  // Add the integration header.
  StringRef Header =
      TC.getDriver().getIntegrationHeader(InputFile.getBaseInput());
  if (types::getPreprocessedType(InputFile.getType()) != types::TY_INVALID &&
      !Header.empty()) {
    HostCompileArgs.push_back(IsMSVCHostCompiler ? "-FI" : "-include");
    HostCompileArgs.push_back(TCArgs.MakeArgString(Header));
  }

  // Add directory in which the original source file resides, as there could
  // be headers that need to be picked up from there.
  SmallString<128> SourcePath(InputFile.getBaseInput());
  llvm::sys::path::remove_filename(SourcePath);
  if (!SourcePath.empty()) {
    HostCompileArgs.push_back("-I");
    HostCompileArgs.push_back(TCArgs.MakeArgString(SourcePath));
  } else if (llvm::ErrorOr<std::string> CWD =
                 TC.getDriver().getVFS().getCurrentWorkingDirectory()) {
    HostCompileArgs.push_back("-I");
    HostCompileArgs.push_back(TCArgs.MakeArgString(*CWD));
  }

  // Add default header search directories.
  SmallString<128> BaseDir(C.getDriver().Dir);
  llvm::sys::path::append(BaseDir, "..", "include");
  SmallString<128> SYCLDir(BaseDir);
  llvm::sys::path::append(SYCLDir, "sycl");
  HostCompileArgs.push_back("-I");
  HostCompileArgs.push_back(TCArgs.MakeArgString(SYCLDir));
  HostCompileArgs.push_back("-I");
  HostCompileArgs.push_back(TCArgs.MakeArgString(BaseDir));

  if (!OutputAdded) {
    // Add output file to the command line.  This is assumed to be prefaced
    // with the '-o' option that is used to designate the output file.
    HostCompileArgs.push_back("-o");
    HostCompileArgs.push_back(Output.getFilename());
  }

  SmallString<128> ExecPath;
  if (HostCompilerDefArg) {
    ExecPath = HostCompilerDefArg->getValue();
    if (!ExecPath.empty() && ExecPath == llvm::sys::path::stem(ExecPath))
      ExecPath = TC.GetProgramPath(ExecPath.c_str());
  }

  // Add any user-specified arguments.
  if (Arg *HostCompilerOptsArg =
          TCArgs.getLastArg(options::OPT_fsycl_host_compiler_options_EQ)) {
    SmallVector<const char *, 8> TargetArgs;
    llvm::BumpPtrAllocator BPA;
    llvm::StringSaver S(BPA);
    // Tokenize the string.
    llvm::cl::TokenizeGNUCommandLine(HostCompilerOptsArg->getValue(), S,
                                     TargetArgs);
    llvm::transform(TargetArgs, std::back_inserter(HostCompileArgs),
                    [&TCArgs](StringRef A) { return TCArgs.MakeArgString(A); });
  }
  const Tool *T = TC.SelectTool(JA);
  auto Cmd = std::make_unique<Command>(JA, *T, ResponseFileSupport::None(),
                                       TCArgs.MakeArgString(ExecPath),
                                       HostCompileArgs, None);

  C.addCommand(std::move(Cmd));
}

void Clang::ConstructJob(Compilation &C, const JobAction &JA,
                         const InputInfo &Output, const InputInfoList &Inputs,
                         const ArgList &Args, const char *LinkingOutput) const {
  const auto &TC = getToolChain();
  const llvm::Triple &RawTriple = TC.getTriple();
  const llvm::Triple &Triple = TC.getEffectiveTriple();
  const std::string &TripleStr = Triple.getTriple();

  bool KernelOrKext =
      Args.hasArg(options::OPT_mkernel, options::OPT_fapple_kext);
  const Driver &D = TC.getDriver();
  ArgStringList CmdArgs;

  // Check number of inputs for sanity. We need at least one input.
  assert(Inputs.size() >= 1 && "Must have at least one input.");
  // CUDA/HIP compilation may have multiple inputs (source file + results of
  // device-side compilations).
  // OpenMP device jobs take the host IR as a second input.
  // SYCL host jobs accept the integration header from the device-side
  // compilation as a second input.
  // Module precompilation accepts a list of header files to include as part
  // of the module.
  // All other jobs are expected to have exactly one input.
  bool IsCuda = JA.isOffloading(Action::OFK_Cuda);
  bool IsCudaDevice = JA.isDeviceOffloading(Action::OFK_Cuda);
  bool IsHIP = JA.isOffloading(Action::OFK_HIP);
  bool IsHIPDevice = JA.isDeviceOffloading(Action::OFK_HIP);
  bool IsOpenMPDevice = JA.isDeviceOffloading(Action::OFK_OpenMP);
  bool IsSYCLOffloadDevice = JA.isDeviceOffloading(Action::OFK_SYCL);
  bool IsSYCL = JA.isOffloading(Action::OFK_SYCL);
  bool IsHeaderModulePrecompile = isa<HeaderModulePrecompileJobAction>(JA);
  assert((IsCuda || IsHIP || (IsOpenMPDevice && Inputs.size() == 2) || IsSYCL ||
          IsHeaderModulePrecompile || Inputs.size() == 1) &&
         "Unable to handle multiple inputs.");

  // Perform the SYCL host compilation using an external compiler if the user
  // requested.
  if (Args.hasArg(options::OPT_fsycl_host_compiler_EQ) && IsSYCL &&
      !IsSYCLOffloadDevice) {
    ConstructHostCompilerJob(C, JA, Output, Inputs, Args);
    return;
  }
  bool IsDeviceOffloadAction = !(JA.isDeviceOffloading(Action::OFK_None) ||
                                 JA.isDeviceOffloading(Action::OFK_Host));
  bool IsUsingLTO = D.isUsingLTO(IsDeviceOffloadAction);
  auto LTOMode = D.getLTOMode(IsDeviceOffloadAction);

  // A header module compilation doesn't have a main input file, so invent a
  // fake one as a placeholder.
  const char *ModuleName = [&]{
    auto *ModuleNameArg = Args.getLastArg(options::OPT_fmodule_name_EQ);
    return ModuleNameArg ? ModuleNameArg->getValue() : "";
  }();
  InputInfo HeaderModuleInput(Inputs[0].getType(), ModuleName, ModuleName);

  const InputInfo &Input =
      IsHeaderModulePrecompile ? HeaderModuleInput : Inputs[0];

  InputInfoList ModuleHeaderInputs;
  const InputInfo *CudaDeviceInput = nullptr;
  const InputInfo *OpenMPDeviceInput = nullptr;
  const InputInfo *SYCLDeviceInput = nullptr;
  for (const InputInfo &I : Inputs) {
    if (&I == &Input) {
      // This is the primary input.
    } else if (IsHeaderModulePrecompile &&
               types::getPrecompiledType(I.getType()) == types::TY_PCH) {
      types::ID Expected = HeaderModuleInput.getType();
      if (I.getType() != Expected) {
        D.Diag(diag::err_drv_module_header_wrong_kind)
            << I.getFilename() << types::getTypeName(I.getType())
            << types::getTypeName(Expected);
      }
      ModuleHeaderInputs.push_back(I);
    } else if ((IsCuda || IsHIP) && !CudaDeviceInput) {
      CudaDeviceInput = &I;
    } else if (IsOpenMPDevice && !OpenMPDeviceInput) {
      OpenMPDeviceInput = &I;
    } else if (IsSYCL && !SYCLDeviceInput) {
      SYCLDeviceInput = &I;
    } else {
      llvm_unreachable("unexpectedly given multiple inputs");
    }
  }

  const llvm::Triple *AuxTriple =
      (IsSYCL || IsCuda || IsHIP) ? TC.getAuxTriple() : nullptr;
  bool IsWindowsMSVC = RawTriple.isWindowsMSVCEnvironment();
  bool IsIAMCU = RawTriple.isOSIAMCU();

  // Adjust IsWindowsXYZ for CUDA/HIP/SYCL compilations.  Even when compiling in
  // device mode (i.e., getToolchain().getTriple() is NVPTX/AMDGCN, not
  // Windows), we need to pass Windows-specific flags to cc1.
  if (IsCuda || IsHIP || IsSYCL)
    IsWindowsMSVC |= AuxTriple && AuxTriple->isWindowsMSVCEnvironment();

  // C++ is not supported for IAMCU.
  if (IsIAMCU && types::isCXX(Input.getType()))
    D.Diag(diag::err_drv_clang_unsupported) << "C++ for IAMCU";

  // Invoke ourselves in -cc1 mode.
  //
  // FIXME: Implement custom jobs for internal actions.
  CmdArgs.push_back("-cc1");

  // Add the "effective" target triple.
  CmdArgs.push_back("-triple");
  CmdArgs.push_back(Args.MakeArgString(TripleStr));

  if (const Arg *MJ = Args.getLastArg(options::OPT_MJ)) {
    DumpCompilationDatabase(C, MJ->getValue(), TripleStr, Output, Input, Args);
    Args.ClaimAllArgs(options::OPT_MJ);
  } else if (const Arg *GenCDBFragment =
                 Args.getLastArg(options::OPT_gen_cdb_fragment_path)) {
    DumpCompilationDatabaseFragmentToDir(GenCDBFragment->getValue(), C,
                                         TripleStr, Output, Input, Args);
    Args.ClaimAllArgs(options::OPT_gen_cdb_fragment_path);
  }

  if (IsCuda || IsHIP) {
    // We have to pass the triple of the host if compiling for a CUDA/HIP device
    // and vice-versa.
    std::string NormalizedTriple;
    if (JA.isDeviceOffloading(Action::OFK_Cuda) ||
        JA.isDeviceOffloading(Action::OFK_HIP))
      NormalizedTriple = C.getSingleOffloadToolChain<Action::OFK_Host>()
                             ->getTriple()
                             .normalize();
    else {
      // Host-side compilation.
      NormalizedTriple =
          (IsCuda ? C.getSingleOffloadToolChain<Action::OFK_Cuda>()
                  : C.getSingleOffloadToolChain<Action::OFK_HIP>())
              ->getTriple()
              .normalize();
      if (IsCuda) {
        // We need to figure out which CUDA version we're compiling for, as that
        // determines how we load and launch GPU kernels.
        auto *CTC = static_cast<const toolchains::CudaToolChain *>(
            C.getSingleOffloadToolChain<Action::OFK_Cuda>());
        assert(CTC && "Expected valid CUDA Toolchain.");
        if (CTC && CTC->CudaInstallation.version() != CudaVersion::UNKNOWN)
          CmdArgs.push_back(Args.MakeArgString(
              Twine("-target-sdk-version=") +
              CudaVersionToString(CTC->CudaInstallation.version())));
      }
    }
    CmdArgs.push_back("-aux-triple");
    CmdArgs.push_back(Args.MakeArgString(NormalizedTriple));
  }

  Arg *SYCLStdArg = Args.getLastArg(options::OPT_sycl_std_EQ);
#if INTEL_CUSTOMIZATION
  bool enableFuncPointers =
      Args.hasArg(options::OPT_fsycl_enable_function_pointers);
#endif // INTEL_CUSTOMIZATION

  if (IsSYCLOffloadDevice) {
    // Pass the triple of host when doing SYCL
    llvm::Triple AuxT = C.getDefaultToolChain().getTriple();
    std::string NormalizedTriple = AuxT.normalize();
    CmdArgs.push_back("-aux-triple");
    CmdArgs.push_back(Args.MakeArgString(NormalizedTriple));

    // We want to compile sycl kernels.
    CmdArgs.push_back("-fsycl-is-device");
    CmdArgs.push_back("-fdeclare-spirv-builtins");

    bool WantToDisableEarlyOptimizations = false;
#if INTEL_COLLAB
    // Default value for FPGA is false, for all other targets is true.
    if (Triple.getSubArch() == llvm::Triple::SPIRSubArch_fpga)
      WantToDisableEarlyOptimizations = true;
#endif // INTEL_COLLAB
    if (!Args.hasFlag(options::OPT_fsycl_early_optimizations,
                      options::OPT_fno_sycl_early_optimizations,
                      !WantToDisableEarlyOptimizations))
      CmdArgs.push_back("-fno-sycl-early-optimizations");
    else if (RawTriple.isSPIR()) {
      // Set `sycl-opt` option to configure LLVM passes for SPIR target
      CmdArgs.push_back("-mllvm");
      CmdArgs.push_back("-sycl-opt");
    }

    // Turn on Dead Parameter Elimination Optimization with early optimizations
    if (!(RawTriple.isNVPTX() || RawTriple.isAMDGCN()) &&
        Args.hasFlag(options::OPT_fsycl_dead_args_optimization,
                     options::OPT_fno_sycl_dead_args_optimization, false))
      CmdArgs.push_back("-fenable-sycl-dae");
    bool IsMSVC = AuxT.isWindowsMSVCEnvironment();
    if (IsMSVC) {
      CmdArgs.push_back("-fms-extensions");
      CmdArgs.push_back("-fms-compatibility");
      CmdArgs.push_back("-fdelayed-template-parsing");
      VersionTuple MSVT = TC.computeMSVCVersion(&D, Args);
      if (!MSVT.empty())
        CmdArgs.push_back(Args.MakeArgString("-fms-compatibility-version=" +
                                             MSVT.getAsString()));
      else {
        const char *LowestMSVCSupported =
            "19.10.25017"; // VS2017 v15.0 (initial release)
        CmdArgs.push_back(Args.MakeArgString(
            Twine("-fms-compatibility-version=") + LowestMSVCSupported));
      }
    }

#if INTEL_CUSTOMIZATION
    if (Args.hasFlag(options::OPT_fsycl_allow_func_ptr,
                     options::OPT_fno_sycl_allow_func_ptr,
                     enableFuncPointers)) {
#endif // INTEL_CUSTOMIZATION
      CmdArgs.push_back("-fsycl-allow-func-ptr");
    }

    if (!SYCLStdArg) {
      // The user had not pass SYCL version, thus we'll employ no-sycl-strict
      // to allow address-space unqualified pointers in function params/return
      // along with marking the same function with explicit SYCL_EXTERNAL
      CmdArgs.push_back("-Wno-sycl-strict");
    }

    // Add the integration header option to generate the header.
    StringRef Header(D.getIntegrationHeader(Input.getBaseInput()));
    if (!Header.empty()) {
      SmallString<128> HeaderOpt("-fsycl-int-header=");
      HeaderOpt.append(Header);
      CmdArgs.push_back(Args.MakeArgString(HeaderOpt));
    }

    if (!Args.hasArg(options::OPT_fno_sycl_use_footer)) {
      // Add the integration footer option to generated the footer.
      StringRef Footer(D.getIntegrationFooter(Input.getBaseInput()));
      if (!Footer.empty()) {
        SmallString<128> FooterOpt("-fsycl-int-footer=");
        FooterOpt.append(Footer);
        CmdArgs.push_back(Args.MakeArgString(FooterOpt));
      }
    }

    // Forward -fsycl-default-sub-group-size if in SYCL mode.
    Args.AddLastArg(CmdArgs, options::OPT_fsycl_default_sub_group_size);
  }
#if INTEL_CUSTOMIZATION
  if (enableFuncPointers) {
    CmdArgs.push_back("-fenable-variant-function-pointers");
    CmdArgs.push_back("-fenable-variant-virtual-calls");
  }
#endif // INTEL_CUSTOMIZATION

  if (IsSYCL) {
    // Set options for both host and device
    if (Arg *A = Args.getLastArg(options::OPT_fsycl_id_queries_fit_in_int,
                                 options::OPT_fno_sycl_id_queries_fit_in_int))
      A->render(Args, CmdArgs);

    if (SYCLStdArg) {
      SYCLStdArg->render(Args, CmdArgs);
      CmdArgs.push_back("-fsycl-std-layout-kernel-params");
    } else {
      // Ensure the default version in SYCL mode is 2020.
      CmdArgs.push_back("-sycl-std=2020");
    }

    if (!Args.hasFlag(options::OPT_fsycl_unnamed_lambda,
                      options::OPT_fno_sycl_unnamed_lambda))
      CmdArgs.push_back("-fno-sycl-unnamed-lambda");

    // Add the Unique ID prefix
    StringRef UniqueID = D.getSYCLUniqueID(Input.getBaseInput());
    if (!UniqueID.empty())
      CmdArgs.push_back(
          Args.MakeArgString(Twine("-fsycl-unique-prefix=") + UniqueID));

    // Disable parallel for range-rounding for anything involving FPGA
    auto SYCLTCRange = C.getOffloadToolChains<Action::OFK_SYCL>();
    bool HasFPGA = false;
    for (auto TI = SYCLTCRange.first, TE = SYCLTCRange.second; TI != TE; ++TI)
      if (TI->second->getTriple().getSubArch() ==
          llvm::Triple::SPIRSubArch_fpga) {
        HasFPGA = true;
        break;
      }
    if (HasFPGA)
      CmdArgs.push_back("-fsycl-disable-range-rounding");

    // Add any options that are needed specific to SYCL offload while
    // performing the host side compilation.
    if (!IsSYCLOffloadDevice) {
      // Add the -include option to add the integration header
      StringRef Header = D.getIntegrationHeader(Input.getBaseInput());
      // Do not add the integration header if we are compiling after the
      // integration footer has been applied.  Check for the append job
      // action to determine this.
      if (types::getPreprocessedType(Input.getType()) != types::TY_INVALID &&
          !Header.empty()) {
        CmdArgs.push_back("-include");
        CmdArgs.push_back(Args.MakeArgString(Header));
        // When creating dependency information, filter out the generated
        // header file.
        CmdArgs.push_back("-dependency-filter");
        CmdArgs.push_back(Args.MakeArgString(Header));
      }
      // Let the FE know we are doing a SYCL offload compilation, but we are
      // doing the host pass.
      CmdArgs.push_back("-fsycl-is-host");

      if (!D.IsCLMode()) {
        // SYCL library is guaranteed to work correctly only with dynamic
        // MSVC runtime.
        llvm::Triple AuxT = C.getDefaultToolChain().getTriple();
        if (AuxT.isWindowsMSVCEnvironment()) {
          CmdArgs.push_back("-D_MT");
          CmdArgs.push_back("-D_DLL");
        }
      }
    }
#if INTEL_CUSTOMIZATION
    if (Args.hasFlag(options::OPT_fsycl_unnamed_lambda,
                     options::OPT_fno_sycl_unnamed_lambda,
                     D.IsDPCPPMode()))
#endif // INTEL_CUSTOMIZATION
      CmdArgs.push_back("-fsycl-unnamed-lambda");
  }

#if INTEL_CUSTOMIZATION
  if (Args.hasFlag(options::OPT_fenable_variant_virtual_calls,
                   options::OPT_fno_enable_variant_virtual_calls, false))
    CmdArgs.push_back("-fenable-variant-virtual-call");
  if (Args.hasFlag(options::OPT_fenable_variant_function_pointers,
                   options::OPT_fno_enable_variant_function_pointers, false))
    CmdArgs.push_back("-fenable-variant-function-pointers");
#endif // INTEL_CUSTOMIZATION

  if (IsOpenMPDevice) {
    // We have to pass the triple of the host if compiling for an OpenMP device.
    std::string NormalizedTriple =
        C.getSingleOffloadToolChain<Action::OFK_Host>()
            ->getTriple()
            .normalize();
    CmdArgs.push_back("-aux-triple");
    CmdArgs.push_back(Args.MakeArgString(NormalizedTriple));
#if INTEL_CUSTOMIZATION
    if (Triple.isSPIR()) {
      llvm::Triple AuxT = C.getSingleOffloadToolChain<Action::OFK_Host>()
                             ->getTriple();
      bool IsMSVC = AuxT.isWindowsMSVCEnvironment();
      if (IsMSVC) {
        CmdArgs.push_back("-fms-extensions");
        CmdArgs.push_back("-fms-compatibility");
        CmdArgs.push_back("-fdelayed-template-parsing");
        VersionTuple MSVT = TC.computeMSVCVersion(&D, Args);
        if (!MSVT.empty())
          CmdArgs.push_back(Args.MakeArgString("-fms-compatibility-version=" +
                                               MSVT.getAsString()));
        else {
          const char *LowestMSVCSupported =
              "191025017"; // VS2017 v15.0 (initial release)
          CmdArgs.push_back(Args.MakeArgString(
              Twine("-fms-compatibility-version=") + LowestMSVCSupported));
        }
      }
      // TODO: We are adding -disable-lifetime-markers as a short term
      // solution (CMPLRLLVM-23037/CMPLRLLVM-23038)
      CmdArgs.push_back("-disable-lifetime-markers");
      // SPIR-V target requires LLVM BC emission, which cannot
      // be done if any Intel proprietary optimization kicks in,
      // so we have to disable all proprietary optimizations.
      CmdArgs.push_back("-disable-intel-proprietary-opts");

      // Add args specific to -fopenmp-target-simd
      if (Args.hasArg(options::OPT_fopenmp_target_simd)) {
        CmdArgs.push_back("-fopenmp-target-simd");
        CmdArgs.push_back("-mllvm");
        CmdArgs.push_back("-vpo-paropt-enable-device-simd-codegen");
        CmdArgs.push_back("-mllvm");
        CmdArgs.push_back("-vpo-paropt-emit-spirv-builtins");
        CmdArgs.push_back("-mllvm");
        CmdArgs.push_back("-vpo-paropt-gpu-execution-scheme=0");
        CmdArgs.push_back("-mllvm");
        CmdArgs.push_back("-enable-device-simd");
        CmdArgs.push_back("-mllvm");
        CmdArgs.push_back("-vpo-paropt-preserve-llvm-intrin");
      }
    }
#endif // INTEL_CUSTOMIZATION
  }

  if (Triple.isOSWindows() && (Triple.getArch() == llvm::Triple::arm ||
                               Triple.getArch() == llvm::Triple::thumb)) {
    unsigned Offset = Triple.getArch() == llvm::Triple::arm ? 4 : 6;
    unsigned Version = 0;
    bool Failure =
        Triple.getArchName().substr(Offset).consumeInteger(10, Version);
    if (Failure || Version < 7)
      D.Diag(diag::err_target_unsupported_arch) << Triple.getArchName()
                                                << TripleStr;
  }

  // Push all default warning arguments that are specific to
  // the given target.  These come before user provided warning options
  // are provided.
  TC.addClangWarningOptions(CmdArgs);

  // FIXME: Subclass ToolChain for SPIR and move this to addClangWarningOptions.
  if (Triple.isSPIR())
    CmdArgs.push_back("-Wspir-compat");

  // Select the appropriate action.
  RewriteKind rewriteKind = RK_None;

  // If CollectArgsForIntegratedAssembler() isn't called below, claim the args
  // it claims when not running an assembler. Otherwise, clang would emit
  // "argument unused" warnings for assembler flags when e.g. adding "-E" to
  // flags while debugging something. That'd be somewhat inconvenient, and it's
  // also inconsistent with most other flags -- we don't warn on
  // -ffunction-sections not being used in -E mode either for example, even
  // though it's not really used either.
  if (!isa<AssembleJobAction>(JA)) {
    // The args claimed here should match the args used in
    // CollectArgsForIntegratedAssembler().
    if (TC.useIntegratedAs()) {
      Args.ClaimAllArgs(options::OPT_mrelax_all);
      Args.ClaimAllArgs(options::OPT_mno_relax_all);
      Args.ClaimAllArgs(options::OPT_mincremental_linker_compatible);
      Args.ClaimAllArgs(options::OPT_mno_incremental_linker_compatible);
      switch (C.getDefaultToolChain().getArch()) {
      case llvm::Triple::arm:
      case llvm::Triple::armeb:
      case llvm::Triple::thumb:
      case llvm::Triple::thumbeb:
        Args.ClaimAllArgs(options::OPT_mimplicit_it_EQ);
        break;
      default:
        break;
      }
    }
    Args.ClaimAllArgs(options::OPT_Wa_COMMA);
    Args.ClaimAllArgs(options::OPT_Xassembler);
  }

  if (isa<AnalyzeJobAction>(JA)) {
    assert(JA.getType() == types::TY_Plist && "Invalid output type.");
    CmdArgs.push_back("-analyze");
  } else if (isa<MigrateJobAction>(JA)) {
    CmdArgs.push_back("-migrate");
  } else if (isa<PreprocessJobAction>(JA)) {
    if (Output.getType() == types::TY_Dependencies)
      CmdArgs.push_back("-Eonly");
    else {
      CmdArgs.push_back("-E");
      if (Args.hasArg(options::OPT_rewrite_objc) &&
          !Args.hasArg(options::OPT_g_Group))
        CmdArgs.push_back("-P");
    }
  } else if (isa<AssembleJobAction>(JA)) {
    if (IsSYCLOffloadDevice) {
      CmdArgs.push_back("-emit-llvm-bc");
    } else {
      CmdArgs.push_back("-emit-obj");
      CollectArgsForIntegratedAssembler(C, Args, CmdArgs, D);
    }

    // Also ignore explicit -force_cpusubtype_ALL option.
    (void)Args.hasArg(options::OPT_force__cpusubtype__ALL);
  } else if (isa<PrecompileJobAction>(JA)) {
    if (JA.getType() == types::TY_Nothing)
      CmdArgs.push_back("-fsyntax-only");
    else if (JA.getType() == types::TY_ModuleFile)
      CmdArgs.push_back(IsHeaderModulePrecompile
                            ? "-emit-header-module"
                            : "-emit-module-interface");
    else
      CmdArgs.push_back("-emit-pch");
  } else if (isa<VerifyPCHJobAction>(JA)) {
    CmdArgs.push_back("-verify-pch");
  } else {
    assert((isa<CompileJobAction>(JA) || isa<BackendJobAction>(JA)) &&
           "Invalid action for clang tool.");
    if (JA.getType() == types::TY_Nothing) {
      CmdArgs.push_back("-fsyntax-only");
    } else if (JA.getType() == types::TY_LLVM_IR ||
               JA.getType() == types::TY_LTO_IR) {
      CmdArgs.push_back("-emit-llvm");
    } else if (JA.getType() == types::TY_LLVM_BC ||
               JA.getType() == types::TY_LTO_BC) {
      // Emit textual llvm IR for AMDGPU offloading for -emit-llvm -S
      if (Triple.isAMDGCN() && IsOpenMPDevice && Args.hasArg(options::OPT_S) &&
          Args.hasArg(options::OPT_emit_llvm)) {
        CmdArgs.push_back("-emit-llvm");
      } else {
        CmdArgs.push_back("-emit-llvm-bc");
      }
    } else if (JA.getType() == types::TY_IFS ||
               JA.getType() == types::TY_IFS_CPP) {
      StringRef ArgStr =
          Args.hasArg(options::OPT_interface_stub_version_EQ)
              ? Args.getLastArgValue(options::OPT_interface_stub_version_EQ)
              : "ifs-v1";
      CmdArgs.push_back("-emit-interface-stubs");
      CmdArgs.push_back(
          Args.MakeArgString(Twine("-interface-stub-version=") + ArgStr.str()));
    } else if (JA.getType() == types::TY_PP_Asm) {
      CmdArgs.push_back("-S");
    } else if (JA.getType() == types::TY_AST) {
      CmdArgs.push_back("-emit-pch");
    } else if (JA.getType() == types::TY_ModuleFile) {
      CmdArgs.push_back("-module-file-info");
    } else if (JA.getType() == types::TY_RewrittenObjC) {
      CmdArgs.push_back("-rewrite-objc");
      rewriteKind = RK_NonFragile;
    } else if (JA.getType() == types::TY_RewrittenLegacyObjC) {
      CmdArgs.push_back("-rewrite-objc");
      rewriteKind = RK_Fragile;
    } else {
      assert(JA.getType() == types::TY_PP_Asm && "Unexpected output type!");
    }

    // Preserve use-list order by default when emitting bitcode, so that
    // loading the bitcode up in 'opt' or 'llc' and running passes gives the
    // same result as running passes here.  For LTO, we don't need to preserve
    // the use-list order, since serialization to bitcode is part of the flow.
    if (JA.getType() == types::TY_LLVM_BC)
      CmdArgs.push_back("-emit-llvm-uselists");

    if (IsUsingLTO) {
      if (!IsDeviceOffloadAction) {
        if (Args.hasArg(options::OPT_flto))
          CmdArgs.push_back("-flto");
        else {
          if (D.getLTOMode() == LTOK_Thin)
            CmdArgs.push_back("-flto=thin");
          else
            CmdArgs.push_back("-flto=full");
        }
        CmdArgs.push_back("-flto-unit");
      } else if (Triple.isAMDGPU()) {
        // Only AMDGPU supports device-side LTO
        assert(LTOMode == LTOK_Full || LTOMode == LTOK_Thin);
        CmdArgs.push_back(Args.MakeArgString(
            Twine("-flto=") + (LTOMode == LTOK_Thin ? "thin" : "full")));
        CmdArgs.push_back("-flto-unit");
      } else {
        D.Diag(diag::err_drv_unsupported_opt_for_target)
            << Args.getLastArg(options::OPT_foffload_lto,
                               options::OPT_foffload_lto_EQ)
                   ->getAsString(Args)
            << Triple.getTriple();
      }
    }
  }

  if (const Arg *A = Args.getLastArg(options::OPT_fthinlto_index_EQ)) {
    if (!types::isLLVMIR(Input.getType()))
      D.Diag(diag::err_drv_arg_requires_bitcode_input) << A->getAsString(Args);
    Args.AddLastArg(CmdArgs, options::OPT_fthinlto_index_EQ);
  }

  if (Args.getLastArg(options::OPT_fthin_link_bitcode_EQ))
    Args.AddLastArg(CmdArgs, options::OPT_fthin_link_bitcode_EQ);

  if (Args.getLastArg(options::OPT_save_temps_EQ))
    Args.AddLastArg(CmdArgs, options::OPT_save_temps_EQ);

#if INTEL_CUSTOMIZATION
  auto AddOptLevel = [&]() {
    if (D.IsIntelMode() && IsOpenMPDevice && Triple.isSPIR() &&
        !Args.hasArg(options::OPT_O_Group)) {
      if (Args.hasArg(options::OPT_fopenmp_target_simd)) {
        // Force at least -O2, if explicit SIMD support is requested.
        CmdArgs.push_back("-O2");
        return;
      }
    }

    bool SkipO =
        Args.hasArg(options::OPT_fsycl_link_EQ) && ContainsWrapperAction(&JA);
    const Arg *A = Args.getLastArg(options::OPT_O_Group, options::OPT__SLASH_O);
    // Manually translate -O4 to -O3; let clang reject others.
    // When compiling a wrapped binary, do not optimize.
    if (!SkipO && A) {
      if (A->getOption().matches(options::OPT_O4) ||
          (A->getOption().matches(options::OPT_Ofast) && D.IsIntelMode())) {
        CmdArgs.push_back("-O3");
        if (A->getOption().matches(options::OPT_O4))
          D.Diag(diag::warn_O4_is_O3);
      } else {
        if (A->getOption().matches(options::OPT__SLASH_O)) {
          if (IsOpenMPDevice && Triple.isSPIR()) {
            std::string Opt(getMSVCOptimizationLevel(*A));
            if (!Opt.empty())
              CmdArgs.push_back(Args.MakeArgString(Opt));
          }
          // Do not render with SLASH_O
          return;
        }
        A->render(Args, CmdArgs);
      }
    }
  };
  if (Args.hasArg(options::OPT_fopenmp_stable_file_id))
    CmdArgs.push_back("-fopenmp-stable-file-id");
#endif // INTEL_CUSTOMIZATION
  auto *MemProfArg = Args.getLastArg(options::OPT_fmemory_profile,
                                     options::OPT_fmemory_profile_EQ,
                                     options::OPT_fno_memory_profile);
  if (MemProfArg &&
      !MemProfArg->getOption().matches(options::OPT_fno_memory_profile))
    MemProfArg->render(Args, CmdArgs);

  // Embed-bitcode option.
  // Only white-listed flags below are allowed to be embedded.
  if (C.getDriver().embedBitcodeInObject() && !IsUsingLTO &&
      (isa<BackendJobAction>(JA) || isa<AssembleJobAction>(JA))) {
    // Add flags implied by -fembed-bitcode.
    Args.AddLastArg(CmdArgs, options::OPT_fembed_bitcode_EQ);
    // Disable all llvm IR level optimizations.
    CmdArgs.push_back("-disable-llvm-passes");

    // Render target options.
    TC.addClangTargetOptions(Args, CmdArgs, JA.getOffloadingDeviceKind());

    // reject options that shouldn't be supported in bitcode
    // also reject kernel/kext
    static const constexpr unsigned kBitcodeOptionBlacklist[] = {
        options::OPT_mkernel,
        options::OPT_fapple_kext,
        options::OPT_ffunction_sections,
        options::OPT_fno_function_sections,
        options::OPT_fdata_sections,
        options::OPT_fno_data_sections,
        options::OPT_fbasic_block_sections_EQ,
        options::OPT_funique_internal_linkage_names,
        options::OPT_fno_unique_internal_linkage_names,
        options::OPT_funique_section_names,
        options::OPT_fno_unique_section_names,
        options::OPT_funique_basic_block_section_names,
        options::OPT_fno_unique_basic_block_section_names,
        options::OPT_mrestrict_it,
        options::OPT_mno_restrict_it,
        options::OPT_mstackrealign,
        options::OPT_mno_stackrealign,
        options::OPT_mstack_alignment,
        options::OPT_mcmodel_EQ,
        options::OPT_mlong_calls,
        options::OPT_mno_long_calls,
        options::OPT_ggnu_pubnames,
        options::OPT_gdwarf_aranges,
        options::OPT_fdebug_types_section,
        options::OPT_fno_debug_types_section,
        options::OPT_fdwarf_directory_asm,
        options::OPT_fno_dwarf_directory_asm,
        options::OPT_mrelax_all,
        options::OPT_mno_relax_all,
        options::OPT_ftrap_function_EQ,
        options::OPT_ffixed_r9,
        options::OPT_mfix_cortex_a53_835769,
        options::OPT_mno_fix_cortex_a53_835769,
        options::OPT_ffixed_x18,
        options::OPT_mglobal_merge,
        options::OPT_mno_global_merge,
        options::OPT_mred_zone,
        options::OPT_mno_red_zone,
        options::OPT_Wa_COMMA,
        options::OPT_Xassembler,
        options::OPT_mllvm,
    };
    for (const auto &A : Args)
      if (llvm::find(kBitcodeOptionBlacklist, A->getOption().getID()) !=
          std::end(kBitcodeOptionBlacklist))
        D.Diag(diag::err_drv_unsupported_embed_bitcode) << A->getSpelling();

    // Render the CodeGen options that need to be passed.
    if (!Args.hasFlag(options::OPT_foptimize_sibling_calls,
                      options::OPT_fno_optimize_sibling_calls))
      CmdArgs.push_back("-mdisable-tail-calls");

#if INTEL_CUSTOMIZATION
    RenderFloatingPointOptions(TC, D, isOptimizationLevelFast(D, Args), Args,
                               CmdArgs, JA);
#endif // INTEL_CUSTOMIZATION

    // Render ABI arguments
    switch (TC.getArch()) {
    default: break;
    case llvm::Triple::arm:
    case llvm::Triple::armeb:
    case llvm::Triple::thumbeb:
      RenderARMABI(Triple, Args, CmdArgs);
      break;
    case llvm::Triple::aarch64:
    case llvm::Triple::aarch64_32:
    case llvm::Triple::aarch64_be:
      RenderAArch64ABI(Triple, Args, CmdArgs);
      break;
    }

    // Optimization level for CodeGen.
    AddOptLevel(); // INTEL

    // Input/Output file.
    if (Output.getType() == types::TY_Dependencies) {
      // Handled with other dependency code.
    } else if (Output.isFilename()) {
      CmdArgs.push_back("-o");
      CmdArgs.push_back(Output.getFilename());
    } else {
      assert(Output.isNothing() && "Input output.");
    }

    for (const auto &II : Inputs) {
      addDashXForInput(Args, II, CmdArgs);
      if (II.isFilename())
        CmdArgs.push_back(II.getFilename());
      else
        II.getInputArg().renderAsInput(Args, CmdArgs);
    }

    C.addCommand(std::make_unique<Command>(
        JA, *this, ResponseFileSupport::AtFileUTF8(), D.getClangProgramPath(),
        CmdArgs, Inputs, Output));
    return;
  }

  if (C.getDriver().embedBitcodeMarkerOnly() && !IsUsingLTO)
    CmdArgs.push_back("-fembed-bitcode=marker");

  // We normally speed up the clang process a bit by skipping destructors at
  // exit, but when we're generating diagnostics we can rely on some of the
  // cleanup.
  if (!C.isForDiagnostics())
    if (!Args.hasArg(options::OPT_no_disable_free)) // INTEL
    CmdArgs.push_back("-disable-free");

#ifdef NDEBUG
  const bool IsAssertBuild = false;
#else
  const bool IsAssertBuild = true;
#endif

  // Disable the verification pass in -asserts builds.
  if (!IsAssertBuild)
    CmdArgs.push_back("-disable-llvm-verifier");

  // Discard value names in assert builds unless otherwise specified.
  if (Args.hasFlag(options::OPT_fdiscard_value_names,
                   options::OPT_fno_discard_value_names, !IsAssertBuild)) {
    if (Args.hasArg(options::OPT_fdiscard_value_names) &&
        (std::any_of(Inputs.begin(), Inputs.end(),
                     [](const clang::driver::InputInfo &II) {
                       return types::isLLVMIR(II.getType());
                     }))) {
      D.Diag(diag::warn_ignoring_fdiscard_for_bitcode);
    }
#if INTEL_CUSTOMIZATION
    // Do not discard value names when using -Rpass* options
    // unless -fdiscard-value-names is explicitly set
    if (Args.hasArg(options::OPT_fdiscard_value_names) ||
        !Args.hasArg(options::OPT_Rpass_EQ, options::OPT_Rpass_missed_EQ,
                     options::OPT_Rpass_analysis_EQ))
#endif // INTEL_CUSTOMIZATION
    CmdArgs.push_back("-discard-value-names");
  }

  // Set the main file name, so that debug info works even with
  // -save-temps.
  CmdArgs.push_back("-main-file-name");
  CmdArgs.push_back(getBaseInputName(Args, Input));

  // Some flags which affect the language (via preprocessor
  // defines).
  if (Args.hasArg(options::OPT_static))
    CmdArgs.push_back("-static-define");

  if (Args.hasArg(options::OPT_municode))
    CmdArgs.push_back("-DUNICODE");
#if INTEL_CUSTOMIZATION
  // When compiling with -qtbb, the oneDPL headers conflict with the system
  // installed parallel STL headers.  Add needed predefine macros to get around
  // this issue.
  if (Args.hasArg(options::OPT_qtbb) && Triple.isOSLinux()) {
    CmdArgs.push_back("-DPSTL_USE_PARALLEL_POLICIES=0");
    CmdArgs.push_back("-D_GLIBCXX_USE_TBB_PAR_BACKEND=0");
  }
#endif // INTEL_CUSTOMIZATION

  if (isa<AnalyzeJobAction>(JA))
    RenderAnalyzerOptions(Args, CmdArgs, Triple, Input);

  if (isa<AnalyzeJobAction>(JA) ||
      (isa<PreprocessJobAction>(JA) && Args.hasArg(options::OPT__analyze)))
    CmdArgs.push_back("-setup-static-analyzer");

  // Enable compatilibily mode to avoid analyzer-config related errors.
  // Since we can't access frontend flags through hasArg, let's manually iterate
  // through them.
  bool FoundAnalyzerConfig = false;
  for (auto Arg : Args.filtered(options::OPT_Xclang))
    if (StringRef(Arg->getValue()) == "-analyzer-config") {
      FoundAnalyzerConfig = true;
      break;
    }
  if (!FoundAnalyzerConfig)
    for (auto Arg : Args.filtered(options::OPT_Xanalyzer))
      if (StringRef(Arg->getValue()) == "-analyzer-config") {
        FoundAnalyzerConfig = true;
        break;
      }
  if (FoundAnalyzerConfig)
    CmdArgs.push_back("-analyzer-config-compatibility-mode=true");

  CheckCodeGenerationOptions(D, Args);

  unsigned FunctionAlignment = ParseFunctionAlignment(TC, Args);
  assert(FunctionAlignment <= 31 && "function alignment will be truncated!");
  if (FunctionAlignment) {
    CmdArgs.push_back("-function-alignment");
    CmdArgs.push_back(Args.MakeArgString(std::to_string(FunctionAlignment)));
  }

  // We support -falign-loops=N where N is a power of 2. GCC supports more
  // forms.
  if (const Arg *A = Args.getLastArg(options::OPT_falign_loops_EQ)) {
    unsigned Value = 0;
    if (StringRef(A->getValue()).getAsInteger(10, Value) || Value > 65536)
      TC.getDriver().Diag(diag::err_drv_invalid_int_value)
          << A->getAsString(Args) << A->getValue();
    else if (Value & Value - 1)
      TC.getDriver().Diag(diag::err_drv_alignment_not_power_of_two)
          << A->getAsString(Args) << A->getValue();
    // Treat =0 as unspecified (use the target preference).
    if (Value)
      CmdArgs.push_back(Args.MakeArgString("-falign-loops=" +
                                           Twine(std::min(Value, 65536u))));
  }

  llvm::Reloc::Model RelocationModel;
  unsigned PICLevel;
  bool IsPIE;
  std::tie(RelocationModel, PICLevel, IsPIE) = ParsePICArgs(TC, Args);

  bool IsROPI = RelocationModel == llvm::Reloc::ROPI ||
                RelocationModel == llvm::Reloc::ROPI_RWPI;
  bool IsRWPI = RelocationModel == llvm::Reloc::RWPI ||
                RelocationModel == llvm::Reloc::ROPI_RWPI;

  if (Args.hasArg(options::OPT_mcmse) &&
      !Args.hasArg(options::OPT_fallow_unsupported)) {
    if (IsROPI)
      D.Diag(diag::err_cmse_pi_are_incompatible) << IsROPI;
    if (IsRWPI)
      D.Diag(diag::err_cmse_pi_are_incompatible) << !IsRWPI;
  }

  if (IsROPI && types::isCXX(Input.getType()) &&
      !Args.hasArg(options::OPT_fallow_unsupported))
    D.Diag(diag::err_drv_ropi_incompatible_with_cxx);

  const char *RMName = RelocationModelName(RelocationModel);
  if (RMName) {
    CmdArgs.push_back("-mrelocation-model");
    CmdArgs.push_back(RMName);
  }
  if (PICLevel > 0) {
    CmdArgs.push_back("-pic-level");
    CmdArgs.push_back(PICLevel == 1 ? "1" : "2");
    if (IsPIE)
      CmdArgs.push_back("-pic-is-pie");
  }

  if (RelocationModel == llvm::Reloc::ROPI ||
      RelocationModel == llvm::Reloc::ROPI_RWPI)
    CmdArgs.push_back("-fropi");
  if (RelocationModel == llvm::Reloc::RWPI ||
      RelocationModel == llvm::Reloc::ROPI_RWPI)
    CmdArgs.push_back("-frwpi");

  if (Arg *A = Args.getLastArg(options::OPT_meabi)) {
    CmdArgs.push_back("-meabi");
    CmdArgs.push_back(A->getValue());
  }

  // -fsemantic-interposition is forwarded to CC1: set the
  // "SemanticInterposition" metadata to 1 (make some linkages interposable) and
  // make default visibility external linkage definitions dso_preemptable.
  //
  // -fno-semantic-interposition: if the target supports .Lfoo$local local
  // aliases (make default visibility external linkage definitions dso_local).
  // This is the CC1 default for ELF to match COFF/Mach-O.
  //
  // Otherwise use Clang's traditional behavior: like
  // -fno-semantic-interposition but local aliases are not used. So references
  // can be interposed if not optimized out.
  if (Triple.isOSBinFormatELF()) {
    Arg *A = Args.getLastArg(options::OPT_fsemantic_interposition,
                             options::OPT_fno_semantic_interposition);
    if (RelocationModel != llvm::Reloc::Static && !IsPIE) {
      // The supported targets need to call AsmPrinter::getSymbolPreferLocal.
      bool SupportsLocalAlias =
          Triple.isAArch64() || Triple.isRISCV() || Triple.isX86();
      if (!A)
        CmdArgs.push_back("-fhalf-no-semantic-interposition");
      else if (A->getOption().matches(options::OPT_fsemantic_interposition))
        A->render(Args, CmdArgs);
      else if (!SupportsLocalAlias)
        CmdArgs.push_back("-fhalf-no-semantic-interposition");
    }
  }

  {
    std::string Model;
    if (Arg *A = Args.getLastArg(options::OPT_mthread_model)) {
      if (!TC.isThreadModelSupported(A->getValue()))
        D.Diag(diag::err_drv_invalid_thread_model_for_target)
            << A->getValue() << A->getAsString(Args);
      Model = A->getValue();
    } else
      Model = TC.getThreadModel();
    if (Model != "posix") {
      CmdArgs.push_back("-mthread-model");
      CmdArgs.push_back(Args.MakeArgString(Model));
    }
  }

  Args.AddLastArg(CmdArgs, options::OPT_fveclib);

  if (Args.hasFlag(options::OPT_fmerge_all_constants,
                   options::OPT_fno_merge_all_constants, false))
    CmdArgs.push_back("-fmerge-all-constants");

  if (Args.hasFlag(options::OPT_fno_delete_null_pointer_checks,
                   options::OPT_fdelete_null_pointer_checks, false))
    CmdArgs.push_back("-fno-delete-null-pointer-checks");

  // LLVM Code Generator Options.

  for (const Arg *A : Args.filtered(options::OPT_frewrite_map_file_EQ)) {
    StringRef Map = A->getValue();
    if (!llvm::sys::fs::exists(Map)) {
      D.Diag(diag::err_drv_no_such_file) << Map;
    } else {
      A->render(Args, CmdArgs);
      A->claim();
    }
  }

  if (Arg *A = Args.getLastArg(options::OPT_mabi_EQ_vec_extabi,
                               options::OPT_mabi_EQ_vec_default)) {
    if (!Triple.isOSAIX())
      D.Diag(diag::err_drv_unsupported_opt_for_target)
          << A->getSpelling() << RawTriple.str();
    if (A->getOption().getID() == options::OPT_mabi_EQ_vec_extabi)
      CmdArgs.push_back("-mabi=vec-extabi");
    else
      CmdArgs.push_back("-mabi=vec-default");
  }

  if (Arg *A = Args.getLastArg(options::OPT_mlong_double_128)) {
    // Emit the unsupported option error until the Clang's library integration
    // support for 128-bit long double is available for AIX.
    if (Triple.isOSAIX())
      D.Diag(diag::err_drv_unsupported_opt_for_target)
          << A->getSpelling() << RawTriple.str();
  }

  if (Arg *A = Args.getLastArg(options::OPT_Wframe_larger_than_EQ)) {
    StringRef v = A->getValue();
    // FIXME: Validate the argument here so we don't produce meaningless errors
    // about -fwarn-stack-size=.
    if (v.empty())
      D.Diag(diag::err_drv_missing_argument) << A->getSpelling() << 1;
    else
      CmdArgs.push_back(Args.MakeArgString("-fwarn-stack-size=" + v));
    A->claim();
  }

  if (!Args.hasFlag(options::OPT_fjump_tables, options::OPT_fno_jump_tables,
                    true))
    CmdArgs.push_back("-fno-jump-tables");

  if (Args.hasFlag(options::OPT_fprofile_sample_accurate,
                   options::OPT_fno_profile_sample_accurate, false))
    CmdArgs.push_back("-fprofile-sample-accurate");

  if (!Args.hasFlag(options::OPT_fpreserve_as_comments,
                    options::OPT_fno_preserve_as_comments, true))
    CmdArgs.push_back("-fno-preserve-as-comments");

  if (Arg *A = Args.getLastArg(options::OPT_mregparm_EQ)) {
    CmdArgs.push_back("-mregparm");
    CmdArgs.push_back(A->getValue());
  }

  if (Arg *A = Args.getLastArg(options::OPT_maix_struct_return,
                               options::OPT_msvr4_struct_return)) {
    if (!TC.getTriple().isPPC32()) {
      D.Diag(diag::err_drv_unsupported_opt_for_target)
          << A->getSpelling() << RawTriple.str();
    } else if (A->getOption().matches(options::OPT_maix_struct_return)) {
      CmdArgs.push_back("-maix-struct-return");
    } else {
      assert(A->getOption().matches(options::OPT_msvr4_struct_return));
      CmdArgs.push_back("-msvr4-struct-return");
    }
  }

  if (Arg *A = Args.getLastArg(options::OPT_fpcc_struct_return,
                               options::OPT_freg_struct_return)) {
    if (TC.getArch() != llvm::Triple::x86) {
      D.Diag(diag::err_drv_unsupported_opt_for_target)
          << A->getSpelling() << RawTriple.str();
    } else if (A->getOption().matches(options::OPT_fpcc_struct_return)) {
      CmdArgs.push_back("-fpcc-struct-return");
    } else {
      assert(A->getOption().matches(options::OPT_freg_struct_return));
      CmdArgs.push_back("-freg-struct-return");
    }
  }

  if (Args.hasFlag(options::OPT_mrtd, options::OPT_mno_rtd, false))
    CmdArgs.push_back("-fdefault-calling-conv=stdcall");

  if (Args.hasArg(options::OPT_fenable_matrix)) {
    // enable-matrix is needed by both the LangOpts and by LLVM.
    CmdArgs.push_back("-fenable-matrix");
    CmdArgs.push_back("-mllvm");
    CmdArgs.push_back("-enable-matrix");
  }

  CodeGenOptions::FramePointerKind FPKeepKind =
                  getFramePointerKind(Args, RawTriple);
  const char *FPKeepKindStr = nullptr;
  switch (FPKeepKind) {
  case CodeGenOptions::FramePointerKind::None:
    FPKeepKindStr = "-mframe-pointer=none";
    break;
  case CodeGenOptions::FramePointerKind::NonLeaf:
    FPKeepKindStr = "-mframe-pointer=non-leaf";
    break;
  case CodeGenOptions::FramePointerKind::All:
    FPKeepKindStr = "-mframe-pointer=all";
    break;
  }
  assert(FPKeepKindStr && "unknown FramePointerKind");
  CmdArgs.push_back(FPKeepKindStr);

  if (!Args.hasFlag(options::OPT_fzero_initialized_in_bss,
                    options::OPT_fno_zero_initialized_in_bss, true))
    CmdArgs.push_back("-fno-zero-initialized-in-bss");

  bool OFastEnabled = isOptimizationLevelFast(D, Args); // INTEL
  // If -Ofast is the optimization level, then -fstrict-aliasing should be
  // enabled.  This alias option is being used to simplify the hasFlag logic.
  OptSpecifier StrictAliasingAliasOption =
      OFastEnabled ? options::OPT_Ofast : options::OPT_fstrict_aliasing;
  // We turn strict aliasing off by default if we're in CL mode, since MSVC
  // doesn't do any TBAA.
  bool TBAAOnByDefault = !D.IsCLMode() || D.IsIntelMode(); // INTEL
  if (!Args.hasFlag(options::OPT_fstrict_aliasing, StrictAliasingAliasOption,
                    options::OPT_fno_strict_aliasing, TBAAOnByDefault))
    CmdArgs.push_back("-relaxed-aliasing");
  if (!Args.hasFlag(options::OPT_fstruct_path_tbaa,
                    options::OPT_fno_struct_path_tbaa))
    CmdArgs.push_back("-no-struct-path-tbaa");
  if (Args.hasFlag(options::OPT_fstrict_enums, options::OPT_fno_strict_enums,
                   false))
    CmdArgs.push_back("-fstrict-enums");
  if (!Args.hasFlag(options::OPT_fstrict_return, options::OPT_fno_strict_return,
                    true))
    CmdArgs.push_back("-fno-strict-return");
  if (Args.hasFlag(options::OPT_fallow_editor_placeholders,
                   options::OPT_fno_allow_editor_placeholders, false))
    CmdArgs.push_back("-fallow-editor-placeholders");
  if (Args.hasFlag(options::OPT_fstrict_vtable_pointers,
                   options::OPT_fno_strict_vtable_pointers,
                   false))
    CmdArgs.push_back("-fstrict-vtable-pointers");
  if (Args.hasFlag(options::OPT_fforce_emit_vtables,
                   options::OPT_fno_force_emit_vtables,
                   false))
    CmdArgs.push_back("-fforce-emit-vtables");
  if (!Args.hasFlag(options::OPT_foptimize_sibling_calls,
                    options::OPT_fno_optimize_sibling_calls))
    CmdArgs.push_back("-mdisable-tail-calls");
  if (Args.hasFlag(options::OPT_fno_escaping_block_tail_calls,
                   options::OPT_fescaping_block_tail_calls, false))
    CmdArgs.push_back("-fno-escaping-block-tail-calls");

  Args.AddLastArg(CmdArgs, options::OPT_ffine_grained_bitfield_accesses,
                  options::OPT_fno_fine_grained_bitfield_accesses);

  Args.AddLastArg(CmdArgs, options::OPT_fexperimental_relative_cxx_abi_vtables,
                  options::OPT_fno_experimental_relative_cxx_abi_vtables);

  // Handle segmented stacks.
  if (Args.hasFlag(options::OPT_fsplit_stack, options::OPT_fno_split_stack,
                   false))
    CmdArgs.push_back("-fsplit-stack");

  // -fprotect-parens=0 is default.
  if (Args.hasFlag(options::OPT_fprotect_parens,
                   options::OPT_fno_protect_parens, false))
    CmdArgs.push_back("-fprotect-parens");

  RenderFloatingPointOptions(TC, D, OFastEnabled, Args, CmdArgs, JA);

  if (Arg *A = Args.getLastArg(options::OPT_fextend_args_EQ)) {
    const llvm::Triple::ArchType Arch = TC.getArch();
    if (Arch == llvm::Triple::x86 || Arch == llvm::Triple::x86_64) {
      StringRef V = A->getValue();
      if (V == "64")
        CmdArgs.push_back("-fextend-arguments=64");
      else if (V != "32")
        D.Diag(diag::err_drv_invalid_argument_to_option)
            << A->getValue() << A->getOption().getName();
    } else
      D.Diag(diag::err_drv_unsupported_opt_for_target)
          << A->getOption().getName() << TripleStr;
  }

  if (Arg *A = Args.getLastArg(options::OPT_mdouble_EQ)) {
    if (TC.getArch() == llvm::Triple::avr)
      A->render(Args, CmdArgs);
    else
      D.Diag(diag::err_drv_unsupported_opt_for_target)
          << A->getAsString(Args) << TripleStr;
  }

  if (Arg *A = Args.getLastArg(options::OPT_LongDouble_Group)) {
    if (TC.getTriple().isX86() || TC.getTriple().isSPIR())
      A->render(Args, CmdArgs);
    else if (TC.getTriple().isPPC() &&
             (A->getOption().getID() != options::OPT_mlong_double_80))
      A->render(Args, CmdArgs);
    else
      D.Diag(diag::err_drv_unsupported_opt_for_target)
          << A->getAsString(Args) << TripleStr;
  }

#if INTEL_CUSTOMIZATION
  if (Args.hasFlag(options::OPT__SLASH_Qlong_double,
                   options::OPT__SLASH_Qlong_double_, false)) {
    if (TC.getTriple().getArch() == llvm::Triple::x86) {
      D.Diag(diag::err_drv_unsupported_opt_for_target)
          << Args.getLastArg(options::OPT__SLASH_Qlong_double)
                 ->getAsString(Args)
          << TripleStr;
    } else
      CmdArgs.push_back("-fintel-long-double-size=80");
  }

  for (const Arg *A : Args) {
    unsigned OptionID = A->getOption().getID();
    switch (OptionID) {
    case options::OPT_fimf_arch_consistency_EQ:
      CmdArgs.push_back(Args.MakeArgString(
          Twine("-mGLOB_imf_attr=arch-consistency:") + A->getValue()));
      A->claim();
      break;
    case options::OPT_fimf_max_error_EQ:
      CmdArgs.push_back(Args.MakeArgString(Twine("-mGLOB_imf_attr=max-error:") +
                                           A->getValue()));
      A->claim();
      break;
    case options::OPT_fimf_absolute_error_EQ:
      CmdArgs.push_back(Args.MakeArgString(
          Twine("-mGLOB_imf_attr=absolute-error:") + A->getValue()));
      A->claim();
      break;
    case options::OPT_fimf_accuracy_bits_EQ:
      CmdArgs.push_back(Args.MakeArgString(
          Twine("-mGLOB_imf_attr=accuracy-bits:") + A->getValue()));
      A->claim();
      break;
    case options::OPT_fimf_domain_exclusion_EQ:
      CmdArgs.push_back(Args.MakeArgString(
          Twine("-mGLOB_imf_attr=domain-exclusion:") + A->getValue()));
      A->claim();
      break;
    case options::OPT_fimf_precision_EQ:
      CmdArgs.push_back(Args.MakeArgString(Twine("-mGLOB_imf_attr=precision:") +
                                           A->getValue()));
      A->claim();
      break;
    default:
      break;
    }
  }
#endif // INTEL_CUSTOMIZATION

  // Decide whether to use verbose asm. Verbose assembly is the default on
  // toolchains which have the integrated assembler on by default.
  bool IsIntegratedAssemblerDefault = TC.IsIntegratedAssemblerDefault();
  if (!Args.hasFlag(options::OPT_fverbose_asm, options::OPT_fno_verbose_asm,
#if INTEL_CUSTOMIZATION
                    IsIntegratedAssemblerDefault &&
                    !(D.IsIntelMode() && D.IsCLMode())))
#endif // INTEL_CUSTOMIZATION
    CmdArgs.push_back("-fno-verbose-asm");

  // Parse 'none' or '$major.$minor'. Disallow -fbinutils-version=0 because we
  // use that to indicate the MC default in the backend.
  if (Arg *A = Args.getLastArg(options::OPT_fbinutils_version_EQ)) {
    StringRef V = A->getValue();
    unsigned Num;
    if (V == "none")
      A->render(Args, CmdArgs);
    else if (!V.consumeInteger(10, Num) && Num > 0 &&
             (V.empty() || (V.consume_front(".") &&
                            !V.consumeInteger(10, Num) && V.empty())))
      A->render(Args, CmdArgs);
    else
      D.Diag(diag::err_drv_invalid_argument_to_option)
          << A->getValue() << A->getOption().getName();
  }

  // If toolchain choose to use MCAsmParser for inline asm don't pass the
  // option to disable integrated-as explictly.
  if (!TC.useIntegratedAs() && !TC.parseInlineAsmUsingAsmParser())
    CmdArgs.push_back("-no-integrated-as");

  if (Args.hasArg(options::OPT_fdebug_pass_structure)) {
    CmdArgs.push_back("-mdebug-pass");
    CmdArgs.push_back("Structure");
  }
  if (Args.hasArg(options::OPT_fdebug_pass_arguments)) {
    CmdArgs.push_back("-mdebug-pass");
    CmdArgs.push_back("Arguments");
  }

  // Enable -mconstructor-aliases except on darwin, where we have to work around
  // a linker bug (see <rdar://problem/7651567>), and CUDA/AMDGPU device code,
  // where aliases aren't supported.
  if (!RawTriple.isOSDarwin() && !RawTriple.isNVPTX() && !RawTriple.isAMDGPU())
    CmdArgs.push_back("-mconstructor-aliases");

  // Darwin's kernel doesn't support guard variables; just die if we
  // try to use them.
  if (KernelOrKext && RawTriple.isOSDarwin())
    CmdArgs.push_back("-fforbid-guard-variables");

  if (Args.hasFlag(options::OPT_mms_bitfields, options::OPT_mno_ms_bitfields,
                   Triple.isWindowsGNUEnvironment())) {
    CmdArgs.push_back("-mms-bitfields");
  }

  // Non-PIC code defaults to -fdirect-access-external-data while PIC code
  // defaults to -fno-direct-access-external-data. Pass the option if different
  // from the default.
  if (Arg *A = Args.getLastArg(options::OPT_fdirect_access_external_data,
                               options::OPT_fno_direct_access_external_data))
    if (A->getOption().matches(options::OPT_fdirect_access_external_data) !=
        (PICLevel == 0))
      A->render(Args, CmdArgs);

  if (Args.hasFlag(options::OPT_fno_plt, options::OPT_fplt, false)) {
    CmdArgs.push_back("-fno-plt");
  }

  // -fhosted is default.
  // TODO: Audit uses of KernelOrKext and see where it'd be more appropriate to
  // use Freestanding.
  bool Freestanding =
      Args.hasFlag(options::OPT_ffreestanding, options::OPT_fhosted, false) ||
      KernelOrKext;
  if (Freestanding)
    CmdArgs.push_back("-ffreestanding");

  // This is a coarse approximation of what llvm-gcc actually does, both
  // -fasynchronous-unwind-tables and -fnon-call-exceptions interact in more
  // complicated ways.
  bool UnwindTables =
      Args.hasFlag(options::OPT_fasynchronous_unwind_tables,
                   options::OPT_fno_asynchronous_unwind_tables,
                   (TC.IsUnwindTablesDefault(Args) ||
                    TC.getSanitizerArgs().needsUnwindTables()) &&
                       !Freestanding);
  UnwindTables = Args.hasFlag(options::OPT_funwind_tables,
                              options::OPT_fno_unwind_tables, UnwindTables);
  if (UnwindTables)
    CmdArgs.push_back("-munwind-tables");

  // Prepare `-aux-target-cpu` and `-aux-target-feature` unless
  // `--gpu-use-aux-triple-only` is specified.
  if (!Args.getLastArg(options::OPT_gpu_use_aux_triple_only) &&
      (IsCudaDevice || (IsSYCL && IsSYCLOffloadDevice) || IsHIPDevice)) {
    const ArgList &HostArgs =
        C.getArgsForToolChain(nullptr, StringRef(), Action::OFK_None);
    std::string HostCPU =
        getCPUName(HostArgs, *TC.getAuxTriple(), /*FromAs*/ false);
    if (!HostCPU.empty()) {
      CmdArgs.push_back("-aux-target-cpu");
      CmdArgs.push_back(Args.MakeArgString(HostCPU));
    }
    getTargetFeatures(D, *TC.getAuxTriple(), HostArgs, CmdArgs,
                      /*ForAS*/ false, /*IsAux*/ true);
  }

  TC.addClangTargetOptions(Args, CmdArgs, JA.getOffloadingDeviceKind());

  // FIXME: Handle -mtune=.
  (void)Args.hasArg(options::OPT_mtune_EQ);

  if (Arg *A = Args.getLastArg(options::OPT_mcmodel_EQ)) {
    StringRef CM = A->getValue();
    if (CM == "small" || CM == "kernel" || CM == "medium" || CM == "large" ||
        CM == "tiny") {
      if (Triple.isOSAIX() && CM == "medium")
        CmdArgs.push_back("-mcmodel=large");
      else
        A->render(Args, CmdArgs);
    } else {
      D.Diag(diag::err_drv_invalid_argument_to_option)
          << CM << A->getOption().getName();
    }
  }

  if (Arg *A = Args.getLastArg(options::OPT_mtls_size_EQ)) {
    StringRef Value = A->getValue();
    unsigned TLSSize = 0;
    Value.getAsInteger(10, TLSSize);
    if (!Triple.isAArch64() || !Triple.isOSBinFormatELF())
      D.Diag(diag::err_drv_unsupported_opt_for_target)
          << A->getOption().getName() << TripleStr;
    if (TLSSize != 12 && TLSSize != 24 && TLSSize != 32 && TLSSize != 48)
      D.Diag(diag::err_drv_invalid_int_value)
          << A->getOption().getName() << Value;
    Args.AddLastArg(CmdArgs, options::OPT_mtls_size_EQ);
  }

  // Add the target cpu
  std::string CPU = getCPUName(Args, Triple, /*FromAs*/ false);
  if (!CPU.empty()) {
    CmdArgs.push_back("-target-cpu");
    CmdArgs.push_back(Args.MakeArgString(CPU));
  }

  RenderTargetOptions(Triple, Args, KernelOrKext, CmdArgs);

  // FIXME: For now we want to demote any errors to warnings, when they have
  // been raised for asking the wrong question of scalable vectors, such as
  // asking for the fixed number of elements. This may happen because code that
  // is not yet ported to work for scalable vectors uses the wrong interfaces,
  // whereas the behaviour is actually correct. Emitting a warning helps bring
  // up scalable vector support in an incremental way. When scalable vector
  // support is stable enough, all uses of wrong interfaces should be considered
  // as errors, but until then, we can live with a warning being emitted by the
  // compiler. This way, Clang can be used to compile code with scalable vectors
  // and identify possible issues.
  if (isa<BackendJobAction>(JA)) {
    CmdArgs.push_back("-mllvm");
    CmdArgs.push_back("-treat-scalable-fixed-error-as-warning");
  }

  // These two are potentially updated by AddClangCLArgs.
  codegenoptions::DebugInfoKind DebugInfoKind = codegenoptions::NoDebugInfo;
  bool EmitCodeView = false;

  // Add clang-cl arguments.
  types::ID InputType = Input.getType();
  if (D.IsCLMode())
    AddClangCLArgs(Args, InputType, CmdArgs, &DebugInfoKind, &EmitCodeView);
#if INTEL_CUSTOMIZATION
  // for OpenMP with /Qiopenmp /Qopenmp-targets=spir64, /LD is not supported.
  Arg *LDArg = Args.getLastArg(options::OPT__SLASH_LD);
  if (D.IsCLMode() && LDArg && IsOpenMPDevice && Triple.isSPIR())
    D.Diag(diag::err_drv_openmp_targets_spir64_unsupported_opt)
        << LDArg->getAsString(Args);
#endif // INTEL_CUSTOMIZATION

  DwarfFissionKind DwarfFission = DwarfFissionKind::None;
  renderDebugOptions(TC, D, RawTriple, Args, EmitCodeView,
                     types::isLLVMIR(InputType), CmdArgs, DebugInfoKind,
                     DwarfFission);

  // Add the split debug info name to the command lines here so we
  // can propagate it to the backend.
  bool SplitDWARF = (DwarfFission != DwarfFissionKind::None) &&
                    (TC.getTriple().isOSBinFormatELF() ||
                     TC.getTriple().isOSBinFormatWasm()) &&
                    (isa<AssembleJobAction>(JA) || isa<CompileJobAction>(JA) ||
                     isa<BackendJobAction>(JA));
  if (SplitDWARF) {
    const char *SplitDWARFOut = SplitDebugName(JA, Args, Input, Output);
    CmdArgs.push_back("-split-dwarf-file");
    CmdArgs.push_back(SplitDWARFOut);
    if (DwarfFission == DwarfFissionKind::Split) {
      CmdArgs.push_back("-split-dwarf-output");
      CmdArgs.push_back(SplitDWARFOut);
    }
  }

  // Pass the linker version in use.
  if (Arg *A = Args.getLastArg(options::OPT_mlinker_version_EQ)) {
    CmdArgs.push_back("-target-linker-version");
    CmdArgs.push_back(A->getValue());
  }

  // Explicitly error on some things we know we don't support and can't just
  // ignore.
  if (!Args.hasArg(options::OPT_fallow_unsupported)) {
    Arg *Unsupported;
    if (types::isCXX(InputType) && RawTriple.isOSDarwin() &&
        TC.getArch() == llvm::Triple::x86) {
      if ((Unsupported = Args.getLastArg(options::OPT_fapple_kext)) ||
          (Unsupported = Args.getLastArg(options::OPT_mkernel)))
        D.Diag(diag::err_drv_clang_unsupported_opt_cxx_darwin_i386)
            << Unsupported->getOption().getName();
    }
    // The faltivec option has been superseded by the maltivec option.
    if ((Unsupported = Args.getLastArg(options::OPT_faltivec)))
      D.Diag(diag::err_drv_clang_unsupported_opt_faltivec)
          << Unsupported->getOption().getName()
          << "please use -maltivec and include altivec.h explicitly";
    if ((Unsupported = Args.getLastArg(options::OPT_fno_altivec)))
      D.Diag(diag::err_drv_clang_unsupported_opt_faltivec)
          << Unsupported->getOption().getName() << "please use -mno-altivec";
  }

  Args.AddAllArgs(CmdArgs, options::OPT_v);

  if (Args.getLastArg(options::OPT_H)) {
    CmdArgs.push_back("-H");
    CmdArgs.push_back("-sys-header-deps");
  }
  Args.AddAllArgs(CmdArgs, options::OPT_fshow_skipped_includes);

  if (D.CCPrintHeaders && !D.CCGenDiagnostics) {
    CmdArgs.push_back("-header-include-file");
    CmdArgs.push_back(!D.CCPrintHeadersFilename.empty()
                          ? D.CCPrintHeadersFilename.c_str()
                          : "-");
    CmdArgs.push_back("-sys-header-deps");
  }
  Args.AddLastArg(CmdArgs, options::OPT_P);
  Args.AddLastArg(CmdArgs, options::OPT_print_ivar_layout);

#if INTEL_CUSTOMIZATION
  // -EP should expand to -E -P.
  if (Args.hasArg(options::OPT_EP))
    CmdArgs.push_back("-P");
#endif // INTEL_CUSTOMIZATION
  if (D.CCLogDiagnostics && !D.CCGenDiagnostics) {
    CmdArgs.push_back("-diagnostic-log-file");
    CmdArgs.push_back(!D.CCLogDiagnosticsFilename.empty()
                          ? D.CCLogDiagnosticsFilename.c_str()
                          : "-");
  }

  // Give the gen diagnostics more chances to succeed, by avoiding intentional
  // crashes.
  if (D.CCGenDiagnostics)
    CmdArgs.push_back("-disable-pragma-debug-crash");

  // Allow backend to put its diagnostic files in the same place as frontend
  // crash diagnostics files.
  if (Args.hasArg(options::OPT_fcrash_diagnostics_dir)) {
    StringRef Dir = Args.getLastArgValue(options::OPT_fcrash_diagnostics_dir);
    CmdArgs.push_back("-mllvm");
    CmdArgs.push_back(Args.MakeArgString("-crash-diagnostics-dir=" + Dir));
  }

  bool UseSeparateSections = isUseSeparateSections(D, Triple); // INTEL

  if (Args.hasFlag(options::OPT_ffunction_sections,
                   options::OPT_fno_function_sections, UseSeparateSections)) {
    CmdArgs.push_back("-ffunction-sections");
  }

  if (Arg *A = Args.getLastArg(options::OPT_fbasic_block_sections_EQ)) {
    StringRef Val = A->getValue();
    if (Triple.isX86() && Triple.isOSBinFormatELF()) {
      if (Val != "all" && Val != "labels" && Val != "none" &&
          !Val.startswith("list="))
        D.Diag(diag::err_drv_invalid_value)
            << A->getAsString(Args) << A->getValue();
      else
        A->render(Args, CmdArgs);
    } else if (Triple.isNVPTX()) {
      // Do not pass the option to the GPU compilation. We still want it enabled
      // for the host-side compilation, so seeing it here is not an error.
    } else if (Val != "none") {
      // =none is allowed everywhere. It's useful for overriding the option
      // and is the same as not specifying the option.
      D.Diag(diag::err_drv_unsupported_opt_for_target)
          << A->getAsString(Args) << TripleStr;
    }
  }

  bool HasDefaultDataSections = Triple.isOSBinFormatXCOFF();
  if (Args.hasFlag(options::OPT_fdata_sections, options::OPT_fno_data_sections,
                   UseSeparateSections || HasDefaultDataSections)) {
    CmdArgs.push_back("-fdata-sections");
  }

  if (!Args.hasFlag(options::OPT_funique_section_names,
                    options::OPT_fno_unique_section_names, true))
    CmdArgs.push_back("-fno-unique-section-names");

  if (Args.hasFlag(options::OPT_funique_internal_linkage_names,
                   options::OPT_fno_unique_internal_linkage_names, false))
    CmdArgs.push_back("-funique-internal-linkage-names");

  if (Args.hasFlag(options::OPT_funique_basic_block_section_names,
                   options::OPT_fno_unique_basic_block_section_names, false))
    CmdArgs.push_back("-funique-basic-block-section-names");

  if (Arg *A = Args.getLastArg(options::OPT_fsplit_machine_functions,
                               options::OPT_fno_split_machine_functions)) {
    // This codegen pass is only available on x86-elf targets.
    if (Triple.isX86() && Triple.isOSBinFormatELF()) {
      if (A->getOption().matches(options::OPT_fsplit_machine_functions))
        A->render(Args, CmdArgs);
    } else {
      D.Diag(diag::err_drv_unsupported_opt_for_target)
          << A->getAsString(Args) << TripleStr;
    }
  }

#if INTEL_CUSTOMIZATION
  Args.AddLastArg(CmdArgs, options::OPT_finstrument_functions_after_inlining,
                  options::OPT_finstrument_function_entry_bare);

  if ((Args.hasFlag(options::OPT_finstrument_functions,
                    options::OPT_fno_instrument_functions, false)) &&
      (!Args.hasArg(options::OPT_finstrument_functions_after_inlining,
                    options::OPT_finstrument_function_entry_bare)))
    Args.AddLastArg(CmdArgs, options::OPT_finstrument_functions);
#endif // INTEL_CUSTOMIZATION

  // NVPTX/AMDGCN doesn't support PGO or coverage. There's no runtime support
  // for sampling, overhead of call arc collection is way too high and there's
  // no way to collect the output.
  if (!Triple.isNVPTX() && !Triple.isAMDGCN())
    addPGOAndCoverageFlags(TC, C, D, Output, Args, CmdArgs);

  Args.AddLastArg(CmdArgs, options::OPT_fclang_abi_compat_EQ);

  // Add runtime flag for PS4 when PGO, coverage, or sanitizers are enabled.
  if (RawTriple.isPS4CPU() &&
      !Args.hasArg(options::OPT_nostdlib, options::OPT_nodefaultlibs)) {
    PS4cpu::addProfileRTArgs(TC, Args, CmdArgs);
    PS4cpu::addSanitizerArgs(TC, CmdArgs);
  }

  // Pass options for controlling the default header search paths.
  if (Args.hasArg(options::OPT_nostdinc)) {
    CmdArgs.push_back("-nostdsysteminc");
    CmdArgs.push_back("-nobuiltininc");
  } else {
    if (Args.hasArg(options::OPT_nostdlibinc))
      CmdArgs.push_back("-nostdsysteminc");
    Args.AddLastArg(CmdArgs, options::OPT_nostdincxx);
    Args.AddLastArg(CmdArgs, options::OPT_nobuiltininc);
  }

  // Pass the path to compiler resource files.
  CmdArgs.push_back("-resource-dir");
  CmdArgs.push_back(D.ResourceDir.c_str());

  Args.AddLastArg(CmdArgs, options::OPT_working_directory);

  RenderARCMigrateToolOptions(D, Args, CmdArgs);

  // Add preprocessing options like -I, -D, etc. if we are using the
  // preprocessor.
  //
  // FIXME: Support -fpreprocessed
  if (types::getPreprocessedType(InputType) != types::TY_INVALID)
    AddPreprocessingOptions(C, JA, D, Args, CmdArgs, Output, Inputs);

  // Don't warn about "clang -c -DPIC -fPIC test.i" because libtool.m4 assumes
  // that "The compiler can only warn and ignore the option if not recognized".
  // When building with ccache, it will pass -D options to clang even on
  // preprocessed inputs and configure concludes that -fPIC is not supported.
  Args.ClaimAllArgs(options::OPT_D);

  // Manually translate -O4 to -O3; let clang reject others.
  AddOptLevel(); // INTEL

  // Warn about ignored options to clang.
  for (const Arg *A :
       Args.filtered(options::OPT_clang_ignored_gcc_optimization_f_Group)) {
    D.Diag(diag::warn_ignored_gcc_optimization) << A->getAsString(Args);
    A->claim();
  }

  for (const Arg *A :
       Args.filtered(options::OPT_clang_ignored_legacy_options_Group)) {
    D.Diag(diag::warn_ignored_clang_option) << A->getAsString(Args);
    A->claim();
  }

  claimNoWarnArgs(Args);

  Args.AddAllArgs(CmdArgs, options::OPT_R_Group);

  Args.AddAllArgs(CmdArgs, options::OPT_W_Group);
#if INTEL_CUSTOMIZATION
  if (Args.hasFlag(options::OPT_pedantic, options::OPT_no_pedantic, false)
      || Args.hasArg(options::OPT_strict_ansi))
#endif //INTEL_CUSTOMIZATION
    CmdArgs.push_back("-pedantic");

  Args.AddLastArg(CmdArgs, options::OPT_pedantic_errors);
  Args.AddLastArg(CmdArgs, options::OPT_w);

  // Fixed point flags
  if (Args.hasFlag(options::OPT_ffixed_point, options::OPT_fno_fixed_point,
                   /*Default=*/false))
    Args.AddLastArg(CmdArgs, options::OPT_ffixed_point);

  if (Arg *A = Args.getLastArg(options::OPT_fcxx_abi_EQ))
    A->render(Args, CmdArgs);

  Args.AddLastArg(CmdArgs, options::OPT_fexperimental_relative_cxx_abi_vtables,
                  options::OPT_fno_experimental_relative_cxx_abi_vtables);

  // Handle -{std, ansi, trigraphs} -- take the last of -{std, ansi}
  // (-ansi is equivalent to -std=c89 or -std=c++98).
  //
  // If a std is supplied, only add -trigraphs if it follows the
  // option.
  bool ImplyVCPPCVer = false;
  bool ImplyVCPPCXXVer = false;
#if INTEL_CUSTOMIZATION
  const Arg *Std = Args.getLastArg(options::OPT_std_EQ, options::OPT_ansi,
                     options::OPT_strict_ansi);
#else //INTEL_CUSTOMIZATION
  const Arg *Std = Args.getLastArg(options::OPT_std_EQ, options::OPT_ansi);
#endif //INTEL_CUSTOMIZATION
  if (Std) {
#if INTEL_CUSTOMIZATION
    if (Std->getOption().matches(options::OPT_ansi) ||
        Std->getOption().matches(options::OPT_strict_ansi))
#else //INTEL_CUSTOMIZATION
    if (Std->getOption().matches(options::OPT_ansi))
#endif //INTEL_CUSTOMIZATION
      if (types::isCXX(InputType))
        CmdArgs.push_back("-std=c++98");
      else
        CmdArgs.push_back("-std=c89");
#if INTEL_CUSTOMIZATION
    // Intel compiler allows for /Qstd which is an alias -std.  We want to be
    // sure to limit valid args to C++14 or higher.
    else if (D.IsIntelMode() && IsWindowsMSVC) {
      StringRef Val(Std->getValue());
      if (Val == "c++98" || Val == "c++03" || Val == "c++0x" ||
          Val == "c++11") {
        D.Diag(clang::diag::warn_drv_unused_argument) << Std->getAsString(Args);
        ImplyVCPPCXXVer = true;
      } else
        Std->render(Args, CmdArgs);
    }
#endif // INTEL_CUSTOMIZATION
    else {
      if (Args.hasArg(options::OPT_fsycl)) {
        // Use of -std= with 'C' is not supported for SYCL.
        const LangStandard *LangStd =
            LangStandard::getLangStandardForName(Std->getValue());
        if (LangStd && LangStd->getLanguage() == Language::C)
          D.Diag(diag::err_drv_argument_not_allowed_with)
              << Std->getAsString(Args) << "-fsycl";
      }
      Std->render(Args, CmdArgs);
    }

    // If -f(no-)trigraphs appears after the language standard flag, honor it.
    if (Arg *A = Args.getLastArg(options::OPT_std_EQ, options::OPT_ansi,
                                 options::OPT_ftrigraphs,
                                 options::OPT_fno_trigraphs))
      if (A != Std)
        A->render(Args, CmdArgs);
  } else {
#if INTEL_CUSTOMIZATION
    bool CPPVerSpecified = false;
    if (Args.hasArg(options::OPT__SLASH_std)) {
      const Arg *StdArg = Args.getLastArg(options::OPT__SLASH_std);
      CPPVerSpecified =
        StringRef(StdArg->getValue()).contains_insensitive("c++");
    }
#endif // INTEL_CUSTOMIZATION
    // Honor -std-default.
    //
    // FIXME: Clang doesn't correctly handle -std= when the input language
    // doesn't match. For the time being just ignore this for C++ inputs;
    // eventually we want to do all the standard defaulting here instead of
    // splitting it between the driver and clang -cc1.
    if (!types::isCXX(InputType)) {
      if (!Args.hasArg(options::OPT__SLASH_std)) {
        Args.AddAllArgsTranslated(CmdArgs, options::OPT_std_default_EQ, "-std=",
                                  /*Joined=*/true);
      } else
#if INTEL_CUSTOMIZATION
      if (!CPPVerSpecified)
#endif // INTEL_CUSTOMIZATION
        ImplyVCPPCVer = true;
    }
    else if (IsWindowsMSVC)
      ImplyVCPPCXXVer = true;

#if INTEL_CUSTOMIZATION
    // When performing interop (OpenMP+SYCL) we need to pass -std=c++xx or
    // -std=cxx specified by /std: to all clang calls.
    else if ((IsSYCL || Args.hasArg(options::OPT_fsycl)) &&
             Args.hasArg(options::OPT_fopenmp_targets_EQ) &&
             Args.hasArg(options::OPT__SLASH_std)) {
      ImplyVCPPCXXVer = CPPVerSpecified;
      ImplyVCPPCVer = !ImplyVCPPCXXVer;
    }

    // When performing interop (OpenMP+SYCL) we need to be sure to maintain
    // C++17 settings even if we aren't doing the SYCL offloading.  We do this
    // by checking for the -fsycl option.
    if ((IsSYCL || Args.hasArg(options::OPT_fsycl)) && types::isCXX(InputType) &&
        !Args.hasArg(options::OPT__SLASH_std))
#endif // INTEL_CUSTOMIZATION
      // For DPC++, we default to -std=c++17 for all compilations.  Use of -std
      // on the command line will override.
      CmdArgs.push_back("-std=c++17");

    Args.AddLastArg(CmdArgs, options::OPT_ftrigraphs,
                    options::OPT_fno_trigraphs);

    // HIP headers has minimum C++ standard requirements. Therefore set the
    // default language standard.
    if (IsHIP)
      CmdArgs.push_back(IsWindowsMSVC ? "-std=c++14" : "-std=c++11");
  }

  // GCC's behavior for -Wwrite-strings is a bit strange:
  //  * In C, this "warning flag" changes the types of string literals from
  //    'char[N]' to 'const char[N]', and thus triggers an unrelated warning
  //    for the discarded qualifier.
  //  * In C++, this is just a normal warning flag.
  //
  // Implementing this warning correctly in C is hard, so we follow GCC's
  // behavior for now. FIXME: Directly diagnose uses of a string literal as
  // a non-const char* in C, rather than using this crude hack.
  if (!types::isCXX(InputType)) {
    // FIXME: This should behave just like a warning flag, and thus should also
    // respect -Weverything, -Wno-everything, -Werror=write-strings, and so on.
    Arg *WriteStrings =
        Args.getLastArg(options::OPT_Wwrite_strings,
                        options::OPT_Wno_write_strings, options::OPT_w);
    if (WriteStrings &&
        WriteStrings->getOption().matches(options::OPT_Wwrite_strings))
      CmdArgs.push_back("-fconst-strings");
  }

  // GCC provides a macro definition '__DEPRECATED' when -Wdeprecated is active
  // during C++ compilation, which it is by default. GCC keeps this define even
  // in the presence of '-w', match this behavior bug-for-bug.
  if (types::isCXX(InputType) &&
      Args.hasFlag(options::OPT_Wdeprecated, options::OPT_Wno_deprecated,
                   true)) {
    CmdArgs.push_back("-fdeprecated-macro");
  }

  // Translate GCC's misnamer '-fasm' arguments to '-fgnu-keywords'.
  if (Arg *Asm = Args.getLastArg(options::OPT_fasm, options::OPT_fno_asm)) {
    if (Asm->getOption().matches(options::OPT_fasm))
      CmdArgs.push_back("-fgnu-keywords");
    else
      CmdArgs.push_back("-fno-gnu-keywords");
  }

  if (!ShouldEnableAutolink(Args, TC, JA))
    CmdArgs.push_back("-fno-autolink");

  // Add in -fdebug-compilation-dir if necessary.
  addDebugCompDirArg(Args, CmdArgs, D.getVFS());

  addDebugPrefixMapArg(D, Args, CmdArgs);

  if (Arg *A = Args.getLastArg(options::OPT_ftemplate_depth_,
                               options::OPT_ftemplate_depth_EQ)) {
    CmdArgs.push_back("-ftemplate-depth");
    CmdArgs.push_back(A->getValue());
  }

  if (Arg *A = Args.getLastArg(options::OPT_foperator_arrow_depth_EQ)) {
    CmdArgs.push_back("-foperator-arrow-depth");
    CmdArgs.push_back(A->getValue());
  }

  if (Arg *A = Args.getLastArg(options::OPT_fconstexpr_depth_EQ)) {
    CmdArgs.push_back("-fconstexpr-depth");
    CmdArgs.push_back(A->getValue());
  }

  if (Arg *A = Args.getLastArg(options::OPT_fconstexpr_steps_EQ)) {
    CmdArgs.push_back("-fconstexpr-steps");
    CmdArgs.push_back(A->getValue());
  }

  if (Args.hasArg(options::OPT_fexperimental_new_constant_interpreter))
    CmdArgs.push_back("-fexperimental-new-constant-interpreter");

  if (Arg *A = Args.getLastArg(options::OPT_fbracket_depth_EQ)) {
    CmdArgs.push_back("-fbracket-depth");
    CmdArgs.push_back(A->getValue());
  }

  if (Arg *A = Args.getLastArg(options::OPT_Wlarge_by_value_copy_EQ,
                               options::OPT_Wlarge_by_value_copy_def)) {
    if (A->getNumValues()) {
      StringRef bytes = A->getValue();
      CmdArgs.push_back(Args.MakeArgString("-Wlarge-by-value-copy=" + bytes));
    } else
      CmdArgs.push_back("-Wlarge-by-value-copy=64"); // default value
  }

  if (Args.hasArg(options::OPT_relocatable_pch))
    CmdArgs.push_back("-relocatable-pch");

  if (const Arg *A = Args.getLastArg(options::OPT_fcf_runtime_abi_EQ)) {
    static const char *kCFABIs[] = {
      "standalone", "objc", "swift", "swift-5.0", "swift-4.2", "swift-4.1",
    };

    if (find(kCFABIs, StringRef(A->getValue())) == std::end(kCFABIs))
      D.Diag(diag::err_drv_invalid_cf_runtime_abi) << A->getValue();
    else
      A->render(Args, CmdArgs);
  }

  if (Arg *A = Args.getLastArg(options::OPT_fconstant_string_class_EQ)) {
    CmdArgs.push_back("-fconstant-string-class");
    CmdArgs.push_back(A->getValue());
  }

  if (Arg *A = Args.getLastArg(options::OPT_ftabstop_EQ)) {
    CmdArgs.push_back("-ftabstop");
    CmdArgs.push_back(A->getValue());
  }

  if (Args.hasFlag(options::OPT_fstack_size_section,
                   options::OPT_fno_stack_size_section, RawTriple.isPS4()))
    CmdArgs.push_back("-fstack-size-section");

  if (Args.hasArg(options::OPT_fstack_usage)) {
    CmdArgs.push_back("-stack-usage-file");

    if (Arg *OutputOpt = Args.getLastArg(options::OPT_o)) {
      SmallString<128> OutputFilename(OutputOpt->getValue());
      llvm::sys::path::replace_extension(OutputFilename, "su");
      CmdArgs.push_back(Args.MakeArgString(OutputFilename));
    } else
      CmdArgs.push_back(
          Args.MakeArgString(Twine(getBaseInputStem(Args, Inputs)) + ".su"));
  }

  CmdArgs.push_back("-ferror-limit");
  if (Arg *A = Args.getLastArg(options::OPT_ferror_limit_EQ))
    CmdArgs.push_back(A->getValue());
  else
    CmdArgs.push_back("19");

  if (Arg *A = Args.getLastArg(options::OPT_fmacro_backtrace_limit_EQ)) {
    CmdArgs.push_back("-fmacro-backtrace-limit");
    CmdArgs.push_back(A->getValue());
  }

  if (Arg *A = Args.getLastArg(options::OPT_ftemplate_backtrace_limit_EQ)) {
    CmdArgs.push_back("-ftemplate-backtrace-limit");
    CmdArgs.push_back(A->getValue());
  }

  if (Arg *A = Args.getLastArg(options::OPT_fconstexpr_backtrace_limit_EQ)) {
    CmdArgs.push_back("-fconstexpr-backtrace-limit");
    CmdArgs.push_back(A->getValue());
  }

  if (Arg *A = Args.getLastArg(options::OPT_fspell_checking_limit_EQ)) {
    CmdArgs.push_back("-fspell-checking-limit");
    CmdArgs.push_back(A->getValue());
  }

#if INTEL_CUSTOMIZATION
  //-fiopenmp-offload is default
  if (Args.hasArg(options::OPT_fiopenmp) &&
      Args.hasFlag(options::OPT_fno_iopenmp_offload,
                   options::OPT_fiopenmp_offload, false)) {
    CmdArgs.push_back("-fno-intel-openmp-offload");
    CmdArgs.push_back("-mllvm");
    CmdArgs.push_back("-vpo-paropt-use-offload-metadata=false");
  }
  if (Args.hasFlag(options::OPT_fiopenmp_simd, options::OPT_fno_iopenmp_simd,
                   false)) {
    // FIXME: Add better interactions with -fopenmp-simd.
    if (!JA.isDeviceOffloading(Action::OFK_SYCL))
      CmdArgs.push_back("-fopenmp-simd");
    CmdArgs.push_back("-fopenmp-late-outline");
  }
  // When compiling for SPIR, we want to be sure that -fiopenmp is used
  // and not -fopenmp.
  if (IsOpenMPDevice && !Args.hasArg(options::OPT_fiopenmp) &&
      Args.hasArg(options::OPT_fopenmp_EQ, options::OPT_fopenmp) &&
      Triple.isSPIR()) {
    if (!D.IsCLMode())
        D.Diag(diag::err_drv_opt_requires_opt)
          << "-fopenmp-targets=spir64" << "-fiopenmp";
    else
        D.Diag(diag::err_drv_opt_requires_opt)
          << "-Qopenmp-targets=spir64" << "-Qiopenmp";
  }
  if (Arg *A = Args.getLastArg(options::OPT_qopenmp_threadprivate_EQ)) {
    StringRef Value = A->getValue();

    if ((Value != "compat") && (Value != "legacy"))
      D.Diag(diag::err_drv_unsupported_option_argument)
          << A->getOption().getName() << Value;

    if (Value == "legacy")
      CmdArgs.push_back("-fopenmp-threadprivate-legacy");
  }

  if (Args.hasFlag(options::OPT__SLASH_Qvla_, options::OPT__SLASH_Qvla, false))
    CmdArgs.push_back("-Werror=vla");
#endif // INTEL_CUSTOMIZATION

  // Pass -fmessage-length=.
  unsigned MessageLength = 0;
  if (Arg *A = Args.getLastArg(options::OPT_fmessage_length_EQ)) {
    StringRef V(A->getValue());
    if (V.getAsInteger(0, MessageLength))
      D.Diag(diag::err_drv_invalid_argument_to_option)
          << V << A->getOption().getName();
  } else {
    // If -fmessage-length=N was not specified, determine whether this is a
    // terminal and, if so, implicitly define -fmessage-length appropriately.
    MessageLength = llvm::sys::Process::StandardErrColumns();
  }
  if (MessageLength != 0)
    CmdArgs.push_back(
        Args.MakeArgString("-fmessage-length=" + Twine(MessageLength)));

  // -fvisibility= and -fvisibility-ms-compat are of a piece.
  if (const Arg *A = Args.getLastArg(options::OPT_fvisibility_EQ,
                                     options::OPT_fvisibility_ms_compat)) {
    if (A->getOption().matches(options::OPT_fvisibility_EQ)) {
      CmdArgs.push_back("-fvisibility");
      CmdArgs.push_back(A->getValue());
    } else {
      assert(A->getOption().matches(options::OPT_fvisibility_ms_compat));
      CmdArgs.push_back("-fvisibility");
      CmdArgs.push_back("hidden");
      CmdArgs.push_back("-ftype-visibility");
      CmdArgs.push_back("default");
    }
  }

  if (!RawTriple.isPS4())
    if (const Arg *A =
            Args.getLastArg(options::OPT_fvisibility_from_dllstorageclass,
                            options::OPT_fno_visibility_from_dllstorageclass)) {
      if (A->getOption().matches(
              options::OPT_fvisibility_from_dllstorageclass)) {
        CmdArgs.push_back("-fvisibility-from-dllstorageclass");
        Args.AddLastArg(CmdArgs, options::OPT_fvisibility_dllexport_EQ);
        Args.AddLastArg(CmdArgs, options::OPT_fvisibility_nodllstorageclass_EQ);
        Args.AddLastArg(CmdArgs, options::OPT_fvisibility_externs_dllimport_EQ);
        Args.AddLastArg(CmdArgs,
                        options::OPT_fvisibility_externs_nodllstorageclass_EQ);
      }
    }

  if (const Arg *A = Args.getLastArg(options::OPT_mignore_xcoff_visibility)) {
    if (Triple.isOSAIX())
      CmdArgs.push_back("-mignore-xcoff-visibility");
    else
      D.Diag(diag::err_drv_unsupported_opt_for_target)
          << A->getAsString(Args) << TripleStr;
  }


  if (Args.hasFlag(options::OPT_fvisibility_inlines_hidden,
                    options::OPT_fno_visibility_inlines_hidden, false))
    CmdArgs.push_back("-fvisibility-inlines-hidden");

  Args.AddLastArg(CmdArgs, options::OPT_fvisibility_inlines_hidden_static_local_var,
                           options::OPT_fno_visibility_inlines_hidden_static_local_var);
  Args.AddLastArg(CmdArgs, options::OPT_fvisibility_global_new_delete_hidden);
  Args.AddLastArg(CmdArgs, options::OPT_fnew_infallible);
  Args.AddLastArg(CmdArgs, options::OPT_ftlsmodel_EQ);

  if (Args.hasFlag(options::OPT_fno_operator_names,
                   options::OPT_foperator_names, false))
    CmdArgs.push_back("-fno-operator-names");

  // Forward -f (flag) options which we can pass directly.
  Args.AddLastArg(CmdArgs, options::OPT_femit_all_decls);
  Args.AddLastArg(CmdArgs, options::OPT_fheinous_gnu_extensions);
  Args.AddLastArg(CmdArgs, options::OPT_fdigraphs, options::OPT_fno_digraphs);
  Args.AddLastArg(CmdArgs, options::OPT_femulated_tls,
                  options::OPT_fno_emulated_tls);

  // AltiVec-like language extensions aren't relevant for assembling.
  if (!isa<PreprocessJobAction>(JA) || Output.getType() != types::TY_PP_Asm)
    Args.AddLastArg(CmdArgs, options::OPT_fzvector);

  Args.AddLastArg(CmdArgs, options::OPT_fdiagnostics_show_template_tree);
  Args.AddLastArg(CmdArgs, options::OPT_fno_elide_type);
#if INTEL_COLLAB
  if (Args.hasFlag(options::OPT_fiopenmp, options::OPT_fno_iopenmp, false)) {
    CmdArgs.push_back("-fopenmp-late-outline");
#if INTEL_CUSTOMIZATION
    CmdArgs.push_back("-fintel-openmp-region");
    if (Arg *A = Args.getLastArg(options::OPT_qopenmp_threadprivate_EQ)) {
      StringRef Value = A->getValue();
      if (Value != "compat")
        CmdArgs.push_back("-fopenmp-threadprivate-legacy");
    } else
#endif // INTEL_CUSTOMIZATION
      CmdArgs.push_back("-fopenmp-threadprivate-legacy");
  }
#endif // INTEL_COLLAB

#if INTEL_CUSTOMIZATION
  bool StubsOverride = false;
  if (Arg *A = Args.getLastArg(options::OPT_qopenmp_stubs,
      options::OPT_fopenmp, options::OPT_fopenmp_EQ, options::OPT_fiopenmp))
    if (A->getOption().matches(options::OPT_qopenmp_stubs))
      StubsOverride = true;
#endif // INTEL_CUSTOMIZATION

  // Forward flags for OpenMP. We don't do this if the current action is an
  // device offloading action other than OpenMP.
#if INTEL_COLLAB
  if ((Args.hasFlag(options::OPT_fopenmp, options::OPT_fopenmp_EQ,
                    options::OPT_fno_openmp, false) ||
       Args.hasFlag(options::OPT_fiopenmp, options::OPT_fno_iopenmp, false)) &&
#else
  if (Args.hasFlag(options::OPT_fopenmp, options::OPT_fopenmp_EQ,
                   options::OPT_fno_openmp, false) &&
#endif // INTEL_COLLAB
      !StubsOverride && // INTEL
      (JA.isDeviceOffloading(Action::OFK_None) ||
       JA.isDeviceOffloading(Action::OFK_OpenMP))) {
    switch (D.getOpenMPRuntime(Args)) {
    case Driver::OMPRT_OMP:
    case Driver::OMPRT_IOMP5:
      // Clang can generate useful OpenMP code for these two runtime libraries.
      CmdArgs.push_back("-fopenmp");

      // If no option regarding the use of TLS in OpenMP codegeneration is
      // given, decide a default based on the target. Otherwise rely on the
      // options and pass the right information to the frontend.
      if (!Args.hasFlag(options::OPT_fopenmp_use_tls,
                        options::OPT_fnoopenmp_use_tls, /*Default=*/true))
        CmdArgs.push_back("-fnoopenmp-use-tls");
      Args.AddLastArg(CmdArgs, options::OPT_fopenmp_simd,
                      options::OPT_fno_openmp_simd);
      Args.AddAllArgs(CmdArgs, options::OPT_fopenmp_enable_irbuilder);
      Args.AddAllArgs(CmdArgs, options::OPT_fopenmp_version_EQ);
      Args.AddAllArgs(CmdArgs, options::OPT_fopenmp_cuda_number_of_sm_EQ);
      Args.AddAllArgs(CmdArgs, options::OPT_fopenmp_cuda_blocks_per_sm_EQ);
      Args.AddAllArgs(CmdArgs,
                      options::OPT_fopenmp_cuda_teams_reduction_recs_num_EQ);
      if (Args.hasFlag(options::OPT_fopenmp_optimistic_collapse,
                       options::OPT_fno_openmp_optimistic_collapse,
                       /*Default=*/false))
        CmdArgs.push_back("-fopenmp-optimistic-collapse");

      // When in OpenMP offloading mode with NVPTX target, forward
      // cuda-mode flag
      if (Args.hasFlag(options::OPT_fopenmp_cuda_mode,
                       options::OPT_fno_openmp_cuda_mode, /*Default=*/false))
        CmdArgs.push_back("-fopenmp-cuda-mode");

      // When in OpenMP offloading mode with NVPTX target, check if full runtime
      // is required.
      if (Args.hasFlag(options::OPT_fopenmp_cuda_force_full_runtime,
                       options::OPT_fno_openmp_cuda_force_full_runtime,
                       /*Default=*/false))
        CmdArgs.push_back("-fopenmp-cuda-force-full-runtime");
      break;
    default:
      // By default, if Clang doesn't know how to generate useful OpenMP code
      // for a specific runtime library, we just don't pass the '-fopenmp' flag
      // down to the actual compilation.
      // FIXME: It would be better to have a mode which *only* omits IR
      // generation based on the OpenMP support so that we get consistent
      // semantic analysis, etc.
      break;
    }
  } else {
    if (!JA.isDeviceOffloading(Action::OFK_SYCL))
      Args.AddLastArg(CmdArgs, options::OPT_fopenmp_simd,
                      options::OPT_fno_openmp_simd);
    Args.AddAllArgs(CmdArgs, options::OPT_fopenmp_version_EQ);
  }

  const SanitizerArgs &Sanitize = TC.getSanitizerArgs();
  Sanitize.addArgs(TC, Args, CmdArgs, InputType);

  const XRayArgs &XRay = TC.getXRayArgs();
  XRay.addArgs(TC, Args, CmdArgs, InputType);

  for (const auto &Filename :
       Args.getAllArgValues(options::OPT_fprofile_list_EQ)) {
    if (D.getVFS().exists(Filename))
      CmdArgs.push_back(Args.MakeArgString("-fprofile-list=" + Filename));
    else
      D.Diag(clang::diag::err_drv_no_such_file) << Filename;
  }

  if (Arg *A = Args.getLastArg(options::OPT_fpatchable_function_entry_EQ)) {
    StringRef S0 = A->getValue(), S = S0;
    unsigned Size, Offset = 0;
    if (!Triple.isAArch64() && !Triple.isRISCV() && !Triple.isX86())
      D.Diag(diag::err_drv_unsupported_opt_for_target)
          << A->getAsString(Args) << TripleStr;
    else if (S.consumeInteger(10, Size) ||
             (!S.empty() && (!S.consume_front(",") ||
                             S.consumeInteger(10, Offset) || !S.empty())))
      D.Diag(diag::err_drv_invalid_argument_to_option)
          << S0 << A->getOption().getName();
    else if (Size < Offset)
      D.Diag(diag::err_drv_unsupported_fpatchable_function_entry_argument);
    else {
      CmdArgs.push_back(Args.MakeArgString(A->getSpelling() + Twine(Size)));
      CmdArgs.push_back(Args.MakeArgString(
          "-fpatchable-function-entry-offset=" + Twine(Offset)));
    }
  }

  if (TC.SupportsProfiling()) {
    Args.AddLastArg(CmdArgs, options::OPT_pg);

    llvm::Triple::ArchType Arch = TC.getArch();
    if (Arg *A = Args.getLastArg(options::OPT_mfentry)) {
      if (Arch == llvm::Triple::systemz || TC.getTriple().isX86())
        A->render(Args, CmdArgs);
      else
        D.Diag(diag::err_drv_unsupported_opt_for_target)
            << A->getAsString(Args) << TripleStr;
    }
    if (Arg *A = Args.getLastArg(options::OPT_mnop_mcount)) {
      if (Arch == llvm::Triple::systemz)
        A->render(Args, CmdArgs);
      else
        D.Diag(diag::err_drv_unsupported_opt_for_target)
            << A->getAsString(Args) << TripleStr;
    }
    if (Arg *A = Args.getLastArg(options::OPT_mrecord_mcount)) {
      if (Arch == llvm::Triple::systemz)
        A->render(Args, CmdArgs);
      else
        D.Diag(diag::err_drv_unsupported_opt_for_target)
            << A->getAsString(Args) << TripleStr;
    }
  }

  if (Args.getLastArg(options::OPT_fapple_kext) ||
      (Args.hasArg(options::OPT_mkernel) && types::isCXX(InputType)))
    CmdArgs.push_back("-fapple-kext");

  Args.AddLastArg(CmdArgs, options::OPT_altivec_src_compat);
  Args.AddLastArg(CmdArgs, options::OPT_flax_vector_conversions_EQ);
  Args.AddLastArg(CmdArgs, options::OPT_fobjc_sender_dependent_dispatch);
  Args.AddLastArg(CmdArgs, options::OPT_fdiagnostics_print_source_range_info);
  Args.AddLastArg(CmdArgs, options::OPT_fdiagnostics_parseable_fixits);
  Args.AddLastArg(CmdArgs, options::OPT_ftime_report);
  Args.AddLastArg(CmdArgs, options::OPT_ftime_report_EQ);
  Args.AddLastArg(CmdArgs, options::OPT_ftime_trace);
  Args.AddLastArg(CmdArgs, options::OPT_ftime_trace_granularity_EQ);
  Args.AddLastArg(CmdArgs, options::OPT_ftrapv);
#if INTEL_CUSTOMIZATION
  // -malign-double is the default for Windows Intel
  if (D.IsIntelMode() && D.IsCLMode())
    CmdArgs.push_back("-malign-double");
  else
    Args.AddLastArg(CmdArgs, options::OPT_malign_double);
#endif // INTEL_CUSTOMIZATION
  Args.AddLastArg(CmdArgs, options::OPT_fno_temp_file);

  if (Arg *A = Args.getLastArg(options::OPT_ftrapv_handler_EQ)) {
    CmdArgs.push_back("-ftrapv-handler");
    CmdArgs.push_back(A->getValue());
  }

  Args.AddLastArg(CmdArgs, options::OPT_ftrap_function_EQ);

  // -fno-strict-overflow implies -fwrapv if it isn't disabled, but
  // -fstrict-overflow won't turn off an explicitly enabled -fwrapv.
  if (Arg *A = Args.getLastArg(options::OPT_fwrapv, options::OPT_fno_wrapv)) {
    if (A->getOption().matches(options::OPT_fwrapv))
      CmdArgs.push_back("-fwrapv");
  } else if (Arg *A = Args.getLastArg(options::OPT_fstrict_overflow,
                                      options::OPT_fno_strict_overflow)) {
    if (A->getOption().matches(options::OPT_fno_strict_overflow))
      CmdArgs.push_back("-fwrapv");
  }

  if (Arg *A = Args.getLastArg(options::OPT_freroll_loops,
                               options::OPT_fno_reroll_loops))
    if (A->getOption().matches(options::OPT_freroll_loops))
      CmdArgs.push_back("-freroll-loops");

  Args.AddLastArg(CmdArgs, options::OPT_ffinite_loops,
                  options::OPT_fno_finite_loops);

  Args.AddLastArg(CmdArgs, options::OPT_fwritable_strings);
#if INTEL_CUSTOMIZATION
  RenderUnrollOptions(D, Args, CmdArgs);
#endif // INTEL_CUSTOMIZATION

  Args.AddLastArg(CmdArgs, options::OPT_pthread);

  if (Args.hasFlag(options::OPT_mspeculative_load_hardening,
                   options::OPT_mno_speculative_load_hardening, false))
    CmdArgs.push_back(Args.MakeArgString("-mspeculative-load-hardening"));

  RenderSSPOptions(D, TC, Args, CmdArgs, KernelOrKext);
  RenderSCPOptions(TC, Args, CmdArgs);
  RenderTrivialAutoVarInitOptions(D, TC, Args, CmdArgs);

  // Translate -mstackrealign
  if (Args.hasFlag(options::OPT_mstackrealign, options::OPT_mno_stackrealign,
                   false))
    CmdArgs.push_back(Args.MakeArgString("-mstackrealign"));

  if (Args.hasArg(options::OPT_mstack_alignment)) {
    StringRef alignment = Args.getLastArgValue(options::OPT_mstack_alignment);
    CmdArgs.push_back(Args.MakeArgString("-mstack-alignment=" + alignment));
  }

  if (Args.hasArg(options::OPT_mstack_probe_size)) {
    StringRef Size = Args.getLastArgValue(options::OPT_mstack_probe_size);

    if (!Size.empty())
      CmdArgs.push_back(Args.MakeArgString("-mstack-probe-size=" + Size));
    else
      CmdArgs.push_back("-mstack-probe-size=0");
  }

  if (!Args.hasFlag(options::OPT_mstack_arg_probe,
                    options::OPT_mno_stack_arg_probe, true))
    CmdArgs.push_back(Args.MakeArgString("-mno-stack-arg-probe"));

  if (Arg *A = Args.getLastArg(options::OPT_mrestrict_it,
                               options::OPT_mno_restrict_it)) {
    if (A->getOption().matches(options::OPT_mrestrict_it)) {
      CmdArgs.push_back("-mllvm");
      CmdArgs.push_back("-arm-restrict-it");
    } else {
      CmdArgs.push_back("-mllvm");
      CmdArgs.push_back("-arm-no-restrict-it");
    }
  } else if (Triple.isOSWindows() &&
             (Triple.getArch() == llvm::Triple::arm ||
              Triple.getArch() == llvm::Triple::thumb)) {
    // Windows on ARM expects restricted IT blocks
    CmdArgs.push_back("-mllvm");
    CmdArgs.push_back("-arm-restrict-it");
  }

  // Forward -cl options to -cc1
  RenderOpenCLOptions(Args, CmdArgs, InputType);

  // Forward -fsycl-instrument-device-code option to cc1. This option can only
  // be used with spir triple.
  if (Arg *A = Args.getLastArg(options::OPT_fsycl_instrument_device_code)) {
    if (!Triple.isSPIR())
      D.Diag(diag::err_drv_unsupported_opt_for_target)
          << A->getAsString(Args) << TripleStr;
    CmdArgs.push_back("-fsycl-instrument-device-code");
  }

#if INTEL_CUSTOMIZATION
  // Enable instrumentation for OpenMP SPIR-V offload by default.
  // Eventually, we will enable it by default for SYCL too, so this
  // code will have to be merged with the above.
  if (IsOpenMPDevice && Triple.isSPIR() &&
      Args.hasFlag(options::OPT_fsycl_instrument_device_code,
                   options::OPT_fno_sycl_instrument_device_code, true)) {
    CmdArgs.push_back("-fsycl-instrument-device-code");
  }
#endif // INTEL_CUSTOMIZATION
  if (IsHIP) {
    if (Args.hasFlag(options::OPT_fhip_new_launch_api,
                     options::OPT_fno_hip_new_launch_api, true))
      CmdArgs.push_back("-fhip-new-launch-api");
    if (Args.hasFlag(options::OPT_fgpu_allow_device_init,
                     options::OPT_fno_gpu_allow_device_init, false))
      CmdArgs.push_back("-fgpu-allow-device-init");
  }

  if (IsCuda || IsHIP) {
    if (Args.hasFlag(options::OPT_fgpu_rdc, options::OPT_fno_gpu_rdc, false))
      CmdArgs.push_back("-fgpu-rdc");
    if (Args.hasFlag(options::OPT_fgpu_defer_diag,
                     options::OPT_fno_gpu_defer_diag, false))
      CmdArgs.push_back("-fgpu-defer-diag");
    if (Args.hasFlag(options::OPT_fgpu_exclude_wrong_side_overloads,
                     options::OPT_fno_gpu_exclude_wrong_side_overloads,
                     false)) {
      CmdArgs.push_back("-fgpu-exclude-wrong-side-overloads");
      CmdArgs.push_back("-fgpu-defer-diag");
    }
  }

  if (Arg *A = Args.getLastArg(options::OPT_fcf_protection_EQ)) {
    CmdArgs.push_back(
        Args.MakeArgString(Twine("-fcf-protection=") + A->getValue()));
  }

  // Forward -f options with positive and negative forms; we translate these by
  // hand.  Do not propagate PGO options to the GPU-side compilations as the
  // profile info is for the host-side compilation only.
  if (!(IsCudaDevice || IsHIPDevice)) {
    if (Arg *A = getLastProfileSampleUseArg(Args)) {
      auto *PGOArg = Args.getLastArg(
          options::OPT_fprofile_generate, options::OPT_fprofile_generate_EQ,
          options::OPT_fcs_profile_generate,
          options::OPT_fcs_profile_generate_EQ, options::OPT_fprofile_use,
          options::OPT_fprofile_use_EQ);
      if (PGOArg)
        D.Diag(diag::err_drv_argument_not_allowed_with)
            << "SampleUse with PGO options";

      StringRef fname = A->getValue();
      if (!llvm::sys::fs::exists(fname))
        D.Diag(diag::err_drv_no_such_file) << fname;
      else
        A->render(Args, CmdArgs);
    }
    Args.AddLastArg(CmdArgs, options::OPT_fprofile_remapping_file_EQ);

    if (Args.hasFlag(options::OPT_fpseudo_probe_for_profiling,
                     options::OPT_fno_pseudo_probe_for_profiling, false)) {
      CmdArgs.push_back("-fpseudo-probe-for-profiling");
      // Enforce -funique-internal-linkage-names if it's not explicitly turned
      // off.
      if (Args.hasFlag(options::OPT_funique_internal_linkage_names,
                       options::OPT_fno_unique_internal_linkage_names, true))
        CmdArgs.push_back("-funique-internal-linkage-names");
    }
  }
  RenderBuiltinOptions(TC, RawTriple, Args, CmdArgs);

  if (!Args.hasFlag(options::OPT_fassume_sane_operator_new,
                    options::OPT_fno_assume_sane_operator_new))
    CmdArgs.push_back("-fno-assume-sane-operator-new");

  // -fblocks=0 is default.
  if (Args.hasFlag(options::OPT_fblocks, options::OPT_fno_blocks,
                   TC.IsBlocksDefault()) ||
      (Args.hasArg(options::OPT_fgnu_runtime) &&
       Args.hasArg(options::OPT_fobjc_nonfragile_abi) &&
       !Args.hasArg(options::OPT_fno_blocks))) {
    CmdArgs.push_back("-fblocks");

    if (!Args.hasArg(options::OPT_fgnu_runtime) && !TC.hasBlocksRuntime())
      CmdArgs.push_back("-fblocks-runtime-optional");
  }

  // -fencode-extended-block-signature=1 is default.
  if (TC.IsEncodeExtendedBlockSignatureDefault())
    CmdArgs.push_back("-fencode-extended-block-signature");

  if (Args.hasFlag(options::OPT_fcoroutines_ts, options::OPT_fno_coroutines_ts,
                   false) &&
      types::isCXX(InputType)) {
    CmdArgs.push_back("-fcoroutines-ts");
  }

  Args.AddLastArg(CmdArgs, options::OPT_fdouble_square_bracket_attributes,
                  options::OPT_fno_double_square_bracket_attributes);

  // -faccess-control is default.
  if (Args.hasFlag(options::OPT_fno_access_control,
                   options::OPT_faccess_control, false))
    CmdArgs.push_back("-fno-access-control");

  // -felide-constructors is the default.
  if (Args.hasFlag(options::OPT_fno_elide_constructors,
                   options::OPT_felide_constructors, false))
    CmdArgs.push_back("-fno-elide-constructors");

  ToolChain::RTTIMode RTTIMode = TC.getRTTIMode();

  if (KernelOrKext || (types::isCXX(InputType) &&
                       (RTTIMode == ToolChain::RM_Disabled)))
    CmdArgs.push_back("-fno-rtti");

  // -fshort-enums=0 is default for all architectures except Hexagon and z/OS.
  if (Args.hasFlag(options::OPT_fshort_enums, options::OPT_fno_short_enums,
                   TC.getArch() == llvm::Triple::hexagon || Triple.isOSzOS()))
    CmdArgs.push_back("-fshort-enums");

  RenderCharacterOptions(Args, AuxTriple ? *AuxTriple : RawTriple, CmdArgs);

  // -fuse-cxa-atexit is default.
  if (!Args.hasFlag(
          options::OPT_fuse_cxa_atexit, options::OPT_fno_use_cxa_atexit,
          !RawTriple.isOSAIX() && !RawTriple.isOSWindows() &&
              TC.getArch() != llvm::Triple::xcore &&
              ((RawTriple.getVendor() != llvm::Triple::MipsTechnologies) ||
               RawTriple.hasEnvironment())) ||
      KernelOrKext)
    CmdArgs.push_back("-fno-use-cxa-atexit");

  if (Args.hasFlag(options::OPT_fregister_global_dtors_with_atexit,
                   options::OPT_fno_register_global_dtors_with_atexit,
                   RawTriple.isOSDarwin() && !KernelOrKext))
    CmdArgs.push_back("-fregister-global-dtors-with-atexit");

  // -fno-use-line-directives is default.
#if INTEL_CUSTOMIZATION
  // -fuse-line-directives is default for Intel Windows
  if (Args.hasFlag(options::OPT_fuse_line_directives,
                   options::OPT_fno_use_line_directives,
                   D.IsIntelMode() && D.IsCLMode()))
#endif // INTEL_CUSTOMIZATION
    CmdArgs.push_back("-fuse-line-directives");

  // -fno-minimize-whitespace is default.
  if (Args.hasFlag(options::OPT_fminimize_whitespace,
                   options::OPT_fno_minimize_whitespace, false)) {
    types::ID InputType = Inputs[0].getType();
    if (!isDerivedFromC(InputType))
      D.Diag(diag::err_drv_minws_unsupported_input_type)
          << types::getTypeName(InputType);
    CmdArgs.push_back("-fminimize-whitespace");
  }

  // -fms-extensions=0 is default.
  if (Args.hasFlag(options::OPT_fms_extensions, options::OPT_fno_ms_extensions,
                   IsWindowsMSVC))
    CmdArgs.push_back("-fms-extensions");

  // -fms-compatibility=0 is default.
  bool IsMSVCCompat = Args.hasFlag(
      options::OPT_fms_compatibility, options::OPT_fno_ms_compatibility,
      (IsWindowsMSVC && Args.hasFlag(options::OPT_fms_extensions,
                                     options::OPT_fno_ms_extensions, true)));
  if (IsMSVCCompat)
    CmdArgs.push_back("-fms-compatibility");

  // Handle -fgcc-version, if present.
  VersionTuple GNUCVer;
  if (Arg *A = Args.getLastArg(options::OPT_fgnuc_version_EQ)) {
    // Check that the version has 1 to 3 components and the minor and patch
    // versions fit in two decimal digits.
    StringRef Val = A->getValue();
    Val = Val.empty() ? "0" : Val; // Treat "" as 0 or disable.
    bool Invalid = GNUCVer.tryParse(Val);
    unsigned Minor = GNUCVer.getMinor().getValueOr(0);
    unsigned Patch = GNUCVer.getSubminor().getValueOr(0);
    if (Invalid || GNUCVer.getBuild() || Minor >= 100 || Patch >= 100) {
      D.Diag(diag::err_drv_invalid_value)
          << A->getAsString(Args) << A->getValue();
    }
  } else if (!IsMSVCCompat) {
    // Imitate GCC 4.2.1 by default if -fms-compatibility is not in effect.
    GNUCVer = VersionTuple(4, 2, 1);
  }
  if (!GNUCVer.empty()) {
    CmdArgs.push_back(
        Args.MakeArgString("-fgnuc-version=" + GNUCVer.getAsString()));
  }

  VersionTuple MSVT = TC.computeMSVCVersion(&D, Args);
  if (!MSVT.empty())
    CmdArgs.push_back(
        Args.MakeArgString("-fms-compatibility-version=" + MSVT.getAsString()));

  bool IsMSVC2015Compatible = MSVT.getMajor() >= 19;
  if (ImplyVCPPCVer) {
    StringRef LanguageStandard;
    if (const Arg *StdArg = Args.getLastArg(options::OPT__SLASH_std)) {
      Std = StdArg;
      LanguageStandard = llvm::StringSwitch<StringRef>(StdArg->getValue())
                             .Case("c11", "-std=c11")
                             .Case("c17", "-std=c17")
                             .Default("");
      if (LanguageStandard.empty())
        D.Diag(clang::diag::warn_drv_unused_argument)
            << StdArg->getAsString(Args);
    }
    CmdArgs.push_back(LanguageStandard.data());
  }
  if (ImplyVCPPCXXVer) {
    StringRef LanguageStandard;
    if (const Arg *StdArg = Args.getLastArg(options::OPT__SLASH_std)) {
      Std = StdArg;
      LanguageStandard = llvm::StringSwitch<StringRef>(StdArg->getValue())
                             .Case("c++14", "-std=c++14")
                             .Case("c++17", "-std=c++17")
                             .Case("c++20", "-std=c++20")
                             .Case("c++latest", "-std=c++2b")
                             .Default("");
      if (LanguageStandard.empty())
        D.Diag(clang::diag::warn_drv_unused_argument)
            << StdArg->getAsString(Args);
    }

    if (LanguageStandard.empty()) {
      if (IsSYCL)
        // For DPC++, C++17 is the default.
        LanguageStandard = "-std=c++17";
      else if (IsMSVC2015Compatible)
        LanguageStandard = "-std=c++14";
      else
        LanguageStandard = "-std=c++11";
    }

    CmdArgs.push_back(LanguageStandard.data());
  }

  // -fno-borland-extensions is default.
  if (Args.hasFlag(options::OPT_fborland_extensions,
                   options::OPT_fno_borland_extensions, false))
    CmdArgs.push_back("-fborland-extensions");

  // -fno-declspec is default, except for PS4.
  if (Args.hasFlag(options::OPT_fdeclspec, options::OPT_fno_declspec,
                   RawTriple.isPS4()))
    CmdArgs.push_back("-fdeclspec");
  else if (Args.hasArg(options::OPT_fno_declspec))
    CmdArgs.push_back("-fno-declspec"); // Explicitly disabling __declspec.

  // -fthreadsafe-static is default, except for MSVC compatibility versions less
  // than 19.
  if (!Args.hasFlag(options::OPT_fthreadsafe_statics,
                    options::OPT_fno_threadsafe_statics,
                    !types::isOpenCL(InputType) &&
                        (!IsWindowsMSVC || IsMSVC2015Compatible)))
    CmdArgs.push_back("-fno-threadsafe-statics");

  // -fno-delayed-template-parsing is default, except when targeting MSVC.
  // Many old Windows SDK versions require this to parse.
  // FIXME: MSVC introduced /Zc:twoPhase- to disable this behavior in their
  // compiler. We should be able to disable this by default at some point.
  if (Args.hasFlag(options::OPT_fdelayed_template_parsing,
                   options::OPT_fno_delayed_template_parsing, IsWindowsMSVC))
    CmdArgs.push_back("-fdelayed-template-parsing");

  // -fgnu-keywords default varies depending on language; only pass if
  // specified.
  Args.AddLastArg(CmdArgs, options::OPT_fgnu_keywords,
                  options::OPT_fno_gnu_keywords);

  if (Args.hasFlag(options::OPT_fgnu89_inline, options::OPT_fno_gnu89_inline,
                   false))
    CmdArgs.push_back("-fgnu89-inline");

  if (Args.hasArg(options::OPT_fno_inline))
    CmdArgs.push_back("-fno-inline");

#if INTEL_CUSTOMIZATION
  if (Arg *InlinLvl = Args.getLastArg(
        options::OPT_inline_level_EQ, options::OPT_finline_functions,
        options::OPT_finline_hint_functions,
        options::OPT_fno_inline_functions)) {
    if (InlinLvl->getOption().matches(options::OPT_inline_level_EQ)) {
      if (InlinLvl->getValue() == StringRef("0") &&
          !Args.hasArg(options::OPT_fno_inline))
        CmdArgs.push_back("-fno-inline");
      else if (InlinLvl->getValue() == StringRef("1"))
        CmdArgs.push_back("-finline-hint-functions");
      else if (InlinLvl->getValue() == StringRef("2"))
        CmdArgs.push_back("-finline-functions");
      else
        C.getDriver().Diag(clang::diag::err_drv_unsupported_option_argument)
          << InlinLvl->getOption().getName()
          << StringRef(InlinLvl->getValue());
    }
    else
      CmdArgs.push_back(Args.MakeArgString(InlinLvl->getAsString(Args)));
  }
#else //INTEL_CUSTOMIZATION
  Args.AddLastArg(CmdArgs, options::OPT_finline_functions,
                  options::OPT_finline_hint_functions,
                  options::OPT_fno_inline_functions);

#endif //INTEL_CUSTOMIZATION

  // FIXME: Find a better way to determine whether the language has modules
  // support by default, or just assume that all languages do.
  bool HaveModules =
      Std && (Std->containsValue("c++2a") || Std->containsValue("c++20") ||
              Std->containsValue("c++latest"));
  RenderModulesOptions(C, D, Args, Input, Output, CmdArgs, HaveModules);

  if (Args.hasFlag(options::OPT_fpch_validate_input_files_content,
                   options::OPT_fno_pch_validate_input_files_content, false))
    CmdArgs.push_back("-fvalidate-ast-input-files-content");
  if (Args.hasFlag(options::OPT_fpch_instantiate_templates,
                   options::OPT_fno_pch_instantiate_templates, false))
    CmdArgs.push_back("-fpch-instantiate-templates");
  if (Args.hasFlag(options::OPT_fpch_codegen, options::OPT_fno_pch_codegen,
                   false))
    CmdArgs.push_back("-fmodules-codegen");
  if (Args.hasFlag(options::OPT_fpch_debuginfo, options::OPT_fno_pch_debuginfo,
                   false))
    CmdArgs.push_back("-fmodules-debuginfo");

  Args.AddLastArg(CmdArgs, options::OPT_flegacy_pass_manager,
                  options::OPT_fno_legacy_pass_manager);

  ObjCRuntime Runtime = AddObjCRuntimeArgs(Args, Inputs, CmdArgs, rewriteKind);
  RenderObjCOptions(TC, D, RawTriple, Args, Runtime, rewriteKind != RK_None,
                    Input, CmdArgs);

  if (types::isObjC(Input.getType()) &&
      Args.hasFlag(options::OPT_fobjc_encode_cxx_class_template_spec,
                   options::OPT_fno_objc_encode_cxx_class_template_spec,
                   !Runtime.isNeXTFamily()))
    CmdArgs.push_back("-fobjc-encode-cxx-class-template-spec");

  if (Args.hasFlag(options::OPT_fapplication_extension,
                   options::OPT_fno_application_extension, false))
    CmdArgs.push_back("-fapplication-extension");

  // Handle GCC-style exception args.
  bool EH = false;
  if (!C.getDriver().IsCLMode())
#if INTEL_CUSTOMIZATION
    EH = addExceptionArgs(Args, InputType, TC, KernelOrKext, Runtime, CmdArgs, JA);
#endif // INTEL_CUSTOMIZATION

  // Handle exception personalities
  Arg *A = Args.getLastArg(
      options::OPT_fsjlj_exceptions, options::OPT_fseh_exceptions,
      options::OPT_fdwarf_exceptions, options::OPT_fwasm_exceptions);
  if (A) {
    const Option &Opt = A->getOption();
    if (Opt.matches(options::OPT_fsjlj_exceptions))
      CmdArgs.push_back("-exception-model=sjlj");
    if (Opt.matches(options::OPT_fseh_exceptions))
      CmdArgs.push_back("-exception-model=seh");
    if (Opt.matches(options::OPT_fdwarf_exceptions))
      CmdArgs.push_back("-exception-model=dwarf");
    if (Opt.matches(options::OPT_fwasm_exceptions))
      CmdArgs.push_back("-exception-model=wasm");
  } else {
    switch (TC.GetExceptionModel(Args)) {
    default:
      break;
    case llvm::ExceptionHandling::DwarfCFI:
      CmdArgs.push_back("-exception-model=dwarf");
      break;
    case llvm::ExceptionHandling::SjLj:
      CmdArgs.push_back("-exception-model=sjlj");
      break;
    case llvm::ExceptionHandling::WinEH:
      CmdArgs.push_back("-exception-model=seh");
      break;
    }
  }

  // C++ "sane" operator new.
  if (!Args.hasFlag(options::OPT_fassume_sane_operator_new,
                    options::OPT_fno_assume_sane_operator_new))
    CmdArgs.push_back("-fno-assume-sane-operator-new");

  // -frelaxed-template-template-args is off by default, as it is a severe
  // breaking change until a corresponding change to template partial ordering
  // is provided.
  if (Args.hasFlag(options::OPT_frelaxed_template_template_args,
                   options::OPT_fno_relaxed_template_template_args, false))
    CmdArgs.push_back("-frelaxed-template-template-args");

  // -fsized-deallocation is off by default, as it is an ABI-breaking change for
  // most platforms.
  if (Args.hasFlag(options::OPT_fsized_deallocation,
                   options::OPT_fno_sized_deallocation, false))
    CmdArgs.push_back("-fsized-deallocation");

  // -faligned-allocation is on by default in C++17 onwards and otherwise off
  // by default.
  if (Arg *A = Args.getLastArg(options::OPT_faligned_allocation,
                               options::OPT_fno_aligned_allocation,
                               options::OPT_faligned_new_EQ)) {
    if (A->getOption().matches(options::OPT_fno_aligned_allocation))
      CmdArgs.push_back("-fno-aligned-allocation");
    else
      CmdArgs.push_back("-faligned-allocation");
  }

  // The default new alignment can be specified using a dedicated option or via
  // a GCC-compatible option that also turns on aligned allocation.
  if (Arg *A = Args.getLastArg(options::OPT_fnew_alignment_EQ,
                               options::OPT_faligned_new_EQ))
    CmdArgs.push_back(
        Args.MakeArgString(Twine("-fnew-alignment=") + A->getValue()));

  // -fconstant-cfstrings is default, and may be subject to argument translation
  // on Darwin.
  if (!Args.hasFlag(options::OPT_fconstant_cfstrings,
                    options::OPT_fno_constant_cfstrings) ||
      !Args.hasFlag(options::OPT_mconstant_cfstrings,
                    options::OPT_mno_constant_cfstrings))
    CmdArgs.push_back("-fno-constant-cfstrings");

  // -fno-pascal-strings is default, only pass non-default.
  if (Args.hasFlag(options::OPT_fpascal_strings,
                   options::OPT_fno_pascal_strings, false))
    CmdArgs.push_back("-fpascal-strings");

  // Honor -fpack-struct= and -fpack-struct, if given. Note that
  // -fno-pack-struct doesn't apply to -fpack-struct=.
  if (Arg *A = Args.getLastArg(options::OPT_fpack_struct_EQ)) {
    std::string PackStructStr = "-fpack-struct=";
    PackStructStr += A->getValue();
    CmdArgs.push_back(Args.MakeArgString(PackStructStr));
  } else if (Args.hasFlag(options::OPT_fpack_struct,
                          options::OPT_fno_pack_struct, false)) {
    CmdArgs.push_back("-fpack-struct=1");
#if INTEL_CUSTOMIZATION
  } else if (D.IsIntelMode() && D.IsCLMode() && !IsSYCL)
    // For the Intel compiler, /Zp16 is the default
    CmdArgs.push_back("-fpack-struct=16");

  // Enabling GVN Hoist at -O3 or -Ofast (CMPLRS-50169).
  // FIXME: Remove this when GVN Hoist is enabled by default in LLORG.
  if (Arg *A = Args.getLastArg(options::OPT_O_Group)) {
    unsigned OptLevel = 0;
    if (A->getOption().matches(options::OPT_O)) {
      StringRef OVal(A->getValue());
      OVal.getAsInteger(10, OptLevel);
    }
    if (A->getOption().matches(options::OPT_O4) || OptLevel > 2 ||
        A->getOption().matches(options::OPT_Ofast)) {
      CmdArgs.push_back("-mllvm");
      CmdArgs.push_back("-enable-gvn-hoist");
    }
  }
#endif // INTEL_CUSTOMIZATION

  // Handle -fmax-type-align=N and -fno-type-align
  bool SkipMaxTypeAlign = Args.hasArg(options::OPT_fno_max_type_align);
  if (Arg *A = Args.getLastArg(options::OPT_fmax_type_align_EQ)) {
    if (!SkipMaxTypeAlign) {
      std::string MaxTypeAlignStr = "-fmax-type-align=";
      MaxTypeAlignStr += A->getValue();
      CmdArgs.push_back(Args.MakeArgString(MaxTypeAlignStr));
    }
  } else if (RawTriple.isOSDarwin()) {
    if (!SkipMaxTypeAlign) {
      std::string MaxTypeAlignStr = "-fmax-type-align=16";
      CmdArgs.push_back(Args.MakeArgString(MaxTypeAlignStr));
    }
  }

  if (!Args.hasFlag(options::OPT_Qy, options::OPT_Qn, true))
    CmdArgs.push_back("-Qn");

  // -fno-common is the default, set -fcommon only when that flag is set.
  if (Args.hasFlag(options::OPT_fcommon, options::OPT_fno_common, false))
    CmdArgs.push_back("-fcommon");

  // -fsigned-bitfields is default, and clang doesn't yet support
  // -funsigned-bitfields.
  if (!Args.hasFlag(options::OPT_fsigned_bitfields,
                    options::OPT_funsigned_bitfields))
    D.Diag(diag::warn_drv_clang_unsupported)
        << Args.getLastArg(options::OPT_funsigned_bitfields)->getAsString(Args);

  // -fsigned-bitfields is default, and clang doesn't support -fno-for-scope.
  if (!Args.hasFlag(options::OPT_ffor_scope, options::OPT_fno_for_scope))
    D.Diag(diag::err_drv_clang_unsupported)
        << Args.getLastArg(options::OPT_fno_for_scope)->getAsString(Args);

  // -finput_charset=UTF-8 is default. Reject others
  if (Arg *inputCharset = Args.getLastArg(options::OPT_finput_charset_EQ)) {
    StringRef value = inputCharset->getValue();
    if (!value.equals_insensitive("utf-8"))
      D.Diag(diag::err_drv_invalid_value) << inputCharset->getAsString(Args)
                                          << value;
  }

  // -fexec_charset=UTF-8 is default. Reject others
  if (Arg *execCharset = Args.getLastArg(options::OPT_fexec_charset_EQ)) {
    StringRef value = execCharset->getValue();
    if (!value.equals_insensitive("utf-8"))
      D.Diag(diag::err_drv_invalid_value) << execCharset->getAsString(Args)
                                          << value;
  }

  RenderDiagnosticsOptions(D, Args, CmdArgs);

  // -fno-asm-blocks is default.
  if (Args.hasFlag(options::OPT_fasm_blocks, options::OPT_fno_asm_blocks,
                   false))
    CmdArgs.push_back("-fasm-blocks");

  // -fgnu-inline-asm is default.
  if (!Args.hasFlag(options::OPT_fgnu_inline_asm,
                    options::OPT_fno_gnu_inline_asm, true))
    CmdArgs.push_back("-fno-gnu-inline-asm");

  // Enable vectorization per default according to the optimization level
  // selected. For optimization levels that want vectorization we use the alias
  // option to simplify the hasFlag logic.
  bool EnableVec = shouldEnableVectorizerAtOLevel(Args, false);
#if INTEL_CUSTOMIZATION
  // Do not enable vectorization for OpenMP
  if (JA.isDeviceOffloading(Action::OFK_OpenMP) &&
      getToolChain().getTriple().isSPIR())
    EnableVec = false;
#endif // INTEL_CUSTOMIZATION
  OptSpecifier VectorizeAliasOption =
      EnableVec ? options::OPT_O_Group : options::OPT_fvectorize;
  if (Args.hasFlag(options::OPT_fvectorize, VectorizeAliasOption,
                   options::OPT_fno_vectorize, EnableVec))
    CmdArgs.push_back("-vectorize-loops");

  // -fslp-vectorize is enabled based on the optimization level selected.
  bool EnableSLPVec = shouldEnableVectorizerAtOLevel(Args, true);
#if INTEL_CUSTOMIZATION
  // Do not enable vectorization for OpenMP
  if (JA.isDeviceOffloading(Action::OFK_OpenMP) &&
      getToolChain().getTriple().isSPIR())
    EnableSLPVec = false;
#endif // INTEL_CUSTOMIZATION
  OptSpecifier SLPVectAliasOption =
      EnableSLPVec ? options::OPT_O_Group : options::OPT_fslp_vectorize;
  if (Args.hasFlag(options::OPT_fslp_vectorize, SLPVectAliasOption,
                   options::OPT_fno_slp_vectorize, EnableSLPVec))
    CmdArgs.push_back("-vectorize-slp");

  ParseMPreferVectorWidth(D, Args, CmdArgs);

  Args.AddLastArg(CmdArgs, options::OPT_fshow_overloads_EQ);
  Args.AddLastArg(CmdArgs,
                  options::OPT_fsanitize_undefined_strip_path_components_EQ);

  // -fdollars-in-identifiers default varies depending on platform and
  // language; only pass if specified.
  if (Arg *A = Args.getLastArg(options::OPT_fdollars_in_identifiers,
                               options::OPT_fno_dollars_in_identifiers)) {
    if (A->getOption().matches(options::OPT_fdollars_in_identifiers))
      CmdArgs.push_back("-fdollars-in-identifiers");
    else
      CmdArgs.push_back("-fno-dollars-in-identifiers");
  }

  // -funit-at-a-time is default, and we don't support -fno-unit-at-a-time for
  // practical purposes.
  if (Arg *A = Args.getLastArg(options::OPT_funit_at_a_time,
                               options::OPT_fno_unit_at_a_time)) {
    if (A->getOption().matches(options::OPT_fno_unit_at_a_time))
      D.Diag(diag::warn_drv_clang_unsupported) << A->getAsString(Args);
  }

  if (Args.hasFlag(options::OPT_fapple_pragma_pack,
                   options::OPT_fno_apple_pragma_pack, false))
    CmdArgs.push_back("-fapple-pragma-pack");

  if (Args.hasFlag(options::OPT_fxl_pragma_pack,
                   options::OPT_fno_xl_pragma_pack, RawTriple.isOSAIX()))
    CmdArgs.push_back("-fxl-pragma-pack");

#if INTEL_CUSTOMIZATION
  if (Args.hasFlag(options::OPT_fno_intel_pragma_prefetch,
                   options::OPT_fintel_pragma_prefetch, false))
    CmdArgs.push_back("-fno-intel-pragma-prefetch");
#endif // INTEL_CUSTOMIZATION

  // Remarks can be enabled with any of the `-f.*optimization-record.*` flags.
  if (willEmitRemarks(Args) && checkRemarksOptions(D, Args, Triple))
    renderRemarksOptions(Args, CmdArgs, Triple, Input, Output, JA);

  bool RewriteImports = Args.hasFlag(options::OPT_frewrite_imports,
                                     options::OPT_fno_rewrite_imports, false);
  if (RewriteImports)
    CmdArgs.push_back("-frewrite-imports");

  // Enable rewrite includes if the user's asked for it or if we're generating
  // diagnostics.
  // TODO: Once -module-dependency-dir works with -frewrite-includes it'd be
  // nice to enable this when doing a crashdump for modules as well.
  if (Args.hasFlag(options::OPT_frewrite_includes,
                   options::OPT_fno_rewrite_includes, false) ||
      (C.isForDiagnostics() && !HaveModules))
    CmdArgs.push_back("-frewrite-includes");

  // Only allow -traditional or -traditional-cpp outside in preprocessing modes.
  if (Arg *A = Args.getLastArg(options::OPT_traditional,
                               options::OPT_traditional_cpp)) {
    if (isa<PreprocessJobAction>(JA))
      CmdArgs.push_back("-traditional-cpp");
    else
      D.Diag(diag::err_drv_clang_unsupported) << A->getAsString(Args);
  }

  Args.AddLastArg(CmdArgs, options::OPT_dM);
  Args.AddLastArg(CmdArgs, options::OPT_dD);

  Args.AddLastArg(CmdArgs, options::OPT_fmax_tokens_EQ);

  // Handle serialized diagnostics.
  if (Arg *A = Args.getLastArg(options::OPT__serialize_diags)) {
    CmdArgs.push_back("-serialize-diagnostic-file");
    CmdArgs.push_back(Args.MakeArgString(A->getValue()));
  }

  if (Args.hasArg(options::OPT_fretain_comments_from_system_headers))
    CmdArgs.push_back("-fretain-comments-from-system-headers");

  // Forward -fcomment-block-commands to -cc1.
  Args.AddAllArgs(CmdArgs, options::OPT_fcomment_block_commands);
  // Forward -fparse-all-comments to -cc1.
  Args.AddAllArgs(CmdArgs, options::OPT_fparse_all_comments);

  // Turn -fplugin=name.so into -load name.so
  for (const Arg *A : Args.filtered(options::OPT_fplugin_EQ)) {
    CmdArgs.push_back("-load");
    CmdArgs.push_back(A->getValue());
    A->claim();
  }

  // Forward -fpass-plugin=name.so to -cc1.
  for (const Arg *A : Args.filtered(options::OPT_fpass_plugin_EQ)) {
    CmdArgs.push_back(
        Args.MakeArgString(Twine("-fpass-plugin=") + A->getValue()));
    A->claim();
  }

  // Setup statistics file output.
  SmallString<128> StatsFile = getStatsFileName(Args, Output, Input, D);
  if (!StatsFile.empty())
    CmdArgs.push_back(Args.MakeArgString(Twine("-stats-file=") + StatsFile));

  // Forward -Xclang arguments to -cc1, and -mllvm arguments to the LLVM option
  // parser.
  // -finclude-default-header flag is for preprocessor,
  // do not pass it to other cc1 commands when save-temps is enabled
  if (C.getDriver().isSaveTempsEnabled() &&
      !isa<PreprocessJobAction>(JA)) {
    for (auto Arg : Args.filtered(options::OPT_Xclang)) {
      Arg->claim();
      if (StringRef(Arg->getValue()) != "-finclude-default-header")
        CmdArgs.push_back(Arg->getValue());
    }
  }
  else {
    Args.AddAllArgValues(CmdArgs, options::OPT_Xclang);
  }
  for (const Arg *A : Args.filtered(options::OPT_mllvm)) {
    A->claim();

    // We translate this by hand to the -cc1 argument, since nightly test uses
    // it and developers have been trained to spell it with -mllvm. Both
    // spellings are now deprecated and should be removed.
    if (StringRef(A->getValue(0)) == "-disable-llvm-optzns") {
      CmdArgs.push_back("-disable-llvm-optzns");
    } else {
      A->render(Args, CmdArgs);
    }
  }

  // With -save-temps, we want to save the unoptimized bitcode output from the
  // CompileJobAction, use -disable-llvm-passes to get pristine IR generated
  // by the frontend.
  // When -fembed-bitcode is enabled, optimized bitcode is emitted because it
  // has slightly different breakdown between stages.
  // FIXME: -fembed-bitcode -save-temps will save optimized bitcode instead of
  // pristine IR generated by the frontend. Ideally, a new compile action should
  // be added so both IR can be captured.
  if ((C.getDriver().isSaveTempsEnabled() ||
       JA.isHostOffloading(Action::OFK_OpenMP)) &&
      !(C.getDriver().embedBitcodeInObject() && !IsUsingLTO) &&
      isa<CompileJobAction>(JA))
    CmdArgs.push_back("-disable-llvm-passes");

#if INTEL_CUSTOMIZATION
  // Disable Intel proprietary optimizations for the .bc generation during
  // and offload compilation.
  if (JA.isHostOffloading(Action::OFK_OpenMP) && isa<CompileJobAction>(JA))
    CmdArgs.push_back("-disable-intel-proprietary-opts");
#endif // INTEL_CUSTOMIZATION

  Args.AddAllArgs(CmdArgs, options::OPT_undef);

  const char *Exec = D.getClangProgramPath();

  // Optionally embed the -cc1 level arguments into the debug info or a
  // section, for build analysis.
  // Also record command line arguments into the debug info if
  // -grecord-gcc-switches options is set on.
  // By default, -gno-record-gcc-switches is set on and no recording.
  auto GRecordSwitches =
      Args.hasFlag(options::OPT_grecord_command_line,
                   options::OPT_gno_record_command_line, false);
  auto FRecordSwitches =
      Args.hasFlag(options::OPT_frecord_command_line,
                   options::OPT_fno_record_command_line, false);
  if (FRecordSwitches && !Triple.isOSBinFormatELF())
    D.Diag(diag::err_drv_unsupported_opt_for_target)
        << Args.getLastArg(options::OPT_frecord_command_line)->getAsString(Args)
        << TripleStr;
  if (TC.UseDwarfDebugFlags() || GRecordSwitches || FRecordSwitches) {
    ArgStringList OriginalArgs;
    for (const auto &Arg : Args)
      Arg->render(Args, OriginalArgs);

    SmallString<256> Flags;
    EscapeSpacesAndBackslashes(Exec, Flags);
    for (const char *OriginalArg : OriginalArgs) {
      SmallString<128> EscapedArg;
      EscapeSpacesAndBackslashes(OriginalArg, EscapedArg);
      Flags += " ";
      Flags += EscapedArg;
    }
    auto FlagsArgString = Args.MakeArgString(Flags);
    if (TC.UseDwarfDebugFlags() || GRecordSwitches) {
      CmdArgs.push_back("-dwarf-debug-flags");
      CmdArgs.push_back(FlagsArgString);
    }
    if (FRecordSwitches) {
      CmdArgs.push_back("-record-command-line");
      CmdArgs.push_back(FlagsArgString);
    }
  }

  // Host-side cuda compilation receives all device-side outputs in a single
  // fatbin as Inputs[1]. Include the binary with -fcuda-include-gpubinary.
  if ((IsCuda || IsHIP) && CudaDeviceInput) {
      CmdArgs.push_back("-fcuda-include-gpubinary");
      CmdArgs.push_back(CudaDeviceInput->getFilename());
      if (Args.hasFlag(options::OPT_fgpu_rdc, options::OPT_fno_gpu_rdc, false))
        CmdArgs.push_back("-fgpu-rdc");
  }

  if (IsCuda) {
    if (Args.hasFlag(options::OPT_fcuda_short_ptr,
                     options::OPT_fno_cuda_short_ptr, false))
      CmdArgs.push_back("-fcuda-short-ptr");
  }

  if (IsCuda || IsHIP) {
    // Determine the original source input.
    const Action *SourceAction = &JA;
    while (SourceAction->getKind() != Action::InputClass) {
      assert(!SourceAction->getInputs().empty() && "unexpected root action!");
      SourceAction = SourceAction->getInputs()[0];
    }
    auto CUID = cast<InputAction>(SourceAction)->getId();
    if (!CUID.empty())
      CmdArgs.push_back(Args.MakeArgString(Twine("-cuid=") + Twine(CUID)));
  }

  if (IsHIP)
    CmdArgs.push_back("-fcuda-allow-variadic-functions");

  if (IsCudaDevice || IsHIPDevice) {
    StringRef InlineThresh =
        Args.getLastArgValue(options::OPT_fgpu_inline_threshold_EQ);
    if (!InlineThresh.empty()) {
      std::string ArgStr =
          std::string("-inline-threshold=") + InlineThresh.str();
      CmdArgs.append({"-mllvm", Args.MakeArgStringRef(ArgStr)});
    }
  }

  // OpenMP offloading device jobs take the argument -fopenmp-host-ir-file-path
  // to specify the result of the compile phase on the host, so the meaningful
  // device declarations can be identified. Also, -fopenmp-is-device is passed
  // along to tell the frontend that it is generating code for a device, so that
  // only the relevant declarations are emitted.
  if (IsOpenMPDevice) {
    CmdArgs.push_back("-fopenmp-is-device");
    if (OpenMPDeviceInput) {
      CmdArgs.push_back("-fopenmp-host-ir-file-path");
      CmdArgs.push_back(Args.MakeArgString(OpenMPDeviceInput->getFilename()));
    }
#if INTEL_CUSTOMIZATION
    if (Args.hasArg(options::OPT_fsycl) && Triple.isSPIR()) {
      // OpenMP device compile must use the same language options as the
      // host compile. So if this is SYCL source pass SYCL options.
      CmdArgs.push_back("-fsycl-is-host");
    }
#endif //INTEL_CUSTOMIZATION
  }
#if INTEL_COLLAB
  // fixup -paropt value
#if INTEL_CUSTOMIZATION
  // Only add -paropt for OpenMP offloading or Host.
  if ((Args.hasFlag(options::OPT_fiopenmp, options::OPT_fno_iopenmp, false) ||
       Args.hasFlag(options::OPT_fiopenmp_simd, options::OPT_fno_iopenmp_simd,
                    false)) && (JA.isDeviceOffloading(Action::OFK_None) ||
                                JA.isDeviceOffloading(Action::OFK_OpenMP))) {
#endif // INTEL_CUSTOMIZATION
    int paroptVal = IsOpenMPDevice ? 0x20 : 0x0;
    bool paroptSeen = false;
    StringRef paropt = Args.hasArg(options::OPT_fiopenmp) ? "31" : "11";

    for (const Arg *A : Args.filtered(options::OPT_mllvm)) {
      StringRef Str(A->getValue(0));
      if (Str.consume_front("-paropt=")) {
        paropt = Str;
        paroptSeen = true;
      }
      // FIXME: adds overriding -paropt value instead of replacing
    }
    int ValueInt;
    if (paropt.getAsInteger(10, ValueInt)) {
      getToolChain().getDriver().Diag(
                  diag::err_drv_unsupported_option_argument)
                  << "-paropt=" << paropt;
    }
    paroptVal |= ValueInt;
    if (!paroptSeen || (paroptVal != ValueInt && paroptSeen)) {
      CmdArgs.push_back("-mllvm");
      CmdArgs.push_back(Args.MakeArgString("-paropt=" + Twine(paroptVal)));
    }
  }
#endif // INTEL_COLLAB

  if (Triple.isAMDGPU()) {
    handleAMDGPUCodeObjectVersionOptions(D, Args, CmdArgs);

    if (Args.hasFlag(options::OPT_munsafe_fp_atomics,
                     options::OPT_mno_unsafe_fp_atomics, /*Default=*/false))
      CmdArgs.push_back("-munsafe-fp-atomics");
  }

  // For all the host OpenMP offloading compile jobs we need to pass the targets
  // information using -fopenmp-targets= option.
#if INTEL_CUSTOMIZATION
  if (JA.isOffloading(Action::OFK_OpenMP)) {
#endif // INTEL_CUSTOMIZATION
    SmallString<128> TargetInfo("-fopenmp-targets=");

    Arg *Tgts = Args.getLastArg(options::OPT_fopenmp_targets_EQ);
    assert(Tgts && Tgts->getNumValues() &&
           "OpenMP offloading has to have targets specified.");
    for (unsigned i = 0; i < Tgts->getNumValues(); ++i) {
      if (i)
        TargetInfo += ',';
      // We need to get the string from the triple because it may be not exactly
      // the same as the one we get directly from the arguments.
#if INTEL_CUSTOMIZATION
      llvm::Triple T(StringRef(Tgts->getValue(i)).split('=').first);
#endif // INTEL_CUSTOMIZATION
      TargetInfo += T.getTriple();
    }
    CmdArgs.push_back(Args.MakeArgString(TargetInfo.str()));
  }

  // For all the host SYCL offloading compile jobs we need to pass the targets
  // information using -fsycl-targets= option.
  if (isa<CompileJobAction>(JA) && JA.isHostOffloading(Action::OFK_SYCL)) {
    SmallString<128> TargetInfo("-fsycl-targets=");

    if (Arg *Tgts = Args.getLastArg(options::OPT_fsycl_targets_EQ)) {
      for (unsigned i = 0; i < Tgts->getNumValues(); ++i) {
        if (i)
          TargetInfo += ',';
        // We need to get the string from the triple because it may be not
        // exactly the same as the one we get directly from the arguments.
        llvm::Triple T(Tgts->getValue(i));
        TargetInfo += T.getTriple();
      }
    } else
      // Use the default.
      TargetInfo += C.getDriver().MakeSYCLDeviceTriple().normalize();
    CmdArgs.push_back(Args.MakeArgString(TargetInfo.str()));
  }

  bool VirtualFunctionElimination =
      Args.hasFlag(options::OPT_fvirtual_function_elimination,
                   options::OPT_fno_virtual_function_elimination, false);
  if (VirtualFunctionElimination) {
    // VFE requires full LTO (currently, this might be relaxed to allow ThinLTO
    // in the future).
    if (LTOMode != LTOK_Full)
      D.Diag(diag::err_drv_argument_only_allowed_with)
          << "-fvirtual-function-elimination"
          << "-flto=full";

    CmdArgs.push_back("-fvirtual-function-elimination");
  }

  // VFE requires whole-program-vtables, and enables it by default.
#if INTEL_CUSTOMIZATION
  // -qopt-mem-layout-trans > 2 with LTO enables whole-program-vtables
  bool LayoutLTO = false;
  if (Args.hasArg(options::OPT_qopt_mem_layout_trans_EQ) && D.isUsingLTO()) {
    Arg *A = Args.getLastArg(options::OPT_qopt_mem_layout_trans_EQ);
    StringRef Value(A->getValue());
    if (!Value.empty()) {
      int ValInt = 0;
      if (!Value.getAsInteger(0, ValInt))
        LayoutLTO = (ValInt > 2);
    }
  }
  bool WholeProgramVTables = Args.hasFlag(
      options::OPT_fwhole_program_vtables,
      options::OPT_fno_whole_program_vtables,
      VirtualFunctionElimination || LayoutLTO);
#endif // INTEL_CUSTOMIZATION
  if (VirtualFunctionElimination && !WholeProgramVTables) {
    D.Diag(diag::err_drv_argument_not_allowed_with)
        << "-fno-whole-program-vtables"
        << "-fvirtual-function-elimination";
  }

  if (WholeProgramVTables) {
    // Propagate -fwhole-program-vtables if this is an LTO compile.
    if (IsUsingLTO)
      CmdArgs.push_back("-fwhole-program-vtables");
    // Check if we passed LTO options but they were suppressed because this is a
    // device offloading action, or we passed device offload LTO options which
    // were suppressed because this is not the device offload action.
    // Otherwise, issue an error.
    else if (!D.isUsingLTO(!IsDeviceOffloadAction))
      D.Diag(diag::err_drv_argument_only_allowed_with)
          << "-fwhole-program-vtables"
          << "-flto";
  }

  bool DefaultsSplitLTOUnit =
      (WholeProgramVTables || Sanitize.needsLTO()) &&
      (LTOMode == LTOK_Full || TC.canSplitThinLTOUnit());
  bool SplitLTOUnit =
      Args.hasFlag(options::OPT_fsplit_lto_unit,
                   options::OPT_fno_split_lto_unit, DefaultsSplitLTOUnit);
  if (Sanitize.needsLTO() && !SplitLTOUnit)
    D.Diag(diag::err_drv_argument_not_allowed_with) << "-fno-split-lto-unit"
                                                    << "-fsanitize=cfi";
  if (SplitLTOUnit)
    CmdArgs.push_back("-fsplit-lto-unit");

  if (Arg *A = Args.getLastArg(options::OPT_fglobal_isel,
                               options::OPT_fno_global_isel)) {
    CmdArgs.push_back("-mllvm");
    if (A->getOption().matches(options::OPT_fglobal_isel)) {
      CmdArgs.push_back("-global-isel=1");

      // GISel is on by default on AArch64 -O0, so don't bother adding
      // the fallback remarks for it. Other combinations will add a warning of
      // some kind.
      bool IsArchSupported = Triple.getArch() == llvm::Triple::aarch64;
      bool IsOptLevelSupported = false;

      Arg *A = Args.getLastArg(options::OPT_O_Group);
      if (Triple.getArch() == llvm::Triple::aarch64) {
        if (!A || A->getOption().matches(options::OPT_O0))
          IsOptLevelSupported = true;
      }
      if (!IsArchSupported || !IsOptLevelSupported) {
        CmdArgs.push_back("-mllvm");
        CmdArgs.push_back("-global-isel-abort=2");

        if (!IsArchSupported)
          D.Diag(diag::warn_drv_global_isel_incomplete) << Triple.getArchName();
        else
          D.Diag(diag::warn_drv_global_isel_incomplete_opt);
      }
    } else {
      CmdArgs.push_back("-global-isel=0");
    }
  }

  if (Args.hasArg(options::OPT_forder_file_instrumentation)) {
     CmdArgs.push_back("-forder-file-instrumentation");
     // Enable order file instrumentation when ThinLTO is not on. When ThinLTO is
     // on, we need to pass these flags as linker flags and that will be handled
     // outside of the compiler.
     if (!IsUsingLTO) {
       CmdArgs.push_back("-mllvm");
       CmdArgs.push_back("-enable-order-file-instrumentation");
     }
  }

  if (Arg *A = Args.getLastArg(options::OPT_fforce_enable_int128,
                               options::OPT_fno_force_enable_int128)) {
    if (A->getOption().matches(options::OPT_fforce_enable_int128))
      CmdArgs.push_back("-fforce-enable-int128");
  }

  if (Args.hasFlag(options::OPT_fkeep_static_consts,
                   options::OPT_fno_keep_static_consts, false))
    CmdArgs.push_back("-fkeep-static-consts");

  if (Args.hasFlag(options::OPT_fcomplete_member_pointers,
                   options::OPT_fno_complete_member_pointers, false))
    CmdArgs.push_back("-fcomplete-member-pointers");

  if (!Args.hasFlag(options::OPT_fcxx_static_destructors,
                    options::OPT_fno_cxx_static_destructors, true))
    CmdArgs.push_back("-fno-c++-static-destructors");

  addMachineOutlinerArgs(D, Args, CmdArgs, Triple, /*IsLTO=*/false);

  if (Arg *A = Args.getLastArg(options::OPT_moutline_atomics,
                               options::OPT_mno_outline_atomics)) {
    if (A->getOption().matches(options::OPT_moutline_atomics)) {
      // Option -moutline-atomics supported for AArch64 target only.
      if (!Triple.isAArch64()) {
        D.Diag(diag::warn_drv_moutline_atomics_unsupported_opt)
            << Triple.getArchName();
      } else {
        CmdArgs.push_back("-target-feature");
        CmdArgs.push_back("+outline-atomics");
      }
    } else {
      CmdArgs.push_back("-target-feature");
      CmdArgs.push_back("-outline-atomics");
    }
  } else if (Triple.isAArch64() &&
             getToolChain().IsAArch64OutlineAtomicsDefault(Args)) {
    CmdArgs.push_back("-target-feature");
    CmdArgs.push_back("+outline-atomics");
  }

  if (Args.hasFlag(options::OPT_faddrsig, options::OPT_fno_addrsig,
                   (TC.getTriple().isOSBinFormatELF() ||
                    TC.getTriple().isOSBinFormatCOFF()) &&
                       !TC.getTriple().isPS4() && !TC.getTriple().isVE() &&
                       !TC.getTriple().isOSNetBSD() &&
                       !Distro(D.getVFS(), TC.getTriple()).IsGentoo() &&
                       !TC.getTriple().isAndroid() &&
#if INTEL_CUSTOMIZATION
                       !D.IsIntelMode() &&
#endif // INTEL_CUSTOMIZATION
                       TC.useIntegratedAs()))
    CmdArgs.push_back("-faddrsig");

  if ((Triple.isOSBinFormatELF() || Triple.isOSBinFormatMachO()) &&
      (EH || UnwindTables || DebugInfoKind != codegenoptions::NoDebugInfo))
    CmdArgs.push_back("-D__GCC_HAVE_DWARF2_CFI_ASM=1");

  if (Arg *A = Args.getLastArg(options::OPT_fsymbol_partition_EQ)) {
    std::string Str = A->getAsString(Args);
    if (!TC.getTriple().isOSBinFormatELF())
      D.Diag(diag::err_drv_unsupported_opt_for_target)
          << Str << TC.getTripleString();
    CmdArgs.push_back(Args.MakeArgString(Str));
  }

#if INTEL_CUSTOMIZATION
  if (Arg *A = Args.getLastArg(options::OPT_fstack_limit_register_EQ)) {
    A->render(Args, CmdArgs);
  }
  if (Args.hasArg(options::OPT_fargument_noalias)) {
    CmdArgs.push_back("-fargument-noalias");
  }
  // This setting is for Non-windows targets.
  if (!D.IsCLMode())
    if (Args.hasArg(options::OPT_regcall))
      CmdArgs.push_back("-fdefault-calling-conv=regcall");

  // Disable extensions for SYCL device compilation since some of them cause
  // problems for SPIRV translator.
  if (D.IsIntelMode() && !IsSYCLOffloadDevice)
    CmdArgs.push_back("-fintel-compatibility");
  if (D.IsCLMode() && D.IsIntelMode())
    CmdArgs.push_back("-fintel-ms-compatibility");

  if (Args.hasFlag(options::OPT_intel_mintrinsic_promote,
                   options::OPT_intel_mno_intrinsic_promote, false))
    CmdArgs.push_back("-mintrinsic-promote");

  auto addAdvancedOptimFlag = [&](const Arg &OptArg, OptSpecifier Opt) {
    if (OptArg.getOption().matches(Opt) &&
        x86::isValidIntelCPU(OptArg.getValue(), TC.getTriple()))
      CmdArgs.push_back("-fintel-advanced-optim");
  };
  // Given -x, turn on advanced optimizations
  if (Arg *A = clang::driver::getLastArchArg(Args, false))
    addAdvancedOptimFlag(*A, options::OPT_x);
  // Additional handling for /arch and /Qx
  if (Arg *A = Args.getLastArgNoClaim(options::OPT__SLASH_arch,
                                      options::OPT__SLASH_Qx))
    addAdvancedOptimFlag(*A, options::OPT__SLASH_Qx);
  addIntelOptimizationArgs(TC, Args, CmdArgs, false);
#endif // INTEL_CUSTOMIZATION

  // Add the "-o out -x type src.c" flags last. This is done primarily to make
  // the -cc1 command easier to edit when reproducing compiler crashes.
  if (Output.getType() == types::TY_Dependencies) {
    // Handled with other dependency code.
  } else if (Output.isFilename()) {
    if (Output.getType() == clang::driver::types::TY_IFS_CPP ||
        Output.getType() == clang::driver::types::TY_IFS) {
      SmallString<128> OutputFilename(Output.getFilename());
      llvm::sys::path::replace_extension(OutputFilename, "ifs");
      CmdArgs.push_back("-o");
      CmdArgs.push_back(Args.MakeArgString(OutputFilename));
    } else {
      CmdArgs.push_back("-o");
      CmdArgs.push_back(Output.getFilename());
    }
  } else {
    assert(Output.isNothing() && "Invalid output.");
  }

  addDashXForInput(Args, Input, CmdArgs);

  ArrayRef<InputInfo> FrontendInputs = Input;
  if (IsHeaderModulePrecompile)
    FrontendInputs = ModuleHeaderInputs;
  else if (Input.isNothing())
    FrontendInputs = {};

  for (const InputInfo &Input : FrontendInputs) {
    if (Input.isFilename())
      CmdArgs.push_back(Input.getFilename());
    else
      Input.getInputArg().renderAsInput(Args, CmdArgs);
  }

  if (D.CC1Main && !D.CCGenDiagnostics) {
    // Invoke the CC1 directly in this process
    C.addCommand(std::make_unique<CC1Command>(JA, *this,
                                              ResponseFileSupport::AtFileUTF8(),
                                              Exec, CmdArgs, Inputs, Output));
  } else {
    C.addCommand(std::make_unique<Command>(JA, *this,
                                           ResponseFileSupport::AtFileUTF8(),
                                           Exec, CmdArgs, Inputs, Output));
  }

  // Make the compile command echo its inputs for /showFilenames.
  if (Output.getType() == types::TY_Object &&
      Args.hasFlag(options::OPT__SLASH_showFilenames,
                   options::OPT__SLASH_showFilenames_, false)) {
    C.getJobs().getJobs().back()->PrintInputFilenames = true;
  }

  if (Arg *A = Args.getLastArg(options::OPT_pg))
    if (FPKeepKind == CodeGenOptions::FramePointerKind::None &&
        !Args.hasArg(options::OPT_mfentry))
      D.Diag(diag::err_drv_argument_not_allowed_with) << "-fomit-frame-pointer"
                                                      << A->getAsString(Args);

  // Claim some arguments which clang supports automatically.

  // -fpch-preprocess is used with gcc to add a special marker in the output to
  // include the PCH file.
  Args.ClaimAllArgs(options::OPT_fpch_preprocess);

  // Claim some arguments which clang doesn't support, but we don't
  // care to warn the user about.
  Args.ClaimAllArgs(options::OPT_clang_ignored_f_Group);
  Args.ClaimAllArgs(options::OPT_clang_ignored_m_Group);

  // Disable warnings for clang -E -emit-llvm foo.c
  Args.ClaimAllArgs(options::OPT_emit_llvm);
}

Clang::Clang(const ToolChain &TC)
    // CAUTION! The first constructor argument ("clang") is not arbitrary,
    // as it is for other tools. Some operations on a Tool actually test
    // whether that tool is Clang based on the Tool's Name as a string.
    : Tool("clang", "clang frontend", TC) {}

Clang::~Clang() {}

/// Add options related to the Objective-C runtime/ABI.
///
/// Returns true if the runtime is non-fragile.
ObjCRuntime Clang::AddObjCRuntimeArgs(const ArgList &args,
                                      const InputInfoList &inputs,
                                      ArgStringList &cmdArgs,
                                      RewriteKind rewriteKind) const {
  // Look for the controlling runtime option.
  Arg *runtimeArg =
      args.getLastArg(options::OPT_fnext_runtime, options::OPT_fgnu_runtime,
                      options::OPT_fobjc_runtime_EQ);

  // Just forward -fobjc-runtime= to the frontend.  This supercedes
  // options about fragility.
  if (runtimeArg &&
      runtimeArg->getOption().matches(options::OPT_fobjc_runtime_EQ)) {
    ObjCRuntime runtime;
    StringRef value = runtimeArg->getValue();
    if (runtime.tryParse(value)) {
      getToolChain().getDriver().Diag(diag::err_drv_unknown_objc_runtime)
          << value;
    }
    if ((runtime.getKind() == ObjCRuntime::GNUstep) &&
        (runtime.getVersion() >= VersionTuple(2, 0)))
      if (!getToolChain().getTriple().isOSBinFormatELF() &&
          !getToolChain().getTriple().isOSBinFormatCOFF()) {
        getToolChain().getDriver().Diag(
            diag::err_drv_gnustep_objc_runtime_incompatible_binary)
          << runtime.getVersion().getMajor();
      }

    runtimeArg->render(args, cmdArgs);
    return runtime;
  }

  // Otherwise, we'll need the ABI "version".  Version numbers are
  // slightly confusing for historical reasons:
  //   1 - Traditional "fragile" ABI
  //   2 - Non-fragile ABI, version 1
  //   3 - Non-fragile ABI, version 2
  unsigned objcABIVersion = 1;
  // If -fobjc-abi-version= is present, use that to set the version.
  if (Arg *abiArg = args.getLastArg(options::OPT_fobjc_abi_version_EQ)) {
    StringRef value = abiArg->getValue();
    if (value == "1")
      objcABIVersion = 1;
    else if (value == "2")
      objcABIVersion = 2;
    else if (value == "3")
      objcABIVersion = 3;
    else
      getToolChain().getDriver().Diag(diag::err_drv_clang_unsupported) << value;
  } else {
    // Otherwise, determine if we are using the non-fragile ABI.
    bool nonFragileABIIsDefault =
        (rewriteKind == RK_NonFragile ||
         (rewriteKind == RK_None &&
          getToolChain().IsObjCNonFragileABIDefault()));
    if (args.hasFlag(options::OPT_fobjc_nonfragile_abi,
                     options::OPT_fno_objc_nonfragile_abi,
                     nonFragileABIIsDefault)) {
// Determine the non-fragile ABI version to use.
#ifdef DISABLE_DEFAULT_NONFRAGILEABI_TWO
      unsigned nonFragileABIVersion = 1;
#else
      unsigned nonFragileABIVersion = 2;
#endif

      if (Arg *abiArg =
              args.getLastArg(options::OPT_fobjc_nonfragile_abi_version_EQ)) {
        StringRef value = abiArg->getValue();
        if (value == "1")
          nonFragileABIVersion = 1;
        else if (value == "2")
          nonFragileABIVersion = 2;
        else
          getToolChain().getDriver().Diag(diag::err_drv_clang_unsupported)
              << value;
      }

      objcABIVersion = 1 + nonFragileABIVersion;
    } else {
      objcABIVersion = 1;
    }
  }

  // We don't actually care about the ABI version other than whether
  // it's non-fragile.
  bool isNonFragile = objcABIVersion != 1;

  // If we have no runtime argument, ask the toolchain for its default runtime.
  // However, the rewriter only really supports the Mac runtime, so assume that.
  ObjCRuntime runtime;
  if (!runtimeArg) {
    switch (rewriteKind) {
    case RK_None:
      runtime = getToolChain().getDefaultObjCRuntime(isNonFragile);
      break;
    case RK_Fragile:
      runtime = ObjCRuntime(ObjCRuntime::FragileMacOSX, VersionTuple());
      break;
    case RK_NonFragile:
      runtime = ObjCRuntime(ObjCRuntime::MacOSX, VersionTuple());
      break;
    }

    // -fnext-runtime
  } else if (runtimeArg->getOption().matches(options::OPT_fnext_runtime)) {
    // On Darwin, make this use the default behavior for the toolchain.
    if (getToolChain().getTriple().isOSDarwin()) {
      runtime = getToolChain().getDefaultObjCRuntime(isNonFragile);

      // Otherwise, build for a generic macosx port.
    } else {
      runtime = ObjCRuntime(ObjCRuntime::MacOSX, VersionTuple());
    }

    // -fgnu-runtime
  } else {
    assert(runtimeArg->getOption().matches(options::OPT_fgnu_runtime));
    // Legacy behaviour is to target the gnustep runtime if we are in
    // non-fragile mode or the GCC runtime in fragile mode.
    if (isNonFragile)
      runtime = ObjCRuntime(ObjCRuntime::GNUstep, VersionTuple(2, 0));
    else
      runtime = ObjCRuntime(ObjCRuntime::GCC, VersionTuple());
  }

  if (llvm::any_of(inputs, [](const InputInfo &input) {
        return types::isObjC(input.getType());
      }))
    cmdArgs.push_back(
        args.MakeArgString("-fobjc-runtime=" + runtime.getAsString()));
  return runtime;
}

static bool maybeConsumeDash(const std::string &EH, size_t &I) {
  bool HaveDash = (I + 1 < EH.size() && EH[I + 1] == '-');
  I += HaveDash;
  return !HaveDash;
}

namespace {
struct EHFlags {
  bool Synch = false;
  bool Asynch = false;
  bool NoUnwindC = false;
};
} // end anonymous namespace

/// /EH controls whether to run destructor cleanups when exceptions are
/// thrown.  There are three modifiers:
/// - s: Cleanup after "synchronous" exceptions, aka C++ exceptions.
/// - a: Cleanup after "asynchronous" exceptions, aka structured exceptions.
///      The 'a' modifier is unimplemented and fundamentally hard in LLVM IR.
/// - c: Assume that extern "C" functions are implicitly nounwind.
/// The default is /EHs-c-, meaning cleanups are disabled.
static EHFlags parseClangCLEHFlags(const Driver &D, const ArgList &Args) {
  EHFlags EH;

  std::vector<std::string> EHArgs =
      Args.getAllArgValues(options::OPT__SLASH_EH);
  for (auto EHVal : EHArgs) {
    for (size_t I = 0, E = EHVal.size(); I != E; ++I) {
      switch (EHVal[I]) {
      case 'a':
        EH.Asynch = maybeConsumeDash(EHVal, I);
        if (EH.Asynch)
          EH.Synch = false;
        continue;
      case 'c':
        EH.NoUnwindC = maybeConsumeDash(EHVal, I);
        continue;
      case 's':
        EH.Synch = maybeConsumeDash(EHVal, I);
        if (EH.Synch)
          EH.Asynch = false;
        continue;
      default:
        break;
      }
      D.Diag(clang::diag::err_drv_invalid_value) << "/EH" << EHVal;
      break;
    }
  }
  // The /GX, /GX- flags are only processed if there are not /EH flags.
  // The default is that /GX is not specified.
  if (EHArgs.empty() &&
      Args.hasFlag(options::OPT__SLASH_GX, options::OPT__SLASH_GX_,
                   /*Default=*/false)) {
    EH.Synch = true;
    EH.NoUnwindC = true;
  }

  return EH;
}

void Clang::AddClangCLArgs(const ArgList &Args, types::ID InputType,
                           ArgStringList &CmdArgs,
                           codegenoptions::DebugInfoKind *DebugInfoKind,
                           bool *EmitCodeView) const {
  unsigned RTOptionID = options::OPT__SLASH_MT;
  bool isNVPTX = getToolChain().getTriple().isNVPTX();
  bool isSYCLDevice =
      getToolChain().getTriple().getEnvironment() == llvm::Triple::SYCLDevice;
  bool isSYCL = Args.hasArg(options::OPT_fsycl) || isSYCLDevice;
  // For SYCL Windows, /MD is the default.
  if (isSYCL)
    RTOptionID = options::OPT__SLASH_MD;

  if (Args.hasArg(options::OPT__SLASH_LDd))
    // The /LDd option implies /MTd (/MDd for SYCL). The dependent lib part
    // can be overridden but defining _DEBUG is sticky.
    RTOptionID = isSYCL ? options::OPT__SLASH_MDd : options::OPT__SLASH_MTd;

  if (Arg *A = Args.getLastArg(options::OPT__SLASH_M_Group)) {
    RTOptionID = A->getOption().getID();
    if (isSYCL && !isSYCLDevice &&
        (RTOptionID == options::OPT__SLASH_MT ||
         RTOptionID == options::OPT__SLASH_MTd))
      // Use of /MT or /MTd is not supported for SYCL.
      getToolChain().getDriver().Diag(diag::err_drv_unsupported_opt_dpcpp)
          << A->getOption().getName();
  }

  enum { addDEBUG = 0x1, addMT = 0x2, addDLL = 0x4 };
  auto addPreDefines = [&](unsigned Defines) {
    if (Defines & addDEBUG)
      CmdArgs.push_back("-D_DEBUG");
    if (Defines & addMT && !isSYCLDevice)
      CmdArgs.push_back("-D_MT");
    if (Defines & addDLL && !isSYCLDevice)
      CmdArgs.push_back("-D_DLL");
  };
  StringRef FlagForCRT;
#if INTEL_CUSTOMIZATION
  StringRef FlagForIntelMathLib;
  StringRef FlagForIntelSVMLLib;
#endif // INTEL_CUSTOMIZATION
  switch (RTOptionID) {
  case options::OPT__SLASH_MD:
    addPreDefines((Args.hasArg(options::OPT__SLASH_LDd) ? addDEBUG : 0x0) |
                  addMT | addDLL);
    FlagForCRT = "--dependent-lib=msvcrt";
#if INTEL_CUSTOMIZATION
    FlagForIntelMathLib = "--dependent-lib=libmmd";
    FlagForIntelSVMLLib = "--dependent-lib=svml_dispmd";
#endif // INTEL_CUSTOMIZATION
    break;
  case options::OPT__SLASH_MDd:
    addPreDefines(addDEBUG | addMT | addDLL);
    FlagForCRT = "--dependent-lib=msvcrtd";
#if INTEL_CUSTOMIZATION
    FlagForIntelMathLib = "--dependent-lib=libmmdd";
    FlagForIntelSVMLLib = "--dependent-lib=svml_dispmd";
#endif // INTEL_CUSTOMIZATION
    break;
  case options::OPT__SLASH_MT:
    addPreDefines((Args.hasArg(options::OPT__SLASH_LDd) ? addDEBUG : 0x0) |
                  addMT);
    CmdArgs.push_back("-flto-visibility-public-std");
    FlagForCRT = "--dependent-lib=libcmt";
#if INTEL_CUSTOMIZATION
    FlagForIntelMathLib = "--dependent-lib=libmmt";
    FlagForIntelSVMLLib = "--dependent-lib=svml_dispmt";
#endif // INTEL_CUSTOMIZATION
    break;
  case options::OPT__SLASH_MTd:
    addPreDefines(addDEBUG | addMT);
    CmdArgs.push_back("-flto-visibility-public-std");
    FlagForCRT = "--dependent-lib=libcmtd";
#if INTEL_CUSTOMIZATION
    FlagForIntelMathLib = "--dependent-lib=libmmt";
    FlagForIntelSVMLLib = "--dependent-lib=svml_dispmt";
#endif // INTEL_CUSTOMIZATION
    break;
  default:
    llvm_unreachable("Unexpected option ID.");
  }

  if (Args.hasArg(options::OPT__SLASH_Zl)) {
    CmdArgs.push_back("-D_VC_NODEFAULTLIB");
  } else {
    CmdArgs.push_back(FlagForCRT.data());
#if INTEL_CUSTOMIZATION
    if (getToolChain().getDriver().IsIntelMode()) {
      if (!Args.hasArg(options::OPT_i_no_use_libirc))
        CmdArgs.push_back("--dependent-lib=libircmt");
      CmdArgs.push_back(FlagForIntelSVMLLib.data());
      CmdArgs.push_back("--dependent-lib=libdecimal");
      if (Args.hasFlag(options::OPT_qopt_matmul, options::OPT_qno_opt_matmul,
                       false))
        CmdArgs.push_back("--dependent-lib=libmatmul");
    }
    CmdArgs.push_back(FlagForIntelMathLib.data());
#endif // INTEL_CUSTOMIZATION

    // This provides POSIX compatibility (maps 'open' to '_open'), which most
    // users want.  The /Za flag to cl.exe turns this off, but it's not
    // implemented in clang.
    CmdArgs.push_back("--dependent-lib=oldnames");

    // Add SYCL dependent library
    if (Args.hasArg(options::OPT_fsycl) &&
        !Args.hasArg(options::OPT_nolibsycl)) {
      if (RTOptionID == options::OPT__SLASH_MDd)
        CmdArgs.push_back("--dependent-lib=sycld");
      else
        CmdArgs.push_back("--dependent-lib=sycl");
    }
  }

#if INTEL_CUSTOMIZATION
  // Add Intel performance libraries
  if (Args.hasArg(options::OPT_qipp_EQ))
    getToolChain().AddIPPLibArgs(Args, CmdArgs, "--dependent-lib=");
  if (Args.hasArg(options::OPT_qmkl_EQ))
    getToolChain().AddMKLLibArgs(Args, CmdArgs, "--dependent-lib=");
  if (Args.hasArg(options::OPT_qtbb, options::OPT_qdaal_EQ) ||
      (Args.hasArg(options::OPT_qmkl_EQ) &&
       getToolChain().getDriver().IsDPCPPMode()))
    getToolChain().AddTBBLibArgs(Args, CmdArgs, "--dependent-lib=");
  if (Args.hasArg(options::OPT_qdaal_EQ))
    getToolChain().AddDAALLibArgs(Args, CmdArgs, "--dependent-lib=");
  if (Args.hasArg(options::OPT_qactypes))
    getToolChain().AddACTypesLibArgs(Args, CmdArgs, "--dependent-lib=");

  // Add OpenMP libs
  bool StubsAdded = false;
  if (Arg *A = Args.getLastArg(options::OPT_qopenmp_stubs,
      options::OPT_fopenmp, options::OPT_fopenmp_EQ, options::OPT_fiopenmp)) {
    if (A->getOption().matches(options::OPT_qopenmp_stubs)) {
      CmdArgs.push_back("--dependent-lib=libiompstubs5md");
      StubsAdded = true;
    }
  }
  if (!StubsAdded && (Args.hasFlag(options::OPT_fopenmp,
                                   options::OPT_fopenmp_EQ,
                                   options::OPT_fno_openmp, false) ||
      Args.hasArg(options::OPT_fiopenmp, options::OPT_qmkl_EQ))) {
    switch (getToolChain().getDriver().getOpenMPRuntime(Args)) {
    case Driver::OMPRT_OMP:
      CmdArgs.push_back("--dependent-lib=libomp");
      break;
    case Driver::OMPRT_IOMP5:
      CmdArgs.push_back("--dependent-lib=libiomp5md");
      break;
    case Driver::OMPRT_GOMP:
      break;
    case Driver::OMPRT_Unknown:
      // Already diagnosed.
      break;
    }
  }
#endif // INTEL_CUSTOMIZATION

  if (Arg *ShowIncludes =
          Args.getLastArg(options::OPT__SLASH_showIncludes,
                          options::OPT__SLASH_showIncludes_user)) {
    CmdArgs.push_back("--show-includes");
    if (ShowIncludes->getOption().matches(options::OPT__SLASH_showIncludes))
      CmdArgs.push_back("-sys-header-deps");
  }

  // This controls whether or not we emit RTTI data for polymorphic types.
  if (Args.hasFlag(options::OPT__SLASH_GR_, options::OPT__SLASH_GR,
                   /*Default=*/false))
    CmdArgs.push_back("-fno-rtti-data");

  // This controls whether or not we emit stack-protector instrumentation.
  // In MSVC, Buffer Security Check (/GS) is on by default.
  if (!isNVPTX && Args.hasFlag(options::OPT__SLASH_GS, options::OPT__SLASH_GS_,
           /*Default=*/!getToolChain().getDriver().IsIntelMode())) { // INTEL
    CmdArgs.push_back("-stack-protector");
    CmdArgs.push_back(Args.MakeArgString(Twine(LangOptions::SSPStrong)));
  }

  // Emit CodeView if -Z7 or -gline-tables-only are present.
  if (Arg *DebugInfoArg = Args.getLastArg(options::OPT__SLASH_Z7,
                                          options::OPT_gline_tables_only)) {
    *EmitCodeView = true;
    if (DebugInfoArg->getOption().matches(options::OPT__SLASH_Z7))
      *DebugInfoKind = codegenoptions::DebugInfoConstructor;
    else
      *DebugInfoKind = codegenoptions::DebugLineTablesOnly;
  } else {
    *EmitCodeView = false;
  }

  const Driver &D = getToolChain().getDriver();
  EHFlags EH = parseClangCLEHFlags(D, Args);
  if (!isNVPTX && (EH.Synch || EH.Asynch)) {
    if (types::isCXX(InputType))
      CmdArgs.push_back("-fcxx-exceptions");
    CmdArgs.push_back("-fexceptions");
  }
  if (types::isCXX(InputType) && EH.Synch && EH.NoUnwindC)
    CmdArgs.push_back("-fexternc-nounwind");

  // /EP should expand to -E -P.
  if (Args.hasArg(options::OPT__SLASH_EP)) {
    CmdArgs.push_back("-E");
    CmdArgs.push_back("-P");
  }

  unsigned VolatileOptionID;
  if (getToolChain().getTriple().isX86() && !D.IsIntelMode()) // INTEL
    VolatileOptionID = options::OPT__SLASH_volatile_ms;
  else
    VolatileOptionID = options::OPT__SLASH_volatile_iso;

  if (Arg *A = Args.getLastArg(options::OPT__SLASH_volatile_Group))
    VolatileOptionID = A->getOption().getID();

  if (VolatileOptionID == options::OPT__SLASH_volatile_ms)
    CmdArgs.push_back("-fms-volatile");

 if (Args.hasFlag(options::OPT__SLASH_Zc_dllexportInlines_,
                  options::OPT__SLASH_Zc_dllexportInlines,
                  false)) {
  CmdArgs.push_back("-fno-dllexport-inlines");
 }

  Arg *MostGeneralArg = Args.getLastArg(options::OPT__SLASH_vmg);
  Arg *BestCaseArg = Args.getLastArg(options::OPT__SLASH_vmb);
  if (MostGeneralArg && BestCaseArg)
    D.Diag(clang::diag::err_drv_argument_not_allowed_with)
        << MostGeneralArg->getAsString(Args) << BestCaseArg->getAsString(Args);

  if (MostGeneralArg) {
    Arg *SingleArg = Args.getLastArg(options::OPT__SLASH_vms);
    Arg *MultipleArg = Args.getLastArg(options::OPT__SLASH_vmm);
    Arg *VirtualArg = Args.getLastArg(options::OPT__SLASH_vmv);

    Arg *FirstConflict = SingleArg ? SingleArg : MultipleArg;
    Arg *SecondConflict = VirtualArg ? VirtualArg : MultipleArg;
    if (FirstConflict && SecondConflict && FirstConflict != SecondConflict)
      D.Diag(clang::diag::err_drv_argument_not_allowed_with)
          << FirstConflict->getAsString(Args)
          << SecondConflict->getAsString(Args);

    if (SingleArg)
      CmdArgs.push_back("-fms-memptr-rep=single");
    else if (MultipleArg)
      CmdArgs.push_back("-fms-memptr-rep=multiple");
    else
      CmdArgs.push_back("-fms-memptr-rep=virtual");
  }

  // Parse the default calling convention options.
  if (Arg *CCArg =
          Args.getLastArg(options::OPT__SLASH_Gd, options::OPT__SLASH_Gr,
                          options::OPT__SLASH_Gz, options::OPT__SLASH_Gv,
                          options::OPT__SLASH_Gregcall)) {
    unsigned DCCOptId = CCArg->getOption().getID();
    const char *DCCFlag = nullptr;
    bool ArchSupported = !isNVPTX;
    llvm::Triple::ArchType Arch = getToolChain().getArch();
    switch (DCCOptId) {
    case options::OPT__SLASH_Gd:
      DCCFlag = "-fdefault-calling-conv=cdecl";
      break;
    case options::OPT__SLASH_Gr:
      ArchSupported = Arch == llvm::Triple::x86;
      DCCFlag = "-fdefault-calling-conv=fastcall";
      break;
    case options::OPT__SLASH_Gz:
      ArchSupported = Arch == llvm::Triple::x86;
      DCCFlag = "-fdefault-calling-conv=stdcall";
      break;
    case options::OPT__SLASH_Gv:
      ArchSupported = Arch == llvm::Triple::x86 || Arch == llvm::Triple::x86_64;
      DCCFlag = "-fdefault-calling-conv=vectorcall";
      break;
    case options::OPT__SLASH_Gregcall:
      ArchSupported = Arch == llvm::Triple::x86 || Arch == llvm::Triple::x86_64;
      DCCFlag = "-fdefault-calling-conv=regcall";
      break;
    }

    // MSVC doesn't warn if /Gr or /Gz is used on x64, so we don't either.
    if (ArchSupported && DCCFlag)
      CmdArgs.push_back(DCCFlag);
  }

  Args.AddLastArg(CmdArgs, options::OPT_vtordisp_mode_EQ);

  if (!Args.hasArg(options::OPT_fdiagnostics_format_EQ)) {
    CmdArgs.push_back("-fdiagnostics-format");
    CmdArgs.push_back("msvc");
  }

  if (Arg *A = Args.getLastArg(options::OPT__SLASH_guard)) {
    StringRef GuardArgs = A->getValue();
    // The only valid options are "cf", "cf,nochecks", "cf-", "ehcont" and
    // "ehcont-".
    if (GuardArgs.equals_insensitive("cf")) {
      // Emit CFG instrumentation and the table of address-taken functions.
      CmdArgs.push_back("-cfguard");
    } else if (GuardArgs.equals_insensitive("cf,nochecks")) {
      // Emit only the table of address-taken functions.
      CmdArgs.push_back("-cfguard-no-checks");
    } else if (GuardArgs.equals_insensitive("ehcont")) {
      // Emit EH continuation table.
      CmdArgs.push_back("-ehcontguard");
    } else if (GuardArgs.equals_insensitive("cf-") ||
               GuardArgs.equals_insensitive("ehcont-")) {
      // Do nothing, but we might want to emit a security warning in future.
    } else {
      D.Diag(diag::err_drv_invalid_value) << A->getSpelling() << GuardArgs;
    }
  }
}

const char *Clang::getBaseInputName(const ArgList &Args,
                                    const InputInfo &Input) {
  return Args.MakeArgString(llvm::sys::path::filename(Input.getBaseInput()));
}

const char *Clang::getBaseInputStem(const ArgList &Args,
                                    const InputInfoList &Inputs) {
  const char *Str = getBaseInputName(Args, Inputs[0]);

  if (const char *End = strrchr(Str, '.'))
    return Args.MakeArgString(std::string(Str, End));

  return Str;
}

const char *Clang::getDependencyFileName(const ArgList &Args,
                                         const InputInfoList &Inputs) {
  // FIXME: Think about this more.

  if (Arg *OutputOpt =
          Args.getLastArg(options::OPT_o, options::OPT__SLASH_Fo)) {
    SmallString<128> OutputArgument(OutputOpt->getValue());
    if (llvm::sys::path::is_separator(OutputArgument.back()))
      // If the argument is a directory, output to BaseName in that dir.
      llvm::sys::path::append(OutputArgument, getBaseInputStem(Args, Inputs));
    llvm::sys::path::replace_extension(OutputArgument, llvm::Twine('d'));
    return Args.MakeArgString(OutputArgument);
  }
#if INTEL_CUSTOMIZATION
  if (Arg *OutputOpt = Args.getLastArg(options::OPT__SLASH_Fo)) {
    SmallString<128> OutputFilename(OutputOpt->getValue());
    llvm::sys::path::replace_extension(OutputFilename, llvm::Twine('d'));
    return Args.MakeArgString(OutputFilename);
  }
#endif // INTEL_CUSTOMIZATION

  return Args.MakeArgString(Twine(getBaseInputStem(Args, Inputs)) + ".d");
}

// Begin ClangAs

void ClangAs::AddMIPSTargetArgs(const ArgList &Args,
                                ArgStringList &CmdArgs) const {
  StringRef CPUName;
  StringRef ABIName;
  const llvm::Triple &Triple = getToolChain().getTriple();
  mips::getMipsCPUAndABI(Args, Triple, CPUName, ABIName);

  CmdArgs.push_back("-target-abi");
  CmdArgs.push_back(ABIName.data());
}

void ClangAs::AddX86TargetArgs(const ArgList &Args,
                               ArgStringList &CmdArgs) const {
  addX86AlignBranchArgs(getToolChain().getDriver(), Args, CmdArgs,
                        /*IsLTO=*/false);

  if (Arg *A = Args.getLastArg(options::OPT_masm_EQ)) {
    StringRef Value = A->getValue();
    if (Value == "intel" || Value == "att") {
      CmdArgs.push_back("-mllvm");
      CmdArgs.push_back(Args.MakeArgString("-x86-asm-syntax=" + Value));
    } else {
      getToolChain().getDriver().Diag(diag::err_drv_unsupported_option_argument)
          << A->getOption().getName() << Value;
    }
  }
}

void ClangAs::AddRISCVTargetArgs(const ArgList &Args,
                               ArgStringList &CmdArgs) const {
  const llvm::Triple &Triple = getToolChain().getTriple();
  StringRef ABIName = riscv::getRISCVABI(Args, Triple);

  CmdArgs.push_back("-target-abi");
  CmdArgs.push_back(ABIName.data());
}

void ClangAs::ConstructJob(Compilation &C, const JobAction &JA,
                           const InputInfo &Output, const InputInfoList &Inputs,
                           const ArgList &Args,
                           const char *LinkingOutput) const {
  ArgStringList CmdArgs;

  assert(Inputs.size() == 1 && "Unexpected number of inputs.");
  const InputInfo &Input = Inputs[0];

  const llvm::Triple &Triple = getToolChain().getEffectiveTriple();
  const std::string &TripleStr = Triple.getTriple();
  const auto &D = getToolChain().getDriver();

  // Don't warn about "clang -w -c foo.s"
  Args.ClaimAllArgs(options::OPT_w);
  // and "clang -emit-llvm -c foo.s"
  Args.ClaimAllArgs(options::OPT_emit_llvm);

  claimNoWarnArgs(Args);

  // Invoke ourselves in -cc1as mode.
  //
  // FIXME: Implement custom jobs for internal actions.
  CmdArgs.push_back("-cc1as");

  // Add the "effective" target triple.
  CmdArgs.push_back("-triple");
  CmdArgs.push_back(Args.MakeArgString(TripleStr));

  // Set the output mode, we currently only expect to be used as a real
  // assembler.
  CmdArgs.push_back("-filetype");
  CmdArgs.push_back("obj");

  // Set the main file name, so that debug info works even with
  // -save-temps or preprocessed assembly.
  CmdArgs.push_back("-main-file-name");
  CmdArgs.push_back(Clang::getBaseInputName(Args, Input));

  // Add the target cpu
  std::string CPU = getCPUName(Args, Triple, /*FromAs*/ true);
  if (!CPU.empty()) {
    CmdArgs.push_back("-target-cpu");
    CmdArgs.push_back(Args.MakeArgString(CPU));
  }

  // Add the target features
  getTargetFeatures(D, Triple, Args, CmdArgs, true);

  // Ignore explicit -force_cpusubtype_ALL option.
  (void)Args.hasArg(options::OPT_force__cpusubtype__ALL);

  // Pass along any -I options so we get proper .include search paths.
  Args.AddAllArgs(CmdArgs, options::OPT_I_Group);

  // Determine the original source input.
  const Action *SourceAction = &JA;
  while (SourceAction->getKind() != Action::InputClass) {
    assert(!SourceAction->getInputs().empty() && "unexpected root action!");
    SourceAction = SourceAction->getInputs()[0];
  }

  // Forward -g and handle debug info related flags, assuming we are dealing
  // with an actual assembly file.
  bool WantDebug = false;
  Args.ClaimAllArgs(options::OPT_g_Group);
  if (Arg *A = Args.getLastArg(options::OPT_g_Group))
    WantDebug = !A->getOption().matches(options::OPT_g0) &&
                !A->getOption().matches(options::OPT_ggdb0);

  unsigned DwarfVersion = ParseDebugDefaultVersion(getToolChain(), Args);
  if (const Arg *GDwarfN = getDwarfNArg(Args))
    DwarfVersion = DwarfVersionNum(GDwarfN->getSpelling());

  if (DwarfVersion == 0)
    DwarfVersion = getToolChain().GetDefaultDwarfVersion();

  codegenoptions::DebugInfoKind DebugInfoKind = codegenoptions::NoDebugInfo;

  if (SourceAction->getType() == types::TY_Asm ||
      SourceAction->getType() == types::TY_PP_Asm) {
    // You might think that it would be ok to set DebugInfoKind outside of
    // the guard for source type, however there is a test which asserts
    // that some assembler invocation receives no -debug-info-kind,
    // and it's not clear whether that test is just overly restrictive.
    DebugInfoKind = (WantDebug ? codegenoptions::DebugInfoConstructor
                               : codegenoptions::NoDebugInfo);
    // Add the -fdebug-compilation-dir flag if needed.
    addDebugCompDirArg(Args, CmdArgs, C.getDriver().getVFS());

    addDebugPrefixMapArg(getToolChain().getDriver(), Args, CmdArgs);

    // Set the AT_producer to the clang version when using the integrated
    // assembler on assembly source files.
    CmdArgs.push_back("-dwarf-debug-producer");
    CmdArgs.push_back(Args.MakeArgString(getClangFullVersion()));

    // And pass along -I options
    Args.AddAllArgs(CmdArgs, options::OPT_I);
  }
  RenderDebugEnablingArgs(Args, CmdArgs, DebugInfoKind, DwarfVersion,
                          llvm::DebuggerKind::Default);
  renderDwarfFormat(D, Triple, Args, CmdArgs, DwarfVersion);
  RenderDebugInfoCompressionArgs(Args, CmdArgs, D, getToolChain());


  // Handle -fPIC et al -- the relocation-model affects the assembler
  // for some targets.
  llvm::Reloc::Model RelocationModel;
  unsigned PICLevel;
  bool IsPIE;
  std::tie(RelocationModel, PICLevel, IsPIE) =
      ParsePICArgs(getToolChain(), Args);

  const char *RMName = RelocationModelName(RelocationModel);
  if (RMName) {
    CmdArgs.push_back("-mrelocation-model");
    CmdArgs.push_back(RMName);
  }

  // Optionally embed the -cc1as level arguments into the debug info, for build
  // analysis.
  if (getToolChain().UseDwarfDebugFlags()) {
    ArgStringList OriginalArgs;
    for (const auto &Arg : Args)
      Arg->render(Args, OriginalArgs);

    SmallString<256> Flags;
    const char *Exec = getToolChain().getDriver().getClangProgramPath();
    EscapeSpacesAndBackslashes(Exec, Flags);
    for (const char *OriginalArg : OriginalArgs) {
      SmallString<128> EscapedArg;
      EscapeSpacesAndBackslashes(OriginalArg, EscapedArg);
      Flags += " ";
      Flags += EscapedArg;
    }
    CmdArgs.push_back("-dwarf-debug-flags");
    CmdArgs.push_back(Args.MakeArgString(Flags));
  }

  // FIXME: Add -static support, once we have it.

  // Add target specific flags.
  switch (getToolChain().getArch()) {
  default:
    break;

  case llvm::Triple::mips:
  case llvm::Triple::mipsel:
  case llvm::Triple::mips64:
  case llvm::Triple::mips64el:
    AddMIPSTargetArgs(Args, CmdArgs);
    break;

  case llvm::Triple::x86:
  case llvm::Triple::x86_64:
    AddX86TargetArgs(Args, CmdArgs);
    break;

  case llvm::Triple::arm:
  case llvm::Triple::armeb:
  case llvm::Triple::thumb:
  case llvm::Triple::thumbeb:
    // This isn't in AddARMTargetArgs because we want to do this for assembly
    // only, not C/C++.
    if (Args.hasFlag(options::OPT_mdefault_build_attributes,
                     options::OPT_mno_default_build_attributes, true)) {
        CmdArgs.push_back("-mllvm");
        CmdArgs.push_back("-arm-add-build-attributes");
    }
    break;

  case llvm::Triple::aarch64:
  case llvm::Triple::aarch64_32:
  case llvm::Triple::aarch64_be:
    if (Args.hasArg(options::OPT_mmark_bti_property)) {
      CmdArgs.push_back("-mllvm");
      CmdArgs.push_back("-aarch64-mark-bti-property");
    }
    break;

  case llvm::Triple::riscv32:
  case llvm::Triple::riscv64:
    AddRISCVTargetArgs(Args, CmdArgs);
    break;
  }

  // Consume all the warning flags. Usually this would be handled more
  // gracefully by -cc1 (warning about unknown warning flags, etc) but -cc1as
  // doesn't handle that so rather than warning about unused flags that are
  // actually used, we'll lie by omission instead.
  // FIXME: Stop lying and consume only the appropriate driver flags
  Args.ClaimAllArgs(options::OPT_W_Group);

  CollectArgsForIntegratedAssembler(C, Args, CmdArgs,
                                    getToolChain().getDriver());

  Args.AddAllArgs(CmdArgs, options::OPT_mllvm);

  assert(Output.isFilename() && "Unexpected lipo output.");
  CmdArgs.push_back("-o");
  CmdArgs.push_back(Output.getFilename());

  const llvm::Triple &T = getToolChain().getTriple();
  Arg *A;
  if (getDebugFissionKind(D, Args, A) == DwarfFissionKind::Split &&
      T.isOSBinFormatELF()) {
    CmdArgs.push_back("-split-dwarf-output");
    CmdArgs.push_back(SplitDebugName(JA, Args, Input, Output));
  }

  if (Triple.isAMDGPU())
    handleAMDGPUCodeObjectVersionOptions(D, Args, CmdArgs);

  assert(Input.isFilename() && "Invalid input.");
  CmdArgs.push_back(Input.getFilename());

  const char *Exec = getToolChain().getDriver().getClangProgramPath();
  if (D.CC1Main && !D.CCGenDiagnostics) {
    // Invoke cc1as directly in this process.
    C.addCommand(std::make_unique<CC1Command>(JA, *this,
                                              ResponseFileSupport::AtFileUTF8(),
                                              Exec, CmdArgs, Inputs, Output));
  } else {
    C.addCommand(std::make_unique<Command>(JA, *this,
                                           ResponseFileSupport::AtFileUTF8(),
                                           Exec, CmdArgs, Inputs, Output));
  }
}

// Begin OffloadBundler

void OffloadBundler::ConstructJob(Compilation &C, const JobAction &JA,
                                  const InputInfo &Output,
                                  const InputInfoList &Inputs,
                                  const llvm::opt::ArgList &TCArgs,
                                  const char *LinkingOutput) const {
  // The version with only one output is expected to refer to a bundling job.
  assert(isa<OffloadBundlingJobAction>(JA) && "Expecting bundling job!");

  // The bundling command looks like this:
  // clang-offload-bundler -type=bc
  //   -targets=host-triple,openmp-triple1,openmp-triple2
  //   -outputs=input_file
  //   -inputs=unbundle_file_host,unbundle_file_tgt1,unbundle_file_tgt2"

  ArgStringList CmdArgs;

  // Get the type.
  CmdArgs.push_back(TCArgs.MakeArgString(
      Twine("-type=") + types::getTypeTempSuffix(Output.getType())));

  assert(JA.getInputs().size() == Inputs.size() &&
         "Not have inputs for all dependence actions??");

  // Get the targets.
  SmallString<128> Triples;
  Triples += "-targets=";
  for (unsigned I = 0; I < Inputs.size(); ++I) {
    if (I)
      Triples += ',';

    // Find ToolChain for this input.
    Action::OffloadKind CurKind = Action::OFK_Host;
    const ToolChain *CurTC = &getToolChain();
    const Action *CurDep = JA.getInputs()[I];

    if (const auto *OA = dyn_cast<OffloadAction>(CurDep)) {
      CurTC = nullptr;
      OA->doOnEachDependence([&](Action *A, const ToolChain *TC, const char *) {
        assert(CurTC == nullptr && "Expected one dependence!");
        CurKind = A->getOffloadingDeviceKind();
        CurTC = TC;
      });
    }
    Triples += Action::GetOffloadKindName(CurKind);
    Triples += "-";
    std::string NormalizedTriple = CurTC->getTriple().normalize();
    Triples += NormalizedTriple;

    if (CurDep->getOffloadingArch() != nullptr) {
      // If OffloadArch is present it can only appear as the 6th hypen
      // sepearated field of Bundle Entry ID. So, pad required number of
      // hyphens in Triple.
      for (int i = 4 - StringRef(NormalizedTriple).count("-"); i > 0; i--)
        Triples += "-";
      Triples += CurDep->getOffloadingArch();
    }
  }
  // If we see we are bundling for FPGA using -fintelfpga, add the
  // dependency bundle
  bool IsFPGADepBundle = TCArgs.hasArg(options::OPT_fintelfpga) &&
                         Output.getType() == types::TY_Object;

  // For spir64_fpga target, when bundling objects we also want to bundle up the
  // named dependency file.
  // TODO - We are currently using the target triple inputs to slot a location
  // of the dependency information into the bundle.  It would be good to
  // separate this out to an explicit option in the bundler for the dependency
  // file as it does not match the type being bundled.
  if (IsFPGADepBundle) {
    Triples += ',';
    Triples += Action::GetOffloadKindName(Action::OFK_SYCL);
    Triples += '-';
    Triples += types::getTypeName(types::TY_FPGA_Dependencies);
  }
  CmdArgs.push_back(TCArgs.MakeArgString(Triples));

  // Get bundled file command.
  CmdArgs.push_back(
      TCArgs.MakeArgString(Twine("-outputs=") + Output.getFilename()));

  // Get unbundled files command.
  SmallString<128> UB;
  UB += "-inputs=";
  for (unsigned I = 0; I < Inputs.size(); ++I) {
    if (I)
      UB += ',';

    // Find ToolChain for this input.
    const ToolChain *CurTC = &getToolChain();
    if (const auto *OA = dyn_cast<OffloadAction>(JA.getInputs()[I])) {
      CurTC = nullptr;
      OA->doOnEachDependence([&](Action *, const ToolChain *TC, const char *) {
        assert(CurTC == nullptr && "Expected one dependence!");
        CurTC = TC;
      });
    }
    UB += CurTC->getInputFilename(Inputs[I]);

  }
  // For -fintelfpga, when bundling objects we also want to bundle up the
  // named dependency file.
  if (IsFPGADepBundle) {
    const char *BaseName = Clang::getBaseInputName(TCArgs, Inputs[0]);
    SmallString<128> DepFile(C.getDriver().getFPGATempDepFile(BaseName));
    if (!DepFile.empty()) {
      UB += ',';
      UB += DepFile;
    }
  }
  CmdArgs.push_back(TCArgs.MakeArgString(UB));

  // All the inputs are encoded as commands.
  C.addCommand(std::make_unique<Command>(
      JA, *this, ResponseFileSupport::None(),
      TCArgs.MakeArgString(getToolChain().GetProgramPath(getShortName())),
      CmdArgs, None, Output));
}

void OffloadBundler::ConstructJobMultipleOutputs(
    Compilation &C, const JobAction &JA, const InputInfoList &Outputs,
    const InputInfoList &Inputs, const llvm::opt::ArgList &TCArgs,
    const char *LinkingOutput) const {
  // The version with multiple outputs is expected to refer to a unbundling job.
  auto &UA = cast<OffloadUnbundlingJobAction>(JA);

  // The unbundling command looks like this:
  // clang-offload-bundler -type=bc
  //   -targets=host-triple,openmp-triple1,openmp-triple2
  //   -inputs=input_file
  //   -outputs=unbundle_file_host,unbundle_file_tgt1,unbundle_file_tgt2"
  //   -unbundle

  ArgStringList CmdArgs;
  InputInfo Input = Inputs.front();
  const char *TypeArg = types::getTypeTempSuffix(Input.getType());
  const char *InputFileName = Input.getFilename();
  types::ID InputType(Input.getType());
  bool IsFPGADepUnbundle = JA.getType() == types::TY_FPGA_Dependencies;
  bool IsFPGADepLibUnbundle = JA.getType() == types::TY_FPGA_Dependencies_List;

  if (InputType == types::TY_FPGA_AOCX || InputType == types::TY_FPGA_AOCR ||
      InputType == types::TY_FPGA_AOCR_EMU) {
    // Override type with AOCX/AOCR which will unbundle to a list containing
    // binaries with the appropriate file extension (.aocx/.aocr).
    // TODO - representation of the output file from the unbundle for these
    // types (aocx/aocr) are always list files.  We should represent this
    // better in the output extension and type for improved understanding
    // of file contents and debuggability.
    if (getToolChain().getTriple().getSubArch() ==
        llvm::Triple::SPIRSubArch_fpga)
      TypeArg = (InputType == types::TY_FPGA_AOCX) ? "aocx" : "aocr";
    else
      TypeArg = "aoo";
  }
  if (InputType == types::TY_FPGA_AOCO || IsFPGADepLibUnbundle)
    TypeArg = "aoo";
  if (IsFPGADepUnbundle)
    TypeArg = "o";

  // Get the type.
  CmdArgs.push_back(TCArgs.MakeArgString(Twine("-type=") + TypeArg));

  // Get the targets.
  SmallString<128> Triples;
  Triples += "-targets=";
  auto DepInfo = UA.getDependentActionsInfo();
  for (unsigned I = 0, J = 0; I < DepInfo.size(); ++I) {
    auto &Dep = DepInfo[I];
    // FPGA device triples are 'transformed' for the bundler when creating
    // aocx or aocr type bundles.  Also, we only do a specific target
    // unbundling, skipping the host side or device side.
    if (types::isFPGA(InputType)) {
      if (getToolChain().getTriple().getSubArch() ==
              llvm::Triple::SPIRSubArch_fpga &&
          Dep.DependentOffloadKind == Action::OFK_SYCL) {
        if (J++)
          Triples += ',';
        llvm::Triple TT;
        TT.setArchName(types::getTypeName(InputType));
        TT.setVendorName("intel");
        TT.setOS(getToolChain().getTriple().getOS());
        TT.setEnvironment(llvm::Triple::SYCLDevice);
        Triples += "sycl-";
        Triples += TT.normalize();
      } else if (getToolChain().getTriple().getSubArch() !=
                     llvm::Triple::SPIRSubArch_fpga &&
                 Dep.DependentOffloadKind == Action::OFK_Host) {
        if (J++)
          Triples += ',';
        Triples += Action::GetOffloadKindName(Dep.DependentOffloadKind);
        Triples += '-';
        Triples += Dep.DependentToolChain->getTriple().normalize();
      }
      continue;
    } else if (InputType == types::TY_Archive ||
               (getToolChain().getTriple().getSubArch() ==
                    llvm::Triple::SPIRSubArch_fpga &&
                TCArgs.hasArg(options::OPT_fsycl_link_EQ))) {
      // Do not extract host part if we are unbundling archive on Windows
      // because it is not needed. Static offload libraries are added to the
      // host link command just as normal libraries.  Do not extract the host
      // part from FPGA -fsycl-link unbundles either, as the full obj
      // is used in the final link
      if (Dep.DependentOffloadKind == Action::OFK_Host)
        continue;
    }
    if (J++)
      Triples += ',';
    Triples += Action::GetOffloadKindName(Dep.DependentOffloadKind);
    Triples += "-";
    std::string NormalizedTriple =
        Dep.DependentToolChain->getTriple().normalize();
    Triples += NormalizedTriple;

    if (!Dep.DependentBoundArch.empty()) {
      // If OffloadArch is present it can only appear as the 6th hypen
      // sepearated field of Bundle Entry ID. So, pad required number of
      // hyphens in Triple.
      for (int i = 4 - StringRef(NormalizedTriple).count("-"); i > 0; i--)
        Triples += "-";
      Triples += Dep.DependentBoundArch;
    }
  }
  if (IsFPGADepUnbundle || IsFPGADepLibUnbundle) {
    // TODO - We are currently using the target triple inputs to slot a location
    // of the dependency information into the bundle.  It would be good to
    // separate this out to an explicit option in the bundler for the dependency
    // file as it does not match the type being bundled.
    Triples += Action::GetOffloadKindName(Action::OFK_SYCL);
    Triples += '-';
    Triples += types::getTypeName(types::TY_FPGA_Dependencies);
  }
  CmdArgs.push_back(TCArgs.MakeArgString(Triples));

  // Get bundled file command.
  CmdArgs.push_back(
      TCArgs.MakeArgString(Twine("-inputs=") + InputFileName));

  // Get unbundled files command.
  SmallString<128> UB;
  UB += "-outputs=";
  // When dealing with -fintelfpga, there is an additional unbundle step
  // that occurs for the dependency file.  In that case, do not use the
  // dependent information, but just the output file.
  if (IsFPGADepUnbundle || IsFPGADepLibUnbundle)
    UB += Outputs[0].getFilename();
  else {
    for (unsigned I = 0; I < Outputs.size(); ++I) {
      if (I)
        UB += ',';
      UB += DepInfo[I].DependentToolChain->getInputFilename(Outputs[I]);
    }
  }
  CmdArgs.push_back(TCArgs.MakeArgString(UB));
  CmdArgs.push_back("-unbundle");
  CmdArgs.push_back("-allow-missing-bundles");

  // All the inputs are encoded as commands.
  C.addCommand(std::make_unique<Command>(
      JA, *this, ResponseFileSupport::None(),
      TCArgs.MakeArgString(getToolChain().GetProgramPath(getShortName())),
      CmdArgs, None, Outputs));
}

// Begin OffloadWrapper

#if INTEL_CUSTOMIZATION
static void addRunTimeWrapperOpts(Compilation &C,
                                  Action::OffloadKind DeviceOffloadKind,
                                  const llvm::opt::ArgList &TCArgs,
                                  ArgStringList &CmdArgs,
                                  const ToolChain &TC) {
  // Grab any Target specific options that need to be added to the wrapper
  // information.
  ArgStringList BuildArgs;
  auto createArgString = [&](const char *Opt) {
    if (BuildArgs.empty())
      return;
    SmallString<128> AL;
    for (const char *A : BuildArgs) {
      if (AL.empty()) {
        AL = A;
        continue;
      }
      AL += " ";
      AL += A;
    }
    CmdArgs.push_back(C.getArgs().MakeArgString(Twine(Opt) + AL));
  };
  const toolchains::SYCLToolChain &SYCLTC =
            static_cast<const toolchains::SYCLToolChain &>(TC);
  llvm::Triple TT = SYCLTC.getTriple();
  // TODO: Consider separating the mechanisms for:
  // - passing standard-defined options to AOT/JIT compilation steps;
  // - passing AOT-compiler specific options.
  // This would allow retaining standard language options in the
  // image descriptor, while excluding tool-specific options that
  // have been known to confuse RT implementations.
  if (TT.getSubArch() == llvm::Triple::NoSubArch) {
    // Only store compile/link opts in the image descriptor for the SPIR-V
    // target; AOT compilation has already been performed otherwise.
    const ArgList &Args = C.getArgsForToolChain(nullptr, StringRef(), DeviceOffloadKind);
    SYCLTC.AddImpliedTargetArgs(DeviceOffloadKind, TT, Args, BuildArgs);
    SYCLTC.TranslateBackendTargetArgs(DeviceOffloadKind, TT, Args, BuildArgs);
    createArgString("-compile-opts=");
    BuildArgs.clear();
    SYCLTC.TranslateLinkerTargetArgs(DeviceOffloadKind, TT, Args, BuildArgs);
    createArgString("-link-opts=");
  }
}
#endif // INTEL_CUSTOMIZATION

void OffloadWrapper::ConstructJob(Compilation &C, const JobAction &JA,
                                  const InputInfo &Output,
                                  const InputInfoList &Inputs,
                                  const llvm::opt::ArgList &TCArgs,
                                  const char *LinkingOutput) const {
  // Construct offload-wrapper command.  Also calls llc to generate the
  // object that is fed to the linker from the wrapper generated bc file
  assert(isa<OffloadWrapperJobAction>(JA) && "Expecting wrapping job!");

  Action::OffloadKind OffloadingKind = JA.getOffloadingDeviceKind();
  if (OffloadingKind == Action::OFK_SYCL) {
    // The wrapper command looks like this:
    // clang-offload-wrapper
    //   -o=<outputfile>.bc
    //   -host=x86_64-pc-linux-gnu -kind=sycl
    //   -format=spirv <inputfile1>.spv <manifest1>(optional)
    //   -format=spirv <inputfile2>.spv <manifest2>(optional)
    //  ...
    ArgStringList WrapperArgs;

    std::string OutTmpName = C.getDriver().GetTemporaryPath("wrapper", "bc");
    const char *WrapperFileName =
        C.addTempFile(C.getArgs().MakeArgString(OutTmpName));
    SmallString<128> OutOpt("-o=");
    OutOpt += WrapperFileName;
    WrapperArgs.push_back(C.getArgs().MakeArgString(OutOpt));

    SmallString<128> HostTripleOpt("-host=");
    HostTripleOpt += getToolChain().getAuxTriple()->str();
    WrapperArgs.push_back(C.getArgs().MakeArgString(HostTripleOpt));

    llvm::Triple TT = getToolChain().getTriple();
    SmallString<128> TargetTripleOpt = TT.getArchName();
    // When wrapping an FPGA device binary, we need to be sure to apply the
    // appropriate triple that corresponds (fpga_aoc[xr]-intel-<os>-sycldevice)
    // to the target triple setting.
    if (TT.getSubArch() == llvm::Triple::SPIRSubArch_fpga &&
        TCArgs.hasArg(options::OPT_fsycl_link_EQ)) {
      SmallString<16> FPGAArch("fpga_");
      auto *A = C.getInputArgs().getLastArg(options::OPT_fsycl_link_EQ);
      bool Early = (A->getValue() == StringRef("early"));
      FPGAArch += Early ? "aocr" : "aocx";
      if (C.getDriver().isFPGAEmulationMode() && Early)
        FPGAArch += "_emu";
      TT.setArchName(FPGAArch);
      TT.setVendorName("intel");
      TT.setEnvironment(llvm::Triple::SYCLDevice);
      TargetTripleOpt = TT.str();
      // When wrapping an FPGA aocx binary to archive, do not emit registration
      // functions
      if (A->getValue() == StringRef("image"))
        WrapperArgs.push_back(C.getArgs().MakeArgString("--emit-reg-funcs=0"));
    }
    addRunTimeWrapperOpts(C, OffloadingKind, TCArgs, WrapperArgs,
                          getToolChain()); // INTEL

    WrapperArgs.push_back(
        C.getArgs().MakeArgString(Twine("-target=") + TargetTripleOpt));

    // TODO forcing offload kind is a simplification which assumes wrapper used
    // only with SYCL. Device binary format (-format=xxx) option should also
    // come from the command line and/or the native compiler. Should be fixed
    // together with supporting AOT in the driver. If format is not set, the
    // default is "none" which means runtime must try to determine it
    // automatically.
    StringRef Kind = Action::GetOffloadKindName(OffloadingKind);
    WrapperArgs.push_back(
        C.getArgs().MakeArgString(Twine("-kind=") + Twine(Kind)));

#if INTEL_CUSTOMIZATION
    // When debugging, make the native debugger the default for SYCL on Windows.
    if (getToolChain().getTriple().isWindowsMSVCEnvironment() &&
        TCArgs.getLastArg(options::OPT_g_Group)) {
      WrapperArgs.push_back("--build-opts=-gnative");
    }
#endif // INTEL_CUSTOMIZATION

    assert((Inputs.size() > 0) && "no inputs for clang-offload-wrapper");
    assert(((Inputs[0].getType() != types::TY_Tempfiletable) ||
            (Inputs.size() == 1)) &&
           "wrong usage of clang-offload-wrapper with SYCL");
    const InputInfo &I = Inputs[0];
    assert(I.isFilename() && "Invalid input.");

    if (I.getType() == types::TY_Tempfiletable ||
        I.getType() == types::TY_Tempfilelist)
      // wrapper actual input files are passed via the batch job file table:
      WrapperArgs.push_back(C.getArgs().MakeArgString("-batch"));
    WrapperArgs.push_back(C.getArgs().MakeArgString(I.getFilename()));

    auto Cmd = std::make_unique<Command>(
        JA, *this, ResponseFileSupport::None(),
        TCArgs.MakeArgString(getToolChain().GetProgramPath(getShortName())),
        WrapperArgs, None);
    C.addCommand(std::move(Cmd));

    // Construct llc command.
    // The output is an object file
    ArgStringList LlcArgs{"-filetype=obj", "-o", Output.getFilename(),
                          WrapperFileName};
    llvm::Reloc::Model RelocationModel;
    unsigned PICLevel;
    bool IsPIE;
    std::tie(RelocationModel, PICLevel, IsPIE) =
        ParsePICArgs(getToolChain(), TCArgs);
    if (PICLevel > 0 || TCArgs.hasArg(options::OPT_shared)) {
      LlcArgs.push_back("-relocation-model=pic");
    }
    if (IsPIE) {
      LlcArgs.push_back("-enable-pie");
    }
    SmallString<128> LlcPath(C.getDriver().Dir);
    llvm::sys::path::append(LlcPath, "llc");
    const char *Llc = C.getArgs().MakeArgString(LlcPath);
    C.addCommand(std::make_unique<Command>(
         JA, *this, ResponseFileSupport::None(), Llc, LlcArgs, None));
    return;
  } // end of SYCL flavor of offload wrapper command creation

  ArgStringList CmdArgs;

  const llvm::Triple &Triple = getToolChain().getEffectiveTriple();

  // Add the "effective" target triple.
  CmdArgs.push_back("-host");
  CmdArgs.push_back(TCArgs.MakeArgString(Triple.getTriple()));

  // Add the output file name.
  assert(Output.isFilename() && "Invalid output.");
  CmdArgs.push_back("-o");
  CmdArgs.push_back(TCArgs.MakeArgString(Output.getFilename()));

  assert(JA.getInputs().size() == Inputs.size() &&
         "Not have inputs for all dependence actions??");

  // For FPGA, we wrap the host objects before archiving them when using
  // -fsycl-link.  This allows for better extraction control from the
  // archive when we need the host objects for subsequent compilations.
  if (OffloadingKind == Action::OFK_None &&
      C.getArgs().hasArg(options::OPT_fintelfpga) &&
      C.getArgs().hasArg(options::OPT_fsycl_link_EQ)) {

    // Add offload targets and inputs.
    CmdArgs.push_back(C.getArgs().MakeArgString(
        Twine("-kind=") + Action::GetOffloadKindName(OffloadingKind)));
    CmdArgs.push_back(
        TCArgs.MakeArgString(Twine("-target=") + Triple.getTriple()));

    // Add input.
    assert(Inputs[0].isFilename() && "Invalid input.");
    CmdArgs.push_back(TCArgs.MakeArgString(Inputs[0].getFilename()));

    C.addCommand(std::make_unique<Command>(
        JA, *this, ResponseFileSupport::None(),
        TCArgs.MakeArgString(getToolChain().GetProgramPath(getShortName())),
        CmdArgs, Inputs));
    return;
  }

  // Add offload targets and inputs.
  for (unsigned I = 0; I < Inputs.size(); ++I) {
    // Get input's Offload Kind and ToolChain.
    const auto *OA = cast<OffloadAction>(JA.getInputs()[I]);
    assert(OA->hasSingleDeviceDependence(/*DoNotConsiderHostActions=*/true) &&
           "Expected one device dependence!");
    Action::OffloadKind DeviceKind = Action::OFK_None;
    const ToolChain *DeviceTC = nullptr;
    OA->doOnEachDependence([&](Action *A, const ToolChain *TC, const char *) {
      DeviceKind = A->getOffloadingDeviceKind();
      DeviceTC = TC;
    });
    addRunTimeWrapperOpts(C, DeviceKind, TCArgs, CmdArgs, *DeviceTC); // INTEL

    // And add it to the offload targets.
    CmdArgs.push_back(C.getArgs().MakeArgString(
        Twine("-kind=") + Action::GetOffloadKindName(DeviceKind)));
    CmdArgs.push_back(TCArgs.MakeArgString(Twine("-target=") +
                                           DeviceTC->getTriple().normalize()));

    // Add input.
    assert(Inputs[I].isFilename() && "Invalid input.");
    CmdArgs.push_back(TCArgs.MakeArgString(Inputs[I].getFilename()));
  }

  C.addCommand(std::make_unique<Command>(
      JA, *this, ResponseFileSupport::None(),
      TCArgs.MakeArgString(getToolChain().GetProgramPath(getShortName())),
      CmdArgs, Inputs));
}

// Begin OffloadDeps

void OffloadDeps::constructJob(Compilation &C, const JobAction &JA,
                               ArrayRef<InputInfo> Outputs,
                               ArrayRef<InputInfo> Inputs,
                               const llvm::opt::ArgList &TCArgs,
                               const char *LinkingOutput) const {
  auto &DA = cast<OffloadDepsJobAction>(JA);

  ArgStringList CmdArgs;

  // Get the targets.
  SmallString<128> Targets{"-targets="};
  auto DepInfo = DA.getDependentActionsInfo();
  for (unsigned I = 0; I < DepInfo.size(); ++I) {
    auto &Dep = DepInfo[I];
    if (I)
      Targets += ',';
    Targets += Action::GetOffloadKindName(Dep.DependentOffloadKind);
    Targets += '-';
    Targets += Dep.DependentToolChain->getTriple().normalize();
    if (Dep.DependentOffloadKind == Action::OFK_HIP &&
        !Dep.DependentBoundArch.empty()) {
      Targets += '-';
      Targets += Dep.DependentBoundArch;
    }
  }
  CmdArgs.push_back(TCArgs.MakeArgString(Targets));

  // Prepare outputs.
  SmallString<128> Outs{"-outputs="};
  for (unsigned I = 0; I < Outputs.size(); ++I) {
    if (I)
      Outs += ',';
    Outs += DepInfo[I].DependentToolChain->getInputFilename(Outputs[I]);
  }
  CmdArgs.push_back(TCArgs.MakeArgString(Outs));

  // Add input file.
  CmdArgs.push_back(Inputs.front().getFilename());

  // All the inputs are encoded as commands.
  C.addCommand(std::make_unique<Command>(
      JA, *this, ResponseFileSupport::None(),
      TCArgs.MakeArgString(getToolChain().GetProgramPath(getShortName())),
      CmdArgs, None, Outputs));
}

void OffloadDeps::ConstructJob(Compilation &C, const JobAction &JA,
                               const InputInfo &Output,
                               const InputInfoList &Inputs,
                               const llvm::opt::ArgList &TCArgs,
                               const char *LinkingOutput) const {
  constructJob(C, JA, Output, Inputs, TCArgs, LinkingOutput);
}

void OffloadDeps::ConstructJobMultipleOutputs(Compilation &C,
                                              const JobAction &JA,
                                              const InputInfoList &Outputs,
                                              const InputInfoList &Inputs,
                                              const llvm::opt::ArgList &TCArgs,
                                              const char *LinkingOutput) const {
  constructJob(C, JA, Outputs, Inputs, TCArgs, LinkingOutput);
}

// Begin SPIRVTranslator

void SPIRVTranslator::ConstructJob(Compilation &C, const JobAction &JA,
                                  const InputInfo &Output,
                                  const InputInfoList &Inputs,
                                  const llvm::opt::ArgList &TCArgs,
                                  const char *LinkingOutput) const {
  // Construct llvm-spirv command.
  assert(isa<SPIRVTranslatorJobAction>(JA) && "Expecting Translator job!");

  // The translator command looks like this:
  // llvm-spirv -o <file>.spv <file>.bc
  ArgStringList ForeachArgs;
  ArgStringList TranslatorArgs;

  TranslatorArgs.push_back("-o");
  TranslatorArgs.push_back(Output.getFilename());
#if INTEL_CUSTOMIZATION
  if (getToolChain().getTriple().isSYCLDeviceEnvironment() ||
      (JA.isDeviceOffloading(Action::OFK_OpenMP) &&
       getToolChain().getTriple().isSPIR())) {
#endif // INTEL_CUSTOMIZATION
    TranslatorArgs.push_back("-spirv-max-version=1.3");
    // TODO: align debug info for FPGA H/W when its SPIR-V consumer is ready
    if (C.getDriver().isFPGAEmulationMode())
      TranslatorArgs.push_back("-spirv-debug-info-version=ocl-100");
    else
      TranslatorArgs.push_back("-spirv-debug-info-version=legacy");
    // Prevent crash in the translator if input IR contains DIExpression
    // operations which don't have mapping to OpenCL.DebugInfo.100 spec.
    TranslatorArgs.push_back("-spirv-allow-extra-diexpressions");
#if INTEL_CUSTOMIZATION
    if (JA.isDeviceOffloading(Action::OFK_OpenMP))
      TranslatorArgs.push_back("-spirv-allow-unknown-intrinsics");
    else
      TranslatorArgs.push_back("-spirv-allow-unknown-intrinsics=llvm.genx.");
#endif // INTEL_CUSTOMIZATION

    // Disable all the extensions by default
    std::string ExtArg("-spirv-ext=-all");
    std::string DefaultExtArg =
        ",+SPV_EXT_shader_atomic_float_add,+SPV_EXT_shader_atomic_float_min_max"
#if INTEL_COLLAB
        ",+SPV_KHR_no_integer_wrap_decoration,+SPV_KHR_float_controls"
        ",+SPV_KHR_expect_assume";
#else
        ",+SPV_KHR_no_integer_wrap_decoration,+SPV_KHR_float_controls";
#endif // INTEL_COLLAB
    std::string INTELExtArg =
        ",+SPV_INTEL_subgroups,+SPV_INTEL_media_block_io"
        ",+SPV_INTEL_device_side_avc_motion_estimation"
        ",+SPV_INTEL_fpga_loop_controls,+SPV_INTEL_fpga_memory_attributes"
        ",+SPV_INTEL_fpga_memory_accesses"
        ",+SPV_INTEL_unstructured_loop_controls,+SPV_INTEL_fpga_reg"
        ",+SPV_INTEL_blocking_pipes,+SPV_INTEL_function_pointers"
        ",+SPV_INTEL_kernel_attributes,+SPV_INTEL_io_pipes"
        ",+SPV_INTEL_inline_assembly,+SPV_INTEL_arbitrary_precision_integers"
#if INTEL_COLLAB
        ",+SPV_INTEL_float_controls2,+SPV_INTEL_vector_compute"
        ",+SPV_INTEL_fast_composite,+SPV_INTEL_fpga_buffer_location"
        ",+SPV_INTEL_matrix"
#else
        ",+SPV_INTEL_optimization_hints,+SPV_INTEL_float_controls2"
        ",+SPV_INTEL_vector_compute,+SPV_INTEL_fast_composite"
        ",+SPV_INTEL_fpga_buffer_location"
#endif // INTEL_COLLAB
        ",+SPV_INTEL_arbitrary_precision_fixed_point"
        ",+SPV_INTEL_arbitrary_precision_floating_point"
        ",+SPV_INTEL_arbitrary_precision_floating_point"
        ",+SPV_INTEL_variable_length_array,+SPV_INTEL_fp_fast_math_mode"
        ",+SPV_INTEL_fpga_cluster_attributes,+SPV_INTEL_loop_fuse"
        ",+SPV_INTEL_long_constant_composite"
        ",+SPV_INTEL_fpga_invocation_pipelining_attributes"
        ",+SPV_INTEL_fpga_dsp_control"
        ",+SPV_INTEL_arithmetic_fence"
        ",+SPV_INTEL_runtime_aligned";
#if INTEL_CUSTOMIZATION
    // Currently ESIMD OpenMP target doesn't support SPV_INTEL_optnone
    if (!TCArgs.hasArg(options::OPT_fopenmp_target_simd))
      INTELExtArg += ",+SPV_INTEL_optnone";
#endif // INTEL_CUSTOMIZATION
    ExtArg = ExtArg + DefaultExtArg + INTELExtArg;
#if INTEL_CUSTOMIZATION
    if (!C.getDriver().isFPGAEmulationMode()) {
#endif // INTEL_CUSTOMIZATION
      // Enable SPV_INTEL_usm_storage_classes only for FPGA hardware,
      // since it adds new storage classes that represent global_device and
      // global_host address spaces, which are not supported for all
      // targets. With the extension disabled the storage classes will be
      // lowered to CrossWorkgroup storage class that is mapped to just
      // global address space.
      ExtArg += ",+SPV_INTEL_usm_storage_classes";
#if INTEL_CUSTOMIZATION
      // Disable optnone for FPGA hardware
      ExtArg += ",-SPV_INTEL_optnone";
    }
#endif // INTEL_CUSTOMIZATION
    else
      // Don't enable several freshly added extensions on FPGA H/W
      ExtArg += ",+SPV_INTEL_token_type";
    TranslatorArgs.push_back(TCArgs.MakeArgString(ExtArg));
  }

  for (auto I : Inputs) {
    std::string Filename(I.getFilename());
    if (I.getType() == types::TY_Tempfilelist) {
      ForeachArgs.push_back(
          C.getArgs().MakeArgString("--in-file-list=" + Filename));
      ForeachArgs.push_back(
          C.getArgs().MakeArgString("--in-replace=" + Filename));
      ForeachArgs.push_back(
          C.getArgs().MakeArgString("--out-ext=spv"));
    }
    TranslatorArgs.push_back(C.getArgs().MakeArgString(Filename));
  }

  auto Cmd = std::make_unique<Command>(JA, *this, ResponseFileSupport::None(),
      TCArgs.MakeArgString(getToolChain().GetProgramPath(getShortName())),
      TranslatorArgs, None);

  if (!ForeachArgs.empty()) {
    // Construct llvm-foreach command.
    // The llvm-foreach command looks like this:
    // llvm-foreach a.list --out-replace=out "cp {} out"
    // --out-file-list=list
    std::string OutputFileName(Output.getFilename());
    ForeachArgs.push_back(
        TCArgs.MakeArgString("--out-file-list=" + OutputFileName));
    ForeachArgs.push_back(
        TCArgs.MakeArgString("--out-replace=" + OutputFileName));
    ForeachArgs.push_back(TCArgs.MakeArgString("--"));
    ForeachArgs.push_back(TCArgs.MakeArgString(Cmd->getExecutable()));

    for (auto &Arg : Cmd->getArguments())
      ForeachArgs.push_back(Arg);

    SmallString<128> ForeachPath(C.getDriver().Dir);
    llvm::sys::path::append(ForeachPath, "llvm-foreach");
    const char *Foreach = C.getArgs().MakeArgString(ForeachPath);
    C.addCommand(std::make_unique<Command>(
        JA, *this, ResponseFileSupport::None(), Foreach, ForeachArgs, None));
  } else
    C.addCommand(std::move(Cmd));
}

void SPIRCheck::ConstructJob(Compilation &C, const JobAction &JA,
                             const InputInfo &Output,
                             const InputInfoList &Inputs,
                             const llvm::opt::ArgList &TCArgs,
                             const char *LinkingOutput) const {
  // Construct llvm-no-spir-kernel command.
  assert(isa<SPIRCheckJobAction>(JA) && "Expecting SPIR Check job!");

  // The spir check command looks like this:
  // llvm-no-spir-kernel <file>.bc
  // Upon success, we just move ahead.  Error means the check failed and
  // we need to exit.  The expected output is the input as this is just an
  // intermediate check with no functional change.
  ArgStringList CheckArgs;
  assert(Inputs.size() == 1 && "Unexpected number of inputs to the tool");
  const InputInfo &InputFile = Inputs.front();
  CheckArgs.push_back(InputFile.getFilename());

  // Add output file, which is just a copy of the input to better fit in the
  // toolchain flow.
  CheckArgs.push_back("-o");
  CheckArgs.push_back(Output.getFilename());
  auto Cmd = std::make_unique<Command>(
      JA, *this, ResponseFileSupport::None(),
      TCArgs.MakeArgString(getToolChain().GetProgramPath(getShortName())),
      CheckArgs, None);

  if (getToolChain().getTriple().getSubArch() ==
      llvm::Triple::SPIRSubArch_fpga) {
    const char *Msg = TCArgs.MakeArgString(
        Twine("The FPGA image does not include all device kernels from ") +
        Twine(InputFile.getBaseInput()) +
        Twine(". Please re-generate the image"));
    Cmd->addDiagForErrorCode(/*ErrorCode*/ 1, Msg);
  }

  C.addCommand(std::move(Cmd));
}

static void addArgs(ArgStringList &DstArgs, const llvm::opt::ArgList &Alloc,
                    ArrayRef<StringRef> SrcArgs) {
  for (const auto Arg : SrcArgs) {
    DstArgs.push_back(Alloc.MakeArgString(Arg));
  }
}

// Partially copied from clang/lib/Frontend/CompilerInvocation.cpp
static std::string getSYCLPostLinkOptimizationLevel(const ArgList &Args) {
  if (Arg *A = Args.getLastArg(options::OPT_O_Group)) {
    if (A->getOption().matches(options::OPT_O0))
      return "-O0";

    if (A->getOption().matches(options::OPT_Ofast))
      return "-O3";

    assert(A->getOption().matches(options::OPT_O));

    StringRef S(A->getValue());
    if (S == "g")
      return "-O1";

    // Options -O[1|2|3|s|z] are passed as they are. '-O0' is handled earlier.
    std::array<char, 5> AcceptedOptions = {'1', '2', '3', 's', 'z'};
    if (std::any_of(AcceptedOptions.begin(), AcceptedOptions.end(),
                    [=](char c) { return c == S[0]; }))
      return std::string("-O") + S[0];
  }
#if INTEL_CUSTOMIZATION
  if (Arg *A = Args.getLastArg(options::OPT__SLASH_O)) {
    std::string Opt(getMSVCOptimizationLevel(*A));
    if (!Opt.empty())
      return Opt;
  }
#endif // INTEL_CUSTOMIZATION

  // The default for SYCL device code optimization
  return "-O2";
}

// sycl-post-link tool normally outputs a file table (see the tool sources for
// format description) which lists all the other output files associated with
// the device LLVMIR bitcode. This is basically a triple of bitcode, symbols
// and specialization constant files. Single LLVM IR output can be generated as
// well under an option.
//
void SYCLPostLink::ConstructJob(Compilation &C, const JobAction &JA,
                             const InputInfo &Output,
                             const InputInfoList &Inputs,
                             const llvm::opt::ArgList &TCArgs,
                             const char *LinkingOutput) const {
  const SYCLPostLinkJobAction *SYCLPostLink =
      dyn_cast<SYCLPostLinkJobAction>(&JA);
  // Construct sycl-post-link command.
  assert(SYCLPostLink && "Expecting SYCL post link job!");
  ArgStringList CmdArgs;
#if INTEL_CUSTOMIZATION
  bool IsOpenMPSPIRV = JA.isDeviceOffloading(Action::OFK_OpenMP) &&
                       getToolChain().getTriple().isSPIR();

  Arg *A = TCArgs.getLastArg(options::OPT_fsycl_device_code_split_EQ);
  // See if device code splitting is requested
  if (!IsOpenMPSPIRV && A) {
#endif // INTEL_CUSTOMIZATION
    if (StringRef(A->getValue()) == "per_kernel")
      addArgs(CmdArgs, TCArgs, {"-split=kernel"});
    else if (StringRef(A->getValue()) == "per_source")
      addArgs(CmdArgs, TCArgs, {"-split=source"});
    else if (StringRef(A->getValue()) == "auto")
      addArgs(CmdArgs, TCArgs, {"-split=auto"});
    else
      // split must be off
      assert(StringRef(A->getValue()) == "off");
  } else {
    // auto is the default split mode
    addArgs(CmdArgs, TCArgs, {"-split=auto"});
  }
  // OPT_fsycl_device_code_split is not checked as it is an alias to
  // -fsycl-device-code-split=auto

#if INTEL_CUSTOMIZATION
  if (JA.isDeviceOffloading(Action::OFK_OpenMP) &&
      getToolChain().getTriple().isSPIR()) {
    addArgs(CmdArgs, TCArgs, {"--ompoffload-link-entries"});
    addArgs(CmdArgs, TCArgs, {"--ompoffload-sort-entries"});
    addArgs(CmdArgs, TCArgs, {"--ompoffload-make-globals-static"});
    if (TCArgs.hasArg(options::OPT_fopenmp_target_simd))
      addArgs(CmdArgs, TCArgs, {"--ompoffload-explicit-simd"});
  }
#endif // INTEL_CUSTOMIZATION
  // Turn on Dead Parameter Elimination Optimization with early optimizations
  if (!(getToolChain().getTriple().isNVPTX() ||
        getToolChain().getTriple().isAMDGCN()) &&
      TCArgs.hasFlag(options::OPT_fsycl_dead_args_optimization,
                     options::OPT_fno_sycl_dead_args_optimization, false))
    addArgs(CmdArgs, TCArgs, {"-emit-param-info"});
  // Enable PI program metadata
  if (getToolChain().getTriple().isNVPTX())
    addArgs(CmdArgs, TCArgs, {"-emit-program-metadata"});
  if (SYCLPostLink->getTrueType() == types::TY_LLVM_BC) {
    // single file output requested - this means only perform necessary IR
    // transformations (like specialization constant intrinsic lowering) and
    // output LLVMIR
    addArgs(CmdArgs, TCArgs, {"-ir-output-only"});
  } else {
    assert(SYCLPostLink->getTrueType() == types::TY_Tempfiletable);
    // Symbol file and specialization constant info generation is mandatory -
    // add options unconditionally
    addArgs(CmdArgs, TCArgs, {"-symbols"});
    // By default we split SYCL and ESIMD kernels into separate modules
    if (TCArgs.hasFlag(options::OPT_fsycl_device_code_split_esimd,
                       options::OPT_fno_sycl_device_code_split_esimd, true))
      addArgs(CmdArgs, TCArgs, {"-split-esimd"});
    if (TCArgs.hasFlag(options::OPT_fsycl_device_code_lower_esimd,
                       options::OPT_fno_sycl_device_code_lower_esimd, true))
      addArgs(CmdArgs, TCArgs, {"-lower-esimd"});
  }
  addArgs(CmdArgs, TCArgs,
          {StringRef(getSYCLPostLinkOptimizationLevel(TCArgs))});
  // specialization constants processing is mandatory
  if (SYCLPostLink->getRTSetsSpecConstants())
    addArgs(CmdArgs, TCArgs, {"-spec-const=rt"});
  else
    addArgs(CmdArgs, TCArgs, {"-spec-const=default"});

  // Add output file table file option
  assert(Output.isFilename() && "output must be a filename");
  addArgs(CmdArgs, TCArgs, {"-o", Output.getFilename()});

  // Add input file
  assert(Inputs.size() == 1 && Inputs.front().isFilename() &&
         "single input file expected");
  addArgs(CmdArgs, TCArgs, {Inputs.front().getFilename()});
  std::string OutputFileName(Output.getFilename());

  // All the inputs are encoded as commands.
  C.addCommand(std::make_unique<Command>(
      JA, *this, ResponseFileSupport::None(),
      TCArgs.MakeArgString(getToolChain().GetProgramPath(getShortName())),
      CmdArgs, Inputs, Output));
}

// Transforms the abstract representation (JA + Inputs + Outputs) of a file
// table transformation action to concrete command line (job) with actual
// inputs/outputs/options, and adds it to given compilation object.
void FileTableTform::ConstructJob(Compilation &C, const JobAction &JA,
                                  const InputInfo &Output,
                                  const InputInfoList &Inputs,
                                  const llvm::opt::ArgList &TCArgs,
                                  const char *LinkingOutput) const {

  const auto &TformJob = *llvm::dyn_cast<FileTableTformJobAction>(&JA);
  ArgStringList CmdArgs;

  // don't try to assert here whether the number of inputs is OK, argumnets are
  // OK, etc. - better invoke the tool and see good error diagnostics

  // 1) add transformations
  for (const auto &Tf : TformJob.getTforms()) {
    switch (Tf.TheKind) {
    case FileTableTformJobAction::Tform::EXTRACT:
    case FileTableTformJobAction::Tform::EXTRACT_DROP_TITLE: {
      SmallString<128> Arg("-extract=");
      Arg += Tf.TheArgs[0];

      for (unsigned I = 1; I < Tf.TheArgs.size(); ++I) {
        Arg += ",";
        Arg += Tf.TheArgs[I];
      }
      addArgs(CmdArgs, TCArgs, {Arg});

      if (Tf.TheKind == FileTableTformJobAction::Tform::EXTRACT_DROP_TITLE)
        addArgs(CmdArgs, TCArgs, {"-drop_titles"});
      break;
    }
    case FileTableTformJobAction::Tform::REPLACE: {
      assert(Tf.TheArgs.size() == 2 && "from/to column names expected");
      SmallString<128> Arg("-replace=");
      Arg += Tf.TheArgs[0];
      Arg += ",";
      Arg += Tf.TheArgs[1];
      addArgs(CmdArgs, TCArgs, {Arg});
      break;
    }
    case FileTableTformJobAction::Tform::REPLACE_CELL: {
      assert(Tf.TheArgs.size() == 2 && "column name and row id expected");
      SmallString<128> Arg("-replace_cell=");
      Arg += Tf.TheArgs[0];
      Arg += ",";
      Arg += Tf.TheArgs[1];
      addArgs(CmdArgs, TCArgs, {Arg});
      break;
    }
    case FileTableTformJobAction::Tform::RENAME: {
      assert(Tf.TheArgs.size() == 2 && "from/to names expected");
      SmallString<128> Arg("-rename=");
      Arg += Tf.TheArgs[0];
      Arg += ",";
      Arg += Tf.TheArgs[1];
      addArgs(CmdArgs, TCArgs, {Arg});
      break;
    }
    case FileTableTformJobAction::Tform::COPY_SINGLE_FILE: {
      assert(Tf.TheArgs.size() == 2 && "column name and row id expected");
      SmallString<128> Arg("-copy_single_file=");
      Arg += Tf.TheArgs[0];
      Arg += ",";
      Arg += Tf.TheArgs[1];
      addArgs(CmdArgs, TCArgs, {Arg});
      break;
    }
    }
  }

  // 2) add output option
  assert(Output.isFilename() && "table tform output must be a file");
  addArgs(CmdArgs, TCArgs, {"-o", Output.getFilename()});

  // 3) add inputs
  for (const auto &Input : Inputs) {
    assert(Input.isFilename() && "table tform input must be a file");
    addArgs(CmdArgs, TCArgs, {Input.getFilename()});
  }
  // 4) finally construct and add a command to the compilation
  C.addCommand(std::make_unique<Command>(
      JA, *this, ResponseFileSupport::None(),
      TCArgs.MakeArgString(getToolChain().GetProgramPath(getShortName())),
      CmdArgs, Inputs));
}

void AppendFooter::ConstructJob(Compilation &C, const JobAction &JA,
                                const InputInfo &Output,
                                const InputInfoList &Inputs,
                                const llvm::opt::ArgList &TCArgs,
                                const char *LinkingOutput) const {
  ArgStringList CmdArgs;

  // Input File
  addArgs(CmdArgs, TCArgs, {Inputs[0].getFilename()});

  // Integration Footer
  StringRef Footer(
      C.getDriver().getIntegrationFooter(Inputs[0].getBaseInput()));
  if (!Footer.empty()) {
    SmallString<128> AppendOpt("--append=");
    AppendOpt.append(Footer);
    addArgs(CmdArgs, TCArgs, {AppendOpt});
  }

  // Name of original source file passed in to be prepended to the newly
  // modified file as a #line directive.
  SmallString<128> PrependOpt("--orig-filename=");
  PrependOpt.append(
      llvm::sys::path::convert_to_slash(Inputs[0].getBaseInput()));
  addArgs(CmdArgs, TCArgs, {PrependOpt});

  SmallString<128> OutputOpt("--output=");
  OutputOpt.append(Output.getFilename());
  addArgs(CmdArgs, TCArgs, {OutputOpt});

  // Use #include to pull in footer
  addArgs(CmdArgs, TCArgs, {"--use-include"});

  C.addCommand(std::make_unique<Command>(
      JA, *this, ResponseFileSupport::None(),
      TCArgs.MakeArgString(getToolChain().GetProgramPath(getShortName())),
      CmdArgs, None));
}<|MERGE_RESOLUTION|>--- conflicted
+++ resolved
@@ -2891,15 +2891,11 @@
       if (Val.equals("fast")) {
         optID = options::OPT_ffast_math;
         FPModel = Val;
-<<<<<<< HEAD
-        FPContract = Val;
+        FPContract = "fast";
 #if INTEL_CUSTOMIZATION // This should be upstreamed.
         DenormalFPMath = llvm::DenormalMode::getPreserveSign();
         DenormalFP32Math = llvm::DenormalMode::getPreserveSign();
 #endif // INTEL_CUSTOMIZATION
-=======
-        FPContract = "fast";
->>>>>>> 4389a413
       } else if (Val.equals("precise")) {
         optID = options::OPT_ffp_contract;
         FPModel = Val;
