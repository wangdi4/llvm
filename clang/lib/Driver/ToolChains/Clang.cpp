//===-- Clang.cpp - Clang+LLVM ToolChain Implementations --------*- C++ -*-===//
//
// Part of the LLVM Project, under the Apache License v2.0 with LLVM Exceptions.
// See https://llvm.org/LICENSE.txt for license information.
// SPDX-License-Identifier: Apache-2.0 WITH LLVM-exception
//
//===----------------------------------------------------------------------===//

#include "Clang.h"
#include "AMDGPU.h"
#include "Arch/AArch64.h"
#include "Arch/ARM.h"
#include "Arch/M68k.h"
#include "Arch/Mips.h"
#include "Arch/PPC.h"
#include "Arch/RISCV.h"
#include "Arch/Sparc.h"
#include "Arch/SystemZ.h"
#include "Arch/VE.h"
#include "Arch/X86.h"
#include "CommonArgs.h"
#include "Hexagon.h"
#include "InputInfo.h"
#include "MSP430.h"
#include "PS4CPU.h"
#include "SYCL.h"
#include "clang/Basic/CharInfo.h"
#include "clang/Basic/CodeGenOptions.h"
#include "clang/Basic/LangOptions.h"
#include "clang/Basic/LangStandard.h"
#include "clang/Basic/ObjCRuntime.h"
#include "clang/Basic/Version.h"
#include "clang/Driver/Distro.h"
#include "clang/Driver/DriverDiagnostic.h"
#include "clang/Driver/Options.h"
#include "clang/Driver/SanitizerArgs.h"
#include "clang/Driver/XRayArgs.h"
#include "llvm/ADT/StringExtras.h"
#include "llvm/Config/llvm-config.h"
#include "llvm/Option/ArgList.h"
#include "llvm/Support/Casting.h"
#include "llvm/Support/CodeGen.h"
#include "llvm/Support/CommandLine.h"
#include "llvm/Support/Compiler.h"
#include "llvm/Support/Compression.h"
#include "llvm/Support/FileSystem.h"
#include "llvm/Support/Host.h"
#include "llvm/Support/Path.h"
#include "llvm/Support/Process.h"
#include "llvm/Support/TargetParser.h"
#include "llvm/Support/YAMLParser.h"

using namespace clang::driver;
using namespace clang::driver::tools;
using namespace clang;
using namespace llvm::opt;

static void CheckPreprocessingOptions(const Driver &D, const ArgList &Args) {
  if (Arg *A =
          Args.getLastArg(clang::driver::options::OPT_C, options::OPT_CC)) {
    if (!Args.hasArg(options::OPT_E) && !Args.hasArg(options::OPT__SLASH_P) &&
        !Args.hasArg(options::OPT_EP) && // INTEL
        !Args.hasArg(options::OPT__SLASH_EP) && !D.CCCIsCPP()) {
      D.Diag(clang::diag::err_drv_argument_only_allowed_with)
          << A->getBaseArg().getAsString(Args)
          << (D.IsCLMode() ? "/E, /P or /EP" : "-E");
    }
  }
}

static void CheckCodeGenerationOptions(const Driver &D, const ArgList &Args) {
  // In gcc, only ARM checks this, but it seems reasonable to check universally.
  if (Args.hasArg(options::OPT_static))
    if (const Arg *A =
            Args.getLastArg(options::OPT_dynamic, options::OPT_mdynamic_no_pic))
      D.Diag(diag::err_drv_argument_not_allowed_with) << A->getAsString(Args)
                                                      << "-static";
}

// Add backslashes to escape spaces and other backslashes.
// This is used for the space-separated argument list specified with
// the -dwarf-debug-flags option.
static void EscapeSpacesAndBackslashes(const char *Arg,
                                       SmallVectorImpl<char> &Res) {
  for (; *Arg; ++Arg) {
    switch (*Arg) {
    default:
      break;
    case ' ':
    case '\\':
      Res.push_back('\\');
      break;
    }
    Res.push_back(*Arg);
  }
}

// Quote target names for inclusion in GNU Make dependency files.
// Only the characters '$', '#', ' ', '\t' are quoted.
static void QuoteTarget(StringRef Target, SmallVectorImpl<char> &Res) {
  for (unsigned i = 0, e = Target.size(); i != e; ++i) {
    switch (Target[i]) {
    case ' ':
    case '\t':
      // Escape the preceding backslashes
      for (int j = i - 1; j >= 0 && Target[j] == '\\'; --j)
        Res.push_back('\\');

      // Escape the space/tab
      Res.push_back('\\');
      break;
    case '$':
      Res.push_back('$');
      break;
    case '#':
      Res.push_back('\\');
      break;
    default:
      break;
    }

    Res.push_back(Target[i]);
  }
}

/// Apply \a Work on the current tool chain \a RegularToolChain and any other
/// offloading tool chain that is associated with the current action \a JA.
static void
forAllAssociatedToolChains(Compilation &C, const JobAction &JA,
                           const ToolChain &RegularToolChain,
                           llvm::function_ref<void(const ToolChain &)> Work) {
  // Apply Work on the current/regular tool chain.
  Work(RegularToolChain);

  // Apply Work on all the offloading tool chains associated with the current
  // action.
  if (JA.isHostOffloading(Action::OFK_Cuda))
    Work(*C.getSingleOffloadToolChain<Action::OFK_Cuda>());
  else if (JA.isDeviceOffloading(Action::OFK_Cuda))
    Work(*C.getSingleOffloadToolChain<Action::OFK_Host>());
  else if (JA.isHostOffloading(Action::OFK_HIP))
    Work(*C.getSingleOffloadToolChain<Action::OFK_HIP>());
  else if (JA.isDeviceOffloading(Action::OFK_HIP))
    Work(*C.getSingleOffloadToolChain<Action::OFK_Host>());

  if (JA.isHostOffloading(Action::OFK_OpenMP)) {
#if INTEL_CUSTOMIZATION
    if (RegularToolChain.getTriple().isSPIR()) {
      // Host offloading with a target, we want to use the host toolchain
      // information.
      Work(*C.getSingleOffloadToolChain<Action::OFK_Host>());
      return;
    }
#endif // INTEL_CUSTOMIZATION
    auto TCs = C.getOffloadToolChains<Action::OFK_OpenMP>();
    for (auto II = TCs.first, IE = TCs.second; II != IE; ++II)
      Work(*II->second);
  } else if (JA.isDeviceOffloading(Action::OFK_OpenMP))
    Work(*C.getSingleOffloadToolChain<Action::OFK_Host>());

  if (JA.isHostOffloading(Action::OFK_SYCL)) {
    auto TCs = C.getOffloadToolChains<Action::OFK_SYCL>();
    for (auto II = TCs.first, IE = TCs.second; II != IE; ++II)
      Work(*II->second);
  } else if (JA.isDeviceOffloading(Action::OFK_SYCL))
    Work(*C.getSingleOffloadToolChain<Action::OFK_Host>());

  //
  // TODO: Add support for other offloading programming models here.
  //
}

/// This is a helper function for validating the optional refinement step
/// parameter in reciprocal argument strings. Return false if there is an error
/// parsing the refinement step. Otherwise, return true and set the Position
/// of the refinement step in the input string.
static bool getRefinementStep(StringRef In, const Driver &D,
                              const Arg &A, size_t &Position) {
  const char RefinementStepToken = ':';
  Position = In.find(RefinementStepToken);
  if (Position != StringRef::npos) {
    StringRef Option = A.getOption().getName();
    StringRef RefStep = In.substr(Position + 1);
    // Allow exactly one numeric character for the additional refinement
    // step parameter. This is reasonable for all currently-supported
    // operations and architectures because we would expect that a larger value
    // of refinement steps would cause the estimate "optimization" to
    // under-perform the native operation. Also, if the estimate does not
    // converge quickly, it probably will not ever converge, so further
    // refinement steps will not produce a better answer.
    if (RefStep.size() != 1) {
      D.Diag(diag::err_drv_invalid_value) << Option << RefStep;
      return false;
    }
    char RefStepChar = RefStep[0];
    if (RefStepChar < '0' || RefStepChar > '9') {
      D.Diag(diag::err_drv_invalid_value) << Option << RefStep;
      return false;
    }
  }
  return true;
}

/// The -mrecip flag requires processing of many optional parameters.
static void ParseMRecip(const Driver &D, const ArgList &Args,
                        ArgStringList &OutStrings) {
  StringRef DisabledPrefixIn = "!";
  StringRef DisabledPrefixOut = "!";
  StringRef EnabledPrefixOut = "";
  StringRef Out = "-mrecip=";

  Arg *A = Args.getLastArg(options::OPT_mrecip, options::OPT_mrecip_EQ);
  if (!A)
    return;

  unsigned NumOptions = A->getNumValues();
  if (NumOptions == 0) {
    // No option is the same as "all".
    OutStrings.push_back(Args.MakeArgString(Out + "all"));
    return;
  }

  // Pass through "all", "none", or "default" with an optional refinement step.
  if (NumOptions == 1) {
    StringRef Val = A->getValue(0);
    size_t RefStepLoc;
    if (!getRefinementStep(Val, D, *A, RefStepLoc))
      return;
    StringRef ValBase = Val.slice(0, RefStepLoc);
    if (ValBase == "all" || ValBase == "none" || ValBase == "default") {
      OutStrings.push_back(Args.MakeArgString(Out + Val));
      return;
    }
  }

  // Each reciprocal type may be enabled or disabled individually.
  // Check each input value for validity, concatenate them all back together,
  // and pass through.

  llvm::StringMap<bool> OptionStrings;
  OptionStrings.insert(std::make_pair("divd", false));
  OptionStrings.insert(std::make_pair("divf", false));
  OptionStrings.insert(std::make_pair("vec-divd", false));
  OptionStrings.insert(std::make_pair("vec-divf", false));
  OptionStrings.insert(std::make_pair("sqrtd", false));
  OptionStrings.insert(std::make_pair("sqrtf", false));
  OptionStrings.insert(std::make_pair("vec-sqrtd", false));
  OptionStrings.insert(std::make_pair("vec-sqrtf", false));

  for (unsigned i = 0; i != NumOptions; ++i) {
    StringRef Val = A->getValue(i);

    bool IsDisabled = Val.startswith(DisabledPrefixIn);
    // Ignore the disablement token for string matching.
    if (IsDisabled)
      Val = Val.substr(1);

    size_t RefStep;
    if (!getRefinementStep(Val, D, *A, RefStep))
      return;

    StringRef ValBase = Val.slice(0, RefStep);
    llvm::StringMap<bool>::iterator OptionIter = OptionStrings.find(ValBase);
    if (OptionIter == OptionStrings.end()) {
      // Try again specifying float suffix.
      OptionIter = OptionStrings.find(ValBase.str() + 'f');
      if (OptionIter == OptionStrings.end()) {
        // The input name did not match any known option string.
        D.Diag(diag::err_drv_unknown_argument) << Val;
        return;
      }
      // The option was specified without a float or double suffix.
      // Make sure that the double entry was not already specified.
      // The float entry will be checked below.
      if (OptionStrings[ValBase.str() + 'd']) {
        D.Diag(diag::err_drv_invalid_value) << A->getOption().getName() << Val;
        return;
      }
    }

    if (OptionIter->second == true) {
      // Duplicate option specified.
      D.Diag(diag::err_drv_invalid_value) << A->getOption().getName() << Val;
      return;
    }

    // Mark the matched option as found. Do not allow duplicate specifiers.
    OptionIter->second = true;

    // If the precision was not specified, also mark the double entry as found.
    if (ValBase.back() != 'f' && ValBase.back() != 'd')
      OptionStrings[ValBase.str() + 'd'] = true;

    // Build the output string.
    StringRef Prefix = IsDisabled ? DisabledPrefixOut : EnabledPrefixOut;
    Out = Args.MakeArgString(Out + Prefix + Val);
    if (i != NumOptions - 1)
      Out = Args.MakeArgString(Out + ",");
  }

  OutStrings.push_back(Args.MakeArgString(Out));
}

/// The -mprefer-vector-width option accepts either a positive integer
/// or the string "none".
static void ParseMPreferVectorWidth(const Driver &D, const ArgList &Args,
                                    ArgStringList &CmdArgs) {
#if INTEL_CUSTOMIZATION
  Arg *A = Args.getLastArg(options::OPT_mprefer_vector_width_EQ,
                           options::OPT_qopt_zmm_usage_EQ);
  if (!A)
    return;
  if (A->getOption().matches(options::OPT_qopt_zmm_usage_EQ)) {
    StringRef Width, Value = A->getValue();
    if (Value == "high")
      Width = "512";
    else if (Value == "low")
      Width = "256";
    else {
      D.Diag(diag::err_drv_invalid_value) << A->getOption().getName() << Value;
      return;
    }
    CmdArgs.push_back(Args.MakeArgString("-mprefer-vector-width=" + Width));
    return;
  }
#endif // INTEL_CUSTOMIZATION
  StringRef Value = A->getValue();
  if (Value == "none") {
    CmdArgs.push_back("-mprefer-vector-width=none");
  } else {
    unsigned Width;
    if (Value.getAsInteger(10, Width)) {
      D.Diag(diag::err_drv_invalid_value) << A->getOption().getName() << Value;
      return;
    }
    CmdArgs.push_back(Args.MakeArgString("-mprefer-vector-width=" + Value));
  }
}

static void getWebAssemblyTargetFeatures(const ArgList &Args,
                                         std::vector<StringRef> &Features) {
  handleTargetFeaturesGroup(Args, Features, options::OPT_m_wasm_Features_Group);
}

static void getTargetFeatures(const Driver &D, const llvm::Triple &Triple,
                              const ArgList &Args, ArgStringList &CmdArgs,
                              bool ForAS, bool IsAux = false) {
  std::vector<StringRef> Features;
  switch (Triple.getArch()) {
  default:
    break;
  case llvm::Triple::mips:
  case llvm::Triple::mipsel:
  case llvm::Triple::mips64:
  case llvm::Triple::mips64el:
    mips::getMIPSTargetFeatures(D, Triple, Args, Features);
    break;

  case llvm::Triple::arm:
  case llvm::Triple::armeb:
  case llvm::Triple::thumb:
  case llvm::Triple::thumbeb:
    arm::getARMTargetFeatures(D, Triple, Args, CmdArgs, Features, ForAS);
    break;

  case llvm::Triple::ppc:
  case llvm::Triple::ppcle:
  case llvm::Triple::ppc64:
  case llvm::Triple::ppc64le:
    ppc::getPPCTargetFeatures(D, Triple, Args, Features);
    break;
  case llvm::Triple::riscv32:
  case llvm::Triple::riscv64:
    riscv::getRISCVTargetFeatures(D, Triple, Args, Features);
    break;
  case llvm::Triple::systemz:
    systemz::getSystemZTargetFeatures(D, Args, Features);
    break;
  case llvm::Triple::aarch64:
  case llvm::Triple::aarch64_32:
  case llvm::Triple::aarch64_be:
    aarch64::getAArch64TargetFeatures(D, Triple, Args, Features);
    break;
  case llvm::Triple::x86:
  case llvm::Triple::x86_64:
    x86::getX86TargetFeatures(D, Triple, Args, Features);
    break;
  case llvm::Triple::hexagon:
    hexagon::getHexagonTargetFeatures(D, Args, Features);
    break;
  case llvm::Triple::wasm32:
  case llvm::Triple::wasm64:
    getWebAssemblyTargetFeatures(Args, Features);
    break;
  case llvm::Triple::sparc:
  case llvm::Triple::sparcel:
  case llvm::Triple::sparcv9:
    sparc::getSparcTargetFeatures(D, Args, Features);
    break;
  case llvm::Triple::r600:
  case llvm::Triple::amdgcn:
    amdgpu::getAMDGPUTargetFeatures(D, Triple, Args, Features);
    break;
  case llvm::Triple::m68k:
    m68k::getM68kTargetFeatures(D, Triple, Args, Features);
    break;
  case llvm::Triple::msp430:
    msp430::getMSP430TargetFeatures(D, Args, Features);
    break;
  case llvm::Triple::ve:
    ve::getVETargetFeatures(D, Args, Features);
    break;
  }

  for (auto Feature : unifyTargetFeatures(Features)) {
    CmdArgs.push_back(IsAux ? "-aux-target-feature" : "-target-feature");
    CmdArgs.push_back(Feature.data());
  }
}

static bool
shouldUseExceptionTablesForObjCExceptions(const ObjCRuntime &runtime,
                                          const llvm::Triple &Triple) {
  // We use the zero-cost exception tables for Objective-C if the non-fragile
  // ABI is enabled or when compiling for x86_64 and ARM on Snow Leopard and
  // later.
  if (runtime.isNonFragile())
    return true;

  if (!Triple.isMacOSX())
    return false;

  return (!Triple.isMacOSXVersionLT(10, 5) &&
          (Triple.getArch() == llvm::Triple::x86_64 ||
           Triple.getArch() == llvm::Triple::arm));
}

/// Adds exception related arguments to the driver command arguments. There's a
/// master flag, -fexceptions and also language specific flags to enable/disable
/// C++ and Objective-C exceptions. This makes it possible to for example
/// disable C++ exceptions but enable Objective-C exceptions.
static bool addExceptionArgs(const ArgList &Args, types::ID InputType,
                             const ToolChain &TC, bool KernelOrKext,
                             const ObjCRuntime &objcRuntime,
                             ArgStringList &CmdArgs, // INTEL
                             const JobAction &JA) { // INTEL
  const llvm::Triple &Triple = TC.getTriple();

  if (KernelOrKext) {
    // -mkernel and -fapple-kext imply no exceptions, so claim exception related
    // arguments now to avoid warnings about unused arguments.
    Args.ClaimAllArgs(options::OPT_fexceptions);
    Args.ClaimAllArgs(options::OPT_fno_exceptions);
    Args.ClaimAllArgs(options::OPT_fobjc_exceptions);
    Args.ClaimAllArgs(options::OPT_fno_objc_exceptions);
    Args.ClaimAllArgs(options::OPT_fcxx_exceptions);
    Args.ClaimAllArgs(options::OPT_fno_cxx_exceptions);
    return false;
  }

  // See if the user explicitly enabled exceptions.
  bool EH = Args.hasFlag(options::OPT_fexceptions, options::OPT_fno_exceptions,
                         false);

  // Obj-C exceptions are enabled by default, regardless of -fexceptions. This
  // is not necessarily sensible, but follows GCC.
  if (types::isObjC(InputType) &&
      Args.hasFlag(options::OPT_fobjc_exceptions,
                   options::OPT_fno_objc_exceptions, true)) {
    CmdArgs.push_back("-fobjc-exceptions");

    EH |= shouldUseExceptionTablesForObjCExceptions(objcRuntime, Triple);
  }

  if (types::isCXX(InputType)) {
    // Disable C++ EH by default on XCore and PS4.
    bool CXXExceptionsEnabled =
#if INTEL_CUSTOMIZATION
        Triple.getArch() != llvm::Triple::xcore && !Triple.isPS4CPU() &&
        !(JA.isDeviceOffloading(Action::OFK_OpenMP) && Triple.isSPIR());
#endif // INTEL_CUSTOMIZATION
    Arg *ExceptionArg = Args.getLastArg(
        options::OPT_fcxx_exceptions, options::OPT_fno_cxx_exceptions,
        options::OPT_fexceptions, options::OPT_fno_exceptions);
    if (ExceptionArg)
      CXXExceptionsEnabled =
          ExceptionArg->getOption().matches(options::OPT_fcxx_exceptions) ||
          ExceptionArg->getOption().matches(options::OPT_fexceptions);

    if (CXXExceptionsEnabled) {
      CmdArgs.push_back("-fcxx-exceptions");

      EH = true;
    }
  }

  // OPT_fignore_exceptions means exception could still be thrown,
  // but no clean up or catch would happen in current module.
  // So we do not set EH to false.
  Args.AddLastArg(CmdArgs, options::OPT_fignore_exceptions);

  if (EH)
    CmdArgs.push_back("-fexceptions");
  return EH;
}

static bool ShouldEnableAutolink(const ArgList &Args, const ToolChain &TC,
                                 const JobAction &JA) {
  bool Default = true;
  if (TC.getTriple().isOSDarwin()) {
    // The native darwin assembler doesn't support the linker_option directives,
    // so we disable them if we think the .s file will be passed to it.
    Default = TC.useIntegratedAs();
  }
  // The linker_option directives are intended for host compilation.
  if (JA.isDeviceOffloading(Action::OFK_Cuda) ||
      JA.isDeviceOffloading(Action::OFK_HIP))
    Default = false;
  return Args.hasFlag(options::OPT_fautolink, options::OPT_fno_autolink,
                      Default);
}

static bool ShouldDisableDwarfDirectory(const ArgList &Args,
                                        const ToolChain &TC) {
  bool UseDwarfDirectory =
      Args.hasFlag(options::OPT_fdwarf_directory_asm,
                   options::OPT_fno_dwarf_directory_asm, TC.useIntegratedAs());
  return !UseDwarfDirectory;
}

// Convert an arg of the form "-gN" or "-ggdbN" or one of their aliases
// to the corresponding DebugInfoKind.
static codegenoptions::DebugInfoKind DebugLevelToInfoKind(const Arg &A) {
  assert(A.getOption().matches(options::OPT_gN_Group) &&
         "Not a -g option that specifies a debug-info level");
  if (A.getOption().matches(options::OPT_g0) ||
      A.getOption().matches(options::OPT_ggdb0))
    return codegenoptions::NoDebugInfo;
  if (A.getOption().matches(options::OPT_gline_tables_only) ||
      A.getOption().matches(options::OPT_ggdb1))
    return codegenoptions::DebugLineTablesOnly;
  if (A.getOption().matches(options::OPT_gline_directives_only))
    return codegenoptions::DebugDirectivesOnly;
  return codegenoptions::LimitedDebugInfo;
}

static bool mustUseNonLeafFramePointerForTarget(const llvm::Triple &Triple) {
  switch (Triple.getArch()){
  default:
    return false;
  case llvm::Triple::arm:
  case llvm::Triple::thumb:
    // ARM Darwin targets require a frame pointer to be always present to aid
    // offline debugging via backtraces.
    return Triple.isOSDarwin();
  }
}

static bool useFramePointerForTargetByDefault(const ArgList &Args,
                                              const llvm::Triple &Triple) {
  if (Args.hasArg(options::OPT_pg) && !Args.hasArg(options::OPT_mfentry))
    return true;

  switch (Triple.getArch()) {
  case llvm::Triple::xcore:
  case llvm::Triple::wasm32:
  case llvm::Triple::wasm64:
  case llvm::Triple::msp430:
    // XCore never wants frame pointers, regardless of OS.
    // WebAssembly never wants frame pointers.
    return false;
  case llvm::Triple::ppc:
  case llvm::Triple::ppcle:
  case llvm::Triple::ppc64:
  case llvm::Triple::ppc64le:
  case llvm::Triple::riscv32:
  case llvm::Triple::riscv64:
  case llvm::Triple::amdgcn:
  case llvm::Triple::r600:
    return !areOptimizationsEnabled(Args);
  default:
    break;
  }

  if (Triple.isOSNetBSD()) {
    return !areOptimizationsEnabled(Args);
  }

  if (Triple.isOSLinux() || Triple.getOS() == llvm::Triple::CloudABI ||
      Triple.isOSHurd()) {
    switch (Triple.getArch()) {
    // Don't use a frame pointer on linux if optimizing for certain targets.
    case llvm::Triple::arm:
    case llvm::Triple::armeb:
    case llvm::Triple::thumb:
    case llvm::Triple::thumbeb:
      if (Triple.isAndroid())
        return true;
      LLVM_FALLTHROUGH;
    case llvm::Triple::mips64:
    case llvm::Triple::mips64el:
    case llvm::Triple::mips:
    case llvm::Triple::mipsel:
    case llvm::Triple::systemz:
    case llvm::Triple::x86:
    case llvm::Triple::x86_64:
      return !areOptimizationsEnabled(Args);
    default:
      return true;
    }
  }

  if (Triple.isOSWindows()) {
    switch (Triple.getArch()) {
    case llvm::Triple::x86:
      return !areOptimizationsEnabled(Args);
    case llvm::Triple::x86_64:
      return Triple.isOSBinFormatMachO();
    case llvm::Triple::arm:
    case llvm::Triple::thumb:
      // Windows on ARM builds with FPO disabled to aid fast stack walking
      return true;
    default:
      // All other supported Windows ISAs use xdata unwind information, so frame
      // pointers are not generally useful.
      return false;
    }
  }

  return true;
}

static CodeGenOptions::FramePointerKind
getFramePointerKind(const ArgList &Args, const llvm::Triple &Triple) {
  // We have 4 states:
  //
  //  00) leaf retained, non-leaf retained
  //  01) leaf retained, non-leaf omitted (this is invalid)
  //  10) leaf omitted, non-leaf retained
  //      (what -momit-leaf-frame-pointer was designed for)
  //  11) leaf omitted, non-leaf omitted
  //
  //  "omit" options taking precedence over "no-omit" options is the only way
  //  to make 3 valid states representable
  Arg *A = Args.getLastArg(options::OPT_fomit_frame_pointer,
                           options::OPT_fno_omit_frame_pointer);
  bool OmitFP = A && A->getOption().matches(options::OPT_fomit_frame_pointer);
  bool NoOmitFP =
      A && A->getOption().matches(options::OPT_fno_omit_frame_pointer);
  bool OmitLeafFP = Args.hasFlag(options::OPT_momit_leaf_frame_pointer,
                                 options::OPT_mno_omit_leaf_frame_pointer,
                                 Triple.isAArch64() || Triple.isPS4CPU());
  if (NoOmitFP || mustUseNonLeafFramePointerForTarget(Triple) ||
      (!OmitFP && useFramePointerForTargetByDefault(Args, Triple))) {
    if (OmitLeafFP)
      return CodeGenOptions::FramePointerKind::NonLeaf;
    return CodeGenOptions::FramePointerKind::All;
  }
  return CodeGenOptions::FramePointerKind::None;
}

/// Add a CC1 option to specify the debug compilation directory.
static void addDebugCompDirArg(const ArgList &Args, ArgStringList &CmdArgs,
                               const llvm::vfs::FileSystem &VFS) {
  if (Arg *A = Args.getLastArg(options::OPT_ffile_compilation_dir_EQ,
                               options::OPT_fdebug_compilation_dir_EQ)) {
    if (A->getOption().matches(options::OPT_ffile_compilation_dir_EQ))
      CmdArgs.push_back(Args.MakeArgString(Twine("-fdebug-compilation-dir=") +
                                           A->getValue()));
    else
      A->render(Args, CmdArgs);
  } else if (llvm::ErrorOr<std::string> CWD =
                 VFS.getCurrentWorkingDirectory()) {
    CmdArgs.push_back(Args.MakeArgString("-fdebug-compilation-dir=" + *CWD));
  }
}

/// Add a CC1 and CC1AS option to specify the debug file path prefix map.
static void addDebugPrefixMapArg(const Driver &D, const ArgList &Args, ArgStringList &CmdArgs) {
  for (const Arg *A : Args.filtered(options::OPT_ffile_prefix_map_EQ,
                                    options::OPT_fdebug_prefix_map_EQ)) {
    StringRef Map = A->getValue();
    if (Map.find('=') == StringRef::npos)
      D.Diag(diag::err_drv_invalid_argument_to_option)
          << Map << A->getOption().getName();
    else
      CmdArgs.push_back(Args.MakeArgString("-fdebug-prefix-map=" + Map));
    A->claim();
  }
}

/// Add a CC1 and CC1AS option to specify the macro file path prefix map.
static void addMacroPrefixMapArg(const Driver &D, const ArgList &Args,
                                 ArgStringList &CmdArgs) {
  for (const Arg *A : Args.filtered(options::OPT_ffile_prefix_map_EQ,
                                    options::OPT_fmacro_prefix_map_EQ)) {
    StringRef Map = A->getValue();
    if (Map.find('=') == StringRef::npos)
      D.Diag(diag::err_drv_invalid_argument_to_option)
          << Map << A->getOption().getName();
    else
      CmdArgs.push_back(Args.MakeArgString("-fmacro-prefix-map=" + Map));
    A->claim();
  }
}

/// Add a CC1 and CC1AS option to specify the coverage file path prefix map.
static void addCoveragePrefixMapArg(const Driver &D, const ArgList &Args,
                                   ArgStringList &CmdArgs) {
  for (const Arg *A : Args.filtered(options::OPT_ffile_prefix_map_EQ,
                                    options::OPT_fcoverage_prefix_map_EQ)) {
    StringRef Map = A->getValue();
    if (Map.find('=') == StringRef::npos)
      D.Diag(diag::err_drv_invalid_argument_to_option)
          << Map << A->getOption().getName();
    else
      CmdArgs.push_back(Args.MakeArgString("-fcoverage-prefix-map=" + Map));
    A->claim();
  }
}

/// Vectorize at all optimization levels greater than 1 except for -Oz.
/// For -Oz the loop vectorizer is disabled, while the slp vectorizer is
/// enabled.
static bool shouldEnableVectorizerAtOLevel(const ArgList &Args, bool isSlpVec) {
  if (Arg *A = Args.getLastArg(options::OPT_O_Group)) {
    if (A->getOption().matches(options::OPT_O4) ||
        A->getOption().matches(options::OPT_Ofast))
      return true;

    if (A->getOption().matches(options::OPT_O0))
      return false;

    assert(A->getOption().matches(options::OPT_O) && "Must have a -O flag");

    // Vectorize -Os.
    StringRef S(A->getValue());
    if (S == "s")
      return true;

    // Don't vectorize -Oz, unless it's the slp vectorizer.
    if (S == "z")
      return isSlpVec;

    unsigned OptLevel = 0;
    if (S.getAsInteger(10, OptLevel))
      return false;

    return OptLevel > 1;
  }

  return false;
}

/// Add -x lang to \p CmdArgs for \p Input.
static void addDashXForInput(const ArgList &Args, const InputInfo &Input,
                             ArgStringList &CmdArgs) {
  // When using -verify-pch, we don't want to provide the type
  // 'precompiled-header' if it was inferred from the file extension
  if (Args.hasArg(options::OPT_verify_pch) && Input.getType() == types::TY_PCH)
    return;

  CmdArgs.push_back("-x");
  if (Args.hasArg(options::OPT_rewrite_objc))
    CmdArgs.push_back(types::getTypeName(types::TY_PP_ObjCXX));
  else {
    // Map the driver type to the frontend type. This is mostly an identity
    // mapping, except that the distinction between module interface units
    // and other source files does not exist at the frontend layer.
    const char *ClangType;
    switch (Input.getType()) {
    case types::TY_CXXModule:
      ClangType = "c++";
      break;
    case types::TY_PP_CXXModule:
      ClangType = "c++-cpp-output";
      break;
    default:
      ClangType = types::getTypeName(Input.getType());
      break;
    }
    CmdArgs.push_back(ClangType);
  }
}

static void addPGOAndCoverageFlags(const ToolChain &TC, Compilation &C,
                                   const Driver &D, const InputInfo &Output,
                                   const ArgList &Args,
                                   ArgStringList &CmdArgs) {

  auto *PGOGenerateArg = Args.getLastArg(options::OPT_fprofile_generate,
                                         options::OPT_fprofile_generate_EQ,
                                         options::OPT_fno_profile_generate);
  if (PGOGenerateArg &&
      PGOGenerateArg->getOption().matches(options::OPT_fno_profile_generate))
    PGOGenerateArg = nullptr;

  auto *CSPGOGenerateArg = Args.getLastArg(options::OPT_fcs_profile_generate,
                                           options::OPT_fcs_profile_generate_EQ,
                                           options::OPT_fno_profile_generate);
  if (CSPGOGenerateArg &&
      CSPGOGenerateArg->getOption().matches(options::OPT_fno_profile_generate))
    CSPGOGenerateArg = nullptr;

  auto *ProfileGenerateArg = Args.getLastArg(
      options::OPT_fprofile_instr_generate,
      options::OPT_fprofile_instr_generate_EQ,
      options::OPT_fno_profile_instr_generate);
  if (ProfileGenerateArg &&
      ProfileGenerateArg->getOption().matches(
          options::OPT_fno_profile_instr_generate))
    ProfileGenerateArg = nullptr;

  if (PGOGenerateArg && ProfileGenerateArg)
    D.Diag(diag::err_drv_argument_not_allowed_with)
        << PGOGenerateArg->getSpelling() << ProfileGenerateArg->getSpelling();

  auto *ProfileUseArg = getLastProfileUseArg(Args);

  if (PGOGenerateArg && ProfileUseArg)
    D.Diag(diag::err_drv_argument_not_allowed_with)
        << ProfileUseArg->getSpelling() << PGOGenerateArg->getSpelling();

  if (ProfileGenerateArg && ProfileUseArg)
    D.Diag(diag::err_drv_argument_not_allowed_with)
        << ProfileGenerateArg->getSpelling() << ProfileUseArg->getSpelling();

  if (CSPGOGenerateArg && PGOGenerateArg) {
    D.Diag(diag::err_drv_argument_not_allowed_with)
        << CSPGOGenerateArg->getSpelling() << PGOGenerateArg->getSpelling();
    PGOGenerateArg = nullptr;
  }

  if (ProfileGenerateArg) {
    if (ProfileGenerateArg->getOption().matches(
            options::OPT_fprofile_instr_generate_EQ))
      CmdArgs.push_back(Args.MakeArgString(Twine("-fprofile-instrument-path=") +
                                           ProfileGenerateArg->getValue()));
    // The default is to use Clang Instrumentation.
    CmdArgs.push_back("-fprofile-instrument=clang");
    if (TC.getTriple().isWindowsMSVCEnvironment()) {
      // Add dependent lib for clang_rt.profile
      CmdArgs.push_back(Args.MakeArgString(
          "--dependent-lib=" + TC.getCompilerRTBasename(Args, "profile")));
    }
  }

  Arg *PGOGenArg = nullptr;
  if (PGOGenerateArg) {
    assert(!CSPGOGenerateArg);
    PGOGenArg = PGOGenerateArg;
    CmdArgs.push_back("-fprofile-instrument=llvm");
  }
  if (CSPGOGenerateArg) {
    assert(!PGOGenerateArg);
    PGOGenArg = CSPGOGenerateArg;
    CmdArgs.push_back("-fprofile-instrument=csllvm");
  }
  if (PGOGenArg) {
    if (TC.getTriple().isWindowsMSVCEnvironment()) {
      // Add dependent lib for clang_rt.profile
      CmdArgs.push_back(Args.MakeArgString(
          "--dependent-lib=" + TC.getCompilerRTBasename(Args, "profile")));
    }
    if (PGOGenArg->getOption().matches(
            PGOGenerateArg ? options::OPT_fprofile_generate_EQ
                           : options::OPT_fcs_profile_generate_EQ)) {
      SmallString<128> Path(PGOGenArg->getValue());
      llvm::sys::path::append(Path, "default_%m.profraw");
      CmdArgs.push_back(
          Args.MakeArgString(Twine("-fprofile-instrument-path=") + Path));
    }
  }

  if (ProfileUseArg) {
    if (ProfileUseArg->getOption().matches(options::OPT_fprofile_instr_use_EQ))
      CmdArgs.push_back(Args.MakeArgString(
          Twine("-fprofile-instrument-use-path=") + ProfileUseArg->getValue()));
    else if ((ProfileUseArg->getOption().matches(
                  options::OPT_fprofile_use_EQ) ||
              ProfileUseArg->getOption().matches(
                  options::OPT_fprofile_instr_use))) {
      SmallString<128> Path(
          ProfileUseArg->getNumValues() == 0 ? "" : ProfileUseArg->getValue());
      if (Path.empty() || llvm::sys::fs::is_directory(Path))
        llvm::sys::path::append(Path, "default.profdata");
      CmdArgs.push_back(
          Args.MakeArgString(Twine("-fprofile-instrument-use-path=") + Path));
    }
  }

  bool EmitCovNotes = Args.hasFlag(options::OPT_ftest_coverage,
                                   options::OPT_fno_test_coverage, false) ||
                      Args.hasArg(options::OPT_coverage);
  bool EmitCovData = TC.needsGCovInstrumentation(Args);
  if (EmitCovNotes)
    CmdArgs.push_back("-ftest-coverage");
  if (EmitCovData)
    CmdArgs.push_back("-fprofile-arcs");

  if (Args.hasFlag(options::OPT_fcoverage_mapping,
                   options::OPT_fno_coverage_mapping, false)) {
    if (!ProfileGenerateArg)
      D.Diag(clang::diag::err_drv_argument_only_allowed_with)
          << "-fcoverage-mapping"
          << "-fprofile-instr-generate";

    CmdArgs.push_back("-fcoverage-mapping");
  }

  if (Arg *A = Args.getLastArg(options::OPT_ffile_compilation_dir_EQ,
                               options::OPT_fcoverage_compilation_dir_EQ)) {
    if (A->getOption().matches(options::OPT_ffile_compilation_dir_EQ))
      CmdArgs.push_back(Args.MakeArgString(
          Twine("-fcoverage-compilation-dir=") + A->getValue()));
    else
      A->render(Args, CmdArgs);
  } else if (llvm::ErrorOr<std::string> CWD =
                 D.getVFS().getCurrentWorkingDirectory()) {
    CmdArgs.push_back(Args.MakeArgString("-fcoverage-compilation-dir=" + *CWD));
  }

  if (Args.hasArg(options::OPT_fprofile_exclude_files_EQ)) {
    auto *Arg = Args.getLastArg(options::OPT_fprofile_exclude_files_EQ);
    if (!Args.hasArg(options::OPT_coverage))
      D.Diag(clang::diag::err_drv_argument_only_allowed_with)
          << "-fprofile-exclude-files="
          << "--coverage";

    StringRef v = Arg->getValue();
    CmdArgs.push_back(
        Args.MakeArgString(Twine("-fprofile-exclude-files=" + v)));
  }

  if (Args.hasArg(options::OPT_fprofile_filter_files_EQ)) {
    auto *Arg = Args.getLastArg(options::OPT_fprofile_filter_files_EQ);
    if (!Args.hasArg(options::OPT_coverage))
      D.Diag(clang::diag::err_drv_argument_only_allowed_with)
          << "-fprofile-filter-files="
          << "--coverage";

    StringRef v = Arg->getValue();
    CmdArgs.push_back(Args.MakeArgString(Twine("-fprofile-filter-files=" + v)));
  }

  if (const auto *A = Args.getLastArg(options::OPT_fprofile_update_EQ)) {
    StringRef Val = A->getValue();
    if (Val == "atomic" || Val == "prefer-atomic")
      CmdArgs.push_back("-fprofile-update=atomic");
    else if (Val != "single")
      D.Diag(diag::err_drv_unsupported_option_argument)
          << A->getOption().getName() << Val;
  } else if (TC.getSanitizerArgs().needsTsanRt()) {
    CmdArgs.push_back("-fprofile-update=atomic");
  }

  // Leave -fprofile-dir= an unused argument unless .gcda emission is
  // enabled. To be polite, with '-fprofile-arcs -fno-profile-arcs' consider
  // the flag used. There is no -fno-profile-dir, so the user has no
  // targeted way to suppress the warning.
  Arg *FProfileDir = nullptr;
  if (Args.hasArg(options::OPT_fprofile_arcs) ||
      Args.hasArg(options::OPT_coverage))
    FProfileDir = Args.getLastArg(options::OPT_fprofile_dir);

  // Put the .gcno and .gcda files (if needed) next to the object file or
  // bitcode file in the case of LTO.
  // FIXME: There should be a simpler way to find the object file for this
  // input, and this code probably does the wrong thing for commands that
  // compile and link all at once.
  if ((Args.hasArg(options::OPT_c) || Args.hasArg(options::OPT_S)) &&
      (EmitCovNotes || EmitCovData) && Output.isFilename()) {
    SmallString<128> OutputFilename;
    if (Arg *FinalOutput = C.getArgs().getLastArg(options::OPT__SLASH_Fo))
      OutputFilename = FinalOutput->getValue();
    else if (Arg *FinalOutput = C.getArgs().getLastArg(options::OPT_o))
      OutputFilename = FinalOutput->getValue();
    else
      OutputFilename = llvm::sys::path::filename(Output.getBaseInput());
    SmallString<128> CoverageFilename = OutputFilename;
    if (llvm::sys::path::is_relative(CoverageFilename))
      (void)D.getVFS().makeAbsolute(CoverageFilename);
    llvm::sys::path::replace_extension(CoverageFilename, "gcno");

    CmdArgs.push_back("-coverage-notes-file");
    CmdArgs.push_back(Args.MakeArgString(CoverageFilename));

    if (EmitCovData) {
      if (FProfileDir) {
        CoverageFilename = FProfileDir->getValue();
        llvm::sys::path::append(CoverageFilename, OutputFilename);
      }
      llvm::sys::path::replace_extension(CoverageFilename, "gcda");
      CmdArgs.push_back("-coverage-data-file");
      CmdArgs.push_back(Args.MakeArgString(CoverageFilename));
    }
  }
}

/// Check whether the given input tree contains any compilation actions.
static bool ContainsCompileAction(const Action *A) {
  if (isa<CompileJobAction>(A) || isa<BackendJobAction>(A))
    return true;

  for (const auto &AI : A->inputs())
    if (ContainsCompileAction(AI))
      return true;

  return false;
}

/// Check if -relax-all should be passed to the internal assembler.
/// This is done by default when compiling non-assembler source with -O0.
static bool UseRelaxAll(Compilation &C, const ArgList &Args) {
  bool RelaxDefault = true;

  if (Arg *A = Args.getLastArg(options::OPT_O_Group))
    RelaxDefault = A->getOption().matches(options::OPT_O0);

  if (RelaxDefault) {
    RelaxDefault = false;
    for (const auto &Act : C.getActions()) {
      if (ContainsCompileAction(Act)) {
        RelaxDefault = true;
        break;
      }
    }
  }

  return Args.hasFlag(options::OPT_mrelax_all, options::OPT_mno_relax_all,
                      RelaxDefault);
}

// Extract the integer N from a string spelled "-dwarf-N", returning 0
// on mismatch. The StringRef input (rather than an Arg) allows
// for use by the "-Xassembler" option parser.
static unsigned DwarfVersionNum(StringRef ArgValue) {
  return llvm::StringSwitch<unsigned>(ArgValue)
      .Case("-gdwarf-2", 2)
      .Case("-gdwarf-3", 3)
      .Case("-gdwarf-4", 4)
      .Case("-gdwarf-5", 5)
      .Default(0);
}

// Find a DWARF format version option.
// This function is a complementary for DwarfVersionNum().
static const Arg *getDwarfNArg(const ArgList &Args) {
  return Args.getLastArg(options::OPT_gdwarf_2, options::OPT_gdwarf_3,
                         options::OPT_gdwarf_4, options::OPT_gdwarf_5,
                         options::OPT_gdwarf);
}

static void RenderDebugEnablingArgs(const ArgList &Args, ArgStringList &CmdArgs,
                                    codegenoptions::DebugInfoKind DebugInfoKind,
                                    unsigned DwarfVersion,
                                    llvm::DebuggerKind DebuggerTuning) {
  switch (DebugInfoKind) {
  case codegenoptions::DebugDirectivesOnly:
    CmdArgs.push_back("-debug-info-kind=line-directives-only");
    break;
  case codegenoptions::DebugLineTablesOnly:
    CmdArgs.push_back("-debug-info-kind=line-tables-only");
    break;
  case codegenoptions::DebugInfoConstructor:
    CmdArgs.push_back("-debug-info-kind=constructor");
    break;
  case codegenoptions::LimitedDebugInfo:
    CmdArgs.push_back("-debug-info-kind=limited");
    break;
  case codegenoptions::FullDebugInfo:
    CmdArgs.push_back("-debug-info-kind=standalone");
    break;
  case codegenoptions::UnusedTypeInfo:
    CmdArgs.push_back("-debug-info-kind=unused-types");
    break;
  default:
    break;
  }
  if (DwarfVersion > 0)
    CmdArgs.push_back(
        Args.MakeArgString("-dwarf-version=" + Twine(DwarfVersion)));
  switch (DebuggerTuning) {
  case llvm::DebuggerKind::GDB:
    CmdArgs.push_back("-debugger-tuning=gdb");
    break;
  case llvm::DebuggerKind::LLDB:
    CmdArgs.push_back("-debugger-tuning=lldb");
    break;
  case llvm::DebuggerKind::SCE:
    CmdArgs.push_back("-debugger-tuning=sce");
    break;
  case llvm::DebuggerKind::DBX:
    CmdArgs.push_back("-debugger-tuning=dbx");
    break;
  default:
    break;
  }
}

static bool checkDebugInfoOption(const Arg *A, const ArgList &Args,
                                 const Driver &D, const ToolChain &TC) {
  assert(A && "Expected non-nullptr argument.");
  if (TC.supportsDebugInfoOption(A))
    return true;
  D.Diag(diag::warn_drv_unsupported_debug_info_opt_for_target)
      << A->getAsString(Args) << TC.getTripleString();
  return false;
}

static void RenderDebugInfoCompressionArgs(const ArgList &Args,
                                           ArgStringList &CmdArgs,
                                           const Driver &D,
                                           const ToolChain &TC) {
  const Arg *A = Args.getLastArg(options::OPT_gz_EQ);
  if (!A)
    return;
  if (checkDebugInfoOption(A, Args, D, TC)) {
    StringRef Value = A->getValue();
    if (Value == "none") {
      CmdArgs.push_back("--compress-debug-sections=none");
    } else if (Value == "zlib" || Value == "zlib-gnu") {
      if (llvm::zlib::isAvailable()) {
        CmdArgs.push_back(
            Args.MakeArgString("--compress-debug-sections=" + Twine(Value)));
      } else {
        D.Diag(diag::warn_debug_compression_unavailable);
      }
    } else {
      D.Diag(diag::err_drv_unsupported_option_argument)
          << A->getOption().getName() << Value;
    }
  }
}

static const char *RelocationModelName(llvm::Reloc::Model Model) {
  switch (Model) {
  case llvm::Reloc::Static:
    return "static";
  case llvm::Reloc::PIC_:
    return "pic";
  case llvm::Reloc::DynamicNoPIC:
    return "dynamic-no-pic";
  case llvm::Reloc::ROPI:
    return "ropi";
  case llvm::Reloc::RWPI:
    return "rwpi";
  case llvm::Reloc::ROPI_RWPI:
    return "ropi-rwpi";
  }
  llvm_unreachable("Unknown Reloc::Model kind");
}
static void handleAMDGPUCodeObjectVersionOptions(const Driver &D,
                                                 const ArgList &Args,
                                                 ArgStringList &CmdArgs) {
  // If no version was requested by the user, use the default value from the
  // back end. This is consistent with the value returned from
  // getAMDGPUCodeObjectVersion. This lets clang emit IR for amdgpu without
  // requiring the corresponding llvm to have the AMDGPU target enabled,
  // provided the user (e.g. front end tests) can use the default.
  if (haveAMDGPUCodeObjectVersionArgument(D, Args)) {
    unsigned CodeObjVer = getAMDGPUCodeObjectVersion(D, Args);
    CmdArgs.insert(CmdArgs.begin() + 1,
                   Args.MakeArgString(Twine("--amdhsa-code-object-version=") +
                                      Twine(CodeObjVer)));
    CmdArgs.insert(CmdArgs.begin() + 1, "-mllvm");
  }
}

void Clang::AddPreprocessingOptions(Compilation &C, const JobAction &JA,
                                    const Driver &D, const ArgList &Args,
                                    ArgStringList &CmdArgs,
                                    const InputInfo &Output,
                                    const InputInfoList &Inputs) const {
  const bool IsIAMCU = getToolChain().getTriple().isOSIAMCU();
  const bool IsIntelFPGA = Args.hasArg(options::OPT_fintelfpga);

  CheckPreprocessingOptions(D, Args);

  Args.AddLastArg(CmdArgs, options::OPT_C);
  Args.AddLastArg(CmdArgs, options::OPT_CC);

  // Handle dependency file generation.
  Arg *ArgM = Args.getLastArg(options::OPT_MM);
  if (!ArgM)
    ArgM = Args.getLastArg(options::OPT_M);
  Arg *ArgMD = Args.getLastArg(options::OPT_MMD);
  if (!ArgMD)
    ArgMD = Args.getLastArg(options::OPT_MD);

  // -M and -MM imply -w.
  if (ArgM)
    CmdArgs.push_back("-w");
  else
    ArgM = ArgMD;

  auto createFPGATempDepFile = [&](const char *&DepFile) {
    // Generate dependency files as temporary. These will be used for the
    // aoc call/bundled during fat object creation
    std::string BaseName(Clang::getBaseInputName(Args, Inputs[0]));
    std::string DepTmpName =
        C.getDriver().GetTemporaryPath(llvm::sys::path::stem(BaseName), "d");
    DepFile = C.addTempFile(C.getArgs().MakeArgString(DepTmpName));
    C.getDriver().addFPGATempDepFile(DepFile, BaseName);
  };

  if (ArgM) {
    // Determine the output location.
    const char *DepFile;
    if (Arg *MF = Args.getLastArg(options::OPT_MF)) {
      DepFile = MF->getValue();
      C.addFailureResultFile(DepFile, &JA);
      // Populate the named dependency file to be used in the bundle
      // or passed to the offline compilation.
      if (IsIntelFPGA && JA.isDeviceOffloading(Action::OFK_SYCL))
        C.getDriver().addFPGATempDepFile(
            DepFile, Clang::getBaseInputName(Args, Inputs[0]));
    } else if (Output.getType() == types::TY_Dependencies) {
      DepFile = Output.getFilename();
    } else if (!ArgMD) {
      DepFile = "-";
    } else if (IsIntelFPGA && JA.isDeviceOffloading(Action::OFK_SYCL)) {
      createFPGATempDepFile(DepFile);
    } else {
      DepFile = getDependencyFileName(Args, Inputs);
      C.addFailureResultFile(DepFile, &JA);
    }
    CmdArgs.push_back("-dependency-file");
    CmdArgs.push_back(DepFile);

    bool HasTarget = false;
    for (const Arg *A : Args.filtered(options::OPT_MT, options::OPT_MQ)) {
      HasTarget = true;
      A->claim();
      if (A->getOption().matches(options::OPT_MT)) {
        A->render(Args, CmdArgs);
      } else {
        CmdArgs.push_back("-MT");
        SmallString<128> Quoted;
        QuoteTarget(A->getValue(), Quoted);
        CmdArgs.push_back(Args.MakeArgString(Quoted));
      }
    }

    // Add a default target if one wasn't specified.
    if (!HasTarget) {
      const char *DepTarget;

      // If user provided -o, that is the dependency target, except
      // when we are only generating a dependency file.
      Arg *OutputOpt = Args.getLastArg(options::OPT_o);
      if (OutputOpt && Output.getType() != types::TY_Dependencies) {
        DepTarget = OutputOpt->getValue();
      } else {
        // Otherwise derive from the base input.
        //
        // FIXME: This should use the computed output file location.
        SmallString<128> P(Inputs[0].getBaseInput());
        llvm::sys::path::replace_extension(P, "o");
        DepTarget = Args.MakeArgString(llvm::sys::path::filename(P));
      }

      CmdArgs.push_back("-MT");
      SmallString<128> Quoted;
      QuoteTarget(DepTarget, Quoted);
      CmdArgs.push_back(Args.MakeArgString(Quoted));
    }

    if (ArgM->getOption().matches(options::OPT_M) ||
        ArgM->getOption().matches(options::OPT_MD))
      CmdArgs.push_back("-sys-header-deps");
    if ((isa<PrecompileJobAction>(JA) &&
         !Args.hasArg(options::OPT_fno_module_file_deps)) ||
        Args.hasArg(options::OPT_fmodule_file_deps))
      CmdArgs.push_back("-module-file-deps");
  }

  if (!ArgM && IsIntelFPGA && JA.isDeviceOffloading(Action::OFK_SYCL)) {
    // No dep generation option was provided, add all of the needed options
    // to ensure a successful dep generation.
    const char *DepFile;
    createFPGATempDepFile(DepFile);
    CmdArgs.push_back("-dependency-file");
    CmdArgs.push_back(DepFile);
    CmdArgs.push_back("-MT");
    SmallString<128> P(Inputs[0].getBaseInput());
    llvm::sys::path::replace_extension(P, "o");
    SmallString<128> Quoted;
    QuoteTarget(llvm::sys::path::filename(P), Quoted);
    CmdArgs.push_back(Args.MakeArgString(Quoted));
  }

  if (Args.hasArg(options::OPT_MG)) {
    if (!ArgM || ArgM->getOption().matches(options::OPT_MD) ||
        ArgM->getOption().matches(options::OPT_MMD))
      D.Diag(diag::err_drv_mg_requires_m_or_mm);
    CmdArgs.push_back("-MG");
  }

  Args.AddLastArg(CmdArgs, options::OPT_MP);
  Args.AddLastArg(CmdArgs, options::OPT_MV);

  // Add offload include arguments specific for CUDA/HIP.  This must happen
  // before we -I or -include anything else, because we must pick up the
  // CUDA/HIP headers from the particular CUDA/ROCm installation, rather than
  // from e.g. /usr/local/include.
  if (JA.isOffloading(Action::OFK_Cuda))
    getToolChain().AddCudaIncludeArgs(Args, CmdArgs);
  if (JA.isOffloading(Action::OFK_HIP))
    getToolChain().AddHIPIncludeArgs(Args, CmdArgs);

#if INTEL_CUSTOMIZATION
  // Add the AC Types header directories before the SYCL headers
  if (Args.hasArg(options::OPT_qactypes)) {
    CmdArgs.push_back("-internal-isystem");
    CmdArgs.push_back(Args.MakeArgString(getToolChain().GetACTypesIncludePath(Args)));
  }
#endif // INTEL_CUSTOMIZATION
  if (JA.isOffloading(Action::OFK_SYCL))
    toolchains::SYCLToolChain::AddSYCLIncludeArgs(D, Args, CmdArgs);

  // If we are offloading to a target via OpenMP we need to include the
  // openmp_wrappers folder which contains alternative system headers.
  if (JA.isDeviceOffloading(Action::OFK_OpenMP) &&
      getToolChain().getTriple().isNVPTX()){
    if (!Args.hasArg(options::OPT_nobuiltininc)) {
      // Add openmp_wrappers/* to our system include path.  This lets us wrap
      // standard library headers.
      SmallString<128> P(D.ResourceDir);
      llvm::sys::path::append(P, "include");
      llvm::sys::path::append(P, "openmp_wrappers");
      CmdArgs.push_back("-internal-isystem");
      CmdArgs.push_back(Args.MakeArgString(P));
    }

    CmdArgs.push_back("-include");
    CmdArgs.push_back("__clang_openmp_device_functions.h");
  }

  // Add -i* options, and automatically translate to
  // -include-pch/-include-pth for transparent PCH support. It's
  // wonky, but we include looking for .gch so we can support seamless
  // replacement into a build system already set up to be generating
  // .gch files.

  if (getToolChain().getDriver().IsCLMode()) {
    const Arg *YcArg = Args.getLastArg(options::OPT__SLASH_Yc);
    const Arg *YuArg = Args.getLastArg(options::OPT__SLASH_Yu);
    if (YcArg && JA.getKind() >= Action::PrecompileJobClass &&
        JA.getKind() <= Action::AssembleJobClass) {
      CmdArgs.push_back(Args.MakeArgString("-building-pch-with-obj"));
      // -fpch-instantiate-templates is the default when creating
      // precomp using /Yc
      if (Args.hasFlag(options::OPT_fpch_instantiate_templates,
                       options::OPT_fno_pch_instantiate_templates, true))
        CmdArgs.push_back(Args.MakeArgString("-fpch-instantiate-templates"));
    }
    if (YcArg || YuArg) {
      StringRef ThroughHeader = YcArg ? YcArg->getValue() : YuArg->getValue();
      if (!isa<PrecompileJobAction>(JA)) {
        CmdArgs.push_back("-include-pch");
        CmdArgs.push_back(Args.MakeArgString(D.GetClPchPath(
            C, !ThroughHeader.empty()
                   ? ThroughHeader
                   : llvm::sys::path::filename(Inputs[0].getBaseInput()))));
      }

      if (ThroughHeader.empty()) {
        CmdArgs.push_back(Args.MakeArgString(
            Twine("-pch-through-hdrstop-") + (YcArg ? "create" : "use")));
      } else {
        CmdArgs.push_back(
            Args.MakeArgString(Twine("-pch-through-header=") + ThroughHeader));
      }
    }
  }

  bool RenderedImplicitInclude = false;
  for (const Arg *A : Args.filtered(options::OPT_clang_i_Group)) {
    if (A->getOption().matches(options::OPT_include)) {
      // Handling of gcc-style gch precompiled headers.
      bool IsFirstImplicitInclude = !RenderedImplicitInclude;
      RenderedImplicitInclude = true;

      bool FoundPCH = false;
      SmallString<128> P(A->getValue());
      // We want the files to have a name like foo.h.pch. Add a dummy extension
      // so that replace_extension does the right thing.
      P += ".dummy";
      llvm::sys::path::replace_extension(P, "pch");
      if (llvm::sys::fs::exists(P))
        FoundPCH = true;

      if (!FoundPCH) {
        llvm::sys::path::replace_extension(P, "gch");
        if (llvm::sys::fs::exists(P)) {
          FoundPCH = true;
        }
      }

      if (FoundPCH) {
        if (IsFirstImplicitInclude) {
          A->claim();
          CmdArgs.push_back("-include-pch");
          CmdArgs.push_back(Args.MakeArgString(P));
          continue;
        } else {
          // Ignore the PCH if not first on command line and emit warning.
          D.Diag(diag::warn_drv_pch_not_first_include) << P
                                                       << A->getAsString(Args);
        }
      }
    } else if (A->getOption().matches(options::OPT_isystem_after)) {
      // Handling of paths which must come late.  These entries are handled by
      // the toolchain itself after the resource dir is inserted in the right
      // search order.
      // Do not claim the argument so that the use of the argument does not
      // silently go unnoticed on toolchains which do not honour the option.
      continue;
    } else if (A->getOption().matches(options::OPT_stdlibxx_isystem)) {
      // Translated to -internal-isystem by the driver, no need to pass to cc1.
      continue;
    }

    // Not translated, render as usual.
    A->claim();
    A->render(Args, CmdArgs);
  }

  Args.AddAllArgs(CmdArgs,
                  {options::OPT_D, options::OPT_U, options::OPT_I_Group,
                   options::OPT_F, options::OPT_index_header_map});

  // Add -Wp, and -Xpreprocessor if using the preprocessor.

  // FIXME: There is a very unfortunate problem here, some troubled
  // souls abuse -Wp, to pass preprocessor options in gcc syntax. To
  // really support that we would have to parse and then translate
  // those options. :(
  Args.AddAllArgValues(CmdArgs, options::OPT_Wp_COMMA,
                       options::OPT_Xpreprocessor);

  // -I- is a deprecated GCC feature, reject it.
  if (Arg *A = Args.getLastArg(options::OPT_I_))
    D.Diag(diag::err_drv_I_dash_not_supported) << A->getAsString(Args);

  // If we have a --sysroot, and don't have an explicit -isysroot flag, add an
  // -isysroot to the CC1 invocation.
  StringRef sysroot = C.getSysRoot();
  if (sysroot != "") {
    if (!Args.hasArg(options::OPT_isysroot)) {
      CmdArgs.push_back("-isysroot");
      CmdArgs.push_back(C.getArgs().MakeArgString(sysroot));
    }
  }

  // Parse additional include paths from environment variables.
  // FIXME: We should probably sink the logic for handling these from the
  // frontend into the driver. It will allow deleting 4 otherwise unused flags.
  // CPATH - included following the user specified includes (but prior to
  // builtin and standard includes).
  addDirectoryList(Args, CmdArgs, "-I", "CPATH");
  // C_INCLUDE_PATH - system includes enabled when compiling C.
  addDirectoryList(Args, CmdArgs, "-c-isystem", "C_INCLUDE_PATH");
  // CPLUS_INCLUDE_PATH - system includes enabled when compiling C++.
  addDirectoryList(Args, CmdArgs, "-cxx-isystem", "CPLUS_INCLUDE_PATH");
  // OBJC_INCLUDE_PATH - system includes enabled when compiling ObjC.
  addDirectoryList(Args, CmdArgs, "-objc-isystem", "OBJC_INCLUDE_PATH");
  // OBJCPLUS_INCLUDE_PATH - system includes enabled when compiling ObjC++.
  addDirectoryList(Args, CmdArgs, "-objcxx-isystem", "OBJCPLUS_INCLUDE_PATH");

#if INTEL_CUSTOMIZATION
  // Add Intel specific headers
  if (D.IsIntelMode()) {
    SmallString<128> IntelDir(D.Dir);
    llvm::sys::path::append(IntelDir, "..");
    llvm::sys::path::append(IntelDir, "compiler");
    llvm::sys::path::append(IntelDir, "include");
    CmdArgs.push_back("-internal-isystem");
    CmdArgs.push_back(Args.MakeArgString(IntelDir));
    // IA32ROOT
    const char * IA32Root = getenv("IA32ROOT");
    if (IA32Root) {
      SmallString<128> P(IA32Root);
      llvm::sys::path::append(P, "include");
      CmdArgs.push_back("-internal-isystem");
      CmdArgs.push_back(Args.MakeArgString(P));
    }
  }
#endif // INTEL_CUSTOMIZATION
  // While adding the include arguments, we also attempt to retrieve the
  // arguments of related offloading toolchains or arguments that are specific
  // of an offloading programming model.

  // Add C++ include arguments, if needed.
  if (types::isCXX(Inputs[0].getType())) {
    bool HasStdlibxxIsystem = Args.hasArg(options::OPT_stdlibxx_isystem);
    forAllAssociatedToolChains(
        C, JA, getToolChain(),
        [&Args, &CmdArgs, HasStdlibxxIsystem](const ToolChain &TC) {
          HasStdlibxxIsystem ? TC.AddClangCXXStdlibIsystemArgs(Args, CmdArgs)
                             : TC.AddClangCXXStdlibIncludeArgs(Args, CmdArgs);
        });
  }

  // Add system include arguments for all targets but IAMCU.
  if (!IsIAMCU)
    forAllAssociatedToolChains(C, JA, getToolChain(),
                               [&Args, &CmdArgs](const ToolChain &TC) {
                                 TC.AddClangSystemIncludeArgs(Args, CmdArgs);
                               });
  else {
    // For IAMCU add special include arguments.
    getToolChain().AddIAMCUIncludeArgs(Args, CmdArgs);
  }

  addMacroPrefixMapArg(D, Args, CmdArgs);
  addCoveragePrefixMapArg(D, Args, CmdArgs);
}

// FIXME: Move to target hook.
static bool isSignedCharDefault(const llvm::Triple &Triple) {
  switch (Triple.getArch()) {
  default:
    return true;

  case llvm::Triple::aarch64:
  case llvm::Triple::aarch64_32:
  case llvm::Triple::aarch64_be:
  case llvm::Triple::arm:
  case llvm::Triple::armeb:
  case llvm::Triple::thumb:
  case llvm::Triple::thumbeb:
    if (Triple.isOSDarwin() || Triple.isOSWindows())
      return true;
    return false;

  case llvm::Triple::ppc:
  case llvm::Triple::ppc64:
    if (Triple.isOSDarwin())
      return true;
    return false;

  case llvm::Triple::hexagon:
  case llvm::Triple::ppcle:
  case llvm::Triple::ppc64le:
  case llvm::Triple::riscv32:
  case llvm::Triple::riscv64:
  case llvm::Triple::systemz:
  case llvm::Triple::xcore:
    return false;
  }
}

static bool hasMultipleInvocations(const llvm::Triple &Triple,
                                   const ArgList &Args) {
  // Supported only on Darwin where we invoke the compiler multiple times
  // followed by an invocation to lipo.
  if (!Triple.isOSDarwin())
    return false;
  // If more than one "-arch <arch>" is specified, we're targeting multiple
  // architectures resulting in a fat binary.
  return Args.getAllArgValues(options::OPT_arch).size() > 1;
}

static bool checkRemarksOptions(const Driver &D, const ArgList &Args,
                                const llvm::Triple &Triple) {
  // When enabling remarks, we need to error if:
  // * The remark file is specified but we're targeting multiple architectures,
  // which means more than one remark file is being generated.
  bool hasMultipleInvocations = ::hasMultipleInvocations(Triple, Args);
  bool hasExplicitOutputFile =
      Args.getLastArg(options::OPT_foptimization_record_file_EQ);
  if (hasMultipleInvocations && hasExplicitOutputFile) {
    D.Diag(diag::err_drv_invalid_output_with_multiple_archs)
        << "-foptimization-record-file";
    return false;
  }
  return true;
}

static void renderRemarksOptions(const ArgList &Args, ArgStringList &CmdArgs,
                                 const llvm::Triple &Triple,
                                 const InputInfo &Input,
                                 const InputInfo &Output, const JobAction &JA) {
  StringRef Format = "yaml";
  if (const Arg *A = Args.getLastArg(options::OPT_fsave_optimization_record_EQ))
    Format = A->getValue();

  CmdArgs.push_back("-opt-record-file");

  const Arg *A = Args.getLastArg(options::OPT_foptimization_record_file_EQ);
  if (A) {
    CmdArgs.push_back(A->getValue());
  } else {
    bool hasMultipleArchs =
        Triple.isOSDarwin() && // Only supported on Darwin platforms.
        Args.getAllArgValues(options::OPT_arch).size() > 1;

    SmallString<128> F;

    if (Args.hasArg(options::OPT_c) || Args.hasArg(options::OPT_S)) {
      if (Arg *FinalOutput = Args.getLastArg(options::OPT_o))
        F = FinalOutput->getValue();
    } else {
      if (Format != "yaml" && // For YAML, keep the original behavior.
          Triple.isOSDarwin() && // Enable this only on darwin, since it's the only platform supporting .dSYM bundles.
          Output.isFilename())
        F = Output.getFilename();
    }

    if (F.empty()) {
      // Use the input filename.
      F = llvm::sys::path::stem(Input.getBaseInput());

      // If we're compiling for an offload architecture (i.e. a CUDA device),
      // we need to make the file name for the device compilation different
      // from the host compilation.
      if (!JA.isDeviceOffloading(Action::OFK_None) &&
          !JA.isDeviceOffloading(Action::OFK_Host)) {
        llvm::sys::path::replace_extension(F, "");
        F += Action::GetOffloadingFileNamePrefix(JA.getOffloadingDeviceKind(),
                                                 Triple.normalize());
        F += "-";
        F += JA.getOffloadingArch();
      }
    }

    // If we're having more than one "-arch", we should name the files
    // differently so that every cc1 invocation writes to a different file.
    // We're doing that by appending "-<arch>" with "<arch>" being the arch
    // name from the triple.
    if (hasMultipleArchs) {
      // First, remember the extension.
      SmallString<64> OldExtension = llvm::sys::path::extension(F);
      // then, remove it.
      llvm::sys::path::replace_extension(F, "");
      // attach -<arch> to it.
      F += "-";
      F += Triple.getArchName();
      // put back the extension.
      llvm::sys::path::replace_extension(F, OldExtension);
    }

    SmallString<32> Extension;
    Extension += "opt.";
    Extension += Format;

    llvm::sys::path::replace_extension(F, Extension);
    CmdArgs.push_back(Args.MakeArgString(F));
  }

  if (const Arg *A =
          Args.getLastArg(options::OPT_foptimization_record_passes_EQ)) {
    CmdArgs.push_back("-opt-record-passes");
    CmdArgs.push_back(A->getValue());
  }

  if (!Format.empty()) {
    CmdArgs.push_back("-opt-record-format");
    CmdArgs.push_back(Format.data());
  }
}

void AddAAPCSVolatileBitfieldArgs(const ArgList &Args, ArgStringList &CmdArgs) {
  if (!Args.hasFlag(options::OPT_faapcs_bitfield_width,
                    options::OPT_fno_aapcs_bitfield_width, true))
    CmdArgs.push_back("-fno-aapcs-bitfield-width");

  if (Args.getLastArg(options::OPT_ForceAAPCSBitfieldLoad))
    CmdArgs.push_back("-faapcs-bitfield-load");
}

namespace {
void RenderARMABI(const llvm::Triple &Triple, const ArgList &Args,
                  ArgStringList &CmdArgs) {
  // Select the ABI to use.
  // FIXME: Support -meabi.
  // FIXME: Parts of this are duplicated in the backend, unify this somehow.
  const char *ABIName = nullptr;
  if (Arg *A = Args.getLastArg(options::OPT_mabi_EQ)) {
    ABIName = A->getValue();
  } else {
    std::string CPU = getCPUName(Args, Triple, /*FromAs*/ false);
    ABIName = llvm::ARM::computeDefaultTargetABI(Triple, CPU).data();
  }

  CmdArgs.push_back("-target-abi");
  CmdArgs.push_back(ABIName);
}
}

void Clang::AddARMTargetArgs(const llvm::Triple &Triple, const ArgList &Args,
                             ArgStringList &CmdArgs, bool KernelOrKext) const {
  RenderARMABI(Triple, Args, CmdArgs);

  // Determine floating point ABI from the options & target defaults.
  arm::FloatABI ABI = arm::getARMFloatABI(getToolChain(), Args);
  if (ABI == arm::FloatABI::Soft) {
    // Floating point operations and argument passing are soft.
    // FIXME: This changes CPP defines, we need -target-soft-float.
    CmdArgs.push_back("-msoft-float");
    CmdArgs.push_back("-mfloat-abi");
    CmdArgs.push_back("soft");
  } else if (ABI == arm::FloatABI::SoftFP) {
    // Floating point operations are hard, but argument passing is soft.
    CmdArgs.push_back("-mfloat-abi");
    CmdArgs.push_back("soft");
  } else {
    // Floating point operations and argument passing are hard.
    assert(ABI == arm::FloatABI::Hard && "Invalid float abi!");
    CmdArgs.push_back("-mfloat-abi");
    CmdArgs.push_back("hard");
  }

  // Forward the -mglobal-merge option for explicit control over the pass.
  if (Arg *A = Args.getLastArg(options::OPT_mglobal_merge,
                               options::OPT_mno_global_merge)) {
    CmdArgs.push_back("-mllvm");
    if (A->getOption().matches(options::OPT_mno_global_merge))
      CmdArgs.push_back("-arm-global-merge=false");
    else
      CmdArgs.push_back("-arm-global-merge=true");
  }

  if (!Args.hasFlag(options::OPT_mimplicit_float,
                    options::OPT_mno_implicit_float, true))
    CmdArgs.push_back("-no-implicit-float");

  if (Args.getLastArg(options::OPT_mcmse))
    CmdArgs.push_back("-mcmse");

  AddAAPCSVolatileBitfieldArgs(Args, CmdArgs);
}

void Clang::RenderTargetOptions(const llvm::Triple &EffectiveTriple,
                                const ArgList &Args, bool KernelOrKext,
                                ArgStringList &CmdArgs) const {
  const ToolChain &TC = getToolChain();

  // Add the target features
  getTargetFeatures(TC.getDriver(), EffectiveTriple, Args, CmdArgs, false);

  // Add target specific flags.
  switch (TC.getArch()) {
  default:
    break;

  case llvm::Triple::arm:
  case llvm::Triple::armeb:
  case llvm::Triple::thumb:
  case llvm::Triple::thumbeb:
    // Use the effective triple, which takes into account the deployment target.
    AddARMTargetArgs(EffectiveTriple, Args, CmdArgs, KernelOrKext);
    CmdArgs.push_back("-fallow-half-arguments-and-returns");
    break;

  case llvm::Triple::aarch64:
  case llvm::Triple::aarch64_32:
  case llvm::Triple::aarch64_be:
    AddAArch64TargetArgs(Args, CmdArgs);
    CmdArgs.push_back("-fallow-half-arguments-and-returns");
    break;

  case llvm::Triple::mips:
  case llvm::Triple::mipsel:
  case llvm::Triple::mips64:
  case llvm::Triple::mips64el:
    AddMIPSTargetArgs(Args, CmdArgs);
    break;

  case llvm::Triple::ppc:
  case llvm::Triple::ppcle:
  case llvm::Triple::ppc64:
  case llvm::Triple::ppc64le:
    AddPPCTargetArgs(Args, CmdArgs);
    break;

  case llvm::Triple::riscv32:
  case llvm::Triple::riscv64:
    AddRISCVTargetArgs(Args, CmdArgs);
    break;

  case llvm::Triple::sparc:
  case llvm::Triple::sparcel:
  case llvm::Triple::sparcv9:
    AddSparcTargetArgs(Args, CmdArgs);
    break;

  case llvm::Triple::systemz:
    AddSystemZTargetArgs(Args, CmdArgs);
    break;

  case llvm::Triple::x86:
  case llvm::Triple::x86_64:
    AddX86TargetArgs(Args, CmdArgs);
    break;

  case llvm::Triple::lanai:
    AddLanaiTargetArgs(Args, CmdArgs);
    break;

  case llvm::Triple::hexagon:
    AddHexagonTargetArgs(Args, CmdArgs);
    break;

  case llvm::Triple::wasm32:
  case llvm::Triple::wasm64:
    AddWebAssemblyTargetArgs(Args, CmdArgs);
    break;

  case llvm::Triple::ve:
    AddVETargetArgs(Args, CmdArgs);
    break;
  }
}

namespace {
void RenderAArch64ABI(const llvm::Triple &Triple, const ArgList &Args,
                      ArgStringList &CmdArgs) {
  const char *ABIName = nullptr;
  if (Arg *A = Args.getLastArg(options::OPT_mabi_EQ))
    ABIName = A->getValue();
  else if (Triple.isOSDarwin())
    ABIName = "darwinpcs";
  else
    ABIName = "aapcs";

  CmdArgs.push_back("-target-abi");
  CmdArgs.push_back(ABIName);
}
}

void Clang::AddAArch64TargetArgs(const ArgList &Args,
                                 ArgStringList &CmdArgs) const {
  const llvm::Triple &Triple = getToolChain().getEffectiveTriple();

  if (!Args.hasFlag(options::OPT_mred_zone, options::OPT_mno_red_zone, true) ||
      Args.hasArg(options::OPT_mkernel) ||
      Args.hasArg(options::OPT_fapple_kext))
    CmdArgs.push_back("-disable-red-zone");

  if (!Args.hasFlag(options::OPT_mimplicit_float,
                    options::OPT_mno_implicit_float, true))
    CmdArgs.push_back("-no-implicit-float");

  RenderAArch64ABI(Triple, Args, CmdArgs);

  if (Arg *A = Args.getLastArg(options::OPT_mfix_cortex_a53_835769,
                               options::OPT_mno_fix_cortex_a53_835769)) {
    CmdArgs.push_back("-mllvm");
    if (A->getOption().matches(options::OPT_mfix_cortex_a53_835769))
      CmdArgs.push_back("-aarch64-fix-cortex-a53-835769=1");
    else
      CmdArgs.push_back("-aarch64-fix-cortex-a53-835769=0");
  } else if (Triple.isAndroid()) {
    // Enabled A53 errata (835769) workaround by default on android
    CmdArgs.push_back("-mllvm");
    CmdArgs.push_back("-aarch64-fix-cortex-a53-835769=1");
  }

  // Forward the -mglobal-merge option for explicit control over the pass.
  if (Arg *A = Args.getLastArg(options::OPT_mglobal_merge,
                               options::OPT_mno_global_merge)) {
    CmdArgs.push_back("-mllvm");
    if (A->getOption().matches(options::OPT_mno_global_merge))
      CmdArgs.push_back("-aarch64-enable-global-merge=false");
    else
      CmdArgs.push_back("-aarch64-enable-global-merge=true");
  }

  // Enable/disable return address signing and indirect branch targets.
  if (Arg *A = Args.getLastArg(options::OPT_msign_return_address_EQ,
                               options::OPT_mbranch_protection_EQ)) {

    const Driver &D = getToolChain().getDriver();

    StringRef Scope, Key;
    bool IndirectBranches;

    if (A->getOption().matches(options::OPT_msign_return_address_EQ)) {
      Scope = A->getValue();
      if (!Scope.equals("none") && !Scope.equals("non-leaf") &&
          !Scope.equals("all"))
        D.Diag(diag::err_invalid_branch_protection)
            << Scope << A->getAsString(Args);
      Key = "a_key";
      IndirectBranches = false;
    } else {
      StringRef Err;
      llvm::AArch64::ParsedBranchProtection PBP;
      if (!llvm::AArch64::parseBranchProtection(A->getValue(), PBP, Err))
        D.Diag(diag::err_invalid_branch_protection)
            << Err << A->getAsString(Args);
      Scope = PBP.Scope;
      Key = PBP.Key;
      IndirectBranches = PBP.BranchTargetEnforcement;
    }

    CmdArgs.push_back(
        Args.MakeArgString(Twine("-msign-return-address=") + Scope));
    CmdArgs.push_back(
        Args.MakeArgString(Twine("-msign-return-address-key=") + Key));
    if (IndirectBranches)
      CmdArgs.push_back("-mbranch-target-enforce");
  }

  // Handle -msve_vector_bits=<bits>
  if (Arg *A = Args.getLastArg(options::OPT_msve_vector_bits_EQ)) {
    StringRef Val = A->getValue();
    const Driver &D = getToolChain().getDriver();
    if (Val.equals("128") || Val.equals("256") || Val.equals("512") ||
        Val.equals("1024") || Val.equals("2048"))
      CmdArgs.push_back(
          Args.MakeArgString(llvm::Twine("-msve-vector-bits=") + Val));
    // Silently drop requests for vector-length agnostic code as it's implied.
    else if (!Val.equals("scalable"))
      // Handle the unsupported values passed to msve-vector-bits.
      D.Diag(diag::err_drv_unsupported_option_argument)
          << A->getOption().getName() << Val;
  }

  AddAAPCSVolatileBitfieldArgs(Args, CmdArgs);
}

void Clang::AddMIPSTargetArgs(const ArgList &Args,
                              ArgStringList &CmdArgs) const {
  const Driver &D = getToolChain().getDriver();
  StringRef CPUName;
  StringRef ABIName;
  const llvm::Triple &Triple = getToolChain().getTriple();
  mips::getMipsCPUAndABI(Args, Triple, CPUName, ABIName);

  CmdArgs.push_back("-target-abi");
  CmdArgs.push_back(ABIName.data());

  mips::FloatABI ABI = mips::getMipsFloatABI(D, Args, Triple);
  if (ABI == mips::FloatABI::Soft) {
    // Floating point operations and argument passing are soft.
    CmdArgs.push_back("-msoft-float");
    CmdArgs.push_back("-mfloat-abi");
    CmdArgs.push_back("soft");
  } else {
    // Floating point operations and argument passing are hard.
    assert(ABI == mips::FloatABI::Hard && "Invalid float abi!");
    CmdArgs.push_back("-mfloat-abi");
    CmdArgs.push_back("hard");
  }

  if (Arg *A = Args.getLastArg(options::OPT_mldc1_sdc1,
                               options::OPT_mno_ldc1_sdc1)) {
    if (A->getOption().matches(options::OPT_mno_ldc1_sdc1)) {
      CmdArgs.push_back("-mllvm");
      CmdArgs.push_back("-mno-ldc1-sdc1");
    }
  }

  if (Arg *A = Args.getLastArg(options::OPT_mcheck_zero_division,
                               options::OPT_mno_check_zero_division)) {
    if (A->getOption().matches(options::OPT_mno_check_zero_division)) {
      CmdArgs.push_back("-mllvm");
      CmdArgs.push_back("-mno-check-zero-division");
    }
  }

  if (Arg *A = Args.getLastArg(options::OPT_G)) {
    StringRef v = A->getValue();
    CmdArgs.push_back("-mllvm");
    CmdArgs.push_back(Args.MakeArgString("-mips-ssection-threshold=" + v));
    A->claim();
  }

  Arg *GPOpt = Args.getLastArg(options::OPT_mgpopt, options::OPT_mno_gpopt);
  Arg *ABICalls =
      Args.getLastArg(options::OPT_mabicalls, options::OPT_mno_abicalls);

  // -mabicalls is the default for many MIPS environments, even with -fno-pic.
  // -mgpopt is the default for static, -fno-pic environments but these two
  // options conflict. We want to be certain that -mno-abicalls -mgpopt is
  // the only case where -mllvm -mgpopt is passed.
  // NOTE: We need a warning here or in the backend to warn when -mgpopt is
  //       passed explicitly when compiling something with -mabicalls
  //       (implictly) in affect. Currently the warning is in the backend.
  //
  // When the ABI in use is  N64, we also need to determine the PIC mode that
  // is in use, as -fno-pic for N64 implies -mno-abicalls.
  bool NoABICalls =
      ABICalls && ABICalls->getOption().matches(options::OPT_mno_abicalls);

  llvm::Reloc::Model RelocationModel;
  unsigned PICLevel;
  bool IsPIE;
  std::tie(RelocationModel, PICLevel, IsPIE) =
      ParsePICArgs(getToolChain(), Args);

  NoABICalls = NoABICalls ||
               (RelocationModel == llvm::Reloc::Static && ABIName == "n64");

  bool WantGPOpt = GPOpt && GPOpt->getOption().matches(options::OPT_mgpopt);
  // We quietly ignore -mno-gpopt as the backend defaults to -mno-gpopt.
  if (NoABICalls && (!GPOpt || WantGPOpt)) {
    CmdArgs.push_back("-mllvm");
    CmdArgs.push_back("-mgpopt");

    Arg *LocalSData = Args.getLastArg(options::OPT_mlocal_sdata,
                                      options::OPT_mno_local_sdata);
    Arg *ExternSData = Args.getLastArg(options::OPT_mextern_sdata,
                                       options::OPT_mno_extern_sdata);
    Arg *EmbeddedData = Args.getLastArg(options::OPT_membedded_data,
                                        options::OPT_mno_embedded_data);
    if (LocalSData) {
      CmdArgs.push_back("-mllvm");
      if (LocalSData->getOption().matches(options::OPT_mlocal_sdata)) {
        CmdArgs.push_back("-mlocal-sdata=1");
      } else {
        CmdArgs.push_back("-mlocal-sdata=0");
      }
      LocalSData->claim();
    }

    if (ExternSData) {
      CmdArgs.push_back("-mllvm");
      if (ExternSData->getOption().matches(options::OPT_mextern_sdata)) {
        CmdArgs.push_back("-mextern-sdata=1");
      } else {
        CmdArgs.push_back("-mextern-sdata=0");
      }
      ExternSData->claim();
    }

    if (EmbeddedData) {
      CmdArgs.push_back("-mllvm");
      if (EmbeddedData->getOption().matches(options::OPT_membedded_data)) {
        CmdArgs.push_back("-membedded-data=1");
      } else {
        CmdArgs.push_back("-membedded-data=0");
      }
      EmbeddedData->claim();
    }

  } else if ((!ABICalls || (!NoABICalls && ABICalls)) && WantGPOpt)
    D.Diag(diag::warn_drv_unsupported_gpopt) << (ABICalls ? 0 : 1);

  if (GPOpt)
    GPOpt->claim();

  if (Arg *A = Args.getLastArg(options::OPT_mcompact_branches_EQ)) {
    StringRef Val = StringRef(A->getValue());
    if (mips::hasCompactBranches(CPUName)) {
      if (Val == "never" || Val == "always" || Val == "optimal") {
        CmdArgs.push_back("-mllvm");
        CmdArgs.push_back(Args.MakeArgString("-mips-compact-branches=" + Val));
      } else
        D.Diag(diag::err_drv_unsupported_option_argument)
            << A->getOption().getName() << Val;
    } else
      D.Diag(diag::warn_target_unsupported_compact_branches) << CPUName;
  }

  if (Arg *A = Args.getLastArg(options::OPT_mrelax_pic_calls,
                               options::OPT_mno_relax_pic_calls)) {
    if (A->getOption().matches(options::OPT_mno_relax_pic_calls)) {
      CmdArgs.push_back("-mllvm");
      CmdArgs.push_back("-mips-jalr-reloc=0");
    }
  }
}

void Clang::AddPPCTargetArgs(const ArgList &Args,
                             ArgStringList &CmdArgs) const {
  // Select the ABI to use.
  const char *ABIName = nullptr;
  const llvm::Triple &T = getToolChain().getTriple();
  if (T.isOSBinFormatELF()) {
    switch (getToolChain().getArch()) {
    case llvm::Triple::ppc64: {
      if ((T.isOSFreeBSD() && T.getOSMajorVersion() >= 13) ||
          T.isOSOpenBSD() || T.isMusl())
        ABIName = "elfv2";
      else
        ABIName = "elfv1";
      break;
    }
    case llvm::Triple::ppc64le:
      ABIName = "elfv2";
      break;
    default:
      break;
    }
  }

  bool IEEELongDouble = false;
  for (const Arg *A : Args.filtered(options::OPT_mabi_EQ)) {
    StringRef V = A->getValue();
    if (V == "ieeelongdouble")
      IEEELongDouble = true;
    else if (V == "ibmlongdouble")
      IEEELongDouble = false;
    else if (V != "altivec")
      // The ppc64 linux abis are all "altivec" abis by default. Accept and ignore
      // the option if given as we don't have backend support for any targets
      // that don't use the altivec abi.
      ABIName = A->getValue();
  }
  if (IEEELongDouble)
    CmdArgs.push_back("-mabi=ieeelongdouble");

  ppc::FloatABI FloatABI =
      ppc::getPPCFloatABI(getToolChain().getDriver(), Args);

  if (FloatABI == ppc::FloatABI::Soft) {
    // Floating point operations and argument passing are soft.
    CmdArgs.push_back("-msoft-float");
    CmdArgs.push_back("-mfloat-abi");
    CmdArgs.push_back("soft");
  } else {
    // Floating point operations and argument passing are hard.
    assert(FloatABI == ppc::FloatABI::Hard && "Invalid float abi!");
    CmdArgs.push_back("-mfloat-abi");
    CmdArgs.push_back("hard");
  }

  if (ABIName) {
    CmdArgs.push_back("-target-abi");
    CmdArgs.push_back(ABIName);
  }
}

static void SetRISCVSmallDataLimit(const ToolChain &TC, const ArgList &Args,
                                   ArgStringList &CmdArgs) {
  const Driver &D = TC.getDriver();
  const llvm::Triple &Triple = TC.getTriple();
  // Default small data limitation is eight.
  const char *SmallDataLimit = "8";
  // Get small data limitation.
  if (Args.getLastArg(options::OPT_shared, options::OPT_fpic,
                      options::OPT_fPIC)) {
    // Not support linker relaxation for PIC.
    SmallDataLimit = "0";
    if (Args.hasArg(options::OPT_G)) {
      D.Diag(diag::warn_drv_unsupported_sdata);
    }
  } else if (Args.getLastArgValue(options::OPT_mcmodel_EQ)
                 .equals_lower("large") &&
             (Triple.getArch() == llvm::Triple::riscv64)) {
    // Not support linker relaxation for RV64 with large code model.
    SmallDataLimit = "0";
    if (Args.hasArg(options::OPT_G)) {
      D.Diag(diag::warn_drv_unsupported_sdata);
    }
  } else if (Arg *A = Args.getLastArg(options::OPT_G)) {
    SmallDataLimit = A->getValue();
  }
  // Forward the -msmall-data-limit= option.
  CmdArgs.push_back("-msmall-data-limit");
  CmdArgs.push_back(SmallDataLimit);
}

void Clang::AddRISCVTargetArgs(const ArgList &Args,
                               ArgStringList &CmdArgs) const {
  const llvm::Triple &Triple = getToolChain().getTriple();
  StringRef ABIName = riscv::getRISCVABI(Args, Triple);

  CmdArgs.push_back("-target-abi");
  CmdArgs.push_back(ABIName.data());

  SetRISCVSmallDataLimit(getToolChain(), Args, CmdArgs);

  std::string TuneCPU;

  if (const Arg *A = Args.getLastArg(clang::driver::options::OPT_mtune_EQ)) {
    StringRef Name = A->getValue();

    Name = llvm::RISCV::resolveTuneCPUAlias(Name, Triple.isArch64Bit());
    TuneCPU = std::string(Name);
  }

  if (!TuneCPU.empty()) {
    CmdArgs.push_back("-tune-cpu");
    CmdArgs.push_back(Args.MakeArgString(TuneCPU));
  }
}

void Clang::AddSparcTargetArgs(const ArgList &Args,
                               ArgStringList &CmdArgs) const {
  sparc::FloatABI FloatABI =
      sparc::getSparcFloatABI(getToolChain().getDriver(), Args);

  if (FloatABI == sparc::FloatABI::Soft) {
    // Floating point operations and argument passing are soft.
    CmdArgs.push_back("-msoft-float");
    CmdArgs.push_back("-mfloat-abi");
    CmdArgs.push_back("soft");
  } else {
    // Floating point operations and argument passing are hard.
    assert(FloatABI == sparc::FloatABI::Hard && "Invalid float abi!");
    CmdArgs.push_back("-mfloat-abi");
    CmdArgs.push_back("hard");
  }
}

void Clang::AddSystemZTargetArgs(const ArgList &Args,
                                 ArgStringList &CmdArgs) const {
  bool HasBackchain = Args.hasFlag(options::OPT_mbackchain,
                                   options::OPT_mno_backchain, false);
  bool HasPackedStack = Args.hasFlag(options::OPT_mpacked_stack,
                                     options::OPT_mno_packed_stack, false);
  systemz::FloatABI FloatABI =
      systemz::getSystemZFloatABI(getToolChain().getDriver(), Args);
  bool HasSoftFloat = (FloatABI == systemz::FloatABI::Soft);
  if (HasBackchain && HasPackedStack && !HasSoftFloat) {
    const Driver &D = getToolChain().getDriver();
    D.Diag(diag::err_drv_unsupported_opt)
      << "-mpacked-stack -mbackchain -mhard-float";
  }
  if (HasBackchain)
    CmdArgs.push_back("-mbackchain");
  if (HasPackedStack)
    CmdArgs.push_back("-mpacked-stack");
  if (HasSoftFloat) {
    // Floating point operations and argument passing are soft.
    CmdArgs.push_back("-msoft-float");
    CmdArgs.push_back("-mfloat-abi");
    CmdArgs.push_back("soft");
  }
}

void Clang::AddX86TargetArgs(const ArgList &Args,
                             ArgStringList &CmdArgs) const {
  const Driver &D = getToolChain().getDriver();
  addX86AlignBranchArgs(D, Args, CmdArgs, /*IsLTO=*/false);

  if (!Args.hasFlag(options::OPT_mred_zone, options::OPT_mno_red_zone, true) ||
      Args.hasArg(options::OPT_mkernel) ||
      Args.hasArg(options::OPT_fapple_kext))
    CmdArgs.push_back("-disable-red-zone");

  if (!Args.hasFlag(options::OPT_mtls_direct_seg_refs,
                    options::OPT_mno_tls_direct_seg_refs, true))
    CmdArgs.push_back("-mno-tls-direct-seg-refs");

  // Default to avoid implicit floating-point for kernel/kext code, but allow
  // that to be overridden with -mno-soft-float.
  bool NoImplicitFloat = (Args.hasArg(options::OPT_mkernel) ||
                          Args.hasArg(options::OPT_fapple_kext));
  if (Arg *A = Args.getLastArg(
          options::OPT_msoft_float, options::OPT_mno_soft_float,
          options::OPT_mimplicit_float, options::OPT_mno_implicit_float)) {
    const Option &O = A->getOption();
    NoImplicitFloat = (O.matches(options::OPT_mno_implicit_float) ||
                       O.matches(options::OPT_msoft_float));
  }
  if (NoImplicitFloat)
    CmdArgs.push_back("-no-implicit-float");

  if (Arg *A = Args.getLastArg(options::OPT_masm_EQ)) {
    StringRef Value = A->getValue();
    if (Value == "intel" || Value == "att") {
      CmdArgs.push_back("-mllvm");
      CmdArgs.push_back(Args.MakeArgString("-x86-asm-syntax=" + Value));
    } else {
      D.Diag(diag::err_drv_unsupported_option_argument)
          << A->getOption().getName() << Value;
    }
#if INTEL_CUSTOMIZATION
  } else if (D.IsCLMode() && !D.IsIntelMode()) {
#endif // INTEL_CUSTOMIZATION
    CmdArgs.push_back("-mllvm");
    CmdArgs.push_back("-x86-asm-syntax=intel");
  }

  // Set flags to support MCU ABI.
  if (Args.hasFlag(options::OPT_miamcu, options::OPT_mno_iamcu, false)) {
    CmdArgs.push_back("-mfloat-abi");
    CmdArgs.push_back("soft");
    CmdArgs.push_back("-mstack-alignment=4");
  }

  // Handle -mtune.

  // Default to "generic" unless -march is present or targetting the PS4.
  std::string TuneCPU;
  if (!Args.hasArg(clang::driver::options::OPT_march_EQ) &&
      !getToolChain().getTriple().isPS4CPU())
    TuneCPU = "generic";
#if INTEL_CUSTOMIZATION
  // Reset TuneCPU if a valid -x or /Qx is specified.
  if (const Arg *A = Args.getLastArgNoClaim(options::OPT_march_EQ,
                                            options::OPT_x))
    if (A->getOption().matches(options::OPT_x))
      if (x86::isValidIntelCPU(A->getValue(), getToolChain().getTriple()))
        TuneCPU.clear();
  if (const Arg *A = Args.getLastArgNoClaim(options::OPT__SLASH_arch,
                                            options::OPT__SLASH_Qx)) {
    if (A->getOption().matches(options::OPT__SLASH_Qx))
      if (x86::isValidIntelCPU(A->getValue(), getToolChain().getTriple()))
        TuneCPU.clear();
  }

  addX86UnalignedVectorMoveArgs(getToolChain(), Args, CmdArgs, /*IsLTO=*/false,
                                /*IsIntelMode=*/D.IsIntelMode());
#endif // INTEL_CUSTOMIZATION

  // Override based on -mtune.
  if (const Arg *A = Args.getLastArg(clang::driver::options::OPT_mtune_EQ)) {
    StringRef Name = A->getValue();

    if (Name == "native") {
      Name = llvm::sys::getHostCPUName();
      if (!Name.empty())
        TuneCPU = std::string(Name);
    } else
      TuneCPU = std::string(Name);
  }

  if (!TuneCPU.empty()) {
    CmdArgs.push_back("-tune-cpu");
    CmdArgs.push_back(Args.MakeArgString(TuneCPU));
  }
}

void Clang::AddHexagonTargetArgs(const ArgList &Args,
                                 ArgStringList &CmdArgs) const {
  CmdArgs.push_back("-mqdsp6-compat");
  CmdArgs.push_back("-Wreturn-type");

  if (auto G = toolchains::HexagonToolChain::getSmallDataThreshold(Args)) {
    CmdArgs.push_back("-mllvm");
    CmdArgs.push_back(Args.MakeArgString("-hexagon-small-data-threshold=" +
                                         Twine(G.getValue())));
  }

  if (!Args.hasArg(options::OPT_fno_short_enums))
    CmdArgs.push_back("-fshort-enums");
  if (Args.getLastArg(options::OPT_mieee_rnd_near)) {
    CmdArgs.push_back("-mllvm");
    CmdArgs.push_back("-enable-hexagon-ieee-rnd-near");
  }
  CmdArgs.push_back("-mllvm");
  CmdArgs.push_back("-machine-sink-split=0");
}

void Clang::AddLanaiTargetArgs(const ArgList &Args,
                               ArgStringList &CmdArgs) const {
  if (Arg *A = Args.getLastArg(options::OPT_mcpu_EQ)) {
    StringRef CPUName = A->getValue();

    CmdArgs.push_back("-target-cpu");
    CmdArgs.push_back(Args.MakeArgString(CPUName));
  }
  if (Arg *A = Args.getLastArg(options::OPT_mregparm_EQ)) {
    StringRef Value = A->getValue();
    // Only support mregparm=4 to support old usage. Report error for all other
    // cases.
    int Mregparm;
    if (Value.getAsInteger(10, Mregparm)) {
      if (Mregparm != 4) {
        getToolChain().getDriver().Diag(
            diag::err_drv_unsupported_option_argument)
            << A->getOption().getName() << Value;
      }
    }
  }
}

void Clang::AddWebAssemblyTargetArgs(const ArgList &Args,
                                     ArgStringList &CmdArgs) const {
  // Default to "hidden" visibility.
  if (!Args.hasArg(options::OPT_fvisibility_EQ,
                   options::OPT_fvisibility_ms_compat)) {
    CmdArgs.push_back("-fvisibility");
    CmdArgs.push_back("hidden");
  }
}

void Clang::AddVETargetArgs(const ArgList &Args, ArgStringList &CmdArgs) const {
  // Floating point operations and argument passing are hard.
  CmdArgs.push_back("-mfloat-abi");
  CmdArgs.push_back("hard");
}

void Clang::DumpCompilationDatabase(Compilation &C, StringRef Filename,
                                    StringRef Target, const InputInfo &Output,
                                    const InputInfo &Input, const ArgList &Args) const {
  // If this is a dry run, do not create the compilation database file.
  if (C.getArgs().hasArg(options::OPT__HASH_HASH_HASH))
    return;

  using llvm::yaml::escape;
  const Driver &D = getToolChain().getDriver();

  if (!CompilationDatabase) {
    std::error_code EC;
    auto File = std::make_unique<llvm::raw_fd_ostream>(
        Filename, EC, llvm::sys::fs::OF_TextWithCRLF);
    if (EC) {
      D.Diag(clang::diag::err_drv_compilationdatabase) << Filename
                                                       << EC.message();
      return;
    }
    CompilationDatabase = std::move(File);
  }
  auto &CDB = *CompilationDatabase;
  auto CWD = D.getVFS().getCurrentWorkingDirectory();
  if (!CWD)
    CWD = ".";
  CDB << "{ \"directory\": \"" << escape(*CWD) << "\"";
  CDB << ", \"file\": \"" << escape(Input.getFilename()) << "\"";
  CDB << ", \"output\": \"" << escape(Output.getFilename()) << "\"";
  CDB << ", \"arguments\": [\"" << escape(D.ClangExecutable) << "\"";
  SmallString<128> Buf;
  Buf = "-x";
  Buf += types::getTypeName(Input.getType());
  CDB << ", \"" << escape(Buf) << "\"";
  if (!D.SysRoot.empty() && !Args.hasArg(options::OPT__sysroot_EQ)) {
    Buf = "--sysroot=";
    Buf += D.SysRoot;
    CDB << ", \"" << escape(Buf) << "\"";
  }
  CDB << ", \"" << escape(Input.getFilename()) << "\"";
  for (auto &A: Args) {
    auto &O = A->getOption();
    // Skip language selection, which is positional.
    if (O.getID() == options::OPT_x)
      continue;
    // Skip writing dependency output and the compilation database itself.
    if (O.getGroup().isValid() && O.getGroup().getID() == options::OPT_M_Group)
      continue;
    if (O.getID() == options::OPT_gen_cdb_fragment_path)
      continue;
    // Skip inputs.
    if (O.getKind() == Option::InputClass)
      continue;
    // All other arguments are quoted and appended.
    ArgStringList ASL;
    A->render(Args, ASL);
    for (auto &it: ASL)
      CDB << ", \"" << escape(it) << "\"";
  }
  Buf = "--target=";
  Buf += Target;
  CDB << ", \"" << escape(Buf) << "\"]},\n";
}

void Clang::DumpCompilationDatabaseFragmentToDir(
    StringRef Dir, Compilation &C, StringRef Target, const InputInfo &Output,
    const InputInfo &Input, const llvm::opt::ArgList &Args) const {
  // If this is a dry run, do not create the compilation database file.
  if (C.getArgs().hasArg(options::OPT__HASH_HASH_HASH))
    return;

  if (CompilationDatabase)
    DumpCompilationDatabase(C, "", Target, Output, Input, Args);

  SmallString<256> Path = Dir;
  const auto &Driver = C.getDriver();
  Driver.getVFS().makeAbsolute(Path);
  auto Err = llvm::sys::fs::create_directory(Path, /*IgnoreExisting=*/true);
  if (Err) {
    Driver.Diag(diag::err_drv_compilationdatabase) << Dir << Err.message();
    return;
  }

  llvm::sys::path::append(
      Path,
      Twine(llvm::sys::path::filename(Input.getFilename())) + ".%%%%.json");
  int FD;
  SmallString<256> TempPath;
  Err = llvm::sys::fs::createUniqueFile(Path, FD, TempPath,
                                        llvm::sys::fs::OF_Text);
  if (Err) {
    Driver.Diag(diag::err_drv_compilationdatabase) << Path << Err.message();
    return;
  }
  CompilationDatabase =
      std::make_unique<llvm::raw_fd_ostream>(FD, /*shouldClose=*/true);
  DumpCompilationDatabase(C, "", Target, Output, Input, Args);
}

static bool AddARMImplicitITArgs(const ArgList &Args, ArgStringList &CmdArgs,
                                 StringRef Value) {
  if (Value == "always" || Value == "never" || Value == "arm" ||
      Value == "thumb") {
    CmdArgs.push_back("-mllvm");
    CmdArgs.push_back(Args.MakeArgString("-arm-implicit-it=" + Value));
    return true;
  }
  return false;
}

static void CollectArgsForIntegratedAssembler(Compilation &C,
                                              const ArgList &Args,
                                              ArgStringList &CmdArgs,
                                              const Driver &D) {
  if (UseRelaxAll(C, Args))
    CmdArgs.push_back("-mrelax-all");

  // Only default to -mincremental-linker-compatible if we think we are
  // targeting the MSVC linker.
  bool DefaultIncrementalLinkerCompatible =
      C.getDefaultToolChain().getTriple().isWindowsMSVCEnvironment();
  if (Args.hasFlag(options::OPT_mincremental_linker_compatible,
                   options::OPT_mno_incremental_linker_compatible,
                   DefaultIncrementalLinkerCompatible))
    CmdArgs.push_back("-mincremental-linker-compatible");

  switch (C.getDefaultToolChain().getArch()) {
  case llvm::Triple::arm:
  case llvm::Triple::armeb:
  case llvm::Triple::thumb:
  case llvm::Triple::thumbeb:
    if (Arg *A = Args.getLastArg(options::OPT_mimplicit_it_EQ)) {
      StringRef Value = A->getValue();
      if (!AddARMImplicitITArgs(Args, CmdArgs, Value))
        D.Diag(diag::err_drv_unsupported_option_argument)
            << A->getOption().getName() << Value;
    }
    break;
  default:
    break;
  }

  // If you add more args here, also add them to the block below that
  // starts with "// If CollectArgsForIntegratedAssembler() isn't called below".

  // When passing -I arguments to the assembler we sometimes need to
  // unconditionally take the next argument.  For example, when parsing
  // '-Wa,-I -Wa,foo' we need to accept the -Wa,foo arg after seeing the
  // -Wa,-I arg and when parsing '-Wa,-I,foo' we need to accept the 'foo'
  // arg after parsing the '-I' arg.
  bool TakeNextArg = false;

  bool UseRelaxRelocations = C.getDefaultToolChain().useRelaxRelocations();
  bool UseNoExecStack = C.getDefaultToolChain().isNoExecStackDefault();
  const char *MipsTargetFeature = nullptr;
  for (const Arg *A :
       Args.filtered(options::OPT_Wa_COMMA, options::OPT_Xassembler)) {
    A->claim();

    for (StringRef Value : A->getValues()) {
      if (TakeNextArg) {
        CmdArgs.push_back(Value.data());
        TakeNextArg = false;
        continue;
      }

      if (C.getDefaultToolChain().getTriple().isOSBinFormatCOFF() &&
          Value == "-mbig-obj")
        continue; // LLVM handles bigobj automatically

      switch (C.getDefaultToolChain().getArch()) {
      default:
        break;
      case llvm::Triple::thumb:
      case llvm::Triple::thumbeb:
      case llvm::Triple::arm:
      case llvm::Triple::armeb:
        if (Value.startswith("-mimplicit-it=") &&
            AddARMImplicitITArgs(Args, CmdArgs, Value.split("=").second))
          continue;
        if (Value == "-mthumb")
          // -mthumb has already been processed in ComputeLLVMTriple()
          // recognize but skip over here.
          continue;
        break;
      case llvm::Triple::mips:
      case llvm::Triple::mipsel:
      case llvm::Triple::mips64:
      case llvm::Triple::mips64el:
        if (Value == "--trap") {
          CmdArgs.push_back("-target-feature");
          CmdArgs.push_back("+use-tcc-in-div");
          continue;
        }
        if (Value == "--break") {
          CmdArgs.push_back("-target-feature");
          CmdArgs.push_back("-use-tcc-in-div");
          continue;
        }
        if (Value.startswith("-msoft-float")) {
          CmdArgs.push_back("-target-feature");
          CmdArgs.push_back("+soft-float");
          continue;
        }
        if (Value.startswith("-mhard-float")) {
          CmdArgs.push_back("-target-feature");
          CmdArgs.push_back("-soft-float");
          continue;
        }

        MipsTargetFeature = llvm::StringSwitch<const char *>(Value)
                                .Case("-mips1", "+mips1")
                                .Case("-mips2", "+mips2")
                                .Case("-mips3", "+mips3")
                                .Case("-mips4", "+mips4")
                                .Case("-mips5", "+mips5")
                                .Case("-mips32", "+mips32")
                                .Case("-mips32r2", "+mips32r2")
                                .Case("-mips32r3", "+mips32r3")
                                .Case("-mips32r5", "+mips32r5")
                                .Case("-mips32r6", "+mips32r6")
                                .Case("-mips64", "+mips64")
                                .Case("-mips64r2", "+mips64r2")
                                .Case("-mips64r3", "+mips64r3")
                                .Case("-mips64r5", "+mips64r5")
                                .Case("-mips64r6", "+mips64r6")
                                .Default(nullptr);
        if (MipsTargetFeature)
          continue;
      }

      if (Value == "-force_cpusubtype_ALL") {
        // Do nothing, this is the default and we don't support anything else.
      } else if (Value == "-L") {
        CmdArgs.push_back("-msave-temp-labels");
      } else if (Value == "--fatal-warnings") {
        CmdArgs.push_back("-massembler-fatal-warnings");
      } else if (Value == "--no-warn" || Value == "-W") {
        CmdArgs.push_back("-massembler-no-warn");
      } else if (Value == "--noexecstack") {
        UseNoExecStack = true;
      } else if (Value.startswith("-compress-debug-sections") ||
                 Value.startswith("--compress-debug-sections") ||
                 Value == "-nocompress-debug-sections" ||
                 Value == "--nocompress-debug-sections") {
        CmdArgs.push_back(Value.data());
      } else if (Value == "-mrelax-relocations=yes" ||
                 Value == "--mrelax-relocations=yes") {
        UseRelaxRelocations = true;
      } else if (Value == "-mrelax-relocations=no" ||
                 Value == "--mrelax-relocations=no") {
        UseRelaxRelocations = false;
      } else if (Value.startswith("-I")) {
        CmdArgs.push_back(Value.data());
        // We need to consume the next argument if the current arg is a plain
        // -I. The next arg will be the include directory.
        if (Value == "-I")
          TakeNextArg = true;
      } else if (Value.startswith("-gdwarf-")) {
        // "-gdwarf-N" options are not cc1as options.
        unsigned DwarfVersion = DwarfVersionNum(Value);
        if (DwarfVersion == 0) { // Send it onward, and let cc1as complain.
          CmdArgs.push_back(Value.data());
        } else {
          RenderDebugEnablingArgs(Args, CmdArgs,
                                  codegenoptions::LimitedDebugInfo,
                                  DwarfVersion, llvm::DebuggerKind::Default);
        }
      } else if (Value.startswith("-mcpu") || Value.startswith("-mfpu") ||
                 Value.startswith("-mhwdiv") || Value.startswith("-march")) {
        // Do nothing, we'll validate it later.
      } else if (Value == "-defsym") {
          if (A->getNumValues() != 2) {
            D.Diag(diag::err_drv_defsym_invalid_format) << Value;
            break;
          }
          const char *S = A->getValue(1);
          auto Pair = StringRef(S).split('=');
          auto Sym = Pair.first;
          auto SVal = Pair.second;

          if (Sym.empty() || SVal.empty()) {
            D.Diag(diag::err_drv_defsym_invalid_format) << S;
            break;
          }
          int64_t IVal;
          if (SVal.getAsInteger(0, IVal)) {
            D.Diag(diag::err_drv_defsym_invalid_symval) << SVal;
            break;
          }
          CmdArgs.push_back(Value.data());
          TakeNextArg = true;
      } else if (Value == "-fdebug-compilation-dir") {
        CmdArgs.push_back("-fdebug-compilation-dir");
        TakeNextArg = true;
      } else if (Value.consume_front("-fdebug-compilation-dir=")) {
        // The flag is a -Wa / -Xassembler argument and Options doesn't
        // parse the argument, so this isn't automatically aliased to
        // -fdebug-compilation-dir (without '=') here.
        CmdArgs.push_back("-fdebug-compilation-dir");
        CmdArgs.push_back(Value.data());
      } else if (Value == "--version") {
        D.PrintVersion(C, llvm::outs());
      } else {
        D.Diag(diag::err_drv_unsupported_option_argument)
            << A->getOption().getName() << Value;
      }
    }
  }
  if (UseRelaxRelocations)
    CmdArgs.push_back("--mrelax-relocations");
  if (UseNoExecStack)
    CmdArgs.push_back("-mnoexecstack");
  if (MipsTargetFeature != nullptr) {
    CmdArgs.push_back("-target-feature");
    CmdArgs.push_back(MipsTargetFeature);
  }

  // forward -fembed-bitcode to assmebler
  if (C.getDriver().embedBitcodeEnabled() ||
      C.getDriver().embedBitcodeMarkerOnly())
    Args.AddLastArg(CmdArgs, options::OPT_fembed_bitcode_EQ);
}

static void RenderFloatingPointOptions(const ToolChain &TC, const Driver &D,
                                       bool OFastEnabled, const ArgList &Args,
                                       ArgStringList &CmdArgs,
                                       const JobAction &JA) {
  // Handle various floating point optimization flags, mapping them to the
  // appropriate LLVM code generation flags. This is complicated by several
  // "umbrella" flags, so we do this by stepping through the flags incrementally
  // adjusting what we think is enabled/disabled, then at the end setting the
  // LLVM flags based on the final state.
  bool HonorINFs = true;
  bool HonorNaNs = true;
#if INTEL_CUSTOMIZATION
  // This flag is a modifier on HonorNaNs. If HonorNaNs is true, then
  // the value of this flag doesn't matter. If HonorNaNs is false, but
  // this flag is true, we will reset HonorNaNs to true.
  // Because of the special nature of this option, it doesn't get turned
  // on and off by the other fp-model and fast-math options and imposes its
  // effect after all other FP options have been rendered.
  bool HonorNaNCompares = false;
#endif // INTEL_CUSTOMIZATION

  // -fmath-errno is the default on some platforms, e.g. BSD-derived OSes.
  bool MathErrno = TC.IsMathErrnoDefault();
  bool AssociativeMath = false;
  bool ReciprocalMath = false;
  bool SignedZeros = true;
  bool TrappingMath = false; // Implemented via -ffp-exception-behavior
  bool TrappingMathPresent = false; // Is trapping-math in args, and not
                                    // overriden by ffp-exception-behavior?
  bool RoundingFPMath = false;
  bool RoundingMathPresent = false; // Is rounding-math in args?
  // -ffp-model values: strict, fast, precise
  StringRef FPModel = "";
  // -ffp-exception-behavior options: strict, maytrap, ignore
  StringRef FPExceptionBehavior = "";
  const llvm::DenormalMode DefaultDenormalFPMath =
      TC.getDefaultDenormalModeForType(Args, JA);
  const llvm::DenormalMode DefaultDenormalFP32Math =
      TC.getDefaultDenormalModeForType(Args, JA, &llvm::APFloat::IEEEsingle());

  llvm::DenormalMode DenormalFPMath = DefaultDenormalFPMath;
  llvm::DenormalMode DenormalFP32Math = DefaultDenormalFP32Math;
  StringRef FPContract = "";
  bool StrictFPModel = false;

#if INTEL_CUSTOMIZATION
  // In Intel mode, the default settings should be equivalent to fp-model fast
  if (D.IsIntelMode()) {
    HonorINFs = false;
    HonorNaNs = false;
    AssociativeMath = true;
    ReciprocalMath = true;
    SignedZeros = false;
    TrappingMath = false;
    RoundingFPMath = false;
    MathErrno = false;
    DenormalFPMath = llvm::DenormalMode::getPreserveSign();
    DenormalFP32Math = llvm::DenormalMode::getPreserveSign();
    FPContract = "fast";
  }
#endif // INTEL_CUSTOMIZATION


  if (const Arg *A = Args.getLastArg(options::OPT_flimited_precision_EQ)) {
    CmdArgs.push_back("-mlimit-float-precision");
    CmdArgs.push_back(A->getValue());
  }

  for (const Arg *A : Args) {
    auto optID = A->getOption().getID();
    bool PreciseFPModel = false;
    switch (optID) {
    default:
      break;
    case options::OPT_ffp_model_EQ: {
      // If -ffp-model= is seen, reset to fno-fast-math
      HonorINFs = true;
      HonorNaNs = true;
      // Turning *off* -ffast-math restores the toolchain default.
      MathErrno = TC.IsMathErrnoDefault();
      AssociativeMath = false;
      ReciprocalMath = false;
      SignedZeros = true;
      // -fno_fast_math restores default denormal and fpcontract handling
      FPContract = "";
      DenormalFPMath = llvm::DenormalMode::getIEEE();

      // FIXME: The target may have picked a non-IEEE default mode here based on
      // -cl-denorms-are-zero. Should the target consider -fp-model interaction?
      DenormalFP32Math = llvm::DenormalMode::getIEEE();

      StringRef Val = A->getValue();
#if INTEL_CUSTOMIZATION
      if (Val.equals("fast=2")) {
        // When -fp-model=fast=2 is used, override with fast, as fast=2 is
        // not supported at this time.
        D.Diag(clang::diag::warn_drv_overriding_flag_option)
               << Args.MakeArgString("-ffp-model=" + Val)
               << Args.MakeArgString("-ffp-model=fast");
        Val = "fast";
      }
#endif // INTEL_CUSTOMIZATION
      if (OFastEnabled && !Val.equals("fast")) {
          // Only -ffp-model=fast is compatible with OFast, ignore.
        D.Diag(clang::diag::warn_drv_overriding_flag_option)
          << Args.MakeArgString("-ffp-model=" + Val)
          << "-Ofast";
        break;
      }
      StrictFPModel = false;
      PreciseFPModel = true;
      // ffp-model= is a Driver option, it is entirely rewritten into more
      // granular options before being passed into cc1.
      // Use the gcc option in the switch below.
      if (!FPModel.empty() && !FPModel.equals(Val)) {
        D.Diag(clang::diag::warn_drv_overriding_flag_option)
          << Args.MakeArgString("-ffp-model=" + FPModel)
          << Args.MakeArgString("-ffp-model=" + Val);
        FPContract = "";
      }
      if (Val.equals("fast")) {
        optID = options::OPT_ffast_math;
        FPModel = Val;
        FPContract = "fast";
#if INTEL_CUSTOMIZATION // This should be upstreamed.
        DenormalFPMath = llvm::DenormalMode::getPreserveSign();
        DenormalFP32Math = llvm::DenormalMode::getPreserveSign();
#endif // INTEL_CUSTOMIZATION
      } else if (Val.equals("precise")) {
        optID = options::OPT_ffp_contract;
        FPModel = Val;
        FPContract = "fast";
        PreciseFPModel = true;
      } else if (Val.equals("strict")) {
        StrictFPModel = true;
        optID = options::OPT_frounding_math;
        FPExceptionBehavior = "strict";
        FPModel = Val;
        FPContract = "off";
        TrappingMath = true;
      } else
        D.Diag(diag::err_drv_unsupported_option_argument)
            << A->getOption().getName() << Val;
      break;
      }
    }

    switch (optID) {
    // If this isn't an FP option skip the claim below
    default: continue;

    // Options controlling individual features
    case options::OPT_fhonor_infinities:    HonorINFs = true;         break;
    case options::OPT_fno_honor_infinities: HonorINFs = false;        break;
    case options::OPT_fhonor_nans:          HonorNaNs = true;         break;
    case options::OPT_fno_honor_nans:       HonorNaNs = false;        break;
#if INTEL_CUSTOMIZATION
    case options::OPT_fhonor_nan_compares:
                                            HonorNaNCompares = true;  break;
    case options::OPT_fno_honor_nan_compares:
                                            HonorNaNCompares = false; break;
#endif // INTEL_CUSTOMIZATION
    case options::OPT_fmath_errno:          MathErrno = true;         break;
    case options::OPT_fno_math_errno:       MathErrno = false;        break;
    case options::OPT_fassociative_math:    AssociativeMath = true;   break;
    case options::OPT_fno_associative_math: AssociativeMath = false;  break;
    case options::OPT_freciprocal_math:     ReciprocalMath = true;    break;
    case options::OPT_fno_reciprocal_math:  ReciprocalMath = false;   break;
    case options::OPT_fsigned_zeros:        SignedZeros = true;       break;
    case options::OPT_fno_signed_zeros:     SignedZeros = false;      break;
    case options::OPT_ftrapping_math:
      if (!TrappingMathPresent && !FPExceptionBehavior.empty() &&
          !FPExceptionBehavior.equals("strict"))
        // Warn that previous value of option is overridden.
        D.Diag(clang::diag::warn_drv_overriding_flag_option)
          << Args.MakeArgString("-ffp-exception-behavior=" + FPExceptionBehavior)
          << "-ftrapping-math";
      TrappingMath = true;
      TrappingMathPresent = true;
      FPExceptionBehavior = "strict";
      break;
    case options::OPT_fno_trapping_math:
      if (!TrappingMathPresent && !FPExceptionBehavior.empty() &&
          !FPExceptionBehavior.equals("ignore"))
        // Warn that previous value of option is overridden.
        D.Diag(clang::diag::warn_drv_overriding_flag_option)
          << Args.MakeArgString("-ffp-exception-behavior=" + FPExceptionBehavior)
          << "-fno-trapping-math";
      TrappingMath = false;
      TrappingMathPresent = true;
      FPExceptionBehavior = "ignore";
      break;

    case options::OPT_frounding_math:
      RoundingFPMath = true;
      RoundingMathPresent = true;
      break;

    case options::OPT_fno_rounding_math:
      RoundingFPMath = false;
      RoundingMathPresent = false;
      break;

    case options::OPT_fdenormal_fp_math_EQ:
      DenormalFPMath = llvm::parseDenormalFPAttribute(A->getValue());
      if (!DenormalFPMath.isValid()) {
        D.Diag(diag::err_drv_invalid_value)
            << A->getAsString(Args) << A->getValue();
      }
      break;

    case options::OPT_fdenormal_fp_math_f32_EQ:
      DenormalFP32Math = llvm::parseDenormalFPAttribute(A->getValue());
      if (!DenormalFP32Math.isValid()) {
        D.Diag(diag::err_drv_invalid_value)
            << A->getAsString(Args) << A->getValue();
      }
      break;

    // Validate and pass through -ffp-contract option.
    case options::OPT_ffp_contract: {
      StringRef Val = A->getValue();
      if (PreciseFPModel) {
        // -ffp-model=precise enables ffp-contract=fast as a side effect
        // the FPContract value has already been set to a string literal
        // and the Val string isn't a pertinent value.
        ;
      } else if (Val.equals("fast") || Val.equals("on") || Val.equals("off"))
        FPContract = Val;
      else
        D.Diag(diag::err_drv_unsupported_option_argument)
           << A->getOption().getName() << Val;
      break;
    }

    // Validate and pass through -ffp-model option.
    case options::OPT_ffp_model_EQ:
      // This should only occur in the error case
      // since the optID has been replaced by a more granular
      // floating point option.
      break;

    // Validate and pass through -ffp-exception-behavior option.
    case options::OPT_ffp_exception_behavior_EQ: {
      StringRef Val = A->getValue();
      if (!TrappingMathPresent && !FPExceptionBehavior.empty() &&
          !FPExceptionBehavior.equals(Val))
        // Warn that previous value of option is overridden.
        D.Diag(clang::diag::warn_drv_overriding_flag_option)
          << Args.MakeArgString("-ffp-exception-behavior=" + FPExceptionBehavior)
          << Args.MakeArgString("-ffp-exception-behavior=" + Val);
      TrappingMath = TrappingMathPresent = false;
#if INTEL_CUSTOMIZATION
      if ((Val.equals("ignore")) || (Val.equals("fast"))) {
        Val = "ignore";
        FPExceptionBehavior = Val;
      } else if ((Val.equals("safe")) || (Val.equals("maytrap"))) {
        Val = "maytrap";
        FPExceptionBehavior = Val;
      }
#endif // INTEL_CUSTOMIZATION
      else if (Val.equals("strict")) {
        FPExceptionBehavior = Val;
        TrappingMath = TrappingMathPresent = true;
      } else
        D.Diag(diag::err_drv_unsupported_option_argument)
            << A->getOption().getName() << Val;
      break;
    }

    case options::OPT_ffinite_math_only:
      HonorINFs = false;
      HonorNaNs = false;
      break;
    case options::OPT_fno_finite_math_only:
      HonorINFs = true;
      HonorNaNs = true;
      break;

    case options::OPT_funsafe_math_optimizations:
      AssociativeMath = true;
      ReciprocalMath = true;
      SignedZeros = false;
      TrappingMath = false;
      FPExceptionBehavior = "";
      break;
    case options::OPT_fno_unsafe_math_optimizations:
      AssociativeMath = false;
      ReciprocalMath = false;
      SignedZeros = true;
      TrappingMath = true;
      FPExceptionBehavior = "strict";

      // The target may have opted to flush by default, so force IEEE.
      DenormalFPMath = llvm::DenormalMode::getIEEE();
      DenormalFP32Math = llvm::DenormalMode::getIEEE();
      break;

    case options::OPT_Ofast:
      // If -Ofast is the optimization level, then -ffast-math should be enabled
      if (!OFastEnabled)
        continue;
      LLVM_FALLTHROUGH;
    case options::OPT_ffast_math:
      HonorINFs = false;
      HonorNaNs = false;
      MathErrno = false;
      AssociativeMath = true;
      ReciprocalMath = true;
      SignedZeros = false;
      TrappingMath = false;
      RoundingFPMath = false;
      // If fast-math is set then set the fp-contract mode to fast.
      FPContract = "fast";
#if INTEL_CUSTOMIZATION
      DenormalFPMath = llvm::DenormalMode::getPreserveSign();
      DenormalFP32Math = llvm::DenormalMode::getPreserveSign();
#endif // INTEL_CUSTOMIZATION
      break;
    case options::OPT_fno_fast_math:
      HonorINFs = true;
      HonorNaNs = true;
      // Turning on -ffast-math (with either flag) removes the need for
      // MathErrno. However, turning *off* -ffast-math merely restores the
      // toolchain default (which may be false).
      MathErrno = TC.IsMathErrnoDefault();
      AssociativeMath = false;
      ReciprocalMath = false;
      SignedZeros = true;
      TrappingMath = false;
      RoundingFPMath = false;
      // -fno_fast_math restores default denormal and fpcontract handling
      DenormalFPMath = DefaultDenormalFPMath;
      DenormalFP32Math = llvm::DenormalMode::getIEEE();
      FPContract = "";
      break;
    }
    if (StrictFPModel) {
      // If -ffp-model=strict has been specified on command line but
      // subsequent options conflict then emit warning diagnostic.
      if (HonorINFs && HonorNaNs &&
        !AssociativeMath && !ReciprocalMath &&
        SignedZeros && TrappingMath && RoundingFPMath &&
        (FPContract.equals("off") || FPContract.empty()) &&
        DenormalFPMath == llvm::DenormalMode::getIEEE() &&
        DenormalFP32Math == llvm::DenormalMode::getIEEE())
        // OK: Current Arg doesn't conflict with -ffp-model=strict
        ;
      else {
        StrictFPModel = false;
        FPModel = "";
        D.Diag(clang::diag::warn_drv_overriding_flag_option)
            << "-ffp-model=strict" <<
            ((A->getNumValues() == 0) ?  A->getSpelling()
            : Args.MakeArgString(A->getSpelling() + A->getValue()));
      }
    }

    // If we handled this option claim it
    A->claim();
  }

#if INTEL_CUSTOMIZATION
  if (HonorNaNCompares) {
    CmdArgs.push_back("-fhonor-nan-compares");
    HonorNaNs = true;
  }
#endif // INTEL_CUSTOMIZATION

  if (!HonorINFs)
    CmdArgs.push_back("-menable-no-infs");

  if (!HonorNaNs)
    CmdArgs.push_back("-menable-no-nans");

  if (MathErrno)
    CmdArgs.push_back("-fmath-errno");

  if (!MathErrno && AssociativeMath && ReciprocalMath && !SignedZeros &&
      !TrappingMath)
    CmdArgs.push_back("-menable-unsafe-fp-math");

  if (!SignedZeros)
    CmdArgs.push_back("-fno-signed-zeros");

  if (AssociativeMath && !SignedZeros && !TrappingMath)
    CmdArgs.push_back("-mreassociate");

  if (ReciprocalMath)
    CmdArgs.push_back("-freciprocal-math");

  if (TrappingMath) {
    // FP Exception Behavior is also set to strict
    assert(FPExceptionBehavior.equals("strict"));
  }

  // The default is IEEE.
  if (DenormalFPMath != llvm::DenormalMode::getIEEE()) {
    llvm::SmallString<64> DenormFlag;
    llvm::raw_svector_ostream ArgStr(DenormFlag);
    ArgStr << "-fdenormal-fp-math=" << DenormalFPMath;
    CmdArgs.push_back(Args.MakeArgString(ArgStr.str()));
  }

  // Add f32 specific denormal mode flag if it's different.
  if (DenormalFP32Math != DenormalFPMath) {
    llvm::SmallString<64> DenormFlag;
    llvm::raw_svector_ostream ArgStr(DenormFlag);
    ArgStr << "-fdenormal-fp-math-f32=" << DenormalFP32Math;
    CmdArgs.push_back(Args.MakeArgString(ArgStr.str()));
  }

  if (!FPContract.empty())
    CmdArgs.push_back(Args.MakeArgString("-ffp-contract=" + FPContract));

  if (!RoundingFPMath)
    CmdArgs.push_back(Args.MakeArgString("-fno-rounding-math"));

  if (RoundingFPMath && RoundingMathPresent)
    CmdArgs.push_back(Args.MakeArgString("-frounding-math"));

  if (!FPExceptionBehavior.empty())
    CmdArgs.push_back(Args.MakeArgString("-ffp-exception-behavior=" +
                      FPExceptionBehavior));

  ParseMRecip(D, Args, CmdArgs);

  // -ffast-math enables the __FAST_MATH__ preprocessor macro, but check for the
  // individual features enabled by -ffast-math instead of the option itself as
  // that's consistent with gcc's behaviour.
  if (!HonorINFs && !HonorNaNs && !MathErrno && AssociativeMath &&
      ReciprocalMath && !SignedZeros && !TrappingMath && !RoundingFPMath) {
    CmdArgs.push_back("-ffast-math");
    if (FPModel.equals("fast")) {
      if (FPContract.equals("fast"))
        // All set, do nothing.
        ;
      else if (FPContract.empty())
        // Enable -ffp-contract=fast
        CmdArgs.push_back(Args.MakeArgString("-ffp-contract=fast"));
      else
        D.Diag(clang::diag::warn_drv_overriding_flag_option)
          << "-ffp-model=fast"
          << Args.MakeArgString("-ffp-contract=" + FPContract);
    }
  }

  // Handle __FINITE_MATH_ONLY__ similarly.
  if (!HonorINFs && !HonorNaNs)
    CmdArgs.push_back("-ffinite-math-only");

  if (const Arg *A = Args.getLastArg(options::OPT_mfpmath_EQ)) {
    CmdArgs.push_back("-mfpmath");
    CmdArgs.push_back(A->getValue());
  }

  // Disable a codegen optimization for floating-point casts.
  if (Args.hasFlag(options::OPT_fno_strict_float_cast_overflow,
                   options::OPT_fstrict_float_cast_overflow, false))
    CmdArgs.push_back("-fno-strict-float-cast-overflow");
#if INTEL_CUSTOMIZATION
  // Handle Intel options -pc<val> (/Qpc<val> for Windows)
  if (const Arg *A = Args.getLastArg(options::OPT_pc)) {
    StringRef Value(A->getValue());
    if (Value == "32" || Value == "64" || Value == "80")
      CmdArgs.push_back(Args.MakeArgString("-mx87-precision=" + Value));
    else
      D.Diag(diag::err_drv_unsupported_option_argument) << A->getSpelling() <<
          Value;
  }
#endif // INTEL_CUSTOMIZATION
}

static void RenderAnalyzerOptions(const ArgList &Args, ArgStringList &CmdArgs,
                                  const llvm::Triple &Triple,
                                  const InputInfo &Input) {
  // Enable region store model by default.
  CmdArgs.push_back("-analyzer-store=region");

  // Treat blocks as analysis entry points.
  CmdArgs.push_back("-analyzer-opt-analyze-nested-blocks");

  // Add default argument set.
  if (!Args.hasArg(options::OPT__analyzer_no_default_checks)) {
    CmdArgs.push_back("-analyzer-checker=core");
    CmdArgs.push_back("-analyzer-checker=apiModeling");

    if (!Triple.isWindowsMSVCEnvironment()) {
      CmdArgs.push_back("-analyzer-checker=unix");
    } else {
      // Enable "unix" checkers that also work on Windows.
      CmdArgs.push_back("-analyzer-checker=unix.API");
      CmdArgs.push_back("-analyzer-checker=unix.Malloc");
      CmdArgs.push_back("-analyzer-checker=unix.MallocSizeof");
      CmdArgs.push_back("-analyzer-checker=unix.MismatchedDeallocator");
      CmdArgs.push_back("-analyzer-checker=unix.cstring.BadSizeArg");
      CmdArgs.push_back("-analyzer-checker=unix.cstring.NullArg");
    }

    // Disable some unix checkers for PS4.
    if (Triple.isPS4CPU()) {
      CmdArgs.push_back("-analyzer-disable-checker=unix.API");
      CmdArgs.push_back("-analyzer-disable-checker=unix.Vfork");
    }

    if (Triple.isOSDarwin()) {
      CmdArgs.push_back("-analyzer-checker=osx");
      CmdArgs.push_back(
          "-analyzer-checker=security.insecureAPI.decodeValueOfObjCType");
    }
    else if (Triple.isOSFuchsia())
      CmdArgs.push_back("-analyzer-checker=fuchsia");

    CmdArgs.push_back("-analyzer-checker=deadcode");

    if (types::isCXX(Input.getType()))
      CmdArgs.push_back("-analyzer-checker=cplusplus");

    if (!Triple.isPS4CPU()) {
      CmdArgs.push_back("-analyzer-checker=security.insecureAPI.UncheckedReturn");
      CmdArgs.push_back("-analyzer-checker=security.insecureAPI.getpw");
      CmdArgs.push_back("-analyzer-checker=security.insecureAPI.gets");
      CmdArgs.push_back("-analyzer-checker=security.insecureAPI.mktemp");
      CmdArgs.push_back("-analyzer-checker=security.insecureAPI.mkstemp");
      CmdArgs.push_back("-analyzer-checker=security.insecureAPI.vfork");
    }

    // Default nullability checks.
    CmdArgs.push_back("-analyzer-checker=nullability.NullPassedToNonnull");
    CmdArgs.push_back("-analyzer-checker=nullability.NullReturnedFromNonnull");
  }

  // Set the output format. The default is plist, for (lame) historical reasons.
  CmdArgs.push_back("-analyzer-output");
  if (Arg *A = Args.getLastArg(options::OPT__analyzer_output))
    CmdArgs.push_back(A->getValue());
  else
    CmdArgs.push_back("plist");

  // Disable the presentation of standard compiler warnings when using
  // --analyze.  We only want to show static analyzer diagnostics or frontend
  // errors.
  CmdArgs.push_back("-w");

  // Add -Xanalyzer arguments when running as analyzer.
  Args.AddAllArgValues(CmdArgs, options::OPT_Xanalyzer);
}

static void RenderSSPOptions(const Driver &D, const ToolChain &TC,
                             const ArgList &Args, ArgStringList &CmdArgs,
                             bool KernelOrKext) {
  const llvm::Triple &EffectiveTriple = TC.getEffectiveTriple();

  // NVPTX doesn't support stack protectors; from the compiler's perspective, it
  // doesn't even have a stack!
  if (EffectiveTriple.isNVPTX())
    return;

  // -stack-protector=0 is default.
  LangOptions::StackProtectorMode StackProtectorLevel = LangOptions::SSPOff;
  LangOptions::StackProtectorMode DefaultStackProtectorLevel =
      TC.GetDefaultStackProtectorLevel(KernelOrKext);

  if (Arg *A = Args.getLastArg(options::OPT_fno_stack_protector,
                               options::OPT_fstack_protector_all,
                               options::OPT_fstack_protector_strong,
                               options::OPT_fstack_protector)) {
    if (A->getOption().matches(options::OPT_fstack_protector))
      StackProtectorLevel =
          std::max<>(LangOptions::SSPOn, DefaultStackProtectorLevel);
    else if (A->getOption().matches(options::OPT_fstack_protector_strong))
      StackProtectorLevel = LangOptions::SSPStrong;
    else if (A->getOption().matches(options::OPT_fstack_protector_all))
      StackProtectorLevel = LangOptions::SSPReq;
  } else {
    StackProtectorLevel = DefaultStackProtectorLevel;
  }

  if (StackProtectorLevel) {
    CmdArgs.push_back("-stack-protector");
    CmdArgs.push_back(Args.MakeArgString(Twine(StackProtectorLevel)));
  }

  // --param ssp-buffer-size=
  for (const Arg *A : Args.filtered(options::OPT__param)) {
    StringRef Str(A->getValue());
    if (Str.startswith("ssp-buffer-size=")) {
      if (StackProtectorLevel) {
        CmdArgs.push_back("-stack-protector-buffer-size");
        // FIXME: Verify the argument is a valid integer.
        CmdArgs.push_back(Args.MakeArgString(Str.drop_front(16)));
      }
      A->claim();
    }
  }

  // First support "tls" and "global" for X86 target.
  // TODO: Support "sysreg" for AArch64.
  const std::string &TripleStr = EffectiveTriple.getTriple();
  if (Arg *A = Args.getLastArg(options::OPT_mstack_protector_guard_EQ)) {
    StringRef Value = A->getValue();
    if (!EffectiveTriple.isX86() && !EffectiveTriple.isAArch64())
      D.Diag(diag::err_drv_unsupported_opt_for_target)
          << A->getAsString(Args) << TripleStr;
    if (Value != "tls" && Value != "global") {
      D.Diag(diag::err_drv_invalid_value_with_suggestion)
      << A->getOption().getName() << Value
      << "valid arguments to '-mstack-protector-guard=' are:tls global";
      return;
    }
    A->render(Args, CmdArgs);
  }

  if (Arg *A = Args.getLastArg(options::OPT_mstack_protector_guard_offset_EQ)) {
    StringRef Value = A->getValue();
    if (!EffectiveTriple.isX86())
      D.Diag(diag::err_drv_unsupported_opt_for_target)
          << A->getAsString(Args) << TripleStr;
    int Offset;
    if (Value.getAsInteger(10, Offset)) {
      D.Diag(diag::err_drv_invalid_value) << A->getOption().getName() << Value;
      return;
    }
    A->render(Args, CmdArgs);
  }

  if (Arg *A = Args.getLastArg(options::OPT_mstack_protector_guard_reg_EQ)) {
    StringRef Value = A->getValue();
    if (!EffectiveTriple.isX86())
      D.Diag(diag::err_drv_unsupported_opt_for_target)
          << A->getAsString(Args) << TripleStr;
    if (EffectiveTriple.isX86() && (Value != "fs" && Value != "gs")) {
      D.Diag(diag::err_drv_invalid_value_with_suggestion)
      << A->getOption().getName() << Value
      << "for X86, valid arguments to '-mstack-protector-guard-reg=' are:fs gs";
      return;
    }
    A->render(Args, CmdArgs);
  }
}

static void RenderSCPOptions(const ToolChain &TC, const ArgList &Args,
                             ArgStringList &CmdArgs) {
  const llvm::Triple &EffectiveTriple = TC.getEffectiveTriple();

  if (!EffectiveTriple.isOSLinux())
    return;

  if (!EffectiveTriple.isX86() && !EffectiveTriple.isSystemZ() &&
      !EffectiveTriple.isPPC64())
    return;

  if (Args.hasFlag(options::OPT_fstack_clash_protection,
                   options::OPT_fno_stack_clash_protection, false))
    CmdArgs.push_back("-fstack-clash-protection");
}

static void RenderTrivialAutoVarInitOptions(const Driver &D,
                                            const ToolChain &TC,
                                            const ArgList &Args,
                                            ArgStringList &CmdArgs) {
  auto DefaultTrivialAutoVarInit = TC.GetDefaultTrivialAutoVarInit();
  StringRef TrivialAutoVarInit = "";

  for (const Arg *A : Args) {
    switch (A->getOption().getID()) {
    default:
      continue;
    case options::OPT_ftrivial_auto_var_init: {
      A->claim();
      StringRef Val = A->getValue();
      if (Val == "uninitialized" || Val == "zero" || Val == "pattern")
        TrivialAutoVarInit = Val;
      else
        D.Diag(diag::err_drv_unsupported_option_argument)
            << A->getOption().getName() << Val;
      break;
    }
    }
  }

  if (TrivialAutoVarInit.empty())
    switch (DefaultTrivialAutoVarInit) {
    case LangOptions::TrivialAutoVarInitKind::Uninitialized:
      break;
    case LangOptions::TrivialAutoVarInitKind::Pattern:
      TrivialAutoVarInit = "pattern";
      break;
    case LangOptions::TrivialAutoVarInitKind::Zero:
      TrivialAutoVarInit = "zero";
      break;
    }

  if (!TrivialAutoVarInit.empty()) {
    if (TrivialAutoVarInit == "zero" && !Args.hasArg(options::OPT_enable_trivial_var_init_zero))
      D.Diag(diag::err_drv_trivial_auto_var_init_zero_disabled);
    CmdArgs.push_back(
        Args.MakeArgString("-ftrivial-auto-var-init=" + TrivialAutoVarInit));
  }

  if (Arg *A =
          Args.getLastArg(options::OPT_ftrivial_auto_var_init_stop_after)) {
    if (!Args.hasArg(options::OPT_ftrivial_auto_var_init) ||
        StringRef(
            Args.getLastArg(options::OPT_ftrivial_auto_var_init)->getValue()) ==
            "uninitialized")
      D.Diag(diag::err_drv_trivial_auto_var_init_stop_after_missing_dependency);
    A->claim();
    StringRef Val = A->getValue();
    if (std::stoi(Val.str()) <= 0)
      D.Diag(diag::err_drv_trivial_auto_var_init_stop_after_invalid_value);
    CmdArgs.push_back(
        Args.MakeArgString("-ftrivial-auto-var-init-stop-after=" + Val));
  }
}

static void RenderOpenCLOptions(const ArgList &Args, ArgStringList &CmdArgs,
                                types::ID InputType) {
  // cl-denorms-are-zero is not forwarded. It is translated into a generic flag
  // for denormal flushing handling based on the target.
  const unsigned ForwardedArguments[] = {
      options::OPT_cl_opt_disable,
      options::OPT_cl_strict_aliasing,
      options::OPT_cl_single_precision_constant,
      options::OPT_cl_finite_math_only,
      options::OPT_cl_kernel_arg_info,
      options::OPT_cl_unsafe_math_optimizations,
      options::OPT_cl_fast_relaxed_math,
      options::OPT_cl_mad_enable,
      options::OPT_cl_no_signed_zeros,
      options::OPT_cl_fp32_correctly_rounded_divide_sqrt,
      options::OPT_cl_uniform_work_group_size
  };

  if (Arg *A = Args.getLastArg(options::OPT_cl_std_EQ)) {
    std::string CLStdStr = std::string("-cl-std=") + A->getValue();
    CmdArgs.push_back(Args.MakeArgString(CLStdStr));
  }

  for (const auto &Arg : ForwardedArguments)
    if (const auto *A = Args.getLastArg(Arg))
      CmdArgs.push_back(Args.MakeArgString(A->getOption().getPrefixedName()));

  // Only add the default headers if we are compiling OpenCL sources.
  if ((types::isOpenCL(InputType) || Args.hasArg(options::OPT_cl_std_EQ)) &&
      !Args.hasArg(options::OPT_cl_no_stdinc)) {
    CmdArgs.push_back("-finclude-default-header");
    CmdArgs.push_back("-fdeclare-opencl-builtins");
  }
}

static void RenderARCMigrateToolOptions(const Driver &D, const ArgList &Args,
                                        ArgStringList &CmdArgs) {
  bool ARCMTEnabled = false;
  if (!Args.hasArg(options::OPT_fno_objc_arc, options::OPT_fobjc_arc)) {
    if (const Arg *A = Args.getLastArg(options::OPT_ccc_arcmt_check,
                                       options::OPT_ccc_arcmt_modify,
                                       options::OPT_ccc_arcmt_migrate)) {
      ARCMTEnabled = true;
      switch (A->getOption().getID()) {
      default: llvm_unreachable("missed a case");
      case options::OPT_ccc_arcmt_check:
        CmdArgs.push_back("-arcmt-action=check");
        break;
      case options::OPT_ccc_arcmt_modify:
        CmdArgs.push_back("-arcmt-action=modify");
        break;
      case options::OPT_ccc_arcmt_migrate:
        CmdArgs.push_back("-arcmt-action=migrate");
        CmdArgs.push_back("-mt-migrate-directory");
        CmdArgs.push_back(A->getValue());

        Args.AddLastArg(CmdArgs, options::OPT_arcmt_migrate_report_output);
        Args.AddLastArg(CmdArgs, options::OPT_arcmt_migrate_emit_arc_errors);
        break;
      }
    }
  } else {
    Args.ClaimAllArgs(options::OPT_ccc_arcmt_check);
    Args.ClaimAllArgs(options::OPT_ccc_arcmt_modify);
    Args.ClaimAllArgs(options::OPT_ccc_arcmt_migrate);
  }

  if (const Arg *A = Args.getLastArg(options::OPT_ccc_objcmt_migrate)) {
    if (ARCMTEnabled)
      D.Diag(diag::err_drv_argument_not_allowed_with)
          << A->getAsString(Args) << "-ccc-arcmt-migrate";

    CmdArgs.push_back("-mt-migrate-directory");
    CmdArgs.push_back(A->getValue());

    if (!Args.hasArg(options::OPT_objcmt_migrate_literals,
                     options::OPT_objcmt_migrate_subscripting,
                     options::OPT_objcmt_migrate_property)) {
      // None specified, means enable them all.
      CmdArgs.push_back("-objcmt-migrate-literals");
      CmdArgs.push_back("-objcmt-migrate-subscripting");
      CmdArgs.push_back("-objcmt-migrate-property");
    } else {
      Args.AddLastArg(CmdArgs, options::OPT_objcmt_migrate_literals);
      Args.AddLastArg(CmdArgs, options::OPT_objcmt_migrate_subscripting);
      Args.AddLastArg(CmdArgs, options::OPT_objcmt_migrate_property);
    }
  } else {
    Args.AddLastArg(CmdArgs, options::OPT_objcmt_migrate_literals);
    Args.AddLastArg(CmdArgs, options::OPT_objcmt_migrate_subscripting);
    Args.AddLastArg(CmdArgs, options::OPT_objcmt_migrate_property);
    Args.AddLastArg(CmdArgs, options::OPT_objcmt_migrate_all);
    Args.AddLastArg(CmdArgs, options::OPT_objcmt_migrate_readonly_property);
    Args.AddLastArg(CmdArgs, options::OPT_objcmt_migrate_readwrite_property);
    Args.AddLastArg(CmdArgs, options::OPT_objcmt_migrate_property_dot_syntax);
    Args.AddLastArg(CmdArgs, options::OPT_objcmt_migrate_annotation);
    Args.AddLastArg(CmdArgs, options::OPT_objcmt_migrate_instancetype);
    Args.AddLastArg(CmdArgs, options::OPT_objcmt_migrate_nsmacros);
    Args.AddLastArg(CmdArgs, options::OPT_objcmt_migrate_protocol_conformance);
    Args.AddLastArg(CmdArgs, options::OPT_objcmt_atomic_property);
    Args.AddLastArg(CmdArgs, options::OPT_objcmt_returns_innerpointer_property);
    Args.AddLastArg(CmdArgs, options::OPT_objcmt_ns_nonatomic_iosonly);
    Args.AddLastArg(CmdArgs, options::OPT_objcmt_migrate_designated_init);
    Args.AddLastArg(CmdArgs, options::OPT_objcmt_whitelist_dir_path);
  }
}

static void RenderBuiltinOptions(const ToolChain &TC, const llvm::Triple &T,
                                 const ArgList &Args, ArgStringList &CmdArgs) {
  // -fbuiltin is default unless -mkernel is used.
  bool UseBuiltins =
      Args.hasFlag(options::OPT_fbuiltin, options::OPT_fno_builtin,
                   !Args.hasArg(options::OPT_mkernel));
  if (!UseBuiltins)
    CmdArgs.push_back("-fno-builtin");

  // -ffreestanding implies -fno-builtin.
  if (Args.hasArg(options::OPT_ffreestanding))
    UseBuiltins = false;

  // Process the -fno-builtin-* options.
  for (const auto &Arg : Args) {
    const Option &O = Arg->getOption();
    if (!O.matches(options::OPT_fno_builtin_))
      continue;

    Arg->claim();

    // If -fno-builtin is specified, then there's no need to pass the option to
    // the frontend.
    if (!UseBuiltins)
      continue;

    StringRef FuncName = Arg->getValue();
    CmdArgs.push_back(Args.MakeArgString("-fno-builtin-" + FuncName));
  }

  // le32-specific flags:
  //  -fno-math-builtin: clang should not convert math builtins to intrinsics
  //                     by default.
  if (TC.getArch() == llvm::Triple::le32)
    CmdArgs.push_back("-fno-math-builtin");
}

bool Driver::getDefaultModuleCachePath(SmallVectorImpl<char> &Result) {
  if (llvm::sys::path::cache_directory(Result)) {
    llvm::sys::path::append(Result, "clang");
    llvm::sys::path::append(Result, "ModuleCache");
    return true;
  }
  return false;
}

static void RenderModulesOptions(Compilation &C, const Driver &D,
                                 const ArgList &Args, const InputInfo &Input,
                                 const InputInfo &Output,
                                 ArgStringList &CmdArgs, bool &HaveModules) {
  // -fmodules enables the use of precompiled modules (off by default).
  // Users can pass -fno-cxx-modules to turn off modules support for
  // C++/Objective-C++ programs.
  bool HaveClangModules = false;
  if (Args.hasFlag(options::OPT_fmodules, options::OPT_fno_modules, false)) {
    bool AllowedInCXX = Args.hasFlag(options::OPT_fcxx_modules,
                                     options::OPT_fno_cxx_modules, true);
    if (AllowedInCXX || !types::isCXX(Input.getType())) {
      CmdArgs.push_back("-fmodules");
      HaveClangModules = true;
    }
  }

  HaveModules |= HaveClangModules;
  if (Args.hasArg(options::OPT_fmodules_ts)) {
    CmdArgs.push_back("-fmodules-ts");
    HaveModules = true;
  }

  // -fmodule-maps enables implicit reading of module map files. By default,
  // this is enabled if we are using Clang's flavor of precompiled modules.
  if (Args.hasFlag(options::OPT_fimplicit_module_maps,
                   options::OPT_fno_implicit_module_maps, HaveClangModules))
    CmdArgs.push_back("-fimplicit-module-maps");

  // -fmodules-decluse checks that modules used are declared so (off by default)
  if (Args.hasFlag(options::OPT_fmodules_decluse,
                   options::OPT_fno_modules_decluse, false))
    CmdArgs.push_back("-fmodules-decluse");

  // -fmodules-strict-decluse is like -fmodule-decluse, but also checks that
  // all #included headers are part of modules.
  if (Args.hasFlag(options::OPT_fmodules_strict_decluse,
                   options::OPT_fno_modules_strict_decluse, false))
    CmdArgs.push_back("-fmodules-strict-decluse");

  // -fno-implicit-modules turns off implicitly compiling modules on demand.
  bool ImplicitModules = false;
  if (!Args.hasFlag(options::OPT_fimplicit_modules,
                    options::OPT_fno_implicit_modules, HaveClangModules)) {
    if (HaveModules)
      CmdArgs.push_back("-fno-implicit-modules");
  } else if (HaveModules) {
    ImplicitModules = true;
    // -fmodule-cache-path specifies where our implicitly-built module files
    // should be written.
    SmallString<128> Path;
    if (Arg *A = Args.getLastArg(options::OPT_fmodules_cache_path))
      Path = A->getValue();

    bool HasPath = true;
    if (C.isForDiagnostics()) {
      // When generating crash reports, we want to emit the modules along with
      // the reproduction sources, so we ignore any provided module path.
      Path = Output.getFilename();
      llvm::sys::path::replace_extension(Path, ".cache");
      llvm::sys::path::append(Path, "modules");
    } else if (Path.empty()) {
      // No module path was provided: use the default.
      HasPath = Driver::getDefaultModuleCachePath(Path);
    }

    // `HasPath` will only be false if getDefaultModuleCachePath() fails.
    // That being said, that failure is unlikely and not caching is harmless.
    if (HasPath) {
      const char Arg[] = "-fmodules-cache-path=";
      Path.insert(Path.begin(), Arg, Arg + strlen(Arg));
      CmdArgs.push_back(Args.MakeArgString(Path));
    }
  }

  if (HaveModules) {
    // -fprebuilt-module-path specifies where to load the prebuilt module files.
    for (const Arg *A : Args.filtered(options::OPT_fprebuilt_module_path)) {
      CmdArgs.push_back(Args.MakeArgString(
          std::string("-fprebuilt-module-path=") + A->getValue()));
      A->claim();
    }
    if (Args.hasFlag(options::OPT_fprebuilt_implicit_modules,
                     options::OPT_fno_prebuilt_implicit_modules, false))
      CmdArgs.push_back("-fprebuilt-implicit-modules");
    if (Args.hasFlag(options::OPT_fmodules_validate_input_files_content,
                     options::OPT_fno_modules_validate_input_files_content,
                     false))
      CmdArgs.push_back("-fvalidate-ast-input-files-content");
  }

  // -fmodule-name specifies the module that is currently being built (or
  // used for header checking by -fmodule-maps).
  Args.AddLastArg(CmdArgs, options::OPT_fmodule_name_EQ);

  // -fmodule-map-file can be used to specify files containing module
  // definitions.
  Args.AddAllArgs(CmdArgs, options::OPT_fmodule_map_file);

  // -fbuiltin-module-map can be used to load the clang
  // builtin headers modulemap file.
  if (Args.hasArg(options::OPT_fbuiltin_module_map)) {
    SmallString<128> BuiltinModuleMap(D.ResourceDir);
    llvm::sys::path::append(BuiltinModuleMap, "include");
    llvm::sys::path::append(BuiltinModuleMap, "module.modulemap");
    if (llvm::sys::fs::exists(BuiltinModuleMap))
      CmdArgs.push_back(
          Args.MakeArgString("-fmodule-map-file=" + BuiltinModuleMap));
  }

  // The -fmodule-file=<name>=<file> form specifies the mapping of module
  // names to precompiled module files (the module is loaded only if used).
  // The -fmodule-file=<file> form can be used to unconditionally load
  // precompiled module files (whether used or not).
  if (HaveModules)
    Args.AddAllArgs(CmdArgs, options::OPT_fmodule_file);
  else
    Args.ClaimAllArgs(options::OPT_fmodule_file);

  // When building modules and generating crashdumps, we need to dump a module
  // dependency VFS alongside the output.
  if (HaveClangModules && C.isForDiagnostics()) {
    SmallString<128> VFSDir(Output.getFilename());
    llvm::sys::path::replace_extension(VFSDir, ".cache");
    // Add the cache directory as a temp so the crash diagnostics pick it up.
    C.addTempFile(Args.MakeArgString(VFSDir));

    llvm::sys::path::append(VFSDir, "vfs");
    CmdArgs.push_back("-module-dependency-dir");
    CmdArgs.push_back(Args.MakeArgString(VFSDir));
  }

  if (HaveClangModules)
    Args.AddLastArg(CmdArgs, options::OPT_fmodules_user_build_path);

  // Pass through all -fmodules-ignore-macro arguments.
  Args.AddAllArgs(CmdArgs, options::OPT_fmodules_ignore_macro);
  Args.AddLastArg(CmdArgs, options::OPT_fmodules_prune_interval);
  Args.AddLastArg(CmdArgs, options::OPT_fmodules_prune_after);

  Args.AddLastArg(CmdArgs, options::OPT_fbuild_session_timestamp);

  if (Arg *A = Args.getLastArg(options::OPT_fbuild_session_file)) {
    if (Args.hasArg(options::OPT_fbuild_session_timestamp))
      D.Diag(diag::err_drv_argument_not_allowed_with)
          << A->getAsString(Args) << "-fbuild-session-timestamp";

    llvm::sys::fs::file_status Status;
    if (llvm::sys::fs::status(A->getValue(), Status))
      D.Diag(diag::err_drv_no_such_file) << A->getValue();
    CmdArgs.push_back(
        Args.MakeArgString("-fbuild-session-timestamp=" +
                           Twine((uint64_t)Status.getLastModificationTime()
                                     .time_since_epoch()
                                     .count())));
  }

  if (Args.getLastArg(options::OPT_fmodules_validate_once_per_build_session)) {
    if (!Args.getLastArg(options::OPT_fbuild_session_timestamp,
                         options::OPT_fbuild_session_file))
      D.Diag(diag::err_drv_modules_validate_once_requires_timestamp);

    Args.AddLastArg(CmdArgs,
                    options::OPT_fmodules_validate_once_per_build_session);
  }

  if (Args.hasFlag(options::OPT_fmodules_validate_system_headers,
                   options::OPT_fno_modules_validate_system_headers,
                   ImplicitModules))
    CmdArgs.push_back("-fmodules-validate-system-headers");

  Args.AddLastArg(CmdArgs, options::OPT_fmodules_disable_diagnostic_validation);
}

static void RenderCharacterOptions(const ArgList &Args, const llvm::Triple &T,
                                   ArgStringList &CmdArgs) {
  // -fsigned-char is default.
  if (const Arg *A = Args.getLastArg(options::OPT_fsigned_char,
                                     options::OPT_fno_signed_char,
                                     options::OPT_funsigned_char,
                                     options::OPT_fno_unsigned_char)) {
    if (A->getOption().matches(options::OPT_funsigned_char) ||
        A->getOption().matches(options::OPT_fno_signed_char)) {
      CmdArgs.push_back("-fno-signed-char");
    }
  } else if (!isSignedCharDefault(T)) {
    CmdArgs.push_back("-fno-signed-char");
  }

  // The default depends on the language standard.
  Args.AddLastArg(CmdArgs, options::OPT_fchar8__t, options::OPT_fno_char8__t);

  if (const Arg *A = Args.getLastArg(options::OPT_fshort_wchar,
                                     options::OPT_fno_short_wchar)) {
    if (A->getOption().matches(options::OPT_fshort_wchar)) {
      CmdArgs.push_back("-fwchar-type=short");
      CmdArgs.push_back("-fno-signed-wchar");
    } else {
      bool IsARM = T.isARM() || T.isThumb() || T.isAArch64();
      CmdArgs.push_back("-fwchar-type=int");
      if (T.isOSzOS() ||
          (IsARM && !(T.isOSWindows() || T.isOSNetBSD() || T.isOSOpenBSD())))
        CmdArgs.push_back("-fno-signed-wchar");
      else
        CmdArgs.push_back("-fsigned-wchar");
    }
  }
#if INTEL_CUSTOMIZATION
  if (Args.hasFlag(options::OPT__SLASH_Zc_wchar_t_,
                   options::OPT__SLASH_Zc_wchar_t, false))
    CmdArgs.push_back("-fno-wchar");
#endif // INTEL_CUSTOMIZATION
}

static void RenderObjCOptions(const ToolChain &TC, const Driver &D,
                              const llvm::Triple &T, const ArgList &Args,
                              ObjCRuntime &Runtime, bool InferCovariantReturns,
                              const InputInfo &Input, ArgStringList &CmdArgs) {
  const llvm::Triple::ArchType Arch = TC.getArch();

  // -fobjc-dispatch-method is only relevant with the nonfragile-abi, and legacy
  // is the default. Except for deployment target of 10.5, next runtime is
  // always legacy dispatch and -fno-objc-legacy-dispatch gets ignored silently.
  if (Runtime.isNonFragile()) {
    if (!Args.hasFlag(options::OPT_fobjc_legacy_dispatch,
                      options::OPT_fno_objc_legacy_dispatch,
                      Runtime.isLegacyDispatchDefaultForArch(Arch))) {
      if (TC.UseObjCMixedDispatch())
        CmdArgs.push_back("-fobjc-dispatch-method=mixed");
      else
        CmdArgs.push_back("-fobjc-dispatch-method=non-legacy");
    }
  }

  // When ObjectiveC legacy runtime is in effect on MacOSX, turn on the option
  // to do Array/Dictionary subscripting by default.
  if (Arch == llvm::Triple::x86 && T.isMacOSX() &&
      Runtime.getKind() == ObjCRuntime::FragileMacOSX && Runtime.isNeXTFamily())
    CmdArgs.push_back("-fobjc-subscripting-legacy-runtime");

  // Allow -fno-objc-arr to trump -fobjc-arr/-fobjc-arc.
  // NOTE: This logic is duplicated in ToolChains.cpp.
  if (isObjCAutoRefCount(Args)) {
    TC.CheckObjCARC();

    CmdArgs.push_back("-fobjc-arc");

    // FIXME: It seems like this entire block, and several around it should be
    // wrapped in isObjC, but for now we just use it here as this is where it
    // was being used previously.
    if (types::isCXX(Input.getType()) && types::isObjC(Input.getType())) {
      if (TC.GetCXXStdlibType(Args) == ToolChain::CST_Libcxx)
        CmdArgs.push_back("-fobjc-arc-cxxlib=libc++");
      else
        CmdArgs.push_back("-fobjc-arc-cxxlib=libstdc++");
    }

    // Allow the user to enable full exceptions code emission.
    // We default off for Objective-C, on for Objective-C++.
    if (Args.hasFlag(options::OPT_fobjc_arc_exceptions,
                     options::OPT_fno_objc_arc_exceptions,
                     /*Default=*/types::isCXX(Input.getType())))
      CmdArgs.push_back("-fobjc-arc-exceptions");
  }

  // Silence warning for full exception code emission options when explicitly
  // set to use no ARC.
  if (Args.hasArg(options::OPT_fno_objc_arc)) {
    Args.ClaimAllArgs(options::OPT_fobjc_arc_exceptions);
    Args.ClaimAllArgs(options::OPT_fno_objc_arc_exceptions);
  }

  // Allow the user to control whether messages can be converted to runtime
  // functions.
  if (types::isObjC(Input.getType())) {
    auto *Arg = Args.getLastArg(
        options::OPT_fobjc_convert_messages_to_runtime_calls,
        options::OPT_fno_objc_convert_messages_to_runtime_calls);
    if (Arg &&
        Arg->getOption().matches(
            options::OPT_fno_objc_convert_messages_to_runtime_calls))
      CmdArgs.push_back("-fno-objc-convert-messages-to-runtime-calls");
  }

  // -fobjc-infer-related-result-type is the default, except in the Objective-C
  // rewriter.
  if (InferCovariantReturns)
    CmdArgs.push_back("-fno-objc-infer-related-result-type");

  // Pass down -fobjc-weak or -fno-objc-weak if present.
  if (types::isObjC(Input.getType())) {
    auto WeakArg =
        Args.getLastArg(options::OPT_fobjc_weak, options::OPT_fno_objc_weak);
    if (!WeakArg) {
      // nothing to do
    } else if (!Runtime.allowsWeak()) {
      if (WeakArg->getOption().matches(options::OPT_fobjc_weak))
        D.Diag(diag::err_objc_weak_unsupported);
    } else {
      WeakArg->render(Args, CmdArgs);
    }
  }

  if (Args.hasArg(options::OPT_fobjc_disable_direct_methods_for_testing))
    CmdArgs.push_back("-fobjc-disable-direct-methods-for-testing");
}

static void RenderDiagnosticsOptions(const Driver &D, const ArgList &Args,
                                     ArgStringList &CmdArgs) {
  bool CaretDefault = true;
  bool ColumnDefault = true;

  if (const Arg *A = Args.getLastArg(options::OPT__SLASH_diagnostics_classic,
                                     options::OPT__SLASH_diagnostics_column,
                                     options::OPT__SLASH_diagnostics_caret)) {
    switch (A->getOption().getID()) {
    case options::OPT__SLASH_diagnostics_caret:
      CaretDefault = true;
      ColumnDefault = true;
      break;
    case options::OPT__SLASH_diagnostics_column:
      CaretDefault = false;
      ColumnDefault = true;
      break;
    case options::OPT__SLASH_diagnostics_classic:
      CaretDefault = false;
      ColumnDefault = false;
      break;
    }
  }

  // -fcaret-diagnostics is default.
  if (!Args.hasFlag(options::OPT_fcaret_diagnostics,
                    options::OPT_fno_caret_diagnostics, CaretDefault))
    CmdArgs.push_back("-fno-caret-diagnostics");

  // -fdiagnostics-fixit-info is default, only pass non-default.
  if (!Args.hasFlag(options::OPT_fdiagnostics_fixit_info,
                    options::OPT_fno_diagnostics_fixit_info))
    CmdArgs.push_back("-fno-diagnostics-fixit-info");

  // Enable -fdiagnostics-show-option by default.
  if (!Args.hasFlag(options::OPT_fdiagnostics_show_option,
                    options::OPT_fno_diagnostics_show_option, true))
    CmdArgs.push_back("-fno-diagnostics-show-option");

  if (const Arg *A =
          Args.getLastArg(options::OPT_fdiagnostics_show_category_EQ)) {
    CmdArgs.push_back("-fdiagnostics-show-category");
    CmdArgs.push_back(A->getValue());
  }

  if (Args.hasFlag(options::OPT_fdiagnostics_show_hotness,
                   options::OPT_fno_diagnostics_show_hotness, false))
    CmdArgs.push_back("-fdiagnostics-show-hotness");

  if (const Arg *A =
          Args.getLastArg(options::OPT_fdiagnostics_hotness_threshold_EQ)) {
    std::string Opt =
        std::string("-fdiagnostics-hotness-threshold=") + A->getValue();
    CmdArgs.push_back(Args.MakeArgString(Opt));
  }

  if (const Arg *A = Args.getLastArg(options::OPT_fdiagnostics_format_EQ)) {
    CmdArgs.push_back("-fdiagnostics-format");
    CmdArgs.push_back(A->getValue());
  }

  if (const Arg *A = Args.getLastArg(
          options::OPT_fdiagnostics_show_note_include_stack,
          options::OPT_fno_diagnostics_show_note_include_stack)) {
    const Option &O = A->getOption();
    if (O.matches(options::OPT_fdiagnostics_show_note_include_stack))
      CmdArgs.push_back("-fdiagnostics-show-note-include-stack");
    else
      CmdArgs.push_back("-fno-diagnostics-show-note-include-stack");
  }

  // Color diagnostics are parsed by the driver directly from argv and later
  // re-parsed to construct this job; claim any possible color diagnostic here
  // to avoid warn_drv_unused_argument and diagnose bad
  // OPT_fdiagnostics_color_EQ values.
  for (const Arg *A : Args) {
    const Option &O = A->getOption();
    if (!O.matches(options::OPT_fcolor_diagnostics) &&
        !O.matches(options::OPT_fdiagnostics_color) &&
        !O.matches(options::OPT_fno_color_diagnostics) &&
        !O.matches(options::OPT_fno_diagnostics_color) &&
        !O.matches(options::OPT_fdiagnostics_color_EQ))
      continue;

    if (O.matches(options::OPT_fdiagnostics_color_EQ)) {
      StringRef Value(A->getValue());
      if (Value != "always" && Value != "never" && Value != "auto")
        D.Diag(diag::err_drv_clang_unsupported)
            << ("-fdiagnostics-color=" + Value).str();
    }
    A->claim();
  }

  if (D.getDiags().getDiagnosticOptions().ShowColors)
    CmdArgs.push_back("-fcolor-diagnostics");

  if (Args.hasArg(options::OPT_fansi_escape_codes))
    CmdArgs.push_back("-fansi-escape-codes");

  if (!Args.hasFlag(options::OPT_fshow_source_location,
                    options::OPT_fno_show_source_location))
    CmdArgs.push_back("-fno-show-source-location");

  if (Args.hasArg(options::OPT_fdiagnostics_absolute_paths))
    CmdArgs.push_back("-fdiagnostics-absolute-paths");

  if (!Args.hasFlag(options::OPT_fshow_column, options::OPT_fno_show_column,
                    ColumnDefault))
    CmdArgs.push_back("-fno-show-column");

  if (!Args.hasFlag(options::OPT_fspell_checking,
                    options::OPT_fno_spell_checking))
    CmdArgs.push_back("-fno-spell-checking");
}

enum class DwarfFissionKind { None, Split, Single };

static DwarfFissionKind getDebugFissionKind(const Driver &D,
                                            const ArgList &Args, Arg *&Arg) {
  Arg = Args.getLastArg(options::OPT_gsplit_dwarf, options::OPT_gsplit_dwarf_EQ,
                        options::OPT_gno_split_dwarf);
  if (!Arg || Arg->getOption().matches(options::OPT_gno_split_dwarf))
    return DwarfFissionKind::None;

  if (Arg->getOption().matches(options::OPT_gsplit_dwarf))
    return DwarfFissionKind::Split;

  StringRef Value = Arg->getValue();
  if (Value == "split")
    return DwarfFissionKind::Split;
  if (Value == "single")
    return DwarfFissionKind::Single;

  D.Diag(diag::err_drv_unsupported_option_argument)
      << Arg->getOption().getName() << Arg->getValue();
  return DwarfFissionKind::None;
}

static void renderDwarfFormat(const Driver &D, const llvm::Triple &T,
                              const ArgList &Args, ArgStringList &CmdArgs,
                              unsigned DwarfVersion) {
  auto *DwarfFormatArg =
      Args.getLastArg(options::OPT_gdwarf64, options::OPT_gdwarf32);
  if (!DwarfFormatArg)
    return;

  if (DwarfFormatArg->getOption().matches(options::OPT_gdwarf64)) {
    if (DwarfVersion < 3)
      D.Diag(diag::err_drv_argument_only_allowed_with)
          << DwarfFormatArg->getAsString(Args) << "DWARFv3 or greater";
    else if (!T.isArch64Bit())
      D.Diag(diag::err_drv_argument_only_allowed_with)
          << DwarfFormatArg->getAsString(Args) << "64 bit architecture";
    else if (!T.isOSBinFormatELF())
      D.Diag(diag::err_drv_argument_only_allowed_with)
          << DwarfFormatArg->getAsString(Args) << "ELF platforms";
  }

  DwarfFormatArg->render(Args, CmdArgs);
}

static void renderDebugOptions(const ToolChain &TC, const Driver &D,
                               const llvm::Triple &T, const ArgList &Args,
                               bool EmitCodeView, bool IRInput,
                               ArgStringList &CmdArgs,
                               codegenoptions::DebugInfoKind &DebugInfoKind,
                               DwarfFissionKind &DwarfFission) {
  // These two forms of profiling info can't be used together.
  if (const Arg *A1 = Args.getLastArg(options::OPT_fpseudo_probe_for_profiling))
    if (const Arg *A2 = Args.getLastArg(options::OPT_fdebug_info_for_profiling))
      D.Diag(diag::err_drv_argument_not_allowed_with)
          << A1->getAsString(Args) << A2->getAsString(Args);

  if (Args.hasFlag(options::OPT_fdebug_info_for_profiling,
                   options::OPT_fno_debug_info_for_profiling, false) &&
      checkDebugInfoOption(
          Args.getLastArg(options::OPT_fdebug_info_for_profiling), Args, D, TC))
    CmdArgs.push_back("-fdebug-info-for-profiling");

  // The 'g' groups options involve a somewhat intricate sequence of decisions
  // about what to pass from the driver to the frontend, but by the time they
  // reach cc1 they've been factored into three well-defined orthogonal choices:
  //  * what level of debug info to generate
  //  * what dwarf version to write
  //  * what debugger tuning to use
  // This avoids having to monkey around further in cc1 other than to disable
  // codeview if not running in a Windows environment. Perhaps even that
  // decision should be made in the driver as well though.
  llvm::DebuggerKind DebuggerTuning = TC.getDefaultDebuggerTuning();

  bool SplitDWARFInlining =
      Args.hasFlag(options::OPT_fsplit_dwarf_inlining,
                   options::OPT_fno_split_dwarf_inlining, false);

  // Normally -gsplit-dwarf is only useful with -gN. For IR input, Clang does
  // object file generation and no IR generation, -gN should not be needed. So
  // allow -gsplit-dwarf with either -gN or IR input.
  if (IRInput || Args.hasArg(options::OPT_g_Group)) {
    Arg *SplitDWARFArg;
    DwarfFission = getDebugFissionKind(D, Args, SplitDWARFArg);
    if (DwarfFission != DwarfFissionKind::None &&
        !checkDebugInfoOption(SplitDWARFArg, Args, D, TC)) {
      DwarfFission = DwarfFissionKind::None;
      SplitDWARFInlining = false;
    }
  }
  if (const Arg *A = Args.getLastArg(options::OPT_g_Group)) {
    DebugInfoKind = codegenoptions::LimitedDebugInfo;

    // If the last option explicitly specified a debug-info level, use it.
    if (checkDebugInfoOption(A, Args, D, TC) &&
        A->getOption().matches(options::OPT_gN_Group)) {
      DebugInfoKind = DebugLevelToInfoKind(*A);
      // For -g0 or -gline-tables-only, drop -gsplit-dwarf. This gets a bit more
      // complicated if you've disabled inline info in the skeleton CUs
      // (SplitDWARFInlining) - then there's value in composing split-dwarf and
      // line-tables-only, so let those compose naturally in that case.
      if (DebugInfoKind == codegenoptions::NoDebugInfo ||
          DebugInfoKind == codegenoptions::DebugDirectivesOnly ||
          (DebugInfoKind == codegenoptions::DebugLineTablesOnly &&
           SplitDWARFInlining))
        DwarfFission = DwarfFissionKind::None;
    }
  }

  // If a debugger tuning argument appeared, remember it.
  if (const Arg *A =
          Args.getLastArg(options::OPT_gTune_Group, options::OPT_ggdbN_Group)) {
    if (checkDebugInfoOption(A, Args, D, TC)) {
      if (A->getOption().matches(options::OPT_glldb))
        DebuggerTuning = llvm::DebuggerKind::LLDB;
      else if (A->getOption().matches(options::OPT_gsce))
        DebuggerTuning = llvm::DebuggerKind::SCE;
      else if (A->getOption().matches(options::OPT_gdbx))
        DebuggerTuning = llvm::DebuggerKind::DBX;
      else
        DebuggerTuning = llvm::DebuggerKind::GDB;
    }
  }

  // If a -gdwarf argument appeared, remember it.
  const Arg *GDwarfN = getDwarfNArg(Args);
  bool EmitDwarf = false;
  if (GDwarfN) {
    if (checkDebugInfoOption(GDwarfN, Args, D, TC))
      EmitDwarf = true;
    else
      GDwarfN = nullptr;
  }

  if (const Arg *A = Args.getLastArg(options::OPT_gcodeview)) {
    if (checkDebugInfoOption(A, Args, D, TC))
      EmitCodeView = true;
  }

  // If the user asked for debug info but did not explicitly specify -gcodeview
  // or -gdwarf, ask the toolchain for the default format.
  if (!EmitCodeView && !EmitDwarf &&
      DebugInfoKind != codegenoptions::NoDebugInfo) {
    switch (TC.getDefaultDebugFormat()) {
    case codegenoptions::DIF_CodeView:
      EmitCodeView = true;
      break;
    case codegenoptions::DIF_DWARF:
      EmitDwarf = true;
      break;
    }
  }

  unsigned RequestedDWARFVersion = 0; // DWARF version requested by the user
  unsigned EffectiveDWARFVersion = 0; // DWARF version TC can generate. It may
                                      // be lower than what the user wanted.
  unsigned DefaultDWARFVersion = ParseDebugDefaultVersion(TC, Args);
  if (EmitDwarf) {
    // Start with the platform default DWARF version
    RequestedDWARFVersion = TC.GetDefaultDwarfVersion();
    assert(RequestedDWARFVersion &&
           "toolchain default DWARF version must be nonzero");

    // If the user specified a default DWARF version, that takes precedence
    // over the platform default.
    if (DefaultDWARFVersion)
      RequestedDWARFVersion = DefaultDWARFVersion;

    // Override with a user-specified DWARF version
    if (GDwarfN)
      if (auto ExplicitVersion = DwarfVersionNum(GDwarfN->getSpelling()))
        RequestedDWARFVersion = ExplicitVersion;
    // Clamp effective DWARF version to the max supported by the toolchain.
    EffectiveDWARFVersion =
        std::min(RequestedDWARFVersion, TC.getMaxDwarfVersion());
  }

  // -gline-directives-only supported only for the DWARF debug info.
  if (RequestedDWARFVersion == 0 &&
      DebugInfoKind == codegenoptions::DebugDirectivesOnly)
    DebugInfoKind = codegenoptions::NoDebugInfo;

  // strict DWARF is set to false by default. But for DBX, we need it to be set
  // as true by default.
  if (const Arg *A = Args.getLastArg(options::OPT_gstrict_dwarf))
    (void)checkDebugInfoOption(A, Args, D, TC);
  if (Args.hasFlag(options::OPT_gstrict_dwarf, options::OPT_gno_strict_dwarf,
                   DebuggerTuning == llvm::DebuggerKind::DBX))
    CmdArgs.push_back("-gstrict-dwarf");

  // And we handle flag -grecord-gcc-switches later with DWARFDebugFlags.
  Args.ClaimAllArgs(options::OPT_g_flags_Group);

  // Column info is included by default for everything except SCE and
  // CodeView. Clang doesn't track end columns, just starting columns, which,
  // in theory, is fine for CodeView (and PDB).  In practice, however, the
  // Microsoft debuggers don't handle missing end columns well, and the AIX
  // debugger DBX also doesn't handle the columns well, so it's better not to
  // include any column info.
  if (const Arg *A = Args.getLastArg(options::OPT_gcolumn_info))
    (void)checkDebugInfoOption(A, Args, D, TC);
  if (!Args.hasFlag(options::OPT_gcolumn_info, options::OPT_gno_column_info,
                    !EmitCodeView &&
                        (DebuggerTuning != llvm::DebuggerKind::SCE &&
                         DebuggerTuning != llvm::DebuggerKind::DBX)))
    CmdArgs.push_back("-gno-column-info");

  // FIXME: Move backend command line options to the module.
  // If -gline-tables-only or -gline-directives-only is the last option it wins.
  if (const Arg *A = Args.getLastArg(options::OPT_gmodules))
    if (checkDebugInfoOption(A, Args, D, TC)) {
      if (DebugInfoKind != codegenoptions::DebugLineTablesOnly &&
          DebugInfoKind != codegenoptions::DebugDirectivesOnly) {
        DebugInfoKind = codegenoptions::LimitedDebugInfo;
        CmdArgs.push_back("-dwarf-ext-refs");
        CmdArgs.push_back("-fmodule-format=obj");
      }
    }

  if (T.isOSBinFormatELF() && SplitDWARFInlining)
    CmdArgs.push_back("-fsplit-dwarf-inlining");

  // After we've dealt with all combinations of things that could
  // make DebugInfoKind be other than None or DebugLineTablesOnly,
  // figure out if we need to "upgrade" it to standalone debug info.
  // We parse these two '-f' options whether or not they will be used,
  // to claim them even if you wrote "-fstandalone-debug -gline-tables-only"
  bool NeedFullDebug = Args.hasFlag(
      options::OPT_fstandalone_debug, options::OPT_fno_standalone_debug,
      DebuggerTuning == llvm::DebuggerKind::LLDB ||
          TC.GetDefaultStandaloneDebug());
  if (const Arg *A = Args.getLastArg(options::OPT_fstandalone_debug))
    (void)checkDebugInfoOption(A, Args, D, TC);

  if (DebugInfoKind == codegenoptions::LimitedDebugInfo) {
    if (Args.hasFlag(options::OPT_fno_eliminate_unused_debug_types,
                     options::OPT_feliminate_unused_debug_types, false))
      DebugInfoKind = codegenoptions::UnusedTypeInfo;
    else if (NeedFullDebug)
      DebugInfoKind = codegenoptions::FullDebugInfo;
  }

#if INTEL_CUSTOMIZATION
  if (D.IsIntelMode() && DebugInfoKind == codegenoptions::DebugInfoConstructor)
    DebugInfoKind = codegenoptions::LimitedDebugInfo;
#endif // INTEL_CUSTOMIZATION

  if (Args.hasFlag(options::OPT_gembed_source, options::OPT_gno_embed_source,
                   false)) {
    // Source embedding is a vendor extension to DWARF v5. By now we have
    // checked if a DWARF version was stated explicitly, and have otherwise
    // fallen back to the target default, so if this is still not at least 5
    // we emit an error.
    const Arg *A = Args.getLastArg(options::OPT_gembed_source);
    if (RequestedDWARFVersion < 5)
      D.Diag(diag::err_drv_argument_only_allowed_with)
          << A->getAsString(Args) << "-gdwarf-5";
    else if (EffectiveDWARFVersion < 5)
      // The toolchain has reduced allowed dwarf version, so we can't enable
      // -gembed-source.
      D.Diag(diag::warn_drv_dwarf_version_limited_by_target)
          << A->getAsString(Args) << TC.getTripleString() << 5
          << EffectiveDWARFVersion;
    else if (checkDebugInfoOption(A, Args, D, TC))
      CmdArgs.push_back("-gembed-source");
  }

#if INTEL_CUSTOMIZATION
  // Pass -traceback to the cc1 and require the minimal debug info if
  // necessary.
  if (Args.hasArg(options::OPT_traceback)) {
    if (!T.isX86()) {
      D.Diag(diag::err_drv_unsupported_opt_for_target)
          << Args.getLastArg(options::OPT_traceback)->getAsString(Args)
          << T.str();
    } else {
      CmdArgs.push_back("-traceback");
      // traceback needs debug info about line and PC delta at least.
      if (DebugInfoKind < codegenoptions::DebugDirectivesOnly)
        DebugInfoKind = codegenoptions::DebugDirectivesOnly;
    }
  }
#endif // INTEL_CUSTOMIZATION

  if (EmitCodeView) {
    CmdArgs.push_back("-gcodeview");

    // Emit codeview type hashes if requested.
    if (Args.hasFlag(options::OPT_gcodeview_ghash,
                     options::OPT_gno_codeview_ghash, false)) {
      CmdArgs.push_back("-gcodeview-ghash");
    }
  }

  // Omit inline line tables if requested.
  if (Args.hasFlag(options::OPT_gno_inline_line_tables,
                   options::OPT_ginline_line_tables, false)) {
    CmdArgs.push_back("-gno-inline-line-tables");
  }

  // When emitting remarks, we need at least debug lines in the output.
  if (willEmitRemarks(Args) &&
      DebugInfoKind <= codegenoptions::DebugDirectivesOnly)
    DebugInfoKind = codegenoptions::DebugLineTablesOnly;

  // Adjust the debug info kind for the given toolchain.
  TC.adjustDebugInfoKind(DebugInfoKind, Args);

  RenderDebugEnablingArgs(Args, CmdArgs, DebugInfoKind, EffectiveDWARFVersion,
                          DebuggerTuning);

  // -fdebug-macro turns on macro debug info generation.
  if (Args.hasFlag(options::OPT_fdebug_macro, options::OPT_fno_debug_macro,
                   false))
    if (checkDebugInfoOption(Args.getLastArg(options::OPT_fdebug_macro), Args,
                             D, TC))
      CmdArgs.push_back("-debug-info-macro");

  // -ggnu-pubnames turns on gnu style pubnames in the backend.
  const auto *PubnamesArg =
      Args.getLastArg(options::OPT_ggnu_pubnames, options::OPT_gno_gnu_pubnames,
                      options::OPT_gpubnames, options::OPT_gno_pubnames);
  if (DwarfFission != DwarfFissionKind::None ||
      (PubnamesArg && checkDebugInfoOption(PubnamesArg, Args, D, TC)))
    if (!PubnamesArg ||
        (!PubnamesArg->getOption().matches(options::OPT_gno_gnu_pubnames) &&
         !PubnamesArg->getOption().matches(options::OPT_gno_pubnames)))
      CmdArgs.push_back(PubnamesArg && PubnamesArg->getOption().matches(
                                           options::OPT_gpubnames)
                            ? "-gpubnames"
                            : "-ggnu-pubnames");

  if (Args.hasFlag(options::OPT_fdebug_ranges_base_address,
                   options::OPT_fno_debug_ranges_base_address, false)) {
    CmdArgs.push_back("-fdebug-ranges-base-address");
  }

#if INTEL_CUSTOMIZATION
  if (Args.hasFlag(options::OPT_fmerge_debug_strings,
                   options::OPT_fno_merge_debug_strings, false)) {
    CmdArgs.push_back("-mllvm");
    CmdArgs.push_back("-dwarf-inlined-strings=Disable");
  }

  if (Args.hasFlag(options::OPT_fno_merge_debug_strings,
                   options::OPT_fmerge_debug_strings, false)) {
    CmdArgs.push_back("-mllvm");
    CmdArgs.push_back("-dwarf-inlined-strings=Enable");
  }
#endif // INTEL_CUSTOMIZATION

  // -gdwarf-aranges turns on the emission of the aranges section in the
  // backend.
  // Always enabled for SCE tuning.
  bool NeedAranges = DebuggerTuning == llvm::DebuggerKind::SCE;
  if (const Arg *A = Args.getLastArg(options::OPT_gdwarf_aranges))
    NeedAranges = checkDebugInfoOption(A, Args, D, TC) || NeedAranges;
  if (NeedAranges) {
    CmdArgs.push_back("-mllvm");
    CmdArgs.push_back("-generate-arange-section");
  }

  if (Args.hasFlag(options::OPT_fforce_dwarf_frame,
                   options::OPT_fno_force_dwarf_frame, false))
    CmdArgs.push_back("-fforce-dwarf-frame");

  if (Args.hasFlag(options::OPT_fdebug_types_section,
                   options::OPT_fno_debug_types_section, false)) {
    if (!(T.isOSBinFormatELF() || T.isOSBinFormatWasm())) {
      D.Diag(diag::err_drv_unsupported_opt_for_target)
          << Args.getLastArg(options::OPT_fdebug_types_section)
                 ->getAsString(Args)
          << T.getTriple();
    } else if (checkDebugInfoOption(
                   Args.getLastArg(options::OPT_fdebug_types_section), Args, D,
                   TC)) {
      CmdArgs.push_back("-mllvm");
      CmdArgs.push_back("-generate-type-units");
    }
  }

  // Decide how to render forward declarations of template instantiations.
  // SCE wants full descriptions, others just get them in the name.
  if (DebuggerTuning == llvm::DebuggerKind::SCE)
    CmdArgs.push_back("-debug-forward-template-params");

  // Do we need to explicitly import anonymous namespaces into the parent
  // scope?
  if (DebuggerTuning == llvm::DebuggerKind::SCE)
    CmdArgs.push_back("-dwarf-explicit-import");

  renderDwarfFormat(D, T, Args, CmdArgs, EffectiveDWARFVersion);
  RenderDebugInfoCompressionArgs(Args, CmdArgs, D, TC);

#if INTEL_CUSTOMIZATION
  if (Args.hasFlag(options::OPT_gintel_opencl_builtin_types,
                   options::OPT_gno_intel_opencl_builtin_types,
                   false))
      CmdArgs.push_back("-gintel-opencl-builtin-types");
  if (const Arg *A = Args.getLastArg(options::OPT_mdebug_line_version_EQ)) {
    StringRef Value = A->getValue();
    CmdArgs.push_back("-mllvm");
    CmdArgs.push_back(Args.MakeArgString("-debug-line-version=" + Twine(Value)));
  }
#endif // INTEL_CUSTOMIZATION
}

#if INTEL_CUSTOMIZATION
static void RenderUnrollOptions(const Driver &D, const ArgList &Args,
                                ArgStringList &CmdArgs) {
  Arg *A = Args.getLastArg(options::OPT_funroll_loops,
                           options::OPT_fno_unroll_loops, options::OPT_unroll);
  if (!A)
    return;
  // Handle -unroll first
  if (A->getOption().matches(options::OPT_unroll)) {
    StringRef Value(A->getValue());
    if (Value.empty()) {
      CmdArgs.push_back("-funroll-loops");
      return;
    }
    int ValInt = 0;
    if (Value.getAsInteger(0, ValInt)) {
      D.Diag(diag::err_drv_invalid_argument_to_option)
          << Value << A->getOption().getName();
      return;
    }
    if (ValInt == 0) {
      CmdArgs.push_back("-fno-unroll-loops");
      return;
    }
    CmdArgs.push_back("-funroll-loops");
    // The additional unroll factor is handled in addIntelOptimizationArgs()
    return;
  }
  CmdArgs.push_back(Args.MakeArgString(A->getAsString(Args)));
}
#endif // INTEL_CUSTOMIZATION

/// Check whether the given input tree contains any wrapper actions
static bool ContainsWrapperAction(const Action *A) {
  if (isa<OffloadWrapperJobAction>(A))
    return true;
  for (const auto &AI : A->inputs())
    if (ContainsWrapperAction(AI))
      return true;

  return false;
}

// Put together an external compiler compilation call which is used instead
// of the clang invocation for the host compile of an offload compilation.
// Enabling command line:  clang++ -fsycl -fsycl-host-compiler=<HostExe>
//                         <ClangOpts> -fsycl-host-compiler-options=<HostOpts>
// Any <ClangOpts> used which are phase limiting (preprocessing, assembly,
// object generation) are specifically handled here by specifying the
// equivalent phase limiting option(s).
// It is expected that any user <HostOpts> options passed will be placed
// after any implied options set here.  This will have overriding behaviors
// for any options which are considered to be evaluated from left to right.
// Specifying any <HostOpts> option which conficts any of the implied options
// will result in undefined behavior.  Potential conflicting options:
//  * Output specification options (-o, -Fo, -Fa, etc)
//  * Phase limiting options (-E, -c, -P, etc)
void Clang::ConstructHostCompilerJob(Compilation &C, const JobAction &JA,
                                     const InputInfo &Output,
                                     const InputInfoList &Inputs,
                                     const llvm::opt::ArgList &TCArgs) const {

  // The Host compilation step that occurs here is constructed based on the
  // input from the user.  This consists of the compiler to call and the
  // options that will be used during the compilation.
  ArgStringList HostCompileArgs;
  const InputInfo &InputFile = Inputs.front();
  const ToolChain &TC = getToolChain();

  // Input file.
  HostCompileArgs.push_back(InputFile.getFilename());

  // When performing the host compilation, we are expecting to only be
  // creating intermediate files, namely preprocessor output, assembly or
  // object files.
  // We are making assumptions in regards to what options are used to
  // generate these intermediate files.
  //                gcc/g++/clang/clang++/default | cl
  //  Object:                   -c                | -c
  //  Preprocessed:             -E                | -P -Fi<file>
  //  Assembly:                 -S                | -c -Fa<file>
  //  Header Input:        -include <file>        | -FI <file>
  //
  // The options used are determined by the compiler name and target triple.
  Arg *HostCompilerDefArg =
      TCArgs.getLastArg(options::OPT_fsycl_host_compiler_EQ);
  assert(HostCompilerDefArg && "Expected host compiler designation.");

  bool OutputAdded = false;
  StringRef CompilerName =
      llvm::sys::path::stem(HostCompilerDefArg->getValue());
  if (CompilerName.empty())
    TC.getDriver().Diag(diag::err_drv_missing_arg_mtp)
        << HostCompilerDefArg->getAsString(TCArgs);
  // FIXME: Consider requiring user input to specify a compatibility class
  // to determine the type of host compiler being used.
  SmallVector<StringRef, 4> MSVCCompilers = {"cl", "clang-cl", "icl"};
  bool IsMSVCHostCompiler =
      std::find(MSVCCompilers.begin(), MSVCCompilers.end(), CompilerName) !=
      MSVCCompilers.end();

  auto addMSVCOutputFile = [&](StringRef Opt) {
    SmallString<128> OutOpt(Opt);
    OutOpt += Output.getFilename();
    HostCompileArgs.push_back(TCArgs.MakeArgString(OutOpt));
    OutputAdded = true;
  };
  // FIXME: Reuse existing toolchains which are already supported to put
  // together the options.
  // FIXME: For any potential obscure host compilers that do not use the
  // 'standard' set of options, we should provide a user interface that allows
  // users to override the implied options.
  if (isa<PreprocessJobAction>(JA)) {
    if (IsMSVCHostCompiler) {
      // Check the output file, if it is 'stdout' we want to use -E.
      if (StringRef(Output.getFilename()).equals("-")) {
        HostCompileArgs.push_back("-E");
        OutputAdded = true;
      } else {
        HostCompileArgs.push_back("-P");
        addMSVCOutputFile("-Fi");
      }
    } else
      HostCompileArgs.push_back("-E");
  } else if (isa<AssembleJobAction>(JA)) {
    HostCompileArgs.push_back("-c");
    if (IsMSVCHostCompiler)
      addMSVCOutputFile("-Fo");
  } else {
    assert((isa<CompileJobAction, BackendJobAction>(JA)) &&
           "Invalid action for external host compilation tool.");
    if (JA.getType() == types::TY_PP_Asm) {
      if (IsMSVCHostCompiler) {
        HostCompileArgs.push_back("-c");
        addMSVCOutputFile("-Fa");
        // The MSVC Compiler does not have a way to just create the assembly
        // file so we create the assembly file and object file, and redirect
        // the object file to a temporary.
        std::string ObjTmpName = C.getDriver().GetTemporaryPath("host", "obj");
        StringRef WrapperFileName =
            C.addTempFile(C.getArgs().MakeArgString(ObjTmpName));
        SmallString<128> ObjOutOpt("-Fo");
        ObjOutOpt += WrapperFileName;
        HostCompileArgs.push_back(C.getArgs().MakeArgString(ObjOutOpt));
      } else
        HostCompileArgs.push_back("-S");
    } else {
      TC.getDriver().Diag(diag::err_drv_output_type_with_host_compiler);
    }
  }

  // Add default header search directories.
  SmallString<128> BaseDir(C.getDriver().Dir);
  llvm::sys::path::append(BaseDir, "..", "include");
  SmallString<128> SYCLDir(BaseDir);
  llvm::sys::path::append(SYCLDir, "sycl");
  HostCompileArgs.push_back("-I");
  HostCompileArgs.push_back(TCArgs.MakeArgString(SYCLDir));
  HostCompileArgs.push_back("-I");
  HostCompileArgs.push_back(TCArgs.MakeArgString(BaseDir));

  if (!OutputAdded) {
    // Add output file to the command line.  This is assumed to be prefaced
    // with the '-o' option that is used to designate the output file.
    HostCompileArgs.push_back("-o");
    HostCompileArgs.push_back(Output.getFilename());
  }

  // Add the integration header.
  StringRef Header =
      TC.getDriver().getIntegrationHeader(InputFile.getBaseInput());
  if (types::getPreprocessedType(InputFile.getType()) != types::TY_INVALID &&
      !Header.empty()) {
    HostCompileArgs.push_back(IsMSVCHostCompiler ? "-FI" : "-include");
    HostCompileArgs.push_back(TCArgs.MakeArgString(Header));
  }

  SmallString<128> ExecPath;
  if (HostCompilerDefArg) {
    ExecPath = HostCompilerDefArg->getValue();
    if (!ExecPath.empty() && ExecPath == llvm::sys::path::stem(ExecPath))
      ExecPath = TC.GetProgramPath(ExecPath.c_str());
  }

  // Add any user-specified arguments.
  if (Arg *HostCompilerOptsArg =
          TCArgs.getLastArg(options::OPT_fsycl_host_compiler_options_EQ)) {
    SmallVector<const char *, 8> TargetArgs;
    llvm::BumpPtrAllocator BPA;
    llvm::StringSaver S(BPA);
    // Tokenize the string.
    llvm::cl::TokenizeGNUCommandLine(HostCompilerOptsArg->getValue(), S,
                                     TargetArgs);
    llvm::transform(TargetArgs, std::back_inserter(HostCompileArgs),
                    [&TCArgs](StringRef A) { return TCArgs.MakeArgString(A); });
  }
  const Tool *T = TC.SelectTool(JA);
  auto Cmd = std::make_unique<Command>(JA, *T, ResponseFileSupport::None(),
                                       TCArgs.MakeArgString(ExecPath),
                                       HostCompileArgs, None);

  C.addCommand(std::move(Cmd));
}

void Clang::ConstructJob(Compilation &C, const JobAction &JA,
                         const InputInfo &Output, const InputInfoList &Inputs,
                         const ArgList &Args, const char *LinkingOutput) const {
  const auto &TC = getToolChain();
  const llvm::Triple &RawTriple = TC.getTriple();
  const llvm::Triple &Triple = TC.getEffectiveTriple();
  const std::string &TripleStr = Triple.getTriple();

  bool KernelOrKext =
      Args.hasArg(options::OPT_mkernel, options::OPT_fapple_kext);
  const Driver &D = TC.getDriver();
  ArgStringList CmdArgs;

  // Check number of inputs for sanity. We need at least one input.
  assert(Inputs.size() >= 1 && "Must have at least one input.");
  // CUDA/HIP compilation may have multiple inputs (source file + results of
  // device-side compilations).
  // OpenMP device jobs take the host IR as a second input.
  // SYCL host jobs accept the integration header from the device-side
  // compilation as a second input.
  // Module precompilation accepts a list of header files to include as part
  // of the module.
  // All other jobs are expected to have exactly one input.
  bool IsCuda = JA.isOffloading(Action::OFK_Cuda);
  bool IsCudaDevice = JA.isDeviceOffloading(Action::OFK_Cuda);
  bool IsHIP = JA.isOffloading(Action::OFK_HIP);
  bool IsHIPDevice = JA.isDeviceOffloading(Action::OFK_HIP);
  bool IsOpenMPDevice = JA.isDeviceOffloading(Action::OFK_OpenMP);
  bool IsSYCLOffloadDevice = JA.isDeviceOffloading(Action::OFK_SYCL);
  bool IsSYCL = JA.isOffloading(Action::OFK_SYCL);
  bool IsHeaderModulePrecompile = isa<HeaderModulePrecompileJobAction>(JA);
  assert((IsCuda || IsHIP || (IsOpenMPDevice && Inputs.size() == 2) || IsSYCL ||
          IsHeaderModulePrecompile || Inputs.size() == 1) &&
         "Unable to handle multiple inputs.");

  // Perform the SYCL host compilation using an external compiler if the user
  // requested.
  if (Args.hasArg(options::OPT_fsycl_host_compiler_EQ) && IsSYCL &&
      !IsSYCLOffloadDevice) {
    ConstructHostCompilerJob(C, JA, Output, Inputs, Args);
    return;
  }

  // A header module compilation doesn't have a main input file, so invent a
  // fake one as a placeholder.
  const char *ModuleName = [&]{
    auto *ModuleNameArg = Args.getLastArg(options::OPT_fmodule_name_EQ);
    return ModuleNameArg ? ModuleNameArg->getValue() : "";
  }();
  InputInfo HeaderModuleInput(Inputs[0].getType(), ModuleName, ModuleName);

  const InputInfo &Input =
      IsHeaderModulePrecompile ? HeaderModuleInput : Inputs[0];

  InputInfoList ModuleHeaderInputs;
  const InputInfo *CudaDeviceInput = nullptr;
  const InputInfo *OpenMPDeviceInput = nullptr;
  const InputInfo *SYCLDeviceInput = nullptr;
  for (const InputInfo &I : Inputs) {
    if (&I == &Input) {
      // This is the primary input.
    } else if (IsHeaderModulePrecompile &&
               types::getPrecompiledType(I.getType()) == types::TY_PCH) {
      types::ID Expected = HeaderModuleInput.getType();
      if (I.getType() != Expected) {
        D.Diag(diag::err_drv_module_header_wrong_kind)
            << I.getFilename() << types::getTypeName(I.getType())
            << types::getTypeName(Expected);
      }
      ModuleHeaderInputs.push_back(I);
    } else if ((IsCuda || IsHIP) && !CudaDeviceInput) {
      CudaDeviceInput = &I;
    } else if (IsOpenMPDevice && !OpenMPDeviceInput) {
      OpenMPDeviceInput = &I;
    } else if (IsSYCL && !SYCLDeviceInput) {
      SYCLDeviceInput = &I;
    } else {
      llvm_unreachable("unexpectedly given multiple inputs");
    }
  }

  const llvm::Triple *AuxTriple =
      (IsSYCL || IsCuda || IsHIP) ? TC.getAuxTriple() : nullptr;
  bool IsWindowsMSVC = RawTriple.isWindowsMSVCEnvironment();
  bool IsIAMCU = RawTriple.isOSIAMCU();

  // Adjust IsWindowsXYZ for CUDA/HIP/SYCL compilations.  Even when compiling in
  // device mode (i.e., getToolchain().getTriple() is NVPTX/AMDGCN, not
  // Windows), we need to pass Windows-specific flags to cc1.
  if (IsCuda || IsHIP || IsSYCL)
    IsWindowsMSVC |= AuxTriple && AuxTriple->isWindowsMSVCEnvironment();

  // C++ is not supported for IAMCU.
  if (IsIAMCU && types::isCXX(Input.getType()))
    D.Diag(diag::err_drv_clang_unsupported) << "C++ for IAMCU";

  // Invoke ourselves in -cc1 mode.
  //
  // FIXME: Implement custom jobs for internal actions.
  CmdArgs.push_back("-cc1");

  // Add the "effective" target triple.
  CmdArgs.push_back("-triple");
  CmdArgs.push_back(Args.MakeArgString(TripleStr));

  if (const Arg *MJ = Args.getLastArg(options::OPT_MJ)) {
    DumpCompilationDatabase(C, MJ->getValue(), TripleStr, Output, Input, Args);
    Args.ClaimAllArgs(options::OPT_MJ);
  } else if (const Arg *GenCDBFragment =
                 Args.getLastArg(options::OPT_gen_cdb_fragment_path)) {
    DumpCompilationDatabaseFragmentToDir(GenCDBFragment->getValue(), C,
                                         TripleStr, Output, Input, Args);
    Args.ClaimAllArgs(options::OPT_gen_cdb_fragment_path);
  }

  if (IsCuda || IsHIP) {
    // We have to pass the triple of the host if compiling for a CUDA/HIP device
    // and vice-versa.
    std::string NormalizedTriple;
    if (JA.isDeviceOffloading(Action::OFK_Cuda) ||
        JA.isDeviceOffloading(Action::OFK_HIP))
      NormalizedTriple = C.getSingleOffloadToolChain<Action::OFK_Host>()
                             ->getTriple()
                             .normalize();
    else {
      // Host-side compilation.
      NormalizedTriple =
          (IsCuda ? C.getSingleOffloadToolChain<Action::OFK_Cuda>()
                  : C.getSingleOffloadToolChain<Action::OFK_HIP>())
              ->getTriple()
              .normalize();
      if (IsCuda) {
        // We need to figure out which CUDA version we're compiling for, as that
        // determines how we load and launch GPU kernels.
        auto *CTC = static_cast<const toolchains::CudaToolChain *>(
            C.getSingleOffloadToolChain<Action::OFK_Cuda>());
        assert(CTC && "Expected valid CUDA Toolchain.");
        if (CTC && CTC->CudaInstallation.version() != CudaVersion::UNKNOWN)
          CmdArgs.push_back(Args.MakeArgString(
              Twine("-target-sdk-version=") +
              CudaVersionToString(CTC->CudaInstallation.version())));
      }
    }
    CmdArgs.push_back("-aux-triple");
    CmdArgs.push_back(Args.MakeArgString(NormalizedTriple));
  }

  Arg *SYCLStdArg = Args.getLastArg(options::OPT_sycl_std_EQ);
#if INTEL_CUSTOMIZATION
  bool enableFuncPointers =
      Args.hasArg(options::OPT_fsycl_enable_function_pointers);
#endif // INTEL_CUSTOMIZATION

  if (IsSYCLOffloadDevice) {
    // Pass the triple of host when doing SYCL
    llvm::Triple AuxT = C.getDefaultToolChain().getTriple();
    std::string NormalizedTriple = AuxT.normalize();
    CmdArgs.push_back("-aux-triple");
    CmdArgs.push_back(Args.MakeArgString(NormalizedTriple));

    // We want to compile sycl kernels.
    CmdArgs.push_back("-fsycl-is-device");
    CmdArgs.push_back("-fdeclare-spirv-builtins");

    bool WantToDisableEarlyOptimizations = false;
#if INTEL_COLLAB
    // Default value for FPGA is false, for all other targets is true.
    if (Triple.getSubArch() == llvm::Triple::SPIRSubArch_fpga)
      WantToDisableEarlyOptimizations = true;
#endif // INTEL_COLLAB
    if (!Args.hasFlag(options::OPT_fsycl_early_optimizations,
                      options::OPT_fno_sycl_early_optimizations,
                      !WantToDisableEarlyOptimizations))
      CmdArgs.push_back("-fno-sycl-early-optimizations");
    else if (RawTriple.isSPIR()) {
      // Set `sycl-opt` option to configure LLVM passes for SPIR target
      CmdArgs.push_back("-mllvm");
      CmdArgs.push_back("-sycl-opt");
    }

    // Turn on Dead Parameter Elimination Optimization with early optimizations
    if (!RawTriple.isNVPTX() &&
        Args.hasFlag(options::OPT_fsycl_dead_args_optimization,
                     options::OPT_fno_sycl_dead_args_optimization, false))
      CmdArgs.push_back("-fenable-sycl-dae");
    bool IsMSVC = AuxT.isWindowsMSVCEnvironment();
    if (IsMSVC) {
      CmdArgs.push_back("-fms-extensions");
      CmdArgs.push_back("-fms-compatibility");
      CmdArgs.push_back("-fdelayed-template-parsing");
      VersionTuple MSVT = TC.computeMSVCVersion(&D, Args);
      if (!MSVT.empty())
        CmdArgs.push_back(Args.MakeArgString("-fms-compatibility-version=" +
                                             MSVT.getAsString()));
      else {
        const char *LowestMSVCSupported =
            "191025017"; // VS2017 v15.0 (initial release)
        CmdArgs.push_back(Args.MakeArgString(
            Twine("-fms-compatibility-version=") + LowestMSVCSupported));
      }
    }

#if INTEL_CUSTOMIZATION
    if (Args.hasFlag(options::OPT_fsycl_allow_func_ptr,
                     options::OPT_fno_sycl_allow_func_ptr,
                     enableFuncPointers)) {
#endif // INTEL_CUSTOMIZATION
      CmdArgs.push_back("-fsycl-allow-func-ptr");
    }

    if (!SYCLStdArg) {
      // The user had not pass SYCL version, thus we'll employ no-sycl-strict
      // to allow address-space unqualified pointers in function params/return
      // along with marking the same function with explicit SYCL_EXTERNAL
      CmdArgs.push_back("-Wno-sycl-strict");
    }

    // Add the integration header option to generate the header.
    StringRef Header(D.getIntegrationHeader(Input.getBaseInput()));
    if (!Header.empty()) {
      SmallString<128> HeaderOpt("-fsycl-int-header=");
      HeaderOpt.append(Header);
      CmdArgs.push_back(Args.MakeArgString(HeaderOpt));
    }

    // Forward -fsycl-default-sub-group-size if in SYCL mode.
    Args.AddLastArg(CmdArgs, options::OPT_fsycl_default_sub_group_size);
  }
#if INTEL_CUSTOMIZATION
  if (enableFuncPointers) {
    CmdArgs.push_back("-fenable-variant-function-pointers");
    CmdArgs.push_back("-fenable-variant-virtual-calls");
  }
#endif // INTEL_CUSTOMIZATION

  if (IsSYCL) {
    // Set options for both host and device
    if (Arg *A = Args.getLastArg(options::OPT_fsycl_id_queries_fit_in_int,
                                 options::OPT_fno_sycl_id_queries_fit_in_int))
      A->render(Args, CmdArgs);

    if (SYCLStdArg) {
      SYCLStdArg->render(Args, CmdArgs);
      CmdArgs.push_back("-fsycl-std-layout-kernel-params");
    } else {
      // Ensure the default version in SYCL mode is 2020
      CmdArgs.push_back("-sycl-std=2020");
    }
#if INTEL_CUSTOMIZATION
     if (Args.hasFlag(options::OPT_fsycl_unnamed_lambda,
                     options::OPT_fno_sycl_unnamed_lambda,
                     D.IsDPCPPMode()))
#endif // INTEL_CUSTOMIZATION
      CmdArgs.push_back("-fsycl-unnamed-lambda");

    // Enable generation of USM address spaces for FPGA.
    // __ENABLE_USM_ADDR_SPACE__ will be used during compilation of SYCL headers
    if (getToolChain().getTriple().getSubArch() ==
        llvm::Triple::SPIRSubArch_fpga)
      CmdArgs.push_back("-D__ENABLE_USM_ADDR_SPACE__");

    // Add any options that are needed specific to SYCL offload while
    // performing the host side compilation.
    if (!IsSYCLOffloadDevice) {
      // Add the -include option to add the integration header
      StringRef Header = D.getIntegrationHeader(Input.getBaseInput());
      if (types::getPreprocessedType(Input.getType()) != types::TY_INVALID &&
          !Header.empty()) {
        CmdArgs.push_back("-include");
        CmdArgs.push_back(Args.MakeArgString(Header));
        // When creating dependency information, filter out the generated
        // header file.
        CmdArgs.push_back("-dependency-filter");
        CmdArgs.push_back(Args.MakeArgString(Header));
      }
      // Let the FE know we are doing a SYCL offload compilation, but we are
      // doing the host pass.
      CmdArgs.push_back("-fsycl-is-host");

      if (!D.IsCLMode()) {
        // SYCL library is guaranteed to work correctly only with dynamic
        // MSVC runtime.
        llvm::Triple AuxT = C.getDefaultToolChain().getTriple();
        if (AuxT.isWindowsMSVCEnvironment()) {
          CmdArgs.push_back("-D_MT");
          CmdArgs.push_back("-D_DLL");
          CmdArgs.push_back("--dependent-lib=msvcrt");
        }
      }
    }
#if INTEL_CUSTOMIZATION
    if (Args.hasFlag(options::OPT_fsycl_unnamed_lambda,
                     options::OPT_fno_sycl_unnamed_lambda,
                     D.IsDPCPPMode()))
#endif // INTEL_CUSTOMIZATION
      CmdArgs.push_back("-fsycl-unnamed-lambda");
  }

#if INTEL_CUSTOMIZATION
  if (Args.hasFlag(options::OPT_fenable_variant_virtual_calls,
                   options::OPT_fno_enable_variant_virtual_calls, false))
    CmdArgs.push_back("-fenable-variant-virtual-call");
  if (Args.hasFlag(options::OPT_fenable_variant_function_pointers,
                   options::OPT_fno_enable_variant_function_pointers, false))
    CmdArgs.push_back("-fenable-variant-function-pointers");
#endif // INTEL_CUSTOMIZATION

  if (IsOpenMPDevice) {
    // We have to pass the triple of the host if compiling for an OpenMP device.
    std::string NormalizedTriple =
        C.getSingleOffloadToolChain<Action::OFK_Host>()
            ->getTriple()
            .normalize();
    CmdArgs.push_back("-aux-triple");
    CmdArgs.push_back(Args.MakeArgString(NormalizedTriple));
#if INTEL_CUSTOMIZATION
    if (Triple.isSPIR()) {
      llvm::Triple AuxT = C.getSingleOffloadToolChain<Action::OFK_Host>()
                             ->getTriple();
      bool IsMSVC = AuxT.isWindowsMSVCEnvironment();
      if (IsMSVC) {
        CmdArgs.push_back("-fms-extensions");
        CmdArgs.push_back("-fms-compatibility");
        CmdArgs.push_back("-fdelayed-template-parsing");
        VersionTuple MSVT = TC.computeMSVCVersion(&D, Args);
        if (!MSVT.empty())
          CmdArgs.push_back(Args.MakeArgString("-fms-compatibility-version=" +
                                               MSVT.getAsString()));
        else {
          const char *LowestMSVCSupported =
              "191025017"; // VS2017 v15.0 (initial release)
          CmdArgs.push_back(Args.MakeArgString(
              Twine("-fms-compatibility-version=") + LowestMSVCSupported));
        }
      }
      // TODO: We are adding -disable-lifetime-markers as a short term
      // solution (CMPLRLLVM-23037/CMPLRLLVM-23038)
      CmdArgs.push_back("-disable-lifetime-markers");
      // SPIR-V target requires LLVM BC emission, which cannot
      // be done if any Intel proprietary optimization kicks in,
      // so we have to disable all proprietary optimizations.
      CmdArgs.push_back("-disable-intel-proprietary-opts");

      // Add args specific to -fopenmp-target-simd
      if (Args.hasArg(options::OPT_fopenmp_target_simd)) {
        CmdArgs.push_back("-fopenmp-target-simd");
        CmdArgs.push_back("-mllvm");
        CmdArgs.push_back("-vpo-paropt-enable-device-simd-codegen");
        CmdArgs.push_back("-mllvm");
        CmdArgs.push_back("-vpo-paropt-emit-spirv-builtins");
        CmdArgs.push_back("-mllvm");
        CmdArgs.push_back("-vpo-paropt-gpu-execution-scheme=0");
        CmdArgs.push_back("-mllvm");
        CmdArgs.push_back("-enable-device-simd");
        CmdArgs.push_back("-mllvm");
        CmdArgs.push_back("-vpo-paropt-preserve-llvm-intrin");
      }
    }
#endif // INTEL_CUSTOMIZATION
  }

  if (Triple.isOSWindows() && (Triple.getArch() == llvm::Triple::arm ||
                               Triple.getArch() == llvm::Triple::thumb)) {
    unsigned Offset = Triple.getArch() == llvm::Triple::arm ? 4 : 6;
    unsigned Version = 0;
    bool Failure =
        Triple.getArchName().substr(Offset).consumeInteger(10, Version);
    if (Failure || Version < 7)
      D.Diag(diag::err_target_unsupported_arch) << Triple.getArchName()
                                                << TripleStr;
  }

  // Push all default warning arguments that are specific to
  // the given target.  These come before user provided warning options
  // are provided.
  TC.addClangWarningOptions(CmdArgs);

  // FIXME: Subclass ToolChain for SPIR and move this to addClangWarningOptions.
  if (Triple.isSPIR())
    CmdArgs.push_back("-Wspir-compat");

  // Select the appropriate action.
  RewriteKind rewriteKind = RK_None;

  // If CollectArgsForIntegratedAssembler() isn't called below, claim the args
  // it claims when not running an assembler. Otherwise, clang would emit
  // "argument unused" warnings for assembler flags when e.g. adding "-E" to
  // flags while debugging something. That'd be somewhat inconvenient, and it's
  // also inconsistent with most other flags -- we don't warn on
  // -ffunction-sections not being used in -E mode either for example, even
  // though it's not really used either.
  if (!isa<AssembleJobAction>(JA)) {
    // The args claimed here should match the args used in
    // CollectArgsForIntegratedAssembler().
    if (TC.useIntegratedAs()) {
      Args.ClaimAllArgs(options::OPT_mrelax_all);
      Args.ClaimAllArgs(options::OPT_mno_relax_all);
      Args.ClaimAllArgs(options::OPT_mincremental_linker_compatible);
      Args.ClaimAllArgs(options::OPT_mno_incremental_linker_compatible);
      switch (C.getDefaultToolChain().getArch()) {
      case llvm::Triple::arm:
      case llvm::Triple::armeb:
      case llvm::Triple::thumb:
      case llvm::Triple::thumbeb:
        Args.ClaimAllArgs(options::OPT_mimplicit_it_EQ);
        break;
      default:
        break;
      }
    }
    Args.ClaimAllArgs(options::OPT_Wa_COMMA);
    Args.ClaimAllArgs(options::OPT_Xassembler);
  }

  if (isa<AnalyzeJobAction>(JA)) {
    assert(JA.getType() == types::TY_Plist && "Invalid output type.");
    CmdArgs.push_back("-analyze");
  } else if (isa<MigrateJobAction>(JA)) {
    CmdArgs.push_back("-migrate");
  } else if (isa<PreprocessJobAction>(JA)) {
    if (Output.getType() == types::TY_Dependencies)
      CmdArgs.push_back("-Eonly");
    else {
      CmdArgs.push_back("-E");
      if (Args.hasArg(options::OPT_rewrite_objc) &&
          !Args.hasArg(options::OPT_g_Group))
        CmdArgs.push_back("-P");
    }
  } else if (isa<AssembleJobAction>(JA)) {
    if (IsSYCLOffloadDevice) {
      CmdArgs.push_back("-emit-llvm-bc");
    } else {
      CmdArgs.push_back("-emit-obj");
      CollectArgsForIntegratedAssembler(C, Args, CmdArgs, D);
    }

    // Also ignore explicit -force_cpusubtype_ALL option.
    (void)Args.hasArg(options::OPT_force__cpusubtype__ALL);
  } else if (isa<PrecompileJobAction>(JA)) {
    if (JA.getType() == types::TY_Nothing)
      CmdArgs.push_back("-fsyntax-only");
    else if (JA.getType() == types::TY_ModuleFile)
      CmdArgs.push_back(IsHeaderModulePrecompile
                            ? "-emit-header-module"
                            : "-emit-module-interface");
    else
      CmdArgs.push_back("-emit-pch");
  } else if (isa<VerifyPCHJobAction>(JA)) {
    CmdArgs.push_back("-verify-pch");
  } else {
    assert((isa<CompileJobAction>(JA) || isa<BackendJobAction>(JA)) &&
           "Invalid action for clang tool.");
    if (JA.getType() == types::TY_Nothing) {
      CmdArgs.push_back("-fsyntax-only");
    } else if (JA.getType() == types::TY_LLVM_IR ||
               JA.getType() == types::TY_LTO_IR) {
      CmdArgs.push_back("-emit-llvm");
    } else if (JA.getType() == types::TY_LLVM_BC ||
               JA.getType() == types::TY_LTO_BC) {
      CmdArgs.push_back("-emit-llvm-bc");
    } else if (JA.getType() == types::TY_IFS ||
               JA.getType() == types::TY_IFS_CPP) {
      StringRef ArgStr =
          Args.hasArg(options::OPT_interface_stub_version_EQ)
              ? Args.getLastArgValue(options::OPT_interface_stub_version_EQ)
              : "experimental-ifs-v2";
      CmdArgs.push_back("-emit-interface-stubs");
      CmdArgs.push_back(
          Args.MakeArgString(Twine("-interface-stub-version=") + ArgStr.str()));
    } else if (JA.getType() == types::TY_PP_Asm) {
      CmdArgs.push_back("-S");
    } else if (JA.getType() == types::TY_AST) {
      CmdArgs.push_back("-emit-pch");
    } else if (JA.getType() == types::TY_ModuleFile) {
      CmdArgs.push_back("-module-file-info");
    } else if (JA.getType() == types::TY_RewrittenObjC) {
      CmdArgs.push_back("-rewrite-objc");
      rewriteKind = RK_NonFragile;
    } else if (JA.getType() == types::TY_RewrittenLegacyObjC) {
      CmdArgs.push_back("-rewrite-objc");
      rewriteKind = RK_Fragile;
    } else {
      assert(JA.getType() == types::TY_PP_Asm && "Unexpected output type!");
    }

    // Preserve use-list order by default when emitting bitcode, so that
    // loading the bitcode up in 'opt' or 'llc' and running passes gives the
    // same result as running passes here.  For LTO, we don't need to preserve
    // the use-list order, since serialization to bitcode is part of the flow.
    if (JA.getType() == types::TY_LLVM_BC)
      CmdArgs.push_back("-emit-llvm-uselists");

    // Device-side jobs do not support LTO.
    bool isDeviceOffloadAction = !(JA.isDeviceOffloading(Action::OFK_None) ||
                                   JA.isDeviceOffloading(Action::OFK_Host));

    if (D.isUsingLTO() && !isDeviceOffloadAction) {
      Args.AddLastArg(CmdArgs, options::OPT_flto, options::OPT_flto_EQ);
      CmdArgs.push_back("-flto-unit");
    }
  }

  if (const Arg *A = Args.getLastArg(options::OPT_fthinlto_index_EQ)) {
    if (!types::isLLVMIR(Input.getType()))
      D.Diag(diag::err_drv_arg_requires_bitcode_input) << A->getAsString(Args);
    Args.AddLastArg(CmdArgs, options::OPT_fthinlto_index_EQ);
  }

  if (Args.getLastArg(options::OPT_fthin_link_bitcode_EQ))
    Args.AddLastArg(CmdArgs, options::OPT_fthin_link_bitcode_EQ);

  if (Args.getLastArg(options::OPT_save_temps_EQ))
    Args.AddLastArg(CmdArgs, options::OPT_save_temps_EQ);

#if INTEL_CUSTOMIZATION
  auto AddOptLevel = [&]() {
    if (D.IsIntelMode() && IsOpenMPDevice && Triple.isSPIR() &&
        !Args.hasArg(options::OPT_O_Group)) {
      if (Args.hasArg(options::OPT_fopenmp_target_simd)) {
        // Force at least -O2, if explicit SIMD support is requested.
        CmdArgs.push_back("-O2");
        return;
      }
    }

    bool SkipO =
        Args.hasArg(options::OPT_fsycl_link_EQ) && ContainsWrapperAction(&JA);
    const Arg *A = Args.getLastArg(options::OPT_O_Group);
    // Manually translate -O4 to -O3; let clang reject others.
    // When compiling a wrapped binary, do not optimize.
    if (!SkipO && A) {
      if (A->getOption().matches(options::OPT_O4) ||
          (A->getOption().matches(options::OPT_Ofast) && D.IsIntelMode())) {
        CmdArgs.push_back("-O3");
        if (A->getOption().matches(options::OPT_O4))
          D.Diag(diag::warn_O4_is_O3);
      } else
        A->render(Args, CmdArgs);
    }
  };
  if (Args.hasArg(options::OPT_fopenmp_stable_file_id))
    CmdArgs.push_back("-fopenmp-stable-file-id");
#endif // INTEL_CUSTOMIZATION
  auto *MemProfArg = Args.getLastArg(options::OPT_fmemory_profile,
                                     options::OPT_fmemory_profile_EQ,
                                     options::OPT_fno_memory_profile);
  if (MemProfArg &&
      !MemProfArg->getOption().matches(options::OPT_fno_memory_profile))
    MemProfArg->render(Args, CmdArgs);

  // Embed-bitcode option.
  // Only white-listed flags below are allowed to be embedded.
  if (C.getDriver().embedBitcodeInObject() && !C.getDriver().isUsingLTO() &&
      (isa<BackendJobAction>(JA) || isa<AssembleJobAction>(JA))) {
    // Add flags implied by -fembed-bitcode.
    Args.AddLastArg(CmdArgs, options::OPT_fembed_bitcode_EQ);
    // Disable all llvm IR level optimizations.
    CmdArgs.push_back("-disable-llvm-passes");

    // Render target options.
    TC.addClangTargetOptions(Args, CmdArgs, JA.getOffloadingDeviceKind());

    // reject options that shouldn't be supported in bitcode
    // also reject kernel/kext
    static const constexpr unsigned kBitcodeOptionBlacklist[] = {
        options::OPT_mkernel,
        options::OPT_fapple_kext,
        options::OPT_ffunction_sections,
        options::OPT_fno_function_sections,
        options::OPT_fdata_sections,
        options::OPT_fno_data_sections,
        options::OPT_fbasic_block_sections_EQ,
        options::OPT_funique_internal_linkage_names,
        options::OPT_fno_unique_internal_linkage_names,
        options::OPT_funique_section_names,
        options::OPT_fno_unique_section_names,
        options::OPT_funique_basic_block_section_names,
        options::OPT_fno_unique_basic_block_section_names,
        options::OPT_mrestrict_it,
        options::OPT_mno_restrict_it,
        options::OPT_mstackrealign,
        options::OPT_mno_stackrealign,
        options::OPT_mstack_alignment,
        options::OPT_mcmodel_EQ,
        options::OPT_mlong_calls,
        options::OPT_mno_long_calls,
        options::OPT_ggnu_pubnames,
        options::OPT_gdwarf_aranges,
        options::OPT_fdebug_types_section,
        options::OPT_fno_debug_types_section,
        options::OPT_fdwarf_directory_asm,
        options::OPT_fno_dwarf_directory_asm,
        options::OPT_mrelax_all,
        options::OPT_mno_relax_all,
        options::OPT_ftrap_function_EQ,
        options::OPT_ffixed_r9,
        options::OPT_mfix_cortex_a53_835769,
        options::OPT_mno_fix_cortex_a53_835769,
        options::OPT_ffixed_x18,
        options::OPT_mglobal_merge,
        options::OPT_mno_global_merge,
        options::OPT_mred_zone,
        options::OPT_mno_red_zone,
        options::OPT_Wa_COMMA,
        options::OPT_Xassembler,
        options::OPT_mllvm,
    };
    for (const auto &A : Args)
      if (llvm::find(kBitcodeOptionBlacklist, A->getOption().getID()) !=
          std::end(kBitcodeOptionBlacklist))
        D.Diag(diag::err_drv_unsupported_embed_bitcode) << A->getSpelling();

    // Render the CodeGen options that need to be passed.
    if (!Args.hasFlag(options::OPT_foptimize_sibling_calls,
                      options::OPT_fno_optimize_sibling_calls))
      CmdArgs.push_back("-mdisable-tail-calls");

#if INTEL_CUSTOMIZATION
    RenderFloatingPointOptions(TC, D, isOptimizationLevelFast(D, Args), Args,
                               CmdArgs, JA);
#endif // INTEL_CUSTOMIZATION

    // Render ABI arguments
    switch (TC.getArch()) {
    default: break;
    case llvm::Triple::arm:
    case llvm::Triple::armeb:
    case llvm::Triple::thumbeb:
      RenderARMABI(Triple, Args, CmdArgs);
      break;
    case llvm::Triple::aarch64:
    case llvm::Triple::aarch64_32:
    case llvm::Triple::aarch64_be:
      RenderAArch64ABI(Triple, Args, CmdArgs);
      break;
    }

    // Optimization level for CodeGen.
    AddOptLevel(); // INTEL

    // Input/Output file.
    if (Output.getType() == types::TY_Dependencies) {
      // Handled with other dependency code.
    } else if (Output.isFilename()) {
      CmdArgs.push_back("-o");
      CmdArgs.push_back(Output.getFilename());
    } else {
      assert(Output.isNothing() && "Input output.");
    }

    for (const auto &II : Inputs) {
      addDashXForInput(Args, II, CmdArgs);
      if (II.isFilename())
        CmdArgs.push_back(II.getFilename());
      else
        II.getInputArg().renderAsInput(Args, CmdArgs);
    }

    C.addCommand(std::make_unique<Command>(
        JA, *this, ResponseFileSupport::AtFileUTF8(), D.getClangProgramPath(),
        CmdArgs, Inputs, Output));
    return;
  }

  if (C.getDriver().embedBitcodeMarkerOnly() && !C.getDriver().isUsingLTO())
    CmdArgs.push_back("-fembed-bitcode=marker");

  // We normally speed up the clang process a bit by skipping destructors at
  // exit, but when we're generating diagnostics we can rely on some of the
  // cleanup.
  if (!C.isForDiagnostics())
    if (!Args.hasArg(options::OPT_no_disable_free)) // INTEL
    CmdArgs.push_back("-disable-free");

#ifdef NDEBUG
  const bool IsAssertBuild = false;
#else
  const bool IsAssertBuild = true;
#endif

  // Disable the verification pass in -asserts builds.
  if (!IsAssertBuild)
    CmdArgs.push_back("-disable-llvm-verifier");

  // Discard value names in assert builds unless otherwise specified.
  if (Args.hasFlag(options::OPT_fdiscard_value_names,
                   options::OPT_fno_discard_value_names, !IsAssertBuild)) {
    if (Args.hasArg(options::OPT_fdiscard_value_names) &&
        (std::any_of(Inputs.begin(), Inputs.end(),
                     [](const clang::driver::InputInfo &II) {
                       return types::isLLVMIR(II.getType());
                     }))) {
      D.Diag(diag::warn_ignoring_fdiscard_for_bitcode);
    }
    CmdArgs.push_back("-discard-value-names");
  }

  // Set the main file name, so that debug info works even with
  // -save-temps.
  CmdArgs.push_back("-main-file-name");
  CmdArgs.push_back(getBaseInputName(Args, Input));

  // Some flags which affect the language (via preprocessor
  // defines).
  if (Args.hasArg(options::OPT_static))
    CmdArgs.push_back("-static-define");

  if (Args.hasArg(options::OPT_municode))
    CmdArgs.push_back("-DUNICODE");
#if INTEL_CUSTOMIZATION
  // When compiling with -qtbb, the oneDPL headers conflict with the system
  // installed parallel STL headers.  Add needed predefine macros to get around
  // this issue.
  if (Args.hasArg(options::OPT_qtbb) && Triple.isOSLinux()) {
    CmdArgs.push_back("-DPSTL_USE_PARALLEL_POLICIES=0");
    CmdArgs.push_back("-D_GLIBCXX_USE_TBB_PAR_BACKEND=0");
  }
#endif // INTEL_CUSTOMIZATION

  if (isa<AnalyzeJobAction>(JA))
    RenderAnalyzerOptions(Args, CmdArgs, Triple, Input);

  if (isa<AnalyzeJobAction>(JA) ||
      (isa<PreprocessJobAction>(JA) && Args.hasArg(options::OPT__analyze)))
    CmdArgs.push_back("-setup-static-analyzer");

  // Enable compatilibily mode to avoid analyzer-config related errors.
  // Since we can't access frontend flags through hasArg, let's manually iterate
  // through them.
  bool FoundAnalyzerConfig = false;
  for (auto Arg : Args.filtered(options::OPT_Xclang))
    if (StringRef(Arg->getValue()) == "-analyzer-config") {
      FoundAnalyzerConfig = true;
      break;
    }
  if (!FoundAnalyzerConfig)
    for (auto Arg : Args.filtered(options::OPT_Xanalyzer))
      if (StringRef(Arg->getValue()) == "-analyzer-config") {
        FoundAnalyzerConfig = true;
        break;
      }
  if (FoundAnalyzerConfig)
    CmdArgs.push_back("-analyzer-config-compatibility-mode=true");

  CheckCodeGenerationOptions(D, Args);

  unsigned FunctionAlignment = ParseFunctionAlignment(TC, Args);
  assert(FunctionAlignment <= 31 && "function alignment will be truncated!");
  if (FunctionAlignment) {
    CmdArgs.push_back("-function-alignment");
    CmdArgs.push_back(Args.MakeArgString(std::to_string(FunctionAlignment)));
  }

  llvm::Reloc::Model RelocationModel;
  unsigned PICLevel;
  bool IsPIE;
  std::tie(RelocationModel, PICLevel, IsPIE) = ParsePICArgs(TC, Args);

  bool IsROPI = RelocationModel == llvm::Reloc::ROPI ||
                RelocationModel == llvm::Reloc::ROPI_RWPI;
  bool IsRWPI = RelocationModel == llvm::Reloc::RWPI ||
                RelocationModel == llvm::Reloc::ROPI_RWPI;

  if (Args.hasArg(options::OPT_mcmse) &&
      !Args.hasArg(options::OPT_fallow_unsupported)) {
    if (IsROPI)
      D.Diag(diag::err_cmse_pi_are_incompatible) << IsROPI;
    if (IsRWPI)
      D.Diag(diag::err_cmse_pi_are_incompatible) << !IsRWPI;
  }

  if (IsROPI && types::isCXX(Input.getType()) &&
      !Args.hasArg(options::OPT_fallow_unsupported))
    D.Diag(diag::err_drv_ropi_incompatible_with_cxx);

  const char *RMName = RelocationModelName(RelocationModel);
  if (RMName) {
    CmdArgs.push_back("-mrelocation-model");
    CmdArgs.push_back(RMName);
  }
  if (PICLevel > 0) {
    CmdArgs.push_back("-pic-level");
    CmdArgs.push_back(PICLevel == 1 ? "1" : "2");
    if (IsPIE)
      CmdArgs.push_back("-pic-is-pie");
  }

  if (RelocationModel == llvm::Reloc::ROPI ||
      RelocationModel == llvm::Reloc::ROPI_RWPI)
    CmdArgs.push_back("-fropi");
  if (RelocationModel == llvm::Reloc::RWPI ||
      RelocationModel == llvm::Reloc::ROPI_RWPI)
    CmdArgs.push_back("-frwpi");

  if (Arg *A = Args.getLastArg(options::OPT_meabi)) {
    CmdArgs.push_back("-meabi");
    CmdArgs.push_back(A->getValue());
  }

  // -fsemantic-interposition is forwarded to CC1: set the
  // "SemanticInterposition" metadata to 1 (make some linkages interposable) and
  // make default visibility external linkage definitions dso_preemptable.
  //
  // -fno-semantic-interposition: if the target supports .Lfoo$local local
  // aliases (make default visibility external linkage definitions dso_local).
  // This is the CC1 default for ELF to match COFF/Mach-O.
  //
  // Otherwise use Clang's traditional behavior: like
  // -fno-semantic-interposition but local aliases are not used. So references
  // can be interposed if not optimized out.
  if (Triple.isOSBinFormatELF()) {
    Arg *A = Args.getLastArg(options::OPT_fsemantic_interposition,
                             options::OPT_fno_semantic_interposition);
    if (RelocationModel != llvm::Reloc::Static && !IsPIE) {
      // The supported targets need to call AsmPrinter::getSymbolPreferLocal.
      bool SupportsLocalAlias = Triple.isX86();
      if (!A)
        CmdArgs.push_back("-fhalf-no-semantic-interposition");
      else if (A->getOption().matches(options::OPT_fsemantic_interposition))
        A->render(Args, CmdArgs);
      else if (!SupportsLocalAlias)
        CmdArgs.push_back("-fhalf-no-semantic-interposition");
    }
  }

  {
    std::string Model;
    if (Arg *A = Args.getLastArg(options::OPT_mthread_model)) {
      if (!TC.isThreadModelSupported(A->getValue()))
        D.Diag(diag::err_drv_invalid_thread_model_for_target)
            << A->getValue() << A->getAsString(Args);
      Model = A->getValue();
    } else
      Model = TC.getThreadModel();
    if (Model != "posix") {
      CmdArgs.push_back("-mthread-model");
      CmdArgs.push_back(Args.MakeArgString(Model));
    }
  }

  Args.AddLastArg(CmdArgs, options::OPT_fveclib);

  if (Args.hasFlag(options::OPT_fmerge_all_constants,
                   options::OPT_fno_merge_all_constants, false))
    CmdArgs.push_back("-fmerge-all-constants");

  if (Args.hasFlag(options::OPT_fno_delete_null_pointer_checks,
                   options::OPT_fdelete_null_pointer_checks, false))
    CmdArgs.push_back("-fno-delete-null-pointer-checks");

  // LLVM Code Generator Options.

  for (const Arg *A : Args.filtered(options::OPT_frewrite_map_file_EQ)) {
    StringRef Map = A->getValue();
    if (!llvm::sys::fs::exists(Map)) {
      D.Diag(diag::err_drv_no_such_file) << Map;
    } else {
      A->render(Args, CmdArgs);
      A->claim();
    }
  }

  if (Arg *A = Args.getLastArg(options::OPT_mabi_EQ_vec_extabi,
                               options::OPT_mabi_EQ_vec_default)) {
    if (!Triple.isOSAIX())
      D.Diag(diag::err_drv_unsupported_opt_for_target)
          << A->getSpelling() << RawTriple.str();
    if (A->getOption().getID() == options::OPT_mabi_EQ_vec_extabi)
      CmdArgs.push_back("-mabi=vec-extabi");
    else
      D.Diag(diag::err_aix_default_altivec_abi);
  }

  if (Arg *A = Args.getLastArg(options::OPT_Wframe_larger_than_EQ)) {
    StringRef v = A->getValue();
    CmdArgs.push_back("-mllvm");
    CmdArgs.push_back(Args.MakeArgString("-warn-stack-size=" + v));
    A->claim();
  }

  if (!Args.hasFlag(options::OPT_fjump_tables, options::OPT_fno_jump_tables,
                    true))
    CmdArgs.push_back("-fno-jump-tables");

  if (Args.hasFlag(options::OPT_fprofile_sample_accurate,
                   options::OPT_fno_profile_sample_accurate, false))
    CmdArgs.push_back("-fprofile-sample-accurate");

  if (!Args.hasFlag(options::OPT_fpreserve_as_comments,
                    options::OPT_fno_preserve_as_comments, true))
    CmdArgs.push_back("-fno-preserve-as-comments");

  if (Arg *A = Args.getLastArg(options::OPT_mregparm_EQ)) {
    CmdArgs.push_back("-mregparm");
    CmdArgs.push_back(A->getValue());
  }

  if (Arg *A = Args.getLastArg(options::OPT_maix_struct_return,
                               options::OPT_msvr4_struct_return)) {
    if (!TC.getTriple().isPPC32()) {
      D.Diag(diag::err_drv_unsupported_opt_for_target)
          << A->getSpelling() << RawTriple.str();
    } else if (A->getOption().matches(options::OPT_maix_struct_return)) {
      CmdArgs.push_back("-maix-struct-return");
    } else {
      assert(A->getOption().matches(options::OPT_msvr4_struct_return));
      CmdArgs.push_back("-msvr4-struct-return");
    }
  }

  if (Arg *A = Args.getLastArg(options::OPT_fpcc_struct_return,
                               options::OPT_freg_struct_return)) {
    if (TC.getArch() != llvm::Triple::x86) {
      D.Diag(diag::err_drv_unsupported_opt_for_target)
          << A->getSpelling() << RawTriple.str();
    } else if (A->getOption().matches(options::OPT_fpcc_struct_return)) {
      CmdArgs.push_back("-fpcc-struct-return");
    } else {
      assert(A->getOption().matches(options::OPT_freg_struct_return));
      CmdArgs.push_back("-freg-struct-return");
    }
  }

  if (Args.hasFlag(options::OPT_mrtd, options::OPT_mno_rtd, false))
    CmdArgs.push_back("-fdefault-calling-conv=stdcall");

  if (Args.hasArg(options::OPT_fenable_matrix)) {
    // enable-matrix is needed by both the LangOpts and by LLVM.
    CmdArgs.push_back("-fenable-matrix");
    CmdArgs.push_back("-mllvm");
    CmdArgs.push_back("-enable-matrix");
  }

  CodeGenOptions::FramePointerKind FPKeepKind =
                  getFramePointerKind(Args, RawTriple);
  const char *FPKeepKindStr = nullptr;
  switch (FPKeepKind) {
  case CodeGenOptions::FramePointerKind::None:
    FPKeepKindStr = "-mframe-pointer=none";
    break;
  case CodeGenOptions::FramePointerKind::NonLeaf:
    FPKeepKindStr = "-mframe-pointer=non-leaf";
    break;
  case CodeGenOptions::FramePointerKind::All:
    FPKeepKindStr = "-mframe-pointer=all";
    break;
  }
  assert(FPKeepKindStr && "unknown FramePointerKind");
  CmdArgs.push_back(FPKeepKindStr);

  if (!Args.hasFlag(options::OPT_fzero_initialized_in_bss,
                    options::OPT_fno_zero_initialized_in_bss, true))
    CmdArgs.push_back("-fno-zero-initialized-in-bss");

  bool OFastEnabled = isOptimizationLevelFast(D, Args); // INTEL
  // If -Ofast is the optimization level, then -fstrict-aliasing should be
  // enabled.  This alias option is being used to simplify the hasFlag logic.
  OptSpecifier StrictAliasingAliasOption =
      OFastEnabled ? options::OPT_Ofast : options::OPT_fstrict_aliasing;
  // We turn strict aliasing off by default if we're in CL mode, since MSVC
  // doesn't do any TBAA.
  bool TBAAOnByDefault = !D.IsCLMode() || D.IsIntelMode(); // INTEL
  if (!Args.hasFlag(options::OPT_fstrict_aliasing, StrictAliasingAliasOption,
                    options::OPT_fno_strict_aliasing, TBAAOnByDefault))
    CmdArgs.push_back("-relaxed-aliasing");
  if (!Args.hasFlag(options::OPT_fstruct_path_tbaa,
                    options::OPT_fno_struct_path_tbaa))
    CmdArgs.push_back("-no-struct-path-tbaa");
  if (Args.hasFlag(options::OPT_fstrict_enums, options::OPT_fno_strict_enums,
                   false))
    CmdArgs.push_back("-fstrict-enums");
  if (!Args.hasFlag(options::OPT_fstrict_return, options::OPT_fno_strict_return,
                    true))
    CmdArgs.push_back("-fno-strict-return");
  if (Args.hasFlag(options::OPT_fallow_editor_placeholders,
                   options::OPT_fno_allow_editor_placeholders, false))
    CmdArgs.push_back("-fallow-editor-placeholders");
  if (Args.hasFlag(options::OPT_fstrict_vtable_pointers,
                   options::OPT_fno_strict_vtable_pointers,
                   false))
    CmdArgs.push_back("-fstrict-vtable-pointers");
  if (Args.hasFlag(options::OPT_fforce_emit_vtables,
                   options::OPT_fno_force_emit_vtables,
                   false))
    CmdArgs.push_back("-fforce-emit-vtables");
  if (!Args.hasFlag(options::OPT_foptimize_sibling_calls,
                    options::OPT_fno_optimize_sibling_calls))
    CmdArgs.push_back("-mdisable-tail-calls");
  if (Args.hasFlag(options::OPT_fno_escaping_block_tail_calls,
                   options::OPT_fescaping_block_tail_calls, false))
    CmdArgs.push_back("-fno-escaping-block-tail-calls");

  Args.AddLastArg(CmdArgs, options::OPT_ffine_grained_bitfield_accesses,
                  options::OPT_fno_fine_grained_bitfield_accesses);

  Args.AddLastArg(CmdArgs, options::OPT_fexperimental_relative_cxx_abi_vtables,
                  options::OPT_fno_experimental_relative_cxx_abi_vtables);

  // Handle segmented stacks.
  if (Args.hasFlag(options::OPT_fsplit_stack, options::OPT_fno_split_stack,
                   false))
    CmdArgs.push_back("-fsplit-stack");

  RenderFloatingPointOptions(TC, D, OFastEnabled, Args, CmdArgs, JA);

  if (Arg *A = Args.getLastArg(options::OPT_mdouble_EQ)) {
    if (TC.getArch() == llvm::Triple::avr)
      A->render(Args, CmdArgs);
    else
      D.Diag(diag::err_drv_unsupported_opt_for_target)
          << A->getAsString(Args) << TripleStr;
  }

  if (Arg *A = Args.getLastArg(options::OPT_LongDouble_Group)) {
    if (TC.getTriple().isX86() || TC.getTriple().isSPIR())
      A->render(Args, CmdArgs);
    else if (TC.getTriple().isPPC() &&
             (A->getOption().getID() != options::OPT_mlong_double_80))
      A->render(Args, CmdArgs);
    else
      D.Diag(diag::err_drv_unsupported_opt_for_target)
          << A->getAsString(Args) << TripleStr;
  }

#if INTEL_CUSTOMIZATION
  if (Args.hasFlag(options::OPT__SLASH_Qlong_double,
                   options::OPT__SLASH_Qlong_double_, false)) {
    if (TC.getTriple().getArch() == llvm::Triple::x86) {
      D.Diag(diag::err_drv_unsupported_opt_for_target)
          << Args.getLastArg(options::OPT__SLASH_Qlong_double)
                 ->getAsString(Args)
          << TripleStr;
    } else
      CmdArgs.push_back("-fintel-long-double-size=80");
  }

  for (const Arg *A : Args) {
    unsigned OptionID = A->getOption().getID();
    switch (OptionID) {
    case options::OPT_fimf_arch_consistency_EQ:
      CmdArgs.push_back(Args.MakeArgString(
          Twine("-mGLOB_imf_attr=arch-consistency:") + A->getValue()));
      A->claim();
      break;
    case options::OPT_fimf_max_error_EQ:
      CmdArgs.push_back(Args.MakeArgString(Twine("-mGLOB_imf_attr=max-error:") +
                                           A->getValue()));
      A->claim();
      break;
    case options::OPT_fimf_absolute_error_EQ:
      CmdArgs.push_back(Args.MakeArgString(
          Twine("-mGLOB_imf_attr=absolute-error:") + A->getValue()));
      A->claim();
      break;
    case options::OPT_fimf_accuracy_bits_EQ:
      CmdArgs.push_back(Args.MakeArgString(
          Twine("-mGLOB_imf_attr=accuracy-bits:") + A->getValue()));
      A->claim();
      break;
    case options::OPT_fimf_domain_exclusion_EQ:
      CmdArgs.push_back(Args.MakeArgString(
          Twine("-mGLOB_imf_attr=domain-exclusion:") + A->getValue()));
      A->claim();
      break;
    case options::OPT_fimf_precision_EQ:
      CmdArgs.push_back(Args.MakeArgString(Twine("-mGLOB_imf_attr=precision:") +
                                           A->getValue()));
      A->claim();
      break;
    default:
      break;
    }
  }
#endif // INTEL_CUSTOMIZATION

  // Decide whether to use verbose asm. Verbose assembly is the default on
  // toolchains which have the integrated assembler on by default.
  bool IsIntegratedAssemblerDefault = TC.IsIntegratedAssemblerDefault();
  if (!Args.hasFlag(options::OPT_fverbose_asm, options::OPT_fno_verbose_asm,
#if INTEL_CUSTOMIZATION
                    IsIntegratedAssemblerDefault &&
                    !(D.IsIntelMode() && D.IsCLMode())))
#endif // INTEL_CUSTOMIZATION
    CmdArgs.push_back("-fno-verbose-asm");

  // Parse 'none' or '$major.$minor'. Disallow -fbinutils-version=0 because we
  // use that to indicate the MC default in the backend.
  if (Arg *A = Args.getLastArg(options::OPT_fbinutils_version_EQ)) {
    StringRef V = A->getValue();
    unsigned Num;
    if (V == "none")
      A->render(Args, CmdArgs);
    else if (!V.consumeInteger(10, Num) && Num > 0 &&
             (V.empty() || (V.consume_front(".") &&
                            !V.consumeInteger(10, Num) && V.empty())))
      A->render(Args, CmdArgs);
    else
      D.Diag(diag::err_drv_invalid_argument_to_option)
          << A->getValue() << A->getOption().getName();
  }

  if (!TC.useIntegratedAs())
    CmdArgs.push_back("-no-integrated-as");

  if (Args.hasArg(options::OPT_fdebug_pass_structure)) {
    CmdArgs.push_back("-mdebug-pass");
    CmdArgs.push_back("Structure");
  }
  if (Args.hasArg(options::OPT_fdebug_pass_arguments)) {
    CmdArgs.push_back("-mdebug-pass");
    CmdArgs.push_back("Arguments");
  }

  // Enable -mconstructor-aliases except on darwin, where we have to work around
  // a linker bug (see <rdar://problem/7651567>), and CUDA/AMDGPU device code,
  // where aliases aren't supported. Similarly, aliases aren't yet supported
  // for AIX.
  if (!RawTriple.isOSDarwin() && !RawTriple.isNVPTX() &&
      !RawTriple.isAMDGPU() && !RawTriple.isOSAIX())
    CmdArgs.push_back("-mconstructor-aliases");

  // Darwin's kernel doesn't support guard variables; just die if we
  // try to use them.
  if (KernelOrKext && RawTriple.isOSDarwin())
    CmdArgs.push_back("-fforbid-guard-variables");

  if (Args.hasFlag(options::OPT_mms_bitfields, options::OPT_mno_ms_bitfields,
                   Triple.isWindowsGNUEnvironment())) {
    CmdArgs.push_back("-mms-bitfields");
  }

  // Non-PIC code defaults to -fdirect-access-external-data while PIC code
  // defaults to -fno-direct-access-external-data. Pass the option if different
  // from the default.
  if (Arg *A = Args.getLastArg(options::OPT_fdirect_access_external_data,
                               options::OPT_fno_direct_access_external_data))
    if (A->getOption().matches(options::OPT_fdirect_access_external_data) !=
        (PICLevel == 0))
      A->render(Args, CmdArgs);

  if (Args.hasFlag(options::OPT_fno_plt, options::OPT_fplt, false)) {
    CmdArgs.push_back("-fno-plt");
  }

  // -fhosted is default.
  // TODO: Audit uses of KernelOrKext and see where it'd be more appropriate to
  // use Freestanding.
  bool Freestanding =
      Args.hasFlag(options::OPT_ffreestanding, options::OPT_fhosted, false) ||
      KernelOrKext;
  if (Freestanding)
    CmdArgs.push_back("-ffreestanding");

  // This is a coarse approximation of what llvm-gcc actually does, both
  // -fasynchronous-unwind-tables and -fnon-call-exceptions interact in more
  // complicated ways.
  bool UnwindTables =
      Args.hasFlag(options::OPT_fasynchronous_unwind_tables,
                   options::OPT_fno_asynchronous_unwind_tables,
                   (TC.IsUnwindTablesDefault(Args) ||
                    TC.getSanitizerArgs().needsUnwindTables()) &&
                       !Freestanding);
  UnwindTables = Args.hasFlag(options::OPT_funwind_tables,
                              options::OPT_fno_unwind_tables, UnwindTables);
  if (UnwindTables)
    CmdArgs.push_back("-munwind-tables");

  // Prepare `-aux-target-cpu` and `-aux-target-feature` unless
  // `--gpu-use-aux-triple-only` is specified.
  if (!Args.getLastArg(options::OPT_gpu_use_aux_triple_only) &&
      (IsCudaDevice || (IsSYCL && IsSYCLOffloadDevice) || IsHIPDevice)) {
    const ArgList &HostArgs =
        C.getArgsForToolChain(nullptr, StringRef(), Action::OFK_None);
    std::string HostCPU =
        getCPUName(HostArgs, *TC.getAuxTriple(), /*FromAs*/ false);
    if (!HostCPU.empty()) {
      CmdArgs.push_back("-aux-target-cpu");
      CmdArgs.push_back(Args.MakeArgString(HostCPU));
    }
    getTargetFeatures(D, *TC.getAuxTriple(), HostArgs, CmdArgs,
                      /*ForAS*/ false, /*IsAux*/ true);
  }

  TC.addClangTargetOptions(Args, CmdArgs, JA.getOffloadingDeviceKind());

  // FIXME: Handle -mtune=.
  (void)Args.hasArg(options::OPT_mtune_EQ);

  if (Arg *A = Args.getLastArg(options::OPT_mcmodel_EQ)) {
    StringRef CM = A->getValue();
    if (CM == "small" || CM == "kernel" || CM == "medium" || CM == "large" ||
        CM == "tiny")
      A->render(Args, CmdArgs);
    else
      D.Diag(diag::err_drv_invalid_argument_to_option)
          << CM << A->getOption().getName();
  }

  if (Arg *A = Args.getLastArg(options::OPT_mtls_size_EQ)) {
    StringRef Value = A->getValue();
    unsigned TLSSize = 0;
    Value.getAsInteger(10, TLSSize);
    if (!Triple.isAArch64() || !Triple.isOSBinFormatELF())
      D.Diag(diag::err_drv_unsupported_opt_for_target)
          << A->getOption().getName() << TripleStr;
    if (TLSSize != 12 && TLSSize != 24 && TLSSize != 32 && TLSSize != 48)
      D.Diag(diag::err_drv_invalid_int_value)
          << A->getOption().getName() << Value;
    Args.AddLastArg(CmdArgs, options::OPT_mtls_size_EQ);
  }

  // Add the target cpu
  std::string CPU = getCPUName(Args, Triple, /*FromAs*/ false);
  if (!CPU.empty()) {
    CmdArgs.push_back("-target-cpu");
    CmdArgs.push_back(Args.MakeArgString(CPU));
  }

  RenderTargetOptions(Triple, Args, KernelOrKext, CmdArgs);

  // FIXME: For now we want to demote any errors to warnings, when they have
  // been raised for asking the wrong question of scalable vectors, such as
  // asking for the fixed number of elements. This may happen because code that
  // is not yet ported to work for scalable vectors uses the wrong interfaces,
  // whereas the behaviour is actually correct. Emitting a warning helps bring
  // up scalable vector support in an incremental way. When scalable vector
  // support is stable enough, all uses of wrong interfaces should be considered
  // as errors, but until then, we can live with a warning being emitted by the
  // compiler. This way, Clang can be used to compile code with scalable vectors
  // and identify possible issues.
  if (isa<BackendJobAction>(JA)) {
    CmdArgs.push_back("-mllvm");
    CmdArgs.push_back("-treat-scalable-fixed-error-as-warning");
  }

  // These two are potentially updated by AddClangCLArgs.
  codegenoptions::DebugInfoKind DebugInfoKind = codegenoptions::NoDebugInfo;
  bool EmitCodeView = false;

  // Add clang-cl arguments.
  types::ID InputType = Input.getType();
  if (D.IsCLMode())
    AddClangCLArgs(Args, InputType, CmdArgs, &DebugInfoKind, &EmitCodeView);
#if INTEL_CUSTOMIZATION
  // for OpenMP with /Qiopenmp /Qopenmp-targets=spir64, /LD is not supported.
  Arg *LDArg = Args.getLastArg(options::OPT__SLASH_LD);
  if (D.IsCLMode() && LDArg && IsOpenMPDevice && Triple.isSPIR())
    D.Diag(diag::err_drv_openmp_targets_spir64_unsupported_opt)
        << LDArg->getAsString(Args);
#endif // INTEL_CUSTOMIZATION

  DwarfFissionKind DwarfFission = DwarfFissionKind::None;
  renderDebugOptions(TC, D, RawTriple, Args, EmitCodeView,
                     types::isLLVMIR(InputType), CmdArgs, DebugInfoKind,
                     DwarfFission);

  // Add the split debug info name to the command lines here so we
  // can propagate it to the backend.
  bool SplitDWARF = (DwarfFission != DwarfFissionKind::None) &&
                    (TC.getTriple().isOSBinFormatELF() ||
                     TC.getTriple().isOSBinFormatWasm()) &&
                    (isa<AssembleJobAction>(JA) || isa<CompileJobAction>(JA) ||
                     isa<BackendJobAction>(JA));
  if (SplitDWARF) {
    const char *SplitDWARFOut = SplitDebugName(JA, Args, Input, Output);
    CmdArgs.push_back("-split-dwarf-file");
    CmdArgs.push_back(SplitDWARFOut);
    if (DwarfFission == DwarfFissionKind::Split) {
      CmdArgs.push_back("-split-dwarf-output");
      CmdArgs.push_back(SplitDWARFOut);
    }
  }

  // Pass the linker version in use.
  if (Arg *A = Args.getLastArg(options::OPT_mlinker_version_EQ)) {
    CmdArgs.push_back("-target-linker-version");
    CmdArgs.push_back(A->getValue());
  }

  // Explicitly error on some things we know we don't support and can't just
  // ignore.
  if (!Args.hasArg(options::OPT_fallow_unsupported)) {
    Arg *Unsupported;
    if (types::isCXX(InputType) && RawTriple.isOSDarwin() &&
        TC.getArch() == llvm::Triple::x86) {
      if ((Unsupported = Args.getLastArg(options::OPT_fapple_kext)) ||
          (Unsupported = Args.getLastArg(options::OPT_mkernel)))
        D.Diag(diag::err_drv_clang_unsupported_opt_cxx_darwin_i386)
            << Unsupported->getOption().getName();
    }
    // The faltivec option has been superseded by the maltivec option.
    if ((Unsupported = Args.getLastArg(options::OPT_faltivec)))
      D.Diag(diag::err_drv_clang_unsupported_opt_faltivec)
          << Unsupported->getOption().getName()
          << "please use -maltivec and include altivec.h explicitly";
    if ((Unsupported = Args.getLastArg(options::OPT_fno_altivec)))
      D.Diag(diag::err_drv_clang_unsupported_opt_faltivec)
          << Unsupported->getOption().getName() << "please use -mno-altivec";
  }

  Args.AddAllArgs(CmdArgs, options::OPT_v);

  if (Args.getLastArg(options::OPT_H)) {
    CmdArgs.push_back("-H");
    CmdArgs.push_back("-sys-header-deps");
  }
  Args.AddAllArgs(CmdArgs, options::OPT_fshow_skipped_includes);

  if (D.CCPrintHeaders && !D.CCGenDiagnostics) {
    CmdArgs.push_back("-header-include-file");
    CmdArgs.push_back(!D.CCPrintHeadersFilename.empty()
                          ? D.CCPrintHeadersFilename.c_str()
                          : "-");
    CmdArgs.push_back("-sys-header-deps");
  }
  Args.AddLastArg(CmdArgs, options::OPT_P);
  Args.AddLastArg(CmdArgs, options::OPT_print_ivar_layout);

#if INTEL_CUSTOMIZATION
  // -EP should expand to -E -P.
  if (Args.hasArg(options::OPT_EP))
    CmdArgs.push_back("-P");
#endif // INTEL_CUSTOMIZATION
  if (D.CCLogDiagnostics && !D.CCGenDiagnostics) {
    CmdArgs.push_back("-diagnostic-log-file");
    CmdArgs.push_back(!D.CCLogDiagnosticsFilename.empty()
                          ? D.CCLogDiagnosticsFilename.c_str()
                          : "-");
  }

  // Give the gen diagnostics more chances to succeed, by avoiding intentional
  // crashes.
  if (D.CCGenDiagnostics)
    CmdArgs.push_back("-disable-pragma-debug-crash");

  // Allow backend to put its diagnostic files in the same place as frontend
  // crash diagnostics files.
  if (Args.hasArg(options::OPT_fcrash_diagnostics_dir)) {
    StringRef Dir = Args.getLastArgValue(options::OPT_fcrash_diagnostics_dir);
    CmdArgs.push_back("-mllvm");
    CmdArgs.push_back(Args.MakeArgString("-crash-diagnostics-dir=" + Dir));
  }

  bool UseSeparateSections = isUseSeparateSections(D, Triple); // INTEL

  if (Args.hasFlag(options::OPT_ffunction_sections,
                   options::OPT_fno_function_sections, UseSeparateSections)) {
    CmdArgs.push_back("-ffunction-sections");
  }

  if (Arg *A = Args.getLastArg(options::OPT_fbasic_block_sections_EQ)) {
    if (Triple.isX86() && Triple.isOSBinFormatELF()) {
      StringRef Val = A->getValue();
      if (Val != "all" && Val != "labels" && Val != "none" &&
          !Val.startswith("list="))
        D.Diag(diag::err_drv_invalid_value)
            << A->getAsString(Args) << A->getValue();
      else
        A->render(Args, CmdArgs);
    } else {
      D.Diag(diag::err_drv_unsupported_opt_for_target)
          << A->getAsString(Args) << TripleStr;
    }
  }

  bool HasDefaultDataSections = Triple.isOSBinFormatXCOFF();
  if (Args.hasFlag(options::OPT_fdata_sections, options::OPT_fno_data_sections,
                   UseSeparateSections || HasDefaultDataSections)) {
    CmdArgs.push_back("-fdata-sections");
  }

  if (!Args.hasFlag(options::OPT_funique_section_names,
                    options::OPT_fno_unique_section_names, true))
    CmdArgs.push_back("-fno-unique-section-names");

  if (Args.hasFlag(options::OPT_funique_internal_linkage_names,
                   options::OPT_fno_unique_internal_linkage_names, false))
    CmdArgs.push_back("-funique-internal-linkage-names");

  if (Args.hasFlag(options::OPT_funique_basic_block_section_names,
                   options::OPT_fno_unique_basic_block_section_names, false))
    CmdArgs.push_back("-funique-basic-block-section-names");

  if (Arg *A = Args.getLastArg(options::OPT_fsplit_machine_functions,
                               options::OPT_fno_split_machine_functions)) {
    // This codegen pass is only available on x86-elf targets.
    if (Triple.isX86() && Triple.isOSBinFormatELF()) {
      if (A->getOption().matches(options::OPT_fsplit_machine_functions))
        A->render(Args, CmdArgs);
    } else {
      D.Diag(diag::err_drv_unsupported_opt_for_target)
          << A->getAsString(Args) << TripleStr;
    }
  }

#if INTEL_CUSTOMIZATION
  Args.AddLastArg(CmdArgs, options::OPT_finstrument_functions_after_inlining,
                  options::OPT_finstrument_function_entry_bare);

  if ((Args.hasFlag(options::OPT_finstrument_functions,
                    options::OPT_fno_instrument_functions, false)) &&
      (!Args.hasArg(options::OPT_finstrument_functions_after_inlining,
                    options::OPT_finstrument_function_entry_bare)))
    Args.AddLastArg(CmdArgs, options::OPT_finstrument_functions);
#endif // INTEL_CUSTOMIZATION

  // NVPTX/AMDGCN doesn't support PGO or coverage. There's no runtime support
  // for sampling, overhead of call arc collection is way too high and there's
  // no way to collect the output.
  if (!Triple.isNVPTX() && !Triple.isAMDGCN())
    addPGOAndCoverageFlags(TC, C, D, Output, Args, CmdArgs);

  Args.AddLastArg(CmdArgs, options::OPT_fclang_abi_compat_EQ);

  // Add runtime flag for PS4 when PGO, coverage, or sanitizers are enabled.
  if (RawTriple.isPS4CPU() &&
      !Args.hasArg(options::OPT_nostdlib, options::OPT_nodefaultlibs)) {
    PS4cpu::addProfileRTArgs(TC, Args, CmdArgs);
    PS4cpu::addSanitizerArgs(TC, CmdArgs);
  }

  // Pass options for controlling the default header search paths.
  if (Args.hasArg(options::OPT_nostdinc)) {
    CmdArgs.push_back("-nostdsysteminc");
    CmdArgs.push_back("-nobuiltininc");
  } else {
    if (Args.hasArg(options::OPT_nostdlibinc))
      CmdArgs.push_back("-nostdsysteminc");
    Args.AddLastArg(CmdArgs, options::OPT_nostdincxx);
    Args.AddLastArg(CmdArgs, options::OPT_nobuiltininc);
  }

  // Pass the path to compiler resource files.
  CmdArgs.push_back("-resource-dir");
  CmdArgs.push_back(D.ResourceDir.c_str());

  Args.AddLastArg(CmdArgs, options::OPT_working_directory);

  RenderARCMigrateToolOptions(D, Args, CmdArgs);

  // Add preprocessing options like -I, -D, etc. if we are using the
  // preprocessor.
  //
  // FIXME: Support -fpreprocessed
  if (types::getPreprocessedType(InputType) != types::TY_INVALID)
    AddPreprocessingOptions(C, JA, D, Args, CmdArgs, Output, Inputs);

  // Don't warn about "clang -c -DPIC -fPIC test.i" because libtool.m4 assumes
  // that "The compiler can only warn and ignore the option if not recognized".
  // When building with ccache, it will pass -D options to clang even on
  // preprocessed inputs and configure concludes that -fPIC is not supported.
  Args.ClaimAllArgs(options::OPT_D);

  // Manually translate -O4 to -O3; let clang reject others.
  AddOptLevel(); // INTEL

  // Warn about ignored options to clang.
  for (const Arg *A :
       Args.filtered(options::OPT_clang_ignored_gcc_optimization_f_Group)) {
    D.Diag(diag::warn_ignored_gcc_optimization) << A->getAsString(Args);
    A->claim();
  }

  for (const Arg *A :
       Args.filtered(options::OPT_clang_ignored_legacy_options_Group)) {
    D.Diag(diag::warn_ignored_clang_option) << A->getAsString(Args);
    A->claim();
  }

  claimNoWarnArgs(Args);

  Args.AddAllArgs(CmdArgs, options::OPT_R_Group);

  Args.AddAllArgs(CmdArgs, options::OPT_W_Group);
#if INTEL_CUSTOMIZATION
  if (Args.hasFlag(options::OPT_pedantic, options::OPT_no_pedantic, false)
      || Args.hasArg(options::OPT_strict_ansi))
#endif //INTEL_CUSTOMIZATION
    CmdArgs.push_back("-pedantic");

  Args.AddLastArg(CmdArgs, options::OPT_pedantic_errors);
  Args.AddLastArg(CmdArgs, options::OPT_w);

  // Fixed point flags
  if (Args.hasFlag(options::OPT_ffixed_point, options::OPT_fno_fixed_point,
                   /*Default=*/false))
    Args.AddLastArg(CmdArgs, options::OPT_ffixed_point);

  // Handle -{std, ansi, trigraphs} -- take the last of -{std, ansi}
  // (-ansi is equivalent to -std=c89 or -std=c++98).
  //
  // If a std is supplied, only add -trigraphs if it follows the
  // option.
  bool ImplyVCPPCVer = false;
  bool ImplyVCPPCXXVer = false;
#if INTEL_CUSTOMIZATION
  const Arg *Std = Args.getLastArg(options::OPT_std_EQ, options::OPT_ansi,
                     options::OPT_strict_ansi);
#else //INTEL_CUSTOMIZATION
  const Arg *Std = Args.getLastArg(options::OPT_std_EQ, options::OPT_ansi);
#endif //INTEL_CUSTOMIZATION
  if (Std) {
#if INTEL_CUSTOMIZATION
    if (Std->getOption().matches(options::OPT_ansi) ||
        Std->getOption().matches(options::OPT_strict_ansi))
#else //INTEL_CUSTOMIZATION
    if (Std->getOption().matches(options::OPT_ansi))
#endif //INTEL_CUSTOMIZATION
      if (types::isCXX(InputType))
        CmdArgs.push_back("-std=c++98");
      else
        CmdArgs.push_back("-std=c89");
#if INTEL_CUSTOMIZATION
    // Intel compiler allows for /Qstd which is an alias -std.  We want to be
    // sure to limit valid args to C++14 or higher.
    else if (D.IsIntelMode() && IsWindowsMSVC) {
      StringRef Val(Std->getValue());
      if (Val == "c++98" || Val == "c++03" || Val == "c++0x" ||
          Val == "c++11") {
        D.Diag(clang::diag::warn_drv_unused_argument) << Std->getAsString(Args);
        ImplyVCPPCXXVer = true;
      } else
        Std->render(Args, CmdArgs);
    }
#endif // INTEL_CUSTOMIZATION
    else {
      if (Args.hasArg(options::OPT_fsycl)) {
        // Use of -std= with 'C' is not supported for SYCL.
        const LangStandard *LangStd =
            LangStandard::getLangStandardForName(Std->getValue());
        if (LangStd && LangStd->getLanguage() == Language::C)
          D.Diag(diag::err_drv_argument_not_allowed_with)
              << Std->getAsString(Args) << "-fsycl";
      }
      Std->render(Args, CmdArgs);
    }

    // If -f(no-)trigraphs appears after the language standard flag, honor it.
    if (Arg *A = Args.getLastArg(options::OPT_std_EQ, options::OPT_ansi,
                                 options::OPT_ftrigraphs,
                                 options::OPT_fno_trigraphs))
      if (A != Std)
        A->render(Args, CmdArgs);
  } else {
    // Honor -std-default.
    //
    // FIXME: Clang doesn't correctly handle -std= when the input language
    // doesn't match. For the time being just ignore this for C++ inputs;
    // eventually we want to do all the standard defaulting here instead of
    // splitting it between the driver and clang -cc1.
    if (!types::isCXX(InputType)) {
      if (!Args.hasArg(options::OPT__SLASH_std)) {
        Args.AddAllArgsTranslated(CmdArgs, options::OPT_std_default_EQ, "-std=",
                                  /*Joined=*/true);
      } else
        ImplyVCPPCVer = true;
    }
    else if (IsWindowsMSVC)
      ImplyVCPPCXXVer = true;

    if (IsSYCL && types::isCXX(InputType) &&
        !Args.hasArg(options::OPT__SLASH_std))
      // For DPC++, we default to -std=c++17 for all compilations.  Use of -std
      // on the command line will override.
      CmdArgs.push_back("-std=c++17");

    Args.AddLastArg(CmdArgs, options::OPT_ftrigraphs,
                    options::OPT_fno_trigraphs);

    // HIP headers has minimum C++ standard requirements. Therefore set the
    // default language standard.
    if (IsHIP)
      CmdArgs.push_back(IsWindowsMSVC ? "-std=c++14" : "-std=c++11");
  }

  // GCC's behavior for -Wwrite-strings is a bit strange:
  //  * In C, this "warning flag" changes the types of string literals from
  //    'char[N]' to 'const char[N]', and thus triggers an unrelated warning
  //    for the discarded qualifier.
  //  * In C++, this is just a normal warning flag.
  //
  // Implementing this warning correctly in C is hard, so we follow GCC's
  // behavior for now. FIXME: Directly diagnose uses of a string literal as
  // a non-const char* in C, rather than using this crude hack.
  if (!types::isCXX(InputType)) {
    // FIXME: This should behave just like a warning flag, and thus should also
    // respect -Weverything, -Wno-everything, -Werror=write-strings, and so on.
    Arg *WriteStrings =
        Args.getLastArg(options::OPT_Wwrite_strings,
                        options::OPT_Wno_write_strings, options::OPT_w);
    if (WriteStrings &&
        WriteStrings->getOption().matches(options::OPT_Wwrite_strings))
      CmdArgs.push_back("-fconst-strings");
  }

  // GCC provides a macro definition '__DEPRECATED' when -Wdeprecated is active
  // during C++ compilation, which it is by default. GCC keeps this define even
  // in the presence of '-w', match this behavior bug-for-bug.
  if (types::isCXX(InputType) &&
      Args.hasFlag(options::OPT_Wdeprecated, options::OPT_Wno_deprecated,
                   true)) {
    CmdArgs.push_back("-fdeprecated-macro");
  }

  // Translate GCC's misnamer '-fasm' arguments to '-fgnu-keywords'.
  if (Arg *Asm = Args.getLastArg(options::OPT_fasm, options::OPT_fno_asm)) {
    if (Asm->getOption().matches(options::OPT_fasm))
      CmdArgs.push_back("-fgnu-keywords");
    else
      CmdArgs.push_back("-fno-gnu-keywords");
  }

  if (ShouldDisableDwarfDirectory(Args, TC))
    CmdArgs.push_back("-fno-dwarf-directory-asm");

  if (!ShouldEnableAutolink(Args, TC, JA))
    CmdArgs.push_back("-fno-autolink");

  // Add in -fdebug-compilation-dir if necessary.
  addDebugCompDirArg(Args, CmdArgs, D.getVFS());

  addDebugPrefixMapArg(D, Args, CmdArgs);

  if (Arg *A = Args.getLastArg(options::OPT_ftemplate_depth_,
                               options::OPT_ftemplate_depth_EQ)) {
    CmdArgs.push_back("-ftemplate-depth");
    CmdArgs.push_back(A->getValue());
  }

  if (Arg *A = Args.getLastArg(options::OPT_foperator_arrow_depth_EQ)) {
    CmdArgs.push_back("-foperator-arrow-depth");
    CmdArgs.push_back(A->getValue());
  }

  if (Arg *A = Args.getLastArg(options::OPT_fconstexpr_depth_EQ)) {
    CmdArgs.push_back("-fconstexpr-depth");
    CmdArgs.push_back(A->getValue());
  }

  if (Arg *A = Args.getLastArg(options::OPT_fconstexpr_steps_EQ)) {
    CmdArgs.push_back("-fconstexpr-steps");
    CmdArgs.push_back(A->getValue());
  }

  if (Args.hasArg(options::OPT_fexperimental_new_constant_interpreter))
    CmdArgs.push_back("-fexperimental-new-constant-interpreter");

  if (Arg *A = Args.getLastArg(options::OPT_fbracket_depth_EQ)) {
    CmdArgs.push_back("-fbracket-depth");
    CmdArgs.push_back(A->getValue());
  }

  if (Arg *A = Args.getLastArg(options::OPT_Wlarge_by_value_copy_EQ,
                               options::OPT_Wlarge_by_value_copy_def)) {
    if (A->getNumValues()) {
      StringRef bytes = A->getValue();
      CmdArgs.push_back(Args.MakeArgString("-Wlarge-by-value-copy=" + bytes));
    } else
      CmdArgs.push_back("-Wlarge-by-value-copy=64"); // default value
  }

  if (Args.hasArg(options::OPT_relocatable_pch))
    CmdArgs.push_back("-relocatable-pch");

  if (const Arg *A = Args.getLastArg(options::OPT_fcf_runtime_abi_EQ)) {
    static const char *kCFABIs[] = {
      "standalone", "objc", "swift", "swift-5.0", "swift-4.2", "swift-4.1",
    };

    if (find(kCFABIs, StringRef(A->getValue())) == std::end(kCFABIs))
      D.Diag(diag::err_drv_invalid_cf_runtime_abi) << A->getValue();
    else
      A->render(Args, CmdArgs);
  }

  if (Arg *A = Args.getLastArg(options::OPT_fconstant_string_class_EQ)) {
    CmdArgs.push_back("-fconstant-string-class");
    CmdArgs.push_back(A->getValue());
  }

  if (Arg *A = Args.getLastArg(options::OPT_ftabstop_EQ)) {
    CmdArgs.push_back("-ftabstop");
    CmdArgs.push_back(A->getValue());
  }

  if (Args.hasFlag(options::OPT_fstack_size_section,
                   options::OPT_fno_stack_size_section, RawTriple.isPS4()))
    CmdArgs.push_back("-fstack-size-section");

  CmdArgs.push_back("-ferror-limit");
  if (Arg *A = Args.getLastArg(options::OPT_ferror_limit_EQ))
    CmdArgs.push_back(A->getValue());
  else
    CmdArgs.push_back("19");

  if (Arg *A = Args.getLastArg(options::OPT_fmacro_backtrace_limit_EQ)) {
    CmdArgs.push_back("-fmacro-backtrace-limit");
    CmdArgs.push_back(A->getValue());
  }

  if (Arg *A = Args.getLastArg(options::OPT_ftemplate_backtrace_limit_EQ)) {
    CmdArgs.push_back("-ftemplate-backtrace-limit");
    CmdArgs.push_back(A->getValue());
  }

  if (Arg *A = Args.getLastArg(options::OPT_fconstexpr_backtrace_limit_EQ)) {
    CmdArgs.push_back("-fconstexpr-backtrace-limit");
    CmdArgs.push_back(A->getValue());
  }

  if (Arg *A = Args.getLastArg(options::OPT_fspell_checking_limit_EQ)) {
    CmdArgs.push_back("-fspell-checking-limit");
    CmdArgs.push_back(A->getValue());
  }

#if INTEL_CUSTOMIZATION
  //-fiopenmp-offload is default
  if (Args.hasArg(options::OPT_fiopenmp) &&
      Args.hasFlag(options::OPT_fno_iopenmp_offload,
                   options::OPT_fiopenmp_offload, false)) {
    CmdArgs.push_back("-fno-intel-openmp-offload");
    CmdArgs.push_back("-mllvm");
    CmdArgs.push_back("-vpo-paropt-use-offload-metadata=false");
  }
  if (Args.hasFlag(options::OPT_fiopenmp_simd, options::OPT_fno_iopenmp_simd,
                   false)) {
    // FIXME: Add better interactions with -fopenmp-simd.
    CmdArgs.push_back("-fopenmp-simd");
    CmdArgs.push_back("-fopenmp-late-outline");
  }
  // When compiling for SPIR, we want to be sure that -fiopenmp is used
  // and not -fopenmp.
  if (IsOpenMPDevice && !Args.hasArg(options::OPT_fiopenmp) &&
      Args.hasArg(options::OPT_fopenmp_EQ, options::OPT_fopenmp) &&
      Triple.isSPIR()) {
    if (!D.IsCLMode())
        D.Diag(diag::err_drv_opt_requires_opt)
          << "-fopenmp-targets=spir64" << "-fiopenmp";
    else
        D.Diag(diag::err_drv_opt_requires_opt)
          << "-Qopenmp-targets=spir64" << "-Qiopenmp";
  }
  if (Arg *A = Args.getLastArg(options::OPT_qopenmp_threadprivate_EQ)) {
    StringRef Value = A->getValue();

    if ((Value != "compat") && (Value != "legacy"))
      D.Diag(diag::err_drv_unsupported_option_argument)
          << A->getOption().getName() << Value;

    if (Value == "legacy")
      CmdArgs.push_back("-fopenmp-threadprivate-legacy");
  }

  if (Args.hasFlag(options::OPT__SLASH_Qvla_, options::OPT__SLASH_Qvla, false))
    CmdArgs.push_back("-Werror=vla");
#endif // INTEL_CUSTOMIZATION

  // Pass -fmessage-length=.
  unsigned MessageLength = 0;
  if (Arg *A = Args.getLastArg(options::OPT_fmessage_length_EQ)) {
    StringRef V(A->getValue());
    if (V.getAsInteger(0, MessageLength))
      D.Diag(diag::err_drv_invalid_argument_to_option)
          << V << A->getOption().getName();
  } else {
    // If -fmessage-length=N was not specified, determine whether this is a
    // terminal and, if so, implicitly define -fmessage-length appropriately.
    MessageLength = llvm::sys::Process::StandardErrColumns();
  }
  if (MessageLength != 0)
    CmdArgs.push_back(
        Args.MakeArgString("-fmessage-length=" + Twine(MessageLength)));

  // -fvisibility= and -fvisibility-ms-compat are of a piece.
  if (const Arg *A = Args.getLastArg(options::OPT_fvisibility_EQ,
                                     options::OPT_fvisibility_ms_compat)) {
    if (A->getOption().matches(options::OPT_fvisibility_EQ)) {
      CmdArgs.push_back("-fvisibility");
      CmdArgs.push_back(A->getValue());
    } else {
      assert(A->getOption().matches(options::OPT_fvisibility_ms_compat));
      CmdArgs.push_back("-fvisibility");
      CmdArgs.push_back("hidden");
      CmdArgs.push_back("-ftype-visibility");
      CmdArgs.push_back("default");
    }
  }

  if (!RawTriple.isPS4())
    if (const Arg *A =
            Args.getLastArg(options::OPT_fvisibility_from_dllstorageclass,
                            options::OPT_fno_visibility_from_dllstorageclass)) {
      if (A->getOption().matches(
              options::OPT_fvisibility_from_dllstorageclass)) {
        CmdArgs.push_back("-fvisibility-from-dllstorageclass");
        Args.AddLastArg(CmdArgs, options::OPT_fvisibility_dllexport_EQ);
        Args.AddLastArg(CmdArgs, options::OPT_fvisibility_nodllstorageclass_EQ);
        Args.AddLastArg(CmdArgs, options::OPT_fvisibility_externs_dllimport_EQ);
        Args.AddLastArg(CmdArgs,
                        options::OPT_fvisibility_externs_nodllstorageclass_EQ);
      }
    }

  if (const Arg *A = Args.getLastArg(options::OPT_mignore_xcoff_visibility)) {
    if (Triple.isOSAIX())
      CmdArgs.push_back("-mignore-xcoff-visibility");
    else
      D.Diag(diag::err_drv_unsupported_opt_for_target)
          << A->getAsString(Args) << TripleStr;
  }

  Args.AddLastArg(CmdArgs, options::OPT_fvisibility_inlines_hidden);
  Args.AddLastArg(CmdArgs, options::OPT_fvisibility_inlines_hidden_static_local_var,
                           options::OPT_fno_visibility_inlines_hidden_static_local_var);
  Args.AddLastArg(CmdArgs, options::OPT_fvisibility_global_new_delete_hidden);

  Args.AddLastArg(CmdArgs, options::OPT_ftlsmodel_EQ);

  // Forward -f (flag) options which we can pass directly.
  Args.AddLastArg(CmdArgs, options::OPT_femit_all_decls);
  Args.AddLastArg(CmdArgs, options::OPT_fheinous_gnu_extensions);
  Args.AddLastArg(CmdArgs, options::OPT_fdigraphs, options::OPT_fno_digraphs);
  Args.AddLastArg(CmdArgs, options::OPT_fno_operator_names);
  Args.AddLastArg(CmdArgs, options::OPT_femulated_tls,
                  options::OPT_fno_emulated_tls);

  // AltiVec-like language extensions aren't relevant for assembling.
  if (!isa<PreprocessJobAction>(JA) || Output.getType() != types::TY_PP_Asm)
    Args.AddLastArg(CmdArgs, options::OPT_fzvector);

  Args.AddLastArg(CmdArgs, options::OPT_fdiagnostics_show_template_tree);
  Args.AddLastArg(CmdArgs, options::OPT_fno_elide_type);
#if INTEL_COLLAB
  if (Args.hasFlag(options::OPT_fiopenmp, options::OPT_fno_iopenmp, false)) {
    CmdArgs.push_back("-fopenmp-late-outline");
#if INTEL_CUSTOMIZATION
    CmdArgs.push_back("-fintel-openmp-region");
    if (Arg *A = Args.getLastArg(options::OPT_qopenmp_threadprivate_EQ)) {
      StringRef Value = A->getValue();
      if (Value != "compat")
        CmdArgs.push_back("-fopenmp-threadprivate-legacy");
    } else
#endif // INTEL_CUSTOMIZATION
      CmdArgs.push_back("-fopenmp-threadprivate-legacy");
  }
#endif // INTEL_COLLAB

#if INTEL_CUSTOMIZATION
  bool StubsOverride = false;
  if (Arg *A = Args.getLastArg(options::OPT_qopenmp_stubs,
      options::OPT_fopenmp, options::OPT_fopenmp_EQ, options::OPT_fiopenmp))
    if (A->getOption().matches(options::OPT_qopenmp_stubs))
      StubsOverride = true;
#endif // INTEL_CUSTOMIZATION

  // Forward flags for OpenMP. We don't do this if the current action is an
  // device offloading action other than OpenMP.
#if INTEL_COLLAB
  if ((Args.hasFlag(options::OPT_fopenmp, options::OPT_fopenmp_EQ,
                    options::OPT_fno_openmp, false) ||
       Args.hasFlag(options::OPT_fiopenmp, options::OPT_fno_iopenmp, false)) &&
#else
  if (Args.hasFlag(options::OPT_fopenmp, options::OPT_fopenmp_EQ,
                   options::OPT_fno_openmp, false) &&
#endif // INTEL_COLLAB
      !StubsOverride && // INTEL
      (JA.isDeviceOffloading(Action::OFK_None) ||
       JA.isDeviceOffloading(Action::OFK_OpenMP))) {
    switch (D.getOpenMPRuntime(Args)) {
    case Driver::OMPRT_OMP:
    case Driver::OMPRT_IOMP5:
      // Clang can generate useful OpenMP code for these two runtime libraries.
      CmdArgs.push_back("-fopenmp");

      // If no option regarding the use of TLS in OpenMP codegeneration is
      // given, decide a default based on the target. Otherwise rely on the
      // options and pass the right information to the frontend.
      if (!Args.hasFlag(options::OPT_fopenmp_use_tls,
                        options::OPT_fnoopenmp_use_tls, /*Default=*/true))
        CmdArgs.push_back("-fnoopenmp-use-tls");
      Args.AddLastArg(CmdArgs, options::OPT_fopenmp_simd,
                      options::OPT_fno_openmp_simd);
      Args.AddAllArgs(CmdArgs, options::OPT_fopenmp_enable_irbuilder);
      Args.AddAllArgs(CmdArgs, options::OPT_fopenmp_version_EQ);
      Args.AddAllArgs(CmdArgs, options::OPT_fopenmp_cuda_number_of_sm_EQ);
      Args.AddAllArgs(CmdArgs, options::OPT_fopenmp_cuda_blocks_per_sm_EQ);
      Args.AddAllArgs(CmdArgs,
                      options::OPT_fopenmp_cuda_teams_reduction_recs_num_EQ);
      if (Args.hasFlag(options::OPT_fopenmp_optimistic_collapse,
                       options::OPT_fno_openmp_optimistic_collapse,
                       /*Default=*/false))
        CmdArgs.push_back("-fopenmp-optimistic-collapse");

      // When in OpenMP offloading mode with NVPTX target, forward
      // cuda-mode flag
      if (Args.hasFlag(options::OPT_fopenmp_cuda_mode,
                       options::OPT_fno_openmp_cuda_mode, /*Default=*/false))
        CmdArgs.push_back("-fopenmp-cuda-mode");

      // When in OpenMP offloading mode with NVPTX target, forward
      // cuda-parallel-target-regions flag
      if (Args.hasFlag(options::OPT_fopenmp_cuda_parallel_target_regions,
                       options::OPT_fno_openmp_cuda_parallel_target_regions,
                       /*Default=*/true))
        CmdArgs.push_back("-fopenmp-cuda-parallel-target-regions");

      // When in OpenMP offloading mode with NVPTX target, check if full runtime
      // is required.
      if (Args.hasFlag(options::OPT_fopenmp_cuda_force_full_runtime,
                       options::OPT_fno_openmp_cuda_force_full_runtime,
                       /*Default=*/false))
        CmdArgs.push_back("-fopenmp-cuda-force-full-runtime");
      break;
    default:
      // By default, if Clang doesn't know how to generate useful OpenMP code
      // for a specific runtime library, we just don't pass the '-fopenmp' flag
      // down to the actual compilation.
      // FIXME: It would be better to have a mode which *only* omits IR
      // generation based on the OpenMP support so that we get consistent
      // semantic analysis, etc.
      break;
    }
  } else {
    Args.AddLastArg(CmdArgs, options::OPT_fopenmp_simd,
                    options::OPT_fno_openmp_simd);
    Args.AddAllArgs(CmdArgs, options::OPT_fopenmp_version_EQ);
  }

  const SanitizerArgs &Sanitize = TC.getSanitizerArgs();
  Sanitize.addArgs(TC, Args, CmdArgs, InputType);

  const XRayArgs &XRay = TC.getXRayArgs();
  XRay.addArgs(TC, Args, CmdArgs, InputType);

  for (const auto &Filename :
       Args.getAllArgValues(options::OPT_fprofile_list_EQ)) {
    if (D.getVFS().exists(Filename))
      CmdArgs.push_back(Args.MakeArgString("-fprofile-list=" + Filename));
    else
      D.Diag(clang::diag::err_drv_no_such_file) << Filename;
  }

  if (Arg *A = Args.getLastArg(options::OPT_fpatchable_function_entry_EQ)) {
    StringRef S0 = A->getValue(), S = S0;
    unsigned Size, Offset = 0;
    if (!Triple.isAArch64() && !Triple.isRISCV() && !Triple.isX86())
      D.Diag(diag::err_drv_unsupported_opt_for_target)
          << A->getAsString(Args) << TripleStr;
    else if (S.consumeInteger(10, Size) ||
             (!S.empty() && (!S.consume_front(",") ||
                             S.consumeInteger(10, Offset) || !S.empty())))
      D.Diag(diag::err_drv_invalid_argument_to_option)
          << S0 << A->getOption().getName();
    else if (Size < Offset)
      D.Diag(diag::err_drv_unsupported_fpatchable_function_entry_argument);
    else {
      CmdArgs.push_back(Args.MakeArgString(A->getSpelling() + Twine(Size)));
      CmdArgs.push_back(Args.MakeArgString(
          "-fpatchable-function-entry-offset=" + Twine(Offset)));
    }
  }

  if (TC.SupportsProfiling()) {
    Args.AddLastArg(CmdArgs, options::OPT_pg);

    llvm::Triple::ArchType Arch = TC.getArch();
    if (Arg *A = Args.getLastArg(options::OPT_mfentry)) {
      if (Arch == llvm::Triple::systemz || TC.getTriple().isX86())
        A->render(Args, CmdArgs);
      else
        D.Diag(diag::err_drv_unsupported_opt_for_target)
            << A->getAsString(Args) << TripleStr;
    }
    if (Arg *A = Args.getLastArg(options::OPT_mnop_mcount)) {
      if (Arch == llvm::Triple::systemz)
        A->render(Args, CmdArgs);
      else
        D.Diag(diag::err_drv_unsupported_opt_for_target)
            << A->getAsString(Args) << TripleStr;
    }
    if (Arg *A = Args.getLastArg(options::OPT_mrecord_mcount)) {
      if (Arch == llvm::Triple::systemz)
        A->render(Args, CmdArgs);
      else
        D.Diag(diag::err_drv_unsupported_opt_for_target)
            << A->getAsString(Args) << TripleStr;
    }
  }

  if (Args.getLastArg(options::OPT_fapple_kext) ||
      (Args.hasArg(options::OPT_mkernel) && types::isCXX(InputType)))
    CmdArgs.push_back("-fapple-kext");

  Args.AddLastArg(CmdArgs, options::OPT_flax_vector_conversions_EQ);
  Args.AddLastArg(CmdArgs, options::OPT_fobjc_sender_dependent_dispatch);
  Args.AddLastArg(CmdArgs, options::OPT_fdiagnostics_print_source_range_info);
  Args.AddLastArg(CmdArgs, options::OPT_fdiagnostics_parseable_fixits);
  Args.AddLastArg(CmdArgs, options::OPT_ftime_report);
  Args.AddLastArg(CmdArgs, options::OPT_ftime_report_EQ);
  Args.AddLastArg(CmdArgs, options::OPT_ftime_trace);
  Args.AddLastArg(CmdArgs, options::OPT_ftime_trace_granularity_EQ);
  Args.AddLastArg(CmdArgs, options::OPT_ftrapv);
#if INTEL_CUSTOMIZATION
  // -malign-double is the default for Windows Intel
  if (D.IsIntelMode() && D.IsCLMode())
    CmdArgs.push_back("-malign-double");
  else
    Args.AddLastArg(CmdArgs, options::OPT_malign_double);
#endif // INTEL_CUSTOMIZATION
  Args.AddLastArg(CmdArgs, options::OPT_fno_temp_file);

  if (Arg *A = Args.getLastArg(options::OPT_ftrapv_handler_EQ)) {
    CmdArgs.push_back("-ftrapv-handler");
    CmdArgs.push_back(A->getValue());
  }

  Args.AddLastArg(CmdArgs, options::OPT_ftrap_function_EQ);

  // -fno-strict-overflow implies -fwrapv if it isn't disabled, but
  // -fstrict-overflow won't turn off an explicitly enabled -fwrapv.
  if (Arg *A = Args.getLastArg(options::OPT_fwrapv, options::OPT_fno_wrapv)) {
    if (A->getOption().matches(options::OPT_fwrapv))
      CmdArgs.push_back("-fwrapv");
  } else if (Arg *A = Args.getLastArg(options::OPT_fstrict_overflow,
                                      options::OPT_fno_strict_overflow)) {
    if (A->getOption().matches(options::OPT_fno_strict_overflow))
      CmdArgs.push_back("-fwrapv");
  }

  if (Arg *A = Args.getLastArg(options::OPT_freroll_loops,
                               options::OPT_fno_reroll_loops))
    if (A->getOption().matches(options::OPT_freroll_loops))
      CmdArgs.push_back("-freroll-loops");

  Args.AddLastArg(CmdArgs, options::OPT_ffinite_loops,
                  options::OPT_fno_finite_loops);

  Args.AddLastArg(CmdArgs, options::OPT_fwritable_strings);
#if INTEL_CUSTOMIZATION
  RenderUnrollOptions(D, Args, CmdArgs);
#endif // INTEL_CUSTOMIZATION

  Args.AddLastArg(CmdArgs, options::OPT_pthread);

  if (Args.hasFlag(options::OPT_mspeculative_load_hardening,
                   options::OPT_mno_speculative_load_hardening, false))
    CmdArgs.push_back(Args.MakeArgString("-mspeculative-load-hardening"));

  RenderSSPOptions(D, TC, Args, CmdArgs, KernelOrKext);
  RenderSCPOptions(TC, Args, CmdArgs);
  RenderTrivialAutoVarInitOptions(D, TC, Args, CmdArgs);

  // Translate -mstackrealign
  if (Args.hasFlag(options::OPT_mstackrealign, options::OPT_mno_stackrealign,
                   false))
    CmdArgs.push_back(Args.MakeArgString("-mstackrealign"));

  if (Args.hasArg(options::OPT_mstack_alignment)) {
    StringRef alignment = Args.getLastArgValue(options::OPT_mstack_alignment);
    CmdArgs.push_back(Args.MakeArgString("-mstack-alignment=" + alignment));
  }

  if (Args.hasArg(options::OPT_mstack_probe_size)) {
    StringRef Size = Args.getLastArgValue(options::OPT_mstack_probe_size);

    if (!Size.empty())
      CmdArgs.push_back(Args.MakeArgString("-mstack-probe-size=" + Size));
    else
      CmdArgs.push_back("-mstack-probe-size=0");
  }

  if (!Args.hasFlag(options::OPT_mstack_arg_probe,
                    options::OPT_mno_stack_arg_probe, true))
    CmdArgs.push_back(Args.MakeArgString("-mno-stack-arg-probe"));

  if (Arg *A = Args.getLastArg(options::OPT_mrestrict_it,
                               options::OPT_mno_restrict_it)) {
    if (A->getOption().matches(options::OPT_mrestrict_it)) {
      CmdArgs.push_back("-mllvm");
      CmdArgs.push_back("-arm-restrict-it");
    } else {
      CmdArgs.push_back("-mllvm");
      CmdArgs.push_back("-arm-no-restrict-it");
    }
  } else if (Triple.isOSWindows() &&
             (Triple.getArch() == llvm::Triple::arm ||
              Triple.getArch() == llvm::Triple::thumb)) {
    // Windows on ARM expects restricted IT blocks
    CmdArgs.push_back("-mllvm");
    CmdArgs.push_back("-arm-restrict-it");
  }

  // Forward -cl options to -cc1
  RenderOpenCLOptions(Args, CmdArgs, InputType);

  // Forward -fsycl-instrument-device-code option to cc1. This option can only
  // be used with spir triple.
  if (Arg *A = Args.getLastArg(options::OPT_fsycl_instrument_device_code)) {
    if (!Triple.isSPIR())
      D.Diag(diag::err_drv_unsupported_opt_for_target)
          << A->getAsString(Args) << TripleStr;
    CmdArgs.push_back("-fsycl-instrument-device-code");
  }

#if INTEL_CUSTOMIZATION
  // Enable instrumentation for OpenMP SPIR-V offload by default.
  // Eventually, we will enable it by default for SYCL too, so this
  // code will have to be merged with the above.
  if (IsOpenMPDevice && Triple.isSPIR() &&
      Args.hasFlag(options::OPT_fsycl_instrument_device_code,
                   options::OPT_fno_sycl_instrument_device_code, true)) {
    CmdArgs.push_back("-fsycl-instrument-device-code");
  }
#endif // INTEL_CUSTOMIZATION
  if (IsHIP) {
    if (Args.hasFlag(options::OPT_fhip_new_launch_api,
                     options::OPT_fno_hip_new_launch_api, true))
      CmdArgs.push_back("-fhip-new-launch-api");
    if (Args.hasFlag(options::OPT_fgpu_allow_device_init,
                     options::OPT_fno_gpu_allow_device_init, false))
      CmdArgs.push_back("-fgpu-allow-device-init");
  }

  if (IsCuda || IsHIP) {
    if (Args.hasFlag(options::OPT_fgpu_rdc, options::OPT_fno_gpu_rdc, false))
      CmdArgs.push_back("-fgpu-rdc");
    if (Args.hasFlag(options::OPT_fgpu_defer_diag,
                     options::OPT_fno_gpu_defer_diag, false))
      CmdArgs.push_back("-fgpu-defer-diag");
    if (Args.hasFlag(options::OPT_fgpu_exclude_wrong_side_overloads,
                     options::OPT_fno_gpu_exclude_wrong_side_overloads,
                     false)) {
      CmdArgs.push_back("-fgpu-exclude-wrong-side-overloads");
      CmdArgs.push_back("-fgpu-defer-diag");
    }
  }

  if (Arg *A = Args.getLastArg(options::OPT_fcf_protection_EQ)) {
    CmdArgs.push_back(
        Args.MakeArgString(Twine("-fcf-protection=") + A->getValue()));
  }

  // Forward -f options with positive and negative forms; we translate these by
  // hand.  Do not propagate PGO options to the GPU-side compilations as the
  // profile info is for the host-side compilation only.
  if (!(IsCudaDevice || IsHIPDevice)) {
    if (Arg *A = getLastProfileSampleUseArg(Args)) {
      auto *PGOArg = Args.getLastArg(
          options::OPT_fprofile_generate, options::OPT_fprofile_generate_EQ,
          options::OPT_fcs_profile_generate,
          options::OPT_fcs_profile_generate_EQ, options::OPT_fprofile_use,
          options::OPT_fprofile_use_EQ);
      if (PGOArg)
        D.Diag(diag::err_drv_argument_not_allowed_with)
            << "SampleUse with PGO options";

      StringRef fname = A->getValue();
      if (!llvm::sys::fs::exists(fname))
        D.Diag(diag::err_drv_no_such_file) << fname;
      else
        A->render(Args, CmdArgs);
    }
    Args.AddLastArg(CmdArgs, options::OPT_fprofile_remapping_file_EQ);

    if (Args.hasFlag(options::OPT_fpseudo_probe_for_profiling,
                     options::OPT_fno_pseudo_probe_for_profiling, false))
      CmdArgs.push_back("-fpseudo-probe-for-profiling");
  }
  RenderBuiltinOptions(TC, RawTriple, Args, CmdArgs);

  if (!Args.hasFlag(options::OPT_fassume_sane_operator_new,
                    options::OPT_fno_assume_sane_operator_new))
    CmdArgs.push_back("-fno-assume-sane-operator-new");

  // -fblocks=0 is default.
  if (Args.hasFlag(options::OPT_fblocks, options::OPT_fno_blocks,
                   TC.IsBlocksDefault()) ||
      (Args.hasArg(options::OPT_fgnu_runtime) &&
       Args.hasArg(options::OPT_fobjc_nonfragile_abi) &&
       !Args.hasArg(options::OPT_fno_blocks))) {
    CmdArgs.push_back("-fblocks");

    if (!Args.hasArg(options::OPT_fgnu_runtime) && !TC.hasBlocksRuntime())
      CmdArgs.push_back("-fblocks-runtime-optional");
  }

  // -fencode-extended-block-signature=1 is default.
  if (TC.IsEncodeExtendedBlockSignatureDefault())
    CmdArgs.push_back("-fencode-extended-block-signature");

  if (Args.hasFlag(options::OPT_fcoroutines_ts, options::OPT_fno_coroutines_ts,
                   false) &&
      types::isCXX(InputType)) {
    CmdArgs.push_back("-fcoroutines-ts");
  }

  Args.AddLastArg(CmdArgs, options::OPT_fdouble_square_bracket_attributes,
                  options::OPT_fno_double_square_bracket_attributes);

  // -faccess-control is default.
  if (Args.hasFlag(options::OPT_fno_access_control,
                   options::OPT_faccess_control, false))
    CmdArgs.push_back("-fno-access-control");

  // -felide-constructors is the default.
  if (Args.hasFlag(options::OPT_fno_elide_constructors,
                   options::OPT_felide_constructors, false))
    CmdArgs.push_back("-fno-elide-constructors");

  ToolChain::RTTIMode RTTIMode = TC.getRTTIMode();

  if (KernelOrKext || (types::isCXX(InputType) &&
                       (RTTIMode == ToolChain::RM_Disabled)))
    CmdArgs.push_back("-fno-rtti");

  // -fshort-enums=0 is default for all architectures except Hexagon and z/OS.
  if (Args.hasFlag(options::OPT_fshort_enums, options::OPT_fno_short_enums,
                   TC.getArch() == llvm::Triple::hexagon || Triple.isOSzOS()))
    CmdArgs.push_back("-fshort-enums");

  RenderCharacterOptions(Args, AuxTriple ? *AuxTriple : RawTriple, CmdArgs);

  // -fuse-cxa-atexit is default.
  if (!Args.hasFlag(
          options::OPT_fuse_cxa_atexit, options::OPT_fno_use_cxa_atexit,
          !RawTriple.isOSAIX() && !RawTriple.isOSWindows() &&
              TC.getArch() != llvm::Triple::xcore &&
              ((RawTriple.getVendor() != llvm::Triple::MipsTechnologies) ||
               RawTriple.hasEnvironment())) ||
      KernelOrKext)
    CmdArgs.push_back("-fno-use-cxa-atexit");

  if (Args.hasFlag(options::OPT_fregister_global_dtors_with_atexit,
                   options::OPT_fno_register_global_dtors_with_atexit,
                   RawTriple.isOSDarwin() && !KernelOrKext))
    CmdArgs.push_back("-fregister-global-dtors-with-atexit");

  // -fno-use-line-directives is default.
#if INTEL_CUSTOMIZATION
  // -fuse-line-directives is default for Intel Windows
  if (Args.hasFlag(options::OPT_fuse_line_directives,
                   options::OPT_fno_use_line_directives,
                   D.IsIntelMode() && D.IsCLMode()))
#endif // INTEL_CUSTOMIZATION
    CmdArgs.push_back("-fuse-line-directives");

  // -fms-extensions=0 is default.
  if (Args.hasFlag(options::OPT_fms_extensions, options::OPT_fno_ms_extensions,
                   IsWindowsMSVC))
    CmdArgs.push_back("-fms-extensions");

  // -fms-compatibility=0 is default.
  bool IsMSVCCompat = Args.hasFlag(
      options::OPT_fms_compatibility, options::OPT_fno_ms_compatibility,
      (IsWindowsMSVC && Args.hasFlag(options::OPT_fms_extensions,
                                     options::OPT_fno_ms_extensions, true)));
  if (IsMSVCCompat)
    CmdArgs.push_back("-fms-compatibility");

  // Handle -fgcc-version, if present.
  VersionTuple GNUCVer;
  if (Arg *A = Args.getLastArg(options::OPT_fgnuc_version_EQ)) {
    // Check that the version has 1 to 3 components and the minor and patch
    // versions fit in two decimal digits.
    StringRef Val = A->getValue();
    Val = Val.empty() ? "0" : Val; // Treat "" as 0 or disable.
    bool Invalid = GNUCVer.tryParse(Val);
    unsigned Minor = GNUCVer.getMinor().getValueOr(0);
    unsigned Patch = GNUCVer.getSubminor().getValueOr(0);
    if (Invalid || GNUCVer.getBuild() || Minor >= 100 || Patch >= 100) {
      D.Diag(diag::err_drv_invalid_value)
          << A->getAsString(Args) << A->getValue();
    }
  } else if (!IsMSVCCompat) {
    // Imitate GCC 4.2.1 by default if -fms-compatibility is not in effect.
    GNUCVer = VersionTuple(4, 2, 1);
  }
  if (!GNUCVer.empty()) {
    CmdArgs.push_back(
        Args.MakeArgString("-fgnuc-version=" + GNUCVer.getAsString()));
  }

  VersionTuple MSVT = TC.computeMSVCVersion(&D, Args);
  if (!MSVT.empty())
    CmdArgs.push_back(
        Args.MakeArgString("-fms-compatibility-version=" + MSVT.getAsString()));

  bool IsMSVC2015Compatible = MSVT.getMajor() >= 19;
  if (ImplyVCPPCVer) {
    StringRef LanguageStandard;
    if (const Arg *StdArg = Args.getLastArg(options::OPT__SLASH_std)) {
      Std = StdArg;
      LanguageStandard = llvm::StringSwitch<StringRef>(StdArg->getValue())
                             .Case("c11", "-std=c11")
                             .Case("c17", "-std=c17")
                             .Default("");
      if (LanguageStandard.empty())
        D.Diag(clang::diag::warn_drv_unused_argument)
            << StdArg->getAsString(Args);
    }
    CmdArgs.push_back(LanguageStandard.data());
  }
  if (ImplyVCPPCXXVer) {
    StringRef LanguageStandard;
    if (const Arg *StdArg = Args.getLastArg(options::OPT__SLASH_std)) {
      Std = StdArg;
      LanguageStandard = llvm::StringSwitch<StringRef>(StdArg->getValue())
                             .Case("c++14", "-std=c++14")
                             .Case("c++17", "-std=c++17")
                             .Case("c++latest", "-std=c++20")
                             .Default("");
      if (LanguageStandard.empty())
        D.Diag(clang::diag::warn_drv_unused_argument)
            << StdArg->getAsString(Args);
    }

    if (LanguageStandard.empty()) {
      if (IsSYCL)
        // For DPC++, C++17 is the default.
        LanguageStandard = "-std=c++17";
      else if (IsMSVC2015Compatible)
        LanguageStandard = "-std=c++14";
      else
        LanguageStandard = "-std=c++11";
    }

    CmdArgs.push_back(LanguageStandard.data());
  }

  // -fno-borland-extensions is default.
  if (Args.hasFlag(options::OPT_fborland_extensions,
                   options::OPT_fno_borland_extensions, false))
    CmdArgs.push_back("-fborland-extensions");

  // -fno-declspec is default, except for PS4.
  if (Args.hasFlag(options::OPT_fdeclspec, options::OPT_fno_declspec,
                   RawTriple.isPS4()))
    CmdArgs.push_back("-fdeclspec");
  else if (Args.hasArg(options::OPT_fno_declspec))
    CmdArgs.push_back("-fno-declspec"); // Explicitly disabling __declspec.

  // -fthreadsafe-static is default, except for MSVC compatibility versions less
  // than 19.
  if (!Args.hasFlag(options::OPT_fthreadsafe_statics,
                    options::OPT_fno_threadsafe_statics,
                    !IsWindowsMSVC || IsMSVC2015Compatible))
    CmdArgs.push_back("-fno-threadsafe-statics");

  // -fno-delayed-template-parsing is default, except when targeting MSVC.
  // Many old Windows SDK versions require this to parse.
  // FIXME: MSVC introduced /Zc:twoPhase- to disable this behavior in their
  // compiler. We should be able to disable this by default at some point.
  if (Args.hasFlag(options::OPT_fdelayed_template_parsing,
                   options::OPT_fno_delayed_template_parsing, IsWindowsMSVC))
    CmdArgs.push_back("-fdelayed-template-parsing");

  // -fgnu-keywords default varies depending on language; only pass if
  // specified.
  Args.AddLastArg(CmdArgs, options::OPT_fgnu_keywords,
                  options::OPT_fno_gnu_keywords);

  if (Args.hasFlag(options::OPT_fgnu89_inline, options::OPT_fno_gnu89_inline,
                   false))
    CmdArgs.push_back("-fgnu89-inline");

  if (Args.hasArg(options::OPT_fno_inline))
    CmdArgs.push_back("-fno-inline");

#if INTEL_CUSTOMIZATION
  if (Arg *InlinLvl = Args.getLastArg(
        options::OPT_inline_level_EQ, options::OPT_finline_functions,
        options::OPT_finline_hint_functions,
        options::OPT_fno_inline_functions)) {
    if (InlinLvl->getOption().matches(options::OPT_inline_level_EQ)) {
      if (InlinLvl->getValue() == StringRef("0") &&
          !Args.hasArg(options::OPT_fno_inline))
        CmdArgs.push_back("-fno-inline");
      else if (InlinLvl->getValue() == StringRef("1"))
        CmdArgs.push_back("-finline-hint-functions");
      else if (InlinLvl->getValue() == StringRef("2"))
        CmdArgs.push_back("-finline-functions");
      else
        C.getDriver().Diag(clang::diag::err_drv_unsupported_option_argument)
          << InlinLvl->getOption().getName()
          << StringRef(InlinLvl->getValue());
    }
    else
      CmdArgs.push_back(Args.MakeArgString(InlinLvl->getAsString(Args)));
  }
#else //INTEL_CUSTOMIZATION
  Args.AddLastArg(CmdArgs, options::OPT_finline_functions,
                  options::OPT_finline_hint_functions,
                  options::OPT_fno_inline_functions);

#endif //INTEL_CUSTOMIZATION

  // FIXME: Find a better way to determine whether the language has modules
  // support by default, or just assume that all languages do.
  bool HaveModules =
      Std && (Std->containsValue("c++2a") || Std->containsValue("c++20") ||
              Std->containsValue("c++latest"));
  RenderModulesOptions(C, D, Args, Input, Output, CmdArgs, HaveModules);

  if (Args.hasFlag(options::OPT_fpch_validate_input_files_content,
                   options::OPT_fno_pch_validate_input_files_content, false))
    CmdArgs.push_back("-fvalidate-ast-input-files-content");
  if (Args.hasFlag(options::OPT_fpch_instantiate_templates,
                   options::OPT_fno_pch_instantiate_templates, false))
    CmdArgs.push_back("-fpch-instantiate-templates");
  if (Args.hasFlag(options::OPT_fpch_codegen, options::OPT_fno_pch_codegen,
                   false))
    CmdArgs.push_back("-fmodules-codegen");
  if (Args.hasFlag(options::OPT_fpch_debuginfo, options::OPT_fno_pch_debuginfo,
                   false))
    CmdArgs.push_back("-fmodules-debuginfo");

  Args.AddLastArg(CmdArgs, options::OPT_flegacy_pass_manager,
                  options::OPT_fno_legacy_pass_manager);

  ObjCRuntime Runtime = AddObjCRuntimeArgs(Args, Inputs, CmdArgs, rewriteKind);
  RenderObjCOptions(TC, D, RawTriple, Args, Runtime, rewriteKind != RK_None,
                    Input, CmdArgs);

  if (types::isObjC(Input.getType()) &&
      Args.hasFlag(options::OPT_fobjc_encode_cxx_class_template_spec,
                   options::OPT_fno_objc_encode_cxx_class_template_spec,
                   !Runtime.isNeXTFamily()))
    CmdArgs.push_back("-fobjc-encode-cxx-class-template-spec");

  if (Args.hasFlag(options::OPT_fapplication_extension,
                   options::OPT_fno_application_extension, false))
    CmdArgs.push_back("-fapplication-extension");

  // Handle GCC-style exception args.
  bool EH = false;
  if (!C.getDriver().IsCLMode())
#if INTEL_CUSTOMIZATION
    EH = addExceptionArgs(Args, InputType, TC, KernelOrKext, Runtime, CmdArgs, JA);
#endif // INTEL_CUSTOMIZATION

  // Handle exception personalities
  Arg *A = Args.getLastArg(
      options::OPT_fsjlj_exceptions, options::OPT_fseh_exceptions,
      options::OPT_fdwarf_exceptions, options::OPT_fwasm_exceptions);
  if (A) {
    const Option &Opt = A->getOption();
    if (Opt.matches(options::OPT_fsjlj_exceptions))
      CmdArgs.push_back("-exception-model=sjlj");
    if (Opt.matches(options::OPT_fseh_exceptions))
      CmdArgs.push_back("-exception-model=seh");
    if (Opt.matches(options::OPT_fdwarf_exceptions))
      CmdArgs.push_back("-exception-model=dwarf");
    if (Opt.matches(options::OPT_fwasm_exceptions))
      CmdArgs.push_back("-exception-model=wasm");
  } else {
    switch (TC.GetExceptionModel(Args)) {
    default:
      break;
    case llvm::ExceptionHandling::DwarfCFI:
      CmdArgs.push_back("-exception-model=dwarf");
      break;
    case llvm::ExceptionHandling::SjLj:
      CmdArgs.push_back("-exception-model=sjlj");
      break;
    case llvm::ExceptionHandling::WinEH:
      CmdArgs.push_back("-exception-model=seh");
      break;
    }
  }

  // C++ "sane" operator new.
  if (!Args.hasFlag(options::OPT_fassume_sane_operator_new,
                    options::OPT_fno_assume_sane_operator_new))
    CmdArgs.push_back("-fno-assume-sane-operator-new");

  // -frelaxed-template-template-args is off by default, as it is a severe
  // breaking change until a corresponding change to template partial ordering
  // is provided.
  if (Args.hasFlag(options::OPT_frelaxed_template_template_args,
                   options::OPT_fno_relaxed_template_template_args, false))
    CmdArgs.push_back("-frelaxed-template-template-args");

  // -fsized-deallocation is off by default, as it is an ABI-breaking change for
  // most platforms.
  if (Args.hasFlag(options::OPT_fsized_deallocation,
                   options::OPT_fno_sized_deallocation, false))
    CmdArgs.push_back("-fsized-deallocation");

  // -faligned-allocation is on by default in C++17 onwards and otherwise off
  // by default.
  if (Arg *A = Args.getLastArg(options::OPT_faligned_allocation,
                               options::OPT_fno_aligned_allocation,
                               options::OPT_faligned_new_EQ)) {
    if (A->getOption().matches(options::OPT_fno_aligned_allocation))
      CmdArgs.push_back("-fno-aligned-allocation");
    else
      CmdArgs.push_back("-faligned-allocation");
  }

  // The default new alignment can be specified using a dedicated option or via
  // a GCC-compatible option that also turns on aligned allocation.
  if (Arg *A = Args.getLastArg(options::OPT_fnew_alignment_EQ,
                               options::OPT_faligned_new_EQ))
    CmdArgs.push_back(
        Args.MakeArgString(Twine("-fnew-alignment=") + A->getValue()));

  // -fconstant-cfstrings is default, and may be subject to argument translation
  // on Darwin.
  if (!Args.hasFlag(options::OPT_fconstant_cfstrings,
                    options::OPT_fno_constant_cfstrings) ||
      !Args.hasFlag(options::OPT_mconstant_cfstrings,
                    options::OPT_mno_constant_cfstrings))
    CmdArgs.push_back("-fno-constant-cfstrings");

  // -fno-pascal-strings is default, only pass non-default.
  if (Args.hasFlag(options::OPT_fpascal_strings,
                   options::OPT_fno_pascal_strings, false))
    CmdArgs.push_back("-fpascal-strings");

  // Honor -fpack-struct= and -fpack-struct, if given. Note that
  // -fno-pack-struct doesn't apply to -fpack-struct=.
  if (Arg *A = Args.getLastArg(options::OPT_fpack_struct_EQ)) {
    std::string PackStructStr = "-fpack-struct=";
    PackStructStr += A->getValue();
    CmdArgs.push_back(Args.MakeArgString(PackStructStr));
  } else if (Args.hasFlag(options::OPT_fpack_struct,
                          options::OPT_fno_pack_struct, false)) {
    CmdArgs.push_back("-fpack-struct=1");
#if INTEL_CUSTOMIZATION
  } else if (D.IsIntelMode() && D.IsCLMode() && !IsSYCL)
    // For the Intel compiler, /Zp16 is the default
    CmdArgs.push_back("-fpack-struct=16");

  // Enabling GVN Hoist at -O3 or -Ofast (CMPLRS-50169).
  // FIXME: Remove this when GVN Hoist is enabled by default in LLORG.
  if (Arg *A = Args.getLastArg(options::OPT_O_Group)) {
    unsigned OptLevel = 0;
    if (A->getOption().matches(options::OPT_O)) {
      StringRef OVal(A->getValue());
      OVal.getAsInteger(10, OptLevel);
    }
    if (A->getOption().matches(options::OPT_O4) || OptLevel > 2 ||
        A->getOption().matches(options::OPT_Ofast)) {
      CmdArgs.push_back("-mllvm");
      CmdArgs.push_back("-enable-gvn-hoist");
    }
  }
#endif // INTEL_CUSTOMIZATION

  // Handle -fmax-type-align=N and -fno-type-align
  bool SkipMaxTypeAlign = Args.hasArg(options::OPT_fno_max_type_align);
  if (Arg *A = Args.getLastArg(options::OPT_fmax_type_align_EQ)) {
    if (!SkipMaxTypeAlign) {
      std::string MaxTypeAlignStr = "-fmax-type-align=";
      MaxTypeAlignStr += A->getValue();
      CmdArgs.push_back(Args.MakeArgString(MaxTypeAlignStr));
    }
  } else if (RawTriple.isOSDarwin()) {
    if (!SkipMaxTypeAlign) {
      std::string MaxTypeAlignStr = "-fmax-type-align=16";
      CmdArgs.push_back(Args.MakeArgString(MaxTypeAlignStr));
    }
  }

  if (!Args.hasFlag(options::OPT_Qy, options::OPT_Qn, true))
    CmdArgs.push_back("-Qn");

  // -fno-common is the default, set -fcommon only when that flag is set.
  if (Args.hasFlag(options::OPT_fcommon, options::OPT_fno_common, false))
    CmdArgs.push_back("-fcommon");

  // -fsigned-bitfields is default, and clang doesn't yet support
  // -funsigned-bitfields.
  if (!Args.hasFlag(options::OPT_fsigned_bitfields,
                    options::OPT_funsigned_bitfields))
    D.Diag(diag::warn_drv_clang_unsupported)
        << Args.getLastArg(options::OPT_funsigned_bitfields)->getAsString(Args);

  // -fsigned-bitfields is default, and clang doesn't support -fno-for-scope.
  if (!Args.hasFlag(options::OPT_ffor_scope, options::OPT_fno_for_scope))
    D.Diag(diag::err_drv_clang_unsupported)
        << Args.getLastArg(options::OPT_fno_for_scope)->getAsString(Args);

  // -finput_charset=UTF-8 is default. Reject others
  if (Arg *inputCharset = Args.getLastArg(options::OPT_finput_charset_EQ)) {
    StringRef value = inputCharset->getValue();
    if (!value.equals_lower("utf-8"))
      D.Diag(diag::err_drv_invalid_value) << inputCharset->getAsString(Args)
                                          << value;
  }

  // -fexec_charset=UTF-8 is default. Reject others
  if (Arg *execCharset = Args.getLastArg(options::OPT_fexec_charset_EQ)) {
    StringRef value = execCharset->getValue();
    if (!value.equals_lower("utf-8"))
      D.Diag(diag::err_drv_invalid_value) << execCharset->getAsString(Args)
                                          << value;
  }

  RenderDiagnosticsOptions(D, Args, CmdArgs);

  // -fno-asm-blocks is default.
  if (Args.hasFlag(options::OPT_fasm_blocks, options::OPT_fno_asm_blocks,
                   false))
    CmdArgs.push_back("-fasm-blocks");

  // -fgnu-inline-asm is default.
  if (!Args.hasFlag(options::OPT_fgnu_inline_asm,
                    options::OPT_fno_gnu_inline_asm, true))
    CmdArgs.push_back("-fno-gnu-inline-asm");

  bool EnableSYCLEarlyOptimizations =
      Args.hasFlag(options::OPT_fsycl_early_optimizations,
                   options::OPT_fno_sycl_early_optimizations,
                   Triple.getSubArch() != llvm::Triple::SPIRSubArch_fpga);

  // Enable vectorization per default according to the optimization level
  // selected. For optimization levels that want vectorization we use the alias
  // option to simplify the hasFlag logic.
  bool EnableVec = shouldEnableVectorizerAtOLevel(Args, false);
#if INTEL_CUSTOMIZATION
  // Do not enable vectorization for SPIR-V
  if ((JA.isDeviceOffloading(Action::OFK_OpenMP) ||
       JA.isDeviceOffloading(Action::OFK_SYCL)) &&
      getToolChain().getTriple().isSPIR())
    EnableVec = false;
#endif // INTEL_CUSTOMIZATION
  if (RawTriple.isSPIR() && EnableSYCLEarlyOptimizations)
    EnableVec = false; // But disable vectorization for SYCL device code
  OptSpecifier VectorizeAliasOption =
      EnableVec ? options::OPT_O_Group : options::OPT_fvectorize;
  if (Args.hasFlag(options::OPT_fvectorize, VectorizeAliasOption,
                   options::OPT_fno_vectorize, EnableVec))
    CmdArgs.push_back("-vectorize-loops");

  // -fslp-vectorize is enabled based on the optimization level selected.
  bool EnableSLPVec = shouldEnableVectorizerAtOLevel(Args, true);
#if INTEL_CUSTOMIZATION
  // Do not enable vectorization for SPIR-V
  if ((JA.isDeviceOffloading(Action::OFK_OpenMP) ||
       JA.isDeviceOffloading(Action::OFK_SYCL)) &&
      getToolChain().getTriple().isSPIR())
    EnableSLPVec = false;
#endif // INTEL_CUSTOMIZATION
  if (RawTriple.isSPIR() && EnableSYCLEarlyOptimizations)
    EnableSLPVec = false; // But disable vectorization for SYCL device code
  OptSpecifier SLPVectAliasOption =
      EnableSLPVec ? options::OPT_O_Group : options::OPT_fslp_vectorize;
  if (Args.hasFlag(options::OPT_fslp_vectorize, SLPVectAliasOption,
                   options::OPT_fno_slp_vectorize, EnableSLPVec))
    CmdArgs.push_back("-vectorize-slp");

  ParseMPreferVectorWidth(D, Args, CmdArgs);

  Args.AddLastArg(CmdArgs, options::OPT_fshow_overloads_EQ);
  Args.AddLastArg(CmdArgs,
                  options::OPT_fsanitize_undefined_strip_path_components_EQ);

  // -fdollars-in-identifiers default varies depending on platform and
  // language; only pass if specified.
  if (Arg *A = Args.getLastArg(options::OPT_fdollars_in_identifiers,
                               options::OPT_fno_dollars_in_identifiers)) {
    if (A->getOption().matches(options::OPT_fdollars_in_identifiers))
      CmdArgs.push_back("-fdollars-in-identifiers");
    else
      CmdArgs.push_back("-fno-dollars-in-identifiers");
  }

  // -funit-at-a-time is default, and we don't support -fno-unit-at-a-time for
  // practical purposes.
  if (Arg *A = Args.getLastArg(options::OPT_funit_at_a_time,
                               options::OPT_fno_unit_at_a_time)) {
    if (A->getOption().matches(options::OPT_fno_unit_at_a_time))
      D.Diag(diag::warn_drv_clang_unsupported) << A->getAsString(Args);
  }

  if (Args.hasFlag(options::OPT_fapple_pragma_pack,
                   options::OPT_fno_apple_pragma_pack, false))
    CmdArgs.push_back("-fapple-pragma-pack");

  if (Args.hasFlag(options::OPT_fxl_pragma_pack,
                   options::OPT_fno_xl_pragma_pack, RawTriple.isOSAIX()))
    CmdArgs.push_back("-fxl-pragma-pack");

  // Remarks can be enabled with any of the `-f.*optimization-record.*` flags.
  if (willEmitRemarks(Args) && checkRemarksOptions(D, Args, Triple))
    renderRemarksOptions(Args, CmdArgs, Triple, Input, Output, JA);

  bool RewriteImports = Args.hasFlag(options::OPT_frewrite_imports,
                                     options::OPT_fno_rewrite_imports, false);
  if (RewriteImports)
    CmdArgs.push_back("-frewrite-imports");

  // Enable rewrite includes if the user's asked for it or if we're generating
  // diagnostics.
  // TODO: Once -module-dependency-dir works with -frewrite-includes it'd be
  // nice to enable this when doing a crashdump for modules as well.
  if (Args.hasFlag(options::OPT_frewrite_includes,
                   options::OPT_fno_rewrite_includes, false) ||
      (C.isForDiagnostics() && !HaveModules))
    CmdArgs.push_back("-frewrite-includes");

  // Only allow -traditional or -traditional-cpp outside in preprocessing modes.
  if (Arg *A = Args.getLastArg(options::OPT_traditional,
                               options::OPT_traditional_cpp)) {
    if (isa<PreprocessJobAction>(JA))
      CmdArgs.push_back("-traditional-cpp");
    else
      D.Diag(diag::err_drv_clang_unsupported) << A->getAsString(Args);
  }

  Args.AddLastArg(CmdArgs, options::OPT_dM);
  Args.AddLastArg(CmdArgs, options::OPT_dD);

  Args.AddLastArg(CmdArgs, options::OPT_fmax_tokens_EQ);

  // Handle serialized diagnostics.
  if (Arg *A = Args.getLastArg(options::OPT__serialize_diags)) {
    CmdArgs.push_back("-serialize-diagnostic-file");
    CmdArgs.push_back(Args.MakeArgString(A->getValue()));
  }

  if (Args.hasArg(options::OPT_fretain_comments_from_system_headers))
    CmdArgs.push_back("-fretain-comments-from-system-headers");

  // Forward -fcomment-block-commands to -cc1.
  Args.AddAllArgs(CmdArgs, options::OPT_fcomment_block_commands);
  // Forward -fparse-all-comments to -cc1.
  Args.AddAllArgs(CmdArgs, options::OPT_fparse_all_comments);

  // Turn -fplugin=name.so into -load name.so
  for (const Arg *A : Args.filtered(options::OPT_fplugin_EQ)) {
    CmdArgs.push_back("-load");
    CmdArgs.push_back(A->getValue());
    A->claim();
  }

  // Forward -fpass-plugin=name.so to -cc1.
  for (const Arg *A : Args.filtered(options::OPT_fpass_plugin_EQ)) {
    CmdArgs.push_back(
        Args.MakeArgString(Twine("-fpass-plugin=") + A->getValue()));
    A->claim();
  }

  // Setup statistics file output.
  SmallString<128> StatsFile = getStatsFileName(Args, Output, Input, D);
  if (!StatsFile.empty())
    CmdArgs.push_back(Args.MakeArgString(Twine("-stats-file=") + StatsFile));

  // Forward -Xclang arguments to -cc1, and -mllvm arguments to the LLVM option
  // parser.
  // -finclude-default-header flag is for preprocessor,
  // do not pass it to other cc1 commands when save-temps is enabled
  if (C.getDriver().isSaveTempsEnabled() &&
      !isa<PreprocessJobAction>(JA)) {
    for (auto Arg : Args.filtered(options::OPT_Xclang)) {
      Arg->claim();
      if (StringRef(Arg->getValue()) != "-finclude-default-header")
        CmdArgs.push_back(Arg->getValue());
    }
  }
  else {
    Args.AddAllArgValues(CmdArgs, options::OPT_Xclang);
  }
  for (const Arg *A : Args.filtered(options::OPT_mllvm)) {
    A->claim();

    // We translate this by hand to the -cc1 argument, since nightly test uses
    // it and developers have been trained to spell it with -mllvm. Both
    // spellings are now deprecated and should be removed.
    if (StringRef(A->getValue(0)) == "-disable-llvm-optzns") {
      CmdArgs.push_back("-disable-llvm-optzns");
    } else {
      A->render(Args, CmdArgs);
    }
  }

  // With -save-temps, we want to save the unoptimized bitcode output from the
  // CompileJobAction, use -disable-llvm-passes to get pristine IR generated
  // by the frontend.
  // When -fembed-bitcode is enabled, optimized bitcode is emitted because it
  // has slightly different breakdown between stages.
  // FIXME: -fembed-bitcode -save-temps will save optimized bitcode instead of
  // pristine IR generated by the frontend. Ideally, a new compile action should
  // be added so both IR can be captured.
  if ((C.getDriver().isSaveTempsEnabled() ||
       JA.isHostOffloading(Action::OFK_OpenMP)) &&
      !(C.getDriver().embedBitcodeInObject() && !C.getDriver().isUsingLTO()) &&
      isa<CompileJobAction>(JA))
    CmdArgs.push_back("-disable-llvm-passes");

#if INTEL_CUSTOMIZATION
  // Disable Intel proprietary optimizations for the .bc generation during
  // and offload compilation.
  if (JA.isHostOffloading(Action::OFK_OpenMP) && isa<CompileJobAction>(JA))
    CmdArgs.push_back("-disable-intel-proprietary-opts");
#endif // INTEL_CUSTOMIZATION

  Args.AddAllArgs(CmdArgs, options::OPT_undef);

  const char *Exec = D.getClangProgramPath();

  // Optionally embed the -cc1 level arguments into the debug info or a
  // section, for build analysis.
  // Also record command line arguments into the debug info if
  // -grecord-gcc-switches options is set on.
  // By default, -gno-record-gcc-switches is set on and no recording.
  auto GRecordSwitches =
      Args.hasFlag(options::OPT_grecord_command_line,
                   options::OPT_gno_record_command_line, false);
  auto FRecordSwitches =
      Args.hasFlag(options::OPT_frecord_command_line,
                   options::OPT_fno_record_command_line, false);
  if (FRecordSwitches && !Triple.isOSBinFormatELF())
    D.Diag(diag::err_drv_unsupported_opt_for_target)
        << Args.getLastArg(options::OPT_frecord_command_line)->getAsString(Args)
        << TripleStr;
  if (TC.UseDwarfDebugFlags() || GRecordSwitches || FRecordSwitches) {
    ArgStringList OriginalArgs;
    for (const auto &Arg : Args)
      Arg->render(Args, OriginalArgs);

    SmallString<256> Flags;
    EscapeSpacesAndBackslashes(Exec, Flags);
    for (const char *OriginalArg : OriginalArgs) {
      SmallString<128> EscapedArg;
      EscapeSpacesAndBackslashes(OriginalArg, EscapedArg);
      Flags += " ";
      Flags += EscapedArg;
    }
    auto FlagsArgString = Args.MakeArgString(Flags);
    if (TC.UseDwarfDebugFlags() || GRecordSwitches) {
      CmdArgs.push_back("-dwarf-debug-flags");
      CmdArgs.push_back(FlagsArgString);
    }
    if (FRecordSwitches) {
      CmdArgs.push_back("-record-command-line");
      CmdArgs.push_back(FlagsArgString);
    }
  }

  // Host-side cuda compilation receives all device-side outputs in a single
  // fatbin as Inputs[1]. Include the binary with -fcuda-include-gpubinary.
  if ((IsCuda || IsHIP) && CudaDeviceInput) {
      CmdArgs.push_back("-fcuda-include-gpubinary");
      CmdArgs.push_back(CudaDeviceInput->getFilename());
      if (Args.hasFlag(options::OPT_fgpu_rdc, options::OPT_fno_gpu_rdc, false))
        CmdArgs.push_back("-fgpu-rdc");
  }

  if (IsCuda) {
    if (Args.hasFlag(options::OPT_fcuda_short_ptr,
                     options::OPT_fno_cuda_short_ptr, false))
      CmdArgs.push_back("-fcuda-short-ptr");
  }

  if (IsCuda || IsHIP) {
    // Determine the original source input.
    const Action *SourceAction = &JA;
    while (SourceAction->getKind() != Action::InputClass) {
      assert(!SourceAction->getInputs().empty() && "unexpected root action!");
      SourceAction = SourceAction->getInputs()[0];
    }
    auto CUID = cast<InputAction>(SourceAction)->getId();
    if (!CUID.empty())
      CmdArgs.push_back(Args.MakeArgString(Twine("-cuid=") + Twine(CUID)));
  }

  if (IsHIP)
    CmdArgs.push_back("-fcuda-allow-variadic-functions");

  if (IsCudaDevice || IsHIPDevice) {
    StringRef InlineThresh =
        Args.getLastArgValue(options::OPT_fgpu_inline_threshold_EQ);
    if (!InlineThresh.empty()) {
      std::string ArgStr =
          std::string("-inline-threshold=") + InlineThresh.str();
      CmdArgs.append({"-mllvm", Args.MakeArgStringRef(ArgStr)});
    }
  }

  // OpenMP offloading device jobs take the argument -fopenmp-host-ir-file-path
  // to specify the result of the compile phase on the host, so the meaningful
  // device declarations can be identified. Also, -fopenmp-is-device is passed
  // along to tell the frontend that it is generating code for a device, so that
  // only the relevant declarations are emitted.
  if (IsOpenMPDevice) {
    CmdArgs.push_back("-fopenmp-is-device");
    if (OpenMPDeviceInput) {
      CmdArgs.push_back("-fopenmp-host-ir-file-path");
      CmdArgs.push_back(Args.MakeArgString(OpenMPDeviceInput->getFilename()));
    }
#if INTEL_CUSTOMIZATION
    // Add SYCL headers path to include search path
    toolchains::SYCLToolChain::AddSYCLIncludeArgs(D, Args, CmdArgs);
    if (Args.hasArg(options::OPT_fsycl) && Triple.isSPIR()) {
      // OpenMP device compile must use the same language options as the
      // host compile. So if this is SYCL source pass SYCL options.
      CmdArgs.push_back("-fsycl-is-host");
    }
#endif //INTEL_CUSTOMIZATION
  }
#if INTEL_COLLAB
  // fixup -paropt value
#if INTEL_CUSTOMIZATION
  // Only add -paropt for OpenMP offloading or Host.
  if ((Args.hasFlag(options::OPT_fiopenmp, options::OPT_fno_iopenmp, false) ||
       Args.hasFlag(options::OPT_fiopenmp_simd, options::OPT_fno_iopenmp_simd,
                    false)) && (JA.isDeviceOffloading(Action::OFK_None) ||
                                JA.isDeviceOffloading(Action::OFK_OpenMP))) {
#endif // INTEL_CUSTOMIZATION
    int paroptVal = IsOpenMPDevice ? 0x20 : 0x0;
    bool paroptSeen = false;
    StringRef paropt = Args.hasArg(options::OPT_fiopenmp) ? "31" : "11";

    for (const Arg *A : Args.filtered(options::OPT_mllvm)) {
      StringRef Str(A->getValue(0));
      if (Str.consume_front("-paropt=")) {
        paropt = Str;
        paroptSeen = true;
      }
      // FIXME: adds overriding -paropt value instead of replacing
    }
    int ValueInt;
    if (paropt.getAsInteger(10, ValueInt)) {
      getToolChain().getDriver().Diag(
                  diag::err_drv_unsupported_option_argument)
                  << "-paropt=" << paropt;
    }
    paroptVal |= ValueInt;
    if (!paroptSeen || (paroptVal != ValueInt && paroptSeen)) {
      CmdArgs.push_back("-mllvm");
      CmdArgs.push_back(Args.MakeArgString("-paropt=" + Twine(paroptVal)));
    }
  }
#endif // INTEL_COLLAB

  if (Triple.isAMDGPU()) {
    handleAMDGPUCodeObjectVersionOptions(D, Args, CmdArgs);

    if (Args.hasFlag(options::OPT_munsafe_fp_atomics,
                     options::OPT_mno_unsafe_fp_atomics, /*Default=*/false))
      CmdArgs.push_back("-munsafe-fp-atomics");
  }

  // For all the host OpenMP offloading compile jobs we need to pass the targets
  // information using -fopenmp-targets= option.
#if INTEL_CUSTOMIZATION
  if (JA.isOffloading(Action::OFK_OpenMP)) {
#endif // INTEL_CUSTOMIZATION
    SmallString<128> TargetInfo("-fopenmp-targets=");

    Arg *Tgts = Args.getLastArg(options::OPT_fopenmp_targets_EQ);
    assert(Tgts && Tgts->getNumValues() &&
           "OpenMP offloading has to have targets specified.");
    for (unsigned i = 0; i < Tgts->getNumValues(); ++i) {
      if (i)
        TargetInfo += ',';
      // We need to get the string from the triple because it may be not exactly
      // the same as the one we get directly from the arguments.
#if INTEL_CUSTOMIZATION
      llvm::Triple T(StringRef(Tgts->getValue(i)).split('=').first);
#endif // INTEL_CUSTOMIZATION
      TargetInfo += T.getTriple();
    }
    CmdArgs.push_back(Args.MakeArgString(TargetInfo.str()));
  }

  // For all the host SYCL offloading compile jobs we need to pass the targets
  // information using -fsycl-targets= option.
  if (isa<CompileJobAction>(JA) && JA.isHostOffloading(Action::OFK_SYCL)) {
    SmallString<128> TargetInfo("-fsycl-targets=");

    if (Arg *Tgts = Args.getLastArg(options::OPT_fsycl_targets_EQ)) {
      for (unsigned i = 0; i < Tgts->getNumValues(); ++i) {
        if (i)
          TargetInfo += ',';
        // We need to get the string from the triple because it may be not
        // exactly the same as the one we get directly from the arguments.
        llvm::Triple T(Tgts->getValue(i));
        TargetInfo += T.getTriple();
      }
    } else
      // Use the default.
      TargetInfo += C.getDriver().MakeSYCLDeviceTriple().normalize();
    CmdArgs.push_back(Args.MakeArgString(TargetInfo.str()));
  }

  bool VirtualFunctionElimination =
      Args.hasFlag(options::OPT_fvirtual_function_elimination,
                   options::OPT_fno_virtual_function_elimination, false);
  if (VirtualFunctionElimination) {
    // VFE requires full LTO (currently, this might be relaxed to allow ThinLTO
    // in the future).
    if (D.getLTOMode() != LTOK_Full)
      D.Diag(diag::err_drv_argument_only_allowed_with)
          << "-fvirtual-function-elimination"
          << "-flto=full";

    CmdArgs.push_back("-fvirtual-function-elimination");
  }

  // VFE requires whole-program-vtables, and enables it by default.
#if INTEL_CUSTOMIZATION
  // -qopt-mem-layout-trans > 2 with LTO enables whole-program-vtables
  bool LayoutLTO = false;
  if (Args.hasArg(options::OPT_qopt_mem_layout_trans_EQ) && D.isUsingLTO()) {
    Arg *A = Args.getLastArg(options::OPT_qopt_mem_layout_trans_EQ);
    StringRef Value(A->getValue());
    if (!Value.empty()) {
      int ValInt = 0;
      if (!Value.getAsInteger(0, ValInt))
        LayoutLTO = (ValInt > 2);
    }
  }
  bool WholeProgramVTables = Args.hasFlag(
      options::OPT_fwhole_program_vtables,
      options::OPT_fno_whole_program_vtables,
      VirtualFunctionElimination || LayoutLTO);
#endif // INTEL_CUSTOMIZATION
  if (VirtualFunctionElimination && !WholeProgramVTables) {
    D.Diag(diag::err_drv_argument_not_allowed_with)
        << "-fno-whole-program-vtables"
        << "-fvirtual-function-elimination";
  }

  if (WholeProgramVTables) {
    if (!D.isUsingLTO())
      D.Diag(diag::err_drv_argument_only_allowed_with)
          << "-fwhole-program-vtables"
          << "-flto";
    CmdArgs.push_back("-fwhole-program-vtables");
  }

  bool DefaultsSplitLTOUnit =
      (WholeProgramVTables || Sanitize.needsLTO()) &&
      (D.getLTOMode() == LTOK_Full || TC.canSplitThinLTOUnit());
  bool SplitLTOUnit =
      Args.hasFlag(options::OPT_fsplit_lto_unit,
                   options::OPT_fno_split_lto_unit, DefaultsSplitLTOUnit);
  if (Sanitize.needsLTO() && !SplitLTOUnit)
    D.Diag(diag::err_drv_argument_not_allowed_with) << "-fno-split-lto-unit"
                                                    << "-fsanitize=cfi";
  if (SplitLTOUnit)
    CmdArgs.push_back("-fsplit-lto-unit");

  if (Arg *A = Args.getLastArg(options::OPT_fglobal_isel,
                               options::OPT_fno_global_isel)) {
    CmdArgs.push_back("-mllvm");
    if (A->getOption().matches(options::OPT_fglobal_isel)) {
      CmdArgs.push_back("-global-isel=1");

      // GISel is on by default on AArch64 -O0, so don't bother adding
      // the fallback remarks for it. Other combinations will add a warning of
      // some kind.
      bool IsArchSupported = Triple.getArch() == llvm::Triple::aarch64;
      bool IsOptLevelSupported = false;

      Arg *A = Args.getLastArg(options::OPT_O_Group);
      if (Triple.getArch() == llvm::Triple::aarch64) {
        if (!A || A->getOption().matches(options::OPT_O0))
          IsOptLevelSupported = true;
      }
      if (!IsArchSupported || !IsOptLevelSupported) {
        CmdArgs.push_back("-mllvm");
        CmdArgs.push_back("-global-isel-abort=2");

        if (!IsArchSupported)
          D.Diag(diag::warn_drv_global_isel_incomplete) << Triple.getArchName();
        else
          D.Diag(diag::warn_drv_global_isel_incomplete_opt);
      }
    } else {
      CmdArgs.push_back("-global-isel=0");
    }
  }

  if (Args.hasArg(options::OPT_forder_file_instrumentation)) {
     CmdArgs.push_back("-forder-file-instrumentation");
     // Enable order file instrumentation when ThinLTO is not on. When ThinLTO is
     // on, we need to pass these flags as linker flags and that will be handled
     // outside of the compiler.
     if (!D.isUsingLTO()) {
       CmdArgs.push_back("-mllvm");
       CmdArgs.push_back("-enable-order-file-instrumentation");
     }
  }

  if (Arg *A = Args.getLastArg(options::OPT_fforce_enable_int128,
                               options::OPT_fno_force_enable_int128)) {
    if (A->getOption().matches(options::OPT_fforce_enable_int128))
      CmdArgs.push_back("-fforce-enable-int128");
  }

  if (Args.hasFlag(options::OPT_fkeep_static_consts,
                   options::OPT_fno_keep_static_consts, false))
    CmdArgs.push_back("-fkeep-static-consts");

  if (Args.hasFlag(options::OPT_fcomplete_member_pointers,
                   options::OPT_fno_complete_member_pointers, false))
    CmdArgs.push_back("-fcomplete-member-pointers");

  if (!Args.hasFlag(options::OPT_fcxx_static_destructors,
                    options::OPT_fno_cxx_static_destructors, true))
    CmdArgs.push_back("-fno-c++-static-destructors");

  addMachineOutlinerArgs(D, Args, CmdArgs, Triple, /*IsLTO=*/false);

  if (Arg *A = Args.getLastArg(options::OPT_moutline_atomics,
                               options::OPT_mno_outline_atomics)) {
    if (A->getOption().matches(options::OPT_moutline_atomics)) {
      // Option -moutline-atomics supported for AArch64 target only.
      if (!Triple.isAArch64()) {
        D.Diag(diag::warn_drv_moutline_atomics_unsupported_opt)
            << Triple.getArchName();
      } else {
        CmdArgs.push_back("-target-feature");
        CmdArgs.push_back("+outline-atomics");
      }
    } else {
      CmdArgs.push_back("-target-feature");
      CmdArgs.push_back("-outline-atomics");
    }
  } else if (Triple.isAArch64() &&
             getToolChain().IsAArch64OutlineAtomicsDefault(Args)) {
    CmdArgs.push_back("-target-feature");
    CmdArgs.push_back("+outline-atomics");
  }

  if (Args.hasFlag(options::OPT_faddrsig, options::OPT_fno_addrsig,
                   (TC.getTriple().isOSBinFormatELF() ||
                    TC.getTriple().isOSBinFormatCOFF()) &&
                       !TC.getTriple().isPS4() && !TC.getTriple().isVE() &&
                       !TC.getTriple().isOSNetBSD() &&
                       !Distro(D.getVFS(), TC.getTriple()).IsGentoo() &&
                       !TC.getTriple().isAndroid() &&
#if INTEL_CUSTOMIZATION
                       !D.IsIntelMode() &&
#endif // INTEL_CUSTOMIZATION
                       TC.useIntegratedAs()))
    CmdArgs.push_back("-faddrsig");

  if ((Triple.isOSBinFormatELF() || Triple.isOSBinFormatMachO()) &&
      (EH || UnwindTables || DebugInfoKind != codegenoptions::NoDebugInfo))
    CmdArgs.push_back("-D__GCC_HAVE_DWARF2_CFI_ASM=1");

  if (Arg *A = Args.getLastArg(options::OPT_fsymbol_partition_EQ)) {
    std::string Str = A->getAsString(Args);
    if (!TC.getTriple().isOSBinFormatELF())
      D.Diag(diag::err_drv_unsupported_opt_for_target)
          << Str << TC.getTripleString();
    CmdArgs.push_back(Args.MakeArgString(Str));
  }

#if INTEL_CUSTOMIZATION
  if (Arg *A = Args.getLastArg(options::OPT_fstack_limit_register_EQ)) {
    A->render(Args, CmdArgs);
  }
  if (Args.hasArg(options::OPT_fargument_noalias)) {
    CmdArgs.push_back("-fargument-noalias");
  }
  // This setting is for Non-windows targets.
  if (!D.IsCLMode())
    if (Args.hasArg(options::OPT_regcall))
      CmdArgs.push_back("-fdefault-calling-conv=regcall");

  // Disable extensions for SYCL device compilation since some of them cause
  // problems for SPIRV translator.
  if (D.IsIntelMode() && !IsSYCLOffloadDevice)
    CmdArgs.push_back("-fintel-compatibility");
  if (D.IsCLMode() && D.IsIntelMode())
    CmdArgs.push_back("-fintel-ms-compatibility");

  if (Args.hasFlag(options::OPT_intel_mintrinsic_promote,
                   options::OPT_intel_mno_intrinsic_promote, false))
    CmdArgs.push_back("-mintrinsic-promote");

  auto addAdvancedOptimFlag = [&](const Arg &OptArg, OptSpecifier Opt) {
    if (OptArg.getOption().matches(Opt) &&
        x86::isValidIntelCPU(OptArg.getValue(), TC.getTriple()))
      CmdArgs.push_back("-fintel-advanced-optim");
  };
  // Given -x, turn on advanced optimizations
  if (Arg *A = Args.getLastArgNoClaim(options::OPT_march_EQ, options::OPT_x))
    addAdvancedOptimFlag(*A, options::OPT_x);
  // Additional handling for /arch and /Qx
  if (Arg *A = Args.getLastArgNoClaim(options::OPT__SLASH_arch,
                                      options::OPT__SLASH_Qx))
    addAdvancedOptimFlag(*A, options::OPT__SLASH_Qx);
  addIntelOptimizationArgs(TC, Args, CmdArgs, false);
#endif // INTEL_CUSTOMIZATION

  // Add the "-o out -x type src.c" flags last. This is done primarily to make
  // the -cc1 command easier to edit when reproducing compiler crashes.
  if (Output.getType() == types::TY_Dependencies) {
    // Handled with other dependency code.
  } else if (Output.isFilename()) {
    if (Output.getType() == clang::driver::types::TY_IFS_CPP ||
        Output.getType() == clang::driver::types::TY_IFS) {
      SmallString<128> OutputFilename(Output.getFilename());
      llvm::sys::path::replace_extension(OutputFilename, "ifs");
      CmdArgs.push_back("-o");
      CmdArgs.push_back(Args.MakeArgString(OutputFilename));
    } else {
      CmdArgs.push_back("-o");
      CmdArgs.push_back(Output.getFilename());
    }
  } else {
    assert(Output.isNothing() && "Invalid output.");
  }

  addDashXForInput(Args, Input, CmdArgs);

  ArrayRef<InputInfo> FrontendInputs = Input;
  if (IsHeaderModulePrecompile)
    FrontendInputs = ModuleHeaderInputs;
  else if (Input.isNothing())
    FrontendInputs = {};

  for (const InputInfo &Input : FrontendInputs) {
    if (Input.isFilename())
      CmdArgs.push_back(Input.getFilename());
    else
      Input.getInputArg().renderAsInput(Args, CmdArgs);
  }

  if (D.CC1Main && !D.CCGenDiagnostics) {
    // Invoke the CC1 directly in this process
    C.addCommand(std::make_unique<CC1Command>(JA, *this,
                                              ResponseFileSupport::AtFileUTF8(),
                                              Exec, CmdArgs, Inputs, Output));
  } else {
    C.addCommand(std::make_unique<Command>(JA, *this,
                                           ResponseFileSupport::AtFileUTF8(),
                                           Exec, CmdArgs, Inputs, Output));
  }

  // Make the compile command echo its inputs for /showFilenames.
  if (Output.getType() == types::TY_Object &&
      Args.hasFlag(options::OPT__SLASH_showFilenames,
                   options::OPT__SLASH_showFilenames_, false)) {
    C.getJobs().getJobs().back()->PrintInputFilenames = true;
  }

  if (Arg *A = Args.getLastArg(options::OPT_pg))
    if (FPKeepKind == CodeGenOptions::FramePointerKind::None &&
        !Args.hasArg(options::OPT_mfentry))
      D.Diag(diag::err_drv_argument_not_allowed_with) << "-fomit-frame-pointer"
                                                      << A->getAsString(Args);

  // Claim some arguments which clang supports automatically.

  // -fpch-preprocess is used with gcc to add a special marker in the output to
  // include the PCH file.
  Args.ClaimAllArgs(options::OPT_fpch_preprocess);

  // Claim some arguments which clang doesn't support, but we don't
  // care to warn the user about.
  Args.ClaimAllArgs(options::OPT_clang_ignored_f_Group);
  Args.ClaimAllArgs(options::OPT_clang_ignored_m_Group);

  // Disable warnings for clang -E -emit-llvm foo.c
  Args.ClaimAllArgs(options::OPT_emit_llvm);
}

Clang::Clang(const ToolChain &TC)
    // CAUTION! The first constructor argument ("clang") is not arbitrary,
    // as it is for other tools. Some operations on a Tool actually test
    // whether that tool is Clang based on the Tool's Name as a string.
    : Tool("clang", "clang frontend", TC) {}

Clang::~Clang() {}

/// Add options related to the Objective-C runtime/ABI.
///
/// Returns true if the runtime is non-fragile.
ObjCRuntime Clang::AddObjCRuntimeArgs(const ArgList &args,
                                      const InputInfoList &inputs,
                                      ArgStringList &cmdArgs,
                                      RewriteKind rewriteKind) const {
  // Look for the controlling runtime option.
  Arg *runtimeArg =
      args.getLastArg(options::OPT_fnext_runtime, options::OPT_fgnu_runtime,
                      options::OPT_fobjc_runtime_EQ);

  // Just forward -fobjc-runtime= to the frontend.  This supercedes
  // options about fragility.
  if (runtimeArg &&
      runtimeArg->getOption().matches(options::OPT_fobjc_runtime_EQ)) {
    ObjCRuntime runtime;
    StringRef value = runtimeArg->getValue();
    if (runtime.tryParse(value)) {
      getToolChain().getDriver().Diag(diag::err_drv_unknown_objc_runtime)
          << value;
    }
    if ((runtime.getKind() == ObjCRuntime::GNUstep) &&
        (runtime.getVersion() >= VersionTuple(2, 0)))
      if (!getToolChain().getTriple().isOSBinFormatELF() &&
          !getToolChain().getTriple().isOSBinFormatCOFF()) {
        getToolChain().getDriver().Diag(
            diag::err_drv_gnustep_objc_runtime_incompatible_binary)
          << runtime.getVersion().getMajor();
      }

    runtimeArg->render(args, cmdArgs);
    return runtime;
  }

  // Otherwise, we'll need the ABI "version".  Version numbers are
  // slightly confusing for historical reasons:
  //   1 - Traditional "fragile" ABI
  //   2 - Non-fragile ABI, version 1
  //   3 - Non-fragile ABI, version 2
  unsigned objcABIVersion = 1;
  // If -fobjc-abi-version= is present, use that to set the version.
  if (Arg *abiArg = args.getLastArg(options::OPT_fobjc_abi_version_EQ)) {
    StringRef value = abiArg->getValue();
    if (value == "1")
      objcABIVersion = 1;
    else if (value == "2")
      objcABIVersion = 2;
    else if (value == "3")
      objcABIVersion = 3;
    else
      getToolChain().getDriver().Diag(diag::err_drv_clang_unsupported) << value;
  } else {
    // Otherwise, determine if we are using the non-fragile ABI.
    bool nonFragileABIIsDefault =
        (rewriteKind == RK_NonFragile ||
         (rewriteKind == RK_None &&
          getToolChain().IsObjCNonFragileABIDefault()));
    if (args.hasFlag(options::OPT_fobjc_nonfragile_abi,
                     options::OPT_fno_objc_nonfragile_abi,
                     nonFragileABIIsDefault)) {
// Determine the non-fragile ABI version to use.
#ifdef DISABLE_DEFAULT_NONFRAGILEABI_TWO
      unsigned nonFragileABIVersion = 1;
#else
      unsigned nonFragileABIVersion = 2;
#endif

      if (Arg *abiArg =
              args.getLastArg(options::OPT_fobjc_nonfragile_abi_version_EQ)) {
        StringRef value = abiArg->getValue();
        if (value == "1")
          nonFragileABIVersion = 1;
        else if (value == "2")
          nonFragileABIVersion = 2;
        else
          getToolChain().getDriver().Diag(diag::err_drv_clang_unsupported)
              << value;
      }

      objcABIVersion = 1 + nonFragileABIVersion;
    } else {
      objcABIVersion = 1;
    }
  }

  // We don't actually care about the ABI version other than whether
  // it's non-fragile.
  bool isNonFragile = objcABIVersion != 1;

  // If we have no runtime argument, ask the toolchain for its default runtime.
  // However, the rewriter only really supports the Mac runtime, so assume that.
  ObjCRuntime runtime;
  if (!runtimeArg) {
    switch (rewriteKind) {
    case RK_None:
      runtime = getToolChain().getDefaultObjCRuntime(isNonFragile);
      break;
    case RK_Fragile:
      runtime = ObjCRuntime(ObjCRuntime::FragileMacOSX, VersionTuple());
      break;
    case RK_NonFragile:
      runtime = ObjCRuntime(ObjCRuntime::MacOSX, VersionTuple());
      break;
    }

    // -fnext-runtime
  } else if (runtimeArg->getOption().matches(options::OPT_fnext_runtime)) {
    // On Darwin, make this use the default behavior for the toolchain.
    if (getToolChain().getTriple().isOSDarwin()) {
      runtime = getToolChain().getDefaultObjCRuntime(isNonFragile);

      // Otherwise, build for a generic macosx port.
    } else {
      runtime = ObjCRuntime(ObjCRuntime::MacOSX, VersionTuple());
    }

    // -fgnu-runtime
  } else {
    assert(runtimeArg->getOption().matches(options::OPT_fgnu_runtime));
    // Legacy behaviour is to target the gnustep runtime if we are in
    // non-fragile mode or the GCC runtime in fragile mode.
    if (isNonFragile)
      runtime = ObjCRuntime(ObjCRuntime::GNUstep, VersionTuple(2, 0));
    else
      runtime = ObjCRuntime(ObjCRuntime::GCC, VersionTuple());
  }

  if (llvm::any_of(inputs, [](const InputInfo &input) {
        return types::isObjC(input.getType());
      }))
    cmdArgs.push_back(
        args.MakeArgString("-fobjc-runtime=" + runtime.getAsString()));
  return runtime;
}

static bool maybeConsumeDash(const std::string &EH, size_t &I) {
  bool HaveDash = (I + 1 < EH.size() && EH[I + 1] == '-');
  I += HaveDash;
  return !HaveDash;
}

namespace {
struct EHFlags {
  bool Synch = false;
  bool Asynch = false;
  bool NoUnwindC = false;
};
} // end anonymous namespace

/// /EH controls whether to run destructor cleanups when exceptions are
/// thrown.  There are three modifiers:
/// - s: Cleanup after "synchronous" exceptions, aka C++ exceptions.
/// - a: Cleanup after "asynchronous" exceptions, aka structured exceptions.
///      The 'a' modifier is unimplemented and fundamentally hard in LLVM IR.
/// - c: Assume that extern "C" functions are implicitly nounwind.
/// The default is /EHs-c-, meaning cleanups are disabled.
static EHFlags parseClangCLEHFlags(const Driver &D, const ArgList &Args) {
  EHFlags EH;

  std::vector<std::string> EHArgs =
      Args.getAllArgValues(options::OPT__SLASH_EH);
  for (auto EHVal : EHArgs) {
    for (size_t I = 0, E = EHVal.size(); I != E; ++I) {
      switch (EHVal[I]) {
      case 'a':
        EH.Asynch = maybeConsumeDash(EHVal, I);
        if (EH.Asynch)
          EH.Synch = false;
        continue;
      case 'c':
        EH.NoUnwindC = maybeConsumeDash(EHVal, I);
        continue;
      case 's':
        EH.Synch = maybeConsumeDash(EHVal, I);
        if (EH.Synch)
          EH.Asynch = false;
        continue;
      default:
        break;
      }
      D.Diag(clang::diag::err_drv_invalid_value) << "/EH" << EHVal;
      break;
    }
  }
  // The /GX, /GX- flags are only processed if there are not /EH flags.
  // The default is that /GX is not specified.
  if (EHArgs.empty() &&
      Args.hasFlag(options::OPT__SLASH_GX, options::OPT__SLASH_GX_,
                   /*Default=*/false)) {
    EH.Synch = true;
    EH.NoUnwindC = true;
  }

  return EH;
}

void Clang::AddClangCLArgs(const ArgList &Args, types::ID InputType,
                           ArgStringList &CmdArgs,
                           codegenoptions::DebugInfoKind *DebugInfoKind,
                           bool *EmitCodeView) const {
  unsigned RTOptionID = options::OPT__SLASH_MT;
  bool isNVPTX = getToolChain().getTriple().isNVPTX();
  bool isSYCLDevice =
      getToolChain().getTriple().getEnvironment() == llvm::Triple::SYCLDevice;
  bool isSYCL = Args.hasArg(options::OPT_fsycl) || isSYCLDevice;
  // For SYCL Windows, /MD is the default.
  if (isSYCL)
    RTOptionID = options::OPT__SLASH_MD;

  if (Args.hasArg(options::OPT__SLASH_LDd))
    // The /LDd option implies /MTd (/MDd for SYCL). The dependent lib part
    // can be overridden but defining _DEBUG is sticky.
    RTOptionID = isSYCL ? options::OPT__SLASH_MDd : options::OPT__SLASH_MTd;

  if (Arg *A = Args.getLastArg(options::OPT__SLASH_M_Group)) {
    RTOptionID = A->getOption().getID();
    if (isSYCL && !isSYCLDevice &&
        (RTOptionID == options::OPT__SLASH_MT ||
         RTOptionID == options::OPT__SLASH_MTd))
      // Use of /MT or /MTd is not supported for SYCL.
      getToolChain().getDriver().Diag(diag::err_drv_unsupported_opt_dpcpp)
          << A->getOption().getName();
  }

  enum { addDEBUG = 0x1, addMT = 0x2, addDLL = 0x4 };
  auto addPreDefines = [&](unsigned Defines) {
    if (Defines & addDEBUG)
      CmdArgs.push_back("-D_DEBUG");
    if (Defines & addMT && !isSYCLDevice)
      CmdArgs.push_back("-D_MT");
    if (Defines & addDLL && !isSYCLDevice)
      CmdArgs.push_back("-D_DLL");
  };
  StringRef FlagForCRT;
#if INTEL_CUSTOMIZATION
  StringRef FlagForIntelMathLib;
  StringRef FlagForIntelSVMLLib;
#endif // INTEL_CUSTOMIZATION
  switch (RTOptionID) {
  case options::OPT__SLASH_MD:
    addPreDefines((Args.hasArg(options::OPT__SLASH_LDd) ? addDEBUG : 0x0) |
                  addMT | addDLL);
    FlagForCRT = "--dependent-lib=msvcrt";
#if INTEL_CUSTOMIZATION
    FlagForIntelMathLib = "--dependent-lib=libmmd";
    FlagForIntelSVMLLib = "--dependent-lib=svml_dispmd";
#endif // INTEL_CUSTOMIZATION
    break;
  case options::OPT__SLASH_MDd:
    addPreDefines(addDEBUG | addMT | addDLL);
    FlagForCRT = "--dependent-lib=msvcrtd";
#if INTEL_CUSTOMIZATION
    FlagForIntelMathLib = "--dependent-lib=libmmdd";
    FlagForIntelSVMLLib = "--dependent-lib=svml_dispmd";
#endif // INTEL_CUSTOMIZATION
    break;
  case options::OPT__SLASH_MT:
    addPreDefines((Args.hasArg(options::OPT__SLASH_LDd) ? addDEBUG : 0x0) |
                  addMT);
    CmdArgs.push_back("-flto-visibility-public-std");
    FlagForCRT = "--dependent-lib=libcmt";
#if INTEL_CUSTOMIZATION
    FlagForIntelMathLib = "--dependent-lib=libmmt";
    FlagForIntelSVMLLib = "--dependent-lib=svml_dispmt";
#endif // INTEL_CUSTOMIZATION
    break;
  case options::OPT__SLASH_MTd:
    addPreDefines(addDEBUG | addMT);
    CmdArgs.push_back("-flto-visibility-public-std");
    FlagForCRT = "--dependent-lib=libcmtd";
#if INTEL_CUSTOMIZATION
    FlagForIntelMathLib = "--dependent-lib=libmmt";
    FlagForIntelSVMLLib = "--dependent-lib=svml_dispmt";
#endif // INTEL_CUSTOMIZATION
    break;
  default:
    llvm_unreachable("Unexpected option ID.");
  }

  if (Args.hasArg(options::OPT__SLASH_Zl)) {
    CmdArgs.push_back("-D_VC_NODEFAULTLIB");
  } else {
    CmdArgs.push_back(FlagForCRT.data());
#if INTEL_CUSTOMIZATION
    if (getToolChain().getDriver().IsIntelMode()) {
      if (!Args.hasArg(options::OPT_i_no_use_libirc))
        CmdArgs.push_back("--dependent-lib=libircmt");
      CmdArgs.push_back(FlagForIntelSVMLLib.data());
      CmdArgs.push_back("--dependent-lib=libdecimal");
      if (Args.hasFlag(options::OPT_qopt_matmul, options::OPT_qno_opt_matmul,
                       false))
        CmdArgs.push_back("--dependent-lib=libmatmul");
    }
    CmdArgs.push_back(FlagForIntelMathLib.data());
#endif // INTEL_CUSTOMIZATION

    // This provides POSIX compatibility (maps 'open' to '_open'), which most
    // users want.  The /Za flag to cl.exe turns this off, but it's not
    // implemented in clang.
    CmdArgs.push_back("--dependent-lib=oldnames");

    // Add SYCL dependent library
    if (Args.hasArg(options::OPT_fsycl) &&
        !Args.hasArg(options::OPT_nolibsycl)) {
      if (RTOptionID == options::OPT__SLASH_MDd)
        CmdArgs.push_back("--dependent-lib=sycld");
      else
        CmdArgs.push_back("--dependent-lib=sycl");
    }
  }

#if INTEL_CUSTOMIZATION
  // Add Intel performance libraries
  if (Args.hasArg(options::OPT_qipp_EQ))
    getToolChain().AddIPPLibArgs(Args, CmdArgs, "--dependent-lib=");
  if (Args.hasArg(options::OPT_qmkl_EQ))
    getToolChain().AddMKLLibArgs(Args, CmdArgs, "--dependent-lib=");
  if (Args.hasArg(options::OPT_qtbb, options::OPT_qdaal_EQ) ||
      (Args.hasArg(options::OPT_qmkl_EQ) &&
       getToolChain().getDriver().IsDPCPPMode()))
    getToolChain().AddTBBLibArgs(Args, CmdArgs, "--dependent-lib=");
  if (Args.hasArg(options::OPT_qdaal_EQ))
    getToolChain().AddDAALLibArgs(Args, CmdArgs, "--dependent-lib=");
  if (Args.hasArg(options::OPT_qactypes))
    getToolChain().AddACTypesLibArgs(Args, CmdArgs, "--dependent-lib=");

  // Add OpenMP libs
  bool StubsAdded = false;
  if (Arg *A = Args.getLastArg(options::OPT_qopenmp_stubs,
      options::OPT_fopenmp, options::OPT_fopenmp_EQ, options::OPT_fiopenmp)) {
    if (A->getOption().matches(options::OPT_qopenmp_stubs)) {
      CmdArgs.push_back("--dependent-lib=libiompstubs5md");
      StubsAdded = true;
    }
  }
  if (!StubsAdded && (Args.hasFlag(options::OPT_fopenmp,
                                   options::OPT_fopenmp_EQ,
                                   options::OPT_fno_openmp, false) ||
      Args.hasArg(options::OPT_fiopenmp, options::OPT_qmkl_EQ))) {
    switch (getToolChain().getDriver().getOpenMPRuntime(Args)) {
    case Driver::OMPRT_OMP:
      CmdArgs.push_back("--dependent-lib=libomp");
      break;
    case Driver::OMPRT_IOMP5:
      CmdArgs.push_back("--dependent-lib=libiomp5md");
      break;
    case Driver::OMPRT_GOMP:
      break;
    case Driver::OMPRT_Unknown:
      // Already diagnosed.
      break;
    }
  }
#endif // INTEL_CUSTOMIZATION

  if (Arg *ShowIncludes =
          Args.getLastArg(options::OPT__SLASH_showIncludes,
                          options::OPT__SLASH_showIncludes_user)) {
    CmdArgs.push_back("--show-includes");
    if (ShowIncludes->getOption().matches(options::OPT__SLASH_showIncludes))
      CmdArgs.push_back("-sys-header-deps");
  }

  // This controls whether or not we emit RTTI data for polymorphic types.
  if (Args.hasFlag(options::OPT__SLASH_GR_, options::OPT__SLASH_GR,
                   /*Default=*/false))
    CmdArgs.push_back("-fno-rtti-data");

  // This controls whether or not we emit stack-protector instrumentation.
  // In MSVC, Buffer Security Check (/GS) is on by default.
  if (!isNVPTX && Args.hasFlag(options::OPT__SLASH_GS, options::OPT__SLASH_GS_,
           /*Default=*/!getToolChain().getDriver().IsIntelMode())) { // INTEL
    CmdArgs.push_back("-stack-protector");
    CmdArgs.push_back(Args.MakeArgString(Twine(LangOptions::SSPStrong)));
  }

  // Emit CodeView if -Z7 or -gline-tables-only are present.
  if (Arg *DebugInfoArg = Args.getLastArg(options::OPT__SLASH_Z7,
                                          options::OPT_gline_tables_only)) {
    *EmitCodeView = true;
    if (DebugInfoArg->getOption().matches(options::OPT__SLASH_Z7))
      *DebugInfoKind = codegenoptions::LimitedDebugInfo;
    else
      *DebugInfoKind = codegenoptions::DebugLineTablesOnly;
  } else {
    *EmitCodeView = false;
  }

  const Driver &D = getToolChain().getDriver();
  EHFlags EH = parseClangCLEHFlags(D, Args);
  if (!isNVPTX && (EH.Synch || EH.Asynch)) {
    if (types::isCXX(InputType))
      CmdArgs.push_back("-fcxx-exceptions");
    CmdArgs.push_back("-fexceptions");
  }
  if (types::isCXX(InputType) && EH.Synch && EH.NoUnwindC)
    CmdArgs.push_back("-fexternc-nounwind");

  // /EP should expand to -E -P.
  if (Args.hasArg(options::OPT__SLASH_EP)) {
    CmdArgs.push_back("-E");
    CmdArgs.push_back("-P");
  }

  unsigned VolatileOptionID;
  if (getToolChain().getTriple().isX86() && !D.IsIntelMode()) // INTEL
    VolatileOptionID = options::OPT__SLASH_volatile_ms;
  else
    VolatileOptionID = options::OPT__SLASH_volatile_iso;

  if (Arg *A = Args.getLastArg(options::OPT__SLASH_volatile_Group))
    VolatileOptionID = A->getOption().getID();

  if (VolatileOptionID == options::OPT__SLASH_volatile_ms)
    CmdArgs.push_back("-fms-volatile");

 if (Args.hasFlag(options::OPT__SLASH_Zc_dllexportInlines_,
                  options::OPT__SLASH_Zc_dllexportInlines,
                  false)) {
  CmdArgs.push_back("-fno-dllexport-inlines");
 }

  Arg *MostGeneralArg = Args.getLastArg(options::OPT__SLASH_vmg);
  Arg *BestCaseArg = Args.getLastArg(options::OPT__SLASH_vmb);
  if (MostGeneralArg && BestCaseArg)
    D.Diag(clang::diag::err_drv_argument_not_allowed_with)
        << MostGeneralArg->getAsString(Args) << BestCaseArg->getAsString(Args);

  if (MostGeneralArg) {
    Arg *SingleArg = Args.getLastArg(options::OPT__SLASH_vms);
    Arg *MultipleArg = Args.getLastArg(options::OPT__SLASH_vmm);
    Arg *VirtualArg = Args.getLastArg(options::OPT__SLASH_vmv);

    Arg *FirstConflict = SingleArg ? SingleArg : MultipleArg;
    Arg *SecondConflict = VirtualArg ? VirtualArg : MultipleArg;
    if (FirstConflict && SecondConflict && FirstConflict != SecondConflict)
      D.Diag(clang::diag::err_drv_argument_not_allowed_with)
          << FirstConflict->getAsString(Args)
          << SecondConflict->getAsString(Args);

    if (SingleArg)
      CmdArgs.push_back("-fms-memptr-rep=single");
    else if (MultipleArg)
      CmdArgs.push_back("-fms-memptr-rep=multiple");
    else
      CmdArgs.push_back("-fms-memptr-rep=virtual");
  }

  // Parse the default calling convention options.
  if (Arg *CCArg =
          Args.getLastArg(options::OPT__SLASH_Gd, options::OPT__SLASH_Gr,
                          options::OPT__SLASH_Gz, options::OPT__SLASH_Gv,
                          options::OPT__SLASH_Gregcall)) {
    unsigned DCCOptId = CCArg->getOption().getID();
    const char *DCCFlag = nullptr;
    bool ArchSupported = !isNVPTX;
    llvm::Triple::ArchType Arch = getToolChain().getArch();
    switch (DCCOptId) {
    case options::OPT__SLASH_Gd:
      DCCFlag = "-fdefault-calling-conv=cdecl";
      break;
    case options::OPT__SLASH_Gr:
      ArchSupported = Arch == llvm::Triple::x86;
      DCCFlag = "-fdefault-calling-conv=fastcall";
      break;
    case options::OPT__SLASH_Gz:
      ArchSupported = Arch == llvm::Triple::x86;
      DCCFlag = "-fdefault-calling-conv=stdcall";
      break;
    case options::OPT__SLASH_Gv:
      ArchSupported = Arch == llvm::Triple::x86 || Arch == llvm::Triple::x86_64;
      DCCFlag = "-fdefault-calling-conv=vectorcall";
      break;
    case options::OPT__SLASH_Gregcall:
      ArchSupported = Arch == llvm::Triple::x86 || Arch == llvm::Triple::x86_64;
      DCCFlag = "-fdefault-calling-conv=regcall";
      break;
    }

    // MSVC doesn't warn if /Gr or /Gz is used on x64, so we don't either.
    if (ArchSupported && DCCFlag)
      CmdArgs.push_back(DCCFlag);
  }

  Args.AddLastArg(CmdArgs, options::OPT_vtordisp_mode_EQ);

  if (!Args.hasArg(options::OPT_fdiagnostics_format_EQ)) {
    CmdArgs.push_back("-fdiagnostics-format");
    CmdArgs.push_back("msvc");
  }

  if (Arg *A = Args.getLastArg(options::OPT__SLASH_guard)) {
    StringRef GuardArgs = A->getValue();
    // The only valid options are "cf", "cf,nochecks", "cf-", "ehcont" and
    // "ehcont-".
    if (GuardArgs.equals_lower("cf")) {
      // Emit CFG instrumentation and the table of address-taken functions.
      CmdArgs.push_back("-cfguard");
    } else if (GuardArgs.equals_lower("cf,nochecks")) {
      // Emit only the table of address-taken functions.
      CmdArgs.push_back("-cfguard-no-checks");
    } else if (GuardArgs.equals_lower("ehcont")) {
      // Emit EH continuation table.
      CmdArgs.push_back("-ehcontguard");
    } else if (GuardArgs.equals_lower("cf-") ||
               GuardArgs.equals_lower("ehcont-")) {
      // Do nothing, but we might want to emit a security warning in future.
    } else {
      D.Diag(diag::err_drv_invalid_value) << A->getSpelling() << GuardArgs;
    }
  }
}

const char *Clang::getBaseInputName(const ArgList &Args,
                                    const InputInfo &Input) {
  return Args.MakeArgString(llvm::sys::path::filename(Input.getBaseInput()));
}

const char *Clang::getBaseInputStem(const ArgList &Args,
                                    const InputInfoList &Inputs) {
  const char *Str = getBaseInputName(Args, Inputs[0]);

  if (const char *End = strrchr(Str, '.'))
    return Args.MakeArgString(std::string(Str, End));

  return Str;
}

const char *Clang::getDependencyFileName(const ArgList &Args,
                                         const InputInfoList &Inputs) {
  // FIXME: Think about this more.

  if (Arg *OutputOpt =
          Args.getLastArg(options::OPT_o, options::OPT__SLASH_Fo)) {
    SmallString<128> OutputArgument(OutputOpt->getValue());
    if (llvm::sys::path::is_separator(OutputArgument.back()))
      // If the argument is a directory, output to BaseName in that dir.
      llvm::sys::path::append(OutputArgument, getBaseInputStem(Args, Inputs));
    llvm::sys::path::replace_extension(OutputArgument, llvm::Twine('d'));
    return Args.MakeArgString(OutputArgument);
  }
#if INTEL_CUSTOMIZATION
  if (Arg *OutputOpt = Args.getLastArg(options::OPT__SLASH_Fo)) {
    SmallString<128> OutputFilename(OutputOpt->getValue());
    llvm::sys::path::replace_extension(OutputFilename, llvm::Twine('d'));
    return Args.MakeArgString(OutputFilename);
  }
#endif // INTEL_CUSTOMIZATION

  return Args.MakeArgString(Twine(getBaseInputStem(Args, Inputs)) + ".d");
}

// Begin ClangAs

void ClangAs::AddMIPSTargetArgs(const ArgList &Args,
                                ArgStringList &CmdArgs) const {
  StringRef CPUName;
  StringRef ABIName;
  const llvm::Triple &Triple = getToolChain().getTriple();
  mips::getMipsCPUAndABI(Args, Triple, CPUName, ABIName);

  CmdArgs.push_back("-target-abi");
  CmdArgs.push_back(ABIName.data());
}

void ClangAs::AddX86TargetArgs(const ArgList &Args,
                               ArgStringList &CmdArgs) const {
  addX86AlignBranchArgs(getToolChain().getDriver(), Args, CmdArgs,
                        /*IsLTO=*/false);

  if (Arg *A = Args.getLastArg(options::OPT_masm_EQ)) {
    StringRef Value = A->getValue();
    if (Value == "intel" || Value == "att") {
      CmdArgs.push_back("-mllvm");
      CmdArgs.push_back(Args.MakeArgString("-x86-asm-syntax=" + Value));
    } else {
      getToolChain().getDriver().Diag(diag::err_drv_unsupported_option_argument)
          << A->getOption().getName() << Value;
    }
  }
}

void ClangAs::AddRISCVTargetArgs(const ArgList &Args,
                               ArgStringList &CmdArgs) const {
  const llvm::Triple &Triple = getToolChain().getTriple();
  StringRef ABIName = riscv::getRISCVABI(Args, Triple);

  CmdArgs.push_back("-target-abi");
  CmdArgs.push_back(ABIName.data());
}

void ClangAs::ConstructJob(Compilation &C, const JobAction &JA,
                           const InputInfo &Output, const InputInfoList &Inputs,
                           const ArgList &Args,
                           const char *LinkingOutput) const {
  ArgStringList CmdArgs;

  assert(Inputs.size() == 1 && "Unexpected number of inputs.");
  const InputInfo &Input = Inputs[0];

  const llvm::Triple &Triple = getToolChain().getEffectiveTriple();
  const std::string &TripleStr = Triple.getTriple();
  const auto &D = getToolChain().getDriver();

  // Don't warn about "clang -w -c foo.s"
  Args.ClaimAllArgs(options::OPT_w);
  // and "clang -emit-llvm -c foo.s"
  Args.ClaimAllArgs(options::OPT_emit_llvm);

  claimNoWarnArgs(Args);

  // Invoke ourselves in -cc1as mode.
  //
  // FIXME: Implement custom jobs for internal actions.
  CmdArgs.push_back("-cc1as");

  // Add the "effective" target triple.
  CmdArgs.push_back("-triple");
  CmdArgs.push_back(Args.MakeArgString(TripleStr));

  // Set the output mode, we currently only expect to be used as a real
  // assembler.
  CmdArgs.push_back("-filetype");
  CmdArgs.push_back("obj");

  // Set the main file name, so that debug info works even with
  // -save-temps or preprocessed assembly.
  CmdArgs.push_back("-main-file-name");
  CmdArgs.push_back(Clang::getBaseInputName(Args, Input));

  // Add the target cpu
  std::string CPU = getCPUName(Args, Triple, /*FromAs*/ true);
  if (!CPU.empty()) {
    CmdArgs.push_back("-target-cpu");
    CmdArgs.push_back(Args.MakeArgString(CPU));
  }

  // Add the target features
  getTargetFeatures(D, Triple, Args, CmdArgs, true);

  // Ignore explicit -force_cpusubtype_ALL option.
  (void)Args.hasArg(options::OPT_force__cpusubtype__ALL);

  // Pass along any -I options so we get proper .include search paths.
  Args.AddAllArgs(CmdArgs, options::OPT_I_Group);

  // Determine the original source input.
  const Action *SourceAction = &JA;
  while (SourceAction->getKind() != Action::InputClass) {
    assert(!SourceAction->getInputs().empty() && "unexpected root action!");
    SourceAction = SourceAction->getInputs()[0];
  }

  // Forward -g and handle debug info related flags, assuming we are dealing
  // with an actual assembly file.
  bool WantDebug = false;
  Args.ClaimAllArgs(options::OPT_g_Group);
  if (Arg *A = Args.getLastArg(options::OPT_g_Group))
    WantDebug = !A->getOption().matches(options::OPT_g0) &&
                !A->getOption().matches(options::OPT_ggdb0);

  unsigned DwarfVersion = ParseDebugDefaultVersion(getToolChain(), Args);
  if (const Arg *GDwarfN = getDwarfNArg(Args))
    DwarfVersion = DwarfVersionNum(GDwarfN->getSpelling());

  if (DwarfVersion == 0)
    DwarfVersion = getToolChain().GetDefaultDwarfVersion();

  codegenoptions::DebugInfoKind DebugInfoKind = codegenoptions::NoDebugInfo;

  if (SourceAction->getType() == types::TY_Asm ||
      SourceAction->getType() == types::TY_PP_Asm) {
    // You might think that it would be ok to set DebugInfoKind outside of
    // the guard for source type, however there is a test which asserts
    // that some assembler invocation receives no -debug-info-kind,
    // and it's not clear whether that test is just overly restrictive.
    DebugInfoKind = (WantDebug ? codegenoptions::LimitedDebugInfo
                               : codegenoptions::NoDebugInfo);
    // Add the -fdebug-compilation-dir flag if needed.
    addDebugCompDirArg(Args, CmdArgs, C.getDriver().getVFS());

    addDebugPrefixMapArg(getToolChain().getDriver(), Args, CmdArgs);

    // Set the AT_producer to the clang version when using the integrated
    // assembler on assembly source files.
    CmdArgs.push_back("-dwarf-debug-producer");
    CmdArgs.push_back(Args.MakeArgString(getClangFullVersion()));

    // And pass along -I options
    Args.AddAllArgs(CmdArgs, options::OPT_I);
  }
  RenderDebugEnablingArgs(Args, CmdArgs, DebugInfoKind, DwarfVersion,
                          llvm::DebuggerKind::Default);
  renderDwarfFormat(D, Triple, Args, CmdArgs, DwarfVersion);
  RenderDebugInfoCompressionArgs(Args, CmdArgs, D, getToolChain());


  // Handle -fPIC et al -- the relocation-model affects the assembler
  // for some targets.
  llvm::Reloc::Model RelocationModel;
  unsigned PICLevel;
  bool IsPIE;
  std::tie(RelocationModel, PICLevel, IsPIE) =
      ParsePICArgs(getToolChain(), Args);

  const char *RMName = RelocationModelName(RelocationModel);
  if (RMName) {
    CmdArgs.push_back("-mrelocation-model");
    CmdArgs.push_back(RMName);
  }

  // Optionally embed the -cc1as level arguments into the debug info, for build
  // analysis.
  if (getToolChain().UseDwarfDebugFlags()) {
    ArgStringList OriginalArgs;
    for (const auto &Arg : Args)
      Arg->render(Args, OriginalArgs);

    SmallString<256> Flags;
    const char *Exec = getToolChain().getDriver().getClangProgramPath();
    EscapeSpacesAndBackslashes(Exec, Flags);
    for (const char *OriginalArg : OriginalArgs) {
      SmallString<128> EscapedArg;
      EscapeSpacesAndBackslashes(OriginalArg, EscapedArg);
      Flags += " ";
      Flags += EscapedArg;
    }
    CmdArgs.push_back("-dwarf-debug-flags");
    CmdArgs.push_back(Args.MakeArgString(Flags));
  }

  // FIXME: Add -static support, once we have it.

  // Add target specific flags.
  switch (getToolChain().getArch()) {
  default:
    break;

  case llvm::Triple::mips:
  case llvm::Triple::mipsel:
  case llvm::Triple::mips64:
  case llvm::Triple::mips64el:
    AddMIPSTargetArgs(Args, CmdArgs);
    break;

  case llvm::Triple::x86:
  case llvm::Triple::x86_64:
    AddX86TargetArgs(Args, CmdArgs);
    break;

  case llvm::Triple::arm:
  case llvm::Triple::armeb:
  case llvm::Triple::thumb:
  case llvm::Triple::thumbeb:
    // This isn't in AddARMTargetArgs because we want to do this for assembly
    // only, not C/C++.
    if (Args.hasFlag(options::OPT_mdefault_build_attributes,
                     options::OPT_mno_default_build_attributes, true)) {
        CmdArgs.push_back("-mllvm");
        CmdArgs.push_back("-arm-add-build-attributes");
    }
    break;

  case llvm::Triple::aarch64:
  case llvm::Triple::aarch64_32:
  case llvm::Triple::aarch64_be:
    if (Args.hasArg(options::OPT_mmark_bti_property)) {
      CmdArgs.push_back("-mllvm");
      CmdArgs.push_back("-aarch64-mark-bti-property");
    }
    break;

  case llvm::Triple::riscv32:
  case llvm::Triple::riscv64:
    AddRISCVTargetArgs(Args, CmdArgs);
    break;
  }

  // Consume all the warning flags. Usually this would be handled more
  // gracefully by -cc1 (warning about unknown warning flags, etc) but -cc1as
  // doesn't handle that so rather than warning about unused flags that are
  // actually used, we'll lie by omission instead.
  // FIXME: Stop lying and consume only the appropriate driver flags
  Args.ClaimAllArgs(options::OPT_W_Group);

  CollectArgsForIntegratedAssembler(C, Args, CmdArgs,
                                    getToolChain().getDriver());

  Args.AddAllArgs(CmdArgs, options::OPT_mllvm);

  assert(Output.isFilename() && "Unexpected lipo output.");
  CmdArgs.push_back("-o");
  CmdArgs.push_back(Output.getFilename());

  const llvm::Triple &T = getToolChain().getTriple();
  Arg *A;
  if (getDebugFissionKind(D, Args, A) == DwarfFissionKind::Split &&
      T.isOSBinFormatELF()) {
    CmdArgs.push_back("-split-dwarf-output");
    CmdArgs.push_back(SplitDebugName(JA, Args, Input, Output));
  }

  if (Triple.isAMDGPU())
    handleAMDGPUCodeObjectVersionOptions(D, Args, CmdArgs);

  assert(Input.isFilename() && "Invalid input.");
  CmdArgs.push_back(Input.getFilename());

  const char *Exec = getToolChain().getDriver().getClangProgramPath();
  if (D.CC1Main && !D.CCGenDiagnostics) {
    // Invoke cc1as directly in this process.
    C.addCommand(std::make_unique<CC1Command>(JA, *this,
                                              ResponseFileSupport::AtFileUTF8(),
                                              Exec, CmdArgs, Inputs, Output));
  } else {
    C.addCommand(std::make_unique<Command>(JA, *this,
                                           ResponseFileSupport::AtFileUTF8(),
                                           Exec, CmdArgs, Inputs, Output));
  }
}

// Begin OffloadBundler

void OffloadBundler::ConstructJob(Compilation &C, const JobAction &JA,
                                  const InputInfo &Output,
                                  const InputInfoList &Inputs,
                                  const llvm::opt::ArgList &TCArgs,
                                  const char *LinkingOutput) const {
  // The version with only one output is expected to refer to a bundling job.
  assert(isa<OffloadBundlingJobAction>(JA) && "Expecting bundling job!");

  // The bundling command looks like this:
  // clang-offload-bundler -type=bc
  //   -targets=host-triple,openmp-triple1,openmp-triple2
  //   -outputs=input_file
  //   -inputs=unbundle_file_host,unbundle_file_tgt1,unbundle_file_tgt2"

  ArgStringList CmdArgs;

  // Get the type.
  CmdArgs.push_back(TCArgs.MakeArgString(
      Twine("-type=") + types::getTypeTempSuffix(Output.getType())));

  assert(JA.getInputs().size() == Inputs.size() &&
         "Not have inputs for all dependence actions??");

  // Get the targets.
  SmallString<128> Triples;
  Triples += "-targets=";
  for (unsigned I = 0; I < Inputs.size(); ++I) {
    if (I)
      Triples += ',';

    // Find ToolChain for this input.
    Action::OffloadKind CurKind = Action::OFK_Host;
    const ToolChain *CurTC = &getToolChain();
    const Action *CurDep = JA.getInputs()[I];

    if (const auto *OA = dyn_cast<OffloadAction>(CurDep)) {
      CurTC = nullptr;
      OA->doOnEachDependence([&](Action *A, const ToolChain *TC, const char *) {
        assert(CurTC == nullptr && "Expected one dependence!");
        CurKind = A->getOffloadingDeviceKind();
        CurTC = TC;
      });
    }
    Triples += Action::GetOffloadKindName(CurKind);
    Triples += '-';
    Triples += CurTC->getTriple().normalize();
    if (CurKind == Action::OFK_HIP && CurDep->getOffloadingArch()) {
      Triples += '-';
      Triples += CurDep->getOffloadingArch();
    }
  }
  // If we see we are bundling for FPGA using -fintelfpga, add the
  // dependency bundle
  bool IsFPGADepBundle = TCArgs.hasArg(options::OPT_fintelfpga) &&
                         Output.getType() == types::TY_Object;

  // For spir64_fpga target, when bundling objects we also want to bundle up the
  // named dependency file.
  // TODO - We are currently using the target triple inputs to slot a location
  // of the dependency information into the bundle.  It would be good to
  // separate this out to an explicit option in the bundler for the dependency
  // file as it does not match the type being bundled.
  if (IsFPGADepBundle) {
    Triples += ',';
    Triples += Action::GetOffloadKindName(Action::OFK_SYCL);
    Triples += '-';
    Triples += types::getTypeName(types::TY_FPGA_Dependencies);
  }
  CmdArgs.push_back(TCArgs.MakeArgString(Triples));

  // Get bundled file command.
  CmdArgs.push_back(
      TCArgs.MakeArgString(Twine("-outputs=") + Output.getFilename()));

  // Get unbundled files command.
  SmallString<128> UB;
  UB += "-inputs=";
  for (unsigned I = 0; I < Inputs.size(); ++I) {
    if (I)
      UB += ',';

    // Find ToolChain for this input.
    const ToolChain *CurTC = &getToolChain();
    if (const auto *OA = dyn_cast<OffloadAction>(JA.getInputs()[I])) {
      CurTC = nullptr;
      OA->doOnEachDependence([&](Action *, const ToolChain *TC, const char *) {
        assert(CurTC == nullptr && "Expected one dependence!");
        CurTC = TC;
      });
    }
    UB += CurTC->getInputFilename(Inputs[I]);

  }
  // For -fintelfpga, when bundling objects we also want to bundle up the
  // named dependency file.
  if (IsFPGADepBundle) {
    const char *BaseName = Clang::getBaseInputName(TCArgs, Inputs[0]);
    SmallString<128> DepFile(C.getDriver().getFPGATempDepFile(BaseName));
    if (!DepFile.empty()) {
      UB += ',';
      UB += DepFile;
    }
  }
  CmdArgs.push_back(TCArgs.MakeArgString(UB));

  // All the inputs are encoded as commands.
  C.addCommand(std::make_unique<Command>(
      JA, *this, ResponseFileSupport::None(),
      TCArgs.MakeArgString(getToolChain().GetProgramPath(getShortName())),
      CmdArgs, None, Output));
}

void OffloadBundler::ConstructJobMultipleOutputs(
    Compilation &C, const JobAction &JA, const InputInfoList &Outputs,
    const InputInfoList &Inputs, const llvm::opt::ArgList &TCArgs,
    const char *LinkingOutput) const {
  // The version with multiple outputs is expected to refer to a unbundling job.
  auto &UA = cast<OffloadUnbundlingJobAction>(JA);

  // The unbundling command looks like this:
  // clang-offload-bundler -type=bc
  //   -targets=host-triple,openmp-triple1,openmp-triple2
  //   -inputs=input_file
  //   -outputs=unbundle_file_host,unbundle_file_tgt1,unbundle_file_tgt2"
  //   -unbundle

  ArgStringList CmdArgs;
  InputInfo Input = Inputs.front();
  const char *TypeArg = types::getTypeTempSuffix(Input.getType());
  const char *InputFileName = Input.getFilename();
  types::ID InputType(Input.getType());
  bool IsFPGADepUnbundle = JA.getType() == types::TY_FPGA_Dependencies;
  bool IsFPGADepLibUnbundle = JA.getType() == types::TY_FPGA_Dependencies_List;

  if (InputType == types::TY_FPGA_AOCX || InputType == types::TY_FPGA_AOCR ||
      InputType == types::TY_FPGA_AOCX_EMU ||
      InputType == types::TY_FPGA_AOCR_EMU) {
    // Override type with AOCX/AOCR which will unbundle to a list containing
    // binaries with the appropriate file extension (.aocx/.aocr).
    // TODO - representation of the output file from the unbundle for these
    // types (aocx/aocr) are always list files.  We should represent this
    // better in the output extension and type for improved understanding
    // of file contents and debuggability.
    if (getToolChain().getTriple().getSubArch() ==
        llvm::Triple::SPIRSubArch_fpga) {
      bool isAOCX = InputType == types::TY_FPGA_AOCX ||
                    InputType == types::TY_FPGA_AOCX_EMU;
      TypeArg = isAOCX ? "aocx" : "aocr";
    } else
      TypeArg = "aoo";
  }
  if (InputType == types::TY_FPGA_AOCO || IsFPGADepLibUnbundle)
    TypeArg = "aoo";
  if (IsFPGADepUnbundle)
    TypeArg = "o";

  // Get the type.
  CmdArgs.push_back(TCArgs.MakeArgString(Twine("-type=") + TypeArg));

  // Get the targets.
  SmallString<128> Triples;
  Triples += "-targets=";
  auto DepInfo = UA.getDependentActionsInfo();
  for (unsigned I = 0, J = 0; I < DepInfo.size(); ++I) {
    auto &Dep = DepInfo[I];
    // FPGA device triples are 'transformed' for the bundler when creating
    // aocx or aocr type bundles.  Also, we only do a specific target
    // unbundling, skipping the host side or device side.
    if (types::isFPGA(InputType)) {
      if (getToolChain().getTriple().getSubArch() ==
              llvm::Triple::SPIRSubArch_fpga &&
          Dep.DependentOffloadKind == Action::OFK_SYCL) {
        llvm::Triple TT;
        TT.setArchName(types::getTypeName(InputType));
        TT.setVendorName("intel");
        TT.setOS(getToolChain().getTriple().getOS());
        TT.setEnvironment(llvm::Triple::SYCLDevice);
        Triples += "sycl-";
        Triples += TT.normalize();
      } else if (getToolChain().getTriple().getSubArch() !=
                     llvm::Triple::SPIRSubArch_fpga &&
                 Dep.DependentOffloadKind == Action::OFK_Host) {
        Triples += Action::GetOffloadKindName(Dep.DependentOffloadKind);
        Triples += '-';
        Triples += Dep.DependentToolChain->getTriple().normalize();
      }
      continue;
    } else if (InputType == types::TY_Archive ||
               (TCArgs.hasArg(options::OPT_fintelfpga) &&
                TCArgs.hasArg(options::OPT_fsycl_link_EQ))) {
      // Do not extract host part if we are unbundling archive on Windows
      // because it is not needed. Static offload libraries are added to the
      // host link command just as normal libraries.  Do not extract the host
      // part from -fintelfpga -fsycl-link unbundles either, as the full obj
      // is used in the final link
      if (Dep.DependentOffloadKind == Action::OFK_Host)
        continue;
    }
    if (J++)
      Triples += ',';
    Triples += Action::GetOffloadKindName(Dep.DependentOffloadKind);
    Triples += '-';
    Triples += Dep.DependentToolChain->getTriple().normalize();
    if (Dep.DependentOffloadKind == Action::OFK_HIP &&
        !Dep.DependentBoundArch.empty()) {
      Triples += '-';
      Triples += Dep.DependentBoundArch;
    }
  }
  if (IsFPGADepUnbundle || IsFPGADepLibUnbundle) {
    // TODO - We are currently using the target triple inputs to slot a location
    // of the dependency information into the bundle.  It would be good to
    // separate this out to an explicit option in the bundler for the dependency
    // file as it does not match the type being bundled.
    Triples += Action::GetOffloadKindName(Action::OFK_SYCL);
    Triples += '-';
    Triples += types::getTypeName(types::TY_FPGA_Dependencies);
  }
  CmdArgs.push_back(TCArgs.MakeArgString(Triples));

  // Get bundled file command.
  CmdArgs.push_back(
      TCArgs.MakeArgString(Twine("-inputs=") + InputFileName));

  // Get unbundled files command.
  SmallString<128> UB;
  UB += "-outputs=";
  // When dealing with -fintelfpga, there is an additional unbundle step
  // that occurs for the dependency file.  In that case, do not use the
  // dependent information, but just the output file.
  if (IsFPGADepUnbundle || IsFPGADepLibUnbundle)
    UB += Outputs[0].getFilename();
  else {
    for (unsigned I = 0; I < Outputs.size(); ++I) {
      if (I)
        UB += ',';
      UB += DepInfo[I].DependentToolChain->getInputFilename(Outputs[I]);
    }
  }
  CmdArgs.push_back(TCArgs.MakeArgString(UB));
  CmdArgs.push_back("-unbundle");
  CmdArgs.push_back("-allow-missing-bundles");

  // All the inputs are encoded as commands.
  C.addCommand(std::make_unique<Command>(
      JA, *this, ResponseFileSupport::None(),
      TCArgs.MakeArgString(getToolChain().GetProgramPath(getShortName())),
      CmdArgs, None, Outputs));
}

// Begin OffloadWrapper

#if INTEL_CUSTOMIZATION
static void addRunTimeWrapperOpts(Compilation &C,
                                  Action::OffloadKind DeviceOffloadKind,
                                  const llvm::opt::ArgList &TCArgs,
                                  ArgStringList &CmdArgs,
                                  const ToolChain &TC) {
  // Grab any Target specific options that need to be added to the wrapper
  // information.
  ArgStringList BuildArgs;
  auto createArgString = [&](const char *Opt) {
    if (BuildArgs.empty())
      return;
    SmallString<128> AL;
    for (const char *A : BuildArgs) {
      if (AL.empty()) {
        AL = A;
        continue;
      }
      AL += " ";
      AL += A;
    }
    CmdArgs.push_back(C.getArgs().MakeArgString(Twine(Opt) + AL));
  };
  const toolchains::SYCLToolChain &SYCLTC =
            static_cast<const toolchains::SYCLToolChain &>(TC);
  // TODO: Consider separating the mechanisms for:
  // - passing standard-defined options to AOT/JIT compilation steps;
  // - passing AOT-compiler specific options.
  // This would allow retaining standard language options in the
  // image descriptor, while excluding tool-specific options that
  // have been known to confuse RT implementations.
  if (SYCLTC.getTriple().getSubArch() == llvm::Triple::NoSubArch) {
    // Only store compile/link opts in the image descriptor for the SPIR-V
    // target; AOT compilation has already been performed otherwise.
    //Action::OffloadKind DeviceOffloadKind(JA.getOffloadingDeviceKind());
    SYCLTC.AddImpliedTargetArgs(SYCLTC.getTriple(), TCArgs, BuildArgs);
    SYCLTC.TranslateBackendTargetArgs(DeviceOffloadKind, TCArgs, BuildArgs);
    createArgString("-compile-opts=");
    BuildArgs.clear();
    SYCLTC.TranslateLinkerTargetArgs(DeviceOffloadKind, TCArgs, BuildArgs);
    createArgString("-link-opts=");
  }
}
#endif // INTEL_CUSTOMIZATION

void OffloadWrapper::ConstructJob(Compilation &C, const JobAction &JA,
                                  const InputInfo &Output,
                                  const InputInfoList &Inputs,
                                  const llvm::opt::ArgList &TCArgs,
                                  const char *LinkingOutput) const {
  // Construct offload-wrapper command.  Also calls llc to generate the
  // object that is fed to the linker from the wrapper generated bc file
  assert(isa<OffloadWrapperJobAction>(JA) && "Expecting wrapping job!");

  Action::OffloadKind OffloadingKind = JA.getOffloadingDeviceKind();
  if (OffloadingKind == Action::OFK_SYCL) {
    // The wrapper command looks like this:
    // clang-offload-wrapper
    //   -o=<outputfile>.bc
    //   -host=x86_64-pc-linux-gnu -kind=sycl
    //   -format=spirv <inputfile1>.spv <manifest1>(optional)
    //   -format=spirv <inputfile2>.spv <manifest2>(optional)
    //  ...
    ArgStringList WrapperArgs;

    std::string OutTmpName = C.getDriver().GetTemporaryPath("wrapper", "bc");
    const char *WrapperFileName =
        C.addTempFile(C.getArgs().MakeArgString(OutTmpName));
    SmallString<128> OutOpt("-o=");
    OutOpt += WrapperFileName;
    WrapperArgs.push_back(C.getArgs().MakeArgString(OutOpt));

    SmallString<128> HostTripleOpt("-host=");
    HostTripleOpt += getToolChain().getAuxTriple()->str();
    WrapperArgs.push_back(C.getArgs().MakeArgString(HostTripleOpt));

    llvm::Triple TT = getToolChain().getTriple();
    SmallString<128> TargetTripleOpt = TT.getArchName();
    // When wrapping an FPGA device binary, we need to be sure to apply the
    // appropriate triple that corresponds (fpga_aoc[xr]-intel-<os>-sycldevice)
    // to the target triple setting.
    if (TT.getSubArch() == llvm::Triple::SPIRSubArch_fpga &&
        TCArgs.hasArg(options::OPT_fsycl_link_EQ)) {
      SmallString<16> FPGAArch("fpga_");
      auto *A = C.getInputArgs().getLastArg(options::OPT_fsycl_link_EQ);
      FPGAArch += A->getValue() == StringRef("early") ? "aocr" : "aocx";
      if (C.getDriver().isFPGAEmulationMode())
        FPGAArch += "_emu";
      TT.setArchName(FPGAArch);
      TT.setVendorName("intel");
      TT.setEnvironment(llvm::Triple::SYCLDevice);
      TargetTripleOpt = TT.str();
      // When wrapping an FPGA aocx binary to archive, do not emit registration
      // functions
      if (A->getValue() == StringRef("image"))
        WrapperArgs.push_back(C.getArgs().MakeArgString("--emit-reg-funcs=0"));
    }
    addRunTimeWrapperOpts(C, OffloadingKind, TCArgs, WrapperArgs,
                          getToolChain()); // INTEL

    WrapperArgs.push_back(
        C.getArgs().MakeArgString(Twine("-target=") + TargetTripleOpt));

    // TODO forcing offload kind is a simplification which assumes wrapper used
    // only with SYCL. Device binary format (-format=xxx) option should also
    // come from the command line and/or the native compiler. Should be fixed
    // together with supporting AOT in the driver. If format is not set, the
    // default is "none" which means runtime must try to determine it
    // automatically.
    StringRef Kind = Action::GetOffloadKindName(OffloadingKind);
    WrapperArgs.push_back(
        C.getArgs().MakeArgString(Twine("-kind=") + Twine(Kind)));

#if INTEL_CUSTOMIZATION
    // When debugging, make the native debugger the default for SYCL on Windows.
    if (getToolChain().getTriple().isWindowsMSVCEnvironment() &&
        TCArgs.getLastArg(options::OPT_g_Group)) {
      WrapperArgs.push_back("--build-opts=-gnative");
    }
#endif // INTEL_CUSTOMIZATION

    assert((Inputs.size() > 0) && "no inputs for clang-offload-wrapper");
    assert(((Inputs[0].getType() != types::TY_Tempfiletable) ||
            (Inputs.size() == 1)) &&
           "wrong usage of clang-offload-wrapper with SYCL");
    const InputInfo &I = Inputs[0];
    assert(I.isFilename() && "Invalid input.");

    if (I.getType() == types::TY_Tempfiletable ||
        I.getType() == types::TY_Tempfilelist)
      // wrapper actual input files are passed via the batch job file table:
      WrapperArgs.push_back(C.getArgs().MakeArgString("-batch"));
    WrapperArgs.push_back(C.getArgs().MakeArgString(I.getFilename()));

    auto Cmd = std::make_unique<Command>(
        JA, *this, ResponseFileSupport::None(),
        TCArgs.MakeArgString(getToolChain().GetProgramPath(getShortName())),
        WrapperArgs, None);
    C.addCommand(std::move(Cmd));

    // Construct llc command.
    // The output is an object file
    ArgStringList LlcArgs{"-filetype=obj", "-o", Output.getFilename(),
                          WrapperFileName};
    llvm::Reloc::Model RelocationModel;
    unsigned PICLevel;
    bool IsPIE;
    std::tie(RelocationModel, PICLevel, IsPIE) =
        ParsePICArgs(getToolChain(), TCArgs);
    if (PICLevel > 0) {
      LlcArgs.push_back("-relocation-model=pic");
    }
    if (IsPIE) {
      LlcArgs.push_back("-enable-pie");
    }
    SmallString<128> LlcPath(C.getDriver().Dir);
    llvm::sys::path::append(LlcPath, "llc");
    const char *Llc = C.getArgs().MakeArgString(LlcPath);
    C.addCommand(std::make_unique<Command>(
         JA, *this, ResponseFileSupport::None(), Llc, LlcArgs, None));
    return;
  } // end of SYCL flavor of offload wrapper command creation

  ArgStringList CmdArgs;

  const llvm::Triple &Triple = getToolChain().getEffectiveTriple();

  // Add the "effective" target triple.
  CmdArgs.push_back("-host");
  CmdArgs.push_back(TCArgs.MakeArgString(Triple.getTriple()));

  // Add the output file name.
  assert(Output.isFilename() && "Invalid output.");
  CmdArgs.push_back("-o");
  CmdArgs.push_back(TCArgs.MakeArgString(Output.getFilename()));

  assert(JA.getInputs().size() == Inputs.size() &&
         "Not have inputs for all dependence actions??");

  // For FPGA, we wrap the host objects before archiving them when using
  // -fsycl-link.  This allows for better extraction control from the
  // archive when we need the host objects for subsequent compilations.
  if (OffloadingKind == Action::OFK_None &&
      C.getArgs().hasArg(options::OPT_fintelfpga) &&
      C.getArgs().hasArg(options::OPT_fsycl_link_EQ)) {

    // Add offload targets and inputs.
    CmdArgs.push_back(C.getArgs().MakeArgString(
        Twine("-kind=") + Action::GetOffloadKindName(OffloadingKind)));
    CmdArgs.push_back(
        TCArgs.MakeArgString(Twine("-target=") + Triple.getTriple()));

    // Add input.
    assert(Inputs[0].isFilename() && "Invalid input.");
    CmdArgs.push_back(TCArgs.MakeArgString(Inputs[0].getFilename()));

    C.addCommand(std::make_unique<Command>(
        JA, *this, ResponseFileSupport::None(),
        TCArgs.MakeArgString(getToolChain().GetProgramPath(getShortName())),
        CmdArgs, Inputs));
    return;
  }

  // Add offload targets and inputs.
  for (unsigned I = 0; I < Inputs.size(); ++I) {
    // Get input's Offload Kind and ToolChain.
    const auto *OA = cast<OffloadAction>(JA.getInputs()[I]);
    assert(OA->hasSingleDeviceDependence(/*DoNotConsiderHostActions=*/true) &&
           "Expected one device dependence!");
    Action::OffloadKind DeviceKind = Action::OFK_None;
    const ToolChain *DeviceTC = nullptr;
    OA->doOnEachDependence([&](Action *A, const ToolChain *TC, const char *) {
      DeviceKind = A->getOffloadingDeviceKind();
      DeviceTC = TC;
    });
    addRunTimeWrapperOpts(C, DeviceKind, TCArgs, CmdArgs, *DeviceTC); // INTEL

    // And add it to the offload targets.
    CmdArgs.push_back(C.getArgs().MakeArgString(
        Twine("-kind=") + Action::GetOffloadKindName(DeviceKind)));
    CmdArgs.push_back(TCArgs.MakeArgString(Twine("-target=") +
                                           DeviceTC->getTriple().normalize()));

    // Add input.
    assert(Inputs[I].isFilename() && "Invalid input.");
    CmdArgs.push_back(TCArgs.MakeArgString(Inputs[I].getFilename()));
  }

  C.addCommand(std::make_unique<Command>(
      JA, *this, ResponseFileSupport::None(),
      TCArgs.MakeArgString(getToolChain().GetProgramPath(getShortName())),
      CmdArgs, Inputs));
}

// Begin OffloadDeps

void OffloadDeps::constructJob(Compilation &C, const JobAction &JA,
                               ArrayRef<InputInfo> Outputs,
                               ArrayRef<InputInfo> Inputs,
                               const llvm::opt::ArgList &TCArgs,
                               const char *LinkingOutput) const {
  auto &DA = cast<OffloadDepsJobAction>(JA);

  ArgStringList CmdArgs;

  // Get the targets.
  SmallString<128> Targets{"-targets="};
  auto DepInfo = DA.getDependentActionsInfo();
  for (unsigned I = 0; I < DepInfo.size(); ++I) {
    auto &Dep = DepInfo[I];
    if (I)
      Targets += ',';
    Targets += Action::GetOffloadKindName(Dep.DependentOffloadKind);
    Targets += '-';
    Targets += Dep.DependentToolChain->getTriple().normalize();
    if (Dep.DependentOffloadKind == Action::OFK_HIP &&
        !Dep.DependentBoundArch.empty()) {
      Targets += '-';
      Targets += Dep.DependentBoundArch;
    }
  }
  CmdArgs.push_back(TCArgs.MakeArgString(Targets));

  // Prepare outputs.
  SmallString<128> Outs{"-outputs="};
  for (unsigned I = 0; I < Outputs.size(); ++I) {
    if (I)
      Outs += ',';
    Outs += DepInfo[I].DependentToolChain->getInputFilename(Outputs[I]);
  }
  CmdArgs.push_back(TCArgs.MakeArgString(Outs));

  // Add input file.
  CmdArgs.push_back(Inputs.front().getFilename());

  // All the inputs are encoded as commands.
  C.addCommand(std::make_unique<Command>(
      JA, *this, ResponseFileSupport::None(),
      TCArgs.MakeArgString(getToolChain().GetProgramPath(getShortName())),
      CmdArgs, None, Outputs));
}

void OffloadDeps::ConstructJob(Compilation &C, const JobAction &JA,
                               const InputInfo &Output,
                               const InputInfoList &Inputs,
                               const llvm::opt::ArgList &TCArgs,
                               const char *LinkingOutput) const {
  constructJob(C, JA, Output, Inputs, TCArgs, LinkingOutput);
}

void OffloadDeps::ConstructJobMultipleOutputs(Compilation &C,
                                              const JobAction &JA,
                                              const InputInfoList &Outputs,
                                              const InputInfoList &Inputs,
                                              const llvm::opt::ArgList &TCArgs,
                                              const char *LinkingOutput) const {
  constructJob(C, JA, Outputs, Inputs, TCArgs, LinkingOutput);
}

// Begin SPIRVTranslator

void SPIRVTranslator::ConstructJob(Compilation &C, const JobAction &JA,
                                  const InputInfo &Output,
                                  const InputInfoList &Inputs,
                                  const llvm::opt::ArgList &TCArgs,
                                  const char *LinkingOutput) const {
  // Construct llvm-spirv command.
  assert(isa<SPIRVTranslatorJobAction>(JA) && "Expecting Translator job!");

  // The translator command looks like this:
  // llvm-spirv -o <file>.spv <file>.bc
  ArgStringList ForeachArgs;
  ArgStringList TranslatorArgs;

  TranslatorArgs.push_back("-o");
  TranslatorArgs.push_back(Output.getFilename());
  if (getToolChain().getTriple().isSYCLDeviceEnvironment()) {
    TranslatorArgs.push_back("-spirv-max-version=1.3");
    TranslatorArgs.push_back("-spirv-debug-info-version=ocl-100");
    // Prevent crash in the translator if input IR contains DIExpression
    // operations which don't have mapping to OpenCL.DebugInfo.100 spec.
    TranslatorArgs.push_back("-spirv-allow-extra-diexpressions");
    TranslatorArgs.push_back("-spirv-allow-unknown-intrinsics=llvm.genx.");

    // Disable all the extensions by default
    std::string ExtArg("-spirv-ext=-all");
    std::string DefaultExtArg =
        ",+SPV_EXT_shader_atomic_float_add,+SPV_EXT_shader_atomic_float_min_max"
        ",+SPV_KHR_no_integer_wrap_decoration,+SPV_KHR_float_controls";
    std::string INTELExtArg =
        ",+SPV_INTEL_subgroups,+SPV_INTEL_media_block_io"
        ",+SPV_INTEL_device_side_avc_motion_estimation"
        ",+SPV_INTEL_fpga_loop_controls,+SPV_INTEL_fpga_memory_attributes"
        ",+SPV_INTEL_fpga_memory_accesses"
        ",+SPV_INTEL_unstructured_loop_controls,+SPV_INTEL_fpga_reg"
        ",+SPV_INTEL_blocking_pipes,+SPV_INTEL_function_pointers"
        ",+SPV_INTEL_kernel_attributes,+SPV_INTEL_io_pipes"
        ",+SPV_INTEL_inline_assembly,+SPV_INTEL_arbitrary_precision_integers"
        ",+SPV_INTEL_optimization_hints,+SPV_INTEL_float_controls2"
        ",+SPV_INTEL_vector_compute,+SPV_INTEL_fast_composite"
        ",+SPV_INTEL_fpga_buffer_location"
        ",+SPV_INTEL_arbitrary_precision_fixed_point"
        ",+SPV_INTEL_arbitrary_precision_floating_point"
        ",+SPV_INTEL_arbitrary_precision_floating_point"
        ",+SPV_INTEL_variable_length_array,+SPV_INTEL_fp_fast_math_mode"
        ",+SPV_INTEL_fpga_cluster_attributes,+SPV_INTEL_loop_fuse"
        ",+SPV_INTEL_long_constant_composite";
    ExtArg = ExtArg + DefaultExtArg + INTELExtArg;
    if (getToolChain().getTriple().getSubArch() ==
        llvm::Triple::SPIRSubArch_fpga) {
      for (auto *A : TCArgs) {
        if (A->getOption().matches(options::OPT_Xs_separate) ||
            A->getOption().matches(options::OPT_Xs)) {
          StringRef ArgString(A->getValue());
          // Enable SPV_INTEL_usm_storage_classes only for FPGA hardware,
          // since it adds new storage classes that represent global_device and
          // global_host address spaces, which are not supported for all
          // targets. With the extension disabled the storage classes will be
          // lowered to CrossWorkgroup storage class that is mapped to just
          // global address space.
          if (ArgString == "hardware" || ArgString == "simulation")
            ExtArg += ",+SPV_INTEL_usm_storage_classes";
        }
      }
    }
<<<<<<< HEAD
#if INTEL_CUSTOMIZATION
    // Temporary disable SPV_KHR_linkonce_odr and
    // SPV_INTEL_memory_access_aliasing until some targets support it.
    ExtArg += ",-SPV_KHR_linkonce_odr,-SPV_INTEL_memory_access_aliasing";
#else  // INTEL_CUSTOMIZATION
    // SPV_INTEL_optnone is enabled in xmain, but it is still should stay
    // disabled in intel/llvm since version of OCL CPU backend that suppports
    // this extension is not yet available there.

    // Temporary disable SPV_INTEL_optnone and
    // SPV_INTEL_memory_access_aliasing until some targets support it.
    ExtArg += ",-SPV_INTEL_optnone,-SPV_INTEL_memory_access_aliasing";
#endif // INTEL_CUSTOMIZATION
=======
>>>>>>> 2398c208
    TranslatorArgs.push_back(TCArgs.MakeArgString(ExtArg));
  }
#if INTEL_CUSTOMIZATION
  if (JA.isDeviceOffloading(Action::OFK_OpenMP) &&
      getToolChain().getTriple().isSPIR()) {
    // TODO: -SPV_INTEL_fpga_buffer_location option is added as workaround
    // to CMPLRLLVM-21950. This option should removed when the Jira is
    // resolved, and replaced with just "-spirv-ext=+all"
    std::string ExtArg("-spirv-ext=+all,-SPV_INTEL_fpga_buffer_location,"
                             "-SPV_INTEL_memory_access_aliasing");

    // Currently ESIMD OpenMP target doesn't support SPV_INTEL_optnone
    if (TCArgs.hasArg(options::OPT_fopenmp_target_simd))
      ExtArg += ",-SPV_INTEL_optnone";

    TranslatorArgs.push_back(TCArgs.MakeArgString(ExtArg));
    TranslatorArgs.push_back("-spirv-allow-unknown-intrinsics");
  }
#endif // INTEL_CUSTOMIZATION
  for (auto I : Inputs) {
    std::string Filename(I.getFilename());
    if (I.getType() == types::TY_Tempfilelist) {
      ForeachArgs.push_back(
          C.getArgs().MakeArgString("--in-file-list=" + Filename));
      ForeachArgs.push_back(
          C.getArgs().MakeArgString("--in-replace=" + Filename));
      ForeachArgs.push_back(
          C.getArgs().MakeArgString("--out-ext=spv"));
    }
    TranslatorArgs.push_back(C.getArgs().MakeArgString(Filename));
  }

  auto Cmd = std::make_unique<Command>(JA, *this, ResponseFileSupport::None(),
      TCArgs.MakeArgString(getToolChain().GetProgramPath(getShortName())),
      TranslatorArgs, None);

  if (!ForeachArgs.empty()) {
    // Construct llvm-foreach command.
    // The llvm-foreach command looks like this:
    // llvm-foreach a.list --out-replace=out "cp {} out"
    // --out-file-list=list
    std::string OutputFileName(Output.getFilename());
    ForeachArgs.push_back(
        TCArgs.MakeArgString("--out-file-list=" + OutputFileName));
    ForeachArgs.push_back(
        TCArgs.MakeArgString("--out-replace=" + OutputFileName));
    ForeachArgs.push_back(TCArgs.MakeArgString("--"));
    ForeachArgs.push_back(TCArgs.MakeArgString(Cmd->getExecutable()));

    for (auto &Arg : Cmd->getArguments())
      ForeachArgs.push_back(Arg);

    SmallString<128> ForeachPath(C.getDriver().Dir);
    llvm::sys::path::append(ForeachPath, "llvm-foreach");
    const char *Foreach = C.getArgs().MakeArgString(ForeachPath);
    C.addCommand(std::make_unique<Command>(
        JA, *this, ResponseFileSupport::None(), Foreach, ForeachArgs, None));
  } else
    C.addCommand(std::move(Cmd));
}

void SPIRCheck::ConstructJob(Compilation &C, const JobAction &JA,
                             const InputInfo &Output,
                             const InputInfoList &Inputs,
                             const llvm::opt::ArgList &TCArgs,
                             const char *LinkingOutput) const {
  // Construct llvm-no-spir-kernel command.
  assert(isa<SPIRCheckJobAction>(JA) && "Expecting SPIR Check job!");

  // The spir check command looks like this:
  // llvm-no-spir-kernel <file>.bc
  // Upon success, we just move ahead.  Error means the check failed and
  // we need to exit.  The expected output is the input as this is just an
  // intermediate check with no functional change.
  ArgStringList CheckArgs;
  assert(Inputs.size() == 1 && "Unexpected number of inputs to the tool");
  const InputInfo &InputFile = Inputs.front();
  CheckArgs.push_back(InputFile.getFilename());

  // Add output file, which is just a copy of the input to better fit in the
  // toolchain flow.
  CheckArgs.push_back("-o");
  CheckArgs.push_back(Output.getFilename());
  auto Cmd = std::make_unique<Command>(
      JA, *this, ResponseFileSupport::None(),
      TCArgs.MakeArgString(getToolChain().GetProgramPath(getShortName())),
      CheckArgs, None);

  if (getToolChain().getTriple().getSubArch() ==
      llvm::Triple::SPIRSubArch_fpga) {
    const char *Msg = TCArgs.MakeArgString(
        Twine("The FPGA image does not include all device kernels from ") +
        Twine(InputFile.getBaseInput()) +
        Twine(". Please re-generate the image"));
    Cmd->addDiagForErrorCode(/*ErrorCode*/ 1, Msg);
  }

  C.addCommand(std::move(Cmd));
}

static void addArgs(ArgStringList &DstArgs, const llvm::opt::ArgList &Alloc,
                    ArrayRef<StringRef> SrcArgs) {
  for (const auto Arg : SrcArgs) {
    DstArgs.push_back(Alloc.MakeArgString(Arg));
  }
}

// Partially copied from clang/lib/Frontend/CompilerInvocation.cpp
static std::string getSYCLPostLinkOptimizationLevel(const ArgList &Args) {
  if (Arg *A = Args.getLastArg(options::OPT_O_Group)) {
    if (A->getOption().matches(options::OPT_O0))
      return "-O0";

    if (A->getOption().matches(options::OPT_Ofast))
      return "-O3";

    assert(A->getOption().matches(options::OPT_O));

    StringRef S(A->getValue());
    if (S == "g")
      return "-O1";

    // Options -O[1|2|3|s|z] are passed as they are. '-O0' is handled earlier.
    std::array<char, 5> AcceptedOptions = {'1', '2', '3', 's', 'z'};
    if (std::any_of(AcceptedOptions.begin(), AcceptedOptions.end(),
                    [=](char c) { return c == S[0]; }))
      return std::string("-O") + S[0];
  }

  // The default for SYCL device code optimization
  return "-O2";
}

// sycl-post-link tool normally outputs a file table (see the tool sources for
// format description) which lists all the other output files associated with
// the device LLVMIR bitcode. This is basically a triple of bitcode, symbols
// and specialization constant files. Single LLVM IR output can be generated as
// well under an option.
//
void SYCLPostLink::ConstructJob(Compilation &C, const JobAction &JA,
                             const InputInfo &Output,
                             const InputInfoList &Inputs,
                             const llvm::opt::ArgList &TCArgs,
                             const char *LinkingOutput) const {
  // Construct sycl-post-link command.
  assert(isa<SYCLPostLinkJobAction>(JA) && "Expecting SYCL post link job!");
  ArgStringList CmdArgs;
#if INTEL_CUSTOMIZATION
  bool IsOpenMPSPIRV = JA.isDeviceOffloading(Action::OFK_OpenMP) &&
                       getToolChain().getTriple().isSPIR();

  Arg *A = TCArgs.getLastArg(options::OPT_fsycl_device_code_split_EQ);
  // See if device code splitting is requested
  if (!IsOpenMPSPIRV && A) {
#endif // INTEL_CUSTOMIZATION
    if (StringRef(A->getValue()) == "per_kernel")
      addArgs(CmdArgs, TCArgs, {"-split=kernel"});
    else if (StringRef(A->getValue()) == "per_source")
      addArgs(CmdArgs, TCArgs, {"-split=source"});
    else if (StringRef(A->getValue()) == "auto")
      addArgs(CmdArgs, TCArgs, {"-split=auto"});
    else
      // split must be off
      assert(StringRef(A->getValue()) == "off");
  } else {
    // auto is the default split mode
    addArgs(CmdArgs, TCArgs, {"-split=auto"});
  }
  // OPT_fsycl_device_code_split is not checked as it is an alias to
  // -fsycl-device-code-split=auto

#if INTEL_CUSTOMIZATION
  if (JA.isDeviceOffloading(Action::OFK_OpenMP) &&
      getToolChain().getTriple().isSPIR()) {
    addArgs(CmdArgs, TCArgs, {"--ompoffload-link-entries"});
    addArgs(CmdArgs, TCArgs, {"--ompoffload-sort-entries"});
    addArgs(CmdArgs, TCArgs, {"--ompoffload-make-globals-static"});
    if (TCArgs.hasArg(options::OPT_fopenmp_target_simd))
      addArgs(CmdArgs, TCArgs, {"--ompoffload-explicit-simd"});
  }
#endif // INTEL_CUSTOMIZATION
  // Turn on Dead Parameter Elimination Optimization with early optimizations
  if (!getToolChain().getTriple().isNVPTX() &&
      TCArgs.hasFlag(options::OPT_fsycl_dead_args_optimization,
                     options::OPT_fno_sycl_dead_args_optimization, false))
    addArgs(CmdArgs, TCArgs, {"-emit-param-info"});
  if (JA.getType() == types::TY_LLVM_BC) {
    // single file output requested - this means only perform necessary IR
    // transformations (like specialization constant intrinsic lowering) and
    // output LLVMIR
    addArgs(CmdArgs, TCArgs, {"-ir-output-only"});
  } else {
    assert(JA.getType() == types::TY_Tempfiletable);
    // Symbol file and specialization constant info generation is mandatory -
    // add options unconditionally
    addArgs(CmdArgs, TCArgs, {"-symbols"});
    // By default we split SYCL and ESIMD kernels into separate modules
    if (TCArgs.hasFlag(options::OPT_fsycl_device_code_split_esimd,
                       options::OPT_fno_sycl_device_code_split_esimd, true))
      addArgs(CmdArgs, TCArgs, {"-split-esimd"});
    if (TCArgs.hasFlag(options::OPT_fsycl_device_code_lower_esimd,
                       options::OPT_fno_sycl_device_code_lower_esimd, true))
      addArgs(CmdArgs, TCArgs, {"-lower-esimd"});
  }
  addArgs(CmdArgs, TCArgs,
          {StringRef(getSYCLPostLinkOptimizationLevel(TCArgs))});
  // specialization constants processing is mandatory
  auto *SYCLPostLink = llvm::dyn_cast<SYCLPostLinkJobAction>(&JA);
  if (SYCLPostLink && SYCLPostLink->getRTSetsSpecConstants())
    addArgs(CmdArgs, TCArgs, {"-spec-const=rt"});
  else
    addArgs(CmdArgs, TCArgs, {"-spec-const=default"});

  // Add output file table file option
  assert(Output.isFilename() && "output must be a filename");
  addArgs(CmdArgs, TCArgs, {"-o", Output.getFilename()});

  // Add input file
  assert(Inputs.size() == 1 && Inputs.front().isFilename() &&
         "single input file expected");
  addArgs(CmdArgs, TCArgs, {Inputs.front().getFilename()});
  std::string OutputFileName(Output.getFilename());

  // All the inputs are encoded as commands.
  C.addCommand(std::make_unique<Command>(
      JA, *this, ResponseFileSupport::None(),
      TCArgs.MakeArgString(getToolChain().GetProgramPath(getShortName())),
      CmdArgs, Inputs, Output));
}

// Transforms the abstract representation (JA + Inputs + Outputs) of a file
// table transformation action to concrete command line (job) with actual
// inputs/outputs/options, and adds it to given compilation object.
void FileTableTform::ConstructJob(Compilation &C, const JobAction &JA,
                                  const InputInfo &Output,
                                  const InputInfoList &Inputs,
                                  const llvm::opt::ArgList &TCArgs,
                                  const char *LinkingOutput) const {

  const auto &TformJob = *llvm::dyn_cast<FileTableTformJobAction>(&JA);
  ArgStringList CmdArgs;

  // don't try to assert here whether the number of inputs is OK, argumnets are
  // OK, etc. - better invoke the tool and see good error diagnostics

  // 1) add transformations
  for (const auto &Tf : TformJob.getTforms()) {
    switch (Tf.TheKind) {
    case FileTableTformJobAction::Tform::EXTRACT:
    case FileTableTformJobAction::Tform::EXTRACT_DROP_TITLE: {
      SmallString<128> Arg("-extract=");
      Arg += Tf.TheArgs[0];

      for (unsigned I = 1; I < Tf.TheArgs.size(); ++I) {
        Arg += ",";
        Arg += Tf.TheArgs[I];
      }
      addArgs(CmdArgs, TCArgs, {Arg});

      if (Tf.TheKind == FileTableTformJobAction::Tform::EXTRACT_DROP_TITLE)
        addArgs(CmdArgs, TCArgs, {"-drop_titles"});
      break;
    }
    case FileTableTformJobAction::Tform::REPLACE: {
      assert(Tf.TheArgs.size() == 2 && "from/to column names expected");
      SmallString<128> Arg("-replace=");
      Arg += Tf.TheArgs[0];
      Arg += ",";
      Arg += Tf.TheArgs[1];
      addArgs(CmdArgs, TCArgs, {Arg});
      break;
    }
    case FileTableTformJobAction::Tform::RENAME: {
      assert(Tf.TheArgs.size() == 2 && "from/to names expected");
      SmallString<128> Arg("-rename=");
      Arg += Tf.TheArgs[0];
      Arg += ",";
      Arg += Tf.TheArgs[1];
      addArgs(CmdArgs, TCArgs, {Arg});
      break;
    }
    }
  }
  // 2) add output option
  assert(Output.isFilename() && "table tform output must be a file");
  addArgs(CmdArgs, TCArgs, {"-o", Output.getFilename()});

  // 3) add inputs
  for (const auto &Input : Inputs) {
    assert(Input.isFilename() && "table tform input must be a file");
    addArgs(CmdArgs, TCArgs, {Input.getFilename()});
  }
  // 4) finally construct and add a command to the compilation
  C.addCommand(std::make_unique<Command>(
      JA, *this, ResponseFileSupport::None(),
      TCArgs.MakeArgString(getToolChain().GetProgramPath(getShortName())),
      CmdArgs, Inputs));
}<|MERGE_RESOLUTION|>--- conflicted
+++ resolved
@@ -9319,22 +9319,6 @@
         }
       }
     }
-<<<<<<< HEAD
-#if INTEL_CUSTOMIZATION
-    // Temporary disable SPV_KHR_linkonce_odr and
-    // SPV_INTEL_memory_access_aliasing until some targets support it.
-    ExtArg += ",-SPV_KHR_linkonce_odr,-SPV_INTEL_memory_access_aliasing";
-#else  // INTEL_CUSTOMIZATION
-    // SPV_INTEL_optnone is enabled in xmain, but it is still should stay
-    // disabled in intel/llvm since version of OCL CPU backend that suppports
-    // this extension is not yet available there.
-
-    // Temporary disable SPV_INTEL_optnone and
-    // SPV_INTEL_memory_access_aliasing until some targets support it.
-    ExtArg += ",-SPV_INTEL_optnone,-SPV_INTEL_memory_access_aliasing";
-#endif // INTEL_CUSTOMIZATION
-=======
->>>>>>> 2398c208
     TranslatorArgs.push_back(TCArgs.MakeArgString(ExtArg));
   }
 #if INTEL_CUSTOMIZATION
