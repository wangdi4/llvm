//===-- Clang.cpp - Clang+LLVM ToolChain Implementations --------*- C++ -*-===//
//
// Part of the LLVM Project, under the Apache License v2.0 with LLVM Exceptions.
// See https://llvm.org/LICENSE.txt for license information.
// SPDX-License-Identifier: Apache-2.0 WITH LLVM-exception
//
//===----------------------------------------------------------------------===//

#include "Clang.h"
#include "AMDGPU.h"
#include "Arch/AArch64.h"
#include "Arch/ARM.h"
#include "Arch/M68k.h"
#include "Arch/Mips.h"
#include "Arch/PPC.h"
#include "Arch/RISCV.h"
#include "Arch/Sparc.h"
#include "Arch/SystemZ.h"
#include "Arch/VE.h"
#include "Arch/X86.h"
#include "CommonArgs.h"
#include "Hexagon.h"
#include "MSP430.h"
#include "PS4CPU.h"
#include "SYCL.h"
#include "clang/Basic/CLWarnings.h"
#include "clang/Basic/CharInfo.h"
#include "clang/Basic/CodeGenOptions.h"
#include "clang/Basic/LangOptions.h"
#include "clang/Basic/LangStandard.h"
#include "clang/Basic/ObjCRuntime.h"
#include "clang/Basic/Version.h"
#include "clang/Driver/Action.h"
#include "clang/Driver/Distro.h"
#include "clang/Driver/DriverDiagnostic.h"
#include "clang/Driver/InputInfo.h"
#include "clang/Driver/Options.h"
#include "clang/Driver/SanitizerArgs.h"
#include "clang/Driver/Types.h"
#include "clang/Driver/XRayArgs.h"
#include "llvm/ADT/StringExtras.h"
#include "llvm/Config/llvm-config.h"
#include "llvm/Option/ArgList.h"
#include "llvm/Support/Casting.h"
#include "llvm/Support/CodeGen.h"
#include "llvm/Support/CommandLine.h"
#include "llvm/Support/Compiler.h"
#include "llvm/Support/Compression.h"
#include "llvm/Support/FileSystem.h"
#include "llvm/Support/Host.h"
#include "llvm/Support/Path.h"
#include "llvm/Support/Process.h"
#include "llvm/Support/TargetParser.h"
#include "llvm/Support/YAMLParser.h"

using namespace clang::driver;
using namespace clang::driver::tools;
using namespace clang;
using namespace llvm::opt;

static void CheckPreprocessingOptions(const Driver &D, const ArgList &Args) {
  if (Arg *A = Args.getLastArg(clang::driver::options::OPT_C, options::OPT_CC,
                               options::OPT_fminimize_whitespace,
                               options::OPT_fno_minimize_whitespace)) {
    if (!Args.hasArg(options::OPT_E) && !Args.hasArg(options::OPT__SLASH_P) &&
        !Args.hasArg(options::OPT__SLASH_EP) && !D.CCCIsCPP()) {
      D.Diag(clang::diag::err_drv_argument_only_allowed_with)
          << A->getBaseArg().getAsString(Args)
          << (D.IsCLMode() ? "/E, /P or /EP" : "-E");
    }
  }
}

static void CheckCodeGenerationOptions(const Driver &D, const ArgList &Args) {
  // In gcc, only ARM checks this, but it seems reasonable to check universally.
  if (Args.hasArg(options::OPT_static))
    if (const Arg *A =
            Args.getLastArg(options::OPT_dynamic, options::OPT_mdynamic_no_pic))
      D.Diag(diag::err_drv_argument_not_allowed_with) << A->getAsString(Args)
                                                      << "-static";
}

// Add backslashes to escape spaces and other backslashes.
// This is used for the space-separated argument list specified with
// the -dwarf-debug-flags option.
static void EscapeSpacesAndBackslashes(const char *Arg,
                                       SmallVectorImpl<char> &Res) {
  for (; *Arg; ++Arg) {
    switch (*Arg) {
    default:
      break;
    case ' ':
    case '\\':
      Res.push_back('\\');
      break;
    }
    Res.push_back(*Arg);
  }
}

// Quote target names for inclusion in GNU Make dependency files.
// Only the characters '$', '#', ' ', '\t' are quoted.
static void QuoteTarget(StringRef Target, SmallVectorImpl<char> &Res) {
  for (unsigned i = 0, e = Target.size(); i != e; ++i) {
    switch (Target[i]) {
    case ' ':
    case '\t':
      // Escape the preceding backslashes
      for (int j = i - 1; j >= 0 && Target[j] == '\\'; --j)
        Res.push_back('\\');

      // Escape the space/tab
      Res.push_back('\\');
      break;
    case '$':
      Res.push_back('$');
      break;
    case '#':
      Res.push_back('\\');
      break;
    default:
      break;
    }

    Res.push_back(Target[i]);
  }
}

/// Apply \a Work on the current tool chain \a RegularToolChain and any other
/// offloading tool chain that is associated with the current action \a JA.
static void
forAllAssociatedToolChains(Compilation &C, const JobAction &JA,
                           const ToolChain &RegularToolChain,
                           llvm::function_ref<void(const ToolChain &)> Work) {
  // Apply Work on the current/regular tool chain.
  Work(RegularToolChain);

  // Apply Work on all the offloading tool chains associated with the current
  // action.
  if (JA.isHostOffloading(Action::OFK_Cuda))
    Work(*C.getSingleOffloadToolChain<Action::OFK_Cuda>());
  else if (JA.isDeviceOffloading(Action::OFK_Cuda))
    Work(*C.getSingleOffloadToolChain<Action::OFK_Host>());
  else if (JA.isHostOffloading(Action::OFK_HIP))
    Work(*C.getSingleOffloadToolChain<Action::OFK_HIP>());
  else if (JA.isDeviceOffloading(Action::OFK_HIP))
    Work(*C.getSingleOffloadToolChain<Action::OFK_Host>());

  if (JA.isHostOffloading(Action::OFK_OpenMP)) {
    auto TCs = C.getOffloadToolChains<Action::OFK_OpenMP>();
    for (auto II = TCs.first, IE = TCs.second; II != IE; ++II)
      Work(*II->second);
  } else if (JA.isDeviceOffloading(Action::OFK_OpenMP))
    Work(*C.getSingleOffloadToolChain<Action::OFK_Host>());

  if (JA.isHostOffloading(Action::OFK_SYCL)) {
    auto TCs = C.getOffloadToolChains<Action::OFK_SYCL>();
    for (auto II = TCs.first, IE = TCs.second; II != IE; ++II)
      Work(*II->second);
  } else if (JA.isDeviceOffloading(Action::OFK_SYCL))
    Work(*C.getSingleOffloadToolChain<Action::OFK_Host>());

  //
  // TODO: Add support for other offloading programming models here.
  //
}

/// This is a helper function for validating the optional refinement step
/// parameter in reciprocal argument strings. Return false if there is an error
/// parsing the refinement step. Otherwise, return true and set the Position
/// of the refinement step in the input string.
static bool getRefinementStep(StringRef In, const Driver &D,
                              const Arg &A, size_t &Position) {
  const char RefinementStepToken = ':';
  Position = In.find(RefinementStepToken);
  if (Position != StringRef::npos) {
    StringRef Option = A.getOption().getName();
    StringRef RefStep = In.substr(Position + 1);
    // Allow exactly one numeric character for the additional refinement
    // step parameter. This is reasonable for all currently-supported
    // operations and architectures because we would expect that a larger value
    // of refinement steps would cause the estimate "optimization" to
    // under-perform the native operation. Also, if the estimate does not
    // converge quickly, it probably will not ever converge, so further
    // refinement steps will not produce a better answer.
    if (RefStep.size() != 1) {
      D.Diag(diag::err_drv_invalid_value) << Option << RefStep;
      return false;
    }
    char RefStepChar = RefStep[0];
    if (RefStepChar < '0' || RefStepChar > '9') {
      D.Diag(diag::err_drv_invalid_value) << Option << RefStep;
      return false;
    }
  }
  return true;
}

/// The -mrecip flag requires processing of many optional parameters.
static void ParseMRecip(const Driver &D, const ArgList &Args,
                        ArgStringList &OutStrings) {
  StringRef DisabledPrefixIn = "!";
  StringRef DisabledPrefixOut = "!";
  StringRef EnabledPrefixOut = "";
  StringRef Out = "-mrecip=";

  Arg *A = Args.getLastArg(options::OPT_mrecip, options::OPT_mrecip_EQ);
  if (!A)
    return;

  unsigned NumOptions = A->getNumValues();
  if (NumOptions == 0) {
    // No option is the same as "all".
    OutStrings.push_back(Args.MakeArgString(Out + "all"));
    return;
  }

  // Pass through "all", "none", or "default" with an optional refinement step.
  if (NumOptions == 1) {
    StringRef Val = A->getValue(0);
    size_t RefStepLoc;
    if (!getRefinementStep(Val, D, *A, RefStepLoc))
      return;
    StringRef ValBase = Val.slice(0, RefStepLoc);
    if (ValBase == "all" || ValBase == "none" || ValBase == "default") {
      OutStrings.push_back(Args.MakeArgString(Out + Val));
      return;
    }
  }

  // Each reciprocal type may be enabled or disabled individually.
  // Check each input value for validity, concatenate them all back together,
  // and pass through.

  llvm::StringMap<bool> OptionStrings;
  OptionStrings.insert(std::make_pair("divd", false));
  OptionStrings.insert(std::make_pair("divf", false));
  OptionStrings.insert(std::make_pair("vec-divd", false));
  OptionStrings.insert(std::make_pair("vec-divf", false));
  OptionStrings.insert(std::make_pair("sqrtd", false));
  OptionStrings.insert(std::make_pair("sqrtf", false));
  OptionStrings.insert(std::make_pair("vec-sqrtd", false));
  OptionStrings.insert(std::make_pair("vec-sqrtf", false));

  for (unsigned i = 0; i != NumOptions; ++i) {
    StringRef Val = A->getValue(i);

    bool IsDisabled = Val.startswith(DisabledPrefixIn);
    // Ignore the disablement token for string matching.
    if (IsDisabled)
      Val = Val.substr(1);

    size_t RefStep;
    if (!getRefinementStep(Val, D, *A, RefStep))
      return;

    StringRef ValBase = Val.slice(0, RefStep);
    llvm::StringMap<bool>::iterator OptionIter = OptionStrings.find(ValBase);
    if (OptionIter == OptionStrings.end()) {
      // Try again specifying float suffix.
      OptionIter = OptionStrings.find(ValBase.str() + 'f');
      if (OptionIter == OptionStrings.end()) {
        // The input name did not match any known option string.
        D.Diag(diag::err_drv_unknown_argument) << Val;
        return;
      }
      // The option was specified without a float or double suffix.
      // Make sure that the double entry was not already specified.
      // The float entry will be checked below.
      if (OptionStrings[ValBase.str() + 'd']) {
        D.Diag(diag::err_drv_invalid_value) << A->getOption().getName() << Val;
        return;
      }
    }

    if (OptionIter->second == true) {
      // Duplicate option specified.
      D.Diag(diag::err_drv_invalid_value) << A->getOption().getName() << Val;
      return;
    }

    // Mark the matched option as found. Do not allow duplicate specifiers.
    OptionIter->second = true;

    // If the precision was not specified, also mark the double entry as found.
    if (ValBase.back() != 'f' && ValBase.back() != 'd')
      OptionStrings[ValBase.str() + 'd'] = true;

    // Build the output string.
    StringRef Prefix = IsDisabled ? DisabledPrefixOut : EnabledPrefixOut;
    Out = Args.MakeArgString(Out + Prefix + Val);
    if (i != NumOptions - 1)
      Out = Args.MakeArgString(Out + ",");
  }

  OutStrings.push_back(Args.MakeArgString(Out));
}

/// The -mprefer-vector-width option accepts either a positive integer
/// or the string "none".
static void ParseMPreferVectorWidth(const Driver &D, const ArgList &Args,
                                    ArgStringList &CmdArgs) {
  Arg *A = Args.getLastArg(options::OPT_mprefer_vector_width_EQ);
  if (!A)
    return;

  StringRef Value = A->getValue();
  if (Value == "none") {
    CmdArgs.push_back("-mprefer-vector-width=none");
  } else {
    unsigned Width;
    if (Value.getAsInteger(10, Width)) {
      D.Diag(diag::err_drv_invalid_value) << A->getOption().getName() << Value;
      return;
    }
    CmdArgs.push_back(Args.MakeArgString("-mprefer-vector-width=" + Value));
  }
}

static void getWebAssemblyTargetFeatures(const ArgList &Args,
                                         std::vector<StringRef> &Features) {
  handleTargetFeaturesGroup(Args, Features, options::OPT_m_wasm_Features_Group);
}

static void getTargetFeatures(const Driver &D, const llvm::Triple &Triple,
                              const ArgList &Args, ArgStringList &CmdArgs,
                              bool ForAS, bool IsAux = false) {
  std::vector<StringRef> Features;
  switch (Triple.getArch()) {
  default:
    break;
  case llvm::Triple::mips:
  case llvm::Triple::mipsel:
  case llvm::Triple::mips64:
  case llvm::Triple::mips64el:
    mips::getMIPSTargetFeatures(D, Triple, Args, Features);
    break;

  case llvm::Triple::arm:
  case llvm::Triple::armeb:
  case llvm::Triple::thumb:
  case llvm::Triple::thumbeb:
    arm::getARMTargetFeatures(D, Triple, Args, Features, ForAS);
    break;

  case llvm::Triple::ppc:
  case llvm::Triple::ppcle:
  case llvm::Triple::ppc64:
  case llvm::Triple::ppc64le:
    ppc::getPPCTargetFeatures(D, Triple, Args, Features);
    break;
  case llvm::Triple::riscv32:
  case llvm::Triple::riscv64:
    riscv::getRISCVTargetFeatures(D, Triple, Args, Features);
    break;
  case llvm::Triple::systemz:
    systemz::getSystemZTargetFeatures(D, Args, Features);
    break;
  case llvm::Triple::aarch64:
  case llvm::Triple::aarch64_32:
  case llvm::Triple::aarch64_be:
    aarch64::getAArch64TargetFeatures(D, Triple, Args, Features, ForAS);
    break;
  case llvm::Triple::x86:
  case llvm::Triple::x86_64:
    x86::getX86TargetFeatures(D, Triple, Args, Features);
    break;
  case llvm::Triple::hexagon:
    hexagon::getHexagonTargetFeatures(D, Args, Features);
    break;
  case llvm::Triple::wasm32:
  case llvm::Triple::wasm64:
    getWebAssemblyTargetFeatures(Args, Features);
    break;
  case llvm::Triple::sparc:
  case llvm::Triple::sparcel:
  case llvm::Triple::sparcv9:
    sparc::getSparcTargetFeatures(D, Args, Features);
    break;
  case llvm::Triple::r600:
  case llvm::Triple::amdgcn:
    amdgpu::getAMDGPUTargetFeatures(D, Triple, Args, Features);
    break;
  case llvm::Triple::nvptx:
  case llvm::Triple::nvptx64:
    NVPTX::getNVPTXTargetFeatures(D, Triple, Args, Features);
    break;
  case llvm::Triple::m68k:
    m68k::getM68kTargetFeatures(D, Triple, Args, Features);
    break;
  case llvm::Triple::msp430:
    msp430::getMSP430TargetFeatures(D, Args, Features);
    break;
  case llvm::Triple::ve:
    ve::getVETargetFeatures(D, Args, Features);
    break;
  }

  for (auto Feature : unifyTargetFeatures(Features)) {
    CmdArgs.push_back(IsAux ? "-aux-target-feature" : "-target-feature");
    CmdArgs.push_back(Feature.data());
  }
}

static bool
shouldUseExceptionTablesForObjCExceptions(const ObjCRuntime &runtime,
                                          const llvm::Triple &Triple) {
  // We use the zero-cost exception tables for Objective-C if the non-fragile
  // ABI is enabled or when compiling for x86_64 and ARM on Snow Leopard and
  // later.
  if (runtime.isNonFragile())
    return true;

  if (!Triple.isMacOSX())
    return false;

  return (!Triple.isMacOSXVersionLT(10, 5) &&
          (Triple.getArch() == llvm::Triple::x86_64 ||
           Triple.getArch() == llvm::Triple::arm));
}

/// Adds exception related arguments to the driver command arguments. There's a
/// main flag, -fexceptions and also language specific flags to enable/disable
/// C++ and Objective-C exceptions. This makes it possible to for example
/// disable C++ exceptions but enable Objective-C exceptions.
static bool addExceptionArgs(const ArgList &Args, types::ID InputType,
                             const ToolChain &TC, bool KernelOrKext,
                             const ObjCRuntime &objcRuntime,
                             ArgStringList &CmdArgs) {
  const llvm::Triple &Triple = TC.getTriple();

  if (KernelOrKext) {
    // -mkernel and -fapple-kext imply no exceptions, so claim exception related
    // arguments now to avoid warnings about unused arguments.
    Args.ClaimAllArgs(options::OPT_fexceptions);
    Args.ClaimAllArgs(options::OPT_fno_exceptions);
    Args.ClaimAllArgs(options::OPT_fobjc_exceptions);
    Args.ClaimAllArgs(options::OPT_fno_objc_exceptions);
    Args.ClaimAllArgs(options::OPT_fcxx_exceptions);
    Args.ClaimAllArgs(options::OPT_fno_cxx_exceptions);
    Args.ClaimAllArgs(options::OPT_fasync_exceptions);
    Args.ClaimAllArgs(options::OPT_fno_async_exceptions);
    return false;
  }

  // See if the user explicitly enabled exceptions.
  bool EH = Args.hasFlag(options::OPT_fexceptions, options::OPT_fno_exceptions,
                         false);

  bool EHa = Args.hasFlag(options::OPT_fasync_exceptions,
                          options::OPT_fno_async_exceptions, false);
  if (EHa) {
    CmdArgs.push_back("-fasync-exceptions");
    EH = true;
  }

  // Obj-C exceptions are enabled by default, regardless of -fexceptions. This
  // is not necessarily sensible, but follows GCC.
  if (types::isObjC(InputType) &&
      Args.hasFlag(options::OPT_fobjc_exceptions,
                   options::OPT_fno_objc_exceptions, true)) {
    CmdArgs.push_back("-fobjc-exceptions");

    EH |= shouldUseExceptionTablesForObjCExceptions(objcRuntime, Triple);
  }

  if (types::isCXX(InputType)) {
    // Disable C++ EH by default on XCore and PS4.
    bool CXXExceptionsEnabled =
        Triple.getArch() != llvm::Triple::xcore && !Triple.isPS4();
    Arg *ExceptionArg = Args.getLastArg(
        options::OPT_fcxx_exceptions, options::OPT_fno_cxx_exceptions,
        options::OPT_fexceptions, options::OPT_fno_exceptions);
    if (ExceptionArg)
      CXXExceptionsEnabled =
          ExceptionArg->getOption().matches(options::OPT_fcxx_exceptions) ||
          ExceptionArg->getOption().matches(options::OPT_fexceptions);

    if (CXXExceptionsEnabled) {
      CmdArgs.push_back("-fcxx-exceptions");

      EH = true;
    }
  }

  // OPT_fignore_exceptions means exception could still be thrown,
  // but no clean up or catch would happen in current module.
  // So we do not set EH to false.
  Args.AddLastArg(CmdArgs, options::OPT_fignore_exceptions);

  if (EH)
    CmdArgs.push_back("-fexceptions");
  return EH;
}

static bool ShouldEnableAutolink(const ArgList &Args, const ToolChain &TC,
                                 const JobAction &JA) {
  bool Default = true;
  if (TC.getTriple().isOSDarwin()) {
    // The native darwin assembler doesn't support the linker_option directives,
    // so we disable them if we think the .s file will be passed to it.
    Default = TC.useIntegratedAs();
  }
  // The linker_option directives are intended for host compilation.
  if (JA.isDeviceOffloading(Action::OFK_Cuda) ||
      JA.isDeviceOffloading(Action::OFK_HIP))
    Default = false;
  return Args.hasFlag(options::OPT_fautolink, options::OPT_fno_autolink,
                      Default);
}

// Convert an arg of the form "-gN" or "-ggdbN" or one of their aliases
// to the corresponding DebugInfoKind.
static codegenoptions::DebugInfoKind DebugLevelToInfoKind(const Arg &A) {
  assert(A.getOption().matches(options::OPT_gN_Group) &&
         "Not a -g option that specifies a debug-info level");
  if (A.getOption().matches(options::OPT_g0) ||
      A.getOption().matches(options::OPT_ggdb0))
    return codegenoptions::NoDebugInfo;
  if (A.getOption().matches(options::OPT_gline_tables_only) ||
      A.getOption().matches(options::OPT_ggdb1))
    return codegenoptions::DebugLineTablesOnly;
  if (A.getOption().matches(options::OPT_gline_directives_only))
    return codegenoptions::DebugDirectivesOnly;
  return codegenoptions::DebugInfoConstructor;
}

static bool mustUseNonLeafFramePointerForTarget(const llvm::Triple &Triple) {
  switch (Triple.getArch()){
  default:
    return false;
  case llvm::Triple::arm:
  case llvm::Triple::thumb:
    // ARM Darwin targets require a frame pointer to be always present to aid
    // offline debugging via backtraces.
    return Triple.isOSDarwin();
  }
}

static bool useFramePointerForTargetByDefault(const ArgList &Args,
                                              const llvm::Triple &Triple) {
  if (Args.hasArg(options::OPT_pg) && !Args.hasArg(options::OPT_mfentry))
    return true;

  switch (Triple.getArch()) {
  case llvm::Triple::xcore:
  case llvm::Triple::wasm32:
  case llvm::Triple::wasm64:
  case llvm::Triple::msp430:
    // XCore never wants frame pointers, regardless of OS.
    // WebAssembly never wants frame pointers.
    return false;
  case llvm::Triple::ppc:
  case llvm::Triple::ppcle:
  case llvm::Triple::ppc64:
  case llvm::Triple::ppc64le:
  case llvm::Triple::riscv32:
  case llvm::Triple::riscv64:
  case llvm::Triple::amdgcn:
  case llvm::Triple::r600:
    return !areOptimizationsEnabled(Args);
  default:
    break;
  }

  if (Triple.isOSNetBSD()) {
    return !areOptimizationsEnabled(Args);
  }

  if (Triple.isOSLinux() || Triple.getOS() == llvm::Triple::CloudABI ||
      Triple.isOSHurd()) {
    switch (Triple.getArch()) {
    // Don't use a frame pointer on linux if optimizing for certain targets.
    case llvm::Triple::arm:
    case llvm::Triple::armeb:
    case llvm::Triple::thumb:
    case llvm::Triple::thumbeb:
      if (Triple.isAndroid())
        return true;
      LLVM_FALLTHROUGH;
    case llvm::Triple::mips64:
    case llvm::Triple::mips64el:
    case llvm::Triple::mips:
    case llvm::Triple::mipsel:
    case llvm::Triple::systemz:
    case llvm::Triple::x86:
    case llvm::Triple::x86_64:
      return !areOptimizationsEnabled(Args);
    default:
      return true;
    }
  }

  if (Triple.isOSWindows()) {
    switch (Triple.getArch()) {
    case llvm::Triple::x86:
      return !areOptimizationsEnabled(Args);
    case llvm::Triple::x86_64:
      return Triple.isOSBinFormatMachO();
    case llvm::Triple::arm:
    case llvm::Triple::thumb:
      // Windows on ARM builds with FPO disabled to aid fast stack walking
      return true;
    default:
      // All other supported Windows ISAs use xdata unwind information, so frame
      // pointers are not generally useful.
      return false;
    }
  }

  return true;
}

static CodeGenOptions::FramePointerKind
getFramePointerKind(const ArgList &Args, const llvm::Triple &Triple) {
  // We have 4 states:
  //
  //  00) leaf retained, non-leaf retained
  //  01) leaf retained, non-leaf omitted (this is invalid)
  //  10) leaf omitted, non-leaf retained
  //      (what -momit-leaf-frame-pointer was designed for)
  //  11) leaf omitted, non-leaf omitted
  //
  //  "omit" options taking precedence over "no-omit" options is the only way
  //  to make 3 valid states representable
  Arg *A = Args.getLastArg(options::OPT_fomit_frame_pointer,
                           options::OPT_fno_omit_frame_pointer);
  bool OmitFP = A && A->getOption().matches(options::OPT_fomit_frame_pointer);
  bool NoOmitFP =
      A && A->getOption().matches(options::OPT_fno_omit_frame_pointer);
  bool OmitLeafFP =
      Args.hasFlag(options::OPT_momit_leaf_frame_pointer,
                   options::OPT_mno_omit_leaf_frame_pointer,
                   Triple.isAArch64() || Triple.isPS4() || Triple.isVE());
  if (NoOmitFP || mustUseNonLeafFramePointerForTarget(Triple) ||
      (!OmitFP && useFramePointerForTargetByDefault(Args, Triple))) {
    if (OmitLeafFP)
      return CodeGenOptions::FramePointerKind::NonLeaf;
    return CodeGenOptions::FramePointerKind::All;
  }
  return CodeGenOptions::FramePointerKind::None;
}

/// Add a CC1 option to specify the debug compilation directory.
static const char *addDebugCompDirArg(const ArgList &Args,
                                      ArgStringList &CmdArgs,
                                      const llvm::vfs::FileSystem &VFS) {
  if (Arg *A = Args.getLastArg(options::OPT_ffile_compilation_dir_EQ,
                               options::OPT_fdebug_compilation_dir_EQ)) {
    if (A->getOption().matches(options::OPT_ffile_compilation_dir_EQ))
      CmdArgs.push_back(Args.MakeArgString(Twine("-fdebug-compilation-dir=") +
                                           A->getValue()));
    else
      A->render(Args, CmdArgs);
  } else if (llvm::ErrorOr<std::string> CWD =
                 VFS.getCurrentWorkingDirectory()) {
    CmdArgs.push_back(Args.MakeArgString("-fdebug-compilation-dir=" + *CWD));
  }
  StringRef Path(CmdArgs.back());
  return Path.substr(Path.find('=') + 1).data();
}

static void addDebugObjectName(const ArgList &Args, ArgStringList &CmdArgs,
                               const char *DebugCompilationDir,
                               const char *OutputFileName) {
  // No need to generate a value for -object-file-name if it was provided.
  for (auto *Arg : Args.filtered(options::OPT_Xclang))
    if (StringRef(Arg->getValue()).startswith("-object-file-name"))
      return;

  if (Args.hasArg(options::OPT_object_file_name_EQ))
    return;

  SmallString<128> ObjFileNameForDebug(OutputFileName);
  if (ObjFileNameForDebug != "-" &&
      !llvm::sys::path::is_absolute(ObjFileNameForDebug) &&
      (!DebugCompilationDir ||
       llvm::sys::path::is_absolute(DebugCompilationDir))) {
    // Make the path absolute in the debug infos like MSVC does.
    llvm::sys::fs::make_absolute(ObjFileNameForDebug);
  }
  CmdArgs.push_back(
      Args.MakeArgString(Twine("-object-file-name=") + ObjFileNameForDebug));
}

/// Add a CC1 and CC1AS option to specify the debug file path prefix map.
static void addDebugPrefixMapArg(const Driver &D, const ToolChain &TC,
                                 const ArgList &Args, ArgStringList &CmdArgs) {
  auto AddOneArg = [&](StringRef Map, StringRef Name) {
    if (!Map.contains('='))
      D.Diag(diag::err_drv_invalid_argument_to_option) << Map << Name;
    else
      CmdArgs.push_back(Args.MakeArgString("-fdebug-prefix-map=" + Map));
  };

  for (const Arg *A : Args.filtered(options::OPT_ffile_prefix_map_EQ,
                                    options::OPT_fdebug_prefix_map_EQ)) {
    AddOneArg(A->getValue(), A->getOption().getName());
    A->claim();
  }
  std::string GlobalRemapEntry = TC.GetGlobalDebugPathRemapping();
  if (GlobalRemapEntry.empty())
    return;
  AddOneArg(GlobalRemapEntry, "environment");
}

/// Add a CC1 and CC1AS option to specify the macro file path prefix map.
static void addMacroPrefixMapArg(const Driver &D, const ArgList &Args,
                                 ArgStringList &CmdArgs) {
  for (const Arg *A : Args.filtered(options::OPT_ffile_prefix_map_EQ,
                                    options::OPT_fmacro_prefix_map_EQ)) {
    StringRef Map = A->getValue();
    if (!Map.contains('='))
      D.Diag(diag::err_drv_invalid_argument_to_option)
          << Map << A->getOption().getName();
    else
      CmdArgs.push_back(Args.MakeArgString("-fmacro-prefix-map=" + Map));
    A->claim();
  }
}

/// Add a CC1 and CC1AS option to specify the coverage file path prefix map.
static void addCoveragePrefixMapArg(const Driver &D, const ArgList &Args,
                                   ArgStringList &CmdArgs) {
  for (const Arg *A : Args.filtered(options::OPT_ffile_prefix_map_EQ,
                                    options::OPT_fcoverage_prefix_map_EQ)) {
    StringRef Map = A->getValue();
    if (!Map.contains('='))
      D.Diag(diag::err_drv_invalid_argument_to_option)
          << Map << A->getOption().getName();
    else
      CmdArgs.push_back(Args.MakeArgString("-fcoverage-prefix-map=" + Map));
    A->claim();
  }
}

/// Simple check to see if the optimization level is at -O2 or higher.
/// For -fsycl (DPC++) -O2 is the default.
static bool isSYCLOptimizationO2orHigher(const ArgList &Args) {
  if (Arg *A = Args.getLastArg(options::OPT_O_Group)) {
    if (A->getOption().matches(options::OPT_O4) ||
        A->getOption().matches(options::OPT_Ofast))
      return true;

    if (A->getOption().matches(options::OPT_O0))
      return false;

    assert(A->getOption().matches(options::OPT_O) && "Must have a -O flag");

    StringRef S(A->getValue());
    unsigned OptLevel = 0;
    if (S.getAsInteger(10, OptLevel))
      return false;
    return OptLevel > 1;
  }
  // No -O setting seen, default is -O2 for device.
  return true;
}

/// Vectorize at all optimization levels greater than 1 except for -Oz.
/// For -Oz the loop vectorizer is disabled, while the slp vectorizer is
/// enabled.
static bool shouldEnableVectorizerAtOLevel(const ArgList &Args, bool isSlpVec) {
  if (Arg *A = Args.getLastArg(options::OPT_O_Group)) {
    if (A->getOption().matches(options::OPT_O4) ||
        A->getOption().matches(options::OPT_Ofast))
      return true;

    if (A->getOption().matches(options::OPT_O0))
      return false;

    assert(A->getOption().matches(options::OPT_O) && "Must have a -O flag");

    // Vectorize -Os.
    StringRef S(A->getValue());
    if (S == "s")
      return true;

    // Don't vectorize -Oz, unless it's the slp vectorizer.
    if (S == "z")
      return isSlpVec;

    unsigned OptLevel = 0;
    if (S.getAsInteger(10, OptLevel))
      return false;

    return OptLevel > 1;
  }

  return false;
}

/// Add -x lang to \p CmdArgs for \p Input.
static void addDashXForInput(const ArgList &Args, const InputInfo &Input,
                             ArgStringList &CmdArgs) {
  // When using -verify-pch, we don't want to provide the type
  // 'precompiled-header' if it was inferred from the file extension
  if (Args.hasArg(options::OPT_verify_pch) && Input.getType() == types::TY_PCH)
    return;

  CmdArgs.push_back("-x");
  if (Args.hasArg(options::OPT_rewrite_objc))
    CmdArgs.push_back(types::getTypeName(types::TY_PP_ObjCXX));
  else {
    // Map the driver type to the frontend type. This is mostly an identity
    // mapping, except that the distinction between module interface units
    // and other source files does not exist at the frontend layer.
    const char *ClangType;
    switch (Input.getType()) {
    case types::TY_CXXModule:
      ClangType = "c++";
      break;
    case types::TY_PP_CXXModule:
      ClangType = "c++-cpp-output";
      break;
    default:
      ClangType = types::getTypeName(Input.getType());
      break;
    }
    CmdArgs.push_back(ClangType);
  }
}

static void addPGOAndCoverageFlags(const ToolChain &TC, Compilation &C,
                                   const Driver &D, const InputInfo &Output,
                                   const ArgList &Args, SanitizerArgs &SanArgs,
                                   ArgStringList &CmdArgs) {

  auto *PGOGenerateArg = Args.getLastArg(options::OPT_fprofile_generate,
                                         options::OPT_fprofile_generate_EQ,
                                         options::OPT_fno_profile_generate);
  if (PGOGenerateArg &&
      PGOGenerateArg->getOption().matches(options::OPT_fno_profile_generate))
    PGOGenerateArg = nullptr;

  auto *CSPGOGenerateArg = Args.getLastArg(options::OPT_fcs_profile_generate,
                                           options::OPT_fcs_profile_generate_EQ,
                                           options::OPT_fno_profile_generate);
  if (CSPGOGenerateArg &&
      CSPGOGenerateArg->getOption().matches(options::OPT_fno_profile_generate))
    CSPGOGenerateArg = nullptr;

  auto *ProfileGenerateArg = Args.getLastArg(
      options::OPT_fprofile_instr_generate,
      options::OPT_fprofile_instr_generate_EQ,
      options::OPT_fno_profile_instr_generate);
  if (ProfileGenerateArg &&
      ProfileGenerateArg->getOption().matches(
          options::OPT_fno_profile_instr_generate))
    ProfileGenerateArg = nullptr;

  if (PGOGenerateArg && ProfileGenerateArg)
    D.Diag(diag::err_drv_argument_not_allowed_with)
        << PGOGenerateArg->getSpelling() << ProfileGenerateArg->getSpelling();

  auto *ProfileUseArg = getLastProfileUseArg(Args);

  if (PGOGenerateArg && ProfileUseArg)
    D.Diag(diag::err_drv_argument_not_allowed_with)
        << ProfileUseArg->getSpelling() << PGOGenerateArg->getSpelling();

  if (ProfileGenerateArg && ProfileUseArg)
    D.Diag(diag::err_drv_argument_not_allowed_with)
        << ProfileGenerateArg->getSpelling() << ProfileUseArg->getSpelling();

  if (CSPGOGenerateArg && PGOGenerateArg) {
    D.Diag(diag::err_drv_argument_not_allowed_with)
        << CSPGOGenerateArg->getSpelling() << PGOGenerateArg->getSpelling();
    PGOGenerateArg = nullptr;
  }

  if (TC.getTriple().isOSAIX()) {
    if (ProfileGenerateArg)
      D.Diag(diag::err_drv_unsupported_opt_for_target)
          << ProfileGenerateArg->getSpelling() << TC.getTriple().str();
    if (Arg *ProfileSampleUseArg = getLastProfileSampleUseArg(Args))
      D.Diag(diag::err_drv_unsupported_opt_for_target)
          << ProfileSampleUseArg->getSpelling() << TC.getTriple().str();
  }

  if (ProfileGenerateArg) {
    if (ProfileGenerateArg->getOption().matches(
            options::OPT_fprofile_instr_generate_EQ))
      CmdArgs.push_back(Args.MakeArgString(Twine("-fprofile-instrument-path=") +
                                           ProfileGenerateArg->getValue()));
    // The default is to use Clang Instrumentation.
    CmdArgs.push_back("-fprofile-instrument=clang");
    if (TC.getTriple().isWindowsMSVCEnvironment()) {
      // Add dependent lib for clang_rt.profile
      CmdArgs.push_back(Args.MakeArgString(
          "--dependent-lib=" + TC.getCompilerRTBasename(Args, "profile")));
    }
  }

  Arg *PGOGenArg = nullptr;
  if (PGOGenerateArg) {
    assert(!CSPGOGenerateArg);
    PGOGenArg = PGOGenerateArg;
    CmdArgs.push_back("-fprofile-instrument=llvm");
  }
  if (CSPGOGenerateArg) {
    assert(!PGOGenerateArg);
    PGOGenArg = CSPGOGenerateArg;
    CmdArgs.push_back("-fprofile-instrument=csllvm");
  }
  if (PGOGenArg) {
    if (TC.getTriple().isWindowsMSVCEnvironment()) {
      // Add dependent lib for clang_rt.profile
      CmdArgs.push_back(Args.MakeArgString(
          "--dependent-lib=" + TC.getCompilerRTBasename(Args, "profile")));
    }
    if (PGOGenArg->getOption().matches(
            PGOGenerateArg ? options::OPT_fprofile_generate_EQ
                           : options::OPT_fcs_profile_generate_EQ)) {
      SmallString<128> Path(PGOGenArg->getValue());
      llvm::sys::path::append(Path, "default_%m.profraw");
      CmdArgs.push_back(
          Args.MakeArgString(Twine("-fprofile-instrument-path=") + Path));
    }
  }

  if (ProfileUseArg) {
    if (ProfileUseArg->getOption().matches(options::OPT_fprofile_instr_use_EQ))
      CmdArgs.push_back(Args.MakeArgString(
          Twine("-fprofile-instrument-use-path=") + ProfileUseArg->getValue()));
    else if ((ProfileUseArg->getOption().matches(
                  options::OPT_fprofile_use_EQ) ||
              ProfileUseArg->getOption().matches(
                  options::OPT_fprofile_instr_use))) {
      SmallString<128> Path(
          ProfileUseArg->getNumValues() == 0 ? "" : ProfileUseArg->getValue());
      if (Path.empty() || llvm::sys::fs::is_directory(Path))
        llvm::sys::path::append(Path, "default.profdata");
      CmdArgs.push_back(
          Args.MakeArgString(Twine("-fprofile-instrument-use-path=") + Path));
    }
  }

  bool EmitCovNotes = Args.hasFlag(options::OPT_ftest_coverage,
                                   options::OPT_fno_test_coverage, false) ||
                      Args.hasArg(options::OPT_coverage);
  bool EmitCovData = TC.needsGCovInstrumentation(Args);
  if (EmitCovNotes)
    CmdArgs.push_back("-ftest-coverage");
  if (EmitCovData)
    CmdArgs.push_back("-fprofile-arcs");

  if (Args.hasFlag(options::OPT_fcoverage_mapping,
                   options::OPT_fno_coverage_mapping, false)) {
    if (!ProfileGenerateArg)
      D.Diag(clang::diag::err_drv_argument_only_allowed_with)
          << "-fcoverage-mapping"
          << "-fprofile-instr-generate";

    CmdArgs.push_back("-fcoverage-mapping");
  }

  if (Arg *A = Args.getLastArg(options::OPT_ffile_compilation_dir_EQ,
                               options::OPT_fcoverage_compilation_dir_EQ)) {
    if (A->getOption().matches(options::OPT_ffile_compilation_dir_EQ))
      CmdArgs.push_back(Args.MakeArgString(
          Twine("-fcoverage-compilation-dir=") + A->getValue()));
    else
      A->render(Args, CmdArgs);
  } else if (llvm::ErrorOr<std::string> CWD =
                 D.getVFS().getCurrentWorkingDirectory()) {
    CmdArgs.push_back(Args.MakeArgString("-fcoverage-compilation-dir=" + *CWD));
  }

  if (Args.hasArg(options::OPT_fprofile_exclude_files_EQ)) {
    auto *Arg = Args.getLastArg(options::OPT_fprofile_exclude_files_EQ);
    if (!Args.hasArg(options::OPT_coverage))
      D.Diag(clang::diag::err_drv_argument_only_allowed_with)
          << "-fprofile-exclude-files="
          << "--coverage";

    StringRef v = Arg->getValue();
    CmdArgs.push_back(
        Args.MakeArgString(Twine("-fprofile-exclude-files=" + v)));
  }

  if (Args.hasArg(options::OPT_fprofile_filter_files_EQ)) {
    auto *Arg = Args.getLastArg(options::OPT_fprofile_filter_files_EQ);
    if (!Args.hasArg(options::OPT_coverage))
      D.Diag(clang::diag::err_drv_argument_only_allowed_with)
          << "-fprofile-filter-files="
          << "--coverage";

    StringRef v = Arg->getValue();
    CmdArgs.push_back(Args.MakeArgString(Twine("-fprofile-filter-files=" + v)));
  }

  if (const auto *A = Args.getLastArg(options::OPT_fprofile_update_EQ)) {
    StringRef Val = A->getValue();
    if (Val == "atomic" || Val == "prefer-atomic")
      CmdArgs.push_back("-fprofile-update=atomic");
    else if (Val != "single")
      D.Diag(diag::err_drv_unsupported_option_argument)
          << A->getOption().getName() << Val;
  } else if (SanArgs.needsTsanRt()) {
    CmdArgs.push_back("-fprofile-update=atomic");
  }

  // Leave -fprofile-dir= an unused argument unless .gcda emission is
  // enabled. To be polite, with '-fprofile-arcs -fno-profile-arcs' consider
  // the flag used. There is no -fno-profile-dir, so the user has no
  // targeted way to suppress the warning.
  Arg *FProfileDir = nullptr;
  if (Args.hasArg(options::OPT_fprofile_arcs) ||
      Args.hasArg(options::OPT_coverage))
    FProfileDir = Args.getLastArg(options::OPT_fprofile_dir);

  // Put the .gcno and .gcda files (if needed) next to the object file or
  // bitcode file in the case of LTO.
  // FIXME: There should be a simpler way to find the object file for this
  // input, and this code probably does the wrong thing for commands that
  // compile and link all at once.
  if ((Args.hasArg(options::OPT_c) || Args.hasArg(options::OPT_S)) &&
      (EmitCovNotes || EmitCovData) && Output.isFilename()) {
    SmallString<128> OutputFilename;
    if (Arg *FinalOutput = C.getArgs().getLastArg(options::OPT__SLASH_Fo))
      OutputFilename = FinalOutput->getValue();
    else if (Arg *FinalOutput = C.getArgs().getLastArg(options::OPT_o))
      OutputFilename = FinalOutput->getValue();
    else
      OutputFilename = llvm::sys::path::filename(Output.getBaseInput());
    SmallString<128> CoverageFilename = OutputFilename;
    if (llvm::sys::path::is_relative(CoverageFilename))
      (void)D.getVFS().makeAbsolute(CoverageFilename);
    llvm::sys::path::replace_extension(CoverageFilename, "gcno");

    CmdArgs.push_back("-coverage-notes-file");
    CmdArgs.push_back(Args.MakeArgString(CoverageFilename));

    if (EmitCovData) {
      if (FProfileDir) {
        CoverageFilename = FProfileDir->getValue();
        llvm::sys::path::append(CoverageFilename, OutputFilename);
      }
      llvm::sys::path::replace_extension(CoverageFilename, "gcda");
      CmdArgs.push_back("-coverage-data-file");
      CmdArgs.push_back(Args.MakeArgString(CoverageFilename));
    }
  }
}

/// Check whether the given input tree contains any compilation actions.
static bool ContainsCompileAction(const Action *A) {
  if (isa<CompileJobAction>(A) || isa<BackendJobAction>(A))
    return true;

  return llvm::any_of(A->inputs(), ContainsCompileAction);
}

/// Check if -relax-all should be passed to the internal assembler.
/// This is done by default when compiling non-assembler source with -O0.
static bool UseRelaxAll(Compilation &C, const ArgList &Args) {
  bool RelaxDefault = true;

  if (Arg *A = Args.getLastArg(options::OPT_O_Group))
    RelaxDefault = A->getOption().matches(options::OPT_O0);

  if (RelaxDefault) {
    RelaxDefault = false;
    for (const auto &Act : C.getActions()) {
      if (ContainsCompileAction(Act)) {
        RelaxDefault = true;
        break;
      }
    }
  }

  return Args.hasFlag(options::OPT_mrelax_all, options::OPT_mno_relax_all,
                      RelaxDefault);
}

// Extract the integer N from a string spelled "-dwarf-N", returning 0
// on mismatch. The StringRef input (rather than an Arg) allows
// for use by the "-Xassembler" option parser.
static unsigned DwarfVersionNum(StringRef ArgValue) {
  return llvm::StringSwitch<unsigned>(ArgValue)
      .Case("-gdwarf-2", 2)
      .Case("-gdwarf-3", 3)
      .Case("-gdwarf-4", 4)
      .Case("-gdwarf-5", 5)
      .Default(0);
}

// Find a DWARF format version option.
// This function is a complementary for DwarfVersionNum().
static const Arg *getDwarfNArg(const ArgList &Args) {
  return Args.getLastArg(options::OPT_gdwarf_2, options::OPT_gdwarf_3,
                         options::OPT_gdwarf_4, options::OPT_gdwarf_5,
                         options::OPT_gdwarf);
}

static void RenderDebugEnablingArgs(const ArgList &Args, ArgStringList &CmdArgs,
                                    codegenoptions::DebugInfoKind DebugInfoKind,
                                    unsigned DwarfVersion,
                                    llvm::DebuggerKind DebuggerTuning) {
  switch (DebugInfoKind) {
  case codegenoptions::DebugDirectivesOnly:
    CmdArgs.push_back("-debug-info-kind=line-directives-only");
    break;
  case codegenoptions::DebugLineTablesOnly:
    CmdArgs.push_back("-debug-info-kind=line-tables-only");
    break;
  case codegenoptions::DebugInfoConstructor:
    CmdArgs.push_back("-debug-info-kind=constructor");
    break;
  case codegenoptions::LimitedDebugInfo:
    CmdArgs.push_back("-debug-info-kind=limited");
    break;
  case codegenoptions::FullDebugInfo:
    CmdArgs.push_back("-debug-info-kind=standalone");
    break;
  case codegenoptions::UnusedTypeInfo:
    CmdArgs.push_back("-debug-info-kind=unused-types");
    break;
  default:
    break;
  }
  if (DwarfVersion > 0)
    CmdArgs.push_back(
        Args.MakeArgString("-dwarf-version=" + Twine(DwarfVersion)));
  switch (DebuggerTuning) {
  case llvm::DebuggerKind::GDB:
    CmdArgs.push_back("-debugger-tuning=gdb");
    break;
  case llvm::DebuggerKind::LLDB:
    CmdArgs.push_back("-debugger-tuning=lldb");
    break;
  case llvm::DebuggerKind::SCE:
    CmdArgs.push_back("-debugger-tuning=sce");
    break;
  case llvm::DebuggerKind::DBX:
    CmdArgs.push_back("-debugger-tuning=dbx");
    break;
  default:
    break;
  }
}

static bool checkDebugInfoOption(const Arg *A, const ArgList &Args,
                                 const Driver &D, const ToolChain &TC) {
  assert(A && "Expected non-nullptr argument.");
  if (TC.supportsDebugInfoOption(A))
    return true;
  D.Diag(diag::warn_drv_unsupported_debug_info_opt_for_target)
      << A->getAsString(Args) << TC.getTripleString();
  return false;
}

static void RenderDebugInfoCompressionArgs(const ArgList &Args,
                                           ArgStringList &CmdArgs,
                                           const Driver &D,
                                           const ToolChain &TC) {
  const Arg *A = Args.getLastArg(options::OPT_gz_EQ);
  if (!A)
    return;
  if (checkDebugInfoOption(A, Args, D, TC)) {
    StringRef Value = A->getValue();
    if (Value == "none") {
      CmdArgs.push_back("--compress-debug-sections=none");
    } else if (Value == "zlib") {
      if (llvm::zlib::isAvailable()) {
        CmdArgs.push_back(
            Args.MakeArgString("--compress-debug-sections=" + Twine(Value)));
      } else {
        D.Diag(diag::warn_debug_compression_unavailable);
      }
    } else {
      D.Diag(diag::err_drv_unsupported_option_argument)
          << A->getOption().getName() << Value;
    }
  }
}

static const char *RelocationModelName(llvm::Reloc::Model Model) {
  switch (Model) {
  case llvm::Reloc::Static:
    return "static";
  case llvm::Reloc::PIC_:
    return "pic";
  case llvm::Reloc::DynamicNoPIC:
    return "dynamic-no-pic";
  case llvm::Reloc::ROPI:
    return "ropi";
  case llvm::Reloc::RWPI:
    return "rwpi";
  case llvm::Reloc::ROPI_RWPI:
    return "ropi-rwpi";
  }
  llvm_unreachable("Unknown Reloc::Model kind");
}
static void handleAMDGPUCodeObjectVersionOptions(const Driver &D,
                                                 const ArgList &Args,
                                                 ArgStringList &CmdArgs,
                                                 bool IsCC1As = false) {
  // If no version was requested by the user, use the default value from the
  // back end. This is consistent with the value returned from
  // getAMDGPUCodeObjectVersion. This lets clang emit IR for amdgpu without
  // requiring the corresponding llvm to have the AMDGPU target enabled,
  // provided the user (e.g. front end tests) can use the default.
  if (haveAMDGPUCodeObjectVersionArgument(D, Args)) {
    unsigned CodeObjVer = getAMDGPUCodeObjectVersion(D, Args);
    CmdArgs.insert(CmdArgs.begin() + 1,
                   Args.MakeArgString(Twine("--amdhsa-code-object-version=") +
                                      Twine(CodeObjVer)));
    CmdArgs.insert(CmdArgs.begin() + 1, "-mllvm");
    // -cc1as does not accept -mcode-object-version option.
    if (!IsCC1As)
      CmdArgs.insert(CmdArgs.begin() + 1,
                     Args.MakeArgString(Twine("-mcode-object-version=") +
                                        Twine(CodeObjVer)));
  }
}

/// Check whether the given input tree contains any append footer actions
static bool ContainsAppendFooterAction(const Action *A) {
  if (isa<AppendFooterJobAction>(A))
    return true;
  for (const auto &AI : A->inputs())
    if (ContainsAppendFooterAction(AI))
      return true;

  return false;
}

void Clang::AddPreprocessingOptions(Compilation &C, const JobAction &JA,
                                    const Driver &D, const ArgList &Args,
                                    ArgStringList &CmdArgs,
                                    const InputInfo &Output,
                                    const InputInfoList &Inputs) const {
  const bool IsIAMCU = getToolChain().getTriple().isOSIAMCU();
  const bool IsIntelFPGA = Args.hasArg(options::OPT_fintelfpga);

  CheckPreprocessingOptions(D, Args);

  Args.AddLastArg(CmdArgs, options::OPT_C);
  Args.AddLastArg(CmdArgs, options::OPT_CC);

  // Handle dependency file generation.
  Arg *ArgM = Args.getLastArg(options::OPT_MM);
  if (!ArgM)
    ArgM = Args.getLastArg(options::OPT_M);
  Arg *ArgMD = Args.getLastArg(options::OPT_MMD);
  if (!ArgMD)
    ArgMD = Args.getLastArg(options::OPT_MD);

  // -M and -MM imply -w.
  if (ArgM)
    CmdArgs.push_back("-w");
  else
    ArgM = ArgMD;

  auto createFPGATempDepFile = [&](const char *&DepFile) {
    // Generate dependency files as temporary. These will be used for the
    // aoc call/bundled during fat object creation
    std::string BaseName(Clang::getBaseInputName(Args, Inputs[0]));
    std::string DepTmpName =
        C.getDriver().GetTemporaryPath(llvm::sys::path::stem(BaseName), "d");
    DepFile = C.addTempFile(C.getArgs().MakeArgString(DepTmpName));
    C.getDriver().addFPGATempDepFile(DepFile, BaseName);
  };

  // Do not add dependency generation information when compiling the source +
  // footer combination.  The dependency generation is done in a separate
  // compile step so we can retain original source information.
  if (ContainsAppendFooterAction(&JA))
    ArgM = nullptr;

  if (ArgM) {
    // Determine the output location.
    const char *DepFile;
    if (Arg *MF = Args.getLastArg(options::OPT_MF)) {
      DepFile = MF->getValue();
      C.addFailureResultFile(DepFile, &JA);
      // Populate the named dependency file to be used in the bundle
      // or passed to the offline compilation.
      if (IsIntelFPGA && JA.isDeviceOffloading(Action::OFK_SYCL))
        C.getDriver().addFPGATempDepFile(
            DepFile, Clang::getBaseInputName(Args, Inputs[0]));
    } else if (Output.getType() == types::TY_Dependencies) {
      DepFile = Output.getFilename();
      if (!ContainsAppendFooterAction(&JA) && Args.hasArg(options::OPT_fsycl) &&
          !Args.hasArg(options::OPT_fno_sycl_use_footer) &&
          !JA.isDeviceOffloading(Action::OFK_SYCL))
        // Name the dependency file for the specific dependency generation
        // step created for the integration footer enabled compilation.
        DepFile = getDependencyFileName(Args, Inputs);
    } else if (!ArgMD) {
      DepFile = "-";
    } else if (IsIntelFPGA && JA.isDeviceOffloading(Action::OFK_SYCL)) {
      createFPGATempDepFile(DepFile);
    } else {
      DepFile = getDependencyFileName(Args, Inputs);
      C.addFailureResultFile(DepFile, &JA);
    }
    CmdArgs.push_back("-dependency-file");
    CmdArgs.push_back(DepFile);

    bool HasTarget = false;
    for (const Arg *A : Args.filtered(options::OPT_MT, options::OPT_MQ)) {
      HasTarget = true;
      A->claim();
      if (A->getOption().matches(options::OPT_MT)) {
        A->render(Args, CmdArgs);
      } else {
        CmdArgs.push_back("-MT");
        SmallString<128> Quoted;
        QuoteTarget(A->getValue(), Quoted);
        CmdArgs.push_back(Args.MakeArgString(Quoted));
      }
    }

    // Add a default target if one wasn't specified.
    if (!HasTarget) {
      const char *DepTarget;

      // If user provided -o, that is the dependency target, except
      // when we are only generating a dependency file.
      Arg *OutputOpt = Args.getLastArg(options::OPT_o);
      if (OutputOpt && Output.getType() != types::TY_Dependencies) {
        DepTarget = OutputOpt->getValue();
      } else {
        // Otherwise derive from the base input.
        //
        // FIXME: This should use the computed output file location.
        SmallString<128> P(Inputs[0].getBaseInput());
        llvm::sys::path::replace_extension(P, "o");
        DepTarget = Args.MakeArgString(llvm::sys::path::filename(P));
      }

      CmdArgs.push_back("-MT");
      SmallString<128> Quoted;
      QuoteTarget(DepTarget, Quoted);
      CmdArgs.push_back(Args.MakeArgString(Quoted));
    }

    if (ArgM->getOption().matches(options::OPT_M) ||
        ArgM->getOption().matches(options::OPT_MD))
      CmdArgs.push_back("-sys-header-deps");
    if ((isa<PrecompileJobAction>(JA) &&
         !Args.hasArg(options::OPT_fno_module_file_deps)) ||
        Args.hasArg(options::OPT_fmodule_file_deps))
      CmdArgs.push_back("-module-file-deps");
  }

  if (!ArgM && IsIntelFPGA && JA.isDeviceOffloading(Action::OFK_SYCL)) {
    // No dep generation option was provided, add all of the needed options
    // to ensure a successful dep generation.
    const char *DepFile;
    createFPGATempDepFile(DepFile);
    CmdArgs.push_back("-dependency-file");
    CmdArgs.push_back(DepFile);
    CmdArgs.push_back("-MT");
    SmallString<128> P(Inputs[0].getBaseInput());
    llvm::sys::path::replace_extension(P, "o");
    SmallString<128> Quoted;
    QuoteTarget(llvm::sys::path::filename(P), Quoted);
    CmdArgs.push_back(Args.MakeArgString(Quoted));
  }

  if (Args.hasArg(options::OPT_MG)) {
    if (!ArgM || ArgM->getOption().matches(options::OPT_MD) ||
        ArgM->getOption().matches(options::OPT_MMD))
      D.Diag(diag::err_drv_mg_requires_m_or_mm);
    CmdArgs.push_back("-MG");
  }

  Args.AddLastArg(CmdArgs, options::OPT_MP);
  Args.AddLastArg(CmdArgs, options::OPT_MV);

  // Add offload include arguments specific for CUDA/HIP.  This must happen
  // before we -I or -include anything else, because we must pick up the
  // CUDA/HIP headers from the particular CUDA/ROCm installation, rather than
  // from e.g. /usr/local/include.
  if (JA.isOffloading(Action::OFK_Cuda))
    getToolChain().AddCudaIncludeArgs(Args, CmdArgs);
  if (JA.isOffloading(Action::OFK_HIP))
    getToolChain().AddHIPIncludeArgs(Args, CmdArgs);

  if (JA.isOffloading(Action::OFK_SYCL))
    toolchains::SYCLToolChain::AddSYCLIncludeArgs(D, Args, CmdArgs);

  // If we are offloading to a target via OpenMP we need to include the
  // openmp_wrappers folder which contains alternative system headers.
  if (JA.isDeviceOffloading(Action::OFK_OpenMP) &&
      (getToolChain().getTriple().isNVPTX() ||
       getToolChain().getTriple().isAMDGCN())) {
    if (!Args.hasArg(options::OPT_nobuiltininc)) {
      // Add openmp_wrappers/* to our system include path.  This lets us wrap
      // standard library headers.
      SmallString<128> P(D.ResourceDir);
      llvm::sys::path::append(P, "include");
      llvm::sys::path::append(P, "openmp_wrappers");
      CmdArgs.push_back("-internal-isystem");
      CmdArgs.push_back(Args.MakeArgString(P));
    }

    CmdArgs.push_back("-include");
    CmdArgs.push_back("__clang_openmp_device_functions.h");
  }

  // Add -i* options, and automatically translate to
  // -include-pch/-include-pth for transparent PCH support. It's
  // wonky, but we include looking for .gch so we can support seamless
  // replacement into a build system already set up to be generating
  // .gch files.

  if (getToolChain().getDriver().IsCLMode()) {
    const Arg *YcArg = Args.getLastArg(options::OPT__SLASH_Yc);
    const Arg *YuArg = Args.getLastArg(options::OPT__SLASH_Yu);
    if (YcArg && JA.getKind() >= Action::PrecompileJobClass &&
        JA.getKind() <= Action::AssembleJobClass) {
      CmdArgs.push_back(Args.MakeArgString("-building-pch-with-obj"));
      // -fpch-instantiate-templates is the default when creating
      // precomp using /Yc
      if (Args.hasFlag(options::OPT_fpch_instantiate_templates,
                       options::OPT_fno_pch_instantiate_templates, true))
        CmdArgs.push_back(Args.MakeArgString("-fpch-instantiate-templates"));
    }
    if (YcArg || YuArg) {
      StringRef ThroughHeader = YcArg ? YcArg->getValue() : YuArg->getValue();
      if (!isa<PrecompileJobAction>(JA)) {
        CmdArgs.push_back("-include-pch");
        CmdArgs.push_back(Args.MakeArgString(D.GetClPchPath(
            C, !ThroughHeader.empty()
                   ? ThroughHeader
                   : llvm::sys::path::filename(Inputs[0].getBaseInput()))));
      }

      if (ThroughHeader.empty()) {
        CmdArgs.push_back(Args.MakeArgString(
            Twine("-pch-through-hdrstop-") + (YcArg ? "create" : "use")));
      } else {
        CmdArgs.push_back(
            Args.MakeArgString(Twine("-pch-through-header=") + ThroughHeader));
      }
    }
  }

  bool RenderedImplicitInclude = false;
  for (const Arg *A : Args.filtered(options::OPT_clang_i_Group)) {
    if (A->getOption().matches(options::OPT_include)) {
      // Handling of gcc-style gch precompiled headers.
      bool IsFirstImplicitInclude = !RenderedImplicitInclude;
      RenderedImplicitInclude = true;

      bool FoundPCH = false;
      SmallString<128> P(A->getValue());
      // We want the files to have a name like foo.h.pch. Add a dummy extension
      // so that replace_extension does the right thing.
      P += ".dummy";
      llvm::sys::path::replace_extension(P, "pch");
      if (llvm::sys::fs::exists(P))
        FoundPCH = true;

      if (!FoundPCH) {
        llvm::sys::path::replace_extension(P, "gch");
        if (llvm::sys::fs::exists(P)) {
          FoundPCH = true;
        }
      }

      if (FoundPCH) {
        if (IsFirstImplicitInclude) {
          A->claim();
          CmdArgs.push_back("-include-pch");
          CmdArgs.push_back(Args.MakeArgString(P));
          continue;
        } else {
          // Ignore the PCH if not first on command line and emit warning.
          D.Diag(diag::warn_drv_pch_not_first_include) << P
                                                       << A->getAsString(Args);
        }
      }
    } else if (A->getOption().matches(options::OPT_isystem_after)) {
      // Handling of paths which must come late.  These entries are handled by
      // the toolchain itself after the resource dir is inserted in the right
      // search order.
      // Do not claim the argument so that the use of the argument does not
      // silently go unnoticed on toolchains which do not honour the option.
      continue;
    } else if (A->getOption().matches(options::OPT_stdlibxx_isystem)) {
      // Translated to -internal-isystem by the driver, no need to pass to cc1.
      continue;
    }

    // Not translated, render as usual.
    A->claim();
    A->render(Args, CmdArgs);
  }

  // The file being compiled that contains the integration footer is not being
  // compiled in the directory of the original source.  Add that directory
  // as an -iquote option so we can properly find potential user headers there.
  // The original source search directory should also be placed before any user
  // search directories.
  if (ContainsAppendFooterAction(&JA)) {
    SmallString<128> SourcePath(Inputs[0].getBaseInput());
    llvm::sys::path::remove_filename(SourcePath);
    if (!SourcePath.empty()) {
      CmdArgs.push_back("-iquote");
      CmdArgs.push_back(Args.MakeArgString(SourcePath));
    } else if (llvm::ErrorOr<std::string> CWD =
                   D.getVFS().getCurrentWorkingDirectory()) {
      CmdArgs.push_back("-iquote");
      CmdArgs.push_back(Args.MakeArgString(*CWD));
    }
  }

  Args.AddAllArgs(CmdArgs,
                  {options::OPT_D, options::OPT_U, options::OPT_I_Group,
                   options::OPT_F, options::OPT_index_header_map});

  // Add -Wp, and -Xpreprocessor if using the preprocessor.

  // FIXME: There is a very unfortunate problem here, some troubled
  // souls abuse -Wp, to pass preprocessor options in gcc syntax. To
  // really support that we would have to parse and then translate
  // those options. :(
  Args.AddAllArgValues(CmdArgs, options::OPT_Wp_COMMA,
                       options::OPT_Xpreprocessor);

  // -I- is a deprecated GCC feature, reject it.
  if (Arg *A = Args.getLastArg(options::OPT_I_))
    D.Diag(diag::err_drv_I_dash_not_supported) << A->getAsString(Args);

  // If we have a --sysroot, and don't have an explicit -isysroot flag, add an
  // -isysroot to the CC1 invocation.
  StringRef sysroot = C.getSysRoot();
  if (sysroot != "") {
    if (!Args.hasArg(options::OPT_isysroot)) {
      CmdArgs.push_back("-isysroot");
      CmdArgs.push_back(C.getArgs().MakeArgString(sysroot));
    }
  }

  // Parse additional include paths from environment variables.
  // FIXME: We should probably sink the logic for handling these from the
  // frontend into the driver. It will allow deleting 4 otherwise unused flags.
  // CPATH - included following the user specified includes (but prior to
  // builtin and standard includes).
  addDirectoryList(Args, CmdArgs, "-I", "CPATH");
  // C_INCLUDE_PATH - system includes enabled when compiling C.
  addDirectoryList(Args, CmdArgs, "-c-isystem", "C_INCLUDE_PATH");
  // CPLUS_INCLUDE_PATH - system includes enabled when compiling C++.
  addDirectoryList(Args, CmdArgs, "-cxx-isystem", "CPLUS_INCLUDE_PATH");
  // OBJC_INCLUDE_PATH - system includes enabled when compiling ObjC.
  addDirectoryList(Args, CmdArgs, "-objc-isystem", "OBJC_INCLUDE_PATH");
  // OBJCPLUS_INCLUDE_PATH - system includes enabled when compiling ObjC++.
  addDirectoryList(Args, CmdArgs, "-objcxx-isystem", "OBJCPLUS_INCLUDE_PATH");

  // While adding the include arguments, we also attempt to retrieve the
  // arguments of related offloading toolchains or arguments that are specific
  // of an offloading programming model.

  // Add C++ include arguments, if needed.
  if (types::isCXX(Inputs[0].getType())) {
    bool HasStdlibxxIsystem = Args.hasArg(options::OPT_stdlibxx_isystem);
    forAllAssociatedToolChains(
        C, JA, getToolChain(),
        [&Args, &CmdArgs, HasStdlibxxIsystem](const ToolChain &TC) {
          HasStdlibxxIsystem ? TC.AddClangCXXStdlibIsystemArgs(Args, CmdArgs)
                             : TC.AddClangCXXStdlibIncludeArgs(Args, CmdArgs);
        });
  }

  // Add system include arguments for all targets but IAMCU.
  if (!IsIAMCU)
    forAllAssociatedToolChains(C, JA, getToolChain(),
                               [&Args, &CmdArgs](const ToolChain &TC) {
                                 TC.AddClangSystemIncludeArgs(Args, CmdArgs);
                               });
  else {
    // For IAMCU add special include arguments.
    getToolChain().AddIAMCUIncludeArgs(Args, CmdArgs);
  }

  addMacroPrefixMapArg(D, Args, CmdArgs);
  addCoveragePrefixMapArg(D, Args, CmdArgs);
}

// FIXME: Move to target hook.
static bool isSignedCharDefault(const llvm::Triple &Triple) {
  switch (Triple.getArch()) {
  default:
    return true;

  case llvm::Triple::aarch64:
  case llvm::Triple::aarch64_32:
  case llvm::Triple::aarch64_be:
  case llvm::Triple::arm:
  case llvm::Triple::armeb:
  case llvm::Triple::thumb:
  case llvm::Triple::thumbeb:
    if (Triple.isOSDarwin() || Triple.isOSWindows())
      return true;
    return false;

  case llvm::Triple::ppc:
  case llvm::Triple::ppc64:
    if (Triple.isOSDarwin())
      return true;
    return false;

  case llvm::Triple::hexagon:
  case llvm::Triple::ppcle:
  case llvm::Triple::ppc64le:
  case llvm::Triple::riscv32:
  case llvm::Triple::riscv64:
  case llvm::Triple::systemz:
  case llvm::Triple::xcore:
    return false;
  }
}

static bool hasMultipleInvocations(const llvm::Triple &Triple,
                                   const ArgList &Args) {
  // Supported only on Darwin where we invoke the compiler multiple times
  // followed by an invocation to lipo.
  if (!Triple.isOSDarwin())
    return false;
  // If more than one "-arch <arch>" is specified, we're targeting multiple
  // architectures resulting in a fat binary.
  return Args.getAllArgValues(options::OPT_arch).size() > 1;
}

static bool checkRemarksOptions(const Driver &D, const ArgList &Args,
                                const llvm::Triple &Triple) {
  // When enabling remarks, we need to error if:
  // * The remark file is specified but we're targeting multiple architectures,
  // which means more than one remark file is being generated.
  bool hasMultipleInvocations = ::hasMultipleInvocations(Triple, Args);
  bool hasExplicitOutputFile =
      Args.getLastArg(options::OPT_foptimization_record_file_EQ);
  if (hasMultipleInvocations && hasExplicitOutputFile) {
    D.Diag(diag::err_drv_invalid_output_with_multiple_archs)
        << "-foptimization-record-file";
    return false;
  }
  return true;
}

static void renderRemarksOptions(const ArgList &Args, ArgStringList &CmdArgs,
                                 const llvm::Triple &Triple,
                                 const InputInfo &Input,
                                 const InputInfo &Output, const JobAction &JA) {
  StringRef Format = "yaml";
  if (const Arg *A = Args.getLastArg(options::OPT_fsave_optimization_record_EQ))
    Format = A->getValue();

  CmdArgs.push_back("-opt-record-file");

  const Arg *A = Args.getLastArg(options::OPT_foptimization_record_file_EQ);
  if (A) {
    CmdArgs.push_back(A->getValue());
  } else {
    bool hasMultipleArchs =
        Triple.isOSDarwin() && // Only supported on Darwin platforms.
        Args.getAllArgValues(options::OPT_arch).size() > 1;

    SmallString<128> F;

    if (Args.hasArg(options::OPT_c) || Args.hasArg(options::OPT_S)) {
      if (Arg *FinalOutput = Args.getLastArg(options::OPT_o))
        F = FinalOutput->getValue();
    } else {
      if (Format != "yaml" && // For YAML, keep the original behavior.
          Triple.isOSDarwin() && // Enable this only on darwin, since it's the only platform supporting .dSYM bundles.
          Output.isFilename())
        F = Output.getFilename();
    }

    if (F.empty()) {
      // Use the input filename.
      F = llvm::sys::path::stem(Input.getBaseInput());

      // If we're compiling for an offload architecture (i.e. a CUDA device),
      // we need to make the file name for the device compilation different
      // from the host compilation.
      if (!JA.isDeviceOffloading(Action::OFK_None) &&
          !JA.isDeviceOffloading(Action::OFK_Host)) {
        llvm::sys::path::replace_extension(F, "");
        F += Action::GetOffloadingFileNamePrefix(JA.getOffloadingDeviceKind(),
                                                 Triple.normalize());
        F += "-";
        F += JA.getOffloadingArch();
      }
    }

    // If we're having more than one "-arch", we should name the files
    // differently so that every cc1 invocation writes to a different file.
    // We're doing that by appending "-<arch>" with "<arch>" being the arch
    // name from the triple.
    if (hasMultipleArchs) {
      // First, remember the extension.
      SmallString<64> OldExtension = llvm::sys::path::extension(F);
      // then, remove it.
      llvm::sys::path::replace_extension(F, "");
      // attach -<arch> to it.
      F += "-";
      F += Triple.getArchName();
      // put back the extension.
      llvm::sys::path::replace_extension(F, OldExtension);
    }

    SmallString<32> Extension;
    Extension += "opt.";
    Extension += Format;

    llvm::sys::path::replace_extension(F, Extension);
    CmdArgs.push_back(Args.MakeArgString(F));
  }

  if (const Arg *A =
          Args.getLastArg(options::OPT_foptimization_record_passes_EQ)) {
    CmdArgs.push_back("-opt-record-passes");
    CmdArgs.push_back(A->getValue());
  }

  if (!Format.empty()) {
    CmdArgs.push_back("-opt-record-format");
    CmdArgs.push_back(Format.data());
  }
}

void AddAAPCSVolatileBitfieldArgs(const ArgList &Args, ArgStringList &CmdArgs) {
  if (!Args.hasFlag(options::OPT_faapcs_bitfield_width,
                    options::OPT_fno_aapcs_bitfield_width, true))
    CmdArgs.push_back("-fno-aapcs-bitfield-width");

  if (Args.getLastArg(options::OPT_ForceAAPCSBitfieldLoad))
    CmdArgs.push_back("-faapcs-bitfield-load");
}

namespace {
void RenderARMABI(const Driver &D, const llvm::Triple &Triple,
                  const ArgList &Args, ArgStringList &CmdArgs) {
  // Select the ABI to use.
  // FIXME: Support -meabi.
  // FIXME: Parts of this are duplicated in the backend, unify this somehow.
  const char *ABIName = nullptr;
  if (Arg *A = Args.getLastArg(options::OPT_mabi_EQ)) {
    ABIName = A->getValue();
  } else {
    std::string CPU = getCPUName(D, Args, Triple, /*FromAs*/ false);
    ABIName = llvm::ARM::computeDefaultTargetABI(Triple, CPU).data();
  }

  CmdArgs.push_back("-target-abi");
  CmdArgs.push_back(ABIName);
}

void AddUnalignedAccessWarning(ArgStringList &CmdArgs) {
  auto StrictAlignIter =
      std::find_if(CmdArgs.rbegin(), CmdArgs.rend(), [](StringRef Arg) {
        return Arg == "+strict-align" || Arg == "-strict-align";
      });
  if (StrictAlignIter != CmdArgs.rend() &&
      StringRef(*StrictAlignIter) == "+strict-align")
    CmdArgs.push_back("-Wunaligned-access");
}
}

static void CollectARMPACBTIOptions(const ToolChain &TC, const ArgList &Args,
                                    ArgStringList &CmdArgs, bool isAArch64) {
  const Arg *A = isAArch64
                     ? Args.getLastArg(options::OPT_msign_return_address_EQ,
                                       options::OPT_mbranch_protection_EQ)
                     : Args.getLastArg(options::OPT_mbranch_protection_EQ);
  if (!A)
    return;

  const Driver &D = TC.getDriver();
  const llvm::Triple &Triple = TC.getEffectiveTriple();
  if (!(isAArch64 || (Triple.isArmT32() && Triple.isArmMClass())))
    D.Diag(diag::warn_incompatible_branch_protection_option)
        << Triple.getArchName();

  StringRef Scope, Key;
  bool IndirectBranches;

  if (A->getOption().matches(options::OPT_msign_return_address_EQ)) {
    Scope = A->getValue();
    if (!Scope.equals("none") && !Scope.equals("non-leaf") &&
        !Scope.equals("all"))
      D.Diag(diag::err_invalid_branch_protection)
          << Scope << A->getAsString(Args);
    Key = "a_key";
    IndirectBranches = false;
  } else {
    StringRef DiagMsg;
    llvm::ARM::ParsedBranchProtection PBP;
    if (!llvm::ARM::parseBranchProtection(A->getValue(), PBP, DiagMsg))
      D.Diag(diag::err_invalid_branch_protection)
          << DiagMsg << A->getAsString(Args);
    if (!isAArch64 && PBP.Key == "b_key")
      D.Diag(diag::warn_unsupported_branch_protection)
          << "b-key" << A->getAsString(Args);
    Scope = PBP.Scope;
    Key = PBP.Key;
    IndirectBranches = PBP.BranchTargetEnforcement;
  }

  CmdArgs.push_back(
      Args.MakeArgString(Twine("-msign-return-address=") + Scope));
  if (!Scope.equals("none"))
    CmdArgs.push_back(
        Args.MakeArgString(Twine("-msign-return-address-key=") + Key));
  if (IndirectBranches)
    CmdArgs.push_back("-mbranch-target-enforce");
}

void Clang::AddARMTargetArgs(const llvm::Triple &Triple, const ArgList &Args,
                             ArgStringList &CmdArgs, bool KernelOrKext) const {
  RenderARMABI(getToolChain().getDriver(), Triple, Args, CmdArgs);

  // Determine floating point ABI from the options & target defaults.
  arm::FloatABI ABI = arm::getARMFloatABI(getToolChain(), Args);
  if (ABI == arm::FloatABI::Soft) {
    // Floating point operations and argument passing are soft.
    // FIXME: This changes CPP defines, we need -target-soft-float.
    CmdArgs.push_back("-msoft-float");
    CmdArgs.push_back("-mfloat-abi");
    CmdArgs.push_back("soft");
  } else if (ABI == arm::FloatABI::SoftFP) {
    // Floating point operations are hard, but argument passing is soft.
    CmdArgs.push_back("-mfloat-abi");
    CmdArgs.push_back("soft");
  } else {
    // Floating point operations and argument passing are hard.
    assert(ABI == arm::FloatABI::Hard && "Invalid float abi!");
    CmdArgs.push_back("-mfloat-abi");
    CmdArgs.push_back("hard");
  }

  // Forward the -mglobal-merge option for explicit control over the pass.
  if (Arg *A = Args.getLastArg(options::OPT_mglobal_merge,
                               options::OPT_mno_global_merge)) {
    CmdArgs.push_back("-mllvm");
    if (A->getOption().matches(options::OPT_mno_global_merge))
      CmdArgs.push_back("-arm-global-merge=false");
    else
      CmdArgs.push_back("-arm-global-merge=true");
  }

  if (!Args.hasFlag(options::OPT_mimplicit_float,
                    options::OPT_mno_implicit_float, true))
    CmdArgs.push_back("-no-implicit-float");

  if (Args.getLastArg(options::OPT_mcmse))
    CmdArgs.push_back("-mcmse");

  AddAAPCSVolatileBitfieldArgs(Args, CmdArgs);

  // Enable/disable return address signing and indirect branch targets.
  CollectARMPACBTIOptions(getToolChain(), Args, CmdArgs, false /*isAArch64*/);

  AddUnalignedAccessWarning(CmdArgs);
}

void Clang::RenderTargetOptions(const llvm::Triple &EffectiveTriple,
                                const ArgList &Args, bool KernelOrKext,
                                ArgStringList &CmdArgs) const {
  const ToolChain &TC = getToolChain();

  // Add the target features
  getTargetFeatures(TC.getDriver(), EffectiveTriple, Args, CmdArgs, false);

  // Add target specific flags.
  switch (TC.getArch()) {
  default:
    break;

  case llvm::Triple::arm:
  case llvm::Triple::armeb:
  case llvm::Triple::thumb:
  case llvm::Triple::thumbeb:
    // Use the effective triple, which takes into account the deployment target.
    AddARMTargetArgs(EffectiveTriple, Args, CmdArgs, KernelOrKext);
    CmdArgs.push_back("-fallow-half-arguments-and-returns");
    break;

  case llvm::Triple::aarch64:
  case llvm::Triple::aarch64_32:
  case llvm::Triple::aarch64_be:
    AddAArch64TargetArgs(Args, CmdArgs);
    CmdArgs.push_back("-fallow-half-arguments-and-returns");
    break;

  case llvm::Triple::mips:
  case llvm::Triple::mipsel:
  case llvm::Triple::mips64:
  case llvm::Triple::mips64el:
    AddMIPSTargetArgs(Args, CmdArgs);
    break;

  case llvm::Triple::ppc:
  case llvm::Triple::ppcle:
  case llvm::Triple::ppc64:
  case llvm::Triple::ppc64le:
    AddPPCTargetArgs(Args, CmdArgs);
    break;

  case llvm::Triple::riscv32:
  case llvm::Triple::riscv64:
    AddRISCVTargetArgs(Args, CmdArgs);
    break;

  case llvm::Triple::sparc:
  case llvm::Triple::sparcel:
  case llvm::Triple::sparcv9:
    AddSparcTargetArgs(Args, CmdArgs);
    break;

  case llvm::Triple::systemz:
    AddSystemZTargetArgs(Args, CmdArgs);
    break;

  case llvm::Triple::x86:
  case llvm::Triple::x86_64:
    AddX86TargetArgs(Args, CmdArgs);
    break;

  case llvm::Triple::lanai:
    AddLanaiTargetArgs(Args, CmdArgs);
    break;

  case llvm::Triple::hexagon:
    AddHexagonTargetArgs(Args, CmdArgs);
    break;

  case llvm::Triple::wasm32:
  case llvm::Triple::wasm64:
    AddWebAssemblyTargetArgs(Args, CmdArgs);
    break;

  case llvm::Triple::ve:
    AddVETargetArgs(Args, CmdArgs);
    break;
  }
}

namespace {
void RenderAArch64ABI(const llvm::Triple &Triple, const ArgList &Args,
                      ArgStringList &CmdArgs) {
  const char *ABIName = nullptr;
  if (Arg *A = Args.getLastArg(options::OPT_mabi_EQ))
    ABIName = A->getValue();
  else if (Triple.isOSDarwin())
    ABIName = "darwinpcs";
  else
    ABIName = "aapcs";

  CmdArgs.push_back("-target-abi");
  CmdArgs.push_back(ABIName);
}
}

void Clang::AddAArch64TargetArgs(const ArgList &Args,
                                 ArgStringList &CmdArgs) const {
  const llvm::Triple &Triple = getToolChain().getEffectiveTriple();

  if (!Args.hasFlag(options::OPT_mred_zone, options::OPT_mno_red_zone, true) ||
      Args.hasArg(options::OPT_mkernel) ||
      Args.hasArg(options::OPT_fapple_kext))
    CmdArgs.push_back("-disable-red-zone");

  if (!Args.hasFlag(options::OPT_mimplicit_float,
                    options::OPT_mno_implicit_float, true))
    CmdArgs.push_back("-no-implicit-float");

  RenderAArch64ABI(Triple, Args, CmdArgs);

  // Forward the -mglobal-merge option for explicit control over the pass.
  if (Arg *A = Args.getLastArg(options::OPT_mglobal_merge,
                               options::OPT_mno_global_merge)) {
    CmdArgs.push_back("-mllvm");
    if (A->getOption().matches(options::OPT_mno_global_merge))
      CmdArgs.push_back("-aarch64-enable-global-merge=false");
    else
      CmdArgs.push_back("-aarch64-enable-global-merge=true");
  }

  // Enable/disable return address signing and indirect branch targets.
  CollectARMPACBTIOptions(getToolChain(), Args, CmdArgs, true /*isAArch64*/);

  // Handle -msve_vector_bits=<bits>
  if (Arg *A = Args.getLastArg(options::OPT_msve_vector_bits_EQ)) {
    StringRef Val = A->getValue();
    const Driver &D = getToolChain().getDriver();
    if (Val.equals("128") || Val.equals("256") || Val.equals("512") ||
        Val.equals("1024") || Val.equals("2048") || Val.equals("128+") ||
        Val.equals("256+") || Val.equals("512+") || Val.equals("1024+") ||
        Val.equals("2048+")) {
      unsigned Bits = 0;
      if (Val.endswith("+"))
        Val = Val.substr(0, Val.size() - 1);
      else {
        bool Invalid = Val.getAsInteger(10, Bits); (void)Invalid;
        assert(!Invalid && "Failed to parse value");
        CmdArgs.push_back(
            Args.MakeArgString("-mvscale-max=" + llvm::Twine(Bits / 128)));
      }

      bool Invalid = Val.getAsInteger(10, Bits); (void)Invalid;
      assert(!Invalid && "Failed to parse value");
      CmdArgs.push_back(
          Args.MakeArgString("-mvscale-min=" + llvm::Twine(Bits / 128)));
    // Silently drop requests for vector-length agnostic code as it's implied.
    } else if (!Val.equals("scalable"))
      // Handle the unsupported values passed to msve-vector-bits.
      D.Diag(diag::err_drv_unsupported_option_argument)
          << A->getOption().getName() << Val;
  }

  AddAAPCSVolatileBitfieldArgs(Args, CmdArgs);

  if (const Arg *A = Args.getLastArg(clang::driver::options::OPT_mtune_EQ)) {
    StringRef Name = A->getValue();

    std::string TuneCPU;
    if (Name == "native")
      TuneCPU = std::string(llvm::sys::getHostCPUName());
    else
      TuneCPU = std::string(Name);

    if (!TuneCPU.empty()) {
      CmdArgs.push_back("-tune-cpu");
      CmdArgs.push_back(Args.MakeArgString(TuneCPU));
    }
  }

  AddUnalignedAccessWarning(CmdArgs);
}

void Clang::AddMIPSTargetArgs(const ArgList &Args,
                              ArgStringList &CmdArgs) const {
  const Driver &D = getToolChain().getDriver();
  StringRef CPUName;
  StringRef ABIName;
  const llvm::Triple &Triple = getToolChain().getTriple();
  mips::getMipsCPUAndABI(Args, Triple, CPUName, ABIName);

  CmdArgs.push_back("-target-abi");
  CmdArgs.push_back(ABIName.data());

  mips::FloatABI ABI = mips::getMipsFloatABI(D, Args, Triple);
  if (ABI == mips::FloatABI::Soft) {
    // Floating point operations and argument passing are soft.
    CmdArgs.push_back("-msoft-float");
    CmdArgs.push_back("-mfloat-abi");
    CmdArgs.push_back("soft");
  } else {
    // Floating point operations and argument passing are hard.
    assert(ABI == mips::FloatABI::Hard && "Invalid float abi!");
    CmdArgs.push_back("-mfloat-abi");
    CmdArgs.push_back("hard");
  }

  if (Arg *A = Args.getLastArg(options::OPT_mldc1_sdc1,
                               options::OPT_mno_ldc1_sdc1)) {
    if (A->getOption().matches(options::OPT_mno_ldc1_sdc1)) {
      CmdArgs.push_back("-mllvm");
      CmdArgs.push_back("-mno-ldc1-sdc1");
    }
  }

  if (Arg *A = Args.getLastArg(options::OPT_mcheck_zero_division,
                               options::OPT_mno_check_zero_division)) {
    if (A->getOption().matches(options::OPT_mno_check_zero_division)) {
      CmdArgs.push_back("-mllvm");
      CmdArgs.push_back("-mno-check-zero-division");
    }
  }

  if (Args.getLastArg(options::OPT_mfix4300)) {
    CmdArgs.push_back("-mllvm");
    CmdArgs.push_back("-mfix4300");
  }

  if (Arg *A = Args.getLastArg(options::OPT_G)) {
    StringRef v = A->getValue();
    CmdArgs.push_back("-mllvm");
    CmdArgs.push_back(Args.MakeArgString("-mips-ssection-threshold=" + v));
    A->claim();
  }

  Arg *GPOpt = Args.getLastArg(options::OPT_mgpopt, options::OPT_mno_gpopt);
  Arg *ABICalls =
      Args.getLastArg(options::OPT_mabicalls, options::OPT_mno_abicalls);

  // -mabicalls is the default for many MIPS environments, even with -fno-pic.
  // -mgpopt is the default for static, -fno-pic environments but these two
  // options conflict. We want to be certain that -mno-abicalls -mgpopt is
  // the only case where -mllvm -mgpopt is passed.
  // NOTE: We need a warning here or in the backend to warn when -mgpopt is
  //       passed explicitly when compiling something with -mabicalls
  //       (implictly) in affect. Currently the warning is in the backend.
  //
  // When the ABI in use is  N64, we also need to determine the PIC mode that
  // is in use, as -fno-pic for N64 implies -mno-abicalls.
  bool NoABICalls =
      ABICalls && ABICalls->getOption().matches(options::OPT_mno_abicalls);

  llvm::Reloc::Model RelocationModel;
  unsigned PICLevel;
  bool IsPIE;
  std::tie(RelocationModel, PICLevel, IsPIE) =
      ParsePICArgs(getToolChain(), Args);

  NoABICalls = NoABICalls ||
               (RelocationModel == llvm::Reloc::Static && ABIName == "n64");

  bool WantGPOpt = GPOpt && GPOpt->getOption().matches(options::OPT_mgpopt);
  // We quietly ignore -mno-gpopt as the backend defaults to -mno-gpopt.
  if (NoABICalls && (!GPOpt || WantGPOpt)) {
    CmdArgs.push_back("-mllvm");
    CmdArgs.push_back("-mgpopt");

    Arg *LocalSData = Args.getLastArg(options::OPT_mlocal_sdata,
                                      options::OPT_mno_local_sdata);
    Arg *ExternSData = Args.getLastArg(options::OPT_mextern_sdata,
                                       options::OPT_mno_extern_sdata);
    Arg *EmbeddedData = Args.getLastArg(options::OPT_membedded_data,
                                        options::OPT_mno_embedded_data);
    if (LocalSData) {
      CmdArgs.push_back("-mllvm");
      if (LocalSData->getOption().matches(options::OPT_mlocal_sdata)) {
        CmdArgs.push_back("-mlocal-sdata=1");
      } else {
        CmdArgs.push_back("-mlocal-sdata=0");
      }
      LocalSData->claim();
    }

    if (ExternSData) {
      CmdArgs.push_back("-mllvm");
      if (ExternSData->getOption().matches(options::OPT_mextern_sdata)) {
        CmdArgs.push_back("-mextern-sdata=1");
      } else {
        CmdArgs.push_back("-mextern-sdata=0");
      }
      ExternSData->claim();
    }

    if (EmbeddedData) {
      CmdArgs.push_back("-mllvm");
      if (EmbeddedData->getOption().matches(options::OPT_membedded_data)) {
        CmdArgs.push_back("-membedded-data=1");
      } else {
        CmdArgs.push_back("-membedded-data=0");
      }
      EmbeddedData->claim();
    }

  } else if ((!ABICalls || (!NoABICalls && ABICalls)) && WantGPOpt)
    D.Diag(diag::warn_drv_unsupported_gpopt) << (ABICalls ? 0 : 1);

  if (GPOpt)
    GPOpt->claim();

  if (Arg *A = Args.getLastArg(options::OPT_mcompact_branches_EQ)) {
    StringRef Val = StringRef(A->getValue());
    if (mips::hasCompactBranches(CPUName)) {
      if (Val == "never" || Val == "always" || Val == "optimal") {
        CmdArgs.push_back("-mllvm");
        CmdArgs.push_back(Args.MakeArgString("-mips-compact-branches=" + Val));
      } else
        D.Diag(diag::err_drv_unsupported_option_argument)
            << A->getOption().getName() << Val;
    } else
      D.Diag(diag::warn_target_unsupported_compact_branches) << CPUName;
  }

  if (Arg *A = Args.getLastArg(options::OPT_mrelax_pic_calls,
                               options::OPT_mno_relax_pic_calls)) {
    if (A->getOption().matches(options::OPT_mno_relax_pic_calls)) {
      CmdArgs.push_back("-mllvm");
      CmdArgs.push_back("-mips-jalr-reloc=0");
    }
  }
}

void Clang::AddPPCTargetArgs(const ArgList &Args,
                             ArgStringList &CmdArgs) const {
  // Select the ABI to use.
  const char *ABIName = nullptr;
  const llvm::Triple &T = getToolChain().getTriple();
  if (T.isOSBinFormatELF()) {
    switch (getToolChain().getArch()) {
    case llvm::Triple::ppc64: {
      if ((T.isOSFreeBSD() && T.getOSMajorVersion() >= 13) ||
          T.isOSOpenBSD() || T.isMusl())
        ABIName = "elfv2";
      else
        ABIName = "elfv1";
      break;
    }
    case llvm::Triple::ppc64le:
      ABIName = "elfv2";
      break;
    default:
      break;
    }
  }

  bool IEEELongDouble = getToolChain().defaultToIEEELongDouble();
  for (const Arg *A : Args.filtered(options::OPT_mabi_EQ)) {
    StringRef V = A->getValue();
    if (V == "ieeelongdouble")
      IEEELongDouble = true;
    else if (V == "ibmlongdouble")
      IEEELongDouble = false;
    else if (V != "altivec")
      // The ppc64 linux abis are all "altivec" abis by default. Accept and ignore
      // the option if given as we don't have backend support for any targets
      // that don't use the altivec abi.
      ABIName = A->getValue();
  }
  if (IEEELongDouble)
    CmdArgs.push_back("-mabi=ieeelongdouble");

  ppc::FloatABI FloatABI =
      ppc::getPPCFloatABI(getToolChain().getDriver(), Args);

  if (FloatABI == ppc::FloatABI::Soft) {
    // Floating point operations and argument passing are soft.
    CmdArgs.push_back("-msoft-float");
    CmdArgs.push_back("-mfloat-abi");
    CmdArgs.push_back("soft");
  } else {
    // Floating point operations and argument passing are hard.
    assert(FloatABI == ppc::FloatABI::Hard && "Invalid float abi!");
    CmdArgs.push_back("-mfloat-abi");
    CmdArgs.push_back("hard");
  }

  if (ABIName) {
    CmdArgs.push_back("-target-abi");
    CmdArgs.push_back(ABIName);
  }
}

static void SetRISCVSmallDataLimit(const ToolChain &TC, const ArgList &Args,
                                   ArgStringList &CmdArgs) {
  const Driver &D = TC.getDriver();
  const llvm::Triple &Triple = TC.getTriple();
  // Default small data limitation is eight.
  const char *SmallDataLimit = "8";
  // Get small data limitation.
  if (Args.getLastArg(options::OPT_shared, options::OPT_fpic,
                      options::OPT_fPIC)) {
    // Not support linker relaxation for PIC.
    SmallDataLimit = "0";
    if (Args.hasArg(options::OPT_G)) {
      D.Diag(diag::warn_drv_unsupported_sdata);
    }
  } else if (Args.getLastArgValue(options::OPT_mcmodel_EQ)
                 .equals_insensitive("large") &&
             (Triple.getArch() == llvm::Triple::riscv64)) {
    // Not support linker relaxation for RV64 with large code model.
    SmallDataLimit = "0";
    if (Args.hasArg(options::OPT_G)) {
      D.Diag(diag::warn_drv_unsupported_sdata);
    }
  } else if (Arg *A = Args.getLastArg(options::OPT_G)) {
    SmallDataLimit = A->getValue();
  }
  // Forward the -msmall-data-limit= option.
  CmdArgs.push_back("-msmall-data-limit");
  CmdArgs.push_back(SmallDataLimit);
}

void Clang::AddRISCVTargetArgs(const ArgList &Args,
                               ArgStringList &CmdArgs) const {
  const llvm::Triple &Triple = getToolChain().getTriple();
  StringRef ABIName = riscv::getRISCVABI(Args, Triple);

  CmdArgs.push_back("-target-abi");
  CmdArgs.push_back(ABIName.data());

  SetRISCVSmallDataLimit(getToolChain(), Args, CmdArgs);

  std::string TuneCPU;

  if (const Arg *A = Args.getLastArg(clang::driver::options::OPT_mtune_EQ)) {
    StringRef Name = A->getValue();

    Name = llvm::RISCV::resolveTuneCPUAlias(Name, Triple.isArch64Bit());
    TuneCPU = std::string(Name);
  }

  if (!TuneCPU.empty()) {
    CmdArgs.push_back("-tune-cpu");
    CmdArgs.push_back(Args.MakeArgString(TuneCPU));
  }
}

void Clang::AddSparcTargetArgs(const ArgList &Args,
                               ArgStringList &CmdArgs) const {
  sparc::FloatABI FloatABI =
      sparc::getSparcFloatABI(getToolChain().getDriver(), Args);

  if (FloatABI == sparc::FloatABI::Soft) {
    // Floating point operations and argument passing are soft.
    CmdArgs.push_back("-msoft-float");
    CmdArgs.push_back("-mfloat-abi");
    CmdArgs.push_back("soft");
  } else {
    // Floating point operations and argument passing are hard.
    assert(FloatABI == sparc::FloatABI::Hard && "Invalid float abi!");
    CmdArgs.push_back("-mfloat-abi");
    CmdArgs.push_back("hard");
  }
}

void Clang::AddSystemZTargetArgs(const ArgList &Args,
                                 ArgStringList &CmdArgs) const {
  bool HasBackchain = Args.hasFlag(options::OPT_mbackchain,
                                   options::OPT_mno_backchain, false);
  bool HasPackedStack = Args.hasFlag(options::OPT_mpacked_stack,
                                     options::OPT_mno_packed_stack, false);
  systemz::FloatABI FloatABI =
      systemz::getSystemZFloatABI(getToolChain().getDriver(), Args);
  bool HasSoftFloat = (FloatABI == systemz::FloatABI::Soft);
  if (HasBackchain && HasPackedStack && !HasSoftFloat) {
    const Driver &D = getToolChain().getDriver();
    D.Diag(diag::err_drv_unsupported_opt)
      << "-mpacked-stack -mbackchain -mhard-float";
  }
  if (HasBackchain)
    CmdArgs.push_back("-mbackchain");
  if (HasPackedStack)
    CmdArgs.push_back("-mpacked-stack");
  if (HasSoftFloat) {
    // Floating point operations and argument passing are soft.
    CmdArgs.push_back("-msoft-float");
    CmdArgs.push_back("-mfloat-abi");
    CmdArgs.push_back("soft");
  }
}

void Clang::AddX86TargetArgs(const ArgList &Args,
                             ArgStringList &CmdArgs) const {
  const Driver &D = getToolChain().getDriver();
  addX86AlignBranchArgs(D, Args, CmdArgs, /*IsLTO=*/false);

  if (!Args.hasFlag(options::OPT_mred_zone, options::OPT_mno_red_zone, true) ||
      Args.hasArg(options::OPT_mkernel) ||
      Args.hasArg(options::OPT_fapple_kext))
    CmdArgs.push_back("-disable-red-zone");

  if (!Args.hasFlag(options::OPT_mtls_direct_seg_refs,
                    options::OPT_mno_tls_direct_seg_refs, true))
    CmdArgs.push_back("-mno-tls-direct-seg-refs");

  // Default to avoid implicit floating-point for kernel/kext code, but allow
  // that to be overridden with -mno-soft-float.
  bool NoImplicitFloat = (Args.hasArg(options::OPT_mkernel) ||
                          Args.hasArg(options::OPT_fapple_kext));
  if (Arg *A = Args.getLastArg(
          options::OPT_msoft_float, options::OPT_mno_soft_float,
          options::OPT_mimplicit_float, options::OPT_mno_implicit_float)) {
    const Option &O = A->getOption();
    NoImplicitFloat = (O.matches(options::OPT_mno_implicit_float) ||
                       O.matches(options::OPT_msoft_float));
  }
  if (NoImplicitFloat)
    CmdArgs.push_back("-no-implicit-float");

  if (Arg *A = Args.getLastArg(options::OPT_masm_EQ)) {
    StringRef Value = A->getValue();
    if (Value == "intel" || Value == "att") {
      CmdArgs.push_back("-mllvm");
      CmdArgs.push_back(Args.MakeArgString("-x86-asm-syntax=" + Value));
      CmdArgs.push_back(Args.MakeArgString("-inline-asm=" + Value));
    } else {
      D.Diag(diag::err_drv_unsupported_option_argument)
          << A->getOption().getName() << Value;
    }
  } else if (D.IsCLMode()) {
    CmdArgs.push_back("-mllvm");
    CmdArgs.push_back("-x86-asm-syntax=intel");
  }

  if (Arg *A = Args.getLastArg(options::OPT_mskip_rax_setup,
                               options::OPT_mno_skip_rax_setup))
    if (A->getOption().matches(options::OPT_mskip_rax_setup))
      CmdArgs.push_back(Args.MakeArgString("-mskip-rax-setup"));

  // Set flags to support MCU ABI.
  if (Args.hasFlag(options::OPT_miamcu, options::OPT_mno_iamcu, false)) {
    CmdArgs.push_back("-mfloat-abi");
    CmdArgs.push_back("soft");
    CmdArgs.push_back("-mstack-alignment=4");
  }

  // Handle -mtune.

  // Default to "generic" unless -march is present or targetting the PS4.
  std::string TuneCPU;
  if (!Args.hasArg(clang::driver::options::OPT_march_EQ) &&
      !getToolChain().getTriple().isPS4())
    TuneCPU = "generic";

  // Override based on -mtune.
  if (const Arg *A = Args.getLastArg(clang::driver::options::OPT_mtune_EQ)) {
    StringRef Name = A->getValue();

    if (Name == "native") {
      Name = llvm::sys::getHostCPUName();
      if (!Name.empty())
        TuneCPU = std::string(Name);
    } else
      TuneCPU = std::string(Name);
  }

  if (!TuneCPU.empty()) {
    CmdArgs.push_back("-tune-cpu");
    CmdArgs.push_back(Args.MakeArgString(TuneCPU));
  }
}

void Clang::AddHexagonTargetArgs(const ArgList &Args,
                                 ArgStringList &CmdArgs) const {
  CmdArgs.push_back("-mqdsp6-compat");
  CmdArgs.push_back("-Wreturn-type");

  if (auto G = toolchains::HexagonToolChain::getSmallDataThreshold(Args)) {
    CmdArgs.push_back("-mllvm");
    CmdArgs.push_back(Args.MakeArgString("-hexagon-small-data-threshold=" +
                                         Twine(G.getValue())));
  }

  if (!Args.hasArg(options::OPT_fno_short_enums))
    CmdArgs.push_back("-fshort-enums");
  if (Args.getLastArg(options::OPT_mieee_rnd_near)) {
    CmdArgs.push_back("-mllvm");
    CmdArgs.push_back("-enable-hexagon-ieee-rnd-near");
  }
  CmdArgs.push_back("-mllvm");
  CmdArgs.push_back("-machine-sink-split=0");
}

void Clang::AddLanaiTargetArgs(const ArgList &Args,
                               ArgStringList &CmdArgs) const {
  if (Arg *A = Args.getLastArg(options::OPT_mcpu_EQ)) {
    StringRef CPUName = A->getValue();

    CmdArgs.push_back("-target-cpu");
    CmdArgs.push_back(Args.MakeArgString(CPUName));
  }
  if (Arg *A = Args.getLastArg(options::OPT_mregparm_EQ)) {
    StringRef Value = A->getValue();
    // Only support mregparm=4 to support old usage. Report error for all other
    // cases.
    int Mregparm;
    if (Value.getAsInteger(10, Mregparm)) {
      if (Mregparm != 4) {
        getToolChain().getDriver().Diag(
            diag::err_drv_unsupported_option_argument)
            << A->getOption().getName() << Value;
      }
    }
  }
}

void Clang::AddWebAssemblyTargetArgs(const ArgList &Args,
                                     ArgStringList &CmdArgs) const {
  // Default to "hidden" visibility.
  if (!Args.hasArg(options::OPT_fvisibility_EQ,
                   options::OPT_fvisibility_ms_compat)) {
    CmdArgs.push_back("-fvisibility");
    CmdArgs.push_back("hidden");
  }
}

void Clang::AddVETargetArgs(const ArgList &Args, ArgStringList &CmdArgs) const {
  // Floating point operations and argument passing are hard.
  CmdArgs.push_back("-mfloat-abi");
  CmdArgs.push_back("hard");
}

void Clang::DumpCompilationDatabase(Compilation &C, StringRef Filename,
                                    StringRef Target, const InputInfo &Output,
                                    const InputInfo &Input, const ArgList &Args) const {
  // If this is a dry run, do not create the compilation database file.
  if (C.getArgs().hasArg(options::OPT__HASH_HASH_HASH))
    return;

  using llvm::yaml::escape;
  const Driver &D = getToolChain().getDriver();

  if (!CompilationDatabase) {
    std::error_code EC;
    auto File = std::make_unique<llvm::raw_fd_ostream>(
        Filename, EC, llvm::sys::fs::OF_TextWithCRLF);
    if (EC) {
      D.Diag(clang::diag::err_drv_compilationdatabase) << Filename
                                                       << EC.message();
      return;
    }
    CompilationDatabase = std::move(File);
  }
  auto &CDB = *CompilationDatabase;
  auto CWD = D.getVFS().getCurrentWorkingDirectory();
  if (!CWD)
    CWD = ".";
  CDB << "{ \"directory\": \"" << escape(*CWD) << "\"";
  CDB << ", \"file\": \"" << escape(Input.getFilename()) << "\"";
  CDB << ", \"output\": \"" << escape(Output.getFilename()) << "\"";
  CDB << ", \"arguments\": [\"" << escape(D.ClangExecutable) << "\"";
  SmallString<128> Buf;
  Buf = "-x";
  Buf += types::getTypeName(Input.getType());
  CDB << ", \"" << escape(Buf) << "\"";
  if (!D.SysRoot.empty() && !Args.hasArg(options::OPT__sysroot_EQ)) {
    Buf = "--sysroot=";
    Buf += D.SysRoot;
    CDB << ", \"" << escape(Buf) << "\"";
  }
  CDB << ", \"" << escape(Input.getFilename()) << "\"";
  for (auto &A: Args) {
    auto &O = A->getOption();
    // Skip language selection, which is positional.
    if (O.getID() == options::OPT_x)
      continue;
    // Skip writing dependency output and the compilation database itself.
    if (O.getGroup().isValid() && O.getGroup().getID() == options::OPT_M_Group)
      continue;
    if (O.getID() == options::OPT_gen_cdb_fragment_path)
      continue;
    // Skip inputs.
    if (O.getKind() == Option::InputClass)
      continue;
    // All other arguments are quoted and appended.
    ArgStringList ASL;
    A->render(Args, ASL);
    for (auto &it: ASL)
      CDB << ", \"" << escape(it) << "\"";
  }
  Buf = "--target=";
  Buf += Target;
  CDB << ", \"" << escape(Buf) << "\"]},\n";
}

void Clang::DumpCompilationDatabaseFragmentToDir(
    StringRef Dir, Compilation &C, StringRef Target, const InputInfo &Output,
    const InputInfo &Input, const llvm::opt::ArgList &Args) const {
  // If this is a dry run, do not create the compilation database file.
  if (C.getArgs().hasArg(options::OPT__HASH_HASH_HASH))
    return;

  if (CompilationDatabase)
    DumpCompilationDatabase(C, "", Target, Output, Input, Args);

  SmallString<256> Path = Dir;
  const auto &Driver = C.getDriver();
  Driver.getVFS().makeAbsolute(Path);
  auto Err = llvm::sys::fs::create_directory(Path, /*IgnoreExisting=*/true);
  if (Err) {
    Driver.Diag(diag::err_drv_compilationdatabase) << Dir << Err.message();
    return;
  }

  llvm::sys::path::append(
      Path,
      Twine(llvm::sys::path::filename(Input.getFilename())) + ".%%%%.json");
  int FD;
  SmallString<256> TempPath;
  Err = llvm::sys::fs::createUniqueFile(Path, FD, TempPath,
                                        llvm::sys::fs::OF_Text);
  if (Err) {
    Driver.Diag(diag::err_drv_compilationdatabase) << Path << Err.message();
    return;
  }
  CompilationDatabase =
      std::make_unique<llvm::raw_fd_ostream>(FD, /*shouldClose=*/true);
  DumpCompilationDatabase(C, "", Target, Output, Input, Args);
}

static bool CheckARMImplicitITArg(StringRef Value) {
  return Value == "always" || Value == "never" || Value == "arm" ||
         Value == "thumb";
}

static void AddARMImplicitITArgs(const ArgList &Args, ArgStringList &CmdArgs,
                                 StringRef Value) {
  CmdArgs.push_back("-mllvm");
  CmdArgs.push_back(Args.MakeArgString("-arm-implicit-it=" + Value));
}

static void CollectArgsForIntegratedAssembler(Compilation &C,
                                              const ArgList &Args,
                                              ArgStringList &CmdArgs,
                                              const Driver &D) {
  if (UseRelaxAll(C, Args))
    CmdArgs.push_back("-mrelax-all");

  // Only default to -mincremental-linker-compatible if we think we are
  // targeting the MSVC linker.
  bool DefaultIncrementalLinkerCompatible =
      C.getDefaultToolChain().getTriple().isWindowsMSVCEnvironment();
  if (Args.hasFlag(options::OPT_mincremental_linker_compatible,
                   options::OPT_mno_incremental_linker_compatible,
                   DefaultIncrementalLinkerCompatible))
    CmdArgs.push_back("-mincremental-linker-compatible");

  // If you add more args here, also add them to the block below that
  // starts with "// If CollectArgsForIntegratedAssembler() isn't called below".

  // When passing -I arguments to the assembler we sometimes need to
  // unconditionally take the next argument.  For example, when parsing
  // '-Wa,-I -Wa,foo' we need to accept the -Wa,foo arg after seeing the
  // -Wa,-I arg and when parsing '-Wa,-I,foo' we need to accept the 'foo'
  // arg after parsing the '-I' arg.
  bool TakeNextArg = false;

  bool UseRelaxRelocations = C.getDefaultToolChain().useRelaxRelocations();
  bool UseNoExecStack = false;
  const char *MipsTargetFeature = nullptr;
  StringRef ImplicitIt;
  for (const Arg *A :
       Args.filtered(options::OPT_Wa_COMMA, options::OPT_Xassembler,
                     options::OPT_mimplicit_it_EQ)) {
    A->claim();

    if (A->getOption().getID() == options::OPT_mimplicit_it_EQ) {
      switch (C.getDefaultToolChain().getArch()) {
      case llvm::Triple::arm:
      case llvm::Triple::armeb:
      case llvm::Triple::thumb:
      case llvm::Triple::thumbeb:
        // Only store the value; the last value set takes effect.
        ImplicitIt = A->getValue();
        if (!CheckARMImplicitITArg(ImplicitIt))
          D.Diag(diag::err_drv_unsupported_option_argument)
              << A->getOption().getName() << ImplicitIt;
        continue;
      default:
        break;
      }
    }

    for (StringRef Value : A->getValues()) {
      if (TakeNextArg) {
        CmdArgs.push_back(Value.data());
        TakeNextArg = false;
        continue;
      }

      if (C.getDefaultToolChain().getTriple().isOSBinFormatCOFF() &&
          Value == "-mbig-obj")
        continue; // LLVM handles bigobj automatically

      switch (C.getDefaultToolChain().getArch()) {
      default:
        break;
      case llvm::Triple::thumb:
      case llvm::Triple::thumbeb:
      case llvm::Triple::arm:
      case llvm::Triple::armeb:
        if (Value.startswith("-mimplicit-it=")) {
          // Only store the value; the last value set takes effect.
          ImplicitIt = Value.split("=").second;
          if (CheckARMImplicitITArg(ImplicitIt))
            continue;
        }
        if (Value == "-mthumb")
          // -mthumb has already been processed in ComputeLLVMTriple()
          // recognize but skip over here.
          continue;
        break;
      case llvm::Triple::mips:
      case llvm::Triple::mipsel:
      case llvm::Triple::mips64:
      case llvm::Triple::mips64el:
        if (Value == "--trap") {
          CmdArgs.push_back("-target-feature");
          CmdArgs.push_back("+use-tcc-in-div");
          continue;
        }
        if (Value == "--break") {
          CmdArgs.push_back("-target-feature");
          CmdArgs.push_back("-use-tcc-in-div");
          continue;
        }
        if (Value.startswith("-msoft-float")) {
          CmdArgs.push_back("-target-feature");
          CmdArgs.push_back("+soft-float");
          continue;
        }
        if (Value.startswith("-mhard-float")) {
          CmdArgs.push_back("-target-feature");
          CmdArgs.push_back("-soft-float");
          continue;
        }

        MipsTargetFeature = llvm::StringSwitch<const char *>(Value)
                                .Case("-mips1", "+mips1")
                                .Case("-mips2", "+mips2")
                                .Case("-mips3", "+mips3")
                                .Case("-mips4", "+mips4")
                                .Case("-mips5", "+mips5")
                                .Case("-mips32", "+mips32")
                                .Case("-mips32r2", "+mips32r2")
                                .Case("-mips32r3", "+mips32r3")
                                .Case("-mips32r5", "+mips32r5")
                                .Case("-mips32r6", "+mips32r6")
                                .Case("-mips64", "+mips64")
                                .Case("-mips64r2", "+mips64r2")
                                .Case("-mips64r3", "+mips64r3")
                                .Case("-mips64r5", "+mips64r5")
                                .Case("-mips64r6", "+mips64r6")
                                .Default(nullptr);
        if (MipsTargetFeature)
          continue;
      }

      if (Value == "-force_cpusubtype_ALL") {
        // Do nothing, this is the default and we don't support anything else.
      } else if (Value == "-L") {
        CmdArgs.push_back("-msave-temp-labels");
      } else if (Value == "--fatal-warnings") {
        CmdArgs.push_back("-massembler-fatal-warnings");
      } else if (Value == "--no-warn" || Value == "-W") {
        CmdArgs.push_back("-massembler-no-warn");
      } else if (Value == "--noexecstack") {
        UseNoExecStack = true;
      } else if (Value.startswith("-compress-debug-sections") ||
                 Value.startswith("--compress-debug-sections") ||
                 Value == "-nocompress-debug-sections" ||
                 Value == "--nocompress-debug-sections") {
        CmdArgs.push_back(Value.data());
      } else if (Value == "-mrelax-relocations=yes" ||
                 Value == "--mrelax-relocations=yes") {
        UseRelaxRelocations = true;
      } else if (Value == "-mrelax-relocations=no" ||
                 Value == "--mrelax-relocations=no") {
        UseRelaxRelocations = false;
      } else if (Value.startswith("-I")) {
        CmdArgs.push_back(Value.data());
        // We need to consume the next argument if the current arg is a plain
        // -I. The next arg will be the include directory.
        if (Value == "-I")
          TakeNextArg = true;
      } else if (Value.startswith("-gdwarf-")) {
        // "-gdwarf-N" options are not cc1as options.
        unsigned DwarfVersion = DwarfVersionNum(Value);
        if (DwarfVersion == 0) { // Send it onward, and let cc1as complain.
          CmdArgs.push_back(Value.data());
        } else {
          RenderDebugEnablingArgs(Args, CmdArgs,
                                  codegenoptions::DebugInfoConstructor,
                                  DwarfVersion, llvm::DebuggerKind::Default);
        }
      } else if (Value.startswith("-mcpu") || Value.startswith("-mfpu") ||
                 Value.startswith("-mhwdiv") || Value.startswith("-march")) {
        // Do nothing, we'll validate it later.
      } else if (Value == "-defsym") {
          if (A->getNumValues() != 2) {
            D.Diag(diag::err_drv_defsym_invalid_format) << Value;
            break;
          }
          const char *S = A->getValue(1);
          auto Pair = StringRef(S).split('=');
          auto Sym = Pair.first;
          auto SVal = Pair.second;

          if (Sym.empty() || SVal.empty()) {
            D.Diag(diag::err_drv_defsym_invalid_format) << S;
            break;
          }
          int64_t IVal;
          if (SVal.getAsInteger(0, IVal)) {
            D.Diag(diag::err_drv_defsym_invalid_symval) << SVal;
            break;
          }
          CmdArgs.push_back(Value.data());
          TakeNextArg = true;
      } else if (Value == "-fdebug-compilation-dir") {
        CmdArgs.push_back("-fdebug-compilation-dir");
        TakeNextArg = true;
      } else if (Value.consume_front("-fdebug-compilation-dir=")) {
        // The flag is a -Wa / -Xassembler argument and Options doesn't
        // parse the argument, so this isn't automatically aliased to
        // -fdebug-compilation-dir (without '=') here.
        CmdArgs.push_back("-fdebug-compilation-dir");
        CmdArgs.push_back(Value.data());
      } else if (Value == "--version") {
        D.PrintVersion(C, llvm::outs());
      } else {
        D.Diag(diag::err_drv_unsupported_option_argument)
            << A->getOption().getName() << Value;
      }
    }
  }
  if (ImplicitIt.size())
    AddARMImplicitITArgs(Args, CmdArgs, ImplicitIt);
  if (UseRelaxRelocations)
    CmdArgs.push_back("--mrelax-relocations");
  if (UseNoExecStack)
    CmdArgs.push_back("-mnoexecstack");
  if (MipsTargetFeature != nullptr) {
    CmdArgs.push_back("-target-feature");
    CmdArgs.push_back(MipsTargetFeature);
  }

  // forward -fembed-bitcode to assmebler
  if (C.getDriver().embedBitcodeEnabled() ||
      C.getDriver().embedBitcodeMarkerOnly())
    Args.AddLastArg(CmdArgs, options::OPT_fembed_bitcode_EQ);
}

static void RenderFloatingPointOptions(const ToolChain &TC, const Driver &D,
                                       bool OFastEnabled, const ArgList &Args,
                                       ArgStringList &CmdArgs,
                                       const JobAction &JA) {
  // Handle various floating point optimization flags, mapping them to the
  // appropriate LLVM code generation flags. This is complicated by several
  // "umbrella" flags, so we do this by stepping through the flags incrementally
  // adjusting what we think is enabled/disabled, then at the end setting the
  // LLVM flags based on the final state.
  bool HonorINFs = true;
  bool HonorNaNs = true;
  bool ApproxFunc = false;
  // -fmath-errno is the default on some platforms, e.g. BSD-derived OSes.
  bool MathErrno = TC.IsMathErrnoDefault();
  bool AssociativeMath = false;
  bool ReciprocalMath = false;
  bool SignedZeros = true;
  bool TrappingMath = false; // Implemented via -ffp-exception-behavior
  bool TrappingMathPresent = false; // Is trapping-math in args, and not
                                    // overriden by ffp-exception-behavior?
  bool RoundingFPMath = false;
  bool RoundingMathPresent = false; // Is rounding-math in args?
  // -ffp-model values: strict, fast, precise
  StringRef FPModel = "";
  // -ffp-exception-behavior options: strict, maytrap, ignore
  StringRef FPExceptionBehavior = "";
  // -ffp-eval-method options: double, extended, source
  StringRef FPEvalMethod = "";
  const llvm::DenormalMode DefaultDenormalFPMath =
      TC.getDefaultDenormalModeForType(Args, JA);
  const llvm::DenormalMode DefaultDenormalFP32Math =
      TC.getDefaultDenormalModeForType(Args, JA, &llvm::APFloat::IEEEsingle());

  llvm::DenormalMode DenormalFPMath = DefaultDenormalFPMath;
  llvm::DenormalMode DenormalFP32Math = DefaultDenormalFP32Math;
  // CUDA and HIP don't rely on the frontend to pass an ffp-contract option.
  // If one wasn't given by the user, don't pass it here.
  StringRef FPContract;
  if (!JA.isDeviceOffloading(Action::OFK_Cuda) &&
      !JA.isOffloading(Action::OFK_HIP))
    FPContract = "on";
  bool StrictFPModel = false;

  if (const Arg *A = Args.getLastArg(options::OPT_flimited_precision_EQ)) {
    CmdArgs.push_back("-mlimit-float-precision");
    CmdArgs.push_back(A->getValue());
  }

  for (const Arg *A : Args) {
    auto optID = A->getOption().getID();
    bool PreciseFPModel = false;
    switch (optID) {
    default:
      break;
    case options::OPT_ffp_model_EQ: {
      // If -ffp-model= is seen, reset to fno-fast-math
      HonorINFs = true;
      HonorNaNs = true;
      // Turning *off* -ffast-math restores the toolchain default.
      MathErrno = TC.IsMathErrnoDefault();
      AssociativeMath = false;
      ReciprocalMath = false;
      SignedZeros = true;
      // -fno_fast_math restores default denormal and fpcontract handling
      FPContract = "on";
      DenormalFPMath = llvm::DenormalMode::getIEEE();

      // FIXME: The target may have picked a non-IEEE default mode here based on
      // -cl-denorms-are-zero. Should the target consider -fp-model interaction?
      DenormalFP32Math = llvm::DenormalMode::getIEEE();

      StringRef Val = A->getValue();
      if (OFastEnabled && !Val.equals("fast")) {
          // Only -ffp-model=fast is compatible with OFast, ignore.
        D.Diag(clang::diag::warn_drv_overriding_flag_option)
          << Args.MakeArgString("-ffp-model=" + Val)
          << "-Ofast";
        break;
      }
      StrictFPModel = false;
      PreciseFPModel = true;
      // ffp-model= is a Driver option, it is entirely rewritten into more
      // granular options before being passed into cc1.
      // Use the gcc option in the switch below.
      if (!FPModel.empty() && !FPModel.equals(Val))
        D.Diag(clang::diag::warn_drv_overriding_flag_option)
            << Args.MakeArgString("-ffp-model=" + FPModel)
            << Args.MakeArgString("-ffp-model=" + Val);
      if (Val.equals("fast")) {
        optID = options::OPT_ffast_math;
        FPModel = Val;
        FPContract = "fast";
      } else if (Val.equals("precise")) {
        optID = options::OPT_ffp_contract;
        FPModel = Val;
        FPContract = "on";
        PreciseFPModel = true;
      } else if (Val.equals("strict")) {
        StrictFPModel = true;
        optID = options::OPT_frounding_math;
        FPExceptionBehavior = "strict";
        FPModel = Val;
        FPContract = "off";
        TrappingMath = true;
      } else
        D.Diag(diag::err_drv_unsupported_option_argument)
            << A->getOption().getName() << Val;
      break;
      }
    }

    switch (optID) {
    // If this isn't an FP option skip the claim below
    default: continue;

    // Options controlling individual features
    case options::OPT_fhonor_infinities:    HonorINFs = true;         break;
    case options::OPT_fno_honor_infinities: HonorINFs = false;        break;
    case options::OPT_fhonor_nans:          HonorNaNs = true;         break;
    case options::OPT_fno_honor_nans:       HonorNaNs = false;        break;
    case options::OPT_fapprox_func:         ApproxFunc = true;        break;
    case options::OPT_fno_approx_func:      ApproxFunc = false;       break;
    case options::OPT_fmath_errno:          MathErrno = true;         break;
    case options::OPT_fno_math_errno:       MathErrno = false;        break;
    case options::OPT_fassociative_math:    AssociativeMath = true;   break;
    case options::OPT_fno_associative_math: AssociativeMath = false;  break;
    case options::OPT_freciprocal_math:     ReciprocalMath = true;    break;
    case options::OPT_fno_reciprocal_math:  ReciprocalMath = false;   break;
    case options::OPT_fsigned_zeros:        SignedZeros = true;       break;
    case options::OPT_fno_signed_zeros:     SignedZeros = false;      break;
    case options::OPT_ftrapping_math:
      if (!TrappingMathPresent && !FPExceptionBehavior.empty() &&
          !FPExceptionBehavior.equals("strict"))
        // Warn that previous value of option is overridden.
        D.Diag(clang::diag::warn_drv_overriding_flag_option)
          << Args.MakeArgString("-ffp-exception-behavior=" + FPExceptionBehavior)
          << "-ftrapping-math";
      TrappingMath = true;
      TrappingMathPresent = true;
      FPExceptionBehavior = "strict";
      break;
    case options::OPT_fno_trapping_math:
      if (!TrappingMathPresent && !FPExceptionBehavior.empty() &&
          !FPExceptionBehavior.equals("ignore"))
        // Warn that previous value of option is overridden.
        D.Diag(clang::diag::warn_drv_overriding_flag_option)
          << Args.MakeArgString("-ffp-exception-behavior=" + FPExceptionBehavior)
          << "-fno-trapping-math";
      TrappingMath = false;
      TrappingMathPresent = true;
      FPExceptionBehavior = "ignore";
      break;

    case options::OPT_frounding_math:
      RoundingFPMath = true;
      RoundingMathPresent = true;
      break;

    case options::OPT_fno_rounding_math:
      RoundingFPMath = false;
      RoundingMathPresent = false;
      break;

    case options::OPT_fdenormal_fp_math_EQ:
      DenormalFPMath = llvm::parseDenormalFPAttribute(A->getValue());
      if (!DenormalFPMath.isValid()) {
        D.Diag(diag::err_drv_invalid_value)
            << A->getAsString(Args) << A->getValue();
      }
      break;

    case options::OPT_fdenormal_fp_math_f32_EQ:
      DenormalFP32Math = llvm::parseDenormalFPAttribute(A->getValue());
      if (!DenormalFP32Math.isValid()) {
        D.Diag(diag::err_drv_invalid_value)
            << A->getAsString(Args) << A->getValue();
      }
      break;

    // Validate and pass through -ffp-contract option.
    case options::OPT_ffp_contract: {
      StringRef Val = A->getValue();
      if (PreciseFPModel) {
        // -ffp-model=precise enables ffp-contract=on.
        // -ffp-model=precise sets PreciseFPModel to on and Val to
        // "precise". FPContract is set.
        ;
      } else if (Val.equals("fast") || Val.equals("on") || Val.equals("off"))
        FPContract = Val;
      else
        D.Diag(diag::err_drv_unsupported_option_argument)
           << A->getOption().getName() << Val;
      break;
    }

    // Validate and pass through -ffp-model option.
    case options::OPT_ffp_model_EQ:
      // This should only occur in the error case
      // since the optID has been replaced by a more granular
      // floating point option.
      break;

    // Validate and pass through -ffp-exception-behavior option.
    case options::OPT_ffp_exception_behavior_EQ: {
      StringRef Val = A->getValue();
      if (!TrappingMathPresent && !FPExceptionBehavior.empty() &&
          !FPExceptionBehavior.equals(Val))
        // Warn that previous value of option is overridden.
        D.Diag(clang::diag::warn_drv_overriding_flag_option)
          << Args.MakeArgString("-ffp-exception-behavior=" + FPExceptionBehavior)
          << Args.MakeArgString("-ffp-exception-behavior=" + Val);
      TrappingMath = TrappingMathPresent = false;
      if (Val.equals("ignore") || Val.equals("maytrap"))
        FPExceptionBehavior = Val;
      else if (Val.equals("strict")) {
        FPExceptionBehavior = Val;
        TrappingMath = TrappingMathPresent = true;
      } else
        D.Diag(diag::err_drv_unsupported_option_argument)
            << A->getOption().getName() << Val;
      break;
    }

    // Validate and pass through -ffp-eval-method option.
    case options::OPT_ffp_eval_method_EQ: {
      StringRef Val = A->getValue();
      if (Val.equals("double") || Val.equals("extended") ||
          Val.equals("source"))
        FPEvalMethod = Val;
      else
        D.Diag(diag::err_drv_unsupported_option_argument)
            << A->getOption().getName() << Val;
      break;
    }

    case options::OPT_ffinite_math_only:
      HonorINFs = false;
      HonorNaNs = false;
      break;
    case options::OPT_fno_finite_math_only:
      HonorINFs = true;
      HonorNaNs = true;
      break;

    case options::OPT_funsafe_math_optimizations:
      AssociativeMath = true;
      ReciprocalMath = true;
      SignedZeros = false;
      ApproxFunc = true;
      TrappingMath = false;
      FPExceptionBehavior = "";
      break;
    case options::OPT_fno_unsafe_math_optimizations:
      AssociativeMath = false;
      ReciprocalMath = false;
      SignedZeros = true;
      ApproxFunc = false;
      TrappingMath = true;
      FPExceptionBehavior = "strict";

      // The target may have opted to flush by default, so force IEEE.
      DenormalFPMath = llvm::DenormalMode::getIEEE();
      DenormalFP32Math = llvm::DenormalMode::getIEEE();
      break;

    case options::OPT_Ofast:
      // If -Ofast is the optimization level, then -ffast-math should be enabled
      if (!OFastEnabled)
        continue;
      LLVM_FALLTHROUGH;
    case options::OPT_ffast_math:
      HonorINFs = false;
      HonorNaNs = false;
      MathErrno = false;
      AssociativeMath = true;
      ReciprocalMath = true;
      ApproxFunc = true;
      SignedZeros = false;
      TrappingMath = false;
      RoundingFPMath = false;
      // If fast-math is set then set the fp-contract mode to fast.
      FPContract = "fast";
      break;
    case options::OPT_fno_fast_math:
      HonorINFs = true;
      HonorNaNs = true;
      // Turning on -ffast-math (with either flag) removes the need for
      // MathErrno. However, turning *off* -ffast-math merely restores the
      // toolchain default (which may be false).
      MathErrno = TC.IsMathErrnoDefault();
      AssociativeMath = false;
      ReciprocalMath = false;
      ApproxFunc = false;
      SignedZeros = true;
      // -fno_fast_math restores default denormal and fpcontract handling
      DenormalFPMath = DefaultDenormalFPMath;
      DenormalFP32Math = llvm::DenormalMode::getIEEE();
      if (!JA.isDeviceOffloading(Action::OFK_Cuda) &&
          !JA.isOffloading(Action::OFK_HIP))
        if (FPContract == "fast") {
          FPContract = "on";
          D.Diag(clang::diag::warn_drv_overriding_flag_option)
              << "-ffp-contract=fast"
              << "-ffp-contract=on";
        }
      break;
    }
    if (StrictFPModel) {
      // If -ffp-model=strict has been specified on command line but
      // subsequent options conflict then emit warning diagnostic.
      if (HonorINFs && HonorNaNs && !AssociativeMath && !ReciprocalMath &&
          SignedZeros && TrappingMath && RoundingFPMath && !ApproxFunc &&
          DenormalFPMath == llvm::DenormalMode::getIEEE() &&
          DenormalFP32Math == llvm::DenormalMode::getIEEE() &&
          FPContract.equals("off"))
        // OK: Current Arg doesn't conflict with -ffp-model=strict
        ;
      else {
        StrictFPModel = false;
        FPModel = "";
        D.Diag(clang::diag::warn_drv_overriding_flag_option)
            << "-ffp-model=strict" <<
            ((A->getNumValues() == 0) ?  A->getSpelling()
            : Args.MakeArgString(A->getSpelling() + A->getValue()));
      }
    }

    // If we handled this option claim it
    A->claim();
  }

  if (!HonorINFs)
    CmdArgs.push_back("-menable-no-infs");

  if (!HonorNaNs)
    CmdArgs.push_back("-menable-no-nans");

  if (ApproxFunc)
    CmdArgs.push_back("-fapprox-func");

  if (MathErrno)
    CmdArgs.push_back("-fmath-errno");

  if (!MathErrno && AssociativeMath && ReciprocalMath && !SignedZeros &&
      ApproxFunc && !TrappingMath)
    CmdArgs.push_back("-menable-unsafe-fp-math");

  if (!SignedZeros)
    CmdArgs.push_back("-fno-signed-zeros");

  if (AssociativeMath && !SignedZeros && !TrappingMath)
    CmdArgs.push_back("-mreassociate");

  if (ReciprocalMath)
    CmdArgs.push_back("-freciprocal-math");

  if (TrappingMath) {
    // FP Exception Behavior is also set to strict
    assert(FPExceptionBehavior.equals("strict"));
  }

  // The default is IEEE.
  if (DenormalFPMath != llvm::DenormalMode::getIEEE()) {
    llvm::SmallString<64> DenormFlag;
    llvm::raw_svector_ostream ArgStr(DenormFlag);
    ArgStr << "-fdenormal-fp-math=" << DenormalFPMath;
    CmdArgs.push_back(Args.MakeArgString(ArgStr.str()));
  }

  // Add f32 specific denormal mode flag if it's different.
  if (DenormalFP32Math != DenormalFPMath) {
    llvm::SmallString<64> DenormFlag;
    llvm::raw_svector_ostream ArgStr(DenormFlag);
    ArgStr << "-fdenormal-fp-math-f32=" << DenormalFP32Math;
    CmdArgs.push_back(Args.MakeArgString(ArgStr.str()));
  }

  if (!FPContract.empty())
    CmdArgs.push_back(Args.MakeArgString("-ffp-contract=" + FPContract));

  if (!RoundingFPMath)
    CmdArgs.push_back(Args.MakeArgString("-fno-rounding-math"));

  if (RoundingFPMath && RoundingMathPresent)
    CmdArgs.push_back(Args.MakeArgString("-frounding-math"));

  if (!FPExceptionBehavior.empty())
    CmdArgs.push_back(Args.MakeArgString("-ffp-exception-behavior=" +
                      FPExceptionBehavior));

  if (!FPEvalMethod.empty())
    CmdArgs.push_back(Args.MakeArgString("-ffp-eval-method=" + FPEvalMethod));

  ParseMRecip(D, Args, CmdArgs);

  // -ffast-math enables the __FAST_MATH__ preprocessor macro, but check for the
  // individual features enabled by -ffast-math instead of the option itself as
  // that's consistent with gcc's behaviour.
  if (!HonorINFs && !HonorNaNs && !MathErrno && AssociativeMath && ApproxFunc &&
      ReciprocalMath && !SignedZeros && !TrappingMath && !RoundingFPMath) {
    CmdArgs.push_back("-ffast-math");
    if (FPModel.equals("fast")) {
      if (FPContract.equals("fast"))
        // All set, do nothing.
        ;
      else if (FPContract.empty())
        // Enable -ffp-contract=fast
        CmdArgs.push_back(Args.MakeArgString("-ffp-contract=fast"));
      else
        D.Diag(clang::diag::warn_drv_overriding_flag_option)
          << "-ffp-model=fast"
          << Args.MakeArgString("-ffp-contract=" + FPContract);
    }
  }

  // Handle __FINITE_MATH_ONLY__ similarly.
  if (!HonorINFs && !HonorNaNs)
    CmdArgs.push_back("-ffinite-math-only");

  if (const Arg *A = Args.getLastArg(options::OPT_mfpmath_EQ)) {
    CmdArgs.push_back("-mfpmath");
    CmdArgs.push_back(A->getValue());
  }

  // Disable a codegen optimization for floating-point casts.
  if (Args.hasFlag(options::OPT_fno_strict_float_cast_overflow,
                   options::OPT_fstrict_float_cast_overflow, false))
    CmdArgs.push_back("-fno-strict-float-cast-overflow");
}

static void RenderAnalyzerOptions(const ArgList &Args, ArgStringList &CmdArgs,
                                  const llvm::Triple &Triple,
                                  const InputInfo &Input) {
  // Enable region store model by default.
  CmdArgs.push_back("-analyzer-store=region");

  // Treat blocks as analysis entry points.
  CmdArgs.push_back("-analyzer-opt-analyze-nested-blocks");

  // Add default argument set.
  if (!Args.hasArg(options::OPT__analyzer_no_default_checks)) {
    CmdArgs.push_back("-analyzer-checker=core");
    CmdArgs.push_back("-analyzer-checker=apiModeling");

    if (!Triple.isWindowsMSVCEnvironment()) {
      CmdArgs.push_back("-analyzer-checker=unix");
    } else {
      // Enable "unix" checkers that also work on Windows.
      CmdArgs.push_back("-analyzer-checker=unix.API");
      CmdArgs.push_back("-analyzer-checker=unix.Malloc");
      CmdArgs.push_back("-analyzer-checker=unix.MallocSizeof");
      CmdArgs.push_back("-analyzer-checker=unix.MismatchedDeallocator");
      CmdArgs.push_back("-analyzer-checker=unix.cstring.BadSizeArg");
      CmdArgs.push_back("-analyzer-checker=unix.cstring.NullArg");
    }

    // Disable some unix checkers for PS4.
    if (Triple.isPS4()) {
      CmdArgs.push_back("-analyzer-disable-checker=unix.API");
      CmdArgs.push_back("-analyzer-disable-checker=unix.Vfork");
    }

    if (Triple.isOSDarwin()) {
      CmdArgs.push_back("-analyzer-checker=osx");
      CmdArgs.push_back(
          "-analyzer-checker=security.insecureAPI.decodeValueOfObjCType");
    }
    else if (Triple.isOSFuchsia())
      CmdArgs.push_back("-analyzer-checker=fuchsia");

    CmdArgs.push_back("-analyzer-checker=deadcode");

    if (types::isCXX(Input.getType()))
      CmdArgs.push_back("-analyzer-checker=cplusplus");

    if (!Triple.isPS4()) {
      CmdArgs.push_back("-analyzer-checker=security.insecureAPI.UncheckedReturn");
      CmdArgs.push_back("-analyzer-checker=security.insecureAPI.getpw");
      CmdArgs.push_back("-analyzer-checker=security.insecureAPI.gets");
      CmdArgs.push_back("-analyzer-checker=security.insecureAPI.mktemp");
      CmdArgs.push_back("-analyzer-checker=security.insecureAPI.mkstemp");
      CmdArgs.push_back("-analyzer-checker=security.insecureAPI.vfork");
    }

    // Default nullability checks.
    CmdArgs.push_back("-analyzer-checker=nullability.NullPassedToNonnull");
    CmdArgs.push_back("-analyzer-checker=nullability.NullReturnedFromNonnull");
  }

  // Set the output format. The default is plist, for (lame) historical reasons.
  CmdArgs.push_back("-analyzer-output");
  if (Arg *A = Args.getLastArg(options::OPT__analyzer_output))
    CmdArgs.push_back(A->getValue());
  else
    CmdArgs.push_back("plist");

  // Disable the presentation of standard compiler warnings when using
  // --analyze.  We only want to show static analyzer diagnostics or frontend
  // errors.
  CmdArgs.push_back("-w");

  // Add -Xanalyzer arguments when running as analyzer.
  Args.AddAllArgValues(CmdArgs, options::OPT_Xanalyzer);
}

static void RenderSSPOptions(const Driver &D, const ToolChain &TC,
                             const ArgList &Args, ArgStringList &CmdArgs,
                             bool KernelOrKext) {
  const llvm::Triple &EffectiveTriple = TC.getEffectiveTriple();

  // NVPTX doesn't support stack protectors; from the compiler's perspective, it
  // doesn't even have a stack!
  if (EffectiveTriple.isNVPTX())
    return;

  // -stack-protector=0 is default.
  LangOptions::StackProtectorMode StackProtectorLevel = LangOptions::SSPOff;
  LangOptions::StackProtectorMode DefaultStackProtectorLevel =
      TC.GetDefaultStackProtectorLevel(KernelOrKext);

  if (Arg *A = Args.getLastArg(options::OPT_fno_stack_protector,
                               options::OPT_fstack_protector_all,
                               options::OPT_fstack_protector_strong,
                               options::OPT_fstack_protector)) {
    if (A->getOption().matches(options::OPT_fstack_protector))
      StackProtectorLevel =
          std::max<>(LangOptions::SSPOn, DefaultStackProtectorLevel);
    else if (A->getOption().matches(options::OPT_fstack_protector_strong))
      StackProtectorLevel = LangOptions::SSPStrong;
    else if (A->getOption().matches(options::OPT_fstack_protector_all))
      StackProtectorLevel = LangOptions::SSPReq;
  } else {
    StackProtectorLevel = DefaultStackProtectorLevel;
  }

  if (StackProtectorLevel) {
    CmdArgs.push_back("-stack-protector");
    CmdArgs.push_back(Args.MakeArgString(Twine(StackProtectorLevel)));
  }

  // --param ssp-buffer-size=
  for (const Arg *A : Args.filtered(options::OPT__param)) {
    StringRef Str(A->getValue());
    if (Str.startswith("ssp-buffer-size=")) {
      if (StackProtectorLevel) {
        CmdArgs.push_back("-stack-protector-buffer-size");
        // FIXME: Verify the argument is a valid integer.
        CmdArgs.push_back(Args.MakeArgString(Str.drop_front(16)));
      }
      A->claim();
    }
  }

  const std::string &TripleStr = EffectiveTriple.getTriple();
  if (Arg *A = Args.getLastArg(options::OPT_mstack_protector_guard_EQ)) {
    StringRef Value = A->getValue();
    if (!EffectiveTriple.isX86() && !EffectiveTriple.isAArch64() &&
        !EffectiveTriple.isARM() && !EffectiveTriple.isThumb())
      D.Diag(diag::err_drv_unsupported_opt_for_target)
          << A->getAsString(Args) << TripleStr;
    if ((EffectiveTriple.isX86() || EffectiveTriple.isARM() ||
         EffectiveTriple.isThumb()) &&
        Value != "tls" && Value != "global") {
      D.Diag(diag::err_drv_invalid_value_with_suggestion)
          << A->getOption().getName() << Value << "tls global";
      return;
    }
    if ((EffectiveTriple.isARM() || EffectiveTriple.isThumb()) &&
        Value == "tls") {
      if (!Args.hasArg(options::OPT_mstack_protector_guard_offset_EQ)) {
        D.Diag(diag::err_drv_ssp_missing_offset_argument)
            << A->getAsString(Args);
        return;
      }
      // Check whether the target subarch supports the hardware TLS register
      if (!arm::isHardTPSupported(EffectiveTriple)) {
        D.Diag(diag::err_target_unsupported_tp_hard)
            << EffectiveTriple.getArchName();
        return;
      }
      // Check whether the user asked for something other than -mtp=cp15
      if (Arg *A = Args.getLastArg(options::OPT_mtp_mode_EQ)) {
        StringRef Value = A->getValue();
        if (Value != "cp15") {
          D.Diag(diag::err_drv_argument_not_allowed_with)
              << A->getAsString(Args) << "-mstack-protector-guard=tls";
          return;
        }
      }
      CmdArgs.push_back("-target-feature");
      CmdArgs.push_back("+read-tp-hard");
    }
    if (EffectiveTriple.isAArch64() && Value != "sysreg" && Value != "global") {
      D.Diag(diag::err_drv_invalid_value_with_suggestion)
          << A->getOption().getName() << Value << "sysreg global";
      return;
    }
    A->render(Args, CmdArgs);
  }

  if (Arg *A = Args.getLastArg(options::OPT_mstack_protector_guard_offset_EQ)) {
    StringRef Value = A->getValue();
    if (!EffectiveTriple.isX86() && !EffectiveTriple.isAArch64() &&
        !EffectiveTriple.isARM() && !EffectiveTriple.isThumb())
      D.Diag(diag::err_drv_unsupported_opt_for_target)
          << A->getAsString(Args) << TripleStr;
    int Offset;
    if (Value.getAsInteger(10, Offset)) {
      D.Diag(diag::err_drv_invalid_value) << A->getOption().getName() << Value;
      return;
    }
    if ((EffectiveTriple.isARM() || EffectiveTriple.isThumb()) &&
        (Offset < 0 || Offset > 0xfffff)) {
      D.Diag(diag::err_drv_invalid_int_value)
          << A->getOption().getName() << Value;
      return;
    }
    A->render(Args, CmdArgs);
  }

  if (Arg *A = Args.getLastArg(options::OPT_mstack_protector_guard_reg_EQ)) {
    StringRef Value = A->getValue();
    if (!EffectiveTriple.isX86() && !EffectiveTriple.isAArch64())
      D.Diag(diag::err_drv_unsupported_opt_for_target)
          << A->getAsString(Args) << TripleStr;
    if (EffectiveTriple.isX86() && (Value != "fs" && Value != "gs")) {
      D.Diag(diag::err_drv_invalid_value_with_suggestion)
          << A->getOption().getName() << Value << "fs gs";
      return;
    }
    if (EffectiveTriple.isAArch64() && Value != "sp_el0") {
      D.Diag(diag::err_drv_invalid_value) << A->getOption().getName() << Value;
      return;
    }
    A->render(Args, CmdArgs);
  }
}

static void RenderSCPOptions(const ToolChain &TC, const ArgList &Args,
                             ArgStringList &CmdArgs) {
  const llvm::Triple &EffectiveTriple = TC.getEffectiveTriple();

  if (!EffectiveTriple.isOSFreeBSD() && !EffectiveTriple.isOSLinux())
    return;

  if (!EffectiveTriple.isX86() && !EffectiveTriple.isSystemZ() &&
      !EffectiveTriple.isPPC64())
    return;

  if (Args.hasFlag(options::OPT_fstack_clash_protection,
                   options::OPT_fno_stack_clash_protection, false))
    CmdArgs.push_back("-fstack-clash-protection");
}

static void RenderTrivialAutoVarInitOptions(const Driver &D,
                                            const ToolChain &TC,
                                            const ArgList &Args,
                                            ArgStringList &CmdArgs) {
  auto DefaultTrivialAutoVarInit = TC.GetDefaultTrivialAutoVarInit();
  StringRef TrivialAutoVarInit = "";

  for (const Arg *A : Args) {
    switch (A->getOption().getID()) {
    default:
      continue;
    case options::OPT_ftrivial_auto_var_init: {
      A->claim();
      StringRef Val = A->getValue();
      if (Val == "uninitialized" || Val == "zero" || Val == "pattern")
        TrivialAutoVarInit = Val;
      else
        D.Diag(diag::err_drv_unsupported_option_argument)
            << A->getOption().getName() << Val;
      break;
    }
    }
  }

  if (TrivialAutoVarInit.empty())
    switch (DefaultTrivialAutoVarInit) {
    case LangOptions::TrivialAutoVarInitKind::Uninitialized:
      break;
    case LangOptions::TrivialAutoVarInitKind::Pattern:
      TrivialAutoVarInit = "pattern";
      break;
    case LangOptions::TrivialAutoVarInitKind::Zero:
      TrivialAutoVarInit = "zero";
      break;
    }

  if (!TrivialAutoVarInit.empty()) {
    if (TrivialAutoVarInit == "zero" && !Args.hasArg(options::OPT_enable_trivial_var_init_zero))
      D.Diag(diag::err_drv_trivial_auto_var_init_zero_disabled);
    CmdArgs.push_back(
        Args.MakeArgString("-ftrivial-auto-var-init=" + TrivialAutoVarInit));
  }

  if (Arg *A =
          Args.getLastArg(options::OPT_ftrivial_auto_var_init_stop_after)) {
    if (!Args.hasArg(options::OPT_ftrivial_auto_var_init) ||
        StringRef(
            Args.getLastArg(options::OPT_ftrivial_auto_var_init)->getValue()) ==
            "uninitialized")
      D.Diag(diag::err_drv_trivial_auto_var_init_stop_after_missing_dependency);
    A->claim();
    StringRef Val = A->getValue();
    if (std::stoi(Val.str()) <= 0)
      D.Diag(diag::err_drv_trivial_auto_var_init_stop_after_invalid_value);
    CmdArgs.push_back(
        Args.MakeArgString("-ftrivial-auto-var-init-stop-after=" + Val));
  }
}

static void RenderOpenCLOptions(const ArgList &Args, ArgStringList &CmdArgs,
                                types::ID InputType) {
  // cl-denorms-are-zero is not forwarded. It is translated into a generic flag
  // for denormal flushing handling based on the target.
  const unsigned ForwardedArguments[] = {
      options::OPT_cl_opt_disable,
      options::OPT_cl_strict_aliasing,
      options::OPT_cl_single_precision_constant,
      options::OPT_cl_finite_math_only,
      options::OPT_cl_kernel_arg_info,
      options::OPT_cl_unsafe_math_optimizations,
      options::OPT_cl_fast_relaxed_math,
      options::OPT_cl_mad_enable,
      options::OPT_cl_no_signed_zeros,
      options::OPT_cl_fp32_correctly_rounded_divide_sqrt,
      options::OPT_cl_uniform_work_group_size
  };

  if (Arg *A = Args.getLastArg(options::OPT_cl_std_EQ)) {
    std::string CLStdStr = std::string("-cl-std=") + A->getValue();
    CmdArgs.push_back(Args.MakeArgString(CLStdStr));
  }

  for (const auto &Arg : ForwardedArguments)
    if (const auto *A = Args.getLastArg(Arg))
      CmdArgs.push_back(Args.MakeArgString(A->getOption().getPrefixedName()));

  // Only add the default headers if we are compiling OpenCL sources.
  if ((types::isOpenCL(InputType) ||
       (Args.hasArg(options::OPT_cl_std_EQ) && types::isSrcFile(InputType))) &&
      !Args.hasArg(options::OPT_cl_no_stdinc)) {
    CmdArgs.push_back("-finclude-default-header");
    CmdArgs.push_back("-fdeclare-opencl-builtins");
  }
}

static void RenderARCMigrateToolOptions(const Driver &D, const ArgList &Args,
                                        ArgStringList &CmdArgs) {
  bool ARCMTEnabled = false;
  if (!Args.hasArg(options::OPT_fno_objc_arc, options::OPT_fobjc_arc)) {
    if (const Arg *A = Args.getLastArg(options::OPT_ccc_arcmt_check,
                                       options::OPT_ccc_arcmt_modify,
                                       options::OPT_ccc_arcmt_migrate)) {
      ARCMTEnabled = true;
      switch (A->getOption().getID()) {
      default: llvm_unreachable("missed a case");
      case options::OPT_ccc_arcmt_check:
        CmdArgs.push_back("-arcmt-action=check");
        break;
      case options::OPT_ccc_arcmt_modify:
        CmdArgs.push_back("-arcmt-action=modify");
        break;
      case options::OPT_ccc_arcmt_migrate:
        CmdArgs.push_back("-arcmt-action=migrate");
        CmdArgs.push_back("-mt-migrate-directory");
        CmdArgs.push_back(A->getValue());

        Args.AddLastArg(CmdArgs, options::OPT_arcmt_migrate_report_output);
        Args.AddLastArg(CmdArgs, options::OPT_arcmt_migrate_emit_arc_errors);
        break;
      }
    }
  } else {
    Args.ClaimAllArgs(options::OPT_ccc_arcmt_check);
    Args.ClaimAllArgs(options::OPT_ccc_arcmt_modify);
    Args.ClaimAllArgs(options::OPT_ccc_arcmt_migrate);
  }

  if (const Arg *A = Args.getLastArg(options::OPT_ccc_objcmt_migrate)) {
    if (ARCMTEnabled)
      D.Diag(diag::err_drv_argument_not_allowed_with)
          << A->getAsString(Args) << "-ccc-arcmt-migrate";

    CmdArgs.push_back("-mt-migrate-directory");
    CmdArgs.push_back(A->getValue());

    if (!Args.hasArg(options::OPT_objcmt_migrate_literals,
                     options::OPT_objcmt_migrate_subscripting,
                     options::OPT_objcmt_migrate_property)) {
      // None specified, means enable them all.
      CmdArgs.push_back("-objcmt-migrate-literals");
      CmdArgs.push_back("-objcmt-migrate-subscripting");
      CmdArgs.push_back("-objcmt-migrate-property");
    } else {
      Args.AddLastArg(CmdArgs, options::OPT_objcmt_migrate_literals);
      Args.AddLastArg(CmdArgs, options::OPT_objcmt_migrate_subscripting);
      Args.AddLastArg(CmdArgs, options::OPT_objcmt_migrate_property);
    }
  } else {
    Args.AddLastArg(CmdArgs, options::OPT_objcmt_migrate_literals);
    Args.AddLastArg(CmdArgs, options::OPT_objcmt_migrate_subscripting);
    Args.AddLastArg(CmdArgs, options::OPT_objcmt_migrate_property);
    Args.AddLastArg(CmdArgs, options::OPT_objcmt_migrate_all);
    Args.AddLastArg(CmdArgs, options::OPT_objcmt_migrate_readonly_property);
    Args.AddLastArg(CmdArgs, options::OPT_objcmt_migrate_readwrite_property);
    Args.AddLastArg(CmdArgs, options::OPT_objcmt_migrate_property_dot_syntax);
    Args.AddLastArg(CmdArgs, options::OPT_objcmt_migrate_annotation);
    Args.AddLastArg(CmdArgs, options::OPT_objcmt_migrate_instancetype);
    Args.AddLastArg(CmdArgs, options::OPT_objcmt_migrate_nsmacros);
    Args.AddLastArg(CmdArgs, options::OPT_objcmt_migrate_protocol_conformance);
    Args.AddLastArg(CmdArgs, options::OPT_objcmt_atomic_property);
    Args.AddLastArg(CmdArgs, options::OPT_objcmt_returns_innerpointer_property);
    Args.AddLastArg(CmdArgs, options::OPT_objcmt_ns_nonatomic_iosonly);
    Args.AddLastArg(CmdArgs, options::OPT_objcmt_migrate_designated_init);
    Args.AddLastArg(CmdArgs, options::OPT_objcmt_allowlist_dir_path);
  }
}

static void RenderBuiltinOptions(const ToolChain &TC, const llvm::Triple &T,
                                 const ArgList &Args, ArgStringList &CmdArgs) {
  // -fbuiltin is default unless -mkernel is used.
  bool UseBuiltins =
      Args.hasFlag(options::OPT_fbuiltin, options::OPT_fno_builtin,
                   !Args.hasArg(options::OPT_mkernel));
  if (!UseBuiltins)
    CmdArgs.push_back("-fno-builtin");

  // -ffreestanding implies -fno-builtin.
  if (Args.hasArg(options::OPT_ffreestanding))
    UseBuiltins = false;

  // Process the -fno-builtin-* options.
  for (const auto &Arg : Args) {
    const Option &O = Arg->getOption();
    if (!O.matches(options::OPT_fno_builtin_))
      continue;

    Arg->claim();

    // If -fno-builtin is specified, then there's no need to pass the option to
    // the frontend.
    if (!UseBuiltins)
      continue;

    StringRef FuncName = Arg->getValue();
    CmdArgs.push_back(Args.MakeArgString("-fno-builtin-" + FuncName));
  }

  // le32-specific flags:
  //  -fno-math-builtin: clang should not convert math builtins to intrinsics
  //                     by default.
  if (TC.getArch() == llvm::Triple::le32)
    CmdArgs.push_back("-fno-math-builtin");
}

bool Driver::getDefaultModuleCachePath(SmallVectorImpl<char> &Result) {
  if (llvm::sys::path::cache_directory(Result)) {
    llvm::sys::path::append(Result, "clang");
    llvm::sys::path::append(Result, "ModuleCache");
    return true;
  }
  return false;
}

static void RenderModulesOptions(Compilation &C, const Driver &D,
                                 const ArgList &Args, const InputInfo &Input,
                                 const InputInfo &Output,
                                 ArgStringList &CmdArgs, bool &HaveModules) {
  // -fmodules enables the use of precompiled modules (off by default).
  // Users can pass -fno-cxx-modules to turn off modules support for
  // C++/Objective-C++ programs.
  bool HaveClangModules = false;
  if (Args.hasFlag(options::OPT_fmodules, options::OPT_fno_modules, false)) {
    bool AllowedInCXX = Args.hasFlag(options::OPT_fcxx_modules,
                                     options::OPT_fno_cxx_modules, true);
    if (AllowedInCXX || !types::isCXX(Input.getType())) {
      CmdArgs.push_back("-fmodules");
      HaveClangModules = true;
    }
  }

  HaveModules |= HaveClangModules;
  if (Args.hasArg(options::OPT_fmodules_ts)) {
    CmdArgs.push_back("-fmodules-ts");
    HaveModules = true;
  }

  // -fmodule-maps enables implicit reading of module map files. By default,
  // this is enabled if we are using Clang's flavor of precompiled modules.
  if (Args.hasFlag(options::OPT_fimplicit_module_maps,
                   options::OPT_fno_implicit_module_maps, HaveClangModules))
    CmdArgs.push_back("-fimplicit-module-maps");

  // -fmodules-decluse checks that modules used are declared so (off by default)
  if (Args.hasFlag(options::OPT_fmodules_decluse,
                   options::OPT_fno_modules_decluse, false))
    CmdArgs.push_back("-fmodules-decluse");

  // -fmodules-strict-decluse is like -fmodule-decluse, but also checks that
  // all #included headers are part of modules.
  if (Args.hasFlag(options::OPT_fmodules_strict_decluse,
                   options::OPT_fno_modules_strict_decluse, false))
    CmdArgs.push_back("-fmodules-strict-decluse");

  // -fno-implicit-modules turns off implicitly compiling modules on demand.
  bool ImplicitModules = false;
  if (!Args.hasFlag(options::OPT_fimplicit_modules,
                    options::OPT_fno_implicit_modules, HaveClangModules)) {
    if (HaveModules)
      CmdArgs.push_back("-fno-implicit-modules");
  } else if (HaveModules) {
    ImplicitModules = true;
    // -fmodule-cache-path specifies where our implicitly-built module files
    // should be written.
    SmallString<128> Path;
    if (Arg *A = Args.getLastArg(options::OPT_fmodules_cache_path))
      Path = A->getValue();

    bool HasPath = true;
    if (C.isForDiagnostics()) {
      // When generating crash reports, we want to emit the modules along with
      // the reproduction sources, so we ignore any provided module path.
      Path = Output.getFilename();
      llvm::sys::path::replace_extension(Path, ".cache");
      llvm::sys::path::append(Path, "modules");
    } else if (Path.empty()) {
      // No module path was provided: use the default.
      HasPath = Driver::getDefaultModuleCachePath(Path);
    }

    // `HasPath` will only be false if getDefaultModuleCachePath() fails.
    // That being said, that failure is unlikely and not caching is harmless.
    if (HasPath) {
      const char Arg[] = "-fmodules-cache-path=";
      Path.insert(Path.begin(), Arg, Arg + strlen(Arg));
      CmdArgs.push_back(Args.MakeArgString(Path));
    }
  }

  if (HaveModules) {
    // -fprebuilt-module-path specifies where to load the prebuilt module files.
    for (const Arg *A : Args.filtered(options::OPT_fprebuilt_module_path)) {
      CmdArgs.push_back(Args.MakeArgString(
          std::string("-fprebuilt-module-path=") + A->getValue()));
      A->claim();
    }
    if (Args.hasFlag(options::OPT_fprebuilt_implicit_modules,
                     options::OPT_fno_prebuilt_implicit_modules, false))
      CmdArgs.push_back("-fprebuilt-implicit-modules");
    if (Args.hasFlag(options::OPT_fmodules_validate_input_files_content,
                     options::OPT_fno_modules_validate_input_files_content,
                     false))
      CmdArgs.push_back("-fvalidate-ast-input-files-content");
  }

  // -fmodule-name specifies the module that is currently being built (or
  // used for header checking by -fmodule-maps).
  Args.AddLastArg(CmdArgs, options::OPT_fmodule_name_EQ);

  // -fmodule-map-file can be used to specify files containing module
  // definitions.
  Args.AddAllArgs(CmdArgs, options::OPT_fmodule_map_file);

  // -fbuiltin-module-map can be used to load the clang
  // builtin headers modulemap file.
  if (Args.hasArg(options::OPT_fbuiltin_module_map)) {
    SmallString<128> BuiltinModuleMap(D.ResourceDir);
    llvm::sys::path::append(BuiltinModuleMap, "include");
    llvm::sys::path::append(BuiltinModuleMap, "module.modulemap");
    if (llvm::sys::fs::exists(BuiltinModuleMap))
      CmdArgs.push_back(
          Args.MakeArgString("-fmodule-map-file=" + BuiltinModuleMap));
  }

  // The -fmodule-file=<name>=<file> form specifies the mapping of module
  // names to precompiled module files (the module is loaded only if used).
  // The -fmodule-file=<file> form can be used to unconditionally load
  // precompiled module files (whether used or not).
  if (HaveModules)
    Args.AddAllArgs(CmdArgs, options::OPT_fmodule_file);
  else
    Args.ClaimAllArgs(options::OPT_fmodule_file);

  // When building modules and generating crashdumps, we need to dump a module
  // dependency VFS alongside the output.
  if (HaveClangModules && C.isForDiagnostics()) {
    SmallString<128> VFSDir(Output.getFilename());
    llvm::sys::path::replace_extension(VFSDir, ".cache");
    // Add the cache directory as a temp so the crash diagnostics pick it up.
    C.addTempFile(Args.MakeArgString(VFSDir));

    llvm::sys::path::append(VFSDir, "vfs");
    CmdArgs.push_back("-module-dependency-dir");
    CmdArgs.push_back(Args.MakeArgString(VFSDir));
  }

  if (HaveClangModules)
    Args.AddLastArg(CmdArgs, options::OPT_fmodules_user_build_path);

  // Pass through all -fmodules-ignore-macro arguments.
  Args.AddAllArgs(CmdArgs, options::OPT_fmodules_ignore_macro);
  Args.AddLastArg(CmdArgs, options::OPT_fmodules_prune_interval);
  Args.AddLastArg(CmdArgs, options::OPT_fmodules_prune_after);

  Args.AddLastArg(CmdArgs, options::OPT_fbuild_session_timestamp);

  if (Arg *A = Args.getLastArg(options::OPT_fbuild_session_file)) {
    if (Args.hasArg(options::OPT_fbuild_session_timestamp))
      D.Diag(diag::err_drv_argument_not_allowed_with)
          << A->getAsString(Args) << "-fbuild-session-timestamp";

    llvm::sys::fs::file_status Status;
    if (llvm::sys::fs::status(A->getValue(), Status))
      D.Diag(diag::err_drv_no_such_file) << A->getValue();
    CmdArgs.push_back(Args.MakeArgString(
        "-fbuild-session-timestamp=" +
        Twine((uint64_t)std::chrono::duration_cast<std::chrono::seconds>(
                  Status.getLastModificationTime().time_since_epoch())
                  .count())));
  }

  if (Args.getLastArg(options::OPT_fmodules_validate_once_per_build_session)) {
    if (!Args.getLastArg(options::OPT_fbuild_session_timestamp,
                         options::OPT_fbuild_session_file))
      D.Diag(diag::err_drv_modules_validate_once_requires_timestamp);

    Args.AddLastArg(CmdArgs,
                    options::OPT_fmodules_validate_once_per_build_session);
  }

  if (Args.hasFlag(options::OPT_fmodules_validate_system_headers,
                   options::OPT_fno_modules_validate_system_headers,
                   ImplicitModules))
    CmdArgs.push_back("-fmodules-validate-system-headers");

  Args.AddLastArg(CmdArgs, options::OPT_fmodules_disable_diagnostic_validation);
}

static void RenderCharacterOptions(const ArgList &Args, const llvm::Triple &T,
                                   ArgStringList &CmdArgs) {
  // -fsigned-char is default.
  if (const Arg *A = Args.getLastArg(options::OPT_fsigned_char,
                                     options::OPT_fno_signed_char,
                                     options::OPT_funsigned_char,
                                     options::OPT_fno_unsigned_char)) {
    if (A->getOption().matches(options::OPT_funsigned_char) ||
        A->getOption().matches(options::OPT_fno_signed_char)) {
      CmdArgs.push_back("-fno-signed-char");
    }
  } else if (!isSignedCharDefault(T)) {
    CmdArgs.push_back("-fno-signed-char");
  }

  // The default depends on the language standard.
  Args.AddLastArg(CmdArgs, options::OPT_fchar8__t, options::OPT_fno_char8__t);

  if (const Arg *A = Args.getLastArg(options::OPT_fshort_wchar,
                                     options::OPT_fno_short_wchar)) {
    if (A->getOption().matches(options::OPT_fshort_wchar)) {
      CmdArgs.push_back("-fwchar-type=short");
      CmdArgs.push_back("-fno-signed-wchar");
    } else {
      bool IsARM = T.isARM() || T.isThumb() || T.isAArch64();
      CmdArgs.push_back("-fwchar-type=int");
      if (T.isOSzOS() ||
          (IsARM && !(T.isOSWindows() || T.isOSNetBSD() || T.isOSOpenBSD())))
        CmdArgs.push_back("-fno-signed-wchar");
      else
        CmdArgs.push_back("-fsigned-wchar");
    }
  }
}

static void RenderObjCOptions(const ToolChain &TC, const Driver &D,
                              const llvm::Triple &T, const ArgList &Args,
                              ObjCRuntime &Runtime, bool InferCovariantReturns,
                              const InputInfo &Input, ArgStringList &CmdArgs) {
  const llvm::Triple::ArchType Arch = TC.getArch();

  // -fobjc-dispatch-method is only relevant with the nonfragile-abi, and legacy
  // is the default. Except for deployment target of 10.5, next runtime is
  // always legacy dispatch and -fno-objc-legacy-dispatch gets ignored silently.
  if (Runtime.isNonFragile()) {
    if (!Args.hasFlag(options::OPT_fobjc_legacy_dispatch,
                      options::OPT_fno_objc_legacy_dispatch,
                      Runtime.isLegacyDispatchDefaultForArch(Arch))) {
      if (TC.UseObjCMixedDispatch())
        CmdArgs.push_back("-fobjc-dispatch-method=mixed");
      else
        CmdArgs.push_back("-fobjc-dispatch-method=non-legacy");
    }
  }

  // When ObjectiveC legacy runtime is in effect on MacOSX, turn on the option
  // to do Array/Dictionary subscripting by default.
  if (Arch == llvm::Triple::x86 && T.isMacOSX() &&
      Runtime.getKind() == ObjCRuntime::FragileMacOSX && Runtime.isNeXTFamily())
    CmdArgs.push_back("-fobjc-subscripting-legacy-runtime");

  // Allow -fno-objc-arr to trump -fobjc-arr/-fobjc-arc.
  // NOTE: This logic is duplicated in ToolChains.cpp.
  if (isObjCAutoRefCount(Args)) {
    TC.CheckObjCARC();

    CmdArgs.push_back("-fobjc-arc");

    // FIXME: It seems like this entire block, and several around it should be
    // wrapped in isObjC, but for now we just use it here as this is where it
    // was being used previously.
    if (types::isCXX(Input.getType()) && types::isObjC(Input.getType())) {
      if (TC.GetCXXStdlibType(Args) == ToolChain::CST_Libcxx)
        CmdArgs.push_back("-fobjc-arc-cxxlib=libc++");
      else
        CmdArgs.push_back("-fobjc-arc-cxxlib=libstdc++");
    }

    // Allow the user to enable full exceptions code emission.
    // We default off for Objective-C, on for Objective-C++.
    if (Args.hasFlag(options::OPT_fobjc_arc_exceptions,
                     options::OPT_fno_objc_arc_exceptions,
                     /*Default=*/types::isCXX(Input.getType())))
      CmdArgs.push_back("-fobjc-arc-exceptions");
  }

  // Silence warning for full exception code emission options when explicitly
  // set to use no ARC.
  if (Args.hasArg(options::OPT_fno_objc_arc)) {
    Args.ClaimAllArgs(options::OPT_fobjc_arc_exceptions);
    Args.ClaimAllArgs(options::OPT_fno_objc_arc_exceptions);
  }

  // Allow the user to control whether messages can be converted to runtime
  // functions.
  if (types::isObjC(Input.getType())) {
    auto *Arg = Args.getLastArg(
        options::OPT_fobjc_convert_messages_to_runtime_calls,
        options::OPT_fno_objc_convert_messages_to_runtime_calls);
    if (Arg &&
        Arg->getOption().matches(
            options::OPT_fno_objc_convert_messages_to_runtime_calls))
      CmdArgs.push_back("-fno-objc-convert-messages-to-runtime-calls");
  }

  // -fobjc-infer-related-result-type is the default, except in the Objective-C
  // rewriter.
  if (InferCovariantReturns)
    CmdArgs.push_back("-fno-objc-infer-related-result-type");

  // Pass down -fobjc-weak or -fno-objc-weak if present.
  if (types::isObjC(Input.getType())) {
    auto WeakArg =
        Args.getLastArg(options::OPT_fobjc_weak, options::OPT_fno_objc_weak);
    if (!WeakArg) {
      // nothing to do
    } else if (!Runtime.allowsWeak()) {
      if (WeakArg->getOption().matches(options::OPT_fobjc_weak))
        D.Diag(diag::err_objc_weak_unsupported);
    } else {
      WeakArg->render(Args, CmdArgs);
    }
  }

  if (Args.hasArg(options::OPT_fobjc_disable_direct_methods_for_testing))
    CmdArgs.push_back("-fobjc-disable-direct-methods-for-testing");
}

static void RenderDiagnosticsOptions(const Driver &D, const ArgList &Args,
                                     ArgStringList &CmdArgs) {
  bool CaretDefault = true;
  bool ColumnDefault = true;

  if (const Arg *A = Args.getLastArg(options::OPT__SLASH_diagnostics_classic,
                                     options::OPT__SLASH_diagnostics_column,
                                     options::OPT__SLASH_diagnostics_caret)) {
    switch (A->getOption().getID()) {
    case options::OPT__SLASH_diagnostics_caret:
      CaretDefault = true;
      ColumnDefault = true;
      break;
    case options::OPT__SLASH_diagnostics_column:
      CaretDefault = false;
      ColumnDefault = true;
      break;
    case options::OPT__SLASH_diagnostics_classic:
      CaretDefault = false;
      ColumnDefault = false;
      break;
    }
  }

  // -fcaret-diagnostics is default.
  if (!Args.hasFlag(options::OPT_fcaret_diagnostics,
                    options::OPT_fno_caret_diagnostics, CaretDefault))
    CmdArgs.push_back("-fno-caret-diagnostics");

  // -fdiagnostics-fixit-info is default, only pass non-default.
  if (!Args.hasFlag(options::OPT_fdiagnostics_fixit_info,
                    options::OPT_fno_diagnostics_fixit_info, true))
    CmdArgs.push_back("-fno-diagnostics-fixit-info");

  // Enable -fdiagnostics-show-option by default.
  if (!Args.hasFlag(options::OPT_fdiagnostics_show_option,
                    options::OPT_fno_diagnostics_show_option, true))
    CmdArgs.push_back("-fno-diagnostics-show-option");

  if (const Arg *A =
          Args.getLastArg(options::OPT_fdiagnostics_show_category_EQ)) {
    CmdArgs.push_back("-fdiagnostics-show-category");
    CmdArgs.push_back(A->getValue());
  }

  if (Args.hasFlag(options::OPT_fdiagnostics_show_hotness,
                   options::OPT_fno_diagnostics_show_hotness, false))
    CmdArgs.push_back("-fdiagnostics-show-hotness");

  if (const Arg *A =
          Args.getLastArg(options::OPT_fdiagnostics_hotness_threshold_EQ)) {
    std::string Opt =
        std::string("-fdiagnostics-hotness-threshold=") + A->getValue();
    CmdArgs.push_back(Args.MakeArgString(Opt));
  }

  if (const Arg *A = Args.getLastArg(options::OPT_fdiagnostics_format_EQ)) {
    CmdArgs.push_back("-fdiagnostics-format");
    CmdArgs.push_back(A->getValue());
  }

  if (const Arg *A = Args.getLastArg(
          options::OPT_fdiagnostics_show_note_include_stack,
          options::OPT_fno_diagnostics_show_note_include_stack)) {
    const Option &O = A->getOption();
    if (O.matches(options::OPT_fdiagnostics_show_note_include_stack))
      CmdArgs.push_back("-fdiagnostics-show-note-include-stack");
    else
      CmdArgs.push_back("-fno-diagnostics-show-note-include-stack");
  }

  // Color diagnostics are parsed by the driver directly from argv and later
  // re-parsed to construct this job; claim any possible color diagnostic here
  // to avoid warn_drv_unused_argument and diagnose bad
  // OPT_fdiagnostics_color_EQ values.
  for (const Arg *A : Args) {
    const Option &O = A->getOption();
    if (!O.matches(options::OPT_fcolor_diagnostics) &&
        !O.matches(options::OPT_fdiagnostics_color) &&
        !O.matches(options::OPT_fno_color_diagnostics) &&
        !O.matches(options::OPT_fno_diagnostics_color) &&
        !O.matches(options::OPT_fdiagnostics_color_EQ))
      continue;

    if (O.matches(options::OPT_fdiagnostics_color_EQ)) {
      StringRef Value(A->getValue());
      if (Value != "always" && Value != "never" && Value != "auto")
        D.Diag(diag::err_drv_clang_unsupported)
            << ("-fdiagnostics-color=" + Value).str();
    }
    A->claim();
  }

  if (D.getDiags().getDiagnosticOptions().ShowColors)
    CmdArgs.push_back("-fcolor-diagnostics");

  if (Args.hasArg(options::OPT_fansi_escape_codes))
    CmdArgs.push_back("-fansi-escape-codes");

  if (!Args.hasFlag(options::OPT_fshow_source_location,
                    options::OPT_fno_show_source_location, true))
    CmdArgs.push_back("-fno-show-source-location");

  if (Args.hasArg(options::OPT_fdiagnostics_absolute_paths))
    CmdArgs.push_back("-fdiagnostics-absolute-paths");

  if (!Args.hasFlag(options::OPT_fshow_column, options::OPT_fno_show_column,
                    ColumnDefault))
    CmdArgs.push_back("-fno-show-column");

  if (!Args.hasFlag(options::OPT_fspell_checking,
                    options::OPT_fno_spell_checking, true))
    CmdArgs.push_back("-fno-spell-checking");
}

enum class DwarfFissionKind { None, Split, Single };

static DwarfFissionKind getDebugFissionKind(const Driver &D,
                                            const ArgList &Args, Arg *&Arg) {
  Arg = Args.getLastArg(options::OPT_gsplit_dwarf, options::OPT_gsplit_dwarf_EQ,
                        options::OPT_gno_split_dwarf);
  if (!Arg || Arg->getOption().matches(options::OPT_gno_split_dwarf))
    return DwarfFissionKind::None;

  if (Arg->getOption().matches(options::OPT_gsplit_dwarf))
    return DwarfFissionKind::Split;

  StringRef Value = Arg->getValue();
  if (Value == "split")
    return DwarfFissionKind::Split;
  if (Value == "single")
    return DwarfFissionKind::Single;

  D.Diag(diag::err_drv_unsupported_option_argument)
      << Arg->getOption().getName() << Arg->getValue();
  return DwarfFissionKind::None;
}

static void renderDwarfFormat(const Driver &D, const llvm::Triple &T,
                              const ArgList &Args, ArgStringList &CmdArgs,
                              unsigned DwarfVersion) {
  auto *DwarfFormatArg =
      Args.getLastArg(options::OPT_gdwarf64, options::OPT_gdwarf32);
  if (!DwarfFormatArg)
    return;

  if (DwarfFormatArg->getOption().matches(options::OPT_gdwarf64)) {
    if (DwarfVersion < 3)
      D.Diag(diag::err_drv_argument_only_allowed_with)
          << DwarfFormatArg->getAsString(Args) << "DWARFv3 or greater";
    else if (!T.isArch64Bit())
      D.Diag(diag::err_drv_argument_only_allowed_with)
          << DwarfFormatArg->getAsString(Args) << "64 bit architecture";
    else if (!T.isOSBinFormatELF())
      D.Diag(diag::err_drv_argument_only_allowed_with)
          << DwarfFormatArg->getAsString(Args) << "ELF platforms";
  }

  DwarfFormatArg->render(Args, CmdArgs);
}

static void renderDebugOptions(const ToolChain &TC, const Driver &D,
                               const llvm::Triple &T, const ArgList &Args,
                               bool EmitCodeView, bool IRInput,
                               ArgStringList &CmdArgs,
                               codegenoptions::DebugInfoKind &DebugInfoKind,
                               DwarfFissionKind &DwarfFission) {
  if (Args.hasFlag(options::OPT_fdebug_info_for_profiling,
                   options::OPT_fno_debug_info_for_profiling, false) &&
      checkDebugInfoOption(
          Args.getLastArg(options::OPT_fdebug_info_for_profiling), Args, D, TC))
    CmdArgs.push_back("-fdebug-info-for-profiling");

  // The 'g' groups options involve a somewhat intricate sequence of decisions
  // about what to pass from the driver to the frontend, but by the time they
  // reach cc1 they've been factored into three well-defined orthogonal choices:
  //  * what level of debug info to generate
  //  * what dwarf version to write
  //  * what debugger tuning to use
  // This avoids having to monkey around further in cc1 other than to disable
  // codeview if not running in a Windows environment. Perhaps even that
  // decision should be made in the driver as well though.
  llvm::DebuggerKind DebuggerTuning = TC.getDefaultDebuggerTuning();

  bool SplitDWARFInlining =
      Args.hasFlag(options::OPT_fsplit_dwarf_inlining,
                   options::OPT_fno_split_dwarf_inlining, false);

  // Normally -gsplit-dwarf is only useful with -gN. For IR input, Clang does
  // object file generation and no IR generation, -gN should not be needed. So
  // allow -gsplit-dwarf with either -gN or IR input.
  if (IRInput || Args.hasArg(options::OPT_g_Group)) {
    Arg *SplitDWARFArg;
    DwarfFission = getDebugFissionKind(D, Args, SplitDWARFArg);
    if (DwarfFission != DwarfFissionKind::None &&
        !checkDebugInfoOption(SplitDWARFArg, Args, D, TC)) {
      DwarfFission = DwarfFissionKind::None;
      SplitDWARFInlining = false;
    }
  }
  if (const Arg *A = Args.getLastArg(options::OPT_g_Group)) {
    DebugInfoKind = codegenoptions::DebugInfoConstructor;

    // If the last option explicitly specified a debug-info level, use it.
    if (checkDebugInfoOption(A, Args, D, TC) &&
        A->getOption().matches(options::OPT_gN_Group)) {
      DebugInfoKind = DebugLevelToInfoKind(*A);
      // For -g0 or -gline-tables-only, drop -gsplit-dwarf. This gets a bit more
      // complicated if you've disabled inline info in the skeleton CUs
      // (SplitDWARFInlining) - then there's value in composing split-dwarf and
      // line-tables-only, so let those compose naturally in that case.
      if (DebugInfoKind == codegenoptions::NoDebugInfo ||
          DebugInfoKind == codegenoptions::DebugDirectivesOnly ||
          (DebugInfoKind == codegenoptions::DebugLineTablesOnly &&
           SplitDWARFInlining))
        DwarfFission = DwarfFissionKind::None;
    }
  }

  // If a debugger tuning argument appeared, remember it.
  if (const Arg *A =
          Args.getLastArg(options::OPT_gTune_Group, options::OPT_ggdbN_Group)) {
    if (checkDebugInfoOption(A, Args, D, TC)) {
      if (A->getOption().matches(options::OPT_glldb))
        DebuggerTuning = llvm::DebuggerKind::LLDB;
      else if (A->getOption().matches(options::OPT_gsce))
        DebuggerTuning = llvm::DebuggerKind::SCE;
      else if (A->getOption().matches(options::OPT_gdbx))
        DebuggerTuning = llvm::DebuggerKind::DBX;
      else
        DebuggerTuning = llvm::DebuggerKind::GDB;
    }
  }

  // If a -gdwarf argument appeared, remember it.
  const Arg *GDwarfN = getDwarfNArg(Args);
  bool EmitDwarf = false;
  if (GDwarfN) {
    if (checkDebugInfoOption(GDwarfN, Args, D, TC))
      EmitDwarf = true;
    else
      GDwarfN = nullptr;
  }

  if (const Arg *A = Args.getLastArg(options::OPT_gcodeview)) {
    if (checkDebugInfoOption(A, Args, D, TC))
      EmitCodeView = true;
  }

  // If the user asked for debug info but did not explicitly specify -gcodeview
  // or -gdwarf, ask the toolchain for the default format.
  if (!EmitCodeView && !EmitDwarf &&
      DebugInfoKind != codegenoptions::NoDebugInfo) {
    switch (TC.getDefaultDebugFormat()) {
    case codegenoptions::DIF_CodeView:
      EmitCodeView = true;
      break;
    case codegenoptions::DIF_DWARF:
      EmitDwarf = true;
      break;
    }
  }

  unsigned RequestedDWARFVersion = 0; // DWARF version requested by the user
  unsigned EffectiveDWARFVersion = 0; // DWARF version TC can generate. It may
                                      // be lower than what the user wanted.
  unsigned DefaultDWARFVersion = ParseDebugDefaultVersion(TC, Args);
  if (EmitDwarf) {
    // Start with the platform default DWARF version
    RequestedDWARFVersion = TC.GetDefaultDwarfVersion();
    assert(RequestedDWARFVersion &&
           "toolchain default DWARF version must be nonzero");

    // If the user specified a default DWARF version, that takes precedence
    // over the platform default.
    if (DefaultDWARFVersion)
      RequestedDWARFVersion = DefaultDWARFVersion;

    // Override with a user-specified DWARF version
    if (GDwarfN)
      if (auto ExplicitVersion = DwarfVersionNum(GDwarfN->getSpelling()))
        RequestedDWARFVersion = ExplicitVersion;
    // Clamp effective DWARF version to the max supported by the toolchain.
    EffectiveDWARFVersion =
        std::min(RequestedDWARFVersion, TC.getMaxDwarfVersion());
  }

  // -gline-directives-only supported only for the DWARF debug info.
  if (RequestedDWARFVersion == 0 &&
      DebugInfoKind == codegenoptions::DebugDirectivesOnly)
    DebugInfoKind = codegenoptions::NoDebugInfo;

  // strict DWARF is set to false by default. But for DBX, we need it to be set
  // as true by default.
  if (const Arg *A = Args.getLastArg(options::OPT_gstrict_dwarf))
    (void)checkDebugInfoOption(A, Args, D, TC);
  if (Args.hasFlag(options::OPT_gstrict_dwarf, options::OPT_gno_strict_dwarf,
                   DebuggerTuning == llvm::DebuggerKind::DBX))
    CmdArgs.push_back("-gstrict-dwarf");

  // And we handle flag -grecord-gcc-switches later with DWARFDebugFlags.
  Args.ClaimAllArgs(options::OPT_g_flags_Group);

  // Column info is included by default for everything except SCE and
  // CodeView. Clang doesn't track end columns, just starting columns, which,
  // in theory, is fine for CodeView (and PDB).  In practice, however, the
  // Microsoft debuggers don't handle missing end columns well, and the AIX
  // debugger DBX also doesn't handle the columns well, so it's better not to
  // include any column info.
  if (const Arg *A = Args.getLastArg(options::OPT_gcolumn_info))
    (void)checkDebugInfoOption(A, Args, D, TC);
  if (!Args.hasFlag(options::OPT_gcolumn_info, options::OPT_gno_column_info,
                    !EmitCodeView &&
                        (DebuggerTuning != llvm::DebuggerKind::SCE &&
                         DebuggerTuning != llvm::DebuggerKind::DBX)))
    CmdArgs.push_back("-gno-column-info");

  // FIXME: Move backend command line options to the module.
  // If -gline-tables-only or -gline-directives-only is the last option it wins.
  if (const Arg *A = Args.getLastArg(options::OPT_gmodules))
    if (checkDebugInfoOption(A, Args, D, TC)) {
      if (DebugInfoKind != codegenoptions::DebugLineTablesOnly &&
          DebugInfoKind != codegenoptions::DebugDirectivesOnly) {
        DebugInfoKind = codegenoptions::DebugInfoConstructor;
        CmdArgs.push_back("-dwarf-ext-refs");
        CmdArgs.push_back("-fmodule-format=obj");
      }
    }

  if (T.isOSBinFormatELF() && SplitDWARFInlining)
    CmdArgs.push_back("-fsplit-dwarf-inlining");

  // After we've dealt with all combinations of things that could
  // make DebugInfoKind be other than None or DebugLineTablesOnly,
  // figure out if we need to "upgrade" it to standalone debug info.
  // We parse these two '-f' options whether or not they will be used,
  // to claim them even if you wrote "-fstandalone-debug -gline-tables-only"
  bool NeedFullDebug = Args.hasFlag(
      options::OPT_fstandalone_debug, options::OPT_fno_standalone_debug,
      DebuggerTuning == llvm::DebuggerKind::LLDB ||
          TC.GetDefaultStandaloneDebug());
  if (const Arg *A = Args.getLastArg(options::OPT_fstandalone_debug))
    (void)checkDebugInfoOption(A, Args, D, TC);

  if (DebugInfoKind == codegenoptions::LimitedDebugInfo ||
      DebugInfoKind == codegenoptions::DebugInfoConstructor) {
    if (Args.hasFlag(options::OPT_fno_eliminate_unused_debug_types,
                     options::OPT_feliminate_unused_debug_types, false))
      DebugInfoKind = codegenoptions::UnusedTypeInfo;
    else if (NeedFullDebug)
      DebugInfoKind = codegenoptions::FullDebugInfo;
  }

  if (Args.hasFlag(options::OPT_gembed_source, options::OPT_gno_embed_source,
                   false)) {
    // Source embedding is a vendor extension to DWARF v5. By now we have
    // checked if a DWARF version was stated explicitly, and have otherwise
    // fallen back to the target default, so if this is still not at least 5
    // we emit an error.
    const Arg *A = Args.getLastArg(options::OPT_gembed_source);
    if (RequestedDWARFVersion < 5)
      D.Diag(diag::err_drv_argument_only_allowed_with)
          << A->getAsString(Args) << "-gdwarf-5";
    else if (EffectiveDWARFVersion < 5)
      // The toolchain has reduced allowed dwarf version, so we can't enable
      // -gembed-source.
      D.Diag(diag::warn_drv_dwarf_version_limited_by_target)
          << A->getAsString(Args) << TC.getTripleString() << 5
          << EffectiveDWARFVersion;
    else if (checkDebugInfoOption(A, Args, D, TC))
      CmdArgs.push_back("-gembed-source");
  }

  if (EmitCodeView) {
    CmdArgs.push_back("-gcodeview");

    // Emit codeview type hashes if requested.
    if (Args.hasFlag(options::OPT_gcodeview_ghash,
                     options::OPT_gno_codeview_ghash, false)) {
      CmdArgs.push_back("-gcodeview-ghash");
    }
  }

  // Omit inline line tables if requested.
  if (Args.hasFlag(options::OPT_gno_inline_line_tables,
                   options::OPT_ginline_line_tables, false)) {
    CmdArgs.push_back("-gno-inline-line-tables");
  }

  // When emitting remarks, we need at least debug lines in the output.
  if (willEmitRemarks(Args) &&
      DebugInfoKind <= codegenoptions::DebugDirectivesOnly)
    DebugInfoKind = codegenoptions::DebugLineTablesOnly;

  // Adjust the debug info kind for the given toolchain.
  TC.adjustDebugInfoKind(DebugInfoKind, Args);

  RenderDebugEnablingArgs(Args, CmdArgs, DebugInfoKind, EffectiveDWARFVersion,
                          DebuggerTuning);

  // -fdebug-macro turns on macro debug info generation.
  if (Args.hasFlag(options::OPT_fdebug_macro, options::OPT_fno_debug_macro,
                   false))
    if (checkDebugInfoOption(Args.getLastArg(options::OPT_fdebug_macro), Args,
                             D, TC))
      CmdArgs.push_back("-debug-info-macro");

  // -ggnu-pubnames turns on gnu style pubnames in the backend.
  const auto *PubnamesArg =
      Args.getLastArg(options::OPT_ggnu_pubnames, options::OPT_gno_gnu_pubnames,
                      options::OPT_gpubnames, options::OPT_gno_pubnames);
  if (DwarfFission != DwarfFissionKind::None ||
      (PubnamesArg && checkDebugInfoOption(PubnamesArg, Args, D, TC)))
    if (!PubnamesArg ||
        (!PubnamesArg->getOption().matches(options::OPT_gno_gnu_pubnames) &&
         !PubnamesArg->getOption().matches(options::OPT_gno_pubnames)))
      CmdArgs.push_back(PubnamesArg && PubnamesArg->getOption().matches(
                                           options::OPT_gpubnames)
                            ? "-gpubnames"
                            : "-ggnu-pubnames");
  const auto *SimpleTemplateNamesArg =
      Args.getLastArg(options::OPT_gsimple_template_names,
                      options::OPT_gno_simple_template_names);
  bool ForwardTemplateParams = DebuggerTuning == llvm::DebuggerKind::SCE;
  if (SimpleTemplateNamesArg &&
      checkDebugInfoOption(SimpleTemplateNamesArg, Args, D, TC)) {
    const auto &Opt = SimpleTemplateNamesArg->getOption();
    if (Opt.matches(options::OPT_gsimple_template_names)) {
      ForwardTemplateParams = true;
      CmdArgs.push_back("-gsimple-template-names=simple");
    }
  }

  if (Args.hasFlag(options::OPT_fdebug_ranges_base_address,
                   options::OPT_fno_debug_ranges_base_address, false)) {
    CmdArgs.push_back("-fdebug-ranges-base-address");
  }

  // -gdwarf-aranges turns on the emission of the aranges section in the
  // backend.
  // Always enabled for SCE tuning.
  bool NeedAranges = DebuggerTuning == llvm::DebuggerKind::SCE;
  if (const Arg *A = Args.getLastArg(options::OPT_gdwarf_aranges))
    NeedAranges = checkDebugInfoOption(A, Args, D, TC) || NeedAranges;
  if (NeedAranges) {
    CmdArgs.push_back("-mllvm");
    CmdArgs.push_back("-generate-arange-section");
  }

  if (Args.hasFlag(options::OPT_fforce_dwarf_frame,
                   options::OPT_fno_force_dwarf_frame, false))
    CmdArgs.push_back("-fforce-dwarf-frame");

  if (Args.hasFlag(options::OPT_fdebug_types_section,
                   options::OPT_fno_debug_types_section, false)) {
    if (!(T.isOSBinFormatELF() || T.isOSBinFormatWasm())) {
      D.Diag(diag::err_drv_unsupported_opt_for_target)
          << Args.getLastArg(options::OPT_fdebug_types_section)
                 ->getAsString(Args)
          << T.getTriple();
    } else if (checkDebugInfoOption(
                   Args.getLastArg(options::OPT_fdebug_types_section), Args, D,
                   TC)) {
      CmdArgs.push_back("-mllvm");
      CmdArgs.push_back("-generate-type-units");
    }
  }

  // To avoid join/split of directory+filename, the integrated assembler prefers
  // the directory form of .file on all DWARF versions. GNU as doesn't allow the
  // form before DWARF v5.
  if (!Args.hasFlag(options::OPT_fdwarf_directory_asm,
                    options::OPT_fno_dwarf_directory_asm,
                    TC.useIntegratedAs() || EffectiveDWARFVersion >= 5))
    CmdArgs.push_back("-fno-dwarf-directory-asm");

  // Decide how to render forward declarations of template instantiations.
  // SCE wants full descriptions, others just get them in the name.
  if (ForwardTemplateParams)
    CmdArgs.push_back("-debug-forward-template-params");

  // Do we need to explicitly import anonymous namespaces into the parent
  // scope?
  if (DebuggerTuning == llvm::DebuggerKind::SCE)
    CmdArgs.push_back("-dwarf-explicit-import");

  renderDwarfFormat(D, T, Args, CmdArgs, EffectiveDWARFVersion);
  RenderDebugInfoCompressionArgs(Args, CmdArgs, D, TC);
}

/// Check whether the given input tree contains any wrapper actions
static bool ContainsWrapperAction(const Action *A) {
  if (isa<OffloadWrapperJobAction>(A))
    return true;
  for (const auto &AI : A->inputs())
    if (ContainsWrapperAction(AI))
      return true;

  return false;
}

// Put together an external compiler compilation call which is used instead
// of the clang invocation for the host compile of an offload compilation.
// Enabling command line:  clang++ -fsycl -fsycl-host-compiler=<HostExe>
//                         <ClangOpts> -fsycl-host-compiler-options=<HostOpts>
// Any <ClangOpts> used which are phase limiting (preprocessing, assembly,
// object generation) are specifically handled here by specifying the
// equivalent phase limiting option(s).
// It is expected that any user <HostOpts> options passed will be placed
// after any implied options set here.  This will have overriding behaviors
// for any options which are considered to be evaluated from left to right.
// Specifying any <HostOpts> option which conficts any of the implied options
// will result in undefined behavior.  Potential conflicting options:
//  * Output specification options (-o, -Fo, -Fa, etc)
//  * Phase limiting options (-E, -c, -P, etc)
void Clang::ConstructHostCompilerJob(Compilation &C, const JobAction &JA,
                                     const InputInfo &Output,
                                     const InputInfoList &Inputs,
                                     const llvm::opt::ArgList &TCArgs) const {

  // The Host compilation step that occurs here is constructed based on the
  // input from the user.  This consists of the compiler to call and the
  // options that will be used during the compilation.
  ArgStringList HostCompileArgs;
  const InputInfo &InputFile = Inputs.front();
  const ToolChain &TC = getToolChain();

  // Input file.
  HostCompileArgs.push_back(InputFile.getFilename());

  // When performing the host compilation, we are expecting to only be
  // creating intermediate files, namely preprocessor output, assembly or
  // object files.
  // We are making assumptions in regards to what options are used to
  // generate these intermediate files.
  //                gcc/g++/clang/clang++/default | cl
  //  Object:                   -c                | -c
  //  Preprocessed:             -E                | -P -Fi<file>
  //  Assembly:                 -S                | -c -Fa<file>
  //  Header Input:        -include <file>        | -FI <file>
  //
  // The options used are determined by the compiler name and target triple.
  Arg *HostCompilerDefArg =
      TCArgs.getLastArg(options::OPT_fsycl_host_compiler_EQ);
  assert(HostCompilerDefArg && "Expected host compiler designation.");

  bool OutputAdded = false;
  StringRef CompilerName =
      llvm::sys::path::stem(HostCompilerDefArg->getValue());
  if (CompilerName.empty())
    TC.getDriver().Diag(diag::err_drv_missing_arg_mtp)
        << HostCompilerDefArg->getAsString(TCArgs);
  // FIXME: Consider requiring user input to specify a compatibility class
  // to determine the type of host compiler being used.
  SmallVector<StringRef, 4> MSVCCompilers = {"cl", "clang-cl", "icl"};
  bool IsMSVCHostCompiler =
      std::find(MSVCCompilers.begin(), MSVCCompilers.end(), CompilerName) !=
      MSVCCompilers.end();

  auto addMSVCOutputFile = [&](StringRef Opt) {
    SmallString<128> OutOpt(Opt);
    OutOpt += Output.getFilename();
    HostCompileArgs.push_back(TCArgs.MakeArgString(OutOpt));
    OutputAdded = true;
  };
  // FIXME: Reuse existing toolchains which are already supported to put
  // together the options.
  // FIXME: For any potential obscure host compilers that do not use the
  // 'standard' set of options, we should provide a user interface that allows
  // users to override the implied options.
  if (isa<PreprocessJobAction>(JA)) {
    if (IsMSVCHostCompiler) {
      // Check the output file, if it is 'stdout' we want to use -E.
      if (StringRef(Output.getFilename()).equals("-")) {
        HostCompileArgs.push_back("-E");
        OutputAdded = true;
      } else {
        HostCompileArgs.push_back("-P");
        addMSVCOutputFile("-Fi");
      }
    } else
      HostCompileArgs.push_back("-E");
  } else if (isa<AssembleJobAction>(JA)) {
    HostCompileArgs.push_back("-c");
    if (IsMSVCHostCompiler)
      addMSVCOutputFile("-Fo");
  } else {
    assert((isa<CompileJobAction, BackendJobAction>(JA)) &&
           "Invalid action for external host compilation tool.");
    if (JA.getType() == types::TY_PP_Asm) {
      if (IsMSVCHostCompiler) {
        HostCompileArgs.push_back("-c");
        addMSVCOutputFile("-Fa");
        // The MSVC Compiler does not have a way to just create the assembly
        // file so we create the assembly file and object file, and redirect
        // the object file to a temporary.
        std::string ObjTmpName = C.getDriver().GetTemporaryPath("host", "obj");
        StringRef WrapperFileName =
            C.addTempFile(C.getArgs().MakeArgString(ObjTmpName));
        SmallString<128> ObjOutOpt("-Fo");
        ObjOutOpt += WrapperFileName;
        HostCompileArgs.push_back(C.getArgs().MakeArgString(ObjOutOpt));
      } else
        HostCompileArgs.push_back("-S");
    } else {
      TC.getDriver().Diag(diag::err_drv_output_type_with_host_compiler);
    }
  }

  // Add the integration header.
  StringRef Header =
      TC.getDriver().getIntegrationHeader(InputFile.getBaseInput());
  if (types::getPreprocessedType(InputFile.getType()) != types::TY_INVALID &&
      !Header.empty()) {
    HostCompileArgs.push_back(IsMSVCHostCompiler ? "-FI" : "-include");
    HostCompileArgs.push_back(TCArgs.MakeArgString(Header));
  }

  // Add directory in which the original source file resides, as there could
  // be headers that need to be picked up from there.
  SmallString<128> SourcePath(InputFile.getBaseInput());
  llvm::sys::path::remove_filename(SourcePath);
  if (!SourcePath.empty()) {
    HostCompileArgs.push_back(IsMSVCHostCompiler ? "-I" : "-iquote");
    HostCompileArgs.push_back(TCArgs.MakeArgString(SourcePath));
  } else if (llvm::ErrorOr<std::string> CWD =
                 TC.getDriver().getVFS().getCurrentWorkingDirectory()) {
    HostCompileArgs.push_back(IsMSVCHostCompiler ? "-I" : "-iquote");
    HostCompileArgs.push_back(TCArgs.MakeArgString(*CWD));
  }

  // Add default header search directories.
  SmallString<128> BaseDir(C.getDriver().Dir);
  llvm::sys::path::append(BaseDir, "..", "include");
  SmallString<128> SYCLDir(BaseDir);
  llvm::sys::path::append(SYCLDir, "sycl");
  HostCompileArgs.push_back("-I");
  HostCompileArgs.push_back(TCArgs.MakeArgString(SYCLDir));
  HostCompileArgs.push_back("-I");
  HostCompileArgs.push_back(TCArgs.MakeArgString(BaseDir));

  if (!OutputAdded) {
    // Add output file to the command line.  This is assumed to be prefaced
    // with the '-o' option that is used to designate the output file.
    HostCompileArgs.push_back("-o");
    HostCompileArgs.push_back(Output.getFilename());
  }

  SmallString<128> ExecPath;
  if (HostCompilerDefArg) {
    ExecPath = HostCompilerDefArg->getValue();
    if (!ExecPath.empty() && ExecPath == llvm::sys::path::stem(ExecPath))
      ExecPath = TC.GetProgramPath(ExecPath.c_str());
  }

  // Add any user-specified arguments.
  if (Arg *HostCompilerOptsArg =
          TCArgs.getLastArg(options::OPT_fsycl_host_compiler_options_EQ)) {
    SmallVector<const char *, 8> TargetArgs;
    llvm::BumpPtrAllocator BPA;
    llvm::StringSaver S(BPA);
    // Tokenize the string.
    llvm::cl::TokenizeGNUCommandLine(HostCompilerOptsArg->getValue(), S,
                                     TargetArgs);
    llvm::transform(TargetArgs, std::back_inserter(HostCompileArgs),
                    [&TCArgs](StringRef A) { return TCArgs.MakeArgString(A); });
  }
  const Tool *T = TC.SelectTool(JA);
  auto Cmd = std::make_unique<Command>(JA, *T, ResponseFileSupport::None(),
                                       TCArgs.MakeArgString(ExecPath),
                                       HostCompileArgs, None);

  C.addCommand(std::move(Cmd));
}

void Clang::ConstructJob(Compilation &C, const JobAction &JA,
                         const InputInfo &Output, const InputInfoList &Inputs,
                         const ArgList &Args, const char *LinkingOutput) const {
  const auto &TC = getToolChain();
  const llvm::Triple &RawTriple = TC.getTriple();
  const llvm::Triple &Triple = TC.getEffectiveTriple();
  const std::string &TripleStr = Triple.getTriple();

  bool KernelOrKext =
      Args.hasArg(options::OPT_mkernel, options::OPT_fapple_kext);
  const Driver &D = TC.getDriver();
  ArgStringList CmdArgs;

  assert(Inputs.size() >= 1 && "Must have at least one input.");
  // CUDA/HIP compilation may have multiple inputs (source file + results of
  // device-side compilations). OpenMP device jobs also take the host IR as a
  // second input. Module precompilation accepts a list of header files to
  // include as part of the module. API extraction accepts a list of header
  // files whose API information is emitted in the output. All other jobs are
  // expected to have exactly one input.
  // SYCL host jobs accept the integration header from the device-side
  // compilation as a second input.
  bool IsCuda = JA.isOffloading(Action::OFK_Cuda);
  bool IsCudaDevice = JA.isDeviceOffloading(Action::OFK_Cuda);
  bool IsHIP = JA.isOffloading(Action::OFK_HIP);
  bool IsHIPDevice = JA.isDeviceOffloading(Action::OFK_HIP);
  bool IsOpenMPDevice = JA.isDeviceOffloading(Action::OFK_OpenMP);
  bool IsSYCLOffloadDevice = JA.isDeviceOffloading(Action::OFK_SYCL);
  bool IsSYCL = JA.isOffloading(Action::OFK_SYCL);
  bool IsOpenMPHost = JA.isHostOffloading(Action::OFK_OpenMP);
  bool IsHeaderModulePrecompile = isa<HeaderModulePrecompileJobAction>(JA);
  bool IsExtractAPI = isa<ExtractAPIJobAction>(JA);
  bool IsDeviceOffloadAction = !(JA.isDeviceOffloading(Action::OFK_None) ||
                                 JA.isDeviceOffloading(Action::OFK_Host));
  bool IsUsingLTO = D.isUsingLTO(IsDeviceOffloadAction);
  auto LTOMode = D.getLTOMode(IsDeviceOffloadAction);

  // Perform the SYCL host compilation using an external compiler if the user
  // requested.
  if (Args.hasArg(options::OPT_fsycl_host_compiler_EQ) && IsSYCL &&
      !IsSYCLOffloadDevice) {
    ConstructHostCompilerJob(C, JA, Output, Inputs, Args);
    return;
  }

  // A header module compilation doesn't have a main input file, so invent a
  // fake one as a placeholder.
  const char *ModuleName = [&]{
    auto *ModuleNameArg = Args.getLastArg(options::OPT_fmodule_name_EQ);
    return ModuleNameArg ? ModuleNameArg->getValue() : "";
  }();
  InputInfo HeaderModuleInput(Inputs[0].getType(), ModuleName, ModuleName);

  // Extract API doesn't have a main input file, so invent a fake one as a
  // placeholder.
  InputInfo ExtractAPIPlaceholderInput(Inputs[0].getType(), "extract-api",
                                       "extract-api");

  const InputInfo &Input = [&]() -> const InputInfo & {
    if (IsHeaderModulePrecompile)
      return HeaderModuleInput;
    if (IsExtractAPI)
      return ExtractAPIPlaceholderInput;
    return Inputs[0];
  }();

  InputInfoList ModuleHeaderInputs;
  InputInfoList ExtractAPIInputs;
  InputInfoList OpenMPHostInputs;
  const InputInfo *CudaDeviceInput = nullptr;
  const InputInfo *OpenMPDeviceInput = nullptr;
  const InputInfo *SYCLDeviceInput = nullptr;
  for (const InputInfo &I : Inputs) {
    if (&I == &Input) {
      // This is the primary input.
    } else if (IsHeaderModulePrecompile &&
               types::getPrecompiledType(I.getType()) == types::TY_PCH) {
      types::ID Expected = HeaderModuleInput.getType();
      if (I.getType() != Expected) {
        D.Diag(diag::err_drv_module_header_wrong_kind)
            << I.getFilename() << types::getTypeName(I.getType())
            << types::getTypeName(Expected);
      }
      ModuleHeaderInputs.push_back(I);
    } else if (IsExtractAPI) {
      auto ExpectedInputType = ExtractAPIPlaceholderInput.getType();
      if (I.getType() != ExpectedInputType) {
        D.Diag(diag::err_drv_extract_api_wrong_kind)
            << I.getFilename() << types::getTypeName(I.getType())
            << types::getTypeName(ExpectedInputType);
      }
      ExtractAPIInputs.push_back(I);
    } else if ((IsCuda || IsHIP) && !CudaDeviceInput) {
      CudaDeviceInput = &I;
    } else if (IsOpenMPDevice && !OpenMPDeviceInput) {
      OpenMPDeviceInput = &I;
    } else if (IsSYCL && !SYCLDeviceInput) {
      SYCLDeviceInput = &I;
    } else if (IsOpenMPHost) {
      OpenMPHostInputs.push_back(I);
    } else {
      llvm_unreachable("unexpectedly given multiple inputs");
    }
  }

  const llvm::Triple *AuxTriple =
      (IsSYCL || IsCuda || IsHIP) ? TC.getAuxTriple() : nullptr;
  bool IsWindowsMSVC = RawTriple.isWindowsMSVCEnvironment();
  bool IsIAMCU = RawTriple.isOSIAMCU();

  // Adjust IsWindowsXYZ for CUDA/HIP/SYCL compilations.  Even when compiling in
  // device mode (i.e., getToolchain().getTriple() is NVPTX/AMDGCN, not
  // Windows), we need to pass Windows-specific flags to cc1.
  if (IsCuda || IsHIP || IsSYCL)
    IsWindowsMSVC |= AuxTriple && AuxTriple->isWindowsMSVCEnvironment();

  // C++ is not supported for IAMCU.
  if (IsIAMCU && types::isCXX(Input.getType()))
    D.Diag(diag::err_drv_clang_unsupported) << "C++ for IAMCU";

  // Invoke ourselves in -cc1 mode.
  //
  // FIXME: Implement custom jobs for internal actions.
  CmdArgs.push_back("-cc1");

  // Add the "effective" target triple.
  CmdArgs.push_back("-triple");
  CmdArgs.push_back(Args.MakeArgString(TripleStr));

  if (const Arg *MJ = Args.getLastArg(options::OPT_MJ)) {
    DumpCompilationDatabase(C, MJ->getValue(), TripleStr, Output, Input, Args);
    Args.ClaimAllArgs(options::OPT_MJ);
  } else if (const Arg *GenCDBFragment =
                 Args.getLastArg(options::OPT_gen_cdb_fragment_path)) {
    DumpCompilationDatabaseFragmentToDir(GenCDBFragment->getValue(), C,
                                         TripleStr, Output, Input, Args);
    Args.ClaimAllArgs(options::OPT_gen_cdb_fragment_path);
  }

  if (IsCuda || IsHIP) {
    // We have to pass the triple of the host if compiling for a CUDA/HIP device
    // and vice-versa.
    std::string NormalizedTriple;
    if (JA.isDeviceOffloading(Action::OFK_Cuda) ||
        JA.isDeviceOffloading(Action::OFK_HIP))
      NormalizedTriple = C.getSingleOffloadToolChain<Action::OFK_Host>()
                             ->getTriple()
                             .normalize();
    else {
      // Host-side compilation.
      NormalizedTriple =
          (IsCuda ? C.getSingleOffloadToolChain<Action::OFK_Cuda>()
                  : C.getSingleOffloadToolChain<Action::OFK_HIP>())
              ->getTriple()
              .normalize();
      if (IsCuda) {
        // We need to figure out which CUDA version we're compiling for, as that
        // determines how we load and launch GPU kernels.
        auto *CTC = static_cast<const toolchains::CudaToolChain *>(
            C.getSingleOffloadToolChain<Action::OFK_Cuda>());
        assert(CTC && "Expected valid CUDA Toolchain.");
        if (CTC && CTC->CudaInstallation.version() != CudaVersion::UNKNOWN)
          CmdArgs.push_back(Args.MakeArgString(
              Twine("-target-sdk-version=") +
              CudaVersionToString(CTC->CudaInstallation.version())));
      }
    }
    CmdArgs.push_back("-aux-triple");
    CmdArgs.push_back(Args.MakeArgString(NormalizedTriple));
  }

  Arg *SYCLStdArg = Args.getLastArg(options::OPT_sycl_std_EQ);

  if (IsSYCLOffloadDevice) {
    // Pass the triple of host when doing SYCL
    llvm::Triple AuxT = C.getDefaultToolChain().getTriple();
    std::string NormalizedTriple = AuxT.normalize();
    CmdArgs.push_back("-aux-triple");
    CmdArgs.push_back(Args.MakeArgString(NormalizedTriple));

    // We want to compile sycl kernels.
    CmdArgs.push_back("-fsycl-is-device");
    CmdArgs.push_back("-fdeclare-spirv-builtins");

    // Default value for FPGA is false, for all other targets is true.
    if (!Args.hasFlag(options::OPT_fsycl_early_optimizations,
                      options::OPT_fno_sycl_early_optimizations,
                      Triple.getSubArch() != llvm::Triple::SPIRSubArch_fpga))
      CmdArgs.push_back("-fno-sycl-early-optimizations");
    else if (RawTriple.isSPIR()) {
      // Set `sycl-opt` option to configure LLVM passes for SPIR target
      CmdArgs.push_back("-mllvm");
      CmdArgs.push_back("-sycl-opt");
    }

    // Turn on Dead Parameter Elimination Optimization with early optimizations
    // TODO: Enable DAE by default without the Optimization level check in the
    // driver.  The enabling can be done in CodeGenOpt, and we can pass an
    // option to explicitly disable/disable here.
    if (!(RawTriple.isAMDGCN()) &&
        Args.hasFlag(options::OPT_fsycl_dead_args_optimization,
                     options::OPT_fno_sycl_dead_args_optimization,
                     isSYCLOptimizationO2orHigher(Args)))
      CmdArgs.push_back("-fenable-sycl-dae");
    bool IsMSVC = AuxT.isWindowsMSVCEnvironment();
    if (IsMSVC) {
      CmdArgs.push_back("-fms-extensions");
      CmdArgs.push_back("-fms-compatibility");
      CmdArgs.push_back("-fdelayed-template-parsing");
      VersionTuple MSVT = C.getDefaultToolChain().computeMSVCVersion(&D, Args);
      if (!MSVT.empty())
        CmdArgs.push_back(Args.MakeArgString("-fms-compatibility-version=" +
                                             MSVT.getAsString()));
      else {
        const char *LowestMSVCSupported = "19.16.27023"; // VS2017 v15.9
        CmdArgs.push_back(Args.MakeArgString(
            Twine("-fms-compatibility-version=") + LowestMSVCSupported));
      }
    }

    if (Args.hasFlag(options::OPT_fsycl_allow_func_ptr,
                     options::OPT_fno_sycl_allow_func_ptr, false)) {
      CmdArgs.push_back("-fsycl-allow-func-ptr");
    }

    // Forward -fsycl-instrument-device-code option to cc1. This option will
    // only be used for SPIR-V-based targets.
    if (Arg *A =
            Args.getLastArgNoClaim(options::OPT_fsycl_instrument_device_code))
      if (Triple.isSPIR()) {
        A->claim();
        CmdArgs.push_back("-fsycl-instrument-device-code");
      }

    if (!SYCLStdArg) {
      // The user had not pass SYCL version, thus we'll employ no-sycl-strict
      // to allow address-space unqualified pointers in function params/return
      // along with marking the same function with explicit SYCL_EXTERNAL
      CmdArgs.push_back("-Wno-sycl-strict");
    }

    // Add the integration header option to generate the header.
    StringRef Header(D.getIntegrationHeader(Input.getBaseInput()));
    if (!Header.empty()) {
      SmallString<128> HeaderOpt("-fsycl-int-header=");
      HeaderOpt.append(Header);
      CmdArgs.push_back(Args.MakeArgString(HeaderOpt));
    }

    if (!Args.hasArg(options::OPT_fno_sycl_use_footer)) {
      // Add the integration footer option to generated the footer.
      StringRef Footer(D.getIntegrationFooter(Input.getBaseInput()));
      if (!Footer.empty()) {
        SmallString<128> FooterOpt("-fsycl-int-footer=");
        FooterOpt.append(Footer);
        CmdArgs.push_back(Args.MakeArgString(FooterOpt));
      }
    }

    // Forward -fsycl-default-sub-group-size if in SYCL mode.
    Args.AddLastArg(CmdArgs, options::OPT_fsycl_default_sub_group_size);
  }

  if (IsSYCL) {
    // Set options for both host and device
    if (Arg *A = Args.getLastArg(options::OPT_fsycl_id_queries_fit_in_int,
                                 options::OPT_fno_sycl_id_queries_fit_in_int))
      A->render(Args, CmdArgs);

    if (SYCLStdArg) {
      SYCLStdArg->render(Args, CmdArgs);
      CmdArgs.push_back("-fsycl-std-layout-kernel-params");
    } else {
      // Ensure the default version in SYCL mode is 2020.
      CmdArgs.push_back("-sycl-std=2020");
    }

    if (!Args.hasFlag(options::OPT_fsycl_unnamed_lambda,
                      options::OPT_fno_sycl_unnamed_lambda, true))
      CmdArgs.push_back("-fno-sycl-unnamed-lambda");

    // Add the Unique ID prefix
    StringRef UniqueID = D.getSYCLUniqueID(Input.getBaseInput());
    if (!UniqueID.empty())
      CmdArgs.push_back(
          Args.MakeArgString(Twine("-fsycl-unique-prefix=") + UniqueID));

    // Disable parallel for range-rounding for anything involving FPGA
    auto SYCLTCRange = C.getOffloadToolChains<Action::OFK_SYCL>();
    bool HasFPGA = false;
    for (auto TI = SYCLTCRange.first, TE = SYCLTCRange.second; TI != TE; ++TI)
      if (TI->second->getTriple().getSubArch() ==
          llvm::Triple::SPIRSubArch_fpga) {
        HasFPGA = true;
        break;
      }
    if (HasFPGA)
      CmdArgs.push_back("-fsycl-disable-range-rounding");

    // Add any options that are needed specific to SYCL offload while
    // performing the host side compilation.
    if (!IsSYCLOffloadDevice) {
      // Add the -include option to add the integration header
      StringRef Header = D.getIntegrationHeader(Input.getBaseInput());
      // Do not add the integration header if we are compiling after the
      // integration footer has been applied.  Check for the append job
      // action to determine this.
      if (types::getPreprocessedType(Input.getType()) != types::TY_INVALID &&
          !Header.empty()) {
        CmdArgs.push_back("-include");
        CmdArgs.push_back(Args.MakeArgString(Header));
        // When creating dependency information, filter out the generated
        // header file.
        CmdArgs.push_back("-dependency-filter");
        CmdArgs.push_back(Args.MakeArgString(Header));

        // Since this is a host compilation and the integration header is
        // included, enable the integration header based diagnostics.
        CmdArgs.push_back("-fsycl-enable-int-header-diags");
      }
      // Let the FE know we are doing a SYCL offload compilation, but we are
      // doing the host pass.
      CmdArgs.push_back("-fsycl-is-host");

      if (!D.IsCLMode()) {
        // SYCL library is guaranteed to work correctly only with dynamic
        // MSVC runtime.
        llvm::Triple AuxT = C.getDefaultToolChain().getTriple();
        if (AuxT.isWindowsMSVCEnvironment()) {
          CmdArgs.push_back("-D_MT");
          CmdArgs.push_back("-D_DLL");
        }
      }
    }
  }

  if (IsOpenMPDevice) {
    // We have to pass the triple of the host if compiling for an OpenMP device.
    std::string NormalizedTriple =
        C.getSingleOffloadToolChain<Action::OFK_Host>()
            ->getTriple()
            .normalize();
    CmdArgs.push_back("-aux-triple");
    CmdArgs.push_back(Args.MakeArgString(NormalizedTriple));
  }

  if (Triple.isOSWindows() && (Triple.getArch() == llvm::Triple::arm ||
                               Triple.getArch() == llvm::Triple::thumb)) {
    unsigned Offset = Triple.getArch() == llvm::Triple::arm ? 4 : 6;
    unsigned Version = 0;
    bool Failure =
        Triple.getArchName().substr(Offset).consumeInteger(10, Version);
    if (Failure || Version < 7)
      D.Diag(diag::err_target_unsupported_arch) << Triple.getArchName()
                                                << TripleStr;
  }

  // Push all default warning arguments that are specific to
  // the given target.  These come before user provided warning options
  // are provided.
  TC.addClangWarningOptions(CmdArgs);

  // FIXME: Subclass ToolChain for SPIR and move this to addClangWarningOptions.
  if (Triple.isSPIR() || Triple.isSPIRV())
    CmdArgs.push_back("-Wspir-compat");

  // Select the appropriate action.
  RewriteKind rewriteKind = RK_None;

  // If CollectArgsForIntegratedAssembler() isn't called below, claim the args
  // it claims when not running an assembler. Otherwise, clang would emit
  // "argument unused" warnings for assembler flags when e.g. adding "-E" to
  // flags while debugging something. That'd be somewhat inconvenient, and it's
  // also inconsistent with most other flags -- we don't warn on
  // -ffunction-sections not being used in -E mode either for example, even
  // though it's not really used either.
  if (!isa<AssembleJobAction>(JA)) {
    // The args claimed here should match the args used in
    // CollectArgsForIntegratedAssembler().
    if (TC.useIntegratedAs()) {
      Args.ClaimAllArgs(options::OPT_mrelax_all);
      Args.ClaimAllArgs(options::OPT_mno_relax_all);
      Args.ClaimAllArgs(options::OPT_mincremental_linker_compatible);
      Args.ClaimAllArgs(options::OPT_mno_incremental_linker_compatible);
      switch (C.getDefaultToolChain().getArch()) {
      case llvm::Triple::arm:
      case llvm::Triple::armeb:
      case llvm::Triple::thumb:
      case llvm::Triple::thumbeb:
        Args.ClaimAllArgs(options::OPT_mimplicit_it_EQ);
        break;
      default:
        break;
      }
    }
    Args.ClaimAllArgs(options::OPT_Wa_COMMA);
    Args.ClaimAllArgs(options::OPT_Xassembler);
  }

  if (isa<AnalyzeJobAction>(JA)) {
    assert(JA.getType() == types::TY_Plist && "Invalid output type.");
    CmdArgs.push_back("-analyze");
  } else if (isa<MigrateJobAction>(JA)) {
    CmdArgs.push_back("-migrate");
  } else if (isa<PreprocessJobAction>(JA)) {
    if (Output.getType() == types::TY_Dependencies)
      CmdArgs.push_back("-Eonly");
    else {
      CmdArgs.push_back("-E");
      if (Args.hasArg(options::OPT_rewrite_objc) &&
          !Args.hasArg(options::OPT_g_Group))
        CmdArgs.push_back("-P");
    }
  } else if (isa<AssembleJobAction>(JA)) {
    if (IsSYCLOffloadDevice) {
      CmdArgs.push_back("-emit-llvm-bc");
    } else {
      CmdArgs.push_back("-emit-obj");
      CollectArgsForIntegratedAssembler(C, Args, CmdArgs, D);
    }

    // Also ignore explicit -force_cpusubtype_ALL option.
    (void)Args.hasArg(options::OPT_force__cpusubtype__ALL);
  } else if (isa<PrecompileJobAction>(JA)) {
    if (JA.getType() == types::TY_Nothing)
      CmdArgs.push_back("-fsyntax-only");
    else if (JA.getType() == types::TY_ModuleFile)
      CmdArgs.push_back(IsHeaderModulePrecompile
                            ? "-emit-header-module"
                            : "-emit-module-interface");
    else
      CmdArgs.push_back("-emit-pch");
  } else if (isa<VerifyPCHJobAction>(JA)) {
    CmdArgs.push_back("-verify-pch");
  } else if (isa<ExtractAPIJobAction>(JA)) {
    assert(JA.getType() == types::TY_API_INFO &&
           "Extract API actions must generate a API information.");
    CmdArgs.push_back("-extract-api");
    if (Arg *ProductNameArg = Args.getLastArg(options::OPT_product_name_EQ))
      ProductNameArg->render(Args, CmdArgs);
  } else {
    assert((isa<CompileJobAction>(JA) || isa<BackendJobAction>(JA)) &&
           "Invalid action for clang tool.");
    if (JA.getType() == types::TY_Nothing) {
      CmdArgs.push_back("-fsyntax-only");
    } else if (JA.getType() == types::TY_LLVM_IR ||
               JA.getType() == types::TY_LTO_IR) {
      CmdArgs.push_back("-emit-llvm");
    } else if (JA.getType() == types::TY_LLVM_BC ||
               JA.getType() == types::TY_LTO_BC) {
      // Emit textual llvm IR for AMDGPU offloading for -emit-llvm -S
      if (Triple.isAMDGCN() && IsOpenMPDevice && Args.hasArg(options::OPT_S) &&
          Args.hasArg(options::OPT_emit_llvm)) {
        CmdArgs.push_back("-emit-llvm");
      } else {
        CmdArgs.push_back("-emit-llvm-bc");
      }
    } else if (JA.getType() == types::TY_IFS ||
               JA.getType() == types::TY_IFS_CPP) {
      StringRef ArgStr =
          Args.hasArg(options::OPT_interface_stub_version_EQ)
              ? Args.getLastArgValue(options::OPT_interface_stub_version_EQ)
              : "ifs-v1";
      CmdArgs.push_back("-emit-interface-stubs");
      CmdArgs.push_back(
          Args.MakeArgString(Twine("-interface-stub-version=") + ArgStr.str()));
    } else if (JA.getType() == types::TY_PP_Asm) {
      CmdArgs.push_back("-S");
    } else if (JA.getType() == types::TY_AST) {
      CmdArgs.push_back("-emit-pch");
    } else if (JA.getType() == types::TY_ModuleFile) {
      CmdArgs.push_back("-module-file-info");
    } else if (JA.getType() == types::TY_RewrittenObjC) {
      CmdArgs.push_back("-rewrite-objc");
      rewriteKind = RK_NonFragile;
    } else if (JA.getType() == types::TY_RewrittenLegacyObjC) {
      CmdArgs.push_back("-rewrite-objc");
      rewriteKind = RK_Fragile;
    } else {
      assert(JA.getType() == types::TY_PP_Asm && "Unexpected output type!");
    }

    // Preserve use-list order by default when emitting bitcode, so that
    // loading the bitcode up in 'opt' or 'llc' and running passes gives the
    // same result as running passes here.  For LTO, we don't need to preserve
    // the use-list order, since serialization to bitcode is part of the flow.
    if (JA.getType() == types::TY_LLVM_BC)
      CmdArgs.push_back("-emit-llvm-uselists");

    if (IsUsingLTO && !Args.hasArg(options::OPT_fopenmp_new_driver)) {
      // Only AMDGPU supports device-side LTO.
      if (IsDeviceOffloadAction && !Triple.isAMDGPU()) {
        D.Diag(diag::err_drv_unsupported_opt_for_target)
            << Args.getLastArg(options::OPT_foffload_lto,
                               options::OPT_foffload_lto_EQ)
                   ->getAsString(Args)
            << Triple.getTriple();
      } else {
        assert(LTOMode == LTOK_Full || LTOMode == LTOK_Thin);
        CmdArgs.push_back(Args.MakeArgString(
            Twine("-flto=") + (LTOMode == LTOK_Thin ? "thin" : "full")));
        CmdArgs.push_back("-flto-unit");
      }
    }
  }

  if (const Arg *A = Args.getLastArg(options::OPT_fthinlto_index_EQ)) {
    if (!types::isLLVMIR(Input.getType()))
      D.Diag(diag::err_drv_arg_requires_bitcode_input) << A->getAsString(Args);
    Args.AddLastArg(CmdArgs, options::OPT_fthinlto_index_EQ);
  }

  if (Args.getLastArg(options::OPT_fthin_link_bitcode_EQ))
    Args.AddLastArg(CmdArgs, options::OPT_fthin_link_bitcode_EQ);

  if (Args.getLastArg(options::OPT_save_temps_EQ))
    Args.AddLastArg(CmdArgs, options::OPT_save_temps_EQ);

  auto *MemProfArg = Args.getLastArg(options::OPT_fmemory_profile,
                                     options::OPT_fmemory_profile_EQ,
                                     options::OPT_fno_memory_profile);
  if (MemProfArg &&
      !MemProfArg->getOption().matches(options::OPT_fno_memory_profile))
    MemProfArg->render(Args, CmdArgs);

  // Embed-bitcode option.
  // Only white-listed flags below are allowed to be embedded.
  if (C.getDriver().embedBitcodeInObject() && !IsUsingLTO &&
      (isa<BackendJobAction>(JA) || isa<AssembleJobAction>(JA))) {
    // Add flags implied by -fembed-bitcode.
    Args.AddLastArg(CmdArgs, options::OPT_fembed_bitcode_EQ);
    // Disable all llvm IR level optimizations.
    CmdArgs.push_back("-disable-llvm-passes");

    // Render target options.
    TC.addClangTargetOptions(Args, CmdArgs, JA.getOffloadingDeviceKind());

    // reject options that shouldn't be supported in bitcode
    // also reject kernel/kext
    static const constexpr unsigned kBitcodeOptionIgnorelist[] = {
        options::OPT_mkernel,
        options::OPT_fapple_kext,
        options::OPT_ffunction_sections,
        options::OPT_fno_function_sections,
        options::OPT_fdata_sections,
        options::OPT_fno_data_sections,
        options::OPT_fbasic_block_sections_EQ,
        options::OPT_funique_internal_linkage_names,
        options::OPT_fno_unique_internal_linkage_names,
        options::OPT_funique_section_names,
        options::OPT_fno_unique_section_names,
        options::OPT_funique_basic_block_section_names,
        options::OPT_fno_unique_basic_block_section_names,
        options::OPT_mrestrict_it,
        options::OPT_mno_restrict_it,
        options::OPT_mstackrealign,
        options::OPT_mno_stackrealign,
        options::OPT_mstack_alignment,
        options::OPT_mcmodel_EQ,
        options::OPT_mlong_calls,
        options::OPT_mno_long_calls,
        options::OPT_ggnu_pubnames,
        options::OPT_gdwarf_aranges,
        options::OPT_fdebug_types_section,
        options::OPT_fno_debug_types_section,
        options::OPT_fdwarf_directory_asm,
        options::OPT_fno_dwarf_directory_asm,
        options::OPT_mrelax_all,
        options::OPT_mno_relax_all,
        options::OPT_ftrap_function_EQ,
        options::OPT_ffixed_r9,
        options::OPT_mfix_cortex_a53_835769,
        options::OPT_mno_fix_cortex_a53_835769,
        options::OPT_ffixed_x18,
        options::OPT_mglobal_merge,
        options::OPT_mno_global_merge,
        options::OPT_mred_zone,
        options::OPT_mno_red_zone,
        options::OPT_Wa_COMMA,
        options::OPT_Xassembler,
        options::OPT_mllvm,
    };
    for (const auto &A : Args)
      if (llvm::is_contained(kBitcodeOptionIgnorelist, A->getOption().getID()))
        D.Diag(diag::err_drv_unsupported_embed_bitcode) << A->getSpelling();

    // Render the CodeGen options that need to be passed.
    if (!Args.hasFlag(options::OPT_foptimize_sibling_calls,
                      options::OPT_fno_optimize_sibling_calls, true))
      CmdArgs.push_back("-mdisable-tail-calls");

    RenderFloatingPointOptions(TC, D, isOptimizationLevelFast(Args), Args,
                               CmdArgs, JA);

    // Render ABI arguments
    switch (TC.getArch()) {
    default: break;
    case llvm::Triple::arm:
    case llvm::Triple::armeb:
    case llvm::Triple::thumbeb:
      RenderARMABI(D, Triple, Args, CmdArgs);
      break;
    case llvm::Triple::aarch64:
    case llvm::Triple::aarch64_32:
    case llvm::Triple::aarch64_be:
      RenderAArch64ABI(Triple, Args, CmdArgs);
      break;
    }

    // Optimization level for CodeGen.
    if (const Arg *A = Args.getLastArg(options::OPT_O_Group)) {
      if (A->getOption().matches(options::OPT_O4)) {
        CmdArgs.push_back("-O3");
        D.Diag(diag::warn_O4_is_O3);
      } else {
        A->render(Args, CmdArgs);
      }
    }

    // Input/Output file.
    if (Output.getType() == types::TY_Dependencies) {
      // Handled with other dependency code.
    } else if (Output.isFilename()) {
      CmdArgs.push_back("-o");
      CmdArgs.push_back(Output.getFilename());
    } else {
      assert(Output.isNothing() && "Input output.");
    }

    for (const auto &II : Inputs) {
      addDashXForInput(Args, II, CmdArgs);
      if (II.isFilename())
        CmdArgs.push_back(II.getFilename());
      else
        II.getInputArg().renderAsInput(Args, CmdArgs);
    }

    C.addCommand(std::make_unique<Command>(
        JA, *this, ResponseFileSupport::AtFileUTF8(), D.getClangProgramPath(),
        CmdArgs, Inputs, Output));
    return;
  }

  if (C.getDriver().embedBitcodeMarkerOnly() && !IsUsingLTO)
    CmdArgs.push_back("-fembed-bitcode=marker");

  // We normally speed up the clang process a bit by skipping destructors at
  // exit, but when we're generating diagnostics we can rely on some of the
  // cleanup.
  if (!C.isForDiagnostics())
    CmdArgs.push_back("-disable-free");
  CmdArgs.push_back("-clear-ast-before-backend");

#ifdef NDEBUG
  const bool IsAssertBuild = false;
#else
  const bool IsAssertBuild = true;
#endif

  // Disable the verification pass in -asserts builds.
  if (!IsAssertBuild)
    CmdArgs.push_back("-disable-llvm-verifier");

  // Discard value names in assert builds unless otherwise specified.
  if (Args.hasFlag(options::OPT_fdiscard_value_names,
                   options::OPT_fno_discard_value_names, !IsAssertBuild)) {
    if (Args.hasArg(options::OPT_fdiscard_value_names) &&
        llvm::any_of(Inputs, [](const clang::driver::InputInfo &II) {
          return types::isLLVMIR(II.getType());
        })) {
      D.Diag(diag::warn_ignoring_fdiscard_for_bitcode);
    }
    CmdArgs.push_back("-discard-value-names");
  }

  // Set the main file name, so that debug info works even with
  // -save-temps.
  CmdArgs.push_back("-main-file-name");
  CmdArgs.push_back(getBaseInputName(Args, Input));

  // Some flags which affect the language (via preprocessor
  // defines).
  if (Args.hasArg(options::OPT_static))
    CmdArgs.push_back("-static-define");

  if (Args.hasArg(options::OPT_municode))
    CmdArgs.push_back("-DUNICODE");

  if (isa<AnalyzeJobAction>(JA))
    RenderAnalyzerOptions(Args, CmdArgs, Triple, Input);

  if (isa<AnalyzeJobAction>(JA) ||
      (isa<PreprocessJobAction>(JA) && Args.hasArg(options::OPT__analyze)))
    CmdArgs.push_back("-setup-static-analyzer");

  // Enable compatilibily mode to avoid analyzer-config related errors.
  // Since we can't access frontend flags through hasArg, let's manually iterate
  // through them.
  bool FoundAnalyzerConfig = false;
  for (auto Arg : Args.filtered(options::OPT_Xclang))
    if (StringRef(Arg->getValue()) == "-analyzer-config") {
      FoundAnalyzerConfig = true;
      break;
    }
  if (!FoundAnalyzerConfig)
    for (auto Arg : Args.filtered(options::OPT_Xanalyzer))
      if (StringRef(Arg->getValue()) == "-analyzer-config") {
        FoundAnalyzerConfig = true;
        break;
      }
  if (FoundAnalyzerConfig)
    CmdArgs.push_back("-analyzer-config-compatibility-mode=true");

  CheckCodeGenerationOptions(D, Args);

  unsigned FunctionAlignment = ParseFunctionAlignment(TC, Args);
  assert(FunctionAlignment <= 31 && "function alignment will be truncated!");
  if (FunctionAlignment) {
    CmdArgs.push_back("-function-alignment");
    CmdArgs.push_back(Args.MakeArgString(std::to_string(FunctionAlignment)));
  }

  // We support -falign-loops=N where N is a power of 2. GCC supports more
  // forms.
  if (const Arg *A = Args.getLastArg(options::OPT_falign_loops_EQ)) {
    unsigned Value = 0;
    if (StringRef(A->getValue()).getAsInteger(10, Value) || Value > 65536)
      TC.getDriver().Diag(diag::err_drv_invalid_int_value)
          << A->getAsString(Args) << A->getValue();
    else if (Value & (Value - 1))
      TC.getDriver().Diag(diag::err_drv_alignment_not_power_of_two)
          << A->getAsString(Args) << A->getValue();
    // Treat =0 as unspecified (use the target preference).
    if (Value)
      CmdArgs.push_back(Args.MakeArgString("-falign-loops=" +
                                           Twine(std::min(Value, 65536u))));
  }

  llvm::Reloc::Model RelocationModel;
  unsigned PICLevel;
  bool IsPIE;
  std::tie(RelocationModel, PICLevel, IsPIE) = ParsePICArgs(TC, Args);

  bool IsROPI = RelocationModel == llvm::Reloc::ROPI ||
                RelocationModel == llvm::Reloc::ROPI_RWPI;
  bool IsRWPI = RelocationModel == llvm::Reloc::RWPI ||
                RelocationModel == llvm::Reloc::ROPI_RWPI;

  if (Args.hasArg(options::OPT_mcmse) &&
      !Args.hasArg(options::OPT_fallow_unsupported)) {
    if (IsROPI)
      D.Diag(diag::err_cmse_pi_are_incompatible) << IsROPI;
    if (IsRWPI)
      D.Diag(diag::err_cmse_pi_are_incompatible) << !IsRWPI;
  }

  if (IsROPI && types::isCXX(Input.getType()) &&
      !Args.hasArg(options::OPT_fallow_unsupported))
    D.Diag(diag::err_drv_ropi_incompatible_with_cxx);

  const char *RMName = RelocationModelName(RelocationModel);
  if (RMName) {
    CmdArgs.push_back("-mrelocation-model");
    CmdArgs.push_back(RMName);
  }
  if (PICLevel > 0) {
    CmdArgs.push_back("-pic-level");
    CmdArgs.push_back(PICLevel == 1 ? "1" : "2");
    if (IsPIE)
      CmdArgs.push_back("-pic-is-pie");
  }

  if (RelocationModel == llvm::Reloc::ROPI ||
      RelocationModel == llvm::Reloc::ROPI_RWPI)
    CmdArgs.push_back("-fropi");
  if (RelocationModel == llvm::Reloc::RWPI ||
      RelocationModel == llvm::Reloc::ROPI_RWPI)
    CmdArgs.push_back("-frwpi");

  if (Arg *A = Args.getLastArg(options::OPT_meabi)) {
    CmdArgs.push_back("-meabi");
    CmdArgs.push_back(A->getValue());
  }

  // -fsemantic-interposition is forwarded to CC1: set the
  // "SemanticInterposition" metadata to 1 (make some linkages interposable) and
  // make default visibility external linkage definitions dso_preemptable.
  //
  // -fno-semantic-interposition: if the target supports .Lfoo$local local
  // aliases (make default visibility external linkage definitions dso_local).
  // This is the CC1 default for ELF to match COFF/Mach-O.
  //
  // Otherwise use Clang's traditional behavior: like
  // -fno-semantic-interposition but local aliases are not used. So references
  // can be interposed if not optimized out.
  if (Triple.isOSBinFormatELF()) {
    Arg *A = Args.getLastArg(options::OPT_fsemantic_interposition,
                             options::OPT_fno_semantic_interposition);
    if (RelocationModel != llvm::Reloc::Static && !IsPIE) {
      // The supported targets need to call AsmPrinter::getSymbolPreferLocal.
      bool SupportsLocalAlias =
          Triple.isAArch64() || Triple.isRISCV() || Triple.isX86();
      if (!A)
        CmdArgs.push_back("-fhalf-no-semantic-interposition");
      else if (A->getOption().matches(options::OPT_fsemantic_interposition))
        A->render(Args, CmdArgs);
      else if (!SupportsLocalAlias)
        CmdArgs.push_back("-fhalf-no-semantic-interposition");
    }
  }

  {
    std::string Model;
    if (Arg *A = Args.getLastArg(options::OPT_mthread_model)) {
      if (!TC.isThreadModelSupported(A->getValue()))
        D.Diag(diag::err_drv_invalid_thread_model_for_target)
            << A->getValue() << A->getAsString(Args);
      Model = A->getValue();
    } else
      Model = TC.getThreadModel();
    if (Model != "posix") {
      CmdArgs.push_back("-mthread-model");
      CmdArgs.push_back(Args.MakeArgString(Model));
    }
  }

  Args.AddLastArg(CmdArgs, options::OPT_fveclib);

  if (Args.hasFlag(options::OPT_fmerge_all_constants,
                   options::OPT_fno_merge_all_constants, false))
    CmdArgs.push_back("-fmerge-all-constants");

  if (Args.hasFlag(options::OPT_fno_delete_null_pointer_checks,
                   options::OPT_fdelete_null_pointer_checks, false))
    CmdArgs.push_back("-fno-delete-null-pointer-checks");

  // LLVM Code Generator Options.

  for (const Arg *A : Args.filtered(options::OPT_frewrite_map_file_EQ)) {
    StringRef Map = A->getValue();
    if (!llvm::sys::fs::exists(Map)) {
      D.Diag(diag::err_drv_no_such_file) << Map;
    } else {
      A->render(Args, CmdArgs);
      A->claim();
    }
  }

  if (Arg *A = Args.getLastArg(options::OPT_mabi_EQ_vec_extabi,
                               options::OPT_mabi_EQ_vec_default)) {
    if (!Triple.isOSAIX())
      D.Diag(diag::err_drv_unsupported_opt_for_target)
          << A->getSpelling() << RawTriple.str();
    if (A->getOption().getID() == options::OPT_mabi_EQ_vec_extabi)
      CmdArgs.push_back("-mabi=vec-extabi");
    else
      CmdArgs.push_back("-mabi=vec-default");
  }

  if (Arg *A = Args.getLastArg(options::OPT_mlong_double_128)) {
    // Emit the unsupported option error until the Clang's library integration
    // support for 128-bit long double is available for AIX.
    if (Triple.isOSAIX())
      D.Diag(diag::err_drv_unsupported_opt_for_target)
          << A->getSpelling() << RawTriple.str();
  }

  if (Arg *A = Args.getLastArg(options::OPT_Wframe_larger_than_EQ)) {
    StringRef v = A->getValue();
    // FIXME: Validate the argument here so we don't produce meaningless errors
    // about -fwarn-stack-size=.
    if (v.empty())
      D.Diag(diag::err_drv_missing_argument) << A->getSpelling() << 1;
    else
      CmdArgs.push_back(Args.MakeArgString("-fwarn-stack-size=" + v));
    A->claim();
  }

  if (!Args.hasFlag(options::OPT_fjump_tables, options::OPT_fno_jump_tables,
                    true))
    CmdArgs.push_back("-fno-jump-tables");

  if (Args.hasFlag(options::OPT_fprofile_sample_accurate,
                   options::OPT_fno_profile_sample_accurate, false))
    CmdArgs.push_back("-fprofile-sample-accurate");

  if (!Args.hasFlag(options::OPT_fpreserve_as_comments,
                    options::OPT_fno_preserve_as_comments, true))
    CmdArgs.push_back("-fno-preserve-as-comments");

  if (Arg *A = Args.getLastArg(options::OPT_mregparm_EQ)) {
    CmdArgs.push_back("-mregparm");
    CmdArgs.push_back(A->getValue());
  }

  if (Arg *A = Args.getLastArg(options::OPT_maix_struct_return,
                               options::OPT_msvr4_struct_return)) {
    if (!TC.getTriple().isPPC32()) {
      D.Diag(diag::err_drv_unsupported_opt_for_target)
          << A->getSpelling() << RawTriple.str();
    } else if (A->getOption().matches(options::OPT_maix_struct_return)) {
      CmdArgs.push_back("-maix-struct-return");
    } else {
      assert(A->getOption().matches(options::OPT_msvr4_struct_return));
      CmdArgs.push_back("-msvr4-struct-return");
    }
  }

  if (Arg *A = Args.getLastArg(options::OPT_fpcc_struct_return,
                               options::OPT_freg_struct_return)) {
    if (TC.getArch() != llvm::Triple::x86) {
      D.Diag(diag::err_drv_unsupported_opt_for_target)
          << A->getSpelling() << RawTriple.str();
    } else if (A->getOption().matches(options::OPT_fpcc_struct_return)) {
      CmdArgs.push_back("-fpcc-struct-return");
    } else {
      assert(A->getOption().matches(options::OPT_freg_struct_return));
      CmdArgs.push_back("-freg-struct-return");
    }
  }

  if (Args.hasFlag(options::OPT_mrtd, options::OPT_mno_rtd, false))
    CmdArgs.push_back("-fdefault-calling-conv=stdcall");

  if (Args.hasArg(options::OPT_fenable_matrix)) {
    // enable-matrix is needed by both the LangOpts and by LLVM.
    CmdArgs.push_back("-fenable-matrix");
    CmdArgs.push_back("-mllvm");
    CmdArgs.push_back("-enable-matrix");
  }

  CodeGenOptions::FramePointerKind FPKeepKind =
                  getFramePointerKind(Args, RawTriple);
  const char *FPKeepKindStr = nullptr;
  switch (FPKeepKind) {
  case CodeGenOptions::FramePointerKind::None:
    FPKeepKindStr = "-mframe-pointer=none";
    break;
  case CodeGenOptions::FramePointerKind::NonLeaf:
    FPKeepKindStr = "-mframe-pointer=non-leaf";
    break;
  case CodeGenOptions::FramePointerKind::All:
    FPKeepKindStr = "-mframe-pointer=all";
    break;
  }
  assert(FPKeepKindStr && "unknown FramePointerKind");
  CmdArgs.push_back(FPKeepKindStr);

  if (!Args.hasFlag(options::OPT_fzero_initialized_in_bss,
                    options::OPT_fno_zero_initialized_in_bss, true))
    CmdArgs.push_back("-fno-zero-initialized-in-bss");

  bool OFastEnabled = isOptimizationLevelFast(Args);
  // If -Ofast is the optimization level, then -fstrict-aliasing should be
  // enabled.  This alias option is being used to simplify the hasFlag logic.
  OptSpecifier StrictAliasingAliasOption =
      OFastEnabled ? options::OPT_Ofast : options::OPT_fstrict_aliasing;
  // We turn strict aliasing off by default if we're in CL mode, since MSVC
  // doesn't do any TBAA.
  bool TBAAOnByDefault = !D.IsCLMode();
  if (!Args.hasFlag(options::OPT_fstrict_aliasing, StrictAliasingAliasOption,
                    options::OPT_fno_strict_aliasing, TBAAOnByDefault))
    CmdArgs.push_back("-relaxed-aliasing");
  if (!Args.hasFlag(options::OPT_fstruct_path_tbaa,
                    options::OPT_fno_struct_path_tbaa, true))
    CmdArgs.push_back("-no-struct-path-tbaa");
  if (Args.hasFlag(options::OPT_fstrict_enums, options::OPT_fno_strict_enums,
                   false))
    CmdArgs.push_back("-fstrict-enums");
  if (!Args.hasFlag(options::OPT_fstrict_return, options::OPT_fno_strict_return,
                    true))
    CmdArgs.push_back("-fno-strict-return");
  if (Args.hasFlag(options::OPT_fallow_editor_placeholders,
                   options::OPT_fno_allow_editor_placeholders, false))
    CmdArgs.push_back("-fallow-editor-placeholders");
  if (Args.hasFlag(options::OPT_fstrict_vtable_pointers,
                   options::OPT_fno_strict_vtable_pointers,
                   false))
    CmdArgs.push_back("-fstrict-vtable-pointers");
  if (Args.hasFlag(options::OPT_fforce_emit_vtables,
                   options::OPT_fno_force_emit_vtables,
                   false))
    CmdArgs.push_back("-fforce-emit-vtables");
  if (!Args.hasFlag(options::OPT_foptimize_sibling_calls,
                    options::OPT_fno_optimize_sibling_calls, true))
    CmdArgs.push_back("-mdisable-tail-calls");
  if (Args.hasFlag(options::OPT_fno_escaping_block_tail_calls,
                   options::OPT_fescaping_block_tail_calls, false))
    CmdArgs.push_back("-fno-escaping-block-tail-calls");

  Args.AddLastArg(CmdArgs, options::OPT_ffine_grained_bitfield_accesses,
                  options::OPT_fno_fine_grained_bitfield_accesses);

  Args.AddLastArg(CmdArgs, options::OPT_fexperimental_relative_cxx_abi_vtables,
                  options::OPT_fno_experimental_relative_cxx_abi_vtables);

  // Handle segmented stacks.
  if (Args.hasFlag(options::OPT_fsplit_stack, options::OPT_fno_split_stack,
                   false))
    CmdArgs.push_back("-fsplit-stack");

  // -fprotect-parens=0 is default.
  if (Args.hasFlag(options::OPT_fprotect_parens,
                   options::OPT_fno_protect_parens, false))
    CmdArgs.push_back("-fprotect-parens");

  RenderFloatingPointOptions(TC, D, OFastEnabled, Args, CmdArgs, JA);

  if (Arg *A = Args.getLastArg(options::OPT_fextend_args_EQ)) {
    const llvm::Triple::ArchType Arch = TC.getArch();
    if (Arch == llvm::Triple::x86 || Arch == llvm::Triple::x86_64) {
      StringRef V = A->getValue();
      if (V == "64")
        CmdArgs.push_back("-fextend-arguments=64");
      else if (V != "32")
        D.Diag(diag::err_drv_invalid_argument_to_option)
            << A->getValue() << A->getOption().getName();
    } else
      D.Diag(diag::err_drv_unsupported_opt_for_target)
          << A->getOption().getName() << TripleStr;
  }

  if (Arg *A = Args.getLastArg(options::OPT_mdouble_EQ)) {
    if (TC.getArch() == llvm::Triple::avr)
      A->render(Args, CmdArgs);
    else
      D.Diag(diag::err_drv_unsupported_opt_for_target)
          << A->getAsString(Args) << TripleStr;
  }

  if (Arg *A = Args.getLastArg(options::OPT_LongDouble_Group)) {
    if (TC.getTriple().isX86() || TC.getTriple().isSPIR())
      A->render(Args, CmdArgs);
    else if (TC.getTriple().isPPC() &&
             (A->getOption().getID() != options::OPT_mlong_double_80))
      A->render(Args, CmdArgs);
    else
      D.Diag(diag::err_drv_unsupported_opt_for_target)
          << A->getAsString(Args) << TripleStr;
  }

  // Decide whether to use verbose asm. Verbose assembly is the default on
  // toolchains which have the integrated assembler on by default.
  bool IsIntegratedAssemblerDefault = TC.IsIntegratedAssemblerDefault();
  if (!Args.hasFlag(options::OPT_fverbose_asm, options::OPT_fno_verbose_asm,
                    IsIntegratedAssemblerDefault))
    CmdArgs.push_back("-fno-verbose-asm");

  // Parse 'none' or '$major.$minor'. Disallow -fbinutils-version=0 because we
  // use that to indicate the MC default in the backend.
  if (Arg *A = Args.getLastArg(options::OPT_fbinutils_version_EQ)) {
    StringRef V = A->getValue();
    unsigned Num;
    if (V == "none")
      A->render(Args, CmdArgs);
    else if (!V.consumeInteger(10, Num) && Num > 0 &&
             (V.empty() || (V.consume_front(".") &&
                            !V.consumeInteger(10, Num) && V.empty())))
      A->render(Args, CmdArgs);
    else
      D.Diag(diag::err_drv_invalid_argument_to_option)
          << A->getValue() << A->getOption().getName();
  }

  // If toolchain choose to use MCAsmParser for inline asm don't pass the
  // option to disable integrated-as explictly.
  if (!TC.useIntegratedAs() && !TC.parseInlineAsmUsingAsmParser())
    CmdArgs.push_back("-no-integrated-as");

  if (Args.hasArg(options::OPT_fdebug_pass_structure)) {
    CmdArgs.push_back("-mdebug-pass");
    CmdArgs.push_back("Structure");
  }
  if (Args.hasArg(options::OPT_fdebug_pass_arguments)) {
    CmdArgs.push_back("-mdebug-pass");
    CmdArgs.push_back("Arguments");
  }

  // Enable -mconstructor-aliases except on darwin, where we have to work around
  // a linker bug (see <rdar://problem/7651567>), and CUDA device code, where
  // aliases aren't supported.
  if (!RawTriple.isOSDarwin() && !RawTriple.isNVPTX())
    CmdArgs.push_back("-mconstructor-aliases");

  // Darwin's kernel doesn't support guard variables; just die if we
  // try to use them.
  if (KernelOrKext && RawTriple.isOSDarwin())
    CmdArgs.push_back("-fforbid-guard-variables");

  if (Args.hasFlag(options::OPT_mms_bitfields, options::OPT_mno_ms_bitfields,
                   Triple.isWindowsGNUEnvironment())) {
    CmdArgs.push_back("-mms-bitfields");
  }

  // Non-PIC code defaults to -fdirect-access-external-data while PIC code
  // defaults to -fno-direct-access-external-data. Pass the option if different
  // from the default.
  if (Arg *A = Args.getLastArg(options::OPT_fdirect_access_external_data,
                               options::OPT_fno_direct_access_external_data))
    if (A->getOption().matches(options::OPT_fdirect_access_external_data) !=
        (PICLevel == 0))
      A->render(Args, CmdArgs);

  if (Args.hasFlag(options::OPT_fno_plt, options::OPT_fplt, false)) {
    CmdArgs.push_back("-fno-plt");
  }

  // -fhosted is default.
  // TODO: Audit uses of KernelOrKext and see where it'd be more appropriate to
  // use Freestanding.
  bool Freestanding =
      Args.hasFlag(options::OPT_ffreestanding, options::OPT_fhosted, false) ||
      KernelOrKext;
  if (Freestanding)
    CmdArgs.push_back("-ffreestanding");

  // This is a coarse approximation of what llvm-gcc actually does, both
  // -fasynchronous-unwind-tables and -fnon-call-exceptions interact in more
  // complicated ways.
  auto SanitizeArgs = TC.getSanitizerArgs(Args);
  bool AsyncUnwindTables = Args.hasFlag(
      options::OPT_fasynchronous_unwind_tables,
      options::OPT_fno_asynchronous_unwind_tables,
      (TC.IsUnwindTablesDefault(Args) || SanitizeArgs.needsUnwindTables()) &&
          !Freestanding);
  bool UnwindTables = Args.hasFlag(options::OPT_funwind_tables,
                                   options::OPT_fno_unwind_tables, false);
  if (AsyncUnwindTables)
    CmdArgs.push_back("-funwind-tables=2");
  else if (UnwindTables)
    CmdArgs.push_back("-funwind-tables=1");

  // Prepare `-aux-target-cpu` and `-aux-target-feature` unless
  // `--gpu-use-aux-triple-only` is specified.
  if (!Args.getLastArg(options::OPT_gpu_use_aux_triple_only) &&
      (IsCudaDevice || (IsSYCL && IsSYCLOffloadDevice) || IsHIPDevice)) {
    const ArgList &HostArgs =
        C.getArgsForToolChain(nullptr, StringRef(), Action::OFK_None);
    std::string HostCPU =
        getCPUName(D, HostArgs, *TC.getAuxTriple(), /*FromAs*/ false);
    if (!HostCPU.empty()) {
      CmdArgs.push_back("-aux-target-cpu");
      CmdArgs.push_back(Args.MakeArgString(HostCPU));
    }
    getTargetFeatures(D, *TC.getAuxTriple(), HostArgs, CmdArgs,
                      /*ForAS*/ false, /*IsAux*/ true);
  }

  TC.addClangTargetOptions(Args, CmdArgs, JA.getOffloadingDeviceKind());

  // FIXME: Handle -mtune=.
  (void)Args.hasArg(options::OPT_mtune_EQ);

  if (Arg *A = Args.getLastArg(options::OPT_mcmodel_EQ)) {
    StringRef CM = A->getValue();
    if (CM == "small" || CM == "kernel" || CM == "medium" || CM == "large" ||
        CM == "tiny") {
      if (Triple.isOSAIX() && CM == "medium")
        CmdArgs.push_back("-mcmodel=large");
      else
        A->render(Args, CmdArgs);
    } else {
      D.Diag(diag::err_drv_invalid_argument_to_option)
          << CM << A->getOption().getName();
    }
  }

  if (Arg *A = Args.getLastArg(options::OPT_mtls_size_EQ)) {
    StringRef Value = A->getValue();
    unsigned TLSSize = 0;
    Value.getAsInteger(10, TLSSize);
    if (!Triple.isAArch64() || !Triple.isOSBinFormatELF())
      D.Diag(diag::err_drv_unsupported_opt_for_target)
          << A->getOption().getName() << TripleStr;
    if (TLSSize != 12 && TLSSize != 24 && TLSSize != 32 && TLSSize != 48)
      D.Diag(diag::err_drv_invalid_int_value)
          << A->getOption().getName() << Value;
    Args.AddLastArg(CmdArgs, options::OPT_mtls_size_EQ);
  }

  // Add the target cpu
  std::string CPU = getCPUName(D, Args, Triple, /*FromAs*/ false);
  if (!CPU.empty()) {
    CmdArgs.push_back("-target-cpu");
    CmdArgs.push_back(Args.MakeArgString(CPU));
  }

  RenderTargetOptions(Triple, Args, KernelOrKext, CmdArgs);

  // FIXME: For now we want to demote any errors to warnings, when they have
  // been raised for asking the wrong question of scalable vectors, such as
  // asking for the fixed number of elements. This may happen because code that
  // is not yet ported to work for scalable vectors uses the wrong interfaces,
  // whereas the behaviour is actually correct. Emitting a warning helps bring
  // up scalable vector support in an incremental way. When scalable vector
  // support is stable enough, all uses of wrong interfaces should be considered
  // as errors, but until then, we can live with a warning being emitted by the
  // compiler. This way, Clang can be used to compile code with scalable vectors
  // and identify possible issues.
  if (isa<AssembleJobAction>(JA) || isa<CompileJobAction>(JA) ||
      isa<BackendJobAction>(JA)) {
    CmdArgs.push_back("-mllvm");
    CmdArgs.push_back("-treat-scalable-fixed-error-as-warning");
  }

  // Enable local accessor to shared memory pass for SYCL.
  if (isa<BackendJobAction>(JA) && IsSYCLOffloadDevice &&
      (Triple.isNVPTX() || Triple.isAMDGCN())) {
    CmdArgs.push_back("-mllvm");
    CmdArgs.push_back("-sycl-enable-local-accessor");
  }
  // These two are potentially updated by AddClangCLArgs.
  codegenoptions::DebugInfoKind DebugInfoKind = codegenoptions::NoDebugInfo;
  bool EmitCodeView = false;

  // Add clang-cl arguments.
  types::ID InputType = Input.getType();
  if (D.IsCLMode())
    AddClangCLArgs(Args, InputType, CmdArgs, &DebugInfoKind, &EmitCodeView);

  DwarfFissionKind DwarfFission = DwarfFissionKind::None;
  renderDebugOptions(TC, D, RawTriple, Args, EmitCodeView,
                     types::isLLVMIR(InputType), CmdArgs, DebugInfoKind,
                     DwarfFission);

  // This controls whether or not we perform JustMyCode instrumentation.
  if (Args.hasFlag(options::OPT_fjmc, options::OPT_fno_jmc, false)) {
    if (TC.getTriple().isOSBinFormatELF()) {
      if (DebugInfoKind >= codegenoptions::DebugInfoConstructor)
        CmdArgs.push_back("-fjmc");
      else
        D.Diag(clang::diag::warn_drv_jmc_requires_debuginfo) << "-fjmc"
                                                             << "-g";
    } else {
      D.Diag(clang::diag::warn_drv_fjmc_for_elf_only);
    }
  }

  // Add the split debug info name to the command lines here so we
  // can propagate it to the backend.
  bool SplitDWARF = (DwarfFission != DwarfFissionKind::None) &&
                    (TC.getTriple().isOSBinFormatELF() ||
                     TC.getTriple().isOSBinFormatWasm()) &&
                    (isa<AssembleJobAction>(JA) || isa<CompileJobAction>(JA) ||
                     isa<BackendJobAction>(JA));
  if (SplitDWARF) {
    const char *SplitDWARFOut = SplitDebugName(JA, Args, Input, Output);
    CmdArgs.push_back("-split-dwarf-file");
    CmdArgs.push_back(SplitDWARFOut);
    if (DwarfFission == DwarfFissionKind::Split) {
      CmdArgs.push_back("-split-dwarf-output");
      CmdArgs.push_back(SplitDWARFOut);
    }
  }

  // Pass the linker version in use.
  if (Arg *A = Args.getLastArg(options::OPT_mlinker_version_EQ)) {
    CmdArgs.push_back("-target-linker-version");
    CmdArgs.push_back(A->getValue());
  }

  // Explicitly error on some things we know we don't support and can't just
  // ignore.
  if (!Args.hasArg(options::OPT_fallow_unsupported)) {
    Arg *Unsupported;
    if (types::isCXX(InputType) && RawTriple.isOSDarwin() &&
        TC.getArch() == llvm::Triple::x86) {
      if ((Unsupported = Args.getLastArg(options::OPT_fapple_kext)) ||
          (Unsupported = Args.getLastArg(options::OPT_mkernel)))
        D.Diag(diag::err_drv_clang_unsupported_opt_cxx_darwin_i386)
            << Unsupported->getOption().getName();
    }
    // The faltivec option has been superseded by the maltivec option.
    if ((Unsupported = Args.getLastArg(options::OPT_faltivec)))
      D.Diag(diag::err_drv_clang_unsupported_opt_faltivec)
          << Unsupported->getOption().getName()
          << "please use -maltivec and include altivec.h explicitly";
    if ((Unsupported = Args.getLastArg(options::OPT_fno_altivec)))
      D.Diag(diag::err_drv_clang_unsupported_opt_faltivec)
          << Unsupported->getOption().getName() << "please use -mno-altivec";
  }

  Args.AddAllArgs(CmdArgs, options::OPT_v);

  if (Args.getLastArg(options::OPT_H)) {
    CmdArgs.push_back("-H");
    CmdArgs.push_back("-sys-header-deps");
  }
  Args.AddAllArgs(CmdArgs, options::OPT_fshow_skipped_includes);

  if (D.CCPrintHeaders && !D.CCGenDiagnostics) {
    CmdArgs.push_back("-header-include-file");
    CmdArgs.push_back(!D.CCPrintHeadersFilename.empty()
                          ? D.CCPrintHeadersFilename.c_str()
                          : "-");
    CmdArgs.push_back("-sys-header-deps");
  }
  Args.AddLastArg(CmdArgs, options::OPT_P);
  Args.AddLastArg(CmdArgs, options::OPT_print_ivar_layout);

  if (D.CCLogDiagnostics && !D.CCGenDiagnostics) {
    CmdArgs.push_back("-diagnostic-log-file");
    CmdArgs.push_back(!D.CCLogDiagnosticsFilename.empty()
                          ? D.CCLogDiagnosticsFilename.c_str()
                          : "-");
  }

  // Give the gen diagnostics more chances to succeed, by avoiding intentional
  // crashes.
  if (D.CCGenDiagnostics)
    CmdArgs.push_back("-disable-pragma-debug-crash");

  // Allow backend to put its diagnostic files in the same place as frontend
  // crash diagnostics files.
  if (Args.hasArg(options::OPT_fcrash_diagnostics_dir)) {
    StringRef Dir = Args.getLastArgValue(options::OPT_fcrash_diagnostics_dir);
    CmdArgs.push_back("-mllvm");
    CmdArgs.push_back(Args.MakeArgString("-crash-diagnostics-dir=" + Dir));
  }

  bool UseSeparateSections = isUseSeparateSections(Triple);

  if (Args.hasFlag(options::OPT_ffunction_sections,
                   options::OPT_fno_function_sections, UseSeparateSections)) {
    CmdArgs.push_back("-ffunction-sections");
  }

  if (Arg *A = Args.getLastArg(options::OPT_fbasic_block_sections_EQ)) {
    StringRef Val = A->getValue();
    if (Triple.isX86() && Triple.isOSBinFormatELF()) {
      if (Val != "all" && Val != "labels" && Val != "none" &&
          !Val.startswith("list="))
        D.Diag(diag::err_drv_invalid_value)
            << A->getAsString(Args) << A->getValue();
      else
        A->render(Args, CmdArgs);
    } else if (Triple.isNVPTX()) {
      // Do not pass the option to the GPU compilation. We still want it enabled
      // for the host-side compilation, so seeing it here is not an error.
    } else if (Val != "none") {
      // =none is allowed everywhere. It's useful for overriding the option
      // and is the same as not specifying the option.
      D.Diag(diag::err_drv_unsupported_opt_for_target)
          << A->getAsString(Args) << TripleStr;
    }
  }

  bool HasDefaultDataSections = Triple.isOSBinFormatXCOFF();
  if (Args.hasFlag(options::OPT_fdata_sections, options::OPT_fno_data_sections,
                   UseSeparateSections || HasDefaultDataSections)) {
    CmdArgs.push_back("-fdata-sections");
  }

  if (!Args.hasFlag(options::OPT_funique_section_names,
                    options::OPT_fno_unique_section_names, true))
    CmdArgs.push_back("-fno-unique-section-names");

  if (Args.hasFlag(options::OPT_funique_internal_linkage_names,
                   options::OPT_fno_unique_internal_linkage_names, false))
    CmdArgs.push_back("-funique-internal-linkage-names");

  if (Args.hasFlag(options::OPT_funique_basic_block_section_names,
                   options::OPT_fno_unique_basic_block_section_names, false))
    CmdArgs.push_back("-funique-basic-block-section-names");

  if (Arg *A = Args.getLastArg(options::OPT_fsplit_machine_functions,
                               options::OPT_fno_split_machine_functions)) {
    // This codegen pass is only available on x86-elf targets.
    if (Triple.isX86() && Triple.isOSBinFormatELF()) {
      if (A->getOption().matches(options::OPT_fsplit_machine_functions))
        A->render(Args, CmdArgs);
    } else {
      D.Diag(diag::err_drv_unsupported_opt_for_target)
          << A->getAsString(Args) << TripleStr;
    }
  }

  Args.AddLastArg(CmdArgs, options::OPT_finstrument_functions,
                  options::OPT_finstrument_functions_after_inlining,
                  options::OPT_finstrument_function_entry_bare);

  // NVPTX/AMDGCN doesn't support PGO or coverage. There's no runtime support
  // for sampling, overhead of call arc collection is way too high and there's
  // no way to collect the output.
  // Disable for SPIR-V compilations as well.
  if (!Triple.isNVPTX() && !Triple.isAMDGCN() && !Triple.isSPIR())
    addPGOAndCoverageFlags(TC, C, D, Output, Args, SanitizeArgs, CmdArgs);

  Args.AddLastArg(CmdArgs, options::OPT_fclang_abi_compat_EQ);

  // Add runtime flag for PS4 when PGO, coverage, or sanitizers are enabled.
  if (RawTriple.isPS4() &&
      !Args.hasArg(options::OPT_nostdlib, options::OPT_nodefaultlibs)) {
    PS4cpu::addProfileRTArgs(TC, Args, CmdArgs);
    PS4cpu::addSanitizerArgs(TC, Args, CmdArgs);
  }

  // Pass options for controlling the default header search paths.
  if (Args.hasArg(options::OPT_nostdinc)) {
    CmdArgs.push_back("-nostdsysteminc");
    CmdArgs.push_back("-nobuiltininc");
  } else {
    if (Args.hasArg(options::OPT_nostdlibinc))
      CmdArgs.push_back("-nostdsysteminc");
    Args.AddLastArg(CmdArgs, options::OPT_nostdincxx);
    Args.AddLastArg(CmdArgs, options::OPT_nobuiltininc);
  }

  // Pass the path to compiler resource files.
  CmdArgs.push_back("-resource-dir");
  CmdArgs.push_back(D.ResourceDir.c_str());

  Args.AddLastArg(CmdArgs, options::OPT_working_directory);

  RenderARCMigrateToolOptions(D, Args, CmdArgs);

  // Add preprocessing options like -I, -D, etc. if we are using the
  // preprocessor.
  //
  // FIXME: Support -fpreprocessed
  if (types::getPreprocessedType(InputType) != types::TY_INVALID)
    AddPreprocessingOptions(C, JA, D, Args, CmdArgs, Output, Inputs);

  // Don't warn about "clang -c -DPIC -fPIC test.i" because libtool.m4 assumes
  // that "The compiler can only warn and ignore the option if not recognized".
  // When building with ccache, it will pass -D options to clang even on
  // preprocessed inputs and configure concludes that -fPIC is not supported.
  Args.ClaimAllArgs(options::OPT_D);

  bool SkipO =
      Args.hasArg(options::OPT_fsycl_link_EQ) && ContainsWrapperAction(&JA);
  const Arg *OArg = Args.getLastArg(options::OPT_O_Group);
  // Manually translate -O4 to -O3; let clang reject others.
  // When compiling a wrapped binary, do not optimize.
  if (!SkipO && OArg) {
    if (OArg->getOption().matches(options::OPT_O4)) {
      CmdArgs.push_back("-O3");
      D.Diag(diag::warn_O4_is_O3);
    } else {
      OArg->render(Args, CmdArgs);
    }
  }

  // Warn about ignored options to clang.
  for (const Arg *A :
       Args.filtered(options::OPT_clang_ignored_gcc_optimization_f_Group)) {
    D.Diag(diag::warn_ignored_gcc_optimization) << A->getAsString(Args);
    A->claim();
  }

  for (const Arg *A :
       Args.filtered(options::OPT_clang_ignored_legacy_options_Group)) {
    D.Diag(diag::warn_ignored_clang_option) << A->getAsString(Args);
    A->claim();
  }

  claimNoWarnArgs(Args);

  Args.AddAllArgs(CmdArgs, options::OPT_R_Group);

  for (const Arg *A :
       Args.filtered(options::OPT_W_Group, options::OPT__SLASH_wd)) {
    A->claim();
    if (A->getOption().getID() == options::OPT__SLASH_wd) {
      unsigned WarningNumber;
      if (StringRef(A->getValue()).getAsInteger(10, WarningNumber)) {
        D.Diag(diag::err_drv_invalid_int_value)
            << A->getAsString(Args) << A->getValue();
        continue;
      }

      if (auto Group = diagGroupFromCLWarningID(WarningNumber)) {
        CmdArgs.push_back(Args.MakeArgString(
            "-Wno-" + DiagnosticIDs::getWarningOptionForGroup(*Group)));
      }
      continue;
    }
    A->render(Args, CmdArgs);
  }

  if (Args.hasFlag(options::OPT_pedantic, options::OPT_no_pedantic, false))
    CmdArgs.push_back("-pedantic");
  Args.AddLastArg(CmdArgs, options::OPT_pedantic_errors);
  Args.AddLastArg(CmdArgs, options::OPT_w);

  // Fixed point flags
  if (Args.hasFlag(options::OPT_ffixed_point, options::OPT_fno_fixed_point,
                   /*Default=*/false))
    Args.AddLastArg(CmdArgs, options::OPT_ffixed_point);

  if (Arg *A = Args.getLastArg(options::OPT_fcxx_abi_EQ))
    A->render(Args, CmdArgs);

  Args.AddLastArg(CmdArgs, options::OPT_fexperimental_relative_cxx_abi_vtables,
                  options::OPT_fno_experimental_relative_cxx_abi_vtables);

  if (Arg *A = Args.getLastArg(options::OPT_ffuchsia_api_level_EQ))
    A->render(Args, CmdArgs);

  // Handle -{std, ansi, trigraphs} -- take the last of -{std, ansi}
  // (-ansi is equivalent to -std=c89 or -std=c++98).
  //
  // If a std is supplied, only add -trigraphs if it follows the
  // option.
  bool ImplyVCPPCVer = false;
  bool ImplyVCPPCXXVer = false;
  const Arg *Std = Args.getLastArg(options::OPT_std_EQ, options::OPT_ansi);
  if (Std) {
    if (Std->getOption().matches(options::OPT_ansi))
      if (types::isCXX(InputType))
        CmdArgs.push_back("-std=c++98");
      else
        CmdArgs.push_back("-std=c89");
    else {
      if (Args.hasArg(options::OPT_fsycl)) {
        // Use of -std= with 'C' is not supported for SYCL.
        const LangStandard *LangStd =
            LangStandard::getLangStandardForName(Std->getValue());
        if (LangStd && LangStd->getLanguage() == Language::C)
          D.Diag(diag::err_drv_argument_not_allowed_with)
              << Std->getAsString(Args) << "-fsycl";
      }
      Std->render(Args, CmdArgs);
    }

    // If -f(no-)trigraphs appears after the language standard flag, honor it.
    if (Arg *A = Args.getLastArg(options::OPT_std_EQ, options::OPT_ansi,
                                 options::OPT_ftrigraphs,
                                 options::OPT_fno_trigraphs))
      if (A != Std)
        A->render(Args, CmdArgs);
  } else {
    // Honor -std-default.
    //
    // FIXME: Clang doesn't correctly handle -std= when the input language
    // doesn't match. For the time being just ignore this for C++ inputs;
    // eventually we want to do all the standard defaulting here instead of
    // splitting it between the driver and clang -cc1.
    if (!types::isCXX(InputType)) {
      if (!Args.hasArg(options::OPT__SLASH_std)) {
        Args.AddAllArgsTranslated(CmdArgs, options::OPT_std_default_EQ, "-std=",
                                  /*Joined=*/true);
      } else
        ImplyVCPPCVer = true;
    }
    else if (IsWindowsMSVC)
      ImplyVCPPCXXVer = true;

    if (IsSYCL && types::isCXX(InputType) &&
        !Args.hasArg(options::OPT__SLASH_std))
      // For DPC++, we default to -std=c++17 for all compilations.  Use of -std
      // on the command line will override.
      CmdArgs.push_back("-std=c++17");

    Args.AddLastArg(CmdArgs, options::OPT_ftrigraphs,
                    options::OPT_fno_trigraphs);

    // HIP headers has minimum C++ standard requirements. Therefore set the
    // default language standard.
    if (IsHIP)
      CmdArgs.push_back(IsWindowsMSVC ? "-std=c++14" : "-std=c++11");
  }

  // GCC's behavior for -Wwrite-strings is a bit strange:
  //  * In C, this "warning flag" changes the types of string literals from
  //    'char[N]' to 'const char[N]', and thus triggers an unrelated warning
  //    for the discarded qualifier.
  //  * In C++, this is just a normal warning flag.
  //
  // Implementing this warning correctly in C is hard, so we follow GCC's
  // behavior for now. FIXME: Directly diagnose uses of a string literal as
  // a non-const char* in C, rather than using this crude hack.
  if (!types::isCXX(InputType)) {
    // FIXME: This should behave just like a warning flag, and thus should also
    // respect -Weverything, -Wno-everything, -Werror=write-strings, and so on.
    Arg *WriteStrings =
        Args.getLastArg(options::OPT_Wwrite_strings,
                        options::OPT_Wno_write_strings, options::OPT_w);
    if (WriteStrings &&
        WriteStrings->getOption().matches(options::OPT_Wwrite_strings))
      CmdArgs.push_back("-fconst-strings");
  }

  // GCC provides a macro definition '__DEPRECATED' when -Wdeprecated is active
  // during C++ compilation, which it is by default. GCC keeps this define even
  // in the presence of '-w', match this behavior bug-for-bug.
  if (types::isCXX(InputType) &&
      Args.hasFlag(options::OPT_Wdeprecated, options::OPT_Wno_deprecated,
                   true)) {
    CmdArgs.push_back("-fdeprecated-macro");
  }

  // Translate GCC's misnamer '-fasm' arguments to '-fgnu-keywords'.
  if (Arg *Asm = Args.getLastArg(options::OPT_fasm, options::OPT_fno_asm)) {
    if (Asm->getOption().matches(options::OPT_fasm))
      CmdArgs.push_back("-fgnu-keywords");
    else
      CmdArgs.push_back("-fno-gnu-keywords");
  }

  if (!ShouldEnableAutolink(Args, TC, JA))
    CmdArgs.push_back("-fno-autolink");

  // Add in -fdebug-compilation-dir if necessary.
  const char *DebugCompilationDir =
      addDebugCompDirArg(Args, CmdArgs, D.getVFS());

  addDebugPrefixMapArg(D, TC, Args, CmdArgs);

  if (Arg *A = Args.getLastArg(options::OPT_ftemplate_depth_,
                               options::OPT_ftemplate_depth_EQ)) {
    CmdArgs.push_back("-ftemplate-depth");
    CmdArgs.push_back(A->getValue());
  }

  if (Arg *A = Args.getLastArg(options::OPT_foperator_arrow_depth_EQ)) {
    CmdArgs.push_back("-foperator-arrow-depth");
    CmdArgs.push_back(A->getValue());
  }

  if (Arg *A = Args.getLastArg(options::OPT_fconstexpr_depth_EQ)) {
    CmdArgs.push_back("-fconstexpr-depth");
    CmdArgs.push_back(A->getValue());
  }

  if (Arg *A = Args.getLastArg(options::OPT_fconstexpr_steps_EQ)) {
    CmdArgs.push_back("-fconstexpr-steps");
    CmdArgs.push_back(A->getValue());
  }

  if (Args.hasArg(options::OPT_funstable)) {
    CmdArgs.push_back("-funstable");
    if (!Args.hasArg(options::OPT_fno_coroutines_ts))
      CmdArgs.push_back("-fcoroutines-ts");
    CmdArgs.push_back("-fmodules-ts");
  }

  if (Args.hasArg(options::OPT_fexperimental_new_constant_interpreter))
    CmdArgs.push_back("-fexperimental-new-constant-interpreter");

  if (Arg *A = Args.getLastArg(options::OPT_fbracket_depth_EQ)) {
    CmdArgs.push_back("-fbracket-depth");
    CmdArgs.push_back(A->getValue());
  }

  if (Arg *A = Args.getLastArg(options::OPT_Wlarge_by_value_copy_EQ,
                               options::OPT_Wlarge_by_value_copy_def)) {
    if (A->getNumValues()) {
      StringRef bytes = A->getValue();
      CmdArgs.push_back(Args.MakeArgString("-Wlarge-by-value-copy=" + bytes));
    } else
      CmdArgs.push_back("-Wlarge-by-value-copy=64"); // default value
  }

  if (Args.hasArg(options::OPT_relocatable_pch))
    CmdArgs.push_back("-relocatable-pch");

  if (const Arg *A = Args.getLastArg(options::OPT_fcf_runtime_abi_EQ)) {
    static const char *kCFABIs[] = {
      "standalone", "objc", "swift", "swift-5.0", "swift-4.2", "swift-4.1",
    };

    if (find(kCFABIs, StringRef(A->getValue())) == std::end(kCFABIs))
      D.Diag(diag::err_drv_invalid_cf_runtime_abi) << A->getValue();
    else
      A->render(Args, CmdArgs);
  }

  if (Arg *A = Args.getLastArg(options::OPT_fconstant_string_class_EQ)) {
    CmdArgs.push_back("-fconstant-string-class");
    CmdArgs.push_back(A->getValue());
  }

  if (Arg *A = Args.getLastArg(options::OPT_ftabstop_EQ)) {
    CmdArgs.push_back("-ftabstop");
    CmdArgs.push_back(A->getValue());
  }

  if (Args.hasFlag(options::OPT_fstack_size_section,
                   options::OPT_fno_stack_size_section, RawTriple.isPS4()))
    CmdArgs.push_back("-fstack-size-section");

  if (Args.hasArg(options::OPT_fstack_usage)) {
    CmdArgs.push_back("-stack-usage-file");

    if (Arg *OutputOpt = Args.getLastArg(options::OPT_o)) {
      SmallString<128> OutputFilename(OutputOpt->getValue());
      llvm::sys::path::replace_extension(OutputFilename, "su");
      CmdArgs.push_back(Args.MakeArgString(OutputFilename));
    } else
      CmdArgs.push_back(
          Args.MakeArgString(Twine(getBaseInputStem(Args, Inputs)) + ".su"));
  }

  CmdArgs.push_back("-ferror-limit");
  if (Arg *A = Args.getLastArg(options::OPT_ferror_limit_EQ))
    CmdArgs.push_back(A->getValue());
  else
    CmdArgs.push_back("19");

  if (Arg *A = Args.getLastArg(options::OPT_fmacro_backtrace_limit_EQ)) {
    CmdArgs.push_back("-fmacro-backtrace-limit");
    CmdArgs.push_back(A->getValue());
  }

  if (Arg *A = Args.getLastArg(options::OPT_ftemplate_backtrace_limit_EQ)) {
    CmdArgs.push_back("-ftemplate-backtrace-limit");
    CmdArgs.push_back(A->getValue());
  }

  if (Arg *A = Args.getLastArg(options::OPT_fconstexpr_backtrace_limit_EQ)) {
    CmdArgs.push_back("-fconstexpr-backtrace-limit");
    CmdArgs.push_back(A->getValue());
  }

  if (Arg *A = Args.getLastArg(options::OPT_fspell_checking_limit_EQ)) {
    CmdArgs.push_back("-fspell-checking-limit");
    CmdArgs.push_back(A->getValue());
  }

  // Pass -fmessage-length=.
  unsigned MessageLength = 0;
  if (Arg *A = Args.getLastArg(options::OPT_fmessage_length_EQ)) {
    StringRef V(A->getValue());
    if (V.getAsInteger(0, MessageLength))
      D.Diag(diag::err_drv_invalid_argument_to_option)
          << V << A->getOption().getName();
  } else {
    // If -fmessage-length=N was not specified, determine whether this is a
    // terminal and, if so, implicitly define -fmessage-length appropriately.
    MessageLength = llvm::sys::Process::StandardErrColumns();
  }
  if (MessageLength != 0)
    CmdArgs.push_back(
        Args.MakeArgString("-fmessage-length=" + Twine(MessageLength)));

  // -fvisibility= and -fvisibility-ms-compat are of a piece.
  if (const Arg *A = Args.getLastArg(options::OPT_fvisibility_EQ,
                                     options::OPT_fvisibility_ms_compat)) {
    if (A->getOption().matches(options::OPT_fvisibility_EQ)) {
      CmdArgs.push_back("-fvisibility");
      CmdArgs.push_back(A->getValue());
    } else {
      assert(A->getOption().matches(options::OPT_fvisibility_ms_compat));
      CmdArgs.push_back("-fvisibility");
      CmdArgs.push_back("hidden");
      CmdArgs.push_back("-ftype-visibility");
      CmdArgs.push_back("default");
    }
  } else if (IsOpenMPDevice) {
    // When compiling for the OpenMP device we want protected visibility by
    // default. This prevents the device from accidenally preempting code on the
    // host, makes the system more robust, and improves performance.
    CmdArgs.push_back("-fvisibility");
    CmdArgs.push_back("protected");
  }

  if (!RawTriple.isPS4())
    if (const Arg *A =
            Args.getLastArg(options::OPT_fvisibility_from_dllstorageclass,
                            options::OPT_fno_visibility_from_dllstorageclass)) {
      if (A->getOption().matches(
              options::OPT_fvisibility_from_dllstorageclass)) {
        CmdArgs.push_back("-fvisibility-from-dllstorageclass");
        Args.AddLastArg(CmdArgs, options::OPT_fvisibility_dllexport_EQ);
        Args.AddLastArg(CmdArgs, options::OPT_fvisibility_nodllstorageclass_EQ);
        Args.AddLastArg(CmdArgs, options::OPT_fvisibility_externs_dllimport_EQ);
        Args.AddLastArg(CmdArgs,
                        options::OPT_fvisibility_externs_nodllstorageclass_EQ);
      }
    }

  if (const Arg *A = Args.getLastArg(options::OPT_mignore_xcoff_visibility)) {
    if (Triple.isOSAIX())
      CmdArgs.push_back("-mignore-xcoff-visibility");
    else
      D.Diag(diag::err_drv_unsupported_opt_for_target)
          << A->getAsString(Args) << TripleStr;
  }


  if (Args.hasFlag(options::OPT_fvisibility_inlines_hidden,
                    options::OPT_fno_visibility_inlines_hidden, false))
    CmdArgs.push_back("-fvisibility-inlines-hidden");

  Args.AddLastArg(CmdArgs, options::OPT_fvisibility_inlines_hidden_static_local_var,
                           options::OPT_fno_visibility_inlines_hidden_static_local_var);
  Args.AddLastArg(CmdArgs, options::OPT_fvisibility_global_new_delete_hidden);
  Args.AddLastArg(CmdArgs, options::OPT_ftlsmodel_EQ);

  if (Args.hasFlag(options::OPT_fnew_infallible,
                   options::OPT_fno_new_infallible, false))
    CmdArgs.push_back("-fnew-infallible");

  if (Args.hasFlag(options::OPT_fno_operator_names,
                   options::OPT_foperator_names, false))
    CmdArgs.push_back("-fno-operator-names");

  // Forward -f (flag) options which we can pass directly.
  Args.AddLastArg(CmdArgs, options::OPT_femit_all_decls);
  Args.AddLastArg(CmdArgs, options::OPT_fheinous_gnu_extensions);
  Args.AddLastArg(CmdArgs, options::OPT_fdigraphs, options::OPT_fno_digraphs);
  Args.AddLastArg(CmdArgs, options::OPT_femulated_tls,
                  options::OPT_fno_emulated_tls);
  Args.AddLastArg(CmdArgs, options::OPT_fzero_call_used_regs_EQ);

  if (Arg *A = Args.getLastArg(options::OPT_fzero_call_used_regs_EQ)) {
    // FIXME: There's no reason for this to be restricted to X86. The backend
    // code needs to be changed to include the appropriate function calls
    // automatically.
    if (!Triple.isX86())
      D.Diag(diag::err_drv_unsupported_opt_for_target)
          << A->getAsString(Args) << TripleStr;
  }

  // AltiVec-like language extensions aren't relevant for assembling.
  if (!isa<PreprocessJobAction>(JA) || Output.getType() != types::TY_PP_Asm)
    Args.AddLastArg(CmdArgs, options::OPT_fzvector);

  Args.AddLastArg(CmdArgs, options::OPT_fdiagnostics_show_template_tree);
  Args.AddLastArg(CmdArgs, options::OPT_fno_elide_type);

  // Forward flags for OpenMP. We don't do this if the current action is an
  // device offloading action other than OpenMP.
  if (Args.hasFlag(options::OPT_fopenmp, options::OPT_fopenmp_EQ,
                   options::OPT_fno_openmp, false) &&
      (JA.isDeviceOffloading(Action::OFK_None) ||
       JA.isDeviceOffloading(Action::OFK_OpenMP))) {
    switch (D.getOpenMPRuntime(Args)) {
    case Driver::OMPRT_OMP:
    case Driver::OMPRT_IOMP5:
      // Clang can generate useful OpenMP code for these two runtime libraries.
      CmdArgs.push_back("-fopenmp");

      // If no option regarding the use of TLS in OpenMP codegeneration is
      // given, decide a default based on the target. Otherwise rely on the
      // options and pass the right information to the frontend.
      if (!Args.hasFlag(options::OPT_fopenmp_use_tls,
                        options::OPT_fnoopenmp_use_tls, /*Default=*/true))
        CmdArgs.push_back("-fnoopenmp-use-tls");
      Args.AddLastArg(CmdArgs, options::OPT_fopenmp_simd,
                      options::OPT_fno_openmp_simd);
      Args.AddAllArgs(CmdArgs, options::OPT_fopenmp_enable_irbuilder);
      Args.AddAllArgs(CmdArgs, options::OPT_fopenmp_version_EQ);
      if (!Args.hasFlag(options::OPT_fopenmp_extensions,
                        options::OPT_fno_openmp_extensions, /*Default=*/true))
        CmdArgs.push_back("-fno-openmp-extensions");
      Args.AddAllArgs(CmdArgs, options::OPT_fopenmp_cuda_number_of_sm_EQ);
      Args.AddAllArgs(CmdArgs, options::OPT_fopenmp_cuda_blocks_per_sm_EQ);
      Args.AddAllArgs(CmdArgs,
                      options::OPT_fopenmp_cuda_teams_reduction_recs_num_EQ);
      if (Args.hasFlag(options::OPT_fopenmp_optimistic_collapse,
                       options::OPT_fno_openmp_optimistic_collapse,
                       /*Default=*/false))
        CmdArgs.push_back("-fopenmp-optimistic-collapse");

      // When in OpenMP offloading mode with NVPTX target, forward
      // cuda-mode flag
      if (Args.hasFlag(options::OPT_fopenmp_cuda_mode,
                       options::OPT_fno_openmp_cuda_mode, /*Default=*/false))
        CmdArgs.push_back("-fopenmp-cuda-mode");

      // When in OpenMP offloading mode, enable debugging on the device.
      Args.AddAllArgs(CmdArgs, options::OPT_fopenmp_target_debug_EQ);
      if (Args.hasFlag(options::OPT_fopenmp_target_debug,
                       options::OPT_fno_openmp_target_debug, /*Default=*/false))
        CmdArgs.push_back("-fopenmp-target-debug");

      // When in OpenMP offloading mode with NVPTX target, check if full runtime
      // is required.
      if (Args.hasFlag(options::OPT_fopenmp_cuda_force_full_runtime,
                       options::OPT_fno_openmp_cuda_force_full_runtime,
                       /*Default=*/false))
        CmdArgs.push_back("-fopenmp-cuda-force-full-runtime");

      // When in OpenMP offloading mode, forward assumptions information about
      // thread and team counts in the device.
      if (Args.hasFlag(options::OPT_fopenmp_assume_teams_oversubscription,
                       options::OPT_fno_openmp_assume_teams_oversubscription,
                       /*Default=*/false))
        CmdArgs.push_back("-fopenmp-assume-teams-oversubscription");
      if (Args.hasFlag(options::OPT_fopenmp_assume_threads_oversubscription,
                       options::OPT_fno_openmp_assume_threads_oversubscription,
                       /*Default=*/false))
        CmdArgs.push_back("-fopenmp-assume-threads-oversubscription");
      if (Args.hasArg(options::OPT_fopenmp_assume_no_thread_state))
        CmdArgs.push_back("-fopenmp-assume-no-thread-state");
      if (Args.hasArg(options::OPT_fopenmp_offload_mandatory))
        CmdArgs.push_back("-fopenmp-offload-mandatory");
      break;
    default:
      // By default, if Clang doesn't know how to generate useful OpenMP code
      // for a specific runtime library, we just don't pass the '-fopenmp' flag
      // down to the actual compilation.
      // FIXME: It would be better to have a mode which *only* omits IR
      // generation based on the OpenMP support so that we get consistent
      // semantic analysis, etc.
      break;
    }
  } else {
    if (!JA.isDeviceOffloading(Action::OFK_SYCL))
      Args.AddLastArg(CmdArgs, options::OPT_fopenmp_simd,
                      options::OPT_fno_openmp_simd);
    Args.AddAllArgs(CmdArgs, options::OPT_fopenmp_version_EQ);
    if (!Args.hasFlag(options::OPT_fopenmp_extensions,
                      options::OPT_fno_openmp_extensions, /*Default=*/true))
      CmdArgs.push_back("-fno-openmp-extensions");
  }

  SanitizeArgs.addArgs(TC, Args, CmdArgs, InputType);

  const XRayArgs &XRay = TC.getXRayArgs();
  XRay.addArgs(TC, Args, CmdArgs, InputType);

  for (const auto &Filename :
       Args.getAllArgValues(options::OPT_fprofile_list_EQ)) {
    if (D.getVFS().exists(Filename))
      CmdArgs.push_back(Args.MakeArgString("-fprofile-list=" + Filename));
    else
      D.Diag(clang::diag::err_drv_no_such_file) << Filename;
  }

  if (Arg *A = Args.getLastArg(options::OPT_fpatchable_function_entry_EQ)) {
    StringRef S0 = A->getValue(), S = S0;
    unsigned Size, Offset = 0;
    if (!Triple.isAArch64() && !Triple.isRISCV() && !Triple.isX86())
      D.Diag(diag::err_drv_unsupported_opt_for_target)
          << A->getAsString(Args) << TripleStr;
    else if (S.consumeInteger(10, Size) ||
             (!S.empty() && (!S.consume_front(",") ||
                             S.consumeInteger(10, Offset) || !S.empty())))
      D.Diag(diag::err_drv_invalid_argument_to_option)
          << S0 << A->getOption().getName();
    else if (Size < Offset)
      D.Diag(diag::err_drv_unsupported_fpatchable_function_entry_argument);
    else {
      CmdArgs.push_back(Args.MakeArgString(A->getSpelling() + Twine(Size)));
      CmdArgs.push_back(Args.MakeArgString(
          "-fpatchable-function-entry-offset=" + Twine(Offset)));
    }
  }

  Args.AddLastArg(CmdArgs, options::OPT_fms_hotpatch);

  if (TC.SupportsProfiling()) {
    Args.AddLastArg(CmdArgs, options::OPT_pg);

    llvm::Triple::ArchType Arch = TC.getArch();
    if (Arg *A = Args.getLastArg(options::OPT_mfentry)) {
      if (Arch == llvm::Triple::systemz || TC.getTriple().isX86())
        A->render(Args, CmdArgs);
      else
        D.Diag(diag::err_drv_unsupported_opt_for_target)
            << A->getAsString(Args) << TripleStr;
    }
    if (Arg *A = Args.getLastArg(options::OPT_mnop_mcount)) {
      if (Arch == llvm::Triple::systemz)
        A->render(Args, CmdArgs);
      else
        D.Diag(diag::err_drv_unsupported_opt_for_target)
            << A->getAsString(Args) << TripleStr;
    }
    if (Arg *A = Args.getLastArg(options::OPT_mrecord_mcount)) {
      if (Arch == llvm::Triple::systemz)
        A->render(Args, CmdArgs);
      else
        D.Diag(diag::err_drv_unsupported_opt_for_target)
            << A->getAsString(Args) << TripleStr;
    }
  }

  if (Args.getLastArg(options::OPT_fapple_kext) ||
      (Args.hasArg(options::OPT_mkernel) && types::isCXX(InputType)))
    CmdArgs.push_back("-fapple-kext");

  Args.AddLastArg(CmdArgs, options::OPT_altivec_src_compat);
  Args.AddLastArg(CmdArgs, options::OPT_flax_vector_conversions_EQ);
  Args.AddLastArg(CmdArgs, options::OPT_fobjc_sender_dependent_dispatch);
  Args.AddLastArg(CmdArgs, options::OPT_fdiagnostics_print_source_range_info);
  Args.AddLastArg(CmdArgs, options::OPT_fdiagnostics_parseable_fixits);
  Args.AddLastArg(CmdArgs, options::OPT_ftime_report);
  Args.AddLastArg(CmdArgs, options::OPT_ftime_report_EQ);
  Args.AddLastArg(CmdArgs, options::OPT_ftime_trace);
  Args.AddLastArg(CmdArgs, options::OPT_ftime_trace_granularity_EQ);
  Args.AddLastArg(CmdArgs, options::OPT_ftrapv);
  Args.AddLastArg(CmdArgs, options::OPT_malign_double);
  Args.AddLastArg(CmdArgs, options::OPT_fno_temp_file);

  if (Arg *A = Args.getLastArg(options::OPT_ftrapv_handler_EQ)) {
    CmdArgs.push_back("-ftrapv-handler");
    CmdArgs.push_back(A->getValue());
  }

  Args.AddLastArg(CmdArgs, options::OPT_ftrap_function_EQ);

  // -fno-strict-overflow implies -fwrapv if it isn't disabled, but
  // -fstrict-overflow won't turn off an explicitly enabled -fwrapv.
  if (Arg *A = Args.getLastArg(options::OPT_fwrapv, options::OPT_fno_wrapv)) {
    if (A->getOption().matches(options::OPT_fwrapv))
      CmdArgs.push_back("-fwrapv");
  } else if (Arg *A = Args.getLastArg(options::OPT_fstrict_overflow,
                                      options::OPT_fno_strict_overflow)) {
    if (A->getOption().matches(options::OPT_fno_strict_overflow))
      CmdArgs.push_back("-fwrapv");
  }

  if (Arg *A = Args.getLastArg(options::OPT_freroll_loops,
                               options::OPT_fno_reroll_loops))
    if (A->getOption().matches(options::OPT_freroll_loops))
      CmdArgs.push_back("-freroll-loops");

  Args.AddLastArg(CmdArgs, options::OPT_ffinite_loops,
                  options::OPT_fno_finite_loops);

  Args.AddLastArg(CmdArgs, options::OPT_fwritable_strings);
  Args.AddLastArg(CmdArgs, options::OPT_funroll_loops,
                  options::OPT_fno_unroll_loops);

  Args.AddLastArg(CmdArgs, options::OPT_pthread);

  if (Args.hasFlag(options::OPT_mspeculative_load_hardening,
                   options::OPT_mno_speculative_load_hardening, false))
    CmdArgs.push_back(Args.MakeArgString("-mspeculative-load-hardening"));

  RenderSSPOptions(D, TC, Args, CmdArgs, KernelOrKext);
  RenderSCPOptions(TC, Args, CmdArgs);
  RenderTrivialAutoVarInitOptions(D, TC, Args, CmdArgs);

  Args.AddLastArg(CmdArgs, options::OPT_fswift_async_fp_EQ);

  // Translate -mstackrealign
  if (Args.hasFlag(options::OPT_mstackrealign, options::OPT_mno_stackrealign,
                   false))
    CmdArgs.push_back(Args.MakeArgString("-mstackrealign"));

  if (Args.hasArg(options::OPT_mstack_alignment)) {
    StringRef alignment = Args.getLastArgValue(options::OPT_mstack_alignment);
    CmdArgs.push_back(Args.MakeArgString("-mstack-alignment=" + alignment));
  }

  if (Args.hasArg(options::OPT_mstack_probe_size)) {
    StringRef Size = Args.getLastArgValue(options::OPT_mstack_probe_size);

    if (!Size.empty())
      CmdArgs.push_back(Args.MakeArgString("-mstack-probe-size=" + Size));
    else
      CmdArgs.push_back("-mstack-probe-size=0");
  }

  if (!Args.hasFlag(options::OPT_mstack_arg_probe,
                    options::OPT_mno_stack_arg_probe, true))
    CmdArgs.push_back(Args.MakeArgString("-mno-stack-arg-probe"));

  if (Arg *A = Args.getLastArg(options::OPT_mrestrict_it,
                               options::OPT_mno_restrict_it)) {
    if (A->getOption().matches(options::OPT_mrestrict_it)) {
      CmdArgs.push_back("-mllvm");
      CmdArgs.push_back("-arm-restrict-it");
    } else {
      CmdArgs.push_back("-mllvm");
      CmdArgs.push_back("-arm-default-it");
    }
  }

  // Forward -cl options to -cc1
  RenderOpenCLOptions(Args, CmdArgs, InputType);

  if (IsHIP) {
    if (Args.hasFlag(options::OPT_fhip_new_launch_api,
                     options::OPT_fno_hip_new_launch_api, true))
      CmdArgs.push_back("-fhip-new-launch-api");
    if (Args.hasFlag(options::OPT_fgpu_allow_device_init,
                     options::OPT_fno_gpu_allow_device_init, false))
      CmdArgs.push_back("-fgpu-allow-device-init");
  }

  if (IsCuda || IsHIP) {
    if (Args.hasFlag(options::OPT_fgpu_rdc, options::OPT_fno_gpu_rdc, false))
      CmdArgs.push_back("-fgpu-rdc");
    if (Args.hasFlag(options::OPT_fgpu_defer_diag,
                     options::OPT_fno_gpu_defer_diag, false))
      CmdArgs.push_back("-fgpu-defer-diag");
    if (Args.hasFlag(options::OPT_fgpu_exclude_wrong_side_overloads,
                     options::OPT_fno_gpu_exclude_wrong_side_overloads,
                     false)) {
      CmdArgs.push_back("-fgpu-exclude-wrong-side-overloads");
      CmdArgs.push_back("-fgpu-defer-diag");
    }
  }

  if (Arg *A = Args.getLastArg(options::OPT_fcf_protection_EQ)) {
    CmdArgs.push_back(
        Args.MakeArgString(Twine("-fcf-protection=") + A->getValue()));
  }

  if (IsUsingLTO)
    Args.AddLastArg(CmdArgs, options::OPT_mibt_seal);

  // Forward -f options with positive and negative forms; we translate these by
  // hand.  Do not propagate PGO options to the GPU-side compilations as the
  // profile info is for the host-side compilation only.
  if (!(IsCudaDevice || IsHIPDevice)) {
    if (Arg *A = getLastProfileSampleUseArg(Args)) {
      auto *PGOArg = Args.getLastArg(
          options::OPT_fprofile_generate, options::OPT_fprofile_generate_EQ,
          options::OPT_fcs_profile_generate,
          options::OPT_fcs_profile_generate_EQ, options::OPT_fprofile_use,
          options::OPT_fprofile_use_EQ);
      if (PGOArg)
        D.Diag(diag::err_drv_argument_not_allowed_with)
            << "SampleUse with PGO options";

      StringRef fname = A->getValue();
      if (!llvm::sys::fs::exists(fname))
        D.Diag(diag::err_drv_no_such_file) << fname;
      else
        A->render(Args, CmdArgs);
    }
    Args.AddLastArg(CmdArgs, options::OPT_fprofile_remapping_file_EQ);

    if (Args.hasFlag(options::OPT_fpseudo_probe_for_profiling,
                     options::OPT_fno_pseudo_probe_for_profiling, false)) {
      CmdArgs.push_back("-fpseudo-probe-for-profiling");
      // Enforce -funique-internal-linkage-names if it's not explicitly turned
      // off.
      if (Args.hasFlag(options::OPT_funique_internal_linkage_names,
                       options::OPT_fno_unique_internal_linkage_names, true))
        CmdArgs.push_back("-funique-internal-linkage-names");
    }
  }
  RenderBuiltinOptions(TC, RawTriple, Args, CmdArgs);

  if (!Args.hasFlag(options::OPT_fassume_sane_operator_new,
                    options::OPT_fno_assume_sane_operator_new, true))
    CmdArgs.push_back("-fno-assume-sane-operator-new");

  // -fblocks=0 is default.
  if (Args.hasFlag(options::OPT_fblocks, options::OPT_fno_blocks,
                   TC.IsBlocksDefault()) ||
      (Args.hasArg(options::OPT_fgnu_runtime) &&
       Args.hasArg(options::OPT_fobjc_nonfragile_abi) &&
       !Args.hasArg(options::OPT_fno_blocks))) {
    CmdArgs.push_back("-fblocks");

    if (!Args.hasArg(options::OPT_fgnu_runtime) && !TC.hasBlocksRuntime())
      CmdArgs.push_back("-fblocks-runtime-optional");
  }

  // -fencode-extended-block-signature=1 is default.
  if (TC.IsEncodeExtendedBlockSignatureDefault())
    CmdArgs.push_back("-fencode-extended-block-signature");

  if (Args.hasFlag(options::OPT_fcoroutines_ts, options::OPT_fno_coroutines_ts,
                   false) &&
      types::isCXX(InputType)) {
    CmdArgs.push_back("-fcoroutines-ts");
  }

  Args.AddLastArg(CmdArgs, options::OPT_fdouble_square_bracket_attributes,
                  options::OPT_fno_double_square_bracket_attributes);

  // -faccess-control is default.
  if (Args.hasFlag(options::OPT_fno_access_control,
                   options::OPT_faccess_control, false))
    CmdArgs.push_back("-fno-access-control");

  // -felide-constructors is the default.
  if (Args.hasFlag(options::OPT_fno_elide_constructors,
                   options::OPT_felide_constructors, false))
    CmdArgs.push_back("-fno-elide-constructors");

  ToolChain::RTTIMode RTTIMode = TC.getRTTIMode();

  if (KernelOrKext || (types::isCXX(InputType) &&
                       (RTTIMode == ToolChain::RM_Disabled)))
    CmdArgs.push_back("-fno-rtti");

  // -fshort-enums=0 is default for all architectures except Hexagon and z/OS.
  if (Args.hasFlag(options::OPT_fshort_enums, options::OPT_fno_short_enums,
                   TC.getArch() == llvm::Triple::hexagon || Triple.isOSzOS()))
    CmdArgs.push_back("-fshort-enums");

  RenderCharacterOptions(Args, AuxTriple ? *AuxTriple : RawTriple, CmdArgs);

  // -fuse-cxa-atexit is default.
  if (!Args.hasFlag(
          options::OPT_fuse_cxa_atexit, options::OPT_fno_use_cxa_atexit,
          !RawTriple.isOSAIX() && !RawTriple.isOSWindows() &&
              ((RawTriple.getVendor() != llvm::Triple::MipsTechnologies) ||
               RawTriple.hasEnvironment())) ||
      KernelOrKext)
    CmdArgs.push_back("-fno-use-cxa-atexit");

  if (Args.hasFlag(options::OPT_fregister_global_dtors_with_atexit,
                   options::OPT_fno_register_global_dtors_with_atexit,
                   RawTriple.isOSDarwin() && !KernelOrKext))
    CmdArgs.push_back("-fregister-global-dtors-with-atexit");

  // -fno-use-line-directives is default.
  if (Args.hasFlag(options::OPT_fuse_line_directives,
                   options::OPT_fno_use_line_directives, false))
    CmdArgs.push_back("-fuse-line-directives");

  // -fno-minimize-whitespace is default.
  if (Args.hasFlag(options::OPT_fminimize_whitespace,
                   options::OPT_fno_minimize_whitespace, false)) {
    types::ID InputType = Inputs[0].getType();
    if (!isDerivedFromC(InputType))
      D.Diag(diag::err_drv_minws_unsupported_input_type)
          << types::getTypeName(InputType);
    CmdArgs.push_back("-fminimize-whitespace");
  }

  // -fms-extensions=0 is default.
  if (Args.hasFlag(options::OPT_fms_extensions, options::OPT_fno_ms_extensions,
                   IsWindowsMSVC))
    CmdArgs.push_back("-fms-extensions");

  // -fms-compatibility=0 is default.
  bool IsMSVCCompat = Args.hasFlag(
      options::OPT_fms_compatibility, options::OPT_fno_ms_compatibility,
      (IsWindowsMSVC && Args.hasFlag(options::OPT_fms_extensions,
                                     options::OPT_fno_ms_extensions, true)));
  if (IsMSVCCompat)
    CmdArgs.push_back("-fms-compatibility");

  // Handle -fgcc-version, if present.
  VersionTuple GNUCVer;
  if (Arg *A = Args.getLastArg(options::OPT_fgnuc_version_EQ)) {
    // Check that the version has 1 to 3 components and the minor and patch
    // versions fit in two decimal digits.
    StringRef Val = A->getValue();
    Val = Val.empty() ? "0" : Val; // Treat "" as 0 or disable.
    bool Invalid = GNUCVer.tryParse(Val);
    unsigned Minor = GNUCVer.getMinor().getValueOr(0);
    unsigned Patch = GNUCVer.getSubminor().getValueOr(0);
    if (Invalid || GNUCVer.getBuild() || Minor >= 100 || Patch >= 100) {
      D.Diag(diag::err_drv_invalid_value)
          << A->getAsString(Args) << A->getValue();
    }
  } else if (!IsMSVCCompat) {
    // Imitate GCC 4.2.1 by default if -fms-compatibility is not in effect.
    GNUCVer = VersionTuple(4, 2, 1);
  }
  if (!GNUCVer.empty()) {
    CmdArgs.push_back(
        Args.MakeArgString("-fgnuc-version=" + GNUCVer.getAsString()));
  }

  VersionTuple MSVT = TC.computeMSVCVersion(&D, Args);
  if (!MSVT.empty())
    CmdArgs.push_back(
        Args.MakeArgString("-fms-compatibility-version=" + MSVT.getAsString()));

  bool IsMSVC2015Compatible = MSVT.getMajor() >= 19;
  if (ImplyVCPPCVer) {
    StringRef LanguageStandard;
    if (const Arg *StdArg = Args.getLastArg(options::OPT__SLASH_std)) {
      Std = StdArg;
      LanguageStandard = llvm::StringSwitch<StringRef>(StdArg->getValue())
                             .Case("c11", "-std=c11")
                             .Case("c17", "-std=c17")
                             .Default("");
      if (LanguageStandard.empty())
        D.Diag(clang::diag::warn_drv_unused_argument)
            << StdArg->getAsString(Args);
    }
    CmdArgs.push_back(LanguageStandard.data());
  }
  if (ImplyVCPPCXXVer) {
    StringRef LanguageStandard;
    if (const Arg *StdArg = Args.getLastArg(options::OPT__SLASH_std)) {
      Std = StdArg;
      LanguageStandard = llvm::StringSwitch<StringRef>(StdArg->getValue())
                             .Case("c++14", "-std=c++14")
                             .Case("c++17", "-std=c++17")
                             .Case("c++20", "-std=c++20")
                             .Case("c++latest", "-std=c++2b")
                             .Default("");
      if (LanguageStandard.empty())
        D.Diag(clang::diag::warn_drv_unused_argument)
            << StdArg->getAsString(Args);
    }

    if (LanguageStandard.empty()) {
      if (IsSYCL)
        // For DPC++, C++17 is the default.
        LanguageStandard = "-std=c++17";
      else if (IsMSVC2015Compatible)
        LanguageStandard = "-std=c++14";
      else
        LanguageStandard = "-std=c++11";
    }

    CmdArgs.push_back(LanguageStandard.data());
  }

  // -fno-borland-extensions is default.
  if (Args.hasFlag(options::OPT_fborland_extensions,
                   options::OPT_fno_borland_extensions, false))
    CmdArgs.push_back("-fborland-extensions");

  // -fno-declspec is default, except for PS4.
  if (Args.hasFlag(options::OPT_fdeclspec, options::OPT_fno_declspec,
                   RawTriple.isPS4()))
    CmdArgs.push_back("-fdeclspec");
  else if (Args.hasArg(options::OPT_fno_declspec))
    CmdArgs.push_back("-fno-declspec"); // Explicitly disabling __declspec.

  // -fthreadsafe-static is default, except for MSVC compatibility versions less
  // than 19.
  if (!Args.hasFlag(options::OPT_fthreadsafe_statics,
                    options::OPT_fno_threadsafe_statics,
                    !types::isOpenCL(InputType) &&
                        (!IsWindowsMSVC || IsMSVC2015Compatible)))
    CmdArgs.push_back("-fno-threadsafe-statics");

  // -fno-delayed-template-parsing is default, except when targeting MSVC.
  // Many old Windows SDK versions require this to parse.
  // FIXME: MSVC introduced /Zc:twoPhase- to disable this behavior in their
  // compiler. We should be able to disable this by default at some point.
  if (Args.hasFlag(options::OPT_fdelayed_template_parsing,
                   options::OPT_fno_delayed_template_parsing, IsWindowsMSVC))
    CmdArgs.push_back("-fdelayed-template-parsing");

  // -fgnu-keywords default varies depending on language; only pass if
  // specified.
  Args.AddLastArg(CmdArgs, options::OPT_fgnu_keywords,
                  options::OPT_fno_gnu_keywords);

  if (Args.hasFlag(options::OPT_fgnu89_inline, options::OPT_fno_gnu89_inline,
                   false))
    CmdArgs.push_back("-fgnu89-inline");

  if (Args.hasArg(options::OPT_fno_inline))
    CmdArgs.push_back("-fno-inline");

  Args.AddLastArg(CmdArgs, options::OPT_finline_functions,
                  options::OPT_finline_hint_functions,
                  options::OPT_fno_inline_functions);

  // FIXME: Find a better way to determine whether the language has modules
  // support by default, or just assume that all languages do.
  bool HaveModules =
      Std && (Std->containsValue("c++2a") || Std->containsValue("c++20") ||
              Std->containsValue("c++latest"));
  RenderModulesOptions(C, D, Args, Input, Output, CmdArgs, HaveModules);

  if (Args.hasFlag(options::OPT_fpch_validate_input_files_content,
                   options::OPT_fno_pch_validate_input_files_content, false))
    CmdArgs.push_back("-fvalidate-ast-input-files-content");
  if (Args.hasFlag(options::OPT_fpch_instantiate_templates,
                   options::OPT_fno_pch_instantiate_templates, false))
    CmdArgs.push_back("-fpch-instantiate-templates");
  if (Args.hasFlag(options::OPT_fpch_codegen, options::OPT_fno_pch_codegen,
                   false))
    CmdArgs.push_back("-fmodules-codegen");
  if (Args.hasFlag(options::OPT_fpch_debuginfo, options::OPT_fno_pch_debuginfo,
                   false))
    CmdArgs.push_back("-fmodules-debuginfo");

  Args.AddLastArg(CmdArgs, options::OPT_flegacy_pass_manager,
                  options::OPT_fno_legacy_pass_manager);

  ObjCRuntime Runtime = AddObjCRuntimeArgs(Args, Inputs, CmdArgs, rewriteKind);
  RenderObjCOptions(TC, D, RawTriple, Args, Runtime, rewriteKind != RK_None,
                    Input, CmdArgs);

  if (types::isObjC(Input.getType()) &&
      Args.hasFlag(options::OPT_fobjc_encode_cxx_class_template_spec,
                   options::OPT_fno_objc_encode_cxx_class_template_spec,
                   !Runtime.isNeXTFamily()))
    CmdArgs.push_back("-fobjc-encode-cxx-class-template-spec");

  if (Args.hasFlag(options::OPT_fapplication_extension,
                   options::OPT_fno_application_extension, false))
    CmdArgs.push_back("-fapplication-extension");

  // Handle GCC-style exception args.
  bool EH = false;
  if (!C.getDriver().IsCLMode())
    EH = addExceptionArgs(Args, InputType, TC, KernelOrKext, Runtime, CmdArgs);

  // Handle exception personalities
  Arg *A = Args.getLastArg(
      options::OPT_fsjlj_exceptions, options::OPT_fseh_exceptions,
      options::OPT_fdwarf_exceptions, options::OPT_fwasm_exceptions);
  if (A) {
    const Option &Opt = A->getOption();
    if (Opt.matches(options::OPT_fsjlj_exceptions))
      CmdArgs.push_back("-exception-model=sjlj");
    if (Opt.matches(options::OPT_fseh_exceptions))
      CmdArgs.push_back("-exception-model=seh");
    if (Opt.matches(options::OPT_fdwarf_exceptions))
      CmdArgs.push_back("-exception-model=dwarf");
    if (Opt.matches(options::OPT_fwasm_exceptions))
      CmdArgs.push_back("-exception-model=wasm");
  } else {
    switch (TC.GetExceptionModel(Args)) {
    default:
      break;
    case llvm::ExceptionHandling::DwarfCFI:
      CmdArgs.push_back("-exception-model=dwarf");
      break;
    case llvm::ExceptionHandling::SjLj:
      CmdArgs.push_back("-exception-model=sjlj");
      break;
    case llvm::ExceptionHandling::WinEH:
      CmdArgs.push_back("-exception-model=seh");
      break;
    }
  }

  // C++ "sane" operator new.
  if (!Args.hasFlag(options::OPT_fassume_sane_operator_new,
                    options::OPT_fno_assume_sane_operator_new, true))
    CmdArgs.push_back("-fno-assume-sane-operator-new");

  // -frelaxed-template-template-args is off by default, as it is a severe
  // breaking change until a corresponding change to template partial ordering
  // is provided.
  if (Args.hasFlag(options::OPT_frelaxed_template_template_args,
                   options::OPT_fno_relaxed_template_template_args, false))
    CmdArgs.push_back("-frelaxed-template-template-args");

  // -fsized-deallocation is off by default, as it is an ABI-breaking change for
  // most platforms.
  if (Args.hasFlag(options::OPT_fsized_deallocation,
                   options::OPT_fno_sized_deallocation, false))
    CmdArgs.push_back("-fsized-deallocation");

  // -faligned-allocation is on by default in C++17 onwards and otherwise off
  // by default.
  if (Arg *A = Args.getLastArg(options::OPT_faligned_allocation,
                               options::OPT_fno_aligned_allocation,
                               options::OPT_faligned_new_EQ)) {
    if (A->getOption().matches(options::OPT_fno_aligned_allocation))
      CmdArgs.push_back("-fno-aligned-allocation");
    else
      CmdArgs.push_back("-faligned-allocation");
  }

  // The default new alignment can be specified using a dedicated option or via
  // a GCC-compatible option that also turns on aligned allocation.
  if (Arg *A = Args.getLastArg(options::OPT_fnew_alignment_EQ,
                               options::OPT_faligned_new_EQ))
    CmdArgs.push_back(
        Args.MakeArgString(Twine("-fnew-alignment=") + A->getValue()));

  // -fconstant-cfstrings is default, and may be subject to argument translation
  // on Darwin.
  if (!Args.hasFlag(options::OPT_fconstant_cfstrings,
                    options::OPT_fno_constant_cfstrings, true) ||
      !Args.hasFlag(options::OPT_mconstant_cfstrings,
                    options::OPT_mno_constant_cfstrings, true))
    CmdArgs.push_back("-fno-constant-cfstrings");

  // -fno-pascal-strings is default, only pass non-default.
  if (Args.hasFlag(options::OPT_fpascal_strings,
                   options::OPT_fno_pascal_strings, false))
    CmdArgs.push_back("-fpascal-strings");

  // Honor -fpack-struct= and -fpack-struct, if given. Note that
  // -fno-pack-struct doesn't apply to -fpack-struct=.
  if (Arg *A = Args.getLastArg(options::OPT_fpack_struct_EQ)) {
    std::string PackStructStr = "-fpack-struct=";
    PackStructStr += A->getValue();
    CmdArgs.push_back(Args.MakeArgString(PackStructStr));
  } else if (Args.hasFlag(options::OPT_fpack_struct,
                          options::OPT_fno_pack_struct, false)) {
    CmdArgs.push_back("-fpack-struct=1");
  }

  // Handle -fmax-type-align=N and -fno-type-align
  bool SkipMaxTypeAlign = Args.hasArg(options::OPT_fno_max_type_align);
  if (Arg *A = Args.getLastArg(options::OPT_fmax_type_align_EQ)) {
    if (!SkipMaxTypeAlign) {
      std::string MaxTypeAlignStr = "-fmax-type-align=";
      MaxTypeAlignStr += A->getValue();
      CmdArgs.push_back(Args.MakeArgString(MaxTypeAlignStr));
    }
  } else if (RawTriple.isOSDarwin()) {
    if (!SkipMaxTypeAlign) {
      std::string MaxTypeAlignStr = "-fmax-type-align=16";
      CmdArgs.push_back(Args.MakeArgString(MaxTypeAlignStr));
    }
  }

  if (!Args.hasFlag(options::OPT_Qy, options::OPT_Qn, true))
    CmdArgs.push_back("-Qn");

  // -fno-common is the default, set -fcommon only when that flag is set.
  if (Args.hasFlag(options::OPT_fcommon, options::OPT_fno_common, false))
    CmdArgs.push_back("-fcommon");

  // -fsigned-bitfields is default, and clang doesn't yet support
  // -funsigned-bitfields.
  if (!Args.hasFlag(options::OPT_fsigned_bitfields,
                    options::OPT_funsigned_bitfields, true))
    D.Diag(diag::warn_drv_clang_unsupported)
        << Args.getLastArg(options::OPT_funsigned_bitfields)->getAsString(Args);

  // -fsigned-bitfields is default, and clang doesn't support -fno-for-scope.
  if (!Args.hasFlag(options::OPT_ffor_scope, options::OPT_fno_for_scope, true))
    D.Diag(diag::err_drv_clang_unsupported)
        << Args.getLastArg(options::OPT_fno_for_scope)->getAsString(Args);

  // -finput_charset=UTF-8 is default. Reject others
  if (Arg *inputCharset = Args.getLastArg(options::OPT_finput_charset_EQ)) {
    StringRef value = inputCharset->getValue();
    if (!value.equals_insensitive("utf-8"))
      D.Diag(diag::err_drv_invalid_value) << inputCharset->getAsString(Args)
                                          << value;
  }

  // -fexec_charset=UTF-8 is default. Reject others
  if (Arg *execCharset = Args.getLastArg(options::OPT_fexec_charset_EQ)) {
    StringRef value = execCharset->getValue();
    if (!value.equals_insensitive("utf-8"))
      D.Diag(diag::err_drv_invalid_value) << execCharset->getAsString(Args)
                                          << value;
  }

  RenderDiagnosticsOptions(D, Args, CmdArgs);

  // -fno-asm-blocks is default.
  if (Args.hasFlag(options::OPT_fasm_blocks, options::OPT_fno_asm_blocks,
                   false))
    CmdArgs.push_back("-fasm-blocks");

  // -fgnu-inline-asm is default.
  if (!Args.hasFlag(options::OPT_fgnu_inline_asm,
                    options::OPT_fno_gnu_inline_asm, true))
    CmdArgs.push_back("-fno-gnu-inline-asm");

  // Enable vectorization per default according to the optimization level
  // selected. For optimization levels that want vectorization we use the alias
  // option to simplify the hasFlag logic.
  bool EnableVec = shouldEnableVectorizerAtOLevel(Args, false);
  OptSpecifier VectorizeAliasOption =
      EnableVec ? options::OPT_O_Group : options::OPT_fvectorize;
  if (Args.hasFlag(options::OPT_fvectorize, VectorizeAliasOption,
                   options::OPT_fno_vectorize, EnableVec))
    CmdArgs.push_back("-vectorize-loops");

  // -fslp-vectorize is enabled based on the optimization level selected.
  bool EnableSLPVec = shouldEnableVectorizerAtOLevel(Args, true);
  OptSpecifier SLPVectAliasOption =
      EnableSLPVec ? options::OPT_O_Group : options::OPT_fslp_vectorize;
  if (Args.hasFlag(options::OPT_fslp_vectorize, SLPVectAliasOption,
                   options::OPT_fno_slp_vectorize, EnableSLPVec))
    CmdArgs.push_back("-vectorize-slp");

  ParseMPreferVectorWidth(D, Args, CmdArgs);

  Args.AddLastArg(CmdArgs, options::OPT_fshow_overloads_EQ);
  Args.AddLastArg(CmdArgs,
                  options::OPT_fsanitize_undefined_strip_path_components_EQ);

  // -fdollars-in-identifiers default varies depending on platform and
  // language; only pass if specified.
  if (Arg *A = Args.getLastArg(options::OPT_fdollars_in_identifiers,
                               options::OPT_fno_dollars_in_identifiers)) {
    if (A->getOption().matches(options::OPT_fdollars_in_identifiers))
      CmdArgs.push_back("-fdollars-in-identifiers");
    else
      CmdArgs.push_back("-fno-dollars-in-identifiers");
  }

  if (Args.hasFlag(options::OPT_fapple_pragma_pack,
                   options::OPT_fno_apple_pragma_pack, false))
    CmdArgs.push_back("-fapple-pragma-pack");

  if (Args.hasFlag(options::OPT_fxl_pragma_pack,
                   options::OPT_fno_xl_pragma_pack, RawTriple.isOSAIX()))
    CmdArgs.push_back("-fxl-pragma-pack");

  // Remarks can be enabled with any of the `-f.*optimization-record.*` flags.
  if (willEmitRemarks(Args) && checkRemarksOptions(D, Args, Triple))
    renderRemarksOptions(Args, CmdArgs, Triple, Input, Output, JA);

  bool RewriteImports = Args.hasFlag(options::OPT_frewrite_imports,
                                     options::OPT_fno_rewrite_imports, false);
  if (RewriteImports)
    CmdArgs.push_back("-frewrite-imports");

  // Enable rewrite includes if the user's asked for it or if we're generating
  // diagnostics.
  // TODO: Once -module-dependency-dir works with -frewrite-includes it'd be
  // nice to enable this when doing a crashdump for modules as well.
  if (Args.hasFlag(options::OPT_frewrite_includes,
                   options::OPT_fno_rewrite_includes, false) ||
      (C.isForDiagnostics() && !HaveModules))
    CmdArgs.push_back("-frewrite-includes");

  // Only allow -traditional or -traditional-cpp outside in preprocessing modes.
  if (Arg *A = Args.getLastArg(options::OPT_traditional,
                               options::OPT_traditional_cpp)) {
    if (isa<PreprocessJobAction>(JA))
      CmdArgs.push_back("-traditional-cpp");
    else
      D.Diag(diag::err_drv_clang_unsupported) << A->getAsString(Args);
  }

  Args.AddLastArg(CmdArgs, options::OPT_dM);
  Args.AddLastArg(CmdArgs, options::OPT_dD);
  Args.AddLastArg(CmdArgs, options::OPT_dI);

  Args.AddLastArg(CmdArgs, options::OPT_fmax_tokens_EQ);

  // Handle serialized diagnostics.
  if (Arg *A = Args.getLastArg(options::OPT__serialize_diags)) {
    CmdArgs.push_back("-serialize-diagnostic-file");
    CmdArgs.push_back(Args.MakeArgString(A->getValue()));
  }

  if (Args.hasArg(options::OPT_fretain_comments_from_system_headers))
    CmdArgs.push_back("-fretain-comments-from-system-headers");

  // Forward -fcomment-block-commands to -cc1.
  Args.AddAllArgs(CmdArgs, options::OPT_fcomment_block_commands);
  // Forward -fparse-all-comments to -cc1.
  Args.AddAllArgs(CmdArgs, options::OPT_fparse_all_comments);

  // Turn -fplugin=name.so into -load name.so
  for (const Arg *A : Args.filtered(options::OPT_fplugin_EQ)) {
    CmdArgs.push_back("-load");
    CmdArgs.push_back(A->getValue());
    A->claim();
  }

  // Turn -fplugin-arg-pluginname-key=value into
  // -plugin-arg-pluginname key=value
  // GCC has an actual plugin_argument struct with key/value pairs that it
  // passes to its plugins, but we don't, so just pass it on as-is.
  //
  // The syntax for -fplugin-arg- is ambiguous if both plugin name and
  // argument key are allowed to contain dashes. GCC therefore only
  // allows dashes in the key. We do the same.
  for (const Arg *A : Args.filtered(options::OPT_fplugin_arg)) {
    auto ArgValue = StringRef(A->getValue());
    auto FirstDashIndex = ArgValue.find('-');
    StringRef PluginName = ArgValue.substr(0, FirstDashIndex);
    StringRef Arg = ArgValue.substr(FirstDashIndex + 1);

    A->claim();
    if (FirstDashIndex == StringRef::npos || Arg.empty()) {
      if (PluginName.empty()) {
        D.Diag(diag::warn_drv_missing_plugin_name) << A->getAsString(Args);
      } else {
        D.Diag(diag::warn_drv_missing_plugin_arg)
            << PluginName << A->getAsString(Args);
      }
      continue;
    }

    CmdArgs.push_back(Args.MakeArgString(Twine("-plugin-arg-") + PluginName));
    CmdArgs.push_back(Args.MakeArgString(Arg));
  }

  // Forward -fpass-plugin=name.so to -cc1.
  for (const Arg *A : Args.filtered(options::OPT_fpass_plugin_EQ)) {
    CmdArgs.push_back(
        Args.MakeArgString(Twine("-fpass-plugin=") + A->getValue()));
    A->claim();
  }

  // Setup statistics file output.
  SmallString<128> StatsFile = getStatsFileName(Args, Output, Input, D);
  if (!StatsFile.empty())
    CmdArgs.push_back(Args.MakeArgString(Twine("-stats-file=") + StatsFile));

  // Forward -Xclang arguments to -cc1, and -mllvm arguments to the LLVM option
  // parser.
  // -finclude-default-header flag is for preprocessor,
  // do not pass it to other cc1 commands when save-temps is enabled
  if (C.getDriver().isSaveTempsEnabled() &&
      !isa<PreprocessJobAction>(JA)) {
    for (auto Arg : Args.filtered(options::OPT_Xclang)) {
      Arg->claim();
      if (StringRef(Arg->getValue()) != "-finclude-default-header")
        CmdArgs.push_back(Arg->getValue());
    }
  }
  else {
    Args.AddAllArgValues(CmdArgs, options::OPT_Xclang);
  }
  for (const Arg *A : Args.filtered(options::OPT_mllvm)) {
    A->claim();

    // We translate this by hand to the -cc1 argument, since nightly test uses
    // it and developers have been trained to spell it with -mllvm. Both
    // spellings are now deprecated and should be removed.
    if (StringRef(A->getValue(0)) == "-disable-llvm-optzns") {
      CmdArgs.push_back("-disable-llvm-optzns");
    } else {
      A->render(Args, CmdArgs);
    }
  }

  // With -save-temps, we want to save the unoptimized bitcode output from the
  // CompileJobAction, use -disable-llvm-passes to get pristine IR generated
  // by the frontend.
  // When -fembed-bitcode is enabled, optimized bitcode is emitted because it
  // has slightly different breakdown between stages.
  // FIXME: -fembed-bitcode -save-temps will save optimized bitcode instead of
  // pristine IR generated by the frontend. Ideally, a new compile action should
  // be added so both IR can be captured.
  if ((C.getDriver().isSaveTempsEnabled() ||
       JA.isHostOffloading(Action::OFK_OpenMP)) &&
      !(C.getDriver().embedBitcodeInObject() && !IsUsingLTO) &&
      isa<CompileJobAction>(JA))
    CmdArgs.push_back("-disable-llvm-passes");

  Args.AddAllArgs(CmdArgs, options::OPT_undef);

  const char *Exec = D.getClangProgramPath();

  // Optionally embed the -cc1 level arguments into the debug info or a
  // section, for build analysis.
  // Also record command line arguments into the debug info if
  // -grecord-gcc-switches options is set on.
  // By default, -gno-record-gcc-switches is set on and no recording.
  auto GRecordSwitches =
      Args.hasFlag(options::OPT_grecord_command_line,
                   options::OPT_gno_record_command_line, false);
  auto FRecordSwitches =
      Args.hasFlag(options::OPT_frecord_command_line,
                   options::OPT_fno_record_command_line, false);
  if (FRecordSwitches && !Triple.isOSBinFormatELF())
    D.Diag(diag::err_drv_unsupported_opt_for_target)
        << Args.getLastArg(options::OPT_frecord_command_line)->getAsString(Args)
        << TripleStr;
  if (TC.UseDwarfDebugFlags() || GRecordSwitches || FRecordSwitches) {
    ArgStringList OriginalArgs;
    for (const auto &Arg : Args)
      Arg->render(Args, OriginalArgs);

    SmallString<256> Flags;
    EscapeSpacesAndBackslashes(Exec, Flags);
    for (const char *OriginalArg : OriginalArgs) {
      SmallString<128> EscapedArg;
      EscapeSpacesAndBackslashes(OriginalArg, EscapedArg);
      Flags += " ";
      Flags += EscapedArg;
    }
    auto FlagsArgString = Args.MakeArgString(Flags);
    if (TC.UseDwarfDebugFlags() || GRecordSwitches) {
      CmdArgs.push_back("-dwarf-debug-flags");
      CmdArgs.push_back(FlagsArgString);
    }
    if (FRecordSwitches) {
      CmdArgs.push_back("-record-command-line");
      CmdArgs.push_back(FlagsArgString);
    }
  }

  // Host-side cuda compilation receives all device-side outputs in a single
  // fatbin as Inputs[1]. Include the binary with -fcuda-include-gpubinary.
  if ((IsCuda || IsHIP) && CudaDeviceInput) {
      CmdArgs.push_back("-fcuda-include-gpubinary");
      CmdArgs.push_back(CudaDeviceInput->getFilename());
      if (Args.hasFlag(options::OPT_fgpu_rdc, options::OPT_fno_gpu_rdc, false))
        CmdArgs.push_back("-fgpu-rdc");
  }

  if (IsCuda) {
    if (Args.hasFlag(options::OPT_fcuda_short_ptr,
                     options::OPT_fno_cuda_short_ptr, false))
      CmdArgs.push_back("-fcuda-short-ptr");
  }

  if (IsCuda || IsHIP) {
    // Determine the original source input.
    const Action *SourceAction = &JA;
    while (SourceAction->getKind() != Action::InputClass) {
      assert(!SourceAction->getInputs().empty() && "unexpected root action!");
      SourceAction = SourceAction->getInputs()[0];
    }
    auto CUID = cast<InputAction>(SourceAction)->getId();
    if (!CUID.empty())
      CmdArgs.push_back(Args.MakeArgString(Twine("-cuid=") + Twine(CUID)));
  }

  if (IsHIP) {
    CmdArgs.push_back("-fcuda-allow-variadic-functions");
    Args.AddLastArg(CmdArgs, options::OPT_fgpu_default_stream_EQ);
  }

  if (IsCudaDevice || IsHIPDevice || IsSYCLOffloadDevice) {
    StringRef InlineThresh =
        Args.getLastArgValue(options::OPT_fgpu_inline_threshold_EQ);
    if (!InlineThresh.empty()) {
      std::string ArgStr =
          std::string("-inline-threshold=") + InlineThresh.str();
      CmdArgs.append({"-mllvm", Args.MakeArgStringRef(ArgStr)});
    }
  }

  // OpenMP offloading device jobs take the argument -fopenmp-host-ir-file-path
  // to specify the result of the compile phase on the host, so the meaningful
  // device declarations can be identified. Also, -fopenmp-is-device is passed
  // along to tell the frontend that it is generating code for a device, so that
  // only the relevant declarations are emitted.
  if (IsOpenMPDevice) {
    CmdArgs.push_back("-fopenmp-is-device");
    if (OpenMPDeviceInput) {
      CmdArgs.push_back("-fopenmp-host-ir-file-path");
      CmdArgs.push_back(Args.MakeArgString(OpenMPDeviceInput->getFilename()));
    }
  }

  // Host-side OpenMP offloading recieves the device object files and embeds it
  // in a named section including the associated target triple and architecture.
  if (IsOpenMPHost && !OpenMPHostInputs.empty()) {
    auto InputFile = OpenMPHostInputs.begin();
    auto OpenMPTCs = C.getOffloadToolChains<Action::OFK_OpenMP>();
    for (auto TI = OpenMPTCs.first, TE = OpenMPTCs.second; TI != TE;
         ++TI, ++InputFile) {
      const ToolChain *TC = TI->second;
      const ArgList &TCArgs = C.getArgsForToolChain(TC, "", Action::OFK_OpenMP);
      StringRef File =
          C.getArgs().MakeArgString(TC->getInputFilename(*InputFile));
      StringRef InputName = Clang::getBaseInputStem(Args, Inputs);

      CmdArgs.push_back(Args.MakeArgString(
          "-fembed-offload-object=" + File + "," +
          Action::GetOffloadKindName(Action::OFK_OpenMP) + "." +
          TC->getTripleString() + "." +
          TCArgs.getLastArgValue(options::OPT_march_EQ) + "." + InputName));
    }
  }

  if (Triple.isAMDGPU()) {
    handleAMDGPUCodeObjectVersionOptions(D, Args, CmdArgs);

    if (Args.hasFlag(options::OPT_munsafe_fp_atomics,
                     options::OPT_mno_unsafe_fp_atomics, /*Default=*/false))
      CmdArgs.push_back("-munsafe-fp-atomics");
  }

  // For all the host OpenMP offloading compile jobs we need to pass the targets
  // information using -fopenmp-targets= option.
  if (JA.isHostOffloading(Action::OFK_OpenMP)) {
    SmallString<128> TargetInfo("-fopenmp-targets=");

    Arg *Tgts = Args.getLastArg(options::OPT_fopenmp_targets_EQ);
    assert(Tgts && Tgts->getNumValues() &&
           "OpenMP offloading has to have targets specified.");
    for (unsigned i = 0; i < Tgts->getNumValues(); ++i) {
      if (i)
        TargetInfo += ',';
      // We need to get the string from the triple because it may be not exactly
      // the same as the one we get directly from the arguments.
      llvm::Triple T(Tgts->getValue(i));
      TargetInfo += T.getTriple();
    }
    CmdArgs.push_back(Args.MakeArgString(TargetInfo.str()));
  }

  // For all the host SYCL offloading compile jobs we need to pass the targets
  // information using -fsycl-targets= option.
  if (isa<CompileJobAction>(JA) && JA.isHostOffloading(Action::OFK_SYCL)) {
    SmallString<128> TargetInfo("-fsycl-targets=");

    if (Arg *Tgts = Args.getLastArg(options::OPT_fsycl_targets_EQ)) {
      for (unsigned i = 0; i < Tgts->getNumValues(); ++i) {
        if (i)
          TargetInfo += ',';
        // We need to get the string from the triple because it may be not
        // exactly the same as the one we get directly from the arguments.
        llvm::Triple T(Tgts->getValue(i));
        TargetInfo += T.getTriple();
      }
    } else
      // Use the default.
      TargetInfo += C.getDriver().MakeSYCLDeviceTriple().normalize();
    CmdArgs.push_back(Args.MakeArgString(TargetInfo.str()));
  }

  bool VirtualFunctionElimination =
      Args.hasFlag(options::OPT_fvirtual_function_elimination,
                   options::OPT_fno_virtual_function_elimination, false);
  if (VirtualFunctionElimination) {
    // VFE requires full LTO (currently, this might be relaxed to allow ThinLTO
    // in the future).
    if (LTOMode != LTOK_Full)
      D.Diag(diag::err_drv_argument_only_allowed_with)
          << "-fvirtual-function-elimination"
          << "-flto=full";

    CmdArgs.push_back("-fvirtual-function-elimination");
  }

  // VFE requires whole-program-vtables, and enables it by default.
  bool WholeProgramVTables = Args.hasFlag(
      options::OPT_fwhole_program_vtables,
      options::OPT_fno_whole_program_vtables, VirtualFunctionElimination);
  if (VirtualFunctionElimination && !WholeProgramVTables) {
    D.Diag(diag::err_drv_argument_not_allowed_with)
        << "-fno-whole-program-vtables"
        << "-fvirtual-function-elimination";
  }

  if (WholeProgramVTables) {
    // Propagate -fwhole-program-vtables if this is an LTO compile.
    if (IsUsingLTO)
      CmdArgs.push_back("-fwhole-program-vtables");
    // Check if we passed LTO options but they were suppressed because this is a
    // device offloading action, or we passed device offload LTO options which
    // were suppressed because this is not the device offload action.
    // Otherwise, issue an error.
    else if (!D.isUsingLTO(!IsDeviceOffloadAction))
      D.Diag(diag::err_drv_argument_only_allowed_with)
          << "-fwhole-program-vtables"
          << "-flto";
  }

  bool DefaultsSplitLTOUnit =
      (WholeProgramVTables || SanitizeArgs.needsLTO()) &&
      (LTOMode == LTOK_Full || TC.canSplitThinLTOUnit());
  bool SplitLTOUnit =
      Args.hasFlag(options::OPT_fsplit_lto_unit,
                   options::OPT_fno_split_lto_unit, DefaultsSplitLTOUnit);
  if (SanitizeArgs.needsLTO() && !SplitLTOUnit)
    D.Diag(diag::err_drv_argument_not_allowed_with) << "-fno-split-lto-unit"
                                                    << "-fsanitize=cfi";
  if (SplitLTOUnit)
    CmdArgs.push_back("-fsplit-lto-unit");

  if (Arg *A = Args.getLastArg(options::OPT_fglobal_isel,
                               options::OPT_fno_global_isel)) {
    CmdArgs.push_back("-mllvm");
    if (A->getOption().matches(options::OPT_fglobal_isel)) {
      CmdArgs.push_back("-global-isel=1");

      // GISel is on by default on AArch64 -O0, so don't bother adding
      // the fallback remarks for it. Other combinations will add a warning of
      // some kind.
      bool IsArchSupported = Triple.getArch() == llvm::Triple::aarch64;
      bool IsOptLevelSupported = false;

      Arg *A = Args.getLastArg(options::OPT_O_Group);
      if (Triple.getArch() == llvm::Triple::aarch64) {
        if (!A || A->getOption().matches(options::OPT_O0))
          IsOptLevelSupported = true;
      }
      if (!IsArchSupported || !IsOptLevelSupported) {
        CmdArgs.push_back("-mllvm");
        CmdArgs.push_back("-global-isel-abort=2");

        if (!IsArchSupported)
          D.Diag(diag::warn_drv_global_isel_incomplete) << Triple.getArchName();
        else
          D.Diag(diag::warn_drv_global_isel_incomplete_opt);
      }
    } else {
      CmdArgs.push_back("-global-isel=0");
    }
  }

  if (Args.hasArg(options::OPT_forder_file_instrumentation)) {
     CmdArgs.push_back("-forder-file-instrumentation");
     // Enable order file instrumentation when ThinLTO is not on. When ThinLTO is
     // on, we need to pass these flags as linker flags and that will be handled
     // outside of the compiler.
     if (!IsUsingLTO) {
       CmdArgs.push_back("-mllvm");
       CmdArgs.push_back("-enable-order-file-instrumentation");
     }
  }

  if (Arg *A = Args.getLastArg(options::OPT_fforce_enable_int128,
                               options::OPT_fno_force_enable_int128)) {
    if (A->getOption().matches(options::OPT_fforce_enable_int128))
      CmdArgs.push_back("-fforce-enable-int128");
  }

  if (Args.hasFlag(options::OPT_fkeep_static_consts,
                   options::OPT_fno_keep_static_consts, false))
    CmdArgs.push_back("-fkeep-static-consts");

  if (Args.hasFlag(options::OPT_fcomplete_member_pointers,
                   options::OPT_fno_complete_member_pointers, false))
    CmdArgs.push_back("-fcomplete-member-pointers");

  if (!Args.hasFlag(options::OPT_fcxx_static_destructors,
                    options::OPT_fno_cxx_static_destructors, true))
    CmdArgs.push_back("-fno-c++-static-destructors");

  addMachineOutlinerArgs(D, Args, CmdArgs, Triple, /*IsLTO=*/false);

  if (Arg *A = Args.getLastArg(options::OPT_moutline_atomics,
                               options::OPT_mno_outline_atomics)) {
    // Option -moutline-atomics supported for AArch64 target only.
    if (!Triple.isAArch64()) {
      D.Diag(diag::warn_drv_moutline_atomics_unsupported_opt)
          << Triple.getArchName() << A->getOption().getName();
    } else {
      if (A->getOption().matches(options::OPT_moutline_atomics)) {
        CmdArgs.push_back("-target-feature");
        CmdArgs.push_back("+outline-atomics");
      } else {
        CmdArgs.push_back("-target-feature");
        CmdArgs.push_back("-outline-atomics");
      }
    }
  } else if (Triple.isAArch64() &&
             getToolChain().IsAArch64OutlineAtomicsDefault(Args)) {
    CmdArgs.push_back("-target-feature");
    CmdArgs.push_back("+outline-atomics");
  }

  if (Args.hasFlag(options::OPT_faddrsig, options::OPT_fno_addrsig,
                   (TC.getTriple().isOSBinFormatELF() ||
                    TC.getTriple().isOSBinFormatCOFF()) &&
                       !TC.getTriple().isPS4() && !TC.getTriple().isVE() &&
                       !TC.getTriple().isOSNetBSD() &&
                       !Distro(D.getVFS(), TC.getTriple()).IsGentoo() &&
                       !TC.getTriple().isAndroid() && TC.useIntegratedAs()))
    CmdArgs.push_back("-faddrsig");

  if ((Triple.isOSBinFormatELF() || Triple.isOSBinFormatMachO()) &&
      (EH || AsyncUnwindTables || UnwindTables ||
       DebugInfoKind != codegenoptions::NoDebugInfo))
    CmdArgs.push_back("-D__GCC_HAVE_DWARF2_CFI_ASM=1");

  if (Arg *A = Args.getLastArg(options::OPT_fsymbol_partition_EQ)) {
    std::string Str = A->getAsString(Args);
    if (!TC.getTriple().isOSBinFormatELF())
      D.Diag(diag::err_drv_unsupported_opt_for_target)
          << Str << TC.getTripleString();
    CmdArgs.push_back(Args.MakeArgString(Str));
  }

  // Add the output path to the object file for CodeView debug infos.
  if (EmitCodeView && Output.isFilename())
    addDebugObjectName(Args, CmdArgs, DebugCompilationDir,
                       Output.getFilename());

  // Add the "-o out -x type src.c" flags last. This is done primarily to make
  // the -cc1 command easier to edit when reproducing compiler crashes.
  if (Output.getType() == types::TY_Dependencies) {
    // Handled with other dependency code.
  } else if (Output.isFilename()) {
    if (Output.getType() == clang::driver::types::TY_IFS_CPP ||
        Output.getType() == clang::driver::types::TY_IFS) {
      SmallString<128> OutputFilename(Output.getFilename());
      llvm::sys::path::replace_extension(OutputFilename, "ifs");
      CmdArgs.push_back("-o");
      CmdArgs.push_back(Args.MakeArgString(OutputFilename));
    } else {
      CmdArgs.push_back("-o");
      CmdArgs.push_back(Output.getFilename());
    }
  } else {
    assert(Output.isNothing() && "Invalid output.");
  }

  addDashXForInput(Args, Input, CmdArgs);

  ArrayRef<InputInfo> FrontendInputs = Input;
  if (IsHeaderModulePrecompile)
    FrontendInputs = ModuleHeaderInputs;
  else if (IsExtractAPI)
    FrontendInputs = ExtractAPIInputs;
  else if (Input.isNothing())
    FrontendInputs = {};

  for (const InputInfo &Input : FrontendInputs) {
    if (Input.isFilename())
      CmdArgs.push_back(Input.getFilename());
    else
      Input.getInputArg().renderAsInput(Args, CmdArgs);
  }

  if (D.CC1Main && !D.CCGenDiagnostics) {
    // Invoke the CC1 directly in this process
    C.addCommand(std::make_unique<CC1Command>(JA, *this,
                                              ResponseFileSupport::AtFileUTF8(),
                                              Exec, CmdArgs, Inputs, Output));
  } else {
    C.addCommand(std::make_unique<Command>(JA, *this,
                                           ResponseFileSupport::AtFileUTF8(),
                                           Exec, CmdArgs, Inputs, Output));
  }

  // Make the compile command echo its inputs for /showFilenames.
  if (Output.getType() == types::TY_Object &&
      Args.hasFlag(options::OPT__SLASH_showFilenames,
                   options::OPT__SLASH_showFilenames_, false)) {
    C.getJobs().getJobs().back()->PrintInputFilenames = true;
  }

  if (Arg *A = Args.getLastArg(options::OPT_pg))
    if (FPKeepKind == CodeGenOptions::FramePointerKind::None &&
        !Args.hasArg(options::OPT_mfentry))
      D.Diag(diag::err_drv_argument_not_allowed_with) << "-fomit-frame-pointer"
                                                      << A->getAsString(Args);

  // Claim some arguments which clang supports automatically.

  // -fpch-preprocess is used with gcc to add a special marker in the output to
  // include the PCH file.
  Args.ClaimAllArgs(options::OPT_fpch_preprocess);

  // Claim some arguments which clang doesn't support, but we don't
  // care to warn the user about.
  Args.ClaimAllArgs(options::OPT_clang_ignored_f_Group);
  Args.ClaimAllArgs(options::OPT_clang_ignored_m_Group);

  // Disable warnings for clang -E -emit-llvm foo.c
  Args.ClaimAllArgs(options::OPT_emit_llvm);
}

Clang::Clang(const ToolChain &TC, bool HasIntegratedBackend)
    // CAUTION! The first constructor argument ("clang") is not arbitrary,
    // as it is for other tools. Some operations on a Tool actually test
    // whether that tool is Clang based on the Tool's Name as a string.
    : Tool("clang", "clang frontend", TC), HasBackend(HasIntegratedBackend) {}

Clang::~Clang() {}

/// Add options related to the Objective-C runtime/ABI.
///
/// Returns true if the runtime is non-fragile.
ObjCRuntime Clang::AddObjCRuntimeArgs(const ArgList &args,
                                      const InputInfoList &inputs,
                                      ArgStringList &cmdArgs,
                                      RewriteKind rewriteKind) const {
  // Look for the controlling runtime option.
  Arg *runtimeArg =
      args.getLastArg(options::OPT_fnext_runtime, options::OPT_fgnu_runtime,
                      options::OPT_fobjc_runtime_EQ);

  // Just forward -fobjc-runtime= to the frontend.  This supercedes
  // options about fragility.
  if (runtimeArg &&
      runtimeArg->getOption().matches(options::OPT_fobjc_runtime_EQ)) {
    ObjCRuntime runtime;
    StringRef value = runtimeArg->getValue();
    if (runtime.tryParse(value)) {
      getToolChain().getDriver().Diag(diag::err_drv_unknown_objc_runtime)
          << value;
    }
    if ((runtime.getKind() == ObjCRuntime::GNUstep) &&
        (runtime.getVersion() >= VersionTuple(2, 0)))
      if (!getToolChain().getTriple().isOSBinFormatELF() &&
          !getToolChain().getTriple().isOSBinFormatCOFF()) {
        getToolChain().getDriver().Diag(
            diag::err_drv_gnustep_objc_runtime_incompatible_binary)
          << runtime.getVersion().getMajor();
      }

    runtimeArg->render(args, cmdArgs);
    return runtime;
  }

  // Otherwise, we'll need the ABI "version".  Version numbers are
  // slightly confusing for historical reasons:
  //   1 - Traditional "fragile" ABI
  //   2 - Non-fragile ABI, version 1
  //   3 - Non-fragile ABI, version 2
  unsigned objcABIVersion = 1;
  // If -fobjc-abi-version= is present, use that to set the version.
  if (Arg *abiArg = args.getLastArg(options::OPT_fobjc_abi_version_EQ)) {
    StringRef value = abiArg->getValue();
    if (value == "1")
      objcABIVersion = 1;
    else if (value == "2")
      objcABIVersion = 2;
    else if (value == "3")
      objcABIVersion = 3;
    else
      getToolChain().getDriver().Diag(diag::err_drv_clang_unsupported) << value;
  } else {
    // Otherwise, determine if we are using the non-fragile ABI.
    bool nonFragileABIIsDefault =
        (rewriteKind == RK_NonFragile ||
         (rewriteKind == RK_None &&
          getToolChain().IsObjCNonFragileABIDefault()));
    if (args.hasFlag(options::OPT_fobjc_nonfragile_abi,
                     options::OPT_fno_objc_nonfragile_abi,
                     nonFragileABIIsDefault)) {
// Determine the non-fragile ABI version to use.
#ifdef DISABLE_DEFAULT_NONFRAGILEABI_TWO
      unsigned nonFragileABIVersion = 1;
#else
      unsigned nonFragileABIVersion = 2;
#endif

      if (Arg *abiArg =
              args.getLastArg(options::OPT_fobjc_nonfragile_abi_version_EQ)) {
        StringRef value = abiArg->getValue();
        if (value == "1")
          nonFragileABIVersion = 1;
        else if (value == "2")
          nonFragileABIVersion = 2;
        else
          getToolChain().getDriver().Diag(diag::err_drv_clang_unsupported)
              << value;
      }

      objcABIVersion = 1 + nonFragileABIVersion;
    } else {
      objcABIVersion = 1;
    }
  }

  // We don't actually care about the ABI version other than whether
  // it's non-fragile.
  bool isNonFragile = objcABIVersion != 1;

  // If we have no runtime argument, ask the toolchain for its default runtime.
  // However, the rewriter only really supports the Mac runtime, so assume that.
  ObjCRuntime runtime;
  if (!runtimeArg) {
    switch (rewriteKind) {
    case RK_None:
      runtime = getToolChain().getDefaultObjCRuntime(isNonFragile);
      break;
    case RK_Fragile:
      runtime = ObjCRuntime(ObjCRuntime::FragileMacOSX, VersionTuple());
      break;
    case RK_NonFragile:
      runtime = ObjCRuntime(ObjCRuntime::MacOSX, VersionTuple());
      break;
    }

    // -fnext-runtime
  } else if (runtimeArg->getOption().matches(options::OPT_fnext_runtime)) {
    // On Darwin, make this use the default behavior for the toolchain.
    if (getToolChain().getTriple().isOSDarwin()) {
      runtime = getToolChain().getDefaultObjCRuntime(isNonFragile);

      // Otherwise, build for a generic macosx port.
    } else {
      runtime = ObjCRuntime(ObjCRuntime::MacOSX, VersionTuple());
    }

    // -fgnu-runtime
  } else {
    assert(runtimeArg->getOption().matches(options::OPT_fgnu_runtime));
    // Legacy behaviour is to target the gnustep runtime if we are in
    // non-fragile mode or the GCC runtime in fragile mode.
    if (isNonFragile)
      runtime = ObjCRuntime(ObjCRuntime::GNUstep, VersionTuple(2, 0));
    else
      runtime = ObjCRuntime(ObjCRuntime::GCC, VersionTuple());
  }

  if (llvm::any_of(inputs, [](const InputInfo &input) {
        return types::isObjC(input.getType());
      }))
    cmdArgs.push_back(
        args.MakeArgString("-fobjc-runtime=" + runtime.getAsString()));
  return runtime;
}

static bool maybeConsumeDash(const std::string &EH, size_t &I) {
  bool HaveDash = (I + 1 < EH.size() && EH[I + 1] == '-');
  I += HaveDash;
  return !HaveDash;
}

namespace {
struct EHFlags {
  bool Synch = false;
  bool Asynch = false;
  bool NoUnwindC = false;
};
} // end anonymous namespace

/// /EH controls whether to run destructor cleanups when exceptions are
/// thrown.  There are three modifiers:
/// - s: Cleanup after "synchronous" exceptions, aka C++ exceptions.
/// - a: Cleanup after "asynchronous" exceptions, aka structured exceptions.
///      The 'a' modifier is unimplemented and fundamentally hard in LLVM IR.
/// - c: Assume that extern "C" functions are implicitly nounwind.
/// The default is /EHs-c-, meaning cleanups are disabled.
static EHFlags parseClangCLEHFlags(const Driver &D, const ArgList &Args) {
  EHFlags EH;

  std::vector<std::string> EHArgs =
      Args.getAllArgValues(options::OPT__SLASH_EH);
  for (auto EHVal : EHArgs) {
    for (size_t I = 0, E = EHVal.size(); I != E; ++I) {
      switch (EHVal[I]) {
      case 'a':
        EH.Asynch = maybeConsumeDash(EHVal, I);
        if (EH.Asynch)
          EH.Synch = false;
        continue;
      case 'c':
        EH.NoUnwindC = maybeConsumeDash(EHVal, I);
        continue;
      case 's':
        EH.Synch = maybeConsumeDash(EHVal, I);
        if (EH.Synch)
          EH.Asynch = false;
        continue;
      default:
        break;
      }
      D.Diag(clang::diag::err_drv_invalid_value) << "/EH" << EHVal;
      break;
    }
  }
  // The /GX, /GX- flags are only processed if there are not /EH flags.
  // The default is that /GX is not specified.
  if (EHArgs.empty() &&
      Args.hasFlag(options::OPT__SLASH_GX, options::OPT__SLASH_GX_,
                   /*Default=*/false)) {
    EH.Synch = true;
    EH.NoUnwindC = true;
  }

  return EH;
}

void Clang::AddClangCLArgs(const ArgList &Args, types::ID InputType,
                           ArgStringList &CmdArgs,
                           codegenoptions::DebugInfoKind *DebugInfoKind,
                           bool *EmitCodeView) const {
  unsigned RTOptionID = options::OPT__SLASH_MT;
  bool isNVPTX = getToolChain().getTriple().isNVPTX();
  bool isSPIR = getToolChain().getTriple().isSPIR();
  // FIXME: isSYCL should not be enabled by "isSPIR"
  bool isSYCL = Args.hasArg(options::OPT_fsycl) || isSPIR;
  // For SYCL Windows, /MD is the default.
  if (isSYCL)
    RTOptionID = options::OPT__SLASH_MD;

  if (Args.hasArg(options::OPT__SLASH_LDd))
    // The /LDd option implies /MTd (/MDd for SYCL). The dependent lib part
    // can be overridden but defining _DEBUG is sticky.
    RTOptionID = isSYCL ? options::OPT__SLASH_MDd : options::OPT__SLASH_MTd;

  if (Arg *A = Args.getLastArg(options::OPT__SLASH_M_Group)) {
    RTOptionID = A->getOption().getID();
    if (isSYCL && !isSPIR &&
        (RTOptionID == options::OPT__SLASH_MT ||
         RTOptionID == options::OPT__SLASH_MTd))
      // Use of /MT or /MTd is not supported for SYCL.
      getToolChain().getDriver().Diag(diag::err_drv_unsupported_opt_dpcpp)
          << A->getOption().getName();
  }

  enum { addDEBUG = 0x1, addMT = 0x2, addDLL = 0x4 };
  auto addPreDefines = [&](unsigned Defines) {
    if (Defines & addDEBUG)
      CmdArgs.push_back("-D_DEBUG");
    if (Defines & addMT && !isSPIR)
      CmdArgs.push_back("-D_MT");
    if (Defines & addDLL && !isSPIR)
      CmdArgs.push_back("-D_DLL");
  };
  StringRef FlagForCRT;
  switch (RTOptionID) {
  case options::OPT__SLASH_MD:
    addPreDefines((Args.hasArg(options::OPT__SLASH_LDd) ? addDEBUG : 0x0) |
                  addMT | addDLL);
    FlagForCRT = "--dependent-lib=msvcrt";
    break;
  case options::OPT__SLASH_MDd:
    addPreDefines(addDEBUG | addMT | addDLL);
    FlagForCRT = "--dependent-lib=msvcrtd";
    break;
  case options::OPT__SLASH_MT:
    addPreDefines((Args.hasArg(options::OPT__SLASH_LDd) ? addDEBUG : 0x0) |
                  addMT);
    CmdArgs.push_back("-flto-visibility-public-std");
    FlagForCRT = "--dependent-lib=libcmt";
    break;
  case options::OPT__SLASH_MTd:
    addPreDefines(addDEBUG | addMT);
    CmdArgs.push_back("-flto-visibility-public-std");
    FlagForCRT = "--dependent-lib=libcmtd";
    break;
  default:
    llvm_unreachable("Unexpected option ID.");
  }

  if (Args.hasArg(options::OPT__SLASH_Zl)) {
    CmdArgs.push_back("-D_VC_NODEFAULTLIB");
  } else {
    CmdArgs.push_back(FlagForCRT.data());

    // This provides POSIX compatibility (maps 'open' to '_open'), which most
    // users want.  The /Za flag to cl.exe turns this off, but it's not
    // implemented in clang.
    CmdArgs.push_back("--dependent-lib=oldnames");

    // Add SYCL dependent library
    if (Args.hasArg(options::OPT_fsycl) &&
        !Args.hasArg(options::OPT_nolibsycl)) {
      if (RTOptionID == options::OPT__SLASH_MDd)
        CmdArgs.push_back("--dependent-lib=sycld");
      else
        CmdArgs.push_back("--dependent-lib=sycl");
    }
  }

  if (Arg *ShowIncludes =
          Args.getLastArg(options::OPT__SLASH_showIncludes,
                          options::OPT__SLASH_showIncludes_user)) {
    CmdArgs.push_back("--show-includes");
    if (ShowIncludes->getOption().matches(options::OPT__SLASH_showIncludes))
      CmdArgs.push_back("-sys-header-deps");
  }

  // This controls whether or not we emit RTTI data for polymorphic types.
  if (Args.hasFlag(options::OPT__SLASH_GR_, options::OPT__SLASH_GR,
                   /*Default=*/false))
    CmdArgs.push_back("-fno-rtti-data");

  // This controls whether or not we emit stack-protector instrumentation.
  // In MSVC, Buffer Security Check (/GS) is on by default.
  if (!isNVPTX && Args.hasFlag(options::OPT__SLASH_GS, options::OPT__SLASH_GS_,
                               /*Default=*/true)) {
    CmdArgs.push_back("-stack-protector");
    CmdArgs.push_back(Args.MakeArgString(Twine(LangOptions::SSPStrong)));
  }

  // Emit CodeView if -Z7 or -gline-tables-only are present.
  if (Arg *DebugInfoArg = Args.getLastArg(options::OPT__SLASH_Z7,
                                          options::OPT_gline_tables_only)) {
    *EmitCodeView = true;
    if (DebugInfoArg->getOption().matches(options::OPT__SLASH_Z7))
      *DebugInfoKind = codegenoptions::DebugInfoConstructor;
    else
      *DebugInfoKind = codegenoptions::DebugLineTablesOnly;
  } else {
    *EmitCodeView = false;
  }

  const Driver &D = getToolChain().getDriver();

  // This controls whether or not we perform JustMyCode instrumentation.
  if (Args.hasFlag(options::OPT__SLASH_JMC, options::OPT__SLASH_JMC_,
                   /*Default=*/false)) {
    if (*EmitCodeView && *DebugInfoKind >= codegenoptions::DebugInfoConstructor)
      CmdArgs.push_back("-fjmc");
    else
      D.Diag(clang::diag::warn_drv_jmc_requires_debuginfo) << "/JMC"
                                                           << "'/Zi', '/Z7'";
  }

  EHFlags EH = parseClangCLEHFlags(D, Args);
  if (!isNVPTX && (EH.Synch || EH.Asynch)) {
    if (types::isCXX(InputType))
      CmdArgs.push_back("-fcxx-exceptions");
    CmdArgs.push_back("-fexceptions");
  }
  if (types::isCXX(InputType) && EH.Synch && EH.NoUnwindC)
    CmdArgs.push_back("-fexternc-nounwind");

  // /EP should expand to -E -P.
  if (Args.hasArg(options::OPT__SLASH_EP)) {
    CmdArgs.push_back("-E");
    CmdArgs.push_back("-P");
  }

  unsigned VolatileOptionID;
  if (getToolChain().getTriple().isX86())
    VolatileOptionID = options::OPT__SLASH_volatile_ms;
  else
    VolatileOptionID = options::OPT__SLASH_volatile_iso;

  if (Arg *A = Args.getLastArg(options::OPT__SLASH_volatile_Group))
    VolatileOptionID = A->getOption().getID();

  if (VolatileOptionID == options::OPT__SLASH_volatile_ms)
    CmdArgs.push_back("-fms-volatile");

 if (Args.hasFlag(options::OPT__SLASH_Zc_dllexportInlines_,
                  options::OPT__SLASH_Zc_dllexportInlines,
                  false)) {
  CmdArgs.push_back("-fno-dllexport-inlines");
 }

  Arg *MostGeneralArg = Args.getLastArg(options::OPT__SLASH_vmg);
  Arg *BestCaseArg = Args.getLastArg(options::OPT__SLASH_vmb);
  if (MostGeneralArg && BestCaseArg)
    D.Diag(clang::diag::err_drv_argument_not_allowed_with)
        << MostGeneralArg->getAsString(Args) << BestCaseArg->getAsString(Args);

  if (MostGeneralArg) {
    Arg *SingleArg = Args.getLastArg(options::OPT__SLASH_vms);
    Arg *MultipleArg = Args.getLastArg(options::OPT__SLASH_vmm);
    Arg *VirtualArg = Args.getLastArg(options::OPT__SLASH_vmv);

    Arg *FirstConflict = SingleArg ? SingleArg : MultipleArg;
    Arg *SecondConflict = VirtualArg ? VirtualArg : MultipleArg;
    if (FirstConflict && SecondConflict && FirstConflict != SecondConflict)
      D.Diag(clang::diag::err_drv_argument_not_allowed_with)
          << FirstConflict->getAsString(Args)
          << SecondConflict->getAsString(Args);

    if (SingleArg)
      CmdArgs.push_back("-fms-memptr-rep=single");
    else if (MultipleArg)
      CmdArgs.push_back("-fms-memptr-rep=multiple");
    else
      CmdArgs.push_back("-fms-memptr-rep=virtual");
  }

  // Parse the default calling convention options.
  if (Arg *CCArg =
          Args.getLastArg(options::OPT__SLASH_Gd, options::OPT__SLASH_Gr,
                          options::OPT__SLASH_Gz, options::OPT__SLASH_Gv,
                          options::OPT__SLASH_Gregcall)) {
    unsigned DCCOptId = CCArg->getOption().getID();
    const char *DCCFlag = nullptr;
    bool ArchSupported = !isNVPTX;
    llvm::Triple::ArchType Arch = getToolChain().getArch();
    switch (DCCOptId) {
    case options::OPT__SLASH_Gd:
      DCCFlag = "-fdefault-calling-conv=cdecl";
      break;
    case options::OPT__SLASH_Gr:
      ArchSupported = Arch == llvm::Triple::x86;
      DCCFlag = "-fdefault-calling-conv=fastcall";
      break;
    case options::OPT__SLASH_Gz:
      ArchSupported = Arch == llvm::Triple::x86;
      DCCFlag = "-fdefault-calling-conv=stdcall";
      break;
    case options::OPT__SLASH_Gv:
      ArchSupported = Arch == llvm::Triple::x86 || Arch == llvm::Triple::x86_64;
      DCCFlag = "-fdefault-calling-conv=vectorcall";
      break;
    case options::OPT__SLASH_Gregcall:
      ArchSupported = Arch == llvm::Triple::x86 || Arch == llvm::Triple::x86_64;
      DCCFlag = "-fdefault-calling-conv=regcall";
      break;
    }

    // MSVC doesn't warn if /Gr or /Gz is used on x64, so we don't either.
    if (ArchSupported && DCCFlag)
      CmdArgs.push_back(DCCFlag);
  }

  Args.AddLastArg(CmdArgs, options::OPT_vtordisp_mode_EQ);

  if (!Args.hasArg(options::OPT_fdiagnostics_format_EQ)) {
    CmdArgs.push_back("-fdiagnostics-format");
    CmdArgs.push_back("msvc");
  }

  if (Arg *A = Args.getLastArg(options::OPT__SLASH_guard)) {
    StringRef GuardArgs = A->getValue();
    // The only valid options are "cf", "cf,nochecks", "cf-", "ehcont" and
    // "ehcont-".
    if (GuardArgs.equals_insensitive("cf")) {
      // Emit CFG instrumentation and the table of address-taken functions.
      CmdArgs.push_back("-cfguard");
    } else if (GuardArgs.equals_insensitive("cf,nochecks")) {
      // Emit only the table of address-taken functions.
      CmdArgs.push_back("-cfguard-no-checks");
    } else if (GuardArgs.equals_insensitive("ehcont")) {
      // Emit EH continuation table.
      CmdArgs.push_back("-ehcontguard");
    } else if (GuardArgs.equals_insensitive("cf-") ||
               GuardArgs.equals_insensitive("ehcont-")) {
      // Do nothing, but we might want to emit a security warning in future.
    } else {
      D.Diag(diag::err_drv_invalid_value) << A->getSpelling() << GuardArgs;
    }
  }
}

const char *Clang::getBaseInputName(const ArgList &Args,
                                    const InputInfo &Input) {
  return Args.MakeArgString(llvm::sys::path::filename(Input.getBaseInput()));
}

const char *Clang::getBaseInputStem(const ArgList &Args,
                                    const InputInfoList &Inputs) {
  const char *Str = getBaseInputName(Args, Inputs[0]);

  if (const char *End = strrchr(Str, '.'))
    return Args.MakeArgString(std::string(Str, End));

  return Str;
}

const char *Clang::getDependencyFileName(const ArgList &Args,
                                         const InputInfoList &Inputs) {
  // FIXME: Think about this more.

  if (Arg *OutputOpt =
          Args.getLastArg(options::OPT_o, options::OPT__SLASH_Fo)) {
    SmallString<128> OutputArgument(OutputOpt->getValue());
    if (llvm::sys::path::is_separator(OutputArgument.back()))
      // If the argument is a directory, output to BaseName in that dir.
      llvm::sys::path::append(OutputArgument, getBaseInputStem(Args, Inputs));
    llvm::sys::path::replace_extension(OutputArgument, llvm::Twine('d'));
    return Args.MakeArgString(OutputArgument);
  }

  return Args.MakeArgString(Twine(getBaseInputStem(Args, Inputs)) + ".d");
}

// Begin ClangAs

void ClangAs::AddMIPSTargetArgs(const ArgList &Args,
                                ArgStringList &CmdArgs) const {
  StringRef CPUName;
  StringRef ABIName;
  const llvm::Triple &Triple = getToolChain().getTriple();
  mips::getMipsCPUAndABI(Args, Triple, CPUName, ABIName);

  CmdArgs.push_back("-target-abi");
  CmdArgs.push_back(ABIName.data());
}

void ClangAs::AddX86TargetArgs(const ArgList &Args,
                               ArgStringList &CmdArgs) const {
  addX86AlignBranchArgs(getToolChain().getDriver(), Args, CmdArgs,
                        /*IsLTO=*/false);

  if (Arg *A = Args.getLastArg(options::OPT_masm_EQ)) {
    StringRef Value = A->getValue();
    if (Value == "intel" || Value == "att") {
      CmdArgs.push_back("-mllvm");
      CmdArgs.push_back(Args.MakeArgString("-x86-asm-syntax=" + Value));
    } else {
      getToolChain().getDriver().Diag(diag::err_drv_unsupported_option_argument)
          << A->getOption().getName() << Value;
    }
  }
}

void ClangAs::AddRISCVTargetArgs(const ArgList &Args,
                               ArgStringList &CmdArgs) const {
  const llvm::Triple &Triple = getToolChain().getTriple();
  StringRef ABIName = riscv::getRISCVABI(Args, Triple);

  CmdArgs.push_back("-target-abi");
  CmdArgs.push_back(ABIName.data());
}

void ClangAs::ConstructJob(Compilation &C, const JobAction &JA,
                           const InputInfo &Output, const InputInfoList &Inputs,
                           const ArgList &Args,
                           const char *LinkingOutput) const {
  ArgStringList CmdArgs;

  assert(Inputs.size() == 1 && "Unexpected number of inputs.");
  const InputInfo &Input = Inputs[0];

  const llvm::Triple &Triple = getToolChain().getEffectiveTriple();
  const std::string &TripleStr = Triple.getTriple();
  const auto &D = getToolChain().getDriver();

  // Don't warn about "clang -w -c foo.s"
  Args.ClaimAllArgs(options::OPT_w);
  // and "clang -emit-llvm -c foo.s"
  Args.ClaimAllArgs(options::OPT_emit_llvm);

  claimNoWarnArgs(Args);

  // Invoke ourselves in -cc1as mode.
  //
  // FIXME: Implement custom jobs for internal actions.
  CmdArgs.push_back("-cc1as");

  // Add the "effective" target triple.
  CmdArgs.push_back("-triple");
  CmdArgs.push_back(Args.MakeArgString(TripleStr));

  // Set the output mode, we currently only expect to be used as a real
  // assembler.
  CmdArgs.push_back("-filetype");
  CmdArgs.push_back("obj");

  // Set the main file name, so that debug info works even with
  // -save-temps or preprocessed assembly.
  CmdArgs.push_back("-main-file-name");
  CmdArgs.push_back(Clang::getBaseInputName(Args, Input));

  // Add the target cpu
  std::string CPU = getCPUName(D, Args, Triple, /*FromAs*/ true);
  if (!CPU.empty()) {
    CmdArgs.push_back("-target-cpu");
    CmdArgs.push_back(Args.MakeArgString(CPU));
  }

  // Add the target features
  getTargetFeatures(D, Triple, Args, CmdArgs, true);

  // Ignore explicit -force_cpusubtype_ALL option.
  (void)Args.hasArg(options::OPT_force__cpusubtype__ALL);

  // Pass along any -I options so we get proper .include search paths.
  Args.AddAllArgs(CmdArgs, options::OPT_I_Group);

  // Determine the original source input.
  auto FindSource = [](const Action *S) -> const Action * {
    while (S->getKind() != Action::InputClass) {
      assert(!S->getInputs().empty() && "unexpected root action!");
      S = S->getInputs()[0];
    }
    return S;
  };
  const Action *SourceAction = FindSource(&JA);

  // Forward -g and handle debug info related flags, assuming we are dealing
  // with an actual assembly file.
  bool WantDebug = false;
  Args.ClaimAllArgs(options::OPT_g_Group);
  if (Arg *A = Args.getLastArg(options::OPT_g_Group))
    WantDebug = !A->getOption().matches(options::OPT_g0) &&
                !A->getOption().matches(options::OPT_ggdb0);

  unsigned DwarfVersion = ParseDebugDefaultVersion(getToolChain(), Args);
  if (const Arg *GDwarfN = getDwarfNArg(Args))
    DwarfVersion = DwarfVersionNum(GDwarfN->getSpelling());

  if (DwarfVersion == 0)
    DwarfVersion = getToolChain().GetDefaultDwarfVersion();

  codegenoptions::DebugInfoKind DebugInfoKind = codegenoptions::NoDebugInfo;

  // Add the -fdebug-compilation-dir flag if needed.
  const char *DebugCompilationDir =
      addDebugCompDirArg(Args, CmdArgs, C.getDriver().getVFS());

  if (SourceAction->getType() == types::TY_Asm ||
      SourceAction->getType() == types::TY_PP_Asm) {
    // You might think that it would be ok to set DebugInfoKind outside of
    // the guard for source type, however there is a test which asserts
    // that some assembler invocation receives no -debug-info-kind,
    // and it's not clear whether that test is just overly restrictive.
    DebugInfoKind = (WantDebug ? codegenoptions::DebugInfoConstructor
                               : codegenoptions::NoDebugInfo);

    addDebugPrefixMapArg(getToolChain().getDriver(), getToolChain(), Args,
                         CmdArgs);

    // Set the AT_producer to the clang version when using the integrated
    // assembler on assembly source files.
    CmdArgs.push_back("-dwarf-debug-producer");
    CmdArgs.push_back(Args.MakeArgString(getClangFullVersion()));

    // And pass along -I options
    Args.AddAllArgs(CmdArgs, options::OPT_I);
  }
  RenderDebugEnablingArgs(Args, CmdArgs, DebugInfoKind, DwarfVersion,
                          llvm::DebuggerKind::Default);
  renderDwarfFormat(D, Triple, Args, CmdArgs, DwarfVersion);
  RenderDebugInfoCompressionArgs(Args, CmdArgs, D, getToolChain());


  // Handle -fPIC et al -- the relocation-model affects the assembler
  // for some targets.
  llvm::Reloc::Model RelocationModel;
  unsigned PICLevel;
  bool IsPIE;
  std::tie(RelocationModel, PICLevel, IsPIE) =
      ParsePICArgs(getToolChain(), Args);

  const char *RMName = RelocationModelName(RelocationModel);
  if (RMName) {
    CmdArgs.push_back("-mrelocation-model");
    CmdArgs.push_back(RMName);
  }

  // Optionally embed the -cc1as level arguments into the debug info, for build
  // analysis.
  if (getToolChain().UseDwarfDebugFlags()) {
    ArgStringList OriginalArgs;
    for (const auto &Arg : Args)
      Arg->render(Args, OriginalArgs);

    SmallString<256> Flags;
    const char *Exec = getToolChain().getDriver().getClangProgramPath();
    EscapeSpacesAndBackslashes(Exec, Flags);
    for (const char *OriginalArg : OriginalArgs) {
      SmallString<128> EscapedArg;
      EscapeSpacesAndBackslashes(OriginalArg, EscapedArg);
      Flags += " ";
      Flags += EscapedArg;
    }
    CmdArgs.push_back("-dwarf-debug-flags");
    CmdArgs.push_back(Args.MakeArgString(Flags));
  }

  // FIXME: Add -static support, once we have it.

  // Add target specific flags.
  switch (getToolChain().getArch()) {
  default:
    break;

  case llvm::Triple::mips:
  case llvm::Triple::mipsel:
  case llvm::Triple::mips64:
  case llvm::Triple::mips64el:
    AddMIPSTargetArgs(Args, CmdArgs);
    break;

  case llvm::Triple::x86:
  case llvm::Triple::x86_64:
    AddX86TargetArgs(Args, CmdArgs);
    break;

  case llvm::Triple::arm:
  case llvm::Triple::armeb:
  case llvm::Triple::thumb:
  case llvm::Triple::thumbeb:
    // This isn't in AddARMTargetArgs because we want to do this for assembly
    // only, not C/C++.
    if (Args.hasFlag(options::OPT_mdefault_build_attributes,
                     options::OPT_mno_default_build_attributes, true)) {
        CmdArgs.push_back("-mllvm");
        CmdArgs.push_back("-arm-add-build-attributes");
    }
    break;

  case llvm::Triple::aarch64:
  case llvm::Triple::aarch64_32:
  case llvm::Triple::aarch64_be:
    if (Args.hasArg(options::OPT_mmark_bti_property)) {
      CmdArgs.push_back("-mllvm");
      CmdArgs.push_back("-aarch64-mark-bti-property");
    }
    break;

  case llvm::Triple::riscv32:
  case llvm::Triple::riscv64:
    AddRISCVTargetArgs(Args, CmdArgs);
    break;
  }

  // Consume all the warning flags. Usually this would be handled more
  // gracefully by -cc1 (warning about unknown warning flags, etc) but -cc1as
  // doesn't handle that so rather than warning about unused flags that are
  // actually used, we'll lie by omission instead.
  // FIXME: Stop lying and consume only the appropriate driver flags
  Args.ClaimAllArgs(options::OPT_W_Group);

  CollectArgsForIntegratedAssembler(C, Args, CmdArgs,
                                    getToolChain().getDriver());

  Args.AddAllArgs(CmdArgs, options::OPT_mllvm);

  if (DebugInfoKind > codegenoptions::NoDebugInfo && Output.isFilename())
    addDebugObjectName(Args, CmdArgs, DebugCompilationDir,
                       Output.getFilename());

  // Fixup any previous commands that use -object-file-name because when we
  // generated them, the final .obj name wasn't yet known.
  for (Command &J : C.getJobs()) {
    if (SourceAction != FindSource(&J.getSource()))
      continue;
    auto &JArgs = J.getArguments();
    for (unsigned I = 0; I < JArgs.size(); ++I) {
      if (StringRef(JArgs[I]).startswith("-object-file-name=") &&
          Output.isFilename()) {
        ArgStringList NewArgs(JArgs.begin(), JArgs.begin() + I);
        addDebugObjectName(Args, NewArgs, DebugCompilationDir,
                           Output.getFilename());
        NewArgs.append(JArgs.begin() + I + 1, JArgs.end());
        J.replaceArguments(NewArgs);
        break;
      }
    }
  }

  assert(Output.isFilename() && "Unexpected lipo output.");
  CmdArgs.push_back("-o");
  CmdArgs.push_back(Output.getFilename());

  const llvm::Triple &T = getToolChain().getTriple();
  Arg *A;
  if (getDebugFissionKind(D, Args, A) == DwarfFissionKind::Split &&
      T.isOSBinFormatELF()) {
    CmdArgs.push_back("-split-dwarf-output");
    CmdArgs.push_back(SplitDebugName(JA, Args, Input, Output));
  }

  if (Triple.isAMDGPU())
    handleAMDGPUCodeObjectVersionOptions(D, Args, CmdArgs, /*IsCC1As=*/true);

  assert(Input.isFilename() && "Invalid input.");
  CmdArgs.push_back(Input.getFilename());

  const char *Exec = getToolChain().getDriver().getClangProgramPath();
  if (D.CC1Main && !D.CCGenDiagnostics) {
    // Invoke cc1as directly in this process.
    C.addCommand(std::make_unique<CC1Command>(JA, *this,
                                              ResponseFileSupport::AtFileUTF8(),
                                              Exec, CmdArgs, Inputs, Output));
  } else {
    C.addCommand(std::make_unique<Command>(JA, *this,
                                           ResponseFileSupport::AtFileUTF8(),
                                           Exec, CmdArgs, Inputs, Output));
  }
}

// Begin OffloadBundler

void OffloadBundler::ConstructJob(Compilation &C, const JobAction &JA,
                                  const InputInfo &Output,
                                  const InputInfoList &Inputs,
                                  const llvm::opt::ArgList &TCArgs,
                                  const char *LinkingOutput) const {
  // The version with only one output is expected to refer to a bundling job.
  assert(isa<OffloadBundlingJobAction>(JA) && "Expecting bundling job!");

  // The bundling command looks like this:
  // clang-offload-bundler -type=bc
  //   -targets=host-triple,openmp-triple1,openmp-triple2
  //   -output=output_file
  //   -input=unbundle_file_host
  //   -input=unbundle_file_tgt1
  //   -input=unbundle_file_tgt2

  ArgStringList CmdArgs;

  // Get the type.
  CmdArgs.push_back(TCArgs.MakeArgString(
      Twine("-type=") + types::getTypeTempSuffix(Output.getType())));

  assert(JA.getInputs().size() == Inputs.size() &&
         "Not have inputs for all dependence actions??");

  // Get the targets.
  SmallString<128> Triples;
  Triples += "-targets=";
  for (unsigned I = 0; I < Inputs.size(); ++I) {
    if (I)
      Triples += ',';

    // Find ToolChain for this input.
    Action::OffloadKind CurKind = Action::OFK_Host;
    const ToolChain *CurTC = &getToolChain();
    const Action *CurDep = JA.getInputs()[I];

    if (const auto *OA = dyn_cast<OffloadAction>(CurDep)) {
      CurTC = nullptr;
      OA->doOnEachDependence([&](Action *A, const ToolChain *TC, const char *) {
        assert(CurTC == nullptr && "Expected one dependence!");
        CurKind = A->getOffloadingDeviceKind();
        CurTC = TC;
      });
    }
    Triples += Action::GetOffloadKindName(CurKind);
    Triples += '-';
    Triples += CurTC->getTriple().normalize();
    if ((CurKind == Action::OFK_HIP || CurKind == Action::OFK_OpenMP ||
         CurKind == Action::OFK_Cuda || CurKind == Action::OFK_SYCL) &&
        !StringRef(CurDep->getOffloadingArch()).empty()) {
      Triples += '-';
      Triples += CurDep->getOffloadingArch();
    }

    // TODO: Replace parsing of -march flag. Can be done by storing GPUArch
    //       with each toolchain.
    StringRef GPUArchName;
    if (CurKind == Action::OFK_OpenMP) {
      // Extract GPUArch from -march argument in TC argument list.
      for (unsigned ArgIndex = 0; ArgIndex < TCArgs.size(); ArgIndex++) {
        auto ArchStr = StringRef(TCArgs.getArgString(ArgIndex));
        auto Arch = ArchStr.startswith_insensitive("-march=");
        if (Arch) {
          GPUArchName = ArchStr.substr(7);
          Triples += "-";
          break;
        }
      }
      Triples += GPUArchName.str();
    }
  }
  // If we see we are bundling for FPGA using -fintelfpga, add the
  // dependency bundle
  bool IsFPGADepBundle = TCArgs.hasArg(options::OPT_fintelfpga) &&
                         Output.getType() == types::TY_Object;

  // For spir64_fpga target, when bundling objects we also want to bundle up the
  // named dependency file.
  // TODO - We are currently using the target triple inputs to slot a location
  // of the dependency information into the bundle.  It would be good to
  // separate this out to an explicit option in the bundler for the dependency
  // file as it does not match the type being bundled.
  if (IsFPGADepBundle) {
    Triples += ',';
    Triples += Action::GetOffloadKindName(Action::OFK_SYCL);
    Triples += '-';
    Triples += types::getTypeName(types::TY_FPGA_Dependencies);
  }
  CmdArgs.push_back(TCArgs.MakeArgString(Triples));

  // Get bundled file command.
  CmdArgs.push_back(
      TCArgs.MakeArgString(Twine("-output=") + Output.getFilename()));

  // Get unbundled files command.
  for (unsigned I = 0; I < Inputs.size(); ++I) {
    SmallString<128> UB;
    UB += "-input=";

    // Find ToolChain for this input.
    const ToolChain *CurTC = &getToolChain();
    if (const auto *OA = dyn_cast<OffloadAction>(JA.getInputs()[I])) {
      CurTC = nullptr;
      OA->doOnEachDependence([&](Action *, const ToolChain *TC, const char *) {
        assert(CurTC == nullptr && "Expected one dependence!");
        CurTC = TC;
      });
      UB += C.addTempFile(
          C.getArgs().MakeArgString(CurTC->getInputFilename(Inputs[I])));
    } else {
      UB += CurTC->getInputFilename(Inputs[I]);
    }
    CmdArgs.push_back(TCArgs.MakeArgString(UB));
  }
<<<<<<< HEAD
  // For -fintelfpga, when bundling objects we also want to bundle up the
  // named dependency file.
  if (IsFPGADepBundle) {
    const char *BaseName = Clang::getBaseInputName(TCArgs, Inputs[0]);
    SmallString<128> DepFile(C.getDriver().getFPGATempDepFile(BaseName));
    if (!DepFile.empty()) {
      UB += ',';
      UB += DepFile;
    }
  }
  CmdArgs.push_back(TCArgs.MakeArgString(UB));

=======
>>>>>>> 09a5eae0
  // All the inputs are encoded as commands.
  C.addCommand(std::make_unique<Command>(
      JA, *this, ResponseFileSupport::None(),
      TCArgs.MakeArgString(getToolChain().GetProgramPath(getShortName())),
      CmdArgs, None, Output));
}

void OffloadBundler::ConstructJobMultipleOutputs(
    Compilation &C, const JobAction &JA, const InputInfoList &Outputs,
    const InputInfoList &Inputs, const llvm::opt::ArgList &TCArgs,
    const char *LinkingOutput) const {
  // The version with multiple outputs is expected to refer to a unbundling job.
  auto &UA = cast<OffloadUnbundlingJobAction>(JA);

  // The unbundling command looks like this:
  // clang-offload-bundler -type=bc
  //   -targets=host-triple,openmp-triple1,openmp-triple2
  //   -input=input_file
  //   -output=unbundle_file_host
  //   -output=unbundle_file_tgt1
  //   -output=unbundle_file_tgt2
  //   -unbundle

  ArgStringList CmdArgs;
  InputInfo Input = Inputs.front();
  const char *TypeArg = types::getTypeTempSuffix(Input.getType());
  const char *InputFileName = Input.getFilename();
  types::ID InputType(Input.getType());
  bool IsFPGADepUnbundle = JA.getType() == types::TY_FPGA_Dependencies;
  bool IsFPGADepLibUnbundle = JA.getType() == types::TY_FPGA_Dependencies_List;

  if (InputType == types::TY_FPGA_AOCX || InputType == types::TY_FPGA_AOCR ||
      InputType == types::TY_FPGA_AOCR_EMU) {
    // Override type with AOCX/AOCR which will unbundle to a list containing
    // binaries with the appropriate file extension (.aocx/.aocr).
    // TODO - representation of the output file from the unbundle for these
    // types (aocx/aocr) are always list files.  We should represent this
    // better in the output extension and type for improved understanding
    // of file contents and debuggability.
    TypeArg = (InputType == types::TY_FPGA_AOCX) ? "aocx" : "aocr";
    if (!getToolChain().getTriple().isSPIR())
      TypeArg = "aoo";
  }
  if (InputType == types::TY_FPGA_AOCO || IsFPGADepLibUnbundle)
    TypeArg = "aoo";
  if (IsFPGADepUnbundle)
    TypeArg = "o";

  bool HasSPIRTarget = false;
  auto SYCLTCRange = C.getOffloadToolChains<Action::OFK_SYCL>();
  for (auto TI = SYCLTCRange.first, TE = SYCLTCRange.second; TI != TE; ++TI)
    HasSPIRTarget |= TI->second->getTriple().isSPIR();
  if (InputType == types::TY_Archive && HasSPIRTarget)
    TypeArg = "aoo";

  // Get the type.
  CmdArgs.push_back(TCArgs.MakeArgString(Twine("-type=") + TypeArg));

  // Get the targets.
  SmallString<128> Triples;
  Triples += "-targets=";
  auto DepInfo = UA.getDependentActionsInfo();
  for (unsigned I = 0, J = 0; I < DepInfo.size(); ++I) {
    auto &Dep = DepInfo[I];
    // FPGA device triples are 'transformed' for the bundler when creating
    // aocx or aocr type bundles.  Also, we only do a specific target
    // unbundling, skipping the host side or device side.
    if (types::isFPGA(InputType)) {
      if (getToolChain().getTriple().isSPIR()) {
        if (Dep.DependentToolChain->getTriple().getSubArch() ==
            llvm::Triple::SPIRSubArch_fpga) {
          if (J++)
            Triples += ',';
          llvm::Triple TT;
          TT.setArchName(types::getTypeName(InputType));
          TT.setVendorName("intel");
          TT.setOS(getToolChain().getTriple().getOS());
          Triples += "sycl-";
          Triples += TT.normalize();
          continue;
        } else if (Dep.DependentOffloadKind == Action::OFK_Host) {
          // No host unbundle for FPGA binaries.
          continue;
        }
      } else if (Dep.DependentOffloadKind == Action::OFK_SYCL)
        continue;
    } else if (InputType == types::TY_Archive ||
               (getToolChain().getTriple().getSubArch() ==
                    llvm::Triple::SPIRSubArch_fpga &&
                TCArgs.hasArg(options::OPT_fsycl_link_EQ))) {
      // Do not extract host part if we are unbundling archive on Windows
      // because it is not needed. Static offload libraries are added to the
      // host link command just as normal libraries.  Do not extract the host
      // part from FPGA -fsycl-link unbundles either, as the full obj
      // is used in the final link
      if (Dep.DependentOffloadKind == Action::OFK_Host)
        continue;
    }
    if (J++)
      Triples += ',';
    Triples += Action::GetOffloadKindName(Dep.DependentOffloadKind);
    Triples += '-';
    Triples += Dep.DependentToolChain->getTriple().normalize();
    if ((Dep.DependentOffloadKind == Action::OFK_HIP ||
         Dep.DependentOffloadKind == Action::OFK_OpenMP ||
         Dep.DependentOffloadKind == Action::OFK_Cuda ||
         Dep.DependentOffloadKind == Action::OFK_SYCL) &&
        !Dep.DependentBoundArch.empty()) {
      Triples += '-';
      Triples += Dep.DependentBoundArch;
    }
    // TODO: Replace parsing of -march flag. Can be done by storing GPUArch
    //       with each toolchain.
    StringRef GPUArchName;
    if (Dep.DependentOffloadKind == Action::OFK_OpenMP) {
      // Extract GPUArch from -march argument in TC argument list.
      for (unsigned ArgIndex = 0; ArgIndex < TCArgs.size(); ArgIndex++) {
        StringRef ArchStr = StringRef(TCArgs.getArgString(ArgIndex));
        auto Arch = ArchStr.startswith_insensitive("-march=");
        if (Arch) {
          GPUArchName = ArchStr.substr(7);
          Triples += "-";
          break;
        }
      }
      Triples += GPUArchName.str();
    }
  }
  if (IsFPGADepUnbundle || IsFPGADepLibUnbundle) {
    // TODO - We are currently using the target triple inputs to slot a location
    // of the dependency information into the bundle.  It would be good to
    // separate this out to an explicit option in the bundler for the dependency
    // file as it does not match the type being bundled.
    Triples += Action::GetOffloadKindName(Action::OFK_SYCL);
    Triples += '-';
    Triples += types::getTypeName(types::TY_FPGA_Dependencies);
  }
  CmdArgs.push_back(TCArgs.MakeArgString(Triples));

  // Get bundled file command.
  CmdArgs.push_back(
<<<<<<< HEAD
      TCArgs.MakeArgString(Twine("-inputs=") + InputFileName));

  // Get unbundled files command.
  SmallString<128> UB;
  UB += "-outputs=";
  // When dealing with -fintelfpga, there is an additional unbundle step
  // that occurs for the dependency file.  In that case, do not use the
  // dependent information, but just the output file.
  if (IsFPGADepUnbundle || IsFPGADepLibUnbundle)
    UB += Outputs[0].getFilename();
  else {
    for (unsigned I = 0; I < Outputs.size(); ++I) {
      if (I)
        UB += ',';
      UB += DepInfo[I].DependentToolChain->getInputFilename(Outputs[I]);
    }
=======
      TCArgs.MakeArgString(Twine("-input=") + Input.getFilename()));

  // Get unbundled files command.
  for (unsigned I = 0; I < Outputs.size(); ++I) {
    SmallString<128> UB;
    UB += "-output=";
    UB += DepInfo[I].DependentToolChain->getInputFilename(Outputs[I]);
    CmdArgs.push_back(TCArgs.MakeArgString(UB));
>>>>>>> 09a5eae0
  }
  CmdArgs.push_back("-unbundle");
  CmdArgs.push_back("-allow-missing-bundles");

  // All the inputs are encoded as commands.
  C.addCommand(std::make_unique<Command>(
      JA, *this, ResponseFileSupport::None(),
      TCArgs.MakeArgString(getToolChain().GetProgramPath(getShortName())),
      CmdArgs, None, Outputs));
}

// Begin OffloadWrapper

void OffloadWrapper::ConstructJob(Compilation &C, const JobAction &JA,
                                  const InputInfo &Output,
                                  const InputInfoList &Inputs,
                                  const llvm::opt::ArgList &TCArgs,
                                  const char *LinkingOutput) const {
  // Construct offload-wrapper command.  Also calls llc to generate the
  // object that is fed to the linker from the wrapper generated bc file
  assert(isa<OffloadWrapperJobAction>(JA) && "Expecting wrapping job!");

  Action::OffloadKind OffloadingKind = JA.getOffloadingDeviceKind();
  if (OffloadingKind == Action::OFK_SYCL) {
    // The wrapper command looks like this:
    // clang-offload-wrapper
    //   -o=<outputfile>.bc
    //   -host=x86_64-pc-linux-gnu -kind=sycl
    //   -format=spirv <inputfile1>.spv <manifest1>(optional)
    //   -format=spirv <inputfile2>.spv <manifest2>(optional)
    //  ...
    ArgStringList WrapperArgs;

    std::string OutTmpName = C.getDriver().GetTemporaryPath("wrapper", "bc");
    const char *WrapperFileName =
        C.addTempFile(C.getArgs().MakeArgString(OutTmpName));
    SmallString<128> OutOpt("-o=");
    OutOpt += WrapperFileName;
    WrapperArgs.push_back(C.getArgs().MakeArgString(OutOpt));

    SmallString<128> HostTripleOpt("-host=");
    HostTripleOpt += getToolChain().getAuxTriple()->str();
    WrapperArgs.push_back(C.getArgs().MakeArgString(HostTripleOpt));

    llvm::Triple TT = getToolChain().getTriple();
    SmallString<128> TargetTripleOpt = TT.getArchName();
    // When wrapping an FPGA device binary, we need to be sure to apply the
    // appropriate triple that corresponds (fpga_aoc[xr]-intel-<os>)
    // to the target triple setting.
    if (TT.getSubArch() == llvm::Triple::SPIRSubArch_fpga &&
        TCArgs.hasArg(options::OPT_fsycl_link_EQ)) {
      SmallString<16> FPGAArch("fpga_");
      auto *A = C.getInputArgs().getLastArg(options::OPT_fsycl_link_EQ);
      bool Early = (A->getValue() == StringRef("early"));
      FPGAArch += Early ? "aocr" : "aocx";
      if (C.getDriver().isFPGAEmulationMode() && Early)
        FPGAArch += "_emu";
      TT.setArchName(FPGAArch);
      TT.setVendorName("intel");
      TargetTripleOpt = TT.str();
      // When wrapping an FPGA aocx binary to archive, do not emit registration
      // functions
      if (A->getValue() == StringRef("image"))
        WrapperArgs.push_back(C.getArgs().MakeArgString("--emit-reg-funcs=0"));
    }
    // Grab any Target specific options that need to be added to the wrapper
    // information.
    ArgStringList BuildArgs;
    auto createArgString = [&](const char *Opt) {
      if (BuildArgs.empty())
        return;
      SmallString<128> AL;
      for (const char *A : BuildArgs) {
        if (AL.empty()) {
          AL = A;
          continue;
        }
        AL += " ";
        AL += A;
      }
      WrapperArgs.push_back(C.getArgs().MakeArgString(Twine(Opt) + AL));
    };
    const toolchains::SYCLToolChain &TC =
              static_cast<const toolchains::SYCLToolChain &>(getToolChain());
    // TODO: Consider separating the mechanisms for:
    // - passing standard-defined options to AOT/JIT compilation steps;
    // - passing AOT-compiler specific options.
    // This would allow retaining standard language options in the
    // image descriptor, while excluding tool-specific options that
    // have been known to confuse RT implementations.
    if (TC.getTriple().getSubArch() == llvm::Triple::NoSubArch) {
      // Only store compile/link opts in the image descriptor for the SPIR-V
      // target; AOT compilation has already been performed otherwise.
      TC.AddImpliedTargetArgs(TT, TCArgs, BuildArgs);
      TC.TranslateBackendTargetArgs(TT, TCArgs, BuildArgs);
      createArgString("-compile-opts=");
      BuildArgs.clear();
      TC.TranslateLinkerTargetArgs(TT, TCArgs, BuildArgs);
      createArgString("-link-opts=");
    }

    WrapperArgs.push_back(
        C.getArgs().MakeArgString(Twine("-target=") + TargetTripleOpt));

    // TODO forcing offload kind is a simplification which assumes wrapper used
    // only with SYCL. Device binary format (-format=xxx) option should also
    // come from the command line and/or the native compiler. Should be fixed
    // together with supporting AOT in the driver. If format is not set, the
    // default is "none" which means runtime must try to determine it
    // automatically.
    StringRef Kind = Action::GetOffloadKindName(OffloadingKind);
    WrapperArgs.push_back(
        C.getArgs().MakeArgString(Twine("-kind=") + Twine(Kind)));

    assert((Inputs.size() > 0) && "no inputs for clang-offload-wrapper");
    assert(((Inputs[0].getType() != types::TY_Tempfiletable) ||
            (Inputs.size() == 1)) &&
           "wrong usage of clang-offload-wrapper with SYCL");
    const InputInfo &I = Inputs[0];
    assert(I.isFilename() && "Invalid input.");

    if (I.getType() == types::TY_Tempfiletable ||
        I.getType() == types::TY_Tempfilelist)
      // wrapper actual input files are passed via the batch job file table:
      WrapperArgs.push_back(C.getArgs().MakeArgString("-batch"));
    WrapperArgs.push_back(C.getArgs().MakeArgString(I.getFilename()));

    auto Cmd = std::make_unique<Command>(
        JA, *this, ResponseFileSupport::None(),
        TCArgs.MakeArgString(getToolChain().GetProgramPath(getShortName())),
        WrapperArgs, None);
    C.addCommand(std::move(Cmd));

    // Construct llc command.
    // The output is an object file
    ArgStringList LlcArgs{"-filetype=obj", "-o", Output.getFilename(),
                          WrapperFileName};
    llvm::Reloc::Model RelocationModel;
    unsigned PICLevel;
    bool IsPIE;
    std::tie(RelocationModel, PICLevel, IsPIE) =
        ParsePICArgs(getToolChain(), TCArgs);
    if (PICLevel > 0 || TCArgs.hasArg(options::OPT_shared)) {
      LlcArgs.push_back("-relocation-model=pic");
    }
    if (Arg *A = C.getArgs().getLastArg(options::OPT_mcmodel_EQ))
      LlcArgs.push_back(
          TCArgs.MakeArgString(Twine("--code-model=") + A->getValue()));

    SmallString<128> LlcPath(C.getDriver().Dir);
    llvm::sys::path::append(LlcPath, "llc");
    const char *Llc = C.getArgs().MakeArgString(LlcPath);
    C.addCommand(std::make_unique<Command>(
         JA, *this, ResponseFileSupport::None(), Llc, LlcArgs, None));
    return;
  } // end of SYCL flavor of offload wrapper command creation

  ArgStringList CmdArgs;

  const llvm::Triple &Triple = getToolChain().getEffectiveTriple();

  // Add the "effective" target triple.
  CmdArgs.push_back("-host");
  CmdArgs.push_back(TCArgs.MakeArgString(Triple.getTriple()));

  // Add the output file name.
  assert(Output.isFilename() && "Invalid output.");
  CmdArgs.push_back("-o");
  CmdArgs.push_back(TCArgs.MakeArgString(Output.getFilename()));

  assert(JA.getInputs().size() == Inputs.size() &&
         "Not have inputs for all dependence actions??");

  // For FPGA, we wrap the host objects before archiving them when using
  // -fsycl-link.  This allows for better extraction control from the
  // archive when we need the host objects for subsequent compilations.
  if (OffloadingKind == Action::OFK_None &&
      C.getArgs().hasArg(options::OPT_fintelfpga) &&
      C.getArgs().hasArg(options::OPT_fsycl_link_EQ)) {

    // Add offload targets and inputs.
    CmdArgs.push_back(C.getArgs().MakeArgString(
        Twine("-kind=") + Action::GetOffloadKindName(OffloadingKind)));
    CmdArgs.push_back(
        TCArgs.MakeArgString(Twine("-target=") + Triple.getTriple()));

    // Add input.
    assert(Inputs[0].isFilename() && "Invalid input.");
    CmdArgs.push_back(TCArgs.MakeArgString(Inputs[0].getFilename()));

    C.addCommand(std::make_unique<Command>(
        JA, *this, ResponseFileSupport::None(),
        TCArgs.MakeArgString(getToolChain().GetProgramPath(getShortName())),
        CmdArgs, Inputs));
    return;
  }

  // Add offload targets and inputs.
  for (unsigned I = 0; I < Inputs.size(); ++I) {
    // Get input's Offload Kind and ToolChain.
    const auto *OA = cast<OffloadAction>(JA.getInputs()[I]);
    assert(OA->hasSingleDeviceDependence(/*DoNotConsiderHostActions=*/true) &&
           "Expected one device dependence!");
    Action::OffloadKind DeviceKind = Action::OFK_None;
    const ToolChain *DeviceTC = nullptr;
    OA->doOnEachDependence([&](Action *A, const ToolChain *TC, const char *) {
      DeviceKind = A->getOffloadingDeviceKind();
      DeviceTC = TC;
    });

    // And add it to the offload targets.
    CmdArgs.push_back(C.getArgs().MakeArgString(
        Twine("-kind=") + Action::GetOffloadKindName(DeviceKind)));
    CmdArgs.push_back(TCArgs.MakeArgString(Twine("-target=") +
                                           DeviceTC->getTriple().normalize()));

    // Add input.
    assert(Inputs[I].isFilename() && "Invalid input.");
    CmdArgs.push_back(TCArgs.MakeArgString(Inputs[I].getFilename()));
  }

  C.addCommand(std::make_unique<Command>(
      JA, *this, ResponseFileSupport::None(),
      TCArgs.MakeArgString(getToolChain().GetProgramPath(getShortName())),
      CmdArgs, Inputs));
}

// Begin OffloadDeps

void OffloadDeps::constructJob(Compilation &C, const JobAction &JA,
                               ArrayRef<InputInfo> Outputs,
                               ArrayRef<InputInfo> Inputs,
                               const llvm::opt::ArgList &TCArgs,
                               const char *LinkingOutput) const {
  auto &DA = cast<OffloadDepsJobAction>(JA);

  ArgStringList CmdArgs;

  // Get the targets.
  SmallString<128> Targets{"-targets="};
  auto DepInfo = DA.getDependentActionsInfo();
  for (unsigned I = 0; I < DepInfo.size(); ++I) {
    auto &Dep = DepInfo[I];
    if (I)
      Targets += ',';
    Targets += Action::GetOffloadKindName(Dep.DependentOffloadKind);
    Targets += '-';
    std::string NormalizedTriple =
        Dep.DependentToolChain->getTriple().normalize();
    Targets += NormalizedTriple;
    if ((Dep.DependentOffloadKind == Action::OFK_HIP ||
         Dep.DependentOffloadKind == Action::OFK_SYCL) &&
        !Dep.DependentBoundArch.empty()) {
      Targets += '-';
      Targets += Dep.DependentBoundArch;
    }
  }
  CmdArgs.push_back(TCArgs.MakeArgString(Targets));

  // Prepare outputs.
  SmallString<128> Outs{"-outputs="};
  for (unsigned I = 0; I < Outputs.size(); ++I) {
    if (I)
      Outs += ',';
    Outs += DepInfo[I].DependentToolChain->getInputFilename(Outputs[I]);
  }
  CmdArgs.push_back(TCArgs.MakeArgString(Outs));

  // Add input file.
  CmdArgs.push_back(Inputs.front().getFilename());

  // All the inputs are encoded as commands.
  C.addCommand(std::make_unique<Command>(
      JA, *this, ResponseFileSupport::None(),
      TCArgs.MakeArgString(getToolChain().GetProgramPath(getShortName())),
      CmdArgs, None, Outputs));
}

void OffloadDeps::ConstructJob(Compilation &C, const JobAction &JA,
                               const InputInfo &Output,
                               const InputInfoList &Inputs,
                               const llvm::opt::ArgList &TCArgs,
                               const char *LinkingOutput) const {
  constructJob(C, JA, Output, Inputs, TCArgs, LinkingOutput);
}

void OffloadDeps::ConstructJobMultipleOutputs(Compilation &C,
                                              const JobAction &JA,
                                              const InputInfoList &Outputs,
                                              const InputInfoList &Inputs,
                                              const llvm::opt::ArgList &TCArgs,
                                              const char *LinkingOutput) const {
  constructJob(C, JA, Outputs, Inputs, TCArgs, LinkingOutput);
}

// Begin SPIRVTranslator

void SPIRVTranslator::ConstructJob(Compilation &C, const JobAction &JA,
                                  const InputInfo &Output,
                                  const InputInfoList &Inputs,
                                  const llvm::opt::ArgList &TCArgs,
                                  const char *LinkingOutput) const {
  // Construct llvm-spirv command.
  assert(isa<SPIRVTranslatorJobAction>(JA) && "Expecting Translator job!");

  // The translator command looks like this:
  // llvm-spirv -o <file>.spv <file>.bc
  ArgStringList ForeachArgs;
  ArgStringList TranslatorArgs;

  TranslatorArgs.push_back("-o");
  TranslatorArgs.push_back(Output.getFilename());
  if (JA.isDeviceOffloading(Action::OFK_SYCL)) {
    TranslatorArgs.push_back("-spirv-max-version=1.4");
    TranslatorArgs.push_back("-spirv-debug-info-version=ocl-100");
    // Prevent crash in the translator if input IR contains DIExpression
    // operations which don't have mapping to OpenCL.DebugInfo.100 spec.
    TranslatorArgs.push_back("-spirv-allow-extra-diexpressions");
    TranslatorArgs.push_back("-spirv-allow-unknown-intrinsics=llvm.genx.");

    // Disable all the extensions by default
    std::string ExtArg("-spirv-ext=-all");
    std::string DefaultExtArg =
        ",+SPV_EXT_shader_atomic_float_add,+SPV_EXT_shader_atomic_float_min_max"
        ",+SPV_KHR_no_integer_wrap_decoration,+SPV_KHR_float_controls"
        ",+SPV_KHR_expect_assume,+SPV_KHR_linkonce_odr";
    std::string INTELExtArg =
        ",+SPV_INTEL_subgroups,+SPV_INTEL_media_block_io"
        ",+SPV_INTEL_device_side_avc_motion_estimation"
        ",+SPV_INTEL_fpga_loop_controls,+SPV_INTEL_unstructured_loop_controls"
        ",+SPV_INTEL_fpga_reg,+SPV_INTEL_blocking_pipes"
        ",+SPV_INTEL_function_pointers,+SPV_INTEL_kernel_attributes"
        ",+SPV_INTEL_io_pipes,+SPV_INTEL_inline_assembly"
        ",+SPV_INTEL_arbitrary_precision_integers"
        ",+SPV_INTEL_float_controls2,+SPV_INTEL_vector_compute"
        ",+SPV_INTEL_fast_composite"
        ",+SPV_INTEL_arbitrary_precision_fixed_point"
        ",+SPV_INTEL_arbitrary_precision_floating_point"
        ",+SPV_INTEL_variable_length_array,+SPV_INTEL_fp_fast_math_mode"
        ",+SPV_INTEL_long_constant_composite"
        ",+SPV_INTEL_arithmetic_fence";
    ExtArg = ExtArg + DefaultExtArg + INTELExtArg;
    if (!C.getDriver().isFPGAEmulationMode())
      // Enable several extensions on FPGA H/W exclusively
      ExtArg += ",+SPV_INTEL_usm_storage_classes,+SPV_INTEL_runtime_aligned"
                ",+SPV_INTEL_fpga_cluster_attributes,+SPV_INTEL_loop_fuse"
                ",+SPV_INTEL_fpga_buffer_location"
                ",+SPV_INTEL_fpga_invocation_pipelining_attributes"
                ",+SPV_INTEL_fpga_dsp_control,+SPV_INTEL_fpga_memory_accesses"
                ",+SPV_INTEL_fpga_memory_attributes";
    else
      // Don't enable several freshly added extensions on FPGA H/W
      ExtArg += ",+SPV_INTEL_token_type"
                ",+SPV_INTEL_bfloat16_conversion"
                ",+SPV_INTEL_joint_matrix"
                ",+SPV_INTEL_hw_thread_queries"
                ",+SPV_KHR_uniform_group_instructions";
    TranslatorArgs.push_back(TCArgs.MakeArgString(ExtArg));
  }
  for (auto I : Inputs) {
    std::string Filename(I.getFilename());
    if (I.getType() == types::TY_Tempfilelist) {
      ForeachArgs.push_back(
          C.getArgs().MakeArgString("--in-file-list=" + Filename));
      ForeachArgs.push_back(
          C.getArgs().MakeArgString("--in-replace=" + Filename));
      ForeachArgs.push_back(
          C.getArgs().MakeArgString("--out-ext=spv"));
    }
    TranslatorArgs.push_back(C.getArgs().MakeArgString(Filename));
  }

  auto Cmd = std::make_unique<Command>(JA, *this, ResponseFileSupport::None(),
      TCArgs.MakeArgString(getToolChain().GetProgramPath(getShortName())),
      TranslatorArgs, None);

  if (!ForeachArgs.empty()) {
    // Construct llvm-foreach command.
    // The llvm-foreach command looks like this:
    // llvm-foreach a.list --out-replace=out "cp {} out"
    // --out-file-list=list
    std::string OutputFileName(Output.getFilename());
    ForeachArgs.push_back(
        TCArgs.MakeArgString("--out-file-list=" + OutputFileName));
    ForeachArgs.push_back(
        TCArgs.MakeArgString("--out-replace=" + OutputFileName));
    StringRef ParallelJobs =
        TCArgs.getLastArgValue(options::OPT_fsycl_max_parallel_jobs_EQ);
    if (!ParallelJobs.empty())
      ForeachArgs.push_back(TCArgs.MakeArgString("--jobs=" + ParallelJobs));

    ForeachArgs.push_back(TCArgs.MakeArgString("--"));
    ForeachArgs.push_back(TCArgs.MakeArgString(Cmd->getExecutable()));

    for (auto &Arg : Cmd->getArguments())
      ForeachArgs.push_back(Arg);

    SmallString<128> ForeachPath(C.getDriver().Dir);
    llvm::sys::path::append(ForeachPath, "llvm-foreach");
    const char *Foreach = C.getArgs().MakeArgString(ForeachPath);
    C.addCommand(std::make_unique<Command>(
        JA, *this, ResponseFileSupport::None(), Foreach, ForeachArgs, None));
  } else
    C.addCommand(std::move(Cmd));
}

void SPIRCheck::ConstructJob(Compilation &C, const JobAction &JA,
                             const InputInfo &Output,
                             const InputInfoList &Inputs,
                             const llvm::opt::ArgList &TCArgs,
                             const char *LinkingOutput) const {
  // Construct llvm-no-spir-kernel command.
  assert(isa<SPIRCheckJobAction>(JA) && "Expecting SPIR Check job!");

  // The spir check command looks like this:
  // llvm-no-spir-kernel <file>.bc
  // Upon success, we just move ahead.  Error means the check failed and
  // we need to exit.  The expected output is the input as this is just an
  // intermediate check with no functional change.
  ArgStringList CheckArgs;
  assert(Inputs.size() == 1 && "Unexpected number of inputs to the tool");
  const InputInfo &InputFile = Inputs.front();
  CheckArgs.push_back(InputFile.getFilename());

  // Add output file, which is just a copy of the input to better fit in the
  // toolchain flow.
  CheckArgs.push_back("-o");
  CheckArgs.push_back(Output.getFilename());
  auto Cmd = std::make_unique<Command>(
      JA, *this, ResponseFileSupport::None(),
      TCArgs.MakeArgString(getToolChain().GetProgramPath(getShortName())),
      CheckArgs, None);

  if (getToolChain().getTriple().getSubArch() ==
      llvm::Triple::SPIRSubArch_fpga) {
    const char *Msg = TCArgs.MakeArgString(
        Twine("The FPGA image does not include all device kernels from ") +
        Twine(InputFile.getBaseInput()) +
        Twine(". Please re-generate the image"));
    Cmd->addDiagForErrorCode(/*ErrorCode*/ 1, Msg);
  }

  C.addCommand(std::move(Cmd));
}

static void addArgs(ArgStringList &DstArgs, const llvm::opt::ArgList &Alloc,
                    ArrayRef<StringRef> SrcArgs) {
  for (const auto Arg : SrcArgs) {
    DstArgs.push_back(Alloc.MakeArgString(Arg));
  }
}

// Partially copied from clang/lib/Frontend/CompilerInvocation.cpp
static std::string getSYCLPostLinkOptimizationLevel(const ArgList &Args) {
  if (Arg *A = Args.getLastArg(options::OPT_O_Group)) {
    if (A->getOption().matches(options::OPT_O0))
      return "-O0";

    if (A->getOption().matches(options::OPT_Ofast))
      return "-O3";

    assert(A->getOption().matches(options::OPT_O));

    StringRef S(A->getValue());
    if (S == "g")
      return "-O1";

    // Options -O[1|2|3|s|z] are passed as they are. '-O0' is handled earlier.
    std::array<char, 5> AcceptedOptions = {'1', '2', '3', 's', 'z'};
    if (std::any_of(AcceptedOptions.begin(), AcceptedOptions.end(),
                    [=](char c) { return c == S[0]; }))
      return std::string("-O") + S[0];
  }

  // The default for SYCL device code optimization
  return "-O2";
}

// sycl-post-link tool normally outputs a file table (see the tool sources for
// format description) which lists all the other output files associated with
// the device LLVMIR bitcode. This is basically a triple of bitcode, symbols
// and specialization constant files. Single LLVM IR output can be generated as
// well under an option.
//
void SYCLPostLink::ConstructJob(Compilation &C, const JobAction &JA,
                             const InputInfo &Output,
                             const InputInfoList &Inputs,
                             const llvm::opt::ArgList &TCArgs,
                             const char *LinkingOutput) const {
  const SYCLPostLinkJobAction *SYCLPostLink =
      dyn_cast<SYCLPostLinkJobAction>(&JA);
  // Construct sycl-post-link command.
  assert(SYCLPostLink && "Expecting SYCL post link job!");
  ArgStringList CmdArgs;

  // See if device code splitting is requested
  if (Arg *A = TCArgs.getLastArg(options::OPT_fsycl_device_code_split_EQ)) {
    auto CodeSplitValue = StringRef(A->getValue());
    if (CodeSplitValue == "per_kernel")
      addArgs(CmdArgs, TCArgs, {"-split=kernel"});
    else if (CodeSplitValue == "per_source")
      addArgs(CmdArgs, TCArgs, {"-split=source"});
    else if (CodeSplitValue == "auto")
      addArgs(CmdArgs, TCArgs, {"-split=auto"});
    else { // Device code split is off
    }
  } else if (getToolChain().getTriple().getArchName() != "spir64_fpga") {
    // for FPGA targets, off is the default split mode,
    // otherwise auto is the default split mode
    addArgs(CmdArgs, TCArgs, {"-split=auto"});
  }

  // On FPGA target we don't need non-kernel functions as entry points, because
  // it only increases amount of code for device compiler to handle, without any
  // actual benefits.
  if (getToolChain().getTriple().getArchName() == "spir64_fpga")
    addArgs(CmdArgs, TCArgs, {"-emit-only-kernels-as-entry-points"});

  // OPT_fsycl_device_code_split is not checked as it is an alias to
  // -fsycl-device-code-split=auto

  // Turn on Dead Parameter Elimination Optimization with early optimizations
  if (!(getToolChain().getTriple().isAMDGCN()) &&
      TCArgs.hasFlag(options::OPT_fsycl_dead_args_optimization,
                     options::OPT_fno_sycl_dead_args_optimization,
                     isSYCLOptimizationO2orHigher(TCArgs)))
    addArgs(CmdArgs, TCArgs, {"-emit-param-info"});
  // Enable PI program metadata
  if (getToolChain().getTriple().isNVPTX())
    addArgs(CmdArgs, TCArgs, {"-emit-program-metadata"});
  if (SYCLPostLink->getTrueType() == types::TY_LLVM_BC) {
    // single file output requested - this means only perform necessary IR
    // transformations (like specialization constant intrinsic lowering) and
    // output LLVMIR
    addArgs(CmdArgs, TCArgs, {"-ir-output-only"});
  } else {
    assert(SYCLPostLink->getTrueType() == types::TY_Tempfiletable);
    // Symbol file and specialization constant info generation is mandatory -
    // add options unconditionally
    addArgs(CmdArgs, TCArgs, {"-symbols"});
    addArgs(CmdArgs, TCArgs, {"-emit-exported-symbols"});
    addArgs(CmdArgs, TCArgs, {"-split-esimd"});
    addArgs(CmdArgs, TCArgs, {"-lower-esimd"});
  }
  addArgs(CmdArgs, TCArgs,
          {StringRef(getSYCLPostLinkOptimizationLevel(TCArgs))});
  // specialization constants processing is mandatory
  if (SYCLPostLink->getRTSetsSpecConstants())
    addArgs(CmdArgs, TCArgs, {"-spec-const=rt"});
  else
    addArgs(CmdArgs, TCArgs, {"-spec-const=default"});

  // Add output file table file option
  assert(Output.isFilename() && "output must be a filename");
  addArgs(CmdArgs, TCArgs, {"-o", Output.getFilename()});

  // Add input file
  assert(Inputs.size() == 1 && Inputs.front().isFilename() &&
         "single input file expected");
  addArgs(CmdArgs, TCArgs, {Inputs.front().getFilename()});
  std::string OutputFileName(Output.getFilename());

  // All the inputs are encoded as commands.
  C.addCommand(std::make_unique<Command>(
      JA, *this, ResponseFileSupport::None(),
      TCArgs.MakeArgString(getToolChain().GetProgramPath(getShortName())),
      CmdArgs, Inputs, Output));
}

// Transforms the abstract representation (JA + Inputs + Outputs) of a file
// table transformation action to concrete command line (job) with actual
// inputs/outputs/options, and adds it to given compilation object.
void FileTableTform::ConstructJob(Compilation &C, const JobAction &JA,
                                  const InputInfo &Output,
                                  const InputInfoList &Inputs,
                                  const llvm::opt::ArgList &TCArgs,
                                  const char *LinkingOutput) const {

  const auto &TformJob = *llvm::dyn_cast<FileTableTformJobAction>(&JA);
  ArgStringList CmdArgs;

  // don't try to assert here whether the number of inputs is OK, argumnets are
  // OK, etc. - better invoke the tool and see good error diagnostics

  // 1) add transformations
  for (const auto &Tf : TformJob.getTforms()) {
    switch (Tf.TheKind) {
    case FileTableTformJobAction::Tform::EXTRACT:
    case FileTableTformJobAction::Tform::EXTRACT_DROP_TITLE: {
      SmallString<128> Arg("-extract=");
      Arg += Tf.TheArgs[0];

      for (unsigned I = 1; I < Tf.TheArgs.size(); ++I) {
        Arg += ",";
        Arg += Tf.TheArgs[I];
      }
      addArgs(CmdArgs, TCArgs, {Arg});

      if (Tf.TheKind == FileTableTformJobAction::Tform::EXTRACT_DROP_TITLE)
        addArgs(CmdArgs, TCArgs, {"-drop_titles"});
      break;
    }
    case FileTableTformJobAction::Tform::REPLACE: {
      assert(Tf.TheArgs.size() == 2 && "from/to column names expected");
      SmallString<128> Arg("-replace=");
      Arg += Tf.TheArgs[0];
      Arg += ",";
      Arg += Tf.TheArgs[1];
      addArgs(CmdArgs, TCArgs, {Arg});
      break;
    }
    case FileTableTformJobAction::Tform::REPLACE_CELL: {
      assert(Tf.TheArgs.size() == 2 && "column name and row id expected");
      SmallString<128> Arg("-replace_cell=");
      Arg += Tf.TheArgs[0];
      Arg += ",";
      Arg += Tf.TheArgs[1];
      addArgs(CmdArgs, TCArgs, {Arg});
      break;
    }
    case FileTableTformJobAction::Tform::RENAME: {
      assert(Tf.TheArgs.size() == 2 && "from/to names expected");
      SmallString<128> Arg("-rename=");
      Arg += Tf.TheArgs[0];
      Arg += ",";
      Arg += Tf.TheArgs[1];
      addArgs(CmdArgs, TCArgs, {Arg});
      break;
    }
    case FileTableTformJobAction::Tform::COPY_SINGLE_FILE: {
      assert(Tf.TheArgs.size() == 2 && "column name and row id expected");
      SmallString<128> Arg("-copy_single_file=");
      Arg += Tf.TheArgs[0];
      Arg += ",";
      Arg += Tf.TheArgs[1];
      addArgs(CmdArgs, TCArgs, {Arg});
      break;
    }
    }
  }

  // 2) add output option
  assert(Output.isFilename() && "table tform output must be a file");
  addArgs(CmdArgs, TCArgs, {"-o", Output.getFilename()});

  // 3) add inputs
  for (const auto &Input : Inputs) {
    assert(Input.isFilename() && "table tform input must be a file");
    addArgs(CmdArgs, TCArgs, {Input.getFilename()});
  }
  // 4) finally construct and add a command to the compilation
  C.addCommand(std::make_unique<Command>(
      JA, *this, ResponseFileSupport::None(),
      TCArgs.MakeArgString(getToolChain().GetProgramPath(getShortName())),
      CmdArgs, Inputs));
}

void AppendFooter::ConstructJob(Compilation &C, const JobAction &JA,
                                const InputInfo &Output,
                                const InputInfoList &Inputs,
                                const llvm::opt::ArgList &TCArgs,
                                const char *LinkingOutput) const {
  ArgStringList CmdArgs;

  // Input File
  addArgs(CmdArgs, TCArgs, {Inputs[0].getFilename()});

  // Integration Footer
  StringRef Footer(
      C.getDriver().getIntegrationFooter(Inputs[0].getBaseInput()));
  if (!Footer.empty()) {
    SmallString<128> AppendOpt("--append=");
    AppendOpt.append(Footer);
    addArgs(CmdArgs, TCArgs, {AppendOpt});
  }

  // Name of original source file passed in to be prepended to the newly
  // modified file as a #line directive.
  SmallString<128> PrependOpt("--orig-filename=");
  PrependOpt.append(
      llvm::sys::path::convert_to_slash(Inputs[0].getBaseInput()));
  addArgs(CmdArgs, TCArgs, {PrependOpt});

  SmallString<128> OutputOpt("--output=");
  OutputOpt.append(Output.getFilename());
  addArgs(CmdArgs, TCArgs, {OutputOpt});

  // Use #include to pull in footer
  addArgs(CmdArgs, TCArgs, {"--use-include"});

  C.addCommand(std::make_unique<Command>(
      JA, *this, ResponseFileSupport::None(),
      TCArgs.MakeArgString(getToolChain().GetProgramPath(getShortName())),
      CmdArgs, None));
}

void SpirvToIrWrapper::ConstructJob(Compilation &C, const JobAction &JA,
                                    const InputInfo &Output,
                                    const InputInfoList &Inputs,
                                    const llvm::opt::ArgList &TCArgs,
                                    const char *LinkingOutput) const {
  InputInfoList ForeachInputs;
  ArgStringList CmdArgs;

  assert(Inputs.size() == 1 &&
         "Only one input expected to spirv-to-ir-wrapper");

  // Input File
  for (const auto &I : Inputs) {
    if (I.getType() == types::TY_Tempfilelist)
      ForeachInputs.push_back(I);
    addArgs(CmdArgs, TCArgs, {I.getFilename()});
  }

  // Output File
  addArgs(CmdArgs, TCArgs, {"-o", Output.getFilename()});

  auto Cmd = std::make_unique<Command>(
      JA, *this, ResponseFileSupport::None(),
      TCArgs.MakeArgString(getToolChain().GetProgramPath(getShortName())),
      CmdArgs, None);
  if (!ForeachInputs.empty()) {
    StringRef ParallelJobs =
        TCArgs.getLastArgValue(options::OPT_fsycl_max_parallel_jobs_EQ);
    tools::SYCL::constructLLVMForeachCommand(
        C, JA, std::move(Cmd), ForeachInputs, Output, this, "",
        types::getTypeTempSuffix(types::TY_Tempfilelist), ParallelJobs);
  } else
    C.addCommand(std::move(Cmd));
}

void LinkerWrapper::ConstructJob(Compilation &C, const JobAction &JA,
                                 const InputInfo &Output,
                                 const InputInfoList &Inputs,
                                 const ArgList &Args,
                                 const char *LinkingOutput) const {
  const Driver &D = getToolChain().getDriver();
  const llvm::Triple TheTriple = getToolChain().getTriple();
  auto OpenMPTCRange = C.getOffloadToolChains<Action::OFK_OpenMP>();
  ArgStringList CmdArgs;

  // Pass the CUDA path to the linker wrapper tool.
  for (auto &I : llvm::make_range(OpenMPTCRange.first, OpenMPTCRange.second)) {
    const ToolChain *TC = I.second;
    if (TC->getTriple().isNVPTX()) {
      CudaInstallationDetector CudaInstallation(D, TheTriple, Args);
      if (CudaInstallation.isValid())
        CmdArgs.push_back(Args.MakeArgString(
            "--cuda-path=" + CudaInstallation.getInstallPath()));
      break;
    }
  }

  // Get the AMDGPU math libraries.
  // FIXME: This method is bad, remove once AMDGPU has a proper math library
  // (see AMDGCN::OpenMPLinker::constructLLVMLinkCommand).
  for (auto &I : llvm::make_range(OpenMPTCRange.first, OpenMPTCRange.second)) {
    const ToolChain *TC = I.second;

    if (!TC->getTriple().isAMDGPU() || Args.hasArg(options::OPT_nogpulib))
      continue;

    const ArgList &TCArgs = C.getArgsForToolChain(TC, "", Action::OFK_OpenMP);
    StringRef Arch = TCArgs.getLastArgValue(options::OPT_march_EQ);
    const toolchains::ROCMToolChain RocmTC(TC->getDriver(), TC->getTriple(),
                                           TCArgs);

    SmallVector<std::string, 12> BCLibs =
        RocmTC.getCommonDeviceLibNames(TCArgs, Arch.str(), Action::OFK_OpenMP);

    for (StringRef LibName : BCLibs)
      CmdArgs.push_back(Args.MakeArgString(
          "-target-library=" + Action::GetOffloadKindName(Action::OFK_OpenMP) +
          "-" + TC->getTripleString() + "-" + Arch + "=" + LibName));
  }

  if (D.isUsingLTO(/* IsOffload */ true)) {
    // Pass in target features for each toolchain.
    for (auto &I :
         llvm::make_range(OpenMPTCRange.first, OpenMPTCRange.second)) {
      const ToolChain *TC = I.second;
      const ArgList &TCArgs = C.getArgsForToolChain(TC, "", Action::OFK_OpenMP);
      ArgStringList FeatureArgs;
      TC->addClangTargetOptions(TCArgs, FeatureArgs, Action::OFK_OpenMP);
      auto FeatureIt = llvm::find(FeatureArgs, "-target-feature");
      if (FeatureIt != FeatureArgs.end())
        CmdArgs.push_back(
            Args.MakeArgString("-target-feature=" + TC->getTripleString() +
                               "=" + *(FeatureIt + 1)));
    }

    // Pass in the bitcode library to be linked during LTO.
    for (auto &I :
         llvm::make_range(OpenMPTCRange.first, OpenMPTCRange.second)) {
      const ToolChain *TC = I.second;
      if (!(TC->getTriple().isNVPTX() || TC->getTriple().isAMDGPU()))
        continue;

      const Driver &TCDriver = TC->getDriver();
      const ArgList &TCArgs = C.getArgsForToolChain(TC, "", Action::OFK_OpenMP);
      StringRef Arch = TCArgs.getLastArgValue(options::OPT_march_EQ);

      ArgStringList BitcodeLibrary;
      addOpenMPDeviceRTL(TCDriver, TCArgs, BitcodeLibrary, Arch,
                         TC->getTriple());

      if (!BitcodeLibrary.empty())
        CmdArgs.push_back(Args.MakeArgString(
            "-target-library=" +
            Action::GetOffloadKindName(Action::OFK_OpenMP) + "-" +
            TC->getTripleString() + "-" + Arch + "=" + BitcodeLibrary.back()));
    }

    // Pass in the optimization level to use for LTO.
    if (const Arg *A = Args.getLastArg(options::OPT_O_Group)) {
      StringRef OOpt;
      if (A->getOption().matches(options::OPT_O4) ||
          A->getOption().matches(options::OPT_Ofast))
        OOpt = "3";
      else if (A->getOption().matches(options::OPT_O)) {
        OOpt = A->getValue();
        if (OOpt == "g")
          OOpt = "1";
        else if (OOpt == "s" || OOpt == "z")
          OOpt = "2";
      } else if (A->getOption().matches(options::OPT_O0))
        OOpt = "0";
      if (!OOpt.empty())
        CmdArgs.push_back(Args.MakeArgString(Twine("-opt-level=O") + OOpt));
    }
  }

  CmdArgs.push_back("-host-triple");
  CmdArgs.push_back(Args.MakeArgString(TheTriple.getTriple()));
  if (Args.hasArg(options::OPT_v))
    CmdArgs.push_back("-v");

  // Add debug information if present.
  if (const Arg *A = Args.getLastArg(options::OPT_g_Group)) {
    const Option &Opt = A->getOption();
    if (Opt.matches(options::OPT_gN_Group)) {
      if (Opt.matches(options::OPT_gline_directives_only) ||
          Opt.matches(options::OPT_gline_tables_only))
        CmdArgs.push_back("-gline-directives-only");
    } else
      CmdArgs.push_back("-g");
  }

  for (const auto &A : Args.getAllArgValues(options::OPT_Xcuda_ptxas))
    CmdArgs.push_back(Args.MakeArgString("-ptxas-args=" + A));

  // Forward remarks passes to the LLVM backend in the wrapper.
  if (const Arg *A = Args.getLastArg(options::OPT_Rpass_EQ))
    CmdArgs.push_back(
        Args.MakeArgString(Twine("-pass-remarks=") + A->getValue()));
  if (const Arg *A = Args.getLastArg(options::OPT_Rpass_missed_EQ))
    CmdArgs.push_back(
        Args.MakeArgString(Twine("-pass-remarks-missed=") + A->getValue()));
  if (const Arg *A = Args.getLastArg(options::OPT_Rpass_analysis_EQ))
    CmdArgs.push_back(
        Args.MakeArgString(Twine("-pass-remarks-analysis=") + A->getValue()));
  if (Args.getLastArg(options::OPT_save_temps_EQ))
    CmdArgs.push_back("-save-temps");

  // Construct the link job so we can wrap around it.
  Linker->ConstructJob(C, JA, Output, Inputs, Args, LinkingOutput);
  const auto &LinkCommand = C.getJobs().getJobs().back();

  // Add the linker arguments to be forwarded by the wrapper.
  CmdArgs.push_back("-linker-path");
  CmdArgs.push_back(LinkCommand->getExecutable());
  CmdArgs.push_back("--");
  for (const char *LinkArg : LinkCommand->getArguments())
    CmdArgs.push_back(LinkArg);

  const char *Exec =
      Args.MakeArgString(getToolChain().GetProgramPath("clang-linker-wrapper"));

  // Replace the executable and arguments of the link job with the
  // wrapper.
  LinkCommand->replaceExecutable(Exec);
  LinkCommand->replaceArguments(CmdArgs);
}<|MERGE_RESOLUTION|>--- conflicted
+++ resolved
@@ -8677,23 +8677,18 @@
     } else {
       UB += CurTC->getInputFilename(Inputs[I]);
     }
+    // For -fintelfpga, when bundling objects we also want to bundle up the
+    // named dependency file.
+    if (IsFPGADepBundle) {
+      const char *BaseName = Clang::getBaseInputName(TCArgs, Inputs[0]);
+      SmallString<128> DepFile(C.getDriver().getFPGATempDepFile(BaseName));
+      if (!DepFile.empty()) {
+        UB += ',';
+        UB += DepFile;
+      }
+    }
     CmdArgs.push_back(TCArgs.MakeArgString(UB));
   }
-<<<<<<< HEAD
-  // For -fintelfpga, when bundling objects we also want to bundle up the
-  // named dependency file.
-  if (IsFPGADepBundle) {
-    const char *BaseName = Clang::getBaseInputName(TCArgs, Inputs[0]);
-    SmallString<128> DepFile(C.getDriver().getFPGATempDepFile(BaseName));
-    if (!DepFile.empty()) {
-      UB += ',';
-      UB += DepFile;
-    }
-  }
-  CmdArgs.push_back(TCArgs.MakeArgString(UB));
-
-=======
->>>>>>> 09a5eae0
   // All the inputs are encoded as commands.
   C.addCommand(std::make_unique<Command>(
       JA, *this, ResponseFileSupport::None(),
@@ -8835,8 +8830,7 @@
 
   // Get bundled file command.
   CmdArgs.push_back(
-<<<<<<< HEAD
-      TCArgs.MakeArgString(Twine("-inputs=") + InputFileName));
+      TCArgs.MakeArgString(Twine("-input=") + InputFileName));
 
   // Get unbundled files command.
   SmallString<128> UB;
@@ -8852,16 +8846,6 @@
         UB += ',';
       UB += DepInfo[I].DependentToolChain->getInputFilename(Outputs[I]);
     }
-=======
-      TCArgs.MakeArgString(Twine("-input=") + Input.getFilename()));
-
-  // Get unbundled files command.
-  for (unsigned I = 0; I < Outputs.size(); ++I) {
-    SmallString<128> UB;
-    UB += "-output=";
-    UB += DepInfo[I].DependentToolChain->getInputFilename(Outputs[I]);
-    CmdArgs.push_back(TCArgs.MakeArgString(UB));
->>>>>>> 09a5eae0
   }
   CmdArgs.push_back("-unbundle");
   CmdArgs.push_back("-allow-missing-bundles");
