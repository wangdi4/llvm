--- conflicted
+++ resolved
@@ -8787,13 +8787,8 @@
   if (SYCLTC.getTriple().getSubArch() == llvm::Triple::NoSubArch) {
     // Only store compile/link opts in the image descriptor for the SPIR-V
     // target; AOT compilation has already been performed otherwise.
-<<<<<<< HEAD
-    SYCLTC.AddImpliedTargetArgs(SYCLTC.getTriple(), C.getDriver(), TCArgs,
-                                BuildArgs);
-=======
     //Action::OffloadKind DeviceOffloadKind(JA.getOffloadingDeviceKind());
     SYCLTC.AddImpliedTargetArgs(SYCLTC.getTriple(), TCArgs, BuildArgs);
->>>>>>> 345366f3
     SYCLTC.TranslateBackendTargetArgs(DeviceOffloadKind, TCArgs, BuildArgs);
     createArgString("-compile-opts=");
     BuildArgs.clear();
@@ -8857,51 +8852,7 @@
     }
     addRunTimeWrapperOpts(C, OffloadingKind, TCArgs, WrapperArgs,
                           getToolChain()); // INTEL
-<<<<<<< HEAD
-    // Grab any Target specific options that need to be added to the wrapper
-    // information.
-    ArgStringList BuildArgs;
-    auto createArgString = [&](const char *Opt) {
-      if (BuildArgs.empty())
-        return;
-      SmallString<128> AL;
-      for (const char *A : BuildArgs) {
-        if (AL.empty()) {
-          AL = A;
-          continue;
-        }
-        AL += " ";
-        AL += A;
-      }
-      WrapperArgs.push_back(C.getArgs().MakeArgString(Twine(Opt) + AL));
-    };
-    const toolchains::SYCLToolChain &TC =
-              static_cast<const toolchains::SYCLToolChain &>(getToolChain());
-    // TODO: Consider separating the mechanisms for:
-    // - passing standard-defined options to AOT/JIT compilation steps;
-    // - passing AOT-compiler specific options.
-    // This would allow retaining standard language options in the
-    // image descriptor, while excluding tool-specific options that
-    // have been known to confuse RT implementations.
-    if (TC.getTriple().getSubArch() == llvm::Triple::NoSubArch) {
-      // Only store compile/link opts in the image descriptor for the SPIR-V
-      // target; AOT compilation has already been performed otherwise.
-#if INTEL_CUSTOMIZATION
-      TC.AddImpliedTargetArgs(TT, getToolChain().getDriver(),
-         TCArgs, BuildArgs);
-      Action::OffloadKind DeviceOffloadKind(JA.getOffloadingDeviceKind());
-      TC.TranslateBackendTargetArgs(DeviceOffloadKind, TCArgs, BuildArgs);
-#endif // INTEL_CUSTOMIZATION
-      createArgString("-compile-opts=");
-      BuildArgs.clear();
-#if INTEL_CUSTOMIZATION
-      TC.TranslateLinkerTargetArgs(DeviceOffloadKind, TCArgs, BuildArgs);
-#endif // INTEL_CUSTOMIZATION
-      createArgString("-link-opts=");
-    }
-
-=======
->>>>>>> 345366f3
+
     WrapperArgs.push_back(
         C.getArgs().MakeArgString(Twine("-target=") + TargetTripleOpt));
 
