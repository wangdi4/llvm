//===-- Clang.cpp - Clang+LLVM ToolChain Implementations --------*- C++ -*-===//
//
// Part of the LLVM Project, under the Apache License v2.0 with LLVM Exceptions.
// See https://llvm.org/LICENSE.txt for license information.
// SPDX-License-Identifier: Apache-2.0 WITH LLVM-exception
//
//===----------------------------------------------------------------------===//

#include "Clang.h"
#include "AMDGPU.h"
#include "Arch/AArch64.h"
#include "Arch/ARM.h"
#include "Arch/Mips.h"
#include "Arch/PPC.h"
#include "Arch/RISCV.h"
#include "Arch/Sparc.h"
#include "Arch/SystemZ.h"
#include "Arch/X86.h"
#include "CommonArgs.h"
#include "Hexagon.h"
#include "InputInfo.h"
#include "MSP430.h"
#include "PS4CPU.h"
#include "SYCL.h"
#include "clang/Basic/CharInfo.h"
#include "clang/Basic/CodeGenOptions.h"
#include "clang/Basic/LangOptions.h"
#include "clang/Basic/ObjCRuntime.h"
#include "clang/Basic/Version.h"
#include "clang/Driver/Distro.h"
#include "clang/Driver/DriverDiagnostic.h"
#include "clang/Driver/Options.h"
#include "clang/Driver/SanitizerArgs.h"
#include "clang/Driver/XRayArgs.h"
#include "llvm/ADT/StringExtras.h"
#include "llvm/Config/llvm-config.h"
#include "llvm/Option/ArgList.h"
#include "llvm/Support/Casting.h"
#include "llvm/Support/CodeGen.h"
#include "llvm/Support/Compiler.h"
#include "llvm/Support/Compression.h"
#include "llvm/Support/FileSystem.h"
#include "llvm/Support/Host.h"
#include "llvm/Support/Path.h"
#include "llvm/Support/Process.h"
#include "llvm/Support/TargetParser.h"
#include "llvm/Support/YAMLParser.h"

#ifdef LLVM_ON_UNIX
#include <unistd.h> // For getuid().
#endif

using namespace clang::driver;
using namespace clang::driver::tools;
using namespace clang;
using namespace llvm::opt;

static void CheckPreprocessingOptions(const Driver &D, const ArgList &Args) {
  if (Arg *A =
          Args.getLastArg(clang::driver::options::OPT_C, options::OPT_CC)) {
    if (!Args.hasArg(options::OPT_E) && !Args.hasArg(options::OPT__SLASH_P) &&
        !Args.hasArg(options::OPT_EP) && // INTEL
        !Args.hasArg(options::OPT__SLASH_EP) && !D.CCCIsCPP()) {
      D.Diag(clang::diag::err_drv_argument_only_allowed_with)
          << A->getBaseArg().getAsString(Args)
          << (D.IsCLMode() ? "/E, /P or /EP" : "-E");
    }
  }
}

static void CheckCodeGenerationOptions(const Driver &D, const ArgList &Args) {
  // In gcc, only ARM checks this, but it seems reasonable to check universally.
  if (Args.hasArg(options::OPT_static))
    if (const Arg *A =
            Args.getLastArg(options::OPT_dynamic, options::OPT_mdynamic_no_pic))
      D.Diag(diag::err_drv_argument_not_allowed_with) << A->getAsString(Args)
                                                      << "-static";
}

// Add backslashes to escape spaces and other backslashes.
// This is used for the space-separated argument list specified with
// the -dwarf-debug-flags option.
static void EscapeSpacesAndBackslashes(const char *Arg,
                                       SmallVectorImpl<char> &Res) {
  for (; *Arg; ++Arg) {
    switch (*Arg) {
    default:
      break;
    case ' ':
    case '\\':
      Res.push_back('\\');
      break;
    }
    Res.push_back(*Arg);
  }
}

// Quote target names for inclusion in GNU Make dependency files.
// Only the characters '$', '#', ' ', '\t' are quoted.
static void QuoteTarget(StringRef Target, SmallVectorImpl<char> &Res) {
  for (unsigned i = 0, e = Target.size(); i != e; ++i) {
    switch (Target[i]) {
    case ' ':
    case '\t':
      // Escape the preceding backslashes
      for (int j = i - 1; j >= 0 && Target[j] == '\\'; --j)
        Res.push_back('\\');

      // Escape the space/tab
      Res.push_back('\\');
      break;
    case '$':
      Res.push_back('$');
      break;
    case '#':
      Res.push_back('\\');
      break;
    default:
      break;
    }

    Res.push_back(Target[i]);
  }
}

/// Apply \a Work on the current tool chain \a RegularToolChain and any other
/// offloading tool chain that is associated with the current action \a JA.
static void
forAllAssociatedToolChains(Compilation &C, const JobAction &JA,
                           const ToolChain &RegularToolChain,
                           llvm::function_ref<void(const ToolChain &)> Work) {
  // Apply Work on the current/regular tool chain.
  Work(RegularToolChain);

  // Apply Work on all the offloading tool chains associated with the current
  // action.
  if (JA.isHostOffloading(Action::OFK_Cuda))
    Work(*C.getSingleOffloadToolChain<Action::OFK_Cuda>());
  else if (JA.isDeviceOffloading(Action::OFK_Cuda))
    Work(*C.getSingleOffloadToolChain<Action::OFK_Host>());
  else if (JA.isHostOffloading(Action::OFK_HIP))
    Work(*C.getSingleOffloadToolChain<Action::OFK_HIP>());
  else if (JA.isDeviceOffloading(Action::OFK_HIP))
    Work(*C.getSingleOffloadToolChain<Action::OFK_Host>());

  if (JA.isHostOffloading(Action::OFK_OpenMP)) {
    auto TCs = C.getOffloadToolChains<Action::OFK_OpenMP>();
    for (auto II = TCs.first, IE = TCs.second; II != IE; ++II)
      Work(*II->second);
  } else if (JA.isDeviceOffloading(Action::OFK_OpenMP))
    Work(*C.getSingleOffloadToolChain<Action::OFK_Host>());

  if (JA.isHostOffloading(Action::OFK_SYCL)) {
    auto TCs = C.getOffloadToolChains<Action::OFK_SYCL>();
    for (auto II = TCs.first, IE = TCs.second; II != IE; ++II)
      Work(*II->second);
  } else if (JA.isDeviceOffloading(Action::OFK_SYCL))
    Work(*C.getSingleOffloadToolChain<Action::OFK_Host>());

  //
  // TODO: Add support for other offloading programming models here.
  //
}

/// This is a helper function for validating the optional refinement step
/// parameter in reciprocal argument strings. Return false if there is an error
/// parsing the refinement step. Otherwise, return true and set the Position
/// of the refinement step in the input string.
static bool getRefinementStep(StringRef In, const Driver &D,
                              const Arg &A, size_t &Position) {
  const char RefinementStepToken = ':';
  Position = In.find(RefinementStepToken);
  if (Position != StringRef::npos) {
    StringRef Option = A.getOption().getName();
    StringRef RefStep = In.substr(Position + 1);
    // Allow exactly one numeric character for the additional refinement
    // step parameter. This is reasonable for all currently-supported
    // operations and architectures because we would expect that a larger value
    // of refinement steps would cause the estimate "optimization" to
    // under-perform the native operation. Also, if the estimate does not
    // converge quickly, it probably will not ever converge, so further
    // refinement steps will not produce a better answer.
    if (RefStep.size() != 1) {
      D.Diag(diag::err_drv_invalid_value) << Option << RefStep;
      return false;
    }
    char RefStepChar = RefStep[0];
    if (RefStepChar < '0' || RefStepChar > '9') {
      D.Diag(diag::err_drv_invalid_value) << Option << RefStep;
      return false;
    }
  }
  return true;
}

/// The -mrecip flag requires processing of many optional parameters.
static void ParseMRecip(const Driver &D, const ArgList &Args,
                        ArgStringList &OutStrings) {
  StringRef DisabledPrefixIn = "!";
  StringRef DisabledPrefixOut = "!";
  StringRef EnabledPrefixOut = "";
  StringRef Out = "-mrecip=";

  Arg *A = Args.getLastArg(options::OPT_mrecip, options::OPT_mrecip_EQ);
  if (!A)
    return;

  unsigned NumOptions = A->getNumValues();
  if (NumOptions == 0) {
    // No option is the same as "all".
    OutStrings.push_back(Args.MakeArgString(Out + "all"));
    return;
  }

  // Pass through "all", "none", or "default" with an optional refinement step.
  if (NumOptions == 1) {
    StringRef Val = A->getValue(0);
    size_t RefStepLoc;
    if (!getRefinementStep(Val, D, *A, RefStepLoc))
      return;
    StringRef ValBase = Val.slice(0, RefStepLoc);
    if (ValBase == "all" || ValBase == "none" || ValBase == "default") {
      OutStrings.push_back(Args.MakeArgString(Out + Val));
      return;
    }
  }

  // Each reciprocal type may be enabled or disabled individually.
  // Check each input value for validity, concatenate them all back together,
  // and pass through.

  llvm::StringMap<bool> OptionStrings;
  OptionStrings.insert(std::make_pair("divd", false));
  OptionStrings.insert(std::make_pair("divf", false));
  OptionStrings.insert(std::make_pair("vec-divd", false));
  OptionStrings.insert(std::make_pair("vec-divf", false));
  OptionStrings.insert(std::make_pair("sqrtd", false));
  OptionStrings.insert(std::make_pair("sqrtf", false));
  OptionStrings.insert(std::make_pair("vec-sqrtd", false));
  OptionStrings.insert(std::make_pair("vec-sqrtf", false));

  for (unsigned i = 0; i != NumOptions; ++i) {
    StringRef Val = A->getValue(i);

    bool IsDisabled = Val.startswith(DisabledPrefixIn);
    // Ignore the disablement token for string matching.
    if (IsDisabled)
      Val = Val.substr(1);

    size_t RefStep;
    if (!getRefinementStep(Val, D, *A, RefStep))
      return;

    StringRef ValBase = Val.slice(0, RefStep);
    llvm::StringMap<bool>::iterator OptionIter = OptionStrings.find(ValBase);
    if (OptionIter == OptionStrings.end()) {
      // Try again specifying float suffix.
      OptionIter = OptionStrings.find(ValBase.str() + 'f');
      if (OptionIter == OptionStrings.end()) {
        // The input name did not match any known option string.
        D.Diag(diag::err_drv_unknown_argument) << Val;
        return;
      }
      // The option was specified without a float or double suffix.
      // Make sure that the double entry was not already specified.
      // The float entry will be checked below.
      if (OptionStrings[ValBase.str() + 'd']) {
        D.Diag(diag::err_drv_invalid_value) << A->getOption().getName() << Val;
        return;
      }
    }

    if (OptionIter->second == true) {
      // Duplicate option specified.
      D.Diag(diag::err_drv_invalid_value) << A->getOption().getName() << Val;
      return;
    }

    // Mark the matched option as found. Do not allow duplicate specifiers.
    OptionIter->second = true;

    // If the precision was not specified, also mark the double entry as found.
    if (ValBase.back() != 'f' && ValBase.back() != 'd')
      OptionStrings[ValBase.str() + 'd'] = true;

    // Build the output string.
    StringRef Prefix = IsDisabled ? DisabledPrefixOut : EnabledPrefixOut;
    Out = Args.MakeArgString(Out + Prefix + Val);
    if (i != NumOptions - 1)
      Out = Args.MakeArgString(Out + ",");
  }

  OutStrings.push_back(Args.MakeArgString(Out));
}

/// The -mprefer-vector-width option accepts either a positive integer
/// or the string "none".
static void ParseMPreferVectorWidth(const Driver &D, const ArgList &Args,
                                    ArgStringList &CmdArgs) {
#if INTEL_CUSTOMIZATION
  Arg *A = Args.getLastArg(options::OPT_mprefer_vector_width_EQ,
                           options::OPT_qopt_zmm_usage_EQ);
  if (!A)
    return;
  if (A->getOption().matches(options::OPT_qopt_zmm_usage_EQ)) {
    StringRef Width, Value = A->getValue();
    if (Value == "high")
      Width = "512";
    else if (Value == "low")
      Width = "256";
    else {
      D.Diag(diag::err_drv_invalid_value) << A->getOption().getName() << Value;
      return;
    }
    CmdArgs.push_back(Args.MakeArgString("-mprefer-vector-width=" + Width));
    return;
  }
#endif // INTEL_CUSTOMIZATION
  StringRef Value = A->getValue();
  if (Value == "none") {
    CmdArgs.push_back("-mprefer-vector-width=none");
  } else {
    unsigned Width;
    if (Value.getAsInteger(10, Width)) {
      D.Diag(diag::err_drv_invalid_value) << A->getOption().getName() << Value;
      return;
    }
    CmdArgs.push_back(Args.MakeArgString("-mprefer-vector-width=" + Value));
  }
}

static void getWebAssemblyTargetFeatures(const ArgList &Args,
                                         std::vector<StringRef> &Features) {
  handleTargetFeaturesGroup(Args, Features, options::OPT_m_wasm_Features_Group);
}

static void getTargetFeatures(const Driver &D, const llvm::Triple &Triple,
                              const ArgList &Args, ArgStringList &CmdArgs,
                              bool ForAS, bool IsAux = false) {
  std::vector<StringRef> Features;
  switch (Triple.getArch()) {
  default:
    break;
  case llvm::Triple::mips:
  case llvm::Triple::mipsel:
  case llvm::Triple::mips64:
  case llvm::Triple::mips64el:
    mips::getMIPSTargetFeatures(D, Triple, Args, Features);
    break;

  case llvm::Triple::arm:
  case llvm::Triple::armeb:
  case llvm::Triple::thumb:
  case llvm::Triple::thumbeb:
    arm::getARMTargetFeatures(D, Triple, Args, CmdArgs, Features, ForAS);
    break;

  case llvm::Triple::ppc:
  case llvm::Triple::ppc64:
  case llvm::Triple::ppc64le:
    ppc::getPPCTargetFeatures(D, Triple, Args, Features);
    break;
  case llvm::Triple::riscv32:
  case llvm::Triple::riscv64:
    riscv::getRISCVTargetFeatures(D, Triple, Args, Features);
    break;
  case llvm::Triple::systemz:
    systemz::getSystemZTargetFeatures(D, Args, Features);
    break;
  case llvm::Triple::aarch64:
  case llvm::Triple::aarch64_32:
  case llvm::Triple::aarch64_be:
    aarch64::getAArch64TargetFeatures(D, Triple, Args, Features);
    break;
  case llvm::Triple::x86:
  case llvm::Triple::x86_64:
    x86::getX86TargetFeatures(D, Triple, Args, Features);
    break;
  case llvm::Triple::hexagon:
    hexagon::getHexagonTargetFeatures(D, Args, Features);
    break;
  case llvm::Triple::wasm32:
  case llvm::Triple::wasm64:
    getWebAssemblyTargetFeatures(Args, Features);
    break;
  case llvm::Triple::sparc:
  case llvm::Triple::sparcel:
  case llvm::Triple::sparcv9:
    sparc::getSparcTargetFeatures(D, Args, Features);
    break;
  case llvm::Triple::r600:
  case llvm::Triple::amdgcn:
    amdgpu::getAMDGPUTargetFeatures(D, Args, Features);
    break;
  case llvm::Triple::msp430:
    msp430::getMSP430TargetFeatures(D, Args, Features);
  }

  // Find the last of each feature.
  llvm::StringMap<unsigned> LastOpt;
  for (unsigned I = 0, N = Features.size(); I < N; ++I) {
    StringRef Name = Features[I];
    assert(Name[0] == '-' || Name[0] == '+');
    LastOpt[Name.drop_front(1)] = I;
  }

  for (unsigned I = 0, N = Features.size(); I < N; ++I) {
    // If this feature was overridden, ignore it.
    StringRef Name = Features[I];
    llvm::StringMap<unsigned>::iterator LastI = LastOpt.find(Name.drop_front(1));
    assert(LastI != LastOpt.end());
    unsigned Last = LastI->second;
    if (Last != I)
      continue;

    CmdArgs.push_back(IsAux ? "-aux-target-feature" : "-target-feature");
    CmdArgs.push_back(Name.data());
  }
}

static bool
shouldUseExceptionTablesForObjCExceptions(const ObjCRuntime &runtime,
                                          const llvm::Triple &Triple) {
  // We use the zero-cost exception tables for Objective-C if the non-fragile
  // ABI is enabled or when compiling for x86_64 and ARM on Snow Leopard and
  // later.
  if (runtime.isNonFragile())
    return true;

  if (!Triple.isMacOSX())
    return false;

  return (!Triple.isMacOSXVersionLT(10, 5) &&
          (Triple.getArch() == llvm::Triple::x86_64 ||
           Triple.getArch() == llvm::Triple::arm));
}

/// Adds exception related arguments to the driver command arguments. There's a
/// master flag, -fexceptions and also language specific flags to enable/disable
/// C++ and Objective-C exceptions. This makes it possible to for example
/// disable C++ exceptions but enable Objective-C exceptions.
static void addExceptionArgs(const ArgList &Args, types::ID InputType,
                             const ToolChain &TC, bool KernelOrKext,
                             const ObjCRuntime &objcRuntime,
                             ArgStringList &CmdArgs) {
  const llvm::Triple &Triple = TC.getTriple();

  if (KernelOrKext) {
    // -mkernel and -fapple-kext imply no exceptions, so claim exception related
    // arguments now to avoid warnings about unused arguments.
    Args.ClaimAllArgs(options::OPT_fexceptions);
    Args.ClaimAllArgs(options::OPT_fno_exceptions);
    Args.ClaimAllArgs(options::OPT_fobjc_exceptions);
    Args.ClaimAllArgs(options::OPT_fno_objc_exceptions);
    Args.ClaimAllArgs(options::OPT_fcxx_exceptions);
    Args.ClaimAllArgs(options::OPT_fno_cxx_exceptions);
    return;
  }

  // See if the user explicitly enabled exceptions.
  bool EH = Args.hasFlag(options::OPT_fexceptions, options::OPT_fno_exceptions,
                         false);

  // Obj-C exceptions are enabled by default, regardless of -fexceptions. This
  // is not necessarily sensible, but follows GCC.
  if (types::isObjC(InputType) &&
      Args.hasFlag(options::OPT_fobjc_exceptions,
                   options::OPT_fno_objc_exceptions, true)) {
    CmdArgs.push_back("-fobjc-exceptions");

    EH |= shouldUseExceptionTablesForObjCExceptions(objcRuntime, Triple);
  }

  if (types::isCXX(InputType)) {
    // Disable C++ EH by default on XCore and PS4.
    bool CXXExceptionsEnabled =
        Triple.getArch() != llvm::Triple::xcore && !Triple.isPS4CPU();
    Arg *ExceptionArg = Args.getLastArg(
        options::OPT_fcxx_exceptions, options::OPT_fno_cxx_exceptions,
        options::OPT_fexceptions, options::OPT_fno_exceptions);
    if (ExceptionArg)
      CXXExceptionsEnabled =
          ExceptionArg->getOption().matches(options::OPT_fcxx_exceptions) ||
          ExceptionArg->getOption().matches(options::OPT_fexceptions);

    if (CXXExceptionsEnabled) {
      CmdArgs.push_back("-fcxx-exceptions");

      EH = true;
    }
  }

  // OPT_fignore_exceptions means exception could still be thrown,
  // but no clean up or catch would happen in current module.
  // So we do not set EH to false.
  Args.AddLastArg(CmdArgs, options::OPT_fignore_exceptions);

  if (EH)
    CmdArgs.push_back("-fexceptions");
}

static bool ShouldEnableAutolink(const ArgList &Args, const ToolChain &TC,
                                 const JobAction &JA) {
  bool Default = true;
  if (TC.getTriple().isOSDarwin()) {
    // The native darwin assembler doesn't support the linker_option directives,
    // so we disable them if we think the .s file will be passed to it.
    Default = TC.useIntegratedAs();
  }
  // The linker_option directives are intended for host compilation.
  if (JA.isDeviceOffloading(Action::OFK_Cuda) ||
      JA.isDeviceOffloading(Action::OFK_HIP))
    Default = false;
  return Args.hasFlag(options::OPT_fautolink, options::OPT_fno_autolink,
                      Default);
}

static bool ShouldDisableDwarfDirectory(const ArgList &Args,
                                        const ToolChain &TC) {
  bool UseDwarfDirectory =
      Args.hasFlag(options::OPT_fdwarf_directory_asm,
                   options::OPT_fno_dwarf_directory_asm, TC.useIntegratedAs());
  return !UseDwarfDirectory;
}

// Convert an arg of the form "-gN" or "-ggdbN" or one of their aliases
// to the corresponding DebugInfoKind.
static codegenoptions::DebugInfoKind DebugLevelToInfoKind(const Arg &A) {
  assert(A.getOption().matches(options::OPT_gN_Group) &&
         "Not a -g option that specifies a debug-info level");
  if (A.getOption().matches(options::OPT_g0) ||
      A.getOption().matches(options::OPT_ggdb0))
    return codegenoptions::NoDebugInfo;
  if (A.getOption().matches(options::OPT_gline_tables_only) ||
      A.getOption().matches(options::OPT_ggdb1))
    return codegenoptions::DebugLineTablesOnly;
  if (A.getOption().matches(options::OPT_gline_directives_only))
    return codegenoptions::DebugDirectivesOnly;
  return codegenoptions::LimitedDebugInfo;
}

static bool mustUseNonLeafFramePointerForTarget(const llvm::Triple &Triple) {
  switch (Triple.getArch()){
  default:
    return false;
  case llvm::Triple::arm:
  case llvm::Triple::thumb:
    // ARM Darwin targets require a frame pointer to be always present to aid
    // offline debugging via backtraces.
    return Triple.isOSDarwin();
  }
}

static bool useFramePointerForTargetByDefault(const ArgList &Args,
                                              const llvm::Triple &Triple) {
  if (Args.hasArg(options::OPT_pg) && !Args.hasArg(options::OPT_mfentry))
    return true;

  switch (Triple.getArch()) {
  case llvm::Triple::xcore:
  case llvm::Triple::wasm32:
  case llvm::Triple::wasm64:
  case llvm::Triple::msp430:
    // XCore never wants frame pointers, regardless of OS.
    // WebAssembly never wants frame pointers.
    return false;
  case llvm::Triple::ppc:
  case llvm::Triple::ppc64:
  case llvm::Triple::ppc64le:
  case llvm::Triple::riscv32:
  case llvm::Triple::riscv64:
  case llvm::Triple::amdgcn:
  case llvm::Triple::r600:
    return !areOptimizationsEnabled(Args);
  default:
    break;
  }

  if (Triple.isOSNetBSD()) {
    return !areOptimizationsEnabled(Args);
  }

  if (Triple.isOSLinux() || Triple.getOS() == llvm::Triple::CloudABI ||
      Triple.isOSHurd()) {
    switch (Triple.getArch()) {
    // Don't use a frame pointer on linux if optimizing for certain targets.
    case llvm::Triple::arm:
    case llvm::Triple::armeb:
    case llvm::Triple::thumb:
    case llvm::Triple::thumbeb:
      if (Triple.isAndroid())
        return true;
      LLVM_FALLTHROUGH;
    case llvm::Triple::mips64:
    case llvm::Triple::mips64el:
    case llvm::Triple::mips:
    case llvm::Triple::mipsel:
    case llvm::Triple::systemz:
    case llvm::Triple::x86:
    case llvm::Triple::x86_64:
      return !areOptimizationsEnabled(Args);
    default:
      return true;
    }
  }

  if (Triple.isOSWindows()) {
    switch (Triple.getArch()) {
    case llvm::Triple::x86:
      return !areOptimizationsEnabled(Args);
    case llvm::Triple::x86_64:
      return Triple.isOSBinFormatMachO();
    case llvm::Triple::arm:
    case llvm::Triple::thumb:
      // Windows on ARM builds with FPO disabled to aid fast stack walking
      return true;
    default:
      // All other supported Windows ISAs use xdata unwind information, so frame
      // pointers are not generally useful.
      return false;
    }
  }

  return true;
}

static CodeGenOptions::FramePointerKind
getFramePointerKind(const ArgList &Args, const llvm::Triple &Triple) {
  // We have 4 states:
  //
  //  00) leaf retained, non-leaf retained
  //  01) leaf retained, non-leaf omitted (this is invalid)
  //  10) leaf omitted, non-leaf retained
  //      (what -momit-leaf-frame-pointer was designed for)
  //  11) leaf omitted, non-leaf omitted
  //
  //  "omit" options taking precedence over "no-omit" options is the only way
  //  to make 3 valid states representable
  Arg *A = Args.getLastArg(options::OPT_fomit_frame_pointer,
                           options::OPT_fno_omit_frame_pointer);
  bool OmitFP = A && A->getOption().matches(options::OPT_fomit_frame_pointer);
  bool NoOmitFP =
      A && A->getOption().matches(options::OPT_fno_omit_frame_pointer);
  bool KeepLeaf = Args.hasFlag(options::OPT_momit_leaf_frame_pointer,
                               options::OPT_mno_omit_leaf_frame_pointer,
                               Triple.isAArch64() || Triple.isPS4CPU());
  if (NoOmitFP || mustUseNonLeafFramePointerForTarget(Triple) ||
      (!OmitFP && useFramePointerForTargetByDefault(Args, Triple))) {
    if (KeepLeaf)
      return CodeGenOptions::FramePointerKind::NonLeaf;
    return CodeGenOptions::FramePointerKind::All;
  }
  return CodeGenOptions::FramePointerKind::None;
}

/// Add a CC1 option to specify the debug compilation directory.
static void addDebugCompDirArg(const ArgList &Args, ArgStringList &CmdArgs,
                               const llvm::vfs::FileSystem &VFS) {
  if (Arg *A = Args.getLastArg(options::OPT_fdebug_compilation_dir)) {
    CmdArgs.push_back("-fdebug-compilation-dir");
    CmdArgs.push_back(A->getValue());
  } else if (llvm::ErrorOr<std::string> CWD =
                 VFS.getCurrentWorkingDirectory()) {
    CmdArgs.push_back("-fdebug-compilation-dir");
    CmdArgs.push_back(Args.MakeArgString(*CWD));
  }
}

/// Add a CC1 and CC1AS option to specify the debug file path prefix map.
static void addDebugPrefixMapArg(const Driver &D, const ArgList &Args, ArgStringList &CmdArgs) {
  for (const Arg *A : Args.filtered(options::OPT_ffile_prefix_map_EQ,
                                    options::OPT_fdebug_prefix_map_EQ)) {
    StringRef Map = A->getValue();
    if (Map.find('=') == StringRef::npos)
      D.Diag(diag::err_drv_invalid_argument_to_option)
          << Map << A->getOption().getName();
    else
      CmdArgs.push_back(Args.MakeArgString("-fdebug-prefix-map=" + Map));
    A->claim();
  }
}

/// Add a CC1 and CC1AS option to specify the macro file path prefix map.
static void addMacroPrefixMapArg(const Driver &D, const ArgList &Args,
                                 ArgStringList &CmdArgs) {
  for (const Arg *A : Args.filtered(options::OPT_ffile_prefix_map_EQ,
                                    options::OPT_fmacro_prefix_map_EQ)) {
    StringRef Map = A->getValue();
    if (Map.find('=') == StringRef::npos)
      D.Diag(diag::err_drv_invalid_argument_to_option)
          << Map << A->getOption().getName();
    else
      CmdArgs.push_back(Args.MakeArgString("-fmacro-prefix-map=" + Map));
    A->claim();
  }
}

/// Vectorize at all optimization levels greater than 1 except for -Oz.
/// For -Oz the loop vectorizer is disabled, while the slp vectorizer is
/// enabled.
static bool shouldEnableVectorizerAtOLevel(const ArgList &Args, bool isSlpVec) {
  if (Arg *A = Args.getLastArg(options::OPT_O_Group)) {
    if (A->getOption().matches(options::OPT_O4) ||
        A->getOption().matches(options::OPT_Ofast))
      return true;

    if (A->getOption().matches(options::OPT_O0))
      return false;

    assert(A->getOption().matches(options::OPT_O) && "Must have a -O flag");

    // Vectorize -Os.
    StringRef S(A->getValue());
    if (S == "s")
      return true;

    // Don't vectorize -Oz, unless it's the slp vectorizer.
    if (S == "z")
      return isSlpVec;

    unsigned OptLevel = 0;
    if (S.getAsInteger(10, OptLevel))
      return false;

    return OptLevel > 1;
  }

  return false;
}

/// Add -x lang to \p CmdArgs for \p Input.
static void addDashXForInput(const ArgList &Args, const InputInfo &Input,
                             ArgStringList &CmdArgs) {
  // When using -verify-pch, we don't want to provide the type
  // 'precompiled-header' if it was inferred from the file extension
  if (Args.hasArg(options::OPT_verify_pch) && Input.getType() == types::TY_PCH)
    return;

  CmdArgs.push_back("-x");
  if (Args.hasArg(options::OPT_rewrite_objc))
    CmdArgs.push_back(types::getTypeName(types::TY_PP_ObjCXX));
  else {
    // Map the driver type to the frontend type. This is mostly an identity
    // mapping, except that the distinction between module interface units
    // and other source files does not exist at the frontend layer.
    const char *ClangType;
    switch (Input.getType()) {
    case types::TY_CXXModule:
      ClangType = "c++";
      break;
    case types::TY_PP_CXXModule:
      ClangType = "c++-cpp-output";
      break;
    default:
      ClangType = types::getTypeName(Input.getType());
      break;
    }
    CmdArgs.push_back(ClangType);
  }
}

static void appendUserToPath(SmallVectorImpl<char> &Result) {
#ifdef LLVM_ON_UNIX
  const char *Username = getenv("LOGNAME");
#else
  const char *Username = getenv("USERNAME");
#endif
  if (Username) {
    // Validate that LoginName can be used in a path, and get its length.
    size_t Len = 0;
    for (const char *P = Username; *P; ++P, ++Len) {
      if (!clang::isAlphanumeric(*P) && *P != '_') {
        Username = nullptr;
        break;
      }
    }

    if (Username && Len > 0) {
      Result.append(Username, Username + Len);
      return;
    }
  }

// Fallback to user id.
#ifdef LLVM_ON_UNIX
  std::string UID = llvm::utostr(getuid());
#else
  // FIXME: Windows seems to have an 'SID' that might work.
  std::string UID = "9999";
#endif
  Result.append(UID.begin(), UID.end());
}

static void addPGOAndCoverageFlags(const ToolChain &TC, Compilation &C,
                                   const Driver &D, const InputInfo &Output,
                                   const ArgList &Args,
                                   ArgStringList &CmdArgs) {

  auto *PGOGenerateArg = Args.getLastArg(options::OPT_fprofile_generate,
                                         options::OPT_fprofile_generate_EQ,
                                         options::OPT_fno_profile_generate);
  if (PGOGenerateArg &&
      PGOGenerateArg->getOption().matches(options::OPT_fno_profile_generate))
    PGOGenerateArg = nullptr;

  auto *CSPGOGenerateArg = Args.getLastArg(options::OPT_fcs_profile_generate,
                                           options::OPT_fcs_profile_generate_EQ,
                                           options::OPT_fno_profile_generate);
  if (CSPGOGenerateArg &&
      CSPGOGenerateArg->getOption().matches(options::OPT_fno_profile_generate))
    CSPGOGenerateArg = nullptr;

  auto *ProfileGenerateArg = Args.getLastArg(
      options::OPT_fprofile_instr_generate,
      options::OPT_fprofile_instr_generate_EQ,
      options::OPT_fno_profile_instr_generate);
  if (ProfileGenerateArg &&
      ProfileGenerateArg->getOption().matches(
          options::OPT_fno_profile_instr_generate))
    ProfileGenerateArg = nullptr;

  if (PGOGenerateArg && ProfileGenerateArg)
    D.Diag(diag::err_drv_argument_not_allowed_with)
        << PGOGenerateArg->getSpelling() << ProfileGenerateArg->getSpelling();

  auto *ProfileUseArg = getLastProfileUseArg(Args);

  if (PGOGenerateArg && ProfileUseArg)
    D.Diag(diag::err_drv_argument_not_allowed_with)
        << ProfileUseArg->getSpelling() << PGOGenerateArg->getSpelling();

  if (ProfileGenerateArg && ProfileUseArg)
    D.Diag(diag::err_drv_argument_not_allowed_with)
        << ProfileGenerateArg->getSpelling() << ProfileUseArg->getSpelling();

  if (CSPGOGenerateArg && PGOGenerateArg)
    D.Diag(diag::err_drv_argument_not_allowed_with)
        << CSPGOGenerateArg->getSpelling() << PGOGenerateArg->getSpelling();

  if (ProfileGenerateArg) {
    if (ProfileGenerateArg->getOption().matches(
            options::OPT_fprofile_instr_generate_EQ))
      CmdArgs.push_back(Args.MakeArgString(Twine("-fprofile-instrument-path=") +
                                           ProfileGenerateArg->getValue()));
    // The default is to use Clang Instrumentation.
    CmdArgs.push_back("-fprofile-instrument=clang");
    if (TC.getTriple().isWindowsMSVCEnvironment()) {
      // Add dependent lib for clang_rt.profile
      CmdArgs.push_back(Args.MakeArgString(
          "--dependent-lib=" + TC.getCompilerRTBasename(Args, "profile")));
    }
  }

  Arg *PGOGenArg = nullptr;
  if (PGOGenerateArg) {
    assert(!CSPGOGenerateArg);
    PGOGenArg = PGOGenerateArg;
    CmdArgs.push_back("-fprofile-instrument=llvm");
  }
  if (CSPGOGenerateArg) {
    assert(!PGOGenerateArg);
    PGOGenArg = CSPGOGenerateArg;
    CmdArgs.push_back("-fprofile-instrument=csllvm");
  }
  if (PGOGenArg) {
    if (TC.getTriple().isWindowsMSVCEnvironment()) {
      // Add dependent lib for clang_rt.profile
      CmdArgs.push_back(Args.MakeArgString(
          "--dependent-lib=" + TC.getCompilerRTBasename(Args, "profile")));
    }
    if (PGOGenArg->getOption().matches(
            PGOGenerateArg ? options::OPT_fprofile_generate_EQ
                           : options::OPT_fcs_profile_generate_EQ)) {
      SmallString<128> Path(PGOGenArg->getValue());
      llvm::sys::path::append(Path, "default_%m.profraw");
      CmdArgs.push_back(
          Args.MakeArgString(Twine("-fprofile-instrument-path=") + Path));
    }
  }

  if (ProfileUseArg) {
    if (ProfileUseArg->getOption().matches(options::OPT_fprofile_instr_use_EQ))
      CmdArgs.push_back(Args.MakeArgString(
          Twine("-fprofile-instrument-use-path=") + ProfileUseArg->getValue()));
    else if ((ProfileUseArg->getOption().matches(
                  options::OPT_fprofile_use_EQ) ||
              ProfileUseArg->getOption().matches(
                  options::OPT_fprofile_instr_use))) {
      SmallString<128> Path(
          ProfileUseArg->getNumValues() == 0 ? "" : ProfileUseArg->getValue());
      if (Path.empty() || llvm::sys::fs::is_directory(Path))
        llvm::sys::path::append(Path, "default.profdata");
      CmdArgs.push_back(
          Args.MakeArgString(Twine("-fprofile-instrument-use-path=") + Path));
    }
  }

  bool EmitCovNotes = Args.hasFlag(options::OPT_ftest_coverage,
                                   options::OPT_fno_test_coverage, false) ||
                      Args.hasArg(options::OPT_coverage);
  bool EmitCovData = TC.needsGCovInstrumentation(Args);
  if (EmitCovNotes)
    CmdArgs.push_back("-femit-coverage-notes");
  if (EmitCovData)
    CmdArgs.push_back("-femit-coverage-data");

  if (Args.hasFlag(options::OPT_fcoverage_mapping,
                   options::OPT_fno_coverage_mapping, false)) {
    if (!ProfileGenerateArg)
      D.Diag(clang::diag::err_drv_argument_only_allowed_with)
          << "-fcoverage-mapping"
          << "-fprofile-instr-generate";

    CmdArgs.push_back("-fcoverage-mapping");
  }

  if (Args.hasArg(options::OPT_fprofile_exclude_files_EQ)) {
    auto *Arg = Args.getLastArg(options::OPT_fprofile_exclude_files_EQ);
    if (!Args.hasArg(options::OPT_coverage))
      D.Diag(clang::diag::err_drv_argument_only_allowed_with)
          << "-fprofile-exclude-files="
          << "--coverage";

    StringRef v = Arg->getValue();
    CmdArgs.push_back(
        Args.MakeArgString(Twine("-fprofile-exclude-files=" + v)));
  }

  if (Args.hasArg(options::OPT_fprofile_filter_files_EQ)) {
    auto *Arg = Args.getLastArg(options::OPT_fprofile_filter_files_EQ);
    if (!Args.hasArg(options::OPT_coverage))
      D.Diag(clang::diag::err_drv_argument_only_allowed_with)
          << "-fprofile-filter-files="
          << "--coverage";

    StringRef v = Arg->getValue();
    CmdArgs.push_back(Args.MakeArgString(Twine("-fprofile-filter-files=" + v)));
  }

  // Leave -fprofile-dir= an unused argument unless .gcda emission is
  // enabled. To be polite, with '-fprofile-arcs -fno-profile-arcs' consider
  // the flag used. There is no -fno-profile-dir, so the user has no
  // targeted way to suppress the warning.
  Arg *FProfileDir = nullptr;
  if (Args.hasArg(options::OPT_fprofile_arcs) ||
      Args.hasArg(options::OPT_coverage))
    FProfileDir = Args.getLastArg(options::OPT_fprofile_dir);

  // Put the .gcno and .gcda files (if needed) next to the object file or
  // bitcode file in the case of LTO.
  // FIXME: There should be a simpler way to find the object file for this
  // input, and this code probably does the wrong thing for commands that
  // compile and link all at once.
  if ((Args.hasArg(options::OPT_c) || Args.hasArg(options::OPT_S)) &&
      (EmitCovNotes || EmitCovData) && Output.isFilename()) {
    SmallString<128> OutputFilename;
    if (Arg *FinalOutput = C.getArgs().getLastArg(options::OPT__SLASH_Fo))
      OutputFilename = FinalOutput->getValue();
    else if (Arg *FinalOutput = C.getArgs().getLastArg(options::OPT_o))
      OutputFilename = FinalOutput->getValue();
    else
      OutputFilename = llvm::sys::path::filename(Output.getBaseInput());
    SmallString<128> CoverageFilename = OutputFilename;
    if (llvm::sys::path::is_relative(CoverageFilename))
      (void)D.getVFS().makeAbsolute(CoverageFilename);
    llvm::sys::path::replace_extension(CoverageFilename, "gcno");

    CmdArgs.push_back("-coverage-notes-file");
    CmdArgs.push_back(Args.MakeArgString(CoverageFilename));

    if (EmitCovData) {
      if (FProfileDir) {
        CoverageFilename = FProfileDir->getValue();
        llvm::sys::path::append(CoverageFilename, OutputFilename);
      }
      llvm::sys::path::replace_extension(CoverageFilename, "gcda");
      CmdArgs.push_back("-coverage-data-file");
      CmdArgs.push_back(Args.MakeArgString(CoverageFilename));
    }
  }
}

/// Check whether the given input tree contains any compilation actions.
static bool ContainsCompileAction(const Action *A) {
  if (isa<CompileJobAction>(A) || isa<BackendJobAction>(A))
    return true;

  for (const auto &AI : A->inputs())
    if (ContainsCompileAction(AI))
      return true;

  return false;
}

/// Check if -relax-all should be passed to the internal assembler.
/// This is done by default when compiling non-assembler source with -O0.
static bool UseRelaxAll(Compilation &C, const ArgList &Args) {
  bool RelaxDefault = true;

  if (Arg *A = Args.getLastArg(options::OPT_O_Group))
    RelaxDefault = A->getOption().matches(options::OPT_O0);

  if (RelaxDefault) {
    RelaxDefault = false;
    for (const auto &Act : C.getActions()) {
      if (ContainsCompileAction(Act)) {
        RelaxDefault = true;
        break;
      }
    }
  }

  return Args.hasFlag(options::OPT_mrelax_all, options::OPT_mno_relax_all,
                      RelaxDefault);
}

// Extract the integer N from a string spelled "-dwarf-N", returning 0
// on mismatch. The StringRef input (rather than an Arg) allows
// for use by the "-Xassembler" option parser.
static unsigned DwarfVersionNum(StringRef ArgValue) {
  return llvm::StringSwitch<unsigned>(ArgValue)
      .Case("-gdwarf-2", 2)
      .Case("-gdwarf-3", 3)
      .Case("-gdwarf-4", 4)
      .Case("-gdwarf-5", 5)
      .Default(0);
}

static void RenderDebugEnablingArgs(const ArgList &Args, ArgStringList &CmdArgs,
                                    codegenoptions::DebugInfoKind DebugInfoKind,
                                    unsigned DwarfVersion,
                                    llvm::DebuggerKind DebuggerTuning) {
  switch (DebugInfoKind) {
  case codegenoptions::DebugDirectivesOnly:
    CmdArgs.push_back("-debug-info-kind=line-directives-only");
    break;
  case codegenoptions::DebugLineTablesOnly:
    CmdArgs.push_back("-debug-info-kind=line-tables-only");
    break;
  case codegenoptions::DebugInfoConstructor:
    CmdArgs.push_back("-debug-info-kind=constructor");
    break;
  case codegenoptions::LimitedDebugInfo:
    CmdArgs.push_back("-debug-info-kind=limited");
    break;
  case codegenoptions::FullDebugInfo:
    CmdArgs.push_back("-debug-info-kind=standalone");
    break;
  default:
    break;
  }
  if (DwarfVersion > 0)
    CmdArgs.push_back(
        Args.MakeArgString("-dwarf-version=" + Twine(DwarfVersion)));
  switch (DebuggerTuning) {
  case llvm::DebuggerKind::GDB:
    CmdArgs.push_back("-debugger-tuning=gdb");
    break;
  case llvm::DebuggerKind::LLDB:
    CmdArgs.push_back("-debugger-tuning=lldb");
    break;
  case llvm::DebuggerKind::SCE:
    CmdArgs.push_back("-debugger-tuning=sce");
    break;
  default:
    break;
  }
}

static bool checkDebugInfoOption(const Arg *A, const ArgList &Args,
                                 const Driver &D, const ToolChain &TC) {
  assert(A && "Expected non-nullptr argument.");
  if (TC.supportsDebugInfoOption(A))
    return true;
  D.Diag(diag::warn_drv_unsupported_debug_info_opt_for_target)
      << A->getAsString(Args) << TC.getTripleString();
  return false;
}

static void RenderDebugInfoCompressionArgs(const ArgList &Args,
                                           ArgStringList &CmdArgs,
                                           const Driver &D,
                                           const ToolChain &TC) {
  const Arg *A = Args.getLastArg(options::OPT_gz, options::OPT_gz_EQ);
  if (!A)
    return;
  if (checkDebugInfoOption(A, Args, D, TC)) {
    if (A->getOption().getID() == options::OPT_gz) {
      if (llvm::zlib::isAvailable())
        CmdArgs.push_back("--compress-debug-sections");
      else
        D.Diag(diag::warn_debug_compression_unavailable);
      return;
    }

    StringRef Value = A->getValue();
    if (Value == "none") {
      CmdArgs.push_back("--compress-debug-sections=none");
    } else if (Value == "zlib" || Value == "zlib-gnu") {
      if (llvm::zlib::isAvailable()) {
        CmdArgs.push_back(
            Args.MakeArgString("--compress-debug-sections=" + Twine(Value)));
      } else {
        D.Diag(diag::warn_debug_compression_unavailable);
      }
    } else {
      D.Diag(diag::err_drv_unsupported_option_argument)
          << A->getOption().getName() << Value;
    }
  }
}

static const char *RelocationModelName(llvm::Reloc::Model Model) {
  switch (Model) {
  case llvm::Reloc::Static:
    return "static";
  case llvm::Reloc::PIC_:
    return "pic";
  case llvm::Reloc::DynamicNoPIC:
    return "dynamic-no-pic";
  case llvm::Reloc::ROPI:
    return "ropi";
  case llvm::Reloc::RWPI:
    return "rwpi";
  case llvm::Reloc::ROPI_RWPI:
    return "ropi-rwpi";
  }
  llvm_unreachable("Unknown Reloc::Model kind");
}

void Clang::AddPreprocessingOptions(Compilation &C, const JobAction &JA,
                                    const Driver &D, const ArgList &Args,
                                    ArgStringList &CmdArgs,
                                    const InputInfo &Output,
                                    const InputInfoList &Inputs) const {
  const bool IsIAMCU = getToolChain().getTriple().isOSIAMCU();

  CheckPreprocessingOptions(D, Args);

  Args.AddLastArg(CmdArgs, options::OPT_C);
  Args.AddLastArg(CmdArgs, options::OPT_CC);

  // Handle dependency file generation.
  Arg *ArgM = Args.getLastArg(options::OPT_MM);
  if (!ArgM)
    ArgM = Args.getLastArg(options::OPT_M);
  Arg *ArgMD = Args.getLastArg(options::OPT_MMD);
  if (!ArgMD)
    ArgMD = Args.getLastArg(options::OPT_MD);

  // -M and -MM imply -w.
  if (ArgM)
    CmdArgs.push_back("-w");
  else
    ArgM = ArgMD;

  if (ArgM) {
    // Determine the output location.
    const char *DepFile;
    if (Arg *MF = Args.getLastArg(options::OPT_MF)) {
      DepFile = MF->getValue();
      C.addFailureResultFile(DepFile, &JA);
    } else if (Output.getType() == types::TY_Dependencies) {
      DepFile = Output.getFilename();
    } else if (!ArgMD) {
      DepFile = "-";
    } else if (ArgMD->getOption().matches(options::OPT_MMD) &&
               Args.hasArg(options::OPT_fintelfpga) &&
               JA.isDeviceOffloading(Action::OFK_SYCL)) {
      // Generate dependency files as temporary. These will be used for the
      // aoc call/bundled during fat object creation
      std::string BaseName(Clang::getBaseInputName(Args, Inputs[0]));
      std::string DepTmpName =
          C.getDriver().GetTemporaryPath(llvm::sys::path::stem(BaseName), "d");
      DepFile = C.addTempFile(C.getArgs().MakeArgString(DepTmpName));
      C.getDriver().addFPGATempDepFile(DepFile, BaseName);
    } else {
      DepFile = getDependencyFileName(Args, Inputs);
      C.addFailureResultFile(DepFile, &JA);
    }
    CmdArgs.push_back("-dependency-file");
    CmdArgs.push_back(DepFile);

    bool HasTarget = false;
    for (const Arg *A : Args.filtered(options::OPT_MT, options::OPT_MQ)) {
      HasTarget = true;
      A->claim();
      if (A->getOption().matches(options::OPT_MT)) {
        A->render(Args, CmdArgs);
      } else {
        CmdArgs.push_back("-MT");
        SmallString<128> Quoted;
        QuoteTarget(A->getValue(), Quoted);
        CmdArgs.push_back(Args.MakeArgString(Quoted));
      }
    }

    // Add a default target if one wasn't specified.
    if (!HasTarget) {
      const char *DepTarget;

      // If user provided -o, that is the dependency target, except
      // when we are only generating a dependency file.
      Arg *OutputOpt = Args.getLastArg(options::OPT_o);
      if (OutputOpt && Output.getType() != types::TY_Dependencies) {
        DepTarget = OutputOpt->getValue();
      } else {
        // Otherwise derive from the base input.
        //
        // FIXME: This should use the computed output file location.
        SmallString<128> P(Inputs[0].getBaseInput());
        llvm::sys::path::replace_extension(P, "o");
        DepTarget = Args.MakeArgString(llvm::sys::path::filename(P));
      }

      CmdArgs.push_back("-MT");
      SmallString<128> Quoted;
      QuoteTarget(DepTarget, Quoted);
      CmdArgs.push_back(Args.MakeArgString(Quoted));
    }

    if (ArgM->getOption().matches(options::OPT_M) ||
        ArgM->getOption().matches(options::OPT_MD))
      CmdArgs.push_back("-sys-header-deps");
    if ((isa<PrecompileJobAction>(JA) &&
         !Args.hasArg(options::OPT_fno_module_file_deps)) ||
        Args.hasArg(options::OPT_fmodule_file_deps))
      CmdArgs.push_back("-module-file-deps");
  }

  if (Args.hasArg(options::OPT_MG)) {
    if (!ArgM || ArgM->getOption().matches(options::OPT_MD) ||
        ArgM->getOption().matches(options::OPT_MMD))
      D.Diag(diag::err_drv_mg_requires_m_or_mm);
    CmdArgs.push_back("-MG");
  }

  Args.AddLastArg(CmdArgs, options::OPT_MP);
  Args.AddLastArg(CmdArgs, options::OPT_MV);

  // Add offload include arguments specific for CUDA/HIP.  This must happen
  // before we -I or -include anything else, because we must pick up the
  // CUDA/HIP headers from the particular CUDA/ROCm installation, rather than
  // from e.g. /usr/local/include.
  if (JA.isOffloading(Action::OFK_Cuda))
    getToolChain().AddCudaIncludeArgs(Args, CmdArgs);
  if (JA.isOffloading(Action::OFK_HIP))
    getToolChain().AddHIPIncludeArgs(Args, CmdArgs);

  if (JA.isOffloading(Action::OFK_SYCL) ||
      Args.hasArg(options::OPT_fsycl_device_only))
    toolchains::SYCLToolChain::AddSYCLIncludeArgs(D, Args, CmdArgs);

  // If we are offloading to a target via OpenMP we need to include the
  // openmp_wrappers folder which contains alternative system headers.
  if (JA.isDeviceOffloading(Action::OFK_OpenMP) &&
      getToolChain().getTriple().isNVPTX()){
    if (!Args.hasArg(options::OPT_nobuiltininc)) {
      // Add openmp_wrappers/* to our system include path.  This lets us wrap
      // standard library headers.
      SmallString<128> P(D.ResourceDir);
      llvm::sys::path::append(P, "include");
      llvm::sys::path::append(P, "openmp_wrappers");
      CmdArgs.push_back("-internal-isystem");
      CmdArgs.push_back(Args.MakeArgString(P));
    }

    CmdArgs.push_back("-include");
    CmdArgs.push_back("__clang_openmp_device_functions.h");
  }

  // Add -i* options, and automatically translate to
  // -include-pch/-include-pth for transparent PCH support. It's
  // wonky, but we include looking for .gch so we can support seamless
  // replacement into a build system already set up to be generating
  // .gch files.

  if (getToolChain().getDriver().IsCLMode()) {
    const Arg *YcArg = Args.getLastArg(options::OPT__SLASH_Yc);
    const Arg *YuArg = Args.getLastArg(options::OPT__SLASH_Yu);
    if (YcArg && JA.getKind() >= Action::PrecompileJobClass &&
        JA.getKind() <= Action::AssembleJobClass) {
      CmdArgs.push_back(Args.MakeArgString("-building-pch-with-obj"));
      CmdArgs.push_back(Args.MakeArgString("-fpch-instantiate-templates"));
    }
    if (YcArg || YuArg) {
      StringRef ThroughHeader = YcArg ? YcArg->getValue() : YuArg->getValue();
      if (!isa<PrecompileJobAction>(JA)) {
        CmdArgs.push_back("-include-pch");
        CmdArgs.push_back(Args.MakeArgString(D.GetClPchPath(
            C, !ThroughHeader.empty()
                   ? ThroughHeader
                   : llvm::sys::path::filename(Inputs[0].getBaseInput()))));
      }

      if (ThroughHeader.empty()) {
        CmdArgs.push_back(Args.MakeArgString(
            Twine("-pch-through-hdrstop-") + (YcArg ? "create" : "use")));
      } else {
        CmdArgs.push_back(
            Args.MakeArgString(Twine("-pch-through-header=") + ThroughHeader));
      }
    }
  }

  bool RenderedImplicitInclude = false;
  for (const Arg *A : Args.filtered(options::OPT_clang_i_Group)) {
    if (A->getOption().matches(options::OPT_include)) {
      // Handling of gcc-style gch precompiled headers.
      bool IsFirstImplicitInclude = !RenderedImplicitInclude;
      RenderedImplicitInclude = true;

      bool FoundPCH = false;
      SmallString<128> P(A->getValue());
      // We want the files to have a name like foo.h.pch. Add a dummy extension
      // so that replace_extension does the right thing.
      P += ".dummy";
      llvm::sys::path::replace_extension(P, "pch");
      if (llvm::sys::fs::exists(P))
        FoundPCH = true;

      if (!FoundPCH) {
        llvm::sys::path::replace_extension(P, "gch");
        if (llvm::sys::fs::exists(P)) {
          FoundPCH = true;
        }
      }

      if (FoundPCH) {
        if (IsFirstImplicitInclude) {
          A->claim();
          CmdArgs.push_back("-include-pch");
          CmdArgs.push_back(Args.MakeArgString(P));
          continue;
        } else {
          // Ignore the PCH if not first on command line and emit warning.
          D.Diag(diag::warn_drv_pch_not_first_include) << P
                                                       << A->getAsString(Args);
        }
      }
    } else if (A->getOption().matches(options::OPT_isystem_after)) {
      // Handling of paths which must come late.  These entries are handled by
      // the toolchain itself after the resource dir is inserted in the right
      // search order.
      // Do not claim the argument so that the use of the argument does not
      // silently go unnoticed on toolchains which do not honour the option.
      continue;
    } else if (A->getOption().matches(options::OPT_stdlibxx_isystem)) {
      // Translated to -internal-isystem by the driver, no need to pass to cc1.
      continue;
    }

    // Not translated, render as usual.
    A->claim();
    A->render(Args, CmdArgs);
  }

  Args.AddAllArgs(CmdArgs,
                  {options::OPT_D, options::OPT_U, options::OPT_I_Group,
                   options::OPT_F, options::OPT_index_header_map});

  // Add -Wp, and -Xpreprocessor if using the preprocessor.

  // FIXME: There is a very unfortunate problem here, some troubled
  // souls abuse -Wp, to pass preprocessor options in gcc syntax. To
  // really support that we would have to parse and then translate
  // those options. :(
  Args.AddAllArgValues(CmdArgs, options::OPT_Wp_COMMA,
                       options::OPT_Xpreprocessor);

  // -I- is a deprecated GCC feature, reject it.
  if (Arg *A = Args.getLastArg(options::OPT_I_))
    D.Diag(diag::err_drv_I_dash_not_supported) << A->getAsString(Args);

  // If we have a --sysroot, and don't have an explicit -isysroot flag, add an
  // -isysroot to the CC1 invocation.
  StringRef sysroot = C.getSysRoot();
  if (sysroot != "") {
    if (!Args.hasArg(options::OPT_isysroot)) {
      CmdArgs.push_back("-isysroot");
      CmdArgs.push_back(C.getArgs().MakeArgString(sysroot));
    }
  }

  // Parse additional include paths from environment variables.
  // FIXME: We should probably sink the logic for handling these from the
  // frontend into the driver. It will allow deleting 4 otherwise unused flags.
  // CPATH - included following the user specified includes (but prior to
  // builtin and standard includes).
  addDirectoryList(Args, CmdArgs, "-I", "CPATH");
  // C_INCLUDE_PATH - system includes enabled when compiling C.
  addDirectoryList(Args, CmdArgs, "-c-isystem", "C_INCLUDE_PATH");
  // CPLUS_INCLUDE_PATH - system includes enabled when compiling C++.
  addDirectoryList(Args, CmdArgs, "-cxx-isystem", "CPLUS_INCLUDE_PATH");
  // OBJC_INCLUDE_PATH - system includes enabled when compiling ObjC.
  addDirectoryList(Args, CmdArgs, "-objc-isystem", "OBJC_INCLUDE_PATH");
  // OBJCPLUS_INCLUDE_PATH - system includes enabled when compiling ObjC++.
  addDirectoryList(Args, CmdArgs, "-objcxx-isystem", "OBJCPLUS_INCLUDE_PATH");

  // While adding the include arguments, we also attempt to retrieve the
  // arguments of related offloading toolchains or arguments that are specific
  // of an offloading programming model.

  // Add C++ include arguments, if needed.
  if (types::isCXX(Inputs[0].getType())) {
    bool HasStdlibxxIsystem = Args.hasArg(options::OPT_stdlibxx_isystem);
    forAllAssociatedToolChains(
        C, JA, getToolChain(),
        [&Args, &CmdArgs, HasStdlibxxIsystem](const ToolChain &TC) {
          HasStdlibxxIsystem ? TC.AddClangCXXStdlibIsystemArgs(Args, CmdArgs)
                             : TC.AddClangCXXStdlibIncludeArgs(Args, CmdArgs);
        });
  }

  // Add system include arguments for all targets but IAMCU.
  if (!IsIAMCU)
    forAllAssociatedToolChains(C, JA, getToolChain(),
                               [&Args, &CmdArgs](const ToolChain &TC) {
                                 TC.AddClangSystemIncludeArgs(Args, CmdArgs);
                               });
  else {
    // For IAMCU add special include arguments.
    getToolChain().AddIAMCUIncludeArgs(Args, CmdArgs);
  }

  addMacroPrefixMapArg(D, Args, CmdArgs);
}

// FIXME: Move to target hook.
static bool isSignedCharDefault(const llvm::Triple &Triple) {
  switch (Triple.getArch()) {
  default:
    return true;

  case llvm::Triple::aarch64:
  case llvm::Triple::aarch64_32:
  case llvm::Triple::aarch64_be:
  case llvm::Triple::arm:
  case llvm::Triple::armeb:
  case llvm::Triple::thumb:
  case llvm::Triple::thumbeb:
    if (Triple.isOSDarwin() || Triple.isOSWindows())
      return true;
    return false;

  case llvm::Triple::ppc:
  case llvm::Triple::ppc64:
    if (Triple.isOSDarwin())
      return true;
    return false;

  case llvm::Triple::hexagon:
  case llvm::Triple::ppc64le:
  case llvm::Triple::riscv32:
  case llvm::Triple::riscv64:
  case llvm::Triple::systemz:
  case llvm::Triple::xcore:
    return false;
  }
}

static bool hasMultipleInvocations(const llvm::Triple &Triple,
                                   const ArgList &Args) {
  // Supported only on Darwin where we invoke the compiler multiple times
  // followed by an invocation to lipo.
  if (!Triple.isOSDarwin())
    return false;
  // If more than one "-arch <arch>" is specified, we're targeting multiple
  // architectures resulting in a fat binary.
  return Args.getAllArgValues(options::OPT_arch).size() > 1;
}

static bool checkRemarksOptions(const Driver &D, const ArgList &Args,
                                const llvm::Triple &Triple) {
  // When enabling remarks, we need to error if:
  // * The remark file is specified but we're targeting multiple architectures,
  // which means more than one remark file is being generated.
  bool hasMultipleInvocations = ::hasMultipleInvocations(Triple, Args);
  bool hasExplicitOutputFile =
      Args.getLastArg(options::OPT_foptimization_record_file_EQ);
  if (hasMultipleInvocations && hasExplicitOutputFile) {
    D.Diag(diag::err_drv_invalid_output_with_multiple_archs)
        << "-foptimization-record-file";
    return false;
  }
  return true;
}

static void renderRemarksOptions(const ArgList &Args, ArgStringList &CmdArgs,
                                 const llvm::Triple &Triple,
                                 const InputInfo &Input,
                                 const InputInfo &Output, const JobAction &JA) {
  StringRef Format = "yaml";
  if (const Arg *A = Args.getLastArg(options::OPT_fsave_optimization_record_EQ))
    Format = A->getValue();

  CmdArgs.push_back("-opt-record-file");

  const Arg *A = Args.getLastArg(options::OPT_foptimization_record_file_EQ);
  if (A) {
    CmdArgs.push_back(A->getValue());
  } else {
    bool hasMultipleArchs =
        Triple.isOSDarwin() && // Only supported on Darwin platforms.
        Args.getAllArgValues(options::OPT_arch).size() > 1;

    SmallString<128> F;

    if (Args.hasArg(options::OPT_c) || Args.hasArg(options::OPT_S)) {
      if (Arg *FinalOutput = Args.getLastArg(options::OPT_o))
        F = FinalOutput->getValue();
    } else {
      if (Format != "yaml" && // For YAML, keep the original behavior.
          Triple.isOSDarwin() && // Enable this only on darwin, since it's the only platform supporting .dSYM bundles.
          Output.isFilename())
        F = Output.getFilename();
    }

    if (F.empty()) {
      // Use the input filename.
      F = llvm::sys::path::stem(Input.getBaseInput());

      // If we're compiling for an offload architecture (i.e. a CUDA device),
      // we need to make the file name for the device compilation different
      // from the host compilation.
      if (!JA.isDeviceOffloading(Action::OFK_None) &&
          !JA.isDeviceOffloading(Action::OFK_Host)) {
        llvm::sys::path::replace_extension(F, "");
        F += Action::GetOffloadingFileNamePrefix(JA.getOffloadingDeviceKind(),
                                                 Triple.normalize());
        F += "-";
        F += JA.getOffloadingArch();
      }
    }

    // If we're having more than one "-arch", we should name the files
    // differently so that every cc1 invocation writes to a different file.
    // We're doing that by appending "-<arch>" with "<arch>" being the arch
    // name from the triple.
    if (hasMultipleArchs) {
      // First, remember the extension.
      SmallString<64> OldExtension = llvm::sys::path::extension(F);
      // then, remove it.
      llvm::sys::path::replace_extension(F, "");
      // attach -<arch> to it.
      F += "-";
      F += Triple.getArchName();
      // put back the extension.
      llvm::sys::path::replace_extension(F, OldExtension);
    }

    SmallString<32> Extension;
    Extension += "opt.";
    Extension += Format;

    llvm::sys::path::replace_extension(F, Extension);
    CmdArgs.push_back(Args.MakeArgString(F));
  }

  if (const Arg *A =
          Args.getLastArg(options::OPT_foptimization_record_passes_EQ)) {
    CmdArgs.push_back("-opt-record-passes");
    CmdArgs.push_back(A->getValue());
  }

  if (!Format.empty()) {
    CmdArgs.push_back("-opt-record-format");
    CmdArgs.push_back(Format.data());
  }
}

namespace {
void RenderARMABI(const llvm::Triple &Triple, const ArgList &Args,
                  ArgStringList &CmdArgs) {
  // Select the ABI to use.
  // FIXME: Support -meabi.
  // FIXME: Parts of this are duplicated in the backend, unify this somehow.
  const char *ABIName = nullptr;
  if (Arg *A = Args.getLastArg(options::OPT_mabi_EQ)) {
    ABIName = A->getValue();
  } else {
    std::string CPU = getCPUName(Args, Triple, /*FromAs*/ false);
    ABIName = llvm::ARM::computeDefaultTargetABI(Triple, CPU).data();
  }

  CmdArgs.push_back("-target-abi");
  CmdArgs.push_back(ABIName);
}
}

void Clang::AddARMTargetArgs(const llvm::Triple &Triple, const ArgList &Args,
                             ArgStringList &CmdArgs, bool KernelOrKext) const {
  RenderARMABI(Triple, Args, CmdArgs);

  // Determine floating point ABI from the options & target defaults.
  arm::FloatABI ABI = arm::getARMFloatABI(getToolChain(), Args);
  if (ABI == arm::FloatABI::Soft) {
    // Floating point operations and argument passing are soft.
    // FIXME: This changes CPP defines, we need -target-soft-float.
    CmdArgs.push_back("-msoft-float");
    CmdArgs.push_back("-mfloat-abi");
    CmdArgs.push_back("soft");
  } else if (ABI == arm::FloatABI::SoftFP) {
    // Floating point operations are hard, but argument passing is soft.
    CmdArgs.push_back("-mfloat-abi");
    CmdArgs.push_back("soft");
  } else {
    // Floating point operations and argument passing are hard.
    assert(ABI == arm::FloatABI::Hard && "Invalid float abi!");
    CmdArgs.push_back("-mfloat-abi");
    CmdArgs.push_back("hard");
  }

  // Forward the -mglobal-merge option for explicit control over the pass.
  if (Arg *A = Args.getLastArg(options::OPT_mglobal_merge,
                               options::OPT_mno_global_merge)) {
    CmdArgs.push_back("-mllvm");
    if (A->getOption().matches(options::OPT_mno_global_merge))
      CmdArgs.push_back("-arm-global-merge=false");
    else
      CmdArgs.push_back("-arm-global-merge=true");
  }

  if (!Args.hasFlag(options::OPT_mimplicit_float,
                    options::OPT_mno_implicit_float, true))
    CmdArgs.push_back("-no-implicit-float");

  if (Args.getLastArg(options::OPT_mcmse))
    CmdArgs.push_back("-mcmse");
}

void Clang::RenderTargetOptions(const llvm::Triple &EffectiveTriple,
                                const ArgList &Args, bool KernelOrKext,
                                ArgStringList &CmdArgs) const {
  const ToolChain &TC = getToolChain();

  // Add the target features
  getTargetFeatures(TC.getDriver(), EffectiveTriple, Args, CmdArgs, false);

  // Add target specific flags.
  switch (TC.getArch()) {
  default:
    break;

  case llvm::Triple::arm:
  case llvm::Triple::armeb:
  case llvm::Triple::thumb:
  case llvm::Triple::thumbeb:
    // Use the effective triple, which takes into account the deployment target.
    AddARMTargetArgs(EffectiveTriple, Args, CmdArgs, KernelOrKext);
    CmdArgs.push_back("-fallow-half-arguments-and-returns");
    break;

  case llvm::Triple::aarch64:
  case llvm::Triple::aarch64_32:
  case llvm::Triple::aarch64_be:
    AddAArch64TargetArgs(Args, CmdArgs);
    CmdArgs.push_back("-fallow-half-arguments-and-returns");
    break;

  case llvm::Triple::mips:
  case llvm::Triple::mipsel:
  case llvm::Triple::mips64:
  case llvm::Triple::mips64el:
    AddMIPSTargetArgs(Args, CmdArgs);
    break;

  case llvm::Triple::ppc:
  case llvm::Triple::ppc64:
  case llvm::Triple::ppc64le:
    AddPPCTargetArgs(Args, CmdArgs);
    break;

  case llvm::Triple::riscv32:
  case llvm::Triple::riscv64:
    AddRISCVTargetArgs(Args, CmdArgs);
    break;

  case llvm::Triple::sparc:
  case llvm::Triple::sparcel:
  case llvm::Triple::sparcv9:
    AddSparcTargetArgs(Args, CmdArgs);
    break;

  case llvm::Triple::systemz:
    AddSystemZTargetArgs(Args, CmdArgs);
    break;

  case llvm::Triple::x86:
  case llvm::Triple::x86_64:
    AddX86TargetArgs(Args, CmdArgs);
    break;

  case llvm::Triple::lanai:
    AddLanaiTargetArgs(Args, CmdArgs);
    break;

  case llvm::Triple::hexagon:
    AddHexagonTargetArgs(Args, CmdArgs);
    break;

  case llvm::Triple::wasm32:
  case llvm::Triple::wasm64:
    AddWebAssemblyTargetArgs(Args, CmdArgs);
    break;
  }
}

namespace {
void RenderAArch64ABI(const llvm::Triple &Triple, const ArgList &Args,
                      ArgStringList &CmdArgs) {
  const char *ABIName = nullptr;
  if (Arg *A = Args.getLastArg(options::OPT_mabi_EQ))
    ABIName = A->getValue();
  else if (Triple.isOSDarwin())
    ABIName = "darwinpcs";
  else
    ABIName = "aapcs";

  CmdArgs.push_back("-target-abi");
  CmdArgs.push_back(ABIName);
}
}

void Clang::AddAArch64TargetArgs(const ArgList &Args,
                                 ArgStringList &CmdArgs) const {
  const llvm::Triple &Triple = getToolChain().getEffectiveTriple();

  if (!Args.hasFlag(options::OPT_mred_zone, options::OPT_mno_red_zone, true) ||
      Args.hasArg(options::OPT_mkernel) ||
      Args.hasArg(options::OPT_fapple_kext))
    CmdArgs.push_back("-disable-red-zone");

  if (!Args.hasFlag(options::OPT_mimplicit_float,
                    options::OPT_mno_implicit_float, true))
    CmdArgs.push_back("-no-implicit-float");

  RenderAArch64ABI(Triple, Args, CmdArgs);

  if (Arg *A = Args.getLastArg(options::OPT_mfix_cortex_a53_835769,
                               options::OPT_mno_fix_cortex_a53_835769)) {
    CmdArgs.push_back("-mllvm");
    if (A->getOption().matches(options::OPT_mfix_cortex_a53_835769))
      CmdArgs.push_back("-aarch64-fix-cortex-a53-835769=1");
    else
      CmdArgs.push_back("-aarch64-fix-cortex-a53-835769=0");
  } else if (Triple.isAndroid()) {
    // Enabled A53 errata (835769) workaround by default on android
    CmdArgs.push_back("-mllvm");
    CmdArgs.push_back("-aarch64-fix-cortex-a53-835769=1");
  }

  // Forward the -mglobal-merge option for explicit control over the pass.
  if (Arg *A = Args.getLastArg(options::OPT_mglobal_merge,
                               options::OPT_mno_global_merge)) {
    CmdArgs.push_back("-mllvm");
    if (A->getOption().matches(options::OPT_mno_global_merge))
      CmdArgs.push_back("-aarch64-enable-global-merge=false");
    else
      CmdArgs.push_back("-aarch64-enable-global-merge=true");
  }

  // Enable/disable return address signing and indirect branch targets.
  if (Arg *A = Args.getLastArg(options::OPT_msign_return_address_EQ,
                               options::OPT_mbranch_protection_EQ)) {

    const Driver &D = getToolChain().getDriver();

    StringRef Scope, Key;
    bool IndirectBranches;

    if (A->getOption().matches(options::OPT_msign_return_address_EQ)) {
      Scope = A->getValue();
      if (!Scope.equals("none") && !Scope.equals("non-leaf") &&
          !Scope.equals("all"))
        D.Diag(diag::err_invalid_branch_protection)
            << Scope << A->getAsString(Args);
      Key = "a_key";
      IndirectBranches = false;
    } else {
      StringRef Err;
      llvm::AArch64::ParsedBranchProtection PBP;
      if (!llvm::AArch64::parseBranchProtection(A->getValue(), PBP, Err))
        D.Diag(diag::err_invalid_branch_protection)
            << Err << A->getAsString(Args);
      Scope = PBP.Scope;
      Key = PBP.Key;
      IndirectBranches = PBP.BranchTargetEnforcement;
    }

    CmdArgs.push_back(
        Args.MakeArgString(Twine("-msign-return-address=") + Scope));
    CmdArgs.push_back(
        Args.MakeArgString(Twine("-msign-return-address-key=") + Key));
    if (IndirectBranches)
      CmdArgs.push_back("-mbranch-target-enforce");
  }
}

void Clang::AddMIPSTargetArgs(const ArgList &Args,
                              ArgStringList &CmdArgs) const {
  const Driver &D = getToolChain().getDriver();
  StringRef CPUName;
  StringRef ABIName;
  const llvm::Triple &Triple = getToolChain().getTriple();
  mips::getMipsCPUAndABI(Args, Triple, CPUName, ABIName);

  CmdArgs.push_back("-target-abi");
  CmdArgs.push_back(ABIName.data());

  mips::FloatABI ABI = mips::getMipsFloatABI(D, Args, Triple);
  if (ABI == mips::FloatABI::Soft) {
    // Floating point operations and argument passing are soft.
    CmdArgs.push_back("-msoft-float");
    CmdArgs.push_back("-mfloat-abi");
    CmdArgs.push_back("soft");
  } else {
    // Floating point operations and argument passing are hard.
    assert(ABI == mips::FloatABI::Hard && "Invalid float abi!");
    CmdArgs.push_back("-mfloat-abi");
    CmdArgs.push_back("hard");
  }

  if (Arg *A = Args.getLastArg(options::OPT_mldc1_sdc1,
                               options::OPT_mno_ldc1_sdc1)) {
    if (A->getOption().matches(options::OPT_mno_ldc1_sdc1)) {
      CmdArgs.push_back("-mllvm");
      CmdArgs.push_back("-mno-ldc1-sdc1");
    }
  }

  if (Arg *A = Args.getLastArg(options::OPT_mcheck_zero_division,
                               options::OPT_mno_check_zero_division)) {
    if (A->getOption().matches(options::OPT_mno_check_zero_division)) {
      CmdArgs.push_back("-mllvm");
      CmdArgs.push_back("-mno-check-zero-division");
    }
  }

  if (Arg *A = Args.getLastArg(options::OPT_G)) {
    StringRef v = A->getValue();
    CmdArgs.push_back("-mllvm");
    CmdArgs.push_back(Args.MakeArgString("-mips-ssection-threshold=" + v));
    A->claim();
  }

  Arg *GPOpt = Args.getLastArg(options::OPT_mgpopt, options::OPT_mno_gpopt);
  Arg *ABICalls =
      Args.getLastArg(options::OPT_mabicalls, options::OPT_mno_abicalls);

  // -mabicalls is the default for many MIPS environments, even with -fno-pic.
  // -mgpopt is the default for static, -fno-pic environments but these two
  // options conflict. We want to be certain that -mno-abicalls -mgpopt is
  // the only case where -mllvm -mgpopt is passed.
  // NOTE: We need a warning here or in the backend to warn when -mgpopt is
  //       passed explicitly when compiling something with -mabicalls
  //       (implictly) in affect. Currently the warning is in the backend.
  //
  // When the ABI in use is  N64, we also need to determine the PIC mode that
  // is in use, as -fno-pic for N64 implies -mno-abicalls.
  bool NoABICalls =
      ABICalls && ABICalls->getOption().matches(options::OPT_mno_abicalls);

  llvm::Reloc::Model RelocationModel;
  unsigned PICLevel;
  bool IsPIE;
  std::tie(RelocationModel, PICLevel, IsPIE) =
      ParsePICArgs(getToolChain(), Args);

  NoABICalls = NoABICalls ||
               (RelocationModel == llvm::Reloc::Static && ABIName == "n64");

  bool WantGPOpt = GPOpt && GPOpt->getOption().matches(options::OPT_mgpopt);
  // We quietly ignore -mno-gpopt as the backend defaults to -mno-gpopt.
  if (NoABICalls && (!GPOpt || WantGPOpt)) {
    CmdArgs.push_back("-mllvm");
    CmdArgs.push_back("-mgpopt");

    Arg *LocalSData = Args.getLastArg(options::OPT_mlocal_sdata,
                                      options::OPT_mno_local_sdata);
    Arg *ExternSData = Args.getLastArg(options::OPT_mextern_sdata,
                                       options::OPT_mno_extern_sdata);
    Arg *EmbeddedData = Args.getLastArg(options::OPT_membedded_data,
                                        options::OPT_mno_embedded_data);
    if (LocalSData) {
      CmdArgs.push_back("-mllvm");
      if (LocalSData->getOption().matches(options::OPT_mlocal_sdata)) {
        CmdArgs.push_back("-mlocal-sdata=1");
      } else {
        CmdArgs.push_back("-mlocal-sdata=0");
      }
      LocalSData->claim();
    }

    if (ExternSData) {
      CmdArgs.push_back("-mllvm");
      if (ExternSData->getOption().matches(options::OPT_mextern_sdata)) {
        CmdArgs.push_back("-mextern-sdata=1");
      } else {
        CmdArgs.push_back("-mextern-sdata=0");
      }
      ExternSData->claim();
    }

    if (EmbeddedData) {
      CmdArgs.push_back("-mllvm");
      if (EmbeddedData->getOption().matches(options::OPT_membedded_data)) {
        CmdArgs.push_back("-membedded-data=1");
      } else {
        CmdArgs.push_back("-membedded-data=0");
      }
      EmbeddedData->claim();
    }

  } else if ((!ABICalls || (!NoABICalls && ABICalls)) && WantGPOpt)
    D.Diag(diag::warn_drv_unsupported_gpopt) << (ABICalls ? 0 : 1);

  if (GPOpt)
    GPOpt->claim();

  if (Arg *A = Args.getLastArg(options::OPT_mcompact_branches_EQ)) {
    StringRef Val = StringRef(A->getValue());
    if (mips::hasCompactBranches(CPUName)) {
      if (Val == "never" || Val == "always" || Val == "optimal") {
        CmdArgs.push_back("-mllvm");
        CmdArgs.push_back(Args.MakeArgString("-mips-compact-branches=" + Val));
      } else
        D.Diag(diag::err_drv_unsupported_option_argument)
            << A->getOption().getName() << Val;
    } else
      D.Diag(diag::warn_target_unsupported_compact_branches) << CPUName;
  }

  if (Arg *A = Args.getLastArg(options::OPT_mrelax_pic_calls,
                               options::OPT_mno_relax_pic_calls)) {
    if (A->getOption().matches(options::OPT_mno_relax_pic_calls)) {
      CmdArgs.push_back("-mllvm");
      CmdArgs.push_back("-mips-jalr-reloc=0");
    }
  }
}

void Clang::AddPPCTargetArgs(const ArgList &Args,
                             ArgStringList &CmdArgs) const {
  // Select the ABI to use.
  const char *ABIName = nullptr;
  const llvm::Triple &T = getToolChain().getTriple();
  if (T.isOSBinFormatELF()) {
    switch (getToolChain().getArch()) {
    case llvm::Triple::ppc64: {
      // When targeting a processor that supports QPX, or if QPX is
      // specifically enabled, default to using the ABI that supports QPX (so
      // long as it is not specifically disabled).
      bool HasQPX = false;
      if (Arg *A = Args.getLastArg(options::OPT_mcpu_EQ))
        HasQPX = A->getValue() == StringRef("a2q");
      HasQPX = Args.hasFlag(options::OPT_mqpx, options::OPT_mno_qpx, HasQPX);
      if (HasQPX) {
        ABIName = "elfv1-qpx";
        break;
      }

      if (T.isMusl() || (T.isOSFreeBSD() && T.getOSMajorVersion() >= 13))
        ABIName = "elfv2";
      else
        ABIName = "elfv1";
      break;
    }
    case llvm::Triple::ppc64le:
      ABIName = "elfv2";
      break;
    default:
      break;
    }
  }

  bool IEEELongDouble = false;
  for (const Arg *A : Args.filtered(options::OPT_mabi_EQ)) {
    StringRef V = A->getValue();
    if (V == "ieeelongdouble")
      IEEELongDouble = true;
    else if (V == "ibmlongdouble")
      IEEELongDouble = false;
    else if (V != "altivec")
      // The ppc64 linux abis are all "altivec" abis by default. Accept and ignore
      // the option if given as we don't have backend support for any targets
      // that don't use the altivec abi.
      ABIName = A->getValue();
  }
  if (IEEELongDouble)
    CmdArgs.push_back("-mabi=ieeelongdouble");

  ppc::FloatABI FloatABI =
      ppc::getPPCFloatABI(getToolChain().getDriver(), Args);

  if (FloatABI == ppc::FloatABI::Soft) {
    // Floating point operations and argument passing are soft.
    CmdArgs.push_back("-msoft-float");
    CmdArgs.push_back("-mfloat-abi");
    CmdArgs.push_back("soft");
  } else {
    // Floating point operations and argument passing are hard.
    assert(FloatABI == ppc::FloatABI::Hard && "Invalid float abi!");
    CmdArgs.push_back("-mfloat-abi");
    CmdArgs.push_back("hard");
  }

  if (ABIName) {
    CmdArgs.push_back("-target-abi");
    CmdArgs.push_back(ABIName);
  }
}

static void SetRISCVSmallDataLimit(const ToolChain &TC, const ArgList &Args,
                                   ArgStringList &CmdArgs) {
  const Driver &D = TC.getDriver();
  const llvm::Triple &Triple = TC.getTriple();
  // Default small data limitation is eight.
  const char *SmallDataLimit = "8";
  // Get small data limitation.
  if (Args.getLastArg(options::OPT_shared, options::OPT_fpic,
                      options::OPT_fPIC)) {
    // Not support linker relaxation for PIC.
    SmallDataLimit = "0";
    if (Args.hasArg(options::OPT_G)) {
      D.Diag(diag::warn_drv_unsupported_sdata);
    }
  } else if (Args.getLastArgValue(options::OPT_mcmodel_EQ)
                 .equals_lower("large") &&
             (Triple.getArch() == llvm::Triple::riscv64)) {
    // Not support linker relaxation for RV64 with large code model.
    SmallDataLimit = "0";
    if (Args.hasArg(options::OPT_G)) {
      D.Diag(diag::warn_drv_unsupported_sdata);
    }
  } else if (Arg *A = Args.getLastArg(options::OPT_G)) {
    SmallDataLimit = A->getValue();
  }
  // Forward the -msmall-data-limit= option.
  CmdArgs.push_back("-msmall-data-limit");
  CmdArgs.push_back(SmallDataLimit);
}

void Clang::AddRISCVTargetArgs(const ArgList &Args,
                               ArgStringList &CmdArgs) const {
  const llvm::Triple &Triple = getToolChain().getTriple();
  StringRef ABIName = riscv::getRISCVABI(Args, Triple);

  CmdArgs.push_back("-target-abi");
  CmdArgs.push_back(ABIName.data());

  SetRISCVSmallDataLimit(getToolChain(), Args, CmdArgs);
}

void Clang::AddSparcTargetArgs(const ArgList &Args,
                               ArgStringList &CmdArgs) const {
  sparc::FloatABI FloatABI =
      sparc::getSparcFloatABI(getToolChain().getDriver(), Args);

  if (FloatABI == sparc::FloatABI::Soft) {
    // Floating point operations and argument passing are soft.
    CmdArgs.push_back("-msoft-float");
    CmdArgs.push_back("-mfloat-abi");
    CmdArgs.push_back("soft");
  } else {
    // Floating point operations and argument passing are hard.
    assert(FloatABI == sparc::FloatABI::Hard && "Invalid float abi!");
    CmdArgs.push_back("-mfloat-abi");
    CmdArgs.push_back("hard");
  }
}

void Clang::AddSystemZTargetArgs(const ArgList &Args,
                                 ArgStringList &CmdArgs) const {
  bool HasBackchain = Args.hasFlag(options::OPT_mbackchain,
                                   options::OPT_mno_backchain, false);
  bool HasPackedStack = Args.hasFlag(options::OPT_mpacked_stack,
                                     options::OPT_mno_packed_stack, false);
  systemz::FloatABI FloatABI =
      systemz::getSystemZFloatABI(getToolChain().getDriver(), Args);
  bool HasSoftFloat = (FloatABI == systemz::FloatABI::Soft);
  if (HasBackchain && HasPackedStack && !HasSoftFloat) {
    const Driver &D = getToolChain().getDriver();
    D.Diag(diag::err_drv_unsupported_opt)
      << "-mpacked-stack -mbackchain -mhard-float";
  }
  if (HasBackchain)
    CmdArgs.push_back("-mbackchain");
  if (HasPackedStack)
    CmdArgs.push_back("-mpacked-stack");
  if (HasSoftFloat) {
    // Floating point operations and argument passing are soft.
    CmdArgs.push_back("-msoft-float");
    CmdArgs.push_back("-mfloat-abi");
    CmdArgs.push_back("soft");
  }
}

void Clang::AddX86TargetArgs(const ArgList &Args,
                             ArgStringList &CmdArgs) const {
  const Driver &D = getToolChain().getDriver();
  addX86AlignBranchArgs(D, Args, CmdArgs, /*IsLTO=*/false);

  if (!Args.hasFlag(options::OPT_mred_zone, options::OPT_mno_red_zone, true) ||
      Args.hasArg(options::OPT_mkernel) ||
      Args.hasArg(options::OPT_fapple_kext))
    CmdArgs.push_back("-disable-red-zone");

  if (!Args.hasFlag(options::OPT_mtls_direct_seg_refs,
                    options::OPT_mno_tls_direct_seg_refs, true))
    CmdArgs.push_back("-mno-tls-direct-seg-refs");

  // Default to avoid implicit floating-point for kernel/kext code, but allow
  // that to be overridden with -mno-soft-float.
  bool NoImplicitFloat = (Args.hasArg(options::OPT_mkernel) ||
                          Args.hasArg(options::OPT_fapple_kext));
  if (Arg *A = Args.getLastArg(
          options::OPT_msoft_float, options::OPT_mno_soft_float,
          options::OPT_mimplicit_float, options::OPT_mno_implicit_float)) {
    const Option &O = A->getOption();
    NoImplicitFloat = (O.matches(options::OPT_mno_implicit_float) ||
                       O.matches(options::OPT_msoft_float));
  }
  if (NoImplicitFloat)
    CmdArgs.push_back("-no-implicit-float");

  if (Arg *A = Args.getLastArg(options::OPT_masm_EQ)) {
    StringRef Value = A->getValue();
    if (Value == "intel" || Value == "att") {
      CmdArgs.push_back("-mllvm");
      CmdArgs.push_back(Args.MakeArgString("-x86-asm-syntax=" + Value));
    } else {
      D.Diag(diag::err_drv_unsupported_option_argument)
          << A->getOption().getName() << Value;
    }
  } else if (D.IsCLMode()) {
    CmdArgs.push_back("-mllvm");
    CmdArgs.push_back("-x86-asm-syntax=intel");
  }

  // Set flags to support MCU ABI.
  if (Args.hasFlag(options::OPT_miamcu, options::OPT_mno_iamcu, false)) {
    CmdArgs.push_back("-mfloat-abi");
    CmdArgs.push_back("soft");
    CmdArgs.push_back("-mstack-alignment=4");
  }
}

void Clang::AddHexagonTargetArgs(const ArgList &Args,
                                 ArgStringList &CmdArgs) const {
  CmdArgs.push_back("-mqdsp6-compat");
  CmdArgs.push_back("-Wreturn-type");

  if (auto G = toolchains::HexagonToolChain::getSmallDataThreshold(Args)) {
    CmdArgs.push_back("-mllvm");
    CmdArgs.push_back(Args.MakeArgString("-hexagon-small-data-threshold=" +
                                         Twine(G.getValue())));
  }

  if (!Args.hasArg(options::OPT_fno_short_enums))
    CmdArgs.push_back("-fshort-enums");
  if (Args.getLastArg(options::OPT_mieee_rnd_near)) {
    CmdArgs.push_back("-mllvm");
    CmdArgs.push_back("-enable-hexagon-ieee-rnd-near");
  }
  CmdArgs.push_back("-mllvm");
  CmdArgs.push_back("-machine-sink-split=0");
}

void Clang::AddLanaiTargetArgs(const ArgList &Args,
                               ArgStringList &CmdArgs) const {
  if (Arg *A = Args.getLastArg(options::OPT_mcpu_EQ)) {
    StringRef CPUName = A->getValue();

    CmdArgs.push_back("-target-cpu");
    CmdArgs.push_back(Args.MakeArgString(CPUName));
  }
  if (Arg *A = Args.getLastArg(options::OPT_mregparm_EQ)) {
    StringRef Value = A->getValue();
    // Only support mregparm=4 to support old usage. Report error for all other
    // cases.
    int Mregparm;
    if (Value.getAsInteger(10, Mregparm)) {
      if (Mregparm != 4) {
        getToolChain().getDriver().Diag(
            diag::err_drv_unsupported_option_argument)
            << A->getOption().getName() << Value;
      }
    }
  }
}

void Clang::AddWebAssemblyTargetArgs(const ArgList &Args,
                                     ArgStringList &CmdArgs) const {
  // Default to "hidden" visibility.
  if (!Args.hasArg(options::OPT_fvisibility_EQ,
                   options::OPT_fvisibility_ms_compat)) {
    CmdArgs.push_back("-fvisibility");
    CmdArgs.push_back("hidden");
  }
}

void Clang::DumpCompilationDatabase(Compilation &C, StringRef Filename,
                                    StringRef Target, const InputInfo &Output,
                                    const InputInfo &Input, const ArgList &Args) const {
  // If this is a dry run, do not create the compilation database file.
  if (C.getArgs().hasArg(options::OPT__HASH_HASH_HASH))
    return;

  using llvm::yaml::escape;
  const Driver &D = getToolChain().getDriver();

  if (!CompilationDatabase) {
    std::error_code EC;
    auto File = std::make_unique<llvm::raw_fd_ostream>(Filename, EC,
                                                        llvm::sys::fs::OF_Text);
    if (EC) {
      D.Diag(clang::diag::err_drv_compilationdatabase) << Filename
                                                       << EC.message();
      return;
    }
    CompilationDatabase = std::move(File);
  }
  auto &CDB = *CompilationDatabase;
  auto CWD = D.getVFS().getCurrentWorkingDirectory();
  if (!CWD)
    CWD = ".";
  CDB << "{ \"directory\": \"" << escape(*CWD) << "\"";
  CDB << ", \"file\": \"" << escape(Input.getFilename()) << "\"";
  CDB << ", \"output\": \"" << escape(Output.getFilename()) << "\"";
  CDB << ", \"arguments\": [\"" << escape(D.ClangExecutable) << "\"";
  SmallString<128> Buf;
  Buf = "-x";
  Buf += types::getTypeName(Input.getType());
  CDB << ", \"" << escape(Buf) << "\"";
  if (!D.SysRoot.empty() && !Args.hasArg(options::OPT__sysroot_EQ)) {
    Buf = "--sysroot=";
    Buf += D.SysRoot;
    CDB << ", \"" << escape(Buf) << "\"";
  }
  CDB << ", \"" << escape(Input.getFilename()) << "\"";
  for (auto &A: Args) {
    auto &O = A->getOption();
    // Skip language selection, which is positional.
    if (O.getID() == options::OPT_x)
      continue;
    // Skip writing dependency output and the compilation database itself.
    if (O.getGroup().isValid() && O.getGroup().getID() == options::OPT_M_Group)
      continue;
    if (O.getID() == options::OPT_gen_cdb_fragment_path)
      continue;
    // Skip inputs.
    if (O.getKind() == Option::InputClass)
      continue;
    // All other arguments are quoted and appended.
    ArgStringList ASL;
    A->render(Args, ASL);
    for (auto &it: ASL)
      CDB << ", \"" << escape(it) << "\"";
  }
  Buf = "--target=";
  Buf += Target;
  CDB << ", \"" << escape(Buf) << "\"]},\n";
}

void Clang::DumpCompilationDatabaseFragmentToDir(
    StringRef Dir, Compilation &C, StringRef Target, const InputInfo &Output,
    const InputInfo &Input, const llvm::opt::ArgList &Args) const {
  // If this is a dry run, do not create the compilation database file.
  if (C.getArgs().hasArg(options::OPT__HASH_HASH_HASH))
    return;

  if (CompilationDatabase)
    DumpCompilationDatabase(C, "", Target, Output, Input, Args);

  SmallString<256> Path = Dir;
  const auto &Driver = C.getDriver();
  Driver.getVFS().makeAbsolute(Path);
  auto Err = llvm::sys::fs::create_directory(Path, /*IgnoreExisting=*/true);
  if (Err) {
    Driver.Diag(diag::err_drv_compilationdatabase) << Dir << Err.message();
    return;
  }

  llvm::sys::path::append(
      Path,
      Twine(llvm::sys::path::filename(Input.getFilename())) + ".%%%%.json");
  int FD;
  SmallString<256> TempPath;
  Err = llvm::sys::fs::createUniqueFile(Path, FD, TempPath);
  if (Err) {
    Driver.Diag(diag::err_drv_compilationdatabase) << Path << Err.message();
    return;
  }
  CompilationDatabase =
      std::make_unique<llvm::raw_fd_ostream>(FD, /*shouldClose=*/true);
  DumpCompilationDatabase(C, "", Target, Output, Input, Args);
}

static void CollectArgsForIntegratedAssembler(Compilation &C,
                                              const ArgList &Args,
                                              ArgStringList &CmdArgs,
                                              const Driver &D) {
  if (UseRelaxAll(C, Args))
    CmdArgs.push_back("-mrelax-all");

  // Only default to -mincremental-linker-compatible if we think we are
  // targeting the MSVC linker.
  bool DefaultIncrementalLinkerCompatible =
      C.getDefaultToolChain().getTriple().isWindowsMSVCEnvironment();
  if (Args.hasFlag(options::OPT_mincremental_linker_compatible,
                   options::OPT_mno_incremental_linker_compatible,
                   DefaultIncrementalLinkerCompatible))
    CmdArgs.push_back("-mincremental-linker-compatible");

  switch (C.getDefaultToolChain().getArch()) {
  case llvm::Triple::arm:
  case llvm::Triple::armeb:
  case llvm::Triple::thumb:
  case llvm::Triple::thumbeb:
    if (Arg *A = Args.getLastArg(options::OPT_mimplicit_it_EQ)) {
      StringRef Value = A->getValue();
      if (Value == "always" || Value == "never" || Value == "arm" ||
          Value == "thumb") {
        CmdArgs.push_back("-mllvm");
        CmdArgs.push_back(Args.MakeArgString("-arm-implicit-it=" + Value));
      } else {
        D.Diag(diag::err_drv_unsupported_option_argument)
            << A->getOption().getName() << Value;
      }
    }
    break;
  default:
    break;
  }

  // If you add more args here, also add them to the block below that
  // starts with "// If CollectArgsForIntegratedAssembler() isn't called below".

  // When passing -I arguments to the assembler we sometimes need to
  // unconditionally take the next argument.  For example, when parsing
  // '-Wa,-I -Wa,foo' we need to accept the -Wa,foo arg after seeing the
  // -Wa,-I arg and when parsing '-Wa,-I,foo' we need to accept the 'foo'
  // arg after parsing the '-I' arg.
  bool TakeNextArg = false;

  bool UseRelaxRelocations = C.getDefaultToolChain().useRelaxRelocations();
  bool UseNoExecStack = C.getDefaultToolChain().isNoExecStackDefault();
  const char *MipsTargetFeature = nullptr;
  for (const Arg *A :
       Args.filtered(options::OPT_Wa_COMMA, options::OPT_Xassembler)) {
    A->claim();

    for (StringRef Value : A->getValues()) {
      if (TakeNextArg) {
        CmdArgs.push_back(Value.data());
        TakeNextArg = false;
        continue;
      }

      if (C.getDefaultToolChain().getTriple().isOSBinFormatCOFF() &&
          Value == "-mbig-obj")
        continue; // LLVM handles bigobj automatically

      switch (C.getDefaultToolChain().getArch()) {
      default:
        break;
      case llvm::Triple::thumb:
      case llvm::Triple::thumbeb:
      case llvm::Triple::arm:
      case llvm::Triple::armeb:
        if (Value == "-mthumb")
          // -mthumb has already been processed in ComputeLLVMTriple()
          // recognize but skip over here.
          continue;
        break;
      case llvm::Triple::mips:
      case llvm::Triple::mipsel:
      case llvm::Triple::mips64:
      case llvm::Triple::mips64el:
        if (Value == "--trap") {
          CmdArgs.push_back("-target-feature");
          CmdArgs.push_back("+use-tcc-in-div");
          continue;
        }
        if (Value == "--break") {
          CmdArgs.push_back("-target-feature");
          CmdArgs.push_back("-use-tcc-in-div");
          continue;
        }
        if (Value.startswith("-msoft-float")) {
          CmdArgs.push_back("-target-feature");
          CmdArgs.push_back("+soft-float");
          continue;
        }
        if (Value.startswith("-mhard-float")) {
          CmdArgs.push_back("-target-feature");
          CmdArgs.push_back("-soft-float");
          continue;
        }

        MipsTargetFeature = llvm::StringSwitch<const char *>(Value)
                                .Case("-mips1", "+mips1")
                                .Case("-mips2", "+mips2")
                                .Case("-mips3", "+mips3")
                                .Case("-mips4", "+mips4")
                                .Case("-mips5", "+mips5")
                                .Case("-mips32", "+mips32")
                                .Case("-mips32r2", "+mips32r2")
                                .Case("-mips32r3", "+mips32r3")
                                .Case("-mips32r5", "+mips32r5")
                                .Case("-mips32r6", "+mips32r6")
                                .Case("-mips64", "+mips64")
                                .Case("-mips64r2", "+mips64r2")
                                .Case("-mips64r3", "+mips64r3")
                                .Case("-mips64r5", "+mips64r5")
                                .Case("-mips64r6", "+mips64r6")
                                .Default(nullptr);
        if (MipsTargetFeature)
          continue;
      }

      if (Value == "-force_cpusubtype_ALL") {
        // Do nothing, this is the default and we don't support anything else.
      } else if (Value == "-L") {
        CmdArgs.push_back("-msave-temp-labels");
      } else if (Value == "--fatal-warnings") {
        CmdArgs.push_back("-massembler-fatal-warnings");
      } else if (Value == "--no-warn" || Value == "-W") {
        CmdArgs.push_back("-massembler-no-warn");
      } else if (Value == "--noexecstack") {
        UseNoExecStack = true;
      } else if (Value.startswith("-compress-debug-sections") ||
                 Value.startswith("--compress-debug-sections") ||
                 Value == "-nocompress-debug-sections" ||
                 Value == "--nocompress-debug-sections") {
        CmdArgs.push_back(Value.data());
      } else if (Value == "-mrelax-relocations=yes" ||
                 Value == "--mrelax-relocations=yes") {
        UseRelaxRelocations = true;
      } else if (Value == "-mrelax-relocations=no" ||
                 Value == "--mrelax-relocations=no") {
        UseRelaxRelocations = false;
      } else if (Value.startswith("-I")) {
        CmdArgs.push_back(Value.data());
        // We need to consume the next argument if the current arg is a plain
        // -I. The next arg will be the include directory.
        if (Value == "-I")
          TakeNextArg = true;
      } else if (Value.startswith("-gdwarf-")) {
        // "-gdwarf-N" options are not cc1as options.
        unsigned DwarfVersion = DwarfVersionNum(Value);
        if (DwarfVersion == 0) { // Send it onward, and let cc1as complain.
          CmdArgs.push_back(Value.data());
        } else {
          RenderDebugEnablingArgs(Args, CmdArgs,
                                  codegenoptions::LimitedDebugInfo,
                                  DwarfVersion, llvm::DebuggerKind::Default);
        }
      } else if (Value.startswith("-mcpu") || Value.startswith("-mfpu") ||
                 Value.startswith("-mhwdiv") || Value.startswith("-march")) {
        // Do nothing, we'll validate it later.
      } else if (Value == "-defsym") {
          if (A->getNumValues() != 2) {
            D.Diag(diag::err_drv_defsym_invalid_format) << Value;
            break;
          }
          const char *S = A->getValue(1);
          auto Pair = StringRef(S).split('=');
          auto Sym = Pair.first;
          auto SVal = Pair.second;

          if (Sym.empty() || SVal.empty()) {
            D.Diag(diag::err_drv_defsym_invalid_format) << S;
            break;
          }
          int64_t IVal;
          if (SVal.getAsInteger(0, IVal)) {
            D.Diag(diag::err_drv_defsym_invalid_symval) << SVal;
            break;
          }
          CmdArgs.push_back(Value.data());
          TakeNextArg = true;
      } else if (Value == "-fdebug-compilation-dir") {
        CmdArgs.push_back("-fdebug-compilation-dir");
        TakeNextArg = true;
      } else if (Value.consume_front("-fdebug-compilation-dir=")) {
        // The flag is a -Wa / -Xassembler argument and Options doesn't
        // parse the argument, so this isn't automatically aliased to
        // -fdebug-compilation-dir (without '=') here.
        CmdArgs.push_back("-fdebug-compilation-dir");
        CmdArgs.push_back(Value.data());
      } else {
        D.Diag(diag::err_drv_unsupported_option_argument)
            << A->getOption().getName() << Value;
      }
    }
  }
  if (UseRelaxRelocations)
    CmdArgs.push_back("--mrelax-relocations");
  if (UseNoExecStack)
    CmdArgs.push_back("-mnoexecstack");
  if (MipsTargetFeature != nullptr) {
    CmdArgs.push_back("-target-feature");
    CmdArgs.push_back(MipsTargetFeature);
  }

  // forward -fembed-bitcode to assmebler
  if (C.getDriver().embedBitcodeEnabled() ||
      C.getDriver().embedBitcodeMarkerOnly())
    Args.AddLastArg(CmdArgs, options::OPT_fembed_bitcode_EQ);
}

static void RenderFloatingPointOptions(const ToolChain &TC, const Driver &D,
                                       bool OFastEnabled, const ArgList &Args,
                                       ArgStringList &CmdArgs,
                                       const JobAction &JA) {
  // Handle various floating point optimization flags, mapping them to the
  // appropriate LLVM code generation flags. This is complicated by several
  // "umbrella" flags, so we do this by stepping through the flags incrementally
  // adjusting what we think is enabled/disabled, then at the end setting the
  // LLVM flags based on the final state.
  bool HonorINFs = true;
  bool HonorNaNs = true;
  // -fmath-errno is the default on some platforms, e.g. BSD-derived OSes.
  bool MathErrno = TC.IsMathErrnoDefault();
  bool AssociativeMath = false;
  bool ReciprocalMath = false;
  bool SignedZeros = true;
  bool TrappingMath = false; // Implemented via -ffp-exception-behavior
  bool TrappingMathPresent = false; // Is trapping-math in args, and not
                                    // overriden by ffp-exception-behavior?
  bool RoundingFPMath = false;
  bool RoundingMathPresent = false; // Is rounding-math in args?
  // -ffp-model values: strict, fast, precise
  StringRef FPModel = "";
  // -ffp-exception-behavior options: strict, maytrap, ignore
  StringRef FPExceptionBehavior = "";
  const llvm::DenormalMode DefaultDenormalFPMath =
      TC.getDefaultDenormalModeForType(Args, JA);
  const llvm::DenormalMode DefaultDenormalFP32Math =
      TC.getDefaultDenormalModeForType(Args, JA, &llvm::APFloat::IEEEsingle());

  llvm::DenormalMode DenormalFPMath = DefaultDenormalFPMath;
  llvm::DenormalMode DenormalFP32Math = DefaultDenormalFP32Math;
  StringRef FPContract = "";
  bool StrictFPModel = false;


  if (const Arg *A = Args.getLastArg(options::OPT_flimited_precision_EQ)) {
    CmdArgs.push_back("-mlimit-float-precision");
    CmdArgs.push_back(A->getValue());
  }

  for (const Arg *A : Args) {
    auto optID = A->getOption().getID();
    bool PreciseFPModel = false;
    switch (optID) {
    default:
      break;
    case options::OPT_ffp_model_EQ: {
      // If -ffp-model= is seen, reset to fno-fast-math
      HonorINFs = true;
      HonorNaNs = true;
      // Turning *off* -ffast-math restores the toolchain default.
      MathErrno = TC.IsMathErrnoDefault();
      AssociativeMath = false;
      ReciprocalMath = false;
      SignedZeros = true;
      // -fno_fast_math restores default denormal and fpcontract handling
      FPContract = "";
      DenormalFPMath = llvm::DenormalMode::getIEEE();

      // FIXME: The target may have picked a non-IEEE default mode here based on
      // -cl-denorms-are-zero. Should the target consider -fp-model interaction?
      DenormalFP32Math = llvm::DenormalMode::getIEEE();

      StringRef Val = A->getValue();
      if (OFastEnabled && !Val.equals("fast")) {
          // Only -ffp-model=fast is compatible with OFast, ignore.
        D.Diag(clang::diag::warn_drv_overriding_flag_option)
          << Args.MakeArgString("-ffp-model=" + Val)
          << "-Ofast";
        break;
      }
      StrictFPModel = false;
      PreciseFPModel = true;
      // ffp-model= is a Driver option, it is entirely rewritten into more
      // granular options before being passed into cc1.
      // Use the gcc option in the switch below.
      if (!FPModel.empty() && !FPModel.equals(Val)) {
        D.Diag(clang::diag::warn_drv_overriding_flag_option)
          << Args.MakeArgString("-ffp-model=" + FPModel)
          << Args.MakeArgString("-ffp-model=" + Val);
        FPContract = "";
      }
      if (Val.equals("fast")) {
        optID = options::OPT_ffast_math;
        FPModel = Val;
        FPContract = "fast";
      } else if (Val.equals("precise")) {
        optID = options::OPT_ffp_contract;
        FPModel = Val;
        FPContract = "fast";
        PreciseFPModel = true;
      } else if (Val.equals("strict")) {
        StrictFPModel = true;
        optID = options::OPT_frounding_math;
        FPExceptionBehavior = "strict";
        FPModel = Val;
        FPContract = "off";
        TrappingMath = true;
      }
#if INTEL_CUSTOMIZATION
      else if (Val.equals("source")) {
        optID = options::OPT_fno_rounding_math;
      }
#endif // INTEL_CUSTOMIZATION
      else
        D.Diag(diag::err_drv_unsupported_option_argument)
            << A->getOption().getName() << Val;
      break;
      }
    }

    switch (optID) {
    // If this isn't an FP option skip the claim below
    default: continue;

    // Options controlling individual features
    case options::OPT_fhonor_infinities:    HonorINFs = true;         break;
    case options::OPT_fno_honor_infinities: HonorINFs = false;        break;
    case options::OPT_fhonor_nans:          HonorNaNs = true;         break;
    case options::OPT_fno_honor_nans:       HonorNaNs = false;        break;
    case options::OPT_fmath_errno:          MathErrno = true;         break;
    case options::OPT_fno_math_errno:       MathErrno = false;        break;
    case options::OPT_fassociative_math:    AssociativeMath = true;   break;
    case options::OPT_fno_associative_math: AssociativeMath = false;  break;
    case options::OPT_freciprocal_math:     ReciprocalMath = true;    break;
    case options::OPT_fno_reciprocal_math:  ReciprocalMath = false;   break;
    case options::OPT_fsigned_zeros:        SignedZeros = true;       break;
    case options::OPT_fno_signed_zeros:     SignedZeros = false;      break;
    case options::OPT_ftrapping_math:
      if (!TrappingMathPresent && !FPExceptionBehavior.empty() &&
          !FPExceptionBehavior.equals("strict"))
        // Warn that previous value of option is overridden.
        D.Diag(clang::diag::warn_drv_overriding_flag_option)
          << Args.MakeArgString("-ffp-exception-behavior=" + FPExceptionBehavior)
          << "-ftrapping-math";
      TrappingMath = true;
      TrappingMathPresent = true;
      FPExceptionBehavior = "strict";
      break;
    case options::OPT_fno_trapping_math:
      if (!TrappingMathPresent && !FPExceptionBehavior.empty() &&
          !FPExceptionBehavior.equals("ignore"))
        // Warn that previous value of option is overridden.
        D.Diag(clang::diag::warn_drv_overriding_flag_option)
          << Args.MakeArgString("-ffp-exception-behavior=" + FPExceptionBehavior)
          << "-fno-trapping-math";
      TrappingMath = false;
      TrappingMathPresent = true;
      FPExceptionBehavior = "ignore";
      break;

    case options::OPT_frounding_math:
      RoundingFPMath = true;
      RoundingMathPresent = true;
      break;

    case options::OPT_fno_rounding_math:
      RoundingFPMath = false;
      RoundingMathPresent = false;
      break;

    case options::OPT_fdenormal_fp_math_EQ:
      DenormalFPMath = llvm::parseDenormalFPAttribute(A->getValue());
      if (!DenormalFPMath.isValid()) {
        D.Diag(diag::err_drv_invalid_value)
            << A->getAsString(Args) << A->getValue();
      }
      break;

    case options::OPT_fdenormal_fp_math_f32_EQ:
      DenormalFP32Math = llvm::parseDenormalFPAttribute(A->getValue());
      if (!DenormalFP32Math.isValid()) {
        D.Diag(diag::err_drv_invalid_value)
            << A->getAsString(Args) << A->getValue();
      }
      break;

    // Validate and pass through -ffp-contract option.
    case options::OPT_ffp_contract: {
      StringRef Val = A->getValue();
      if (PreciseFPModel) {
        // -ffp-model=precise enables ffp-contract=fast as a side effect
        // the FPContract value has already been set to a string literal
        // and the Val string isn't a pertinent value.
        ;
      } else if (Val.equals("fast") || Val.equals("on") || Val.equals("off"))
        FPContract = Val;
      else
        D.Diag(diag::err_drv_unsupported_option_argument)
           << A->getOption().getName() << Val;
      break;
    }

    // Validate and pass through -ffp-model option.
    case options::OPT_ffp_model_EQ:
      // This should only occur in the error case
      // since the optID has been replaced by a more granular
      // floating point option.
      break;

    // Validate and pass through -ffp-exception-behavior option.
    case options::OPT_ffp_exception_behavior_EQ: {
      StringRef Val = A->getValue();
      if (!TrappingMathPresent && !FPExceptionBehavior.empty() &&
          !FPExceptionBehavior.equals(Val))
        // Warn that previous value of option is overridden.
        D.Diag(clang::diag::warn_drv_overriding_flag_option)
          << Args.MakeArgString("-ffp-exception-behavior=" + FPExceptionBehavior)
          << Args.MakeArgString("-ffp-exception-behavior=" + Val);
      TrappingMath = TrappingMathPresent = false;
#if INTEL_CUSTOMIZATION
      if ((Val.equals("ignore")) || (Val.equals("fast"))) {
        Val = "ignore";
        FPExceptionBehavior = Val;
      } else if ((Val.equals("safe")) || (Val.equals("maytrap"))) {
        Val = "maytrap";
        FPExceptionBehavior = Val;
      }
#endif // INTEL_CUSTOMIZATION
      else if (Val.equals("strict")) {
        FPExceptionBehavior = Val;
        TrappingMath = TrappingMathPresent = true;
      } else
        D.Diag(diag::err_drv_unsupported_option_argument)
            << A->getOption().getName() << Val;
      break;
    }

    case options::OPT_ffinite_math_only:
      HonorINFs = false;
      HonorNaNs = false;
      break;
    case options::OPT_fno_finite_math_only:
      HonorINFs = true;
      HonorNaNs = true;
      break;

    case options::OPT_funsafe_math_optimizations:
      AssociativeMath = true;
      ReciprocalMath = true;
      SignedZeros = false;
      TrappingMath = false;
      FPExceptionBehavior = "";
      break;
    case options::OPT_fno_unsafe_math_optimizations:
      AssociativeMath = false;
      ReciprocalMath = false;
      SignedZeros = true;
      TrappingMath = true;
      FPExceptionBehavior = "strict";

      // The target may have opted to flush by default, so force IEEE.
      DenormalFPMath = llvm::DenormalMode::getIEEE();
      DenormalFP32Math = llvm::DenormalMode::getIEEE();
      break;

    case options::OPT_Ofast:
      // If -Ofast is the optimization level, then -ffast-math should be enabled
      if (!OFastEnabled)
        continue;
      LLVM_FALLTHROUGH;
    case options::OPT_ffast_math:
      HonorINFs = false;
      HonorNaNs = false;
      MathErrno = false;
      AssociativeMath = true;
      ReciprocalMath = true;
      SignedZeros = false;
      TrappingMath = false;
      RoundingFPMath = false;
      // If fast-math is set then set the fp-contract mode to fast.
      FPContract = "fast";
      break;
    case options::OPT_fno_fast_math:
      HonorINFs = true;
      HonorNaNs = true;
      // Turning on -ffast-math (with either flag) removes the need for
      // MathErrno. However, turning *off* -ffast-math merely restores the
      // toolchain default (which may be false).
      MathErrno = TC.IsMathErrnoDefault();
      AssociativeMath = false;
      ReciprocalMath = false;
      SignedZeros = true;
      TrappingMath = false;
      RoundingFPMath = false;
      // -fno_fast_math restores default denormal and fpcontract handling
      DenormalFPMath = DefaultDenormalFPMath;
      DenormalFP32Math = llvm::DenormalMode::getIEEE();
      FPContract = "";
      break;
    }
    if (StrictFPModel) {
      // If -ffp-model=strict has been specified on command line but
      // subsequent options conflict then emit warning diagnostic.
      if (HonorINFs && HonorNaNs &&
        !AssociativeMath && !ReciprocalMath &&
        SignedZeros && TrappingMath && RoundingFPMath &&
        (FPContract.equals("off") || FPContract.empty()) &&
        DenormalFPMath == llvm::DenormalMode::getIEEE() &&
        DenormalFP32Math == llvm::DenormalMode::getIEEE())
        // OK: Current Arg doesn't conflict with -ffp-model=strict
        ;
      else {
        StrictFPModel = false;
        FPModel = "";
        D.Diag(clang::diag::warn_drv_overriding_flag_option)
            << "-ffp-model=strict" <<
            ((A->getNumValues() == 0) ?  A->getSpelling()
            : Args.MakeArgString(A->getSpelling() + A->getValue()));
      }
    }

    // If we handled this option claim it
    A->claim();
  }

  if (!HonorINFs)
    CmdArgs.push_back("-menable-no-infs");

  if (!HonorNaNs)
    CmdArgs.push_back("-menable-no-nans");

  if (MathErrno)
    CmdArgs.push_back("-fmath-errno");

  if (!MathErrno && AssociativeMath && ReciprocalMath && !SignedZeros &&
      !TrappingMath)
    CmdArgs.push_back("-menable-unsafe-fp-math");

  if (!SignedZeros)
    CmdArgs.push_back("-fno-signed-zeros");

  if (AssociativeMath && !SignedZeros && !TrappingMath)
    CmdArgs.push_back("-mreassociate");

  if (ReciprocalMath)
    CmdArgs.push_back("-freciprocal-math");

  if (TrappingMath) {
    // FP Exception Behavior is also set to strict
    assert(FPExceptionBehavior.equals("strict"));
    CmdArgs.push_back("-ftrapping-math");
  } else if (TrappingMathPresent)
    CmdArgs.push_back("-fno-trapping-math");

  // The default is IEEE.
  if (DenormalFPMath != llvm::DenormalMode::getIEEE()) {
    llvm::SmallString<64> DenormFlag;
    llvm::raw_svector_ostream ArgStr(DenormFlag);
    ArgStr << "-fdenormal-fp-math=" << DenormalFPMath;
    CmdArgs.push_back(Args.MakeArgString(ArgStr.str()));
  }

  // Add f32 specific denormal mode flag if it's different.
  if (DenormalFP32Math != DenormalFPMath) {
    llvm::SmallString<64> DenormFlag;
    llvm::raw_svector_ostream ArgStr(DenormFlag);
    ArgStr << "-fdenormal-fp-math-f32=" << DenormalFP32Math;
    CmdArgs.push_back(Args.MakeArgString(ArgStr.str()));
  }

  if (!FPContract.empty())
    CmdArgs.push_back(Args.MakeArgString("-ffp-contract=" + FPContract));

  if (!RoundingFPMath)
    CmdArgs.push_back(Args.MakeArgString("-fno-rounding-math"));

  if (RoundingFPMath && RoundingMathPresent)
    CmdArgs.push_back(Args.MakeArgString("-frounding-math"));

  if (!FPExceptionBehavior.empty())
    CmdArgs.push_back(Args.MakeArgString("-ffp-exception-behavior=" +
                      FPExceptionBehavior));

  ParseMRecip(D, Args, CmdArgs);

  // -ffast-math enables the __FAST_MATH__ preprocessor macro, but check for the
  // individual features enabled by -ffast-math instead of the option itself as
  // that's consistent with gcc's behaviour.
  if (!HonorINFs && !HonorNaNs && !MathErrno && AssociativeMath &&
      ReciprocalMath && !SignedZeros && !TrappingMath && !RoundingFPMath) {
    CmdArgs.push_back("-ffast-math");
    if (FPModel.equals("fast")) {
      if (FPContract.equals("fast"))
        // All set, do nothing.
        ;
      else if (FPContract.empty())
        // Enable -ffp-contract=fast
        CmdArgs.push_back(Args.MakeArgString("-ffp-contract=fast"));
      else
        D.Diag(clang::diag::warn_drv_overriding_flag_option)
          << "-ffp-model=fast"
          << Args.MakeArgString("-ffp-contract=" + FPContract);
    }
  }

  // Handle __FINITE_MATH_ONLY__ similarly.
  if (!HonorINFs && !HonorNaNs)
    CmdArgs.push_back("-ffinite-math-only");

  if (const Arg *A = Args.getLastArg(options::OPT_mfpmath_EQ)) {
    CmdArgs.push_back("-mfpmath");
    CmdArgs.push_back(A->getValue());
  }

  // Disable a codegen optimization for floating-point casts.
  if (Args.hasFlag(options::OPT_fno_strict_float_cast_overflow,
                   options::OPT_fstrict_float_cast_overflow, false))
    CmdArgs.push_back("-fno-strict-float-cast-overflow");
#if INTEL_CUSTOMIZATION
  // Handle Intel options -pc<val> (/Qpc<val> for Windows)
  if (const Arg *A = Args.getLastArg(options::OPT_pc)) {
    StringRef Value(A->getValue());
    if (Value == "32" || Value == "64" || Value == "80")
      CmdArgs.push_back(Args.MakeArgString("-mx87-precision=" + Value));
    else
      D.Diag(diag::err_drv_unsupported_option_argument) << A->getSpelling() <<
          Value;
  }
#endif // INTEL_CUSTOMIZATION
}

static void RenderAnalyzerOptions(const ArgList &Args, ArgStringList &CmdArgs,
                                  const llvm::Triple &Triple,
                                  const InputInfo &Input) {
  // Enable region store model by default.
  CmdArgs.push_back("-analyzer-store=region");

  // Treat blocks as analysis entry points.
  CmdArgs.push_back("-analyzer-opt-analyze-nested-blocks");

  // Add default argument set.
  if (!Args.hasArg(options::OPT__analyzer_no_default_checks)) {
    CmdArgs.push_back("-analyzer-checker=core");
    CmdArgs.push_back("-analyzer-checker=apiModeling");

    if (!Triple.isWindowsMSVCEnvironment()) {
      CmdArgs.push_back("-analyzer-checker=unix");
    } else {
      // Enable "unix" checkers that also work on Windows.
      CmdArgs.push_back("-analyzer-checker=unix.API");
      CmdArgs.push_back("-analyzer-checker=unix.Malloc");
      CmdArgs.push_back("-analyzer-checker=unix.MallocSizeof");
      CmdArgs.push_back("-analyzer-checker=unix.MismatchedDeallocator");
      CmdArgs.push_back("-analyzer-checker=unix.cstring.BadSizeArg");
      CmdArgs.push_back("-analyzer-checker=unix.cstring.NullArg");
    }

    // Disable some unix checkers for PS4.
    if (Triple.isPS4CPU()) {
      CmdArgs.push_back("-analyzer-disable-checker=unix.API");
      CmdArgs.push_back("-analyzer-disable-checker=unix.Vfork");
    }

    if (Triple.isOSDarwin()) {
      CmdArgs.push_back("-analyzer-checker=osx");
      CmdArgs.push_back(
          "-analyzer-checker=security.insecureAPI.decodeValueOfObjCType");
    }
    else if (Triple.isOSFuchsia())
      CmdArgs.push_back("-analyzer-checker=fuchsia");

    CmdArgs.push_back("-analyzer-checker=deadcode");

    if (types::isCXX(Input.getType()))
      CmdArgs.push_back("-analyzer-checker=cplusplus");

    if (!Triple.isPS4CPU()) {
      CmdArgs.push_back("-analyzer-checker=security.insecureAPI.UncheckedReturn");
      CmdArgs.push_back("-analyzer-checker=security.insecureAPI.getpw");
      CmdArgs.push_back("-analyzer-checker=security.insecureAPI.gets");
      CmdArgs.push_back("-analyzer-checker=security.insecureAPI.mktemp");
      CmdArgs.push_back("-analyzer-checker=security.insecureAPI.mkstemp");
      CmdArgs.push_back("-analyzer-checker=security.insecureAPI.vfork");
    }

    // Default nullability checks.
    CmdArgs.push_back("-analyzer-checker=nullability.NullPassedToNonnull");
    CmdArgs.push_back("-analyzer-checker=nullability.NullReturnedFromNonnull");
  }

  // Set the output format. The default is plist, for (lame) historical reasons.
  CmdArgs.push_back("-analyzer-output");
  if (Arg *A = Args.getLastArg(options::OPT__analyzer_output))
    CmdArgs.push_back(A->getValue());
  else
    CmdArgs.push_back("plist");

  // Disable the presentation of standard compiler warnings when using
  // --analyze.  We only want to show static analyzer diagnostics or frontend
  // errors.
  CmdArgs.push_back("-w");

  // Add -Xanalyzer arguments when running as analyzer.
  Args.AddAllArgValues(CmdArgs, options::OPT_Xanalyzer);
}

static void RenderSSPOptions(const ToolChain &TC, const ArgList &Args,
                             ArgStringList &CmdArgs, bool KernelOrKext) {
  const llvm::Triple &EffectiveTriple = TC.getEffectiveTriple();

  // NVPTX doesn't support stack protectors; from the compiler's perspective, it
  // doesn't even have a stack!
  if (EffectiveTriple.isNVPTX())
    return;

  // -stack-protector=0 is default.
  unsigned StackProtectorLevel = 0;
  unsigned DefaultStackProtectorLevel =
      TC.GetDefaultStackProtectorLevel(KernelOrKext);

  if (Arg *A = Args.getLastArg(options::OPT_fno_stack_protector,
                               options::OPT_fstack_protector_all,
                               options::OPT_fstack_protector_strong,
                               options::OPT_fstack_protector)) {
    if (A->getOption().matches(options::OPT_fstack_protector))
      StackProtectorLevel =
          std::max<unsigned>(LangOptions::SSPOn, DefaultStackProtectorLevel);
    else if (A->getOption().matches(options::OPT_fstack_protector_strong))
      StackProtectorLevel = LangOptions::SSPStrong;
    else if (A->getOption().matches(options::OPT_fstack_protector_all))
      StackProtectorLevel = LangOptions::SSPReq;
  } else {
    StackProtectorLevel = DefaultStackProtectorLevel;
  }

  if (StackProtectorLevel) {
    CmdArgs.push_back("-stack-protector");
    CmdArgs.push_back(Args.MakeArgString(Twine(StackProtectorLevel)));
  }

  // --param ssp-buffer-size=
  for (const Arg *A : Args.filtered(options::OPT__param)) {
    StringRef Str(A->getValue());
    if (Str.startswith("ssp-buffer-size=")) {
      if (StackProtectorLevel) {
        CmdArgs.push_back("-stack-protector-buffer-size");
        // FIXME: Verify the argument is a valid integer.
        CmdArgs.push_back(Args.MakeArgString(Str.drop_front(16)));
      }
      A->claim();
    }
  }
}

static void RenderSCPOptions(const ToolChain &TC, const ArgList &Args,
                             ArgStringList &CmdArgs) {
  const llvm::Triple &EffectiveTriple = TC.getEffectiveTriple();

  if (!EffectiveTriple.isOSLinux())
    return;

  if (!EffectiveTriple.isX86() && !EffectiveTriple.isSystemZ())
    return;

  if (Args.hasFlag(options::OPT_fstack_clash_protection,
                   options::OPT_fnostack_clash_protection, false))
    CmdArgs.push_back("-fstack-clash-protection");
}

static void RenderTrivialAutoVarInitOptions(const Driver &D,
                                            const ToolChain &TC,
                                            const ArgList &Args,
                                            ArgStringList &CmdArgs) {
  auto DefaultTrivialAutoVarInit = TC.GetDefaultTrivialAutoVarInit();
  StringRef TrivialAutoVarInit = "";

  for (const Arg *A : Args) {
    switch (A->getOption().getID()) {
    default:
      continue;
    case options::OPT_ftrivial_auto_var_init: {
      A->claim();
      StringRef Val = A->getValue();
      if (Val == "uninitialized" || Val == "zero" || Val == "pattern")
        TrivialAutoVarInit = Val;
      else
        D.Diag(diag::err_drv_unsupported_option_argument)
            << A->getOption().getName() << Val;
      break;
    }
    }
  }

  if (TrivialAutoVarInit.empty())
    switch (DefaultTrivialAutoVarInit) {
    case LangOptions::TrivialAutoVarInitKind::Uninitialized:
      break;
    case LangOptions::TrivialAutoVarInitKind::Pattern:
      TrivialAutoVarInit = "pattern";
      break;
    case LangOptions::TrivialAutoVarInitKind::Zero:
      TrivialAutoVarInit = "zero";
      break;
    }

  if (!TrivialAutoVarInit.empty()) {
    if (TrivialAutoVarInit == "zero" && !Args.hasArg(options::OPT_enable_trivial_var_init_zero))
      D.Diag(diag::err_drv_trivial_auto_var_init_zero_disabled);
    CmdArgs.push_back(
        Args.MakeArgString("-ftrivial-auto-var-init=" + TrivialAutoVarInit));
  }

  if (Arg *A =
          Args.getLastArg(options::OPT_ftrivial_auto_var_init_stop_after)) {
    if (!Args.hasArg(options::OPT_ftrivial_auto_var_init) ||
        StringRef(
            Args.getLastArg(options::OPT_ftrivial_auto_var_init)->getValue()) ==
            "uninitialized")
      D.Diag(diag::err_drv_trivial_auto_var_init_stop_after_missing_dependency);
    A->claim();
    StringRef Val = A->getValue();
    if (std::stoi(Val.str()) <= 0)
      D.Diag(diag::err_drv_trivial_auto_var_init_stop_after_invalid_value);
    CmdArgs.push_back(
        Args.MakeArgString("-ftrivial-auto-var-init-stop-after=" + Val));
  }
}

static void RenderOpenCLOptions(const ArgList &Args, ArgStringList &CmdArgs) {
  // cl-denorms-are-zero is not forwarded. It is translated into a generic flag
  // for denormal flushing handling based on the target.
  const unsigned ForwardedArguments[] = {
      options::OPT_cl_opt_disable,
      options::OPT_cl_strict_aliasing,
      options::OPT_cl_single_precision_constant,
      options::OPT_cl_finite_math_only,
      options::OPT_cl_kernel_arg_info,
      options::OPT_cl_unsafe_math_optimizations,
      options::OPT_cl_fast_relaxed_math,
      options::OPT_cl_mad_enable,
      options::OPT_cl_no_signed_zeros,
      options::OPT_cl_fp32_correctly_rounded_divide_sqrt,
      options::OPT_cl_uniform_work_group_size
  };

  if (Arg *A = Args.getLastArg(options::OPT_cl_std_EQ)) {
    std::string CLStdStr = std::string("-cl-std=") + A->getValue();
    CmdArgs.push_back(Args.MakeArgString(CLStdStr));
  }

  for (const auto &Arg : ForwardedArguments)
    if (const auto *A = Args.getLastArg(Arg))
      CmdArgs.push_back(Args.MakeArgString(A->getOption().getPrefixedName()));
}

static void RenderARCMigrateToolOptions(const Driver &D, const ArgList &Args,
                                        ArgStringList &CmdArgs) {
  bool ARCMTEnabled = false;
  if (!Args.hasArg(options::OPT_fno_objc_arc, options::OPT_fobjc_arc)) {
    if (const Arg *A = Args.getLastArg(options::OPT_ccc_arcmt_check,
                                       options::OPT_ccc_arcmt_modify,
                                       options::OPT_ccc_arcmt_migrate)) {
      ARCMTEnabled = true;
      switch (A->getOption().getID()) {
      default: llvm_unreachable("missed a case");
      case options::OPT_ccc_arcmt_check:
        CmdArgs.push_back("-arcmt-check");
        break;
      case options::OPT_ccc_arcmt_modify:
        CmdArgs.push_back("-arcmt-modify");
        break;
      case options::OPT_ccc_arcmt_migrate:
        CmdArgs.push_back("-arcmt-migrate");
        CmdArgs.push_back("-mt-migrate-directory");
        CmdArgs.push_back(A->getValue());

        Args.AddLastArg(CmdArgs, options::OPT_arcmt_migrate_report_output);
        Args.AddLastArg(CmdArgs, options::OPT_arcmt_migrate_emit_arc_errors);
        break;
      }
    }
  } else {
    Args.ClaimAllArgs(options::OPT_ccc_arcmt_check);
    Args.ClaimAllArgs(options::OPT_ccc_arcmt_modify);
    Args.ClaimAllArgs(options::OPT_ccc_arcmt_migrate);
  }

  if (const Arg *A = Args.getLastArg(options::OPT_ccc_objcmt_migrate)) {
    if (ARCMTEnabled)
      D.Diag(diag::err_drv_argument_not_allowed_with)
          << A->getAsString(Args) << "-ccc-arcmt-migrate";

    CmdArgs.push_back("-mt-migrate-directory");
    CmdArgs.push_back(A->getValue());

    if (!Args.hasArg(options::OPT_objcmt_migrate_literals,
                     options::OPT_objcmt_migrate_subscripting,
                     options::OPT_objcmt_migrate_property)) {
      // None specified, means enable them all.
      CmdArgs.push_back("-objcmt-migrate-literals");
      CmdArgs.push_back("-objcmt-migrate-subscripting");
      CmdArgs.push_back("-objcmt-migrate-property");
    } else {
      Args.AddLastArg(CmdArgs, options::OPT_objcmt_migrate_literals);
      Args.AddLastArg(CmdArgs, options::OPT_objcmt_migrate_subscripting);
      Args.AddLastArg(CmdArgs, options::OPT_objcmt_migrate_property);
    }
  } else {
    Args.AddLastArg(CmdArgs, options::OPT_objcmt_migrate_literals);
    Args.AddLastArg(CmdArgs, options::OPT_objcmt_migrate_subscripting);
    Args.AddLastArg(CmdArgs, options::OPT_objcmt_migrate_property);
    Args.AddLastArg(CmdArgs, options::OPT_objcmt_migrate_all);
    Args.AddLastArg(CmdArgs, options::OPT_objcmt_migrate_readonly_property);
    Args.AddLastArg(CmdArgs, options::OPT_objcmt_migrate_readwrite_property);
    Args.AddLastArg(CmdArgs, options::OPT_objcmt_migrate_property_dot_syntax);
    Args.AddLastArg(CmdArgs, options::OPT_objcmt_migrate_annotation);
    Args.AddLastArg(CmdArgs, options::OPT_objcmt_migrate_instancetype);
    Args.AddLastArg(CmdArgs, options::OPT_objcmt_migrate_nsmacros);
    Args.AddLastArg(CmdArgs, options::OPT_objcmt_migrate_protocol_conformance);
    Args.AddLastArg(CmdArgs, options::OPT_objcmt_atomic_property);
    Args.AddLastArg(CmdArgs, options::OPT_objcmt_returns_innerpointer_property);
    Args.AddLastArg(CmdArgs, options::OPT_objcmt_ns_nonatomic_iosonly);
    Args.AddLastArg(CmdArgs, options::OPT_objcmt_migrate_designated_init);
    Args.AddLastArg(CmdArgs, options::OPT_objcmt_whitelist_dir_path);
  }
}

static void RenderBuiltinOptions(const ToolChain &TC, const llvm::Triple &T,
                                 const ArgList &Args, ArgStringList &CmdArgs) {
  // -fbuiltin is default unless -mkernel is used.
  bool UseBuiltins =
      Args.hasFlag(options::OPT_fbuiltin, options::OPT_fno_builtin,
                   !Args.hasArg(options::OPT_mkernel));
  if (!UseBuiltins)
    CmdArgs.push_back("-fno-builtin");

  // -ffreestanding implies -fno-builtin.
  if (Args.hasArg(options::OPT_ffreestanding))
    UseBuiltins = false;

  // Process the -fno-builtin-* options.
  for (const auto &Arg : Args) {
    const Option &O = Arg->getOption();
    if (!O.matches(options::OPT_fno_builtin_))
      continue;

    Arg->claim();

    // If -fno-builtin is specified, then there's no need to pass the option to
    // the frontend.
    if (!UseBuiltins)
      continue;

    StringRef FuncName = Arg->getValue();
    CmdArgs.push_back(Args.MakeArgString("-fno-builtin-" + FuncName));
  }

  // le32-specific flags:
  //  -fno-math-builtin: clang should not convert math builtins to intrinsics
  //                     by default.
  if (TC.getArch() == llvm::Triple::le32)
    CmdArgs.push_back("-fno-math-builtin");
}

void Driver::getDefaultModuleCachePath(SmallVectorImpl<char> &Result) {
  llvm::sys::path::system_temp_directory(/*erasedOnReboot=*/false, Result);
  llvm::sys::path::append(Result, "org.llvm.clang.");
  appendUserToPath(Result);
  llvm::sys::path::append(Result, "ModuleCache");
}

static void RenderModulesOptions(Compilation &C, const Driver &D,
                                 const ArgList &Args, const InputInfo &Input,
                                 const InputInfo &Output,
                                 ArgStringList &CmdArgs, bool &HaveModules) {
  // -fmodules enables the use of precompiled modules (off by default).
  // Users can pass -fno-cxx-modules to turn off modules support for
  // C++/Objective-C++ programs.
  bool HaveClangModules = false;
  if (Args.hasFlag(options::OPT_fmodules, options::OPT_fno_modules, false)) {
    bool AllowedInCXX = Args.hasFlag(options::OPT_fcxx_modules,
                                     options::OPT_fno_cxx_modules, true);
    if (AllowedInCXX || !types::isCXX(Input.getType())) {
      CmdArgs.push_back("-fmodules");
      HaveClangModules = true;
    }
  }

  HaveModules |= HaveClangModules;
  if (Args.hasArg(options::OPT_fmodules_ts)) {
    CmdArgs.push_back("-fmodules-ts");
    HaveModules = true;
  }

  // -fmodule-maps enables implicit reading of module map files. By default,
  // this is enabled if we are using Clang's flavor of precompiled modules.
  if (Args.hasFlag(options::OPT_fimplicit_module_maps,
                   options::OPT_fno_implicit_module_maps, HaveClangModules))
    CmdArgs.push_back("-fimplicit-module-maps");

  // -fmodules-decluse checks that modules used are declared so (off by default)
  if (Args.hasFlag(options::OPT_fmodules_decluse,
                   options::OPT_fno_modules_decluse, false))
    CmdArgs.push_back("-fmodules-decluse");

  // -fmodules-strict-decluse is like -fmodule-decluse, but also checks that
  // all #included headers are part of modules.
  if (Args.hasFlag(options::OPT_fmodules_strict_decluse,
                   options::OPT_fno_modules_strict_decluse, false))
    CmdArgs.push_back("-fmodules-strict-decluse");

  // -fno-implicit-modules turns off implicitly compiling modules on demand.
  bool ImplicitModules = false;
  if (!Args.hasFlag(options::OPT_fimplicit_modules,
                    options::OPT_fno_implicit_modules, HaveClangModules)) {
    if (HaveModules)
      CmdArgs.push_back("-fno-implicit-modules");
  } else if (HaveModules) {
    ImplicitModules = true;
    // -fmodule-cache-path specifies where our implicitly-built module files
    // should be written.
    SmallString<128> Path;
    if (Arg *A = Args.getLastArg(options::OPT_fmodules_cache_path))
      Path = A->getValue();

    if (C.isForDiagnostics()) {
      // When generating crash reports, we want to emit the modules along with
      // the reproduction sources, so we ignore any provided module path.
      Path = Output.getFilename();
      llvm::sys::path::replace_extension(Path, ".cache");
      llvm::sys::path::append(Path, "modules");
    } else if (Path.empty()) {
      // No module path was provided: use the default.
      Driver::getDefaultModuleCachePath(Path);
    }

    const char Arg[] = "-fmodules-cache-path=";
    Path.insert(Path.begin(), Arg, Arg + strlen(Arg));
    CmdArgs.push_back(Args.MakeArgString(Path));
  }

  if (HaveModules) {
    // -fprebuilt-module-path specifies where to load the prebuilt module files.
    for (const Arg *A : Args.filtered(options::OPT_fprebuilt_module_path)) {
      CmdArgs.push_back(Args.MakeArgString(
          std::string("-fprebuilt-module-path=") + A->getValue()));
      A->claim();
    }
    if (Args.hasFlag(options::OPT_fmodules_validate_input_files_content,
                     options::OPT_fno_modules_validate_input_files_content,
                     false))
      CmdArgs.push_back("-fvalidate-ast-input-files-content");
  }

  // -fmodule-name specifies the module that is currently being built (or
  // used for header checking by -fmodule-maps).
  Args.AddLastArg(CmdArgs, options::OPT_fmodule_name_EQ);

  // -fmodule-map-file can be used to specify files containing module
  // definitions.
  Args.AddAllArgs(CmdArgs, options::OPT_fmodule_map_file);

  // -fbuiltin-module-map can be used to load the clang
  // builtin headers modulemap file.
  if (Args.hasArg(options::OPT_fbuiltin_module_map)) {
    SmallString<128> BuiltinModuleMap(D.ResourceDir);
    llvm::sys::path::append(BuiltinModuleMap, "include");
    llvm::sys::path::append(BuiltinModuleMap, "module.modulemap");
    if (llvm::sys::fs::exists(BuiltinModuleMap))
      CmdArgs.push_back(
          Args.MakeArgString("-fmodule-map-file=" + BuiltinModuleMap));
  }

  // The -fmodule-file=<name>=<file> form specifies the mapping of module
  // names to precompiled module files (the module is loaded only if used).
  // The -fmodule-file=<file> form can be used to unconditionally load
  // precompiled module files (whether used or not).
  if (HaveModules)
    Args.AddAllArgs(CmdArgs, options::OPT_fmodule_file);
  else
    Args.ClaimAllArgs(options::OPT_fmodule_file);

  // When building modules and generating crashdumps, we need to dump a module
  // dependency VFS alongside the output.
  if (HaveClangModules && C.isForDiagnostics()) {
    SmallString<128> VFSDir(Output.getFilename());
    llvm::sys::path::replace_extension(VFSDir, ".cache");
    // Add the cache directory as a temp so the crash diagnostics pick it up.
    C.addTempFile(Args.MakeArgString(VFSDir));

    llvm::sys::path::append(VFSDir, "vfs");
    CmdArgs.push_back("-module-dependency-dir");
    CmdArgs.push_back(Args.MakeArgString(VFSDir));
  }

  if (HaveClangModules)
    Args.AddLastArg(CmdArgs, options::OPT_fmodules_user_build_path);

  // Pass through all -fmodules-ignore-macro arguments.
  Args.AddAllArgs(CmdArgs, options::OPT_fmodules_ignore_macro);
  Args.AddLastArg(CmdArgs, options::OPT_fmodules_prune_interval);
  Args.AddLastArg(CmdArgs, options::OPT_fmodules_prune_after);

  Args.AddLastArg(CmdArgs, options::OPT_fbuild_session_timestamp);

  if (Arg *A = Args.getLastArg(options::OPT_fbuild_session_file)) {
    if (Args.hasArg(options::OPT_fbuild_session_timestamp))
      D.Diag(diag::err_drv_argument_not_allowed_with)
          << A->getAsString(Args) << "-fbuild-session-timestamp";

    llvm::sys::fs::file_status Status;
    if (llvm::sys::fs::status(A->getValue(), Status))
      D.Diag(diag::err_drv_no_such_file) << A->getValue();
    CmdArgs.push_back(
        Args.MakeArgString("-fbuild-session-timestamp=" +
                           Twine((uint64_t)Status.getLastModificationTime()
                                     .time_since_epoch()
                                     .count())));
  }

  if (Args.getLastArg(options::OPT_fmodules_validate_once_per_build_session)) {
    if (!Args.getLastArg(options::OPT_fbuild_session_timestamp,
                         options::OPT_fbuild_session_file))
      D.Diag(diag::err_drv_modules_validate_once_requires_timestamp);

    Args.AddLastArg(CmdArgs,
                    options::OPT_fmodules_validate_once_per_build_session);
  }

  if (Args.hasFlag(options::OPT_fmodules_validate_system_headers,
                   options::OPT_fno_modules_validate_system_headers,
                   ImplicitModules))
    CmdArgs.push_back("-fmodules-validate-system-headers");

  Args.AddLastArg(CmdArgs, options::OPT_fmodules_disable_diagnostic_validation);
}

static void RenderCharacterOptions(const ArgList &Args, const llvm::Triple &T,
                                   ArgStringList &CmdArgs) {
  // -fsigned-char is default.
  if (const Arg *A = Args.getLastArg(options::OPT_fsigned_char,
                                     options::OPT_fno_signed_char,
                                     options::OPT_funsigned_char,
                                     options::OPT_fno_unsigned_char)) {
    if (A->getOption().matches(options::OPT_funsigned_char) ||
        A->getOption().matches(options::OPT_fno_signed_char)) {
      CmdArgs.push_back("-fno-signed-char");
    }
  } else if (!isSignedCharDefault(T)) {
    CmdArgs.push_back("-fno-signed-char");
  }

  // The default depends on the language standard.
  Args.AddLastArg(CmdArgs, options::OPT_fchar8__t, options::OPT_fno_char8__t);

  if (const Arg *A = Args.getLastArg(options::OPT_fshort_wchar,
                                     options::OPT_fno_short_wchar)) {
    if (A->getOption().matches(options::OPT_fshort_wchar)) {
      CmdArgs.push_back("-fwchar-type=short");
      CmdArgs.push_back("-fno-signed-wchar");
    } else {
      bool IsARM = T.isARM() || T.isThumb() || T.isAArch64();
      CmdArgs.push_back("-fwchar-type=int");
      if (IsARM && !(T.isOSWindows() || T.isOSNetBSD() ||
                     T.isOSOpenBSD()))
        CmdArgs.push_back("-fno-signed-wchar");
      else
        CmdArgs.push_back("-fsigned-wchar");
    }
  }
}

static void RenderObjCOptions(const ToolChain &TC, const Driver &D,
                              const llvm::Triple &T, const ArgList &Args,
                              ObjCRuntime &Runtime, bool InferCovariantReturns,
                              const InputInfo &Input, ArgStringList &CmdArgs) {
  const llvm::Triple::ArchType Arch = TC.getArch();

  // -fobjc-dispatch-method is only relevant with the nonfragile-abi, and legacy
  // is the default. Except for deployment target of 10.5, next runtime is
  // always legacy dispatch and -fno-objc-legacy-dispatch gets ignored silently.
  if (Runtime.isNonFragile()) {
    if (!Args.hasFlag(options::OPT_fobjc_legacy_dispatch,
                      options::OPT_fno_objc_legacy_dispatch,
                      Runtime.isLegacyDispatchDefaultForArch(Arch))) {
      if (TC.UseObjCMixedDispatch())
        CmdArgs.push_back("-fobjc-dispatch-method=mixed");
      else
        CmdArgs.push_back("-fobjc-dispatch-method=non-legacy");
    }
  }

  // When ObjectiveC legacy runtime is in effect on MacOSX, turn on the option
  // to do Array/Dictionary subscripting by default.
  if (Arch == llvm::Triple::x86 && T.isMacOSX() &&
      Runtime.getKind() == ObjCRuntime::FragileMacOSX && Runtime.isNeXTFamily())
    CmdArgs.push_back("-fobjc-subscripting-legacy-runtime");

  // Allow -fno-objc-arr to trump -fobjc-arr/-fobjc-arc.
  // NOTE: This logic is duplicated in ToolChains.cpp.
  if (isObjCAutoRefCount(Args)) {
    TC.CheckObjCARC();

    CmdArgs.push_back("-fobjc-arc");

    // FIXME: It seems like this entire block, and several around it should be
    // wrapped in isObjC, but for now we just use it here as this is where it
    // was being used previously.
    if (types::isCXX(Input.getType()) && types::isObjC(Input.getType())) {
      if (TC.GetCXXStdlibType(Args) == ToolChain::CST_Libcxx)
        CmdArgs.push_back("-fobjc-arc-cxxlib=libc++");
      else
        CmdArgs.push_back("-fobjc-arc-cxxlib=libstdc++");
    }

    // Allow the user to enable full exceptions code emission.
    // We default off for Objective-C, on for Objective-C++.
    if (Args.hasFlag(options::OPT_fobjc_arc_exceptions,
                     options::OPT_fno_objc_arc_exceptions,
                     /*Default=*/types::isCXX(Input.getType())))
      CmdArgs.push_back("-fobjc-arc-exceptions");
  }

  // Silence warning for full exception code emission options when explicitly
  // set to use no ARC.
  if (Args.hasArg(options::OPT_fno_objc_arc)) {
    Args.ClaimAllArgs(options::OPT_fobjc_arc_exceptions);
    Args.ClaimAllArgs(options::OPT_fno_objc_arc_exceptions);
  }

  // Allow the user to control whether messages can be converted to runtime
  // functions.
  if (types::isObjC(Input.getType())) {
    auto *Arg = Args.getLastArg(
        options::OPT_fobjc_convert_messages_to_runtime_calls,
        options::OPT_fno_objc_convert_messages_to_runtime_calls);
    if (Arg &&
        Arg->getOption().matches(
            options::OPT_fno_objc_convert_messages_to_runtime_calls))
      CmdArgs.push_back("-fno-objc-convert-messages-to-runtime-calls");
  }

  // -fobjc-infer-related-result-type is the default, except in the Objective-C
  // rewriter.
  if (InferCovariantReturns)
    CmdArgs.push_back("-fno-objc-infer-related-result-type");

  // Pass down -fobjc-weak or -fno-objc-weak if present.
  if (types::isObjC(Input.getType())) {
    auto WeakArg =
        Args.getLastArg(options::OPT_fobjc_weak, options::OPT_fno_objc_weak);
    if (!WeakArg) {
      // nothing to do
    } else if (!Runtime.allowsWeak()) {
      if (WeakArg->getOption().matches(options::OPT_fobjc_weak))
        D.Diag(diag::err_objc_weak_unsupported);
    } else {
      WeakArg->render(Args, CmdArgs);
    }
  }
}

static void RenderDiagnosticsOptions(const Driver &D, const ArgList &Args,
                                     ArgStringList &CmdArgs) {
  bool CaretDefault = true;
  bool ColumnDefault = true;

  if (const Arg *A = Args.getLastArg(options::OPT__SLASH_diagnostics_classic,
                                     options::OPT__SLASH_diagnostics_column,
                                     options::OPT__SLASH_diagnostics_caret)) {
    switch (A->getOption().getID()) {
    case options::OPT__SLASH_diagnostics_caret:
      CaretDefault = true;
      ColumnDefault = true;
      break;
    case options::OPT__SLASH_diagnostics_column:
      CaretDefault = false;
      ColumnDefault = true;
      break;
    case options::OPT__SLASH_diagnostics_classic:
      CaretDefault = false;
      ColumnDefault = false;
      break;
    }
  }

  // -fcaret-diagnostics is default.
  if (!Args.hasFlag(options::OPT_fcaret_diagnostics,
                    options::OPT_fno_caret_diagnostics, CaretDefault))
    CmdArgs.push_back("-fno-caret-diagnostics");

  // -fdiagnostics-fixit-info is default, only pass non-default.
  if (!Args.hasFlag(options::OPT_fdiagnostics_fixit_info,
                    options::OPT_fno_diagnostics_fixit_info))
    CmdArgs.push_back("-fno-diagnostics-fixit-info");

  // Enable -fdiagnostics-show-option by default.
  if (!Args.hasFlag(options::OPT_fdiagnostics_show_option,
                    options::OPT_fno_diagnostics_show_option, true))
    CmdArgs.push_back("-fno-diagnostics-show-option");

  if (const Arg *A =
          Args.getLastArg(options::OPT_fdiagnostics_show_category_EQ)) {
    CmdArgs.push_back("-fdiagnostics-show-category");
    CmdArgs.push_back(A->getValue());
  }

  if (Args.hasFlag(options::OPT_fdiagnostics_show_hotness,
                   options::OPT_fno_diagnostics_show_hotness, false))
    CmdArgs.push_back("-fdiagnostics-show-hotness");

  if (const Arg *A =
          Args.getLastArg(options::OPT_fdiagnostics_hotness_threshold_EQ)) {
    std::string Opt =
        std::string("-fdiagnostics-hotness-threshold=") + A->getValue();
    CmdArgs.push_back(Args.MakeArgString(Opt));
  }

  if (const Arg *A = Args.getLastArg(options::OPT_fdiagnostics_format_EQ)) {
    CmdArgs.push_back("-fdiagnostics-format");
    CmdArgs.push_back(A->getValue());
  }

  if (const Arg *A = Args.getLastArg(
          options::OPT_fdiagnostics_show_note_include_stack,
          options::OPT_fno_diagnostics_show_note_include_stack)) {
    const Option &O = A->getOption();
    if (O.matches(options::OPT_fdiagnostics_show_note_include_stack))
      CmdArgs.push_back("-fdiagnostics-show-note-include-stack");
    else
      CmdArgs.push_back("-fno-diagnostics-show-note-include-stack");
  }

  // Color diagnostics are parsed by the driver directly from argv and later
  // re-parsed to construct this job; claim any possible color diagnostic here
  // to avoid warn_drv_unused_argument and diagnose bad
  // OPT_fdiagnostics_color_EQ values.
  for (const Arg *A : Args) {
    const Option &O = A->getOption();
    if (!O.matches(options::OPT_fcolor_diagnostics) &&
        !O.matches(options::OPT_fdiagnostics_color) &&
        !O.matches(options::OPT_fno_color_diagnostics) &&
        !O.matches(options::OPT_fno_diagnostics_color) &&
        !O.matches(options::OPT_fdiagnostics_color_EQ))
      continue;

    if (O.matches(options::OPT_fdiagnostics_color_EQ)) {
      StringRef Value(A->getValue());
      if (Value != "always" && Value != "never" && Value != "auto")
        D.Diag(diag::err_drv_clang_unsupported)
            << ("-fdiagnostics-color=" + Value).str();
    }
    A->claim();
  }

  if (D.getDiags().getDiagnosticOptions().ShowColors)
    CmdArgs.push_back("-fcolor-diagnostics");

  if (Args.hasArg(options::OPT_fansi_escape_codes))
    CmdArgs.push_back("-fansi-escape-codes");

  if (!Args.hasFlag(options::OPT_fshow_source_location,
                    options::OPT_fno_show_source_location))
    CmdArgs.push_back("-fno-show-source-location");

  if (Args.hasArg(options::OPT_fdiagnostics_absolute_paths))
    CmdArgs.push_back("-fdiagnostics-absolute-paths");

  if (!Args.hasFlag(options::OPT_fshow_column, options::OPT_fno_show_column,
                    ColumnDefault))
    CmdArgs.push_back("-fno-show-column");

  if (!Args.hasFlag(options::OPT_fspell_checking,
                    options::OPT_fno_spell_checking))
    CmdArgs.push_back("-fno-spell-checking");
}

enum class DwarfFissionKind { None, Split, Single };

static DwarfFissionKind getDebugFissionKind(const Driver &D,
                                            const ArgList &Args, Arg *&Arg) {
  Arg =
      Args.getLastArg(options::OPT_gsplit_dwarf, options::OPT_gsplit_dwarf_EQ);
  if (!Arg)
    return DwarfFissionKind::None;

  if (Arg->getOption().matches(options::OPT_gsplit_dwarf))
    return DwarfFissionKind::Split;

  StringRef Value = Arg->getValue();
  if (Value == "split")
    return DwarfFissionKind::Split;
  if (Value == "single")
    return DwarfFissionKind::Single;

  D.Diag(diag::err_drv_unsupported_option_argument)
      << Arg->getOption().getName() << Arg->getValue();
  return DwarfFissionKind::None;
}

static void RenderDebugOptions(const ToolChain &TC, const Driver &D,
                               const llvm::Triple &T, const ArgList &Args,
                               bool EmitCodeView, ArgStringList &CmdArgs,
                               codegenoptions::DebugInfoKind &DebugInfoKind,
                               DwarfFissionKind &DwarfFission) {
  if (Args.hasFlag(options::OPT_fdebug_info_for_profiling,
                   options::OPT_fno_debug_info_for_profiling, false) &&
      checkDebugInfoOption(
          Args.getLastArg(options::OPT_fdebug_info_for_profiling), Args, D, TC))
    CmdArgs.push_back("-fdebug-info-for-profiling");

  // The 'g' groups options involve a somewhat intricate sequence of decisions
  // about what to pass from the driver to the frontend, but by the time they
  // reach cc1 they've been factored into three well-defined orthogonal choices:
  //  * what level of debug info to generate
  //  * what dwarf version to write
  //  * what debugger tuning to use
  // This avoids having to monkey around further in cc1 other than to disable
  // codeview if not running in a Windows environment. Perhaps even that
  // decision should be made in the driver as well though.
  llvm::DebuggerKind DebuggerTuning = TC.getDefaultDebuggerTuning();

  bool SplitDWARFInlining =
      Args.hasFlag(options::OPT_fsplit_dwarf_inlining,
                   options::OPT_fno_split_dwarf_inlining, false);

  Args.ClaimAllArgs(options::OPT_g_Group);

  Arg* SplitDWARFArg;
  DwarfFission = getDebugFissionKind(D, Args, SplitDWARFArg);

  if (DwarfFission != DwarfFissionKind::None &&
      !checkDebugInfoOption(SplitDWARFArg, Args, D, TC)) {
    DwarfFission = DwarfFissionKind::None;
    SplitDWARFInlining = false;
  }

  if (const Arg *A =
          Args.getLastArg(options::OPT_g_Group, options::OPT_gsplit_dwarf,
                          options::OPT_gsplit_dwarf_EQ)) {
    DebugInfoKind = codegenoptions::LimitedDebugInfo;

    // If the last option explicitly specified a debug-info level, use it.
    if (checkDebugInfoOption(A, Args, D, TC) &&
        A->getOption().matches(options::OPT_gN_Group)) {
      DebugInfoKind = DebugLevelToInfoKind(*A);
      // For -g0 or -gline-tables-only, drop -gsplit-dwarf. This gets a bit more
      // complicated if you've disabled inline info in the skeleton CUs
      // (SplitDWARFInlining) - then there's value in composing split-dwarf and
      // line-tables-only, so let those compose naturally in that case.
      if (DebugInfoKind == codegenoptions::NoDebugInfo ||
          DebugInfoKind == codegenoptions::DebugDirectivesOnly ||
          (DebugInfoKind == codegenoptions::DebugLineTablesOnly &&
           SplitDWARFInlining))
        DwarfFission = DwarfFissionKind::None;
    }
  }

  // If a debugger tuning argument appeared, remember it.
  if (const Arg *A =
          Args.getLastArg(options::OPT_gTune_Group, options::OPT_ggdbN_Group)) {
    if (checkDebugInfoOption(A, Args, D, TC)) {
      if (A->getOption().matches(options::OPT_glldb))
        DebuggerTuning = llvm::DebuggerKind::LLDB;
      else if (A->getOption().matches(options::OPT_gsce))
        DebuggerTuning = llvm::DebuggerKind::SCE;
      else
        DebuggerTuning = llvm::DebuggerKind::GDB;
    }
  }

  // If a -gdwarf argument appeared, remember it.
  const Arg *GDwarfN = Args.getLastArg(
      options::OPT_gdwarf_2, options::OPT_gdwarf_3, options::OPT_gdwarf_4,
      options::OPT_gdwarf_5, options::OPT_gdwarf);
  bool EmitDwarf = false;
  if (GDwarfN) {
    if (checkDebugInfoOption(GDwarfN, Args, D, TC))
      EmitDwarf = true;
    else
      GDwarfN = nullptr;
  }

  if (const Arg *A = Args.getLastArg(options::OPT_gcodeview)) {
    if (checkDebugInfoOption(A, Args, D, TC))
      EmitCodeView = true;
  }

  // If the user asked for debug info but did not explicitly specify -gcodeview
  // or -gdwarf, ask the toolchain for the default format.
  if (!EmitCodeView && !EmitDwarf &&
      DebugInfoKind != codegenoptions::NoDebugInfo) {
    switch (TC.getDefaultDebugFormat()) {
    case codegenoptions::DIF_CodeView:
      EmitCodeView = true;
      break;
    case codegenoptions::DIF_DWARF:
      EmitDwarf = true;
      break;
    }
  }

  unsigned DWARFVersion = 0;
  unsigned DefaultDWARFVersion = ParseDebugDefaultVersion(TC, Args);
  if (EmitDwarf) {
    // Start with the platform default DWARF version
    DWARFVersion = TC.GetDefaultDwarfVersion();
    assert(DWARFVersion && "toolchain default DWARF version must be nonzero");

    // If the user specified a default DWARF version, that takes precedence
    // over the platform default.
    if (DefaultDWARFVersion)
      DWARFVersion = DefaultDWARFVersion;

    // Override with a user-specified DWARF version
    if (GDwarfN)
      if (auto ExplicitVersion = DwarfVersionNum(GDwarfN->getSpelling()))
        DWARFVersion = ExplicitVersion;
  }

  // -gline-directives-only supported only for the DWARF debug info.
  if (DWARFVersion == 0 && DebugInfoKind == codegenoptions::DebugDirectivesOnly)
    DebugInfoKind = codegenoptions::NoDebugInfo;

  // We ignore flag -gstrict-dwarf for now.
  // And we handle flag -grecord-gcc-switches later with DWARFDebugFlags.
  Args.ClaimAllArgs(options::OPT_g_flags_Group);

  // Column info is included by default for everything except SCE and
  // CodeView. Clang doesn't track end columns, just starting columns, which,
  // in theory, is fine for CodeView (and PDB).  In practice, however, the
  // Microsoft debuggers don't handle missing end columns well, so it's better
  // not to include any column info.
  if (const Arg *A = Args.getLastArg(options::OPT_gcolumn_info))
    (void)checkDebugInfoOption(A, Args, D, TC);
  if (Args.hasFlag(options::OPT_gcolumn_info, options::OPT_gno_column_info,
                   /*Default=*/!EmitCodeView &&
                       DebuggerTuning != llvm::DebuggerKind::SCE))
    CmdArgs.push_back("-dwarf-column-info");

  // FIXME: Move backend command line options to the module.
  // If -gline-tables-only or -gline-directives-only is the last option it wins.
  if (const Arg *A = Args.getLastArg(options::OPT_gmodules))
    if (checkDebugInfoOption(A, Args, D, TC)) {
      if (DebugInfoKind != codegenoptions::DebugLineTablesOnly &&
          DebugInfoKind != codegenoptions::DebugDirectivesOnly) {
        DebugInfoKind = codegenoptions::LimitedDebugInfo;
        CmdArgs.push_back("-dwarf-ext-refs");
        CmdArgs.push_back("-fmodule-format=obj");
      }
    }

  if (T.isOSBinFormatELF() && !SplitDWARFInlining)
    CmdArgs.push_back("-fno-split-dwarf-inlining");

  // After we've dealt with all combinations of things that could
  // make DebugInfoKind be other than None or DebugLineTablesOnly,
  // figure out if we need to "upgrade" it to standalone debug info.
  // We parse these two '-f' options whether or not they will be used,
  // to claim them even if you wrote "-fstandalone-debug -gline-tables-only"
  bool NeedFullDebug = Args.hasFlag(
      options::OPT_fstandalone_debug, options::OPT_fno_standalone_debug,
      DebuggerTuning == llvm::DebuggerKind::LLDB ||
          TC.GetDefaultStandaloneDebug());
  if (const Arg *A = Args.getLastArg(options::OPT_fstandalone_debug))
    (void)checkDebugInfoOption(A, Args, D, TC);
  if (DebugInfoKind == codegenoptions::LimitedDebugInfo && NeedFullDebug)
    DebugInfoKind = codegenoptions::FullDebugInfo;

  if (Args.hasFlag(options::OPT_gembed_source, options::OPT_gno_embed_source,
                   false)) {
    // Source embedding is a vendor extension to DWARF v5. By now we have
    // checked if a DWARF version was stated explicitly, and have otherwise
    // fallen back to the target default, so if this is still not at least 5
    // we emit an error.
    const Arg *A = Args.getLastArg(options::OPT_gembed_source);
    if (DWARFVersion < 5)
      D.Diag(diag::err_drv_argument_only_allowed_with)
          << A->getAsString(Args) << "-gdwarf-5";
    else if (checkDebugInfoOption(A, Args, D, TC))
      CmdArgs.push_back("-gembed-source");
  }

  if (EmitCodeView) {
    CmdArgs.push_back("-gcodeview");

    // Emit codeview type hashes if requested.
    if (Args.hasFlag(options::OPT_gcodeview_ghash,
                     options::OPT_gno_codeview_ghash, false)) {
      CmdArgs.push_back("-gcodeview-ghash");
    }
  }

  // Omit inline line tables if requested.
  if (Args.hasFlag(options::OPT_gno_inline_line_tables,
                   options::OPT_ginline_line_tables, false)) {
    CmdArgs.push_back("-gno-inline-line-tables");
  }

  // Adjust the debug info kind for the given toolchain.
  TC.adjustDebugInfoKind(DebugInfoKind, Args);

  // When emitting remarks, we need at least debug lines in the output.
  if (willEmitRemarks(Args) &&
      DebugInfoKind <= codegenoptions::DebugDirectivesOnly)
    DebugInfoKind = codegenoptions::DebugLineTablesOnly;

  RenderDebugEnablingArgs(Args, CmdArgs, DebugInfoKind, DWARFVersion,
                          DebuggerTuning);

  // -fdebug-macro turns on macro debug info generation.
  if (Args.hasFlag(options::OPT_fdebug_macro, options::OPT_fno_debug_macro,
                   false))
    if (checkDebugInfoOption(Args.getLastArg(options::OPT_fdebug_macro), Args,
                             D, TC))
      CmdArgs.push_back("-debug-info-macro");

  // -ggnu-pubnames turns on gnu style pubnames in the backend.
  const auto *PubnamesArg =
      Args.getLastArg(options::OPT_ggnu_pubnames, options::OPT_gno_gnu_pubnames,
                      options::OPT_gpubnames, options::OPT_gno_pubnames);
  if (DwarfFission != DwarfFissionKind::None ||
      (PubnamesArg && checkDebugInfoOption(PubnamesArg, Args, D, TC)))
    if (!PubnamesArg ||
        (!PubnamesArg->getOption().matches(options::OPT_gno_gnu_pubnames) &&
         !PubnamesArg->getOption().matches(options::OPT_gno_pubnames)))
      CmdArgs.push_back(PubnamesArg && PubnamesArg->getOption().matches(
                                           options::OPT_gpubnames)
                            ? "-gpubnames"
                            : "-ggnu-pubnames");

  if (Args.hasFlag(options::OPT_fdebug_ranges_base_address,
                   options::OPT_fno_debug_ranges_base_address, false)) {
    CmdArgs.push_back("-fdebug-ranges-base-address");
  }

#if INTEL_CUSTOMIZATION
  if (Args.hasFlag(options::OPT_fmerge_debug_strings,
                   options::OPT_fno_merge_debug_strings, false)) {
    CmdArgs.push_back("-mllvm");
    CmdArgs.push_back("-dwarf-inlined-strings=Disable");
  }

  if (Args.hasFlag(options::OPT_fno_merge_debug_strings,
                   options::OPT_fmerge_debug_strings, false)) {
    CmdArgs.push_back("-mllvm");
    CmdArgs.push_back("-dwarf-inlined-strings=Enable");
  }
#endif // INTEL_CUSTOMIZATION

  // -gdwarf-aranges turns on the emission of the aranges section in the
  // backend.
  // Always enabled for SCE tuning.
  bool NeedAranges = DebuggerTuning == llvm::DebuggerKind::SCE;
  if (const Arg *A = Args.getLastArg(options::OPT_gdwarf_aranges))
    NeedAranges = checkDebugInfoOption(A, Args, D, TC) || NeedAranges;
  if (NeedAranges) {
    CmdArgs.push_back("-mllvm");
    CmdArgs.push_back("-generate-arange-section");
  }

  if (Args.hasFlag(options::OPT_fforce_dwarf_frame,
                   options::OPT_fno_force_dwarf_frame, false))
    CmdArgs.push_back("-fforce-dwarf-frame");

  if (Args.hasFlag(options::OPT_fdebug_types_section,
                   options::OPT_fno_debug_types_section, false)) {
    if (!T.isOSBinFormatELF()) {
      D.Diag(diag::err_drv_unsupported_opt_for_target)
          << Args.getLastArg(options::OPT_fdebug_types_section)
                 ->getAsString(Args)
          << T.getTriple();
    } else if (checkDebugInfoOption(
                   Args.getLastArg(options::OPT_fdebug_types_section), Args, D,
                   TC)) {
      CmdArgs.push_back("-mllvm");
      CmdArgs.push_back("-generate-type-units");
    }
  }

  // Decide how to render forward declarations of template instantiations.
  // SCE wants full descriptions, others just get them in the name.
  if (DebuggerTuning == llvm::DebuggerKind::SCE)
    CmdArgs.push_back("-debug-forward-template-params");

  // Do we need to explicitly import anonymous namespaces into the parent
  // scope?
  if (DebuggerTuning == llvm::DebuggerKind::SCE)
    CmdArgs.push_back("-dwarf-explicit-import");

  RenderDebugInfoCompressionArgs(Args, CmdArgs, D, TC);

#if INTEL_CUSTOMIZATION
  if (Args.hasFlag(options::OPT_gintel_opencl_builtin_types,
                   options::OPT_gno_intel_opencl_builtin_types,
                   false))
      CmdArgs.push_back("-gintel-opencl-builtin-types");
#endif // INTEL_CUSTOMIZATION
}

#if INTEL_CUSTOMIZATION
static void RenderUnrollOptions(const Driver &D, const ArgList &Args,
                                ArgStringList &CmdArgs) {
  Arg *A = Args.getLastArg(options::OPT_funroll_loops,
                           options::OPT_fno_unroll_loops, options::OPT_unroll);
  if (!A)
    return;
  // Handle -unroll first
  if (A->getOption().matches(options::OPT_unroll)) {
    StringRef Value(A->getValue());
    if (Value.empty()) {
      CmdArgs.push_back("-funroll-loops");
      return;
    }
    int ValInt = 0;
    if (Value.getAsInteger(0, ValInt)) {
      D.Diag(diag::err_drv_invalid_argument_to_option)
          << Value << A->getOption().getName();
      return;
    }
    if (ValInt == 0) {
      CmdArgs.push_back("-fno-unroll-loops");
      return;
    }
    CmdArgs.push_back("-funroll-loops");
    // The additional unroll factor is handled in addIntelOptimizationArgs()
    return;
  }
  CmdArgs.push_back(Args.MakeArgString(A->getAsString(Args)));
}
#endif // INTEL_CUSTOMIZATION

void Clang::ConstructJob(Compilation &C, const JobAction &JA,
                         const InputInfo &Output, const InputInfoList &Inputs,
                         const ArgList &Args, const char *LinkingOutput) const {
  const auto &TC = getToolChain();
  const llvm::Triple &RawTriple = TC.getTriple();
  const llvm::Triple &Triple = TC.getEffectiveTriple();
  const std::string &TripleStr = Triple.getTriple();

  bool KernelOrKext =
      Args.hasArg(options::OPT_mkernel, options::OPT_fapple_kext);
  const Driver &D = TC.getDriver();
  ArgStringList CmdArgs;

  // Check number of inputs for sanity. We need at least one input.
  assert(Inputs.size() >= 1 && "Must have at least one input.");
  // CUDA/HIP compilation may have multiple inputs (source file + results of
  // device-side compilations).
  // OpenMP device jobs take the host IR as a second input.
  // SYCL host jobs accept the integration header from the device-side
  // compilation as a second input.
  // Module precompilation accepts a list of header files to include as part
  // of the module.
  // All other jobs are expected to have exactly one input.
  bool IsCuda = JA.isOffloading(Action::OFK_Cuda);
  bool IsHIP = JA.isOffloading(Action::OFK_HIP);
  bool IsOpenMPDevice = JA.isDeviceOffloading(Action::OFK_OpenMP);
  bool IsSYCLOffloadDevice = JA.isDeviceOffloading(Action::OFK_SYCL);
  bool IsSYCL = JA.isOffloading(Action::OFK_SYCL);
  bool IsHeaderModulePrecompile = isa<HeaderModulePrecompileJobAction>(JA);
  assert((IsCuda || IsHIP || (IsOpenMPDevice && Inputs.size() == 2) || IsSYCL ||
          IsHeaderModulePrecompile || Inputs.size() == 1) &&
         "Unable to handle multiple inputs.");

  // A header module compilation doesn't have a main input file, so invent a
  // fake one as a placeholder.
  const char *ModuleName = [&]{
    auto *ModuleNameArg = Args.getLastArg(options::OPT_fmodule_name_EQ);
    return ModuleNameArg ? ModuleNameArg->getValue() : "";
  }();
  InputInfo HeaderModuleInput(Inputs[0].getType(), ModuleName, ModuleName);

  const InputInfo &Input =
      IsHeaderModulePrecompile ? HeaderModuleInput : Inputs[0];

  InputInfoList ModuleHeaderInputs;
  const InputInfo *CudaDeviceInput = nullptr;
  const InputInfo *OpenMPDeviceInput = nullptr;
  const InputInfo *SYCLDeviceInput = nullptr;
  for (const InputInfo &I : Inputs) {
    if (&I == &Input) {
      // This is the primary input.
    } else if (IsHeaderModulePrecompile &&
               types::getPrecompiledType(I.getType()) == types::TY_PCH) {
      types::ID Expected = HeaderModuleInput.getType();
      if (I.getType() != Expected) {
        D.Diag(diag::err_drv_module_header_wrong_kind)
            << I.getFilename() << types::getTypeName(I.getType())
            << types::getTypeName(Expected);
      }
      ModuleHeaderInputs.push_back(I);
    } else if ((IsCuda || IsHIP) && !CudaDeviceInput) {
      CudaDeviceInput = &I;
    } else if (IsOpenMPDevice && !OpenMPDeviceInput) {
      OpenMPDeviceInput = &I;
    } else if (IsSYCL && !SYCLDeviceInput) {
      SYCLDeviceInput = &I;
    } else {
      llvm_unreachable("unexpectedly given multiple inputs");
    }
  }

  const llvm::Triple *AuxTriple =
      (IsSYCL || IsCuda) ? TC.getAuxTriple() : nullptr;
  bool IsWindowsMSVC = RawTriple.isWindowsMSVCEnvironment();
  bool IsIAMCU = RawTriple.isOSIAMCU();
  bool IsSYCLDevice = (RawTriple.getEnvironment() == llvm::Triple::SYCLDevice);
  // Using just the sycldevice environment is not enough to determine usage
  // of the device triple when considering fat static archives.  The
  // compilation path requires the host object to be fed into the partial link
  // step, and being part of the SYCL tool chain causes the incorrect target.
  // FIXME - Is it possible to retain host environment when on a target
  // device toolchain.
  bool UseSYCLTriple = IsSYCLDevice && (!IsSYCL || IsSYCLOffloadDevice);

  // Adjust IsWindowsXYZ for CUDA/HIP compilations.  Even when compiling in
  // device mode (i.e., getToolchain().getTriple() is NVPTX/AMDGCN, not
  // Windows), we need to pass Windows-specific flags to cc1.
  if (IsCuda || IsHIP)
    IsWindowsMSVC |= AuxTriple && AuxTriple->isWindowsMSVCEnvironment();

  // C++ is not supported for IAMCU.
  if (IsIAMCU && types::isCXX(Input.getType()))
    D.Diag(diag::err_drv_clang_unsupported) << "C++ for IAMCU";

  // Invoke ourselves in -cc1 mode.
  //
  // FIXME: Implement custom jobs for internal actions.
  CmdArgs.push_back("-cc1");

  // Add the "effective" target triple.
  CmdArgs.push_back("-triple");
  if (!UseSYCLTriple && IsSYCLDevice) {
    // Do not use device triple when we know the device is not SYCL
    // FIXME: We override the toolchain triple in this instance to address a
    // disconnect with fat static archives.  We should have a cleaner way of
    // using the Host environment when on a device toolchain.
    std::string NormalizedTriple =
        llvm::Triple(llvm::sys::getProcessTriple()).normalize();
    CmdArgs.push_back(Args.MakeArgString(NormalizedTriple));
  } else
    CmdArgs.push_back(Args.MakeArgString(TripleStr));

  if (const Arg *MJ = Args.getLastArg(options::OPT_MJ)) {
    DumpCompilationDatabase(C, MJ->getValue(), TripleStr, Output, Input, Args);
    Args.ClaimAllArgs(options::OPT_MJ);
  } else if (const Arg *GenCDBFragment =
                 Args.getLastArg(options::OPT_gen_cdb_fragment_path)) {
    DumpCompilationDatabaseFragmentToDir(GenCDBFragment->getValue(), C,
                                         TripleStr, Output, Input, Args);
    Args.ClaimAllArgs(options::OPT_gen_cdb_fragment_path);
  }

  if (IsCuda || IsHIP) {
    // We have to pass the triple of the host if compiling for a CUDA/HIP device
    // and vice-versa.
    std::string NormalizedTriple;
    if (JA.isDeviceOffloading(Action::OFK_Cuda) ||
        JA.isDeviceOffloading(Action::OFK_HIP))
      NormalizedTriple = C.getSingleOffloadToolChain<Action::OFK_Host>()
                             ->getTriple()
                             .normalize();
    else {
      // Host-side compilation.
      NormalizedTriple =
          (IsCuda ? C.getSingleOffloadToolChain<Action::OFK_Cuda>()
                  : C.getSingleOffloadToolChain<Action::OFK_HIP>())
              ->getTriple()
              .normalize();
      if (IsCuda) {
        // We need to figure out which CUDA version we're compiling for, as that
        // determines how we load and launch GPU kernels.
        auto *CTC = static_cast<const toolchains::CudaToolChain *>(
            C.getSingleOffloadToolChain<Action::OFK_Cuda>());
        assert(CTC && "Expected valid CUDA Toolchain.");
        if (CTC && CTC->CudaInstallation.version() != CudaVersion::UNKNOWN)
          CmdArgs.push_back(Args.MakeArgString(
              Twine("-target-sdk-version=") +
              CudaVersionToString(CTC->CudaInstallation.version())));
      }
    }
    CmdArgs.push_back("-aux-triple");
    CmdArgs.push_back(Args.MakeArgString(NormalizedTriple));
  }

  Arg *SYCLStdArg = Args.getLastArg(options::OPT_sycl_std_EQ);

  if (UseSYCLTriple) {
    // We want to compile sycl kernels.
    CmdArgs.push_back("-fsycl");
    CmdArgs.push_back("-fsycl-is-device");
    CmdArgs.push_back("-fdeclare-spirv-builtins");

    if (Args.hasFlag(options::OPT_fsycl_esimd, options::OPT_fno_sycl_esimd,
                     false))
      CmdArgs.push_back("-fsycl-explicit-simd");
    // Pass the triple of host when doing SYCL
    auto AuxT = llvm::Triple(llvm::sys::getProcessTriple());
    std::string NormalizedTriple = AuxT.normalize();
    CmdArgs.push_back("-aux-triple");
    CmdArgs.push_back(Args.MakeArgString(NormalizedTriple));

    bool IsMSVC = AuxT.isWindowsMSVCEnvironment();
    if (IsMSVC) {
      CmdArgs.push_back("-fms-extensions");
      CmdArgs.push_back("-fms-compatibility");
      CmdArgs.push_back("-fdelayed-template-parsing");
      VersionTuple MSVT = TC.computeMSVCVersion(&D, Args);
      if (!MSVT.empty())
        CmdArgs.push_back(Args.MakeArgString("-fms-compatibility-version=" +
                                             MSVT.getAsString()));
      else {
        const char *LowestMSVCSupported =
            "191025017"; // VS2017 v15.0 (initial release)
        CmdArgs.push_back(Args.MakeArgString(
            Twine("-fms-compatibility-version=") + LowestMSVCSupported));
      }
    }

    if (Args.hasFlag(options::OPT_fsycl_allow_func_ptr,
                     options::OPT_fno_sycl_allow_func_ptr, false)) {
      CmdArgs.push_back("-fsycl-allow-func-ptr");
    }

    if (!SYCLStdArg) {
      // The user had not pass SYCL version, thus we'll employ no-sycl-strict
      // to allow address-space unqualified pointers in function params/return
      // along with marking the same function with explicit SYCL_EXTERNAL
      CmdArgs.push_back("-Wno-sycl-strict");
    }
  }

  if (IsSYCL) {
    if (SYCLStdArg) {
      SYCLStdArg->render(Args, CmdArgs);
      CmdArgs.push_back("-fsycl-std-layout-kernel-params");
    } else {
      // Ensure the default version in SYCL mode is 1.2.1 (aka 2017)
      CmdArgs.push_back("-sycl-std=2017");
    }
  }

  if (IsOpenMPDevice) {
    // We have to pass the triple of the host if compiling for an OpenMP device.
    std::string NormalizedTriple =
        C.getSingleOffloadToolChain<Action::OFK_Host>()
            ->getTriple()
            .normalize();
    CmdArgs.push_back("-aux-triple");
    CmdArgs.push_back(Args.MakeArgString(NormalizedTriple));
#if INTEL_CUSTOMIZATION
    if (Triple.isSPIR()) {
      llvm::Triple AuxT = C.getSingleOffloadToolChain<Action::OFK_Host>()
                             ->getTriple();
      bool IsMSVC = AuxT.isWindowsMSVCEnvironment();
      if (IsMSVC) {
        CmdArgs.push_back("-fms-extensions");
        CmdArgs.push_back("-fms-compatibility");
        CmdArgs.push_back("-fdelayed-template-parsing");
        VersionTuple MSVT = TC.computeMSVCVersion(&D, Args);
        if (!MSVT.empty())
          CmdArgs.push_back(Args.MakeArgString("-fms-compatibility-version=" +
                                               MSVT.getAsString()));
        else {
          const char *LowestMSVCSupported =
              "191025017"; // VS2017 v15.0 (initial release)
          CmdArgs.push_back(Args.MakeArgString(
              Twine("-fms-compatibility-version=") + LowestMSVCSupported));
        }
      }
    }
#endif // INTEL_CUSTOMIZATION
  }

  if (Triple.isOSWindows() && (Triple.getArch() == llvm::Triple::arm ||
                               Triple.getArch() == llvm::Triple::thumb)) {
    unsigned Offset = Triple.getArch() == llvm::Triple::arm ? 4 : 6;
    unsigned Version;
    Triple.getArchName().substr(Offset).getAsInteger(10, Version);
    if (Version < 7)
      D.Diag(diag::err_target_unsupported_arch) << Triple.getArchName()
                                                << TripleStr;
  }

  // Push all default warning arguments that are specific to
  // the given target.  These come before user provided warning options
  // are provided.
  TC.addClangWarningOptions(CmdArgs);

  // Select the appropriate action.
  RewriteKind rewriteKind = RK_None;

  // If CollectArgsForIntegratedAssembler() isn't called below, claim the args
  // it claims when not running an assembler. Otherwise, clang would emit
  // "argument unused" warnings for assembler flags when e.g. adding "-E" to
  // flags while debugging something. That'd be somewhat inconvenient, and it's
  // also inconsistent with most other flags -- we don't warn on
  // -ffunction-sections not being used in -E mode either for example, even
  // though it's not really used either.
  if (!isa<AssembleJobAction>(JA)) {
    // The args claimed here should match the args used in
    // CollectArgsForIntegratedAssembler().
    if (TC.useIntegratedAs()) {
      Args.ClaimAllArgs(options::OPT_mrelax_all);
      Args.ClaimAllArgs(options::OPT_mno_relax_all);
      Args.ClaimAllArgs(options::OPT_mincremental_linker_compatible);
      Args.ClaimAllArgs(options::OPT_mno_incremental_linker_compatible);
      switch (C.getDefaultToolChain().getArch()) {
      case llvm::Triple::arm:
      case llvm::Triple::armeb:
      case llvm::Triple::thumb:
      case llvm::Triple::thumbeb:
        Args.ClaimAllArgs(options::OPT_mimplicit_it_EQ);
        break;
      default:
        break;
      }
    }
    Args.ClaimAllArgs(options::OPT_Wa_COMMA);
    Args.ClaimAllArgs(options::OPT_Xassembler);
  }

  if (isa<AnalyzeJobAction>(JA)) {
    assert(JA.getType() == types::TY_Plist && "Invalid output type.");
    CmdArgs.push_back("-analyze");
  } else if (isa<MigrateJobAction>(JA)) {
    CmdArgs.push_back("-migrate");
  } else if (isa<PreprocessJobAction>(JA)) {
    if (Output.getType() == types::TY_Dependencies)
      CmdArgs.push_back("-Eonly");
    else {
      CmdArgs.push_back("-E");
      if (Args.hasArg(options::OPT_rewrite_objc) &&
          !Args.hasArg(options::OPT_g_Group))
        CmdArgs.push_back("-P");
    }
  } else if (isa<AssembleJobAction>(JA)) {
    if (IsSYCLOffloadDevice && IsSYCLDevice) {
      CmdArgs.push_back("-emit-llvm-bc");
    } else {
      CmdArgs.push_back("-emit-obj");
      CollectArgsForIntegratedAssembler(C, Args, CmdArgs, D);
    }

    // Also ignore explicit -force_cpusubtype_ALL option.
    (void)Args.hasArg(options::OPT_force__cpusubtype__ALL);
  } else if (isa<PrecompileJobAction>(JA)) {
    if (JA.getType() == types::TY_Nothing)
      CmdArgs.push_back("-fsyntax-only");
    else if (JA.getType() == types::TY_ModuleFile)
      CmdArgs.push_back(IsHeaderModulePrecompile
                            ? "-emit-header-module"
                            : "-emit-module-interface");
    else
      CmdArgs.push_back("-emit-pch");
  } else if (isa<VerifyPCHJobAction>(JA)) {
    CmdArgs.push_back("-verify-pch");
  } else {
    assert((isa<CompileJobAction>(JA) || isa<BackendJobAction>(JA)) &&
           "Invalid action for clang tool.");
    if (JA.getType() == types::TY_Nothing ||
        JA.getType() == types::TY_SYCL_Header) {
      CmdArgs.push_back("-fsyntax-only");
    } else if (JA.getType() == types::TY_LLVM_IR ||
               JA.getType() == types::TY_LTO_IR) {
      CmdArgs.push_back("-emit-llvm");
    } else if (JA.getType() == types::TY_LLVM_BC ||
               JA.getType() == types::TY_LTO_BC) {
      CmdArgs.push_back("-emit-llvm-bc");
    } else if (JA.getType() == types::TY_IFS ||
               JA.getType() == types::TY_IFS_CPP) {
      StringRef ArgStr =
          Args.hasArg(options::OPT_interface_stub_version_EQ)
              ? Args.getLastArgValue(options::OPT_interface_stub_version_EQ)
              : "experimental-ifs-v2";
      CmdArgs.push_back("-emit-interface-stubs");
      CmdArgs.push_back(
          Args.MakeArgString(Twine("-interface-stub-version=") + ArgStr.str()));
    } else if (JA.getType() == types::TY_PP_Asm) {
      CmdArgs.push_back("-S");
    } else if (JA.getType() == types::TY_AST) {
      CmdArgs.push_back("-emit-pch");
    } else if (JA.getType() == types::TY_ModuleFile) {
      CmdArgs.push_back("-module-file-info");
    } else if (JA.getType() == types::TY_RewrittenObjC) {
      CmdArgs.push_back("-rewrite-objc");
      rewriteKind = RK_NonFragile;
    } else if (JA.getType() == types::TY_RewrittenLegacyObjC) {
      CmdArgs.push_back("-rewrite-objc");
      rewriteKind = RK_Fragile;
    } else {
      assert(JA.getType() == types::TY_PP_Asm && "Unexpected output type!");
    }

    // Preserve use-list order by default when emitting bitcode, so that
    // loading the bitcode up in 'opt' or 'llc' and running passes gives the
    // same result as running passes here.  For LTO, we don't need to preserve
    // the use-list order, since serialization to bitcode is part of the flow.
    if (JA.getType() == types::TY_LLVM_BC)
      CmdArgs.push_back("-emit-llvm-uselists");

    // Device-side jobs do not support LTO.
    bool isDeviceOffloadAction = !(JA.isDeviceOffloading(Action::OFK_None) ||
                                   JA.isDeviceOffloading(Action::OFK_Host));

    if (D.isUsingLTO() && !isDeviceOffloadAction) {
      Args.AddLastArg(CmdArgs, options::OPT_flto, options::OPT_flto_EQ);
      CmdArgs.push_back("-flto-unit");
    }
  }

  if (const Arg *A = Args.getLastArg(options::OPT_fthinlto_index_EQ)) {
    if (!types::isLLVMIR(Input.getType()))
      D.Diag(diag::err_drv_arg_requires_bitcode_input) << A->getAsString(Args);
    Args.AddLastArg(CmdArgs, options::OPT_fthinlto_index_EQ);
  }

  if (Args.getLastArg(options::OPT_fthin_link_bitcode_EQ))
    Args.AddLastArg(CmdArgs, options::OPT_fthin_link_bitcode_EQ);

  if (Args.getLastArg(options::OPT_save_temps_EQ))
    Args.AddLastArg(CmdArgs, options::OPT_save_temps_EQ);

#if INTEL_CUSTOMIZATION
  auto AddOptLevel = [&]() {
    // Force -O0 for OpenMP device compilation for SPIRV target.
    if (Args.hasArg(options::OPT__intel) && IsOpenMPDevice && Triple.isSPIR()) {
      Args.ClaimAllArgs(options::OPT_O_Group);
      CmdArgs.push_back("-O0");
      return;
    }

    // Manually translate -O4 to -O3; let clang reject others.
    if (const Arg *A = Args.getLastArg(options::OPT_O_Group)) {
      if (A->getOption().matches(options::OPT_O4)) {
        CmdArgs.push_back("-O3");
        D.Diag(diag::warn_O4_is_O3);
      } else
        A->render(Args, CmdArgs);
    }
  };
  if (Args.hasArg(options::OPT_fopenmp_stable_file_id))
    CmdArgs.push_back("-fopenmp-stable-file-id");
#endif // INTEL_CUSTOMIZATION

  // Embed-bitcode option.
  // Only white-listed flags below are allowed to be embedded.
  if (C.getDriver().embedBitcodeInObject() && !C.getDriver().isUsingLTO() &&
      (isa<BackendJobAction>(JA) || isa<AssembleJobAction>(JA))) {
    // Add flags implied by -fembed-bitcode.
    Args.AddLastArg(CmdArgs, options::OPT_fembed_bitcode_EQ);
    // Disable all llvm IR level optimizations.
    CmdArgs.push_back("-disable-llvm-passes");

    // Render target options.
    TC.addClangTargetOptions(Args, CmdArgs, JA.getOffloadingDeviceKind());

    // reject options that shouldn't be supported in bitcode
    // also reject kernel/kext
    static const constexpr unsigned kBitcodeOptionBlacklist[] = {
        options::OPT_mkernel,
        options::OPT_fapple_kext,
        options::OPT_ffunction_sections,
        options::OPT_fno_function_sections,
        options::OPT_fdata_sections,
        options::OPT_fno_data_sections,
        options::OPT_fbasic_block_sections_EQ,
        options::OPT_funique_internal_linkage_names,
        options::OPT_fno_unique_internal_linkage_names,
        options::OPT_funique_section_names,
        options::OPT_fno_unique_section_names,
        options::OPT_funique_basic_block_section_names,
        options::OPT_fno_unique_basic_block_section_names,
        options::OPT_mrestrict_it,
        options::OPT_mno_restrict_it,
        options::OPT_mstackrealign,
        options::OPT_mno_stackrealign,
        options::OPT_mstack_alignment,
        options::OPT_mcmodel_EQ,
        options::OPT_mlong_calls,
        options::OPT_mno_long_calls,
        options::OPT_ggnu_pubnames,
        options::OPT_gdwarf_aranges,
        options::OPT_fdebug_types_section,
        options::OPT_fno_debug_types_section,
        options::OPT_fdwarf_directory_asm,
        options::OPT_fno_dwarf_directory_asm,
        options::OPT_mrelax_all,
        options::OPT_mno_relax_all,
        options::OPT_ftrap_function_EQ,
        options::OPT_ffixed_r9,
        options::OPT_mfix_cortex_a53_835769,
        options::OPT_mno_fix_cortex_a53_835769,
        options::OPT_ffixed_x18,
        options::OPT_mglobal_merge,
        options::OPT_mno_global_merge,
        options::OPT_mred_zone,
        options::OPT_mno_red_zone,
        options::OPT_Wa_COMMA,
        options::OPT_Xassembler,
        options::OPT_mllvm,
    };
    for (const auto &A : Args)
      if (llvm::find(kBitcodeOptionBlacklist, A->getOption().getID()) !=
          std::end(kBitcodeOptionBlacklist))
        D.Diag(diag::err_drv_unsupported_embed_bitcode) << A->getSpelling();

    // Render the CodeGen options that need to be passed.
    if (!Args.hasFlag(options::OPT_foptimize_sibling_calls,
                      options::OPT_fno_optimize_sibling_calls))
      CmdArgs.push_back("-mdisable-tail-calls");

    RenderFloatingPointOptions(TC, D, isOptimizationLevelFast(Args), Args,
                               CmdArgs, JA);

    // Render ABI arguments
    switch (TC.getArch()) {
    default: break;
    case llvm::Triple::arm:
    case llvm::Triple::armeb:
    case llvm::Triple::thumbeb:
      RenderARMABI(Triple, Args, CmdArgs);
      break;
    case llvm::Triple::aarch64:
    case llvm::Triple::aarch64_32:
    case llvm::Triple::aarch64_be:
      RenderAArch64ABI(Triple, Args, CmdArgs);
      break;
    }

    // Optimization level for CodeGen.
    AddOptLevel(); // INTEL

    // Input/Output file.
    if (Output.getType() == types::TY_Dependencies) {
      // Handled with other dependency code.
    } else if (Output.isFilename()) {
      CmdArgs.push_back("-o");
      CmdArgs.push_back(Output.getFilename());
    } else {
      assert(Output.isNothing() && "Input output.");
    }

    for (const auto &II : Inputs) {
      addDashXForInput(Args, II, CmdArgs);
      if (II.isFilename())
        CmdArgs.push_back(II.getFilename());
      else
        II.getInputArg().renderAsInput(Args, CmdArgs);
    }

    C.addCommand(std::make_unique<Command>(JA, *this, D.getClangProgramPath(),
                                            CmdArgs, Inputs));
    return;
  }

  if (C.getDriver().embedBitcodeMarkerOnly() && !C.getDriver().isUsingLTO())
    CmdArgs.push_back("-fembed-bitcode=marker");

  // We normally speed up the clang process a bit by skipping destructors at
  // exit, but when we're generating diagnostics we can rely on some of the
  // cleanup.
  if (!C.isForDiagnostics())
    CmdArgs.push_back("-disable-free");

#ifdef NDEBUG
  const bool IsAssertBuild = false;
#else
  const bool IsAssertBuild = true;
#endif

  // Disable the verification pass in -asserts builds.
  if (!IsAssertBuild)
    CmdArgs.push_back("-disable-llvm-verifier");

  // Discard value names in assert builds unless otherwise specified.
  if (Args.hasFlag(options::OPT_fdiscard_value_names,
                   options::OPT_fno_discard_value_names, !IsAssertBuild)) {
    if (Args.hasArg(options::OPT_fdiscard_value_names) &&
        (std::any_of(Inputs.begin(), Inputs.end(),
                     [](const clang::driver::InputInfo &II) {
                       return types::isLLVMIR(II.getType());
                     }))) {
      D.Diag(diag::warn_ignoring_fdiscard_for_bitcode);
    }
    CmdArgs.push_back("-discard-value-names");
  }

  // Set the main file name, so that debug info works even with
  // -save-temps.
  CmdArgs.push_back("-main-file-name");
  CmdArgs.push_back(getBaseInputName(Args, Input));

  // Some flags which affect the language (via preprocessor
  // defines).
  if (Args.hasArg(options::OPT_static))
    CmdArgs.push_back("-static-define");

  if (Args.hasArg(options::OPT_municode))
    CmdArgs.push_back("-DUNICODE");

  if (isa<AnalyzeJobAction>(JA))
    RenderAnalyzerOptions(Args, CmdArgs, Triple, Input);

  if (isa<AnalyzeJobAction>(JA) ||
      (isa<PreprocessJobAction>(JA) && Args.hasArg(options::OPT__analyze)))
    CmdArgs.push_back("-setup-static-analyzer");

  // Enable compatilibily mode to avoid analyzer-config related errors.
  // Since we can't access frontend flags through hasArg, let's manually iterate
  // through them.
  bool FoundAnalyzerConfig = false;
  for (auto Arg : Args.filtered(options::OPT_Xclang))
    if (StringRef(Arg->getValue()) == "-analyzer-config") {
      FoundAnalyzerConfig = true;
      break;
    }
  if (!FoundAnalyzerConfig)
    for (auto Arg : Args.filtered(options::OPT_Xanalyzer))
      if (StringRef(Arg->getValue()) == "-analyzer-config") {
        FoundAnalyzerConfig = true;
        break;
      }
  if (FoundAnalyzerConfig)
    CmdArgs.push_back("-analyzer-config-compatibility-mode=true");

  CheckCodeGenerationOptions(D, Args);

  unsigned FunctionAlignment = ParseFunctionAlignment(TC, Args);
  assert(FunctionAlignment <= 31 && "function alignment will be truncated!");
  if (FunctionAlignment) {
    CmdArgs.push_back("-function-alignment");
    CmdArgs.push_back(Args.MakeArgString(std::to_string(FunctionAlignment)));
  }

  llvm::Reloc::Model RelocationModel;
  unsigned PICLevel;
  bool IsPIE;
  std::tie(RelocationModel, PICLevel, IsPIE) = ParsePICArgs(TC, Args);

  bool IsROPI = RelocationModel == llvm::Reloc::ROPI ||
                RelocationModel == llvm::Reloc::ROPI_RWPI;
  bool IsRWPI = RelocationModel == llvm::Reloc::RWPI ||
                RelocationModel == llvm::Reloc::ROPI_RWPI;

  if (Args.hasArg(options::OPT_mcmse) &&
      !Args.hasArg(options::OPT_fallow_unsupported)) {
    if (IsROPI)
      D.Diag(diag::err_cmse_pi_are_incompatible) << IsROPI;
    if (IsRWPI)
      D.Diag(diag::err_cmse_pi_are_incompatible) << !IsRWPI;
  }

  if (IsROPI && types::isCXX(Input.getType()) &&
      !Args.hasArg(options::OPT_fallow_unsupported))
    D.Diag(diag::err_drv_ropi_incompatible_with_cxx);

  const char *RMName = RelocationModelName(RelocationModel);
  if (RMName) {
    CmdArgs.push_back("-mrelocation-model");
    CmdArgs.push_back(RMName);
  }
  if (PICLevel > 0) {
    CmdArgs.push_back("-pic-level");
    CmdArgs.push_back(PICLevel == 1 ? "1" : "2");
    if (IsPIE)
      CmdArgs.push_back("-pic-is-pie");
  }

  if (RelocationModel == llvm::Reloc::ROPI ||
      RelocationModel == llvm::Reloc::ROPI_RWPI)
    CmdArgs.push_back("-fropi");
  if (RelocationModel == llvm::Reloc::RWPI ||
      RelocationModel == llvm::Reloc::ROPI_RWPI)
    CmdArgs.push_back("-frwpi");

  if (Arg *A = Args.getLastArg(options::OPT_meabi)) {
    CmdArgs.push_back("-meabi");
    CmdArgs.push_back(A->getValue());
  }

  // The default is -fno-semantic-interposition. We render it just because we
  // require explicit -fno-semantic-interposition to infer dso_local.
  if (Arg *A = Args.getLastArg(options::OPT_fsemantic_interposition,
                               options::OPT_fno_semantic_interposition))
    if (RelocationModel != llvm::Reloc::Static && !IsPIE)
      A->render(Args, CmdArgs);

  {
    std::string Model;
    if (Arg *A = Args.getLastArg(options::OPT_mthread_model)) {
      if (!TC.isThreadModelSupported(A->getValue()))
        D.Diag(diag::err_drv_invalid_thread_model_for_target)
            << A->getValue() << A->getAsString(Args);
      Model = A->getValue();
    } else
      Model = TC.getThreadModel();
    if (Model != "posix") {
      CmdArgs.push_back("-mthread-model");
      CmdArgs.push_back(Args.MakeArgString(Model));
    }
  }

  Args.AddLastArg(CmdArgs, options::OPT_fveclib);

  if (Args.hasFlag(options::OPT_fmerge_all_constants,
                   options::OPT_fno_merge_all_constants, false))
    CmdArgs.push_back("-fmerge-all-constants");

  if (Args.hasFlag(options::OPT_fno_delete_null_pointer_checks,
                   options::OPT_fdelete_null_pointer_checks, false))
    CmdArgs.push_back("-fno-delete-null-pointer-checks");

  // LLVM Code Generator Options.

  if (Args.hasArg(options::OPT_frewrite_map_file) ||
      Args.hasArg(options::OPT_frewrite_map_file_EQ)) {
    for (const Arg *A : Args.filtered(options::OPT_frewrite_map_file,
                                      options::OPT_frewrite_map_file_EQ)) {
      StringRef Map = A->getValue();
      if (!llvm::sys::fs::exists(Map)) {
        D.Diag(diag::err_drv_no_such_file) << Map;
      } else {
        CmdArgs.push_back("-frewrite-map-file");
        CmdArgs.push_back(A->getValue());
        A->claim();
      }
    }
  }

  if (Arg *A = Args.getLastArg(options::OPT_Wframe_larger_than_EQ)) {
    StringRef v = A->getValue();
    CmdArgs.push_back("-mllvm");
    CmdArgs.push_back(Args.MakeArgString("-warn-stack-size=" + v));
    A->claim();
  }

  if (!Args.hasFlag(options::OPT_fjump_tables, options::OPT_fno_jump_tables,
                    true))
    CmdArgs.push_back("-fno-jump-tables");

  if (Args.hasFlag(options::OPT_fprofile_sample_accurate,
                   options::OPT_fno_profile_sample_accurate, false))
    CmdArgs.push_back("-fprofile-sample-accurate");

  if (!Args.hasFlag(options::OPT_fpreserve_as_comments,
                    options::OPT_fno_preserve_as_comments, true))
    CmdArgs.push_back("-fno-preserve-as-comments");

  if (Arg *A = Args.getLastArg(options::OPT_mregparm_EQ)) {
    CmdArgs.push_back("-mregparm");
    CmdArgs.push_back(A->getValue());
  }

  if (Arg *A = Args.getLastArg(options::OPT_maix_struct_return,
                               options::OPT_msvr4_struct_return)) {
    if (TC.getArch() != llvm::Triple::ppc) {
      D.Diag(diag::err_drv_unsupported_opt_for_target)
          << A->getSpelling() << RawTriple.str();
    } else if (A->getOption().matches(options::OPT_maix_struct_return)) {
      CmdArgs.push_back("-maix-struct-return");
    } else {
      assert(A->getOption().matches(options::OPT_msvr4_struct_return));
      CmdArgs.push_back("-msvr4-struct-return");
    }
  }

  if (Arg *A = Args.getLastArg(options::OPT_fpcc_struct_return,
                               options::OPT_freg_struct_return)) {
    if (TC.getArch() != llvm::Triple::x86) {
      D.Diag(diag::err_drv_unsupported_opt_for_target)
          << A->getSpelling() << RawTriple.str();
    } else if (A->getOption().matches(options::OPT_fpcc_struct_return)) {
      CmdArgs.push_back("-fpcc-struct-return");
    } else {
      assert(A->getOption().matches(options::OPT_freg_struct_return));
      CmdArgs.push_back("-freg-struct-return");
    }
  }

  if (Args.hasFlag(options::OPT_mrtd, options::OPT_mno_rtd, false))
    CmdArgs.push_back("-fdefault-calling-conv=stdcall");

  if (Args.hasArg(options::OPT_fenable_matrix)) {
    // enable-matrix is needed by both the LangOpts and by LLVM.
    CmdArgs.push_back("-fenable-matrix");
    CmdArgs.push_back("-mllvm");
    CmdArgs.push_back("-enable-matrix");
  }

  CodeGenOptions::FramePointerKind FPKeepKind =
                  getFramePointerKind(Args, RawTriple);
  const char *FPKeepKindStr = nullptr;
  switch (FPKeepKind) {
  case CodeGenOptions::FramePointerKind::None:
    FPKeepKindStr = "-mframe-pointer=none";
    break;
  case CodeGenOptions::FramePointerKind::NonLeaf:
    FPKeepKindStr = "-mframe-pointer=non-leaf";
    break;
  case CodeGenOptions::FramePointerKind::All:
    FPKeepKindStr = "-mframe-pointer=all";
    break;
  }
  assert(FPKeepKindStr && "unknown FramePointerKind");
  CmdArgs.push_back(FPKeepKindStr);

  if (!Args.hasFlag(options::OPT_fzero_initialized_in_bss,
                    options::OPT_fno_zero_initialized_in_bss))
    CmdArgs.push_back("-mno-zero-initialized-in-bss");

  bool OFastEnabled = isOptimizationLevelFast(Args);
  // If -Ofast is the optimization level, then -fstrict-aliasing should be
  // enabled.  This alias option is being used to simplify the hasFlag logic.
  OptSpecifier StrictAliasingAliasOption =
      OFastEnabled ? options::OPT_Ofast : options::OPT_fstrict_aliasing;
  // We turn strict aliasing off by default if we're in CL mode, since MSVC
  // doesn't do any TBAA.
  bool TBAAOnByDefault = !D.IsCLMode();
  if (!Args.hasFlag(options::OPT_fstrict_aliasing, StrictAliasingAliasOption,
                    options::OPT_fno_strict_aliasing, TBAAOnByDefault))
    CmdArgs.push_back("-relaxed-aliasing");
  if (!Args.hasFlag(options::OPT_fstruct_path_tbaa,
                    options::OPT_fno_struct_path_tbaa))
    CmdArgs.push_back("-no-struct-path-tbaa");
  if (Args.hasFlag(options::OPT_fstrict_enums, options::OPT_fno_strict_enums,
                   false))
    CmdArgs.push_back("-fstrict-enums");
  if (!Args.hasFlag(options::OPT_fstrict_return, options::OPT_fno_strict_return,
                    true))
    CmdArgs.push_back("-fno-strict-return");
  if (Args.hasFlag(options::OPT_fallow_editor_placeholders,
                   options::OPT_fno_allow_editor_placeholders, false))
    CmdArgs.push_back("-fallow-editor-placeholders");
  if (Args.hasFlag(options::OPT_fstrict_vtable_pointers,
                   options::OPT_fno_strict_vtable_pointers,
                   false))
    CmdArgs.push_back("-fstrict-vtable-pointers");
  if (Args.hasFlag(options::OPT_fforce_emit_vtables,
                   options::OPT_fno_force_emit_vtables,
                   false))
    CmdArgs.push_back("-fforce-emit-vtables");
  if (!Args.hasFlag(options::OPT_foptimize_sibling_calls,
                    options::OPT_fno_optimize_sibling_calls))
    CmdArgs.push_back("-mdisable-tail-calls");
  if (Args.hasFlag(options::OPT_fno_escaping_block_tail_calls,
                   options::OPT_fescaping_block_tail_calls, false))
    CmdArgs.push_back("-fno-escaping-block-tail-calls");

  Args.AddLastArg(CmdArgs, options::OPT_ffine_grained_bitfield_accesses,
                  options::OPT_fno_fine_grained_bitfield_accesses);

  // Handle segmented stacks.
  if (Args.hasArg(options::OPT_fsplit_stack))
    CmdArgs.push_back("-split-stacks");

  RenderFloatingPointOptions(TC, D, OFastEnabled, Args, CmdArgs, JA);

  if (Arg *A = Args.getLastArg(options::OPT_mdouble_EQ)) {
    if (TC.getArch() == llvm::Triple::avr)
      A->render(Args, CmdArgs);
    else
      D.Diag(diag::err_drv_unsupported_opt_for_target)
          << A->getAsString(Args) << TripleStr;
  }

  if (Arg *A = Args.getLastArg(options::OPT_LongDouble_Group)) {
    if (TC.getTriple().isX86())
      A->render(Args, CmdArgs);
    else if ((TC.getArch() == llvm::Triple::ppc || TC.getTriple().isPPC64()) &&
             (A->getOption().getID() != options::OPT_mlong_double_80))
      A->render(Args, CmdArgs);
    else
      D.Diag(diag::err_drv_unsupported_opt_for_target)
          << A->getAsString(Args) << TripleStr;
#if INTEL_CUSTOMIZATION
  } else if (Args.hasArg(options::OPT__intel) && IsOpenMPDevice &&
             Triple.isSPIR()) {
    // -mlong-double-64 is set for spir64 offload
    CmdArgs.push_back("-mlong-double-64");
  }

  if (Args.hasFlag(options::OPT__SLASH_Qlong_double,
                   options::OPT__SLASH_Qlong_double_, false))
    CmdArgs.push_back("-fintel-long-double-size=80");

  for (const Arg *A : Args) {
    unsigned OptionID = A->getOption().getID();
    switch (OptionID) {
    case options::OPT_fimf_arch_consistency_EQ:
      CmdArgs.push_back(Args.MakeArgString(
          Twine("-mGLOB_imf_attr=arch-consistency:") + A->getValue()));
      A->claim();
      break;
    case options::OPT_fimf_max_error_EQ:
      CmdArgs.push_back(Args.MakeArgString(Twine("-mGLOB_imf_attr=max-error:") +
                                           A->getValue()));
      A->claim();
      break;
    case options::OPT_fimf_absolute_error_EQ:
      CmdArgs.push_back(Args.MakeArgString(
          Twine("-mGLOB_imf_attr=absolute-error:") + A->getValue()));
      A->claim();
      break;
    case options::OPT_fimf_accuracy_bits_EQ:
      CmdArgs.push_back(Args.MakeArgString(
          Twine("-mGLOB_imf_attr=accuracy-bits:") + A->getValue()));
      A->claim();
      break;
    case options::OPT_fimf_domain_exclusion_EQ:
      CmdArgs.push_back(Args.MakeArgString(
          Twine("-mGLOB_imf_attr=domain-exclusion:") + A->getValue()));
      A->claim();
      break;
    case options::OPT_fimf_precision_EQ:
      CmdArgs.push_back(Args.MakeArgString(Twine("-mGLOB_imf_attr=precision:") +
                                           A->getValue()));
      A->claim();
      break;
    default:
      break;
    }
  }
#endif // INTEL_CUSTOMIZATION

  // Decide whether to use verbose asm. Verbose assembly is the default on
  // toolchains which have the integrated assembler on by default.
  bool IsIntegratedAssemblerDefault = TC.IsIntegratedAssemblerDefault();
  if (!Args.hasFlag(options::OPT_fverbose_asm, options::OPT_fno_verbose_asm,
                    IsIntegratedAssemblerDefault))
    CmdArgs.push_back("-fno-verbose-asm");

  if (!TC.useIntegratedAs())
    CmdArgs.push_back("-no-integrated-as");

  if (Args.hasArg(options::OPT_fdebug_pass_structure)) {
    CmdArgs.push_back("-mdebug-pass");
    CmdArgs.push_back("Structure");
  }
  if (Args.hasArg(options::OPT_fdebug_pass_arguments)) {
    CmdArgs.push_back("-mdebug-pass");
    CmdArgs.push_back("Arguments");
  }

  // Enable -mconstructor-aliases except on darwin, where we have to work around
  // a linker bug (see <rdar://problem/7651567>), and CUDA device code, where
  // aliases aren't supported. Similarly, aliases aren't yet supported for AIX.
  if (!RawTriple.isOSDarwin() && !RawTriple.isNVPTX() && !RawTriple.isOSAIX())
    CmdArgs.push_back("-mconstructor-aliases");

  // Darwin's kernel doesn't support guard variables; just die if we
  // try to use them.
  if (KernelOrKext && RawTriple.isOSDarwin())
    CmdArgs.push_back("-fforbid-guard-variables");

  if (Args.hasFlag(options::OPT_mms_bitfields, options::OPT_mno_ms_bitfields,
                   Triple.isWindowsGNUEnvironment())) {
    CmdArgs.push_back("-mms-bitfields");
  }

  if (Args.hasFlag(options::OPT_mpie_copy_relocations,
                   options::OPT_mno_pie_copy_relocations,
                   false)) {
    CmdArgs.push_back("-mpie-copy-relocations");
  }

  if (Args.hasFlag(options::OPT_fno_plt, options::OPT_fplt, false)) {
    CmdArgs.push_back("-fno-plt");
  }

  // -fhosted is default.
  // TODO: Audit uses of KernelOrKext and see where it'd be more appropriate to
  // use Freestanding.
  bool Freestanding =
      Args.hasFlag(options::OPT_ffreestanding, options::OPT_fhosted, false) ||
      KernelOrKext;
  if (Freestanding)
    CmdArgs.push_back("-ffreestanding");

  // This is a coarse approximation of what llvm-gcc actually does, both
  // -fasynchronous-unwind-tables and -fnon-call-exceptions interact in more
  // complicated ways.
  bool AsynchronousUnwindTables =
      Args.hasFlag(options::OPT_fasynchronous_unwind_tables,
                   options::OPT_fno_asynchronous_unwind_tables,
                   (TC.IsUnwindTablesDefault(Args) ||
                    TC.getSanitizerArgs().needsUnwindTables()) &&
                       !Freestanding);
  if (Args.hasFlag(options::OPT_funwind_tables, options::OPT_fno_unwind_tables,
                   AsynchronousUnwindTables))
    CmdArgs.push_back("-munwind-tables");

  // Prepare `-aux-target-cpu` and `-aux-target-feature` unless
  // `--gpu-use-aux-triple-only` is specified.
  if (!Args.getLastArg(options::OPT_gpu_use_aux_triple_only) &&
      ((IsCuda && JA.isDeviceOffloading(Action::OFK_Cuda)) ||
       (IsSYCL && IsSYCLOffloadDevice) ||
       (IsHIP && JA.isDeviceOffloading(Action::OFK_HIP)))) {
    const ArgList &HostArgs =
        C.getArgsForToolChain(nullptr, StringRef(), Action::OFK_None);
    std::string HostCPU =
        getCPUName(HostArgs, *TC.getAuxTriple(), /*FromAs*/ false);
    if (!HostCPU.empty()) {
      CmdArgs.push_back("-aux-target-cpu");
      CmdArgs.push_back(Args.MakeArgString(HostCPU));
    }
    getTargetFeatures(D, *TC.getAuxTriple(), HostArgs, CmdArgs,
                      /*ForAS*/ false, /*IsAux*/ true);
  }

  TC.addClangTargetOptions(Args, CmdArgs, JA.getOffloadingDeviceKind());

  // FIXME: Handle -mtune=.
  (void)Args.hasArg(options::OPT_mtune_EQ);

  if (Arg *A = Args.getLastArg(options::OPT_mcmodel_EQ)) {
    StringRef CM = A->getValue();
    if (CM == "small" || CM == "kernel" || CM == "medium" || CM == "large" ||
        CM == "tiny")
      A->render(Args, CmdArgs);
    else
      D.Diag(diag::err_drv_invalid_argument_to_option)
          << CM << A->getOption().getName();
  }

  if (Arg *A = Args.getLastArg(options::OPT_mtls_size_EQ)) {
    StringRef Value = A->getValue();
    unsigned TLSSize = 0;
    Value.getAsInteger(10, TLSSize);
    if (!Triple.isAArch64() || !Triple.isOSBinFormatELF())
      D.Diag(diag::err_drv_unsupported_opt_for_target)
          << A->getOption().getName() << TripleStr;
    if (TLSSize != 12 && TLSSize != 24 && TLSSize != 32 && TLSSize != 48)
      D.Diag(diag::err_drv_invalid_int_value)
          << A->getOption().getName() << Value;
    Args.AddLastArg(CmdArgs, options::OPT_mtls_size_EQ);
  }

  // Add the target cpu
  std::string CPU = getCPUName(Args, Triple, /*FromAs*/ false);
  if (!CPU.empty()) {
    CmdArgs.push_back("-target-cpu");
    CmdArgs.push_back(Args.MakeArgString(CPU));
  }

  RenderTargetOptions(Triple, Args, KernelOrKext, CmdArgs);

  // These two are potentially updated by AddClangCLArgs.
  codegenoptions::DebugInfoKind DebugInfoKind = codegenoptions::NoDebugInfo;
  bool EmitCodeView = false;

  // Add clang-cl arguments.
  types::ID InputType = Input.getType();
  if (D.IsCLMode())
    AddClangCLArgs(Args, InputType, CmdArgs, &DebugInfoKind, &EmitCodeView);

  DwarfFissionKind DwarfFission;
  RenderDebugOptions(TC, D, RawTriple, Args, EmitCodeView, CmdArgs,
                     DebugInfoKind, DwarfFission);

  // Add the split debug info name to the command lines here so we
  // can propagate it to the backend.
  bool SplitDWARF = (DwarfFission != DwarfFissionKind::None) &&
                    TC.getTriple().isOSBinFormatELF() &&
                    (isa<AssembleJobAction>(JA) || isa<CompileJobAction>(JA) ||
                     isa<BackendJobAction>(JA));
  if (SplitDWARF) {
    const char *SplitDWARFOut = SplitDebugName(Args, Input, Output);
    CmdArgs.push_back("-split-dwarf-file");
    CmdArgs.push_back(SplitDWARFOut);
    if (DwarfFission == DwarfFissionKind::Split) {
      CmdArgs.push_back("-split-dwarf-output");
      CmdArgs.push_back(SplitDWARFOut);
    }
  }

  // Pass the linker version in use.
  if (Arg *A = Args.getLastArg(options::OPT_mlinker_version_EQ)) {
    CmdArgs.push_back("-target-linker-version");
    CmdArgs.push_back(A->getValue());
  }

  // Explicitly error on some things we know we don't support and can't just
  // ignore.
  if (!Args.hasArg(options::OPT_fallow_unsupported)) {
    Arg *Unsupported;
    if (types::isCXX(InputType) && RawTriple.isOSDarwin() &&
        TC.getArch() == llvm::Triple::x86) {
      if ((Unsupported = Args.getLastArg(options::OPT_fapple_kext)) ||
          (Unsupported = Args.getLastArg(options::OPT_mkernel)))
        D.Diag(diag::err_drv_clang_unsupported_opt_cxx_darwin_i386)
            << Unsupported->getOption().getName();
    }
    // The faltivec option has been superseded by the maltivec option.
    if ((Unsupported = Args.getLastArg(options::OPT_faltivec)))
      D.Diag(diag::err_drv_clang_unsupported_opt_faltivec)
          << Unsupported->getOption().getName()
          << "please use -maltivec and include altivec.h explicitly";
    if ((Unsupported = Args.getLastArg(options::OPT_fno_altivec)))
      D.Diag(diag::err_drv_clang_unsupported_opt_faltivec)
          << Unsupported->getOption().getName() << "please use -mno-altivec";
  }

  Args.AddAllArgs(CmdArgs, options::OPT_v);

  if (Args.getLastArg(options::OPT_H)) {
    CmdArgs.push_back("-H");
    CmdArgs.push_back("-sys-header-deps");
  }

  if (D.CCPrintHeaders && !D.CCGenDiagnostics) {
    CmdArgs.push_back("-header-include-file");
    CmdArgs.push_back(D.CCPrintHeadersFilename ? D.CCPrintHeadersFilename
                                               : "-");
    CmdArgs.push_back("-sys-header-deps");
  }
  Args.AddLastArg(CmdArgs, options::OPT_P);
  Args.AddLastArg(CmdArgs, options::OPT_print_ivar_layout);

#if INTEL_CUSTOMIZATION
  // EP should expand to -E -P.
  if (Args.hasArg(options::OPT_EP)) {
    CmdArgs.push_back("-E");
    CmdArgs.push_back("-P");
  }
#endif // INTEL_CUSTOMIZATION
  if (D.CCLogDiagnostics && !D.CCGenDiagnostics) {
    CmdArgs.push_back("-diagnostic-log-file");
    CmdArgs.push_back(D.CCLogDiagnosticsFilename ? D.CCLogDiagnosticsFilename
                                                 : "-");
  }

  // Give the gen diagnostics more chances to succeed, by avoiding intentional
  // crashes.
  if (D.CCGenDiagnostics)
    CmdArgs.push_back("-disable-pragma-debug-crash");

  bool UseSeparateSections = isUseSeparateSections(Triple);

  if (Args.hasFlag(options::OPT_ffunction_sections,
                   options::OPT_fno_function_sections, UseSeparateSections)) {
    CmdArgs.push_back("-ffunction-sections");
  }

  if (Arg *A = Args.getLastArg(options::OPT_fbasic_block_sections_EQ)) {
    StringRef Val = A->getValue();
    if (Val != "all" && Val != "labels" && Val != "none" &&
        !(Val.startswith("list=") && llvm::sys::fs::exists(Val.substr(5))))
      D.Diag(diag::err_drv_invalid_value)
          << A->getAsString(Args) << A->getValue();
    else
      A->render(Args, CmdArgs);
  }

  if (Args.hasFlag(options::OPT_fdata_sections, options::OPT_fno_data_sections,
                   UseSeparateSections)) {
    CmdArgs.push_back("-fdata-sections");
  }

  if (!Args.hasFlag(options::OPT_funique_section_names,
                    options::OPT_fno_unique_section_names, true))
    CmdArgs.push_back("-fno-unique-section-names");

  if (Args.hasFlag(options::OPT_funique_internal_linkage_names,
                   options::OPT_fno_unique_internal_linkage_names, false))
    CmdArgs.push_back("-funique-internal-linkage-names");

  if (Args.hasFlag(options::OPT_funique_basic_block_section_names,
                   options::OPT_fno_unique_basic_block_section_names, false))
    CmdArgs.push_back("-funique-basic-block-section-names");

#if INTEL_CUSTOMIZATION
  Args.AddLastArg(CmdArgs, options::OPT_finstrument_functions_after_inlining,
                  options::OPT_finstrument_function_entry_bare);

  if ((Args.hasFlag(options::OPT_finstrument_functions,
                    options::OPT_fno_instrument_functions, false)) &&
      (!Args.hasArg(options::OPT_finstrument_functions_after_inlining,
                    options::OPT_finstrument_function_entry_bare)))
    Args.AddLastArg(CmdArgs, options::OPT_finstrument_functions);
#endif // INTEL_CUSTOMIZATION

  // NVPTX doesn't support PGO or coverage. There's no runtime support for
  // sampling, overhead of call arc collection is way too high and there's no
  // way to collect the output.
  if (!Triple.isNVPTX())
    addPGOAndCoverageFlags(TC, C, D, Output, Args, CmdArgs);

  Args.AddLastArg(CmdArgs, options::OPT_fclang_abi_compat_EQ);

  // Add runtime flag for PS4 when PGO, coverage, or sanitizers are enabled.
  if (RawTriple.isPS4CPU() &&
      !Args.hasArg(options::OPT_nostdlib, options::OPT_nodefaultlibs)) {
    PS4cpu::addProfileRTArgs(TC, Args, CmdArgs);
    PS4cpu::addSanitizerArgs(TC, CmdArgs);
  }

  // Pass options for controlling the default header search paths.
  if (Args.hasArg(options::OPT_nostdinc)) {
    CmdArgs.push_back("-nostdsysteminc");
    CmdArgs.push_back("-nobuiltininc");
  } else {
    if (Args.hasArg(options::OPT_nostdlibinc))
      CmdArgs.push_back("-nostdsysteminc");
    Args.AddLastArg(CmdArgs, options::OPT_nostdincxx);
    Args.AddLastArg(CmdArgs, options::OPT_nobuiltininc);
  }

  // Pass the path to compiler resource files.
  CmdArgs.push_back("-resource-dir");
  CmdArgs.push_back(D.ResourceDir.c_str());

  Args.AddLastArg(CmdArgs, options::OPT_working_directory);

  RenderARCMigrateToolOptions(D, Args, CmdArgs);

  // Add preprocessing options like -I, -D, etc. if we are using the
  // preprocessor.
  //
  // FIXME: Support -fpreprocessed
  if (types::getPreprocessedType(InputType) != types::TY_INVALID)
    AddPreprocessingOptions(C, JA, D, Args, CmdArgs, Output, Inputs);

  // Don't warn about "clang -c -DPIC -fPIC test.i" because libtool.m4 assumes
  // that "The compiler can only warn and ignore the option if not recognized".
  // When building with ccache, it will pass -D options to clang even on
  // preprocessed inputs and configure concludes that -fPIC is not supported.
  Args.ClaimAllArgs(options::OPT_D);

  // Manually translate -O4 to -O3; let clang reject others.
  AddOptLevel(); // INTEL

  // Warn about ignored options to clang.
  for (const Arg *A :
       Args.filtered(options::OPT_clang_ignored_gcc_optimization_f_Group)) {
    D.Diag(diag::warn_ignored_gcc_optimization) << A->getAsString(Args);
    A->claim();
  }

  for (const Arg *A :
       Args.filtered(options::OPT_clang_ignored_legacy_options_Group)) {
    D.Diag(diag::warn_ignored_clang_option) << A->getAsString(Args);
    A->claim();
  }

  claimNoWarnArgs(Args);

  Args.AddAllArgs(CmdArgs, options::OPT_R_Group);

  Args.AddAllArgs(CmdArgs, options::OPT_W_Group);
#if INTEL_CUSTOMIZATION
  if (Args.hasFlag(options::OPT_pedantic, options::OPT_no_pedantic, false)
      || Args.hasArg(options::OPT_strict_ansi))
#endif //INTEL_CUSTOMIZATION
    CmdArgs.push_back("-pedantic");

  Args.AddLastArg(CmdArgs, options::OPT_pedantic_errors);
  Args.AddLastArg(CmdArgs, options::OPT_w);

  // Fixed point flags
  if (Args.hasFlag(options::OPT_ffixed_point, options::OPT_fno_fixed_point,
                   /*Default=*/false))
    Args.AddLastArg(CmdArgs, options::OPT_ffixed_point);

  // Handle -{std, ansi, trigraphs} -- take the last of -{std, ansi}
  // (-ansi is equivalent to -std=c89 or -std=c++98).
  //
  // If a std is supplied, only add -trigraphs if it follows the
  // option.
  bool ImplyVCPPCXXVer = false;
#if INTEL_CUSTOMIZATION
  const Arg *Std = Args.getLastArg(options::OPT_std_EQ, options::OPT_ansi,
                     options::OPT_strict_ansi);
  if (Std) {
    if (Std->getOption().matches(options::OPT_ansi) ||
        Std->getOption().matches(options::OPT_strict_ansi))
#endif //INTEL_CUSTOMIZATION
      if (types::isCXX(InputType))
        CmdArgs.push_back("-std=c++98");
      else
        CmdArgs.push_back("-std=c89");
#if INTEL_CUSTOMIZATION
    // Intel compiler allows for /Qstd which is an alias -std.  We want to be
    // sure to limit valid args to C++14 or higher.
    else if (Args.hasArg(options::OPT__intel) && IsWindowsMSVC) {
      StringRef Val(Std->getValue());
      if (Val == "c++98" || Val == "c++03" || Val == "c++0x" ||
          Val == "c++11") {
        D.Diag(clang::diag::warn_drv_unused_argument) << Std->getAsString(Args);
        ImplyVCPPCXXVer = true;
      } else
        Std->render(Args, CmdArgs);
    } else
#endif // INTEL_CUSTOMIZATION
      Std->render(Args, CmdArgs);

    // If -f(no-)trigraphs appears after the language standard flag, honor it.
    if (Arg *A = Args.getLastArg(options::OPT_std_EQ, options::OPT_ansi,
                                 options::OPT_ftrigraphs,
                                 options::OPT_fno_trigraphs))
      if (A != Std)
        A->render(Args, CmdArgs);
  } else {
    // Honor -std-default.
    //
    // FIXME: Clang doesn't correctly handle -std= when the input language
    // doesn't match. For the time being just ignore this for C++ inputs;
    // eventually we want to do all the standard defaulting here instead of
    // splitting it between the driver and clang -cc1.
    if (!types::isCXX(InputType))
      Args.AddAllArgsTranslated(CmdArgs, options::OPT_std_default_EQ, "-std=",
                                /*Joined=*/true);
    else if (IsWindowsMSVC)
      ImplyVCPPCXXVer = true;
    else if (IsSYCL)
      // For DPC++, we default to -std=c++17 for all compilations.  Use of -std
      // on the command line will override.
      CmdArgs.push_back("-std=c++17");

    Args.AddLastArg(CmdArgs, options::OPT_ftrigraphs,
                    options::OPT_fno_trigraphs);
  }

  // GCC's behavior for -Wwrite-strings is a bit strange:
  //  * In C, this "warning flag" changes the types of string literals from
  //    'char[N]' to 'const char[N]', and thus triggers an unrelated warning
  //    for the discarded qualifier.
  //  * In C++, this is just a normal warning flag.
  //
  // Implementing this warning correctly in C is hard, so we follow GCC's
  // behavior for now. FIXME: Directly diagnose uses of a string literal as
  // a non-const char* in C, rather than using this crude hack.
  if (!types::isCXX(InputType)) {
    // FIXME: This should behave just like a warning flag, and thus should also
    // respect -Weverything, -Wno-everything, -Werror=write-strings, and so on.
    Arg *WriteStrings =
        Args.getLastArg(options::OPT_Wwrite_strings,
                        options::OPT_Wno_write_strings, options::OPT_w);
    if (WriteStrings &&
        WriteStrings->getOption().matches(options::OPT_Wwrite_strings))
      CmdArgs.push_back("-fconst-strings");
  }

  // GCC provides a macro definition '__DEPRECATED' when -Wdeprecated is active
  // during C++ compilation, which it is by default. GCC keeps this define even
  // in the presence of '-w', match this behavior bug-for-bug.
  if (types::isCXX(InputType) &&
      Args.hasFlag(options::OPT_Wdeprecated, options::OPT_Wno_deprecated,
                   true)) {
    CmdArgs.push_back("-fdeprecated-macro");
  }

  // Translate GCC's misnamer '-fasm' arguments to '-fgnu-keywords'.
  if (Arg *Asm = Args.getLastArg(options::OPT_fasm, options::OPT_fno_asm)) {
    if (Asm->getOption().matches(options::OPT_fasm))
      CmdArgs.push_back("-fgnu-keywords");
    else
      CmdArgs.push_back("-fno-gnu-keywords");
  }

  if (ShouldDisableDwarfDirectory(Args, TC))
    CmdArgs.push_back("-fno-dwarf-directory-asm");

  if (!ShouldEnableAutolink(Args, TC, JA))
    CmdArgs.push_back("-fno-autolink");

  // Add in -fdebug-compilation-dir if necessary.
  addDebugCompDirArg(Args, CmdArgs, D.getVFS());

  addDebugPrefixMapArg(D, Args, CmdArgs);

  if (Arg *A = Args.getLastArg(options::OPT_ftemplate_depth_,
                               options::OPT_ftemplate_depth_EQ)) {
    CmdArgs.push_back("-ftemplate-depth");
    CmdArgs.push_back(A->getValue());
  }

  if (Arg *A = Args.getLastArg(options::OPT_foperator_arrow_depth_EQ)) {
    CmdArgs.push_back("-foperator-arrow-depth");
    CmdArgs.push_back(A->getValue());
  }

  if (Arg *A = Args.getLastArg(options::OPT_fconstexpr_depth_EQ)) {
    CmdArgs.push_back("-fconstexpr-depth");
    CmdArgs.push_back(A->getValue());
  }

  if (Arg *A = Args.getLastArg(options::OPT_fconstexpr_steps_EQ)) {
    CmdArgs.push_back("-fconstexpr-steps");
    CmdArgs.push_back(A->getValue());
  }

  if (Args.hasArg(options::OPT_fexperimental_new_constant_interpreter))
    CmdArgs.push_back("-fexperimental-new-constant-interpreter");

  if (Arg *A = Args.getLastArg(options::OPT_fbracket_depth_EQ)) {
    CmdArgs.push_back("-fbracket-depth");
    CmdArgs.push_back(A->getValue());
  }

  if (Arg *A = Args.getLastArg(options::OPT_Wlarge_by_value_copy_EQ,
                               options::OPT_Wlarge_by_value_copy_def)) {
    if (A->getNumValues()) {
      StringRef bytes = A->getValue();
      CmdArgs.push_back(Args.MakeArgString("-Wlarge-by-value-copy=" + bytes));
    } else
      CmdArgs.push_back("-Wlarge-by-value-copy=64"); // default value
  }

  if (Args.hasArg(options::OPT_relocatable_pch))
    CmdArgs.push_back("-relocatable-pch");

  if (const Arg *A = Args.getLastArg(options::OPT_fcf_runtime_abi_EQ)) {
    static const char *kCFABIs[] = {
      "standalone", "objc", "swift", "swift-5.0", "swift-4.2", "swift-4.1",
    };

    if (find(kCFABIs, StringRef(A->getValue())) == std::end(kCFABIs))
      D.Diag(diag::err_drv_invalid_cf_runtime_abi) << A->getValue();
    else
      A->render(Args, CmdArgs);
  }

  if (Arg *A = Args.getLastArg(options::OPT_fconstant_string_class_EQ)) {
    CmdArgs.push_back("-fconstant-string-class");
    CmdArgs.push_back(A->getValue());
  }

  if (Arg *A = Args.getLastArg(options::OPT_ftabstop_EQ)) {
    CmdArgs.push_back("-ftabstop");
    CmdArgs.push_back(A->getValue());
  }

  if (Args.hasFlag(options::OPT_fstack_size_section,
                   options::OPT_fno_stack_size_section, RawTriple.isPS4()))
    CmdArgs.push_back("-fstack-size-section");

  CmdArgs.push_back("-ferror-limit");
  if (Arg *A = Args.getLastArg(options::OPT_ferror_limit_EQ))
    CmdArgs.push_back(A->getValue());
  else
    CmdArgs.push_back("19");

  if (Arg *A = Args.getLastArg(options::OPT_fmacro_backtrace_limit_EQ)) {
    CmdArgs.push_back("-fmacro-backtrace-limit");
    CmdArgs.push_back(A->getValue());
  }

  if (Arg *A = Args.getLastArg(options::OPT_ftemplate_backtrace_limit_EQ)) {
    CmdArgs.push_back("-ftemplate-backtrace-limit");
    CmdArgs.push_back(A->getValue());
  }

  if (Arg *A = Args.getLastArg(options::OPT_fconstexpr_backtrace_limit_EQ)) {
    CmdArgs.push_back("-fconstexpr-backtrace-limit");
    CmdArgs.push_back(A->getValue());
  }

  if (Arg *A = Args.getLastArg(options::OPT_fspell_checking_limit_EQ)) {
    CmdArgs.push_back("-fspell-checking-limit");
    CmdArgs.push_back(A->getValue());
  }

#if INTEL_CUSTOMIZATION
  if (Args.hasArg(options::OPT_fiopenmp_simd)) {
    // FIXME: Add better interactions with -fopenmp-simd.
    CmdArgs.push_back("-fopenmp-simd");
    CmdArgs.push_back("-fopenmp-late-outline");
  }
  // When compiling for SPIR, we want to be sure that -fiopenmp is used
  // and not -fopenmp.
  if (IsOpenMPDevice && !Args.hasArg(options::OPT_fiopenmp) &&
      Args.hasArg(options::OPT_fopenmp_EQ, options::OPT_fopenmp) &&
      Triple.isSPIR())
    D.Diag(diag::err_drv_fopenmp_targets_requires_fiopenmp);

  if (Arg *A = Args.getLastArg(options::OPT_qopenmp_threadprivate_EQ)) {
    StringRef Value = A->getValue();

    if ((Value != "compat") && (Value != "legacy"))
      D.Diag(diag::err_drv_unsupported_option_argument)
          << A->getOption().getName() << Value;

    if (Value == "legacy")
      CmdArgs.push_back("-fopenmp-threadprivate-legacy");
  }

  if (Args.hasFlag(options::OPT__SLASH_Qvla_, options::OPT__SLASH_Qvla, false))
    CmdArgs.push_back("-Werror=vla");

  if (Args.hasFlag(options::OPT_fpermissive, options::OPT_fno_permissive,
                   false))
    CmdArgs.push_back("-gnu-permissive");
#endif // INTEL_CUSTOMIZATION

  // Pass -fmessage-length=.
  unsigned MessageLength = 0;
  if (Arg *A = Args.getLastArg(options::OPT_fmessage_length_EQ)) {
    StringRef V(A->getValue());
    if (V.getAsInteger(0, MessageLength))
      D.Diag(diag::err_drv_invalid_argument_to_option)
          << V << A->getOption().getName();
  } else {
    // If -fmessage-length=N was not specified, determine whether this is a
    // terminal and, if so, implicitly define -fmessage-length appropriately.
    MessageLength = llvm::sys::Process::StandardErrColumns();
  }
  if (MessageLength != 0)
    CmdArgs.push_back(
        Args.MakeArgString("-fmessage-length=" + Twine(MessageLength)));

  // -fvisibility= and -fvisibility-ms-compat are of a piece.
  if (const Arg *A = Args.getLastArg(options::OPT_fvisibility_EQ,
                                     options::OPT_fvisibility_ms_compat)) {
    if (A->getOption().matches(options::OPT_fvisibility_EQ)) {
      CmdArgs.push_back("-fvisibility");
      CmdArgs.push_back(A->getValue());
    } else {
      assert(A->getOption().matches(options::OPT_fvisibility_ms_compat));
      CmdArgs.push_back("-fvisibility");
      CmdArgs.push_back("hidden");
      CmdArgs.push_back("-ftype-visibility");
      CmdArgs.push_back("default");
    }
  }

  Args.AddLastArg(CmdArgs, options::OPT_fvisibility_inlines_hidden);
  Args.AddLastArg(CmdArgs, options::OPT_fvisibility_global_new_delete_hidden);

  Args.AddLastArg(CmdArgs, options::OPT_ftlsmodel_EQ);

  // Forward -f (flag) options which we can pass directly.
  Args.AddLastArg(CmdArgs, options::OPT_femit_all_decls);
  Args.AddLastArg(CmdArgs, options::OPT_fheinous_gnu_extensions);
  Args.AddLastArg(CmdArgs, options::OPT_fdigraphs, options::OPT_fno_digraphs);
  Args.AddLastArg(CmdArgs, options::OPT_fno_operator_names);
  Args.AddLastArg(CmdArgs, options::OPT_femulated_tls,
                  options::OPT_fno_emulated_tls);

  // AltiVec-like language extensions aren't relevant for assembling.
  if (!isa<PreprocessJobAction>(JA) || Output.getType() != types::TY_PP_Asm)
    Args.AddLastArg(CmdArgs, options::OPT_fzvector);

  Args.AddLastArg(CmdArgs, options::OPT_fdiagnostics_show_template_tree);
  Args.AddLastArg(CmdArgs, options::OPT_fno_elide_type);
#if INTEL_COLLAB
  if (Args.hasArg(options::OPT_fiopenmp)) {
    CmdArgs.push_back("-fopenmp-late-outline");
#if INTEL_CUSTOMIZATION
    if (Arg *A = Args.getLastArg(options::OPT_qopenmp_threadprivate_EQ)) {
      StringRef Value = A->getValue();
      if (Value != "compat")
        CmdArgs.push_back("-fopenmp-threadprivate-legacy");
    } else
#endif // INTEL_CUSTOMIZATION
      CmdArgs.push_back("-fopenmp-threadprivate-legacy");
  }
#endif // INTEL_COLLAB

  // Forward flags for OpenMP. We don't do this if the current action is an
  // device offloading action other than OpenMP.
#if INTEL_COLLAB
  if ((Args.hasFlag(options::OPT_fopenmp, options::OPT_fopenmp_EQ,
                    options::OPT_fno_openmp, false) ||
       Args.hasArg(options::OPT_fiopenmp)) &&
#else
  if (Args.hasFlag(options::OPT_fopenmp, options::OPT_fopenmp_EQ,
                   options::OPT_fno_openmp, false) &&
#endif // INTEL_COLLAB
      (JA.isDeviceOffloading(Action::OFK_None) ||
       JA.isDeviceOffloading(Action::OFK_OpenMP))) {
    switch (D.getOpenMPRuntime(Args)) {
    case Driver::OMPRT_OMP:
    case Driver::OMPRT_IOMP5:
      // Clang can generate useful OpenMP code for these two runtime libraries.
      CmdArgs.push_back("-fopenmp");

      // If no option regarding the use of TLS in OpenMP codegeneration is
      // given, decide a default based on the target. Otherwise rely on the
      // options and pass the right information to the frontend.
      if (!Args.hasFlag(options::OPT_fopenmp_use_tls,
                        options::OPT_fnoopenmp_use_tls, /*Default=*/true))
        CmdArgs.push_back("-fnoopenmp-use-tls");
      Args.AddLastArg(CmdArgs, options::OPT_fopenmp_simd,
                      options::OPT_fno_openmp_simd);
      Args.AddAllArgs(CmdArgs, options::OPT_fopenmp_enable_irbuilder);
      Args.AddAllArgs(CmdArgs, options::OPT_fopenmp_version_EQ);
      Args.AddAllArgs(CmdArgs, options::OPT_fopenmp_cuda_number_of_sm_EQ);
      Args.AddAllArgs(CmdArgs, options::OPT_fopenmp_cuda_blocks_per_sm_EQ);
      Args.AddAllArgs(CmdArgs,
                      options::OPT_fopenmp_cuda_teams_reduction_recs_num_EQ);
      if (Args.hasFlag(options::OPT_fopenmp_optimistic_collapse,
                       options::OPT_fno_openmp_optimistic_collapse,
                       /*Default=*/false))
        CmdArgs.push_back("-fopenmp-optimistic-collapse");

      // When in OpenMP offloading mode with NVPTX target, forward
      // cuda-mode flag
      if (Args.hasFlag(options::OPT_fopenmp_cuda_mode,
                       options::OPT_fno_openmp_cuda_mode, /*Default=*/false))
        CmdArgs.push_back("-fopenmp-cuda-mode");

      // When in OpenMP offloading mode with NVPTX target, check if full runtime
      // is required.
      if (Args.hasFlag(options::OPT_fopenmp_cuda_force_full_runtime,
                       options::OPT_fno_openmp_cuda_force_full_runtime,
                       /*Default=*/false))
        CmdArgs.push_back("-fopenmp-cuda-force-full-runtime");
      break;
    default:
      // By default, if Clang doesn't know how to generate useful OpenMP code
      // for a specific runtime library, we just don't pass the '-fopenmp' flag
      // down to the actual compilation.
      // FIXME: It would be better to have a mode which *only* omits IR
      // generation based on the OpenMP support so that we get consistent
      // semantic analysis, etc.
      break;
    }
  } else {
    Args.AddLastArg(CmdArgs, options::OPT_fopenmp_simd,
                    options::OPT_fno_openmp_simd);
    Args.AddAllArgs(CmdArgs, options::OPT_fopenmp_version_EQ);
  }

  const SanitizerArgs &Sanitize = TC.getSanitizerArgs();
  Sanitize.addArgs(TC, Args, CmdArgs, InputType);

  const XRayArgs &XRay = TC.getXRayArgs();
  XRay.addArgs(TC, Args, CmdArgs, InputType);

  if (Arg *A = Args.getLastArg(options::OPT_fpatchable_function_entry_EQ)) {
    StringRef S0 = A->getValue(), S = S0;
    unsigned Size, Offset = 0;
    if (!Triple.isAArch64() && Triple.getArch() != llvm::Triple::x86 &&
        Triple.getArch() != llvm::Triple::x86_64)
      D.Diag(diag::err_drv_unsupported_opt_for_target)
          << A->getAsString(Args) << TripleStr;
    else if (S.consumeInteger(10, Size) ||
             (!S.empty() && (!S.consume_front(",") ||
                             S.consumeInteger(10, Offset) || !S.empty())))
      D.Diag(diag::err_drv_invalid_argument_to_option)
          << S0 << A->getOption().getName();
    else if (Size < Offset)
      D.Diag(diag::err_drv_unsupported_fpatchable_function_entry_argument);
    else {
      CmdArgs.push_back(Args.MakeArgString(A->getSpelling() + Twine(Size)));
      CmdArgs.push_back(Args.MakeArgString(
          "-fpatchable-function-entry-offset=" + Twine(Offset)));
    }
  }

  if (TC.SupportsProfiling()) {
    Args.AddLastArg(CmdArgs, options::OPT_pg);

    llvm::Triple::ArchType Arch = TC.getArch();
    if (Arg *A = Args.getLastArg(options::OPT_mfentry)) {
      if (Arch == llvm::Triple::systemz || TC.getTriple().isX86())
        A->render(Args, CmdArgs);
      else
        D.Diag(diag::err_drv_unsupported_opt_for_target)
            << A->getAsString(Args) << TripleStr;
    }
    if (Arg *A = Args.getLastArg(options::OPT_mnop_mcount)) {
      if (Arch == llvm::Triple::systemz)
        A->render(Args, CmdArgs);
      else
        D.Diag(diag::err_drv_unsupported_opt_for_target)
            << A->getAsString(Args) << TripleStr;
    }
    if (Arg *A = Args.getLastArg(options::OPT_mrecord_mcount)) {
      if (Arch == llvm::Triple::systemz)
        A->render(Args, CmdArgs);
      else
        D.Diag(diag::err_drv_unsupported_opt_for_target)
            << A->getAsString(Args) << TripleStr;
    }
  }

  if (Args.getLastArg(options::OPT_fapple_kext) ||
      (Args.hasArg(options::OPT_mkernel) && types::isCXX(InputType)))
    CmdArgs.push_back("-fapple-kext");

  Args.AddLastArg(CmdArgs, options::OPT_flax_vector_conversions_EQ);
  Args.AddLastArg(CmdArgs, options::OPT_fobjc_sender_dependent_dispatch);
  Args.AddLastArg(CmdArgs, options::OPT_fdiagnostics_print_source_range_info);
  Args.AddLastArg(CmdArgs, options::OPT_fdiagnostics_parseable_fixits);
  Args.AddLastArg(CmdArgs, options::OPT_ftime_report);
  Args.AddLastArg(CmdArgs, options::OPT_ftime_trace);
  Args.AddLastArg(CmdArgs, options::OPT_ftime_trace_granularity_EQ);
  Args.AddLastArg(CmdArgs, options::OPT_ftrapv);
  Args.AddLastArg(CmdArgs, options::OPT_malign_double);
  Args.AddLastArg(CmdArgs, options::OPT_fno_temp_file);

  if (Arg *A = Args.getLastArg(options::OPT_ftrapv_handler_EQ)) {
    CmdArgs.push_back("-ftrapv-handler");
    CmdArgs.push_back(A->getValue());
  }

  Args.AddLastArg(CmdArgs, options::OPT_ftrap_function_EQ);

  // -fno-strict-overflow implies -fwrapv if it isn't disabled, but
  // -fstrict-overflow won't turn off an explicitly enabled -fwrapv.
  if (Arg *A = Args.getLastArg(options::OPT_fwrapv, options::OPT_fno_wrapv)) {
    if (A->getOption().matches(options::OPT_fwrapv))
      CmdArgs.push_back("-fwrapv");
  } else if (Arg *A = Args.getLastArg(options::OPT_fstrict_overflow,
                                      options::OPT_fno_strict_overflow)) {
    if (A->getOption().matches(options::OPT_fno_strict_overflow))
      CmdArgs.push_back("-fwrapv");
  }

  if (Arg *A = Args.getLastArg(options::OPT_freroll_loops,
                               options::OPT_fno_reroll_loops))
    if (A->getOption().matches(options::OPT_freroll_loops))
      CmdArgs.push_back("-freroll-loops");

  Args.AddLastArg(CmdArgs, options::OPT_fwritable_strings);
#if INTEL_CUSTOMIZATION
  RenderUnrollOptions(D, Args, CmdArgs);
#endif // INTEL_CUSTOMIZATION

  Args.AddLastArg(CmdArgs, options::OPT_pthread);

  if (Args.hasFlag(options::OPT_mspeculative_load_hardening,
                   options::OPT_mno_speculative_load_hardening, false))
    CmdArgs.push_back(Args.MakeArgString("-mspeculative-load-hardening"));

  RenderSSPOptions(TC, Args, CmdArgs, KernelOrKext);
  RenderSCPOptions(TC, Args, CmdArgs);
  RenderTrivialAutoVarInitOptions(D, TC, Args, CmdArgs);

  // Translate -mstackrealign
  if (Args.hasFlag(options::OPT_mstackrealign, options::OPT_mno_stackrealign,
                   false))
    CmdArgs.push_back(Args.MakeArgString("-mstackrealign"));

  if (Args.hasArg(options::OPT_mstack_alignment)) {
    StringRef alignment = Args.getLastArgValue(options::OPT_mstack_alignment);
    CmdArgs.push_back(Args.MakeArgString("-mstack-alignment=" + alignment));
  }

  if (Args.hasArg(options::OPT_mstack_probe_size)) {
    StringRef Size = Args.getLastArgValue(options::OPT_mstack_probe_size);

    if (!Size.empty())
      CmdArgs.push_back(Args.MakeArgString("-mstack-probe-size=" + Size));
    else
      CmdArgs.push_back("-mstack-probe-size=0");
  }

  if (!Args.hasFlag(options::OPT_mstack_arg_probe,
                    options::OPT_mno_stack_arg_probe, true))
    CmdArgs.push_back(Args.MakeArgString("-mno-stack-arg-probe"));

  if (Arg *A = Args.getLastArg(options::OPT_mrestrict_it,
                               options::OPT_mno_restrict_it)) {
    if (A->getOption().matches(options::OPT_mrestrict_it)) {
      CmdArgs.push_back("-mllvm");
      CmdArgs.push_back("-arm-restrict-it");
    } else {
      CmdArgs.push_back("-mllvm");
      CmdArgs.push_back("-arm-no-restrict-it");
    }
  } else if (Triple.isOSWindows() &&
             (Triple.getArch() == llvm::Triple::arm ||
              Triple.getArch() == llvm::Triple::thumb)) {
    // Windows on ARM expects restricted IT blocks
    CmdArgs.push_back("-mllvm");
    CmdArgs.push_back("-arm-restrict-it");
  }

  // Forward -cl options to -cc1
  RenderOpenCLOptions(Args, CmdArgs);

  // Forward -sycl-std option to -cc1
  Args.AddLastArg(CmdArgs, options::OPT_sycl_std_EQ);

  if (Args.hasFlag(options::OPT_fhip_new_launch_api,
                   options::OPT_fno_hip_new_launch_api, false))
    CmdArgs.push_back("-fhip-new-launch-api");

  if (Arg *A = Args.getLastArg(options::OPT_fcf_protection_EQ)) {
    CmdArgs.push_back(
        Args.MakeArgString(Twine("-fcf-protection=") + A->getValue()));
  }

  // Forward -f options with positive and negative forms; we translate
  // these by hand.
  if (Arg *A = getLastProfileSampleUseArg(Args)) {
    auto *PGOArg = Args.getLastArg(
        options::OPT_fprofile_generate, options::OPT_fprofile_generate_EQ,
        options::OPT_fcs_profile_generate, options::OPT_fcs_profile_generate_EQ,
        options::OPT_fprofile_use, options::OPT_fprofile_use_EQ);
    if (PGOArg)
      D.Diag(diag::err_drv_argument_not_allowed_with)
          << "SampleUse with PGO options";

    StringRef fname = A->getValue();
    if (!llvm::sys::fs::exists(fname))
      D.Diag(diag::err_drv_no_such_file) << fname;
    else
      A->render(Args, CmdArgs);
  }
  Args.AddLastArg(CmdArgs, options::OPT_fprofile_remapping_file_EQ);

  RenderBuiltinOptions(TC, RawTriple, Args, CmdArgs);

  if (!Args.hasFlag(options::OPT_fassume_sane_operator_new,
                    options::OPT_fno_assume_sane_operator_new))
    CmdArgs.push_back("-fno-assume-sane-operator-new");

  // -fblocks=0 is default.
  if (Args.hasFlag(options::OPT_fblocks, options::OPT_fno_blocks,
                   TC.IsBlocksDefault()) ||
      (Args.hasArg(options::OPT_fgnu_runtime) &&
       Args.hasArg(options::OPT_fobjc_nonfragile_abi) &&
       !Args.hasArg(options::OPT_fno_blocks))) {
    CmdArgs.push_back("-fblocks");

    if (!Args.hasArg(options::OPT_fgnu_runtime) && !TC.hasBlocksRuntime())
      CmdArgs.push_back("-fblocks-runtime-optional");
  }

  // -fencode-extended-block-signature=1 is default.
  if (TC.IsEncodeExtendedBlockSignatureDefault())
    CmdArgs.push_back("-fencode-extended-block-signature");

  if (Args.hasFlag(options::OPT_fcoroutines_ts, options::OPT_fno_coroutines_ts,
                   false) &&
      types::isCXX(InputType)) {
    CmdArgs.push_back("-fcoroutines-ts");
  }

  Args.AddLastArg(CmdArgs, options::OPT_fdouble_square_bracket_attributes,
                  options::OPT_fno_double_square_bracket_attributes);

  // -faccess-control is default.
  if (Args.hasFlag(options::OPT_fno_access_control,
                   options::OPT_faccess_control, false))
    CmdArgs.push_back("-fno-access-control");

  // -felide-constructors is the default.
  if (Args.hasFlag(options::OPT_fno_elide_constructors,
                   options::OPT_felide_constructors, false))
    CmdArgs.push_back("-fno-elide-constructors");

  ToolChain::RTTIMode RTTIMode = TC.getRTTIMode();

  if (KernelOrKext || (types::isCXX(InputType) &&
                       (RTTIMode == ToolChain::RM_Disabled)))
    CmdArgs.push_back("-fno-rtti");

  // -fshort-enums=0 is default for all architectures except Hexagon.
  if (Args.hasFlag(options::OPT_fshort_enums, options::OPT_fno_short_enums,
                   TC.getArch() == llvm::Triple::hexagon))
    CmdArgs.push_back("-fshort-enums");

  RenderCharacterOptions(Args, AuxTriple ? *AuxTriple : RawTriple, CmdArgs);

  // -fuse-cxa-atexit is default.
  if (!Args.hasFlag(
          options::OPT_fuse_cxa_atexit, options::OPT_fno_use_cxa_atexit,
          !RawTriple.isOSAIX() && !RawTriple.isOSWindows() &&
              TC.getArch() != llvm::Triple::xcore &&
              ((RawTriple.getVendor() != llvm::Triple::MipsTechnologies) ||
               RawTriple.hasEnvironment())) ||
      KernelOrKext)
    CmdArgs.push_back("-fno-use-cxa-atexit");

  if (Args.hasFlag(options::OPT_fregister_global_dtors_with_atexit,
                   options::OPT_fno_register_global_dtors_with_atexit,
                   RawTriple.isOSDarwin() && !KernelOrKext))
    CmdArgs.push_back("-fregister-global-dtors-with-atexit");

  // -fno-use-line-directives is default.
  if (Args.hasFlag(options::OPT_fuse_line_directives,
                   options::OPT_fno_use_line_directives, false))
    CmdArgs.push_back("-fuse-line-directives");

  // -fms-extensions=0 is default.
  if (Args.hasFlag(options::OPT_fms_extensions, options::OPT_fno_ms_extensions,
                   IsWindowsMSVC))
    CmdArgs.push_back("-fms-extensions");

  // -fms-compatibility=0 is default.
  bool IsMSVCCompat = Args.hasFlag(
      options::OPT_fms_compatibility, options::OPT_fno_ms_compatibility,
      (IsWindowsMSVC && Args.hasFlag(options::OPT_fms_extensions,
                                     options::OPT_fno_ms_extensions, true)));
  if (IsMSVCCompat)
    CmdArgs.push_back("-fms-compatibility");

  // Handle -fgcc-version, if present.
  VersionTuple GNUCVer;
  if (Arg *A = Args.getLastArg(options::OPT_fgnuc_version_EQ)) {
    // Check that the version has 1 to 3 components and the minor and patch
    // versions fit in two decimal digits.
    StringRef Val = A->getValue();
    Val = Val.empty() ? "0" : Val; // Treat "" as 0 or disable.
    bool Invalid = GNUCVer.tryParse(Val);
    unsigned Minor = GNUCVer.getMinor().getValueOr(0);
    unsigned Patch = GNUCVer.getSubminor().getValueOr(0);
    if (Invalid || GNUCVer.getBuild() || Minor >= 100 || Patch >= 100) {
      D.Diag(diag::err_drv_invalid_value)
          << A->getAsString(Args) << A->getValue();
    }
  } else if (!IsMSVCCompat) {
    // Imitate GCC 4.2.1 by default if -fms-compatibility is not in effect.
    GNUCVer = VersionTuple(4, 2, 1);
  }
  if (!GNUCVer.empty()) {
    CmdArgs.push_back(
        Args.MakeArgString("-fgnuc-version=" + GNUCVer.getAsString()));
  }

  VersionTuple MSVT = TC.computeMSVCVersion(&D, Args);
  if (!MSVT.empty())
    CmdArgs.push_back(
        Args.MakeArgString("-fms-compatibility-version=" + MSVT.getAsString()));

  bool IsMSVC2015Compatible = MSVT.getMajor() >= 19;
  if (ImplyVCPPCXXVer) {
    StringRef LanguageStandard;
    if (const Arg *StdArg = Args.getLastArg(options::OPT__SLASH_std)) {
      Std = StdArg;
      LanguageStandard = llvm::StringSwitch<StringRef>(StdArg->getValue())
                             .Case("c++14", "-std=c++14")
                             .Case("c++17", "-std=c++17")
                             .Case("c++latest", "-std=c++2a")
                             .Default("");
      if (LanguageStandard.empty())
        D.Diag(clang::diag::warn_drv_unused_argument)
            << StdArg->getAsString(Args);
    }

    if (LanguageStandard.empty()) {
      if (IsMSVC2015Compatible)
        if (IsSYCL)
          // For DPC++, C++17 is the default.
          LanguageStandard = "-std=c++17";
        else
          LanguageStandard = "-std=c++14";
      else
        LanguageStandard = "-std=c++11";
    }

    CmdArgs.push_back(LanguageStandard.data());
  }

  // -fno-borland-extensions is default.
  if (Args.hasFlag(options::OPT_fborland_extensions,
                   options::OPT_fno_borland_extensions, false))
    CmdArgs.push_back("-fborland-extensions");

  // -fno-declspec is default, except for PS4.
  if (Args.hasFlag(options::OPT_fdeclspec, options::OPT_fno_declspec,
                   RawTriple.isPS4()))
    CmdArgs.push_back("-fdeclspec");
  else if (Args.hasArg(options::OPT_fno_declspec))
    CmdArgs.push_back("-fno-declspec"); // Explicitly disabling __declspec.

  // -fthreadsafe-static is default, except for MSVC compatibility versions less
  // than 19.
  if (!Args.hasFlag(options::OPT_fthreadsafe_statics,
                    options::OPT_fno_threadsafe_statics,
                    !IsWindowsMSVC || IsMSVC2015Compatible))
    CmdArgs.push_back("-fno-threadsafe-statics");

  // -fno-delayed-template-parsing is default, except when targeting MSVC.
  // Many old Windows SDK versions require this to parse.
  // FIXME: MSVC introduced /Zc:twoPhase- to disable this behavior in their
  // compiler. We should be able to disable this by default at some point.
  if (Args.hasFlag(options::OPT_fdelayed_template_parsing,
                   options::OPT_fno_delayed_template_parsing, IsWindowsMSVC))
    CmdArgs.push_back("-fdelayed-template-parsing");

  // -fgnu-keywords default varies depending on language; only pass if
  // specified.
  Args.AddLastArg(CmdArgs, options::OPT_fgnu_keywords,
                  options::OPT_fno_gnu_keywords);

  if (Args.hasFlag(options::OPT_fgnu89_inline, options::OPT_fno_gnu89_inline,
                   false))
    CmdArgs.push_back("-fgnu89-inline");

  if (Args.hasArg(options::OPT_fno_inline))
    CmdArgs.push_back("-fno-inline");

#if INTEL_CUSTOMIZATION
  if (Arg *InlinLvl = Args.getLastArg(
        options::OPT_inline_level_EQ, options::OPT_finline_functions,
        options::OPT_finline_hint_functions,
        options::OPT_fno_inline_functions)) {
    if (InlinLvl->getOption().matches(options::OPT_inline_level_EQ)) {
      if (InlinLvl->getValue() == StringRef("0") &&
          !Args.hasArg(options::OPT_fno_inline))
        CmdArgs.push_back("-fno-inline");
      else if (InlinLvl->getValue() == StringRef("1"))
        CmdArgs.push_back("-finline-hint-functions");
      else if (InlinLvl->getValue() == StringRef("2"))
        CmdArgs.push_back("-finline-functions");
      else
        C.getDriver().Diag(clang::diag::err_drv_unsupported_option_argument)
          << InlinLvl->getOption().getName()
          << StringRef(InlinLvl->getValue());
    }
    else
      CmdArgs.push_back(Args.MakeArgString(InlinLvl->getAsString(Args)));
  }
#else //INTEL_CUSTOMIZATION
  Args.AddLastArg(CmdArgs, options::OPT_finline_functions,
                  options::OPT_finline_hint_functions,
                  options::OPT_fno_inline_functions);

#endif //INTEL_CUSTOMIZATION

  // FIXME: Find a better way to determine whether the language has modules
  // support by default, or just assume that all languages do.
  bool HaveModules =
      Std && (Std->containsValue("c++2a") || Std->containsValue("c++latest"));
  RenderModulesOptions(C, D, Args, Input, Output, CmdArgs, HaveModules);

  if (Args.hasFlag(options::OPT_fpch_validate_input_files_content,
                   options::OPT_fno_pch_validate_input_files_content, false))
    CmdArgs.push_back("-fvalidate-ast-input-files-content");
  if (Args.hasFlag(options::OPT_fpch_instantiate_templates,
                   options::OPT_fno_pch_instantiate_templates, false))
    CmdArgs.push_back("-fpch-instantiate-templates");

  Args.AddLastArg(CmdArgs, options::OPT_fexperimental_new_pass_manager,
                  options::OPT_fno_experimental_new_pass_manager);

  ObjCRuntime Runtime = AddObjCRuntimeArgs(Args, Inputs, CmdArgs, rewriteKind);
  RenderObjCOptions(TC, D, RawTriple, Args, Runtime, rewriteKind != RK_None,
                    Input, CmdArgs);

  if (Args.hasFlag(options::OPT_fapplication_extension,
                   options::OPT_fno_application_extension, false))
    CmdArgs.push_back("-fapplication-extension");

  // Handle GCC-style exception args.
  if (!C.getDriver().IsCLMode())
    addExceptionArgs(Args, InputType, TC, KernelOrKext, Runtime, CmdArgs);

  // Handle exception personalities
  Arg *A = Args.getLastArg(
      options::OPT_fsjlj_exceptions, options::OPT_fseh_exceptions,
      options::OPT_fdwarf_exceptions, options::OPT_fwasm_exceptions);
  if (A) {
    const Option &Opt = A->getOption();
    if (Opt.matches(options::OPT_fsjlj_exceptions))
      CmdArgs.push_back("-fsjlj-exceptions");
    if (Opt.matches(options::OPT_fseh_exceptions))
      CmdArgs.push_back("-fseh-exceptions");
    if (Opt.matches(options::OPT_fdwarf_exceptions))
      CmdArgs.push_back("-fdwarf-exceptions");
    if (Opt.matches(options::OPT_fwasm_exceptions))
      CmdArgs.push_back("-fwasm-exceptions");
  } else {
    switch (TC.GetExceptionModel(Args)) {
    default:
      break;
    case llvm::ExceptionHandling::DwarfCFI:
      CmdArgs.push_back("-fdwarf-exceptions");
      break;
    case llvm::ExceptionHandling::SjLj:
      CmdArgs.push_back("-fsjlj-exceptions");
      break;
    case llvm::ExceptionHandling::WinEH:
      CmdArgs.push_back("-fseh-exceptions");
      break;
    }
  }

  // C++ "sane" operator new.
  if (!Args.hasFlag(options::OPT_fassume_sane_operator_new,
                    options::OPT_fno_assume_sane_operator_new))
    CmdArgs.push_back("-fno-assume-sane-operator-new");

  // -frelaxed-template-template-args is off by default, as it is a severe
  // breaking change until a corresponding change to template partial ordering
  // is provided.
  if (Args.hasFlag(options::OPT_frelaxed_template_template_args,
                   options::OPT_fno_relaxed_template_template_args, false))
    CmdArgs.push_back("-frelaxed-template-template-args");

  // -fsized-deallocation is off by default, as it is an ABI-breaking change for
  // most platforms.
  if (Args.hasFlag(options::OPT_fsized_deallocation,
                   options::OPT_fno_sized_deallocation, false))
    CmdArgs.push_back("-fsized-deallocation");

  // -faligned-allocation is on by default in C++17 onwards and otherwise off
  // by default.
  if (Arg *A = Args.getLastArg(options::OPT_faligned_allocation,
                               options::OPT_fno_aligned_allocation,
                               options::OPT_faligned_new_EQ)) {
    if (A->getOption().matches(options::OPT_fno_aligned_allocation))
      CmdArgs.push_back("-fno-aligned-allocation");
    else
      CmdArgs.push_back("-faligned-allocation");
  }

  // The default new alignment can be specified using a dedicated option or via
  // a GCC-compatible option that also turns on aligned allocation.
  if (Arg *A = Args.getLastArg(options::OPT_fnew_alignment_EQ,
                               options::OPT_faligned_new_EQ))
    CmdArgs.push_back(
        Args.MakeArgString(Twine("-fnew-alignment=") + A->getValue()));

  // -fconstant-cfstrings is default, and may be subject to argument translation
  // on Darwin.
  if (!Args.hasFlag(options::OPT_fconstant_cfstrings,
                    options::OPT_fno_constant_cfstrings) ||
      !Args.hasFlag(options::OPT_mconstant_cfstrings,
                    options::OPT_mno_constant_cfstrings))
    CmdArgs.push_back("-fno-constant-cfstrings");

  // -fno-pascal-strings is default, only pass non-default.
  if (Args.hasFlag(options::OPT_fpascal_strings,
                   options::OPT_fno_pascal_strings, false))
    CmdArgs.push_back("-fpascal-strings");

  // Honor -fpack-struct= and -fpack-struct, if given. Note that
  // -fno-pack-struct doesn't apply to -fpack-struct=.
  if (Arg *A = Args.getLastArg(options::OPT_fpack_struct_EQ)) {
    std::string PackStructStr = "-fpack-struct=";
    PackStructStr += A->getValue();
    CmdArgs.push_back(Args.MakeArgString(PackStructStr));
  } else if (Args.hasFlag(options::OPT_fpack_struct,
                          options::OPT_fno_pack_struct, false)) {
    CmdArgs.push_back("-fpack-struct=1");
#if INTEL_CUSTOMIZATION
  } else if (Args.hasArg(options::OPT__intel) && C.getDriver().IsCLMode())
    // For the Intel compiler, /Zp16 is the default
    CmdArgs.push_back("-fpack-struct=16");
#endif // INTEL_CUSTOMIZATION

  // Handle -fmax-type-align=N and -fno-type-align
  bool SkipMaxTypeAlign = Args.hasArg(options::OPT_fno_max_type_align);
  if (Arg *A = Args.getLastArg(options::OPT_fmax_type_align_EQ)) {
    if (!SkipMaxTypeAlign) {
      std::string MaxTypeAlignStr = "-fmax-type-align=";
      MaxTypeAlignStr += A->getValue();
      CmdArgs.push_back(Args.MakeArgString(MaxTypeAlignStr));
    }
  } else if (RawTriple.isOSDarwin()) {
    if (!SkipMaxTypeAlign) {
      std::string MaxTypeAlignStr = "-fmax-type-align=16";
      CmdArgs.push_back(Args.MakeArgString(MaxTypeAlignStr));
    }
  }

  if (!Args.hasFlag(options::OPT_Qy, options::OPT_Qn, true))
    CmdArgs.push_back("-Qn");

  // -fno-common is the default, set -fcommon only when that flag is set.
  if (Args.hasFlag(options::OPT_fcommon, options::OPT_fno_common, false))
    CmdArgs.push_back("-fcommon");

  // -fsigned-bitfields is default, and clang doesn't yet support
  // -funsigned-bitfields.
  if (!Args.hasFlag(options::OPT_fsigned_bitfields,
                    options::OPT_funsigned_bitfields))
    D.Diag(diag::warn_drv_clang_unsupported)
        << Args.getLastArg(options::OPT_funsigned_bitfields)->getAsString(Args);

  // -fsigned-bitfields is default, and clang doesn't support -fno-for-scope.
  if (!Args.hasFlag(options::OPT_ffor_scope, options::OPT_fno_for_scope))
    D.Diag(diag::err_drv_clang_unsupported)
        << Args.getLastArg(options::OPT_fno_for_scope)->getAsString(Args);

  // -finput_charset=UTF-8 is default. Reject others
  if (Arg *inputCharset = Args.getLastArg(options::OPT_finput_charset_EQ)) {
    StringRef value = inputCharset->getValue();
    if (!value.equals_lower("utf-8"))
      D.Diag(diag::err_drv_invalid_value) << inputCharset->getAsString(Args)
                                          << value;
  }

  // -fexec_charset=UTF-8 is default. Reject others
  if (Arg *execCharset = Args.getLastArg(options::OPT_fexec_charset_EQ)) {
    StringRef value = execCharset->getValue();
    if (!value.equals_lower("utf-8"))
      D.Diag(diag::err_drv_invalid_value) << execCharset->getAsString(Args)
                                          << value;
  }

  RenderDiagnosticsOptions(D, Args, CmdArgs);

  // -fno-asm-blocks is default.
  if (Args.hasFlag(options::OPT_fasm_blocks, options::OPT_fno_asm_blocks,
                   false))
    CmdArgs.push_back("-fasm-blocks");

  // -fgnu-inline-asm is default.
  if (!Args.hasFlag(options::OPT_fgnu_inline_asm,
                    options::OPT_fno_gnu_inline_asm, true))
    CmdArgs.push_back("-fno-gnu-inline-asm");

  // Enable vectorization per default according to the optimization level
  // selected. For optimization levels that want vectorization we use the alias
  // option to simplify the hasFlag logic.
  bool EnableVec = shouldEnableVectorizerAtOLevel(Args, false);
  OptSpecifier VectorizeAliasOption =
      EnableVec ? options::OPT_O_Group : options::OPT_fvectorize;
  if (Args.hasFlag(options::OPT_fvectorize, VectorizeAliasOption,
                   options::OPT_fno_vectorize, EnableVec))
    CmdArgs.push_back("-vectorize-loops");

  // -fslp-vectorize is enabled based on the optimization level selected.
  bool EnableSLPVec = shouldEnableVectorizerAtOLevel(Args, true);
  OptSpecifier SLPVectAliasOption =
      EnableSLPVec ? options::OPT_O_Group : options::OPT_fslp_vectorize;
  if (Args.hasFlag(options::OPT_fslp_vectorize, SLPVectAliasOption,
                   options::OPT_fno_slp_vectorize, EnableSLPVec))
    CmdArgs.push_back("-vectorize-slp");

  ParseMPreferVectorWidth(D, Args, CmdArgs);

  Args.AddLastArg(CmdArgs, options::OPT_fshow_overloads_EQ);
  Args.AddLastArg(CmdArgs,
                  options::OPT_fsanitize_undefined_strip_path_components_EQ);

  // -fdollars-in-identifiers default varies depending on platform and
  // language; only pass if specified.
  if (Arg *A = Args.getLastArg(options::OPT_fdollars_in_identifiers,
                               options::OPT_fno_dollars_in_identifiers)) {
    if (A->getOption().matches(options::OPT_fdollars_in_identifiers))
      CmdArgs.push_back("-fdollars-in-identifiers");
    else
      CmdArgs.push_back("-fno-dollars-in-identifiers");
  }

  // -funit-at-a-time is default, and we don't support -fno-unit-at-a-time for
  // practical purposes.
  if (Arg *A = Args.getLastArg(options::OPT_funit_at_a_time,
                               options::OPT_fno_unit_at_a_time)) {
    if (A->getOption().matches(options::OPT_fno_unit_at_a_time))
      D.Diag(diag::warn_drv_clang_unsupported) << A->getAsString(Args);
  }

  if (Args.hasFlag(options::OPT_fapple_pragma_pack,
                   options::OPT_fno_apple_pragma_pack, false))
    CmdArgs.push_back("-fapple-pragma-pack");

  // Remarks can be enabled with any of the `-f.*optimization-record.*` flags.
  if (willEmitRemarks(Args) && checkRemarksOptions(D, Args, Triple))
    renderRemarksOptions(Args, CmdArgs, Triple, Input, Output, JA);

  bool RewriteImports = Args.hasFlag(options::OPT_frewrite_imports,
                                     options::OPT_fno_rewrite_imports, false);
  if (RewriteImports)
    CmdArgs.push_back("-frewrite-imports");

  // Enable rewrite includes if the user's asked for it or if we're generating
  // diagnostics.
  // TODO: Once -module-dependency-dir works with -frewrite-includes it'd be
  // nice to enable this when doing a crashdump for modules as well.
  if (Args.hasFlag(options::OPT_frewrite_includes,
                   options::OPT_fno_rewrite_includes, false) ||
      (C.isForDiagnostics() && !HaveModules))
    CmdArgs.push_back("-frewrite-includes");

  // Only allow -traditional or -traditional-cpp outside in preprocessing modes.
  if (Arg *A = Args.getLastArg(options::OPT_traditional,
                               options::OPT_traditional_cpp)) {
    if (isa<PreprocessJobAction>(JA))
      CmdArgs.push_back("-traditional-cpp");
    else
      D.Diag(diag::err_drv_clang_unsupported) << A->getAsString(Args);
  }

  Args.AddLastArg(CmdArgs, options::OPT_dM);
  Args.AddLastArg(CmdArgs, options::OPT_dD);

  Args.AddLastArg(CmdArgs, options::OPT_fmax_tokens_EQ);

  // Handle serialized diagnostics.
  if (Arg *A = Args.getLastArg(options::OPT__serialize_diags)) {
    CmdArgs.push_back("-serialize-diagnostic-file");
    CmdArgs.push_back(Args.MakeArgString(A->getValue()));
  }

  if (Args.hasArg(options::OPT_fretain_comments_from_system_headers))
    CmdArgs.push_back("-fretain-comments-from-system-headers");

  // Forward -fcomment-block-commands to -cc1.
  Args.AddAllArgs(CmdArgs, options::OPT_fcomment_block_commands);
  // Forward -fparse-all-comments to -cc1.
  Args.AddAllArgs(CmdArgs, options::OPT_fparse_all_comments);

  // Turn -fplugin=name.so into -load name.so
  for (const Arg *A : Args.filtered(options::OPT_fplugin_EQ)) {
    CmdArgs.push_back("-load");
    CmdArgs.push_back(A->getValue());
    A->claim();
  }

  // Forward -fpass-plugin=name.so to -cc1.
  for (const Arg *A : Args.filtered(options::OPT_fpass_plugin_EQ)) {
    CmdArgs.push_back(
        Args.MakeArgString(Twine("-fpass-plugin=") + A->getValue()));
    A->claim();
  }

  // Setup statistics file output.
  SmallString<128> StatsFile = getStatsFileName(Args, Output, Input, D);
  if (!StatsFile.empty())
    CmdArgs.push_back(Args.MakeArgString(Twine("-stats-file=") + StatsFile));

  // Forward -Xclang arguments to -cc1, and -mllvm arguments to the LLVM option
  // parser.
  // -finclude-default-header flag is for preprocessor,
  // do not pass it to other cc1 commands when save-temps is enabled
  if (C.getDriver().isSaveTempsEnabled() &&
      !isa<PreprocessJobAction>(JA)) {
    for (auto Arg : Args.filtered(options::OPT_Xclang)) {
      Arg->claim();
      if (StringRef(Arg->getValue()) != "-finclude-default-header")
        CmdArgs.push_back(Arg->getValue());
    }
  }
  else {
    Args.AddAllArgValues(CmdArgs, options::OPT_Xclang);
  }
  for (const Arg *A : Args.filtered(options::OPT_mllvm)) {
    A->claim();

    // We translate this by hand to the -cc1 argument, since nightly test uses
    // it and developers have been trained to spell it with -mllvm. Both
    // spellings are now deprecated and should be removed.
    if (StringRef(A->getValue(0)) == "-disable-llvm-optzns") {
      CmdArgs.push_back("-disable-llvm-optzns");
    } else {
      A->render(Args, CmdArgs);
    }
  }

  // With -save-temps, we want to save the unoptimized bitcode output from the
  // CompileJobAction, use -disable-llvm-passes to get pristine IR generated
  // by the frontend.
  // When -fembed-bitcode is enabled, optimized bitcode is emitted because it
  // has slightly different breakdown between stages.
  // FIXME: -fembed-bitcode -save-temps will save optimized bitcode instead of
  // pristine IR generated by the frontend. Ideally, a new compile action should
  // be added so both IR can be captured.
  if ((C.getDriver().isSaveTempsEnabled() ||
       JA.isHostOffloading(Action::OFK_OpenMP)) &&
      !(C.getDriver().embedBitcodeInObject() && !C.getDriver().isUsingLTO()) &&
      isa<CompileJobAction>(JA))
    CmdArgs.push_back("-disable-llvm-passes");

  Args.AddAllArgs(CmdArgs, options::OPT_undef);

  const char *Exec = D.getClangProgramPath();

  // Optionally embed the -cc1 level arguments into the debug info or a
  // section, for build analysis.
  // Also record command line arguments into the debug info if
  // -grecord-gcc-switches options is set on.
  // By default, -gno-record-gcc-switches is set on and no recording.
  auto GRecordSwitches =
      Args.hasFlag(options::OPT_grecord_command_line,
                   options::OPT_gno_record_command_line, false);
  auto FRecordSwitches =
      Args.hasFlag(options::OPT_frecord_command_line,
                   options::OPT_fno_record_command_line, false);
  if (FRecordSwitches && !Triple.isOSBinFormatELF())
    D.Diag(diag::err_drv_unsupported_opt_for_target)
        << Args.getLastArg(options::OPT_frecord_command_line)->getAsString(Args)
        << TripleStr;
  if (TC.UseDwarfDebugFlags() || GRecordSwitches || FRecordSwitches) {
    ArgStringList OriginalArgs;
    for (const auto &Arg : Args)
      Arg->render(Args, OriginalArgs);

    SmallString<256> Flags;
    EscapeSpacesAndBackslashes(Exec, Flags);
    for (const char *OriginalArg : OriginalArgs) {
      SmallString<128> EscapedArg;
      EscapeSpacesAndBackslashes(OriginalArg, EscapedArg);
      Flags += " ";
      Flags += EscapedArg;
    }
    auto FlagsArgString = Args.MakeArgString(Flags);
    if (TC.UseDwarfDebugFlags() || GRecordSwitches) {
      CmdArgs.push_back("-dwarf-debug-flags");
      CmdArgs.push_back(FlagsArgString);
    }
    if (FRecordSwitches) {
      CmdArgs.push_back("-record-command-line");
      CmdArgs.push_back(FlagsArgString);
    }
  }

  // Host-side cuda compilation receives all device-side outputs in a single
  // fatbin as Inputs[1]. Include the binary with -fcuda-include-gpubinary.
  if ((IsCuda || IsHIP) && CudaDeviceInput) {
      CmdArgs.push_back("-fcuda-include-gpubinary");
      CmdArgs.push_back(CudaDeviceInput->getFilename());
      if (Args.hasFlag(options::OPT_fgpu_rdc, options::OPT_fno_gpu_rdc, false))
        CmdArgs.push_back("-fgpu-rdc");
  }

  if (IsCuda) {
    if (Args.hasFlag(options::OPT_fcuda_short_ptr,
                     options::OPT_fno_cuda_short_ptr, false))
      CmdArgs.push_back("-fcuda-short-ptr");
  }

  if (IsSYCL) {
    // Host-side SYCL compilation receives the integration header file as
    // Inputs[1].  Include the header with -include
    if (!IsSYCLOffloadDevice && SYCLDeviceInput) {
      SmallString<128> RealPath;
#if defined(_WIN32)
      // Fixup the header path name in case there are discrepancies in the
      // string used for the temporary directory environment variable and
      // actual path expectations.
      //
      // While generating the driver commands, we're most often working
      // with non-existing files. The Unix implementation of LLVM's real_path
      // returns an empty path for a non-existing file if it's expected to be
      // placed in the current directory. This becomes a problem when we're
      // saving intermediate compilation results via -save-temps.
      // Since the header file path fix-up is Windows-specific, the real_path
      // call is not necessary for a Unix-based OS (case-sensitive filesystem).
      llvm::sys::fs::real_path(SYCLDeviceInput->getFilename(), RealPath);
#else  // _WIN32
      RealPath.assign(StringRef(SYCLDeviceInput->getFilename()));
#endif // _WIN32
      const char *IntHeaderPath = Args.MakeArgString(RealPath);
      CmdArgs.push_back("-include");
      CmdArgs.push_back(IntHeaderPath);
      // When creating dependency information, filter out the generated
      // header file.
      CmdArgs.push_back("-dependency-filter");
      CmdArgs.push_back(IntHeaderPath);
      // Let the FE know we are doing a SYCL offload compilation, but we are
      // doing the host pass.
      CmdArgs.push_back("-fsycl");
      CmdArgs.push_back("-fsycl-is-host");

      if (Args.hasFlag(options::OPT_fsycl_esimd, options::OPT_fno_sycl_esimd,
                       false))
        CmdArgs.push_back("-fsycl-explicit-simd");
    }
    if (IsSYCLOffloadDevice && JA.getType() == types::TY_SYCL_Header) {
      // Generating a SYCL Header
      SmallString<128> HeaderOpt("-fsycl-int-header=");
      HeaderOpt += Output.getFilename();
      CmdArgs.push_back(Args.MakeArgString(HeaderOpt));
    }
<<<<<<< HEAD
    if (Args.hasFlag(options::OPT_fsycl_unnamed_lambda,
        options::OPT_fno_sycl_unnamed_lambda, Args.hasArg(options::OPT__dpcpp)))
=======
    if (Args.hasArg(options::OPT_fsycl_unnamed_lambda))
>>>>>>> f803376f
      CmdArgs.push_back("-fsycl-unnamed-lambda");
  }

  if (IsHIP)
    CmdArgs.push_back("-fcuda-allow-variadic-functions");

  // OpenMP offloading device jobs take the argument -fopenmp-host-ir-file-path
  // to specify the result of the compile phase on the host, so the meaningful
  // device declarations can be identified. Also, -fopenmp-is-device is passed
  // along to tell the frontend that it is generating code for a device, so that
  // only the relevant declarations are emitted.
  if (IsOpenMPDevice) {
    CmdArgs.push_back("-fopenmp-is-device");
    if (OpenMPDeviceInput) {
      CmdArgs.push_back("-fopenmp-host-ir-file-path");
      CmdArgs.push_back(Args.MakeArgString(OpenMPDeviceInput->getFilename()));
    }
#if INTEL_CUSTOMIZATION
    // Add SYCL headers path to include search path
    toolchains::SYCLToolChain::AddSYCLIncludeArgs(D, Args, CmdArgs);
    if (Args.hasArg(options::OPT_fsycl) && Triple.isSPIR()) {
      // OpenMP device compile must use the same language options as the
      // host compile. So if this is SYCL source pass SYCL options.
      CmdArgs.push_back("-fsycl");
      CmdArgs.push_back("-fsycl-is-host");
    }
#endif //INTEL_CUSTOMIZATION
  }
#if INTEL_COLLAB
  // fixup -paropt value
  if (Args.hasArg(options::OPT_fiopenmp)) {
    int paroptVal = IsOpenMPDevice ? 0x20 : 0x0;
    bool paroptSeen = false;
    StringRef paropt = "31";

    for (const Arg *A : Args.filtered(options::OPT_mllvm)) {
      StringRef Str(A->getValue(0));
      if (Str.consume_front("-paropt=")) {
        paropt = Str;
        paroptSeen = true;
      }
      // FIXME: adds overriding -paropt value instead of replacing
    }
    int ValueInt;
    if (paropt.getAsInteger(10, ValueInt)) {
      getToolChain().getDriver().Diag(
                  diag::err_drv_unsupported_option_argument)
                  << "-paropt=" << paropt;
    }
    paroptVal |= ValueInt;
    if (!paroptSeen || (paroptVal != ValueInt && paroptSeen)) {
      CmdArgs.push_back("-mllvm");
      CmdArgs.push_back(Args.MakeArgString("-paropt=" + Twine(paroptVal)));
    }
  }
#endif // INTEL_COLLAB

  // For all the host OpenMP offloading compile jobs we need to pass the targets
  // information using -fopenmp-targets= option.
#if INTEL_CUSTOMIZATION
  if (JA.isOffloading(Action::OFK_OpenMP)) {
#endif // INTEL_CUSTOMIZATION
    SmallString<128> TargetInfo("-fopenmp-targets=");

    Arg *Tgts = Args.getLastArg(options::OPT_fopenmp_targets_EQ);
    assert(Tgts && Tgts->getNumValues() &&
           "OpenMP offloading has to have targets specified.");
    for (unsigned i = 0; i < Tgts->getNumValues(); ++i) {
      if (i)
        TargetInfo += ',';
      // We need to get the string from the triple because it may be not exactly
      // the same as the one we get directly from the arguments.
#if INTEL_CUSTOMIZATION
      llvm::Triple T(StringRef(Tgts->getValue(i)).split('=').first);
#endif // INTEL_CUSTOMIZATION
      TargetInfo += T.getTriple();
    }
    CmdArgs.push_back(Args.MakeArgString(TargetInfo.str()));
  }

  // For all the host SYCL offloading compile jobs we need to pass the targets
  // information using -fsycl-targets= option.
  if (isa<CompileJobAction>(JA) && JA.isHostOffloading(Action::OFK_SYCL)) {
    SmallString<128> TargetInfo("-fsycl-targets=");

    if (Arg *Tgts = Args.getLastArg(options::OPT_fsycl_targets_EQ)) {
      for (unsigned i = 0; i < Tgts->getNumValues(); ++i) {
        if (i)
          TargetInfo += ',';
        // We need to get the string from the triple because it may be not
        // exactly the same as the one we get directly from the arguments.
        llvm::Triple T(Tgts->getValue(i));
        TargetInfo += T.getTriple();
      }
    } else
      // Use the default.
      TargetInfo += C.getDriver().MakeSYCLDeviceTriple().normalize();
    CmdArgs.push_back(Args.MakeArgString(TargetInfo.str()));
  }

  bool VirtualFunctionElimination =
      Args.hasFlag(options::OPT_fvirtual_function_elimination,
                   options::OPT_fno_virtual_function_elimination, false);
  if (VirtualFunctionElimination) {
    // VFE requires full LTO (currently, this might be relaxed to allow ThinLTO
    // in the future).
    if (D.getLTOMode() != LTOK_Full)
      D.Diag(diag::err_drv_argument_only_allowed_with)
          << "-fvirtual-function-elimination"
          << "-flto=full";

    CmdArgs.push_back("-fvirtual-function-elimination");
  }

  // VFE requires whole-program-vtables, and enables it by default.
  bool WholeProgramVTables = Args.hasFlag(
      options::OPT_fwhole_program_vtables,
      options::OPT_fno_whole_program_vtables, VirtualFunctionElimination);
  if (VirtualFunctionElimination && !WholeProgramVTables) {
    D.Diag(diag::err_drv_argument_not_allowed_with)
        << "-fno-whole-program-vtables"
        << "-fvirtual-function-elimination";
  }

  if (WholeProgramVTables) {
    if (!D.isUsingLTO())
      D.Diag(diag::err_drv_argument_only_allowed_with)
          << "-fwhole-program-vtables"
          << "-flto";
    CmdArgs.push_back("-fwhole-program-vtables");
  }

  bool DefaultsSplitLTOUnit =
      (WholeProgramVTables || Sanitize.needsLTO()) &&
      (D.getLTOMode() == LTOK_Full || TC.canSplitThinLTOUnit());
  bool SplitLTOUnit =
      Args.hasFlag(options::OPT_fsplit_lto_unit,
                   options::OPT_fno_split_lto_unit, DefaultsSplitLTOUnit);
  if (Sanitize.needsLTO() && !SplitLTOUnit)
    D.Diag(diag::err_drv_argument_not_allowed_with) << "-fno-split-lto-unit"
                                                    << "-fsanitize=cfi";
  if (SplitLTOUnit)
    CmdArgs.push_back("-fsplit-lto-unit");

  if (Arg *A = Args.getLastArg(options::OPT_fglobal_isel,
                               options::OPT_fno_global_isel)) {
    CmdArgs.push_back("-mllvm");
    if (A->getOption().matches(options::OPT_fglobal_isel)) {
      CmdArgs.push_back("-global-isel=1");

      // GISel is on by default on AArch64 -O0, so don't bother adding
      // the fallback remarks for it. Other combinations will add a warning of
      // some kind.
      bool IsArchSupported = Triple.getArch() == llvm::Triple::aarch64;
      bool IsOptLevelSupported = false;

      Arg *A = Args.getLastArg(options::OPT_O_Group);
      if (Triple.getArch() == llvm::Triple::aarch64) {
        if (!A || A->getOption().matches(options::OPT_O0))
          IsOptLevelSupported = true;
      }
      if (!IsArchSupported || !IsOptLevelSupported) {
        CmdArgs.push_back("-mllvm");
        CmdArgs.push_back("-global-isel-abort=2");

        if (!IsArchSupported)
          D.Diag(diag::warn_drv_global_isel_incomplete) << Triple.getArchName();
        else
          D.Diag(diag::warn_drv_global_isel_incomplete_opt);
      }
    } else {
      CmdArgs.push_back("-global-isel=0");
    }
  }

  if (Args.hasArg(options::OPT_forder_file_instrumentation)) {
     CmdArgs.push_back("-forder-file-instrumentation");
     // Enable order file instrumentation when ThinLTO is not on. When ThinLTO is
     // on, we need to pass these flags as linker flags and that will be handled
     // outside of the compiler.
     if (!D.isUsingLTO()) {
       CmdArgs.push_back("-mllvm");
       CmdArgs.push_back("-enable-order-file-instrumentation");
     }
  }

  if (Arg *A = Args.getLastArg(options::OPT_fforce_enable_int128,
                               options::OPT_fno_force_enable_int128)) {
    if (A->getOption().matches(options::OPT_fforce_enable_int128))
      CmdArgs.push_back("-fforce-enable-int128");
  }

  if (Args.hasFlag(options::OPT_fkeep_static_consts,
                   options::OPT_fno_keep_static_consts, false))
    CmdArgs.push_back("-fkeep-static-consts");

  if (Args.hasFlag(options::OPT_fcomplete_member_pointers,
                   options::OPT_fno_complete_member_pointers, false))
    CmdArgs.push_back("-fcomplete-member-pointers");

  if (!Args.hasFlag(options::OPT_fcxx_static_destructors,
                    options::OPT_fno_cxx_static_destructors, true))
    CmdArgs.push_back("-fno-c++-static-destructors");

  if (Arg *A = Args.getLastArg(options::OPT_moutline,
                               options::OPT_mno_outline)) {
    if (A->getOption().matches(options::OPT_moutline)) {
      // We only support -moutline in AArch64 and ARM targets right now. If
      // we're not compiling for these, emit a warning and ignore the flag.
      // Otherwise, add the proper mllvm flags.
      if (!(Triple.isARM() || Triple.isThumb() ||
            Triple.getArch() == llvm::Triple::aarch64 ||
            Triple.getArch() == llvm::Triple::aarch64_32)) {
        D.Diag(diag::warn_drv_moutline_unsupported_opt) << Triple.getArchName();
      } else {
        CmdArgs.push_back("-mllvm");
        CmdArgs.push_back("-enable-machine-outliner");
      }
    } else {
      // Disable all outlining behaviour.
      CmdArgs.push_back("-mllvm");
      CmdArgs.push_back("-enable-machine-outliner=never");
    }
  }

  if (Args.hasFlag(options::OPT_faddrsig, options::OPT_fno_addrsig,
                   (TC.getTriple().isOSBinFormatELF() ||
                    TC.getTriple().isOSBinFormatCOFF()) &&
                      !TC.getTriple().isPS4() &&
                      !TC.getTriple().isOSNetBSD() &&
                      !Distro(D.getVFS(), TC.getTriple()).IsGentoo() &&
                      !TC.getTriple().isAndroid() &&
                       TC.useIntegratedAs()))
    CmdArgs.push_back("-faddrsig");

  if (Arg *A = Args.getLastArg(options::OPT_fsymbol_partition_EQ)) {
    std::string Str = A->getAsString(Args);
    if (!TC.getTriple().isOSBinFormatELF())
      D.Diag(diag::err_drv_unsupported_opt_for_target)
          << Str << TC.getTripleString();
    CmdArgs.push_back(Args.MakeArgString(Str));
  }

#if INTEL_CUSTOMIZATION
  if (Arg *A = Args.getLastArg(options::OPT_fstack_limit_register_EQ)) {
    A->render(Args, CmdArgs);
  }
  if (Args.hasArg(options::OPT_fno_alias)) {
    CmdArgs.push_back("-fargument-noalias");
  }
  // This setting is for Non-windows targets.
  if (!D.IsCLMode())
    if (Args.hasArg(options::OPT_regcall))
      CmdArgs.push_back("-fdefault-calling-conv=regcall");

  // Disable extensions for SYCL device compilation since some of them cause
  // problems for SPIRV translator.
  if (Args.hasArg(options::OPT__intel) && !IsSYCLOffloadDevice)
    CmdArgs.push_back("-fintel-compatibility");
  if (D.IsCLMode() && Args.hasArg(options::OPT__intel))
    CmdArgs.push_back("-fintel-ms-compatibility");

  if (Args.hasFlag(options::OPT_intel_mintrinsic_promote,
                   options::OPT_intel_mno_intrinsic_promote, false))
    CmdArgs.push_back("-mintrinsic-promote");

  auto addAdvancedOptimFlag = [&](const Arg &OptArg, OptSpecifier Opt) {
    if (OptArg.getOption().matches(Opt) &&
        x86::isValidIntelCPU(OptArg.getValue(), TC.getTriple()))
      CmdArgs.push_back("-fintel-advanced-optim");
  };
  // Given -x, turn on advanced optimizations
  if (Arg *A = Args.getLastArgNoClaim(options::OPT_march_EQ, options::OPT_x))
    addAdvancedOptimFlag(*A, options::OPT_x);
  // Additional handling for /arch and /Qx
  if (Arg *A = Args.getLastArgNoClaim(options::OPT__SLASH_arch,
                                      options::OPT__SLASH_Qx))
    addAdvancedOptimFlag(*A, options::OPT__SLASH_Qx);
  addIntelOptimizationArgs(TC, Args, CmdArgs, false);
#endif // INTEL_CUSTOMIZATION

  // Add the "-o out -x type src.c" flags last. This is done primarily to make
  // the -cc1 command easier to edit when reproducing compiler crashes.
  if (Output.getType() == types::TY_Dependencies) {
    // Handled with other dependency code.
  } else if (Output.isFilename()) {
    if (Output.getType() == clang::driver::types::TY_IFS_CPP ||
        Output.getType() == clang::driver::types::TY_IFS) {
      SmallString<128> OutputFilename(Output.getFilename());
      llvm::sys::path::replace_extension(OutputFilename, "ifs");
      CmdArgs.push_back("-o");
      CmdArgs.push_back(Args.MakeArgString(OutputFilename));
    } else {
      CmdArgs.push_back("-o");
      CmdArgs.push_back(Output.getFilename());
    }
  } else {
    assert(Output.isNothing() && "Invalid output.");
  }

  addDashXForInput(Args, Input, CmdArgs);

  ArrayRef<InputInfo> FrontendInputs = Input;
  if (IsHeaderModulePrecompile)
    FrontendInputs = ModuleHeaderInputs;
  else if (Input.isNothing())
    FrontendInputs = {};

  for (const InputInfo &Input : FrontendInputs) {
    if (Input.isFilename())
      CmdArgs.push_back(Input.getFilename());
    else
      Input.getInputArg().renderAsInput(Args, CmdArgs);
  }

  // Finally add the compile command to the compilation.
  if (Args.hasArg(options::OPT__SLASH_fallback) &&
      Output.getType() == types::TY_Object &&
      (InputType == types::TY_C || InputType == types::TY_CXX)) {
    auto CLCommand =
        getCLFallback()->GetCommand(C, JA, Output, Inputs, Args, LinkingOutput);
    C.addCommand(std::make_unique<FallbackCommand>(
        JA, *this, Exec, CmdArgs, Inputs, std::move(CLCommand)));
  } else if (Args.hasArg(options::OPT__SLASH_fallback) &&
             isa<PrecompileJobAction>(JA)) {
    // In /fallback builds, run the main compilation even if the pch generation
    // fails, so that the main compilation's fallback to cl.exe runs.
    C.addCommand(std::make_unique<ForceSuccessCommand>(JA, *this, Exec,
                                                        CmdArgs, Inputs));
  } else if (D.CC1Main && !D.CCGenDiagnostics) {
    // Invoke the CC1 directly in this process
    C.addCommand(
        std::make_unique<CC1Command>(JA, *this, Exec, CmdArgs, Inputs));
  } else {
    C.addCommand(std::make_unique<Command>(JA, *this, Exec, CmdArgs, Inputs));
  }

  // Make the compile command echo its inputs for /showFilenames.
  if (Output.getType() == types::TY_Object &&
      Args.hasFlag(options::OPT__SLASH_showFilenames,
                   options::OPT__SLASH_showFilenames_, false)) {
    C.getJobs().getJobs().back()->PrintInputFilenames = true;
  }

  if (Arg *A = Args.getLastArg(options::OPT_pg))
    if (FPKeepKind == CodeGenOptions::FramePointerKind::None &&
        !Args.hasArg(options::OPT_mfentry))
      D.Diag(diag::err_drv_argument_not_allowed_with) << "-fomit-frame-pointer"
                                                      << A->getAsString(Args);

  // Claim some arguments which clang supports automatically.

  // -fpch-preprocess is used with gcc to add a special marker in the output to
  // include the PCH file.
  Args.ClaimAllArgs(options::OPT_fpch_preprocess);

  // Claim some arguments which clang doesn't support, but we don't
  // care to warn the user about.
  Args.ClaimAllArgs(options::OPT_clang_ignored_f_Group);
  Args.ClaimAllArgs(options::OPT_clang_ignored_m_Group);

  // Disable warnings for clang -E -emit-llvm foo.c
  Args.ClaimAllArgs(options::OPT_emit_llvm);
}

Clang::Clang(const ToolChain &TC)
    // CAUTION! The first constructor argument ("clang") is not arbitrary,
    // as it is for other tools. Some operations on a Tool actually test
    // whether that tool is Clang based on the Tool's Name as a string.
    : Tool("clang", "clang frontend", TC, RF_Full) {}

Clang::~Clang() {}

/// Add options related to the Objective-C runtime/ABI.
///
/// Returns true if the runtime is non-fragile.
ObjCRuntime Clang::AddObjCRuntimeArgs(const ArgList &args,
                                      const InputInfoList &inputs,
                                      ArgStringList &cmdArgs,
                                      RewriteKind rewriteKind) const {
  // Look for the controlling runtime option.
  Arg *runtimeArg =
      args.getLastArg(options::OPT_fnext_runtime, options::OPT_fgnu_runtime,
                      options::OPT_fobjc_runtime_EQ);

  // Just forward -fobjc-runtime= to the frontend.  This supercedes
  // options about fragility.
  if (runtimeArg &&
      runtimeArg->getOption().matches(options::OPT_fobjc_runtime_EQ)) {
    ObjCRuntime runtime;
    StringRef value = runtimeArg->getValue();
    if (runtime.tryParse(value)) {
      getToolChain().getDriver().Diag(diag::err_drv_unknown_objc_runtime)
          << value;
    }
    if ((runtime.getKind() == ObjCRuntime::GNUstep) &&
        (runtime.getVersion() >= VersionTuple(2, 0)))
      if (!getToolChain().getTriple().isOSBinFormatELF() &&
          !getToolChain().getTriple().isOSBinFormatCOFF()) {
        getToolChain().getDriver().Diag(
            diag::err_drv_gnustep_objc_runtime_incompatible_binary)
          << runtime.getVersion().getMajor();
      }

    runtimeArg->render(args, cmdArgs);
    return runtime;
  }

  // Otherwise, we'll need the ABI "version".  Version numbers are
  // slightly confusing for historical reasons:
  //   1 - Traditional "fragile" ABI
  //   2 - Non-fragile ABI, version 1
  //   3 - Non-fragile ABI, version 2
  unsigned objcABIVersion = 1;
  // If -fobjc-abi-version= is present, use that to set the version.
  if (Arg *abiArg = args.getLastArg(options::OPT_fobjc_abi_version_EQ)) {
    StringRef value = abiArg->getValue();
    if (value == "1")
      objcABIVersion = 1;
    else if (value == "2")
      objcABIVersion = 2;
    else if (value == "3")
      objcABIVersion = 3;
    else
      getToolChain().getDriver().Diag(diag::err_drv_clang_unsupported) << value;
  } else {
    // Otherwise, determine if we are using the non-fragile ABI.
    bool nonFragileABIIsDefault =
        (rewriteKind == RK_NonFragile ||
         (rewriteKind == RK_None &&
          getToolChain().IsObjCNonFragileABIDefault()));
    if (args.hasFlag(options::OPT_fobjc_nonfragile_abi,
                     options::OPT_fno_objc_nonfragile_abi,
                     nonFragileABIIsDefault)) {
// Determine the non-fragile ABI version to use.
#ifdef DISABLE_DEFAULT_NONFRAGILEABI_TWO
      unsigned nonFragileABIVersion = 1;
#else
      unsigned nonFragileABIVersion = 2;
#endif

      if (Arg *abiArg =
              args.getLastArg(options::OPT_fobjc_nonfragile_abi_version_EQ)) {
        StringRef value = abiArg->getValue();
        if (value == "1")
          nonFragileABIVersion = 1;
        else if (value == "2")
          nonFragileABIVersion = 2;
        else
          getToolChain().getDriver().Diag(diag::err_drv_clang_unsupported)
              << value;
      }

      objcABIVersion = 1 + nonFragileABIVersion;
    } else {
      objcABIVersion = 1;
    }
  }

  // We don't actually care about the ABI version other than whether
  // it's non-fragile.
  bool isNonFragile = objcABIVersion != 1;

  // If we have no runtime argument, ask the toolchain for its default runtime.
  // However, the rewriter only really supports the Mac runtime, so assume that.
  ObjCRuntime runtime;
  if (!runtimeArg) {
    switch (rewriteKind) {
    case RK_None:
      runtime = getToolChain().getDefaultObjCRuntime(isNonFragile);
      break;
    case RK_Fragile:
      runtime = ObjCRuntime(ObjCRuntime::FragileMacOSX, VersionTuple());
      break;
    case RK_NonFragile:
      runtime = ObjCRuntime(ObjCRuntime::MacOSX, VersionTuple());
      break;
    }

    // -fnext-runtime
  } else if (runtimeArg->getOption().matches(options::OPT_fnext_runtime)) {
    // On Darwin, make this use the default behavior for the toolchain.
    if (getToolChain().getTriple().isOSDarwin()) {
      runtime = getToolChain().getDefaultObjCRuntime(isNonFragile);

      // Otherwise, build for a generic macosx port.
    } else {
      runtime = ObjCRuntime(ObjCRuntime::MacOSX, VersionTuple());
    }

    // -fgnu-runtime
  } else {
    assert(runtimeArg->getOption().matches(options::OPT_fgnu_runtime));
    // Legacy behaviour is to target the gnustep runtime if we are in
    // non-fragile mode or the GCC runtime in fragile mode.
    if (isNonFragile)
      runtime = ObjCRuntime(ObjCRuntime::GNUstep, VersionTuple(2, 0));
    else
      runtime = ObjCRuntime(ObjCRuntime::GCC, VersionTuple());
  }

  if (llvm::any_of(inputs, [](const InputInfo &input) {
        return types::isObjC(input.getType());
      }))
    cmdArgs.push_back(
        args.MakeArgString("-fobjc-runtime=" + runtime.getAsString()));
  return runtime;
}

static bool maybeConsumeDash(const std::string &EH, size_t &I) {
  bool HaveDash = (I + 1 < EH.size() && EH[I + 1] == '-');
  I += HaveDash;
  return !HaveDash;
}

namespace {
struct EHFlags {
  bool Synch = false;
  bool Asynch = false;
  bool NoUnwindC = false;
};
} // end anonymous namespace

/// /EH controls whether to run destructor cleanups when exceptions are
/// thrown.  There are three modifiers:
/// - s: Cleanup after "synchronous" exceptions, aka C++ exceptions.
/// - a: Cleanup after "asynchronous" exceptions, aka structured exceptions.
///      The 'a' modifier is unimplemented and fundamentally hard in LLVM IR.
/// - c: Assume that extern "C" functions are implicitly nounwind.
/// The default is /EHs-c-, meaning cleanups are disabled.
static EHFlags parseClangCLEHFlags(const Driver &D, const ArgList &Args) {
  EHFlags EH;

  std::vector<std::string> EHArgs =
      Args.getAllArgValues(options::OPT__SLASH_EH);
  for (auto EHVal : EHArgs) {
    for (size_t I = 0, E = EHVal.size(); I != E; ++I) {
      switch (EHVal[I]) {
      case 'a':
        EH.Asynch = maybeConsumeDash(EHVal, I);
        if (EH.Asynch)
          EH.Synch = false;
        continue;
      case 'c':
        EH.NoUnwindC = maybeConsumeDash(EHVal, I);
        continue;
      case 's':
        EH.Synch = maybeConsumeDash(EHVal, I);
        if (EH.Synch)
          EH.Asynch = false;
        continue;
      default:
        break;
      }
      D.Diag(clang::diag::err_drv_invalid_value) << "/EH" << EHVal;
      break;
    }
  }
  // The /GX, /GX- flags are only processed if there are not /EH flags.
  // The default is that /GX is not specified.
  if (EHArgs.empty() &&
      Args.hasFlag(options::OPT__SLASH_GX, options::OPT__SLASH_GX_,
                   /*Default=*/false)) {
    EH.Synch = true;
    EH.NoUnwindC = true;
  }

  return EH;
}

void Clang::AddClangCLArgs(const ArgList &Args, types::ID InputType,
                           ArgStringList &CmdArgs,
                           codegenoptions::DebugInfoKind *DebugInfoKind,
                           bool *EmitCodeView) const {
  unsigned RTOptionID = options::OPT__SLASH_MT;
  bool isNVPTX = getToolChain().getTriple().isNVPTX();

  if (Args.hasArg(options::OPT__SLASH_LDd))
    // The /LDd option implies /MTd. The dependent lib part can be overridden,
    // but defining _DEBUG is sticky.
    RTOptionID = options::OPT__SLASH_MTd;

  if (Arg *A = Args.getLastArg(options::OPT__SLASH_M_Group))
    RTOptionID = A->getOption().getID();

  StringRef FlagForCRT;
#if INTEL_CUSTOMIZATION
  StringRef FlagForIntelMathLib;
  StringRef FlagForIntelSVMLLib;
#endif // INTEL_CUSTOMIZATION
  switch (RTOptionID) {
  case options::OPT__SLASH_MD:
    if (Args.hasArg(options::OPT__SLASH_LDd))
      CmdArgs.push_back("-D_DEBUG");
    CmdArgs.push_back("-D_MT");
    CmdArgs.push_back("-D_DLL");
    FlagForCRT = "--dependent-lib=msvcrt";
#if INTEL_CUSTOMIZATION
    FlagForIntelMathLib = "--dependent-lib=libmmd";
    FlagForIntelSVMLLib = "--dependent-lib=svml_dispmd";
#endif // INTEL_CUSTOMIZATION
    break;
  case options::OPT__SLASH_MDd:
    CmdArgs.push_back("-D_DEBUG");
    CmdArgs.push_back("-D_MT");
    CmdArgs.push_back("-D_DLL");
    FlagForCRT = "--dependent-lib=msvcrtd";
#if INTEL_CUSTOMIZATION
    FlagForIntelMathLib = "--dependent-lib=libmmdd";
    FlagForIntelSVMLLib = "--dependent-lib=svml_dispmd";
#endif // INTEL_CUSTOMIZATION
    break;
  case options::OPT__SLASH_MT:
    if (Args.hasArg(options::OPT__SLASH_LDd))
      CmdArgs.push_back("-D_DEBUG");
    CmdArgs.push_back("-D_MT");
    CmdArgs.push_back("-flto-visibility-public-std");
    FlagForCRT = "--dependent-lib=libcmt";
#if INTEL_CUSTOMIZATION
    FlagForIntelMathLib = "--dependent-lib=libmmt";
    FlagForIntelSVMLLib = "--dependent-lib=svml_dispmt";
#endif // INTEL_CUSTOMIZATION
    break;
  case options::OPT__SLASH_MTd:
    CmdArgs.push_back("-D_DEBUG");
    CmdArgs.push_back("-D_MT");
    CmdArgs.push_back("-flto-visibility-public-std");
    FlagForCRT = "--dependent-lib=libcmtd";
#if INTEL_CUSTOMIZATION
    FlagForIntelMathLib = "--dependent-lib=libmmt";
    FlagForIntelSVMLLib = "--dependent-lib=svml_dispmt";
#endif // INTEL_CUSTOMIZATION
    break;
  default:
    llvm_unreachable("Unexpected option ID.");
  }

  if (Args.hasArg(options::OPT__SLASH_Zl)) {
    CmdArgs.push_back("-D_VC_NODEFAULTLIB");
  } else {
    CmdArgs.push_back(FlagForCRT.data());
#if INTEL_CUSTOMIZATION
    if (Args.hasArg(options::OPT__intel, options::OPT__dpcpp)) {
      CmdArgs.push_back("--dependent-lib=libircmt");
      CmdArgs.push_back(FlagForIntelSVMLLib.data());
      CmdArgs.push_back("--dependent-lib=libdecimal");
      if (Args.hasFlag(options::OPT_qopt_matmul, options::OPT_qno_opt_matmul,
                       false))
        CmdArgs.push_back("--dependent-lib=libmatmul");
    }
    CmdArgs.push_back(FlagForIntelMathLib.data());
#endif // INTEL_CUSTOMIZATION

    // This provides POSIX compatibility (maps 'open' to '_open'), which most
    // users want.  The /Za flag to cl.exe turns this off, but it's not
    // implemented in clang.
    CmdArgs.push_back("--dependent-lib=oldnames");
  }

#if INTEL_CUSTOMIZATION
  // Add Intel performance libraries
  if (Args.hasArg(options::OPT_ipp_EQ))
    getToolChain().AddIPPLibArgs(Args, CmdArgs, "--dependent-lib=");
  if (Args.hasArg(options::OPT_mkl_EQ))
    getToolChain().AddMKLLibArgs(Args, CmdArgs, "--dependent-lib=");
  if (Args.hasArg(options::OPT_tbb, options::OPT_daal_EQ) ||
      (Args.hasArg(options::OPT_mkl_EQ) && Args.hasArg(options::OPT__dpcpp)))
    getToolChain().AddTBBLibArgs(Args, CmdArgs, "--dependent-lib=");
  if (Args.hasArg(options::OPT_daal_EQ))
    getToolChain().AddDAALLibArgs(Args, CmdArgs, "--dependent-lib=");
#endif // INTEL_CUSTOMIZATION

  if (Arg *ShowIncludes =
          Args.getLastArg(options::OPT__SLASH_showIncludes,
                          options::OPT__SLASH_showIncludes_user)) {
    CmdArgs.push_back("--show-includes");
    if (ShowIncludes->getOption().matches(options::OPT__SLASH_showIncludes))
      CmdArgs.push_back("-sys-header-deps");
  }

  // This controls whether or not we emit RTTI data for polymorphic types.
  if (Args.hasFlag(options::OPT__SLASH_GR_, options::OPT__SLASH_GR,
                   /*Default=*/false))
    CmdArgs.push_back("-fno-rtti-data");

  // This controls whether or not we emit stack-protector instrumentation.
  // In MSVC, Buffer Security Check (/GS) is on by default.
  if (!isNVPTX && Args.hasFlag(options::OPT__SLASH_GS, options::OPT__SLASH_GS_,
                               /*Default=*/true)) {
    CmdArgs.push_back("-stack-protector");
    CmdArgs.push_back(Args.MakeArgString(Twine(LangOptions::SSPStrong)));
  }

  // Emit CodeView if -Z7, -Zd, or -gline-tables-only are present.
  if (Arg *DebugInfoArg =
          Args.getLastArg(options::OPT__SLASH_Z7, options::OPT__SLASH_Zd,
                          options::OPT_gline_tables_only)) {
    *EmitCodeView = true;
    if (DebugInfoArg->getOption().matches(options::OPT__SLASH_Z7))
      *DebugInfoKind = codegenoptions::LimitedDebugInfo;
    else
      *DebugInfoKind = codegenoptions::DebugLineTablesOnly;
  } else {
    *EmitCodeView = false;
  }

  const Driver &D = getToolChain().getDriver();
  EHFlags EH = parseClangCLEHFlags(D, Args);
  if (!isNVPTX && (EH.Synch || EH.Asynch)) {
    if (types::isCXX(InputType))
      CmdArgs.push_back("-fcxx-exceptions");
    CmdArgs.push_back("-fexceptions");
  }
  if (types::isCXX(InputType) && EH.Synch && EH.NoUnwindC)
    CmdArgs.push_back("-fexternc-nounwind");

  // /EP should expand to -E -P.
  if (Args.hasArg(options::OPT__SLASH_EP)) {
    CmdArgs.push_back("-E");
    CmdArgs.push_back("-P");
  }

  unsigned VolatileOptionID;
  if (getToolChain().getTriple().isX86())
    VolatileOptionID = options::OPT__SLASH_volatile_ms;
  else
    VolatileOptionID = options::OPT__SLASH_volatile_iso;

  if (Arg *A = Args.getLastArg(options::OPT__SLASH_volatile_Group))
    VolatileOptionID = A->getOption().getID();

  if (VolatileOptionID == options::OPT__SLASH_volatile_ms)
    CmdArgs.push_back("-fms-volatile");

 if (Args.hasFlag(options::OPT__SLASH_Zc_dllexportInlines_,
                  options::OPT__SLASH_Zc_dllexportInlines,
                  false)) {
   if (Args.hasArg(options::OPT__SLASH_fallback)) {
     D.Diag(clang::diag::err_drv_dllexport_inlines_and_fallback);
   } else {
    CmdArgs.push_back("-fno-dllexport-inlines");
   }
 }

  Arg *MostGeneralArg = Args.getLastArg(options::OPT__SLASH_vmg);
  Arg *BestCaseArg = Args.getLastArg(options::OPT__SLASH_vmb);
  if (MostGeneralArg && BestCaseArg)
    D.Diag(clang::diag::err_drv_argument_not_allowed_with)
        << MostGeneralArg->getAsString(Args) << BestCaseArg->getAsString(Args);

  if (MostGeneralArg) {
    Arg *SingleArg = Args.getLastArg(options::OPT__SLASH_vms);
    Arg *MultipleArg = Args.getLastArg(options::OPT__SLASH_vmm);
    Arg *VirtualArg = Args.getLastArg(options::OPT__SLASH_vmv);

    Arg *FirstConflict = SingleArg ? SingleArg : MultipleArg;
    Arg *SecondConflict = VirtualArg ? VirtualArg : MultipleArg;
    if (FirstConflict && SecondConflict && FirstConflict != SecondConflict)
      D.Diag(clang::diag::err_drv_argument_not_allowed_with)
          << FirstConflict->getAsString(Args)
          << SecondConflict->getAsString(Args);

    if (SingleArg)
      CmdArgs.push_back("-fms-memptr-rep=single");
    else if (MultipleArg)
      CmdArgs.push_back("-fms-memptr-rep=multiple");
    else
      CmdArgs.push_back("-fms-memptr-rep=virtual");
  }

  // Parse the default calling convention options.
  if (Arg *CCArg =
          Args.getLastArg(options::OPT__SLASH_Gd, options::OPT__SLASH_Gr,
                          options::OPT__SLASH_Gz, options::OPT__SLASH_Gv,
                          options::OPT__SLASH_Gregcall)) {
    unsigned DCCOptId = CCArg->getOption().getID();
    const char *DCCFlag = nullptr;
    bool ArchSupported = !isNVPTX;
    llvm::Triple::ArchType Arch = getToolChain().getArch();
    switch (DCCOptId) {
    case options::OPT__SLASH_Gd:
      DCCFlag = "-fdefault-calling-conv=cdecl";
      break;
    case options::OPT__SLASH_Gr:
      ArchSupported = Arch == llvm::Triple::x86;
      DCCFlag = "-fdefault-calling-conv=fastcall";
      break;
    case options::OPT__SLASH_Gz:
      ArchSupported = Arch == llvm::Triple::x86;
      DCCFlag = "-fdefault-calling-conv=stdcall";
      break;
    case options::OPT__SLASH_Gv:
      ArchSupported = Arch == llvm::Triple::x86 || Arch == llvm::Triple::x86_64;
      DCCFlag = "-fdefault-calling-conv=vectorcall";
      break;
    case options::OPT__SLASH_Gregcall:
      ArchSupported = Arch == llvm::Triple::x86 || Arch == llvm::Triple::x86_64;
      DCCFlag = "-fdefault-calling-conv=regcall";
      break;
    }

    // MSVC doesn't warn if /Gr or /Gz is used on x64, so we don't either.
    if (ArchSupported && DCCFlag)
      CmdArgs.push_back(DCCFlag);
  }

  Args.AddLastArg(CmdArgs, options::OPT_vtordisp_mode_EQ);

  if (!Args.hasArg(options::OPT_fdiagnostics_format_EQ)) {
    CmdArgs.push_back("-fdiagnostics-format");
    if (Args.hasArg(options::OPT__SLASH_fallback))
      CmdArgs.push_back("msvc-fallback");
    else
      CmdArgs.push_back("msvc");
  }

  if (Arg *A = Args.getLastArg(options::OPT__SLASH_guard)) {
    StringRef GuardArgs = A->getValue();
    // The only valid options are "cf", "cf,nochecks", and "cf-".
    if (GuardArgs.equals_lower("cf")) {
      // Emit CFG instrumentation and the table of address-taken functions.
      CmdArgs.push_back("-cfguard");
    } else if (GuardArgs.equals_lower("cf,nochecks")) {
      // Emit only the table of address-taken functions.
      CmdArgs.push_back("-cfguard-no-checks");
    } else if (GuardArgs.equals_lower("cf-")) {
      // Do nothing, but we might want to emit a security warning in future.
    } else {
      D.Diag(diag::err_drv_invalid_value) << A->getSpelling() << GuardArgs;
    }
  }
}

visualstudio::Compiler *Clang::getCLFallback() const {
  if (!CLFallback)
    CLFallback.reset(new visualstudio::Compiler(getToolChain()));
  return CLFallback.get();
}


const char *Clang::getBaseInputName(const ArgList &Args,
                                    const InputInfo &Input) {
  return Args.MakeArgString(llvm::sys::path::filename(Input.getBaseInput()));
}

const char *Clang::getBaseInputStem(const ArgList &Args,
                                    const InputInfoList &Inputs) {
  const char *Str = getBaseInputName(Args, Inputs[0]);

  if (const char *End = strrchr(Str, '.'))
    return Args.MakeArgString(std::string(Str, End));

  return Str;
}

const char *Clang::getDependencyFileName(const ArgList &Args,
                                         const InputInfoList &Inputs) {
  // FIXME: Think about this more.

  if (Arg *OutputOpt =
          Args.getLastArg(options::OPT_o, options::OPT__SLASH_Fo)) {
    SmallString<128> OutputArgument(OutputOpt->getValue());
    if (llvm::sys::path::is_separator(OutputArgument.back()))
      // If the argument is a directory, output to BaseName in that dir.
      llvm::sys::path::append(OutputArgument, getBaseInputStem(Args, Inputs));
    llvm::sys::path::replace_extension(OutputArgument, llvm::Twine('d'));
    return Args.MakeArgString(OutputArgument);
<<<<<<< HEAD
  }
#if INTEL_CUSTOMIZATION
  if (Arg *OutputOpt = Args.getLastArg(options::OPT__SLASH_Fo)) {
    SmallString<128> OutputFilename(OutputOpt->getValue());
    llvm::sys::path::replace_extension(OutputFilename, llvm::Twine('d'));
    return Args.MakeArgString(OutputFilename);
=======
>>>>>>> f803376f
  }
#endif // INTEL_CUSTOMIZATION

  return Args.MakeArgString(Twine(getBaseInputStem(Args, Inputs)) + ".d");
}

// Begin ClangAs

void ClangAs::AddMIPSTargetArgs(const ArgList &Args,
                                ArgStringList &CmdArgs) const {
  StringRef CPUName;
  StringRef ABIName;
  const llvm::Triple &Triple = getToolChain().getTriple();
  mips::getMipsCPUAndABI(Args, Triple, CPUName, ABIName);

  CmdArgs.push_back("-target-abi");
  CmdArgs.push_back(ABIName.data());
}

void ClangAs::AddX86TargetArgs(const ArgList &Args,
                               ArgStringList &CmdArgs) const {
  addX86AlignBranchArgs(getToolChain().getDriver(), Args, CmdArgs,
                        /*IsLTO=*/false);

  if (Arg *A = Args.getLastArg(options::OPT_masm_EQ)) {
    StringRef Value = A->getValue();
    if (Value == "intel" || Value == "att") {
      CmdArgs.push_back("-mllvm");
      CmdArgs.push_back(Args.MakeArgString("-x86-asm-syntax=" + Value));
    } else {
      getToolChain().getDriver().Diag(diag::err_drv_unsupported_option_argument)
          << A->getOption().getName() << Value;
    }
  }
}

void ClangAs::AddRISCVTargetArgs(const ArgList &Args,
                               ArgStringList &CmdArgs) const {
  const llvm::Triple &Triple = getToolChain().getTriple();
  StringRef ABIName = riscv::getRISCVABI(Args, Triple);

  CmdArgs.push_back("-target-abi");
  CmdArgs.push_back(ABIName.data());
}

void ClangAs::ConstructJob(Compilation &C, const JobAction &JA,
                           const InputInfo &Output, const InputInfoList &Inputs,
                           const ArgList &Args,
                           const char *LinkingOutput) const {
  ArgStringList CmdArgs;

  assert(Inputs.size() == 1 && "Unexpected number of inputs.");
  const InputInfo &Input = Inputs[0];

  const llvm::Triple &Triple = getToolChain().getEffectiveTriple();
  const std::string &TripleStr = Triple.getTriple();
  const auto &D = getToolChain().getDriver();

  // Don't warn about "clang -w -c foo.s"
  Args.ClaimAllArgs(options::OPT_w);
  // and "clang -emit-llvm -c foo.s"
  Args.ClaimAllArgs(options::OPT_emit_llvm);

  claimNoWarnArgs(Args);

  // Invoke ourselves in -cc1as mode.
  //
  // FIXME: Implement custom jobs for internal actions.
  CmdArgs.push_back("-cc1as");

  // Add the "effective" target triple.
  CmdArgs.push_back("-triple");
  CmdArgs.push_back(Args.MakeArgString(TripleStr));

  // Set the output mode, we currently only expect to be used as a real
  // assembler.
  CmdArgs.push_back("-filetype");
  CmdArgs.push_back("obj");

  // Set the main file name, so that debug info works even with
  // -save-temps or preprocessed assembly.
  CmdArgs.push_back("-main-file-name");
  CmdArgs.push_back(Clang::getBaseInputName(Args, Input));

  // Add the target cpu
  std::string CPU = getCPUName(Args, Triple, /*FromAs*/ true);
  if (!CPU.empty()) {
    CmdArgs.push_back("-target-cpu");
    CmdArgs.push_back(Args.MakeArgString(CPU));
  }

  // Add the target features
  getTargetFeatures(D, Triple, Args, CmdArgs, true);

  // Ignore explicit -force_cpusubtype_ALL option.
  (void)Args.hasArg(options::OPT_force__cpusubtype__ALL);

  // Pass along any -I options so we get proper .include search paths.
  Args.AddAllArgs(CmdArgs, options::OPT_I_Group);

  // Determine the original source input.
  const Action *SourceAction = &JA;
  while (SourceAction->getKind() != Action::InputClass) {
    assert(!SourceAction->getInputs().empty() && "unexpected root action!");
    SourceAction = SourceAction->getInputs()[0];
  }

  // Forward -g and handle debug info related flags, assuming we are dealing
  // with an actual assembly file.
  bool WantDebug = false;
  unsigned DwarfVersion = 0;
  Args.ClaimAllArgs(options::OPT_g_Group);
  if (Arg *A = Args.getLastArg(options::OPT_g_Group)) {
    WantDebug = !A->getOption().matches(options::OPT_g0) &&
                !A->getOption().matches(options::OPT_ggdb0);
    if (WantDebug)
      DwarfVersion = DwarfVersionNum(A->getSpelling());
  }

  unsigned DefaultDwarfVersion = ParseDebugDefaultVersion(getToolChain(), Args);
  if (DwarfVersion == 0)
    DwarfVersion = DefaultDwarfVersion;

  if (DwarfVersion == 0)
    DwarfVersion = getToolChain().GetDefaultDwarfVersion();

  codegenoptions::DebugInfoKind DebugInfoKind = codegenoptions::NoDebugInfo;

  if (SourceAction->getType() == types::TY_Asm ||
      SourceAction->getType() == types::TY_PP_Asm) {
    // You might think that it would be ok to set DebugInfoKind outside of
    // the guard for source type, however there is a test which asserts
    // that some assembler invocation receives no -debug-info-kind,
    // and it's not clear whether that test is just overly restrictive.
    DebugInfoKind = (WantDebug ? codegenoptions::LimitedDebugInfo
                               : codegenoptions::NoDebugInfo);
    // Add the -fdebug-compilation-dir flag if needed.
    addDebugCompDirArg(Args, CmdArgs, C.getDriver().getVFS());

    addDebugPrefixMapArg(getToolChain().getDriver(), Args, CmdArgs);

    // Set the AT_producer to the clang version when using the integrated
    // assembler on assembly source files.
    CmdArgs.push_back("-dwarf-debug-producer");
    CmdArgs.push_back(Args.MakeArgString(getClangFullVersion()));

    // And pass along -I options
    Args.AddAllArgs(CmdArgs, options::OPT_I);
  }
  RenderDebugEnablingArgs(Args, CmdArgs, DebugInfoKind, DwarfVersion,
                          llvm::DebuggerKind::Default);
  RenderDebugInfoCompressionArgs(Args, CmdArgs, D, getToolChain());


  // Handle -fPIC et al -- the relocation-model affects the assembler
  // for some targets.
  llvm::Reloc::Model RelocationModel;
  unsigned PICLevel;
  bool IsPIE;
  std::tie(RelocationModel, PICLevel, IsPIE) =
      ParsePICArgs(getToolChain(), Args);

  const char *RMName = RelocationModelName(RelocationModel);
  if (RMName) {
    CmdArgs.push_back("-mrelocation-model");
    CmdArgs.push_back(RMName);
  }

  // Optionally embed the -cc1as level arguments into the debug info, for build
  // analysis.
  if (getToolChain().UseDwarfDebugFlags()) {
    ArgStringList OriginalArgs;
    for (const auto &Arg : Args)
      Arg->render(Args, OriginalArgs);

    SmallString<256> Flags;
    const char *Exec = getToolChain().getDriver().getClangProgramPath();
    EscapeSpacesAndBackslashes(Exec, Flags);
    for (const char *OriginalArg : OriginalArgs) {
      SmallString<128> EscapedArg;
      EscapeSpacesAndBackslashes(OriginalArg, EscapedArg);
      Flags += " ";
      Flags += EscapedArg;
    }
    CmdArgs.push_back("-dwarf-debug-flags");
    CmdArgs.push_back(Args.MakeArgString(Flags));
  }

  // FIXME: Add -static support, once we have it.

  // Add target specific flags.
  switch (getToolChain().getArch()) {
  default:
    break;

  case llvm::Triple::mips:
  case llvm::Triple::mipsel:
  case llvm::Triple::mips64:
  case llvm::Triple::mips64el:
    AddMIPSTargetArgs(Args, CmdArgs);
    break;

  case llvm::Triple::x86:
  case llvm::Triple::x86_64:
    AddX86TargetArgs(Args, CmdArgs);
    break;

  case llvm::Triple::arm:
  case llvm::Triple::armeb:
  case llvm::Triple::thumb:
  case llvm::Triple::thumbeb:
    // This isn't in AddARMTargetArgs because we want to do this for assembly
    // only, not C/C++.
    if (Args.hasFlag(options::OPT_mdefault_build_attributes,
                     options::OPT_mno_default_build_attributes, true)) {
        CmdArgs.push_back("-mllvm");
        CmdArgs.push_back("-arm-add-build-attributes");
    }
    break;

  case llvm::Triple::riscv32:
  case llvm::Triple::riscv64:
    AddRISCVTargetArgs(Args, CmdArgs);
    break;
  }

  // Consume all the warning flags. Usually this would be handled more
  // gracefully by -cc1 (warning about unknown warning flags, etc) but -cc1as
  // doesn't handle that so rather than warning about unused flags that are
  // actually used, we'll lie by omission instead.
  // FIXME: Stop lying and consume only the appropriate driver flags
  Args.ClaimAllArgs(options::OPT_W_Group);

  CollectArgsForIntegratedAssembler(C, Args, CmdArgs,
                                    getToolChain().getDriver());

  Args.AddAllArgs(CmdArgs, options::OPT_mllvm);

  assert(Output.isFilename() && "Unexpected lipo output.");
  CmdArgs.push_back("-o");
  CmdArgs.push_back(Output.getFilename());

  const llvm::Triple &T = getToolChain().getTriple();
  Arg *A;
  if (getDebugFissionKind(D, Args, A) == DwarfFissionKind::Split &&
      T.isOSBinFormatELF()) {
    CmdArgs.push_back("-split-dwarf-output");
    CmdArgs.push_back(SplitDebugName(Args, Input, Output));
  }

  assert(Input.isFilename() && "Invalid input.");
  CmdArgs.push_back(Input.getFilename());

  const char *Exec = getToolChain().getDriver().getClangProgramPath();
  C.addCommand(std::make_unique<Command>(JA, *this, Exec, CmdArgs, Inputs));
}

// Begin OffloadBundler

void OffloadBundler::ConstructJob(Compilation &C, const JobAction &JA,
                                  const InputInfo &Output,
                                  const InputInfoList &Inputs,
                                  const llvm::opt::ArgList &TCArgs,
                                  const char *LinkingOutput) const {
  // The version with only one output is expected to refer to a bundling job.
  assert(isa<OffloadBundlingJobAction>(JA) && "Expecting bundling job!");

  // The bundling command looks like this:
  // clang-offload-bundler -type=bc
  //   -targets=host-triple,openmp-triple1,openmp-triple2
  //   -outputs=input_file
  //   -inputs=unbundle_file_host,unbundle_file_tgt1,unbundle_file_tgt2"

  ArgStringList CmdArgs;

  // Get the type.
  CmdArgs.push_back(TCArgs.MakeArgString(
      Twine("-type=") + types::getTypeTempSuffix(Output.getType())));

  assert(JA.getInputs().size() == Inputs.size() &&
         "Not have inputs for all dependence actions??");

  // Get the targets.
  SmallString<128> Triples;
  Triples += "-targets=";
  for (unsigned I = 0; I < Inputs.size(); ++I) {
    if (I)
      Triples += ',';

    // Find ToolChain for this input.
    Action::OffloadKind CurKind = Action::OFK_Host;
    const ToolChain *CurTC = &getToolChain();
    const Action *CurDep = JA.getInputs()[I];

    if (const auto *OA = dyn_cast<OffloadAction>(CurDep)) {
      CurTC = nullptr;
      OA->doOnEachDependence([&](Action *A, const ToolChain *TC, const char *) {
        assert(CurTC == nullptr && "Expected one dependence!");
        CurKind = A->getOffloadingDeviceKind();
        CurTC = TC;
      });
    }
    Triples += Action::GetOffloadKindName(CurKind);
    Triples += '-';
    Triples += CurTC->getTriple().normalize();
    if (CurKind == Action::OFK_HIP && CurDep->getOffloadingArch()) {
      Triples += '-';
      Triples += CurDep->getOffloadingArch();
    }
  }
  bool IsFPGADepBundle = (TCArgs.hasArg(options::OPT_fintelfpga) &&
                          Output.getType() == types::TY_Object);
  // For -fintelfpga, when bundling objects we also want to bundle up the
  // named dependency file.
  // TODO - We are currently using the target triple inputs to slot a location
  // of the dependency information into the bundle.  It would be good to
  // separate this out to an explicit option in the bundler for the dependency
  // file as it does not match the type being bundled.
  if (IsFPGADepBundle) {
    Triples += ',';
    Triples += Action::GetOffloadKindName(Action::OFK_SYCL);
    Triples += '-';
    Triples += llvm::Triple::getArchTypeName(llvm::Triple::fpga_dep);
  }
  CmdArgs.push_back(TCArgs.MakeArgString(Triples));

  // Get bundled file command.
  CmdArgs.push_back(
      TCArgs.MakeArgString(Twine("-outputs=") + Output.getFilename()));

  // Get unbundled files command.
  SmallString<128> UB;
  UB += "-inputs=";
  for (unsigned I = 0; I < Inputs.size(); ++I) {
    if (I)
      UB += ',';

    // Find ToolChain for this input.
    const ToolChain *CurTC = &getToolChain();
    if (const auto *OA = dyn_cast<OffloadAction>(JA.getInputs()[I])) {
      CurTC = nullptr;
      OA->doOnEachDependence([&](Action *, const ToolChain *TC, const char *) {
        assert(CurTC == nullptr && "Expected one dependence!");
        CurTC = TC;
      });
    }
    UB += CurTC->getInputFilename(Inputs[I]);

  }
  // For -fintelfpga, when bundling objects we also want to bundle up the
  // named dependency file.
  if (IsFPGADepBundle) {
    const char *BaseName = Clang::getBaseInputName(TCArgs, Inputs[0]);
    SmallString<128> DepFile(C.getDriver().getFPGATempDepFile(BaseName));
    if (!DepFile.empty()) {
      UB += ',';
      UB += DepFile;
    }
  }
  // For -fintelfpga, when bundling objects we also want to bundle up the
  // named dependency file.
  if (IsFPGADepBundle) {
    const char *BaseName = Clang::getBaseInputName(TCArgs, Inputs[0]);
    SmallString<128> DepFile(C.getDriver().getFPGATempDepFile(BaseName));
    if (!DepFile.empty()) {
      UB += ',';
      UB += DepFile;
    }
  }
  CmdArgs.push_back(TCArgs.MakeArgString(UB));

  // All the inputs are encoded as commands.
  C.addCommand(std::make_unique<Command>(
      JA, *this,
      TCArgs.MakeArgString(getToolChain().GetProgramPath(getShortName())),
      CmdArgs, None));
}

void OffloadBundler::ConstructJobMultipleOutputs(
    Compilation &C, const JobAction &JA, const InputInfoList &Outputs,
    const InputInfoList &Inputs, const llvm::opt::ArgList &TCArgs,
    const char *LinkingOutput) const {
  // The version with multiple outputs is expected to refer to a unbundling job.
  auto &UA = cast<OffloadUnbundlingJobAction>(JA);

  // The unbundling command looks like this:
  // clang-offload-bundler -type=bc
  //   -targets=host-triple,openmp-triple1,openmp-triple2
  //   -inputs=input_file
  //   -outputs=unbundle_file_host,unbundle_file_tgt1,unbundle_file_tgt2"
  //   -unbundle

  ArgStringList CmdArgs;
  InputInfo Input = Inputs.front();
  const char *TypeArg = types::getTypeTempSuffix(Input.getType());
  const char *InputFileName = Input.getFilename();
  bool IsMSVCEnv =
      C.getDefaultToolChain().getTriple().isWindowsMSVCEnvironment();
  types::ID InputType(Input.getType());
  bool IsFPGADepUnbundle = (JA.getType() == types::TY_FPGA_Dependencies);
  bool IsArchiveUnbundle =
      (!IsMSVCEnv && C.getDriver().getOffloadStaticLibSeen() &&
       (types::isArchive(InputType) || InputType == types::TY_Object));

  if (IsArchiveUnbundle)
    TypeArg = "oo";
  else if (InputType == types::TY_FPGA_AOCX ||
           InputType == types::TY_FPGA_AOCR) {
    // Override type with archive object
    if (getToolChain().getTriple().getSubArch() ==
        llvm::Triple::SPIRSubArch_fpga)
      TypeArg = "ao";
    else
      TypeArg = "aoo";
  }
  if (InputType == types::TY_FPGA_AOCO ||
      (IsMSVCEnv && types::isArchive(InputType)))
    TypeArg = "aoo";
  if (IsFPGADepUnbundle)
    TypeArg = "o";

  // Get the type.
  CmdArgs.push_back(TCArgs.MakeArgString(Twine("-type=") + TypeArg));

  // Get the targets.
  SmallString<128> Triples;
  Triples += "-targets=";
  auto DepInfo = UA.getDependentActionsInfo();
  for (unsigned I = 0, J = 0; I < DepInfo.size(); ++I) {
    auto &Dep = DepInfo[I];
    // FPGA device triples are 'transformed' for the bundler when creating
    // aocx or aocr type bundles.  Also, we only do a specific target
    // unbundling, skipping the host side or device side.
    if (types::isFPGA(InputType)) {
      if (getToolChain().getTriple().getSubArch() ==
              llvm::Triple::SPIRSubArch_fpga &&
          Dep.DependentOffloadKind == Action::OFK_SYCL) {
        llvm::Triple TT;
        TT.setArchName(types::getTypeName(InputType));
        TT.setVendorName("intel");
        TT.setOS(getToolChain().getTriple().getOS());
        TT.setEnvironment(llvm::Triple::SYCLDevice);
        Triples += "sycl-";
        Triples += TT.normalize();
      } else if (getToolChain().getTriple().getSubArch() !=
                     llvm::Triple::SPIRSubArch_fpga &&
                 Dep.DependentOffloadKind == Action::OFK_Host) {
        Triples += Action::GetOffloadKindName(Dep.DependentOffloadKind);
        Triples += '-';
        Triples += Dep.DependentToolChain->getTriple().normalize();
      }
      continue;
    } else if (InputType == types::TY_Archive || IsArchiveUnbundle ||
               (TCArgs.hasArg(options::OPT_fintelfpga) &&
                TCArgs.hasArg(options::OPT_fsycl_link_EQ))) {
      // Do not extract host part if we are unbundling archive on Windows
      // because it is not needed. Static offload libraries are added to the
      // host link command just as normal libraries.  Do not extract the host
      // part from -fintelfpga -fsycl-link unbundles either, as the full obj
      // is used in the final link
      if (Dep.DependentOffloadKind == Action::OFK_Host)
        continue;
    }
    if (J++)
      Triples += ',';
    Triples += Action::GetOffloadKindName(Dep.DependentOffloadKind);
    Triples += '-';
    Triples += Dep.DependentToolChain->getTriple().normalize();
    if (Dep.DependentOffloadKind == Action::OFK_HIP &&
        !Dep.DependentBoundArch.empty()) {
      Triples += '-';
      Triples += Dep.DependentBoundArch;
    }
  }
  if (IsFPGADepUnbundle) {
    // TODO - We are currently using the target triple inputs to slot a location
    // of the dependency information into the bundle.  It would be good to
    // separate this out to an explicit option in the bundler for the dependency
    // file as it does not match the type being bundled.
    Triples += Action::GetOffloadKindName(Action::OFK_SYCL);
    Triples += '-';
    Triples += llvm::Triple::getArchTypeName(llvm::Triple::fpga_dep);
  }
  CmdArgs.push_back(TCArgs.MakeArgString(Triples));

  // Get bundled file command.
  CmdArgs.push_back(
      TCArgs.MakeArgString(Twine("-inputs=") + InputFileName));

  // Get unbundled files command.
  SmallString<128> UB;
  UB += "-outputs=";
  // When dealing with -fintelfpga, there is an additional unbundle step
  // that occurs for the dependency file.  In that case, do not use the
  // dependent information, but just the output file.
  if (IsFPGADepUnbundle)
    UB += Outputs[0].getFilename();
  else {
    for (unsigned I = 0; I < Outputs.size(); ++I) {
      if (I)
        UB += ',';
      UB += DepInfo[I].DependentToolChain->getInputFilename(Outputs[I]);
    }
  }
  CmdArgs.push_back(TCArgs.MakeArgString(UB));
  CmdArgs.push_back("-unbundle");

  // All the inputs are encoded as commands.
  C.addCommand(std::make_unique<Command>(
      JA, *this,
      TCArgs.MakeArgString(getToolChain().GetProgramPath(getShortName())),
      CmdArgs, None));
}

// Begin OffloadWrapper

void OffloadWrapper::ConstructJob(Compilation &C, const JobAction &JA,
                                  const InputInfo &Output,
                                  const InputInfoList &Inputs,
                                  const llvm::opt::ArgList &TCArgs,
                                  const char *LinkingOutput) const {
  // Construct offload-wrapper command.  Also calls llc to generate the
  // object that is fed to the linker from the wrapper generated bc file
  assert(isa<OffloadWrapperJobAction>(JA) && "Expecting wrapping job!");

  Action::OffloadKind OffloadingKind = JA.getOffloadingDeviceKind();
  if (OffloadingKind == Action::OFK_SYCL) {
    // The wrapper command looks like this:
    // clang-offload-wrapper
    //   -o=<outputfile>.bc
    //   -host=x86_64-pc-linux-gnu -kind=sycl
    //   -format=spirv <inputfile1>.spv <manifest1>(optional)
    //   -format=spirv <inputfile2>.spv <manifest2>(optional)
    //  ...
    ArgStringList WrapperArgs;

    std::string OutTmpName = C.getDriver().GetTemporaryPath("wrapper", "bc");
    const char *WrapperFileName =
        C.addTempFile(C.getArgs().MakeArgString(OutTmpName));
    SmallString<128> OutOpt("-o=");
    OutOpt += WrapperFileName;
    WrapperArgs.push_back(C.getArgs().MakeArgString(OutOpt));

    SmallString<128> HostTripleOpt("-host=");
    HostTripleOpt += getToolChain().getAuxTriple()->str();
    WrapperArgs.push_back(C.getArgs().MakeArgString(HostTripleOpt));

    llvm::Triple TT = getToolChain().getTriple();
    SmallString<128> TargetTripleOpt = TT.getArchName();
    // When wrapping an FPGA device binary, we need to be sure to apply the
    // appropriate triple that corresponds (fpga_aoc[xr]-intel-<os>-sycldevice)
    // to the target triple setting.
    if (TT.getSubArch() == llvm::Triple::SPIRSubArch_fpga &&
        TCArgs.hasArg(options::OPT_fsycl_link_EQ)) {
      auto *A = C.getInputArgs().getLastArg(options::OPT_fsycl_link_EQ);
      TT.setArchName((A->getValue() == StringRef("early")) ? "fpga_aocr"
                                                           : "fpga_aocx");
      TT.setVendorName("intel");
      TT.setEnvironment(llvm::Triple::SYCLDevice);
      TargetTripleOpt = TT.str();
      // When wrapping an FPGA aocx binary to archive, do not emit registration
      // functions
      if (A->getValue() == StringRef("image"))
        WrapperArgs.push_back(C.getArgs().MakeArgString("--emit-reg-funcs=0"));
    }
    // Grab any Target specific options that need to be added to the wrapper
    // information.
    ArgStringList BuildArgs;
    auto createArgString = [&](const char *Opt) {
      if (BuildArgs.empty())
        return;
      SmallString<128> AL;
      for (const char *A : BuildArgs) {
        if (AL.empty()) {
          AL = A;
          continue;
        }
        AL += " ";
        AL += A;
      }
      WrapperArgs.push_back(C.getArgs().MakeArgString(Twine(Opt) + AL));
    };
    const toolchains::SYCLToolChain &TC =
              static_cast<const toolchains::SYCLToolChain &>(getToolChain());
    // TODO: Consider separating the mechanisms for:
    // - passing standard-defined options to AOT/JIT compilation steps;
    // - passing AOT-compiler specific options.
    // This would allow retaining standard language options in the
    // image descriptor, while excluding tool-specific options that
    // have been known to confuse RT implementations.
    if (TC.getTriple().getSubArch() == llvm::Triple::NoSubArch) {
      // Only store compile/link opts in the image descriptor for the SPIR-V
      // target; AOT compilation has already been performed otherwise.
      TC.TranslateBackendTargetArgs(TCArgs, BuildArgs);
      createArgString("-compile-opts=");
      BuildArgs.clear();
      TC.TranslateLinkerTargetArgs(TCArgs, BuildArgs);
      createArgString("-link-opts=");
    }

    WrapperArgs.push_back(
        C.getArgs().MakeArgString(Twine("-target=") + TargetTripleOpt));

    // TODO forcing offload kind is a simplification which assumes wrapper used
    // only with SYCL. Device binary format (-format=xxx) option should also
    // come from the command line and/or the native compiler. Should be fixed
    // together with supporting AOT in the driver. If format is not set, the
    // default is "none" which means runtime must try to determine it
    // automatically.
    StringRef Kind = Action::GetOffloadKindName(OffloadingKind);
    WrapperArgs.push_back(
        C.getArgs().MakeArgString(Twine("-kind=") + Twine(Kind)));

<<<<<<< HEAD
#if INTEL_CUSTOMIZATION
    // When debugging, make the native debugger the default for SYCL on Windows.
    if (getToolChain().getTriple().isWindowsMSVCEnvironment() &&
        TCArgs.getLastArg(options::OPT_g_Group)) {
      WrapperArgs.push_back("--build-opts=-gnative");
    }
#endif // INTEL_CUSTOMIZATION

=======
>>>>>>> f803376f
    assert((Inputs.size() > 0) && "no inputs for clang-offload-wrapper");
    assert(((Inputs[0].getType() != types::TY_Tempfiletable) ||
            (Inputs.size() == 1)) &&
           "wrong usage of clang-offload-wrapper with SYCL");
    const InputInfo &I = Inputs[0];
    assert(I.isFilename() && "Invalid input.");

    if (I.getType() == types::TY_Tempfiletable)
      // wrapper actual input files are passed via the batch job file table:
      WrapperArgs.push_back(C.getArgs().MakeArgString("-batch"));
    WrapperArgs.push_back(C.getArgs().MakeArgString(I.getFilename()));

    auto Cmd = std::make_unique<Command>(
        JA, *this,
        TCArgs.MakeArgString(getToolChain().GetProgramPath(getShortName())),
        WrapperArgs, None);
    C.addCommand(std::move(Cmd));

    // Construct llc command.
    // The output is an object file
    ArgStringList LlcArgs{"-filetype=obj", "-o", Output.getFilename(),
                          WrapperFileName};
    llvm::Reloc::Model RelocationModel;
    unsigned PICLevel;
    bool IsPIE;
    std::tie(RelocationModel, PICLevel, IsPIE) =
        ParsePICArgs(getToolChain(), TCArgs);
    if (PICLevel > 0) {
      LlcArgs.push_back("-relocation-model=pic");
    }
    if (IsPIE) {
      LlcArgs.push_back("-enable-pie");
    }
    SmallString<128> LlcPath(C.getDriver().Dir);
    llvm::sys::path::append(LlcPath, "llc");
    const char *Llc = C.getArgs().MakeArgString(LlcPath);
    C.addCommand(std::make_unique<Command>(JA, *this, Llc, LlcArgs, None));
    return;
  } // end of SYCL flavor of offload wrapper command creation

  ArgStringList CmdArgs;

  const llvm::Triple &Triple = getToolChain().getEffectiveTriple();

  // Add the "effective" target triple.
  CmdArgs.push_back("-host");
  CmdArgs.push_back(TCArgs.MakeArgString(Triple.getTriple()));

  // Add the output file name.
  assert(Output.isFilename() && "Invalid output.");
  CmdArgs.push_back("-o");
  CmdArgs.push_back(TCArgs.MakeArgString(Output.getFilename()));

  assert(JA.getInputs().size() == Inputs.size() &&
         "Not have inputs for all dependence actions??");

  // Add offload targets and inputs.
  for (unsigned I = 0; I < Inputs.size(); ++I) {
    // Get input's Offload Kind and ToolChain.
    const auto *OA = cast<OffloadAction>(JA.getInputs()[I]);
    assert(OA->hasSingleDeviceDependence(/*DoNotConsiderHostActions=*/true) &&
           "Expected one device dependence!");
    Action::OffloadKind DeviceKind = Action::OFK_None;
    const ToolChain *DeviceTC = nullptr;
    OA->doOnEachDependence([&](Action *A, const ToolChain *TC, const char *) {
      DeviceKind = A->getOffloadingDeviceKind();
      DeviceTC = TC;
    });

    // And add it to the offload targets.
    CmdArgs.push_back(C.getArgs().MakeArgString(
        Twine("-kind=") + Action::GetOffloadKindName(DeviceKind)));
    CmdArgs.push_back(TCArgs.MakeArgString(Twine("-target=") +
                                           DeviceTC->getTriple().normalize()));

    // Add input.
    assert(Inputs[I].isFilename() && "Invalid input.");
    CmdArgs.push_back(TCArgs.MakeArgString(Inputs[I].getFilename()));
  }

  C.addCommand(std::make_unique<Command>(
      JA, *this,
      TCArgs.MakeArgString(getToolChain().GetProgramPath(getShortName())),
      CmdArgs, Inputs));
}

// Begin SPIRVTranslator

void SPIRVTranslator::ConstructJob(Compilation &C, const JobAction &JA,
                                  const InputInfo &Output,
                                  const InputInfoList &Inputs,
                                  const llvm::opt::ArgList &TCArgs,
                                  const char *LinkingOutput) const {
  // Construct llvm-spirv command.
  assert(isa<SPIRVTranslatorJobAction>(JA) && "Expecting Translator job!");

  // The translator command looks like this:
  // llvm-spirv -o <file>.spv <file>.bc
  ArgStringList ForeachArgs;
  ArgStringList TranslatorArgs;

  TranslatorArgs.push_back("-o");
  TranslatorArgs.push_back(Output.getFilename());
  if (getToolChain().getTriple().isSYCLDeviceEnvironment()) {
    TranslatorArgs.push_back("-spirv-max-version=1.1");
    TranslatorArgs.push_back("-spirv-ext=+all");
  }
  for (auto I : Inputs) {
    std::string Filename(I.getFilename());
    if (I.getType() == types::TY_Tempfilelist) {
      ForeachArgs.push_back(
          C.getArgs().MakeArgString("--in-file-list=" + Filename));
      ForeachArgs.push_back(
          C.getArgs().MakeArgString("--in-replace=" + Filename));
      ForeachArgs.push_back(
          C.getArgs().MakeArgString("--out-ext=spv"));
    }
    TranslatorArgs.push_back(C.getArgs().MakeArgString(Filename));
  }

  auto Cmd = std::make_unique<Command>(JA, *this,
      TCArgs.MakeArgString(getToolChain().GetProgramPath(getShortName())),
      TranslatorArgs, None);

  if (!ForeachArgs.empty()) {
    // Construct llvm-foreach command.
    // The llvm-foreach command looks like this:
    // llvm-foreach a.list --out-replace=out "cp {} out"
    // --out-file-list=list
    std::string OutputFileName(Output.getFilename());
    ForeachArgs.push_back(
        TCArgs.MakeArgString("--out-file-list=" + OutputFileName));
    ForeachArgs.push_back(
        TCArgs.MakeArgString("--out-replace=" + OutputFileName));
    ForeachArgs.push_back(TCArgs.MakeArgString("--"));
    ForeachArgs.push_back(TCArgs.MakeArgString(Cmd->getExecutable()));

    for (auto &Arg : Cmd->getArguments())
      ForeachArgs.push_back(Arg);

    SmallString<128> ForeachPath(C.getDriver().Dir);
    llvm::sys::path::append(ForeachPath, "llvm-foreach");
    const char *Foreach = C.getArgs().MakeArgString(ForeachPath);
    C.addCommand(std::make_unique<Command>(JA, *this, Foreach, ForeachArgs, None));
  } else
    C.addCommand(std::move(Cmd));
}

void SPIRCheck::ConstructJob(Compilation &C, const JobAction &JA,
                             const InputInfo &Output,
                             const InputInfoList &Inputs,
                             const llvm::opt::ArgList &TCArgs,
                             const char *LinkingOutput) const {
  // Construct llvm-no-spir-kernel command.
  assert(isa<SPIRCheckJobAction>(JA) && "Expecting SPIR Check job!");

  // The spir check command looks like this:
  // llvm-no-spir-kernel <file>.bc
  // Upon success, we just move ahead.  Error means the check failed and
  // we need to exit.  The expected output is the input as this is just an
  // intermediate check with no functional change.
  ArgStringList CheckArgs;
  assert(Inputs.size() == 1 && "Unexpected number of inputs to the tool");
  const InputInfo &InputFile = Inputs.front();
  CheckArgs.push_back(InputFile.getFilename());

  // Add output file, which is just a copy of the input to better fit in the
  // toolchain flow.
  CheckArgs.push_back("-o");
  CheckArgs.push_back(Output.getFilename());
  auto Cmd = std::make_unique<Command>(
      JA, *this,
      TCArgs.MakeArgString(getToolChain().GetProgramPath(getShortName())),
      CheckArgs, None);

  if (getToolChain().getTriple().getSubArch() ==
      llvm::Triple::SPIRSubArch_fpga) {
    const char *Msg = TCArgs.MakeArgString(
        Twine("The FPGA image does not include all device kernels from ") +
        Twine(InputFile.getBaseInput()) +
        Twine(". Please re-generate the image"));
    Cmd->addDiagForErrorCode(/*ErrorCode*/ 1, Msg);
  }

  C.addCommand(std::move(Cmd));
}

static void addArgs(ArgStringList &DstArgs, const llvm::opt::ArgList &Alloc,
                    ArrayRef<StringRef> SrcArgs) {
  for (const auto Arg : SrcArgs) {
    DstArgs.push_back(Alloc.MakeArgString(Arg));
  }
}

// sycl-post-link tool normally outputs a file table (see the tool sources for
// format description) which lists all the other output files associated with
// the device LLVMIR bitcode. This is basically a triple of bitcode, symbols
// and specialization constant files. Single LLVM IR output can be generated as
// well under an option.
//
void SYCLPostLink::ConstructJob(Compilation &C, const JobAction &JA,
                             const InputInfo &Output,
                             const InputInfoList &Inputs,
                             const llvm::opt::ArgList &TCArgs,
                             const char *LinkingOutput) const {
  // Construct sycl-post-link command.
  assert(isa<SYCLPostLinkJobAction>(JA) && "Expecting SYCL post link job!");
  ArgStringList CmdArgs;

  // See if device code splitting is requested
  if (Arg *A = TCArgs.getLastArg(options::OPT_fsycl_device_code_split_EQ)) {
    if (StringRef(A->getValue()) == "per_kernel")
      addArgs(CmdArgs, TCArgs, {"-split=kernel"});
    else if (StringRef(A->getValue()) == "per_source")
      addArgs(CmdArgs, TCArgs, {"-split=source"});
    else
      // split must be off
      assert(StringRef(A->getValue()) == "off");
  }
  // OPT_fsycl_device_code_split is not checked as it is an alias to
  // -fsycl-device-code-split=per_source

  if (JA.getType() == types::TY_LLVM_BC) {
    // single file output requested - this means only perform necessary IR
    // transformations (like specialization constant intrinsic lowering) and
    // output LLVMIR
    addArgs(CmdArgs, TCArgs, {"-ir-output-only"});
  } else {
    assert(JA.getType() == types::TY_Tempfiletable);
    // Symbol file and specialization constant info generation is mandatory -
    // add options unconditionally
    addArgs(CmdArgs, TCArgs, {"-symbols"});
  }
  // specialization constants processing is mandatory
  auto *SYCLPostLink = llvm::dyn_cast<SYCLPostLinkJobAction>(&JA);
  if (SYCLPostLink && SYCLPostLink->getRTSetsSpecConstants())
    addArgs(CmdArgs, TCArgs, {"-spec-const=rt"});
  else
    addArgs(CmdArgs, TCArgs, {"-spec-const=default"});

  // Add output file table file option
  assert(Output.isFilename() && "output must be a filename");
  addArgs(CmdArgs, TCArgs, {"-o", Output.getFilename()});

  // Add input file
  assert(Inputs.size() == 1 && Inputs.front().isFilename() &&
         "single input file expected");
  addArgs(CmdArgs, TCArgs, {Inputs.front().getFilename()});
  std::string OutputFileName(Output.getFilename());

  // All the inputs are encoded as commands.
  C.addCommand(std::make_unique<Command>(
      JA, *this,
      TCArgs.MakeArgString(getToolChain().GetProgramPath(getShortName())),
      CmdArgs, Inputs));
}

// Transforms the abstract representation (JA + Inputs + Outputs) of a file
// table transformation action to concrete command line (job) with actual
// inputs/outputs/options, and adds it to given compilation object.
void FileTableTform::ConstructJob(Compilation &C, const JobAction &JA,
                                  const InputInfo &Output,
                                  const InputInfoList &Inputs,
                                  const llvm::opt::ArgList &TCArgs,
                                  const char *LinkingOutput) const {

  const auto &TformJob = *llvm::dyn_cast<FileTableTformJobAction>(&JA);
  ArgStringList CmdArgs;

  // don't try to assert here whether the number of inputs is OK, argumnets are
  // OK, etc. - better invoke the tool and see good error diagnostics

  // 1) add transformations
  for (const auto &Tf : TformJob.getTforms()) {
    switch (Tf.TheKind) {
    case FileTableTformJobAction::Tform::EXTRACT:
    case FileTableTformJobAction::Tform::EXTRACT_DROP_TITLE: {
      SmallString<128> Arg("-extract=");
      Arg += Tf.TheArgs[0];

      for (unsigned I = 1; I < Tf.TheArgs.size(); ++I) {
        Arg += ",";
        Arg += Tf.TheArgs[I];
      }
      addArgs(CmdArgs, TCArgs, {Arg});

      if (Tf.TheKind == FileTableTformJobAction::Tform::EXTRACT_DROP_TITLE)
        addArgs(CmdArgs, TCArgs, {"-drop_titles"});
      break;
    }
    case FileTableTformJobAction::Tform::REPLACE: {
      assert(Tf.TheArgs.size() == 2 && "from/to column names expected");
      SmallString<128> Arg("-replace=");
      Arg += Tf.TheArgs[0];
      Arg += ",";
      Arg += Tf.TheArgs[1];
      addArgs(CmdArgs, TCArgs, {Arg});
      break;
    }
    default:
      llvm_unreachable("unknown file table transformation kind");
    }
  }
  // 2) add output option
  assert(Output.isFilename() && "table tform output must be a file");
  addArgs(CmdArgs, TCArgs, {"-o", Output.getFilename()});

  // 3) add inputs
  for (const auto &Input : Inputs) {
    assert(Input.isFilename() && "table tform input must be a file");
    addArgs(CmdArgs, TCArgs, {Input.getFilename()});
  }
  // 4) finally construct and add a command to the compilation
  C.addCommand(std::make_unique<Command>(
      JA, *this,
      TCArgs.MakeArgString(getToolChain().GetProgramPath(getShortName())),
      CmdArgs, Inputs));
}

// For Linux, we have initial support for fat archives (archives which
// contain bundled objects). We will perform partial linking against the
// specific offload target archives which will be sent to the unbundler to
// produce a list of target objects.
void PartialLink::ConstructJob(Compilation &C, const JobAction &JA,
                               const InputInfo &Output,
                               const InputInfoList &Inputs,
                               const llvm::opt::ArgList &TCArgs,
                               const char *LinkingOutput) const {
  // Construct simple partial link command.
  assert(isa<PartialLinkJobAction>(JA) && "Expecting Partial Link job!");

  // The partial linking command resembles this:
  // ld -r -o <output> <inputs>
  ArgStringList LinkArgs;
  LinkArgs.push_back("-r");
  LinkArgs.push_back("-o");
  LinkArgs.push_back(Output.getFilename());

  const ToolChain *HTC = C.getSingleOffloadToolChain<Action::OFK_Host>();
  // Add crt objects
  LinkArgs.push_back(TCArgs.MakeArgString(HTC->GetFilePath("crt1.o")));
  LinkArgs.push_back(TCArgs.MakeArgString(HTC->GetFilePath("crti.o")));
  // Add -L<dir> search directories.
  TCArgs.AddAllArgs(LinkArgs, options::OPT_L);
  HTC->AddFilePathLibArgs(TCArgs, LinkArgs);

  // Input files consist of fat libraries and the object(s) to be unbundled.
  // We add the needed --whole-archive/--no-whole-archive when appropriate.
  bool IsWholeArchive = false;
  for (const auto &I : Inputs) {
    if (I.getType() == types::TY_WholeArchive && !IsWholeArchive) {
      LinkArgs.push_back("--whole-archive");
      IsWholeArchive = true;
    } else if (I.getType() == types::TY_Archive && IsWholeArchive) {
      LinkArgs.push_back("--no-whole-archive");
      IsWholeArchive = false;
    }
    LinkArgs.push_back(I.getFilename());
  }
  // Disable whole archive if it was enabled for the previous inputs.
  if (IsWholeArchive)
    LinkArgs.push_back("--no-whole-archive");

  // Add crt objects
  LinkArgs.push_back(TCArgs.MakeArgString(HTC->GetFilePath("crtn.o")));
  const char *Exec = TCArgs.MakeArgString(getToolChain().GetLinkerPath());
  C.addCommand(std::make_unique<Command>(JA, *this, Exec, LinkArgs, Inputs));
}<|MERGE_RESOLUTION|>--- conflicted
+++ resolved
@@ -6458,12 +6458,8 @@
       HeaderOpt += Output.getFilename();
       CmdArgs.push_back(Args.MakeArgString(HeaderOpt));
     }
-<<<<<<< HEAD
     if (Args.hasFlag(options::OPT_fsycl_unnamed_lambda,
         options::OPT_fno_sycl_unnamed_lambda, Args.hasArg(options::OPT__dpcpp)))
-=======
-    if (Args.hasArg(options::OPT_fsycl_unnamed_lambda))
->>>>>>> f803376f
       CmdArgs.push_back("-fsycl-unnamed-lambda");
   }
 
@@ -7331,15 +7327,12 @@
       llvm::sys::path::append(OutputArgument, getBaseInputStem(Args, Inputs));
     llvm::sys::path::replace_extension(OutputArgument, llvm::Twine('d'));
     return Args.MakeArgString(OutputArgument);
-<<<<<<< HEAD
   }
 #if INTEL_CUSTOMIZATION
   if (Arg *OutputOpt = Args.getLastArg(options::OPT__SLASH_Fo)) {
     SmallString<128> OutputFilename(OutputOpt->getValue());
     llvm::sys::path::replace_extension(OutputFilename, llvm::Twine('d'));
     return Args.MakeArgString(OutputFilename);
-=======
->>>>>>> f803376f
   }
 #endif // INTEL_CUSTOMIZATION
 
@@ -7688,16 +7681,6 @@
     }
     UB += CurTC->getInputFilename(Inputs[I]);
 
-  }
-  // For -fintelfpga, when bundling objects we also want to bundle up the
-  // named dependency file.
-  if (IsFPGADepBundle) {
-    const char *BaseName = Clang::getBaseInputName(TCArgs, Inputs[0]);
-    SmallString<128> DepFile(C.getDriver().getFPGATempDepFile(BaseName));
-    if (!DepFile.empty()) {
-      UB += ',';
-      UB += DepFile;
-    }
   }
   // For -fintelfpga, when bundling objects we also want to bundle up the
   // named dependency file.
@@ -7953,7 +7936,6 @@
     WrapperArgs.push_back(
         C.getArgs().MakeArgString(Twine("-kind=") + Twine(Kind)));
 
-<<<<<<< HEAD
 #if INTEL_CUSTOMIZATION
     // When debugging, make the native debugger the default for SYCL on Windows.
     if (getToolChain().getTriple().isWindowsMSVCEnvironment() &&
@@ -7962,8 +7944,6 @@
     }
 #endif // INTEL_CUSTOMIZATION
 
-=======
->>>>>>> f803376f
     assert((Inputs.size() > 0) && "no inputs for clang-offload-wrapper");
     assert(((Inputs[0].getType() != types::TY_Tempfiletable) ||
             (Inputs.size() == 1)) &&
