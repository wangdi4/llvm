--- conflicted
+++ resolved
@@ -1466,7 +1466,6 @@
   if (JA.isOffloading(Action::OFK_HIP))
     getToolChain().AddHIPIncludeArgs(Args, CmdArgs);
 
-<<<<<<< HEAD
 #if INTEL_CUSTOMIZATION
   // Add the AC Types header directories before the SYCL headers
   if (Args.hasArg(options::OPT_qactypes)) {
@@ -1476,9 +1475,6 @@
   // Add Intel headers for OpenMP and SYCL offloading.
   if (JA.isOffloading(Action::OFK_SYCL) || JA.isOffloading(Action::OFK_OpenMP))
 #endif // INTEL_CUSTOMIZATION
-=======
-  if (JA.isOffloading(Action::OFK_SYCL))
->>>>>>> e02ae139
     toolchains::SYCLToolChain::AddSYCLIncludeArgs(D, Args, CmdArgs);
 
   // If we are offloading to a target via OpenMP we need to include the
@@ -5086,191 +5082,6 @@
   C.addCommand(std::move(Cmd));
 }
 
-/// Check whether the given input tree contains any wrapper actions
-static bool ContainsWrapperAction(const Action *A) {
-  if (isa<OffloadWrapperJobAction>(A))
-    return true;
-  for (const auto &AI : A->inputs())
-    if (ContainsWrapperAction(AI))
-      return true;
-
-  return false;
-}
-
-// Put together an external compiler compilation call which is used instead
-// of the clang invocation for the host compile of an offload compilation.
-// Enabling command line:  clang++ -fsycl -fsycl-host-compiler=<HostExe>
-//                         <ClangOpts> -fsycl-host-compiler-options=<HostOpts>
-// Any <ClangOpts> used which are phase limiting (preprocessing, assembly,
-// object generation) are specifically handled here by specifying the
-// equivalent phase limiting option(s).
-// It is expected that any user <HostOpts> options passed will be placed
-// after any implied options set here.  This will have overriding behaviors
-// for any options which are considered to be evaluated from left to right.
-// Specifying any <HostOpts> option which conficts any of the implied options
-// will result in undefined behavior.  Potential conflicting options:
-//  * Output specification options (-o, -Fo, -Fa, etc)
-//  * Phase limiting options (-E, -c, -P, etc)
-void Clang::ConstructHostCompilerJob(Compilation &C, const JobAction &JA,
-                                     const InputInfo &Output,
-                                     const InputInfoList &Inputs,
-                                     const llvm::opt::ArgList &TCArgs) const {
-
-  // The Host compilation step that occurs here is constructed based on the
-  // input from the user.  This consists of the compiler to call and the
-  // options that will be used during the compilation.
-  ArgStringList HostCompileArgs;
-  const InputInfo &InputFile = Inputs.front();
-  const ToolChain &TC = getToolChain();
-
-  // Input file.
-  HostCompileArgs.push_back(InputFile.getFilename());
-
-  // When performing the host compilation, we are expecting to only be
-  // creating intermediate files, namely preprocessor output, assembly or
-  // object files.
-  // We are making assumptions in regards to what options are used to
-  // generate these intermediate files.
-  //                gcc/g++/clang/clang++/default | cl
-  //  Object:                   -c                | -c
-  //  Preprocessed:             -E                | -P -Fi<file>
-  //  Assembly:                 -S                | -c -Fa<file>
-  //  Header Input:        -include <file>        | -FI <file>
-  //
-  // The options used are determined by the compiler name and target triple.
-  Arg *HostCompilerDefArg =
-      TCArgs.getLastArg(options::OPT_fsycl_host_compiler_EQ);
-  assert(HostCompilerDefArg && "Expected host compiler designation.");
-
-  bool OutputAdded = false;
-  StringRef CompilerName =
-      llvm::sys::path::stem(HostCompilerDefArg->getValue());
-  if (CompilerName.empty())
-    TC.getDriver().Diag(diag::err_drv_missing_arg_mtp)
-        << HostCompilerDefArg->getAsString(TCArgs);
-  // FIXME: Consider requiring user input to specify a compatibility class
-  // to determine the type of host compiler being used.
-  SmallVector<StringRef, 4> MSVCCompilers = {"cl", "clang-cl", "icl"};
-  bool IsMSVCHostCompiler =
-      std::find(MSVCCompilers.begin(), MSVCCompilers.end(), CompilerName) !=
-      MSVCCompilers.end();
-
-  auto addMSVCOutputFile = [&](StringRef Opt) {
-    SmallString<128> OutOpt(Opt);
-    OutOpt += Output.getFilename();
-    HostCompileArgs.push_back(TCArgs.MakeArgString(OutOpt));
-    OutputAdded = true;
-  };
-  // FIXME: Reuse existing toolchains which are already supported to put
-  // together the options.
-  // FIXME: For any potential obscure host compilers that do not use the
-  // 'standard' set of options, we should provide a user interface that allows
-  // users to override the implied options.
-  if (isa<PreprocessJobAction>(JA)) {
-    if (IsMSVCHostCompiler) {
-      // Check the output file, if it is 'stdout' we want to use -E.
-      if (StringRef(Output.getFilename()).equals("-")) {
-        HostCompileArgs.push_back("-E");
-        OutputAdded = true;
-      } else {
-        HostCompileArgs.push_back("-P");
-        addMSVCOutputFile("-Fi");
-      }
-    } else
-      HostCompileArgs.push_back("-E");
-  } else if (isa<AssembleJobAction>(JA)) {
-    HostCompileArgs.push_back("-c");
-    if (IsMSVCHostCompiler)
-      addMSVCOutputFile("-Fo");
-  } else {
-    assert((isa<CompileJobAction, BackendJobAction>(JA)) &&
-           "Invalid action for external host compilation tool.");
-    if (JA.getType() == types::TY_PP_Asm) {
-      if (IsMSVCHostCompiler) {
-        HostCompileArgs.push_back("-c");
-        addMSVCOutputFile("-Fa");
-        // The MSVC Compiler does not have a way to just create the assembly
-        // file so we create the assembly file and object file, and redirect
-        // the object file to a temporary.
-        std::string ObjTmpName = C.getDriver().GetTemporaryPath("host", "obj");
-        StringRef WrapperFileName =
-            C.addTempFile(C.getArgs().MakeArgString(ObjTmpName));
-        SmallString<128> ObjOutOpt("-Fo");
-        ObjOutOpt += WrapperFileName;
-        HostCompileArgs.push_back(C.getArgs().MakeArgString(ObjOutOpt));
-      } else
-        HostCompileArgs.push_back("-S");
-    } else {
-      TC.getDriver().Diag(diag::err_drv_output_type_with_host_compiler);
-    }
-  }
-
-  // Add the integration header.
-  StringRef Header =
-      TC.getDriver().getIntegrationHeader(InputFile.getBaseInput());
-  if (types::getPreprocessedType(InputFile.getType()) != types::TY_INVALID &&
-      !Header.empty()) {
-    HostCompileArgs.push_back(IsMSVCHostCompiler ? "-FI" : "-include");
-    HostCompileArgs.push_back(TCArgs.MakeArgString(Header));
-  }
-
-  // Add directory in which the original source file resides, as there could
-  // be headers that need to be picked up from there.
-  SmallString<128> SourcePath(InputFile.getBaseInput());
-  llvm::sys::path::remove_filename(SourcePath);
-  if (!SourcePath.empty()) {
-    HostCompileArgs.push_back(IsMSVCHostCompiler ? "-I" : "-iquote");
-    HostCompileArgs.push_back(TCArgs.MakeArgString(SourcePath));
-  } else if (llvm::ErrorOr<std::string> CWD =
-                 TC.getDriver().getVFS().getCurrentWorkingDirectory()) {
-    HostCompileArgs.push_back(IsMSVCHostCompiler ? "-I" : "-iquote");
-    HostCompileArgs.push_back(TCArgs.MakeArgString(*CWD));
-  }
-
-  // Add default header search directories.
-  SmallString<128> BaseDir(C.getDriver().Dir);
-  llvm::sys::path::append(BaseDir, "..", "include");
-  SmallString<128> SYCLDir(BaseDir);
-  llvm::sys::path::append(SYCLDir, "sycl");
-  HostCompileArgs.push_back("-I");
-  HostCompileArgs.push_back(TCArgs.MakeArgString(SYCLDir));
-  HostCompileArgs.push_back("-I");
-  HostCompileArgs.push_back(TCArgs.MakeArgString(BaseDir));
-
-  if (!OutputAdded) {
-    // Add output file to the command line.  This is assumed to be prefaced
-    // with the '-o' option that is used to designate the output file.
-    HostCompileArgs.push_back("-o");
-    HostCompileArgs.push_back(Output.getFilename());
-  }
-
-  SmallString<128> ExecPath;
-  if (HostCompilerDefArg) {
-    ExecPath = HostCompilerDefArg->getValue();
-    if (!ExecPath.empty() && ExecPath == llvm::sys::path::stem(ExecPath))
-      ExecPath = TC.GetProgramPath(ExecPath.c_str());
-  }
-
-  // Add any user-specified arguments.
-  if (Arg *HostCompilerOptsArg =
-          TCArgs.getLastArg(options::OPT_fsycl_host_compiler_options_EQ)) {
-    SmallVector<const char *, 8> TargetArgs;
-    llvm::BumpPtrAllocator BPA;
-    llvm::StringSaver S(BPA);
-    // Tokenize the string.
-    llvm::cl::TokenizeGNUCommandLine(HostCompilerOptsArg->getValue(), S,
-                                     TargetArgs);
-    llvm::transform(TargetArgs, std::back_inserter(HostCompileArgs),
-                    [&TCArgs](StringRef A) { return TCArgs.MakeArgString(A); });
-  }
-  const Tool *T = TC.SelectTool(JA);
-  auto Cmd = std::make_unique<Command>(JA, *T, ResponseFileSupport::None(),
-                                       TCArgs.MakeArgString(ExecPath),
-                                       HostCompileArgs, None);
-
-  C.addCommand(std::move(Cmd));
-}
-
 void Clang::ConstructJob(Compilation &C, const JobAction &JA,
                          const InputInfo &Output, const InputInfoList &Inputs,
                          const ArgList &Args, const char *LinkingOutput) const {
@@ -5453,13 +5264,10 @@
   }
 
   Arg *SYCLStdArg = Args.getLastArg(options::OPT_sycl_std_EQ);
-<<<<<<< HEAD
 #if INTEL_CUSTOMIZATION
   bool enableFuncPointers =
       Args.hasArg(options::OPT_fsycl_enable_function_pointers);
 #endif // INTEL_CUSTOMIZATION
-=======
->>>>>>> e02ae139
 
   if (IsSYCLOffloadDevice) {
     // Pass the triple of host when doing SYCL
@@ -5472,7 +5280,6 @@
     CmdArgs.push_back("-fsycl-is-device");
     CmdArgs.push_back("-fdeclare-spirv-builtins");
 
-<<<<<<< HEAD
     bool WantToDisableEarlyOptimizations = false;
 #if INTEL_COLLAB
     // Default value for FPGA is false, for all other targets is true.
@@ -5482,12 +5289,6 @@
     if (!Args.hasFlag(options::OPT_fsycl_early_optimizations,
                       options::OPT_fno_sycl_early_optimizations,
                       !WantToDisableEarlyOptimizations))
-=======
-    // Default value for FPGA is false, for all other targets is true.
-    if (!Args.hasFlag(options::OPT_fsycl_early_optimizations,
-                      options::OPT_fno_sycl_early_optimizations,
-                      !IsFPGASYCLOffloadDevice))
->>>>>>> e02ae139
       CmdArgs.push_back("-fno-sycl-early-optimizations");
     else if (RawTriple.isSPIR()) {
       // Set `sycl-opt` option to configure LLVM passes for SPIR target
@@ -5520,16 +5321,11 @@
       }
     }
 
-<<<<<<< HEAD
 #if INTEL_CUSTOMIZATION
     if (Args.hasFlag(options::OPT_fsycl_allow_func_ptr,
                      options::OPT_fno_sycl_allow_func_ptr,
                      enableFuncPointers)) {
 #endif // INTEL_CUSTOMIZATION
-=======
-    if (Args.hasFlag(options::OPT_fsycl_allow_func_ptr,
-                     options::OPT_fno_sycl_allow_func_ptr, false)) {
->>>>>>> e02ae139
       CmdArgs.push_back("-fsycl-allow-func-ptr");
     }
 
@@ -5572,15 +5368,12 @@
     // Forward -fsycl-default-sub-group-size if in SYCL mode.
     Args.AddLastArg(CmdArgs, options::OPT_fsycl_default_sub_group_size);
   }
-<<<<<<< HEAD
 #if INTEL_CUSTOMIZATION
   if (enableFuncPointers) {
     CmdArgs.push_back("-fenable-variant-function-pointers");
     CmdArgs.push_back("-fenable-variant-virtual-calls");
   }
 #endif // INTEL_CUSTOMIZATION
-=======
->>>>>>> e02ae139
 
   if (IsSYCL) {
     // Set options for both host and device
@@ -5596,7 +5389,6 @@
       CmdArgs.push_back("-sycl-std=2020");
     }
 
-<<<<<<< HEAD
 #if INTEL_CUSTOMIZATION
     if (Args.hasArg(options::OPT_fsycl_host_compiler_EQ)) {
       if (Args.hasFlag(options::OPT_fsycl_unnamed_lambda,
@@ -5613,10 +5405,6 @@
     else if (!Args.hasFlag(options::OPT_fsycl_unnamed_lambda,
                            options::OPT_fno_sycl_unnamed_lambda, true))
 #endif // INTEL_CUSTOMIZATION
-=======
-    if (!Args.hasFlag(options::OPT_fsycl_unnamed_lambda,
-                      options::OPT_fno_sycl_unnamed_lambda, true))
->>>>>>> e02ae139
       CmdArgs.push_back("-fno-sycl-unnamed-lambda");
 
     // Add the Unique ID prefix
@@ -6974,23 +6762,8 @@
   // preprocessed inputs and configure concludes that -fPIC is not supported.
   Args.ClaimAllArgs(options::OPT_D);
 
-  bool SkipO =
-      Args.hasArg(options::OPT_fsycl_link_EQ) && ContainsWrapperAction(&JA);
-  const Arg *OArg = Args.getLastArg(options::OPT_O_Group);
   // Manually translate -O4 to -O3; let clang reject others.
-<<<<<<< HEAD
   AddOptLevel(); // INTEL
-=======
-  // When compiling a wrapped binary, do not optimize.
-  if (!SkipO && OArg) {
-    if (OArg->getOption().matches(options::OPT_O4)) {
-      CmdArgs.push_back("-O3");
-      D.Diag(diag::warn_O4_is_O3);
-    } else {
-      OArg->render(Args, CmdArgs);
-    }
-  }
->>>>>>> e02ae139
 
   // Warn about ignored options to clang.
   for (const Arg *A :
@@ -7080,7 +6853,6 @@
         CmdArgs.push_back("-std=c++98");
       else
         CmdArgs.push_back("-std=c89");
-<<<<<<< HEAD
 #if INTEL_CUSTOMIZATION
     // Intel compiler allows for /Qstd which is an alias -std.  We want to be
     // sure to limit valid args to C++14 or higher.
@@ -7094,8 +6866,6 @@
         Std->render(Args, CmdArgs);
     }
 #endif // INTEL_CUSTOMIZATION
-=======
->>>>>>> e02ae139
     else {
       if (Args.hasArg(options::OPT_fsycl)) {
         // Use of -std= with 'C' is not supported for SYCL.
@@ -7142,7 +6912,6 @@
     else if (IsWindowsMSVC)
       ImplyVCPPCXXVer = true;
 
-<<<<<<< HEAD
 #if INTEL_CUSTOMIZATION
     // When performing interop (OpenMP+SYCL) we need to pass -std=c++xx or
     // -std=cxx specified by /std: to all clang calls.
@@ -7159,10 +6928,6 @@
     if ((IsSYCL || Args.hasArg(options::OPT_fsycl)) && types::isCXX(InputType) &&
         !Args.hasArg(options::OPT__SLASH_std))
 #endif // INTEL_CUSTOMIZATION
-=======
-    if (IsSYCL && types::isCXX(InputType) &&
-        !Args.hasArg(options::OPT__SLASH_std))
->>>>>>> e02ae139
       // For DPC++, we default to -std=c++17 for all compilations.  Use of -std
       // on the command line will override.
       CmdArgs.push_back("-std=c++17");
@@ -8733,7 +8498,6 @@
     CmdArgs.push_back(Args.MakeArgString(Targets + llvm::join(Triples, ",")));
   }
 
-<<<<<<< HEAD
 #if INTEL_CUSTOMIZATION
   // Forward -ax option
   if (const Arg *Tgts = Args.getLastArg(options::OPT_ax)) {
@@ -8749,8 +8513,6 @@
   }
 #endif // INTEL_CUSTOMIZATION
 
-=======
->>>>>>> e02ae139
   // For all the host SYCL offloading compile jobs we need to pass the targets
   // information using -fsycl-targets= option.
   if (isa<CompileJobAction>(JA) && JA.isHostOffloading(Action::OFK_SYCL)) {
@@ -9401,7 +9163,6 @@
       else
         CmdArgs.push_back("--dependent-lib=sycl");
     }
-<<<<<<< HEAD
 
 #if INTEL_CUSTOMIZATION
     // Add Intel performance libraries
@@ -9446,8 +9207,6 @@
       }
     }
 #endif // INTEL_CUSTOMIZATION
-=======
->>>>>>> e02ae139
   }
 
   if (Arg *ShowIncludes =
@@ -9678,15 +9437,12 @@
       llvm::sys::path::append(OutputArgument, getBaseInputStem(Args, Inputs));
     llvm::sys::path::replace_extension(OutputArgument, llvm::Twine('d'));
     return Args.MakeArgString(OutputArgument);
-<<<<<<< HEAD
   }
 #if INTEL_CUSTOMIZATION
   if (Arg *OutputOpt = Args.getLastArg(options::OPT__SLASH_Fo)) {
     SmallString<128> OutputFilename(OutputOpt->getValue());
     llvm::sys::path::replace_extension(OutputFilename, llvm::Twine('d'));
     return Args.MakeArgString(OutputFilename);
-=======
->>>>>>> e02ae139
   }
 #endif // INTEL_CUSTOMIZATION
 
@@ -10180,14 +9936,11 @@
   auto SYCLTCRange = C.getOffloadToolChains<Action::OFK_SYCL>();
   for (auto TI = SYCLTCRange.first, TE = SYCLTCRange.second; TI != TE; ++TI)
     HasSPIRTarget |= TI->second->getTriple().isSPIR();
-<<<<<<< HEAD
 #if INTEL_CUSTOMIZATION
   auto OpenMPTCRange = C.getOffloadToolChains<Action::OFK_OpenMP>();
   for (auto TI = OpenMPTCRange.first, TE = OpenMPTCRange.second; TI != TE; ++TI)
     HasSPIRTarget |= TI->second->getTriple().isSPIR();
 #endif // INTEL_CUSTOMIZATION
-=======
->>>>>>> e02ae139
   if (InputType == types::TY_Archive && HasSPIRTarget)
     TypeArg = "aoo";
 
@@ -10311,7 +10064,6 @@
 
 // Begin OffloadWrapper
 
-<<<<<<< HEAD
 #if INTEL_CUSTOMIZATION
 static void addRunTimeWrapperOpts(Compilation &C,
                                   Action::OffloadKind DeviceOffloadKind,
@@ -10358,8 +10110,6 @@
 }
 #endif // INTEL_CUSTOMIZATION
 
-=======
->>>>>>> e02ae139
 void OffloadWrapper::ConstructJob(Compilation &C, const JobAction &JA,
                                   const InputInfo &Output,
                                   const InputInfoList &Inputs,
@@ -10412,46 +10162,8 @@
       if (A->getValue() == StringRef("image"))
         WrapperArgs.push_back(C.getArgs().MakeArgString("--emit-reg-funcs=0"));
     }
-<<<<<<< HEAD
     addRunTimeWrapperOpts(C, OffloadingKind, TCArgs, WrapperArgs,
                           getToolChain()); // INTEL
-=======
-    // Grab any Target specific options that need to be added to the wrapper
-    // information.
-    ArgStringList BuildArgs;
-    auto createArgString = [&](const char *Opt) {
-      if (BuildArgs.empty())
-        return;
-      SmallString<128> AL;
-      for (const char *A : BuildArgs) {
-        if (AL.empty()) {
-          AL = A;
-          continue;
-        }
-        AL += " ";
-        AL += A;
-      }
-      WrapperArgs.push_back(C.getArgs().MakeArgString(Twine(Opt) + AL));
-    };
-    const toolchains::SYCLToolChain &TC =
-              static_cast<const toolchains::SYCLToolChain &>(getToolChain());
-    // TODO: Consider separating the mechanisms for:
-    // - passing standard-defined options to AOT/JIT compilation steps;
-    // - passing AOT-compiler specific options.
-    // This would allow retaining standard language options in the
-    // image descriptor, while excluding tool-specific options that
-    // have been known to confuse RT implementations.
-    if (TC.getTriple().getSubArch() == llvm::Triple::NoSubArch) {
-      // Only store compile/link opts in the image descriptor for the SPIR-V
-      // target; AOT compilation has already been performed otherwise.
-      TC.AddImpliedTargetArgs(TT, TCArgs, BuildArgs);
-      TC.TranslateBackendTargetArgs(TT, TCArgs, BuildArgs);
-      createArgString("-compile-opts=");
-      BuildArgs.clear();
-      TC.TranslateLinkerTargetArgs(TT, TCArgs, BuildArgs);
-      createArgString("-link-opts=");
-    }
->>>>>>> e02ae139
 
     WrapperArgs.push_back(
         C.getArgs().MakeArgString(Twine("-target=") + TargetTripleOpt));
@@ -10466,7 +10178,6 @@
     WrapperArgs.push_back(
         C.getArgs().MakeArgString(Twine("-kind=") + Twine(Kind)));
 
-<<<<<<< HEAD
 #if INTEL_CUSTOMIZATION
     // When debugging, make the native debugger the default for SYCL on Windows.
     if (getToolChain().getTriple().isWindowsMSVCEnvironment() &&
@@ -10475,8 +10186,6 @@
     }
 #endif // INTEL_CUSTOMIZATION
 
-=======
->>>>>>> e02ae139
     assert((Inputs.size() > 0) && "no inputs for clang-offload-wrapper");
     assert(((Inputs[0].getType() != types::TY_Tempfiletable) ||
             (Inputs.size() == 1)) &&
@@ -10572,7 +10281,6 @@
       DeviceKind = A->getOffloadingDeviceKind();
       DeviceTC = TC;
     });
-<<<<<<< HEAD
     addRunTimeWrapperOpts(C, DeviceKind, TCArgs, CmdArgs, *DeviceTC); // INTEL
 
 #if INTEL_CUSTOMIZATION
@@ -10585,8 +10293,6 @@
       // individual level.
       CmdArgs.push_back(C.getArgs().MakeArgString("-batch"));
 #endif // INTEL_CUSTOMIZATION
-=======
->>>>>>> e02ae139
 
     // And add it to the offload targets.
     CmdArgs.push_back(C.getArgs().MakeArgString(
@@ -10742,7 +10448,6 @@
 
   TranslatorArgs.push_back("-o");
   TranslatorArgs.push_back(Output.getFilename());
-<<<<<<< HEAD
 #if INTEL_CUSTOMIZATION
   if (JA.isDeviceOffloading(Action::OFK_SYCL) ||
       (JA.isDeviceOffloading(Action::OFK_OpenMP) &&
@@ -10750,24 +10455,16 @@
     // Workaround for old GPU driver version - bump up to 1.4 after uplift
     TranslatorArgs.push_back("-spirv-max-version=1.3");
 #endif // INTEL_CUSTOMIZATION
-=======
-  if (JA.isDeviceOffloading(Action::OFK_SYCL)) {
-    TranslatorArgs.push_back("-spirv-max-version=1.4");
->>>>>>> e02ae139
     TranslatorArgs.push_back("-spirv-debug-info-version=ocl-100");
     // Prevent crash in the translator if input IR contains DIExpression
     // operations which don't have mapping to OpenCL.DebugInfo.100 spec.
     TranslatorArgs.push_back("-spirv-allow-extra-diexpressions");
-<<<<<<< HEAD
 #if INTEL_CUSTOMIZATION
     if (JA.isDeviceOffloading(Action::OFK_OpenMP))
       TranslatorArgs.push_back("-spirv-allow-unknown-intrinsics");
     else
       TranslatorArgs.push_back("-spirv-allow-unknown-intrinsics=llvm.genx.");
 #endif // INTEL_CUSTOMIZATION
-=======
-    TranslatorArgs.push_back("-spirv-allow-unknown-intrinsics=llvm.genx.");
->>>>>>> e02ae139
 
     // Disable all the extensions by default
     std::string ExtArg("-spirv-ext=-all");
@@ -10785,17 +10482,13 @@
         ",+SPV_INTEL_arbitrary_precision_integers"
         ",+SPV_INTEL_float_controls2,+SPV_INTEL_vector_compute"
         ",+SPV_INTEL_fast_composite"
-<<<<<<< HEAD
 #if INTEL_COLLAB
         ",+SPV_INTEL_joint_matrix"
 #endif // INTEL_COLLAB
-=======
->>>>>>> e02ae139
         ",+SPV_INTEL_arbitrary_precision_fixed_point"
         ",+SPV_INTEL_arbitrary_precision_floating_point"
         ",+SPV_INTEL_variable_length_array,+SPV_INTEL_fp_fast_math_mode"
         ",+SPV_INTEL_long_constant_composite"
-<<<<<<< HEAD
         ",+SPV_INTEL_arithmetic_fence"
         ",+SPV_INTEL_task_sequence"; // INTEL
 #if INTEL_CUSTOMIZATION
@@ -10808,11 +10501,6 @@
 #if INTEL_CUSTOMIZATION
     if (!C.getDriver().isFPGAEmulationMode()) {
 #endif // INTEL_CUSTOMIZATION
-=======
-        ",+SPV_INTEL_arithmetic_fence";
-    ExtArg = ExtArg + DefaultExtArg + INTELExtArg;
-    if (!C.getDriver().isFPGAEmulationMode())
->>>>>>> e02ae139
       // Enable several extensions on FPGA H/W exclusively
       ExtArg += ",+SPV_INTEL_usm_storage_classes,+SPV_INTEL_runtime_aligned"
                 ",+SPV_INTEL_fpga_cluster_attributes,+SPV_INTEL_loop_fuse"
@@ -10820,31 +10508,22 @@
                 ",+SPV_INTEL_fpga_invocation_pipelining_attributes"
                 ",+SPV_INTEL_fpga_dsp_control,+SPV_INTEL_fpga_memory_accesses"
                 ",+SPV_INTEL_fpga_memory_attributes";
-<<<<<<< HEAD
 #if INTEL_CUSTOMIZATION
       // Disable optnone for FPGA hardware
       ExtArg += ",-SPV_INTEL_optnone";
     }
 #endif // INTEL_CUSTOMIZATION
-=======
->>>>>>> e02ae139
     else
       // Don't enable several freshly added extensions on FPGA H/W
       ExtArg += ",+SPV_INTEL_token_type"
                 ",+SPV_INTEL_bfloat16_conversion"
                 ",+SPV_INTEL_joint_matrix"
                 ",+SPV_INTEL_hw_thread_queries"
-<<<<<<< HEAD
                 ",+SPV_INTEL_memory_access_aliasing" // INTEL_COLLAB
                 ",+SPV_KHR_uniform_group_instructions";
     TranslatorArgs.push_back(TCArgs.MakeArgString(ExtArg));
   }
 
-=======
-                ",+SPV_KHR_uniform_group_instructions";
-    TranslatorArgs.push_back(TCArgs.MakeArgString(ExtArg));
-  }
->>>>>>> e02ae139
   for (auto I : Inputs) {
     std::string Filename(I.getFilename());
     if (I.getType() == types::TY_Tempfilelist) {
@@ -10873,15 +10552,11 @@
     ForeachArgs.push_back(
         TCArgs.MakeArgString("--out-replace=" + OutputFileName));
     StringRef ParallelJobs =
-<<<<<<< HEAD
 #if INTEL_CUSTOMIZATION
         TCArgs.getLastArgValue(JA.isDeviceOffloading(Action::OFK_SYCL)
                                    ? options::OPT_fsycl_max_parallel_jobs_EQ
                                    : options::OPT_fopenmp_max_parallel_jobs_EQ);
 #endif // INTEL_CUSTOMIZATION
-=======
-        TCArgs.getLastArgValue(options::OPT_fsycl_max_parallel_jobs_EQ);
->>>>>>> e02ae139
     if (!ParallelJobs.empty())
       ForeachArgs.push_back(TCArgs.MakeArgString("--jobs=" + ParallelJobs));
 
@@ -10967,7 +10642,6 @@
                     [=](char c) { return c == S[0]; }))
       return std::string("-O") + S[0];
   }
-<<<<<<< HEAD
 #if INTEL_CUSTOMIZATION
   if (Arg *A = Args.getLastArg(options::OPT__SLASH_O)) {
     std::string Opt(getMSVCOptimizationLevel(*A));
@@ -10975,8 +10649,6 @@
       return Opt;
   }
 #endif // INTEL_CUSTOMIZATION
-=======
->>>>>>> e02ae139
 
   // The default for SYCL device code optimization
   return "-O2";
@@ -10998,7 +10670,6 @@
   // Construct sycl-post-link command.
   assert(SYCLPostLink && "Expecting SYCL post link job!");
   ArgStringList CmdArgs;
-<<<<<<< HEAD
 #if INTEL_CUSTOMIZATION
   bool IsOpenMPSPIRV = JA.isDeviceOffloading(Action::OFK_OpenMP) &&
                        getToolChain().getTriple().isSPIR();
@@ -11033,25 +10704,6 @@
     }
   }
 #endif // INTEL_CUSTOMIZATION
-=======
-
-  // See if device code splitting is requested
-  if (Arg *A = TCArgs.getLastArg(options::OPT_fsycl_device_code_split_EQ)) {
-    auto CodeSplitValue = StringRef(A->getValue());
-    if (CodeSplitValue == "per_kernel")
-      addArgs(CmdArgs, TCArgs, {"-split=kernel"});
-    else if (CodeSplitValue == "per_source")
-      addArgs(CmdArgs, TCArgs, {"-split=source"});
-    else if (CodeSplitValue == "auto")
-      addArgs(CmdArgs, TCArgs, {"-split=auto"});
-    else { // Device code split is off
-    }
-  } else if (getToolChain().getTriple().getArchName() != "spir64_fpga") {
-    // for FPGA targets, off is the default split mode,
-    // otherwise auto is the default split mode
-    addArgs(CmdArgs, TCArgs, {"-split=auto"});
-  }
->>>>>>> e02ae139
 
   // On FPGA target we don't need non-kernel functions as entry points, because
   // it only increases amount of code for device compiler to handle, without any
@@ -11062,7 +10714,6 @@
   // OPT_fsycl_device_code_split is not checked as it is an alias to
   // -fsycl-device-code-split=auto
 
-<<<<<<< HEAD
 #if INTEL_CUSTOMIZATION
   if (JA.isDeviceOffloading(Action::OFK_OpenMP) &&
       getToolChain().getTriple().isSPIR()) {
@@ -11078,18 +10729,11 @@
   // This is explicitly INTEL-customized to only happen for SYCL offload
   if (JA.isDeviceOffloading(Action::OFK_SYCL) &&
       !(getToolChain().getTriple().isAMDGCN()) &&
-=======
-  // Turn on Dead Parameter Elimination Optimization with early optimizations
-  if (!(getToolChain().getTriple().isAMDGCN()) &&
->>>>>>> e02ae139
       TCArgs.hasFlag(options::OPT_fsycl_dead_args_optimization,
                      options::OPT_fno_sycl_dead_args_optimization,
                      isSYCLOptimizationO2orHigher(TCArgs)))
     addArgs(CmdArgs, TCArgs, {"-emit-param-info"});
-<<<<<<< HEAD
 #endif // INTEL_CUSTOMIZATION
-=======
->>>>>>> e02ae139
   // Enable PI program metadata
   if (getToolChain().getTriple().isNVPTX())
     addArgs(CmdArgs, TCArgs, {"-emit-program-metadata"});
@@ -11290,30 +10934,23 @@
   // Output File
   addArgs(CmdArgs, TCArgs, {"-o", Output.getFilename()});
 
-<<<<<<< HEAD
 #if INTEL_CUSTOMIZATION
   // Skip unknown files
   if (JA.isOffloading(Action::OFK_OpenMP))
     addArgs(CmdArgs, TCArgs, {"-skip-unknown-input"});
 #endif // INTEL_CUSTOMIZATION
 
-=======
->>>>>>> e02ae139
   auto Cmd = std::make_unique<Command>(
       JA, *this, ResponseFileSupport::None(),
       TCArgs.MakeArgString(getToolChain().GetProgramPath(getShortName())),
       CmdArgs, None);
   if (!ForeachInputs.empty()) {
     StringRef ParallelJobs =
-<<<<<<< HEAD
 #if INTEL_CUSTOMIZATION
         TCArgs.getLastArgValue(JA.isDeviceOffloading(Action::OFK_SYCL)
                                    ? options::OPT_fsycl_max_parallel_jobs_EQ
                                    : options::OPT_fopenmp_max_parallel_jobs_EQ);
 #endif // INTEL_CUSTOMIZATION
-=======
-        TCArgs.getLastArgValue(options::OPT_fsycl_max_parallel_jobs_EQ);
->>>>>>> e02ae139
     tools::SYCL::constructLLVMForeachCommand(
         C, JA, std::move(Cmd), ForeachInputs, Output, this, "",
         types::getTypeTempSuffix(types::TY_Tempfilelist), ParallelJobs);
