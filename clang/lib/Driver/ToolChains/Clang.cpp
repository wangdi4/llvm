--- conflicted
+++ resolved
@@ -2166,7 +2166,6 @@
 
   // Handle -mtune.
 
-<<<<<<< HEAD
   // Default to "generic" unless -march is present or targetting the PS4.
   std::string TuneCPU;
   if (!Args.hasArg(clang::driver::options::OPT_march_EQ) &&
@@ -2186,12 +2185,6 @@
         TuneCPU.clear();
   }
 #endif // INTEL_CUSTOMIZATION
-=======
-  // Default to "generic" unless -march is present.
-  std::string TuneCPU;
-  if (!Args.hasArg(clang::driver::options::OPT_march_EQ))
-    TuneCPU = "generic";
->>>>>>> 9dda36fe
 
   // Override based on -mtune.
   if (const Arg *A = Args.getLastArg(clang::driver::options::OPT_mtune_EQ)) {
@@ -4613,7 +4606,6 @@
   if (Args.getLastArg(options::OPT_save_temps_EQ))
     Args.AddLastArg(CmdArgs, options::OPT_save_temps_EQ);
 
-<<<<<<< HEAD
 #if INTEL_CUSTOMIZATION
   auto AddOptLevel = [&]() {
     // Set -O0 for OpenMP device compilation for SPIRV target.
@@ -4637,8 +4629,6 @@
   if (Args.hasArg(options::OPT_fopenmp_stable_file_id))
     CmdArgs.push_back("-fopenmp-stable-file-id");
 #endif // INTEL_CUSTOMIZATION
-=======
->>>>>>> 9dda36fe
   if (Args.hasFlag(options::OPT_fmemprof, options::OPT_fno_memprof, false))
     Args.AddLastArg(CmdArgs, options::OPT_fmemprof);
 
