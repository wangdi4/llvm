//===-- Clang.cpp - Clang+LLVM ToolChain Implementations --------*- C++ -*-===//
//
// Part of the LLVM Project, under the Apache License v2.0 with LLVM Exceptions.
// See https://llvm.org/LICENSE.txt for license information.
// SPDX-License-Identifier: Apache-2.0 WITH LLVM-exception
//
//===----------------------------------------------------------------------===//

#include "Clang.h"
#include "AMDGPU.h"
#include "Arch/AArch64.h"
#include "Arch/ARM.h"
#include "Arch/M68k.h"
#include "Arch/Mips.h"
#include "Arch/PPC.h"
#include "Arch/RISCV.h"
#include "Arch/Sparc.h"
#include "Arch/SystemZ.h"
#include "Arch/VE.h"
#include "Arch/X86.h"
#include "CommonArgs.h"
#include "Hexagon.h"
#include "InputInfo.h"
#include "MSP430.h"
#include "PS4CPU.h"
#include "SYCL.h"
#include "clang/Basic/CharInfo.h"
#include "clang/Basic/CodeGenOptions.h"
#include "clang/Basic/LangOptions.h"
#include "clang/Basic/LangStandard.h"
#include "clang/Basic/ObjCRuntime.h"
#include "clang/Basic/Version.h"
#include "clang/Driver/Distro.h"
#include "clang/Driver/DriverDiagnostic.h"
#include "clang/Driver/Options.h"
#include "clang/Driver/SanitizerArgs.h"
#include "clang/Driver/XRayArgs.h"
#include "llvm/ADT/StringExtras.h"
#include "llvm/Config/llvm-config.h"
#include "llvm/Option/ArgList.h"
#include "llvm/Support/Casting.h"
#include "llvm/Support/CodeGen.h"
#include "llvm/Support/Compiler.h"
#include "llvm/Support/Compression.h"
#include "llvm/Support/FileSystem.h"
#include "llvm/Support/Host.h"
#include "llvm/Support/Path.h"
#include "llvm/Support/Process.h"
#include "llvm/Support/TargetParser.h"
#include "llvm/Support/YAMLParser.h"

using namespace clang::driver;
using namespace clang::driver::tools;
using namespace clang;
using namespace llvm::opt;

static void CheckPreprocessingOptions(const Driver &D, const ArgList &Args) {
  if (Arg *A =
          Args.getLastArg(clang::driver::options::OPT_C, options::OPT_CC)) {
    if (!Args.hasArg(options::OPT_E) && !Args.hasArg(options::OPT__SLASH_P) &&
        !Args.hasArg(options::OPT_EP) && // INTEL
        !Args.hasArg(options::OPT__SLASH_EP) && !D.CCCIsCPP()) {
      D.Diag(clang::diag::err_drv_argument_only_allowed_with)
          << A->getBaseArg().getAsString(Args)
          << (D.IsCLMode() ? "/E, /P or /EP" : "-E");
    }
  }
}

static void CheckCodeGenerationOptions(const Driver &D, const ArgList &Args) {
  // In gcc, only ARM checks this, but it seems reasonable to check universally.
  if (Args.hasArg(options::OPT_static))
    if (const Arg *A =
            Args.getLastArg(options::OPT_dynamic, options::OPT_mdynamic_no_pic))
      D.Diag(diag::err_drv_argument_not_allowed_with) << A->getAsString(Args)
                                                      << "-static";
}

// Add backslashes to escape spaces and other backslashes.
// This is used for the space-separated argument list specified with
// the -dwarf-debug-flags option.
static void EscapeSpacesAndBackslashes(const char *Arg,
                                       SmallVectorImpl<char> &Res) {
  for (; *Arg; ++Arg) {
    switch (*Arg) {
    default:
      break;
    case ' ':
    case '\\':
      Res.push_back('\\');
      break;
    }
    Res.push_back(*Arg);
  }
}

// Quote target names for inclusion in GNU Make dependency files.
// Only the characters '$', '#', ' ', '\t' are quoted.
static void QuoteTarget(StringRef Target, SmallVectorImpl<char> &Res) {
  for (unsigned i = 0, e = Target.size(); i != e; ++i) {
    switch (Target[i]) {
    case ' ':
    case '\t':
      // Escape the preceding backslashes
      for (int j = i - 1; j >= 0 && Target[j] == '\\'; --j)
        Res.push_back('\\');

      // Escape the space/tab
      Res.push_back('\\');
      break;
    case '$':
      Res.push_back('$');
      break;
    case '#':
      Res.push_back('\\');
      break;
    default:
      break;
    }

    Res.push_back(Target[i]);
  }
}

/// Apply \a Work on the current tool chain \a RegularToolChain and any other
/// offloading tool chain that is associated with the current action \a JA.
static void
forAllAssociatedToolChains(Compilation &C, const JobAction &JA,
                           const ToolChain &RegularToolChain,
                           llvm::function_ref<void(const ToolChain &)> Work) {
  // Apply Work on the current/regular tool chain.
  Work(RegularToolChain);

  // Apply Work on all the offloading tool chains associated with the current
  // action.
  if (JA.isHostOffloading(Action::OFK_Cuda))
    Work(*C.getSingleOffloadToolChain<Action::OFK_Cuda>());
  else if (JA.isDeviceOffloading(Action::OFK_Cuda))
    Work(*C.getSingleOffloadToolChain<Action::OFK_Host>());
  else if (JA.isHostOffloading(Action::OFK_HIP))
    Work(*C.getSingleOffloadToolChain<Action::OFK_HIP>());
  else if (JA.isDeviceOffloading(Action::OFK_HIP))
    Work(*C.getSingleOffloadToolChain<Action::OFK_Host>());

  if (JA.isHostOffloading(Action::OFK_OpenMP)) {
#if INTEL_CUSTOMIZATION
    if (RegularToolChain.getTriple().isSPIR()) {
      // Host offloading with a target, we want to use the host toolchain
      // information.
      Work(*C.getSingleOffloadToolChain<Action::OFK_Host>());
      return;
    }
#endif // INTEL_CUSTOMIZATION
    auto TCs = C.getOffloadToolChains<Action::OFK_OpenMP>();
    for (auto II = TCs.first, IE = TCs.second; II != IE; ++II)
      Work(*II->second);
  } else if (JA.isDeviceOffloading(Action::OFK_OpenMP))
    Work(*C.getSingleOffloadToolChain<Action::OFK_Host>());

  if (JA.isHostOffloading(Action::OFK_SYCL)) {
    auto TCs = C.getOffloadToolChains<Action::OFK_SYCL>();
    for (auto II = TCs.first, IE = TCs.second; II != IE; ++II)
      Work(*II->second);
  } else if (JA.isDeviceOffloading(Action::OFK_SYCL))
    Work(*C.getSingleOffloadToolChain<Action::OFK_Host>());

  //
  // TODO: Add support for other offloading programming models here.
  //
}

/// This is a helper function for validating the optional refinement step
/// parameter in reciprocal argument strings. Return false if there is an error
/// parsing the refinement step. Otherwise, return true and set the Position
/// of the refinement step in the input string.
static bool getRefinementStep(StringRef In, const Driver &D,
                              const Arg &A, size_t &Position) {
  const char RefinementStepToken = ':';
  Position = In.find(RefinementStepToken);
  if (Position != StringRef::npos) {
    StringRef Option = A.getOption().getName();
    StringRef RefStep = In.substr(Position + 1);
    // Allow exactly one numeric character for the additional refinement
    // step parameter. This is reasonable for all currently-supported
    // operations and architectures because we would expect that a larger value
    // of refinement steps would cause the estimate "optimization" to
    // under-perform the native operation. Also, if the estimate does not
    // converge quickly, it probably will not ever converge, so further
    // refinement steps will not produce a better answer.
    if (RefStep.size() != 1) {
      D.Diag(diag::err_drv_invalid_value) << Option << RefStep;
      return false;
    }
    char RefStepChar = RefStep[0];
    if (RefStepChar < '0' || RefStepChar > '9') {
      D.Diag(diag::err_drv_invalid_value) << Option << RefStep;
      return false;
    }
  }
  return true;
}

/// The -mrecip flag requires processing of many optional parameters.
static void ParseMRecip(const Driver &D, const ArgList &Args,
                        ArgStringList &OutStrings) {
  StringRef DisabledPrefixIn = "!";
  StringRef DisabledPrefixOut = "!";
  StringRef EnabledPrefixOut = "";
  StringRef Out = "-mrecip=";

  Arg *A = Args.getLastArg(options::OPT_mrecip, options::OPT_mrecip_EQ);
  if (!A)
    return;

  unsigned NumOptions = A->getNumValues();
  if (NumOptions == 0) {
    // No option is the same as "all".
    OutStrings.push_back(Args.MakeArgString(Out + "all"));
    return;
  }

  // Pass through "all", "none", or "default" with an optional refinement step.
  if (NumOptions == 1) {
    StringRef Val = A->getValue(0);
    size_t RefStepLoc;
    if (!getRefinementStep(Val, D, *A, RefStepLoc))
      return;
    StringRef ValBase = Val.slice(0, RefStepLoc);
    if (ValBase == "all" || ValBase == "none" || ValBase == "default") {
      OutStrings.push_back(Args.MakeArgString(Out + Val));
      return;
    }
  }

  // Each reciprocal type may be enabled or disabled individually.
  // Check each input value for validity, concatenate them all back together,
  // and pass through.

  llvm::StringMap<bool> OptionStrings;
  OptionStrings.insert(std::make_pair("divd", false));
  OptionStrings.insert(std::make_pair("divf", false));
  OptionStrings.insert(std::make_pair("vec-divd", false));
  OptionStrings.insert(std::make_pair("vec-divf", false));
  OptionStrings.insert(std::make_pair("sqrtd", false));
  OptionStrings.insert(std::make_pair("sqrtf", false));
  OptionStrings.insert(std::make_pair("vec-sqrtd", false));
  OptionStrings.insert(std::make_pair("vec-sqrtf", false));

  for (unsigned i = 0; i != NumOptions; ++i) {
    StringRef Val = A->getValue(i);

    bool IsDisabled = Val.startswith(DisabledPrefixIn);
    // Ignore the disablement token for string matching.
    if (IsDisabled)
      Val = Val.substr(1);

    size_t RefStep;
    if (!getRefinementStep(Val, D, *A, RefStep))
      return;

    StringRef ValBase = Val.slice(0, RefStep);
    llvm::StringMap<bool>::iterator OptionIter = OptionStrings.find(ValBase);
    if (OptionIter == OptionStrings.end()) {
      // Try again specifying float suffix.
      OptionIter = OptionStrings.find(ValBase.str() + 'f');
      if (OptionIter == OptionStrings.end()) {
        // The input name did not match any known option string.
        D.Diag(diag::err_drv_unknown_argument) << Val;
        return;
      }
      // The option was specified without a float or double suffix.
      // Make sure that the double entry was not already specified.
      // The float entry will be checked below.
      if (OptionStrings[ValBase.str() + 'd']) {
        D.Diag(diag::err_drv_invalid_value) << A->getOption().getName() << Val;
        return;
      }
    }

    if (OptionIter->second == true) {
      // Duplicate option specified.
      D.Diag(diag::err_drv_invalid_value) << A->getOption().getName() << Val;
      return;
    }

    // Mark the matched option as found. Do not allow duplicate specifiers.
    OptionIter->second = true;

    // If the precision was not specified, also mark the double entry as found.
    if (ValBase.back() != 'f' && ValBase.back() != 'd')
      OptionStrings[ValBase.str() + 'd'] = true;

    // Build the output string.
    StringRef Prefix = IsDisabled ? DisabledPrefixOut : EnabledPrefixOut;
    Out = Args.MakeArgString(Out + Prefix + Val);
    if (i != NumOptions - 1)
      Out = Args.MakeArgString(Out + ",");
  }

  OutStrings.push_back(Args.MakeArgString(Out));
}

/// The -mprefer-vector-width option accepts either a positive integer
/// or the string "none".
static void ParseMPreferVectorWidth(const Driver &D, const ArgList &Args,
                                    ArgStringList &CmdArgs) {
#if INTEL_CUSTOMIZATION
  Arg *A = Args.getLastArg(options::OPT_mprefer_vector_width_EQ,
                           options::OPT_qopt_zmm_usage_EQ);
  if (!A)
    return;
  if (A->getOption().matches(options::OPT_qopt_zmm_usage_EQ)) {
    StringRef Width, Value = A->getValue();
    if (Value == "high")
      Width = "512";
    else if (Value == "low")
      Width = "256";
    else {
      D.Diag(diag::err_drv_invalid_value) << A->getOption().getName() << Value;
      return;
    }
    CmdArgs.push_back(Args.MakeArgString("-mprefer-vector-width=" + Width));
    return;
  }
#endif // INTEL_CUSTOMIZATION
  StringRef Value = A->getValue();
  if (Value == "none") {
    CmdArgs.push_back("-mprefer-vector-width=none");
  } else {
    unsigned Width;
    if (Value.getAsInteger(10, Width)) {
      D.Diag(diag::err_drv_invalid_value) << A->getOption().getName() << Value;
      return;
    }
    CmdArgs.push_back(Args.MakeArgString("-mprefer-vector-width=" + Value));
  }
}

static void getWebAssemblyTargetFeatures(const ArgList &Args,
                                         std::vector<StringRef> &Features) {
  handleTargetFeaturesGroup(Args, Features, options::OPT_m_wasm_Features_Group);
}

static void getTargetFeatures(const Driver &D, const llvm::Triple &Triple,
                              const ArgList &Args, ArgStringList &CmdArgs,
                              bool ForAS, bool IsAux = false) {
  std::vector<StringRef> Features;
  switch (Triple.getArch()) {
  default:
    break;
  case llvm::Triple::mips:
  case llvm::Triple::mipsel:
  case llvm::Triple::mips64:
  case llvm::Triple::mips64el:
    mips::getMIPSTargetFeatures(D, Triple, Args, Features);
    break;

  case llvm::Triple::arm:
  case llvm::Triple::armeb:
  case llvm::Triple::thumb:
  case llvm::Triple::thumbeb:
    arm::getARMTargetFeatures(D, Triple, Args, CmdArgs, Features, ForAS);
    break;

  case llvm::Triple::ppc:
  case llvm::Triple::ppcle:
  case llvm::Triple::ppc64:
  case llvm::Triple::ppc64le:
    ppc::getPPCTargetFeatures(D, Triple, Args, Features);
    break;
  case llvm::Triple::riscv32:
  case llvm::Triple::riscv64:
    riscv::getRISCVTargetFeatures(D, Triple, Args, Features);
    break;
  case llvm::Triple::systemz:
    systemz::getSystemZTargetFeatures(D, Args, Features);
    break;
  case llvm::Triple::aarch64:
  case llvm::Triple::aarch64_32:
  case llvm::Triple::aarch64_be:
    aarch64::getAArch64TargetFeatures(D, Triple, Args, Features);
    break;
  case llvm::Triple::x86:
  case llvm::Triple::x86_64:
    x86::getX86TargetFeatures(D, Triple, Args, Features);
    break;
  case llvm::Triple::hexagon:
    hexagon::getHexagonTargetFeatures(D, Args, Features);
    break;
  case llvm::Triple::wasm32:
  case llvm::Triple::wasm64:
    getWebAssemblyTargetFeatures(Args, Features);
    break;
  case llvm::Triple::sparc:
  case llvm::Triple::sparcel:
  case llvm::Triple::sparcv9:
    sparc::getSparcTargetFeatures(D, Args, Features);
    break;
  case llvm::Triple::r600:
  case llvm::Triple::amdgcn:
    amdgpu::getAMDGPUTargetFeatures(D, Triple, Args, Features);
    break;
  case llvm::Triple::m68k:
    m68k::getM68kTargetFeatures(D, Triple, Args, Features);
    break;
  case llvm::Triple::msp430:
    msp430::getMSP430TargetFeatures(D, Args, Features);
    break;
  case llvm::Triple::ve:
    ve::getVETargetFeatures(D, Args, Features);
    break;
  }

  for (auto Feature : unifyTargetFeatures(Features)) {
    CmdArgs.push_back(IsAux ? "-aux-target-feature" : "-target-feature");
    CmdArgs.push_back(Feature.data());
  }
}

static bool
shouldUseExceptionTablesForObjCExceptions(const ObjCRuntime &runtime,
                                          const llvm::Triple &Triple) {
  // We use the zero-cost exception tables for Objective-C if the non-fragile
  // ABI is enabled or when compiling for x86_64 and ARM on Snow Leopard and
  // later.
  if (runtime.isNonFragile())
    return true;

  if (!Triple.isMacOSX())
    return false;

  return (!Triple.isMacOSXVersionLT(10, 5) &&
          (Triple.getArch() == llvm::Triple::x86_64 ||
           Triple.getArch() == llvm::Triple::arm));
}

/// Adds exception related arguments to the driver command arguments. There's a
/// master flag, -fexceptions and also language specific flags to enable/disable
/// C++ and Objective-C exceptions. This makes it possible to for example
/// disable C++ exceptions but enable Objective-C exceptions.
static bool addExceptionArgs(const ArgList &Args, types::ID InputType,
                             const ToolChain &TC, bool KernelOrKext,
                             const ObjCRuntime &objcRuntime,
                             ArgStringList &CmdArgs, // INTEL
                             const JobAction &JA) { // INTEL
  const llvm::Triple &Triple = TC.getTriple();

  if (KernelOrKext) {
    // -mkernel and -fapple-kext imply no exceptions, so claim exception related
    // arguments now to avoid warnings about unused arguments.
    Args.ClaimAllArgs(options::OPT_fexceptions);
    Args.ClaimAllArgs(options::OPT_fno_exceptions);
    Args.ClaimAllArgs(options::OPT_fobjc_exceptions);
    Args.ClaimAllArgs(options::OPT_fno_objc_exceptions);
    Args.ClaimAllArgs(options::OPT_fcxx_exceptions);
    Args.ClaimAllArgs(options::OPT_fno_cxx_exceptions);
    return false;
  }

  // See if the user explicitly enabled exceptions.
  bool EH = Args.hasFlag(options::OPT_fexceptions, options::OPT_fno_exceptions,
                         false);

  // Obj-C exceptions are enabled by default, regardless of -fexceptions. This
  // is not necessarily sensible, but follows GCC.
  if (types::isObjC(InputType) &&
      Args.hasFlag(options::OPT_fobjc_exceptions,
                   options::OPT_fno_objc_exceptions, true)) {
    CmdArgs.push_back("-fobjc-exceptions");

    EH |= shouldUseExceptionTablesForObjCExceptions(objcRuntime, Triple);
  }

  if (types::isCXX(InputType)) {
    // Disable C++ EH by default on XCore and PS4.
    bool CXXExceptionsEnabled =
#if INTEL_CUSTOMIZATION
        Triple.getArch() != llvm::Triple::xcore && !Triple.isPS4CPU() &&
        !(JA.isDeviceOffloading(Action::OFK_OpenMP) && Triple.isSPIR());
#endif // INTEL_CUSTOMIZATION
    Arg *ExceptionArg = Args.getLastArg(
        options::OPT_fcxx_exceptions, options::OPT_fno_cxx_exceptions,
        options::OPT_fexceptions, options::OPT_fno_exceptions);
    if (ExceptionArg)
      CXXExceptionsEnabled =
          ExceptionArg->getOption().matches(options::OPT_fcxx_exceptions) ||
          ExceptionArg->getOption().matches(options::OPT_fexceptions);

    if (CXXExceptionsEnabled) {
      CmdArgs.push_back("-fcxx-exceptions");

      EH = true;
    }
  }

  // OPT_fignore_exceptions means exception could still be thrown,
  // but no clean up or catch would happen in current module.
  // So we do not set EH to false.
  Args.AddLastArg(CmdArgs, options::OPT_fignore_exceptions);

  if (EH)
    CmdArgs.push_back("-fexceptions");
  return EH;
}

static bool ShouldEnableAutolink(const ArgList &Args, const ToolChain &TC,
                                 const JobAction &JA) {
  bool Default = true;
  if (TC.getTriple().isOSDarwin()) {
    // The native darwin assembler doesn't support the linker_option directives,
    // so we disable them if we think the .s file will be passed to it.
    Default = TC.useIntegratedAs();
  }
  // The linker_option directives are intended for host compilation.
  if (JA.isDeviceOffloading(Action::OFK_Cuda) ||
      JA.isDeviceOffloading(Action::OFK_HIP))
    Default = false;
  return Args.hasFlag(options::OPT_fautolink, options::OPT_fno_autolink,
                      Default);
}

static bool ShouldDisableDwarfDirectory(const ArgList &Args,
                                        const ToolChain &TC) {
  bool UseDwarfDirectory =
      Args.hasFlag(options::OPT_fdwarf_directory_asm,
                   options::OPT_fno_dwarf_directory_asm, TC.useIntegratedAs());
  return !UseDwarfDirectory;
}

// Convert an arg of the form "-gN" or "-ggdbN" or one of their aliases
// to the corresponding DebugInfoKind.
static codegenoptions::DebugInfoKind DebugLevelToInfoKind(const Arg &A) {
  assert(A.getOption().matches(options::OPT_gN_Group) &&
         "Not a -g option that specifies a debug-info level");
  if (A.getOption().matches(options::OPT_g0) ||
      A.getOption().matches(options::OPT_ggdb0))
    return codegenoptions::NoDebugInfo;
  if (A.getOption().matches(options::OPT_gline_tables_only) ||
      A.getOption().matches(options::OPT_ggdb1))
    return codegenoptions::DebugLineTablesOnly;
  if (A.getOption().matches(options::OPT_gline_directives_only))
    return codegenoptions::DebugDirectivesOnly;
  return codegenoptions::LimitedDebugInfo;
}

static bool mustUseNonLeafFramePointerForTarget(const llvm::Triple &Triple) {
  switch (Triple.getArch()){
  default:
    return false;
  case llvm::Triple::arm:
  case llvm::Triple::thumb:
    // ARM Darwin targets require a frame pointer to be always present to aid
    // offline debugging via backtraces.
    return Triple.isOSDarwin();
  }
}

static bool useFramePointerForTargetByDefault(const ArgList &Args,
                                              const llvm::Triple &Triple) {
  if (Args.hasArg(options::OPT_pg) && !Args.hasArg(options::OPT_mfentry))
    return true;

  switch (Triple.getArch()) {
  case llvm::Triple::xcore:
  case llvm::Triple::wasm32:
  case llvm::Triple::wasm64:
  case llvm::Triple::msp430:
    // XCore never wants frame pointers, regardless of OS.
    // WebAssembly never wants frame pointers.
    return false;
  case llvm::Triple::ppc:
  case llvm::Triple::ppcle:
  case llvm::Triple::ppc64:
  case llvm::Triple::ppc64le:
  case llvm::Triple::riscv32:
  case llvm::Triple::riscv64:
  case llvm::Triple::amdgcn:
  case llvm::Triple::r600:
    return !areOptimizationsEnabled(Args);
  default:
    break;
  }

  if (Triple.isOSNetBSD()) {
    return !areOptimizationsEnabled(Args);
  }

  if (Triple.isOSLinux() || Triple.getOS() == llvm::Triple::CloudABI ||
      Triple.isOSHurd()) {
    switch (Triple.getArch()) {
    // Don't use a frame pointer on linux if optimizing for certain targets.
    case llvm::Triple::arm:
    case llvm::Triple::armeb:
    case llvm::Triple::thumb:
    case llvm::Triple::thumbeb:
      if (Triple.isAndroid())
        return true;
      LLVM_FALLTHROUGH;
    case llvm::Triple::mips64:
    case llvm::Triple::mips64el:
    case llvm::Triple::mips:
    case llvm::Triple::mipsel:
    case llvm::Triple::systemz:
    case llvm::Triple::x86:
    case llvm::Triple::x86_64:
      return !areOptimizationsEnabled(Args);
    default:
      return true;
    }
  }

  if (Triple.isOSWindows()) {
    switch (Triple.getArch()) {
    case llvm::Triple::x86:
      return !areOptimizationsEnabled(Args);
    case llvm::Triple::x86_64:
      return Triple.isOSBinFormatMachO();
    case llvm::Triple::arm:
    case llvm::Triple::thumb:
      // Windows on ARM builds with FPO disabled to aid fast stack walking
      return true;
    default:
      // All other supported Windows ISAs use xdata unwind information, so frame
      // pointers are not generally useful.
      return false;
    }
  }

  return true;
}

static CodeGenOptions::FramePointerKind
getFramePointerKind(const ArgList &Args, const llvm::Triple &Triple) {
  // We have 4 states:
  //
  //  00) leaf retained, non-leaf retained
  //  01) leaf retained, non-leaf omitted (this is invalid)
  //  10) leaf omitted, non-leaf retained
  //      (what -momit-leaf-frame-pointer was designed for)
  //  11) leaf omitted, non-leaf omitted
  //
  //  "omit" options taking precedence over "no-omit" options is the only way
  //  to make 3 valid states representable
  Arg *A = Args.getLastArg(options::OPT_fomit_frame_pointer,
                           options::OPT_fno_omit_frame_pointer);
  bool OmitFP = A && A->getOption().matches(options::OPT_fomit_frame_pointer);
  bool NoOmitFP =
      A && A->getOption().matches(options::OPT_fno_omit_frame_pointer);
  bool OmitLeafFP = Args.hasFlag(options::OPT_momit_leaf_frame_pointer,
                                 options::OPT_mno_omit_leaf_frame_pointer,
                                 Triple.isAArch64() || Triple.isPS4CPU());
  if (NoOmitFP || mustUseNonLeafFramePointerForTarget(Triple) ||
      (!OmitFP && useFramePointerForTargetByDefault(Args, Triple))) {
    if (OmitLeafFP)
      return CodeGenOptions::FramePointerKind::NonLeaf;
    return CodeGenOptions::FramePointerKind::All;
  }
  return CodeGenOptions::FramePointerKind::None;
}

/// Add a CC1 option to specify the debug compilation directory.
static void addDebugCompDirArg(const ArgList &Args, ArgStringList &CmdArgs,
                               const llvm::vfs::FileSystem &VFS) {
  if (Arg *A = Args.getLastArg(options::OPT_ffile_compilation_dir_EQ,
                               options::OPT_fdebug_compilation_dir_EQ)) {
    if (A->getOption().matches(options::OPT_ffile_compilation_dir_EQ))
      CmdArgs.push_back(Args.MakeArgString(Twine("-fdebug-compilation-dir=") +
                                           A->getValue()));
    else
      A->render(Args, CmdArgs);
  } else if (llvm::ErrorOr<std::string> CWD =
                 VFS.getCurrentWorkingDirectory()) {
    CmdArgs.push_back(Args.MakeArgString("-fdebug-compilation-dir=" + *CWD));
  }
}

/// Add a CC1 and CC1AS option to specify the debug file path prefix map.
static void addDebugPrefixMapArg(const Driver &D, const ArgList &Args, ArgStringList &CmdArgs) {
  for (const Arg *A : Args.filtered(options::OPT_ffile_prefix_map_EQ,
                                    options::OPT_fdebug_prefix_map_EQ)) {
    StringRef Map = A->getValue();
    if (Map.find('=') == StringRef::npos)
      D.Diag(diag::err_drv_invalid_argument_to_option)
          << Map << A->getOption().getName();
    else
      CmdArgs.push_back(Args.MakeArgString("-fdebug-prefix-map=" + Map));
    A->claim();
  }
}

/// Add a CC1 and CC1AS option to specify the macro file path prefix map.
static void addMacroPrefixMapArg(const Driver &D, const ArgList &Args,
                                 ArgStringList &CmdArgs) {
  for (const Arg *A : Args.filtered(options::OPT_ffile_prefix_map_EQ,
                                    options::OPT_fmacro_prefix_map_EQ)) {
    StringRef Map = A->getValue();
    if (Map.find('=') == StringRef::npos)
      D.Diag(diag::err_drv_invalid_argument_to_option)
          << Map << A->getOption().getName();
    else
      CmdArgs.push_back(Args.MakeArgString("-fmacro-prefix-map=" + Map));
    A->claim();
  }
}

/// Add a CC1 and CC1AS option to specify the coverage file path prefix map.
static void addCoveragePrefixMapArg(const Driver &D, const ArgList &Args,
                                   ArgStringList &CmdArgs) {
  for (const Arg *A : Args.filtered(options::OPT_ffile_prefix_map_EQ,
                                    options::OPT_fcoverage_prefix_map_EQ)) {
    StringRef Map = A->getValue();
    if (Map.find('=') == StringRef::npos)
      D.Diag(diag::err_drv_invalid_argument_to_option)
          << Map << A->getOption().getName();
    else
      CmdArgs.push_back(Args.MakeArgString("-fcoverage-prefix-map=" + Map));
    A->claim();
  }
}

/// Vectorize at all optimization levels greater than 1 except for -Oz.
/// For -Oz the loop vectorizer is disabled, while the slp vectorizer is
/// enabled.
static bool shouldEnableVectorizerAtOLevel(const ArgList &Args, bool isSlpVec) {
  if (Arg *A = Args.getLastArg(options::OPT_O_Group)) {
    if (A->getOption().matches(options::OPT_O4) ||
        A->getOption().matches(options::OPT_Ofast))
      return true;

    if (A->getOption().matches(options::OPT_O0))
      return false;

    assert(A->getOption().matches(options::OPT_O) && "Must have a -O flag");

    // Vectorize -Os.
    StringRef S(A->getValue());
    if (S == "s")
      return true;

    // Don't vectorize -Oz, unless it's the slp vectorizer.
    if (S == "z")
      return isSlpVec;

    unsigned OptLevel = 0;
    if (S.getAsInteger(10, OptLevel))
      return false;

    return OptLevel > 1;
  }

  return false;
}

/// Add -x lang to \p CmdArgs for \p Input.
static void addDashXForInput(const ArgList &Args, const InputInfo &Input,
                             ArgStringList &CmdArgs) {
  // When using -verify-pch, we don't want to provide the type
  // 'precompiled-header' if it was inferred from the file extension
  if (Args.hasArg(options::OPT_verify_pch) && Input.getType() == types::TY_PCH)
    return;

  CmdArgs.push_back("-x");
  if (Args.hasArg(options::OPT_rewrite_objc))
    CmdArgs.push_back(types::getTypeName(types::TY_PP_ObjCXX));
  else {
    // Map the driver type to the frontend type. This is mostly an identity
    // mapping, except that the distinction between module interface units
    // and other source files does not exist at the frontend layer.
    const char *ClangType;
    switch (Input.getType()) {
    case types::TY_CXXModule:
      ClangType = "c++";
      break;
    case types::TY_PP_CXXModule:
      ClangType = "c++-cpp-output";
      break;
    default:
      ClangType = types::getTypeName(Input.getType());
      break;
    }
    CmdArgs.push_back(ClangType);
  }
}

static void addPGOAndCoverageFlags(const ToolChain &TC, Compilation &C,
                                   const Driver &D, const InputInfo &Output,
                                   const ArgList &Args,
                                   ArgStringList &CmdArgs) {

  auto *PGOGenerateArg = Args.getLastArg(options::OPT_fprofile_generate,
                                         options::OPT_fprofile_generate_EQ,
                                         options::OPT_fno_profile_generate);
  if (PGOGenerateArg &&
      PGOGenerateArg->getOption().matches(options::OPT_fno_profile_generate))
    PGOGenerateArg = nullptr;

  auto *CSPGOGenerateArg = Args.getLastArg(options::OPT_fcs_profile_generate,
                                           options::OPT_fcs_profile_generate_EQ,
                                           options::OPT_fno_profile_generate);
  if (CSPGOGenerateArg &&
      CSPGOGenerateArg->getOption().matches(options::OPT_fno_profile_generate))
    CSPGOGenerateArg = nullptr;

  auto *ProfileGenerateArg = Args.getLastArg(
      options::OPT_fprofile_instr_generate,
      options::OPT_fprofile_instr_generate_EQ,
      options::OPT_fno_profile_instr_generate);
  if (ProfileGenerateArg &&
      ProfileGenerateArg->getOption().matches(
          options::OPT_fno_profile_instr_generate))
    ProfileGenerateArg = nullptr;

  if (PGOGenerateArg && ProfileGenerateArg)
    D.Diag(diag::err_drv_argument_not_allowed_with)
        << PGOGenerateArg->getSpelling() << ProfileGenerateArg->getSpelling();

  auto *ProfileUseArg = getLastProfileUseArg(Args);

  if (PGOGenerateArg && ProfileUseArg)
    D.Diag(diag::err_drv_argument_not_allowed_with)
        << ProfileUseArg->getSpelling() << PGOGenerateArg->getSpelling();

  if (ProfileGenerateArg && ProfileUseArg)
    D.Diag(diag::err_drv_argument_not_allowed_with)
        << ProfileGenerateArg->getSpelling() << ProfileUseArg->getSpelling();

  if (CSPGOGenerateArg && PGOGenerateArg) {
    D.Diag(diag::err_drv_argument_not_allowed_with)
        << CSPGOGenerateArg->getSpelling() << PGOGenerateArg->getSpelling();
    PGOGenerateArg = nullptr;
  }

  if (ProfileGenerateArg) {
    if (ProfileGenerateArg->getOption().matches(
            options::OPT_fprofile_instr_generate_EQ))
      CmdArgs.push_back(Args.MakeArgString(Twine("-fprofile-instrument-path=") +
                                           ProfileGenerateArg->getValue()));
    // The default is to use Clang Instrumentation.
    CmdArgs.push_back("-fprofile-instrument=clang");
    if (TC.getTriple().isWindowsMSVCEnvironment()) {
      // Add dependent lib for clang_rt.profile
      CmdArgs.push_back(Args.MakeArgString(
          "--dependent-lib=" + TC.getCompilerRTBasename(Args, "profile")));
    }
  }

  Arg *PGOGenArg = nullptr;
  if (PGOGenerateArg) {
    assert(!CSPGOGenerateArg);
    PGOGenArg = PGOGenerateArg;
    CmdArgs.push_back("-fprofile-instrument=llvm");
  }
  if (CSPGOGenerateArg) {
    assert(!PGOGenerateArg);
    PGOGenArg = CSPGOGenerateArg;
    CmdArgs.push_back("-fprofile-instrument=csllvm");
  }
  if (PGOGenArg) {
    if (TC.getTriple().isWindowsMSVCEnvironment()) {
      // Add dependent lib for clang_rt.profile
      CmdArgs.push_back(Args.MakeArgString(
          "--dependent-lib=" + TC.getCompilerRTBasename(Args, "profile")));
    }
    if (PGOGenArg->getOption().matches(
            PGOGenerateArg ? options::OPT_fprofile_generate_EQ
                           : options::OPT_fcs_profile_generate_EQ)) {
      SmallString<128> Path(PGOGenArg->getValue());
      llvm::sys::path::append(Path, "default_%m.profraw");
      CmdArgs.push_back(
          Args.MakeArgString(Twine("-fprofile-instrument-path=") + Path));
    }
  }

  if (ProfileUseArg) {
    if (ProfileUseArg->getOption().matches(options::OPT_fprofile_instr_use_EQ))
      CmdArgs.push_back(Args.MakeArgString(
          Twine("-fprofile-instrument-use-path=") + ProfileUseArg->getValue()));
    else if ((ProfileUseArg->getOption().matches(
                  options::OPT_fprofile_use_EQ) ||
              ProfileUseArg->getOption().matches(
                  options::OPT_fprofile_instr_use))) {
      SmallString<128> Path(
          ProfileUseArg->getNumValues() == 0 ? "" : ProfileUseArg->getValue());
      if (Path.empty() || llvm::sys::fs::is_directory(Path))
        llvm::sys::path::append(Path, "default.profdata");
      CmdArgs.push_back(
          Args.MakeArgString(Twine("-fprofile-instrument-use-path=") + Path));
    }
  }

  bool EmitCovNotes = Args.hasFlag(options::OPT_ftest_coverage,
                                   options::OPT_fno_test_coverage, false) ||
                      Args.hasArg(options::OPT_coverage);
  bool EmitCovData = TC.needsGCovInstrumentation(Args);
  if (EmitCovNotes)
    CmdArgs.push_back("-ftest-coverage");
  if (EmitCovData)
    CmdArgs.push_back("-fprofile-arcs");

  if (Args.hasFlag(options::OPT_fcoverage_mapping,
                   options::OPT_fno_coverage_mapping, false)) {
    if (!ProfileGenerateArg)
      D.Diag(clang::diag::err_drv_argument_only_allowed_with)
          << "-fcoverage-mapping"
          << "-fprofile-instr-generate";

    CmdArgs.push_back("-fcoverage-mapping");
  }

  if (Arg *A = Args.getLastArg(options::OPT_ffile_compilation_dir_EQ,
                               options::OPT_fcoverage_compilation_dir_EQ)) {
    if (A->getOption().matches(options::OPT_ffile_compilation_dir_EQ))
      CmdArgs.push_back(Args.MakeArgString(
          Twine("-fcoverage-compilation-dir=") + A->getValue()));
    else
      A->render(Args, CmdArgs);
  } else if (llvm::ErrorOr<std::string> CWD =
                 D.getVFS().getCurrentWorkingDirectory()) {
    CmdArgs.push_back(Args.MakeArgString("-fcoverage-compilation-dir=" + *CWD));
  }

  if (Args.hasArg(options::OPT_fprofile_exclude_files_EQ)) {
    auto *Arg = Args.getLastArg(options::OPT_fprofile_exclude_files_EQ);
    if (!Args.hasArg(options::OPT_coverage))
      D.Diag(clang::diag::err_drv_argument_only_allowed_with)
          << "-fprofile-exclude-files="
          << "--coverage";

    StringRef v = Arg->getValue();
    CmdArgs.push_back(
        Args.MakeArgString(Twine("-fprofile-exclude-files=" + v)));
  }

  if (Args.hasArg(options::OPT_fprofile_filter_files_EQ)) {
    auto *Arg = Args.getLastArg(options::OPT_fprofile_filter_files_EQ);
    if (!Args.hasArg(options::OPT_coverage))
      D.Diag(clang::diag::err_drv_argument_only_allowed_with)
          << "-fprofile-filter-files="
          << "--coverage";

    StringRef v = Arg->getValue();
    CmdArgs.push_back(Args.MakeArgString(Twine("-fprofile-filter-files=" + v)));
  }

  if (const auto *A = Args.getLastArg(options::OPT_fprofile_update_EQ)) {
    StringRef Val = A->getValue();
    if (Val == "atomic" || Val == "prefer-atomic")
      CmdArgs.push_back("-fprofile-update=atomic");
    else if (Val != "single")
      D.Diag(diag::err_drv_unsupported_option_argument)
          << A->getOption().getName() << Val;
  } else if (TC.getSanitizerArgs().needsTsanRt()) {
    CmdArgs.push_back("-fprofile-update=atomic");
  }

  // Leave -fprofile-dir= an unused argument unless .gcda emission is
  // enabled. To be polite, with '-fprofile-arcs -fno-profile-arcs' consider
  // the flag used. There is no -fno-profile-dir, so the user has no
  // targeted way to suppress the warning.
  Arg *FProfileDir = nullptr;
  if (Args.hasArg(options::OPT_fprofile_arcs) ||
      Args.hasArg(options::OPT_coverage))
    FProfileDir = Args.getLastArg(options::OPT_fprofile_dir);

  // Put the .gcno and .gcda files (if needed) next to the object file or
  // bitcode file in the case of LTO.
  // FIXME: There should be a simpler way to find the object file for this
  // input, and this code probably does the wrong thing for commands that
  // compile and link all at once.
  if ((Args.hasArg(options::OPT_c) || Args.hasArg(options::OPT_S)) &&
      (EmitCovNotes || EmitCovData) && Output.isFilename()) {
    SmallString<128> OutputFilename;
    if (Arg *FinalOutput = C.getArgs().getLastArg(options::OPT__SLASH_Fo))
      OutputFilename = FinalOutput->getValue();
    else if (Arg *FinalOutput = C.getArgs().getLastArg(options::OPT_o))
      OutputFilename = FinalOutput->getValue();
    else
      OutputFilename = llvm::sys::path::filename(Output.getBaseInput());
    SmallString<128> CoverageFilename = OutputFilename;
    if (llvm::sys::path::is_relative(CoverageFilename))
      (void)D.getVFS().makeAbsolute(CoverageFilename);
    llvm::sys::path::replace_extension(CoverageFilename, "gcno");

    CmdArgs.push_back("-coverage-notes-file");
    CmdArgs.push_back(Args.MakeArgString(CoverageFilename));

    if (EmitCovData) {
      if (FProfileDir) {
        CoverageFilename = FProfileDir->getValue();
        llvm::sys::path::append(CoverageFilename, OutputFilename);
      }
      llvm::sys::path::replace_extension(CoverageFilename, "gcda");
      CmdArgs.push_back("-coverage-data-file");
      CmdArgs.push_back(Args.MakeArgString(CoverageFilename));
    }
  }
}

/// Check whether the given input tree contains any compilation actions.
static bool ContainsCompileAction(const Action *A) {
  if (isa<CompileJobAction>(A) || isa<BackendJobAction>(A))
    return true;

  for (const auto &AI : A->inputs())
    if (ContainsCompileAction(AI))
      return true;

  return false;
}

/// Check if -relax-all should be passed to the internal assembler.
/// This is done by default when compiling non-assembler source with -O0.
static bool UseRelaxAll(Compilation &C, const ArgList &Args) {
  bool RelaxDefault = true;

  if (Arg *A = Args.getLastArg(options::OPT_O_Group))
    RelaxDefault = A->getOption().matches(options::OPT_O0);

  if (RelaxDefault) {
    RelaxDefault = false;
    for (const auto &Act : C.getActions()) {
      if (ContainsCompileAction(Act)) {
        RelaxDefault = true;
        break;
      }
    }
  }

  return Args.hasFlag(options::OPT_mrelax_all, options::OPT_mno_relax_all,
                      RelaxDefault);
}

// Extract the integer N from a string spelled "-dwarf-N", returning 0
// on mismatch. The StringRef input (rather than an Arg) allows
// for use by the "-Xassembler" option parser.
static unsigned DwarfVersionNum(StringRef ArgValue) {
  return llvm::StringSwitch<unsigned>(ArgValue)
      .Case("-gdwarf-2", 2)
      .Case("-gdwarf-3", 3)
      .Case("-gdwarf-4", 4)
      .Case("-gdwarf-5", 5)
      .Default(0);
}

// Find a DWARF format version option.
// This function is a complementary for DwarfVersionNum().
static const Arg *getDwarfNArg(const ArgList &Args) {
  return Args.getLastArg(options::OPT_gdwarf_2, options::OPT_gdwarf_3,
                         options::OPT_gdwarf_4, options::OPT_gdwarf_5,
                         options::OPT_gdwarf);
}

static void RenderDebugEnablingArgs(const ArgList &Args, ArgStringList &CmdArgs,
                                    codegenoptions::DebugInfoKind DebugInfoKind,
                                    unsigned DwarfVersion,
                                    llvm::DebuggerKind DebuggerTuning) {
  switch (DebugInfoKind) {
  case codegenoptions::DebugDirectivesOnly:
    CmdArgs.push_back("-debug-info-kind=line-directives-only");
    break;
  case codegenoptions::DebugLineTablesOnly:
    CmdArgs.push_back("-debug-info-kind=line-tables-only");
    break;
  case codegenoptions::DebugInfoConstructor:
    CmdArgs.push_back("-debug-info-kind=constructor");
    break;
  case codegenoptions::LimitedDebugInfo:
    CmdArgs.push_back("-debug-info-kind=limited");
    break;
  case codegenoptions::FullDebugInfo:
    CmdArgs.push_back("-debug-info-kind=standalone");
    break;
  case codegenoptions::UnusedTypeInfo:
    CmdArgs.push_back("-debug-info-kind=unused-types");
    break;
  default:
    break;
  }
  if (DwarfVersion > 0)
    CmdArgs.push_back(
        Args.MakeArgString("-dwarf-version=" + Twine(DwarfVersion)));
  switch (DebuggerTuning) {
  case llvm::DebuggerKind::GDB:
    CmdArgs.push_back("-debugger-tuning=gdb");
    break;
  case llvm::DebuggerKind::LLDB:
    CmdArgs.push_back("-debugger-tuning=lldb");
    break;
  case llvm::DebuggerKind::SCE:
    CmdArgs.push_back("-debugger-tuning=sce");
    break;
  case llvm::DebuggerKind::DBX:
    CmdArgs.push_back("-debugger-tuning=dbx");
    break;
  default:
    break;
  }
}

static bool checkDebugInfoOption(const Arg *A, const ArgList &Args,
                                 const Driver &D, const ToolChain &TC) {
  assert(A && "Expected non-nullptr argument.");
  if (TC.supportsDebugInfoOption(A))
    return true;
  D.Diag(diag::warn_drv_unsupported_debug_info_opt_for_target)
      << A->getAsString(Args) << TC.getTripleString();
  return false;
}

static void RenderDebugInfoCompressionArgs(const ArgList &Args,
                                           ArgStringList &CmdArgs,
                                           const Driver &D,
                                           const ToolChain &TC) {
  const Arg *A = Args.getLastArg(options::OPT_gz_EQ);
  if (!A)
    return;
  if (checkDebugInfoOption(A, Args, D, TC)) {
    StringRef Value = A->getValue();
    if (Value == "none") {
      CmdArgs.push_back("--compress-debug-sections=none");
    } else if (Value == "zlib" || Value == "zlib-gnu") {
      if (llvm::zlib::isAvailable()) {
        CmdArgs.push_back(
            Args.MakeArgString("--compress-debug-sections=" + Twine(Value)));
      } else {
        D.Diag(diag::warn_debug_compression_unavailable);
      }
    } else {
      D.Diag(diag::err_drv_unsupported_option_argument)
          << A->getOption().getName() << Value;
    }
  }
}

static const char *RelocationModelName(llvm::Reloc::Model Model) {
  switch (Model) {
  case llvm::Reloc::Static:
    return "static";
  case llvm::Reloc::PIC_:
    return "pic";
  case llvm::Reloc::DynamicNoPIC:
    return "dynamic-no-pic";
  case llvm::Reloc::ROPI:
    return "ropi";
  case llvm::Reloc::RWPI:
    return "rwpi";
  case llvm::Reloc::ROPI_RWPI:
    return "ropi-rwpi";
  }
  llvm_unreachable("Unknown Reloc::Model kind");
}
static void handleAMDGPUCodeObjectVersionOptions(const Driver &D,
                                                 const ArgList &Args,
                                                 ArgStringList &CmdArgs) {
  unsigned CodeObjVer = getOrCheckAMDGPUCodeObjectVersion(D, Args);
  CmdArgs.insert(CmdArgs.begin() + 1,
                 Args.MakeArgString(Twine("--amdhsa-code-object-version=") +
                                    Twine(CodeObjVer)));
  CmdArgs.insert(CmdArgs.begin() + 1, "-mllvm");
}

void Clang::AddPreprocessingOptions(Compilation &C, const JobAction &JA,
                                    const Driver &D, const ArgList &Args,
                                    ArgStringList &CmdArgs,
                                    const InputInfo &Output,
                                    const InputInfoList &Inputs) const {
  const bool IsIAMCU = getToolChain().getTriple().isOSIAMCU();
  const bool IsIntelFPGA = Args.hasArg(options::OPT_fintelfpga);

  CheckPreprocessingOptions(D, Args);

  Args.AddLastArg(CmdArgs, options::OPT_C);
  Args.AddLastArg(CmdArgs, options::OPT_CC);

  // Handle dependency file generation.
  Arg *ArgM = Args.getLastArg(options::OPT_MM);
  if (!ArgM)
    ArgM = Args.getLastArg(options::OPT_M);
  Arg *ArgMD = Args.getLastArg(options::OPT_MMD);
  if (!ArgMD)
    ArgMD = Args.getLastArg(options::OPT_MD);

  // -M and -MM imply -w.
  if (ArgM)
    CmdArgs.push_back("-w");
  else
    ArgM = ArgMD;

  auto createFPGATempDepFile = [&](const char *&DepFile) {
    // Generate dependency files as temporary. These will be used for the
    // aoc call/bundled during fat object creation
    std::string BaseName(Clang::getBaseInputName(Args, Inputs[0]));
    std::string DepTmpName =
        C.getDriver().GetTemporaryPath(llvm::sys::path::stem(BaseName), "d");
    DepFile = C.addTempFile(C.getArgs().MakeArgString(DepTmpName));
    C.getDriver().addFPGATempDepFile(DepFile, BaseName);
  };

  if (ArgM) {
    // Determine the output location.
    const char *DepFile;
    if (Arg *MF = Args.getLastArg(options::OPT_MF)) {
      DepFile = MF->getValue();
      C.addFailureResultFile(DepFile, &JA);
      // Populate the named dependency file to be used in the bundle
      // or passed to the offline compilation.
      if (IsIntelFPGA && JA.isDeviceOffloading(Action::OFK_SYCL))
        C.getDriver().addFPGATempDepFile(
            DepFile, Clang::getBaseInputName(Args, Inputs[0]));
    } else if (Output.getType() == types::TY_Dependencies) {
      DepFile = Output.getFilename();
    } else if (!ArgMD) {
      DepFile = "-";
    } else if (IsIntelFPGA && JA.isDeviceOffloading(Action::OFK_SYCL)) {
      createFPGATempDepFile(DepFile);
    } else {
      DepFile = getDependencyFileName(Args, Inputs);
      C.addFailureResultFile(DepFile, &JA);
    }
    CmdArgs.push_back("-dependency-file");
    CmdArgs.push_back(DepFile);

    bool HasTarget = false;
    for (const Arg *A : Args.filtered(options::OPT_MT, options::OPT_MQ)) {
      HasTarget = true;
      A->claim();
      if (A->getOption().matches(options::OPT_MT)) {
        A->render(Args, CmdArgs);
      } else {
        CmdArgs.push_back("-MT");
        SmallString<128> Quoted;
        QuoteTarget(A->getValue(), Quoted);
        CmdArgs.push_back(Args.MakeArgString(Quoted));
      }
    }

    // Add a default target if one wasn't specified.
    if (!HasTarget) {
      const char *DepTarget;

      // If user provided -o, that is the dependency target, except
      // when we are only generating a dependency file.
      Arg *OutputOpt = Args.getLastArg(options::OPT_o);
      if (OutputOpt && Output.getType() != types::TY_Dependencies) {
        DepTarget = OutputOpt->getValue();
      } else {
        // Otherwise derive from the base input.
        //
        // FIXME: This should use the computed output file location.
        SmallString<128> P(Inputs[0].getBaseInput());
        llvm::sys::path::replace_extension(P, "o");
        DepTarget = Args.MakeArgString(llvm::sys::path::filename(P));
      }

      CmdArgs.push_back("-MT");
      SmallString<128> Quoted;
      QuoteTarget(DepTarget, Quoted);
      CmdArgs.push_back(Args.MakeArgString(Quoted));
    }

    if (ArgM->getOption().matches(options::OPT_M) ||
        ArgM->getOption().matches(options::OPT_MD))
      CmdArgs.push_back("-sys-header-deps");
    if ((isa<PrecompileJobAction>(JA) &&
         !Args.hasArg(options::OPT_fno_module_file_deps)) ||
        Args.hasArg(options::OPT_fmodule_file_deps))
      CmdArgs.push_back("-module-file-deps");
  }

  if (!ArgM && IsIntelFPGA && JA.isDeviceOffloading(Action::OFK_SYCL)) {
    // No dep generation option was provided, add all of the needed options
    // to ensure a successful dep generation.
    const char *DepFile;
    createFPGATempDepFile(DepFile);
    CmdArgs.push_back("-dependency-file");
    CmdArgs.push_back(DepFile);
    CmdArgs.push_back("-MT");
    SmallString<128> P(Inputs[0].getBaseInput());
    llvm::sys::path::replace_extension(P, "o");
    SmallString<128> Quoted;
    QuoteTarget(llvm::sys::path::filename(P), Quoted);
    CmdArgs.push_back(Args.MakeArgString(Quoted));
  }

  if (Args.hasArg(options::OPT_MG)) {
    if (!ArgM || ArgM->getOption().matches(options::OPT_MD) ||
        ArgM->getOption().matches(options::OPT_MMD))
      D.Diag(diag::err_drv_mg_requires_m_or_mm);
    CmdArgs.push_back("-MG");
  }

  Args.AddLastArg(CmdArgs, options::OPT_MP);
  Args.AddLastArg(CmdArgs, options::OPT_MV);

  // Add offload include arguments specific for CUDA/HIP.  This must happen
  // before we -I or -include anything else, because we must pick up the
  // CUDA/HIP headers from the particular CUDA/ROCm installation, rather than
  // from e.g. /usr/local/include.
  if (JA.isOffloading(Action::OFK_Cuda))
    getToolChain().AddCudaIncludeArgs(Args, CmdArgs);
  if (JA.isOffloading(Action::OFK_HIP))
    getToolChain().AddHIPIncludeArgs(Args, CmdArgs);

#if INTEL_CUSTOMIZATION
  // Add the AC Types header directories before the SYCL headers
  if (Args.hasArg(options::OPT_qactypes)) {
    CmdArgs.push_back("-internal-isystem");
    CmdArgs.push_back(Args.MakeArgString(getToolChain().GetACTypesIncludePath(Args)));
  }
#endif // INTEL_CUSTOMIZATION
  if (JA.isOffloading(Action::OFK_SYCL))
    toolchains::SYCLToolChain::AddSYCLIncludeArgs(D, Args, CmdArgs);

  // If we are offloading to a target via OpenMP we need to include the
  // openmp_wrappers folder which contains alternative system headers.
  if (JA.isDeviceOffloading(Action::OFK_OpenMP) &&
      getToolChain().getTriple().isNVPTX()){
    if (!Args.hasArg(options::OPT_nobuiltininc)) {
      // Add openmp_wrappers/* to our system include path.  This lets us wrap
      // standard library headers.
      SmallString<128> P(D.ResourceDir);
      llvm::sys::path::append(P, "include");
      llvm::sys::path::append(P, "openmp_wrappers");
      CmdArgs.push_back("-internal-isystem");
      CmdArgs.push_back(Args.MakeArgString(P));
    }

    CmdArgs.push_back("-include");
    CmdArgs.push_back("__clang_openmp_device_functions.h");
  }

  // Add -i* options, and automatically translate to
  // -include-pch/-include-pth for transparent PCH support. It's
  // wonky, but we include looking for .gch so we can support seamless
  // replacement into a build system already set up to be generating
  // .gch files.

  if (getToolChain().getDriver().IsCLMode()) {
    const Arg *YcArg = Args.getLastArg(options::OPT__SLASH_Yc);
    const Arg *YuArg = Args.getLastArg(options::OPT__SLASH_Yu);
    if (YcArg && JA.getKind() >= Action::PrecompileJobClass &&
        JA.getKind() <= Action::AssembleJobClass) {
      CmdArgs.push_back(Args.MakeArgString("-building-pch-with-obj"));
      // -fpch-instantiate-templates is the default when creating
      // precomp using /Yc
      if (Args.hasFlag(options::OPT_fpch_instantiate_templates,
                       options::OPT_fno_pch_instantiate_templates, true))
        CmdArgs.push_back(Args.MakeArgString("-fpch-instantiate-templates"));
    }
    if (YcArg || YuArg) {
      StringRef ThroughHeader = YcArg ? YcArg->getValue() : YuArg->getValue();
      if (!isa<PrecompileJobAction>(JA)) {
        CmdArgs.push_back("-include-pch");
        CmdArgs.push_back(Args.MakeArgString(D.GetClPchPath(
            C, !ThroughHeader.empty()
                   ? ThroughHeader
                   : llvm::sys::path::filename(Inputs[0].getBaseInput()))));
      }

      if (ThroughHeader.empty()) {
        CmdArgs.push_back(Args.MakeArgString(
            Twine("-pch-through-hdrstop-") + (YcArg ? "create" : "use")));
      } else {
        CmdArgs.push_back(
            Args.MakeArgString(Twine("-pch-through-header=") + ThroughHeader));
      }
    }
  }

  bool RenderedImplicitInclude = false;
  for (const Arg *A : Args.filtered(options::OPT_clang_i_Group)) {
    if (A->getOption().matches(options::OPT_include)) {
      // Handling of gcc-style gch precompiled headers.
      bool IsFirstImplicitInclude = !RenderedImplicitInclude;
      RenderedImplicitInclude = true;

      bool FoundPCH = false;
      SmallString<128> P(A->getValue());
      // We want the files to have a name like foo.h.pch. Add a dummy extension
      // so that replace_extension does the right thing.
      P += ".dummy";
      llvm::sys::path::replace_extension(P, "pch");
      if (llvm::sys::fs::exists(P))
        FoundPCH = true;

      if (!FoundPCH) {
        llvm::sys::path::replace_extension(P, "gch");
        if (llvm::sys::fs::exists(P)) {
          FoundPCH = true;
        }
      }

      if (FoundPCH) {
        if (IsFirstImplicitInclude) {
          A->claim();
          CmdArgs.push_back("-include-pch");
          CmdArgs.push_back(Args.MakeArgString(P));
          continue;
        } else {
          // Ignore the PCH if not first on command line and emit warning.
          D.Diag(diag::warn_drv_pch_not_first_include) << P
                                                       << A->getAsString(Args);
        }
      }
    } else if (A->getOption().matches(options::OPT_isystem_after)) {
      // Handling of paths which must come late.  These entries are handled by
      // the toolchain itself after the resource dir is inserted in the right
      // search order.
      // Do not claim the argument so that the use of the argument does not
      // silently go unnoticed on toolchains which do not honour the option.
      continue;
    } else if (A->getOption().matches(options::OPT_stdlibxx_isystem)) {
      // Translated to -internal-isystem by the driver, no need to pass to cc1.
      continue;
    }

    // Not translated, render as usual.
    A->claim();
    A->render(Args, CmdArgs);
  }

  Args.AddAllArgs(CmdArgs,
                  {options::OPT_D, options::OPT_U, options::OPT_I_Group,
                   options::OPT_F, options::OPT_index_header_map});

  // Add -Wp, and -Xpreprocessor if using the preprocessor.

  // FIXME: There is a very unfortunate problem here, some troubled
  // souls abuse -Wp, to pass preprocessor options in gcc syntax. To
  // really support that we would have to parse and then translate
  // those options. :(
  Args.AddAllArgValues(CmdArgs, options::OPT_Wp_COMMA,
                       options::OPT_Xpreprocessor);

  // -I- is a deprecated GCC feature, reject it.
  if (Arg *A = Args.getLastArg(options::OPT_I_))
    D.Diag(diag::err_drv_I_dash_not_supported) << A->getAsString(Args);

  // If we have a --sysroot, and don't have an explicit -isysroot flag, add an
  // -isysroot to the CC1 invocation.
  StringRef sysroot = C.getSysRoot();
  if (sysroot != "") {
    if (!Args.hasArg(options::OPT_isysroot)) {
      CmdArgs.push_back("-isysroot");
      CmdArgs.push_back(C.getArgs().MakeArgString(sysroot));
    }
  }

  // Parse additional include paths from environment variables.
  // FIXME: We should probably sink the logic for handling these from the
  // frontend into the driver. It will allow deleting 4 otherwise unused flags.
  // CPATH - included following the user specified includes (but prior to
  // builtin and standard includes).
  addDirectoryList(Args, CmdArgs, "-I", "CPATH");
  // C_INCLUDE_PATH - system includes enabled when compiling C.
  addDirectoryList(Args, CmdArgs, "-c-isystem", "C_INCLUDE_PATH");
  // CPLUS_INCLUDE_PATH - system includes enabled when compiling C++.
  addDirectoryList(Args, CmdArgs, "-cxx-isystem", "CPLUS_INCLUDE_PATH");
  // OBJC_INCLUDE_PATH - system includes enabled when compiling ObjC.
  addDirectoryList(Args, CmdArgs, "-objc-isystem", "OBJC_INCLUDE_PATH");
  // OBJCPLUS_INCLUDE_PATH - system includes enabled when compiling ObjC++.
  addDirectoryList(Args, CmdArgs, "-objcxx-isystem", "OBJCPLUS_INCLUDE_PATH");

#if INTEL_CUSTOMIZATION
  // Add Intel specific headers
  if (D.IsIntelMode()) {
    SmallString<128> IntelDir(D.Dir);
    llvm::sys::path::append(IntelDir, "..");
    llvm::sys::path::append(IntelDir, "compiler");
    llvm::sys::path::append(IntelDir, "include");
    CmdArgs.push_back("-internal-isystem");
    CmdArgs.push_back(Args.MakeArgString(IntelDir));
    // IA32ROOT
    const char * IA32Root = getenv("IA32ROOT");
    if (IA32Root) {
      SmallString<128> P(IA32Root);
      llvm::sys::path::append(P, "include");
      CmdArgs.push_back("-internal-isystem");
      CmdArgs.push_back(Args.MakeArgString(P));
    }
  }
#endif // INTEL_CUSTOMIZATION
  // While adding the include arguments, we also attempt to retrieve the
  // arguments of related offloading toolchains or arguments that are specific
  // of an offloading programming model.

  // Add C++ include arguments, if needed.
  if (types::isCXX(Inputs[0].getType())) {
    bool HasStdlibxxIsystem = Args.hasArg(options::OPT_stdlibxx_isystem);
    forAllAssociatedToolChains(
        C, JA, getToolChain(),
        [&Args, &CmdArgs, HasStdlibxxIsystem](const ToolChain &TC) {
          HasStdlibxxIsystem ? TC.AddClangCXXStdlibIsystemArgs(Args, CmdArgs)
                             : TC.AddClangCXXStdlibIncludeArgs(Args, CmdArgs);
        });
  }

  // Add system include arguments for all targets but IAMCU.
  if (!IsIAMCU)
    forAllAssociatedToolChains(C, JA, getToolChain(),
                               [&Args, &CmdArgs](const ToolChain &TC) {
                                 TC.AddClangSystemIncludeArgs(Args, CmdArgs);
                               });
  else {
    // For IAMCU add special include arguments.
    getToolChain().AddIAMCUIncludeArgs(Args, CmdArgs);
  }

  addMacroPrefixMapArg(D, Args, CmdArgs);
  addCoveragePrefixMapArg(D, Args, CmdArgs);
}

// FIXME: Move to target hook.
static bool isSignedCharDefault(const llvm::Triple &Triple) {
  switch (Triple.getArch()) {
  default:
    return true;

  case llvm::Triple::aarch64:
  case llvm::Triple::aarch64_32:
  case llvm::Triple::aarch64_be:
  case llvm::Triple::arm:
  case llvm::Triple::armeb:
  case llvm::Triple::thumb:
  case llvm::Triple::thumbeb:
    if (Triple.isOSDarwin() || Triple.isOSWindows())
      return true;
    return false;

  case llvm::Triple::ppc:
  case llvm::Triple::ppc64:
    if (Triple.isOSDarwin())
      return true;
    return false;

  case llvm::Triple::hexagon:
  case llvm::Triple::ppcle:
  case llvm::Triple::ppc64le:
  case llvm::Triple::riscv32:
  case llvm::Triple::riscv64:
  case llvm::Triple::systemz:
  case llvm::Triple::xcore:
    return false;
  }
}

static bool hasMultipleInvocations(const llvm::Triple &Triple,
                                   const ArgList &Args) {
  // Supported only on Darwin where we invoke the compiler multiple times
  // followed by an invocation to lipo.
  if (!Triple.isOSDarwin())
    return false;
  // If more than one "-arch <arch>" is specified, we're targeting multiple
  // architectures resulting in a fat binary.
  return Args.getAllArgValues(options::OPT_arch).size() > 1;
}

static bool checkRemarksOptions(const Driver &D, const ArgList &Args,
                                const llvm::Triple &Triple) {
  // When enabling remarks, we need to error if:
  // * The remark file is specified but we're targeting multiple architectures,
  // which means more than one remark file is being generated.
  bool hasMultipleInvocations = ::hasMultipleInvocations(Triple, Args);
  bool hasExplicitOutputFile =
      Args.getLastArg(options::OPT_foptimization_record_file_EQ);
  if (hasMultipleInvocations && hasExplicitOutputFile) {
    D.Diag(diag::err_drv_invalid_output_with_multiple_archs)
        << "-foptimization-record-file";
    return false;
  }
  return true;
}

static void renderRemarksOptions(const ArgList &Args, ArgStringList &CmdArgs,
                                 const llvm::Triple &Triple,
                                 const InputInfo &Input,
                                 const InputInfo &Output, const JobAction &JA) {
  StringRef Format = "yaml";
  if (const Arg *A = Args.getLastArg(options::OPT_fsave_optimization_record_EQ))
    Format = A->getValue();

  CmdArgs.push_back("-opt-record-file");

  const Arg *A = Args.getLastArg(options::OPT_foptimization_record_file_EQ);
  if (A) {
    CmdArgs.push_back(A->getValue());
  } else {
    bool hasMultipleArchs =
        Triple.isOSDarwin() && // Only supported on Darwin platforms.
        Args.getAllArgValues(options::OPT_arch).size() > 1;

    SmallString<128> F;

    if (Args.hasArg(options::OPT_c) || Args.hasArg(options::OPT_S)) {
      if (Arg *FinalOutput = Args.getLastArg(options::OPT_o))
        F = FinalOutput->getValue();
    } else {
      if (Format != "yaml" && // For YAML, keep the original behavior.
          Triple.isOSDarwin() && // Enable this only on darwin, since it's the only platform supporting .dSYM bundles.
          Output.isFilename())
        F = Output.getFilename();
    }

    if (F.empty()) {
      // Use the input filename.
      F = llvm::sys::path::stem(Input.getBaseInput());

      // If we're compiling for an offload architecture (i.e. a CUDA device),
      // we need to make the file name for the device compilation different
      // from the host compilation.
      if (!JA.isDeviceOffloading(Action::OFK_None) &&
          !JA.isDeviceOffloading(Action::OFK_Host)) {
        llvm::sys::path::replace_extension(F, "");
        F += Action::GetOffloadingFileNamePrefix(JA.getOffloadingDeviceKind(),
                                                 Triple.normalize());
        F += "-";
        F += JA.getOffloadingArch();
      }
    }

    // If we're having more than one "-arch", we should name the files
    // differently so that every cc1 invocation writes to a different file.
    // We're doing that by appending "-<arch>" with "<arch>" being the arch
    // name from the triple.
    if (hasMultipleArchs) {
      // First, remember the extension.
      SmallString<64> OldExtension = llvm::sys::path::extension(F);
      // then, remove it.
      llvm::sys::path::replace_extension(F, "");
      // attach -<arch> to it.
      F += "-";
      F += Triple.getArchName();
      // put back the extension.
      llvm::sys::path::replace_extension(F, OldExtension);
    }

    SmallString<32> Extension;
    Extension += "opt.";
    Extension += Format;

    llvm::sys::path::replace_extension(F, Extension);
    CmdArgs.push_back(Args.MakeArgString(F));
  }

  if (const Arg *A =
          Args.getLastArg(options::OPT_foptimization_record_passes_EQ)) {
    CmdArgs.push_back("-opt-record-passes");
    CmdArgs.push_back(A->getValue());
  }

  if (!Format.empty()) {
    CmdArgs.push_back("-opt-record-format");
    CmdArgs.push_back(Format.data());
  }
}

void AddAAPCSVolatileBitfieldArgs(const ArgList &Args, ArgStringList &CmdArgs) {
  if (!Args.hasFlag(options::OPT_faapcs_bitfield_width,
                    options::OPT_fno_aapcs_bitfield_width, true))
    CmdArgs.push_back("-fno-aapcs-bitfield-width");

  if (Args.getLastArg(options::OPT_ForceAAPCSBitfieldLoad))
    CmdArgs.push_back("-faapcs-bitfield-load");
}

namespace {
void RenderARMABI(const llvm::Triple &Triple, const ArgList &Args,
                  ArgStringList &CmdArgs) {
  // Select the ABI to use.
  // FIXME: Support -meabi.
  // FIXME: Parts of this are duplicated in the backend, unify this somehow.
  const char *ABIName = nullptr;
  if (Arg *A = Args.getLastArg(options::OPT_mabi_EQ)) {
    ABIName = A->getValue();
  } else {
    std::string CPU = getCPUName(Args, Triple, /*FromAs*/ false);
    ABIName = llvm::ARM::computeDefaultTargetABI(Triple, CPU).data();
  }

  CmdArgs.push_back("-target-abi");
  CmdArgs.push_back(ABIName);
}
}

void Clang::AddARMTargetArgs(const llvm::Triple &Triple, const ArgList &Args,
                             ArgStringList &CmdArgs, bool KernelOrKext) const {
  RenderARMABI(Triple, Args, CmdArgs);

  // Determine floating point ABI from the options & target defaults.
  arm::FloatABI ABI = arm::getARMFloatABI(getToolChain(), Args);
  if (ABI == arm::FloatABI::Soft) {
    // Floating point operations and argument passing are soft.
    // FIXME: This changes CPP defines, we need -target-soft-float.
    CmdArgs.push_back("-msoft-float");
    CmdArgs.push_back("-mfloat-abi");
    CmdArgs.push_back("soft");
  } else if (ABI == arm::FloatABI::SoftFP) {
    // Floating point operations are hard, but argument passing is soft.
    CmdArgs.push_back("-mfloat-abi");
    CmdArgs.push_back("soft");
  } else {
    // Floating point operations and argument passing are hard.
    assert(ABI == arm::FloatABI::Hard && "Invalid float abi!");
    CmdArgs.push_back("-mfloat-abi");
    CmdArgs.push_back("hard");
  }

  // Forward the -mglobal-merge option for explicit control over the pass.
  if (Arg *A = Args.getLastArg(options::OPT_mglobal_merge,
                               options::OPT_mno_global_merge)) {
    CmdArgs.push_back("-mllvm");
    if (A->getOption().matches(options::OPT_mno_global_merge))
      CmdArgs.push_back("-arm-global-merge=false");
    else
      CmdArgs.push_back("-arm-global-merge=true");
  }

  if (!Args.hasFlag(options::OPT_mimplicit_float,
                    options::OPT_mno_implicit_float, true))
    CmdArgs.push_back("-no-implicit-float");

  if (Args.getLastArg(options::OPT_mcmse))
    CmdArgs.push_back("-mcmse");

  AddAAPCSVolatileBitfieldArgs(Args, CmdArgs);
}

void Clang::RenderTargetOptions(const llvm::Triple &EffectiveTriple,
                                const ArgList &Args, bool KernelOrKext,
                                ArgStringList &CmdArgs) const {
  const ToolChain &TC = getToolChain();

  // Add the target features
  getTargetFeatures(TC.getDriver(), EffectiveTriple, Args, CmdArgs, false);

  // Add target specific flags.
  switch (TC.getArch()) {
  default:
    break;

  case llvm::Triple::arm:
  case llvm::Triple::armeb:
  case llvm::Triple::thumb:
  case llvm::Triple::thumbeb:
    // Use the effective triple, which takes into account the deployment target.
    AddARMTargetArgs(EffectiveTriple, Args, CmdArgs, KernelOrKext);
    CmdArgs.push_back("-fallow-half-arguments-and-returns");
    break;

  case llvm::Triple::aarch64:
  case llvm::Triple::aarch64_32:
  case llvm::Triple::aarch64_be:
    AddAArch64TargetArgs(Args, CmdArgs);
    CmdArgs.push_back("-fallow-half-arguments-and-returns");
    break;

  case llvm::Triple::mips:
  case llvm::Triple::mipsel:
  case llvm::Triple::mips64:
  case llvm::Triple::mips64el:
    AddMIPSTargetArgs(Args, CmdArgs);
    break;

  case llvm::Triple::ppc:
  case llvm::Triple::ppcle:
  case llvm::Triple::ppc64:
  case llvm::Triple::ppc64le:
    AddPPCTargetArgs(Args, CmdArgs);
    break;

  case llvm::Triple::riscv32:
  case llvm::Triple::riscv64:
    AddRISCVTargetArgs(Args, CmdArgs);
    break;

  case llvm::Triple::sparc:
  case llvm::Triple::sparcel:
  case llvm::Triple::sparcv9:
    AddSparcTargetArgs(Args, CmdArgs);
    break;

  case llvm::Triple::systemz:
    AddSystemZTargetArgs(Args, CmdArgs);
    break;

  case llvm::Triple::x86:
  case llvm::Triple::x86_64:
    AddX86TargetArgs(Args, CmdArgs);
    break;

  case llvm::Triple::lanai:
    AddLanaiTargetArgs(Args, CmdArgs);
    break;

  case llvm::Triple::hexagon:
    AddHexagonTargetArgs(Args, CmdArgs);
    break;

  case llvm::Triple::wasm32:
  case llvm::Triple::wasm64:
    AddWebAssemblyTargetArgs(Args, CmdArgs);
    break;

  case llvm::Triple::ve:
    AddVETargetArgs(Args, CmdArgs);
    break;
  }
}

namespace {
void RenderAArch64ABI(const llvm::Triple &Triple, const ArgList &Args,
                      ArgStringList &CmdArgs) {
  const char *ABIName = nullptr;
  if (Arg *A = Args.getLastArg(options::OPT_mabi_EQ))
    ABIName = A->getValue();
  else if (Triple.isOSDarwin())
    ABIName = "darwinpcs";
  else
    ABIName = "aapcs";

  CmdArgs.push_back("-target-abi");
  CmdArgs.push_back(ABIName);
}
}

void Clang::AddAArch64TargetArgs(const ArgList &Args,
                                 ArgStringList &CmdArgs) const {
  const llvm::Triple &Triple = getToolChain().getEffectiveTriple();

  if (!Args.hasFlag(options::OPT_mred_zone, options::OPT_mno_red_zone, true) ||
      Args.hasArg(options::OPT_mkernel) ||
      Args.hasArg(options::OPT_fapple_kext))
    CmdArgs.push_back("-disable-red-zone");

  if (!Args.hasFlag(options::OPT_mimplicit_float,
                    options::OPT_mno_implicit_float, true))
    CmdArgs.push_back("-no-implicit-float");

  RenderAArch64ABI(Triple, Args, CmdArgs);

  if (Arg *A = Args.getLastArg(options::OPT_mfix_cortex_a53_835769,
                               options::OPT_mno_fix_cortex_a53_835769)) {
    CmdArgs.push_back("-mllvm");
    if (A->getOption().matches(options::OPT_mfix_cortex_a53_835769))
      CmdArgs.push_back("-aarch64-fix-cortex-a53-835769=1");
    else
      CmdArgs.push_back("-aarch64-fix-cortex-a53-835769=0");
  } else if (Triple.isAndroid()) {
    // Enabled A53 errata (835769) workaround by default on android
    CmdArgs.push_back("-mllvm");
    CmdArgs.push_back("-aarch64-fix-cortex-a53-835769=1");
  }

  // Forward the -mglobal-merge option for explicit control over the pass.
  if (Arg *A = Args.getLastArg(options::OPT_mglobal_merge,
                               options::OPT_mno_global_merge)) {
    CmdArgs.push_back("-mllvm");
    if (A->getOption().matches(options::OPT_mno_global_merge))
      CmdArgs.push_back("-aarch64-enable-global-merge=false");
    else
      CmdArgs.push_back("-aarch64-enable-global-merge=true");
  }

  // Enable/disable return address signing and indirect branch targets.
  if (Arg *A = Args.getLastArg(options::OPT_msign_return_address_EQ,
                               options::OPT_mbranch_protection_EQ)) {

    const Driver &D = getToolChain().getDriver();

    StringRef Scope, Key;
    bool IndirectBranches;

    if (A->getOption().matches(options::OPT_msign_return_address_EQ)) {
      Scope = A->getValue();
      if (!Scope.equals("none") && !Scope.equals("non-leaf") &&
          !Scope.equals("all"))
        D.Diag(diag::err_invalid_branch_protection)
            << Scope << A->getAsString(Args);
      Key = "a_key";
      IndirectBranches = false;
    } else {
      StringRef Err;
      llvm::AArch64::ParsedBranchProtection PBP;
      if (!llvm::AArch64::parseBranchProtection(A->getValue(), PBP, Err))
        D.Diag(diag::err_invalid_branch_protection)
            << Err << A->getAsString(Args);
      Scope = PBP.Scope;
      Key = PBP.Key;
      IndirectBranches = PBP.BranchTargetEnforcement;
    }

    CmdArgs.push_back(
        Args.MakeArgString(Twine("-msign-return-address=") + Scope));
    CmdArgs.push_back(
        Args.MakeArgString(Twine("-msign-return-address-key=") + Key));
    if (IndirectBranches)
      CmdArgs.push_back("-mbranch-target-enforce");
  }

  // Handle -msve_vector_bits=<bits>
  if (Arg *A = Args.getLastArg(options::OPT_msve_vector_bits_EQ)) {
    StringRef Val = A->getValue();
    const Driver &D = getToolChain().getDriver();
    if (Val.equals("128") || Val.equals("256") || Val.equals("512") ||
        Val.equals("1024") || Val.equals("2048"))
      CmdArgs.push_back(
          Args.MakeArgString(llvm::Twine("-msve-vector-bits=") + Val));
    // Silently drop requests for vector-length agnostic code as it's implied.
    else if (!Val.equals("scalable"))
      // Handle the unsupported values passed to msve-vector-bits.
      D.Diag(diag::err_drv_unsupported_option_argument)
          << A->getOption().getName() << Val;
  }

  AddAAPCSVolatileBitfieldArgs(Args, CmdArgs);
}

void Clang::AddMIPSTargetArgs(const ArgList &Args,
                              ArgStringList &CmdArgs) const {
  const Driver &D = getToolChain().getDriver();
  StringRef CPUName;
  StringRef ABIName;
  const llvm::Triple &Triple = getToolChain().getTriple();
  mips::getMipsCPUAndABI(Args, Triple, CPUName, ABIName);

  CmdArgs.push_back("-target-abi");
  CmdArgs.push_back(ABIName.data());

  mips::FloatABI ABI = mips::getMipsFloatABI(D, Args, Triple);
  if (ABI == mips::FloatABI::Soft) {
    // Floating point operations and argument passing are soft.
    CmdArgs.push_back("-msoft-float");
    CmdArgs.push_back("-mfloat-abi");
    CmdArgs.push_back("soft");
  } else {
    // Floating point operations and argument passing are hard.
    assert(ABI == mips::FloatABI::Hard && "Invalid float abi!");
    CmdArgs.push_back("-mfloat-abi");
    CmdArgs.push_back("hard");
  }

  if (Arg *A = Args.getLastArg(options::OPT_mldc1_sdc1,
                               options::OPT_mno_ldc1_sdc1)) {
    if (A->getOption().matches(options::OPT_mno_ldc1_sdc1)) {
      CmdArgs.push_back("-mllvm");
      CmdArgs.push_back("-mno-ldc1-sdc1");
    }
  }

  if (Arg *A = Args.getLastArg(options::OPT_mcheck_zero_division,
                               options::OPT_mno_check_zero_division)) {
    if (A->getOption().matches(options::OPT_mno_check_zero_division)) {
      CmdArgs.push_back("-mllvm");
      CmdArgs.push_back("-mno-check-zero-division");
    }
  }

  if (Arg *A = Args.getLastArg(options::OPT_G)) {
    StringRef v = A->getValue();
    CmdArgs.push_back("-mllvm");
    CmdArgs.push_back(Args.MakeArgString("-mips-ssection-threshold=" + v));
    A->claim();
  }

  Arg *GPOpt = Args.getLastArg(options::OPT_mgpopt, options::OPT_mno_gpopt);
  Arg *ABICalls =
      Args.getLastArg(options::OPT_mabicalls, options::OPT_mno_abicalls);

  // -mabicalls is the default for many MIPS environments, even with -fno-pic.
  // -mgpopt is the default for static, -fno-pic environments but these two
  // options conflict. We want to be certain that -mno-abicalls -mgpopt is
  // the only case where -mllvm -mgpopt is passed.
  // NOTE: We need a warning here or in the backend to warn when -mgpopt is
  //       passed explicitly when compiling something with -mabicalls
  //       (implictly) in affect. Currently the warning is in the backend.
  //
  // When the ABI in use is  N64, we also need to determine the PIC mode that
  // is in use, as -fno-pic for N64 implies -mno-abicalls.
  bool NoABICalls =
      ABICalls && ABICalls->getOption().matches(options::OPT_mno_abicalls);

  llvm::Reloc::Model RelocationModel;
  unsigned PICLevel;
  bool IsPIE;
  std::tie(RelocationModel, PICLevel, IsPIE) =
      ParsePICArgs(getToolChain(), Args);

  NoABICalls = NoABICalls ||
               (RelocationModel == llvm::Reloc::Static && ABIName == "n64");

  bool WantGPOpt = GPOpt && GPOpt->getOption().matches(options::OPT_mgpopt);
  // We quietly ignore -mno-gpopt as the backend defaults to -mno-gpopt.
  if (NoABICalls && (!GPOpt || WantGPOpt)) {
    CmdArgs.push_back("-mllvm");
    CmdArgs.push_back("-mgpopt");

    Arg *LocalSData = Args.getLastArg(options::OPT_mlocal_sdata,
                                      options::OPT_mno_local_sdata);
    Arg *ExternSData = Args.getLastArg(options::OPT_mextern_sdata,
                                       options::OPT_mno_extern_sdata);
    Arg *EmbeddedData = Args.getLastArg(options::OPT_membedded_data,
                                        options::OPT_mno_embedded_data);
    if (LocalSData) {
      CmdArgs.push_back("-mllvm");
      if (LocalSData->getOption().matches(options::OPT_mlocal_sdata)) {
        CmdArgs.push_back("-mlocal-sdata=1");
      } else {
        CmdArgs.push_back("-mlocal-sdata=0");
      }
      LocalSData->claim();
    }

    if (ExternSData) {
      CmdArgs.push_back("-mllvm");
      if (ExternSData->getOption().matches(options::OPT_mextern_sdata)) {
        CmdArgs.push_back("-mextern-sdata=1");
      } else {
        CmdArgs.push_back("-mextern-sdata=0");
      }
      ExternSData->claim();
    }

    if (EmbeddedData) {
      CmdArgs.push_back("-mllvm");
      if (EmbeddedData->getOption().matches(options::OPT_membedded_data)) {
        CmdArgs.push_back("-membedded-data=1");
      } else {
        CmdArgs.push_back("-membedded-data=0");
      }
      EmbeddedData->claim();
    }

  } else if ((!ABICalls || (!NoABICalls && ABICalls)) && WantGPOpt)
    D.Diag(diag::warn_drv_unsupported_gpopt) << (ABICalls ? 0 : 1);

  if (GPOpt)
    GPOpt->claim();

  if (Arg *A = Args.getLastArg(options::OPT_mcompact_branches_EQ)) {
    StringRef Val = StringRef(A->getValue());
    if (mips::hasCompactBranches(CPUName)) {
      if (Val == "never" || Val == "always" || Val == "optimal") {
        CmdArgs.push_back("-mllvm");
        CmdArgs.push_back(Args.MakeArgString("-mips-compact-branches=" + Val));
      } else
        D.Diag(diag::err_drv_unsupported_option_argument)
            << A->getOption().getName() << Val;
    } else
      D.Diag(diag::warn_target_unsupported_compact_branches) << CPUName;
  }

  if (Arg *A = Args.getLastArg(options::OPT_mrelax_pic_calls,
                               options::OPT_mno_relax_pic_calls)) {
    if (A->getOption().matches(options::OPT_mno_relax_pic_calls)) {
      CmdArgs.push_back("-mllvm");
      CmdArgs.push_back("-mips-jalr-reloc=0");
    }
  }
}

void Clang::AddPPCTargetArgs(const ArgList &Args,
                             ArgStringList &CmdArgs) const {
  // Select the ABI to use.
  const char *ABIName = nullptr;
  const llvm::Triple &T = getToolChain().getTriple();
  if (T.isOSBinFormatELF()) {
    switch (getToolChain().getArch()) {
    case llvm::Triple::ppc64: {
      if ((T.isOSFreeBSD() && T.getOSMajorVersion() >= 13) ||
          T.isOSOpenBSD() || T.isMusl())
        ABIName = "elfv2";
      else
        ABIName = "elfv1";
      break;
    }
    case llvm::Triple::ppc64le:
      ABIName = "elfv2";
      break;
    default:
      break;
    }
  }

  bool IEEELongDouble = false;
  for (const Arg *A : Args.filtered(options::OPT_mabi_EQ)) {
    StringRef V = A->getValue();
    if (V == "ieeelongdouble")
      IEEELongDouble = true;
    else if (V == "ibmlongdouble")
      IEEELongDouble = false;
    else if (V != "altivec")
      // The ppc64 linux abis are all "altivec" abis by default. Accept and ignore
      // the option if given as we don't have backend support for any targets
      // that don't use the altivec abi.
      ABIName = A->getValue();
  }
  if (IEEELongDouble)
    CmdArgs.push_back("-mabi=ieeelongdouble");

  ppc::FloatABI FloatABI =
      ppc::getPPCFloatABI(getToolChain().getDriver(), Args);

  if (FloatABI == ppc::FloatABI::Soft) {
    // Floating point operations and argument passing are soft.
    CmdArgs.push_back("-msoft-float");
    CmdArgs.push_back("-mfloat-abi");
    CmdArgs.push_back("soft");
  } else {
    // Floating point operations and argument passing are hard.
    assert(FloatABI == ppc::FloatABI::Hard && "Invalid float abi!");
    CmdArgs.push_back("-mfloat-abi");
    CmdArgs.push_back("hard");
  }

  if (ABIName) {
    CmdArgs.push_back("-target-abi");
    CmdArgs.push_back(ABIName);
  }
}

static void SetRISCVSmallDataLimit(const ToolChain &TC, const ArgList &Args,
                                   ArgStringList &CmdArgs) {
  const Driver &D = TC.getDriver();
  const llvm::Triple &Triple = TC.getTriple();
  // Default small data limitation is eight.
  const char *SmallDataLimit = "8";
  // Get small data limitation.
  if (Args.getLastArg(options::OPT_shared, options::OPT_fpic,
                      options::OPT_fPIC)) {
    // Not support linker relaxation for PIC.
    SmallDataLimit = "0";
    if (Args.hasArg(options::OPT_G)) {
      D.Diag(diag::warn_drv_unsupported_sdata);
    }
  } else if (Args.getLastArgValue(options::OPT_mcmodel_EQ)
                 .equals_lower("large") &&
             (Triple.getArch() == llvm::Triple::riscv64)) {
    // Not support linker relaxation for RV64 with large code model.
    SmallDataLimit = "0";
    if (Args.hasArg(options::OPT_G)) {
      D.Diag(diag::warn_drv_unsupported_sdata);
    }
  } else if (Arg *A = Args.getLastArg(options::OPT_G)) {
    SmallDataLimit = A->getValue();
  }
  // Forward the -msmall-data-limit= option.
  CmdArgs.push_back("-msmall-data-limit");
  CmdArgs.push_back(SmallDataLimit);
}

void Clang::AddRISCVTargetArgs(const ArgList &Args,
                               ArgStringList &CmdArgs) const {
  const llvm::Triple &Triple = getToolChain().getTriple();
  StringRef ABIName = riscv::getRISCVABI(Args, Triple);

  CmdArgs.push_back("-target-abi");
  CmdArgs.push_back(ABIName.data());

  SetRISCVSmallDataLimit(getToolChain(), Args, CmdArgs);

  std::string TuneCPU;

  if (const Arg *A = Args.getLastArg(clang::driver::options::OPT_mtune_EQ)) {
    StringRef Name = A->getValue();

    Name = llvm::RISCV::resolveTuneCPUAlias(Name, Triple.isArch64Bit());
    TuneCPU = std::string(Name);
  }

  if (!TuneCPU.empty()) {
    CmdArgs.push_back("-tune-cpu");
    CmdArgs.push_back(Args.MakeArgString(TuneCPU));
  }
}

void Clang::AddSparcTargetArgs(const ArgList &Args,
                               ArgStringList &CmdArgs) const {
  sparc::FloatABI FloatABI =
      sparc::getSparcFloatABI(getToolChain().getDriver(), Args);

  if (FloatABI == sparc::FloatABI::Soft) {
    // Floating point operations and argument passing are soft.
    CmdArgs.push_back("-msoft-float");
    CmdArgs.push_back("-mfloat-abi");
    CmdArgs.push_back("soft");
  } else {
    // Floating point operations and argument passing are hard.
    assert(FloatABI == sparc::FloatABI::Hard && "Invalid float abi!");
    CmdArgs.push_back("-mfloat-abi");
    CmdArgs.push_back("hard");
  }
}

void Clang::AddSystemZTargetArgs(const ArgList &Args,
                                 ArgStringList &CmdArgs) const {
  bool HasBackchain = Args.hasFlag(options::OPT_mbackchain,
                                   options::OPT_mno_backchain, false);
  bool HasPackedStack = Args.hasFlag(options::OPT_mpacked_stack,
                                     options::OPT_mno_packed_stack, false);
  systemz::FloatABI FloatABI =
      systemz::getSystemZFloatABI(getToolChain().getDriver(), Args);
  bool HasSoftFloat = (FloatABI == systemz::FloatABI::Soft);
  if (HasBackchain && HasPackedStack && !HasSoftFloat) {
    const Driver &D = getToolChain().getDriver();
    D.Diag(diag::err_drv_unsupported_opt)
      << "-mpacked-stack -mbackchain -mhard-float";
  }
  if (HasBackchain)
    CmdArgs.push_back("-mbackchain");
  if (HasPackedStack)
    CmdArgs.push_back("-mpacked-stack");
  if (HasSoftFloat) {
    // Floating point operations and argument passing are soft.
    CmdArgs.push_back("-msoft-float");
    CmdArgs.push_back("-mfloat-abi");
    CmdArgs.push_back("soft");
  }
}

void Clang::AddX86TargetArgs(const ArgList &Args,
                             ArgStringList &CmdArgs) const {
  const Driver &D = getToolChain().getDriver();
  addX86AlignBranchArgs(D, Args, CmdArgs, /*IsLTO=*/false);

  if (!Args.hasFlag(options::OPT_mred_zone, options::OPT_mno_red_zone, true) ||
      Args.hasArg(options::OPT_mkernel) ||
      Args.hasArg(options::OPT_fapple_kext))
    CmdArgs.push_back("-disable-red-zone");

  if (!Args.hasFlag(options::OPT_mtls_direct_seg_refs,
                    options::OPT_mno_tls_direct_seg_refs, true))
    CmdArgs.push_back("-mno-tls-direct-seg-refs");

  // Default to avoid implicit floating-point for kernel/kext code, but allow
  // that to be overridden with -mno-soft-float.
  bool NoImplicitFloat = (Args.hasArg(options::OPT_mkernel) ||
                          Args.hasArg(options::OPT_fapple_kext));
  if (Arg *A = Args.getLastArg(
          options::OPT_msoft_float, options::OPT_mno_soft_float,
          options::OPT_mimplicit_float, options::OPT_mno_implicit_float)) {
    const Option &O = A->getOption();
    NoImplicitFloat = (O.matches(options::OPT_mno_implicit_float) ||
                       O.matches(options::OPT_msoft_float));
  }
  if (NoImplicitFloat)
    CmdArgs.push_back("-no-implicit-float");

  if (Arg *A = Args.getLastArg(options::OPT_masm_EQ)) {
    StringRef Value = A->getValue();
    if (Value == "intel" || Value == "att") {
      CmdArgs.push_back("-mllvm");
      CmdArgs.push_back(Args.MakeArgString("-x86-asm-syntax=" + Value));
    } else {
      D.Diag(diag::err_drv_unsupported_option_argument)
          << A->getOption().getName() << Value;
    }
#if INTEL_CUSTOMIZATION
  } else if (D.IsCLMode() && !D.IsIntelMode()) {
#endif // INTEL_CUSTOMIZATION
    CmdArgs.push_back("-mllvm");
    CmdArgs.push_back("-x86-asm-syntax=intel");
  }

  // Set flags to support MCU ABI.
  if (Args.hasFlag(options::OPT_miamcu, options::OPT_mno_iamcu, false)) {
    CmdArgs.push_back("-mfloat-abi");
    CmdArgs.push_back("soft");
    CmdArgs.push_back("-mstack-alignment=4");
  }

  // Handle -mtune.

  // Default to "generic" unless -march is present or targetting the PS4.
  std::string TuneCPU;
  if (!Args.hasArg(clang::driver::options::OPT_march_EQ) &&
      !getToolChain().getTriple().isPS4CPU())
    TuneCPU = "generic";
#if INTEL_CUSTOMIZATION
  // Reset TuneCPU if a valid -x or /Qx is specified.
  if (const Arg *A = Args.getLastArgNoClaim(options::OPT_march_EQ,
                                            options::OPT_x))
    if (A->getOption().matches(options::OPT_x))
      if (x86::isValidIntelCPU(A->getValue(), getToolChain().getTriple()))
        TuneCPU.clear();
  if (const Arg *A = Args.getLastArgNoClaim(options::OPT__SLASH_arch,
                                            options::OPT__SLASH_Qx)) {
    if (A->getOption().matches(options::OPT__SLASH_Qx))
      if (x86::isValidIntelCPU(A->getValue(), getToolChain().getTriple()))
        TuneCPU.clear();
  }

  addX86UnalignedVectorMoveArgs(getToolChain(), Args, CmdArgs, /*IsLTO=*/false,
                                /*IsIntelMode=*/D.IsIntelMode());
#endif // INTEL_CUSTOMIZATION

  // Override based on -mtune.
  if (const Arg *A = Args.getLastArg(clang::driver::options::OPT_mtune_EQ)) {
    StringRef Name = A->getValue();

    if (Name == "native") {
      Name = llvm::sys::getHostCPUName();
      if (!Name.empty())
        TuneCPU = std::string(Name);
    } else
      TuneCPU = std::string(Name);
  }

  if (!TuneCPU.empty()) {
    CmdArgs.push_back("-tune-cpu");
    CmdArgs.push_back(Args.MakeArgString(TuneCPU));
  }
}

void Clang::AddHexagonTargetArgs(const ArgList &Args,
                                 ArgStringList &CmdArgs) const {
  CmdArgs.push_back("-mqdsp6-compat");
  CmdArgs.push_back("-Wreturn-type");

  if (auto G = toolchains::HexagonToolChain::getSmallDataThreshold(Args)) {
    CmdArgs.push_back("-mllvm");
    CmdArgs.push_back(Args.MakeArgString("-hexagon-small-data-threshold=" +
                                         Twine(G.getValue())));
  }

  if (!Args.hasArg(options::OPT_fno_short_enums))
    CmdArgs.push_back("-fshort-enums");
  if (Args.getLastArg(options::OPT_mieee_rnd_near)) {
    CmdArgs.push_back("-mllvm");
    CmdArgs.push_back("-enable-hexagon-ieee-rnd-near");
  }
  CmdArgs.push_back("-mllvm");
  CmdArgs.push_back("-machine-sink-split=0");
}

void Clang::AddLanaiTargetArgs(const ArgList &Args,
                               ArgStringList &CmdArgs) const {
  if (Arg *A = Args.getLastArg(options::OPT_mcpu_EQ)) {
    StringRef CPUName = A->getValue();

    CmdArgs.push_back("-target-cpu");
    CmdArgs.push_back(Args.MakeArgString(CPUName));
  }
  if (Arg *A = Args.getLastArg(options::OPT_mregparm_EQ)) {
    StringRef Value = A->getValue();
    // Only support mregparm=4 to support old usage. Report error for all other
    // cases.
    int Mregparm;
    if (Value.getAsInteger(10, Mregparm)) {
      if (Mregparm != 4) {
        getToolChain().getDriver().Diag(
            diag::err_drv_unsupported_option_argument)
            << A->getOption().getName() << Value;
      }
    }
  }
}

void Clang::AddWebAssemblyTargetArgs(const ArgList &Args,
                                     ArgStringList &CmdArgs) const {
  // Default to "hidden" visibility.
  if (!Args.hasArg(options::OPT_fvisibility_EQ,
                   options::OPT_fvisibility_ms_compat)) {
    CmdArgs.push_back("-fvisibility");
    CmdArgs.push_back("hidden");
  }
}

void Clang::AddVETargetArgs(const ArgList &Args, ArgStringList &CmdArgs) const {
  // Floating point operations and argument passing are hard.
  CmdArgs.push_back("-mfloat-abi");
  CmdArgs.push_back("hard");
}

void Clang::DumpCompilationDatabase(Compilation &C, StringRef Filename,
                                    StringRef Target, const InputInfo &Output,
                                    const InputInfo &Input, const ArgList &Args) const {
  // If this is a dry run, do not create the compilation database file.
  if (C.getArgs().hasArg(options::OPT__HASH_HASH_HASH))
    return;

  using llvm::yaml::escape;
  const Driver &D = getToolChain().getDriver();

  if (!CompilationDatabase) {
    std::error_code EC;
    auto File = std::make_unique<llvm::raw_fd_ostream>(
        Filename, EC, llvm::sys::fs::OF_TextWithCRLF);
    if (EC) {
      D.Diag(clang::diag::err_drv_compilationdatabase) << Filename
                                                       << EC.message();
      return;
    }
    CompilationDatabase = std::move(File);
  }
  auto &CDB = *CompilationDatabase;
  auto CWD = D.getVFS().getCurrentWorkingDirectory();
  if (!CWD)
    CWD = ".";
  CDB << "{ \"directory\": \"" << escape(*CWD) << "\"";
  CDB << ", \"file\": \"" << escape(Input.getFilename()) << "\"";
  CDB << ", \"output\": \"" << escape(Output.getFilename()) << "\"";
  CDB << ", \"arguments\": [\"" << escape(D.ClangExecutable) << "\"";
  SmallString<128> Buf;
  Buf = "-x";
  Buf += types::getTypeName(Input.getType());
  CDB << ", \"" << escape(Buf) << "\"";
  if (!D.SysRoot.empty() && !Args.hasArg(options::OPT__sysroot_EQ)) {
    Buf = "--sysroot=";
    Buf += D.SysRoot;
    CDB << ", \"" << escape(Buf) << "\"";
  }
  CDB << ", \"" << escape(Input.getFilename()) << "\"";
  for (auto &A: Args) {
    auto &O = A->getOption();
    // Skip language selection, which is positional.
    if (O.getID() == options::OPT_x)
      continue;
    // Skip writing dependency output and the compilation database itself.
    if (O.getGroup().isValid() && O.getGroup().getID() == options::OPT_M_Group)
      continue;
    if (O.getID() == options::OPT_gen_cdb_fragment_path)
      continue;
    // Skip inputs.
    if (O.getKind() == Option::InputClass)
      continue;
    // All other arguments are quoted and appended.
    ArgStringList ASL;
    A->render(Args, ASL);
    for (auto &it: ASL)
      CDB << ", \"" << escape(it) << "\"";
  }
  Buf = "--target=";
  Buf += Target;
  CDB << ", \"" << escape(Buf) << "\"]},\n";
}

void Clang::DumpCompilationDatabaseFragmentToDir(
    StringRef Dir, Compilation &C, StringRef Target, const InputInfo &Output,
    const InputInfo &Input, const llvm::opt::ArgList &Args) const {
  // If this is a dry run, do not create the compilation database file.
  if (C.getArgs().hasArg(options::OPT__HASH_HASH_HASH))
    return;

  if (CompilationDatabase)
    DumpCompilationDatabase(C, "", Target, Output, Input, Args);

  SmallString<256> Path = Dir;
  const auto &Driver = C.getDriver();
  Driver.getVFS().makeAbsolute(Path);
  auto Err = llvm::sys::fs::create_directory(Path, /*IgnoreExisting=*/true);
  if (Err) {
    Driver.Diag(diag::err_drv_compilationdatabase) << Dir << Err.message();
    return;
  }

  llvm::sys::path::append(
      Path,
      Twine(llvm::sys::path::filename(Input.getFilename())) + ".%%%%.json");
  int FD;
  SmallString<256> TempPath;
  Err = llvm::sys::fs::createUniqueFile(Path, FD, TempPath,
                                        llvm::sys::fs::OF_Text);
  if (Err) {
    Driver.Diag(diag::err_drv_compilationdatabase) << Path << Err.message();
    return;
  }
  CompilationDatabase =
      std::make_unique<llvm::raw_fd_ostream>(FD, /*shouldClose=*/true);
  DumpCompilationDatabase(C, "", Target, Output, Input, Args);
}

static bool AddARMImplicitITArgs(const ArgList &Args, ArgStringList &CmdArgs,
                                 StringRef Value) {
  if (Value == "always" || Value == "never" || Value == "arm" ||
      Value == "thumb") {
    CmdArgs.push_back("-mllvm");
    CmdArgs.push_back(Args.MakeArgString("-arm-implicit-it=" + Value));
    return true;
  }
  return false;
}

static void CollectArgsForIntegratedAssembler(Compilation &C,
                                              const ArgList &Args,
                                              ArgStringList &CmdArgs,
                                              const Driver &D) {
  if (UseRelaxAll(C, Args))
    CmdArgs.push_back("-mrelax-all");

  // Only default to -mincremental-linker-compatible if we think we are
  // targeting the MSVC linker.
  bool DefaultIncrementalLinkerCompatible =
      C.getDefaultToolChain().getTriple().isWindowsMSVCEnvironment();
  if (Args.hasFlag(options::OPT_mincremental_linker_compatible,
                   options::OPT_mno_incremental_linker_compatible,
                   DefaultIncrementalLinkerCompatible))
    CmdArgs.push_back("-mincremental-linker-compatible");

  switch (C.getDefaultToolChain().getArch()) {
  case llvm::Triple::arm:
  case llvm::Triple::armeb:
  case llvm::Triple::thumb:
  case llvm::Triple::thumbeb:
    if (Arg *A = Args.getLastArg(options::OPT_mimplicit_it_EQ)) {
      StringRef Value = A->getValue();
      if (!AddARMImplicitITArgs(Args, CmdArgs, Value))
        D.Diag(diag::err_drv_unsupported_option_argument)
            << A->getOption().getName() << Value;
    }
    break;
  default:
    break;
  }

  // If you add more args here, also add them to the block below that
  // starts with "// If CollectArgsForIntegratedAssembler() isn't called below".

  // When passing -I arguments to the assembler we sometimes need to
  // unconditionally take the next argument.  For example, when parsing
  // '-Wa,-I -Wa,foo' we need to accept the -Wa,foo arg after seeing the
  // -Wa,-I arg and when parsing '-Wa,-I,foo' we need to accept the 'foo'
  // arg after parsing the '-I' arg.
  bool TakeNextArg = false;

  bool UseRelaxRelocations = C.getDefaultToolChain().useRelaxRelocations();
  bool UseNoExecStack = C.getDefaultToolChain().isNoExecStackDefault();
  const char *MipsTargetFeature = nullptr;
  for (const Arg *A :
       Args.filtered(options::OPT_Wa_COMMA, options::OPT_Xassembler)) {
    A->claim();

    for (StringRef Value : A->getValues()) {
      if (TakeNextArg) {
        CmdArgs.push_back(Value.data());
        TakeNextArg = false;
        continue;
      }

      if (C.getDefaultToolChain().getTriple().isOSBinFormatCOFF() &&
          Value == "-mbig-obj")
        continue; // LLVM handles bigobj automatically

      switch (C.getDefaultToolChain().getArch()) {
      default:
        break;
      case llvm::Triple::thumb:
      case llvm::Triple::thumbeb:
      case llvm::Triple::arm:
      case llvm::Triple::armeb:
        if (Value.startswith("-mimplicit-it=") &&
            AddARMImplicitITArgs(Args, CmdArgs, Value.split("=").second))
          continue;
        if (Value == "-mthumb")
          // -mthumb has already been processed in ComputeLLVMTriple()
          // recognize but skip over here.
          continue;
        break;
      case llvm::Triple::mips:
      case llvm::Triple::mipsel:
      case llvm::Triple::mips64:
      case llvm::Triple::mips64el:
        if (Value == "--trap") {
          CmdArgs.push_back("-target-feature");
          CmdArgs.push_back("+use-tcc-in-div");
          continue;
        }
        if (Value == "--break") {
          CmdArgs.push_back("-target-feature");
          CmdArgs.push_back("-use-tcc-in-div");
          continue;
        }
        if (Value.startswith("-msoft-float")) {
          CmdArgs.push_back("-target-feature");
          CmdArgs.push_back("+soft-float");
          continue;
        }
        if (Value.startswith("-mhard-float")) {
          CmdArgs.push_back("-target-feature");
          CmdArgs.push_back("-soft-float");
          continue;
        }

        MipsTargetFeature = llvm::StringSwitch<const char *>(Value)
                                .Case("-mips1", "+mips1")
                                .Case("-mips2", "+mips2")
                                .Case("-mips3", "+mips3")
                                .Case("-mips4", "+mips4")
                                .Case("-mips5", "+mips5")
                                .Case("-mips32", "+mips32")
                                .Case("-mips32r2", "+mips32r2")
                                .Case("-mips32r3", "+mips32r3")
                                .Case("-mips32r5", "+mips32r5")
                                .Case("-mips32r6", "+mips32r6")
                                .Case("-mips64", "+mips64")
                                .Case("-mips64r2", "+mips64r2")
                                .Case("-mips64r3", "+mips64r3")
                                .Case("-mips64r5", "+mips64r5")
                                .Case("-mips64r6", "+mips64r6")
                                .Default(nullptr);
        if (MipsTargetFeature)
          continue;
      }

      if (Value == "-force_cpusubtype_ALL") {
        // Do nothing, this is the default and we don't support anything else.
      } else if (Value == "-L") {
        CmdArgs.push_back("-msave-temp-labels");
      } else if (Value == "--fatal-warnings") {
        CmdArgs.push_back("-massembler-fatal-warnings");
      } else if (Value == "--no-warn" || Value == "-W") {
        CmdArgs.push_back("-massembler-no-warn");
      } else if (Value == "--noexecstack") {
        UseNoExecStack = true;
      } else if (Value.startswith("-compress-debug-sections") ||
                 Value.startswith("--compress-debug-sections") ||
                 Value == "-nocompress-debug-sections" ||
                 Value == "--nocompress-debug-sections") {
        CmdArgs.push_back(Value.data());
      } else if (Value == "-mrelax-relocations=yes" ||
                 Value == "--mrelax-relocations=yes") {
        UseRelaxRelocations = true;
      } else if (Value == "-mrelax-relocations=no" ||
                 Value == "--mrelax-relocations=no") {
        UseRelaxRelocations = false;
      } else if (Value.startswith("-I")) {
        CmdArgs.push_back(Value.data());
        // We need to consume the next argument if the current arg is a plain
        // -I. The next arg will be the include directory.
        if (Value == "-I")
          TakeNextArg = true;
      } else if (Value.startswith("-gdwarf-")) {
        // "-gdwarf-N" options are not cc1as options.
        unsigned DwarfVersion = DwarfVersionNum(Value);
        if (DwarfVersion == 0) { // Send it onward, and let cc1as complain.
          CmdArgs.push_back(Value.data());
        } else {
          RenderDebugEnablingArgs(Args, CmdArgs,
                                  codegenoptions::LimitedDebugInfo,
                                  DwarfVersion, llvm::DebuggerKind::Default);
        }
      } else if (Value.startswith("-mcpu") || Value.startswith("-mfpu") ||
                 Value.startswith("-mhwdiv") || Value.startswith("-march")) {
        // Do nothing, we'll validate it later.
      } else if (Value == "-defsym") {
          if (A->getNumValues() != 2) {
            D.Diag(diag::err_drv_defsym_invalid_format) << Value;
            break;
          }
          const char *S = A->getValue(1);
          auto Pair = StringRef(S).split('=');
          auto Sym = Pair.first;
          auto SVal = Pair.second;

          if (Sym.empty() || SVal.empty()) {
            D.Diag(diag::err_drv_defsym_invalid_format) << S;
            break;
          }
          int64_t IVal;
          if (SVal.getAsInteger(0, IVal)) {
            D.Diag(diag::err_drv_defsym_invalid_symval) << SVal;
            break;
          }
          CmdArgs.push_back(Value.data());
          TakeNextArg = true;
      } else if (Value == "-fdebug-compilation-dir") {
        CmdArgs.push_back("-fdebug-compilation-dir");
        TakeNextArg = true;
      } else if (Value.consume_front("-fdebug-compilation-dir=")) {
        // The flag is a -Wa / -Xassembler argument and Options doesn't
        // parse the argument, so this isn't automatically aliased to
        // -fdebug-compilation-dir (without '=') here.
        CmdArgs.push_back("-fdebug-compilation-dir");
        CmdArgs.push_back(Value.data());
      } else if (Value == "--version") {
        D.PrintVersion(C, llvm::outs());
      } else {
        D.Diag(diag::err_drv_unsupported_option_argument)
            << A->getOption().getName() << Value;
      }
    }
  }
  if (UseRelaxRelocations)
    CmdArgs.push_back("--mrelax-relocations");
  if (UseNoExecStack)
    CmdArgs.push_back("-mnoexecstack");
  if (MipsTargetFeature != nullptr) {
    CmdArgs.push_back("-target-feature");
    CmdArgs.push_back(MipsTargetFeature);
  }

  // forward -fembed-bitcode to assmebler
  if (C.getDriver().embedBitcodeEnabled() ||
      C.getDriver().embedBitcodeMarkerOnly())
    Args.AddLastArg(CmdArgs, options::OPT_fembed_bitcode_EQ);
}

static void RenderFloatingPointOptions(const ToolChain &TC, const Driver &D,
                                       bool OFastEnabled, const ArgList &Args,
                                       ArgStringList &CmdArgs,
                                       const JobAction &JA) {
  // Handle various floating point optimization flags, mapping them to the
  // appropriate LLVM code generation flags. This is complicated by several
  // "umbrella" flags, so we do this by stepping through the flags incrementally
  // adjusting what we think is enabled/disabled, then at the end setting the
  // LLVM flags based on the final state.
  bool HonorINFs = true;
  bool HonorNaNs = true;
#if INTEL_CUSTOMIZATION
  // This flag is a modifier on HonorNaNs. If HonorNaNs is true, then
  // the value of this flag doesn't matter. If HonorNaNs is false, but
  // this flag is true, we will reset HonorNaNs to true.
  // Because of the special nature of this option, it doesn't get turned
  // on and off by the other fp-model and fast-math options and imposes its
  // effect after all other FP options have been rendered.
  bool HonorNaNCompares = false;
#endif // INTEL_CUSTOMIZATION

  // -fmath-errno is the default on some platforms, e.g. BSD-derived OSes.
  bool MathErrno = TC.IsMathErrnoDefault();
  bool AssociativeMath = false;
  bool ReciprocalMath = false;
  bool SignedZeros = true;
  bool TrappingMath = false; // Implemented via -ffp-exception-behavior
  bool TrappingMathPresent = false; // Is trapping-math in args, and not
                                    // overriden by ffp-exception-behavior?
  bool RoundingFPMath = false;
  bool RoundingMathPresent = false; // Is rounding-math in args?
  // -ffp-model values: strict, fast, precise
  StringRef FPModel = "";
  // -ffp-exception-behavior options: strict, maytrap, ignore
  StringRef FPExceptionBehavior = "";
  const llvm::DenormalMode DefaultDenormalFPMath =
      TC.getDefaultDenormalModeForType(Args, JA);
  const llvm::DenormalMode DefaultDenormalFP32Math =
      TC.getDefaultDenormalModeForType(Args, JA, &llvm::APFloat::IEEEsingle());

  llvm::DenormalMode DenormalFPMath = DefaultDenormalFPMath;
  llvm::DenormalMode DenormalFP32Math = DefaultDenormalFP32Math;
  StringRef FPContract = "";
  bool StrictFPModel = false;

#if INTEL_CUSTOMIZATION
  // In Intel mode, the default settings should be equivalent to fp-model fast
  if (D.IsIntelMode()) {
    HonorINFs = false;
    HonorNaNs = false;
    AssociativeMath = true;
    ReciprocalMath = true;
    SignedZeros = false;
    TrappingMath = false;
    RoundingFPMath = false;
    MathErrno = false;
    DenormalFPMath = llvm::DenormalMode::getPreserveSign();
    DenormalFP32Math = llvm::DenormalMode::getPreserveSign();
    FPContract = "fast";
  }
#endif // INTEL_CUSTOMIZATION


  if (const Arg *A = Args.getLastArg(options::OPT_flimited_precision_EQ)) {
    CmdArgs.push_back("-mlimit-float-precision");
    CmdArgs.push_back(A->getValue());
  }

  for (const Arg *A : Args) {
    auto optID = A->getOption().getID();
    bool PreciseFPModel = false;
    switch (optID) {
    default:
      break;
    case options::OPT_ffp_model_EQ: {
      // If -ffp-model= is seen, reset to fno-fast-math
      HonorINFs = true;
      HonorNaNs = true;
      // Turning *off* -ffast-math restores the toolchain default.
      MathErrno = TC.IsMathErrnoDefault();
      AssociativeMath = false;
      ReciprocalMath = false;
      SignedZeros = true;
      // -fno_fast_math restores default denormal and fpcontract handling
      FPContract = "";
      DenormalFPMath = llvm::DenormalMode::getIEEE();

      // FIXME: The target may have picked a non-IEEE default mode here based on
      // -cl-denorms-are-zero. Should the target consider -fp-model interaction?
      DenormalFP32Math = llvm::DenormalMode::getIEEE();

      StringRef Val = A->getValue();
#if INTEL_CUSTOMIZATION
      if (Val.equals("fast=2")) {
        // When -fp-model=fast=2 is used, override with fast, as fast=2 is
        // not supported at this time.
        D.Diag(clang::diag::warn_drv_overriding_flag_option)
               << Args.MakeArgString("-ffp-model=" + Val)
               << Args.MakeArgString("-ffp-model=fast");
        Val = "fast";
      }
#endif // INTEL_CUSTOMIZATION
      if (OFastEnabled && !Val.equals("fast")) {
          // Only -ffp-model=fast is compatible with OFast, ignore.
        D.Diag(clang::diag::warn_drv_overriding_flag_option)
          << Args.MakeArgString("-ffp-model=" + Val)
          << "-Ofast";
        break;
      }
      StrictFPModel = false;
      PreciseFPModel = true;
      // ffp-model= is a Driver option, it is entirely rewritten into more
      // granular options before being passed into cc1.
      // Use the gcc option in the switch below.
      if (!FPModel.empty() && !FPModel.equals(Val)) {
        D.Diag(clang::diag::warn_drv_overriding_flag_option)
          << Args.MakeArgString("-ffp-model=" + FPModel)
          << Args.MakeArgString("-ffp-model=" + Val);
        FPContract = "";
      }
      if (Val.equals("fast")) {
        optID = options::OPT_ffast_math;
        FPModel = Val;
        FPContract = "fast";
#if INTEL_CUSTOMIZATION // This should be upstreamed.
        DenormalFPMath = llvm::DenormalMode::getPreserveSign();
        DenormalFP32Math = llvm::DenormalMode::getPreserveSign();
#endif // INTEL_CUSTOMIZATION
      } else if (Val.equals("precise")) {
        optID = options::OPT_ffp_contract;
        FPModel = Val;
        FPContract = "fast";
        PreciseFPModel = true;
      } else if (Val.equals("strict")) {
        StrictFPModel = true;
        optID = options::OPT_frounding_math;
        FPExceptionBehavior = "strict";
        FPModel = Val;
        FPContract = "off";
        TrappingMath = true;
      } else
        D.Diag(diag::err_drv_unsupported_option_argument)
            << A->getOption().getName() << Val;
      break;
      }
    }

    switch (optID) {
    // If this isn't an FP option skip the claim below
    default: continue;

    // Options controlling individual features
    case options::OPT_fhonor_infinities:    HonorINFs = true;         break;
    case options::OPT_fno_honor_infinities: HonorINFs = false;        break;
    case options::OPT_fhonor_nans:          HonorNaNs = true;         break;
    case options::OPT_fno_honor_nans:       HonorNaNs = false;        break;
#if INTEL_CUSTOMIZATION
    case options::OPT_fhonor_nan_compares:
                                            HonorNaNCompares = true;  break;
    case options::OPT_fno_honor_nan_compares:
                                            HonorNaNCompares = false; break;
#endif // INTEL_CUSTOMIZATION
    case options::OPT_fmath_errno:          MathErrno = true;         break;
    case options::OPT_fno_math_errno:       MathErrno = false;        break;
    case options::OPT_fassociative_math:    AssociativeMath = true;   break;
    case options::OPT_fno_associative_math: AssociativeMath = false;  break;
    case options::OPT_freciprocal_math:     ReciprocalMath = true;    break;
    case options::OPT_fno_reciprocal_math:  ReciprocalMath = false;   break;
    case options::OPT_fsigned_zeros:        SignedZeros = true;       break;
    case options::OPT_fno_signed_zeros:     SignedZeros = false;      break;
    case options::OPT_ftrapping_math:
      if (!TrappingMathPresent && !FPExceptionBehavior.empty() &&
          !FPExceptionBehavior.equals("strict"))
        // Warn that previous value of option is overridden.
        D.Diag(clang::diag::warn_drv_overriding_flag_option)
          << Args.MakeArgString("-ffp-exception-behavior=" + FPExceptionBehavior)
          << "-ftrapping-math";
      TrappingMath = true;
      TrappingMathPresent = true;
      FPExceptionBehavior = "strict";
      break;
    case options::OPT_fno_trapping_math:
      if (!TrappingMathPresent && !FPExceptionBehavior.empty() &&
          !FPExceptionBehavior.equals("ignore"))
        // Warn that previous value of option is overridden.
        D.Diag(clang::diag::warn_drv_overriding_flag_option)
          << Args.MakeArgString("-ffp-exception-behavior=" + FPExceptionBehavior)
          << "-fno-trapping-math";
      TrappingMath = false;
      TrappingMathPresent = true;
      FPExceptionBehavior = "ignore";
      break;

    case options::OPT_frounding_math:
      RoundingFPMath = true;
      RoundingMathPresent = true;
      break;

    case options::OPT_fno_rounding_math:
      RoundingFPMath = false;
      RoundingMathPresent = false;
      break;

    case options::OPT_fdenormal_fp_math_EQ:
      DenormalFPMath = llvm::parseDenormalFPAttribute(A->getValue());
      if (!DenormalFPMath.isValid()) {
        D.Diag(diag::err_drv_invalid_value)
            << A->getAsString(Args) << A->getValue();
      }
      break;

    case options::OPT_fdenormal_fp_math_f32_EQ:
      DenormalFP32Math = llvm::parseDenormalFPAttribute(A->getValue());
      if (!DenormalFP32Math.isValid()) {
        D.Diag(diag::err_drv_invalid_value)
            << A->getAsString(Args) << A->getValue();
      }
      break;

    // Validate and pass through -ffp-contract option.
    case options::OPT_ffp_contract: {
      StringRef Val = A->getValue();
      if (PreciseFPModel) {
        // -ffp-model=precise enables ffp-contract=fast as a side effect
        // the FPContract value has already been set to a string literal
        // and the Val string isn't a pertinent value.
        ;
      } else if (Val.equals("fast") || Val.equals("on") || Val.equals("off"))
        FPContract = Val;
      else
        D.Diag(diag::err_drv_unsupported_option_argument)
           << A->getOption().getName() << Val;
      break;
    }

    // Validate and pass through -ffp-model option.
    case options::OPT_ffp_model_EQ:
      // This should only occur in the error case
      // since the optID has been replaced by a more granular
      // floating point option.
      break;

    // Validate and pass through -ffp-exception-behavior option.
    case options::OPT_ffp_exception_behavior_EQ: {
      StringRef Val = A->getValue();
      if (!TrappingMathPresent && !FPExceptionBehavior.empty() &&
          !FPExceptionBehavior.equals(Val))
        // Warn that previous value of option is overridden.
        D.Diag(clang::diag::warn_drv_overriding_flag_option)
          << Args.MakeArgString("-ffp-exception-behavior=" + FPExceptionBehavior)
          << Args.MakeArgString("-ffp-exception-behavior=" + Val);
      TrappingMath = TrappingMathPresent = false;
#if INTEL_CUSTOMIZATION
      if ((Val.equals("ignore")) || (Val.equals("fast"))) {
        Val = "ignore";
        FPExceptionBehavior = Val;
      } else if ((Val.equals("safe")) || (Val.equals("maytrap"))) {
        Val = "maytrap";
        FPExceptionBehavior = Val;
      }
#endif // INTEL_CUSTOMIZATION
      else if (Val.equals("strict")) {
        FPExceptionBehavior = Val;
        TrappingMath = TrappingMathPresent = true;
      } else
        D.Diag(diag::err_drv_unsupported_option_argument)
            << A->getOption().getName() << Val;
      break;
    }

    case options::OPT_ffinite_math_only:
      HonorINFs = false;
      HonorNaNs = false;
      break;
    case options::OPT_fno_finite_math_only:
      HonorINFs = true;
      HonorNaNs = true;
      break;

    case options::OPT_funsafe_math_optimizations:
      AssociativeMath = true;
      ReciprocalMath = true;
      SignedZeros = false;
      TrappingMath = false;
      FPExceptionBehavior = "";
      break;
    case options::OPT_fno_unsafe_math_optimizations:
      AssociativeMath = false;
      ReciprocalMath = false;
      SignedZeros = true;
      TrappingMath = true;
      FPExceptionBehavior = "strict";

      // The target may have opted to flush by default, so force IEEE.
      DenormalFPMath = llvm::DenormalMode::getIEEE();
      DenormalFP32Math = llvm::DenormalMode::getIEEE();
      break;

    case options::OPT_Ofast:
      // If -Ofast is the optimization level, then -ffast-math should be enabled
      if (!OFastEnabled)
        continue;
      LLVM_FALLTHROUGH;
    case options::OPT_ffast_math:
      HonorINFs = false;
      HonorNaNs = false;
      MathErrno = false;
      AssociativeMath = true;
      ReciprocalMath = true;
      SignedZeros = false;
      TrappingMath = false;
      RoundingFPMath = false;
      // If fast-math is set then set the fp-contract mode to fast.
      FPContract = "fast";
#if INTEL_CUSTOMIZATION
      DenormalFPMath = llvm::DenormalMode::getPreserveSign();
      DenormalFP32Math = llvm::DenormalMode::getPreserveSign();
#endif // INTEL_CUSTOMIZATION
      break;
    case options::OPT_fno_fast_math:
      HonorINFs = true;
      HonorNaNs = true;
      // Turning on -ffast-math (with either flag) removes the need for
      // MathErrno. However, turning *off* -ffast-math merely restores the
      // toolchain default (which may be false).
      MathErrno = TC.IsMathErrnoDefault();
      AssociativeMath = false;
      ReciprocalMath = false;
      SignedZeros = true;
      TrappingMath = false;
      RoundingFPMath = false;
      // -fno_fast_math restores default denormal and fpcontract handling
      DenormalFPMath = DefaultDenormalFPMath;
      DenormalFP32Math = llvm::DenormalMode::getIEEE();
      FPContract = "";
      break;
    }
    if (StrictFPModel) {
      // If -ffp-model=strict has been specified on command line but
      // subsequent options conflict then emit warning diagnostic.
      if (HonorINFs && HonorNaNs &&
        !AssociativeMath && !ReciprocalMath &&
        SignedZeros && TrappingMath && RoundingFPMath &&
        (FPContract.equals("off") || FPContract.empty()) &&
        DenormalFPMath == llvm::DenormalMode::getIEEE() &&
        DenormalFP32Math == llvm::DenormalMode::getIEEE())
        // OK: Current Arg doesn't conflict with -ffp-model=strict
        ;
      else {
        StrictFPModel = false;
        FPModel = "";
        D.Diag(clang::diag::warn_drv_overriding_flag_option)
            << "-ffp-model=strict" <<
            ((A->getNumValues() == 0) ?  A->getSpelling()
            : Args.MakeArgString(A->getSpelling() + A->getValue()));
      }
    }

    // If we handled this option claim it
    A->claim();
  }

#if INTEL_CUSTOMIZATION
  if (HonorNaNCompares) {
    CmdArgs.push_back("-fhonor-nan-compares");
    HonorNaNs = true;
  }
#endif // INTEL_CUSTOMIZATION

  if (!HonorINFs)
    CmdArgs.push_back("-menable-no-infs");

  if (!HonorNaNs)
    CmdArgs.push_back("-menable-no-nans");

  if (MathErrno)
    CmdArgs.push_back("-fmath-errno");

  if (!MathErrno && AssociativeMath && ReciprocalMath && !SignedZeros &&
      !TrappingMath)
    CmdArgs.push_back("-menable-unsafe-fp-math");

  if (!SignedZeros)
    CmdArgs.push_back("-fno-signed-zeros");

  if (AssociativeMath && !SignedZeros && !TrappingMath)
    CmdArgs.push_back("-mreassociate");

  if (ReciprocalMath)
    CmdArgs.push_back("-freciprocal-math");

  if (TrappingMath) {
    // FP Exception Behavior is also set to strict
    assert(FPExceptionBehavior.equals("strict"));
  }

  // The default is IEEE.
  if (DenormalFPMath != llvm::DenormalMode::getIEEE()) {
    llvm::SmallString<64> DenormFlag;
    llvm::raw_svector_ostream ArgStr(DenormFlag);
    ArgStr << "-fdenormal-fp-math=" << DenormalFPMath;
    CmdArgs.push_back(Args.MakeArgString(ArgStr.str()));
  }

  // Add f32 specific denormal mode flag if it's different.
  if (DenormalFP32Math != DenormalFPMath) {
    llvm::SmallString<64> DenormFlag;
    llvm::raw_svector_ostream ArgStr(DenormFlag);
    ArgStr << "-fdenormal-fp-math-f32=" << DenormalFP32Math;
    CmdArgs.push_back(Args.MakeArgString(ArgStr.str()));
  }

  if (!FPContract.empty())
    CmdArgs.push_back(Args.MakeArgString("-ffp-contract=" + FPContract));

  if (!RoundingFPMath)
    CmdArgs.push_back(Args.MakeArgString("-fno-rounding-math"));

  if (RoundingFPMath && RoundingMathPresent)
    CmdArgs.push_back(Args.MakeArgString("-frounding-math"));

  if (!FPExceptionBehavior.empty())
    CmdArgs.push_back(Args.MakeArgString("-ffp-exception-behavior=" +
                      FPExceptionBehavior));

  ParseMRecip(D, Args, CmdArgs);

  // -ffast-math enables the __FAST_MATH__ preprocessor macro, but check for the
  // individual features enabled by -ffast-math instead of the option itself as
  // that's consistent with gcc's behaviour.
  if (!HonorINFs && !HonorNaNs && !MathErrno && AssociativeMath &&
      ReciprocalMath && !SignedZeros && !TrappingMath && !RoundingFPMath) {
    CmdArgs.push_back("-ffast-math");
    if (FPModel.equals("fast")) {
      if (FPContract.equals("fast"))
        // All set, do nothing.
        ;
      else if (FPContract.empty())
        // Enable -ffp-contract=fast
        CmdArgs.push_back(Args.MakeArgString("-ffp-contract=fast"));
      else
        D.Diag(clang::diag::warn_drv_overriding_flag_option)
          << "-ffp-model=fast"
          << Args.MakeArgString("-ffp-contract=" + FPContract);
    }
  }

  // Handle __FINITE_MATH_ONLY__ similarly.
  if (!HonorINFs && !HonorNaNs)
    CmdArgs.push_back("-ffinite-math-only");

  if (const Arg *A = Args.getLastArg(options::OPT_mfpmath_EQ)) {
    CmdArgs.push_back("-mfpmath");
    CmdArgs.push_back(A->getValue());
  }

  // Disable a codegen optimization for floating-point casts.
  if (Args.hasFlag(options::OPT_fno_strict_float_cast_overflow,
                   options::OPT_fstrict_float_cast_overflow, false))
    CmdArgs.push_back("-fno-strict-float-cast-overflow");
#if INTEL_CUSTOMIZATION
  // Handle Intel options -pc<val> (/Qpc<val> for Windows)
  if (const Arg *A = Args.getLastArg(options::OPT_pc)) {
    StringRef Value(A->getValue());
    if (Value == "32" || Value == "64" || Value == "80")
      CmdArgs.push_back(Args.MakeArgString("-mx87-precision=" + Value));
    else
      D.Diag(diag::err_drv_unsupported_option_argument) << A->getSpelling() <<
          Value;
  }
#endif // INTEL_CUSTOMIZATION
}

static void RenderAnalyzerOptions(const ArgList &Args, ArgStringList &CmdArgs,
                                  const llvm::Triple &Triple,
                                  const InputInfo &Input) {
  // Enable region store model by default.
  CmdArgs.push_back("-analyzer-store=region");

  // Treat blocks as analysis entry points.
  CmdArgs.push_back("-analyzer-opt-analyze-nested-blocks");

  // Add default argument set.
  if (!Args.hasArg(options::OPT__analyzer_no_default_checks)) {
    CmdArgs.push_back("-analyzer-checker=core");
    CmdArgs.push_back("-analyzer-checker=apiModeling");

    if (!Triple.isWindowsMSVCEnvironment()) {
      CmdArgs.push_back("-analyzer-checker=unix");
    } else {
      // Enable "unix" checkers that also work on Windows.
      CmdArgs.push_back("-analyzer-checker=unix.API");
      CmdArgs.push_back("-analyzer-checker=unix.Malloc");
      CmdArgs.push_back("-analyzer-checker=unix.MallocSizeof");
      CmdArgs.push_back("-analyzer-checker=unix.MismatchedDeallocator");
      CmdArgs.push_back("-analyzer-checker=unix.cstring.BadSizeArg");
      CmdArgs.push_back("-analyzer-checker=unix.cstring.NullArg");
    }

    // Disable some unix checkers for PS4.
    if (Triple.isPS4CPU()) {
      CmdArgs.push_back("-analyzer-disable-checker=unix.API");
      CmdArgs.push_back("-analyzer-disable-checker=unix.Vfork");
    }

    if (Triple.isOSDarwin()) {
      CmdArgs.push_back("-analyzer-checker=osx");
      CmdArgs.push_back(
          "-analyzer-checker=security.insecureAPI.decodeValueOfObjCType");
    }
    else if (Triple.isOSFuchsia())
      CmdArgs.push_back("-analyzer-checker=fuchsia");

    CmdArgs.push_back("-analyzer-checker=deadcode");

    if (types::isCXX(Input.getType()))
      CmdArgs.push_back("-analyzer-checker=cplusplus");

    if (!Triple.isPS4CPU()) {
      CmdArgs.push_back("-analyzer-checker=security.insecureAPI.UncheckedReturn");
      CmdArgs.push_back("-analyzer-checker=security.insecureAPI.getpw");
      CmdArgs.push_back("-analyzer-checker=security.insecureAPI.gets");
      CmdArgs.push_back("-analyzer-checker=security.insecureAPI.mktemp");
      CmdArgs.push_back("-analyzer-checker=security.insecureAPI.mkstemp");
      CmdArgs.push_back("-analyzer-checker=security.insecureAPI.vfork");
    }

    // Default nullability checks.
    CmdArgs.push_back("-analyzer-checker=nullability.NullPassedToNonnull");
    CmdArgs.push_back("-analyzer-checker=nullability.NullReturnedFromNonnull");
  }

  // Set the output format. The default is plist, for (lame) historical reasons.
  CmdArgs.push_back("-analyzer-output");
  if (Arg *A = Args.getLastArg(options::OPT__analyzer_output))
    CmdArgs.push_back(A->getValue());
  else
    CmdArgs.push_back("plist");

  // Disable the presentation of standard compiler warnings when using
  // --analyze.  We only want to show static analyzer diagnostics or frontend
  // errors.
  CmdArgs.push_back("-w");

  // Add -Xanalyzer arguments when running as analyzer.
  Args.AddAllArgValues(CmdArgs, options::OPT_Xanalyzer);
}

static void RenderSSPOptions(const Driver &D, const ToolChain &TC,
                             const ArgList &Args, ArgStringList &CmdArgs,
                             bool KernelOrKext) {
  const llvm::Triple &EffectiveTriple = TC.getEffectiveTriple();

  // NVPTX doesn't support stack protectors; from the compiler's perspective, it
  // doesn't even have a stack!
  if (EffectiveTriple.isNVPTX())
    return;

  // -stack-protector=0 is default.
  LangOptions::StackProtectorMode StackProtectorLevel = LangOptions::SSPOff;
  LangOptions::StackProtectorMode DefaultStackProtectorLevel =
      TC.GetDefaultStackProtectorLevel(KernelOrKext);

  if (Arg *A = Args.getLastArg(options::OPT_fno_stack_protector,
                               options::OPT_fstack_protector_all,
                               options::OPT_fstack_protector_strong,
                               options::OPT_fstack_protector)) {
    if (A->getOption().matches(options::OPT_fstack_protector))
      StackProtectorLevel =
          std::max<>(LangOptions::SSPOn, DefaultStackProtectorLevel);
    else if (A->getOption().matches(options::OPT_fstack_protector_strong))
      StackProtectorLevel = LangOptions::SSPStrong;
    else if (A->getOption().matches(options::OPT_fstack_protector_all))
      StackProtectorLevel = LangOptions::SSPReq;
  } else {
    StackProtectorLevel = DefaultStackProtectorLevel;
  }

  if (StackProtectorLevel) {
    CmdArgs.push_back("-stack-protector");
    CmdArgs.push_back(Args.MakeArgString(Twine(StackProtectorLevel)));
  }

  // --param ssp-buffer-size=
  for (const Arg *A : Args.filtered(options::OPT__param)) {
    StringRef Str(A->getValue());
    if (Str.startswith("ssp-buffer-size=")) {
      if (StackProtectorLevel) {
        CmdArgs.push_back("-stack-protector-buffer-size");
        // FIXME: Verify the argument is a valid integer.
        CmdArgs.push_back(Args.MakeArgString(Str.drop_front(16)));
      }
      A->claim();
    }
  }

  // First support "tls" and "global" for X86 target.
  // TODO: Support "sysreg" for AArch64.
  const std::string &TripleStr = EffectiveTriple.getTriple();
  if (Arg *A = Args.getLastArg(options::OPT_mstack_protector_guard_EQ)) {
    StringRef Value = A->getValue();
    if (!EffectiveTriple.isX86() && !EffectiveTriple.isAArch64())
      D.Diag(diag::err_drv_unsupported_opt_for_target)
          << A->getAsString(Args) << TripleStr;
    if (Value != "tls" && Value != "global") {
      D.Diag(diag::err_drv_invalid_value_with_suggestion)
      << A->getOption().getName() << Value
      << "valid arguments to '-mstack-protector-guard=' are:tls global";
      return;
    }
    A->render(Args, CmdArgs);
  }

  if (Arg *A = Args.getLastArg(options::OPT_mstack_protector_guard_offset_EQ)) {
    StringRef Value = A->getValue();
    if (!EffectiveTriple.isX86())
      D.Diag(diag::err_drv_unsupported_opt_for_target)
          << A->getAsString(Args) << TripleStr;
    unsigned Offset;
    if (Value.getAsInteger(10, Offset)) {
      D.Diag(diag::err_drv_invalid_value) << A->getOption().getName() << Value;
      return;
    }
    A->render(Args, CmdArgs);
  }

  if (Arg *A = Args.getLastArg(options::OPT_mstack_protector_guard_reg_EQ)) {
    StringRef Value = A->getValue();
    if (!EffectiveTriple.isX86())
      D.Diag(diag::err_drv_unsupported_opt_for_target)
          << A->getAsString(Args) << TripleStr;
    if (EffectiveTriple.isX86() && (Value != "fs" && Value != "gs")) {
      D.Diag(diag::err_drv_invalid_value_with_suggestion)
      << A->getOption().getName() << Value
      << "for X86, valid arguments to '-mstack-protector-guard-reg=' are:fs gs";
      return;
    }
    A->render(Args, CmdArgs);
  }
}

static void RenderSCPOptions(const ToolChain &TC, const ArgList &Args,
                             ArgStringList &CmdArgs) {
  const llvm::Triple &EffectiveTriple = TC.getEffectiveTriple();

  if (!EffectiveTriple.isOSLinux())
    return;

  if (!EffectiveTriple.isX86() && !EffectiveTriple.isSystemZ() &&
      !EffectiveTriple.isPPC64())
    return;

  if (Args.hasFlag(options::OPT_fstack_clash_protection,
                   options::OPT_fno_stack_clash_protection, false))
    CmdArgs.push_back("-fstack-clash-protection");
}

static void RenderTrivialAutoVarInitOptions(const Driver &D,
                                            const ToolChain &TC,
                                            const ArgList &Args,
                                            ArgStringList &CmdArgs) {
  auto DefaultTrivialAutoVarInit = TC.GetDefaultTrivialAutoVarInit();
  StringRef TrivialAutoVarInit = "";

  for (const Arg *A : Args) {
    switch (A->getOption().getID()) {
    default:
      continue;
    case options::OPT_ftrivial_auto_var_init: {
      A->claim();
      StringRef Val = A->getValue();
      if (Val == "uninitialized" || Val == "zero" || Val == "pattern")
        TrivialAutoVarInit = Val;
      else
        D.Diag(diag::err_drv_unsupported_option_argument)
            << A->getOption().getName() << Val;
      break;
    }
    }
  }

  if (TrivialAutoVarInit.empty())
    switch (DefaultTrivialAutoVarInit) {
    case LangOptions::TrivialAutoVarInitKind::Uninitialized:
      break;
    case LangOptions::TrivialAutoVarInitKind::Pattern:
      TrivialAutoVarInit = "pattern";
      break;
    case LangOptions::TrivialAutoVarInitKind::Zero:
      TrivialAutoVarInit = "zero";
      break;
    }

  if (!TrivialAutoVarInit.empty()) {
    if (TrivialAutoVarInit == "zero" && !Args.hasArg(options::OPT_enable_trivial_var_init_zero))
      D.Diag(diag::err_drv_trivial_auto_var_init_zero_disabled);
    CmdArgs.push_back(
        Args.MakeArgString("-ftrivial-auto-var-init=" + TrivialAutoVarInit));
  }

  if (Arg *A =
          Args.getLastArg(options::OPT_ftrivial_auto_var_init_stop_after)) {
    if (!Args.hasArg(options::OPT_ftrivial_auto_var_init) ||
        StringRef(
            Args.getLastArg(options::OPT_ftrivial_auto_var_init)->getValue()) ==
            "uninitialized")
      D.Diag(diag::err_drv_trivial_auto_var_init_stop_after_missing_dependency);
    A->claim();
    StringRef Val = A->getValue();
    if (std::stoi(Val.str()) <= 0)
      D.Diag(diag::err_drv_trivial_auto_var_init_stop_after_invalid_value);
    CmdArgs.push_back(
        Args.MakeArgString("-ftrivial-auto-var-init-stop-after=" + Val));
  }
}

static void RenderOpenCLOptions(const ArgList &Args, ArgStringList &CmdArgs,
                                types::ID InputType) {
  // cl-denorms-are-zero is not forwarded. It is translated into a generic flag
  // for denormal flushing handling based on the target.
  const unsigned ForwardedArguments[] = {
      options::OPT_cl_opt_disable,
      options::OPT_cl_strict_aliasing,
      options::OPT_cl_single_precision_constant,
      options::OPT_cl_finite_math_only,
      options::OPT_cl_kernel_arg_info,
      options::OPT_cl_unsafe_math_optimizations,
      options::OPT_cl_fast_relaxed_math,
      options::OPT_cl_mad_enable,
      options::OPT_cl_no_signed_zeros,
      options::OPT_cl_fp32_correctly_rounded_divide_sqrt,
      options::OPT_cl_uniform_work_group_size
  };

  if (Arg *A = Args.getLastArg(options::OPT_cl_std_EQ)) {
    std::string CLStdStr = std::string("-cl-std=") + A->getValue();
    CmdArgs.push_back(Args.MakeArgString(CLStdStr));
  }

  for (const auto &Arg : ForwardedArguments)
    if (const auto *A = Args.getLastArg(Arg))
      CmdArgs.push_back(Args.MakeArgString(A->getOption().getPrefixedName()));

  // Only add the default headers if we are compiling OpenCL sources.
  if ((types::isOpenCL(InputType) || Args.hasArg(options::OPT_cl_std_EQ)) &&
      !Args.hasArg(options::OPT_cl_no_stdinc)) {
    CmdArgs.push_back("-finclude-default-header");
    CmdArgs.push_back("-fdeclare-opencl-builtins");
  }
}

static void RenderARCMigrateToolOptions(const Driver &D, const ArgList &Args,
                                        ArgStringList &CmdArgs) {
  bool ARCMTEnabled = false;
  if (!Args.hasArg(options::OPT_fno_objc_arc, options::OPT_fobjc_arc)) {
    if (const Arg *A = Args.getLastArg(options::OPT_ccc_arcmt_check,
                                       options::OPT_ccc_arcmt_modify,
                                       options::OPT_ccc_arcmt_migrate)) {
      ARCMTEnabled = true;
      switch (A->getOption().getID()) {
      default: llvm_unreachable("missed a case");
      case options::OPT_ccc_arcmt_check:
        CmdArgs.push_back("-arcmt-action=check");
        break;
      case options::OPT_ccc_arcmt_modify:
        CmdArgs.push_back("-arcmt-action=modify");
        break;
      case options::OPT_ccc_arcmt_migrate:
        CmdArgs.push_back("-arcmt-action=migrate");
        CmdArgs.push_back("-mt-migrate-directory");
        CmdArgs.push_back(A->getValue());

        Args.AddLastArg(CmdArgs, options::OPT_arcmt_migrate_report_output);
        Args.AddLastArg(CmdArgs, options::OPT_arcmt_migrate_emit_arc_errors);
        break;
      }
    }
  } else {
    Args.ClaimAllArgs(options::OPT_ccc_arcmt_check);
    Args.ClaimAllArgs(options::OPT_ccc_arcmt_modify);
    Args.ClaimAllArgs(options::OPT_ccc_arcmt_migrate);
  }

  if (const Arg *A = Args.getLastArg(options::OPT_ccc_objcmt_migrate)) {
    if (ARCMTEnabled)
      D.Diag(diag::err_drv_argument_not_allowed_with)
          << A->getAsString(Args) << "-ccc-arcmt-migrate";

    CmdArgs.push_back("-mt-migrate-directory");
    CmdArgs.push_back(A->getValue());

    if (!Args.hasArg(options::OPT_objcmt_migrate_literals,
                     options::OPT_objcmt_migrate_subscripting,
                     options::OPT_objcmt_migrate_property)) {
      // None specified, means enable them all.
      CmdArgs.push_back("-objcmt-migrate-literals");
      CmdArgs.push_back("-objcmt-migrate-subscripting");
      CmdArgs.push_back("-objcmt-migrate-property");
    } else {
      Args.AddLastArg(CmdArgs, options::OPT_objcmt_migrate_literals);
      Args.AddLastArg(CmdArgs, options::OPT_objcmt_migrate_subscripting);
      Args.AddLastArg(CmdArgs, options::OPT_objcmt_migrate_property);
    }
  } else {
    Args.AddLastArg(CmdArgs, options::OPT_objcmt_migrate_literals);
    Args.AddLastArg(CmdArgs, options::OPT_objcmt_migrate_subscripting);
    Args.AddLastArg(CmdArgs, options::OPT_objcmt_migrate_property);
    Args.AddLastArg(CmdArgs, options::OPT_objcmt_migrate_all);
    Args.AddLastArg(CmdArgs, options::OPT_objcmt_migrate_readonly_property);
    Args.AddLastArg(CmdArgs, options::OPT_objcmt_migrate_readwrite_property);
    Args.AddLastArg(CmdArgs, options::OPT_objcmt_migrate_property_dot_syntax);
    Args.AddLastArg(CmdArgs, options::OPT_objcmt_migrate_annotation);
    Args.AddLastArg(CmdArgs, options::OPT_objcmt_migrate_instancetype);
    Args.AddLastArg(CmdArgs, options::OPT_objcmt_migrate_nsmacros);
    Args.AddLastArg(CmdArgs, options::OPT_objcmt_migrate_protocol_conformance);
    Args.AddLastArg(CmdArgs, options::OPT_objcmt_atomic_property);
    Args.AddLastArg(CmdArgs, options::OPT_objcmt_returns_innerpointer_property);
    Args.AddLastArg(CmdArgs, options::OPT_objcmt_ns_nonatomic_iosonly);
    Args.AddLastArg(CmdArgs, options::OPT_objcmt_migrate_designated_init);
    Args.AddLastArg(CmdArgs, options::OPT_objcmt_whitelist_dir_path);
  }
}

static void RenderBuiltinOptions(const ToolChain &TC, const llvm::Triple &T,
                                 const ArgList &Args, ArgStringList &CmdArgs) {
  // -fbuiltin is default unless -mkernel is used.
  bool UseBuiltins =
      Args.hasFlag(options::OPT_fbuiltin, options::OPT_fno_builtin,
                   !Args.hasArg(options::OPT_mkernel));
  if (!UseBuiltins)
    CmdArgs.push_back("-fno-builtin");

  // -ffreestanding implies -fno-builtin.
  if (Args.hasArg(options::OPT_ffreestanding))
    UseBuiltins = false;

  // Process the -fno-builtin-* options.
  for (const auto &Arg : Args) {
    const Option &O = Arg->getOption();
    if (!O.matches(options::OPT_fno_builtin_))
      continue;

    Arg->claim();

    // If -fno-builtin is specified, then there's no need to pass the option to
    // the frontend.
    if (!UseBuiltins)
      continue;

    StringRef FuncName = Arg->getValue();
    CmdArgs.push_back(Args.MakeArgString("-fno-builtin-" + FuncName));
  }

  // le32-specific flags:
  //  -fno-math-builtin: clang should not convert math builtins to intrinsics
  //                     by default.
  if (TC.getArch() == llvm::Triple::le32)
    CmdArgs.push_back("-fno-math-builtin");
}

bool Driver::getDefaultModuleCachePath(SmallVectorImpl<char> &Result) {
  if (llvm::sys::path::cache_directory(Result)) {
    llvm::sys::path::append(Result, "clang");
    llvm::sys::path::append(Result, "ModuleCache");
    return true;
  }
  return false;
}

static void RenderModulesOptions(Compilation &C, const Driver &D,
                                 const ArgList &Args, const InputInfo &Input,
                                 const InputInfo &Output,
                                 ArgStringList &CmdArgs, bool &HaveModules) {
  // -fmodules enables the use of precompiled modules (off by default).
  // Users can pass -fno-cxx-modules to turn off modules support for
  // C++/Objective-C++ programs.
  bool HaveClangModules = false;
  if (Args.hasFlag(options::OPT_fmodules, options::OPT_fno_modules, false)) {
    bool AllowedInCXX = Args.hasFlag(options::OPT_fcxx_modules,
                                     options::OPT_fno_cxx_modules, true);
    if (AllowedInCXX || !types::isCXX(Input.getType())) {
      CmdArgs.push_back("-fmodules");
      HaveClangModules = true;
    }
  }

  HaveModules |= HaveClangModules;
  if (Args.hasArg(options::OPT_fmodules_ts)) {
    CmdArgs.push_back("-fmodules-ts");
    HaveModules = true;
  }

  // -fmodule-maps enables implicit reading of module map files. By default,
  // this is enabled if we are using Clang's flavor of precompiled modules.
  if (Args.hasFlag(options::OPT_fimplicit_module_maps,
                   options::OPT_fno_implicit_module_maps, HaveClangModules))
    CmdArgs.push_back("-fimplicit-module-maps");

  // -fmodules-decluse checks that modules used are declared so (off by default)
  if (Args.hasFlag(options::OPT_fmodules_decluse,
                   options::OPT_fno_modules_decluse, false))
    CmdArgs.push_back("-fmodules-decluse");

  // -fmodules-strict-decluse is like -fmodule-decluse, but also checks that
  // all #included headers are part of modules.
  if (Args.hasFlag(options::OPT_fmodules_strict_decluse,
                   options::OPT_fno_modules_strict_decluse, false))
    CmdArgs.push_back("-fmodules-strict-decluse");

  // -fno-implicit-modules turns off implicitly compiling modules on demand.
  bool ImplicitModules = false;
  if (!Args.hasFlag(options::OPT_fimplicit_modules,
                    options::OPT_fno_implicit_modules, HaveClangModules)) {
    if (HaveModules)
      CmdArgs.push_back("-fno-implicit-modules");
  } else if (HaveModules) {
    ImplicitModules = true;
    // -fmodule-cache-path specifies where our implicitly-built module files
    // should be written.
    SmallString<128> Path;
    if (Arg *A = Args.getLastArg(options::OPT_fmodules_cache_path))
      Path = A->getValue();

    bool HasPath = true;
    if (C.isForDiagnostics()) {
      // When generating crash reports, we want to emit the modules along with
      // the reproduction sources, so we ignore any provided module path.
      Path = Output.getFilename();
      llvm::sys::path::replace_extension(Path, ".cache");
      llvm::sys::path::append(Path, "modules");
    } else if (Path.empty()) {
      // No module path was provided: use the default.
      HasPath = Driver::getDefaultModuleCachePath(Path);
    }

    // `HasPath` will only be false if getDefaultModuleCachePath() fails.
    // That being said, that failure is unlikely and not caching is harmless.
    if (HasPath) {
      const char Arg[] = "-fmodules-cache-path=";
      Path.insert(Path.begin(), Arg, Arg + strlen(Arg));
      CmdArgs.push_back(Args.MakeArgString(Path));
    }
  }

  if (HaveModules) {
    // -fprebuilt-module-path specifies where to load the prebuilt module files.
    for (const Arg *A : Args.filtered(options::OPT_fprebuilt_module_path)) {
      CmdArgs.push_back(Args.MakeArgString(
          std::string("-fprebuilt-module-path=") + A->getValue()));
      A->claim();
    }
    if (Args.hasFlag(options::OPT_fprebuilt_implicit_modules,
                     options::OPT_fno_prebuilt_implicit_modules, false))
      CmdArgs.push_back("-fprebuilt-implicit-modules");
    if (Args.hasFlag(options::OPT_fmodules_validate_input_files_content,
                     options::OPT_fno_modules_validate_input_files_content,
                     false))
      CmdArgs.push_back("-fvalidate-ast-input-files-content");
  }

  // -fmodule-name specifies the module that is currently being built (or
  // used for header checking by -fmodule-maps).
  Args.AddLastArg(CmdArgs, options::OPT_fmodule_name_EQ);

  // -fmodule-map-file can be used to specify files containing module
  // definitions.
  Args.AddAllArgs(CmdArgs, options::OPT_fmodule_map_file);

  // -fbuiltin-module-map can be used to load the clang
  // builtin headers modulemap file.
  if (Args.hasArg(options::OPT_fbuiltin_module_map)) {
    SmallString<128> BuiltinModuleMap(D.ResourceDir);
    llvm::sys::path::append(BuiltinModuleMap, "include");
    llvm::sys::path::append(BuiltinModuleMap, "module.modulemap");
    if (llvm::sys::fs::exists(BuiltinModuleMap))
      CmdArgs.push_back(
          Args.MakeArgString("-fmodule-map-file=" + BuiltinModuleMap));
  }

  // The -fmodule-file=<name>=<file> form specifies the mapping of module
  // names to precompiled module files (the module is loaded only if used).
  // The -fmodule-file=<file> form can be used to unconditionally load
  // precompiled module files (whether used or not).
  if (HaveModules)
    Args.AddAllArgs(CmdArgs, options::OPT_fmodule_file);
  else
    Args.ClaimAllArgs(options::OPT_fmodule_file);

  // When building modules and generating crashdumps, we need to dump a module
  // dependency VFS alongside the output.
  if (HaveClangModules && C.isForDiagnostics()) {
    SmallString<128> VFSDir(Output.getFilename());
    llvm::sys::path::replace_extension(VFSDir, ".cache");
    // Add the cache directory as a temp so the crash diagnostics pick it up.
    C.addTempFile(Args.MakeArgString(VFSDir));

    llvm::sys::path::append(VFSDir, "vfs");
    CmdArgs.push_back("-module-dependency-dir");
    CmdArgs.push_back(Args.MakeArgString(VFSDir));
  }

  if (HaveClangModules)
    Args.AddLastArg(CmdArgs, options::OPT_fmodules_user_build_path);

  // Pass through all -fmodules-ignore-macro arguments.
  Args.AddAllArgs(CmdArgs, options::OPT_fmodules_ignore_macro);
  Args.AddLastArg(CmdArgs, options::OPT_fmodules_prune_interval);
  Args.AddLastArg(CmdArgs, options::OPT_fmodules_prune_after);

  Args.AddLastArg(CmdArgs, options::OPT_fbuild_session_timestamp);

  if (Arg *A = Args.getLastArg(options::OPT_fbuild_session_file)) {
    if (Args.hasArg(options::OPT_fbuild_session_timestamp))
      D.Diag(diag::err_drv_argument_not_allowed_with)
          << A->getAsString(Args) << "-fbuild-session-timestamp";

    llvm::sys::fs::file_status Status;
    if (llvm::sys::fs::status(A->getValue(), Status))
      D.Diag(diag::err_drv_no_such_file) << A->getValue();
    CmdArgs.push_back(
        Args.MakeArgString("-fbuild-session-timestamp=" +
                           Twine((uint64_t)Status.getLastModificationTime()
                                     .time_since_epoch()
                                     .count())));
  }

  if (Args.getLastArg(options::OPT_fmodules_validate_once_per_build_session)) {
    if (!Args.getLastArg(options::OPT_fbuild_session_timestamp,
                         options::OPT_fbuild_session_file))
      D.Diag(diag::err_drv_modules_validate_once_requires_timestamp);

    Args.AddLastArg(CmdArgs,
                    options::OPT_fmodules_validate_once_per_build_session);
  }

  if (Args.hasFlag(options::OPT_fmodules_validate_system_headers,
                   options::OPT_fno_modules_validate_system_headers,
                   ImplicitModules))
    CmdArgs.push_back("-fmodules-validate-system-headers");

  Args.AddLastArg(CmdArgs, options::OPT_fmodules_disable_diagnostic_validation);
}

static void RenderCharacterOptions(const ArgList &Args, const llvm::Triple &T,
                                   ArgStringList &CmdArgs) {
  // -fsigned-char is default.
  if (const Arg *A = Args.getLastArg(options::OPT_fsigned_char,
                                     options::OPT_fno_signed_char,
                                     options::OPT_funsigned_char,
                                     options::OPT_fno_unsigned_char)) {
    if (A->getOption().matches(options::OPT_funsigned_char) ||
        A->getOption().matches(options::OPT_fno_signed_char)) {
      CmdArgs.push_back("-fno-signed-char");
    }
  } else if (!isSignedCharDefault(T)) {
    CmdArgs.push_back("-fno-signed-char");
  }

  // The default depends on the language standard.
  Args.AddLastArg(CmdArgs, options::OPT_fchar8__t, options::OPT_fno_char8__t);

  if (const Arg *A = Args.getLastArg(options::OPT_fshort_wchar,
                                     options::OPT_fno_short_wchar)) {
    if (A->getOption().matches(options::OPT_fshort_wchar)) {
      CmdArgs.push_back("-fwchar-type=short");
      CmdArgs.push_back("-fno-signed-wchar");
    } else {
      bool IsARM = T.isARM() || T.isThumb() || T.isAArch64();
      CmdArgs.push_back("-fwchar-type=int");
      if (T.isOSzOS() ||
          (IsARM && !(T.isOSWindows() || T.isOSNetBSD() || T.isOSOpenBSD())))
        CmdArgs.push_back("-fno-signed-wchar");
      else
        CmdArgs.push_back("-fsigned-wchar");
    }
  }
#if INTEL_CUSTOMIZATION
  if (Args.hasFlag(options::OPT__SLASH_Zc_wchar_t_,
                   options::OPT__SLASH_Zc_wchar_t, false))
    CmdArgs.push_back("-fno-wchar");
#endif // INTEL_CUSTOMIZATION
}

static void RenderObjCOptions(const ToolChain &TC, const Driver &D,
                              const llvm::Triple &T, const ArgList &Args,
                              ObjCRuntime &Runtime, bool InferCovariantReturns,
                              const InputInfo &Input, ArgStringList &CmdArgs) {
  const llvm::Triple::ArchType Arch = TC.getArch();

  // -fobjc-dispatch-method is only relevant with the nonfragile-abi, and legacy
  // is the default. Except for deployment target of 10.5, next runtime is
  // always legacy dispatch and -fno-objc-legacy-dispatch gets ignored silently.
  if (Runtime.isNonFragile()) {
    if (!Args.hasFlag(options::OPT_fobjc_legacy_dispatch,
                      options::OPT_fno_objc_legacy_dispatch,
                      Runtime.isLegacyDispatchDefaultForArch(Arch))) {
      if (TC.UseObjCMixedDispatch())
        CmdArgs.push_back("-fobjc-dispatch-method=mixed");
      else
        CmdArgs.push_back("-fobjc-dispatch-method=non-legacy");
    }
  }

  // When ObjectiveC legacy runtime is in effect on MacOSX, turn on the option
  // to do Array/Dictionary subscripting by default.
  if (Arch == llvm::Triple::x86 && T.isMacOSX() &&
      Runtime.getKind() == ObjCRuntime::FragileMacOSX && Runtime.isNeXTFamily())
    CmdArgs.push_back("-fobjc-subscripting-legacy-runtime");

  // Allow -fno-objc-arr to trump -fobjc-arr/-fobjc-arc.
  // NOTE: This logic is duplicated in ToolChains.cpp.
  if (isObjCAutoRefCount(Args)) {
    TC.CheckObjCARC();

    CmdArgs.push_back("-fobjc-arc");

    // FIXME: It seems like this entire block, and several around it should be
    // wrapped in isObjC, but for now we just use it here as this is where it
    // was being used previously.
    if (types::isCXX(Input.getType()) && types::isObjC(Input.getType())) {
      if (TC.GetCXXStdlibType(Args) == ToolChain::CST_Libcxx)
        CmdArgs.push_back("-fobjc-arc-cxxlib=libc++");
      else
        CmdArgs.push_back("-fobjc-arc-cxxlib=libstdc++");
    }

    // Allow the user to enable full exceptions code emission.
    // We default off for Objective-C, on for Objective-C++.
    if (Args.hasFlag(options::OPT_fobjc_arc_exceptions,
                     options::OPT_fno_objc_arc_exceptions,
                     /*Default=*/types::isCXX(Input.getType())))
      CmdArgs.push_back("-fobjc-arc-exceptions");
  }

  // Silence warning for full exception code emission options when explicitly
  // set to use no ARC.
  if (Args.hasArg(options::OPT_fno_objc_arc)) {
    Args.ClaimAllArgs(options::OPT_fobjc_arc_exceptions);
    Args.ClaimAllArgs(options::OPT_fno_objc_arc_exceptions);
  }

  // Allow the user to control whether messages can be converted to runtime
  // functions.
  if (types::isObjC(Input.getType())) {
    auto *Arg = Args.getLastArg(
        options::OPT_fobjc_convert_messages_to_runtime_calls,
        options::OPT_fno_objc_convert_messages_to_runtime_calls);
    if (Arg &&
        Arg->getOption().matches(
            options::OPT_fno_objc_convert_messages_to_runtime_calls))
      CmdArgs.push_back("-fno-objc-convert-messages-to-runtime-calls");
  }

  // -fobjc-infer-related-result-type is the default, except in the Objective-C
  // rewriter.
  if (InferCovariantReturns)
    CmdArgs.push_back("-fno-objc-infer-related-result-type");

  // Pass down -fobjc-weak or -fno-objc-weak if present.
  if (types::isObjC(Input.getType())) {
    auto WeakArg =
        Args.getLastArg(options::OPT_fobjc_weak, options::OPT_fno_objc_weak);
    if (!WeakArg) {
      // nothing to do
    } else if (!Runtime.allowsWeak()) {
      if (WeakArg->getOption().matches(options::OPT_fobjc_weak))
        D.Diag(diag::err_objc_weak_unsupported);
    } else {
      WeakArg->render(Args, CmdArgs);
    }
  }

  if (Args.hasArg(options::OPT_fobjc_disable_direct_methods_for_testing))
    CmdArgs.push_back("-fobjc-disable-direct-methods-for-testing");
}

static void RenderDiagnosticsOptions(const Driver &D, const ArgList &Args,
                                     ArgStringList &CmdArgs) {
  bool CaretDefault = true;
  bool ColumnDefault = true;

  if (const Arg *A = Args.getLastArg(options::OPT__SLASH_diagnostics_classic,
                                     options::OPT__SLASH_diagnostics_column,
                                     options::OPT__SLASH_diagnostics_caret)) {
    switch (A->getOption().getID()) {
    case options::OPT__SLASH_diagnostics_caret:
      CaretDefault = true;
      ColumnDefault = true;
      break;
    case options::OPT__SLASH_diagnostics_column:
      CaretDefault = false;
      ColumnDefault = true;
      break;
    case options::OPT__SLASH_diagnostics_classic:
      CaretDefault = false;
      ColumnDefault = false;
      break;
    }
  }

  // -fcaret-diagnostics is default.
  if (!Args.hasFlag(options::OPT_fcaret_diagnostics,
                    options::OPT_fno_caret_diagnostics, CaretDefault))
    CmdArgs.push_back("-fno-caret-diagnostics");

  // -fdiagnostics-fixit-info is default, only pass non-default.
  if (!Args.hasFlag(options::OPT_fdiagnostics_fixit_info,
                    options::OPT_fno_diagnostics_fixit_info))
    CmdArgs.push_back("-fno-diagnostics-fixit-info");

  // Enable -fdiagnostics-show-option by default.
  if (!Args.hasFlag(options::OPT_fdiagnostics_show_option,
                    options::OPT_fno_diagnostics_show_option, true))
    CmdArgs.push_back("-fno-diagnostics-show-option");

  if (const Arg *A =
          Args.getLastArg(options::OPT_fdiagnostics_show_category_EQ)) {
    CmdArgs.push_back("-fdiagnostics-show-category");
    CmdArgs.push_back(A->getValue());
  }

  if (Args.hasFlag(options::OPT_fdiagnostics_show_hotness,
                   options::OPT_fno_diagnostics_show_hotness, false))
    CmdArgs.push_back("-fdiagnostics-show-hotness");

  if (const Arg *A =
          Args.getLastArg(options::OPT_fdiagnostics_hotness_threshold_EQ)) {
    std::string Opt =
        std::string("-fdiagnostics-hotness-threshold=") + A->getValue();
    CmdArgs.push_back(Args.MakeArgString(Opt));
  }

  if (const Arg *A = Args.getLastArg(options::OPT_fdiagnostics_format_EQ)) {
    CmdArgs.push_back("-fdiagnostics-format");
    CmdArgs.push_back(A->getValue());
  }

  if (const Arg *A = Args.getLastArg(
          options::OPT_fdiagnostics_show_note_include_stack,
          options::OPT_fno_diagnostics_show_note_include_stack)) {
    const Option &O = A->getOption();
    if (O.matches(options::OPT_fdiagnostics_show_note_include_stack))
      CmdArgs.push_back("-fdiagnostics-show-note-include-stack");
    else
      CmdArgs.push_back("-fno-diagnostics-show-note-include-stack");
  }

  // Color diagnostics are parsed by the driver directly from argv and later
  // re-parsed to construct this job; claim any possible color diagnostic here
  // to avoid warn_drv_unused_argument and diagnose bad
  // OPT_fdiagnostics_color_EQ values.
  for (const Arg *A : Args) {
    const Option &O = A->getOption();
    if (!O.matches(options::OPT_fcolor_diagnostics) &&
        !O.matches(options::OPT_fdiagnostics_color) &&
        !O.matches(options::OPT_fno_color_diagnostics) &&
        !O.matches(options::OPT_fno_diagnostics_color) &&
        !O.matches(options::OPT_fdiagnostics_color_EQ))
      continue;

    if (O.matches(options::OPT_fdiagnostics_color_EQ)) {
      StringRef Value(A->getValue());
      if (Value != "always" && Value != "never" && Value != "auto")
        D.Diag(diag::err_drv_clang_unsupported)
            << ("-fdiagnostics-color=" + Value).str();
    }
    A->claim();
  }

  if (D.getDiags().getDiagnosticOptions().ShowColors)
    CmdArgs.push_back("-fcolor-diagnostics");

  if (Args.hasArg(options::OPT_fansi_escape_codes))
    CmdArgs.push_back("-fansi-escape-codes");

  if (!Args.hasFlag(options::OPT_fshow_source_location,
                    options::OPT_fno_show_source_location))
    CmdArgs.push_back("-fno-show-source-location");

  if (Args.hasArg(options::OPT_fdiagnostics_absolute_paths))
    CmdArgs.push_back("-fdiagnostics-absolute-paths");

  if (!Args.hasFlag(options::OPT_fshow_column, options::OPT_fno_show_column,
                    ColumnDefault))
    CmdArgs.push_back("-fno-show-column");

  if (!Args.hasFlag(options::OPT_fspell_checking,
                    options::OPT_fno_spell_checking))
    CmdArgs.push_back("-fno-spell-checking");
}

enum class DwarfFissionKind { None, Split, Single };

static DwarfFissionKind getDebugFissionKind(const Driver &D,
                                            const ArgList &Args, Arg *&Arg) {
  Arg = Args.getLastArg(options::OPT_gsplit_dwarf, options::OPT_gsplit_dwarf_EQ,
                        options::OPT_gno_split_dwarf);
  if (!Arg || Arg->getOption().matches(options::OPT_gno_split_dwarf))
    return DwarfFissionKind::None;

  if (Arg->getOption().matches(options::OPT_gsplit_dwarf))
    return DwarfFissionKind::Split;

  StringRef Value = Arg->getValue();
  if (Value == "split")
    return DwarfFissionKind::Split;
  if (Value == "single")
    return DwarfFissionKind::Single;

  D.Diag(diag::err_drv_unsupported_option_argument)
      << Arg->getOption().getName() << Arg->getValue();
  return DwarfFissionKind::None;
}

static void renderDwarfFormat(const Driver &D, const llvm::Triple &T,
                              const ArgList &Args, ArgStringList &CmdArgs,
                              unsigned DwarfVersion) {
  auto *DwarfFormatArg =
      Args.getLastArg(options::OPT_gdwarf64, options::OPT_gdwarf32);
  if (!DwarfFormatArg)
    return;

  if (DwarfFormatArg->getOption().matches(options::OPT_gdwarf64)) {
    if (DwarfVersion < 3)
      D.Diag(diag::err_drv_argument_only_allowed_with)
          << DwarfFormatArg->getAsString(Args) << "DWARFv3 or greater";
    else if (!T.isArch64Bit())
      D.Diag(diag::err_drv_argument_only_allowed_with)
          << DwarfFormatArg->getAsString(Args) << "64 bit architecture";
    else if (!T.isOSBinFormatELF())
      D.Diag(diag::err_drv_argument_only_allowed_with)
          << DwarfFormatArg->getAsString(Args) << "ELF platforms";
  }

  DwarfFormatArg->render(Args, CmdArgs);
}

static void renderDebugOptions(const ToolChain &TC, const Driver &D,
                               const llvm::Triple &T, const ArgList &Args,
                               bool EmitCodeView, bool IRInput,
                               ArgStringList &CmdArgs,
                               codegenoptions::DebugInfoKind &DebugInfoKind,
                               DwarfFissionKind &DwarfFission) {
  // These two forms of profiling info can't be used together.
  if (const Arg *A1 = Args.getLastArg(options::OPT_fpseudo_probe_for_profiling))
    if (const Arg *A2 = Args.getLastArg(options::OPT_fdebug_info_for_profiling))
      D.Diag(diag::err_drv_argument_not_allowed_with)
          << A1->getAsString(Args) << A2->getAsString(Args);

  if (Args.hasFlag(options::OPT_fdebug_info_for_profiling,
                   options::OPT_fno_debug_info_for_profiling, false) &&
      checkDebugInfoOption(
          Args.getLastArg(options::OPT_fdebug_info_for_profiling), Args, D, TC))
    CmdArgs.push_back("-fdebug-info-for-profiling");

  // The 'g' groups options involve a somewhat intricate sequence of decisions
  // about what to pass from the driver to the frontend, but by the time they
  // reach cc1 they've been factored into three well-defined orthogonal choices:
  //  * what level of debug info to generate
  //  * what dwarf version to write
  //  * what debugger tuning to use
  // This avoids having to monkey around further in cc1 other than to disable
  // codeview if not running in a Windows environment. Perhaps even that
  // decision should be made in the driver as well though.
  llvm::DebuggerKind DebuggerTuning = TC.getDefaultDebuggerTuning();

  bool SplitDWARFInlining =
      Args.hasFlag(options::OPT_fsplit_dwarf_inlining,
                   options::OPT_fno_split_dwarf_inlining, false);

  // Normally -gsplit-dwarf is only useful with -gN. For IR input, Clang does
  // object file generation and no IR generation, -gN should not be needed. So
  // allow -gsplit-dwarf with either -gN or IR input.
  if (IRInput || Args.hasArg(options::OPT_g_Group)) {
    Arg *SplitDWARFArg;
    DwarfFission = getDebugFissionKind(D, Args, SplitDWARFArg);
    if (DwarfFission != DwarfFissionKind::None &&
        !checkDebugInfoOption(SplitDWARFArg, Args, D, TC)) {
      DwarfFission = DwarfFissionKind::None;
      SplitDWARFInlining = false;
    }
  }
  if (const Arg *A = Args.getLastArg(options::OPT_g_Group)) {
    DebugInfoKind = codegenoptions::LimitedDebugInfo;

    // If the last option explicitly specified a debug-info level, use it.
    if (checkDebugInfoOption(A, Args, D, TC) &&
        A->getOption().matches(options::OPT_gN_Group)) {
      DebugInfoKind = DebugLevelToInfoKind(*A);
      // For -g0 or -gline-tables-only, drop -gsplit-dwarf. This gets a bit more
      // complicated if you've disabled inline info in the skeleton CUs
      // (SplitDWARFInlining) - then there's value in composing split-dwarf and
      // line-tables-only, so let those compose naturally in that case.
      if (DebugInfoKind == codegenoptions::NoDebugInfo ||
          DebugInfoKind == codegenoptions::DebugDirectivesOnly ||
          (DebugInfoKind == codegenoptions::DebugLineTablesOnly &&
           SplitDWARFInlining))
        DwarfFission = DwarfFissionKind::None;
    }
  }

  // If a debugger tuning argument appeared, remember it.
  if (const Arg *A =
          Args.getLastArg(options::OPT_gTune_Group, options::OPT_ggdbN_Group)) {
    if (checkDebugInfoOption(A, Args, D, TC)) {
      if (A->getOption().matches(options::OPT_glldb))
        DebuggerTuning = llvm::DebuggerKind::LLDB;
      else if (A->getOption().matches(options::OPT_gsce))
        DebuggerTuning = llvm::DebuggerKind::SCE;
      else if (A->getOption().matches(options::OPT_gdbx))
        DebuggerTuning = llvm::DebuggerKind::DBX;
      else
        DebuggerTuning = llvm::DebuggerKind::GDB;
    }
  }

  // If a -gdwarf argument appeared, remember it.
  const Arg *GDwarfN = getDwarfNArg(Args);
  bool EmitDwarf = false;
  if (GDwarfN) {
    if (checkDebugInfoOption(GDwarfN, Args, D, TC))
      EmitDwarf = true;
    else
      GDwarfN = nullptr;
  }

  if (const Arg *A = Args.getLastArg(options::OPT_gcodeview)) {
    if (checkDebugInfoOption(A, Args, D, TC))
      EmitCodeView = true;
  }

  // If the user asked for debug info but did not explicitly specify -gcodeview
  // or -gdwarf, ask the toolchain for the default format.
  if (!EmitCodeView && !EmitDwarf &&
      DebugInfoKind != codegenoptions::NoDebugInfo) {
    switch (TC.getDefaultDebugFormat()) {
    case codegenoptions::DIF_CodeView:
      EmitCodeView = true;
      break;
    case codegenoptions::DIF_DWARF:
      EmitDwarf = true;
      break;
    }
  }

  unsigned RequestedDWARFVersion = 0; // DWARF version requested by the user
  unsigned EffectiveDWARFVersion = 0; // DWARF version TC can generate. It may
                                      // be lower than what the user wanted.
  unsigned DefaultDWARFVersion = ParseDebugDefaultVersion(TC, Args);
  if (EmitDwarf) {
    // Start with the platform default DWARF version
    RequestedDWARFVersion = TC.GetDefaultDwarfVersion();
    assert(RequestedDWARFVersion &&
           "toolchain default DWARF version must be nonzero");

    // If the user specified a default DWARF version, that takes precedence
    // over the platform default.
    if (DefaultDWARFVersion)
      RequestedDWARFVersion = DefaultDWARFVersion;

    // Override with a user-specified DWARF version
    if (GDwarfN)
      if (auto ExplicitVersion = DwarfVersionNum(GDwarfN->getSpelling()))
        RequestedDWARFVersion = ExplicitVersion;
    // Clamp effective DWARF version to the max supported by the toolchain.
    EffectiveDWARFVersion =
        std::min(RequestedDWARFVersion, TC.getMaxDwarfVersion());
  }

  // -gline-directives-only supported only for the DWARF debug info.
  if (RequestedDWARFVersion == 0 &&
      DebugInfoKind == codegenoptions::DebugDirectivesOnly)
    DebugInfoKind = codegenoptions::NoDebugInfo;

  // We ignore flag -gstrict-dwarf for now.
  // And we handle flag -grecord-gcc-switches later with DWARFDebugFlags.
  Args.ClaimAllArgs(options::OPT_g_flags_Group);

  // Column info is included by default for everything except SCE and
  // CodeView. Clang doesn't track end columns, just starting columns, which,
  // in theory, is fine for CodeView (and PDB).  In practice, however, the
  // Microsoft debuggers don't handle missing end columns well, and the AIX
  // debugger DBX also doesn't handle the columns well, so it's better not to
  // include any column info.
  if (const Arg *A = Args.getLastArg(options::OPT_gcolumn_info))
    (void)checkDebugInfoOption(A, Args, D, TC);
  if (!Args.hasFlag(options::OPT_gcolumn_info, options::OPT_gno_column_info,
                    !EmitCodeView &&
                        (DebuggerTuning != llvm::DebuggerKind::SCE &&
                         DebuggerTuning != llvm::DebuggerKind::DBX)))
    CmdArgs.push_back("-gno-column-info");

  // FIXME: Move backend command line options to the module.
  // If -gline-tables-only or -gline-directives-only is the last option it wins.
  if (const Arg *A = Args.getLastArg(options::OPT_gmodules))
    if (checkDebugInfoOption(A, Args, D, TC)) {
      if (DebugInfoKind != codegenoptions::DebugLineTablesOnly &&
          DebugInfoKind != codegenoptions::DebugDirectivesOnly) {
        DebugInfoKind = codegenoptions::LimitedDebugInfo;
        CmdArgs.push_back("-dwarf-ext-refs");
        CmdArgs.push_back("-fmodule-format=obj");
      }
    }

  if (T.isOSBinFormatELF() && SplitDWARFInlining)
    CmdArgs.push_back("-fsplit-dwarf-inlining");

  // After we've dealt with all combinations of things that could
  // make DebugInfoKind be other than None or DebugLineTablesOnly,
  // figure out if we need to "upgrade" it to standalone debug info.
  // We parse these two '-f' options whether or not they will be used,
  // to claim them even if you wrote "-fstandalone-debug -gline-tables-only"
  bool NeedFullDebug = Args.hasFlag(
      options::OPT_fstandalone_debug, options::OPT_fno_standalone_debug,
      DebuggerTuning == llvm::DebuggerKind::LLDB ||
          TC.GetDefaultStandaloneDebug());
  if (const Arg *A = Args.getLastArg(options::OPT_fstandalone_debug))
    (void)checkDebugInfoOption(A, Args, D, TC);

  if (DebugInfoKind == codegenoptions::LimitedDebugInfo) {
    if (Args.hasFlag(options::OPT_fno_eliminate_unused_debug_types,
                     options::OPT_feliminate_unused_debug_types, false))
      DebugInfoKind = codegenoptions::UnusedTypeInfo;
    else if (NeedFullDebug)
      DebugInfoKind = codegenoptions::FullDebugInfo;
  }

#if INTEL_CUSTOMIZATION
  if (D.IsIntelMode() && DebugInfoKind == codegenoptions::DebugInfoConstructor)
    DebugInfoKind = codegenoptions::LimitedDebugInfo;
#endif // INTEL_CUSTOMIZATION

  if (Args.hasFlag(options::OPT_gembed_source, options::OPT_gno_embed_source,
                   false)) {
    // Source embedding is a vendor extension to DWARF v5. By now we have
    // checked if a DWARF version was stated explicitly, and have otherwise
    // fallen back to the target default, so if this is still not at least 5
    // we emit an error.
    const Arg *A = Args.getLastArg(options::OPT_gembed_source);
    if (RequestedDWARFVersion < 5)
      D.Diag(diag::err_drv_argument_only_allowed_with)
          << A->getAsString(Args) << "-gdwarf-5";
    else if (EffectiveDWARFVersion < 5)
      // The toolchain has reduced allowed dwarf version, so we can't enable
      // -gembed-source.
      D.Diag(diag::warn_drv_dwarf_version_limited_by_target)
          << A->getAsString(Args) << TC.getTripleString() << 5
          << EffectiveDWARFVersion;
    else if (checkDebugInfoOption(A, Args, D, TC))
      CmdArgs.push_back("-gembed-source");
  }

#if INTEL_CUSTOMIZATION
  // Pass -traceback to the cc1 and require the minimal debug info if
  // necessary.
  if (Args.hasArg(options::OPT_traceback)) {
    if (!T.isX86()) {
      D.Diag(diag::err_drv_unsupported_opt_for_target)
          << Args.getLastArg(options::OPT_traceback)->getAsString(Args)
          << T.str();
    } else {
      CmdArgs.push_back("-traceback");
      // traceback needs debug info about line and PC delta at least.
      if (DebugInfoKind < codegenoptions::DebugDirectivesOnly)
        DebugInfoKind = codegenoptions::DebugDirectivesOnly;
    }
  }
#endif // INTEL_CUSTOMIZATION

  if (EmitCodeView) {
    CmdArgs.push_back("-gcodeview");

    // Emit codeview type hashes if requested.
    if (Args.hasFlag(options::OPT_gcodeview_ghash,
                     options::OPT_gno_codeview_ghash, false)) {
      CmdArgs.push_back("-gcodeview-ghash");
    }
  }

  // Omit inline line tables if requested.
  if (Args.hasFlag(options::OPT_gno_inline_line_tables,
                   options::OPT_ginline_line_tables, false)) {
    CmdArgs.push_back("-gno-inline-line-tables");
  }

  // When emitting remarks, we need at least debug lines in the output.
  if (willEmitRemarks(Args) &&
      DebugInfoKind <= codegenoptions::DebugDirectivesOnly)
    DebugInfoKind = codegenoptions::DebugLineTablesOnly;

  // Adjust the debug info kind for the given toolchain.
  TC.adjustDebugInfoKind(DebugInfoKind, Args);

  RenderDebugEnablingArgs(Args, CmdArgs, DebugInfoKind, EffectiveDWARFVersion,
                          DebuggerTuning);

  // -fdebug-macro turns on macro debug info generation.
  if (Args.hasFlag(options::OPT_fdebug_macro, options::OPT_fno_debug_macro,
                   false))
    if (checkDebugInfoOption(Args.getLastArg(options::OPT_fdebug_macro), Args,
                             D, TC))
      CmdArgs.push_back("-debug-info-macro");

  // -ggnu-pubnames turns on gnu style pubnames in the backend.
  const auto *PubnamesArg =
      Args.getLastArg(options::OPT_ggnu_pubnames, options::OPT_gno_gnu_pubnames,
                      options::OPT_gpubnames, options::OPT_gno_pubnames);
  if (DwarfFission != DwarfFissionKind::None ||
      (PubnamesArg && checkDebugInfoOption(PubnamesArg, Args, D, TC)))
    if (!PubnamesArg ||
        (!PubnamesArg->getOption().matches(options::OPT_gno_gnu_pubnames) &&
         !PubnamesArg->getOption().matches(options::OPT_gno_pubnames)))
      CmdArgs.push_back(PubnamesArg && PubnamesArg->getOption().matches(
                                           options::OPT_gpubnames)
                            ? "-gpubnames"
                            : "-ggnu-pubnames");

  if (Args.hasFlag(options::OPT_fdebug_ranges_base_address,
                   options::OPT_fno_debug_ranges_base_address, false)) {
    CmdArgs.push_back("-fdebug-ranges-base-address");
  }

#if INTEL_CUSTOMIZATION
  if (Args.hasFlag(options::OPT_fmerge_debug_strings,
                   options::OPT_fno_merge_debug_strings, false)) {
    CmdArgs.push_back("-mllvm");
    CmdArgs.push_back("-dwarf-inlined-strings=Disable");
  }

  if (Args.hasFlag(options::OPT_fno_merge_debug_strings,
                   options::OPT_fmerge_debug_strings, false)) {
    CmdArgs.push_back("-mllvm");
    CmdArgs.push_back("-dwarf-inlined-strings=Enable");
  }
#endif // INTEL_CUSTOMIZATION

  // -gdwarf-aranges turns on the emission of the aranges section in the
  // backend.
  // Always enabled for SCE tuning.
  bool NeedAranges = DebuggerTuning == llvm::DebuggerKind::SCE;
  if (const Arg *A = Args.getLastArg(options::OPT_gdwarf_aranges))
    NeedAranges = checkDebugInfoOption(A, Args, D, TC) || NeedAranges;
  if (NeedAranges) {
    CmdArgs.push_back("-mllvm");
    CmdArgs.push_back("-generate-arange-section");
  }

  if (Args.hasFlag(options::OPT_fforce_dwarf_frame,
                   options::OPT_fno_force_dwarf_frame, false))
    CmdArgs.push_back("-fforce-dwarf-frame");

  if (Args.hasFlag(options::OPT_fdebug_types_section,
                   options::OPT_fno_debug_types_section, false)) {
    if (!(T.isOSBinFormatELF() || T.isOSBinFormatWasm())) {
      D.Diag(diag::err_drv_unsupported_opt_for_target)
          << Args.getLastArg(options::OPT_fdebug_types_section)
                 ->getAsString(Args)
          << T.getTriple();
    } else if (checkDebugInfoOption(
                   Args.getLastArg(options::OPT_fdebug_types_section), Args, D,
                   TC)) {
      CmdArgs.push_back("-mllvm");
      CmdArgs.push_back("-generate-type-units");
    }
  }

  // Decide how to render forward declarations of template instantiations.
  // SCE wants full descriptions, others just get them in the name.
  if (DebuggerTuning == llvm::DebuggerKind::SCE)
    CmdArgs.push_back("-debug-forward-template-params");

  // Do we need to explicitly import anonymous namespaces into the parent
  // scope?
  if (DebuggerTuning == llvm::DebuggerKind::SCE)
    CmdArgs.push_back("-dwarf-explicit-import");

  renderDwarfFormat(D, T, Args, CmdArgs, EffectiveDWARFVersion);
  RenderDebugInfoCompressionArgs(Args, CmdArgs, D, TC);

#if INTEL_CUSTOMIZATION
  if (Args.hasFlag(options::OPT_gintel_opencl_builtin_types,
                   options::OPT_gno_intel_opencl_builtin_types,
                   false))
      CmdArgs.push_back("-gintel-opencl-builtin-types");
  if (const Arg *A = Args.getLastArg(options::OPT_mdebug_line_version_EQ)) {
    StringRef Value = A->getValue();
    CmdArgs.push_back("-mllvm");
    CmdArgs.push_back(Args.MakeArgString("-debug-line-version=" + Twine(Value)));
  }
#endif // INTEL_CUSTOMIZATION
}

#if INTEL_CUSTOMIZATION
static void RenderUnrollOptions(const Driver &D, const ArgList &Args,
                                ArgStringList &CmdArgs) {
  Arg *A = Args.getLastArg(options::OPT_funroll_loops,
                           options::OPT_fno_unroll_loops, options::OPT_unroll);
  if (!A)
    return;
  // Handle -unroll first
  if (A->getOption().matches(options::OPT_unroll)) {
    StringRef Value(A->getValue());
    if (Value.empty()) {
      CmdArgs.push_back("-funroll-loops");
      return;
    }
    int ValInt = 0;
    if (Value.getAsInteger(0, ValInt)) {
      D.Diag(diag::err_drv_invalid_argument_to_option)
          << Value << A->getOption().getName();
      return;
    }
    if (ValInt == 0) {
      CmdArgs.push_back("-fno-unroll-loops");
      return;
    }
    CmdArgs.push_back("-funroll-loops");
    // The additional unroll factor is handled in addIntelOptimizationArgs()
    return;
  }
  CmdArgs.push_back(Args.MakeArgString(A->getAsString(Args)));
}
#endif // INTEL_CUSTOMIZATION

/// Check whether the given input tree contains any wrapper actions
static bool ContainsWrapperAction(const Action *A) {
  if (isa<OffloadWrapperJobAction>(A))
    return true;
  for (const auto &AI : A->inputs())
    if (ContainsWrapperAction(AI))
      return true;

  return false;
}

void Clang::ConstructJob(Compilation &C, const JobAction &JA,
                         const InputInfo &Output, const InputInfoList &Inputs,
                         const ArgList &Args, const char *LinkingOutput) const {
  const auto &TC = getToolChain();
  const llvm::Triple &RawTriple = TC.getTriple();
  const llvm::Triple &Triple = TC.getEffectiveTriple();
  const std::string &TripleStr = Triple.getTriple();

  bool KernelOrKext =
      Args.hasArg(options::OPT_mkernel, options::OPT_fapple_kext);
  const Driver &D = TC.getDriver();
  ArgStringList CmdArgs;

  // Check number of inputs for sanity. We need at least one input.
  assert(Inputs.size() >= 1 && "Must have at least one input.");
  // CUDA/HIP compilation may have multiple inputs (source file + results of
  // device-side compilations).
  // OpenMP device jobs take the host IR as a second input.
  // SYCL host jobs accept the integration header from the device-side
  // compilation as a second input.
  // Module precompilation accepts a list of header files to include as part
  // of the module.
  // All other jobs are expected to have exactly one input.
  bool IsCuda = JA.isOffloading(Action::OFK_Cuda);
  bool IsHIP = JA.isOffloading(Action::OFK_HIP);
  bool IsOpenMPDevice = JA.isDeviceOffloading(Action::OFK_OpenMP);
  bool IsSYCLOffloadDevice = JA.isDeviceOffloading(Action::OFK_SYCL);
  bool IsSYCL = JA.isOffloading(Action::OFK_SYCL);
  bool IsHeaderModulePrecompile = isa<HeaderModulePrecompileJobAction>(JA);
  assert((IsCuda || IsHIP || (IsOpenMPDevice && Inputs.size() == 2) || IsSYCL ||
          IsHeaderModulePrecompile || Inputs.size() == 1) &&
         "Unable to handle multiple inputs.");

  // A header module compilation doesn't have a main input file, so invent a
  // fake one as a placeholder.
  const char *ModuleName = [&]{
    auto *ModuleNameArg = Args.getLastArg(options::OPT_fmodule_name_EQ);
    return ModuleNameArg ? ModuleNameArg->getValue() : "";
  }();
  InputInfo HeaderModuleInput(Inputs[0].getType(), ModuleName, ModuleName);

  const InputInfo &Input =
      IsHeaderModulePrecompile ? HeaderModuleInput : Inputs[0];

  InputInfoList ModuleHeaderInputs;
  const InputInfo *CudaDeviceInput = nullptr;
  const InputInfo *OpenMPDeviceInput = nullptr;
  const InputInfo *SYCLDeviceInput = nullptr;
  for (const InputInfo &I : Inputs) {
    if (&I == &Input) {
      // This is the primary input.
    } else if (IsHeaderModulePrecompile &&
               types::getPrecompiledType(I.getType()) == types::TY_PCH) {
      types::ID Expected = HeaderModuleInput.getType();
      if (I.getType() != Expected) {
        D.Diag(diag::err_drv_module_header_wrong_kind)
            << I.getFilename() << types::getTypeName(I.getType())
            << types::getTypeName(Expected);
      }
      ModuleHeaderInputs.push_back(I);
    } else if ((IsCuda || IsHIP) && !CudaDeviceInput) {
      CudaDeviceInput = &I;
    } else if (IsOpenMPDevice && !OpenMPDeviceInput) {
      OpenMPDeviceInput = &I;
    } else if (IsSYCL && !SYCLDeviceInput) {
      SYCLDeviceInput = &I;
    } else {
      llvm_unreachable("unexpectedly given multiple inputs");
    }
  }

  const llvm::Triple *AuxTriple =
      (IsSYCL || IsCuda || IsHIP) ? TC.getAuxTriple() : nullptr;
  bool IsWindowsMSVC = RawTriple.isWindowsMSVCEnvironment();
  bool IsIAMCU = RawTriple.isOSIAMCU();

  // Adjust IsWindowsXYZ for CUDA/HIP/SYCL compilations.  Even when compiling in
  // device mode (i.e., getToolchain().getTriple() is NVPTX/AMDGCN, not
  // Windows), we need to pass Windows-specific flags to cc1.
  if (IsCuda || IsHIP || IsSYCL)
    IsWindowsMSVC |= AuxTriple && AuxTriple->isWindowsMSVCEnvironment();

  // C++ is not supported for IAMCU.
  if (IsIAMCU && types::isCXX(Input.getType()))
    D.Diag(diag::err_drv_clang_unsupported) << "C++ for IAMCU";

  // Invoke ourselves in -cc1 mode.
  //
  // FIXME: Implement custom jobs for internal actions.
  CmdArgs.push_back("-cc1");

  // Add the "effective" target triple.
  CmdArgs.push_back("-triple");
  CmdArgs.push_back(Args.MakeArgString(TripleStr));

  if (const Arg *MJ = Args.getLastArg(options::OPT_MJ)) {
    DumpCompilationDatabase(C, MJ->getValue(), TripleStr, Output, Input, Args);
    Args.ClaimAllArgs(options::OPT_MJ);
  } else if (const Arg *GenCDBFragment =
                 Args.getLastArg(options::OPT_gen_cdb_fragment_path)) {
    DumpCompilationDatabaseFragmentToDir(GenCDBFragment->getValue(), C,
                                         TripleStr, Output, Input, Args);
    Args.ClaimAllArgs(options::OPT_gen_cdb_fragment_path);
  }

  if (IsCuda || IsHIP) {
    // We have to pass the triple of the host if compiling for a CUDA/HIP device
    // and vice-versa.
    std::string NormalizedTriple;
    if (JA.isDeviceOffloading(Action::OFK_Cuda) ||
        JA.isDeviceOffloading(Action::OFK_HIP))
      NormalizedTriple = C.getSingleOffloadToolChain<Action::OFK_Host>()
                             ->getTriple()
                             .normalize();
    else {
      // Host-side compilation.
      NormalizedTriple =
          (IsCuda ? C.getSingleOffloadToolChain<Action::OFK_Cuda>()
                  : C.getSingleOffloadToolChain<Action::OFK_HIP>())
              ->getTriple()
              .normalize();
      if (IsCuda) {
        // We need to figure out which CUDA version we're compiling for, as that
        // determines how we load and launch GPU kernels.
        auto *CTC = static_cast<const toolchains::CudaToolChain *>(
            C.getSingleOffloadToolChain<Action::OFK_Cuda>());
        assert(CTC && "Expected valid CUDA Toolchain.");
        if (CTC && CTC->CudaInstallation.version() != CudaVersion::UNKNOWN)
          CmdArgs.push_back(Args.MakeArgString(
              Twine("-target-sdk-version=") +
              CudaVersionToString(CTC->CudaInstallation.version())));
      }
    }
    CmdArgs.push_back("-aux-triple");
    CmdArgs.push_back(Args.MakeArgString(NormalizedTriple));
  }

  Arg *SYCLStdArg = Args.getLastArg(options::OPT_sycl_std_EQ);
#if INTEL_CUSTOMIZATION
  bool enableFuncPointers =
      Args.hasArg(options::OPT_fsycl_enable_function_pointers);
#endif // INTEL_CUSTOMIZATION

  if (IsSYCLOffloadDevice) {
    // Pass the triple of host when doing SYCL
    llvm::Triple AuxT = C.getDefaultToolChain().getTriple();
    std::string NormalizedTriple = AuxT.normalize();
    CmdArgs.push_back("-aux-triple");
    CmdArgs.push_back(Args.MakeArgString(NormalizedTriple));

    // We want to compile sycl kernels.
    CmdArgs.push_back("-fsycl-is-device");
    CmdArgs.push_back("-fdeclare-spirv-builtins");

    bool WantToDisableEarlyOptimizations = false;
#if INTEL_COLLAB
    // Default value for FPGA is false, for all other targets is true.
    if (Triple.getSubArch() == llvm::Triple::SPIRSubArch_fpga)
      WantToDisableEarlyOptimizations = true;
#endif // INTEL_COLLAB
    if (!Args.hasFlag(options::OPT_fsycl_early_optimizations,
                      options::OPT_fno_sycl_early_optimizations,
                      !WantToDisableEarlyOptimizations))
      CmdArgs.push_back("-fno-sycl-early-optimizations");
    else if (RawTriple.isSPIR()) {
      // Set `sycl-opt` option to configure LLVM passes for SPIR target
      CmdArgs.push_back("-mllvm");
      CmdArgs.push_back("-sycl-opt");
    }

    // Turn on Dead Parameter Elimination Optimization with early optimizations
    if (!RawTriple.isNVPTX() &&
        Args.hasFlag(options::OPT_fsycl_dead_args_optimization,
                     options::OPT_fno_sycl_dead_args_optimization, false))
      CmdArgs.push_back("-fenable-sycl-dae");
    bool IsMSVC = AuxT.isWindowsMSVCEnvironment();
    if (IsMSVC) {
      CmdArgs.push_back("-fms-extensions");
      CmdArgs.push_back("-fms-compatibility");
      CmdArgs.push_back("-fdelayed-template-parsing");
      VersionTuple MSVT = TC.computeMSVCVersion(&D, Args);
      if (!MSVT.empty())
        CmdArgs.push_back(Args.MakeArgString("-fms-compatibility-version=" +
                                             MSVT.getAsString()));
      else {
        const char *LowestMSVCSupported =
            "191025017"; // VS2017 v15.0 (initial release)
        CmdArgs.push_back(Args.MakeArgString(
            Twine("-fms-compatibility-version=") + LowestMSVCSupported));
      }
    }

#if INTEL_CUSTOMIZATION
    if (Args.hasFlag(options::OPT_fsycl_allow_func_ptr,
                     options::OPT_fno_sycl_allow_func_ptr,
                     enableFuncPointers)) {
#endif // INTEL_CUSTOMIZATION
      CmdArgs.push_back("-fsycl-allow-func-ptr");
    }

    if (!SYCLStdArg) {
      // The user had not pass SYCL version, thus we'll employ no-sycl-strict
      // to allow address-space unqualified pointers in function params/return
      // along with marking the same function with explicit SYCL_EXTERNAL
      CmdArgs.push_back("-Wno-sycl-strict");
    }

    // Add the integration header option to generate the header.
    StringRef Header(D.getIntegrationHeader(Input.getBaseInput()));
    if (!Header.empty()) {
      SmallString<128> HeaderOpt("-fsycl-int-header=");
      HeaderOpt.append(Header);
      CmdArgs.push_back(Args.MakeArgString(HeaderOpt));
    }
  }
#if INTEL_CUSTOMIZATION
  if (enableFuncPointers) {
    CmdArgs.push_back("-fenable-variant-function-pointers");
    CmdArgs.push_back("-fenable-variant-virtual-calls");
  }
#endif // INTEL_CUSTOMIZATION

  if (IsSYCL) {
    // Set options for both host and device
    if (Arg *A = Args.getLastArg(options::OPT_fsycl_id_queries_fit_in_int,
                                 options::OPT_fno_sycl_id_queries_fit_in_int))
      A->render(Args, CmdArgs);

    if (SYCLStdArg) {
      SYCLStdArg->render(Args, CmdArgs);
      CmdArgs.push_back("-fsycl-std-layout-kernel-params");
    } else {
      // Ensure the default version in SYCL mode is 2020
      CmdArgs.push_back("-sycl-std=2020");
    }
#if INTEL_CUSTOMIZATION
     if (Args.hasFlag(options::OPT_fsycl_unnamed_lambda,
                     options::OPT_fno_sycl_unnamed_lambda,
                     D.IsDPCPPMode()))
#endif // INTEL_CUSTOMIZATION
      CmdArgs.push_back("-fsycl-unnamed-lambda");

    // Enable generation of USM address spaces for FPGA.
    // __ENABLE_USM_ADDR_SPACE__ will be used during compilation of SYCL headers
    if (getToolChain().getTriple().getSubArch() ==
        llvm::Triple::SPIRSubArch_fpga)
      CmdArgs.push_back("-D__ENABLE_USM_ADDR_SPACE__");

    // Add any options that are needed specific to SYCL offload while
    // performing the host side compilation.
    if (!IsSYCLOffloadDevice) {
      // Add the -include option to add the integration header
      StringRef Header = D.getIntegrationHeader(Input.getBaseInput());
      if (types::getPreprocessedType(Input.getType()) != types::TY_INVALID &&
          !Header.empty()) {
        CmdArgs.push_back("-include");
        CmdArgs.push_back(Args.MakeArgString(Header));
        // When creating dependency information, filter out the generated
        // header file.
        CmdArgs.push_back("-dependency-filter");
        CmdArgs.push_back(Args.MakeArgString(Header));
      }
      // Let the FE know we are doing a SYCL offload compilation, but we are
      // doing the host pass.
      CmdArgs.push_back("-fsycl-is-host");

      if (!D.IsCLMode()) {
        // SYCL library is guaranteed to work correctly only with dynamic
        // MSVC runtime.
        llvm::Triple AuxT = C.getDefaultToolChain().getTriple();
        if (AuxT.isWindowsMSVCEnvironment()) {
          CmdArgs.push_back("-D_MT");
          CmdArgs.push_back("-D_DLL");
          CmdArgs.push_back("--dependent-lib=msvcrt");
        }
      }
    }
  }

#if INTEL_CUSTOMIZATION
  if (Args.hasFlag(options::OPT_fenable_variant_virtual_calls,
                   options::OPT_fno_enable_variant_virtual_calls, false))
    CmdArgs.push_back("-fenable-variant-virtual-call");
  if (Args.hasFlag(options::OPT_fenable_variant_function_pointers,
                   options::OPT_fno_enable_variant_function_pointers, false))
    CmdArgs.push_back("-fenable-variant-function-pointers");
#endif // INTEL_CUSTOMIZATION

  if (IsOpenMPDevice) {
    // We have to pass the triple of the host if compiling for an OpenMP device.
    std::string NormalizedTriple =
        C.getSingleOffloadToolChain<Action::OFK_Host>()
            ->getTriple()
            .normalize();
    CmdArgs.push_back("-aux-triple");
    CmdArgs.push_back(Args.MakeArgString(NormalizedTriple));
#if INTEL_CUSTOMIZATION
    if (Triple.isSPIR()) {
      llvm::Triple AuxT = C.getSingleOffloadToolChain<Action::OFK_Host>()
                             ->getTriple();
      bool IsMSVC = AuxT.isWindowsMSVCEnvironment();
      if (IsMSVC) {
        CmdArgs.push_back("-fms-extensions");
        CmdArgs.push_back("-fms-compatibility");
        CmdArgs.push_back("-fdelayed-template-parsing");
        VersionTuple MSVT = TC.computeMSVCVersion(&D, Args);
        if (!MSVT.empty())
          CmdArgs.push_back(Args.MakeArgString("-fms-compatibility-version=" +
                                               MSVT.getAsString()));
        else {
          const char *LowestMSVCSupported =
              "191025017"; // VS2017 v15.0 (initial release)
          CmdArgs.push_back(Args.MakeArgString(
              Twine("-fms-compatibility-version=") + LowestMSVCSupported));
        }
      }
      // SPIR-V target requires LLVM BC emission, which cannot
      // be done if any Intel proprietary optimization kicks in,
      // so we have to disable all proprietary optimizations.
      CmdArgs.push_back("-disable-intel-proprietary-opts");

      // Add args specific to -fopenmp-target-simd
      if (Args.hasArg(options::OPT_fopenmp_target_simd)) {
        CmdArgs.push_back("-fopenmp-target-simd");
        CmdArgs.push_back("-mllvm");
        CmdArgs.push_back("-vpo-paropt-enable-device-simd-codegen");
        CmdArgs.push_back("-mllvm");
        CmdArgs.push_back("-vpo-paropt-emit-spirv-builtins");
        CmdArgs.push_back("-mllvm");
        CmdArgs.push_back("-vpo-paropt-gpu-execution-scheme=0");
        CmdArgs.push_back("-mllvm");
        CmdArgs.push_back("-enable-device-simd");
        CmdArgs.push_back("-mllvm");
        CmdArgs.push_back("-vpo-paropt-preserve-llvm-intrin");
      }
    }
#endif // INTEL_CUSTOMIZATION
  }

  if (Triple.isOSWindows() && (Triple.getArch() == llvm::Triple::arm ||
                               Triple.getArch() == llvm::Triple::thumb)) {
    unsigned Offset = Triple.getArch() == llvm::Triple::arm ? 4 : 6;
    unsigned Version = 0;
    bool Failure =
        Triple.getArchName().substr(Offset).consumeInteger(10, Version);
    if (Failure || Version < 7)
      D.Diag(diag::err_target_unsupported_arch) << Triple.getArchName()
                                                << TripleStr;
  }

  // Push all default warning arguments that are specific to
  // the given target.  These come before user provided warning options
  // are provided.
  TC.addClangWarningOptions(CmdArgs);

  // FIXME: Subclass ToolChain for SPIR and move this to addClangWarningOptions.
  if (Triple.isSPIR())
    CmdArgs.push_back("-Wspir-compat");

  // Select the appropriate action.
  RewriteKind rewriteKind = RK_None;

  // If CollectArgsForIntegratedAssembler() isn't called below, claim the args
  // it claims when not running an assembler. Otherwise, clang would emit
  // "argument unused" warnings for assembler flags when e.g. adding "-E" to
  // flags while debugging something. That'd be somewhat inconvenient, and it's
  // also inconsistent with most other flags -- we don't warn on
  // -ffunction-sections not being used in -E mode either for example, even
  // though it's not really used either.
  if (!isa<AssembleJobAction>(JA)) {
    // The args claimed here should match the args used in
    // CollectArgsForIntegratedAssembler().
    if (TC.useIntegratedAs()) {
      Args.ClaimAllArgs(options::OPT_mrelax_all);
      Args.ClaimAllArgs(options::OPT_mno_relax_all);
      Args.ClaimAllArgs(options::OPT_mincremental_linker_compatible);
      Args.ClaimAllArgs(options::OPT_mno_incremental_linker_compatible);
      switch (C.getDefaultToolChain().getArch()) {
      case llvm::Triple::arm:
      case llvm::Triple::armeb:
      case llvm::Triple::thumb:
      case llvm::Triple::thumbeb:
        Args.ClaimAllArgs(options::OPT_mimplicit_it_EQ);
        break;
      default:
        break;
      }
    }
    Args.ClaimAllArgs(options::OPT_Wa_COMMA);
    Args.ClaimAllArgs(options::OPT_Xassembler);
  }

  if (isa<AnalyzeJobAction>(JA)) {
    assert(JA.getType() == types::TY_Plist && "Invalid output type.");
    CmdArgs.push_back("-analyze");
  } else if (isa<MigrateJobAction>(JA)) {
    CmdArgs.push_back("-migrate");
  } else if (isa<PreprocessJobAction>(JA)) {
    if (Output.getType() == types::TY_Dependencies)
      CmdArgs.push_back("-Eonly");
    else {
      CmdArgs.push_back("-E");
      if (Args.hasArg(options::OPT_rewrite_objc) &&
          !Args.hasArg(options::OPT_g_Group))
        CmdArgs.push_back("-P");
    }
  } else if (isa<AssembleJobAction>(JA)) {
    if (IsSYCLOffloadDevice) {
      CmdArgs.push_back("-emit-llvm-bc");
    } else {
      CmdArgs.push_back("-emit-obj");
      CollectArgsForIntegratedAssembler(C, Args, CmdArgs, D);
    }

    // Also ignore explicit -force_cpusubtype_ALL option.
    (void)Args.hasArg(options::OPT_force__cpusubtype__ALL);
  } else if (isa<PrecompileJobAction>(JA)) {
    if (JA.getType() == types::TY_Nothing)
      CmdArgs.push_back("-fsyntax-only");
    else if (JA.getType() == types::TY_ModuleFile)
      CmdArgs.push_back(IsHeaderModulePrecompile
                            ? "-emit-header-module"
                            : "-emit-module-interface");
    else
      CmdArgs.push_back("-emit-pch");
  } else if (isa<VerifyPCHJobAction>(JA)) {
    CmdArgs.push_back("-verify-pch");
  } else {
    assert((isa<CompileJobAction>(JA) || isa<BackendJobAction>(JA)) &&
           "Invalid action for clang tool.");
    if (JA.getType() == types::TY_Nothing) {
      CmdArgs.push_back("-fsyntax-only");
    } else if (JA.getType() == types::TY_LLVM_IR ||
               JA.getType() == types::TY_LTO_IR) {
      CmdArgs.push_back("-emit-llvm");
    } else if (JA.getType() == types::TY_LLVM_BC ||
               JA.getType() == types::TY_LTO_BC) {
      CmdArgs.push_back("-emit-llvm-bc");
    } else if (JA.getType() == types::TY_IFS ||
               JA.getType() == types::TY_IFS_CPP) {
      StringRef ArgStr =
          Args.hasArg(options::OPT_interface_stub_version_EQ)
              ? Args.getLastArgValue(options::OPT_interface_stub_version_EQ)
              : "experimental-ifs-v2";
      CmdArgs.push_back("-emit-interface-stubs");
      CmdArgs.push_back(
          Args.MakeArgString(Twine("-interface-stub-version=") + ArgStr.str()));
    } else if (JA.getType() == types::TY_PP_Asm) {
      CmdArgs.push_back("-S");
    } else if (JA.getType() == types::TY_AST) {
      CmdArgs.push_back("-emit-pch");
    } else if (JA.getType() == types::TY_ModuleFile) {
      CmdArgs.push_back("-module-file-info");
    } else if (JA.getType() == types::TY_RewrittenObjC) {
      CmdArgs.push_back("-rewrite-objc");
      rewriteKind = RK_NonFragile;
    } else if (JA.getType() == types::TY_RewrittenLegacyObjC) {
      CmdArgs.push_back("-rewrite-objc");
      rewriteKind = RK_Fragile;
    } else {
      assert(JA.getType() == types::TY_PP_Asm && "Unexpected output type!");
    }

    // Preserve use-list order by default when emitting bitcode, so that
    // loading the bitcode up in 'opt' or 'llc' and running passes gives the
    // same result as running passes here.  For LTO, we don't need to preserve
    // the use-list order, since serialization to bitcode is part of the flow.
    if (JA.getType() == types::TY_LLVM_BC)
      CmdArgs.push_back("-emit-llvm-uselists");

    // Device-side jobs do not support LTO.
    bool isDeviceOffloadAction = !(JA.isDeviceOffloading(Action::OFK_None) ||
                                   JA.isDeviceOffloading(Action::OFK_Host));

    if (D.isUsingLTO() && !isDeviceOffloadAction) {
      Args.AddLastArg(CmdArgs, options::OPT_flto, options::OPT_flto_EQ);
      CmdArgs.push_back("-flto-unit");
    }
  }

  if (const Arg *A = Args.getLastArg(options::OPT_fthinlto_index_EQ)) {
    if (!types::isLLVMIR(Input.getType()))
      D.Diag(diag::err_drv_arg_requires_bitcode_input) << A->getAsString(Args);
    Args.AddLastArg(CmdArgs, options::OPT_fthinlto_index_EQ);
  }

  if (Args.getLastArg(options::OPT_fthin_link_bitcode_EQ))
    Args.AddLastArg(CmdArgs, options::OPT_fthin_link_bitcode_EQ);

  if (Args.getLastArg(options::OPT_save_temps_EQ))
    Args.AddLastArg(CmdArgs, options::OPT_save_temps_EQ);

#if INTEL_CUSTOMIZATION
  auto AddOptLevel = [&]() {
    if (D.IsIntelMode() && IsOpenMPDevice && Triple.isSPIR() &&
        !Args.hasArg(options::OPT_O_Group)) {
      if (Args.hasArg(options::OPT_fopenmp_target_simd)) {
        // Force at least -O2, if explicit SIMD support is requested.
        CmdArgs.push_back("-O2");
        return;
      }
    }

    bool SkipO =
        Args.hasArg(options::OPT_fsycl_link_EQ) && ContainsWrapperAction(&JA);
    const Arg *A = Args.getLastArg(options::OPT_O_Group);
    // Manually translate -O4 to -O3; let clang reject others.
    // When compiling a wrapped binary, do not optimize.
    if (!SkipO && A) {
      if (A->getOption().matches(options::OPT_O4) ||
          (A->getOption().matches(options::OPT_Ofast) && D.IsIntelMode())) {
        CmdArgs.push_back("-O3");
        if (A->getOption().matches(options::OPT_O4))
          D.Diag(diag::warn_O4_is_O3);
      } else
        A->render(Args, CmdArgs);
    }
  };
  if (Args.hasArg(options::OPT_fopenmp_stable_file_id))
    CmdArgs.push_back("-fopenmp-stable-file-id");
#endif // INTEL_CUSTOMIZATION
  auto *MemProfArg = Args.getLastArg(options::OPT_fmemory_profile,
                                     options::OPT_fmemory_profile_EQ,
                                     options::OPT_fno_memory_profile);
  if (MemProfArg &&
      !MemProfArg->getOption().matches(options::OPT_fno_memory_profile))
    MemProfArg->render(Args, CmdArgs);

  // Embed-bitcode option.
  // Only white-listed flags below are allowed to be embedded.
  if (C.getDriver().embedBitcodeInObject() && !C.getDriver().isUsingLTO() &&
      (isa<BackendJobAction>(JA) || isa<AssembleJobAction>(JA))) {
    // Add flags implied by -fembed-bitcode.
    Args.AddLastArg(CmdArgs, options::OPT_fembed_bitcode_EQ);
    // Disable all llvm IR level optimizations.
    CmdArgs.push_back("-disable-llvm-passes");

    // Render target options.
    TC.addClangTargetOptions(Args, CmdArgs, JA.getOffloadingDeviceKind());

    // reject options that shouldn't be supported in bitcode
    // also reject kernel/kext
    static const constexpr unsigned kBitcodeOptionBlacklist[] = {
        options::OPT_mkernel,
        options::OPT_fapple_kext,
        options::OPT_ffunction_sections,
        options::OPT_fno_function_sections,
        options::OPT_fdata_sections,
        options::OPT_fno_data_sections,
        options::OPT_fbasic_block_sections_EQ,
        options::OPT_funique_internal_linkage_names,
        options::OPT_fno_unique_internal_linkage_names,
        options::OPT_funique_section_names,
        options::OPT_fno_unique_section_names,
        options::OPT_funique_basic_block_section_names,
        options::OPT_fno_unique_basic_block_section_names,
        options::OPT_mrestrict_it,
        options::OPT_mno_restrict_it,
        options::OPT_mstackrealign,
        options::OPT_mno_stackrealign,
        options::OPT_mstack_alignment,
        options::OPT_mcmodel_EQ,
        options::OPT_mlong_calls,
        options::OPT_mno_long_calls,
        options::OPT_ggnu_pubnames,
        options::OPT_gdwarf_aranges,
        options::OPT_fdebug_types_section,
        options::OPT_fno_debug_types_section,
        options::OPT_fdwarf_directory_asm,
        options::OPT_fno_dwarf_directory_asm,
        options::OPT_mrelax_all,
        options::OPT_mno_relax_all,
        options::OPT_ftrap_function_EQ,
        options::OPT_ffixed_r9,
        options::OPT_mfix_cortex_a53_835769,
        options::OPT_mno_fix_cortex_a53_835769,
        options::OPT_ffixed_x18,
        options::OPT_mglobal_merge,
        options::OPT_mno_global_merge,
        options::OPT_mred_zone,
        options::OPT_mno_red_zone,
        options::OPT_Wa_COMMA,
        options::OPT_Xassembler,
        options::OPT_mllvm,
    };
    for (const auto &A : Args)
      if (llvm::find(kBitcodeOptionBlacklist, A->getOption().getID()) !=
          std::end(kBitcodeOptionBlacklist))
        D.Diag(diag::err_drv_unsupported_embed_bitcode) << A->getSpelling();

    // Render the CodeGen options that need to be passed.
    if (!Args.hasFlag(options::OPT_foptimize_sibling_calls,
                      options::OPT_fno_optimize_sibling_calls))
      CmdArgs.push_back("-mdisable-tail-calls");

#if INTEL_CUSTOMIZATION
    RenderFloatingPointOptions(TC, D, isOptimizationLevelFast(D, Args), Args,
                               CmdArgs, JA);
#endif // INTEL_CUSTOMIZATION

    // Render ABI arguments
    switch (TC.getArch()) {
    default: break;
    case llvm::Triple::arm:
    case llvm::Triple::armeb:
    case llvm::Triple::thumbeb:
      RenderARMABI(Triple, Args, CmdArgs);
      break;
    case llvm::Triple::aarch64:
    case llvm::Triple::aarch64_32:
    case llvm::Triple::aarch64_be:
      RenderAArch64ABI(Triple, Args, CmdArgs);
      break;
    }

    // Optimization level for CodeGen.
    AddOptLevel(); // INTEL

    // Input/Output file.
    if (Output.getType() == types::TY_Dependencies) {
      // Handled with other dependency code.
    } else if (Output.isFilename()) {
      CmdArgs.push_back("-o");
      CmdArgs.push_back(Output.getFilename());
    } else {
      assert(Output.isNothing() && "Input output.");
    }

    for (const auto &II : Inputs) {
      addDashXForInput(Args, II, CmdArgs);
      if (II.isFilename())
        CmdArgs.push_back(II.getFilename());
      else
        II.getInputArg().renderAsInput(Args, CmdArgs);
    }

    C.addCommand(std::make_unique<Command>(
        JA, *this, ResponseFileSupport::AtFileUTF8(), D.getClangProgramPath(),
        CmdArgs, Inputs, Output));
    return;
  }

  if (C.getDriver().embedBitcodeMarkerOnly() && !C.getDriver().isUsingLTO())
    CmdArgs.push_back("-fembed-bitcode=marker");

  // We normally speed up the clang process a bit by skipping destructors at
  // exit, but when we're generating diagnostics we can rely on some of the
  // cleanup.
  if (!C.isForDiagnostics())
    if (!Args.hasArg(options::OPT_no_disable_free)) // INTEL
    CmdArgs.push_back("-disable-free");

#ifdef NDEBUG
  const bool IsAssertBuild = false;
#else
  const bool IsAssertBuild = true;
#endif

  // Disable the verification pass in -asserts builds.
  if (!IsAssertBuild)
    CmdArgs.push_back("-disable-llvm-verifier");

  // Discard value names in assert builds unless otherwise specified.
  if (Args.hasFlag(options::OPT_fdiscard_value_names,
                   options::OPT_fno_discard_value_names, !IsAssertBuild)) {
    if (Args.hasArg(options::OPT_fdiscard_value_names) &&
        (std::any_of(Inputs.begin(), Inputs.end(),
                     [](const clang::driver::InputInfo &II) {
                       return types::isLLVMIR(II.getType());
                     }))) {
      D.Diag(diag::warn_ignoring_fdiscard_for_bitcode);
    }
    CmdArgs.push_back("-discard-value-names");
  }

  // Set the main file name, so that debug info works even with
  // -save-temps.
  CmdArgs.push_back("-main-file-name");
  CmdArgs.push_back(getBaseInputName(Args, Input));

  // Some flags which affect the language (via preprocessor
  // defines).
  if (Args.hasArg(options::OPT_static))
    CmdArgs.push_back("-static-define");

  if (Args.hasArg(options::OPT_municode))
    CmdArgs.push_back("-DUNICODE");
#if INTEL_CUSTOMIZATION
  // When compiling with -qtbb, the oneDPL headers conflict with the system
  // installed parallel STL headers.  Add needed predefine macros to get around
  // this issue.
  if (Args.hasArg(options::OPT_qtbb) && Triple.isOSLinux()) {
    CmdArgs.push_back("-DPSTL_USE_PARALLEL_POLICIES=0");
    CmdArgs.push_back("-D_GLIBCXX_USE_TBB_PAR_BACKEND=0");
  }
#endif // INTEL_CUSTOMIZATION

  if (isa<AnalyzeJobAction>(JA))
    RenderAnalyzerOptions(Args, CmdArgs, Triple, Input);

  if (isa<AnalyzeJobAction>(JA) ||
      (isa<PreprocessJobAction>(JA) && Args.hasArg(options::OPT__analyze)))
    CmdArgs.push_back("-setup-static-analyzer");

  // Enable compatilibily mode to avoid analyzer-config related errors.
  // Since we can't access frontend flags through hasArg, let's manually iterate
  // through them.
  bool FoundAnalyzerConfig = false;
  for (auto Arg : Args.filtered(options::OPT_Xclang))
    if (StringRef(Arg->getValue()) == "-analyzer-config") {
      FoundAnalyzerConfig = true;
      break;
    }
  if (!FoundAnalyzerConfig)
    for (auto Arg : Args.filtered(options::OPT_Xanalyzer))
      if (StringRef(Arg->getValue()) == "-analyzer-config") {
        FoundAnalyzerConfig = true;
        break;
      }
  if (FoundAnalyzerConfig)
    CmdArgs.push_back("-analyzer-config-compatibility-mode=true");

  CheckCodeGenerationOptions(D, Args);

  unsigned FunctionAlignment = ParseFunctionAlignment(TC, Args);
  assert(FunctionAlignment <= 31 && "function alignment will be truncated!");
  if (FunctionAlignment) {
    CmdArgs.push_back("-function-alignment");
    CmdArgs.push_back(Args.MakeArgString(std::to_string(FunctionAlignment)));
  }

  llvm::Reloc::Model RelocationModel;
  unsigned PICLevel;
  bool IsPIE;
  std::tie(RelocationModel, PICLevel, IsPIE) = ParsePICArgs(TC, Args);

  bool IsROPI = RelocationModel == llvm::Reloc::ROPI ||
                RelocationModel == llvm::Reloc::ROPI_RWPI;
  bool IsRWPI = RelocationModel == llvm::Reloc::RWPI ||
                RelocationModel == llvm::Reloc::ROPI_RWPI;

  if (Args.hasArg(options::OPT_mcmse) &&
      !Args.hasArg(options::OPT_fallow_unsupported)) {
    if (IsROPI)
      D.Diag(diag::err_cmse_pi_are_incompatible) << IsROPI;
    if (IsRWPI)
      D.Diag(diag::err_cmse_pi_are_incompatible) << !IsRWPI;
  }

  if (IsROPI && types::isCXX(Input.getType()) &&
      !Args.hasArg(options::OPT_fallow_unsupported))
    D.Diag(diag::err_drv_ropi_incompatible_with_cxx);

  const char *RMName = RelocationModelName(RelocationModel);
  if (RMName) {
    CmdArgs.push_back("-mrelocation-model");
    CmdArgs.push_back(RMName);
  }
  if (PICLevel > 0) {
    CmdArgs.push_back("-pic-level");
    CmdArgs.push_back(PICLevel == 1 ? "1" : "2");
    if (IsPIE)
      CmdArgs.push_back("-pic-is-pie");
  }

  if (RelocationModel == llvm::Reloc::ROPI ||
      RelocationModel == llvm::Reloc::ROPI_RWPI)
    CmdArgs.push_back("-fropi");
  if (RelocationModel == llvm::Reloc::RWPI ||
      RelocationModel == llvm::Reloc::ROPI_RWPI)
    CmdArgs.push_back("-frwpi");

  if (Arg *A = Args.getLastArg(options::OPT_meabi)) {
    CmdArgs.push_back("-meabi");
    CmdArgs.push_back(A->getValue());
  }

  // -fsemantic-interposition is forwarded to CC1: set the
  // "SemanticInterposition" metadata to 1 (make some linkages interposable) and
  // make default visibility external linkage definitions dso_preemptable.
  //
  // -fno-semantic-interposition: if the target supports .Lfoo$local local
  // aliases (make default visibility external linkage definitions dso_local).
  // This is the CC1 default for ELF to match COFF/Mach-O.
  //
  // Otherwise use Clang's traditional behavior: like
  // -fno-semantic-interposition but local aliases are not used. So references
  // can be interposed if not optimized out.
  if (Triple.isOSBinFormatELF()) {
    Arg *A = Args.getLastArg(options::OPT_fsemantic_interposition,
                             options::OPT_fno_semantic_interposition);
    if (RelocationModel != llvm::Reloc::Static && !IsPIE) {
      // The supported targets need to call AsmPrinter::getSymbolPreferLocal.
      bool SupportsLocalAlias = Triple.isX86();
      if (!A)
        CmdArgs.push_back("-fhalf-no-semantic-interposition");
      else if (A->getOption().matches(options::OPT_fsemantic_interposition))
        A->render(Args, CmdArgs);
      else if (!SupportsLocalAlias)
        CmdArgs.push_back("-fhalf-no-semantic-interposition");
    }
  }

  {
    std::string Model;
    if (Arg *A = Args.getLastArg(options::OPT_mthread_model)) {
      if (!TC.isThreadModelSupported(A->getValue()))
        D.Diag(diag::err_drv_invalid_thread_model_for_target)
            << A->getValue() << A->getAsString(Args);
      Model = A->getValue();
    } else
      Model = TC.getThreadModel();
    if (Model != "posix") {
      CmdArgs.push_back("-mthread-model");
      CmdArgs.push_back(Args.MakeArgString(Model));
    }
  }

  Args.AddLastArg(CmdArgs, options::OPT_fveclib);

  if (Args.hasFlag(options::OPT_fmerge_all_constants,
                   options::OPT_fno_merge_all_constants, false))
    CmdArgs.push_back("-fmerge-all-constants");

  if (Args.hasFlag(options::OPT_fno_delete_null_pointer_checks,
                   options::OPT_fdelete_null_pointer_checks, false))
    CmdArgs.push_back("-fno-delete-null-pointer-checks");

  // LLVM Code Generator Options.

  for (const Arg *A : Args.filtered(options::OPT_frewrite_map_file_EQ)) {
    StringRef Map = A->getValue();
    if (!llvm::sys::fs::exists(Map)) {
      D.Diag(diag::err_drv_no_such_file) << Map;
    } else {
      A->render(Args, CmdArgs);
      A->claim();
    }
  }

  if (Arg *A = Args.getLastArg(options::OPT_mabi_EQ_vec_extabi,
                               options::OPT_mabi_EQ_vec_default)) {
    if (!Triple.isOSAIX())
      D.Diag(diag::err_drv_unsupported_opt_for_target)
          << A->getSpelling() << RawTriple.str();
    if (A->getOption().getID() == options::OPT_mabi_EQ_vec_extabi)
      CmdArgs.push_back("-mabi=vec-extabi");
    else
      D.Diag(diag::err_aix_default_altivec_abi);
  }

  if (Arg *A = Args.getLastArg(options::OPT_Wframe_larger_than_EQ)) {
    StringRef v = A->getValue();
    CmdArgs.push_back("-mllvm");
    CmdArgs.push_back(Args.MakeArgString("-warn-stack-size=" + v));
    A->claim();
  }

  if (!Args.hasFlag(options::OPT_fjump_tables, options::OPT_fno_jump_tables,
                    true))
    CmdArgs.push_back("-fno-jump-tables");

  if (Args.hasFlag(options::OPT_fprofile_sample_accurate,
                   options::OPT_fno_profile_sample_accurate, false))
    CmdArgs.push_back("-fprofile-sample-accurate");

  if (!Args.hasFlag(options::OPT_fpreserve_as_comments,
                    options::OPT_fno_preserve_as_comments, true))
    CmdArgs.push_back("-fno-preserve-as-comments");

  if (Arg *A = Args.getLastArg(options::OPT_mregparm_EQ)) {
    CmdArgs.push_back("-mregparm");
    CmdArgs.push_back(A->getValue());
  }

  if (Arg *A = Args.getLastArg(options::OPT_maix_struct_return,
                               options::OPT_msvr4_struct_return)) {
    if (!TC.getTriple().isPPC32()) {
      D.Diag(diag::err_drv_unsupported_opt_for_target)
          << A->getSpelling() << RawTriple.str();
    } else if (A->getOption().matches(options::OPT_maix_struct_return)) {
      CmdArgs.push_back("-maix-struct-return");
    } else {
      assert(A->getOption().matches(options::OPT_msvr4_struct_return));
      CmdArgs.push_back("-msvr4-struct-return");
    }
  }

  if (Arg *A = Args.getLastArg(options::OPT_fpcc_struct_return,
                               options::OPT_freg_struct_return)) {
    if (TC.getArch() != llvm::Triple::x86) {
      D.Diag(diag::err_drv_unsupported_opt_for_target)
          << A->getSpelling() << RawTriple.str();
    } else if (A->getOption().matches(options::OPT_fpcc_struct_return)) {
      CmdArgs.push_back("-fpcc-struct-return");
    } else {
      assert(A->getOption().matches(options::OPT_freg_struct_return));
      CmdArgs.push_back("-freg-struct-return");
    }
  }

  if (Args.hasFlag(options::OPT_mrtd, options::OPT_mno_rtd, false))
    CmdArgs.push_back("-fdefault-calling-conv=stdcall");

  if (Args.hasArg(options::OPT_fenable_matrix)) {
    // enable-matrix is needed by both the LangOpts and by LLVM.
    CmdArgs.push_back("-fenable-matrix");
    CmdArgs.push_back("-mllvm");
    CmdArgs.push_back("-enable-matrix");
  }

  CodeGenOptions::FramePointerKind FPKeepKind =
                  getFramePointerKind(Args, RawTriple);
  const char *FPKeepKindStr = nullptr;
  switch (FPKeepKind) {
  case CodeGenOptions::FramePointerKind::None:
    FPKeepKindStr = "-mframe-pointer=none";
    break;
  case CodeGenOptions::FramePointerKind::NonLeaf:
    FPKeepKindStr = "-mframe-pointer=non-leaf";
    break;
  case CodeGenOptions::FramePointerKind::All:
    FPKeepKindStr = "-mframe-pointer=all";
    break;
  }
  assert(FPKeepKindStr && "unknown FramePointerKind");
  CmdArgs.push_back(FPKeepKindStr);

  if (!Args.hasFlag(options::OPT_fzero_initialized_in_bss,
                    options::OPT_fno_zero_initialized_in_bss, true))
    CmdArgs.push_back("-fno-zero-initialized-in-bss");

  bool OFastEnabled = isOptimizationLevelFast(D, Args); // INTEL
  // If -Ofast is the optimization level, then -fstrict-aliasing should be
  // enabled.  This alias option is being used to simplify the hasFlag logic.
  OptSpecifier StrictAliasingAliasOption =
      OFastEnabled ? options::OPT_Ofast : options::OPT_fstrict_aliasing;
  // We turn strict aliasing off by default if we're in CL mode, since MSVC
  // doesn't do any TBAA.
  bool TBAAOnByDefault = !D.IsCLMode() || D.IsIntelMode(); // INTEL
  if (!Args.hasFlag(options::OPT_fstrict_aliasing, StrictAliasingAliasOption,
                    options::OPT_fno_strict_aliasing, TBAAOnByDefault))
    CmdArgs.push_back("-relaxed-aliasing");
  if (!Args.hasFlag(options::OPT_fstruct_path_tbaa,
                    options::OPT_fno_struct_path_tbaa))
    CmdArgs.push_back("-no-struct-path-tbaa");
  if (Args.hasFlag(options::OPT_fstrict_enums, options::OPT_fno_strict_enums,
                   false))
    CmdArgs.push_back("-fstrict-enums");
  if (!Args.hasFlag(options::OPT_fstrict_return, options::OPT_fno_strict_return,
                    true))
    CmdArgs.push_back("-fno-strict-return");
  if (Args.hasFlag(options::OPT_fallow_editor_placeholders,
                   options::OPT_fno_allow_editor_placeholders, false))
    CmdArgs.push_back("-fallow-editor-placeholders");
  if (Args.hasFlag(options::OPT_fstrict_vtable_pointers,
                   options::OPT_fno_strict_vtable_pointers,
                   false))
    CmdArgs.push_back("-fstrict-vtable-pointers");
  if (Args.hasFlag(options::OPT_fforce_emit_vtables,
                   options::OPT_fno_force_emit_vtables,
                   false))
    CmdArgs.push_back("-fforce-emit-vtables");
  if (!Args.hasFlag(options::OPT_foptimize_sibling_calls,
                    options::OPT_fno_optimize_sibling_calls))
    CmdArgs.push_back("-mdisable-tail-calls");
  if (Args.hasFlag(options::OPT_fno_escaping_block_tail_calls,
                   options::OPT_fescaping_block_tail_calls, false))
    CmdArgs.push_back("-fno-escaping-block-tail-calls");

  Args.AddLastArg(CmdArgs, options::OPT_ffine_grained_bitfield_accesses,
                  options::OPT_fno_fine_grained_bitfield_accesses);

  Args.AddLastArg(CmdArgs, options::OPT_fexperimental_relative_cxx_abi_vtables,
                  options::OPT_fno_experimental_relative_cxx_abi_vtables);

  // Handle segmented stacks.
  if (Args.hasFlag(options::OPT_fsplit_stack, options::OPT_fno_split_stack,
                   false))
    CmdArgs.push_back("-fsplit-stack");

  RenderFloatingPointOptions(TC, D, OFastEnabled, Args, CmdArgs, JA);

  if (Arg *A = Args.getLastArg(options::OPT_mdouble_EQ)) {
    if (TC.getArch() == llvm::Triple::avr)
      A->render(Args, CmdArgs);
    else
      D.Diag(diag::err_drv_unsupported_opt_for_target)
          << A->getAsString(Args) << TripleStr;
  }

  if (Arg *A = Args.getLastArg(options::OPT_LongDouble_Group)) {
    if (TC.getTriple().isX86() || TC.getTriple().isSPIR())
      A->render(Args, CmdArgs);
    else if (TC.getTriple().isPPC() &&
             (A->getOption().getID() != options::OPT_mlong_double_80))
      A->render(Args, CmdArgs);
    else
      D.Diag(diag::err_drv_unsupported_opt_for_target)
          << A->getAsString(Args) << TripleStr;
  }

#if INTEL_CUSTOMIZATION
  if (Args.hasFlag(options::OPT__SLASH_Qlong_double,
                   options::OPT__SLASH_Qlong_double_, false)) {
    if (TC.getTriple().getArch() == llvm::Triple::x86) {
      D.Diag(diag::err_drv_unsupported_opt_for_target)
          << Args.getLastArg(options::OPT__SLASH_Qlong_double)
                 ->getAsString(Args)
          << TripleStr;
    } else
      CmdArgs.push_back("-fintel-long-double-size=80");
  }

  for (const Arg *A : Args) {
    unsigned OptionID = A->getOption().getID();
    switch (OptionID) {
    case options::OPT_fimf_arch_consistency_EQ:
      CmdArgs.push_back(Args.MakeArgString(
          Twine("-mGLOB_imf_attr=arch-consistency:") + A->getValue()));
      A->claim();
      break;
    case options::OPT_fimf_max_error_EQ:
      CmdArgs.push_back(Args.MakeArgString(Twine("-mGLOB_imf_attr=max-error:") +
                                           A->getValue()));
      A->claim();
      break;
    case options::OPT_fimf_absolute_error_EQ:
      CmdArgs.push_back(Args.MakeArgString(
          Twine("-mGLOB_imf_attr=absolute-error:") + A->getValue()));
      A->claim();
      break;
    case options::OPT_fimf_accuracy_bits_EQ:
      CmdArgs.push_back(Args.MakeArgString(
          Twine("-mGLOB_imf_attr=accuracy-bits:") + A->getValue()));
      A->claim();
      break;
    case options::OPT_fimf_domain_exclusion_EQ:
      CmdArgs.push_back(Args.MakeArgString(
          Twine("-mGLOB_imf_attr=domain-exclusion:") + A->getValue()));
      A->claim();
      break;
    case options::OPT_fimf_precision_EQ:
      CmdArgs.push_back(Args.MakeArgString(Twine("-mGLOB_imf_attr=precision:") +
                                           A->getValue()));
      A->claim();
      break;
    default:
      break;
    }
  }
#endif // INTEL_CUSTOMIZATION

  // Decide whether to use verbose asm. Verbose assembly is the default on
  // toolchains which have the integrated assembler on by default.
  bool IsIntegratedAssemblerDefault = TC.IsIntegratedAssemblerDefault();
  if (!Args.hasFlag(options::OPT_fverbose_asm, options::OPT_fno_verbose_asm,
#if INTEL_CUSTOMIZATION
                    IsIntegratedAssemblerDefault &&
                    !(D.IsIntelMode() && D.IsCLMode())))
#endif // INTEL_CUSTOMIZATION
    CmdArgs.push_back("-fno-verbose-asm");

  // Parse 'none' or '$major.$minor'. Disallow -fbinutils-version=0 because we
  // use that to indicate the MC default in the backend.
  if (Arg *A = Args.getLastArg(options::OPT_fbinutils_version_EQ)) {
    StringRef V = A->getValue();
    unsigned Num;
    if (V == "none")
      A->render(Args, CmdArgs);
    else if (!V.consumeInteger(10, Num) && Num > 0 &&
             (V.empty() || (V.consume_front(".") &&
                            !V.consumeInteger(10, Num) && V.empty())))
      A->render(Args, CmdArgs);
    else
      D.Diag(diag::err_drv_invalid_argument_to_option)
          << A->getValue() << A->getOption().getName();
  }

  if (!TC.useIntegratedAs())
    CmdArgs.push_back("-no-integrated-as");

  if (Args.hasArg(options::OPT_fdebug_pass_structure)) {
    CmdArgs.push_back("-mdebug-pass");
    CmdArgs.push_back("Structure");
  }
  if (Args.hasArg(options::OPT_fdebug_pass_arguments)) {
    CmdArgs.push_back("-mdebug-pass");
    CmdArgs.push_back("Arguments");
  }

  // Enable -mconstructor-aliases except on darwin, where we have to work around
  // a linker bug (see <rdar://problem/7651567>), and CUDA/AMDGPU device code,
  // where aliases aren't supported. Similarly, aliases aren't yet supported
  // for AIX.
  if (!RawTriple.isOSDarwin() && !RawTriple.isNVPTX() &&
      !RawTriple.isAMDGPU() && !RawTriple.isOSAIX())
    CmdArgs.push_back("-mconstructor-aliases");

  // Darwin's kernel doesn't support guard variables; just die if we
  // try to use them.
  if (KernelOrKext && RawTriple.isOSDarwin())
    CmdArgs.push_back("-fforbid-guard-variables");

  if (Args.hasFlag(options::OPT_mms_bitfields, options::OPT_mno_ms_bitfields,
                   Triple.isWindowsGNUEnvironment())) {
    CmdArgs.push_back("-mms-bitfields");
  }

  // Non-PIC code defaults to -fdirect-access-external-data while PIC code
  // defaults to -fno-direct-access-external-data. Pass the option if different
  // from the default.
  if (Arg *A = Args.getLastArg(options::OPT_fdirect_access_external_data,
                               options::OPT_fno_direct_access_external_data))
    if (A->getOption().matches(options::OPT_fdirect_access_external_data) !=
        (PICLevel == 0))
      A->render(Args, CmdArgs);

  if (Args.hasFlag(options::OPT_fno_plt, options::OPT_fplt, false)) {
    CmdArgs.push_back("-fno-plt");
  }

  // -fhosted is default.
  // TODO: Audit uses of KernelOrKext and see where it'd be more appropriate to
  // use Freestanding.
  bool Freestanding =
      Args.hasFlag(options::OPT_ffreestanding, options::OPT_fhosted, false) ||
      KernelOrKext;
  if (Freestanding)
    CmdArgs.push_back("-ffreestanding");

  // This is a coarse approximation of what llvm-gcc actually does, both
  // -fasynchronous-unwind-tables and -fnon-call-exceptions interact in more
  // complicated ways.
  bool UnwindTables =
      Args.hasFlag(options::OPT_fasynchronous_unwind_tables,
                   options::OPT_fno_asynchronous_unwind_tables,
                   (TC.IsUnwindTablesDefault(Args) ||
                    TC.getSanitizerArgs().needsUnwindTables()) &&
                       !Freestanding);
  UnwindTables = Args.hasFlag(options::OPT_funwind_tables,
                              options::OPT_fno_unwind_tables, UnwindTables);
  if (UnwindTables)
    CmdArgs.push_back("-munwind-tables");

  // Prepare `-aux-target-cpu` and `-aux-target-feature` unless
  // `--gpu-use-aux-triple-only` is specified.
  if (!Args.getLastArg(options::OPT_gpu_use_aux_triple_only) &&
      ((IsCuda && JA.isDeviceOffloading(Action::OFK_Cuda)) ||
       (IsSYCL && IsSYCLOffloadDevice) ||
       (IsHIP && JA.isDeviceOffloading(Action::OFK_HIP)))) {
    const ArgList &HostArgs =
        C.getArgsForToolChain(nullptr, StringRef(), Action::OFK_None);
    std::string HostCPU =
        getCPUName(HostArgs, *TC.getAuxTriple(), /*FromAs*/ false);
    if (!HostCPU.empty()) {
      CmdArgs.push_back("-aux-target-cpu");
      CmdArgs.push_back(Args.MakeArgString(HostCPU));
    }
    getTargetFeatures(D, *TC.getAuxTriple(), HostArgs, CmdArgs,
                      /*ForAS*/ false, /*IsAux*/ true);
  }

  TC.addClangTargetOptions(Args, CmdArgs, JA.getOffloadingDeviceKind());

  // FIXME: Handle -mtune=.
  (void)Args.hasArg(options::OPT_mtune_EQ);

  if (Arg *A = Args.getLastArg(options::OPT_mcmodel_EQ)) {
    StringRef CM = A->getValue();
    if (CM == "small" || CM == "kernel" || CM == "medium" || CM == "large" ||
        CM == "tiny")
      A->render(Args, CmdArgs);
    else
      D.Diag(diag::err_drv_invalid_argument_to_option)
          << CM << A->getOption().getName();
  }

  if (Arg *A = Args.getLastArg(options::OPT_mtls_size_EQ)) {
    StringRef Value = A->getValue();
    unsigned TLSSize = 0;
    Value.getAsInteger(10, TLSSize);
    if (!Triple.isAArch64() || !Triple.isOSBinFormatELF())
      D.Diag(diag::err_drv_unsupported_opt_for_target)
          << A->getOption().getName() << TripleStr;
    if (TLSSize != 12 && TLSSize != 24 && TLSSize != 32 && TLSSize != 48)
      D.Diag(diag::err_drv_invalid_int_value)
          << A->getOption().getName() << Value;
    Args.AddLastArg(CmdArgs, options::OPT_mtls_size_EQ);
  }

  // Add the target cpu
  std::string CPU = getCPUName(Args, Triple, /*FromAs*/ false);
  if (!CPU.empty()) {
    CmdArgs.push_back("-target-cpu");
    CmdArgs.push_back(Args.MakeArgString(CPU));
  }

  RenderTargetOptions(Triple, Args, KernelOrKext, CmdArgs);

  // FIXME: For now we want to demote any errors to warnings, when they have
  // been raised for asking the wrong question of scalable vectors, such as
  // asking for the fixed number of elements. This may happen because code that
  // is not yet ported to work for scalable vectors uses the wrong interfaces,
  // whereas the behaviour is actually correct. Emitting a warning helps bring
  // up scalable vector support in an incremental way. When scalable vector
  // support is stable enough, all uses of wrong interfaces should be considered
  // as errors, but until then, we can live with a warning being emitted by the
  // compiler. This way, Clang can be used to compile code with scalable vectors
  // and identify possible issues.
  if (isa<BackendJobAction>(JA)) {
    CmdArgs.push_back("-mllvm");
    CmdArgs.push_back("-treat-scalable-fixed-error-as-warning");
  }

  // These two are potentially updated by AddClangCLArgs.
  codegenoptions::DebugInfoKind DebugInfoKind = codegenoptions::NoDebugInfo;
  bool EmitCodeView = false;

  // Add clang-cl arguments.
  types::ID InputType = Input.getType();
  if (D.IsCLMode())
    AddClangCLArgs(Args, InputType, CmdArgs, &DebugInfoKind, &EmitCodeView);
#if INTEL_CUSTOMIZATION
  // for OpenMP with /Qiopenmp /Qopenmp-targets=spir64, /LD is not supported.
  Arg *LDArg = Args.getLastArg(options::OPT__SLASH_LD);
  if (D.IsCLMode() && LDArg && IsOpenMPDevice && Triple.isSPIR())
    D.Diag(diag::err_drv_openmp_targets_spir64_unsupported_opt)
        << LDArg->getAsString(Args);
#endif // INTEL_CUSTOMIZATION

  DwarfFissionKind DwarfFission = DwarfFissionKind::None;
  renderDebugOptions(TC, D, RawTriple, Args, EmitCodeView,
                     types::isLLVMIR(InputType), CmdArgs, DebugInfoKind,
                     DwarfFission);

  // Add the split debug info name to the command lines here so we
  // can propagate it to the backend.
  bool SplitDWARF = (DwarfFission != DwarfFissionKind::None) &&
                    (TC.getTriple().isOSBinFormatELF() ||
                     TC.getTriple().isOSBinFormatWasm()) &&
                    (isa<AssembleJobAction>(JA) || isa<CompileJobAction>(JA) ||
                     isa<BackendJobAction>(JA));
  if (SplitDWARF) {
    const char *SplitDWARFOut = SplitDebugName(JA, Args, Input, Output);
    CmdArgs.push_back("-split-dwarf-file");
    CmdArgs.push_back(SplitDWARFOut);
    if (DwarfFission == DwarfFissionKind::Split) {
      CmdArgs.push_back("-split-dwarf-output");
      CmdArgs.push_back(SplitDWARFOut);
    }
  }

  // Pass the linker version in use.
  if (Arg *A = Args.getLastArg(options::OPT_mlinker_version_EQ)) {
    CmdArgs.push_back("-target-linker-version");
    CmdArgs.push_back(A->getValue());
  }

  // Explicitly error on some things we know we don't support and can't just
  // ignore.
  if (!Args.hasArg(options::OPT_fallow_unsupported)) {
    Arg *Unsupported;
    if (types::isCXX(InputType) && RawTriple.isOSDarwin() &&
        TC.getArch() == llvm::Triple::x86) {
      if ((Unsupported = Args.getLastArg(options::OPT_fapple_kext)) ||
          (Unsupported = Args.getLastArg(options::OPT_mkernel)))
        D.Diag(diag::err_drv_clang_unsupported_opt_cxx_darwin_i386)
            << Unsupported->getOption().getName();
    }
    // The faltivec option has been superseded by the maltivec option.
    if ((Unsupported = Args.getLastArg(options::OPT_faltivec)))
      D.Diag(diag::err_drv_clang_unsupported_opt_faltivec)
          << Unsupported->getOption().getName()
          << "please use -maltivec and include altivec.h explicitly";
    if ((Unsupported = Args.getLastArg(options::OPT_fno_altivec)))
      D.Diag(diag::err_drv_clang_unsupported_opt_faltivec)
          << Unsupported->getOption().getName() << "please use -mno-altivec";
  }

  Args.AddAllArgs(CmdArgs, options::OPT_v);

  if (Args.getLastArg(options::OPT_H)) {
    CmdArgs.push_back("-H");
    CmdArgs.push_back("-sys-header-deps");
  }

  if (D.CCPrintHeaders && !D.CCGenDiagnostics) {
    CmdArgs.push_back("-header-include-file");
    CmdArgs.push_back(!D.CCPrintHeadersFilename.empty()
                          ? D.CCPrintHeadersFilename.c_str()
                          : "-");
    CmdArgs.push_back("-sys-header-deps");
  }
  Args.AddLastArg(CmdArgs, options::OPT_P);
  Args.AddLastArg(CmdArgs, options::OPT_print_ivar_layout);

#if INTEL_CUSTOMIZATION
  // -EP should expand to -E -P.
  if (Args.hasArg(options::OPT_EP))
    CmdArgs.push_back("-P");
#endif // INTEL_CUSTOMIZATION
  if (D.CCLogDiagnostics && !D.CCGenDiagnostics) {
    CmdArgs.push_back("-diagnostic-log-file");
    CmdArgs.push_back(!D.CCLogDiagnosticsFilename.empty()
                          ? D.CCLogDiagnosticsFilename.c_str()
                          : "-");
  }

  // Give the gen diagnostics more chances to succeed, by avoiding intentional
  // crashes.
  if (D.CCGenDiagnostics)
    CmdArgs.push_back("-disable-pragma-debug-crash");

  // Allow backend to put its diagnostic files in the same place as frontend
  // crash diagnostics files.
  if (Args.hasArg(options::OPT_fcrash_diagnostics_dir)) {
    StringRef Dir = Args.getLastArgValue(options::OPT_fcrash_diagnostics_dir);
    CmdArgs.push_back("-mllvm");
    CmdArgs.push_back(Args.MakeArgString("-crash-diagnostics-dir=" + Dir));
  }

  bool UseSeparateSections = isUseSeparateSections(D, Triple); // INTEL

  if (Args.hasFlag(options::OPT_ffunction_sections,
                   options::OPT_fno_function_sections, UseSeparateSections)) {
    CmdArgs.push_back("-ffunction-sections");
  }

  if (Arg *A = Args.getLastArg(options::OPT_fbasic_block_sections_EQ)) {
    if (Triple.isX86() && Triple.isOSBinFormatELF()) {
      StringRef Val = A->getValue();
      if (Val != "all" && Val != "labels" && Val != "none" &&
          !Val.startswith("list="))
        D.Diag(diag::err_drv_invalid_value)
            << A->getAsString(Args) << A->getValue();
      else
        A->render(Args, CmdArgs);
    } else {
      D.Diag(diag::err_drv_unsupported_opt_for_target)
          << A->getAsString(Args) << TripleStr;
    }
  }

  bool HasDefaultDataSections = Triple.isOSBinFormatXCOFF();
  if (Args.hasFlag(options::OPT_fdata_sections, options::OPT_fno_data_sections,
                   UseSeparateSections || HasDefaultDataSections)) {
    CmdArgs.push_back("-fdata-sections");
  }

  if (!Args.hasFlag(options::OPT_funique_section_names,
                    options::OPT_fno_unique_section_names, true))
    CmdArgs.push_back("-fno-unique-section-names");

  if (Args.hasFlag(options::OPT_funique_internal_linkage_names,
                   options::OPT_fno_unique_internal_linkage_names, false))
    CmdArgs.push_back("-funique-internal-linkage-names");

  if (Args.hasFlag(options::OPT_funique_basic_block_section_names,
                   options::OPT_fno_unique_basic_block_section_names, false))
    CmdArgs.push_back("-funique-basic-block-section-names");

  if (Arg *A = Args.getLastArg(options::OPT_fsplit_machine_functions,
                               options::OPT_fno_split_machine_functions)) {
    // This codegen pass is only available on x86-elf targets.
    if (Triple.isX86() && Triple.isOSBinFormatELF()) {
      if (A->getOption().matches(options::OPT_fsplit_machine_functions))
        A->render(Args, CmdArgs);
    } else {
      D.Diag(diag::err_drv_unsupported_opt_for_target)
          << A->getAsString(Args) << TripleStr;
    }
  }

#if INTEL_CUSTOMIZATION
  Args.AddLastArg(CmdArgs, options::OPT_finstrument_functions_after_inlining,
                  options::OPT_finstrument_function_entry_bare);

  if ((Args.hasFlag(options::OPT_finstrument_functions,
                    options::OPT_fno_instrument_functions, false)) &&
      (!Args.hasArg(options::OPT_finstrument_functions_after_inlining,
                    options::OPT_finstrument_function_entry_bare)))
    Args.AddLastArg(CmdArgs, options::OPT_finstrument_functions);
#endif // INTEL_CUSTOMIZATION

  // NVPTX/AMDGCN doesn't support PGO or coverage. There's no runtime support
  // for sampling, overhead of call arc collection is way too high and there's
  // no way to collect the output.
  if (!Triple.isNVPTX() && !Triple.isAMDGCN())
    addPGOAndCoverageFlags(TC, C, D, Output, Args, CmdArgs);

  Args.AddLastArg(CmdArgs, options::OPT_fclang_abi_compat_EQ);

  // Add runtime flag for PS4 when PGO, coverage, or sanitizers are enabled.
  if (RawTriple.isPS4CPU() &&
      !Args.hasArg(options::OPT_nostdlib, options::OPT_nodefaultlibs)) {
    PS4cpu::addProfileRTArgs(TC, Args, CmdArgs);
    PS4cpu::addSanitizerArgs(TC, CmdArgs);
  }

  // Pass options for controlling the default header search paths.
  if (Args.hasArg(options::OPT_nostdinc)) {
    CmdArgs.push_back("-nostdsysteminc");
    CmdArgs.push_back("-nobuiltininc");
  } else {
    if (Args.hasArg(options::OPT_nostdlibinc))
      CmdArgs.push_back("-nostdsysteminc");
    Args.AddLastArg(CmdArgs, options::OPT_nostdincxx);
    Args.AddLastArg(CmdArgs, options::OPT_nobuiltininc);
  }

  // Pass the path to compiler resource files.
  CmdArgs.push_back("-resource-dir");
  CmdArgs.push_back(D.ResourceDir.c_str());

  Args.AddLastArg(CmdArgs, options::OPT_working_directory);

  RenderARCMigrateToolOptions(D, Args, CmdArgs);

  // Add preprocessing options like -I, -D, etc. if we are using the
  // preprocessor.
  //
  // FIXME: Support -fpreprocessed
  if (types::getPreprocessedType(InputType) != types::TY_INVALID)
    AddPreprocessingOptions(C, JA, D, Args, CmdArgs, Output, Inputs);

  // Don't warn about "clang -c -DPIC -fPIC test.i" because libtool.m4 assumes
  // that "The compiler can only warn and ignore the option if not recognized".
  // When building with ccache, it will pass -D options to clang even on
  // preprocessed inputs and configure concludes that -fPIC is not supported.
  Args.ClaimAllArgs(options::OPT_D);

  // Manually translate -O4 to -O3; let clang reject others.
  AddOptLevel(); // INTEL

  // Warn about ignored options to clang.
  for (const Arg *A :
       Args.filtered(options::OPT_clang_ignored_gcc_optimization_f_Group)) {
    D.Diag(diag::warn_ignored_gcc_optimization) << A->getAsString(Args);
    A->claim();
  }

  for (const Arg *A :
       Args.filtered(options::OPT_clang_ignored_legacy_options_Group)) {
    D.Diag(diag::warn_ignored_clang_option) << A->getAsString(Args);
    A->claim();
  }

  claimNoWarnArgs(Args);

  Args.AddAllArgs(CmdArgs, options::OPT_R_Group);

  Args.AddAllArgs(CmdArgs, options::OPT_W_Group);
#if INTEL_CUSTOMIZATION
  if (Args.hasFlag(options::OPT_pedantic, options::OPT_no_pedantic, false)
      || Args.hasArg(options::OPT_strict_ansi))
#endif //INTEL_CUSTOMIZATION
    CmdArgs.push_back("-pedantic");

  Args.AddLastArg(CmdArgs, options::OPT_pedantic_errors);
  Args.AddLastArg(CmdArgs, options::OPT_w);

  // Fixed point flags
  if (Args.hasFlag(options::OPT_ffixed_point, options::OPT_fno_fixed_point,
                   /*Default=*/false))
    Args.AddLastArg(CmdArgs, options::OPT_ffixed_point);

  // Handle -{std, ansi, trigraphs} -- take the last of -{std, ansi}
  // (-ansi is equivalent to -std=c89 or -std=c++98).
  //
  // If a std is supplied, only add -trigraphs if it follows the
  // option.
  bool ImplyVCPPCVer = false;
  bool ImplyVCPPCXXVer = false;
#if INTEL_CUSTOMIZATION
  const Arg *Std = Args.getLastArg(options::OPT_std_EQ, options::OPT_ansi,
                     options::OPT_strict_ansi);
#else //INTEL_CUSTOMIZATION
  const Arg *Std = Args.getLastArg(options::OPT_std_EQ, options::OPT_ansi);
#endif //INTEL_CUSTOMIZATION
  if (Std) {
#if INTEL_CUSTOMIZATION
    if (Std->getOption().matches(options::OPT_ansi) ||
        Std->getOption().matches(options::OPT_strict_ansi))
#else //INTEL_CUSTOMIZATION
    if (Std->getOption().matches(options::OPT_ansi))
#endif //INTEL_CUSTOMIZATION
      if (types::isCXX(InputType))
        CmdArgs.push_back("-std=c++98");
      else
        CmdArgs.push_back("-std=c89");
#if INTEL_CUSTOMIZATION
    // Intel compiler allows for /Qstd which is an alias -std.  We want to be
    // sure to limit valid args to C++14 or higher.
    else if (D.IsIntelMode() && IsWindowsMSVC) {
      StringRef Val(Std->getValue());
      if (Val == "c++98" || Val == "c++03" || Val == "c++0x" ||
          Val == "c++11") {
        D.Diag(clang::diag::warn_drv_unused_argument) << Std->getAsString(Args);
        ImplyVCPPCXXVer = true;
      } else
        Std->render(Args, CmdArgs);
    }
#endif // INTEL_CUSTOMIZATION
    else {
      if (Args.hasArg(options::OPT_fsycl)) {
        // Use of -std= with 'C' is not supported for SYCL.
        const LangStandard *LangStd =
            LangStandard::getLangStandardForName(Std->getValue());
        if (LangStd && LangStd->getLanguage() == Language::C)
          D.Diag(diag::err_drv_argument_not_allowed_with)
              << Std->getAsString(Args) << "-fsycl";
      }
      Std->render(Args, CmdArgs);
    }

    // If -f(no-)trigraphs appears after the language standard flag, honor it.
    if (Arg *A = Args.getLastArg(options::OPT_std_EQ, options::OPT_ansi,
                                 options::OPT_ftrigraphs,
                                 options::OPT_fno_trigraphs))
      if (A != Std)
        A->render(Args, CmdArgs);
  } else {
    // Honor -std-default.
    //
    // FIXME: Clang doesn't correctly handle -std= when the input language
    // doesn't match. For the time being just ignore this for C++ inputs;
    // eventually we want to do all the standard defaulting here instead of
    // splitting it between the driver and clang -cc1.
    if (!types::isCXX(InputType)) {
      if (!Args.hasArg(options::OPT__SLASH_std)) {
        Args.AddAllArgsTranslated(CmdArgs, options::OPT_std_default_EQ, "-std=",
                                  /*Joined=*/true);
      } else
        ImplyVCPPCVer = true;
    }
    else if (IsWindowsMSVC)
      ImplyVCPPCXXVer = true;

    if (IsSYCL && types::isCXX(InputType) &&
        !Args.hasArg(options::OPT__SLASH_std))
      // For DPC++, we default to -std=c++17 for all compilations.  Use of -std
      // on the command line will override.
      CmdArgs.push_back("-std=c++17");

    Args.AddLastArg(CmdArgs, options::OPT_ftrigraphs,
                    options::OPT_fno_trigraphs);

    // HIP headers has minimum C++ standard requirements. Therefore set the
    // default language standard.
    if (IsHIP)
      CmdArgs.push_back(IsWindowsMSVC ? "-std=c++14" : "-std=c++11");
  }

  // GCC's behavior for -Wwrite-strings is a bit strange:
  //  * In C, this "warning flag" changes the types of string literals from
  //    'char[N]' to 'const char[N]', and thus triggers an unrelated warning
  //    for the discarded qualifier.
  //  * In C++, this is just a normal warning flag.
  //
  // Implementing this warning correctly in C is hard, so we follow GCC's
  // behavior for now. FIXME: Directly diagnose uses of a string literal as
  // a non-const char* in C, rather than using this crude hack.
  if (!types::isCXX(InputType)) {
    // FIXME: This should behave just like a warning flag, and thus should also
    // respect -Weverything, -Wno-everything, -Werror=write-strings, and so on.
    Arg *WriteStrings =
        Args.getLastArg(options::OPT_Wwrite_strings,
                        options::OPT_Wno_write_strings, options::OPT_w);
    if (WriteStrings &&
        WriteStrings->getOption().matches(options::OPT_Wwrite_strings))
      CmdArgs.push_back("-fconst-strings");
  }

  // GCC provides a macro definition '__DEPRECATED' when -Wdeprecated is active
  // during C++ compilation, which it is by default. GCC keeps this define even
  // in the presence of '-w', match this behavior bug-for-bug.
  if (types::isCXX(InputType) &&
      Args.hasFlag(options::OPT_Wdeprecated, options::OPT_Wno_deprecated,
                   true)) {
    CmdArgs.push_back("-fdeprecated-macro");
  }

  // Translate GCC's misnamer '-fasm' arguments to '-fgnu-keywords'.
  if (Arg *Asm = Args.getLastArg(options::OPT_fasm, options::OPT_fno_asm)) {
    if (Asm->getOption().matches(options::OPT_fasm))
      CmdArgs.push_back("-fgnu-keywords");
    else
      CmdArgs.push_back("-fno-gnu-keywords");
  }

  if (ShouldDisableDwarfDirectory(Args, TC))
    CmdArgs.push_back("-fno-dwarf-directory-asm");

  if (!ShouldEnableAutolink(Args, TC, JA))
    CmdArgs.push_back("-fno-autolink");

  // Add in -fdebug-compilation-dir if necessary.
  addDebugCompDirArg(Args, CmdArgs, D.getVFS());

  addDebugPrefixMapArg(D, Args, CmdArgs);

  if (Arg *A = Args.getLastArg(options::OPT_ftemplate_depth_,
                               options::OPT_ftemplate_depth_EQ)) {
    CmdArgs.push_back("-ftemplate-depth");
    CmdArgs.push_back(A->getValue());
  }

  if (Arg *A = Args.getLastArg(options::OPT_foperator_arrow_depth_EQ)) {
    CmdArgs.push_back("-foperator-arrow-depth");
    CmdArgs.push_back(A->getValue());
  }

  if (Arg *A = Args.getLastArg(options::OPT_fconstexpr_depth_EQ)) {
    CmdArgs.push_back("-fconstexpr-depth");
    CmdArgs.push_back(A->getValue());
  }

  if (Arg *A = Args.getLastArg(options::OPT_fconstexpr_steps_EQ)) {
    CmdArgs.push_back("-fconstexpr-steps");
    CmdArgs.push_back(A->getValue());
  }

  if (Args.hasArg(options::OPT_fexperimental_new_constant_interpreter))
    CmdArgs.push_back("-fexperimental-new-constant-interpreter");

  if (Arg *A = Args.getLastArg(options::OPT_fbracket_depth_EQ)) {
    CmdArgs.push_back("-fbracket-depth");
    CmdArgs.push_back(A->getValue());
  }

  if (Arg *A = Args.getLastArg(options::OPT_Wlarge_by_value_copy_EQ,
                               options::OPT_Wlarge_by_value_copy_def)) {
    if (A->getNumValues()) {
      StringRef bytes = A->getValue();
      CmdArgs.push_back(Args.MakeArgString("-Wlarge-by-value-copy=" + bytes));
    } else
      CmdArgs.push_back("-Wlarge-by-value-copy=64"); // default value
  }

  if (Args.hasArg(options::OPT_relocatable_pch))
    CmdArgs.push_back("-relocatable-pch");

  if (const Arg *A = Args.getLastArg(options::OPT_fcf_runtime_abi_EQ)) {
    static const char *kCFABIs[] = {
      "standalone", "objc", "swift", "swift-5.0", "swift-4.2", "swift-4.1",
    };

    if (find(kCFABIs, StringRef(A->getValue())) == std::end(kCFABIs))
      D.Diag(diag::err_drv_invalid_cf_runtime_abi) << A->getValue();
    else
      A->render(Args, CmdArgs);
  }

  if (Arg *A = Args.getLastArg(options::OPT_fconstant_string_class_EQ)) {
    CmdArgs.push_back("-fconstant-string-class");
    CmdArgs.push_back(A->getValue());
  }

  if (Arg *A = Args.getLastArg(options::OPT_ftabstop_EQ)) {
    CmdArgs.push_back("-ftabstop");
    CmdArgs.push_back(A->getValue());
  }

  if (Args.hasFlag(options::OPT_fstack_size_section,
                   options::OPT_fno_stack_size_section, RawTriple.isPS4()))
    CmdArgs.push_back("-fstack-size-section");

  CmdArgs.push_back("-ferror-limit");
  if (Arg *A = Args.getLastArg(options::OPT_ferror_limit_EQ))
    CmdArgs.push_back(A->getValue());
  else
    CmdArgs.push_back("19");

  if (Arg *A = Args.getLastArg(options::OPT_fmacro_backtrace_limit_EQ)) {
    CmdArgs.push_back("-fmacro-backtrace-limit");
    CmdArgs.push_back(A->getValue());
  }

  if (Arg *A = Args.getLastArg(options::OPT_ftemplate_backtrace_limit_EQ)) {
    CmdArgs.push_back("-ftemplate-backtrace-limit");
    CmdArgs.push_back(A->getValue());
  }

  if (Arg *A = Args.getLastArg(options::OPT_fconstexpr_backtrace_limit_EQ)) {
    CmdArgs.push_back("-fconstexpr-backtrace-limit");
    CmdArgs.push_back(A->getValue());
  }

  if (Arg *A = Args.getLastArg(options::OPT_fspell_checking_limit_EQ)) {
    CmdArgs.push_back("-fspell-checking-limit");
    CmdArgs.push_back(A->getValue());
  }

#if INTEL_CUSTOMIZATION
  //-fiopenmp-offload is default
  if (Args.hasArg(options::OPT_fiopenmp) &&
      Args.hasFlag(options::OPT_fno_iopenmp_offload,
                   options::OPT_fiopenmp_offload, false)) {
    CmdArgs.push_back("-fno-intel-openmp-offload");
    CmdArgs.push_back("-mllvm");
    CmdArgs.push_back("-vpo-paropt-use-offload-metadata=false");
  }
  if (Args.hasFlag(options::OPT_fiopenmp_simd, options::OPT_fno_iopenmp_simd,
                   false)) {
    // FIXME: Add better interactions with -fopenmp-simd.
    CmdArgs.push_back("-fopenmp-simd");
    CmdArgs.push_back("-fopenmp-late-outline");
  }
  // When compiling for SPIR, we want to be sure that -fiopenmp is used
  // and not -fopenmp.
  if (IsOpenMPDevice && !Args.hasArg(options::OPT_fiopenmp) &&
      Args.hasArg(options::OPT_fopenmp_EQ, options::OPT_fopenmp) &&
      Triple.isSPIR()) {
    if (!D.IsCLMode())
        D.Diag(diag::err_drv_opt_requires_opt)
          << "-fopenmp-targets=spir64" << "-fiopenmp";
    else
        D.Diag(diag::err_drv_opt_requires_opt)
          << "-Qopenmp-targets=spir64" << "-Qiopenmp";
  }
  if (Arg *A = Args.getLastArg(options::OPT_qopenmp_threadprivate_EQ)) {
    StringRef Value = A->getValue();

    if ((Value != "compat") && (Value != "legacy"))
      D.Diag(diag::err_drv_unsupported_option_argument)
          << A->getOption().getName() << Value;

    if (Value == "legacy")
      CmdArgs.push_back("-fopenmp-threadprivate-legacy");
  }

  if (Args.hasFlag(options::OPT__SLASH_Qvla_, options::OPT__SLASH_Qvla, false))
    CmdArgs.push_back("-Werror=vla");
#endif // INTEL_CUSTOMIZATION

  // Pass -fmessage-length=.
  unsigned MessageLength = 0;
  if (Arg *A = Args.getLastArg(options::OPT_fmessage_length_EQ)) {
    StringRef V(A->getValue());
    if (V.getAsInteger(0, MessageLength))
      D.Diag(diag::err_drv_invalid_argument_to_option)
          << V << A->getOption().getName();
  } else {
    // If -fmessage-length=N was not specified, determine whether this is a
    // terminal and, if so, implicitly define -fmessage-length appropriately.
    MessageLength = llvm::sys::Process::StandardErrColumns();
  }
  if (MessageLength != 0)
    CmdArgs.push_back(
        Args.MakeArgString("-fmessage-length=" + Twine(MessageLength)));

  // -fvisibility= and -fvisibility-ms-compat are of a piece.
  if (const Arg *A = Args.getLastArg(options::OPT_fvisibility_EQ,
                                     options::OPT_fvisibility_ms_compat)) {
    if (A->getOption().matches(options::OPT_fvisibility_EQ)) {
      CmdArgs.push_back("-fvisibility");
      CmdArgs.push_back(A->getValue());
    } else {
      assert(A->getOption().matches(options::OPT_fvisibility_ms_compat));
      CmdArgs.push_back("-fvisibility");
      CmdArgs.push_back("hidden");
      CmdArgs.push_back("-ftype-visibility");
      CmdArgs.push_back("default");
    }
  }

  if (!RawTriple.isPS4())
    if (const Arg *A =
            Args.getLastArg(options::OPT_fvisibility_from_dllstorageclass,
                            options::OPT_fno_visibility_from_dllstorageclass)) {
      if (A->getOption().matches(
              options::OPT_fvisibility_from_dllstorageclass)) {
        CmdArgs.push_back("-fvisibility-from-dllstorageclass");
        Args.AddLastArg(CmdArgs, options::OPT_fvisibility_dllexport_EQ);
        Args.AddLastArg(CmdArgs, options::OPT_fvisibility_nodllstorageclass_EQ);
        Args.AddLastArg(CmdArgs, options::OPT_fvisibility_externs_dllimport_EQ);
        Args.AddLastArg(CmdArgs,
                        options::OPT_fvisibility_externs_nodllstorageclass_EQ);
      }
    }

  if (const Arg *A = Args.getLastArg(options::OPT_mignore_xcoff_visibility)) {
    if (Triple.isOSAIX())
      CmdArgs.push_back("-mignore-xcoff-visibility");
    else
      D.Diag(diag::err_drv_unsupported_opt_for_target)
          << A->getAsString(Args) << TripleStr;
  }

  Args.AddLastArg(CmdArgs, options::OPT_fvisibility_inlines_hidden);
  Args.AddLastArg(CmdArgs, options::OPT_fvisibility_inlines_hidden_static_local_var,
                           options::OPT_fno_visibility_inlines_hidden_static_local_var);
  Args.AddLastArg(CmdArgs, options::OPT_fvisibility_global_new_delete_hidden);

  Args.AddLastArg(CmdArgs, options::OPT_ftlsmodel_EQ);

  // Forward -f (flag) options which we can pass directly.
  Args.AddLastArg(CmdArgs, options::OPT_femit_all_decls);
  Args.AddLastArg(CmdArgs, options::OPT_fheinous_gnu_extensions);
  Args.AddLastArg(CmdArgs, options::OPT_fdigraphs, options::OPT_fno_digraphs);
  Args.AddLastArg(CmdArgs, options::OPT_fno_operator_names);
  Args.AddLastArg(CmdArgs, options::OPT_femulated_tls,
                  options::OPT_fno_emulated_tls);

  // AltiVec-like language extensions aren't relevant for assembling.
  if (!isa<PreprocessJobAction>(JA) || Output.getType() != types::TY_PP_Asm)
    Args.AddLastArg(CmdArgs, options::OPT_fzvector);

  Args.AddLastArg(CmdArgs, options::OPT_fdiagnostics_show_template_tree);
  Args.AddLastArg(CmdArgs, options::OPT_fno_elide_type);
#if INTEL_COLLAB
  if (Args.hasFlag(options::OPT_fiopenmp, options::OPT_fno_iopenmp, false)) {
    CmdArgs.push_back("-fopenmp-late-outline");
#if INTEL_CUSTOMIZATION
    CmdArgs.push_back("-fintel-openmp-region");
    if (Arg *A = Args.getLastArg(options::OPT_qopenmp_threadprivate_EQ)) {
      StringRef Value = A->getValue();
      if (Value != "compat")
        CmdArgs.push_back("-fopenmp-threadprivate-legacy");
    } else
#endif // INTEL_CUSTOMIZATION
      CmdArgs.push_back("-fopenmp-threadprivate-legacy");
  }
#endif // INTEL_COLLAB

#if INTEL_CUSTOMIZATION
  bool StubsOverride = false;
  if (Arg *A = Args.getLastArg(options::OPT_qopenmp_stubs,
      options::OPT_fopenmp, options::OPT_fopenmp_EQ, options::OPT_fiopenmp))
    if (A->getOption().matches(options::OPT_qopenmp_stubs))
      StubsOverride = true;
#endif // INTEL_CUSTOMIZATION

  // Forward flags for OpenMP. We don't do this if the current action is an
  // device offloading action other than OpenMP.
#if INTEL_COLLAB
  if ((Args.hasFlag(options::OPT_fopenmp, options::OPT_fopenmp_EQ,
                    options::OPT_fno_openmp, false) ||
       Args.hasFlag(options::OPT_fiopenmp, options::OPT_fno_iopenmp, false)) &&
#else
  if (Args.hasFlag(options::OPT_fopenmp, options::OPT_fopenmp_EQ,
                   options::OPT_fno_openmp, false) &&
#endif // INTEL_COLLAB
      !StubsOverride && // INTEL
      (JA.isDeviceOffloading(Action::OFK_None) ||
       JA.isDeviceOffloading(Action::OFK_OpenMP))) {
    switch (D.getOpenMPRuntime(Args)) {
    case Driver::OMPRT_OMP:
    case Driver::OMPRT_IOMP5:
      // Clang can generate useful OpenMP code for these two runtime libraries.
      CmdArgs.push_back("-fopenmp");

      // If no option regarding the use of TLS in OpenMP codegeneration is
      // given, decide a default based on the target. Otherwise rely on the
      // options and pass the right information to the frontend.
      if (!Args.hasFlag(options::OPT_fopenmp_use_tls,
                        options::OPT_fnoopenmp_use_tls, /*Default=*/true))
        CmdArgs.push_back("-fnoopenmp-use-tls");
      Args.AddLastArg(CmdArgs, options::OPT_fopenmp_simd,
                      options::OPT_fno_openmp_simd);
      Args.AddAllArgs(CmdArgs, options::OPT_fopenmp_enable_irbuilder);
      Args.AddAllArgs(CmdArgs, options::OPT_fopenmp_version_EQ);
      Args.AddAllArgs(CmdArgs, options::OPT_fopenmp_cuda_number_of_sm_EQ);
      Args.AddAllArgs(CmdArgs, options::OPT_fopenmp_cuda_blocks_per_sm_EQ);
      Args.AddAllArgs(CmdArgs,
                      options::OPT_fopenmp_cuda_teams_reduction_recs_num_EQ);
      if (Args.hasFlag(options::OPT_fopenmp_optimistic_collapse,
                       options::OPT_fno_openmp_optimistic_collapse,
                       /*Default=*/false))
        CmdArgs.push_back("-fopenmp-optimistic-collapse");

      // When in OpenMP offloading mode with NVPTX target, forward
      // cuda-mode flag
      if (Args.hasFlag(options::OPT_fopenmp_cuda_mode,
                       options::OPT_fno_openmp_cuda_mode, /*Default=*/false))
        CmdArgs.push_back("-fopenmp-cuda-mode");

      // When in OpenMP offloading mode with NVPTX target, forward
      // cuda-parallel-target-regions flag
      if (Args.hasFlag(options::OPT_fopenmp_cuda_parallel_target_regions,
                       options::OPT_fno_openmp_cuda_parallel_target_regions,
                       /*Default=*/true))
        CmdArgs.push_back("-fopenmp-cuda-parallel-target-regions");

      // When in OpenMP offloading mode with NVPTX target, check if full runtime
      // is required.
      if (Args.hasFlag(options::OPT_fopenmp_cuda_force_full_runtime,
                       options::OPT_fno_openmp_cuda_force_full_runtime,
                       /*Default=*/false))
        CmdArgs.push_back("-fopenmp-cuda-force-full-runtime");
      break;
    default:
      // By default, if Clang doesn't know how to generate useful OpenMP code
      // for a specific runtime library, we just don't pass the '-fopenmp' flag
      // down to the actual compilation.
      // FIXME: It would be better to have a mode which *only* omits IR
      // generation based on the OpenMP support so that we get consistent
      // semantic analysis, etc.
      break;
    }
  } else {
    Args.AddLastArg(CmdArgs, options::OPT_fopenmp_simd,
                    options::OPT_fno_openmp_simd);
    Args.AddAllArgs(CmdArgs, options::OPT_fopenmp_version_EQ);
  }

  const SanitizerArgs &Sanitize = TC.getSanitizerArgs();
  Sanitize.addArgs(TC, Args, CmdArgs, InputType);

  const XRayArgs &XRay = TC.getXRayArgs();
  XRay.addArgs(TC, Args, CmdArgs, InputType);

  for (const auto &Filename :
       Args.getAllArgValues(options::OPT_fprofile_list_EQ)) {
    if (D.getVFS().exists(Filename))
      CmdArgs.push_back(Args.MakeArgString("-fprofile-list=" + Filename));
    else
      D.Diag(clang::diag::err_drv_no_such_file) << Filename;
  }

  if (Arg *A = Args.getLastArg(options::OPT_fpatchable_function_entry_EQ)) {
    StringRef S0 = A->getValue(), S = S0;
    unsigned Size, Offset = 0;
    if (!Triple.isAArch64() && !Triple.isRISCV() && !Triple.isX86())
      D.Diag(diag::err_drv_unsupported_opt_for_target)
          << A->getAsString(Args) << TripleStr;
    else if (S.consumeInteger(10, Size) ||
             (!S.empty() && (!S.consume_front(",") ||
                             S.consumeInteger(10, Offset) || !S.empty())))
      D.Diag(diag::err_drv_invalid_argument_to_option)
          << S0 << A->getOption().getName();
    else if (Size < Offset)
      D.Diag(diag::err_drv_unsupported_fpatchable_function_entry_argument);
    else {
      CmdArgs.push_back(Args.MakeArgString(A->getSpelling() + Twine(Size)));
      CmdArgs.push_back(Args.MakeArgString(
          "-fpatchable-function-entry-offset=" + Twine(Offset)));
    }
  }

  if (TC.SupportsProfiling()) {
    Args.AddLastArg(CmdArgs, options::OPT_pg);

    llvm::Triple::ArchType Arch = TC.getArch();
    if (Arg *A = Args.getLastArg(options::OPT_mfentry)) {
      if (Arch == llvm::Triple::systemz || TC.getTriple().isX86())
        A->render(Args, CmdArgs);
      else
        D.Diag(diag::err_drv_unsupported_opt_for_target)
            << A->getAsString(Args) << TripleStr;
    }
    if (Arg *A = Args.getLastArg(options::OPT_mnop_mcount)) {
      if (Arch == llvm::Triple::systemz)
        A->render(Args, CmdArgs);
      else
        D.Diag(diag::err_drv_unsupported_opt_for_target)
            << A->getAsString(Args) << TripleStr;
    }
    if (Arg *A = Args.getLastArg(options::OPT_mrecord_mcount)) {
      if (Arch == llvm::Triple::systemz)
        A->render(Args, CmdArgs);
      else
        D.Diag(diag::err_drv_unsupported_opt_for_target)
            << A->getAsString(Args) << TripleStr;
    }
  }

  if (Args.getLastArg(options::OPT_fapple_kext) ||
      (Args.hasArg(options::OPT_mkernel) && types::isCXX(InputType)))
    CmdArgs.push_back("-fapple-kext");

  Args.AddLastArg(CmdArgs, options::OPT_flax_vector_conversions_EQ);
  Args.AddLastArg(CmdArgs, options::OPT_fobjc_sender_dependent_dispatch);
  Args.AddLastArg(CmdArgs, options::OPT_fdiagnostics_print_source_range_info);
  Args.AddLastArg(CmdArgs, options::OPT_fdiagnostics_parseable_fixits);
  Args.AddLastArg(CmdArgs, options::OPT_ftime_report);
  Args.AddLastArg(CmdArgs, options::OPT_ftime_report_EQ);
  Args.AddLastArg(CmdArgs, options::OPT_ftime_trace);
  Args.AddLastArg(CmdArgs, options::OPT_ftime_trace_granularity_EQ);
  Args.AddLastArg(CmdArgs, options::OPT_ftrapv);
#if INTEL_CUSTOMIZATION
  // -malign-double is the default for Windows Intel
  if (D.IsIntelMode() && D.IsCLMode())
    CmdArgs.push_back("-malign-double");
  else
    Args.AddLastArg(CmdArgs, options::OPT_malign_double);
#endif // INTEL_CUSTOMIZATION
  Args.AddLastArg(CmdArgs, options::OPT_fno_temp_file);

  if (Arg *A = Args.getLastArg(options::OPT_ftrapv_handler_EQ)) {
    CmdArgs.push_back("-ftrapv-handler");
    CmdArgs.push_back(A->getValue());
  }

  Args.AddLastArg(CmdArgs, options::OPT_ftrap_function_EQ);

  // -fno-strict-overflow implies -fwrapv if it isn't disabled, but
  // -fstrict-overflow won't turn off an explicitly enabled -fwrapv.
  if (Arg *A = Args.getLastArg(options::OPT_fwrapv, options::OPT_fno_wrapv)) {
    if (A->getOption().matches(options::OPT_fwrapv))
      CmdArgs.push_back("-fwrapv");
  } else if (Arg *A = Args.getLastArg(options::OPT_fstrict_overflow,
                                      options::OPT_fno_strict_overflow)) {
    if (A->getOption().matches(options::OPT_fno_strict_overflow))
      CmdArgs.push_back("-fwrapv");
  }

  if (Arg *A = Args.getLastArg(options::OPT_freroll_loops,
                               options::OPT_fno_reroll_loops))
    if (A->getOption().matches(options::OPT_freroll_loops))
      CmdArgs.push_back("-freroll-loops");

  Args.AddLastArg(CmdArgs, options::OPT_ffinite_loops,
                  options::OPT_fno_finite_loops);

  Args.AddLastArg(CmdArgs, options::OPT_fwritable_strings);
#if INTEL_CUSTOMIZATION
  RenderUnrollOptions(D, Args, CmdArgs);
#endif // INTEL_CUSTOMIZATION

  Args.AddLastArg(CmdArgs, options::OPT_pthread);

  if (Args.hasFlag(options::OPT_mspeculative_load_hardening,
                   options::OPT_mno_speculative_load_hardening, false))
    CmdArgs.push_back(Args.MakeArgString("-mspeculative-load-hardening"));

  RenderSSPOptions(D, TC, Args, CmdArgs, KernelOrKext);
  RenderSCPOptions(TC, Args, CmdArgs);
  RenderTrivialAutoVarInitOptions(D, TC, Args, CmdArgs);

  // Translate -mstackrealign
  if (Args.hasFlag(options::OPT_mstackrealign, options::OPT_mno_stackrealign,
                   false))
    CmdArgs.push_back(Args.MakeArgString("-mstackrealign"));

  if (Args.hasArg(options::OPT_mstack_alignment)) {
    StringRef alignment = Args.getLastArgValue(options::OPT_mstack_alignment);
    CmdArgs.push_back(Args.MakeArgString("-mstack-alignment=" + alignment));
  }

  if (Args.hasArg(options::OPT_mstack_probe_size)) {
    StringRef Size = Args.getLastArgValue(options::OPT_mstack_probe_size);

    if (!Size.empty())
      CmdArgs.push_back(Args.MakeArgString("-mstack-probe-size=" + Size));
    else
      CmdArgs.push_back("-mstack-probe-size=0");
  }

  if (!Args.hasFlag(options::OPT_mstack_arg_probe,
                    options::OPT_mno_stack_arg_probe, true))
    CmdArgs.push_back(Args.MakeArgString("-mno-stack-arg-probe"));

  if (Arg *A = Args.getLastArg(options::OPT_mrestrict_it,
                               options::OPT_mno_restrict_it)) {
    if (A->getOption().matches(options::OPT_mrestrict_it)) {
      CmdArgs.push_back("-mllvm");
      CmdArgs.push_back("-arm-restrict-it");
    } else {
      CmdArgs.push_back("-mllvm");
      CmdArgs.push_back("-arm-no-restrict-it");
    }
  } else if (Triple.isOSWindows() &&
             (Triple.getArch() == llvm::Triple::arm ||
              Triple.getArch() == llvm::Triple::thumb)) {
    // Windows on ARM expects restricted IT blocks
    CmdArgs.push_back("-mllvm");
    CmdArgs.push_back("-arm-restrict-it");
  }

  // Forward -cl options to -cc1
  RenderOpenCLOptions(Args, CmdArgs, InputType);

  // Forward -fsycl-instrument-device-code option to cc1. This option can only
  // be used with spir triple.
  if (Arg *A = Args.getLastArg(options::OPT_fsycl_instrument_device_code)) {
    if (!Triple.isSPIR())
      D.Diag(diag::err_drv_unsupported_opt_for_target)
          << A->getAsString(Args) << TripleStr;
    CmdArgs.push_back("-fsycl-instrument-device-code");
  }

#if INTEL_CUSTOMIZATION
  // Enable instrumentation for OpenMP SPIR-V offload by default.
  // Eventually, we will enable it by default for SYCL too, so this
  // code will have to be merged with the above.
  if (IsOpenMPDevice && Triple.isSPIR() &&
      Args.hasFlag(options::OPT_fsycl_instrument_device_code,
                   options::OPT_fno_sycl_instrument_device_code, true)) {
    CmdArgs.push_back("-fsycl-instrument-device-code");
  }
#endif // INTEL_CUSTOMIZATION
  if (IsHIP) {
    if (Args.hasFlag(options::OPT_fhip_new_launch_api,
                     options::OPT_fno_hip_new_launch_api, true))
      CmdArgs.push_back("-fhip-new-launch-api");
    if (Args.hasFlag(options::OPT_fgpu_allow_device_init,
                     options::OPT_fno_gpu_allow_device_init, false))
      CmdArgs.push_back("-fgpu-allow-device-init");
  }

  if (IsCuda || IsHIP) {
    if (Args.hasFlag(options::OPT_fgpu_rdc, options::OPT_fno_gpu_rdc, false))
      CmdArgs.push_back("-fgpu-rdc");
    if (Args.hasFlag(options::OPT_fgpu_defer_diag,
                     options::OPT_fno_gpu_defer_diag, false))
      CmdArgs.push_back("-fgpu-defer-diag");
    if (Args.hasFlag(options::OPT_fgpu_exclude_wrong_side_overloads,
                     options::OPT_fno_gpu_exclude_wrong_side_overloads,
                     false)) {
      CmdArgs.push_back("-fgpu-exclude-wrong-side-overloads");
      CmdArgs.push_back("-fgpu-defer-diag");
    }
  }

  if (Arg *A = Args.getLastArg(options::OPT_fcf_protection_EQ)) {
    CmdArgs.push_back(
        Args.MakeArgString(Twine("-fcf-protection=") + A->getValue()));
  }

  // Forward -f options with positive and negative forms; we translate
  // these by hand.
  if (Arg *A = getLastProfileSampleUseArg(Args)) {
    auto *PGOArg = Args.getLastArg(
        options::OPT_fprofile_generate, options::OPT_fprofile_generate_EQ,
        options::OPT_fcs_profile_generate, options::OPT_fcs_profile_generate_EQ,
        options::OPT_fprofile_use, options::OPT_fprofile_use_EQ);
    if (PGOArg)
      D.Diag(diag::err_drv_argument_not_allowed_with)
          << "SampleUse with PGO options";

    StringRef fname = A->getValue();
    if (!llvm::sys::fs::exists(fname))
      D.Diag(diag::err_drv_no_such_file) << fname;
    else
      A->render(Args, CmdArgs);
  }
  Args.AddLastArg(CmdArgs, options::OPT_fprofile_remapping_file_EQ);

  if (Args.hasFlag(options::OPT_fpseudo_probe_for_profiling,
                   options::OPT_fno_pseudo_probe_for_profiling, false))
    CmdArgs.push_back("-fpseudo-probe-for-profiling");

  RenderBuiltinOptions(TC, RawTriple, Args, CmdArgs);

  if (!Args.hasFlag(options::OPT_fassume_sane_operator_new,
                    options::OPT_fno_assume_sane_operator_new))
    CmdArgs.push_back("-fno-assume-sane-operator-new");

  // -fblocks=0 is default.
  if (Args.hasFlag(options::OPT_fblocks, options::OPT_fno_blocks,
                   TC.IsBlocksDefault()) ||
      (Args.hasArg(options::OPT_fgnu_runtime) &&
       Args.hasArg(options::OPT_fobjc_nonfragile_abi) &&
       !Args.hasArg(options::OPT_fno_blocks))) {
    CmdArgs.push_back("-fblocks");

    if (!Args.hasArg(options::OPT_fgnu_runtime) && !TC.hasBlocksRuntime())
      CmdArgs.push_back("-fblocks-runtime-optional");
  }

  // -fencode-extended-block-signature=1 is default.
  if (TC.IsEncodeExtendedBlockSignatureDefault())
    CmdArgs.push_back("-fencode-extended-block-signature");

  if (Args.hasFlag(options::OPT_fcoroutines_ts, options::OPT_fno_coroutines_ts,
                   false) &&
      types::isCXX(InputType)) {
    CmdArgs.push_back("-fcoroutines-ts");
  }

  Args.AddLastArg(CmdArgs, options::OPT_fdouble_square_bracket_attributes,
                  options::OPT_fno_double_square_bracket_attributes);

  // -faccess-control is default.
  if (Args.hasFlag(options::OPT_fno_access_control,
                   options::OPT_faccess_control, false))
    CmdArgs.push_back("-fno-access-control");

  // -felide-constructors is the default.
  if (Args.hasFlag(options::OPT_fno_elide_constructors,
                   options::OPT_felide_constructors, false))
    CmdArgs.push_back("-fno-elide-constructors");

  ToolChain::RTTIMode RTTIMode = TC.getRTTIMode();

  if (KernelOrKext || (types::isCXX(InputType) &&
                       (RTTIMode == ToolChain::RM_Disabled)))
    CmdArgs.push_back("-fno-rtti");

  // -fshort-enums=0 is default for all architectures except Hexagon and z/OS.
  if (Args.hasFlag(options::OPT_fshort_enums, options::OPT_fno_short_enums,
                   TC.getArch() == llvm::Triple::hexagon || Triple.isOSzOS()))
    CmdArgs.push_back("-fshort-enums");

  RenderCharacterOptions(Args, AuxTriple ? *AuxTriple : RawTriple, CmdArgs);

  // -fuse-cxa-atexit is default.
  if (!Args.hasFlag(
          options::OPT_fuse_cxa_atexit, options::OPT_fno_use_cxa_atexit,
          !RawTriple.isOSAIX() && !RawTriple.isOSWindows() &&
              TC.getArch() != llvm::Triple::xcore &&
              ((RawTriple.getVendor() != llvm::Triple::MipsTechnologies) ||
               RawTriple.hasEnvironment())) ||
      KernelOrKext)
    CmdArgs.push_back("-fno-use-cxa-atexit");

  if (Args.hasFlag(options::OPT_fregister_global_dtors_with_atexit,
                   options::OPT_fno_register_global_dtors_with_atexit,
                   RawTriple.isOSDarwin() && !KernelOrKext))
    CmdArgs.push_back("-fregister-global-dtors-with-atexit");

  // -fno-use-line-directives is default.
#if INTEL_CUSTOMIZATION
  // -fuse-line-directives is default for Intel Windows
  if (Args.hasFlag(options::OPT_fuse_line_directives,
                   options::OPT_fno_use_line_directives,
                   D.IsIntelMode() && D.IsCLMode()))
#endif // INTEL_CUSTOMIZATION
    CmdArgs.push_back("-fuse-line-directives");

  // -fms-extensions=0 is default.
  if (Args.hasFlag(options::OPT_fms_extensions, options::OPT_fno_ms_extensions,
                   IsWindowsMSVC))
    CmdArgs.push_back("-fms-extensions");

  // -fms-compatibility=0 is default.
  bool IsMSVCCompat = Args.hasFlag(
      options::OPT_fms_compatibility, options::OPT_fno_ms_compatibility,
      (IsWindowsMSVC && Args.hasFlag(options::OPT_fms_extensions,
                                     options::OPT_fno_ms_extensions, true)));
  if (IsMSVCCompat)
    CmdArgs.push_back("-fms-compatibility");

  // Handle -fgcc-version, if present.
  VersionTuple GNUCVer;
  if (Arg *A = Args.getLastArg(options::OPT_fgnuc_version_EQ)) {
    // Check that the version has 1 to 3 components and the minor and patch
    // versions fit in two decimal digits.
    StringRef Val = A->getValue();
    Val = Val.empty() ? "0" : Val; // Treat "" as 0 or disable.
    bool Invalid = GNUCVer.tryParse(Val);
    unsigned Minor = GNUCVer.getMinor().getValueOr(0);
    unsigned Patch = GNUCVer.getSubminor().getValueOr(0);
    if (Invalid || GNUCVer.getBuild() || Minor >= 100 || Patch >= 100) {
      D.Diag(diag::err_drv_invalid_value)
          << A->getAsString(Args) << A->getValue();
    }
  } else if (!IsMSVCCompat) {
    // Imitate GCC 4.2.1 by default if -fms-compatibility is not in effect.
    GNUCVer = VersionTuple(4, 2, 1);
  }
  if (!GNUCVer.empty()) {
    CmdArgs.push_back(
        Args.MakeArgString("-fgnuc-version=" + GNUCVer.getAsString()));
  }

  VersionTuple MSVT = TC.computeMSVCVersion(&D, Args);
  if (!MSVT.empty())
    CmdArgs.push_back(
        Args.MakeArgString("-fms-compatibility-version=" + MSVT.getAsString()));

  bool IsMSVC2015Compatible = MSVT.getMajor() >= 19;
  if (ImplyVCPPCVer) {
    StringRef LanguageStandard;
    if (const Arg *StdArg = Args.getLastArg(options::OPT__SLASH_std)) {
      Std = StdArg;
      LanguageStandard = llvm::StringSwitch<StringRef>(StdArg->getValue())
                             .Case("c11", "-std=c11")
                             .Case("c17", "-std=c17")
                             .Default("");
      if (LanguageStandard.empty())
        D.Diag(clang::diag::warn_drv_unused_argument)
            << StdArg->getAsString(Args);
    }
    CmdArgs.push_back(LanguageStandard.data());
  }
  if (ImplyVCPPCXXVer) {
    StringRef LanguageStandard;
    if (const Arg *StdArg = Args.getLastArg(options::OPT__SLASH_std)) {
      Std = StdArg;
      LanguageStandard = llvm::StringSwitch<StringRef>(StdArg->getValue())
                             .Case("c++14", "-std=c++14")
                             .Case("c++17", "-std=c++17")
                             .Case("c++latest", "-std=c++20")
                             .Default("");
      if (LanguageStandard.empty())
        D.Diag(clang::diag::warn_drv_unused_argument)
            << StdArg->getAsString(Args);
    }

    if (LanguageStandard.empty()) {
      if (IsSYCL)
        // For DPC++, C++17 is the default.
        LanguageStandard = "-std=c++17";
      else if (IsMSVC2015Compatible)
        LanguageStandard = "-std=c++14";
      else
        LanguageStandard = "-std=c++11";
    }

    CmdArgs.push_back(LanguageStandard.data());
  }

  // -fno-borland-extensions is default.
  if (Args.hasFlag(options::OPT_fborland_extensions,
                   options::OPT_fno_borland_extensions, false))
    CmdArgs.push_back("-fborland-extensions");

  // -fno-declspec is default, except for PS4.
  if (Args.hasFlag(options::OPT_fdeclspec, options::OPT_fno_declspec,
                   RawTriple.isPS4()))
    CmdArgs.push_back("-fdeclspec");
  else if (Args.hasArg(options::OPT_fno_declspec))
    CmdArgs.push_back("-fno-declspec"); // Explicitly disabling __declspec.

  // -fthreadsafe-static is default, except for MSVC compatibility versions less
  // than 19.
  if (!Args.hasFlag(options::OPT_fthreadsafe_statics,
                    options::OPT_fno_threadsafe_statics,
                    !IsWindowsMSVC || IsMSVC2015Compatible))
    CmdArgs.push_back("-fno-threadsafe-statics");

  // -fno-delayed-template-parsing is default, except when targeting MSVC.
  // Many old Windows SDK versions require this to parse.
  // FIXME: MSVC introduced /Zc:twoPhase- to disable this behavior in their
  // compiler. We should be able to disable this by default at some point.
  if (Args.hasFlag(options::OPT_fdelayed_template_parsing,
                   options::OPT_fno_delayed_template_parsing, IsWindowsMSVC))
    CmdArgs.push_back("-fdelayed-template-parsing");

  // -fgnu-keywords default varies depending on language; only pass if
  // specified.
  Args.AddLastArg(CmdArgs, options::OPT_fgnu_keywords,
                  options::OPT_fno_gnu_keywords);

  if (Args.hasFlag(options::OPT_fgnu89_inline, options::OPT_fno_gnu89_inline,
                   false))
    CmdArgs.push_back("-fgnu89-inline");

  if (Args.hasArg(options::OPT_fno_inline))
    CmdArgs.push_back("-fno-inline");

#if INTEL_CUSTOMIZATION
  if (Arg *InlinLvl = Args.getLastArg(
        options::OPT_inline_level_EQ, options::OPT_finline_functions,
        options::OPT_finline_hint_functions,
        options::OPT_fno_inline_functions)) {
    if (InlinLvl->getOption().matches(options::OPT_inline_level_EQ)) {
      if (InlinLvl->getValue() == StringRef("0") &&
          !Args.hasArg(options::OPT_fno_inline))
        CmdArgs.push_back("-fno-inline");
      else if (InlinLvl->getValue() == StringRef("1"))
        CmdArgs.push_back("-finline-hint-functions");
      else if (InlinLvl->getValue() == StringRef("2"))
        CmdArgs.push_back("-finline-functions");
      else
        C.getDriver().Diag(clang::diag::err_drv_unsupported_option_argument)
          << InlinLvl->getOption().getName()
          << StringRef(InlinLvl->getValue());
    }
    else
      CmdArgs.push_back(Args.MakeArgString(InlinLvl->getAsString(Args)));
  }
#else //INTEL_CUSTOMIZATION
  Args.AddLastArg(CmdArgs, options::OPT_finline_functions,
                  options::OPT_finline_hint_functions,
                  options::OPT_fno_inline_functions);

#endif //INTEL_CUSTOMIZATION

  // FIXME: Find a better way to determine whether the language has modules
  // support by default, or just assume that all languages do.
  bool HaveModules =
      Std && (Std->containsValue("c++2a") || Std->containsValue("c++20") ||
              Std->containsValue("c++latest"));
  RenderModulesOptions(C, D, Args, Input, Output, CmdArgs, HaveModules);

  if (Args.hasFlag(options::OPT_fpch_validate_input_files_content,
                   options::OPT_fno_pch_validate_input_files_content, false))
    CmdArgs.push_back("-fvalidate-ast-input-files-content");
  if (Args.hasFlag(options::OPT_fpch_instantiate_templates,
                   options::OPT_fno_pch_instantiate_templates, false))
    CmdArgs.push_back("-fpch-instantiate-templates");
  if (Args.hasFlag(options::OPT_fpch_codegen, options::OPT_fno_pch_codegen,
                   false))
    CmdArgs.push_back("-fmodules-codegen");
  if (Args.hasFlag(options::OPT_fpch_debuginfo, options::OPT_fno_pch_debuginfo,
                   false))
    CmdArgs.push_back("-fmodules-debuginfo");

  Args.AddLastArg(CmdArgs, options::OPT_flegacy_pass_manager,
                  options::OPT_fno_legacy_pass_manager);

  ObjCRuntime Runtime = AddObjCRuntimeArgs(Args, Inputs, CmdArgs, rewriteKind);
  RenderObjCOptions(TC, D, RawTriple, Args, Runtime, rewriteKind != RK_None,
                    Input, CmdArgs);

  if (types::isObjC(Input.getType()) &&
      Args.hasFlag(options::OPT_fobjc_encode_cxx_class_template_spec,
                   options::OPT_fno_objc_encode_cxx_class_template_spec,
                   !Runtime.isNeXTFamily()))
    CmdArgs.push_back("-fobjc-encode-cxx-class-template-spec");

  if (Args.hasFlag(options::OPT_fapplication_extension,
                   options::OPT_fno_application_extension, false))
    CmdArgs.push_back("-fapplication-extension");

  // Handle GCC-style exception args.
  bool EH = false;
  if (!C.getDriver().IsCLMode())
#if INTEL_CUSTOMIZATION
    EH = addExceptionArgs(Args, InputType, TC, KernelOrKext, Runtime, CmdArgs, JA);
#endif // INTEL_CUSTOMIZATION

  // Handle exception personalities
  Arg *A = Args.getLastArg(
      options::OPT_fsjlj_exceptions, options::OPT_fseh_exceptions,
      options::OPT_fdwarf_exceptions, options::OPT_fwasm_exceptions);
  if (A) {
    const Option &Opt = A->getOption();
    if (Opt.matches(options::OPT_fsjlj_exceptions))
      CmdArgs.push_back("-exception-model=sjlj");
    if (Opt.matches(options::OPT_fseh_exceptions))
      CmdArgs.push_back("-exception-model=seh");
    if (Opt.matches(options::OPT_fdwarf_exceptions))
      CmdArgs.push_back("-exception-model=dwarf");
    if (Opt.matches(options::OPT_fwasm_exceptions))
      CmdArgs.push_back("-exception-model=wasm");
  } else {
    switch (TC.GetExceptionModel(Args)) {
    default:
      break;
    case llvm::ExceptionHandling::DwarfCFI:
      CmdArgs.push_back("-exception-model=dwarf");
      break;
    case llvm::ExceptionHandling::SjLj:
      CmdArgs.push_back("-exception-model=sjlj");
      break;
    case llvm::ExceptionHandling::WinEH:
      CmdArgs.push_back("-exception-model=seh");
      break;
    }
  }

  // C++ "sane" operator new.
  if (!Args.hasFlag(options::OPT_fassume_sane_operator_new,
                    options::OPT_fno_assume_sane_operator_new))
    CmdArgs.push_back("-fno-assume-sane-operator-new");

  // -frelaxed-template-template-args is off by default, as it is a severe
  // breaking change until a corresponding change to template partial ordering
  // is provided.
  if (Args.hasFlag(options::OPT_frelaxed_template_template_args,
                   options::OPT_fno_relaxed_template_template_args, false))
    CmdArgs.push_back("-frelaxed-template-template-args");

  // -fsized-deallocation is off by default, as it is an ABI-breaking change for
  // most platforms.
  if (Args.hasFlag(options::OPT_fsized_deallocation,
                   options::OPT_fno_sized_deallocation, false))
    CmdArgs.push_back("-fsized-deallocation");

  // -faligned-allocation is on by default in C++17 onwards and otherwise off
  // by default.
  if (Arg *A = Args.getLastArg(options::OPT_faligned_allocation,
                               options::OPT_fno_aligned_allocation,
                               options::OPT_faligned_new_EQ)) {
    if (A->getOption().matches(options::OPT_fno_aligned_allocation))
      CmdArgs.push_back("-fno-aligned-allocation");
    else
      CmdArgs.push_back("-faligned-allocation");
  }

  // The default new alignment can be specified using a dedicated option or via
  // a GCC-compatible option that also turns on aligned allocation.
  if (Arg *A = Args.getLastArg(options::OPT_fnew_alignment_EQ,
                               options::OPT_faligned_new_EQ))
    CmdArgs.push_back(
        Args.MakeArgString(Twine("-fnew-alignment=") + A->getValue()));

  // -fconstant-cfstrings is default, and may be subject to argument translation
  // on Darwin.
  if (!Args.hasFlag(options::OPT_fconstant_cfstrings,
                    options::OPT_fno_constant_cfstrings) ||
      !Args.hasFlag(options::OPT_mconstant_cfstrings,
                    options::OPT_mno_constant_cfstrings))
    CmdArgs.push_back("-fno-constant-cfstrings");

  // -fno-pascal-strings is default, only pass non-default.
  if (Args.hasFlag(options::OPT_fpascal_strings,
                   options::OPT_fno_pascal_strings, false))
    CmdArgs.push_back("-fpascal-strings");

  // Honor -fpack-struct= and -fpack-struct, if given. Note that
  // -fno-pack-struct doesn't apply to -fpack-struct=.
  if (Arg *A = Args.getLastArg(options::OPT_fpack_struct_EQ)) {
    std::string PackStructStr = "-fpack-struct=";
    PackStructStr += A->getValue();
    CmdArgs.push_back(Args.MakeArgString(PackStructStr));
  } else if (Args.hasFlag(options::OPT_fpack_struct,
                          options::OPT_fno_pack_struct, false)) {
    CmdArgs.push_back("-fpack-struct=1");
#if INTEL_CUSTOMIZATION
  } else if (D.IsIntelMode() && D.IsCLMode() && !IsSYCL)
    // For the Intel compiler, /Zp16 is the default
    CmdArgs.push_back("-fpack-struct=16");

  // Enabling GVN Hoist at -O3 or -Ofast (CMPLRS-50169).
  // FIXME: Remove this when GVN Hoist is enabled by default in LLORG.
  if (Arg *A = Args.getLastArg(options::OPT_O_Group)) {
    unsigned OptLevel = 0;
    if (A->getOption().matches(options::OPT_O)) {
      StringRef OVal(A->getValue());
      OVal.getAsInteger(10, OptLevel);
    }
    if (A->getOption().matches(options::OPT_O4) || OptLevel > 2 ||
        A->getOption().matches(options::OPT_Ofast)) {
      CmdArgs.push_back("-mllvm");
      CmdArgs.push_back("-enable-gvn-hoist");
    }
  }
#endif // INTEL_CUSTOMIZATION

  // Handle -fmax-type-align=N and -fno-type-align
  bool SkipMaxTypeAlign = Args.hasArg(options::OPT_fno_max_type_align);
  if (Arg *A = Args.getLastArg(options::OPT_fmax_type_align_EQ)) {
    if (!SkipMaxTypeAlign) {
      std::string MaxTypeAlignStr = "-fmax-type-align=";
      MaxTypeAlignStr += A->getValue();
      CmdArgs.push_back(Args.MakeArgString(MaxTypeAlignStr));
    }
  } else if (RawTriple.isOSDarwin()) {
    if (!SkipMaxTypeAlign) {
      std::string MaxTypeAlignStr = "-fmax-type-align=16";
      CmdArgs.push_back(Args.MakeArgString(MaxTypeAlignStr));
    }
  }

  if (!Args.hasFlag(options::OPT_Qy, options::OPT_Qn, true))
    CmdArgs.push_back("-Qn");

  // -fno-common is the default, set -fcommon only when that flag is set.
  if (Args.hasFlag(options::OPT_fcommon, options::OPT_fno_common, false))
    CmdArgs.push_back("-fcommon");

  // -fsigned-bitfields is default, and clang doesn't yet support
  // -funsigned-bitfields.
  if (!Args.hasFlag(options::OPT_fsigned_bitfields,
                    options::OPT_funsigned_bitfields))
    D.Diag(diag::warn_drv_clang_unsupported)
        << Args.getLastArg(options::OPT_funsigned_bitfields)->getAsString(Args);

  // -fsigned-bitfields is default, and clang doesn't support -fno-for-scope.
  if (!Args.hasFlag(options::OPT_ffor_scope, options::OPT_fno_for_scope))
    D.Diag(diag::err_drv_clang_unsupported)
        << Args.getLastArg(options::OPT_fno_for_scope)->getAsString(Args);

  // -finput_charset=UTF-8 is default. Reject others
  if (Arg *inputCharset = Args.getLastArg(options::OPT_finput_charset_EQ)) {
    StringRef value = inputCharset->getValue();
    if (!value.equals_lower("utf-8"))
      D.Diag(diag::err_drv_invalid_value) << inputCharset->getAsString(Args)
                                          << value;
  }

  // -fexec_charset=UTF-8 is default. Reject others
  if (Arg *execCharset = Args.getLastArg(options::OPT_fexec_charset_EQ)) {
    StringRef value = execCharset->getValue();
    if (!value.equals_lower("utf-8"))
      D.Diag(diag::err_drv_invalid_value) << execCharset->getAsString(Args)
                                          << value;
  }

  RenderDiagnosticsOptions(D, Args, CmdArgs);

  // -fno-asm-blocks is default.
  if (Args.hasFlag(options::OPT_fasm_blocks, options::OPT_fno_asm_blocks,
                   false))
    CmdArgs.push_back("-fasm-blocks");

  // -fgnu-inline-asm is default.
  if (!Args.hasFlag(options::OPT_fgnu_inline_asm,
                    options::OPT_fno_gnu_inline_asm, true))
    CmdArgs.push_back("-fno-gnu-inline-asm");

  bool EnableSYCLEarlyOptimizations =
      Args.hasFlag(options::OPT_fsycl_early_optimizations,
                   options::OPT_fno_sycl_early_optimizations,
                   Triple.getSubArch() != llvm::Triple::SPIRSubArch_fpga);

  // Enable vectorization per default according to the optimization level
  // selected. For optimization levels that want vectorization we use the alias
  // option to simplify the hasFlag logic.
  bool EnableVec = shouldEnableVectorizerAtOLevel(Args, false);
#if INTEL_CUSTOMIZATION
  // Do not enable vectorization for SPIR-V
  if ((JA.isDeviceOffloading(Action::OFK_OpenMP) ||
       JA.isDeviceOffloading(Action::OFK_SYCL)) &&
      getToolChain().getTriple().isSPIR())
    EnableVec = false;
#endif // INTEL_CUSTOMIZATION
  if (RawTriple.isSPIR() && EnableSYCLEarlyOptimizations)
    EnableVec = false; // But disable vectorization for SYCL device code
  OptSpecifier VectorizeAliasOption =
      EnableVec ? options::OPT_O_Group : options::OPT_fvectorize;
  if (Args.hasFlag(options::OPT_fvectorize, VectorizeAliasOption,
                   options::OPT_fno_vectorize, EnableVec))
    CmdArgs.push_back("-vectorize-loops");

  // -fslp-vectorize is enabled based on the optimization level selected.
  bool EnableSLPVec = shouldEnableVectorizerAtOLevel(Args, true);
#if INTEL_CUSTOMIZATION
  // Do not enable vectorization for SPIR-V
  if ((JA.isDeviceOffloading(Action::OFK_OpenMP) ||
       JA.isDeviceOffloading(Action::OFK_SYCL)) &&
      getToolChain().getTriple().isSPIR())
    EnableSLPVec = false;
#endif // INTEL_CUSTOMIZATION
  if (RawTriple.isSPIR() && EnableSYCLEarlyOptimizations)
    EnableSLPVec = false; // But disable vectorization for SYCL device code
  OptSpecifier SLPVectAliasOption =
      EnableSLPVec ? options::OPT_O_Group : options::OPT_fslp_vectorize;
  if (Args.hasFlag(options::OPT_fslp_vectorize, SLPVectAliasOption,
                   options::OPT_fno_slp_vectorize, EnableSLPVec))
    CmdArgs.push_back("-vectorize-slp");

  ParseMPreferVectorWidth(D, Args, CmdArgs);

  Args.AddLastArg(CmdArgs, options::OPT_fshow_overloads_EQ);
  Args.AddLastArg(CmdArgs,
                  options::OPT_fsanitize_undefined_strip_path_components_EQ);

  // -fdollars-in-identifiers default varies depending on platform and
  // language; only pass if specified.
  if (Arg *A = Args.getLastArg(options::OPT_fdollars_in_identifiers,
                               options::OPT_fno_dollars_in_identifiers)) {
    if (A->getOption().matches(options::OPT_fdollars_in_identifiers))
      CmdArgs.push_back("-fdollars-in-identifiers");
    else
      CmdArgs.push_back("-fno-dollars-in-identifiers");
  }

  // -funit-at-a-time is default, and we don't support -fno-unit-at-a-time for
  // practical purposes.
  if (Arg *A = Args.getLastArg(options::OPT_funit_at_a_time,
                               options::OPT_fno_unit_at_a_time)) {
    if (A->getOption().matches(options::OPT_fno_unit_at_a_time))
      D.Diag(diag::warn_drv_clang_unsupported) << A->getAsString(Args);
  }

  if (Args.hasFlag(options::OPT_fapple_pragma_pack,
                   options::OPT_fno_apple_pragma_pack, false))
    CmdArgs.push_back("-fapple-pragma-pack");

  if (Args.hasFlag(options::OPT_fxl_pragma_pack,
                   options::OPT_fno_xl_pragma_pack, RawTriple.isOSAIX()))
    CmdArgs.push_back("-fxl-pragma-pack");

  // Remarks can be enabled with any of the `-f.*optimization-record.*` flags.
  if (willEmitRemarks(Args) && checkRemarksOptions(D, Args, Triple))
    renderRemarksOptions(Args, CmdArgs, Triple, Input, Output, JA);

  bool RewriteImports = Args.hasFlag(options::OPT_frewrite_imports,
                                     options::OPT_fno_rewrite_imports, false);
  if (RewriteImports)
    CmdArgs.push_back("-frewrite-imports");

  // Enable rewrite includes if the user's asked for it or if we're generating
  // diagnostics.
  // TODO: Once -module-dependency-dir works with -frewrite-includes it'd be
  // nice to enable this when doing a crashdump for modules as well.
  if (Args.hasFlag(options::OPT_frewrite_includes,
                   options::OPT_fno_rewrite_includes, false) ||
      (C.isForDiagnostics() && !HaveModules))
    CmdArgs.push_back("-frewrite-includes");

  // Only allow -traditional or -traditional-cpp outside in preprocessing modes.
  if (Arg *A = Args.getLastArg(options::OPT_traditional,
                               options::OPT_traditional_cpp)) {
    if (isa<PreprocessJobAction>(JA))
      CmdArgs.push_back("-traditional-cpp");
    else
      D.Diag(diag::err_drv_clang_unsupported) << A->getAsString(Args);
  }

  Args.AddLastArg(CmdArgs, options::OPT_dM);
  Args.AddLastArg(CmdArgs, options::OPT_dD);

  Args.AddLastArg(CmdArgs, options::OPT_fmax_tokens_EQ);

  // Handle serialized diagnostics.
  if (Arg *A = Args.getLastArg(options::OPT__serialize_diags)) {
    CmdArgs.push_back("-serialize-diagnostic-file");
    CmdArgs.push_back(Args.MakeArgString(A->getValue()));
  }

  if (Args.hasArg(options::OPT_fretain_comments_from_system_headers))
    CmdArgs.push_back("-fretain-comments-from-system-headers");

  // Forward -fcomment-block-commands to -cc1.
  Args.AddAllArgs(CmdArgs, options::OPT_fcomment_block_commands);
  // Forward -fparse-all-comments to -cc1.
  Args.AddAllArgs(CmdArgs, options::OPT_fparse_all_comments);

  // Turn -fplugin=name.so into -load name.so
  for (const Arg *A : Args.filtered(options::OPT_fplugin_EQ)) {
    CmdArgs.push_back("-load");
    CmdArgs.push_back(A->getValue());
    A->claim();
  }

  // Forward -fpass-plugin=name.so to -cc1.
  for (const Arg *A : Args.filtered(options::OPT_fpass_plugin_EQ)) {
    CmdArgs.push_back(
        Args.MakeArgString(Twine("-fpass-plugin=") + A->getValue()));
    A->claim();
  }

  // Setup statistics file output.
  SmallString<128> StatsFile = getStatsFileName(Args, Output, Input, D);
  if (!StatsFile.empty())
    CmdArgs.push_back(Args.MakeArgString(Twine("-stats-file=") + StatsFile));

  // Forward -Xclang arguments to -cc1, and -mllvm arguments to the LLVM option
  // parser.
  // -finclude-default-header flag is for preprocessor,
  // do not pass it to other cc1 commands when save-temps is enabled
  if (C.getDriver().isSaveTempsEnabled() &&
      !isa<PreprocessJobAction>(JA)) {
    for (auto Arg : Args.filtered(options::OPT_Xclang)) {
      Arg->claim();
      if (StringRef(Arg->getValue()) != "-finclude-default-header")
        CmdArgs.push_back(Arg->getValue());
    }
  }
  else {
    Args.AddAllArgValues(CmdArgs, options::OPT_Xclang);
  }
  for (const Arg *A : Args.filtered(options::OPT_mllvm)) {
    A->claim();

    // We translate this by hand to the -cc1 argument, since nightly test uses
    // it and developers have been trained to spell it with -mllvm. Both
    // spellings are now deprecated and should be removed.
    if (StringRef(A->getValue(0)) == "-disable-llvm-optzns") {
      CmdArgs.push_back("-disable-llvm-optzns");
    } else {
      A->render(Args, CmdArgs);
    }
  }

  // With -save-temps, we want to save the unoptimized bitcode output from the
  // CompileJobAction, use -disable-llvm-passes to get pristine IR generated
  // by the frontend.
  // When -fembed-bitcode is enabled, optimized bitcode is emitted because it
  // has slightly different breakdown between stages.
  // FIXME: -fembed-bitcode -save-temps will save optimized bitcode instead of
  // pristine IR generated by the frontend. Ideally, a new compile action should
  // be added so both IR can be captured.
  if ((C.getDriver().isSaveTempsEnabled() ||
       JA.isHostOffloading(Action::OFK_OpenMP)) &&
      !(C.getDriver().embedBitcodeInObject() && !C.getDriver().isUsingLTO()) &&
      isa<CompileJobAction>(JA))
    CmdArgs.push_back("-disable-llvm-passes");

#if INTEL_CUSTOMIZATION
  // Disable Intel proprietary optimizations for the .bc generation during
  // and offload compilation.
  if (JA.isHostOffloading(Action::OFK_OpenMP) && isa<CompileJobAction>(JA))
    CmdArgs.push_back("-disable-intel-proprietary-opts");
#endif // INTEL_CUSTOMIZATION

  Args.AddAllArgs(CmdArgs, options::OPT_undef);

  const char *Exec = D.getClangProgramPath();

  // Optionally embed the -cc1 level arguments into the debug info or a
  // section, for build analysis.
  // Also record command line arguments into the debug info if
  // -grecord-gcc-switches options is set on.
  // By default, -gno-record-gcc-switches is set on and no recording.
  auto GRecordSwitches =
      Args.hasFlag(options::OPT_grecord_command_line,
                   options::OPT_gno_record_command_line, false);
  auto FRecordSwitches =
      Args.hasFlag(options::OPT_frecord_command_line,
                   options::OPT_fno_record_command_line, false);
  if (FRecordSwitches && !Triple.isOSBinFormatELF())
    D.Diag(diag::err_drv_unsupported_opt_for_target)
        << Args.getLastArg(options::OPT_frecord_command_line)->getAsString(Args)
        << TripleStr;
  if (TC.UseDwarfDebugFlags() || GRecordSwitches || FRecordSwitches) {
    ArgStringList OriginalArgs;
    for (const auto &Arg : Args)
      Arg->render(Args, OriginalArgs);

    SmallString<256> Flags;
    EscapeSpacesAndBackslashes(Exec, Flags);
    for (const char *OriginalArg : OriginalArgs) {
      SmallString<128> EscapedArg;
      EscapeSpacesAndBackslashes(OriginalArg, EscapedArg);
      Flags += " ";
      Flags += EscapedArg;
    }
    auto FlagsArgString = Args.MakeArgString(Flags);
    if (TC.UseDwarfDebugFlags() || GRecordSwitches) {
      CmdArgs.push_back("-dwarf-debug-flags");
      CmdArgs.push_back(FlagsArgString);
    }
    if (FRecordSwitches) {
      CmdArgs.push_back("-record-command-line");
      CmdArgs.push_back(FlagsArgString);
    }
  }

  // Host-side cuda compilation receives all device-side outputs in a single
  // fatbin as Inputs[1]. Include the binary with -fcuda-include-gpubinary.
  if ((IsCuda || IsHIP) && CudaDeviceInput) {
      CmdArgs.push_back("-fcuda-include-gpubinary");
      CmdArgs.push_back(CudaDeviceInput->getFilename());
      if (Args.hasFlag(options::OPT_fgpu_rdc, options::OPT_fno_gpu_rdc, false))
        CmdArgs.push_back("-fgpu-rdc");
  }

  if (IsCuda) {
    if (Args.hasFlag(options::OPT_fcuda_short_ptr,
                     options::OPT_fno_cuda_short_ptr, false))
      CmdArgs.push_back("-fcuda-short-ptr");
  }

<<<<<<< HEAD
  if (IsSYCL) {
    // Add any options that are needed specific to SYCL offload while
    // performing the host side compilation.
    if (!IsSYCLOffloadDevice) {
      // Host-side SYCL compilation receives the integration header file as
      // Inputs[1].  Include the header with -include
      if (SYCLDeviceInput) {
        const char *IntHeaderPath =
            Args.MakeArgString(SYCLDeviceInput->getFilename());
        CmdArgs.push_back("-include");
        CmdArgs.push_back(IntHeaderPath);
        // When creating dependency information, filter out the generated
        // header file.
        CmdArgs.push_back("-dependency-filter");
        CmdArgs.push_back(IntHeaderPath);
      }
      // Let the FE know we are doing a SYCL offload compilation, but we are
      // doing the host pass.
      CmdArgs.push_back("-fsycl");
      CmdArgs.push_back("-fsycl-is-host");

      if (Args.hasFlag(options::OPT_fsycl_esimd, options::OPT_fno_sycl_esimd,
                       false))
        CmdArgs.push_back("-fsycl-explicit-simd");

      if (!D.IsCLMode()) {
        // SYCL library is guaranteed to work correctly only with dynamic
        // MSVC runtime.
        llvm::Triple AuxT = C.getDefaultToolChain().getTriple();
        if (AuxT.isWindowsMSVCEnvironment()) {
          CmdArgs.push_back("-D_MT");
          CmdArgs.push_back("-D_DLL");
          CmdArgs.push_back("--dependent-lib=msvcrt");
        }
      }
    }
    if (IsSYCLOffloadDevice && JA.getType() == types::TY_SYCL_Header) {
      // Generating a SYCL Header
      SmallString<128> HeaderOpt("-fsycl-int-header=");
      HeaderOpt += Output.getFilename();
      CmdArgs.push_back(Args.MakeArgString(HeaderOpt));
=======
  if (IsCuda || IsHIP) {
    // Determine the original source input.
    const Action *SourceAction = &JA;
    while (SourceAction->getKind() != Action::InputClass) {
      assert(!SourceAction->getInputs().empty() && "unexpected root action!");
      SourceAction = SourceAction->getInputs()[0];
>>>>>>> 37c1c249
    }
    auto CUID = cast<InputAction>(SourceAction)->getId();
    if (!CUID.empty())
      CmdArgs.push_back(Args.MakeArgString(Twine("-cuid=") + Twine(CUID)));
  }

  if (IsHIP)
    CmdArgs.push_back("-fcuda-allow-variadic-functions");

  // OpenMP offloading device jobs take the argument -fopenmp-host-ir-file-path
  // to specify the result of the compile phase on the host, so the meaningful
  // device declarations can be identified. Also, -fopenmp-is-device is passed
  // along to tell the frontend that it is generating code for a device, so that
  // only the relevant declarations are emitted.
  if (IsOpenMPDevice) {
    CmdArgs.push_back("-fopenmp-is-device");
    if (OpenMPDeviceInput) {
      CmdArgs.push_back("-fopenmp-host-ir-file-path");
      CmdArgs.push_back(Args.MakeArgString(OpenMPDeviceInput->getFilename()));
    }
#if INTEL_CUSTOMIZATION
    // Add SYCL headers path to include search path
    toolchains::SYCLToolChain::AddSYCLIncludeArgs(D, Args, CmdArgs);
    if (Args.hasArg(options::OPT_fsycl) && Triple.isSPIR()) {
      // OpenMP device compile must use the same language options as the
      // host compile. So if this is SYCL source pass SYCL options.
      CmdArgs.push_back("-fsycl-is-host");
    }
#endif //INTEL_CUSTOMIZATION
  }
#if INTEL_COLLAB
  // fixup -paropt value
#if INTEL_CUSTOMIZATION
  // Only add -paropt for OpenMP offloading or Host.
  if ((Args.hasFlag(options::OPT_fiopenmp, options::OPT_fno_iopenmp, false) ||
       Args.hasFlag(options::OPT_fiopenmp_simd, options::OPT_fno_iopenmp_simd,
                    false)) && (JA.isDeviceOffloading(Action::OFK_None) ||
                                JA.isDeviceOffloading(Action::OFK_OpenMP))) {
#endif // INTEL_CUSTOMIZATION
    int paroptVal = IsOpenMPDevice ? 0x20 : 0x0;
    bool paroptSeen = false;
    StringRef paropt = Args.hasArg(options::OPT_fiopenmp) ? "31" : "11";

    for (const Arg *A : Args.filtered(options::OPT_mllvm)) {
      StringRef Str(A->getValue(0));
      if (Str.consume_front("-paropt=")) {
        paropt = Str;
        paroptSeen = true;
      }
      // FIXME: adds overriding -paropt value instead of replacing
    }
    int ValueInt;
    if (paropt.getAsInteger(10, ValueInt)) {
      getToolChain().getDriver().Diag(
                  diag::err_drv_unsupported_option_argument)
                  << "-paropt=" << paropt;
    }
    paroptVal |= ValueInt;
    if (!paroptSeen || (paroptVal != ValueInt && paroptSeen)) {
      CmdArgs.push_back("-mllvm");
      CmdArgs.push_back(Args.MakeArgString("-paropt=" + Twine(paroptVal)));
    }
  }
#endif // INTEL_COLLAB

  if (Triple.isAMDGPU()) {
    handleAMDGPUCodeObjectVersionOptions(D, Args, CmdArgs);

    if (Args.hasFlag(options::OPT_munsafe_fp_atomics,
                     options::OPT_mno_unsafe_fp_atomics, /*Default=*/false))
      CmdArgs.push_back("-munsafe-fp-atomics");
  }

  // For all the host OpenMP offloading compile jobs we need to pass the targets
  // information using -fopenmp-targets= option.
#if INTEL_CUSTOMIZATION
  if (JA.isOffloading(Action::OFK_OpenMP)) {
#endif // INTEL_CUSTOMIZATION
    SmallString<128> TargetInfo("-fopenmp-targets=");

    Arg *Tgts = Args.getLastArg(options::OPT_fopenmp_targets_EQ);
    assert(Tgts && Tgts->getNumValues() &&
           "OpenMP offloading has to have targets specified.");
    for (unsigned i = 0; i < Tgts->getNumValues(); ++i) {
      if (i)
        TargetInfo += ',';
      // We need to get the string from the triple because it may be not exactly
      // the same as the one we get directly from the arguments.
#if INTEL_CUSTOMIZATION
      llvm::Triple T(StringRef(Tgts->getValue(i)).split('=').first);
#endif // INTEL_CUSTOMIZATION
      TargetInfo += T.getTriple();
    }
    CmdArgs.push_back(Args.MakeArgString(TargetInfo.str()));
  }

  // For all the host SYCL offloading compile jobs we need to pass the targets
  // information using -fsycl-targets= option.
  if (isa<CompileJobAction>(JA) && JA.isHostOffloading(Action::OFK_SYCL)) {
    SmallString<128> TargetInfo("-fsycl-targets=");

    if (Arg *Tgts = Args.getLastArg(options::OPT_fsycl_targets_EQ)) {
      for (unsigned i = 0; i < Tgts->getNumValues(); ++i) {
        if (i)
          TargetInfo += ',';
        // We need to get the string from the triple because it may be not
        // exactly the same as the one we get directly from the arguments.
        llvm::Triple T(Tgts->getValue(i));
        TargetInfo += T.getTriple();
      }
    } else
      // Use the default.
      TargetInfo += C.getDriver().MakeSYCLDeviceTriple().normalize();
    CmdArgs.push_back(Args.MakeArgString(TargetInfo.str()));
  }

  bool VirtualFunctionElimination =
      Args.hasFlag(options::OPT_fvirtual_function_elimination,
                   options::OPT_fno_virtual_function_elimination, false);
  if (VirtualFunctionElimination) {
    // VFE requires full LTO (currently, this might be relaxed to allow ThinLTO
    // in the future).
    if (D.getLTOMode() != LTOK_Full)
      D.Diag(diag::err_drv_argument_only_allowed_with)
          << "-fvirtual-function-elimination"
          << "-flto=full";

    CmdArgs.push_back("-fvirtual-function-elimination");
  }

  // VFE requires whole-program-vtables, and enables it by default.
#if INTEL_CUSTOMIZATION
  // -qopt-mem-layout-trans > 2 with LTO enables whole-program-vtables
  bool LayoutLTO = false;
  if (Args.hasArg(options::OPT_qopt_mem_layout_trans_EQ) && D.isUsingLTO()) {
    Arg *A = Args.getLastArg(options::OPT_qopt_mem_layout_trans_EQ);
    StringRef Value(A->getValue());
    if (!Value.empty()) {
      int ValInt = 0;
      if (!Value.getAsInteger(0, ValInt))
        LayoutLTO = (ValInt > 2);
    }
  }
  bool WholeProgramVTables = Args.hasFlag(
      options::OPT_fwhole_program_vtables,
      options::OPT_fno_whole_program_vtables,
      VirtualFunctionElimination || LayoutLTO);
#endif // INTEL_CUSTOMIZATION
  if (VirtualFunctionElimination && !WholeProgramVTables) {
    D.Diag(diag::err_drv_argument_not_allowed_with)
        << "-fno-whole-program-vtables"
        << "-fvirtual-function-elimination";
  }

  if (WholeProgramVTables) {
    if (!D.isUsingLTO())
      D.Diag(diag::err_drv_argument_only_allowed_with)
          << "-fwhole-program-vtables"
          << "-flto";
    CmdArgs.push_back("-fwhole-program-vtables");
  }

  bool DefaultsSplitLTOUnit =
      (WholeProgramVTables || Sanitize.needsLTO()) &&
      (D.getLTOMode() == LTOK_Full || TC.canSplitThinLTOUnit());
  bool SplitLTOUnit =
      Args.hasFlag(options::OPT_fsplit_lto_unit,
                   options::OPT_fno_split_lto_unit, DefaultsSplitLTOUnit);
  if (Sanitize.needsLTO() && !SplitLTOUnit)
    D.Diag(diag::err_drv_argument_not_allowed_with) << "-fno-split-lto-unit"
                                                    << "-fsanitize=cfi";
  if (SplitLTOUnit)
    CmdArgs.push_back("-fsplit-lto-unit");

  if (Arg *A = Args.getLastArg(options::OPT_fglobal_isel,
                               options::OPT_fno_global_isel)) {
    CmdArgs.push_back("-mllvm");
    if (A->getOption().matches(options::OPT_fglobal_isel)) {
      CmdArgs.push_back("-global-isel=1");

      // GISel is on by default on AArch64 -O0, so don't bother adding
      // the fallback remarks for it. Other combinations will add a warning of
      // some kind.
      bool IsArchSupported = Triple.getArch() == llvm::Triple::aarch64;
      bool IsOptLevelSupported = false;

      Arg *A = Args.getLastArg(options::OPT_O_Group);
      if (Triple.getArch() == llvm::Triple::aarch64) {
        if (!A || A->getOption().matches(options::OPT_O0))
          IsOptLevelSupported = true;
      }
      if (!IsArchSupported || !IsOptLevelSupported) {
        CmdArgs.push_back("-mllvm");
        CmdArgs.push_back("-global-isel-abort=2");

        if (!IsArchSupported)
          D.Diag(diag::warn_drv_global_isel_incomplete) << Triple.getArchName();
        else
          D.Diag(diag::warn_drv_global_isel_incomplete_opt);
      }
    } else {
      CmdArgs.push_back("-global-isel=0");
    }
  }

  if (Args.hasArg(options::OPT_forder_file_instrumentation)) {
     CmdArgs.push_back("-forder-file-instrumentation");
     // Enable order file instrumentation when ThinLTO is not on. When ThinLTO is
     // on, we need to pass these flags as linker flags and that will be handled
     // outside of the compiler.
     if (!D.isUsingLTO()) {
       CmdArgs.push_back("-mllvm");
       CmdArgs.push_back("-enable-order-file-instrumentation");
     }
  }

  if (Arg *A = Args.getLastArg(options::OPT_fforce_enable_int128,
                               options::OPT_fno_force_enable_int128)) {
    if (A->getOption().matches(options::OPT_fforce_enable_int128))
      CmdArgs.push_back("-fforce-enable-int128");
  }

  if (Args.hasFlag(options::OPT_fkeep_static_consts,
                   options::OPT_fno_keep_static_consts, false))
    CmdArgs.push_back("-fkeep-static-consts");

  if (Args.hasFlag(options::OPT_fcomplete_member_pointers,
                   options::OPT_fno_complete_member_pointers, false))
    CmdArgs.push_back("-fcomplete-member-pointers");

  if (!Args.hasFlag(options::OPT_fcxx_static_destructors,
                    options::OPT_fno_cxx_static_destructors, true))
    CmdArgs.push_back("-fno-c++-static-destructors");

  addMachineOutlinerArgs(D, Args, CmdArgs, Triple, /*IsLTO=*/false);

  if (Arg *A = Args.getLastArg(options::OPT_moutline_atomics,
                               options::OPT_mno_outline_atomics)) {
    if (A->getOption().matches(options::OPT_moutline_atomics)) {
      // Option -moutline-atomics supported for AArch64 target only.
      if (!Triple.isAArch64()) {
        D.Diag(diag::warn_drv_moutline_atomics_unsupported_opt)
            << Triple.getArchName();
      } else {
        CmdArgs.push_back("-target-feature");
        CmdArgs.push_back("+outline-atomics");
      }
    } else {
      CmdArgs.push_back("-target-feature");
      CmdArgs.push_back("-outline-atomics");
    }
  } else if (Triple.isAArch64() &&
             getToolChain().IsAArch64OutlineAtomicsDefault(Args)) {
    CmdArgs.push_back("-target-feature");
    CmdArgs.push_back("+outline-atomics");
  }

  if (Args.hasFlag(options::OPT_faddrsig, options::OPT_fno_addrsig,
                   (TC.getTriple().isOSBinFormatELF() ||
                    TC.getTriple().isOSBinFormatCOFF()) &&
                       !TC.getTriple().isPS4() && !TC.getTriple().isVE() &&
                       !TC.getTriple().isOSNetBSD() &&
                       !Distro(D.getVFS(), TC.getTriple()).IsGentoo() &&
                       !TC.getTriple().isAndroid() &&
#if INTEL_CUSTOMIZATION
                       !D.IsIntelMode() &&
#endif // INTEL_CUSTOMIZATION
                       TC.useIntegratedAs()))
    CmdArgs.push_back("-faddrsig");

  if ((Triple.isOSBinFormatELF() || Triple.isOSBinFormatMachO()) &&
      (EH || UnwindTables || DebugInfoKind != codegenoptions::NoDebugInfo))
    CmdArgs.push_back("-D__GCC_HAVE_DWARF2_CFI_ASM=1");

  if (Arg *A = Args.getLastArg(options::OPT_fsymbol_partition_EQ)) {
    std::string Str = A->getAsString(Args);
    if (!TC.getTriple().isOSBinFormatELF())
      D.Diag(diag::err_drv_unsupported_opt_for_target)
          << Str << TC.getTripleString();
    CmdArgs.push_back(Args.MakeArgString(Str));
  }

#if INTEL_CUSTOMIZATION
  if (Arg *A = Args.getLastArg(options::OPT_fstack_limit_register_EQ)) {
    A->render(Args, CmdArgs);
  }
  if (Args.hasArg(options::OPT_fargument_noalias)) {
    CmdArgs.push_back("-fargument-noalias");
  }
  // This setting is for Non-windows targets.
  if (!D.IsCLMode())
    if (Args.hasArg(options::OPT_regcall))
      CmdArgs.push_back("-fdefault-calling-conv=regcall");

  // Disable extensions for SYCL device compilation since some of them cause
  // problems for SPIRV translator.
  if (D.IsIntelMode() && !IsSYCLOffloadDevice)
    CmdArgs.push_back("-fintel-compatibility");
  if (D.IsCLMode() && D.IsIntelMode())
    CmdArgs.push_back("-fintel-ms-compatibility");

  if (Args.hasFlag(options::OPT_intel_mintrinsic_promote,
                   options::OPT_intel_mno_intrinsic_promote, false))
    CmdArgs.push_back("-mintrinsic-promote");

  auto addAdvancedOptimFlag = [&](const Arg &OptArg, OptSpecifier Opt) {
    if (OptArg.getOption().matches(Opt) &&
        x86::isValidIntelCPU(OptArg.getValue(), TC.getTriple()))
      CmdArgs.push_back("-fintel-advanced-optim");
  };
  // Given -x, turn on advanced optimizations
  if (Arg *A = Args.getLastArgNoClaim(options::OPT_march_EQ, options::OPT_x))
    addAdvancedOptimFlag(*A, options::OPT_x);
  // Additional handling for /arch and /Qx
  if (Arg *A = Args.getLastArgNoClaim(options::OPT__SLASH_arch,
                                      options::OPT__SLASH_Qx))
    addAdvancedOptimFlag(*A, options::OPT__SLASH_Qx);
  addIntelOptimizationArgs(TC, Args, CmdArgs, false);
#endif // INTEL_CUSTOMIZATION

  // Add the "-o out -x type src.c" flags last. This is done primarily to make
  // the -cc1 command easier to edit when reproducing compiler crashes.
  if (Output.getType() == types::TY_Dependencies) {
    // Handled with other dependency code.
  } else if (Output.isFilename()) {
    if (Output.getType() == clang::driver::types::TY_IFS_CPP ||
        Output.getType() == clang::driver::types::TY_IFS) {
      SmallString<128> OutputFilename(Output.getFilename());
      llvm::sys::path::replace_extension(OutputFilename, "ifs");
      CmdArgs.push_back("-o");
      CmdArgs.push_back(Args.MakeArgString(OutputFilename));
    } else {
      CmdArgs.push_back("-o");
      CmdArgs.push_back(Output.getFilename());
    }
  } else {
    assert(Output.isNothing() && "Invalid output.");
  }

  addDashXForInput(Args, Input, CmdArgs);

  ArrayRef<InputInfo> FrontendInputs = Input;
  if (IsHeaderModulePrecompile)
    FrontendInputs = ModuleHeaderInputs;
  else if (Input.isNothing())
    FrontendInputs = {};

  for (const InputInfo &Input : FrontendInputs) {
    if (Input.isFilename())
      CmdArgs.push_back(Input.getFilename());
    else
      Input.getInputArg().renderAsInput(Args, CmdArgs);
  }

  if (D.CC1Main && !D.CCGenDiagnostics) {
    // Invoke the CC1 directly in this process
    C.addCommand(std::make_unique<CC1Command>(JA, *this,
                                              ResponseFileSupport::AtFileUTF8(),
                                              Exec, CmdArgs, Inputs, Output));
  } else {
    C.addCommand(std::make_unique<Command>(JA, *this,
                                           ResponseFileSupport::AtFileUTF8(),
                                           Exec, CmdArgs, Inputs, Output));
  }

  // Make the compile command echo its inputs for /showFilenames.
  if (Output.getType() == types::TY_Object &&
      Args.hasFlag(options::OPT__SLASH_showFilenames,
                   options::OPT__SLASH_showFilenames_, false)) {
    C.getJobs().getJobs().back()->PrintInputFilenames = true;
  }

  if (Arg *A = Args.getLastArg(options::OPT_pg))
    if (FPKeepKind == CodeGenOptions::FramePointerKind::None &&
        !Args.hasArg(options::OPT_mfentry))
      D.Diag(diag::err_drv_argument_not_allowed_with) << "-fomit-frame-pointer"
                                                      << A->getAsString(Args);

  // Claim some arguments which clang supports automatically.

  // -fpch-preprocess is used with gcc to add a special marker in the output to
  // include the PCH file.
  Args.ClaimAllArgs(options::OPT_fpch_preprocess);

  // Claim some arguments which clang doesn't support, but we don't
  // care to warn the user about.
  Args.ClaimAllArgs(options::OPT_clang_ignored_f_Group);
  Args.ClaimAllArgs(options::OPT_clang_ignored_m_Group);

  // Disable warnings for clang -E -emit-llvm foo.c
  Args.ClaimAllArgs(options::OPT_emit_llvm);
}

Clang::Clang(const ToolChain &TC)
    // CAUTION! The first constructor argument ("clang") is not arbitrary,
    // as it is for other tools. Some operations on a Tool actually test
    // whether that tool is Clang based on the Tool's Name as a string.
    : Tool("clang", "clang frontend", TC) {}

Clang::~Clang() {}

/// Add options related to the Objective-C runtime/ABI.
///
/// Returns true if the runtime is non-fragile.
ObjCRuntime Clang::AddObjCRuntimeArgs(const ArgList &args,
                                      const InputInfoList &inputs,
                                      ArgStringList &cmdArgs,
                                      RewriteKind rewriteKind) const {
  // Look for the controlling runtime option.
  Arg *runtimeArg =
      args.getLastArg(options::OPT_fnext_runtime, options::OPT_fgnu_runtime,
                      options::OPT_fobjc_runtime_EQ);

  // Just forward -fobjc-runtime= to the frontend.  This supercedes
  // options about fragility.
  if (runtimeArg &&
      runtimeArg->getOption().matches(options::OPT_fobjc_runtime_EQ)) {
    ObjCRuntime runtime;
    StringRef value = runtimeArg->getValue();
    if (runtime.tryParse(value)) {
      getToolChain().getDriver().Diag(diag::err_drv_unknown_objc_runtime)
          << value;
    }
    if ((runtime.getKind() == ObjCRuntime::GNUstep) &&
        (runtime.getVersion() >= VersionTuple(2, 0)))
      if (!getToolChain().getTriple().isOSBinFormatELF() &&
          !getToolChain().getTriple().isOSBinFormatCOFF()) {
        getToolChain().getDriver().Diag(
            diag::err_drv_gnustep_objc_runtime_incompatible_binary)
          << runtime.getVersion().getMajor();
      }

    runtimeArg->render(args, cmdArgs);
    return runtime;
  }

  // Otherwise, we'll need the ABI "version".  Version numbers are
  // slightly confusing for historical reasons:
  //   1 - Traditional "fragile" ABI
  //   2 - Non-fragile ABI, version 1
  //   3 - Non-fragile ABI, version 2
  unsigned objcABIVersion = 1;
  // If -fobjc-abi-version= is present, use that to set the version.
  if (Arg *abiArg = args.getLastArg(options::OPT_fobjc_abi_version_EQ)) {
    StringRef value = abiArg->getValue();
    if (value == "1")
      objcABIVersion = 1;
    else if (value == "2")
      objcABIVersion = 2;
    else if (value == "3")
      objcABIVersion = 3;
    else
      getToolChain().getDriver().Diag(diag::err_drv_clang_unsupported) << value;
  } else {
    // Otherwise, determine if we are using the non-fragile ABI.
    bool nonFragileABIIsDefault =
        (rewriteKind == RK_NonFragile ||
         (rewriteKind == RK_None &&
          getToolChain().IsObjCNonFragileABIDefault()));
    if (args.hasFlag(options::OPT_fobjc_nonfragile_abi,
                     options::OPT_fno_objc_nonfragile_abi,
                     nonFragileABIIsDefault)) {
// Determine the non-fragile ABI version to use.
#ifdef DISABLE_DEFAULT_NONFRAGILEABI_TWO
      unsigned nonFragileABIVersion = 1;
#else
      unsigned nonFragileABIVersion = 2;
#endif

      if (Arg *abiArg =
              args.getLastArg(options::OPT_fobjc_nonfragile_abi_version_EQ)) {
        StringRef value = abiArg->getValue();
        if (value == "1")
          nonFragileABIVersion = 1;
        else if (value == "2")
          nonFragileABIVersion = 2;
        else
          getToolChain().getDriver().Diag(diag::err_drv_clang_unsupported)
              << value;
      }

      objcABIVersion = 1 + nonFragileABIVersion;
    } else {
      objcABIVersion = 1;
    }
  }

  // We don't actually care about the ABI version other than whether
  // it's non-fragile.
  bool isNonFragile = objcABIVersion != 1;

  // If we have no runtime argument, ask the toolchain for its default runtime.
  // However, the rewriter only really supports the Mac runtime, so assume that.
  ObjCRuntime runtime;
  if (!runtimeArg) {
    switch (rewriteKind) {
    case RK_None:
      runtime = getToolChain().getDefaultObjCRuntime(isNonFragile);
      break;
    case RK_Fragile:
      runtime = ObjCRuntime(ObjCRuntime::FragileMacOSX, VersionTuple());
      break;
    case RK_NonFragile:
      runtime = ObjCRuntime(ObjCRuntime::MacOSX, VersionTuple());
      break;
    }

    // -fnext-runtime
  } else if (runtimeArg->getOption().matches(options::OPT_fnext_runtime)) {
    // On Darwin, make this use the default behavior for the toolchain.
    if (getToolChain().getTriple().isOSDarwin()) {
      runtime = getToolChain().getDefaultObjCRuntime(isNonFragile);

      // Otherwise, build for a generic macosx port.
    } else {
      runtime = ObjCRuntime(ObjCRuntime::MacOSX, VersionTuple());
    }

    // -fgnu-runtime
  } else {
    assert(runtimeArg->getOption().matches(options::OPT_fgnu_runtime));
    // Legacy behaviour is to target the gnustep runtime if we are in
    // non-fragile mode or the GCC runtime in fragile mode.
    if (isNonFragile)
      runtime = ObjCRuntime(ObjCRuntime::GNUstep, VersionTuple(2, 0));
    else
      runtime = ObjCRuntime(ObjCRuntime::GCC, VersionTuple());
  }

  if (llvm::any_of(inputs, [](const InputInfo &input) {
        return types::isObjC(input.getType());
      }))
    cmdArgs.push_back(
        args.MakeArgString("-fobjc-runtime=" + runtime.getAsString()));
  return runtime;
}

static bool maybeConsumeDash(const std::string &EH, size_t &I) {
  bool HaveDash = (I + 1 < EH.size() && EH[I + 1] == '-');
  I += HaveDash;
  return !HaveDash;
}

namespace {
struct EHFlags {
  bool Synch = false;
  bool Asynch = false;
  bool NoUnwindC = false;
};
} // end anonymous namespace

/// /EH controls whether to run destructor cleanups when exceptions are
/// thrown.  There are three modifiers:
/// - s: Cleanup after "synchronous" exceptions, aka C++ exceptions.
/// - a: Cleanup after "asynchronous" exceptions, aka structured exceptions.
///      The 'a' modifier is unimplemented and fundamentally hard in LLVM IR.
/// - c: Assume that extern "C" functions are implicitly nounwind.
/// The default is /EHs-c-, meaning cleanups are disabled.
static EHFlags parseClangCLEHFlags(const Driver &D, const ArgList &Args) {
  EHFlags EH;

  std::vector<std::string> EHArgs =
      Args.getAllArgValues(options::OPT__SLASH_EH);
  for (auto EHVal : EHArgs) {
    for (size_t I = 0, E = EHVal.size(); I != E; ++I) {
      switch (EHVal[I]) {
      case 'a':
        EH.Asynch = maybeConsumeDash(EHVal, I);
        if (EH.Asynch)
          EH.Synch = false;
        continue;
      case 'c':
        EH.NoUnwindC = maybeConsumeDash(EHVal, I);
        continue;
      case 's':
        EH.Synch = maybeConsumeDash(EHVal, I);
        if (EH.Synch)
          EH.Asynch = false;
        continue;
      default:
        break;
      }
      D.Diag(clang::diag::err_drv_invalid_value) << "/EH" << EHVal;
      break;
    }
  }
  // The /GX, /GX- flags are only processed if there are not /EH flags.
  // The default is that /GX is not specified.
  if (EHArgs.empty() &&
      Args.hasFlag(options::OPT__SLASH_GX, options::OPT__SLASH_GX_,
                   /*Default=*/false)) {
    EH.Synch = true;
    EH.NoUnwindC = true;
  }

  return EH;
}

void Clang::AddClangCLArgs(const ArgList &Args, types::ID InputType,
                           ArgStringList &CmdArgs,
                           codegenoptions::DebugInfoKind *DebugInfoKind,
                           bool *EmitCodeView) const {
  unsigned RTOptionID = options::OPT__SLASH_MT;
  bool isNVPTX = getToolChain().getTriple().isNVPTX();
  bool isSYCLDevice =
      getToolChain().getTriple().getEnvironment() == llvm::Triple::SYCLDevice;
  bool isSYCL = Args.hasArg(options::OPT_fsycl) || isSYCLDevice;
  // For SYCL Windows, /MD is the default.
  if (isSYCL)
    RTOptionID = options::OPT__SLASH_MD;

  if (Args.hasArg(options::OPT__SLASH_LDd))
    // The /LDd option implies /MTd (/MDd for SYCL). The dependent lib part
    // can be overridden but defining _DEBUG is sticky.
    RTOptionID = isSYCL ? options::OPT__SLASH_MDd : options::OPT__SLASH_MTd;

  if (Arg *A = Args.getLastArg(options::OPT__SLASH_M_Group)) {
    RTOptionID = A->getOption().getID();
    if (isSYCL && !isSYCLDevice &&
        (RTOptionID == options::OPT__SLASH_MT ||
         RTOptionID == options::OPT__SLASH_MTd))
      // Use of /MT or /MTd is not supported for SYCL.
      getToolChain().getDriver().Diag(diag::err_drv_unsupported_opt_dpcpp)
          << A->getOption().getName();
  }

  enum { addDEBUG = 0x1, addMT = 0x2, addDLL = 0x4 };
  auto addPreDefines = [&](unsigned Defines) {
    if (Defines & addDEBUG)
      CmdArgs.push_back("-D_DEBUG");
    if (Defines & addMT && !isSYCLDevice)
      CmdArgs.push_back("-D_MT");
    if (Defines & addDLL && !isSYCLDevice)
      CmdArgs.push_back("-D_DLL");
  };
  StringRef FlagForCRT;
#if INTEL_CUSTOMIZATION
  StringRef FlagForIntelMathLib;
  StringRef FlagForIntelSVMLLib;
#endif // INTEL_CUSTOMIZATION
  switch (RTOptionID) {
  case options::OPT__SLASH_MD:
    addPreDefines((Args.hasArg(options::OPT__SLASH_LDd) ? addDEBUG : 0x0) |
                  addMT | addDLL);
    FlagForCRT = "--dependent-lib=msvcrt";
#if INTEL_CUSTOMIZATION
    FlagForIntelMathLib = "--dependent-lib=libmmd";
    FlagForIntelSVMLLib = "--dependent-lib=svml_dispmd";
#endif // INTEL_CUSTOMIZATION
    break;
  case options::OPT__SLASH_MDd:
    addPreDefines(addDEBUG | addMT | addDLL);
    FlagForCRT = "--dependent-lib=msvcrtd";
#if INTEL_CUSTOMIZATION
    FlagForIntelMathLib = "--dependent-lib=libmmdd";
    FlagForIntelSVMLLib = "--dependent-lib=svml_dispmd";
#endif // INTEL_CUSTOMIZATION
    break;
  case options::OPT__SLASH_MT:
    addPreDefines((Args.hasArg(options::OPT__SLASH_LDd) ? addDEBUG : 0x0) |
                  addMT);
    CmdArgs.push_back("-flto-visibility-public-std");
    FlagForCRT = "--dependent-lib=libcmt";
#if INTEL_CUSTOMIZATION
    FlagForIntelMathLib = "--dependent-lib=libmmt";
    FlagForIntelSVMLLib = "--dependent-lib=svml_dispmt";
#endif // INTEL_CUSTOMIZATION
    break;
  case options::OPT__SLASH_MTd:
    addPreDefines(addDEBUG | addMT);
    CmdArgs.push_back("-flto-visibility-public-std");
    FlagForCRT = "--dependent-lib=libcmtd";
#if INTEL_CUSTOMIZATION
    FlagForIntelMathLib = "--dependent-lib=libmmt";
    FlagForIntelSVMLLib = "--dependent-lib=svml_dispmt";
#endif // INTEL_CUSTOMIZATION
    break;
  default:
    llvm_unreachable("Unexpected option ID.");
  }

  if (Args.hasArg(options::OPT__SLASH_Zl)) {
    CmdArgs.push_back("-D_VC_NODEFAULTLIB");
  } else {
    CmdArgs.push_back(FlagForCRT.data());
#if INTEL_CUSTOMIZATION
    if (getToolChain().getDriver().IsIntelMode()) {
      if (!Args.hasArg(options::OPT_i_no_use_libirc))
        CmdArgs.push_back("--dependent-lib=libircmt");
      CmdArgs.push_back(FlagForIntelSVMLLib.data());
      CmdArgs.push_back("--dependent-lib=libdecimal");
      if (Args.hasFlag(options::OPT_qopt_matmul, options::OPT_qno_opt_matmul,
                       false))
        CmdArgs.push_back("--dependent-lib=libmatmul");
    }
    CmdArgs.push_back(FlagForIntelMathLib.data());
#endif // INTEL_CUSTOMIZATION

    // This provides POSIX compatibility (maps 'open' to '_open'), which most
    // users want.  The /Za flag to cl.exe turns this off, but it's not
    // implemented in clang.
    CmdArgs.push_back("--dependent-lib=oldnames");

    // Add SYCL dependent library
    if (Args.hasArg(options::OPT_fsycl) &&
        !Args.hasArg(options::OPT_nolibsycl)) {
      if (RTOptionID == options::OPT__SLASH_MDd)
        CmdArgs.push_back("--dependent-lib=sycld");
      else
        CmdArgs.push_back("--dependent-lib=sycl");
    }
  }

#if INTEL_CUSTOMIZATION
  // Add Intel performance libraries
  if (Args.hasArg(options::OPT_qipp_EQ))
    getToolChain().AddIPPLibArgs(Args, CmdArgs, "--dependent-lib=");
  if (Args.hasArg(options::OPT_qmkl_EQ))
    getToolChain().AddMKLLibArgs(Args, CmdArgs, "--dependent-lib=");
  if (Args.hasArg(options::OPT_qtbb, options::OPT_qdaal_EQ) ||
      (Args.hasArg(options::OPT_qmkl_EQ) &&
       getToolChain().getDriver().IsDPCPPMode()))
    getToolChain().AddTBBLibArgs(Args, CmdArgs, "--dependent-lib=");
  if (Args.hasArg(options::OPT_qdaal_EQ))
    getToolChain().AddDAALLibArgs(Args, CmdArgs, "--dependent-lib=");
  if (Args.hasArg(options::OPT_qactypes))
    getToolChain().AddACTypesLibArgs(Args, CmdArgs, "--dependent-lib=");

  // Add OpenMP libs
  bool StubsAdded = false;
  if (Arg *A = Args.getLastArg(options::OPT_qopenmp_stubs,
      options::OPT_fopenmp, options::OPT_fopenmp_EQ, options::OPT_fiopenmp)) {
    if (A->getOption().matches(options::OPT_qopenmp_stubs)) {
      CmdArgs.push_back("--dependent-lib=libiompstubs5md");
      StubsAdded = true;
    }
  }
  if (!StubsAdded && (Args.hasFlag(options::OPT_fopenmp,
                                   options::OPT_fopenmp_EQ,
                                   options::OPT_fno_openmp, false) ||
      Args.hasArg(options::OPT_fiopenmp, options::OPT_qmkl_EQ))) {
    switch (getToolChain().getDriver().getOpenMPRuntime(Args)) {
    case Driver::OMPRT_OMP:
      CmdArgs.push_back("--dependent-lib=libomp");
      break;
    case Driver::OMPRT_IOMP5:
      CmdArgs.push_back("--dependent-lib=libiomp5md");
      break;
    case Driver::OMPRT_GOMP:
      break;
    case Driver::OMPRT_Unknown:
      // Already diagnosed.
      break;
    }
  }
#endif // INTEL_CUSTOMIZATION

  if (Arg *ShowIncludes =
          Args.getLastArg(options::OPT__SLASH_showIncludes,
                          options::OPT__SLASH_showIncludes_user)) {
    CmdArgs.push_back("--show-includes");
    if (ShowIncludes->getOption().matches(options::OPT__SLASH_showIncludes))
      CmdArgs.push_back("-sys-header-deps");
  }

  // This controls whether or not we emit RTTI data for polymorphic types.
  if (Args.hasFlag(options::OPT__SLASH_GR_, options::OPT__SLASH_GR,
                   /*Default=*/false))
    CmdArgs.push_back("-fno-rtti-data");

  // This controls whether or not we emit stack-protector instrumentation.
  // In MSVC, Buffer Security Check (/GS) is on by default.
  if (!isNVPTX && Args.hasFlag(options::OPT__SLASH_GS, options::OPT__SLASH_GS_,
           /*Default=*/!getToolChain().getDriver().IsIntelMode())) { // INTEL
    CmdArgs.push_back("-stack-protector");
    CmdArgs.push_back(Args.MakeArgString(Twine(LangOptions::SSPStrong)));
  }

  // Emit CodeView if -Z7 or -gline-tables-only are present.
  if (Arg *DebugInfoArg = Args.getLastArg(options::OPT__SLASH_Z7,
                                          options::OPT_gline_tables_only)) {
    *EmitCodeView = true;
    if (DebugInfoArg->getOption().matches(options::OPT__SLASH_Z7))
      *DebugInfoKind = codegenoptions::LimitedDebugInfo;
    else
      *DebugInfoKind = codegenoptions::DebugLineTablesOnly;
  } else {
    *EmitCodeView = false;
  }

  const Driver &D = getToolChain().getDriver();
  EHFlags EH = parseClangCLEHFlags(D, Args);
  if (!isNVPTX && (EH.Synch || EH.Asynch)) {
    if (types::isCXX(InputType))
      CmdArgs.push_back("-fcxx-exceptions");
    CmdArgs.push_back("-fexceptions");
  }
  if (types::isCXX(InputType) && EH.Synch && EH.NoUnwindC)
    CmdArgs.push_back("-fexternc-nounwind");

  // /EP should expand to -E -P.
  if (Args.hasArg(options::OPT__SLASH_EP)) {
    CmdArgs.push_back("-E");
    CmdArgs.push_back("-P");
  }

  unsigned VolatileOptionID;
  if (getToolChain().getTriple().isX86() && !D.IsIntelMode()) // INTEL
    VolatileOptionID = options::OPT__SLASH_volatile_ms;
  else
    VolatileOptionID = options::OPT__SLASH_volatile_iso;

  if (Arg *A = Args.getLastArg(options::OPT__SLASH_volatile_Group))
    VolatileOptionID = A->getOption().getID();

  if (VolatileOptionID == options::OPT__SLASH_volatile_ms)
    CmdArgs.push_back("-fms-volatile");

 if (Args.hasFlag(options::OPT__SLASH_Zc_dllexportInlines_,
                  options::OPT__SLASH_Zc_dllexportInlines,
                  false)) {
  CmdArgs.push_back("-fno-dllexport-inlines");
 }

  Arg *MostGeneralArg = Args.getLastArg(options::OPT__SLASH_vmg);
  Arg *BestCaseArg = Args.getLastArg(options::OPT__SLASH_vmb);
  if (MostGeneralArg && BestCaseArg)
    D.Diag(clang::diag::err_drv_argument_not_allowed_with)
        << MostGeneralArg->getAsString(Args) << BestCaseArg->getAsString(Args);

  if (MostGeneralArg) {
    Arg *SingleArg = Args.getLastArg(options::OPT__SLASH_vms);
    Arg *MultipleArg = Args.getLastArg(options::OPT__SLASH_vmm);
    Arg *VirtualArg = Args.getLastArg(options::OPT__SLASH_vmv);

    Arg *FirstConflict = SingleArg ? SingleArg : MultipleArg;
    Arg *SecondConflict = VirtualArg ? VirtualArg : MultipleArg;
    if (FirstConflict && SecondConflict && FirstConflict != SecondConflict)
      D.Diag(clang::diag::err_drv_argument_not_allowed_with)
          << FirstConflict->getAsString(Args)
          << SecondConflict->getAsString(Args);

    if (SingleArg)
      CmdArgs.push_back("-fms-memptr-rep=single");
    else if (MultipleArg)
      CmdArgs.push_back("-fms-memptr-rep=multiple");
    else
      CmdArgs.push_back("-fms-memptr-rep=virtual");
  }

  // Parse the default calling convention options.
  if (Arg *CCArg =
          Args.getLastArg(options::OPT__SLASH_Gd, options::OPT__SLASH_Gr,
                          options::OPT__SLASH_Gz, options::OPT__SLASH_Gv,
                          options::OPT__SLASH_Gregcall)) {
    unsigned DCCOptId = CCArg->getOption().getID();
    const char *DCCFlag = nullptr;
    bool ArchSupported = !isNVPTX;
    llvm::Triple::ArchType Arch = getToolChain().getArch();
    switch (DCCOptId) {
    case options::OPT__SLASH_Gd:
      DCCFlag = "-fdefault-calling-conv=cdecl";
      break;
    case options::OPT__SLASH_Gr:
      ArchSupported = Arch == llvm::Triple::x86;
      DCCFlag = "-fdefault-calling-conv=fastcall";
      break;
    case options::OPT__SLASH_Gz:
      ArchSupported = Arch == llvm::Triple::x86;
      DCCFlag = "-fdefault-calling-conv=stdcall";
      break;
    case options::OPT__SLASH_Gv:
      ArchSupported = Arch == llvm::Triple::x86 || Arch == llvm::Triple::x86_64;
      DCCFlag = "-fdefault-calling-conv=vectorcall";
      break;
    case options::OPT__SLASH_Gregcall:
      ArchSupported = Arch == llvm::Triple::x86 || Arch == llvm::Triple::x86_64;
      DCCFlag = "-fdefault-calling-conv=regcall";
      break;
    }

    // MSVC doesn't warn if /Gr or /Gz is used on x64, so we don't either.
    if (ArchSupported && DCCFlag)
      CmdArgs.push_back(DCCFlag);
  }

  Args.AddLastArg(CmdArgs, options::OPT_vtordisp_mode_EQ);

  if (!Args.hasArg(options::OPT_fdiagnostics_format_EQ)) {
    CmdArgs.push_back("-fdiagnostics-format");
    CmdArgs.push_back("msvc");
  }

  if (Arg *A = Args.getLastArg(options::OPT__SLASH_guard)) {
    StringRef GuardArgs = A->getValue();
    // The only valid options are "cf", "cf,nochecks", "cf-", "ehcont" and
    // "ehcont-".
    if (GuardArgs.equals_lower("cf")) {
      // Emit CFG instrumentation and the table of address-taken functions.
      CmdArgs.push_back("-cfguard");
    } else if (GuardArgs.equals_lower("cf,nochecks")) {
      // Emit only the table of address-taken functions.
      CmdArgs.push_back("-cfguard-no-checks");
    } else if (GuardArgs.equals_lower("ehcont")) {
      // Emit EH continuation table.
      CmdArgs.push_back("-ehcontguard");
    } else if (GuardArgs.equals_lower("cf-") ||
               GuardArgs.equals_lower("ehcont-")) {
      // Do nothing, but we might want to emit a security warning in future.
    } else {
      D.Diag(diag::err_drv_invalid_value) << A->getSpelling() << GuardArgs;
    }
  }
}

const char *Clang::getBaseInputName(const ArgList &Args,
                                    const InputInfo &Input) {
  return Args.MakeArgString(llvm::sys::path::filename(Input.getBaseInput()));
}

const char *Clang::getBaseInputStem(const ArgList &Args,
                                    const InputInfoList &Inputs) {
  const char *Str = getBaseInputName(Args, Inputs[0]);

  if (const char *End = strrchr(Str, '.'))
    return Args.MakeArgString(std::string(Str, End));

  return Str;
}

const char *Clang::getDependencyFileName(const ArgList &Args,
                                         const InputInfoList &Inputs) {
  // FIXME: Think about this more.

  if (Arg *OutputOpt =
          Args.getLastArg(options::OPT_o, options::OPT__SLASH_Fo)) {
    SmallString<128> OutputArgument(OutputOpt->getValue());
    if (llvm::sys::path::is_separator(OutputArgument.back()))
      // If the argument is a directory, output to BaseName in that dir.
      llvm::sys::path::append(OutputArgument, getBaseInputStem(Args, Inputs));
    llvm::sys::path::replace_extension(OutputArgument, llvm::Twine('d'));
    return Args.MakeArgString(OutputArgument);
  }
#if INTEL_CUSTOMIZATION
  if (Arg *OutputOpt = Args.getLastArg(options::OPT__SLASH_Fo)) {
    SmallString<128> OutputFilename(OutputOpt->getValue());
    llvm::sys::path::replace_extension(OutputFilename, llvm::Twine('d'));
    return Args.MakeArgString(OutputFilename);
  }
#endif // INTEL_CUSTOMIZATION

  return Args.MakeArgString(Twine(getBaseInputStem(Args, Inputs)) + ".d");
}

// Begin ClangAs

void ClangAs::AddMIPSTargetArgs(const ArgList &Args,
                                ArgStringList &CmdArgs) const {
  StringRef CPUName;
  StringRef ABIName;
  const llvm::Triple &Triple = getToolChain().getTriple();
  mips::getMipsCPUAndABI(Args, Triple, CPUName, ABIName);

  CmdArgs.push_back("-target-abi");
  CmdArgs.push_back(ABIName.data());
}

void ClangAs::AddX86TargetArgs(const ArgList &Args,
                               ArgStringList &CmdArgs) const {
  addX86AlignBranchArgs(getToolChain().getDriver(), Args, CmdArgs,
                        /*IsLTO=*/false);

  if (Arg *A = Args.getLastArg(options::OPT_masm_EQ)) {
    StringRef Value = A->getValue();
    if (Value == "intel" || Value == "att") {
      CmdArgs.push_back("-mllvm");
      CmdArgs.push_back(Args.MakeArgString("-x86-asm-syntax=" + Value));
    } else {
      getToolChain().getDriver().Diag(diag::err_drv_unsupported_option_argument)
          << A->getOption().getName() << Value;
    }
  }
}

void ClangAs::AddRISCVTargetArgs(const ArgList &Args,
                               ArgStringList &CmdArgs) const {
  const llvm::Triple &Triple = getToolChain().getTriple();
  StringRef ABIName = riscv::getRISCVABI(Args, Triple);

  CmdArgs.push_back("-target-abi");
  CmdArgs.push_back(ABIName.data());
}

void ClangAs::ConstructJob(Compilation &C, const JobAction &JA,
                           const InputInfo &Output, const InputInfoList &Inputs,
                           const ArgList &Args,
                           const char *LinkingOutput) const {
  ArgStringList CmdArgs;

  assert(Inputs.size() == 1 && "Unexpected number of inputs.");
  const InputInfo &Input = Inputs[0];

  const llvm::Triple &Triple = getToolChain().getEffectiveTriple();
  const std::string &TripleStr = Triple.getTriple();
  const auto &D = getToolChain().getDriver();

  // Don't warn about "clang -w -c foo.s"
  Args.ClaimAllArgs(options::OPT_w);
  // and "clang -emit-llvm -c foo.s"
  Args.ClaimAllArgs(options::OPT_emit_llvm);

  claimNoWarnArgs(Args);

  // Invoke ourselves in -cc1as mode.
  //
  // FIXME: Implement custom jobs for internal actions.
  CmdArgs.push_back("-cc1as");

  // Add the "effective" target triple.
  CmdArgs.push_back("-triple");
  CmdArgs.push_back(Args.MakeArgString(TripleStr));

  // Set the output mode, we currently only expect to be used as a real
  // assembler.
  CmdArgs.push_back("-filetype");
  CmdArgs.push_back("obj");

  // Set the main file name, so that debug info works even with
  // -save-temps or preprocessed assembly.
  CmdArgs.push_back("-main-file-name");
  CmdArgs.push_back(Clang::getBaseInputName(Args, Input));

  // Add the target cpu
  std::string CPU = getCPUName(Args, Triple, /*FromAs*/ true);
  if (!CPU.empty()) {
    CmdArgs.push_back("-target-cpu");
    CmdArgs.push_back(Args.MakeArgString(CPU));
  }

  // Add the target features
  getTargetFeatures(D, Triple, Args, CmdArgs, true);

  // Ignore explicit -force_cpusubtype_ALL option.
  (void)Args.hasArg(options::OPT_force__cpusubtype__ALL);

  // Pass along any -I options so we get proper .include search paths.
  Args.AddAllArgs(CmdArgs, options::OPT_I_Group);

  // Determine the original source input.
  const Action *SourceAction = &JA;
  while (SourceAction->getKind() != Action::InputClass) {
    assert(!SourceAction->getInputs().empty() && "unexpected root action!");
    SourceAction = SourceAction->getInputs()[0];
  }

  // Forward -g and handle debug info related flags, assuming we are dealing
  // with an actual assembly file.
  bool WantDebug = false;
  Args.ClaimAllArgs(options::OPT_g_Group);
  if (Arg *A = Args.getLastArg(options::OPT_g_Group))
    WantDebug = !A->getOption().matches(options::OPT_g0) &&
                !A->getOption().matches(options::OPT_ggdb0);

  unsigned DwarfVersion = ParseDebugDefaultVersion(getToolChain(), Args);
  if (const Arg *GDwarfN = getDwarfNArg(Args))
    DwarfVersion = DwarfVersionNum(GDwarfN->getSpelling());

  if (DwarfVersion == 0)
    DwarfVersion = getToolChain().GetDefaultDwarfVersion();

  codegenoptions::DebugInfoKind DebugInfoKind = codegenoptions::NoDebugInfo;

  if (SourceAction->getType() == types::TY_Asm ||
      SourceAction->getType() == types::TY_PP_Asm) {
    // You might think that it would be ok to set DebugInfoKind outside of
    // the guard for source type, however there is a test which asserts
    // that some assembler invocation receives no -debug-info-kind,
    // and it's not clear whether that test is just overly restrictive.
    DebugInfoKind = (WantDebug ? codegenoptions::LimitedDebugInfo
                               : codegenoptions::NoDebugInfo);
    // Add the -fdebug-compilation-dir flag if needed.
    addDebugCompDirArg(Args, CmdArgs, C.getDriver().getVFS());

    addDebugPrefixMapArg(getToolChain().getDriver(), Args, CmdArgs);

    // Set the AT_producer to the clang version when using the integrated
    // assembler on assembly source files.
    CmdArgs.push_back("-dwarf-debug-producer");
    CmdArgs.push_back(Args.MakeArgString(getClangFullVersion()));

    // And pass along -I options
    Args.AddAllArgs(CmdArgs, options::OPT_I);
  }
  RenderDebugEnablingArgs(Args, CmdArgs, DebugInfoKind, DwarfVersion,
                          llvm::DebuggerKind::Default);
  renderDwarfFormat(D, Triple, Args, CmdArgs, DwarfVersion);
  RenderDebugInfoCompressionArgs(Args, CmdArgs, D, getToolChain());


  // Handle -fPIC et al -- the relocation-model affects the assembler
  // for some targets.
  llvm::Reloc::Model RelocationModel;
  unsigned PICLevel;
  bool IsPIE;
  std::tie(RelocationModel, PICLevel, IsPIE) =
      ParsePICArgs(getToolChain(), Args);

  const char *RMName = RelocationModelName(RelocationModel);
  if (RMName) {
    CmdArgs.push_back("-mrelocation-model");
    CmdArgs.push_back(RMName);
  }

  // Optionally embed the -cc1as level arguments into the debug info, for build
  // analysis.
  if (getToolChain().UseDwarfDebugFlags()) {
    ArgStringList OriginalArgs;
    for (const auto &Arg : Args)
      Arg->render(Args, OriginalArgs);

    SmallString<256> Flags;
    const char *Exec = getToolChain().getDriver().getClangProgramPath();
    EscapeSpacesAndBackslashes(Exec, Flags);
    for (const char *OriginalArg : OriginalArgs) {
      SmallString<128> EscapedArg;
      EscapeSpacesAndBackslashes(OriginalArg, EscapedArg);
      Flags += " ";
      Flags += EscapedArg;
    }
    CmdArgs.push_back("-dwarf-debug-flags");
    CmdArgs.push_back(Args.MakeArgString(Flags));
  }

  // FIXME: Add -static support, once we have it.

  // Add target specific flags.
  switch (getToolChain().getArch()) {
  default:
    break;

  case llvm::Triple::mips:
  case llvm::Triple::mipsel:
  case llvm::Triple::mips64:
  case llvm::Triple::mips64el:
    AddMIPSTargetArgs(Args, CmdArgs);
    break;

  case llvm::Triple::x86:
  case llvm::Triple::x86_64:
    AddX86TargetArgs(Args, CmdArgs);
    break;

  case llvm::Triple::arm:
  case llvm::Triple::armeb:
  case llvm::Triple::thumb:
  case llvm::Triple::thumbeb:
    // This isn't in AddARMTargetArgs because we want to do this for assembly
    // only, not C/C++.
    if (Args.hasFlag(options::OPT_mdefault_build_attributes,
                     options::OPT_mno_default_build_attributes, true)) {
        CmdArgs.push_back("-mllvm");
        CmdArgs.push_back("-arm-add-build-attributes");
    }
    break;

  case llvm::Triple::aarch64:
  case llvm::Triple::aarch64_32:
  case llvm::Triple::aarch64_be:
    if (Args.hasArg(options::OPT_mmark_bti_property)) {
      CmdArgs.push_back("-mllvm");
      CmdArgs.push_back("-aarch64-mark-bti-property");
    }
    break;

  case llvm::Triple::riscv32:
  case llvm::Triple::riscv64:
    AddRISCVTargetArgs(Args, CmdArgs);
    break;
  }

  // Consume all the warning flags. Usually this would be handled more
  // gracefully by -cc1 (warning about unknown warning flags, etc) but -cc1as
  // doesn't handle that so rather than warning about unused flags that are
  // actually used, we'll lie by omission instead.
  // FIXME: Stop lying and consume only the appropriate driver flags
  Args.ClaimAllArgs(options::OPT_W_Group);

  CollectArgsForIntegratedAssembler(C, Args, CmdArgs,
                                    getToolChain().getDriver());

  Args.AddAllArgs(CmdArgs, options::OPT_mllvm);

  assert(Output.isFilename() && "Unexpected lipo output.");
  CmdArgs.push_back("-o");
  CmdArgs.push_back(Output.getFilename());

  const llvm::Triple &T = getToolChain().getTriple();
  Arg *A;
  if (getDebugFissionKind(D, Args, A) == DwarfFissionKind::Split &&
      T.isOSBinFormatELF()) {
    CmdArgs.push_back("-split-dwarf-output");
    CmdArgs.push_back(SplitDebugName(JA, Args, Input, Output));
  }

  if (Triple.isAMDGPU())
    handleAMDGPUCodeObjectVersionOptions(D, Args, CmdArgs);

  assert(Input.isFilename() && "Invalid input.");
  CmdArgs.push_back(Input.getFilename());

  const char *Exec = getToolChain().getDriver().getClangProgramPath();
  if (D.CC1Main && !D.CCGenDiagnostics) {
    // Invoke cc1as directly in this process.
    C.addCommand(std::make_unique<CC1Command>(JA, *this,
                                              ResponseFileSupport::AtFileUTF8(),
                                              Exec, CmdArgs, Inputs, Output));
  } else {
    C.addCommand(std::make_unique<Command>(JA, *this,
                                           ResponseFileSupport::AtFileUTF8(),
                                           Exec, CmdArgs, Inputs, Output));
  }
}

// Begin OffloadBundler

void OffloadBundler::ConstructJob(Compilation &C, const JobAction &JA,
                                  const InputInfo &Output,
                                  const InputInfoList &Inputs,
                                  const llvm::opt::ArgList &TCArgs,
                                  const char *LinkingOutput) const {
  // The version with only one output is expected to refer to a bundling job.
  assert(isa<OffloadBundlingJobAction>(JA) && "Expecting bundling job!");

  // The bundling command looks like this:
  // clang-offload-bundler -type=bc
  //   -targets=host-triple,openmp-triple1,openmp-triple2
  //   -outputs=input_file
  //   -inputs=unbundle_file_host,unbundle_file_tgt1,unbundle_file_tgt2"

  ArgStringList CmdArgs;

  // Get the type.
  CmdArgs.push_back(TCArgs.MakeArgString(
      Twine("-type=") + types::getTypeTempSuffix(Output.getType())));

  assert(JA.getInputs().size() == Inputs.size() &&
         "Not have inputs for all dependence actions??");

  // Get the targets.
  SmallString<128> Triples;
  Triples += "-targets=";
  for (unsigned I = 0; I < Inputs.size(); ++I) {
    if (I)
      Triples += ',';

    // Find ToolChain for this input.
    Action::OffloadKind CurKind = Action::OFK_Host;
    const ToolChain *CurTC = &getToolChain();
    const Action *CurDep = JA.getInputs()[I];

    if (const auto *OA = dyn_cast<OffloadAction>(CurDep)) {
      CurTC = nullptr;
      OA->doOnEachDependence([&](Action *A, const ToolChain *TC, const char *) {
        assert(CurTC == nullptr && "Expected one dependence!");
        CurKind = A->getOffloadingDeviceKind();
        CurTC = TC;
      });
    }
    Triples += Action::GetOffloadKindName(CurKind);
    Triples += '-';
    Triples += CurTC->getTriple().normalize();
    if (CurKind == Action::OFK_HIP && CurDep->getOffloadingArch()) {
      Triples += '-';
      Triples += CurDep->getOffloadingArch();
    }
  }
  // If we see we are bundling for FPGA using -fintelfpga, add the
  // dependency bundle
  bool IsFPGADepBundle = TCArgs.hasArg(options::OPT_fintelfpga) &&
                         Output.getType() == types::TY_Object;

  // For spir64_fpga target, when bundling objects we also want to bundle up the
  // named dependency file.
  // TODO - We are currently using the target triple inputs to slot a location
  // of the dependency information into the bundle.  It would be good to
  // separate this out to an explicit option in the bundler for the dependency
  // file as it does not match the type being bundled.
  if (IsFPGADepBundle) {
    Triples += ',';
    Triples += Action::GetOffloadKindName(Action::OFK_SYCL);
    Triples += '-';
    Triples += llvm::Triple::getArchTypeName(llvm::Triple::fpga_dep);
  }
  CmdArgs.push_back(TCArgs.MakeArgString(Triples));

  // Get bundled file command.
  CmdArgs.push_back(
      TCArgs.MakeArgString(Twine("-outputs=") + Output.getFilename()));

  // Get unbundled files command.
  SmallString<128> UB;
  UB += "-inputs=";
  for (unsigned I = 0; I < Inputs.size(); ++I) {
    if (I)
      UB += ',';

    // Find ToolChain for this input.
    const ToolChain *CurTC = &getToolChain();
    if (const auto *OA = dyn_cast<OffloadAction>(JA.getInputs()[I])) {
      CurTC = nullptr;
      OA->doOnEachDependence([&](Action *, const ToolChain *TC, const char *) {
        assert(CurTC == nullptr && "Expected one dependence!");
        CurTC = TC;
      });
    }
    UB += CurTC->getInputFilename(Inputs[I]);

  }
  // For -fintelfpga, when bundling objects we also want to bundle up the
  // named dependency file.
  if (IsFPGADepBundle) {
    const char *BaseName = Clang::getBaseInputName(TCArgs, Inputs[0]);
    SmallString<128> DepFile(C.getDriver().getFPGATempDepFile(BaseName));
    if (!DepFile.empty()) {
      UB += ',';
      UB += DepFile;
    }
  }
  CmdArgs.push_back(TCArgs.MakeArgString(UB));

  // All the inputs are encoded as commands.
  C.addCommand(std::make_unique<Command>(
      JA, *this, ResponseFileSupport::None(),
      TCArgs.MakeArgString(getToolChain().GetProgramPath(getShortName())),
      CmdArgs, None, Output));
}

void OffloadBundler::ConstructJobMultipleOutputs(
    Compilation &C, const JobAction &JA, const InputInfoList &Outputs,
    const InputInfoList &Inputs, const llvm::opt::ArgList &TCArgs,
    const char *LinkingOutput) const {
  // The version with multiple outputs is expected to refer to a unbundling job.
  auto &UA = cast<OffloadUnbundlingJobAction>(JA);

  // The unbundling command looks like this:
  // clang-offload-bundler -type=bc
  //   -targets=host-triple,openmp-triple1,openmp-triple2
  //   -inputs=input_file
  //   -outputs=unbundle_file_host,unbundle_file_tgt1,unbundle_file_tgt2"
  //   -unbundle

  ArgStringList CmdArgs;
  InputInfo Input = Inputs.front();
  const char *TypeArg = types::getTypeTempSuffix(Input.getType());
  const char *InputFileName = Input.getFilename();
  types::ID InputType(Input.getType());
  bool IsFPGADepUnbundle = JA.getType() == types::TY_FPGA_Dependencies;
  bool IsFPGADepLibUnbundle = JA.getType() == types::TY_FPGA_Dependencies_List;

  if (InputType == types::TY_FPGA_AOCX || InputType == types::TY_FPGA_AOCR) {
    // Override type with AOCX/AOCR which will unbundle to a list containing
    // binaries with the appropriate file extension (.aocx/.aocr).
    // TODO - representation of the output file from the unbundle for these
    // types (aocx/aocr) are always list files.  We should represent this
    // better in the output extension and type for improved understanding
    // of file contents and debuggability.
    if (getToolChain().getTriple().getSubArch() ==
        llvm::Triple::SPIRSubArch_fpga)
      TypeArg = InputType == types::TY_FPGA_AOCX ? "aocx" : "aocr";
    else
      TypeArg = "aoo";
  }
  if (InputType == types::TY_FPGA_AOCO || IsFPGADepLibUnbundle)
    TypeArg = "aoo";
  if (IsFPGADepUnbundle)
    TypeArg = "o";

  // Get the type.
  CmdArgs.push_back(TCArgs.MakeArgString(Twine("-type=") + TypeArg));

  // Get the targets.
  SmallString<128> Triples;
  Triples += "-targets=";
  auto DepInfo = UA.getDependentActionsInfo();
  for (unsigned I = 0, J = 0; I < DepInfo.size(); ++I) {
    auto &Dep = DepInfo[I];
    // FPGA device triples are 'transformed' for the bundler when creating
    // aocx or aocr type bundles.  Also, we only do a specific target
    // unbundling, skipping the host side or device side.
    if (types::isFPGA(InputType)) {
      if (getToolChain().getTriple().getSubArch() ==
              llvm::Triple::SPIRSubArch_fpga &&
          Dep.DependentOffloadKind == Action::OFK_SYCL) {
        llvm::Triple TT;
        TT.setArchName(types::getTypeName(InputType));
        TT.setVendorName("intel");
        TT.setOS(getToolChain().getTriple().getOS());
        TT.setEnvironment(llvm::Triple::SYCLDevice);
        Triples += "sycl-";
        Triples += TT.normalize();
      } else if (getToolChain().getTriple().getSubArch() !=
                     llvm::Triple::SPIRSubArch_fpga &&
                 Dep.DependentOffloadKind == Action::OFK_Host) {
        Triples += Action::GetOffloadKindName(Dep.DependentOffloadKind);
        Triples += '-';
        Triples += Dep.DependentToolChain->getTriple().normalize();
      }
      continue;
    } else if (InputType == types::TY_Archive ||
               (TCArgs.hasArg(options::OPT_fintelfpga) &&
                TCArgs.hasArg(options::OPT_fsycl_link_EQ))) {
      // Do not extract host part if we are unbundling archive on Windows
      // because it is not needed. Static offload libraries are added to the
      // host link command just as normal libraries.  Do not extract the host
      // part from -fintelfpga -fsycl-link unbundles either, as the full obj
      // is used in the final link
      if (Dep.DependentOffloadKind == Action::OFK_Host)
        continue;
    }
    if (J++)
      Triples += ',';
    Triples += Action::GetOffloadKindName(Dep.DependentOffloadKind);
    Triples += '-';
    Triples += Dep.DependentToolChain->getTriple().normalize();
    if (Dep.DependentOffloadKind == Action::OFK_HIP &&
        !Dep.DependentBoundArch.empty()) {
      Triples += '-';
      Triples += Dep.DependentBoundArch;
    }
  }
  if (IsFPGADepUnbundle || IsFPGADepLibUnbundle) {
    // TODO - We are currently using the target triple inputs to slot a location
    // of the dependency information into the bundle.  It would be good to
    // separate this out to an explicit option in the bundler for the dependency
    // file as it does not match the type being bundled.
    Triples += Action::GetOffloadKindName(Action::OFK_SYCL);
    Triples += '-';
    Triples += llvm::Triple::getArchTypeName(llvm::Triple::fpga_dep);
  }
  CmdArgs.push_back(TCArgs.MakeArgString(Triples));

  // Get bundled file command.
  CmdArgs.push_back(
      TCArgs.MakeArgString(Twine("-inputs=") + InputFileName));

  // Get unbundled files command.
  SmallString<128> UB;
  UB += "-outputs=";
  // When dealing with -fintelfpga, there is an additional unbundle step
  // that occurs for the dependency file.  In that case, do not use the
  // dependent information, but just the output file.
  if (IsFPGADepUnbundle || IsFPGADepLibUnbundle)
    UB += Outputs[0].getFilename();
  else {
    for (unsigned I = 0; I < Outputs.size(); ++I) {
      if (I)
        UB += ',';
      UB += DepInfo[I].DependentToolChain->getInputFilename(Outputs[I]);
    }
  }
  CmdArgs.push_back(TCArgs.MakeArgString(UB));
  CmdArgs.push_back("-unbundle");
  CmdArgs.push_back("-allow-missing-bundles");

  // All the inputs are encoded as commands.
  C.addCommand(std::make_unique<Command>(
      JA, *this, ResponseFileSupport::None(),
      TCArgs.MakeArgString(getToolChain().GetProgramPath(getShortName())),
      CmdArgs, None, Outputs));
}

// Begin OffloadWrapper

#if INTEL_CUSTOMIZATION
static void addRunTimeWrapperOpts(Compilation &C, const JobAction &JA,
                                  const llvm::opt::ArgList &TCArgs,
                                  ArgStringList &CmdArgs,
                                  const ToolChain &TC) {
  // Grab any Target specific options that need to be added to the wrapper
  // information.
  ArgStringList BuildArgs;
  auto createArgString = [&](const char *Opt) {
    if (BuildArgs.empty())
      return;
    SmallString<128> AL;
    for (const char *A : BuildArgs) {
      if (AL.empty()) {
        AL = A;
        continue;
      }
      AL += " ";
      AL += A;
    }
    CmdArgs.push_back(C.getArgs().MakeArgString(Twine(Opt) + AL));
  };
  const toolchains::SYCLToolChain &SYCLTC =
            static_cast<const toolchains::SYCLToolChain &>(TC);
  // TODO: Consider separating the mechanisms for:
  // - passing standard-defined options to AOT/JIT compilation steps;
  // - passing AOT-compiler specific options.
  // This would allow retaining standard language options in the
  // image descriptor, while excluding tool-specific options that
  // have been known to confuse RT implementations.
  if (SYCLTC.getTriple().getSubArch() == llvm::Triple::NoSubArch) {
    // Only store compile/link opts in the image descriptor for the SPIR-V
    // target; AOT compilation has already been performed otherwise.
    SYCLTC.TranslateBackendTargetArgs(JA, TCArgs, BuildArgs);
    createArgString("-compile-opts=");
    BuildArgs.clear();
    SYCLTC.TranslateLinkerTargetArgs(JA, TCArgs, BuildArgs);
    createArgString("-link-opts=");
  }
}
#endif // INTEL_CUSTOMIZATION

void OffloadWrapper::ConstructJob(Compilation &C, const JobAction &JA,
                                  const InputInfo &Output,
                                  const InputInfoList &Inputs,
                                  const llvm::opt::ArgList &TCArgs,
                                  const char *LinkingOutput) const {
  // Construct offload-wrapper command.  Also calls llc to generate the
  // object that is fed to the linker from the wrapper generated bc file
  assert(isa<OffloadWrapperJobAction>(JA) && "Expecting wrapping job!");

  Action::OffloadKind OffloadingKind = JA.getOffloadingDeviceKind();
  if (OffloadingKind == Action::OFK_SYCL) {
    // The wrapper command looks like this:
    // clang-offload-wrapper
    //   -o=<outputfile>.bc
    //   -host=x86_64-pc-linux-gnu -kind=sycl
    //   -format=spirv <inputfile1>.spv <manifest1>(optional)
    //   -format=spirv <inputfile2>.spv <manifest2>(optional)
    //  ...
    ArgStringList WrapperArgs;

    std::string OutTmpName = C.getDriver().GetTemporaryPath("wrapper", "bc");
    const char *WrapperFileName =
        C.addTempFile(C.getArgs().MakeArgString(OutTmpName));
    SmallString<128> OutOpt("-o=");
    OutOpt += WrapperFileName;
    WrapperArgs.push_back(C.getArgs().MakeArgString(OutOpt));

    SmallString<128> HostTripleOpt("-host=");
    HostTripleOpt += getToolChain().getAuxTriple()->str();
    WrapperArgs.push_back(C.getArgs().MakeArgString(HostTripleOpt));

    llvm::Triple TT = getToolChain().getTriple();
    SmallString<128> TargetTripleOpt = TT.getArchName();
    // When wrapping an FPGA device binary, we need to be sure to apply the
    // appropriate triple that corresponds (fpga_aoc[xr]-intel-<os>-sycldevice)
    // to the target triple setting.
    if (TT.getSubArch() == llvm::Triple::SPIRSubArch_fpga &&
        TCArgs.hasArg(options::OPT_fsycl_link_EQ)) {
      auto *A = C.getInputArgs().getLastArg(options::OPT_fsycl_link_EQ);
      TT.setArchName((A->getValue() == StringRef("early")) ? "fpga_aocr"
                                                           : "fpga_aocx");
      TT.setVendorName("intel");
      TT.setEnvironment(llvm::Triple::SYCLDevice);
      TargetTripleOpt = TT.str();
      // When wrapping an FPGA aocx binary to archive, do not emit registration
      // functions
      if (A->getValue() == StringRef("image"))
        WrapperArgs.push_back(C.getArgs().MakeArgString("--emit-reg-funcs=0"));
    }
    addRunTimeWrapperOpts(C, JA, TCArgs, WrapperArgs, getToolChain()); // INTEL
    WrapperArgs.push_back(
        C.getArgs().MakeArgString(Twine("-target=") + TargetTripleOpt));

    // TODO forcing offload kind is a simplification which assumes wrapper used
    // only with SYCL. Device binary format (-format=xxx) option should also
    // come from the command line and/or the native compiler. Should be fixed
    // together with supporting AOT in the driver. If format is not set, the
    // default is "none" which means runtime must try to determine it
    // automatically.
    StringRef Kind = Action::GetOffloadKindName(OffloadingKind);
    WrapperArgs.push_back(
        C.getArgs().MakeArgString(Twine("-kind=") + Twine(Kind)));

#if INTEL_CUSTOMIZATION
    // When debugging, make the native debugger the default for SYCL on Windows.
    if (getToolChain().getTriple().isWindowsMSVCEnvironment() &&
        TCArgs.getLastArg(options::OPT_g_Group)) {
      WrapperArgs.push_back("--build-opts=-gnative");
    }
#endif // INTEL_CUSTOMIZATION

    assert((Inputs.size() > 0) && "no inputs for clang-offload-wrapper");
    assert(((Inputs[0].getType() != types::TY_Tempfiletable) ||
            (Inputs.size() == 1)) &&
           "wrong usage of clang-offload-wrapper with SYCL");
    const InputInfo &I = Inputs[0];
    assert(I.isFilename() && "Invalid input.");

    if (I.getType() == types::TY_Tempfiletable ||
        I.getType() == types::TY_Tempfilelist)
      // wrapper actual input files are passed via the batch job file table:
      WrapperArgs.push_back(C.getArgs().MakeArgString("-batch"));
    WrapperArgs.push_back(C.getArgs().MakeArgString(I.getFilename()));

    auto Cmd = std::make_unique<Command>(
        JA, *this, ResponseFileSupport::None(),
        TCArgs.MakeArgString(getToolChain().GetProgramPath(getShortName())),
        WrapperArgs, None);
    C.addCommand(std::move(Cmd));

    // Construct llc command.
    // The output is an object file
    ArgStringList LlcArgs{"-filetype=obj", "-o", Output.getFilename(),
                          WrapperFileName};
    llvm::Reloc::Model RelocationModel;
    unsigned PICLevel;
    bool IsPIE;
    std::tie(RelocationModel, PICLevel, IsPIE) =
        ParsePICArgs(getToolChain(), TCArgs);
    if (PICLevel > 0) {
      LlcArgs.push_back("-relocation-model=pic");
    }
    if (IsPIE) {
      LlcArgs.push_back("-enable-pie");
    }
    SmallString<128> LlcPath(C.getDriver().Dir);
    llvm::sys::path::append(LlcPath, "llc");
    const char *Llc = C.getArgs().MakeArgString(LlcPath);
    C.addCommand(std::make_unique<Command>(
         JA, *this, ResponseFileSupport::None(), Llc, LlcArgs, None));
    return;
  } // end of SYCL flavor of offload wrapper command creation

  ArgStringList CmdArgs;

  const llvm::Triple &Triple = getToolChain().getEffectiveTriple();

  // Add the "effective" target triple.
  CmdArgs.push_back("-host");
  CmdArgs.push_back(TCArgs.MakeArgString(Triple.getTriple()));

  // Add the output file name.
  assert(Output.isFilename() && "Invalid output.");
  CmdArgs.push_back("-o");
  CmdArgs.push_back(TCArgs.MakeArgString(Output.getFilename()));

  assert(JA.getInputs().size() == Inputs.size() &&
         "Not have inputs for all dependence actions??");

  // For FPGA, we wrap the host objects before archiving them when using
  // -fsycl-link.  This allows for better extraction control from the
  // archive when we need the host objects for subsequent compilations.
  if (OffloadingKind == Action::OFK_None &&
      C.getArgs().hasArg(options::OPT_fintelfpga) &&
      C.getArgs().hasArg(options::OPT_fsycl_link_EQ)) {

    // Add offload targets and inputs.
    CmdArgs.push_back(C.getArgs().MakeArgString(
        Twine("-kind=") + Action::GetOffloadKindName(OffloadingKind)));
    CmdArgs.push_back(
        TCArgs.MakeArgString(Twine("-target=") + Triple.getTriple()));

    // Add input.
    assert(Inputs[0].isFilename() && "Invalid input.");
    CmdArgs.push_back(TCArgs.MakeArgString(Inputs[0].getFilename()));

    C.addCommand(std::make_unique<Command>(
        JA, *this, ResponseFileSupport::None(),
        TCArgs.MakeArgString(getToolChain().GetProgramPath(getShortName())),
        CmdArgs, Inputs));
    return;
  }

  // Add offload targets and inputs.
  for (unsigned I = 0; I < Inputs.size(); ++I) {
    // Get input's Offload Kind and ToolChain.
    const auto *OA = cast<OffloadAction>(JA.getInputs()[I]);
    assert(OA->hasSingleDeviceDependence(/*DoNotConsiderHostActions=*/true) &&
           "Expected one device dependence!");
    Action::OffloadKind DeviceKind = Action::OFK_None;
    const ToolChain *DeviceTC = nullptr;
    OA->doOnEachDependence([&](Action *A, const ToolChain *TC, const char *) {
      DeviceKind = A->getOffloadingDeviceKind();
      DeviceTC = TC;
    });
    addRunTimeWrapperOpts(C, JA, TCArgs, CmdArgs, *DeviceTC); // INTEL

    // And add it to the offload targets.
    CmdArgs.push_back(C.getArgs().MakeArgString(
        Twine("-kind=") + Action::GetOffloadKindName(DeviceKind)));
    CmdArgs.push_back(TCArgs.MakeArgString(Twine("-target=") +
                                           DeviceTC->getTriple().normalize()));

    // Add input.
    assert(Inputs[I].isFilename() && "Invalid input.");
    CmdArgs.push_back(TCArgs.MakeArgString(Inputs[I].getFilename()));
  }

  C.addCommand(std::make_unique<Command>(
      JA, *this, ResponseFileSupport::None(),
      TCArgs.MakeArgString(getToolChain().GetProgramPath(getShortName())),
      CmdArgs, Inputs));
}

// Begin OffloadDeps

void OffloadDeps::constructJob(Compilation &C, const JobAction &JA,
                               ArrayRef<InputInfo> Outputs,
                               ArrayRef<InputInfo> Inputs,
                               const llvm::opt::ArgList &TCArgs,
                               const char *LinkingOutput) const {
  auto &DA = cast<OffloadDepsJobAction>(JA);

  ArgStringList CmdArgs;

  // Get the targets.
  SmallString<128> Targets{"-targets="};
  auto DepInfo = DA.getDependentActionsInfo();
  for (unsigned I = 0; I < DepInfo.size(); ++I) {
    auto &Dep = DepInfo[I];
    if (I)
      Targets += ',';
    Targets += Action::GetOffloadKindName(Dep.DependentOffloadKind);
    Targets += '-';
    Targets += Dep.DependentToolChain->getTriple().normalize();
    if (Dep.DependentOffloadKind == Action::OFK_HIP &&
        !Dep.DependentBoundArch.empty()) {
      Targets += '-';
      Targets += Dep.DependentBoundArch;
    }
  }
  CmdArgs.push_back(TCArgs.MakeArgString(Targets));

  // Prepare outputs.
  SmallString<128> Outs{"-outputs="};
  for (unsigned I = 0; I < Outputs.size(); ++I) {
    if (I)
      Outs += ',';
    Outs += DepInfo[I].DependentToolChain->getInputFilename(Outputs[I]);
  }
  CmdArgs.push_back(TCArgs.MakeArgString(Outs));

  // Add input file.
  CmdArgs.push_back(Inputs.front().getFilename());

  // All the inputs are encoded as commands.
  C.addCommand(std::make_unique<Command>(
      JA, *this, ResponseFileSupport::None(),
      TCArgs.MakeArgString(getToolChain().GetProgramPath(getShortName())),
      CmdArgs, None, Outputs));
}

void OffloadDeps::ConstructJob(Compilation &C, const JobAction &JA,
                               const InputInfo &Output,
                               const InputInfoList &Inputs,
                               const llvm::opt::ArgList &TCArgs,
                               const char *LinkingOutput) const {
  constructJob(C, JA, Output, Inputs, TCArgs, LinkingOutput);
}

void OffloadDeps::ConstructJobMultipleOutputs(Compilation &C,
                                              const JobAction &JA,
                                              const InputInfoList &Outputs,
                                              const InputInfoList &Inputs,
                                              const llvm::opt::ArgList &TCArgs,
                                              const char *LinkingOutput) const {
  constructJob(C, JA, Outputs, Inputs, TCArgs, LinkingOutput);
}

// Begin SPIRVTranslator

void SPIRVTranslator::ConstructJob(Compilation &C, const JobAction &JA,
                                  const InputInfo &Output,
                                  const InputInfoList &Inputs,
                                  const llvm::opt::ArgList &TCArgs,
                                  const char *LinkingOutput) const {
  // Construct llvm-spirv command.
  assert(isa<SPIRVTranslatorJobAction>(JA) && "Expecting Translator job!");

  // The translator command looks like this:
  // llvm-spirv -o <file>.spv <file>.bc
  ArgStringList ForeachArgs;
  ArgStringList TranslatorArgs;

  TranslatorArgs.push_back("-o");
  TranslatorArgs.push_back(Output.getFilename());
  if (getToolChain().getTriple().isSYCLDeviceEnvironment()) {
    TranslatorArgs.push_back("-spirv-max-version=1.3");
    TranslatorArgs.push_back("-spirv-debug-info-version=legacy");
    // Prevent crash in the translator if input IR contains DIExpression
    // operations which don't have mapping to OpenCL.DebugInfo.100 spec.
    TranslatorArgs.push_back("-spirv-allow-extra-diexpressions");
    TranslatorArgs.push_back("-spirv-allow-unknown-intrinsics=llvm.genx.");

    // Disable SPV_INTEL_usm_storage_classes by default since it adds new
    // storage classes that represent global_device and global_host address
    // spaces, which are not supported for all targets. With the extension
    // disable the storage classes will be lowered to CrossWorkgroup storage
    // class that is mapped to just global address space. The extension is
    // supposed to be enabled only for FPGA hardware.
    std::string ExtArg("-spirv-ext=+all,-SPV_INTEL_usm_storage_classes");
    if (getToolChain().getTriple().getSubArch() ==
        llvm::Triple::SPIRSubArch_fpga) {
      for (auto *A : TCArgs) {
        if (A->getOption().matches(options::OPT_Xs_separate) ||
            A->getOption().matches(options::OPT_Xs)) {
          StringRef ArgString(A->getValue());
          if (ArgString == "hardware" || ArgString == "simulation")
            ExtArg = "-spirv-ext=+all";
        }
      }
    }
#if INTEL_CUSTOMIZATION
    // Temporary disable SPV_KHR_linkonce_odr until some targets support it.
    ExtArg += ",-SPV_KHR_linkonce_odr";
#else  // INTEL_CUSTOMIZATION
    // SPV_INTEL_optnone is enabled in xmain, but it is still should stay
    // disabled in intel/llvm since version of OCL CPU backend that suppports
    // this extension is not yet available there.

    // Temporary disable SPV_INTEL_optnone until some targets support it.
    ExtArg += ",-SPV_INTEL_optnone";
#endif // INTEL_CUSTOMIZATION
    TranslatorArgs.push_back(TCArgs.MakeArgString(ExtArg));
  }
#if INTEL_CUSTOMIZATION
  if (JA.isDeviceOffloading(Action::OFK_OpenMP) &&
      getToolChain().getTriple().isSPIR()) {
    // TODO: -SPV_INTEL_fpga_buffer_location option is added as workaround
    // to CMPLRLLVM-21950. This option should removed when the Jira is
    // resolved, and replaced with just "-spirv-ext=+all"
    TranslatorArgs.push_back("-spirv-ext=+all,-SPV_INTEL_fpga_buffer_location");
    TranslatorArgs.push_back("-spirv-allow-unknown-intrinsics");
  }
#endif // INTEL_CUSTOMIZATION
  for (auto I : Inputs) {
    std::string Filename(I.getFilename());
    if (I.getType() == types::TY_Tempfilelist) {
      ForeachArgs.push_back(
          C.getArgs().MakeArgString("--in-file-list=" + Filename));
      ForeachArgs.push_back(
          C.getArgs().MakeArgString("--in-replace=" + Filename));
      ForeachArgs.push_back(
          C.getArgs().MakeArgString("--out-ext=spv"));
    }
    TranslatorArgs.push_back(C.getArgs().MakeArgString(Filename));
  }

  auto Cmd = std::make_unique<Command>(JA, *this, ResponseFileSupport::None(),
      TCArgs.MakeArgString(getToolChain().GetProgramPath(getShortName())),
      TranslatorArgs, None);

  if (!ForeachArgs.empty()) {
    // Construct llvm-foreach command.
    // The llvm-foreach command looks like this:
    // llvm-foreach a.list --out-replace=out "cp {} out"
    // --out-file-list=list
    std::string OutputFileName(Output.getFilename());
    ForeachArgs.push_back(
        TCArgs.MakeArgString("--out-file-list=" + OutputFileName));
    ForeachArgs.push_back(
        TCArgs.MakeArgString("--out-replace=" + OutputFileName));
    ForeachArgs.push_back(TCArgs.MakeArgString("--"));
    ForeachArgs.push_back(TCArgs.MakeArgString(Cmd->getExecutable()));

    for (auto &Arg : Cmd->getArguments())
      ForeachArgs.push_back(Arg);

    SmallString<128> ForeachPath(C.getDriver().Dir);
    llvm::sys::path::append(ForeachPath, "llvm-foreach");
    const char *Foreach = C.getArgs().MakeArgString(ForeachPath);
    C.addCommand(std::make_unique<Command>(
        JA, *this, ResponseFileSupport::None(), Foreach, ForeachArgs, None));
  } else
    C.addCommand(std::move(Cmd));
}

void SPIRCheck::ConstructJob(Compilation &C, const JobAction &JA,
                             const InputInfo &Output,
                             const InputInfoList &Inputs,
                             const llvm::opt::ArgList &TCArgs,
                             const char *LinkingOutput) const {
  // Construct llvm-no-spir-kernel command.
  assert(isa<SPIRCheckJobAction>(JA) && "Expecting SPIR Check job!");

  // The spir check command looks like this:
  // llvm-no-spir-kernel <file>.bc
  // Upon success, we just move ahead.  Error means the check failed and
  // we need to exit.  The expected output is the input as this is just an
  // intermediate check with no functional change.
  ArgStringList CheckArgs;
  assert(Inputs.size() == 1 && "Unexpected number of inputs to the tool");
  const InputInfo &InputFile = Inputs.front();
  CheckArgs.push_back(InputFile.getFilename());

  // Add output file, which is just a copy of the input to better fit in the
  // toolchain flow.
  CheckArgs.push_back("-o");
  CheckArgs.push_back(Output.getFilename());
  auto Cmd = std::make_unique<Command>(
      JA, *this, ResponseFileSupport::None(),
      TCArgs.MakeArgString(getToolChain().GetProgramPath(getShortName())),
      CheckArgs, None);

  if (getToolChain().getTriple().getSubArch() ==
      llvm::Triple::SPIRSubArch_fpga) {
    const char *Msg = TCArgs.MakeArgString(
        Twine("The FPGA image does not include all device kernels from ") +
        Twine(InputFile.getBaseInput()) +
        Twine(". Please re-generate the image"));
    Cmd->addDiagForErrorCode(/*ErrorCode*/ 1, Msg);
  }

  C.addCommand(std::move(Cmd));
}

static void addArgs(ArgStringList &DstArgs, const llvm::opt::ArgList &Alloc,
                    ArrayRef<StringRef> SrcArgs) {
  for (const auto Arg : SrcArgs) {
    DstArgs.push_back(Alloc.MakeArgString(Arg));
  }
}

// Partially copied from clang/lib/Frontend/CompilerInvocation.cpp
static std::string getSYCLPostLinkOptimizationLevel(const ArgList &Args) {
  if (Arg *A = Args.getLastArg(options::OPT_O_Group)) {
    if (A->getOption().matches(options::OPT_O0))
      return "-O0";

    if (A->getOption().matches(options::OPT_Ofast))
      return "-O3";

    assert(A->getOption().matches(options::OPT_O));

    StringRef S(A->getValue());
    if (S == "g")
      return "-O1";

    // Options -O[1|2|3|s|z] are passed as they are. '-O0' is handled earlier.
    std::array<char, 5> AcceptedOptions = {'1', '2', '3', 's', 'z'};
    if (std::any_of(AcceptedOptions.begin(), AcceptedOptions.end(),
                    [=](char c) { return c == S[0]; }))
      return std::string("-O") + S[0];
  }

  // The default for SYCL device code optimization
  return "-O2";
}

// sycl-post-link tool normally outputs a file table (see the tool sources for
// format description) which lists all the other output files associated with
// the device LLVMIR bitcode. This is basically a triple of bitcode, symbols
// and specialization constant files. Single LLVM IR output can be generated as
// well under an option.
//
void SYCLPostLink::ConstructJob(Compilation &C, const JobAction &JA,
                             const InputInfo &Output,
                             const InputInfoList &Inputs,
                             const llvm::opt::ArgList &TCArgs,
                             const char *LinkingOutput) const {
  // Construct sycl-post-link command.
  assert(isa<SYCLPostLinkJobAction>(JA) && "Expecting SYCL post link job!");
  ArgStringList CmdArgs;
#if INTEL_CUSTOMIZATION
  bool IsOpenMPSPIRV = JA.isDeviceOffloading(Action::OFK_OpenMP) &&
                       getToolChain().getTriple().isSPIR();

  Arg *A = TCArgs.getLastArg(options::OPT_fsycl_device_code_split_EQ);
  // See if device code splitting is requested
  if (!IsOpenMPSPIRV && A) {
#endif // INTEL_CUSTOMIZATION
    if (StringRef(A->getValue()) == "per_kernel")
      addArgs(CmdArgs, TCArgs, {"-split=kernel"});
    else if (StringRef(A->getValue()) == "per_source")
      addArgs(CmdArgs, TCArgs, {"-split=source"});
    else if (StringRef(A->getValue()) == "auto")
      addArgs(CmdArgs, TCArgs, {"-split=auto"});
    else
      // split must be off
      assert(StringRef(A->getValue()) == "off");
  } else {
    // auto is the default split mode
    addArgs(CmdArgs, TCArgs, {"-split=auto"});
  }
  // OPT_fsycl_device_code_split is not checked as it is an alias to
  // -fsycl-device-code-split=auto

#if INTEL_CUSTOMIZATION
  if (JA.isDeviceOffloading(Action::OFK_OpenMP) &&
      getToolChain().getTriple().isSPIR()) {
    addArgs(CmdArgs, TCArgs, {"--ompoffload-link-entries"});
    addArgs(CmdArgs, TCArgs, {"--ompoffload-sort-entries"});
    addArgs(CmdArgs, TCArgs, {"--ompoffload-make-globals-static"});
    if (TCArgs.hasArg(options::OPT_fopenmp_target_simd))
      addArgs(CmdArgs, TCArgs, {"--ompoffload-explicit-simd"});
  }
#endif // INTEL_CUSTOMIZATION
  // Turn on Dead Parameter Elimination Optimization with early optimizations
  if (!getToolChain().getTriple().isNVPTX() &&
      TCArgs.hasFlag(options::OPT_fsycl_dead_args_optimization,
                     options::OPT_fno_sycl_dead_args_optimization, false))
    addArgs(CmdArgs, TCArgs, {"-emit-param-info"});
  if (JA.getType() == types::TY_LLVM_BC) {
    // single file output requested - this means only perform necessary IR
    // transformations (like specialization constant intrinsic lowering) and
    // output LLVMIR
    addArgs(CmdArgs, TCArgs, {"-ir-output-only"});
  } else {
    assert(JA.getType() == types::TY_Tempfiletable);
    // Symbol file and specialization constant info generation is mandatory -
    // add options unconditionally
    addArgs(CmdArgs, TCArgs, {"-symbols"});
    // By default we split SYCL and ESIMD kernels into separate modules
    if (TCArgs.hasFlag(options::OPT_fsycl_device_code_split_esimd,
                       options::OPT_fno_sycl_device_code_split_esimd, true))
      addArgs(CmdArgs, TCArgs, {"-split-esimd"});
    if (TCArgs.hasFlag(options::OPT_fsycl_device_code_lower_esimd,
                       options::OPT_fno_sycl_device_code_lower_esimd, true))
      addArgs(CmdArgs, TCArgs, {"-lower-esimd"});
  }
  addArgs(CmdArgs, TCArgs,
          {StringRef(getSYCLPostLinkOptimizationLevel(TCArgs))});
  // specialization constants processing is mandatory
  auto *SYCLPostLink = llvm::dyn_cast<SYCLPostLinkJobAction>(&JA);
  if (SYCLPostLink && SYCLPostLink->getRTSetsSpecConstants())
    addArgs(CmdArgs, TCArgs, {"-spec-const=rt"});
  else
    addArgs(CmdArgs, TCArgs, {"-spec-const=default"});

  // Add output file table file option
  assert(Output.isFilename() && "output must be a filename");
  addArgs(CmdArgs, TCArgs, {"-o", Output.getFilename()});

  // Add input file
  assert(Inputs.size() == 1 && Inputs.front().isFilename() &&
         "single input file expected");
  addArgs(CmdArgs, TCArgs, {Inputs.front().getFilename()});
  std::string OutputFileName(Output.getFilename());

  // All the inputs are encoded as commands.
  C.addCommand(std::make_unique<Command>(
      JA, *this, ResponseFileSupport::None(),
      TCArgs.MakeArgString(getToolChain().GetProgramPath(getShortName())),
      CmdArgs, Inputs, Output));
}

// Transforms the abstract representation (JA + Inputs + Outputs) of a file
// table transformation action to concrete command line (job) with actual
// inputs/outputs/options, and adds it to given compilation object.
void FileTableTform::ConstructJob(Compilation &C, const JobAction &JA,
                                  const InputInfo &Output,
                                  const InputInfoList &Inputs,
                                  const llvm::opt::ArgList &TCArgs,
                                  const char *LinkingOutput) const {

  const auto &TformJob = *llvm::dyn_cast<FileTableTformJobAction>(&JA);
  ArgStringList CmdArgs;

  // don't try to assert here whether the number of inputs is OK, argumnets are
  // OK, etc. - better invoke the tool and see good error diagnostics

  // 1) add transformations
  for (const auto &Tf : TformJob.getTforms()) {
    switch (Tf.TheKind) {
    case FileTableTformJobAction::Tform::EXTRACT:
    case FileTableTformJobAction::Tform::EXTRACT_DROP_TITLE: {
      SmallString<128> Arg("-extract=");
      Arg += Tf.TheArgs[0];

      for (unsigned I = 1; I < Tf.TheArgs.size(); ++I) {
        Arg += ",";
        Arg += Tf.TheArgs[I];
      }
      addArgs(CmdArgs, TCArgs, {Arg});

      if (Tf.TheKind == FileTableTformJobAction::Tform::EXTRACT_DROP_TITLE)
        addArgs(CmdArgs, TCArgs, {"-drop_titles"});
      break;
    }
    case FileTableTformJobAction::Tform::REPLACE: {
      assert(Tf.TheArgs.size() == 2 && "from/to column names expected");
      SmallString<128> Arg("-replace=");
      Arg += Tf.TheArgs[0];
      Arg += ",";
      Arg += Tf.TheArgs[1];
      addArgs(CmdArgs, TCArgs, {Arg});
      break;
    }
    case FileTableTformJobAction::Tform::RENAME: {
      assert(Tf.TheArgs.size() == 2 && "from/to names expected");
      SmallString<128> Arg("-rename=");
      Arg += Tf.TheArgs[0];
      Arg += ",";
      Arg += Tf.TheArgs[1];
      addArgs(CmdArgs, TCArgs, {Arg});
      break;
    }
    }
  }
  // 2) add output option
  assert(Output.isFilename() && "table tform output must be a file");
  addArgs(CmdArgs, TCArgs, {"-o", Output.getFilename()});

  // 3) add inputs
  for (const auto &Input : Inputs) {
    assert(Input.isFilename() && "table tform input must be a file");
    addArgs(CmdArgs, TCArgs, {Input.getFilename()});
  }
  // 4) finally construct and add a command to the compilation
  C.addCommand(std::make_unique<Command>(
      JA, *this, ResponseFileSupport::None(),
      TCArgs.MakeArgString(getToolChain().GetProgramPath(getShortName())),
      CmdArgs, Inputs));
}<|MERGE_RESOLUTION|>--- conflicted
+++ resolved
@@ -7261,56 +7261,12 @@
       CmdArgs.push_back("-fcuda-short-ptr");
   }
 
-<<<<<<< HEAD
-  if (IsSYCL) {
-    // Add any options that are needed specific to SYCL offload while
-    // performing the host side compilation.
-    if (!IsSYCLOffloadDevice) {
-      // Host-side SYCL compilation receives the integration header file as
-      // Inputs[1].  Include the header with -include
-      if (SYCLDeviceInput) {
-        const char *IntHeaderPath =
-            Args.MakeArgString(SYCLDeviceInput->getFilename());
-        CmdArgs.push_back("-include");
-        CmdArgs.push_back(IntHeaderPath);
-        // When creating dependency information, filter out the generated
-        // header file.
-        CmdArgs.push_back("-dependency-filter");
-        CmdArgs.push_back(IntHeaderPath);
-      }
-      // Let the FE know we are doing a SYCL offload compilation, but we are
-      // doing the host pass.
-      CmdArgs.push_back("-fsycl");
-      CmdArgs.push_back("-fsycl-is-host");
-
-      if (Args.hasFlag(options::OPT_fsycl_esimd, options::OPT_fno_sycl_esimd,
-                       false))
-        CmdArgs.push_back("-fsycl-explicit-simd");
-
-      if (!D.IsCLMode()) {
-        // SYCL library is guaranteed to work correctly only with dynamic
-        // MSVC runtime.
-        llvm::Triple AuxT = C.getDefaultToolChain().getTriple();
-        if (AuxT.isWindowsMSVCEnvironment()) {
-          CmdArgs.push_back("-D_MT");
-          CmdArgs.push_back("-D_DLL");
-          CmdArgs.push_back("--dependent-lib=msvcrt");
-        }
-      }
-    }
-    if (IsSYCLOffloadDevice && JA.getType() == types::TY_SYCL_Header) {
-      // Generating a SYCL Header
-      SmallString<128> HeaderOpt("-fsycl-int-header=");
-      HeaderOpt += Output.getFilename();
-      CmdArgs.push_back(Args.MakeArgString(HeaderOpt));
-=======
   if (IsCuda || IsHIP) {
     // Determine the original source input.
     const Action *SourceAction = &JA;
     while (SourceAction->getKind() != Action::InputClass) {
       assert(!SourceAction->getInputs().empty() && "unexpected root action!");
       SourceAction = SourceAction->getInputs()[0];
->>>>>>> 37c1c249
     }
     auto CUID = cast<InputAction>(SourceAction)->getId();
     if (!CUID.empty())
