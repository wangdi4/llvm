--- conflicted
+++ resolved
@@ -5485,19 +5485,6 @@
 
     // Forward -fsycl-default-sub-group-size if in SYCL mode.
     Args.AddLastArg(CmdArgs, options::OPT_fsycl_default_sub_group_size);
-
-    // Add any predefined macros associated with intel_gpu* type targets
-    // passed in with -fsycl-targets
-    if (RawTriple.isSPIR() &&
-        RawTriple.getSubArch() == llvm::Triple::SPIRSubArch_gen) {
-      StringRef Device = JA.getOffloadingArch();
-      if (!Device.empty())
-        CmdArgs.push_back(Args.MakeArgString(
-            Twine("-D") + SYCL::gen::getGenDeviceMacro(Device)));
-    }
-    if (RawTriple.isSPIR() &&
-        RawTriple.getSubArch() == llvm::Triple::SPIRSubArch_x86_64)
-      CmdArgs.push_back("-D__SYCL_TARGET_INTEL_X86_64__");
   }
 #if INTEL_CUSTOMIZATION
   if (enableFuncPointers) {
@@ -8540,17 +8527,6 @@
       !IsSYCLOffloadDevice && isa<CompileJobAction>(JA))
     CmdArgs.push_back("-disable-llvm-passes");
 
-<<<<<<< HEAD
-#if INTEL_CUSTOMIZATION
-  // Disable Intel proprietary optimizations for the .bc generation during
-  // an offload compilation.
-  if ((isa<CompileJobAction>(JA) && JA.isHostOffloading(Action::OFK_OpenMP)) ||
-      (IsSYCLOffloadDevice && Triple.isAMDGCN() && isa<AssembleJobAction>(JA)))
-    CmdArgs.push_back("-disable-intel-proprietary-opts");
-#endif // INTEL_CUSTOMIZATION
-
-=======
->>>>>>> bfff8914
   Args.AddAllArgs(CmdArgs, options::OPT_undef);
 
   const char *Exec = D.getClangProgramPath();
