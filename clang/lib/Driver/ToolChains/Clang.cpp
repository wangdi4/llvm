//===-- Clang.cpp - Clang+LLVM ToolChain Implementations --------*- C++ -*-===//
//
// Part of the LLVM Project, under the Apache License v2.0 with LLVM Exceptions.
// See https://llvm.org/LICENSE.txt for license information.
// SPDX-License-Identifier: Apache-2.0 WITH LLVM-exception
//
//===----------------------------------------------------------------------===//

#include "Clang.h"
#include "AMDGPU.h"
#include "Arch/AArch64.h"
#include "Arch/ARM.h"
#include "Arch/CSKY.h"
#include "Arch/LoongArch.h"
#include "Arch/M68k.h"
#include "Arch/Mips.h"
#include "Arch/PPC.h"
#include "Arch/RISCV.h"
#include "Arch/Sparc.h"
#include "Arch/SystemZ.h"
#include "Arch/VE.h"
#include "Arch/X86.h"
#include "CommonArgs.h"
#include "Hexagon.h"
#include "MSP430.h"
#include "PS4CPU.h"
#include "SYCL.h"
#include "clang/Basic/CLWarnings.h"
#include "clang/Basic/CharInfo.h"
#include "clang/Basic/CodeGenOptions.h"
#include "clang/Basic/HeaderInclude.h"
#include "clang/Basic/LangOptions.h"
#include "clang/Basic/LangStandard.h"
#include "clang/Basic/MakeSupport.h"
#include "clang/Basic/ObjCRuntime.h"
#include "clang/Basic/Version.h"
#include "clang/Config/config.h"
#include "clang/Driver/Action.h"
#include "clang/Driver/Distro.h"
#include "clang/Driver/DriverDiagnostic.h"
#include "clang/Driver/InputInfo.h"
#include "clang/Driver/Options.h"
#include "clang/Driver/SanitizerArgs.h"
#include "clang/Driver/Types.h"
#include "clang/Driver/XRayArgs.h"
#include "llvm/ADT/SmallSet.h"
#include "llvm/ADT/StringExtras.h"
#include "llvm/Config/llvm-config.h"
#include "llvm/Option/ArgList.h"
#include "llvm/Support/Casting.h"
#include "llvm/Support/CodeGen.h"
#include "llvm/Support/CommandLine.h"
#include "llvm/Support/Compiler.h"
#include "llvm/Support/Compression.h"
#include "llvm/Support/Error.h"
#include "llvm/Support/FileSystem.h"
#include "llvm/Support/Path.h"
#include "llvm/Support/Process.h"
#include "llvm/Support/RISCVISAInfo.h"
#include "llvm/Support/YAMLParser.h"
#include "llvm/TargetParser/ARMTargetParserCommon.h"
#include "llvm/TargetParser/Host.h"
#include "llvm/TargetParser/LoongArchTargetParser.h"
#include "llvm/TargetParser/RISCVTargetParser.h"
#include <cctype>

using namespace clang::driver;
using namespace clang::driver::tools;
using namespace clang;
using namespace llvm::opt;

static void CheckPreprocessingOptions(const Driver &D, const ArgList &Args) {
  if (Arg *A = Args.getLastArg(clang::driver::options::OPT_C, options::OPT_CC,
                               options::OPT_fminimize_whitespace,
                               options::OPT_fno_minimize_whitespace,
                               options::OPT_fkeep_system_includes,
                               options::OPT_fno_keep_system_includes)) {
    if (!Args.hasArg(options::OPT_E) && !Args.hasArg(options::OPT__SLASH_P) &&
        !Args.hasArg(options::OPT__SLASH_EP) && !D.CCCIsCPP()) {
      D.Diag(clang::diag::err_drv_argument_only_allowed_with)
          << A->getBaseArg().getAsString(Args)
          << (D.IsCLMode() ? "/E, /P or /EP" : "-E");
    }
  }
}

static void CheckCodeGenerationOptions(const Driver &D, const ArgList &Args) {
  // In gcc, only ARM checks this, but it seems reasonable to check universally.
  if (Args.hasArg(options::OPT_static))
    if (const Arg *A =
            Args.getLastArg(options::OPT_dynamic, options::OPT_mdynamic_no_pic))
      D.Diag(diag::err_drv_argument_not_allowed_with) << A->getAsString(Args)
                                                      << "-static";
}

// Add backslashes to escape spaces and other backslashes.
// This is used for the space-separated argument list specified with
// the -dwarf-debug-flags option.
static void EscapeSpacesAndBackslashes(const char *Arg,
                                       SmallVectorImpl<char> &Res) {
  for (; *Arg; ++Arg) {
    switch (*Arg) {
    default:
      break;
    case ' ':
    case '\\':
      Res.push_back('\\');
      break;
    }
    Res.push_back(*Arg);
  }
}

/// Apply \a Work on the current tool chain \a RegularToolChain and any other
/// offloading tool chain that is associated with the current action \a JA.
static void
forAllAssociatedToolChains(Compilation &C, const JobAction &JA,
                           const ToolChain &RegularToolChain,
                           llvm::function_ref<void(const ToolChain &)> Work) {
  // Apply Work on the current/regular tool chain.
  Work(RegularToolChain);

  // Apply Work on all the offloading tool chains associated with the current
  // action.
  if (JA.isHostOffloading(Action::OFK_Cuda))
    Work(*C.getSingleOffloadToolChain<Action::OFK_Cuda>());
  else if (JA.isDeviceOffloading(Action::OFK_Cuda))
    Work(*C.getSingleOffloadToolChain<Action::OFK_Host>());
  else if (JA.isHostOffloading(Action::OFK_HIP))
    Work(*C.getSingleOffloadToolChain<Action::OFK_HIP>());
  else if (JA.isDeviceOffloading(Action::OFK_HIP))
    Work(*C.getSingleOffloadToolChain<Action::OFK_Host>());

  if (JA.isHostOffloading(Action::OFK_OpenMP)) {
    auto TCs = C.getOffloadToolChains<Action::OFK_OpenMP>();
    for (auto II = TCs.first, IE = TCs.second; II != IE; ++II)
      Work(*II->second);
  } else if (JA.isDeviceOffloading(Action::OFK_OpenMP))
    Work(*C.getSingleOffloadToolChain<Action::OFK_Host>());

  if (JA.isHostOffloading(Action::OFK_SYCL)) {
    auto TCs = C.getOffloadToolChains<Action::OFK_SYCL>();
    for (auto II = TCs.first, IE = TCs.second; II != IE; ++II)
      Work(*II->second);
  } else if (JA.isDeviceOffloading(Action::OFK_SYCL))
    Work(*C.getSingleOffloadToolChain<Action::OFK_Host>());

  //
  // TODO: Add support for other offloading programming models here.
  //
}

/// This is a helper function for validating the optional refinement step
/// parameter in reciprocal argument strings. Return false if there is an error
/// parsing the refinement step. Otherwise, return true and set the Position
/// of the refinement step in the input string.
static bool getRefinementStep(StringRef In, const Driver &D,
                              const Arg &A, size_t &Position) {
  const char RefinementStepToken = ':';
  Position = In.find(RefinementStepToken);
  if (Position != StringRef::npos) {
    StringRef Option = A.getOption().getName();
    StringRef RefStep = In.substr(Position + 1);
    // Allow exactly one numeric character for the additional refinement
    // step parameter. This is reasonable for all currently-supported
    // operations and architectures because we would expect that a larger value
    // of refinement steps would cause the estimate "optimization" to
    // under-perform the native operation. Also, if the estimate does not
    // converge quickly, it probably will not ever converge, so further
    // refinement steps will not produce a better answer.
    if (RefStep.size() != 1) {
      D.Diag(diag::err_drv_invalid_value) << Option << RefStep;
      return false;
    }
    char RefStepChar = RefStep[0];
    if (RefStepChar < '0' || RefStepChar > '9') {
      D.Diag(diag::err_drv_invalid_value) << Option << RefStep;
      return false;
    }
  }
  return true;
}

/// The -mrecip flag requires processing of many optional parameters.
static void ParseMRecip(const Driver &D, const ArgList &Args,
                        ArgStringList &OutStrings) {
  StringRef DisabledPrefixIn = "!";
  StringRef DisabledPrefixOut = "!";
  StringRef EnabledPrefixOut = "";
  StringRef Out = "-mrecip=";

  Arg *A = Args.getLastArg(options::OPT_mrecip, options::OPT_mrecip_EQ);
  if (!A)
    return;

  unsigned NumOptions = A->getNumValues();
  if (NumOptions == 0) {
    // No option is the same as "all".
    OutStrings.push_back(Args.MakeArgString(Out + "all"));
    return;
  }

  // Pass through "all", "none", or "default" with an optional refinement step.
  if (NumOptions == 1) {
    StringRef Val = A->getValue(0);
    size_t RefStepLoc;
    if (!getRefinementStep(Val, D, *A, RefStepLoc))
      return;
    StringRef ValBase = Val.slice(0, RefStepLoc);
    if (ValBase == "all" || ValBase == "none" || ValBase == "default") {
      OutStrings.push_back(Args.MakeArgString(Out + Val));
      return;
    }
  }

  // Each reciprocal type may be enabled or disabled individually.
  // Check each input value for validity, concatenate them all back together,
  // and pass through.

  llvm::StringMap<bool> OptionStrings;
  OptionStrings.insert(std::make_pair("divd", false));
  OptionStrings.insert(std::make_pair("divf", false));
  OptionStrings.insert(std::make_pair("divh", false));
  OptionStrings.insert(std::make_pair("vec-divd", false));
  OptionStrings.insert(std::make_pair("vec-divf", false));
  OptionStrings.insert(std::make_pair("vec-divh", false));
  OptionStrings.insert(std::make_pair("sqrtd", false));
  OptionStrings.insert(std::make_pair("sqrtf", false));
  OptionStrings.insert(std::make_pair("sqrth", false));
  OptionStrings.insert(std::make_pair("vec-sqrtd", false));
  OptionStrings.insert(std::make_pair("vec-sqrtf", false));
  OptionStrings.insert(std::make_pair("vec-sqrth", false));

  for (unsigned i = 0; i != NumOptions; ++i) {
    StringRef Val = A->getValue(i);

    bool IsDisabled = Val.startswith(DisabledPrefixIn);
    // Ignore the disablement token for string matching.
    if (IsDisabled)
      Val = Val.substr(1);

    size_t RefStep;
    if (!getRefinementStep(Val, D, *A, RefStep))
      return;

    StringRef ValBase = Val.slice(0, RefStep);
    llvm::StringMap<bool>::iterator OptionIter = OptionStrings.find(ValBase);
    if (OptionIter == OptionStrings.end()) {
      // Try again specifying float suffix.
      OptionIter = OptionStrings.find(ValBase.str() + 'f');
      if (OptionIter == OptionStrings.end()) {
        // The input name did not match any known option string.
        D.Diag(diag::err_drv_unknown_argument) << Val;
        return;
      }
      // The option was specified without a half or float or double suffix.
      // Make sure that the double or half entry was not already specified.
      // The float entry will be checked below.
      if (OptionStrings[ValBase.str() + 'd'] ||
          OptionStrings[ValBase.str() + 'h']) {
        D.Diag(diag::err_drv_invalid_value) << A->getOption().getName() << Val;
        return;
      }
    }

    if (OptionIter->second == true) {
      // Duplicate option specified.
      D.Diag(diag::err_drv_invalid_value) << A->getOption().getName() << Val;
      return;
    }

    // Mark the matched option as found. Do not allow duplicate specifiers.
    OptionIter->second = true;

    // If the precision was not specified, also mark the double and half entry
    // as found.
    if (ValBase.back() != 'f' && ValBase.back() != 'd' && ValBase.back() != 'h') {
      OptionStrings[ValBase.str() + 'd'] = true;
      OptionStrings[ValBase.str() + 'h'] = true;
    }

    // Build the output string.
    StringRef Prefix = IsDisabled ? DisabledPrefixOut : EnabledPrefixOut;
    Out = Args.MakeArgString(Out + Prefix + Val);
    if (i != NumOptions - 1)
      Out = Args.MakeArgString(Out + ",");
  }

  OutStrings.push_back(Args.MakeArgString(Out));
}

/// The -mprefer-vector-width option accepts either a positive integer
/// or the string "none".
static void ParseMPreferVectorWidth(const Driver &D, const ArgList &Args,
                                    ArgStringList &CmdArgs) {
  Arg *A = Args.getLastArg(options::OPT_mprefer_vector_width_EQ);
  if (!A)
    return;

  StringRef Value = A->getValue();
  if (Value == "none") {
    CmdArgs.push_back("-mprefer-vector-width=none");
  } else {
    unsigned Width;
    if (Value.getAsInteger(10, Width)) {
      D.Diag(diag::err_drv_invalid_value) << A->getOption().getName() << Value;
      return;
    }
    CmdArgs.push_back(Args.MakeArgString("-mprefer-vector-width=" + Value));
  }
}

static bool
shouldUseExceptionTablesForObjCExceptions(const ObjCRuntime &runtime,
                                          const llvm::Triple &Triple) {
  // We use the zero-cost exception tables for Objective-C if the non-fragile
  // ABI is enabled or when compiling for x86_64 and ARM on Snow Leopard and
  // later.
  if (runtime.isNonFragile())
    return true;

  if (!Triple.isMacOSX())
    return false;

  return (!Triple.isMacOSXVersionLT(10, 5) &&
          (Triple.getArch() == llvm::Triple::x86_64 ||
           Triple.getArch() == llvm::Triple::arm));
}

/// Adds exception related arguments to the driver command arguments. There's a
/// main flag, -fexceptions and also language specific flags to enable/disable
/// C++ and Objective-C exceptions. This makes it possible to for example
/// disable C++ exceptions but enable Objective-C exceptions.
static bool addExceptionArgs(const ArgList &Args, types::ID InputType,
                             const ToolChain &TC, bool KernelOrKext,
                             const ObjCRuntime &objcRuntime,
                             ArgStringList &CmdArgs) {
  const llvm::Triple &Triple = TC.getTriple();

  if (KernelOrKext) {
    // -mkernel and -fapple-kext imply no exceptions, so claim exception related
    // arguments now to avoid warnings about unused arguments.
    Args.ClaimAllArgs(options::OPT_fexceptions);
    Args.ClaimAllArgs(options::OPT_fno_exceptions);
    Args.ClaimAllArgs(options::OPT_fobjc_exceptions);
    Args.ClaimAllArgs(options::OPT_fno_objc_exceptions);
    Args.ClaimAllArgs(options::OPT_fcxx_exceptions);
    Args.ClaimAllArgs(options::OPT_fno_cxx_exceptions);
    Args.ClaimAllArgs(options::OPT_fasync_exceptions);
    Args.ClaimAllArgs(options::OPT_fno_async_exceptions);
    return false;
  }

  // See if the user explicitly enabled exceptions.
  bool EH = Args.hasFlag(options::OPT_fexceptions, options::OPT_fno_exceptions,
                         false);

  bool EHa = Args.hasFlag(options::OPT_fasync_exceptions,
                          options::OPT_fno_async_exceptions, false);
  if (EHa) {
    CmdArgs.push_back("-fasync-exceptions");
    EH = true;
  }

  // Obj-C exceptions are enabled by default, regardless of -fexceptions. This
  // is not necessarily sensible, but follows GCC.
  if (types::isObjC(InputType) &&
      Args.hasFlag(options::OPT_fobjc_exceptions,
                   options::OPT_fno_objc_exceptions, true)) {
    CmdArgs.push_back("-fobjc-exceptions");

    EH |= shouldUseExceptionTablesForObjCExceptions(objcRuntime, Triple);
  }

  if (types::isCXX(InputType)) {
    // Disable C++ EH by default on XCore and PS4/PS5.
    bool CXXExceptionsEnabled = Triple.getArch() != llvm::Triple::xcore &&
                                !Triple.isPS() && !Triple.isDriverKit();
    Arg *ExceptionArg = Args.getLastArg(
        options::OPT_fcxx_exceptions, options::OPT_fno_cxx_exceptions,
        options::OPT_fexceptions, options::OPT_fno_exceptions);
    if (ExceptionArg)
      CXXExceptionsEnabled =
          ExceptionArg->getOption().matches(options::OPT_fcxx_exceptions) ||
          ExceptionArg->getOption().matches(options::OPT_fexceptions);

    if (CXXExceptionsEnabled) {
      CmdArgs.push_back("-fcxx-exceptions");

      EH = true;
    }
  }

  // OPT_fignore_exceptions means exception could still be thrown,
  // but no clean up or catch would happen in current module.
  // So we do not set EH to false.
  Args.AddLastArg(CmdArgs, options::OPT_fignore_exceptions);

  Args.addOptInFlag(CmdArgs, options::OPT_fassume_nothrow_exception_dtor,
                    options::OPT_fno_assume_nothrow_exception_dtor);

  if (EH)
    CmdArgs.push_back("-fexceptions");
  return EH;
}

static bool ShouldEnableAutolink(const ArgList &Args, const ToolChain &TC,
                                 const JobAction &JA) {
  bool Default = true;
  if (TC.getTriple().isOSDarwin()) {
    // The native darwin assembler doesn't support the linker_option directives,
    // so we disable them if we think the .s file will be passed to it.
    Default = TC.useIntegratedAs();
  }
  // The linker_option directives are intended for host compilation.
  if (JA.isDeviceOffloading(Action::OFK_Cuda) ||
      JA.isDeviceOffloading(Action::OFK_HIP))
    Default = false;
  return Args.hasFlag(options::OPT_fautolink, options::OPT_fno_autolink,
                      Default);
}

static bool mustUseNonLeafFramePointerForTarget(const llvm::Triple &Triple) {
  switch (Triple.getArch()){
  default:
    return false;
  case llvm::Triple::arm:
  case llvm::Triple::thumb:
    // ARM Darwin targets require a frame pointer to be always present to aid
    // offline debugging via backtraces.
    return Triple.isOSDarwin();
  }
}

static bool useFramePointerForTargetByDefault(const ArgList &Args,
                                              const llvm::Triple &Triple) {
  if (Args.hasArg(options::OPT_pg) && !Args.hasArg(options::OPT_mfentry))
    return true;

  if (Triple.isAndroid()) {
    switch (Triple.getArch()) {
    case llvm::Triple::aarch64:
    case llvm::Triple::arm:
    case llvm::Triple::armeb:
    case llvm::Triple::thumb:
    case llvm::Triple::thumbeb:
    case llvm::Triple::riscv64:
      return true;
    default:
      break;
    }
  }

  switch (Triple.getArch()) {
  case llvm::Triple::xcore:
  case llvm::Triple::wasm32:
  case llvm::Triple::wasm64:
  case llvm::Triple::msp430:
    // XCore never wants frame pointers, regardless of OS.
    // WebAssembly never wants frame pointers.
    return false;
  case llvm::Triple::ppc:
  case llvm::Triple::ppcle:
  case llvm::Triple::ppc64:
  case llvm::Triple::ppc64le:
  case llvm::Triple::riscv32:
  case llvm::Triple::riscv64:
  case llvm::Triple::sparc:
  case llvm::Triple::sparcel:
  case llvm::Triple::sparcv9:
  case llvm::Triple::amdgcn:
  case llvm::Triple::r600:
  case llvm::Triple::csky:
  case llvm::Triple::loongarch32:
  case llvm::Triple::loongarch64:
    return !areOptimizationsEnabled(Args);
  default:
    break;
  }

  if (Triple.isOSFuchsia() || Triple.isOSNetBSD()) {
    return !areOptimizationsEnabled(Args);
  }

  if (Triple.isOSLinux() || Triple.isOSHurd()) {
    switch (Triple.getArch()) {
    // Don't use a frame pointer on linux if optimizing for certain targets.
    case llvm::Triple::arm:
    case llvm::Triple::armeb:
    case llvm::Triple::thumb:
    case llvm::Triple::thumbeb:
    case llvm::Triple::mips64:
    case llvm::Triple::mips64el:
    case llvm::Triple::mips:
    case llvm::Triple::mipsel:
    case llvm::Triple::systemz:
    case llvm::Triple::x86:
    case llvm::Triple::x86_64:
      return !areOptimizationsEnabled(Args);
    default:
      return true;
    }
  }

  if (Triple.isOSWindows()) {
    switch (Triple.getArch()) {
    case llvm::Triple::x86:
      return !areOptimizationsEnabled(Args);
    case llvm::Triple::x86_64:
      return Triple.isOSBinFormatMachO();
    case llvm::Triple::arm:
    case llvm::Triple::thumb:
      // Windows on ARM builds with FPO disabled to aid fast stack walking
      return true;
    default:
      // All other supported Windows ISAs use xdata unwind information, so frame
      // pointers are not generally useful.
      return false;
    }
  }

  return true;
}

static CodeGenOptions::FramePointerKind
getFramePointerKind(const ArgList &Args, const llvm::Triple &Triple) {
  // We have 4 states:
  //
  //  00) leaf retained, non-leaf retained
  //  01) leaf retained, non-leaf omitted (this is invalid)
  //  10) leaf omitted, non-leaf retained
  //      (what -momit-leaf-frame-pointer was designed for)
  //  11) leaf omitted, non-leaf omitted
  //
  //  "omit" options taking precedence over "no-omit" options is the only way
  //  to make 3 valid states representable
  Arg *A = Args.getLastArg(options::OPT_fomit_frame_pointer,
                           options::OPT_fno_omit_frame_pointer);
  bool OmitFP = A && A->getOption().matches(options::OPT_fomit_frame_pointer);
  bool NoOmitFP =
      A && A->getOption().matches(options::OPT_fno_omit_frame_pointer);
  bool OmitLeafFP =
      Args.hasFlag(options::OPT_momit_leaf_frame_pointer,
                   options::OPT_mno_omit_leaf_frame_pointer,
                   Triple.isAArch64() || Triple.isPS() || Triple.isVE() ||
                   (Triple.isAndroid() && Triple.isRISCV64()));
  if (NoOmitFP || mustUseNonLeafFramePointerForTarget(Triple) ||
      (!OmitFP && useFramePointerForTargetByDefault(Args, Triple))) {
    if (OmitLeafFP)
      return CodeGenOptions::FramePointerKind::NonLeaf;
    return CodeGenOptions::FramePointerKind::All;
  }
  return CodeGenOptions::FramePointerKind::None;
}

/// Add a CC1 option to specify the debug compilation directory.
static const char *addDebugCompDirArg(const ArgList &Args,
                                      ArgStringList &CmdArgs,
                                      const llvm::vfs::FileSystem &VFS) {
  if (Arg *A = Args.getLastArg(options::OPT_ffile_compilation_dir_EQ,
                               options::OPT_fdebug_compilation_dir_EQ)) {
    if (A->getOption().matches(options::OPT_ffile_compilation_dir_EQ))
      CmdArgs.push_back(Args.MakeArgString(Twine("-fdebug-compilation-dir=") +
                                           A->getValue()));
    else
      A->render(Args, CmdArgs);
  } else if (llvm::ErrorOr<std::string> CWD =
                 VFS.getCurrentWorkingDirectory()) {
    CmdArgs.push_back(Args.MakeArgString("-fdebug-compilation-dir=" + *CWD));
  }
  StringRef Path(CmdArgs.back());
  return Path.substr(Path.find('=') + 1).data();
}

static void addDebugObjectName(const ArgList &Args, ArgStringList &CmdArgs,
                               const char *DebugCompilationDir,
                               const char *OutputFileName) {
  // No need to generate a value for -object-file-name if it was provided.
  for (auto *Arg : Args.filtered(options::OPT_Xclang))
    if (StringRef(Arg->getValue()).startswith("-object-file-name"))
      return;

  if (Args.hasArg(options::OPT_object_file_name_EQ))
    return;

  SmallString<128> ObjFileNameForDebug(OutputFileName);
  if (ObjFileNameForDebug != "-" &&
      !llvm::sys::path::is_absolute(ObjFileNameForDebug) &&
      (!DebugCompilationDir ||
       llvm::sys::path::is_absolute(DebugCompilationDir))) {
    // Make the path absolute in the debug infos like MSVC does.
    llvm::sys::fs::make_absolute(ObjFileNameForDebug);
  }
  // If the object file name is a relative path, then always use Windows
  // backslash style as -object-file-name is used for embedding object file path
  // in codeview and it can only be generated when targeting on Windows.
  // Otherwise, just use native absolute path.
  llvm::sys::path::Style Style =
      llvm::sys::path::is_absolute(ObjFileNameForDebug)
          ? llvm::sys::path::Style::native
          : llvm::sys::path::Style::windows_backslash;
  llvm::sys::path::remove_dots(ObjFileNameForDebug, /*remove_dot_dot=*/true,
                               Style);
  CmdArgs.push_back(
      Args.MakeArgString(Twine("-object-file-name=") + ObjFileNameForDebug));
}

/// Add a CC1 and CC1AS option to specify the debug file path prefix map.
static void addDebugPrefixMapArg(const Driver &D, const ToolChain &TC,
                                 const ArgList &Args, ArgStringList &CmdArgs) {
  auto AddOneArg = [&](StringRef Map, StringRef Name) {
    if (!Map.contains('='))
      D.Diag(diag::err_drv_invalid_argument_to_option) << Map << Name;
    else
      CmdArgs.push_back(Args.MakeArgString("-fdebug-prefix-map=" + Map));
  };

  for (const Arg *A : Args.filtered(options::OPT_ffile_prefix_map_EQ,
                                    options::OPT_fdebug_prefix_map_EQ)) {
    AddOneArg(A->getValue(), A->getOption().getName());
    A->claim();
  }
  std::string GlobalRemapEntry = TC.GetGlobalDebugPathRemapping();
  if (GlobalRemapEntry.empty())
    return;
  AddOneArg(GlobalRemapEntry, "environment");
}

/// Add a CC1 and CC1AS option to specify the macro file path prefix map.
static void addMacroPrefixMapArg(const Driver &D, const ArgList &Args,
                                 ArgStringList &CmdArgs) {
  for (const Arg *A : Args.filtered(options::OPT_ffile_prefix_map_EQ,
                                    options::OPT_fmacro_prefix_map_EQ)) {
    StringRef Map = A->getValue();
    if (!Map.contains('='))
      D.Diag(diag::err_drv_invalid_argument_to_option)
          << Map << A->getOption().getName();
    else
      CmdArgs.push_back(Args.MakeArgString("-fmacro-prefix-map=" + Map));
    A->claim();
  }
}

/// Add a CC1 and CC1AS option to specify the coverage file path prefix map.
static void addCoveragePrefixMapArg(const Driver &D, const ArgList &Args,
                                   ArgStringList &CmdArgs) {
  for (const Arg *A : Args.filtered(options::OPT_ffile_prefix_map_EQ,
                                    options::OPT_fcoverage_prefix_map_EQ)) {
    StringRef Map = A->getValue();
    if (!Map.contains('='))
      D.Diag(diag::err_drv_invalid_argument_to_option)
          << Map << A->getOption().getName();
    else
      CmdArgs.push_back(Args.MakeArgString("-fcoverage-prefix-map=" + Map));
    A->claim();
  }
}

/// Simple check to see if the optimization level is at -O2 or higher.
/// For -fsycl (DPC++) -O2 is the default.
static bool isSYCLOptimizationO2orHigher(const ArgList &Args) {
  if (Arg *A = Args.getLastArg(options::OPT_O_Group)) {
    if (A->getOption().matches(options::OPT_O4) ||
        A->getOption().matches(options::OPT_Ofast))
      return true;

    if (A->getOption().matches(options::OPT_O0))
      return false;

    assert(A->getOption().matches(options::OPT_O) && "Must have a -O flag");

    StringRef S(A->getValue());
    unsigned OptLevel = 0;
    if (S.getAsInteger(10, OptLevel))
      return false;
    return OptLevel > 1;
  }
  // No -O setting seen, default is -O2 for device.
  return true;
}

/// Vectorize at all optimization levels greater than 1 except for -Oz.
/// For -Oz the loop vectorizer is disabled, while the slp vectorizer is
/// enabled.
static bool shouldEnableVectorizerAtOLevel(const ArgList &Args, bool isSlpVec) {
  if (Arg *A = Args.getLastArg(options::OPT_O_Group)) {
    if (A->getOption().matches(options::OPT_O4) ||
        A->getOption().matches(options::OPT_Ofast))
      return true;

    if (A->getOption().matches(options::OPT_O0))
      return false;

    assert(A->getOption().matches(options::OPT_O) && "Must have a -O flag");

    // Vectorize -Os.
    StringRef S(A->getValue());
    if (S == "s")
      return true;

    // Don't vectorize -Oz, unless it's the slp vectorizer.
    if (S == "z")
      return isSlpVec;

    unsigned OptLevel = 0;
    if (S.getAsInteger(10, OptLevel))
      return false;

    return OptLevel > 1;
  }

  return false;
}

/// Add -x lang to \p CmdArgs for \p Input.
static void addDashXForInput(const ArgList &Args, const InputInfo &Input,
                             ArgStringList &CmdArgs) {
  // When using -verify-pch, we don't want to provide the type
  // 'precompiled-header' if it was inferred from the file extension
  if (Args.hasArg(options::OPT_verify_pch) && Input.getType() == types::TY_PCH)
    return;

  CmdArgs.push_back("-x");
  if (Args.hasArg(options::OPT_rewrite_objc))
    CmdArgs.push_back(types::getTypeName(types::TY_PP_ObjCXX));
  else {
    // Map the driver type to the frontend type. This is mostly an identity
    // mapping, except that the distinction between module interface units
    // and other source files does not exist at the frontend layer.
    const char *ClangType;
    switch (Input.getType()) {
    case types::TY_CXXModule:
      ClangType = "c++";
      break;
    case types::TY_PP_CXXModule:
      ClangType = "c++-cpp-output";
      break;
    default:
      ClangType = types::getTypeName(Input.getType());
      break;
    }
    CmdArgs.push_back(ClangType);
  }
}

static void addPGOAndCoverageFlags(const ToolChain &TC, Compilation &C,
                                   const JobAction &JA, const InputInfo &Output,
                                   const ArgList &Args, SanitizerArgs &SanArgs,
                                   ArgStringList &CmdArgs) {
  const Driver &D = TC.getDriver();
  auto *PGOGenerateArg = Args.getLastArg(options::OPT_fprofile_generate,
                                         options::OPT_fprofile_generate_EQ,
                                         options::OPT_fno_profile_generate);
  if (PGOGenerateArg &&
      PGOGenerateArg->getOption().matches(options::OPT_fno_profile_generate))
    PGOGenerateArg = nullptr;

  auto *CSPGOGenerateArg = getLastCSProfileGenerateArg(Args);

  auto *ProfileGenerateArg = Args.getLastArg(
      options::OPT_fprofile_instr_generate,
      options::OPT_fprofile_instr_generate_EQ,
      options::OPT_fno_profile_instr_generate);
  if (ProfileGenerateArg &&
      ProfileGenerateArg->getOption().matches(
          options::OPT_fno_profile_instr_generate))
    ProfileGenerateArg = nullptr;

  if (PGOGenerateArg && ProfileGenerateArg)
    D.Diag(diag::err_drv_argument_not_allowed_with)
        << PGOGenerateArg->getSpelling() << ProfileGenerateArg->getSpelling();

  auto *ProfileUseArg = getLastProfileUseArg(Args);

  if (PGOGenerateArg && ProfileUseArg)
    D.Diag(diag::err_drv_argument_not_allowed_with)
        << ProfileUseArg->getSpelling() << PGOGenerateArg->getSpelling();

  if (ProfileGenerateArg && ProfileUseArg)
    D.Diag(diag::err_drv_argument_not_allowed_with)
        << ProfileGenerateArg->getSpelling() << ProfileUseArg->getSpelling();

  if (CSPGOGenerateArg && PGOGenerateArg) {
    D.Diag(diag::err_drv_argument_not_allowed_with)
        << CSPGOGenerateArg->getSpelling() << PGOGenerateArg->getSpelling();
    PGOGenerateArg = nullptr;
  }

  if (TC.getTriple().isOSAIX()) {
    if (Arg *ProfileSampleUseArg = getLastProfileSampleUseArg(Args))
      D.Diag(diag::err_drv_unsupported_opt_for_target)
          << ProfileSampleUseArg->getSpelling() << TC.getTriple().str();
  }

  if (ProfileGenerateArg) {
    if (ProfileGenerateArg->getOption().matches(
            options::OPT_fprofile_instr_generate_EQ))
      CmdArgs.push_back(Args.MakeArgString(Twine("-fprofile-instrument-path=") +
                                           ProfileGenerateArg->getValue()));
    // The default is to use Clang Instrumentation.
    CmdArgs.push_back("-fprofile-instrument=clang");
    if (TC.getTriple().isWindowsMSVCEnvironment()) {
      // Add dependent lib for clang_rt.profile
      CmdArgs.push_back(Args.MakeArgString(
          "--dependent-lib=" + TC.getCompilerRTBasename(Args, "profile")));
    }
  }

  Arg *PGOGenArg = nullptr;
  if (PGOGenerateArg) {
    assert(!CSPGOGenerateArg);
    PGOGenArg = PGOGenerateArg;
    CmdArgs.push_back("-fprofile-instrument=llvm");
  }
  if (CSPGOGenerateArg) {
    assert(!PGOGenerateArg);
    PGOGenArg = CSPGOGenerateArg;
    CmdArgs.push_back("-fprofile-instrument=csllvm");
  }
  if (PGOGenArg) {
    if (TC.getTriple().isWindowsMSVCEnvironment()) {
      // Add dependent lib for clang_rt.profile
      CmdArgs.push_back(Args.MakeArgString(
          "--dependent-lib=" + TC.getCompilerRTBasename(Args, "profile")));
    }
    if (PGOGenArg->getOption().matches(
            PGOGenerateArg ? options::OPT_fprofile_generate_EQ
                           : options::OPT_fcs_profile_generate_EQ)) {
      SmallString<128> Path(PGOGenArg->getValue());
      llvm::sys::path::append(Path, "default_%m.profraw");
      CmdArgs.push_back(
          Args.MakeArgString(Twine("-fprofile-instrument-path=") + Path));
    }
  }

  if (ProfileUseArg) {
    if (ProfileUseArg->getOption().matches(options::OPT_fprofile_instr_use_EQ))
      CmdArgs.push_back(Args.MakeArgString(
          Twine("-fprofile-instrument-use-path=") + ProfileUseArg->getValue()));
    else if ((ProfileUseArg->getOption().matches(
                  options::OPT_fprofile_use_EQ) ||
              ProfileUseArg->getOption().matches(
                  options::OPT_fprofile_instr_use))) {
      SmallString<128> Path(
          ProfileUseArg->getNumValues() == 0 ? "" : ProfileUseArg->getValue());
      if (Path.empty() || llvm::sys::fs::is_directory(Path))
        llvm::sys::path::append(Path, "default.profdata");
      CmdArgs.push_back(
          Args.MakeArgString(Twine("-fprofile-instrument-use-path=") + Path));
    }
  }

  bool EmitCovNotes = Args.hasFlag(options::OPT_ftest_coverage,
                                   options::OPT_fno_test_coverage, false) ||
                      Args.hasArg(options::OPT_coverage);
  bool EmitCovData = TC.needsGCovInstrumentation(Args);

  if (Args.hasFlag(options::OPT_fcoverage_mapping,
                   options::OPT_fno_coverage_mapping, false)) {
    if (!ProfileGenerateArg)
      D.Diag(clang::diag::err_drv_argument_only_allowed_with)
          << "-fcoverage-mapping"
          << "-fprofile-instr-generate";

    CmdArgs.push_back("-fcoverage-mapping");
  }

  if (Arg *A = Args.getLastArg(options::OPT_ffile_compilation_dir_EQ,
                               options::OPT_fcoverage_compilation_dir_EQ)) {
    if (A->getOption().matches(options::OPT_ffile_compilation_dir_EQ))
      CmdArgs.push_back(Args.MakeArgString(
          Twine("-fcoverage-compilation-dir=") + A->getValue()));
    else
      A->render(Args, CmdArgs);
  } else if (llvm::ErrorOr<std::string> CWD =
                 D.getVFS().getCurrentWorkingDirectory()) {
    CmdArgs.push_back(Args.MakeArgString("-fcoverage-compilation-dir=" + *CWD));
  }

  if (Args.hasArg(options::OPT_fprofile_exclude_files_EQ)) {
    auto *Arg = Args.getLastArg(options::OPT_fprofile_exclude_files_EQ);
    if (!Args.hasArg(options::OPT_coverage))
      D.Diag(clang::diag::err_drv_argument_only_allowed_with)
          << "-fprofile-exclude-files="
          << "--coverage";

    StringRef v = Arg->getValue();
    CmdArgs.push_back(
        Args.MakeArgString(Twine("-fprofile-exclude-files=" + v)));
  }

  if (Args.hasArg(options::OPT_fprofile_filter_files_EQ)) {
    auto *Arg = Args.getLastArg(options::OPT_fprofile_filter_files_EQ);
    if (!Args.hasArg(options::OPT_coverage))
      D.Diag(clang::diag::err_drv_argument_only_allowed_with)
          << "-fprofile-filter-files="
          << "--coverage";

    StringRef v = Arg->getValue();
    CmdArgs.push_back(Args.MakeArgString(Twine("-fprofile-filter-files=" + v)));
  }

  if (const auto *A = Args.getLastArg(options::OPT_fprofile_update_EQ)) {
    StringRef Val = A->getValue();
    if (Val == "atomic" || Val == "prefer-atomic")
      CmdArgs.push_back("-fprofile-update=atomic");
    else if (Val != "single")
      D.Diag(diag::err_drv_unsupported_option_argument)
          << A->getSpelling() << Val;
  }

  int FunctionGroups = 1;
  int SelectedFunctionGroup = 0;
  if (const auto *A = Args.getLastArg(options::OPT_fprofile_function_groups)) {
    StringRef Val = A->getValue();
    if (Val.getAsInteger(0, FunctionGroups) || FunctionGroups < 1)
      D.Diag(diag::err_drv_invalid_int_value) << A->getAsString(Args) << Val;
  }
  if (const auto *A =
          Args.getLastArg(options::OPT_fprofile_selected_function_group)) {
    StringRef Val = A->getValue();
    if (Val.getAsInteger(0, SelectedFunctionGroup) ||
        SelectedFunctionGroup < 0 || SelectedFunctionGroup >= FunctionGroups)
      D.Diag(diag::err_drv_invalid_int_value) << A->getAsString(Args) << Val;
  }
  if (FunctionGroups != 1)
    CmdArgs.push_back(Args.MakeArgString("-fprofile-function-groups=" +
                                         Twine(FunctionGroups)));
  if (SelectedFunctionGroup != 0)
    CmdArgs.push_back(Args.MakeArgString("-fprofile-selected-function-group=" +
                                         Twine(SelectedFunctionGroup)));

  // Leave -fprofile-dir= an unused argument unless .gcda emission is
  // enabled. To be polite, with '-fprofile-arcs -fno-profile-arcs' consider
  // the flag used. There is no -fno-profile-dir, so the user has no
  // targeted way to suppress the warning.
  Arg *FProfileDir = nullptr;
  if (Args.hasArg(options::OPT_fprofile_arcs) ||
      Args.hasArg(options::OPT_coverage))
    FProfileDir = Args.getLastArg(options::OPT_fprofile_dir);

  // TODO: Don't claim -c/-S to warn about -fsyntax-only -c/-S, -E -c/-S,
  // like we warn about -fsyntax-only -E.
  (void)(Args.hasArg(options::OPT_c) || Args.hasArg(options::OPT_S));

  // Put the .gcno and .gcda files (if needed) next to the primary output file,
  // or fall back to a file in the current directory for `clang -c --coverage
  // d/a.c` in the absence of -o.
  if (EmitCovNotes || EmitCovData) {
    SmallString<128> CoverageFilename;
    if (Arg *DumpDir = Args.getLastArgNoClaim(options::OPT_dumpdir)) {
      // Form ${dumpdir}${basename}.gcno. Note that dumpdir may not end with a
      // path separator.
      CoverageFilename = DumpDir->getValue();
      CoverageFilename += llvm::sys::path::filename(Output.getBaseInput());
    } else if (Arg *FinalOutput =
                   C.getArgs().getLastArg(options::OPT__SLASH_Fo)) {
      CoverageFilename = FinalOutput->getValue();
    } else if (Arg *FinalOutput = C.getArgs().getLastArg(options::OPT_o)) {
      CoverageFilename = FinalOutput->getValue();
    } else {
      CoverageFilename = llvm::sys::path::filename(Output.getBaseInput());
    }
    if (llvm::sys::path::is_relative(CoverageFilename))
      (void)D.getVFS().makeAbsolute(CoverageFilename);
    llvm::sys::path::replace_extension(CoverageFilename, "gcno");
    if (EmitCovNotes) {
      CmdArgs.push_back(
          Args.MakeArgString("-coverage-notes-file=" + CoverageFilename));
    }

    if (EmitCovData) {
      if (FProfileDir) {
        SmallString<128> Gcno = std::move(CoverageFilename);
        CoverageFilename = FProfileDir->getValue();
        llvm::sys::path::append(CoverageFilename, Gcno);
      }
      llvm::sys::path::replace_extension(CoverageFilename, "gcda");
      CmdArgs.push_back(
          Args.MakeArgString("-coverage-data-file=" + CoverageFilename));
    }
  }
}

/// Check whether the given input tree contains any compilation actions.
static bool ContainsCompileAction(const Action *A) {
  if (isa<CompileJobAction>(A) || isa<BackendJobAction>(A))
    return true;

  return llvm::any_of(A->inputs(), ContainsCompileAction);
}

/// Check if -relax-all should be passed to the internal assembler.
/// This is done by default when compiling non-assembler source with -O0.
static bool UseRelaxAll(Compilation &C, const ArgList &Args) {
  bool RelaxDefault = true;

  if (Arg *A = Args.getLastArg(options::OPT_O_Group))
    RelaxDefault = A->getOption().matches(options::OPT_O0);

  if (RelaxDefault) {
    RelaxDefault = false;
    for (const auto &Act : C.getActions()) {
      if (ContainsCompileAction(Act)) {
        RelaxDefault = true;
        break;
      }
    }
  }

  return Args.hasFlag(options::OPT_mrelax_all, options::OPT_mno_relax_all,
                      RelaxDefault);
}

static void
RenderDebugEnablingArgs(const ArgList &Args, ArgStringList &CmdArgs,
                        llvm::codegenoptions::DebugInfoKind DebugInfoKind,
                        unsigned DwarfVersion,
                        llvm::DebuggerKind DebuggerTuning) {
  addDebugInfoKind(CmdArgs, DebugInfoKind);
  if (DwarfVersion > 0)
    CmdArgs.push_back(
        Args.MakeArgString("-dwarf-version=" + Twine(DwarfVersion)));
  switch (DebuggerTuning) {
  case llvm::DebuggerKind::GDB:
    CmdArgs.push_back("-debugger-tuning=gdb");
    break;
  case llvm::DebuggerKind::LLDB:
    CmdArgs.push_back("-debugger-tuning=lldb");
    break;
  case llvm::DebuggerKind::SCE:
    CmdArgs.push_back("-debugger-tuning=sce");
    break;
  case llvm::DebuggerKind::DBX:
    CmdArgs.push_back("-debugger-tuning=dbx");
    break;
  default:
    break;
  }
}

static bool checkDebugInfoOption(const Arg *A, const ArgList &Args,
                                 const Driver &D, const ToolChain &TC) {
  assert(A && "Expected non-nullptr argument.");
  if (TC.supportsDebugInfoOption(A))
    return true;
  D.Diag(diag::warn_drv_unsupported_debug_info_opt_for_target)
      << A->getAsString(Args) << TC.getTripleString();
  return false;
}

static void RenderDebugInfoCompressionArgs(const ArgList &Args,
                                           ArgStringList &CmdArgs,
                                           const Driver &D,
                                           const ToolChain &TC) {
  const Arg *A = Args.getLastArg(options::OPT_gz_EQ);
  if (!A)
    return;
  if (checkDebugInfoOption(A, Args, D, TC)) {
    StringRef Value = A->getValue();
    if (Value == "none") {
      CmdArgs.push_back("--compress-debug-sections=none");
    } else if (Value == "zlib") {
      if (llvm::compression::zlib::isAvailable()) {
        CmdArgs.push_back(
            Args.MakeArgString("--compress-debug-sections=" + Twine(Value)));
      } else {
        D.Diag(diag::warn_debug_compression_unavailable) << "zlib";
      }
    } else if (Value == "zstd") {
      if (llvm::compression::zstd::isAvailable()) {
        CmdArgs.push_back(
            Args.MakeArgString("--compress-debug-sections=" + Twine(Value)));
      } else {
        D.Diag(diag::warn_debug_compression_unavailable) << "zstd";
      }
    } else {
      D.Diag(diag::err_drv_unsupported_option_argument)
          << A->getSpelling() << Value;
    }
  }
}

static void handleAMDGPUCodeObjectVersionOptions(const Driver &D,
                                                 const ArgList &Args,
                                                 ArgStringList &CmdArgs,
                                                 bool IsCC1As = false) {
  // If no version was requested by the user, use the default value from the
  // back end. This is consistent with the value returned from
  // getAMDGPUCodeObjectVersion. This lets clang emit IR for amdgpu without
  // requiring the corresponding llvm to have the AMDGPU target enabled,
  // provided the user (e.g. front end tests) can use the default.
  if (haveAMDGPUCodeObjectVersionArgument(D, Args)) {
    unsigned CodeObjVer = getAMDGPUCodeObjectVersion(D, Args);
    CmdArgs.insert(CmdArgs.begin() + 1,
                   Args.MakeArgString(Twine("--amdhsa-code-object-version=") +
                                      Twine(CodeObjVer)));
    CmdArgs.insert(CmdArgs.begin() + 1, "-mllvm");
    // -cc1as does not accept -mcode-object-version option.
    if (!IsCC1As)
      CmdArgs.insert(CmdArgs.begin() + 1,
                     Args.MakeArgString(Twine("-mcode-object-version=") +
                                        Twine(CodeObjVer)));
  }
}

/// Check whether the given input tree contains any append footer actions
static bool ContainsAppendFooterAction(const Action *A) {
  if (isa<AppendFooterJobAction>(A))
    return true;
  for (const auto &AI : A->inputs())
    if (ContainsAppendFooterAction(AI))
      return true;

  return false;
}

static bool hasClangPchSignature(const Driver &D, StringRef Path) {
  if (llvm::ErrorOr<std::unique_ptr<llvm::MemoryBuffer>> MemBuf =
          D.getVFS().getBufferForFile(Path))
    return (*MemBuf)->getBuffer().startswith("CPCH");
  return false;
}

static bool gchProbe(const Driver &D, StringRef Path) {
  llvm::ErrorOr<llvm::vfs::Status> Status = D.getVFS().status(Path);
  if (!Status)
    return false;

  if (Status->isDirectory()) {
    std::error_code EC;
    for (llvm::vfs::directory_iterator DI = D.getVFS().dir_begin(Path, EC), DE;
         !EC && DI != DE; DI = DI.increment(EC)) {
      if (hasClangPchSignature(D, DI->path()))
        return true;
    }
    D.Diag(diag::warn_drv_pch_ignoring_gch_dir) << Path;
    return false;
  }

  if (hasClangPchSignature(D, Path))
    return true;
  D.Diag(diag::warn_drv_pch_ignoring_gch_file) << Path;
  return false;
}

void Clang::AddPreprocessingOptions(Compilation &C, const JobAction &JA,
                                    const Driver &D, const ArgList &Args,
                                    ArgStringList &CmdArgs,
                                    const InputInfo &Output,
                                    const InputInfoList &Inputs) const {
  const bool IsIAMCU = getToolChain().getTriple().isOSIAMCU();
  const bool IsIntelFPGA = Args.hasArg(options::OPT_fintelfpga);
  bool SYCLDeviceCompilation = JA.isOffloading(Action::OFK_SYCL) &&
                               JA.isDeviceOffloading(Action::OFK_SYCL);

  CheckPreprocessingOptions(D, Args);

  Args.AddLastArg(CmdArgs, options::OPT_C);
  Args.AddLastArg(CmdArgs, options::OPT_CC);

  // Handle dependency file generation.
  Arg *ArgM = Args.getLastArg(options::OPT_MM);
  if (!ArgM)
    ArgM = Args.getLastArg(options::OPT_M);
  Arg *ArgMD = Args.getLastArg(options::OPT_MMD);
  if (!ArgMD)
    ArgMD = Args.getLastArg(options::OPT_MD);

  // -M and -MM imply -w.
  if (ArgM)
    CmdArgs.push_back("-w");
  else
    ArgM = ArgMD;

  auto createFPGATempDepFile = [&](const char *&DepFile) {
    // Generate dependency files as temporary. These will be used for the
    // aoc call/bundled during fat object creation
    std::string BaseName(Clang::getBaseInputName(Args, Inputs[0]));
    std::string DepTmpName =
        C.getDriver().GetTemporaryPath(llvm::sys::path::stem(BaseName), "d");
    DepFile = C.addTempFile(C.getArgs().MakeArgString(DepTmpName));
    C.getDriver().addFPGATempDepFile(DepFile, BaseName);
  };

  // Do not add dependency generation information when compiling the source +
  // footer combination.  The dependency generation is done in a separate
  // compile step so we can retain original source information.
  if (ContainsAppendFooterAction(&JA))
    ArgM = nullptr;

  if (ArgM) {
    // Determine the output location.
    const char *DepFile;
    if (Arg *MF = Args.getLastArg(options::OPT_MF)) {
      DepFile = MF->getValue();
      C.addFailureResultFile(DepFile, &JA);
      // Populate the named dependency file to be used in the bundle
      // or passed to the offline compilation.
      if (IsIntelFPGA && JA.isDeviceOffloading(Action::OFK_SYCL))
        C.getDriver().addFPGATempDepFile(
            DepFile, Clang::getBaseInputName(Args, Inputs[0]));
    } else if (Output.getType() == types::TY_Dependencies) {
      DepFile = Output.getFilename();
      if (!ContainsAppendFooterAction(&JA) && Args.hasArg(options::OPT_fsycl) &&
          !Args.hasArg(options::OPT_fno_sycl_use_footer) &&
          !JA.isDeviceOffloading(Action::OFK_SYCL))
        // Name the dependency file for the specific dependency generation
        // step created for the integration footer enabled compilation.
        DepFile = getDependencyFileName(Args, Inputs);
    } else if (!ArgMD) {
      DepFile = "-";
    } else if (IsIntelFPGA && JA.isDeviceOffloading(Action::OFK_SYCL)) {
      createFPGATempDepFile(DepFile);
    } else {
      DepFile = getDependencyFileName(Args, Inputs);
      C.addFailureResultFile(DepFile, &JA);
    }
    CmdArgs.push_back("-dependency-file");
    CmdArgs.push_back(DepFile);

    bool HasTarget = false;
    for (const Arg *A : Args.filtered(options::OPT_MT, options::OPT_MQ)) {
      HasTarget = true;
      A->claim();
      if (A->getOption().matches(options::OPT_MT)) {
        A->render(Args, CmdArgs);
      } else {
        CmdArgs.push_back("-MT");
        SmallString<128> Quoted;
        quoteMakeTarget(A->getValue(), Quoted);
        CmdArgs.push_back(Args.MakeArgString(Quoted));
      }
    }

    // Add a default target if one wasn't specified.
    if (!HasTarget) {
      const char *DepTarget;

      // If user provided -o, that is the dependency target, except
      // when we are only generating a dependency file.
      Arg *OutputOpt = Args.getLastArg(options::OPT_o);
      if (OutputOpt && Output.getType() != types::TY_Dependencies) {
        DepTarget = OutputOpt->getValue();
      } else {
        // Otherwise derive from the base input.
        //
        // FIXME: This should use the computed output file location.
        SmallString<128> P(Inputs[0].getBaseInput());
        llvm::sys::path::replace_extension(P, "o");
        DepTarget = Args.MakeArgString(llvm::sys::path::filename(P));
      }

      CmdArgs.push_back("-MT");
      SmallString<128> Quoted;
      quoteMakeTarget(DepTarget, Quoted);
      CmdArgs.push_back(Args.MakeArgString(Quoted));
    }

    if (ArgM->getOption().matches(options::OPT_M) ||
        ArgM->getOption().matches(options::OPT_MD))
      CmdArgs.push_back("-sys-header-deps");
    if ((isa<PrecompileJobAction>(JA) &&
         !Args.hasArg(options::OPT_fno_module_file_deps)) ||
        Args.hasArg(options::OPT_fmodule_file_deps))
      CmdArgs.push_back("-module-file-deps");
  }

  if (!ArgM && IsIntelFPGA && JA.isDeviceOffloading(Action::OFK_SYCL)) {
    // No dep generation option was provided, add all of the needed options
    // to ensure a successful dep generation.
    const char *DepFile;
    createFPGATempDepFile(DepFile);
    CmdArgs.push_back("-dependency-file");
    CmdArgs.push_back(DepFile);
    CmdArgs.push_back("-MT");
    SmallString<128> P(Inputs[0].getBaseInput());
    llvm::sys::path::replace_extension(P, "o");
    SmallString<128> Quoted;
    quoteMakeTarget(llvm::sys::path::filename(P), Quoted);
    CmdArgs.push_back(Args.MakeArgString(Quoted));
  }

  if (Args.hasArg(options::OPT_MG)) {
    if (!ArgM || ArgM->getOption().matches(options::OPT_MD) ||
        ArgM->getOption().matches(options::OPT_MMD))
      D.Diag(diag::err_drv_mg_requires_m_or_mm);
    CmdArgs.push_back("-MG");
  }

  Args.AddLastArg(CmdArgs, options::OPT_MP);
  Args.AddLastArg(CmdArgs, options::OPT_MV);

  // Add offload include arguments specific for CUDA/HIP.  This must happen
  // before we -I or -include anything else, because we must pick up the
  // CUDA/HIP headers from the particular CUDA/ROCm installation, rather than
  // from e.g. /usr/local/include.
  if (JA.isOffloading(Action::OFK_Cuda))
    getToolChain().AddCudaIncludeArgs(Args, CmdArgs);
  if (JA.isOffloading(Action::OFK_HIP))
    getToolChain().AddHIPIncludeArgs(Args, CmdArgs);

  if (JA.isOffloading(Action::OFK_SYCL)) {
    toolchains::SYCLToolChain::AddSYCLIncludeArgs(D, Args, CmdArgs);
    if (Inputs[0].getType() == types::TY_CUDA) {
      // Include __clang_cuda_runtime_wrapper.h in .cu SYCL compilation.
      getToolChain().AddCudaIncludeArgs(Args, CmdArgs);
    }
  }

  // If we are compiling for a GPU target we want to override the system headers
  // with ones created by the 'libc' project if present.
  if (!Args.hasArg(options::OPT_nostdinc) &&
      !Args.hasArg(options::OPT_nogpuinc) &&
      !Args.hasArg(options::OPT_nobuiltininc)) {
    // Without an offloading language we will include these headers directly.
    // Offloading languages will instead only use the declarations stored in
    // the resource directory at clang/lib/Headers/llvm_libc_wrappers.
    if ((getToolChain().getTriple().isNVPTX() ||
         getToolChain().getTriple().isAMDGCN()) &&
        C.getActiveOffloadKinds() == Action::OFK_None) {
      SmallString<128> P(llvm::sys::path::parent_path(D.InstalledDir));
      llvm::sys::path::append(P, "include");
      llvm::sys::path::append(P, "gpu-none-llvm");
      CmdArgs.push_back("-c-isystem");
      CmdArgs.push_back(Args.MakeArgString(P));
    } else if (C.getActiveOffloadKinds() == Action::OFK_OpenMP) {
      // TODO: CUDA / HIP include their own headers for some common functions
      // implemented here. We'll need to clean those up so they do not conflict.
      SmallString<128> P(D.ResourceDir);
      llvm::sys::path::append(P, "include");
      llvm::sys::path::append(P, "llvm_libc_wrappers");
      CmdArgs.push_back("-internal-isystem");
      CmdArgs.push_back(Args.MakeArgString(P));
    }
  }

  // If we are offloading to a target via OpenMP we need to include the
  // openmp_wrappers folder which contains alternative system headers.
  if (JA.isDeviceOffloading(Action::OFK_OpenMP) &&
      !Args.hasArg(options::OPT_nostdinc) &&
      !Args.hasArg(options::OPT_nogpuinc) &&
      (getToolChain().getTriple().isNVPTX() ||
       getToolChain().getTriple().isAMDGCN())) {
    if (!Args.hasArg(options::OPT_nobuiltininc)) {
      // Add openmp_wrappers/* to our system include path.  This lets us wrap
      // standard library headers.
      SmallString<128> P(D.ResourceDir);
      llvm::sys::path::append(P, "include");
      llvm::sys::path::append(P, "openmp_wrappers");
      CmdArgs.push_back("-internal-isystem");
      CmdArgs.push_back(Args.MakeArgString(P));
    }

    CmdArgs.push_back("-include");
    CmdArgs.push_back("__clang_openmp_device_functions.h");
  }

  // Add -i* options, and automatically translate to
  // -include-pch/-include-pth for transparent PCH support. It's
  // wonky, but we include looking for .gch so we can support seamless
  // replacement into a build system already set up to be generating
  // .gch files.

  if (getToolChain().getDriver().IsCLMode()) {
    const Arg *YcArg = Args.getLastArg(options::OPT__SLASH_Yc);
    const Arg *YuArg = Args.getLastArg(options::OPT__SLASH_Yu);
    if (YcArg && JA.getKind() >= Action::PrecompileJobClass &&
        JA.getKind() <= Action::AssembleJobClass) {
      CmdArgs.push_back(Args.MakeArgString("-building-pch-with-obj"));
      // -fpch-instantiate-templates is the default when creating
      // precomp using /Yc
      if (Args.hasFlag(options::OPT_fpch_instantiate_templates,
                       options::OPT_fno_pch_instantiate_templates, true))
        CmdArgs.push_back(Args.MakeArgString("-fpch-instantiate-templates"));
    }

    if (YcArg || YuArg) {
      StringRef ThroughHeader = YcArg ? YcArg->getValue() : YuArg->getValue();
      // If PCH file is available, include it while performing
      // host compilation (-fsycl-is-host) in SYCL mode (-fsycl).
      // as well as in non-sycl mode.

      if (!isa<PrecompileJobAction>(JA) && !SYCLDeviceCompilation) {
        CmdArgs.push_back("-include-pch");
        CmdArgs.push_back(Args.MakeArgString(D.GetClPchPath(
            C, !ThroughHeader.empty()
                   ? ThroughHeader
                   : llvm::sys::path::filename(Inputs[0].getBaseInput()))));
      }

      if (ThroughHeader.empty()) {
        CmdArgs.push_back(Args.MakeArgString(
            Twine("-pch-through-hdrstop-") + (YcArg ? "create" : "use")));
      } else {
        CmdArgs.push_back(
            Args.MakeArgString(Twine("-pch-through-header=") + ThroughHeader));
      }
    }
  }

  bool RenderedImplicitInclude = false;

  for (const Arg *A : Args.filtered(options::OPT_clang_i_Group)) {
    if ((A->getOption().matches(options::OPT_include) &&
         D.getProbePrecompiled()) ||
        A->getOption().matches(options::OPT_include_pch)) {

      // Handling of gcc-style gch precompiled headers.
      bool IsFirstImplicitInclude = !RenderedImplicitInclude;
      RenderedImplicitInclude = true;

      bool FoundPCH = false;
      SmallString<128> P(A->getValue());
      // We want the files to have a name like foo.h.pch. Add a dummy extension
      // so that replace_extension does the right thing.
      P += ".dummy";
      llvm::sys::path::replace_extension(P, "pch");
      if (D.getVFS().exists(P))
        FoundPCH = true;

      if (!FoundPCH) {
        // For GCC compat, probe for a file or directory ending in .gch instead.
        llvm::sys::path::replace_extension(P, "gch");
        FoundPCH = gchProbe(D, P.str());
      }
      // If PCH file is available, include it while performing
      // host compilation (-fsycl-is-host) in SYCL mode (-fsycl).
      // as well as in non-sycl mode.

      if (FoundPCH && !SYCLDeviceCompilation) {
        if (IsFirstImplicitInclude) {
          A->claim();
          CmdArgs.push_back("-include-pch");
          CmdArgs.push_back(Args.MakeArgString(P));
          continue;
        } else {
          // Ignore the PCH if not first on command line and emit warning.
          D.Diag(diag::warn_drv_pch_not_first_include) << P
                                                       << A->getAsString(Args);
        }
      }
      // No PCH file, but we still want to include the header file
      // (-include dummy.h) in device compilation mode.
      else if (JA.isDeviceOffloading(Action::OFK_SYCL) &&
               A->getOption().matches(options::OPT_include_pch)) {
        continue;
      }

    } else if (A->getOption().matches(options::OPT_isystem_after)) {
      // Handling of paths which must come late.  These entries are handled by
      // the toolchain itself after the resource dir is inserted in the right
      // search order.
      // Do not claim the argument so that the use of the argument does not
      // silently go unnoticed on toolchains which do not honour the option.
      continue;
    } else if (A->getOption().matches(options::OPT_stdlibxx_isystem)) {
      // Translated to -internal-isystem by the driver, no need to pass to cc1.
      continue;
    } else if (A->getOption().matches(options::OPT_ibuiltininc)) {
      // This is used only by the driver. No need to pass to cc1.
      continue;
    }

    // Not translated, render as usual.
    A->claim();
    A->render(Args, CmdArgs);
  }

  // The file being compiled that contains the integration footer is not being
  // compiled in the directory of the original source.  Add that directory
  // as an -iquote option so we can properly find potential user headers there.
  // The original source search directory should also be placed before any user
  // search directories.
  if (ContainsAppendFooterAction(&JA)) {
    SmallString<128> SourcePath(Inputs[0].getBaseInput());
    llvm::sys::path::remove_filename(SourcePath);
    if (!SourcePath.empty()) {
      CmdArgs.push_back("-iquote");
      CmdArgs.push_back(Args.MakeArgString(SourcePath));
    } else if (llvm::ErrorOr<std::string> CWD =
                   D.getVFS().getCurrentWorkingDirectory()) {
      CmdArgs.push_back("-iquote");
      CmdArgs.push_back(Args.MakeArgString(*CWD));
    }
  }

  Args.addAllArgs(CmdArgs,
                  {options::OPT_D, options::OPT_U, options::OPT_I_Group,
                   options::OPT_F, options::OPT_index_header_map});

  // Add -Wp, and -Xpreprocessor if using the preprocessor.

  // FIXME: There is a very unfortunate problem here, some troubled
  // souls abuse -Wp, to pass preprocessor options in gcc syntax. To
  // really support that we would have to parse and then translate
  // those options. :(
  Args.AddAllArgValues(CmdArgs, options::OPT_Wp_COMMA,
                       options::OPT_Xpreprocessor);

  // -I- is a deprecated GCC feature, reject it.
  if (Arg *A = Args.getLastArg(options::OPT_I_))
    D.Diag(diag::err_drv_I_dash_not_supported) << A->getAsString(Args);

  // If we have a --sysroot, and don't have an explicit -isysroot flag, add an
  // -isysroot to the CC1 invocation.
  StringRef sysroot = C.getSysRoot();
  if (sysroot != "") {
    if (!Args.hasArg(options::OPT_isysroot)) {
      CmdArgs.push_back("-isysroot");
      CmdArgs.push_back(C.getArgs().MakeArgString(sysroot));
    }
  }

  // Parse additional include paths from environment variables.
  // FIXME: We should probably sink the logic for handling these from the
  // frontend into the driver. It will allow deleting 4 otherwise unused flags.
  // CPATH - included following the user specified includes (but prior to
  // builtin and standard includes).
  addDirectoryList(Args, CmdArgs, "-I", "CPATH");
  // C_INCLUDE_PATH - system includes enabled when compiling C.
  addDirectoryList(Args, CmdArgs, "-c-isystem", "C_INCLUDE_PATH");
  // CPLUS_INCLUDE_PATH - system includes enabled when compiling C++.
  addDirectoryList(Args, CmdArgs, "-cxx-isystem", "CPLUS_INCLUDE_PATH");
  // OBJC_INCLUDE_PATH - system includes enabled when compiling ObjC.
  addDirectoryList(Args, CmdArgs, "-objc-isystem", "OBJC_INCLUDE_PATH");
  // OBJCPLUS_INCLUDE_PATH - system includes enabled when compiling ObjC++.
  addDirectoryList(Args, CmdArgs, "-objcxx-isystem", "OBJCPLUS_INCLUDE_PATH");

  // While adding the include arguments, we also attempt to retrieve the
  // arguments of related offloading toolchains or arguments that are specific
  // of an offloading programming model.

  // Add C++ include arguments, if needed.
  if (types::isCXX(Inputs[0].getType())) {
    bool HasStdlibxxIsystem = Args.hasArg(options::OPT_stdlibxx_isystem);
    forAllAssociatedToolChains(
        C, JA, getToolChain(),
        [&Args, &CmdArgs, HasStdlibxxIsystem](const ToolChain &TC) {
          HasStdlibxxIsystem ? TC.AddClangCXXStdlibIsystemArgs(Args, CmdArgs)
                             : TC.AddClangCXXStdlibIncludeArgs(Args, CmdArgs);
        });
  }

  // Add system include arguments for all targets but IAMCU.
  if (!IsIAMCU)
    forAllAssociatedToolChains(C, JA, getToolChain(),
                               [&Args, &CmdArgs](const ToolChain &TC) {
                                 TC.AddClangSystemIncludeArgs(Args, CmdArgs);
                               });
  else {
    // For IAMCU add special include arguments.
    getToolChain().AddIAMCUIncludeArgs(Args, CmdArgs);
  }

  addMacroPrefixMapArg(D, Args, CmdArgs);
  addCoveragePrefixMapArg(D, Args, CmdArgs);

  Args.AddLastArg(CmdArgs, options::OPT_ffile_reproducible,
                  options::OPT_fno_file_reproducible);

  if (const char *Epoch = std::getenv("SOURCE_DATE_EPOCH")) {
    CmdArgs.push_back("-source-date-epoch");
    CmdArgs.push_back(Args.MakeArgString(Epoch));
  }
}

// FIXME: Move to target hook.
static bool isSignedCharDefault(const llvm::Triple &Triple) {
  switch (Triple.getArch()) {
  default:
    return true;

  case llvm::Triple::aarch64:
  case llvm::Triple::aarch64_32:
  case llvm::Triple::aarch64_be:
  case llvm::Triple::arm:
  case llvm::Triple::armeb:
  case llvm::Triple::thumb:
  case llvm::Triple::thumbeb:
    if (Triple.isOSDarwin() || Triple.isOSWindows())
      return true;
    return false;

  case llvm::Triple::ppc:
  case llvm::Triple::ppc64:
    if (Triple.isOSDarwin())
      return true;
    return false;

  case llvm::Triple::hexagon:
  case llvm::Triple::ppcle:
  case llvm::Triple::ppc64le:
  case llvm::Triple::riscv32:
  case llvm::Triple::riscv64:
  case llvm::Triple::systemz:
  case llvm::Triple::xcore:
    return false;
  }
}

static bool hasMultipleInvocations(const llvm::Triple &Triple,
                                   const ArgList &Args) {
  // Supported only on Darwin where we invoke the compiler multiple times
  // followed by an invocation to lipo.
  if (!Triple.isOSDarwin())
    return false;
  // If more than one "-arch <arch>" is specified, we're targeting multiple
  // architectures resulting in a fat binary.
  return Args.getAllArgValues(options::OPT_arch).size() > 1;
}

static bool checkRemarksOptions(const Driver &D, const ArgList &Args,
                                const llvm::Triple &Triple) {
  // When enabling remarks, we need to error if:
  // * The remark file is specified but we're targeting multiple architectures,
  // which means more than one remark file is being generated.
  bool hasMultipleInvocations = ::hasMultipleInvocations(Triple, Args);
  bool hasExplicitOutputFile =
      Args.getLastArg(options::OPT_foptimization_record_file_EQ);
  if (hasMultipleInvocations && hasExplicitOutputFile) {
    D.Diag(diag::err_drv_invalid_output_with_multiple_archs)
        << "-foptimization-record-file";
    return false;
  }
  return true;
}

static void renderRemarksOptions(const ArgList &Args, ArgStringList &CmdArgs,
                                 const llvm::Triple &Triple,
                                 const InputInfo &Input,
                                 const InputInfo &Output, const JobAction &JA) {
  StringRef Format = "yaml";
  if (const Arg *A = Args.getLastArg(options::OPT_fsave_optimization_record_EQ))
    Format = A->getValue();

  CmdArgs.push_back("-opt-record-file");

  const Arg *A = Args.getLastArg(options::OPT_foptimization_record_file_EQ);
  if (A) {
    CmdArgs.push_back(A->getValue());
  } else {
    bool hasMultipleArchs =
        Triple.isOSDarwin() && // Only supported on Darwin platforms.
        Args.getAllArgValues(options::OPT_arch).size() > 1;

    SmallString<128> F;

    if (Args.hasArg(options::OPT_c) || Args.hasArg(options::OPT_S)) {
      if (Arg *FinalOutput = Args.getLastArg(options::OPT_o))
        F = FinalOutput->getValue();
    } else {
      if (Format != "yaml" && // For YAML, keep the original behavior.
          Triple.isOSDarwin() && // Enable this only on darwin, since it's the only platform supporting .dSYM bundles.
          Output.isFilename())
        F = Output.getFilename();
    }

    if (F.empty()) {
      // Use the input filename.
      F = llvm::sys::path::stem(Input.getBaseInput());

      // If we're compiling for an offload architecture (i.e. a CUDA device),
      // we need to make the file name for the device compilation different
      // from the host compilation.
      if (!JA.isDeviceOffloading(Action::OFK_None) &&
          !JA.isDeviceOffloading(Action::OFK_Host)) {
        llvm::sys::path::replace_extension(F, "");
        F += Action::GetOffloadingFileNamePrefix(JA.getOffloadingDeviceKind(),
                                                 Triple.normalize());
        F += "-";
        F += JA.getOffloadingArch();
      }
    }

    // If we're having more than one "-arch", we should name the files
    // differently so that every cc1 invocation writes to a different file.
    // We're doing that by appending "-<arch>" with "<arch>" being the arch
    // name from the triple.
    if (hasMultipleArchs) {
      // First, remember the extension.
      SmallString<64> OldExtension = llvm::sys::path::extension(F);
      // then, remove it.
      llvm::sys::path::replace_extension(F, "");
      // attach -<arch> to it.
      F += "-";
      F += Triple.getArchName();
      // put back the extension.
      llvm::sys::path::replace_extension(F, OldExtension);
    }

    SmallString<32> Extension;
    Extension += "opt.";
    Extension += Format;

    llvm::sys::path::replace_extension(F, Extension);
    CmdArgs.push_back(Args.MakeArgString(F));
  }

  if (const Arg *A =
          Args.getLastArg(options::OPT_foptimization_record_passes_EQ)) {
    CmdArgs.push_back("-opt-record-passes");
    CmdArgs.push_back(A->getValue());
  }

  if (!Format.empty()) {
    CmdArgs.push_back("-opt-record-format");
    CmdArgs.push_back(Format.data());
  }
}

void AddAAPCSVolatileBitfieldArgs(const ArgList &Args, ArgStringList &CmdArgs) {
  if (!Args.hasFlag(options::OPT_faapcs_bitfield_width,
                    options::OPT_fno_aapcs_bitfield_width, true))
    CmdArgs.push_back("-fno-aapcs-bitfield-width");

  if (Args.getLastArg(options::OPT_ForceAAPCSBitfieldLoad))
    CmdArgs.push_back("-faapcs-bitfield-load");
}

namespace {
void RenderARMABI(const Driver &D, const llvm::Triple &Triple,
                  const ArgList &Args, ArgStringList &CmdArgs) {
  // Select the ABI to use.
  // FIXME: Support -meabi.
  // FIXME: Parts of this are duplicated in the backend, unify this somehow.
  const char *ABIName = nullptr;
  if (Arg *A = Args.getLastArg(options::OPT_mabi_EQ)) {
    ABIName = A->getValue();
  } else {
    std::string CPU = getCPUName(D, Args, Triple, /*FromAs*/ false);
    ABIName = llvm::ARM::computeDefaultTargetABI(Triple, CPU).data();
  }

  CmdArgs.push_back("-target-abi");
  CmdArgs.push_back(ABIName);
}

void AddUnalignedAccessWarning(ArgStringList &CmdArgs) {
  auto StrictAlignIter =
      llvm::find_if(llvm::reverse(CmdArgs), [](StringRef Arg) {
        return Arg == "+strict-align" || Arg == "-strict-align";
      });
  if (StrictAlignIter != CmdArgs.rend() &&
      StringRef(*StrictAlignIter) == "+strict-align")
    CmdArgs.push_back("-Wunaligned-access");
}
}

static void CollectARMPACBTIOptions(const ToolChain &TC, const ArgList &Args,
                                    ArgStringList &CmdArgs, bool isAArch64) {
  const Arg *A = isAArch64
                     ? Args.getLastArg(options::OPT_msign_return_address_EQ,
                                       options::OPT_mbranch_protection_EQ)
                     : Args.getLastArg(options::OPT_mbranch_protection_EQ);
  if (!A)
    return;

  const Driver &D = TC.getDriver();
  const llvm::Triple &Triple = TC.getEffectiveTriple();
  if (!(isAArch64 || (Triple.isArmT32() && Triple.isArmMClass())))
    D.Diag(diag::warn_incompatible_branch_protection_option)
        << Triple.getArchName();

  StringRef Scope, Key;
  bool IndirectBranches;

  if (A->getOption().matches(options::OPT_msign_return_address_EQ)) {
    Scope = A->getValue();
    if (Scope != "none" && Scope != "non-leaf" && Scope != "all")
      D.Diag(diag::err_drv_unsupported_option_argument)
          << A->getSpelling() << Scope;
    Key = "a_key";
    IndirectBranches = false;
  } else {
    StringRef DiagMsg;
    llvm::ARM::ParsedBranchProtection PBP;
    if (!llvm::ARM::parseBranchProtection(A->getValue(), PBP, DiagMsg))
      D.Diag(diag::err_drv_unsupported_option_argument)
          << A->getSpelling() << DiagMsg;
    if (!isAArch64 && PBP.Key == "b_key")
      D.Diag(diag::warn_unsupported_branch_protection)
          << "b-key" << A->getAsString(Args);
    Scope = PBP.Scope;
    Key = PBP.Key;
    IndirectBranches = PBP.BranchTargetEnforcement;
  }

  CmdArgs.push_back(
      Args.MakeArgString(Twine("-msign-return-address=") + Scope));
  if (!Scope.equals("none"))
    CmdArgs.push_back(
        Args.MakeArgString(Twine("-msign-return-address-key=") + Key));
  if (IndirectBranches)
    CmdArgs.push_back("-mbranch-target-enforce");
}

void Clang::AddARMTargetArgs(const llvm::Triple &Triple, const ArgList &Args,
                             ArgStringList &CmdArgs, bool KernelOrKext) const {
  RenderARMABI(getToolChain().getDriver(), Triple, Args, CmdArgs);

  // Determine floating point ABI from the options & target defaults.
  arm::FloatABI ABI = arm::getARMFloatABI(getToolChain(), Args);
  if (ABI == arm::FloatABI::Soft) {
    // Floating point operations and argument passing are soft.
    // FIXME: This changes CPP defines, we need -target-soft-float.
    CmdArgs.push_back("-msoft-float");
    CmdArgs.push_back("-mfloat-abi");
    CmdArgs.push_back("soft");
  } else if (ABI == arm::FloatABI::SoftFP) {
    // Floating point operations are hard, but argument passing is soft.
    CmdArgs.push_back("-mfloat-abi");
    CmdArgs.push_back("soft");
  } else {
    // Floating point operations and argument passing are hard.
    assert(ABI == arm::FloatABI::Hard && "Invalid float abi!");
    CmdArgs.push_back("-mfloat-abi");
    CmdArgs.push_back("hard");
  }

  // Forward the -mglobal-merge option for explicit control over the pass.
  if (Arg *A = Args.getLastArg(options::OPT_mglobal_merge,
                               options::OPT_mno_global_merge)) {
    CmdArgs.push_back("-mllvm");
    if (A->getOption().matches(options::OPT_mno_global_merge))
      CmdArgs.push_back("-arm-global-merge=false");
    else
      CmdArgs.push_back("-arm-global-merge=true");
  }

  if (!Args.hasFlag(options::OPT_mimplicit_float,
                    options::OPT_mno_implicit_float, true))
    CmdArgs.push_back("-no-implicit-float");

  if (Args.getLastArg(options::OPT_mcmse))
    CmdArgs.push_back("-mcmse");

  AddAAPCSVolatileBitfieldArgs(Args, CmdArgs);

  // Enable/disable return address signing and indirect branch targets.
  CollectARMPACBTIOptions(getToolChain(), Args, CmdArgs, false /*isAArch64*/);

  AddUnalignedAccessWarning(CmdArgs);
}

void Clang::RenderTargetOptions(const llvm::Triple &EffectiveTriple,
                                const ArgList &Args, bool KernelOrKext,
                                ArgStringList &CmdArgs) const {
  const ToolChain &TC = getToolChain();

  // Add the target features
  getTargetFeatures(TC.getDriver(), EffectiveTriple, Args, CmdArgs, false);

  // Add target specific flags.
  switch (TC.getArch()) {
  default:
    break;

  case llvm::Triple::arm:
  case llvm::Triple::armeb:
  case llvm::Triple::thumb:
  case llvm::Triple::thumbeb:
    // Use the effective triple, which takes into account the deployment target.
    AddARMTargetArgs(EffectiveTriple, Args, CmdArgs, KernelOrKext);
    break;

  case llvm::Triple::aarch64:
  case llvm::Triple::aarch64_32:
  case llvm::Triple::aarch64_be:
    AddAArch64TargetArgs(Args, CmdArgs);
    break;

  case llvm::Triple::loongarch32:
  case llvm::Triple::loongarch64:
    AddLoongArchTargetArgs(Args, CmdArgs);
    break;

  case llvm::Triple::mips:
  case llvm::Triple::mipsel:
  case llvm::Triple::mips64:
  case llvm::Triple::mips64el:
    AddMIPSTargetArgs(Args, CmdArgs);
    break;

  case llvm::Triple::ppc:
  case llvm::Triple::ppcle:
  case llvm::Triple::ppc64:
  case llvm::Triple::ppc64le:
    AddPPCTargetArgs(Args, CmdArgs);
    break;

  case llvm::Triple::riscv32:
  case llvm::Triple::riscv64:
    AddRISCVTargetArgs(Args, CmdArgs);
    break;

  case llvm::Triple::sparc:
  case llvm::Triple::sparcel:
  case llvm::Triple::sparcv9:
    AddSparcTargetArgs(Args, CmdArgs);
    break;

  case llvm::Triple::systemz:
    AddSystemZTargetArgs(Args, CmdArgs);
    break;

  case llvm::Triple::x86:
  case llvm::Triple::x86_64:
    AddX86TargetArgs(Args, CmdArgs);
    break;

  case llvm::Triple::lanai:
    AddLanaiTargetArgs(Args, CmdArgs);
    break;

  case llvm::Triple::hexagon:
    AddHexagonTargetArgs(Args, CmdArgs);
    break;

  case llvm::Triple::wasm32:
  case llvm::Triple::wasm64:
    AddWebAssemblyTargetArgs(Args, CmdArgs);
    break;

  case llvm::Triple::ve:
    AddVETargetArgs(Args, CmdArgs);
    break;
  }
}

namespace {
void RenderAArch64ABI(const llvm::Triple &Triple, const ArgList &Args,
                      ArgStringList &CmdArgs) {
  const char *ABIName = nullptr;
  if (Arg *A = Args.getLastArg(options::OPT_mabi_EQ))
    ABIName = A->getValue();
  else if (Triple.isOSDarwin())
    ABIName = "darwinpcs";
  else
    ABIName = "aapcs";

  CmdArgs.push_back("-target-abi");
  CmdArgs.push_back(ABIName);
}
}

void Clang::AddAArch64TargetArgs(const ArgList &Args,
                                 ArgStringList &CmdArgs) const {
  const llvm::Triple &Triple = getToolChain().getEffectiveTriple();

  if (!Args.hasFlag(options::OPT_mred_zone, options::OPT_mno_red_zone, true) ||
      Args.hasArg(options::OPT_mkernel) ||
      Args.hasArg(options::OPT_fapple_kext))
    CmdArgs.push_back("-disable-red-zone");

  if (!Args.hasFlag(options::OPT_mimplicit_float,
                    options::OPT_mno_implicit_float, true))
    CmdArgs.push_back("-no-implicit-float");

  RenderAArch64ABI(Triple, Args, CmdArgs);

  // Forward the -mglobal-merge option for explicit control over the pass.
  if (Arg *A = Args.getLastArg(options::OPT_mglobal_merge,
                               options::OPT_mno_global_merge)) {
    CmdArgs.push_back("-mllvm");
    if (A->getOption().matches(options::OPT_mno_global_merge))
      CmdArgs.push_back("-aarch64-enable-global-merge=false");
    else
      CmdArgs.push_back("-aarch64-enable-global-merge=true");
  }

  // Enable/disable return address signing and indirect branch targets.
  CollectARMPACBTIOptions(getToolChain(), Args, CmdArgs, true /*isAArch64*/);

  // Handle -msve_vector_bits=<bits>
  if (Arg *A = Args.getLastArg(options::OPT_msve_vector_bits_EQ)) {
    StringRef Val = A->getValue();
    const Driver &D = getToolChain().getDriver();
    if (Val.equals("128") || Val.equals("256") || Val.equals("512") ||
        Val.equals("1024") || Val.equals("2048") || Val.equals("128+") ||
        Val.equals("256+") || Val.equals("512+") || Val.equals("1024+") ||
        Val.equals("2048+")) {
      unsigned Bits = 0;
      if (Val.endswith("+"))
        Val = Val.substr(0, Val.size() - 1);
      else {
        bool Invalid = Val.getAsInteger(10, Bits); (void)Invalid;
        assert(!Invalid && "Failed to parse value");
        CmdArgs.push_back(
            Args.MakeArgString("-mvscale-max=" + llvm::Twine(Bits / 128)));
      }

      bool Invalid = Val.getAsInteger(10, Bits); (void)Invalid;
      assert(!Invalid && "Failed to parse value");
      CmdArgs.push_back(
          Args.MakeArgString("-mvscale-min=" + llvm::Twine(Bits / 128)));
    // Silently drop requests for vector-length agnostic code as it's implied.
    } else if (!Val.equals("scalable"))
      // Handle the unsupported values passed to msve-vector-bits.
      D.Diag(diag::err_drv_unsupported_option_argument)
          << A->getSpelling() << Val;
  }

  AddAAPCSVolatileBitfieldArgs(Args, CmdArgs);

  if (const Arg *A = Args.getLastArg(clang::driver::options::OPT_mtune_EQ)) {
    CmdArgs.push_back("-tune-cpu");
    if (strcmp(A->getValue(), "native") == 0)
      CmdArgs.push_back(Args.MakeArgString(llvm::sys::getHostCPUName()));
    else
      CmdArgs.push_back(A->getValue());
  }

  AddUnalignedAccessWarning(CmdArgs);
}

void Clang::AddLoongArchTargetArgs(const ArgList &Args,
                                   ArgStringList &CmdArgs) const {
  const llvm::Triple &Triple = getToolChain().getTriple();

  CmdArgs.push_back("-target-abi");
  CmdArgs.push_back(
      loongarch::getLoongArchABI(getToolChain().getDriver(), Args, Triple)
          .data());

  // Handle -mtune.
  if (const Arg *A = Args.getLastArg(options::OPT_mtune_EQ)) {
    std::string TuneCPU = A->getValue();
    TuneCPU = loongarch::postProcessTargetCPUString(TuneCPU, Triple);
    CmdArgs.push_back("-tune-cpu");
    CmdArgs.push_back(Args.MakeArgString(TuneCPU));
  }
}

void Clang::AddMIPSTargetArgs(const ArgList &Args,
                              ArgStringList &CmdArgs) const {
  const Driver &D = getToolChain().getDriver();
  StringRef CPUName;
  StringRef ABIName;
  const llvm::Triple &Triple = getToolChain().getTriple();
  mips::getMipsCPUAndABI(Args, Triple, CPUName, ABIName);

  CmdArgs.push_back("-target-abi");
  CmdArgs.push_back(ABIName.data());

  mips::FloatABI ABI = mips::getMipsFloatABI(D, Args, Triple);
  if (ABI == mips::FloatABI::Soft) {
    // Floating point operations and argument passing are soft.
    CmdArgs.push_back("-msoft-float");
    CmdArgs.push_back("-mfloat-abi");
    CmdArgs.push_back("soft");
  } else {
    // Floating point operations and argument passing are hard.
    assert(ABI == mips::FloatABI::Hard && "Invalid float abi!");
    CmdArgs.push_back("-mfloat-abi");
    CmdArgs.push_back("hard");
  }

  if (Arg *A = Args.getLastArg(options::OPT_mldc1_sdc1,
                               options::OPT_mno_ldc1_sdc1)) {
    if (A->getOption().matches(options::OPT_mno_ldc1_sdc1)) {
      CmdArgs.push_back("-mllvm");
      CmdArgs.push_back("-mno-ldc1-sdc1");
    }
  }

  if (Arg *A = Args.getLastArg(options::OPT_mcheck_zero_division,
                               options::OPT_mno_check_zero_division)) {
    if (A->getOption().matches(options::OPT_mno_check_zero_division)) {
      CmdArgs.push_back("-mllvm");
      CmdArgs.push_back("-mno-check-zero-division");
    }
  }

  if (Args.getLastArg(options::OPT_mfix4300)) {
    CmdArgs.push_back("-mllvm");
    CmdArgs.push_back("-mfix4300");
  }

  if (Arg *A = Args.getLastArg(options::OPT_G)) {
    StringRef v = A->getValue();
    CmdArgs.push_back("-mllvm");
    CmdArgs.push_back(Args.MakeArgString("-mips-ssection-threshold=" + v));
    A->claim();
  }

  Arg *GPOpt = Args.getLastArg(options::OPT_mgpopt, options::OPT_mno_gpopt);
  Arg *ABICalls =
      Args.getLastArg(options::OPT_mabicalls, options::OPT_mno_abicalls);

  // -mabicalls is the default for many MIPS environments, even with -fno-pic.
  // -mgpopt is the default for static, -fno-pic environments but these two
  // options conflict. We want to be certain that -mno-abicalls -mgpopt is
  // the only case where -mllvm -mgpopt is passed.
  // NOTE: We need a warning here or in the backend to warn when -mgpopt is
  //       passed explicitly when compiling something with -mabicalls
  //       (implictly) in affect. Currently the warning is in the backend.
  //
  // When the ABI in use is  N64, we also need to determine the PIC mode that
  // is in use, as -fno-pic for N64 implies -mno-abicalls.
  bool NoABICalls =
      ABICalls && ABICalls->getOption().matches(options::OPT_mno_abicalls);

  llvm::Reloc::Model RelocationModel;
  unsigned PICLevel;
  bool IsPIE;
  std::tie(RelocationModel, PICLevel, IsPIE) =
      ParsePICArgs(getToolChain(), Args);

  NoABICalls = NoABICalls ||
               (RelocationModel == llvm::Reloc::Static && ABIName == "n64");

  bool WantGPOpt = GPOpt && GPOpt->getOption().matches(options::OPT_mgpopt);
  // We quietly ignore -mno-gpopt as the backend defaults to -mno-gpopt.
  if (NoABICalls && (!GPOpt || WantGPOpt)) {
    CmdArgs.push_back("-mllvm");
    CmdArgs.push_back("-mgpopt");

    Arg *LocalSData = Args.getLastArg(options::OPT_mlocal_sdata,
                                      options::OPT_mno_local_sdata);
    Arg *ExternSData = Args.getLastArg(options::OPT_mextern_sdata,
                                       options::OPT_mno_extern_sdata);
    Arg *EmbeddedData = Args.getLastArg(options::OPT_membedded_data,
                                        options::OPT_mno_embedded_data);
    if (LocalSData) {
      CmdArgs.push_back("-mllvm");
      if (LocalSData->getOption().matches(options::OPT_mlocal_sdata)) {
        CmdArgs.push_back("-mlocal-sdata=1");
      } else {
        CmdArgs.push_back("-mlocal-sdata=0");
      }
      LocalSData->claim();
    }

    if (ExternSData) {
      CmdArgs.push_back("-mllvm");
      if (ExternSData->getOption().matches(options::OPT_mextern_sdata)) {
        CmdArgs.push_back("-mextern-sdata=1");
      } else {
        CmdArgs.push_back("-mextern-sdata=0");
      }
      ExternSData->claim();
    }

    if (EmbeddedData) {
      CmdArgs.push_back("-mllvm");
      if (EmbeddedData->getOption().matches(options::OPT_membedded_data)) {
        CmdArgs.push_back("-membedded-data=1");
      } else {
        CmdArgs.push_back("-membedded-data=0");
      }
      EmbeddedData->claim();
    }

  } else if ((!ABICalls || (!NoABICalls && ABICalls)) && WantGPOpt)
    D.Diag(diag::warn_drv_unsupported_gpopt) << (ABICalls ? 0 : 1);

  if (GPOpt)
    GPOpt->claim();

  if (Arg *A = Args.getLastArg(options::OPT_mcompact_branches_EQ)) {
    StringRef Val = StringRef(A->getValue());
    if (mips::hasCompactBranches(CPUName)) {
      if (Val == "never" || Val == "always" || Val == "optimal") {
        CmdArgs.push_back("-mllvm");
        CmdArgs.push_back(Args.MakeArgString("-mips-compact-branches=" + Val));
      } else
        D.Diag(diag::err_drv_unsupported_option_argument)
            << A->getSpelling() << Val;
    } else
      D.Diag(diag::warn_target_unsupported_compact_branches) << CPUName;
  }

  if (Arg *A = Args.getLastArg(options::OPT_mrelax_pic_calls,
                               options::OPT_mno_relax_pic_calls)) {
    if (A->getOption().matches(options::OPT_mno_relax_pic_calls)) {
      CmdArgs.push_back("-mllvm");
      CmdArgs.push_back("-mips-jalr-reloc=0");
    }
  }
}

void Clang::AddPPCTargetArgs(const ArgList &Args,
                             ArgStringList &CmdArgs) const {
  const Driver &D = getToolChain().getDriver();
  const llvm::Triple &T = getToolChain().getTriple();
  if (Args.getLastArg(options::OPT_mtune_EQ)) {
    CmdArgs.push_back("-tune-cpu");
    std::string CPU = ppc::getPPCTuneCPU(Args, T);
    CmdArgs.push_back(Args.MakeArgString(CPU));
  }

  // Select the ABI to use.
  const char *ABIName = nullptr;
  if (T.isOSBinFormatELF()) {
    switch (getToolChain().getArch()) {
    case llvm::Triple::ppc64: {
      if (T.isPPC64ELFv2ABI())
        ABIName = "elfv2";
      else
        ABIName = "elfv1";
      break;
    }
    case llvm::Triple::ppc64le:
      ABIName = "elfv2";
      break;
    default:
      break;
    }
  }

  bool IEEELongDouble = getToolChain().defaultToIEEELongDouble();
  bool VecExtabi = false;
  for (const Arg *A : Args.filtered(options::OPT_mabi_EQ)) {
    StringRef V = A->getValue();
    if (V == "ieeelongdouble") {
      IEEELongDouble = true;
      A->claim();
    } else if (V == "ibmlongdouble") {
      IEEELongDouble = false;
      A->claim();
    } else if (V == "vec-default") {
      VecExtabi = false;
      A->claim();
    } else if (V == "vec-extabi") {
      VecExtabi = true;
      A->claim();
    } else if (V == "elfv1") {
      ABIName = "elfv1";
      A->claim();
    } else if (V == "elfv2") {
      ABIName = "elfv2";
      A->claim();
    } else if (V != "altivec")
      // The ppc64 linux abis are all "altivec" abis by default. Accept and ignore
      // the option if given as we don't have backend support for any targets
      // that don't use the altivec abi.
      ABIName = A->getValue();
  }
  if (IEEELongDouble)
    CmdArgs.push_back("-mabi=ieeelongdouble");
  if (VecExtabi) {
    if (!T.isOSAIX())
      D.Diag(diag::err_drv_unsupported_opt_for_target)
          << "-mabi=vec-extabi" << T.str();
    CmdArgs.push_back("-mabi=vec-extabi");
  }

  ppc::FloatABI FloatABI = ppc::getPPCFloatABI(D, Args);
  if (FloatABI == ppc::FloatABI::Soft) {
    // Floating point operations and argument passing are soft.
    CmdArgs.push_back("-msoft-float");
    CmdArgs.push_back("-mfloat-abi");
    CmdArgs.push_back("soft");
  } else {
    // Floating point operations and argument passing are hard.
    assert(FloatABI == ppc::FloatABI::Hard && "Invalid float abi!");
    CmdArgs.push_back("-mfloat-abi");
    CmdArgs.push_back("hard");
  }

  if (ABIName) {
    CmdArgs.push_back("-target-abi");
    CmdArgs.push_back(ABIName);
  }
}

static void SetRISCVSmallDataLimit(const ToolChain &TC, const ArgList &Args,
                                   ArgStringList &CmdArgs) {
  const Driver &D = TC.getDriver();
  const llvm::Triple &Triple = TC.getTriple();
  // Default small data limitation is eight.
  const char *SmallDataLimit = "8";
  // Get small data limitation.
  if (Args.getLastArg(options::OPT_shared, options::OPT_fpic,
                      options::OPT_fPIC)) {
    // Not support linker relaxation for PIC.
    SmallDataLimit = "0";
    if (Args.hasArg(options::OPT_G)) {
      D.Diag(diag::warn_drv_unsupported_sdata);
    }
  } else if (Args.getLastArgValue(options::OPT_mcmodel_EQ)
                 .equals_insensitive("large") &&
             (Triple.getArch() == llvm::Triple::riscv64)) {
    // Not support linker relaxation for RV64 with large code model.
    SmallDataLimit = "0";
    if (Args.hasArg(options::OPT_G)) {
      D.Diag(diag::warn_drv_unsupported_sdata);
    }
  } else if (Triple.isAndroid()) {
    // GP relaxation is not supported on Android.
    SmallDataLimit = "0";
    if (Args.hasArg(options::OPT_G)) {
      D.Diag(diag::warn_drv_unsupported_sdata);
    }
  } else if (Arg *A = Args.getLastArg(options::OPT_G)) {
    SmallDataLimit = A->getValue();
  }
  // Forward the -msmall-data-limit= option.
  CmdArgs.push_back("-msmall-data-limit");
  CmdArgs.push_back(SmallDataLimit);
}

void Clang::AddRISCVTargetArgs(const ArgList &Args,
                               ArgStringList &CmdArgs) const {
  const llvm::Triple &Triple = getToolChain().getTriple();
  StringRef ABIName = riscv::getRISCVABI(Args, Triple);

  CmdArgs.push_back("-target-abi");
  CmdArgs.push_back(ABIName.data());

  SetRISCVSmallDataLimit(getToolChain(), Args, CmdArgs);

  if (!Args.hasFlag(options::OPT_mimplicit_float,
                    options::OPT_mno_implicit_float, true))
    CmdArgs.push_back("-no-implicit-float");

  if (const Arg *A = Args.getLastArg(options::OPT_mtune_EQ)) {
    CmdArgs.push_back("-tune-cpu");
    if (strcmp(A->getValue(), "native") == 0)
      CmdArgs.push_back(Args.MakeArgString(llvm::sys::getHostCPUName()));
    else
      CmdArgs.push_back(A->getValue());
  }

  // Handle -mrvv-vector-bits=<bits>
  if (Arg *A = Args.getLastArg(options::OPT_mrvv_vector_bits_EQ)) {
    StringRef Val = A->getValue();
    const Driver &D = getToolChain().getDriver();

    // Get minimum VLen from march.
    unsigned MinVLen = 0;
    StringRef Arch = riscv::getRISCVArch(Args, Triple);
    auto ISAInfo = llvm::RISCVISAInfo::parseArchString(
        Arch, /*EnableExperimentalExtensions*/ true);
    if (!ISAInfo) {
      // Ignore parsing error.
      consumeError(ISAInfo.takeError());
    } else {
      MinVLen = (*ISAInfo)->getMinVLen();
    }

    // If the value is "zvl", use MinVLen from march. Otherwise, try to parse
    // as integer as long as we have a MinVLen.
    unsigned Bits = 0;
    if (Val.equals("zvl") && MinVLen >= llvm::RISCV::RVVBitsPerBlock) {
      Bits = MinVLen;
    } else if (!Val.getAsInteger(10, Bits)) {
      // Only accept power of 2 values beteen RVVBitsPerBlock and 65536 that
      // at least MinVLen.
      if (Bits < MinVLen || Bits < llvm::RISCV::RVVBitsPerBlock ||
          Bits > 65536 || !llvm::isPowerOf2_32(Bits))
        Bits = 0;
    }

    // If we got a valid value try to use it.
    if (Bits != 0) {
      unsigned VScaleMin = Bits / llvm::RISCV::RVVBitsPerBlock;
      CmdArgs.push_back(
          Args.MakeArgString("-mvscale-max=" + llvm::Twine(VScaleMin)));
      CmdArgs.push_back(
          Args.MakeArgString("-mvscale-min=" + llvm::Twine(VScaleMin)));
    } else if (!Val.equals("scalable")) {
      // Handle the unsupported values passed to mrvv-vector-bits.
      D.Diag(diag::err_drv_unsupported_option_argument)
          << A->getSpelling() << Val;
    }
  }
}

void Clang::AddSparcTargetArgs(const ArgList &Args,
                               ArgStringList &CmdArgs) const {
  sparc::FloatABI FloatABI =
      sparc::getSparcFloatABI(getToolChain().getDriver(), Args);

  if (FloatABI == sparc::FloatABI::Soft) {
    // Floating point operations and argument passing are soft.
    CmdArgs.push_back("-msoft-float");
    CmdArgs.push_back("-mfloat-abi");
    CmdArgs.push_back("soft");
  } else {
    // Floating point operations and argument passing are hard.
    assert(FloatABI == sparc::FloatABI::Hard && "Invalid float abi!");
    CmdArgs.push_back("-mfloat-abi");
    CmdArgs.push_back("hard");
  }

  if (const Arg *A = Args.getLastArg(clang::driver::options::OPT_mtune_EQ)) {
    StringRef Name = A->getValue();
    std::string TuneCPU;
    if (Name == "native")
      TuneCPU = std::string(llvm::sys::getHostCPUName());
    else
      TuneCPU = std::string(Name);

    CmdArgs.push_back("-tune-cpu");
    CmdArgs.push_back(Args.MakeArgString(TuneCPU));
  }
}

void Clang::AddSystemZTargetArgs(const ArgList &Args,
                                 ArgStringList &CmdArgs) const {
  if (const Arg *A = Args.getLastArg(options::OPT_mtune_EQ)) {
    CmdArgs.push_back("-tune-cpu");
    if (strcmp(A->getValue(), "native") == 0)
      CmdArgs.push_back(Args.MakeArgString(llvm::sys::getHostCPUName()));
    else
      CmdArgs.push_back(A->getValue());
  }

  bool HasBackchain =
      Args.hasFlag(options::OPT_mbackchain, options::OPT_mno_backchain, false);
  bool HasPackedStack = Args.hasFlag(options::OPT_mpacked_stack,
                                     options::OPT_mno_packed_stack, false);
  systemz::FloatABI FloatABI =
      systemz::getSystemZFloatABI(getToolChain().getDriver(), Args);
  bool HasSoftFloat = (FloatABI == systemz::FloatABI::Soft);
  if (HasBackchain && HasPackedStack && !HasSoftFloat) {
    const Driver &D = getToolChain().getDriver();
    D.Diag(diag::err_drv_unsupported_opt)
      << "-mpacked-stack -mbackchain -mhard-float";
  }
  if (HasBackchain)
    CmdArgs.push_back("-mbackchain");
  if (HasPackedStack)
    CmdArgs.push_back("-mpacked-stack");
  if (HasSoftFloat) {
    // Floating point operations and argument passing are soft.
    CmdArgs.push_back("-msoft-float");
    CmdArgs.push_back("-mfloat-abi");
    CmdArgs.push_back("soft");
  }
}

void Clang::AddX86TargetArgs(const ArgList &Args,
                             ArgStringList &CmdArgs) const {
  const Driver &D = getToolChain().getDriver();
  addX86AlignBranchArgs(D, Args, CmdArgs, /*IsLTO=*/false);

  if (!Args.hasFlag(options::OPT_mred_zone, options::OPT_mno_red_zone, true) ||
      Args.hasArg(options::OPT_mkernel) ||
      Args.hasArg(options::OPT_fapple_kext))
    CmdArgs.push_back("-disable-red-zone");

  if (!Args.hasFlag(options::OPT_mtls_direct_seg_refs,
                    options::OPT_mno_tls_direct_seg_refs, true))
    CmdArgs.push_back("-mno-tls-direct-seg-refs");

  // Default to avoid implicit floating-point for kernel/kext code, but allow
  // that to be overridden with -mno-soft-float.
  bool NoImplicitFloat = (Args.hasArg(options::OPT_mkernel) ||
                          Args.hasArg(options::OPT_fapple_kext));
  if (Arg *A = Args.getLastArg(
          options::OPT_msoft_float, options::OPT_mno_soft_float,
          options::OPT_mimplicit_float, options::OPT_mno_implicit_float)) {
    const Option &O = A->getOption();
    NoImplicitFloat = (O.matches(options::OPT_mno_implicit_float) ||
                       O.matches(options::OPT_msoft_float));
  }
  if (NoImplicitFloat)
    CmdArgs.push_back("-no-implicit-float");

  if (Arg *A = Args.getLastArg(options::OPT_masm_EQ)) {
    StringRef Value = A->getValue();
    if (Value == "intel" || Value == "att") {
      CmdArgs.push_back("-mllvm");
      CmdArgs.push_back(Args.MakeArgString("-x86-asm-syntax=" + Value));
      CmdArgs.push_back(Args.MakeArgString("-inline-asm=" + Value));
    } else {
      D.Diag(diag::err_drv_unsupported_option_argument)
          << A->getSpelling() << Value;
    }
  } else if (D.IsCLMode()) {
    CmdArgs.push_back("-mllvm");
    CmdArgs.push_back("-x86-asm-syntax=intel");
  }

  if (Arg *A = Args.getLastArg(options::OPT_mskip_rax_setup,
                               options::OPT_mno_skip_rax_setup))
    if (A->getOption().matches(options::OPT_mskip_rax_setup))
      CmdArgs.push_back(Args.MakeArgString("-mskip-rax-setup"));

  // Set flags to support MCU ABI.
  if (Args.hasFlag(options::OPT_miamcu, options::OPT_mno_iamcu, false)) {
    CmdArgs.push_back("-mfloat-abi");
    CmdArgs.push_back("soft");
    CmdArgs.push_back("-mstack-alignment=4");
  }

  // Handle -mtune.

  // Default to "generic" unless -march is present or targetting the PS4/PS5.
  std::string TuneCPU;
  if (!Args.hasArg(clang::driver::options::OPT_march_EQ) &&
      !getToolChain().getTriple().isPS())
    TuneCPU = "generic";

  // Override based on -mtune.
  if (const Arg *A = Args.getLastArg(clang::driver::options::OPT_mtune_EQ)) {
    StringRef Name = A->getValue();

    if (Name == "native") {
      Name = llvm::sys::getHostCPUName();
      if (!Name.empty())
        TuneCPU = std::string(Name);
    } else
      TuneCPU = std::string(Name);
  }

  if (!TuneCPU.empty()) {
    CmdArgs.push_back("-tune-cpu");
    CmdArgs.push_back(Args.MakeArgString(TuneCPU));
  }
}

void Clang::AddHexagonTargetArgs(const ArgList &Args,
                                 ArgStringList &CmdArgs) const {
  CmdArgs.push_back("-mqdsp6-compat");
  CmdArgs.push_back("-Wreturn-type");

  if (auto G = toolchains::HexagonToolChain::getSmallDataThreshold(Args)) {
    CmdArgs.push_back("-mllvm");
    CmdArgs.push_back(
        Args.MakeArgString("-hexagon-small-data-threshold=" + Twine(*G)));
  }

  if (!Args.hasArg(options::OPT_fno_short_enums))
    CmdArgs.push_back("-fshort-enums");
  if (Args.getLastArg(options::OPT_mieee_rnd_near)) {
    CmdArgs.push_back("-mllvm");
    CmdArgs.push_back("-enable-hexagon-ieee-rnd-near");
  }
  CmdArgs.push_back("-mllvm");
  CmdArgs.push_back("-machine-sink-split=0");
}

void Clang::AddLanaiTargetArgs(const ArgList &Args,
                               ArgStringList &CmdArgs) const {
  if (Arg *A = Args.getLastArg(options::OPT_mcpu_EQ)) {
    StringRef CPUName = A->getValue();

    CmdArgs.push_back("-target-cpu");
    CmdArgs.push_back(Args.MakeArgString(CPUName));
  }
  if (Arg *A = Args.getLastArg(options::OPT_mregparm_EQ)) {
    StringRef Value = A->getValue();
    // Only support mregparm=4 to support old usage. Report error for all other
    // cases.
    int Mregparm;
    if (Value.getAsInteger(10, Mregparm)) {
      if (Mregparm != 4) {
        getToolChain().getDriver().Diag(
            diag::err_drv_unsupported_option_argument)
            << A->getSpelling() << Value;
      }
    }
  }
}

void Clang::AddWebAssemblyTargetArgs(const ArgList &Args,
                                     ArgStringList &CmdArgs) const {
  // Default to "hidden" visibility.
  if (!Args.hasArg(options::OPT_fvisibility_EQ,
                   options::OPT_fvisibility_ms_compat))
    CmdArgs.push_back("-fvisibility=hidden");
}

void Clang::AddVETargetArgs(const ArgList &Args, ArgStringList &CmdArgs) const {
  // Floating point operations and argument passing are hard.
  CmdArgs.push_back("-mfloat-abi");
  CmdArgs.push_back("hard");
}

void Clang::DumpCompilationDatabase(Compilation &C, StringRef Filename,
                                    StringRef Target, const InputInfo &Output,
                                    const InputInfo &Input, const ArgList &Args) const {
  // If this is a dry run, do not create the compilation database file.
  if (C.getArgs().hasArg(options::OPT__HASH_HASH_HASH))
    return;

  using llvm::yaml::escape;
  const Driver &D = getToolChain().getDriver();

  if (!CompilationDatabase) {
    std::error_code EC;
    auto File = std::make_unique<llvm::raw_fd_ostream>(
        Filename, EC,
        llvm::sys::fs::OF_TextWithCRLF | llvm::sys::fs::OF_Append);
    if (EC) {
      D.Diag(clang::diag::err_drv_compilationdatabase) << Filename
                                                       << EC.message();
      return;
    }
    CompilationDatabase = std::move(File);
  }
  auto &CDB = *CompilationDatabase;
  auto CWD = D.getVFS().getCurrentWorkingDirectory();
  if (!CWD)
    CWD = ".";
  CDB << "{ \"directory\": \"" << escape(*CWD) << "\"";
  CDB << ", \"file\": \"" << escape(Input.getFilename()) << "\"";
  if (Output.isFilename())
    CDB << ", \"output\": \"" << escape(Output.getFilename()) << "\"";
  CDB << ", \"arguments\": [\"" << escape(D.ClangExecutable) << "\"";
  SmallString<128> Buf;
  Buf = "-x";
  Buf += types::getTypeName(Input.getType());
  CDB << ", \"" << escape(Buf) << "\"";
  if (!D.SysRoot.empty() && !Args.hasArg(options::OPT__sysroot_EQ)) {
    Buf = "--sysroot=";
    Buf += D.SysRoot;
    CDB << ", \"" << escape(Buf) << "\"";
  }
  CDB << ", \"" << escape(Input.getFilename()) << "\"";
  if (Output.isFilename())
    CDB << ", \"-o\", \"" << escape(Output.getFilename()) << "\"";
  for (auto &A: Args) {
    auto &O = A->getOption();
    // Skip language selection, which is positional.
    if (O.getID() == options::OPT_x)
      continue;
    // Skip writing dependency output and the compilation database itself.
    if (O.getGroup().isValid() && O.getGroup().getID() == options::OPT_M_Group)
      continue;
    if (O.getID() == options::OPT_gen_cdb_fragment_path)
      continue;
    // Skip inputs.
    if (O.getKind() == Option::InputClass)
      continue;
    // Skip output.
    if (O.getID() == options::OPT_o)
      continue;
    // All other arguments are quoted and appended.
    ArgStringList ASL;
    A->render(Args, ASL);
    for (auto &it: ASL)
      CDB << ", \"" << escape(it) << "\"";
  }
  Buf = "--target=";
  Buf += Target;
  CDB << ", \"" << escape(Buf) << "\"]},\n";
}

void Clang::DumpCompilationDatabaseFragmentToDir(
    StringRef Dir, Compilation &C, StringRef Target, const InputInfo &Output,
    const InputInfo &Input, const llvm::opt::ArgList &Args) const {
  // If this is a dry run, do not create the compilation database file.
  if (C.getArgs().hasArg(options::OPT__HASH_HASH_HASH))
    return;

  if (CompilationDatabase)
    DumpCompilationDatabase(C, "", Target, Output, Input, Args);

  SmallString<256> Path = Dir;
  const auto &Driver = C.getDriver();
  Driver.getVFS().makeAbsolute(Path);
  auto Err = llvm::sys::fs::create_directory(Path, /*IgnoreExisting=*/true);
  if (Err) {
    Driver.Diag(diag::err_drv_compilationdatabase) << Dir << Err.message();
    return;
  }

  llvm::sys::path::append(
      Path,
      Twine(llvm::sys::path::filename(Input.getFilename())) + ".%%%%.json");
  int FD;
  SmallString<256> TempPath;
  Err = llvm::sys::fs::createUniqueFile(Path, FD, TempPath,
                                        llvm::sys::fs::OF_Text);
  if (Err) {
    Driver.Diag(diag::err_drv_compilationdatabase) << Path << Err.message();
    return;
  }
  CompilationDatabase =
      std::make_unique<llvm::raw_fd_ostream>(FD, /*shouldClose=*/true);
  DumpCompilationDatabase(C, "", Target, Output, Input, Args);
}

static bool CheckARMImplicitITArg(StringRef Value) {
  return Value == "always" || Value == "never" || Value == "arm" ||
         Value == "thumb";
}

static void AddARMImplicitITArgs(const ArgList &Args, ArgStringList &CmdArgs,
                                 StringRef Value) {
  CmdArgs.push_back("-mllvm");
  CmdArgs.push_back(Args.MakeArgString("-arm-implicit-it=" + Value));
}

static void CollectArgsForIntegratedAssembler(Compilation &C,
                                              const ArgList &Args,
                                              ArgStringList &CmdArgs,
                                              const Driver &D) {
  if (UseRelaxAll(C, Args))
    CmdArgs.push_back("-mrelax-all");

  // Only default to -mincremental-linker-compatible if we think we are
  // targeting the MSVC linker.
  bool DefaultIncrementalLinkerCompatible =
      C.getDefaultToolChain().getTriple().isWindowsMSVCEnvironment();
  if (Args.hasFlag(options::OPT_mincremental_linker_compatible,
                   options::OPT_mno_incremental_linker_compatible,
                   DefaultIncrementalLinkerCompatible))
    CmdArgs.push_back("-mincremental-linker-compatible");

  Args.AddLastArg(CmdArgs, options::OPT_femit_dwarf_unwind_EQ);

  Args.addOptInFlag(CmdArgs, options::OPT_femit_compact_unwind_non_canonical,
                    options::OPT_fno_emit_compact_unwind_non_canonical);

  // If you add more args here, also add them to the block below that
  // starts with "// If CollectArgsForIntegratedAssembler() isn't called below".

  // When passing -I arguments to the assembler we sometimes need to
  // unconditionally take the next argument.  For example, when parsing
  // '-Wa,-I -Wa,foo' we need to accept the -Wa,foo arg after seeing the
  // -Wa,-I arg and when parsing '-Wa,-I,foo' we need to accept the 'foo'
  // arg after parsing the '-I' arg.
  bool TakeNextArg = false;

  bool UseRelaxRelocations = C.getDefaultToolChain().useRelaxRelocations();
  bool UseNoExecStack = false;
  const char *MipsTargetFeature = nullptr;
  StringRef ImplicitIt;
  for (const Arg *A :
       Args.filtered(options::OPT_Wa_COMMA, options::OPT_Xassembler,
                     options::OPT_mimplicit_it_EQ)) {
    A->claim();

    if (A->getOption().getID() == options::OPT_mimplicit_it_EQ) {
      switch (C.getDefaultToolChain().getArch()) {
      case llvm::Triple::arm:
      case llvm::Triple::armeb:
      case llvm::Triple::thumb:
      case llvm::Triple::thumbeb:
        // Only store the value; the last value set takes effect.
        ImplicitIt = A->getValue();
        if (!CheckARMImplicitITArg(ImplicitIt))
          D.Diag(diag::err_drv_unsupported_option_argument)
              << A->getSpelling() << ImplicitIt;
        continue;
      default:
        break;
      }
    }

    for (StringRef Value : A->getValues()) {
      if (TakeNextArg) {
        CmdArgs.push_back(Value.data());
        TakeNextArg = false;
        continue;
      }

      if (C.getDefaultToolChain().getTriple().isOSBinFormatCOFF() &&
          Value == "-mbig-obj")
        continue; // LLVM handles bigobj automatically

      switch (C.getDefaultToolChain().getArch()) {
      default:
        break;
      case llvm::Triple::wasm32:
      case llvm::Triple::wasm64:
        if (Value == "--no-type-check") {
          CmdArgs.push_back("-mno-type-check");
          continue;
        }
        break;
      case llvm::Triple::thumb:
      case llvm::Triple::thumbeb:
      case llvm::Triple::arm:
      case llvm::Triple::armeb:
        if (Value.startswith("-mimplicit-it=")) {
          // Only store the value; the last value set takes effect.
          ImplicitIt = Value.split("=").second;
          if (CheckARMImplicitITArg(ImplicitIt))
            continue;
        }
        if (Value == "-mthumb")
          // -mthumb has already been processed in ComputeLLVMTriple()
          // recognize but skip over here.
          continue;
        break;
      case llvm::Triple::mips:
      case llvm::Triple::mipsel:
      case llvm::Triple::mips64:
      case llvm::Triple::mips64el:
        if (Value == "--trap") {
          CmdArgs.push_back("-target-feature");
          CmdArgs.push_back("+use-tcc-in-div");
          continue;
        }
        if (Value == "--break") {
          CmdArgs.push_back("-target-feature");
          CmdArgs.push_back("-use-tcc-in-div");
          continue;
        }
        if (Value.startswith("-msoft-float")) {
          CmdArgs.push_back("-target-feature");
          CmdArgs.push_back("+soft-float");
          continue;
        }
        if (Value.startswith("-mhard-float")) {
          CmdArgs.push_back("-target-feature");
          CmdArgs.push_back("-soft-float");
          continue;
        }

        MipsTargetFeature = llvm::StringSwitch<const char *>(Value)
                                .Case("-mips1", "+mips1")
                                .Case("-mips2", "+mips2")
                                .Case("-mips3", "+mips3")
                                .Case("-mips4", "+mips4")
                                .Case("-mips5", "+mips5")
                                .Case("-mips32", "+mips32")
                                .Case("-mips32r2", "+mips32r2")
                                .Case("-mips32r3", "+mips32r3")
                                .Case("-mips32r5", "+mips32r5")
                                .Case("-mips32r6", "+mips32r6")
                                .Case("-mips64", "+mips64")
                                .Case("-mips64r2", "+mips64r2")
                                .Case("-mips64r3", "+mips64r3")
                                .Case("-mips64r5", "+mips64r5")
                                .Case("-mips64r6", "+mips64r6")
                                .Default(nullptr);
        if (MipsTargetFeature)
          continue;
      }

      if (Value == "-force_cpusubtype_ALL") {
        // Do nothing, this is the default and we don't support anything else.
      } else if (Value == "-L") {
        CmdArgs.push_back("-msave-temp-labels");
      } else if (Value == "--fatal-warnings") {
        CmdArgs.push_back("-massembler-fatal-warnings");
      } else if (Value == "--no-warn" || Value == "-W") {
        CmdArgs.push_back("-massembler-no-warn");
      } else if (Value == "--noexecstack") {
        UseNoExecStack = true;
      } else if (Value.startswith("-compress-debug-sections") ||
                 Value.startswith("--compress-debug-sections") ||
                 Value == "-nocompress-debug-sections" ||
                 Value == "--nocompress-debug-sections") {
        CmdArgs.push_back(Value.data());
      } else if (Value == "-mrelax-relocations=yes" ||
                 Value == "--mrelax-relocations=yes") {
        UseRelaxRelocations = true;
      } else if (Value == "-mrelax-relocations=no" ||
                 Value == "--mrelax-relocations=no") {
        UseRelaxRelocations = false;
      } else if (Value.startswith("-I")) {
        CmdArgs.push_back(Value.data());
        // We need to consume the next argument if the current arg is a plain
        // -I. The next arg will be the include directory.
        if (Value == "-I")
          TakeNextArg = true;
      } else if (Value.startswith("-gdwarf-")) {
        // "-gdwarf-N" options are not cc1as options.
        unsigned DwarfVersion = DwarfVersionNum(Value);
        if (DwarfVersion == 0) { // Send it onward, and let cc1as complain.
          CmdArgs.push_back(Value.data());
        } else {
          RenderDebugEnablingArgs(Args, CmdArgs,
                                  llvm::codegenoptions::DebugInfoConstructor,
                                  DwarfVersion, llvm::DebuggerKind::Default);
        }
      } else if (Value.startswith("-mcpu") || Value.startswith("-mfpu") ||
                 Value.startswith("-mhwdiv") || Value.startswith("-march")) {
        // Do nothing, we'll validate it later.
      } else if (Value == "-defsym") {
          if (A->getNumValues() != 2) {
            D.Diag(diag::err_drv_defsym_invalid_format) << Value;
            break;
          }
          const char *S = A->getValue(1);
          auto Pair = StringRef(S).split('=');
          auto Sym = Pair.first;
          auto SVal = Pair.second;

          if (Sym.empty() || SVal.empty()) {
            D.Diag(diag::err_drv_defsym_invalid_format) << S;
            break;
          }
          int64_t IVal;
          if (SVal.getAsInteger(0, IVal)) {
            D.Diag(diag::err_drv_defsym_invalid_symval) << SVal;
            break;
          }
          CmdArgs.push_back(Value.data());
          TakeNextArg = true;
      } else if (Value == "-fdebug-compilation-dir") {
        CmdArgs.push_back("-fdebug-compilation-dir");
        TakeNextArg = true;
      } else if (Value.consume_front("-fdebug-compilation-dir=")) {
        // The flag is a -Wa / -Xassembler argument and Options doesn't
        // parse the argument, so this isn't automatically aliased to
        // -fdebug-compilation-dir (without '=') here.
        CmdArgs.push_back("-fdebug-compilation-dir");
        CmdArgs.push_back(Value.data());
      } else if (Value == "--version") {
        D.PrintVersion(C, llvm::outs());
      } else {
        D.Diag(diag::err_drv_unsupported_option_argument)
            << A->getSpelling() << Value;
      }
    }
  }
  if (ImplicitIt.size())
    AddARMImplicitITArgs(Args, CmdArgs, ImplicitIt);
  if (!UseRelaxRelocations)
    CmdArgs.push_back("-mrelax-relocations=no");
  if (UseNoExecStack)
    CmdArgs.push_back("-mnoexecstack");
  if (MipsTargetFeature != nullptr) {
    CmdArgs.push_back("-target-feature");
    CmdArgs.push_back(MipsTargetFeature);
  }

  // forward -fembed-bitcode to assmebler
  if (C.getDriver().embedBitcodeEnabled() ||
      C.getDriver().embedBitcodeMarkerOnly())
    Args.AddLastArg(CmdArgs, options::OPT_fembed_bitcode_EQ);

  if (const char *AsSecureLogFile = getenv("AS_SECURE_LOG_FILE")) {
    CmdArgs.push_back("-as-secure-log-file");
    CmdArgs.push_back(Args.MakeArgString(AsSecureLogFile));
  }
}

static void RenderFloatingPointOptions(const ToolChain &TC, const Driver &D,
                                       bool OFastEnabled, const ArgList &Args,
                                       ArgStringList &CmdArgs,
                                       const JobAction &JA) {
  // Handle various floating point optimization flags, mapping them to the
  // appropriate LLVM code generation flags. This is complicated by several
  // "umbrella" flags, so we do this by stepping through the flags incrementally
  // adjusting what we think is enabled/disabled, then at the end setting the
  // LLVM flags based on the final state.
  bool HonorINFs = true;
  bool HonorNaNs = true;
  bool ApproxFunc = false;
  // -fmath-errno is the default on some platforms, e.g. BSD-derived OSes.
  bool MathErrno = TC.IsMathErrnoDefault();
  bool AssociativeMath = false;
  bool ReciprocalMath = false;
  bool SignedZeros = true;
  bool TrappingMath = false; // Implemented via -ffp-exception-behavior
  bool TrappingMathPresent = false; // Is trapping-math in args, and not
                                    // overriden by ffp-exception-behavior?
  bool RoundingFPMath = false;
  bool RoundingMathPresent = false; // Is rounding-math in args?
  // -ffp-model values: strict, fast, precise
  StringRef FPModel = "";
  // -ffp-exception-behavior options: strict, maytrap, ignore
  StringRef FPExceptionBehavior = "";
  // -ffp-eval-method options: double, extended, source
  StringRef FPEvalMethod = "";
  const llvm::DenormalMode DefaultDenormalFPMath =
      TC.getDefaultDenormalModeForType(Args, JA);
  const llvm::DenormalMode DefaultDenormalFP32Math =
      TC.getDefaultDenormalModeForType(Args, JA, &llvm::APFloat::IEEEsingle());

  llvm::DenormalMode DenormalFPMath = DefaultDenormalFPMath;
  llvm::DenormalMode DenormalFP32Math = DefaultDenormalFP32Math;
  // CUDA and HIP don't rely on the frontend to pass an ffp-contract option.
  // If one wasn't given by the user, don't pass it here.
  StringRef FPContract;
  StringRef LastSeenFfpContractOption;
  bool SeenUnsafeMathModeOption = false;
  if (!JA.isDeviceOffloading(Action::OFK_Cuda) &&
      !JA.isOffloading(Action::OFK_HIP))
    FPContract = "on";
  bool StrictFPModel = false;
  StringRef Float16ExcessPrecision = "";
  StringRef BFloat16ExcessPrecision = "";
  StringRef FPAccuracy = "";

  if (const Arg *A = Args.getLastArg(options::OPT_flimited_precision_EQ)) {
    CmdArgs.push_back("-mlimit-float-precision");
    CmdArgs.push_back(A->getValue());
  }

  for (const Arg *A : Args) {
    auto optID = A->getOption().getID();
    bool PreciseFPModel = false;
    switch (optID) {
    default:
      break;
    case options::OPT_ffp_accuracy_EQ: {
      StringRef Val = A->getValue();
      FPAccuracy = Val;
      break;
    }
    case options::OPT_ffp_model_EQ: {
      // If -ffp-model= is seen, reset to fno-fast-math
      HonorINFs = true;
      HonorNaNs = true;
      ApproxFunc = false;
      // Turning *off* -ffast-math restores the toolchain default,
      // unless -fp-accuracy is used.
      if (FPAccuracy.empty())
        MathErrno = TC.IsMathErrnoDefault();
      AssociativeMath = false;
      ReciprocalMath = false;
      SignedZeros = true;
      // -fno_fast_math restores default denormal and fpcontract handling
      FPContract = "on";
      DenormalFPMath = llvm::DenormalMode::getIEEE();

      // FIXME: The target may have picked a non-IEEE default mode here based on
      // -cl-denorms-are-zero. Should the target consider -fp-model interaction?
      DenormalFP32Math = llvm::DenormalMode::getIEEE();

      StringRef Val = A->getValue();
      if (OFastEnabled && !Val.equals("fast")) {
          // Only -ffp-model=fast is compatible with OFast, ignore.
        D.Diag(clang::diag::warn_drv_overriding_option)
            << Args.MakeArgString("-ffp-model=" + Val) << "-Ofast";
        break;
      }
      StrictFPModel = false;
      PreciseFPModel = true;
      // ffp-model= is a Driver option, it is entirely rewritten into more
      // granular options before being passed into cc1.
      // Use the gcc option in the switch below.
      if (!FPModel.empty() && !FPModel.equals(Val))
        D.Diag(clang::diag::warn_drv_overriding_option)
            << Args.MakeArgString("-ffp-model=" + FPModel)
            << Args.MakeArgString("-ffp-model=" + Val);
      if (Val.equals("fast")) {
        optID = options::OPT_ffast_math;
        FPModel = Val;
        FPContract = "fast";
      } else if (Val.equals("precise")) {
        optID = options::OPT_ffp_contract;
        FPModel = Val;
        FPContract = "on";
        PreciseFPModel = true;
      } else if (Val.equals("strict")) {
        StrictFPModel = true;
        optID = options::OPT_frounding_math;
        FPExceptionBehavior = "strict";
        FPModel = Val;
        FPContract = "off";
        TrappingMath = true;
      } else
        D.Diag(diag::err_drv_unsupported_option_argument)
            << A->getSpelling() << Val;
      break;
      }
    }

    switch (optID) {
    // If this isn't an FP option skip the claim below
    default: continue;

    // Options controlling individual features
    case options::OPT_fhonor_infinities:    HonorINFs = true;         break;
    case options::OPT_fno_honor_infinities: HonorINFs = false;        break;
    case options::OPT_fhonor_nans:          HonorNaNs = true;         break;
    case options::OPT_fno_honor_nans:       HonorNaNs = false;        break;
    case options::OPT_fapprox_func:         ApproxFunc = true;        break;
    case options::OPT_fno_approx_func:      ApproxFunc = false;       break;
    case options::OPT_fmath_errno:          MathErrno = true;         break;
    case options::OPT_fno_math_errno:       MathErrno = false;        break;
    case options::OPT_fassociative_math:    AssociativeMath = true;   break;
    case options::OPT_fno_associative_math: AssociativeMath = false;  break;
    case options::OPT_freciprocal_math:     ReciprocalMath = true;    break;
    case options::OPT_fno_reciprocal_math:  ReciprocalMath = false;   break;
    case options::OPT_fsigned_zeros:        SignedZeros = true;       break;
    case options::OPT_fno_signed_zeros:     SignedZeros = false;      break;
    case options::OPT_ftrapping_math:
      if (!TrappingMathPresent && !FPExceptionBehavior.empty() &&
          !FPExceptionBehavior.equals("strict"))
        // Warn that previous value of option is overridden.
        D.Diag(clang::diag::warn_drv_overriding_option)
            << Args.MakeArgString("-ffp-exception-behavior=" +
                                  FPExceptionBehavior)
            << "-ftrapping-math";
      TrappingMath = true;
      TrappingMathPresent = true;
      FPExceptionBehavior = "strict";
      break;
    case options::OPT_fno_trapping_math:
      if (!TrappingMathPresent && !FPExceptionBehavior.empty() &&
          !FPExceptionBehavior.equals("ignore"))
        // Warn that previous value of option is overridden.
        D.Diag(clang::diag::warn_drv_overriding_option)
            << Args.MakeArgString("-ffp-exception-behavior=" +
                                  FPExceptionBehavior)
            << "-fno-trapping-math";
      TrappingMath = false;
      TrappingMathPresent = true;
      FPExceptionBehavior = "ignore";
      break;

    case options::OPT_frounding_math:
      RoundingFPMath = true;
      RoundingMathPresent = true;
      break;

    case options::OPT_fno_rounding_math:
      RoundingFPMath = false;
      RoundingMathPresent = false;
      break;

    case options::OPT_fcuda_flush_denormals_to_zero:
    case options::OPT_fgpu_flush_denormals_to_zero:
      DenormalFP32Math = llvm::DenormalMode::getPreserveSign();
      break;

    case options::OPT_fdenormal_fp_math_EQ:
      DenormalFPMath = llvm::parseDenormalFPAttribute(A->getValue());
      DenormalFP32Math = DenormalFPMath;
      if (!DenormalFPMath.isValid()) {
        D.Diag(diag::err_drv_invalid_value)
            << A->getAsString(Args) << A->getValue();
      }
      break;

    case options::OPT_fdenormal_fp_math_f32_EQ:
      DenormalFP32Math = llvm::parseDenormalFPAttribute(A->getValue());
      if (!DenormalFP32Math.isValid()) {
        D.Diag(diag::err_drv_invalid_value)
            << A->getAsString(Args) << A->getValue();
      }
      break;

    // Validate and pass through -ffp-contract option.
    case options::OPT_ffp_contract: {
      StringRef Val = A->getValue();
      if (PreciseFPModel) {
        // -ffp-model=precise enables ffp-contract=on.
        // -ffp-model=precise sets PreciseFPModel to on and Val to
        // "precise". FPContract is set.
        ;
      } else if (Val.equals("fast") || Val.equals("on") || Val.equals("off") ||
                 Val.equals("fast-honor-pragmas")) {
        FPContract = Val;
        LastSeenFfpContractOption = Val;
      } else
        D.Diag(diag::err_drv_unsupported_option_argument)
            << A->getSpelling() << Val;
      break;
    }

    // Validate and pass through -ffp-model option.
    case options::OPT_ffp_model_EQ:
      // This should only occur in the error case
      // since the optID has been replaced by a more granular
      // floating point option.
      break;

    // Validate and pass through -ffp-exception-behavior option.
    case options::OPT_ffp_exception_behavior_EQ: {
      StringRef Val = A->getValue();
      if (!TrappingMathPresent && !FPExceptionBehavior.empty() &&
          !FPExceptionBehavior.equals(Val))
        // Warn that previous value of option is overridden.
        D.Diag(clang::diag::warn_drv_overriding_option)
            << Args.MakeArgString("-ffp-exception-behavior=" +
                                  FPExceptionBehavior)
            << Args.MakeArgString("-ffp-exception-behavior=" + Val);
      TrappingMath = TrappingMathPresent = false;
      if (Val.equals("ignore") || Val.equals("maytrap"))
        FPExceptionBehavior = Val;
      else if (Val.equals("strict")) {
        FPExceptionBehavior = Val;
        TrappingMath = TrappingMathPresent = true;
      } else
        D.Diag(diag::err_drv_unsupported_option_argument)
            << A->getSpelling() << Val;
      break;
    }

    // Validate and pass through -ffp-eval-method option.
    case options::OPT_ffp_eval_method_EQ: {
      StringRef Val = A->getValue();
      if (Val.equals("double") || Val.equals("extended") ||
          Val.equals("source"))
        FPEvalMethod = Val;
      else
        D.Diag(diag::err_drv_unsupported_option_argument)
            << A->getSpelling() << Val;
      break;
    }

    case options::OPT_fexcess_precision_EQ: {
      StringRef Val = A->getValue();
      const llvm::Triple::ArchType Arch = TC.getArch();
      if (Arch == llvm::Triple::x86 || Arch == llvm::Triple::x86_64) {
        if (Val.equals("standard") || Val.equals("fast"))
          Float16ExcessPrecision = Val;
        // To make it GCC compatible, allow the value of "16" which
        // means disable excess precision, the same meaning than clang's
        // equivalent value "none".
        else if (Val.equals("16"))
          Float16ExcessPrecision = "none";
        else
          D.Diag(diag::err_drv_unsupported_option_argument)
              << A->getSpelling() << Val;
      } else {
        if (!(Val.equals("standard") || Val.equals("fast")))
          D.Diag(diag::err_drv_unsupported_option_argument)
              << A->getSpelling() << Val;
      }
      BFloat16ExcessPrecision = Float16ExcessPrecision;
      break;
    }
    case options::OPT_ffinite_math_only:
      HonorINFs = false;
      HonorNaNs = false;
      break;
    case options::OPT_fno_finite_math_only:
      HonorINFs = true;
      HonorNaNs = true;
      break;

    case options::OPT_funsafe_math_optimizations:
      AssociativeMath = true;
      ReciprocalMath = true;
      SignedZeros = false;
      ApproxFunc = true;
      TrappingMath = false;
      FPExceptionBehavior = "";
      FPContract = "fast";
      SeenUnsafeMathModeOption = true;
      break;
    case options::OPT_fno_unsafe_math_optimizations:
      AssociativeMath = false;
      ReciprocalMath = false;
      SignedZeros = true;
      ApproxFunc = false;
      TrappingMath = true;
      FPExceptionBehavior = "strict";

      // The target may have opted to flush by default, so force IEEE.
      DenormalFPMath = llvm::DenormalMode::getIEEE();
      DenormalFP32Math = llvm::DenormalMode::getIEEE();
      if (!JA.isDeviceOffloading(Action::OFK_Cuda) &&
          !JA.isOffloading(Action::OFK_HIP)) {
        if (LastSeenFfpContractOption != "") {
          FPContract = LastSeenFfpContractOption;
        } else if (SeenUnsafeMathModeOption)
          FPContract = "on";
      }
      break;

    case options::OPT_Ofast:
      // If -Ofast is the optimization level, then -ffast-math should be enabled
      if (!OFastEnabled)
        continue;
      [[fallthrough]];
    case options::OPT_ffast_math:
      HonorINFs = false;
      HonorNaNs = false;
      MathErrno = false;
      AssociativeMath = true;
      ReciprocalMath = true;
      ApproxFunc = true;
      SignedZeros = false;
      TrappingMath = false;
      RoundingFPMath = false;
      FPExceptionBehavior = "";
      // If fast-math is set then set the fp-contract mode to fast.
      FPContract = "fast";
      SeenUnsafeMathModeOption = true;
      break;
    case options::OPT_fno_fast_math:
      HonorINFs = true;
      HonorNaNs = true;
      // Turning on -ffast-math (with either flag) removes the need for
      // MathErrno. However, turning *off* -ffast-math merely restores the
      // toolchain default (which may be false), unless -fp-accuracy is used.
      if (FPAccuracy.empty())
        MathErrno = TC.IsMathErrnoDefault();
      AssociativeMath = false;
      ReciprocalMath = false;
      ApproxFunc = false;
      SignedZeros = true;
      // -fno_fast_math restores default denormal and fpcontract handling
      DenormalFPMath = DefaultDenormalFPMath;
      DenormalFP32Math = llvm::DenormalMode::getIEEE();
      if (!JA.isDeviceOffloading(Action::OFK_Cuda) &&
          !JA.isOffloading(Action::OFK_HIP)) {
        if (LastSeenFfpContractOption != "") {
          FPContract = LastSeenFfpContractOption;
        } else if (SeenUnsafeMathModeOption)
          FPContract = "on";
      }
      break;
    }
    if (StrictFPModel) {
      // If -ffp-model=strict has been specified on command line but
      // subsequent options conflict then emit warning diagnostic.
      if (HonorINFs && HonorNaNs && !AssociativeMath && !ReciprocalMath &&
          SignedZeros && TrappingMath && RoundingFPMath && !ApproxFunc &&
          DenormalFPMath == llvm::DenormalMode::getIEEE() &&
          DenormalFP32Math == llvm::DenormalMode::getIEEE() &&
          FPContract.equals("off"))
        // OK: Current Arg doesn't conflict with -ffp-model=strict
        ;
      else {
        StrictFPModel = false;
        FPModel = "";
        auto RHS = (A->getNumValues() == 0)
                       ? A->getSpelling()
                       : Args.MakeArgString(A->getSpelling() + A->getValue());
        if (RHS != "-ffp-model=strict")
          D.Diag(clang::diag::warn_drv_overriding_option)
              << "-ffp-model=strict" << RHS;
      }
    }

    // If we handled this option claim it
    A->claim();
  }

  if (!HonorINFs)
    CmdArgs.push_back("-menable-no-infs");

  if (!HonorNaNs)
    CmdArgs.push_back("-menable-no-nans");

  if (ApproxFunc)
    CmdArgs.push_back("-fapprox-func");

  if (MathErrno)
    CmdArgs.push_back("-fmath-errno");

 if (AssociativeMath && ReciprocalMath && !SignedZeros && ApproxFunc &&
     !TrappingMath)
    CmdArgs.push_back("-funsafe-math-optimizations");

  if (!SignedZeros)
    CmdArgs.push_back("-fno-signed-zeros");

  if (AssociativeMath && !SignedZeros && !TrappingMath)
    CmdArgs.push_back("-mreassociate");

  if (ReciprocalMath)
    CmdArgs.push_back("-freciprocal-math");

  if (TrappingMath) {
    // FP Exception Behavior is also set to strict
    assert(FPExceptionBehavior.equals("strict"));
  }

  // The default is IEEE.
  if (DenormalFPMath != llvm::DenormalMode::getIEEE()) {
    llvm::SmallString<64> DenormFlag;
    llvm::raw_svector_ostream ArgStr(DenormFlag);
    ArgStr << "-fdenormal-fp-math=" << DenormalFPMath;
    CmdArgs.push_back(Args.MakeArgString(ArgStr.str()));
  }

  // Add f32 specific denormal mode flag if it's different.
  if (DenormalFP32Math != DenormalFPMath) {
    llvm::SmallString<64> DenormFlag;
    llvm::raw_svector_ostream ArgStr(DenormFlag);
    ArgStr << "-fdenormal-fp-math-f32=" << DenormalFP32Math;
    CmdArgs.push_back(Args.MakeArgString(ArgStr.str()));
  }

  if (!FPContract.empty())
    CmdArgs.push_back(Args.MakeArgString("-ffp-contract=" + FPContract));

  if (!RoundingFPMath)
    CmdArgs.push_back(Args.MakeArgString("-fno-rounding-math"));

  if (RoundingFPMath && RoundingMathPresent)
    CmdArgs.push_back(Args.MakeArgString("-frounding-math"));

  if (!FPExceptionBehavior.empty())
    CmdArgs.push_back(Args.MakeArgString("-ffp-exception-behavior=" +
                      FPExceptionBehavior));

  if (!FPEvalMethod.empty())
    CmdArgs.push_back(Args.MakeArgString("-ffp-eval-method=" + FPEvalMethod));

  if (!Float16ExcessPrecision.empty())
    CmdArgs.push_back(Args.MakeArgString("-ffloat16-excess-precision=" +
                                         Float16ExcessPrecision));
  if (!BFloat16ExcessPrecision.empty())
    CmdArgs.push_back(Args.MakeArgString("-fbfloat16-excess-precision=" +
                                         BFloat16ExcessPrecision));

  ParseMRecip(D, Args, CmdArgs);

  // -ffast-math enables the __FAST_MATH__ preprocessor macro, but check for the
  // individual features enabled by -ffast-math instead of the option itself as
  // that's consistent with gcc's behaviour.
  if (!HonorINFs && !HonorNaNs && !MathErrno && AssociativeMath && ApproxFunc &&
      ReciprocalMath && !SignedZeros && !TrappingMath && !RoundingFPMath) {
    CmdArgs.push_back("-ffast-math");
    if (FPModel.equals("fast")) {
      if (FPContract.equals("fast"))
        // All set, do nothing.
        ;
      else if (FPContract.empty())
        // Enable -ffp-contract=fast
        CmdArgs.push_back(Args.MakeArgString("-ffp-contract=fast"));
      else
        D.Diag(clang::diag::warn_drv_overriding_option)
            << "-ffp-model=fast"
            << Args.MakeArgString("-ffp-contract=" + FPContract);
    }
  }

  // Handle __FINITE_MATH_ONLY__ similarly.
  if (!HonorINFs && !HonorNaNs)
    CmdArgs.push_back("-ffinite-math-only");

  if (const Arg *A = Args.getLastArg(options::OPT_mfpmath_EQ)) {
    CmdArgs.push_back("-mfpmath");
    CmdArgs.push_back(A->getValue());
  }

  // Disable a codegen optimization for floating-point casts.
  if (Args.hasFlag(options::OPT_fno_strict_float_cast_overflow,
                   options::OPT_fstrict_float_cast_overflow, false))
    CmdArgs.push_back("-fno-strict-float-cast-overflow");
}

static void RenderAnalyzerOptions(const ArgList &Args, ArgStringList &CmdArgs,
                                  const llvm::Triple &Triple,
                                  const InputInfo &Input) {
  // Add default argument set.
  if (!Args.hasArg(options::OPT__analyzer_no_default_checks)) {
    CmdArgs.push_back("-analyzer-checker=core");
    CmdArgs.push_back("-analyzer-checker=apiModeling");

    if (!Triple.isWindowsMSVCEnvironment()) {
      CmdArgs.push_back("-analyzer-checker=unix");
    } else {
      // Enable "unix" checkers that also work on Windows.
      CmdArgs.push_back("-analyzer-checker=unix.API");
      CmdArgs.push_back("-analyzer-checker=unix.Malloc");
      CmdArgs.push_back("-analyzer-checker=unix.MallocSizeof");
      CmdArgs.push_back("-analyzer-checker=unix.MismatchedDeallocator");
      CmdArgs.push_back("-analyzer-checker=unix.cstring.BadSizeArg");
      CmdArgs.push_back("-analyzer-checker=unix.cstring.NullArg");
    }

    // Disable some unix checkers for PS4/PS5.
    if (Triple.isPS()) {
      CmdArgs.push_back("-analyzer-disable-checker=unix.API");
      CmdArgs.push_back("-analyzer-disable-checker=unix.Vfork");
    }

    if (Triple.isOSDarwin()) {
      CmdArgs.push_back("-analyzer-checker=osx");
      CmdArgs.push_back(
          "-analyzer-checker=security.insecureAPI.decodeValueOfObjCType");
    }
    else if (Triple.isOSFuchsia())
      CmdArgs.push_back("-analyzer-checker=fuchsia");

    CmdArgs.push_back("-analyzer-checker=deadcode");

    if (types::isCXX(Input.getType()))
      CmdArgs.push_back("-analyzer-checker=cplusplus");

    if (!Triple.isPS()) {
      CmdArgs.push_back("-analyzer-checker=security.insecureAPI.UncheckedReturn");
      CmdArgs.push_back("-analyzer-checker=security.insecureAPI.getpw");
      CmdArgs.push_back("-analyzer-checker=security.insecureAPI.gets");
      CmdArgs.push_back("-analyzer-checker=security.insecureAPI.mktemp");
      CmdArgs.push_back("-analyzer-checker=security.insecureAPI.mkstemp");
      CmdArgs.push_back("-analyzer-checker=security.insecureAPI.vfork");
    }

    // Default nullability checks.
    CmdArgs.push_back("-analyzer-checker=nullability.NullPassedToNonnull");
    CmdArgs.push_back("-analyzer-checker=nullability.NullReturnedFromNonnull");
  }

  // Set the output format. The default is plist, for (lame) historical reasons.
  CmdArgs.push_back("-analyzer-output");
  if (Arg *A = Args.getLastArg(options::OPT__analyzer_output))
    CmdArgs.push_back(A->getValue());
  else
    CmdArgs.push_back("plist");

  // Disable the presentation of standard compiler warnings when using
  // --analyze.  We only want to show static analyzer diagnostics or frontend
  // errors.
  CmdArgs.push_back("-w");

  // Add -Xanalyzer arguments when running as analyzer.
  Args.AddAllArgValues(CmdArgs, options::OPT_Xanalyzer);
}

static bool isValidSymbolName(StringRef S) {
  if (S.empty())
    return false;

  if (std::isdigit(S[0]))
    return false;

  return llvm::all_of(S, [](char C) { return std::isalnum(C) || C == '_'; });
}

static void RenderSSPOptions(const Driver &D, const ToolChain &TC,
                             const ArgList &Args, ArgStringList &CmdArgs,
                             bool KernelOrKext) {
  const llvm::Triple &EffectiveTriple = TC.getEffectiveTriple();

  // NVPTX doesn't support stack protectors; from the compiler's perspective, it
  // doesn't even have a stack!
  if (EffectiveTriple.isNVPTX())
    return;

  // -stack-protector=0 is default.
  LangOptions::StackProtectorMode StackProtectorLevel = LangOptions::SSPOff;
  LangOptions::StackProtectorMode DefaultStackProtectorLevel =
      TC.GetDefaultStackProtectorLevel(KernelOrKext);

  if (Arg *A = Args.getLastArg(options::OPT_fno_stack_protector,
                               options::OPT_fstack_protector_all,
                               options::OPT_fstack_protector_strong,
                               options::OPT_fstack_protector)) {
    if (A->getOption().matches(options::OPT_fstack_protector))
      StackProtectorLevel =
          std::max<>(LangOptions::SSPOn, DefaultStackProtectorLevel);
    else if (A->getOption().matches(options::OPT_fstack_protector_strong))
      StackProtectorLevel = LangOptions::SSPStrong;
    else if (A->getOption().matches(options::OPT_fstack_protector_all))
      StackProtectorLevel = LangOptions::SSPReq;

    if (EffectiveTriple.isBPF() && StackProtectorLevel != LangOptions::SSPOff) {
      D.Diag(diag::warn_drv_unsupported_option_for_target)
          << A->getSpelling() << EffectiveTriple.getTriple();
      StackProtectorLevel = DefaultStackProtectorLevel;
    }
  } else {
    StackProtectorLevel = DefaultStackProtectorLevel;
  }

  if (StackProtectorLevel) {
    CmdArgs.push_back("-stack-protector");
    CmdArgs.push_back(Args.MakeArgString(Twine(StackProtectorLevel)));
  }

  // --param ssp-buffer-size=
  for (const Arg *A : Args.filtered(options::OPT__param)) {
    StringRef Str(A->getValue());
    if (Str.startswith("ssp-buffer-size=")) {
      if (StackProtectorLevel) {
        CmdArgs.push_back("-stack-protector-buffer-size");
        // FIXME: Verify the argument is a valid integer.
        CmdArgs.push_back(Args.MakeArgString(Str.drop_front(16)));
      }
      A->claim();
    }
  }

  const std::string &TripleStr = EffectiveTriple.getTriple();
  if (Arg *A = Args.getLastArg(options::OPT_mstack_protector_guard_EQ)) {
    StringRef Value = A->getValue();
    if (!EffectiveTriple.isX86() && !EffectiveTriple.isAArch64() &&
        !EffectiveTriple.isARM() && !EffectiveTriple.isThumb())
      D.Diag(diag::err_drv_unsupported_opt_for_target)
          << A->getAsString(Args) << TripleStr;
    if ((EffectiveTriple.isX86() || EffectiveTriple.isARM() ||
         EffectiveTriple.isThumb()) &&
        Value != "tls" && Value != "global") {
      D.Diag(diag::err_drv_invalid_value_with_suggestion)
          << A->getOption().getName() << Value << "tls global";
      return;
    }
    if ((EffectiveTriple.isARM() || EffectiveTriple.isThumb()) &&
        Value == "tls") {
      if (!Args.hasArg(options::OPT_mstack_protector_guard_offset_EQ)) {
        D.Diag(diag::err_drv_ssp_missing_offset_argument)
            << A->getAsString(Args);
        return;
      }
      // Check whether the target subarch supports the hardware TLS register
      if (!arm::isHardTPSupported(EffectiveTriple)) {
        D.Diag(diag::err_target_unsupported_tp_hard)
            << EffectiveTriple.getArchName();
        return;
      }
      // Check whether the user asked for something other than -mtp=cp15
      if (Arg *A = Args.getLastArg(options::OPT_mtp_mode_EQ)) {
        StringRef Value = A->getValue();
        if (Value != "cp15") {
          D.Diag(diag::err_drv_argument_not_allowed_with)
              << A->getAsString(Args) << "-mstack-protector-guard=tls";
          return;
        }
      }
      CmdArgs.push_back("-target-feature");
      CmdArgs.push_back("+read-tp-tpidruro");
    }
    if (EffectiveTriple.isAArch64() && Value != "sysreg" && Value != "global") {
      D.Diag(diag::err_drv_invalid_value_with_suggestion)
          << A->getOption().getName() << Value << "sysreg global";
      return;
    }
    A->render(Args, CmdArgs);
  }

  if (Arg *A = Args.getLastArg(options::OPT_mstack_protector_guard_offset_EQ)) {
    StringRef Value = A->getValue();
    if (!EffectiveTriple.isX86() && !EffectiveTriple.isAArch64() &&
        !EffectiveTriple.isARM() && !EffectiveTriple.isThumb())
      D.Diag(diag::err_drv_unsupported_opt_for_target)
          << A->getAsString(Args) << TripleStr;
    int Offset;
    if (Value.getAsInteger(10, Offset)) {
      D.Diag(diag::err_drv_invalid_value) << A->getOption().getName() << Value;
      return;
    }
    if ((EffectiveTriple.isARM() || EffectiveTriple.isThumb()) &&
        (Offset < 0 || Offset > 0xfffff)) {
      D.Diag(diag::err_drv_invalid_int_value)
          << A->getOption().getName() << Value;
      return;
    }
    A->render(Args, CmdArgs);
  }

  if (Arg *A = Args.getLastArg(options::OPT_mstack_protector_guard_reg_EQ)) {
    StringRef Value = A->getValue();
    if (!EffectiveTriple.isX86() && !EffectiveTriple.isAArch64())
      D.Diag(diag::err_drv_unsupported_opt_for_target)
          << A->getAsString(Args) << TripleStr;
    if (EffectiveTriple.isX86() && (Value != "fs" && Value != "gs")) {
      D.Diag(diag::err_drv_invalid_value_with_suggestion)
          << A->getOption().getName() << Value << "fs gs";
      return;
    }
    if (EffectiveTriple.isAArch64() && Value != "sp_el0") {
      D.Diag(diag::err_drv_invalid_value) << A->getOption().getName() << Value;
      return;
    }
    A->render(Args, CmdArgs);
  }

  if (Arg *A = Args.getLastArg(options::OPT_mstack_protector_guard_symbol_EQ)) {
    StringRef Value = A->getValue();
    if (!isValidSymbolName(Value)) {
      D.Diag(diag::err_drv_argument_only_allowed_with)
          << A->getOption().getName() << "legal symbol name";
      return;
    }
    A->render(Args, CmdArgs);
  }
}

static void RenderSCPOptions(const ToolChain &TC, const ArgList &Args,
                             ArgStringList &CmdArgs) {
  const llvm::Triple &EffectiveTriple = TC.getEffectiveTriple();

  if (!EffectiveTriple.isOSFreeBSD() && !EffectiveTriple.isOSLinux())
    return;

  if (!EffectiveTriple.isX86() && !EffectiveTriple.isSystemZ() &&
      !EffectiveTriple.isPPC64())
    return;

  Args.addOptInFlag(CmdArgs, options::OPT_fstack_clash_protection,
                    options::OPT_fno_stack_clash_protection);
}

static void RenderTrivialAutoVarInitOptions(const Driver &D,
                                            const ToolChain &TC,
                                            const ArgList &Args,
                                            ArgStringList &CmdArgs) {
  auto DefaultTrivialAutoVarInit = TC.GetDefaultTrivialAutoVarInit();
  StringRef TrivialAutoVarInit = "";

  for (const Arg *A : Args) {
    switch (A->getOption().getID()) {
    default:
      continue;
    case options::OPT_ftrivial_auto_var_init: {
      A->claim();
      StringRef Val = A->getValue();
      if (Val == "uninitialized" || Val == "zero" || Val == "pattern")
        TrivialAutoVarInit = Val;
      else
        D.Diag(diag::err_drv_unsupported_option_argument)
            << A->getSpelling() << Val;
      break;
    }
    }
  }

  if (TrivialAutoVarInit.empty())
    switch (DefaultTrivialAutoVarInit) {
    case LangOptions::TrivialAutoVarInitKind::Uninitialized:
      break;
    case LangOptions::TrivialAutoVarInitKind::Pattern:
      TrivialAutoVarInit = "pattern";
      break;
    case LangOptions::TrivialAutoVarInitKind::Zero:
      TrivialAutoVarInit = "zero";
      break;
    }

  if (!TrivialAutoVarInit.empty()) {
    CmdArgs.push_back(
        Args.MakeArgString("-ftrivial-auto-var-init=" + TrivialAutoVarInit));
  }

  if (Arg *A =
          Args.getLastArg(options::OPT_ftrivial_auto_var_init_stop_after)) {
    if (!Args.hasArg(options::OPT_ftrivial_auto_var_init) ||
        StringRef(
            Args.getLastArg(options::OPT_ftrivial_auto_var_init)->getValue()) ==
            "uninitialized")
      D.Diag(diag::err_drv_trivial_auto_var_init_stop_after_missing_dependency);
    A->claim();
    StringRef Val = A->getValue();
    if (std::stoi(Val.str()) <= 0)
      D.Diag(diag::err_drv_trivial_auto_var_init_stop_after_invalid_value);
    CmdArgs.push_back(
        Args.MakeArgString("-ftrivial-auto-var-init-stop-after=" + Val));
  }
}

static void RenderOpenCLOptions(const ArgList &Args, ArgStringList &CmdArgs,
                                types::ID InputType) {
  // cl-denorms-are-zero is not forwarded. It is translated into a generic flag
  // for denormal flushing handling based on the target.
  const unsigned ForwardedArguments[] = {
      options::OPT_cl_opt_disable,
      options::OPT_cl_strict_aliasing,
      options::OPT_cl_single_precision_constant,
      options::OPT_cl_finite_math_only,
      options::OPT_cl_kernel_arg_info,
      options::OPT_cl_unsafe_math_optimizations,
      options::OPT_cl_fast_relaxed_math,
      options::OPT_cl_mad_enable,
      options::OPT_cl_no_signed_zeros,
      options::OPT_cl_fp32_correctly_rounded_divide_sqrt,
      options::OPT_cl_uniform_work_group_size
  };

  if (Arg *A = Args.getLastArg(options::OPT_cl_std_EQ)) {
    std::string CLStdStr = std::string("-cl-std=") + A->getValue();
    CmdArgs.push_back(Args.MakeArgString(CLStdStr));
  } else if (Arg *A = Args.getLastArg(options::OPT_cl_ext_EQ)) {
    std::string CLExtStr = std::string("-cl-ext=") + A->getValue();
    CmdArgs.push_back(Args.MakeArgString(CLExtStr));
  }

  for (const auto &Arg : ForwardedArguments)
    if (const auto *A = Args.getLastArg(Arg))
      CmdArgs.push_back(Args.MakeArgString(A->getOption().getPrefixedName()));

  // Only add the default headers if we are compiling OpenCL sources.
  if ((types::isOpenCL(InputType) ||
       (Args.hasArg(options::OPT_cl_std_EQ) && types::isSrcFile(InputType))) &&
      !Args.hasArg(options::OPT_cl_no_stdinc)) {
    CmdArgs.push_back("-finclude-default-header");
    CmdArgs.push_back("-fdeclare-opencl-builtins");
  }
}

static void RenderHLSLOptions(const ArgList &Args, ArgStringList &CmdArgs,
                              types::ID InputType) {
  const unsigned ForwardedArguments[] = {options::OPT_dxil_validator_version,
                                         options::OPT_D,
                                         options::OPT_I,
                                         options::OPT_S,
                                         options::OPT_O,
                                         options::OPT_emit_llvm,
                                         options::OPT_emit_obj,
                                         options::OPT_disable_llvm_passes,
                                         options::OPT_fnative_half_type,
                                         options::OPT_hlsl_entrypoint};
  if (!types::isHLSL(InputType))
    return;
  for (const auto &Arg : ForwardedArguments)
    if (const auto *A = Args.getLastArg(Arg))
      A->renderAsInput(Args, CmdArgs);
  // Add the default headers if dxc_no_stdinc is not set.
  if (!Args.hasArg(options::OPT_dxc_no_stdinc) &&
      !Args.hasArg(options::OPT_nostdinc))
    CmdArgs.push_back("-finclude-default-header");
}

static void RenderARCMigrateToolOptions(const Driver &D, const ArgList &Args,
                                        ArgStringList &CmdArgs) {
  bool ARCMTEnabled = false;
  if (!Args.hasArg(options::OPT_fno_objc_arc, options::OPT_fobjc_arc)) {
    if (const Arg *A = Args.getLastArg(options::OPT_ccc_arcmt_check,
                                       options::OPT_ccc_arcmt_modify,
                                       options::OPT_ccc_arcmt_migrate)) {
      ARCMTEnabled = true;
      switch (A->getOption().getID()) {
      default: llvm_unreachable("missed a case");
      case options::OPT_ccc_arcmt_check:
        CmdArgs.push_back("-arcmt-action=check");
        break;
      case options::OPT_ccc_arcmt_modify:
        CmdArgs.push_back("-arcmt-action=modify");
        break;
      case options::OPT_ccc_arcmt_migrate:
        CmdArgs.push_back("-arcmt-action=migrate");
        CmdArgs.push_back("-mt-migrate-directory");
        CmdArgs.push_back(A->getValue());

        Args.AddLastArg(CmdArgs, options::OPT_arcmt_migrate_report_output);
        Args.AddLastArg(CmdArgs, options::OPT_arcmt_migrate_emit_arc_errors);
        break;
      }
    }
  } else {
    Args.ClaimAllArgs(options::OPT_ccc_arcmt_check);
    Args.ClaimAllArgs(options::OPT_ccc_arcmt_modify);
    Args.ClaimAllArgs(options::OPT_ccc_arcmt_migrate);
  }

  if (const Arg *A = Args.getLastArg(options::OPT_ccc_objcmt_migrate)) {
    if (ARCMTEnabled)
      D.Diag(diag::err_drv_argument_not_allowed_with)
          << A->getAsString(Args) << "-ccc-arcmt-migrate";

    CmdArgs.push_back("-mt-migrate-directory");
    CmdArgs.push_back(A->getValue());

    if (!Args.hasArg(options::OPT_objcmt_migrate_literals,
                     options::OPT_objcmt_migrate_subscripting,
                     options::OPT_objcmt_migrate_property)) {
      // std::nullopt specified, means enable them all.
      CmdArgs.push_back("-objcmt-migrate-literals");
      CmdArgs.push_back("-objcmt-migrate-subscripting");
      CmdArgs.push_back("-objcmt-migrate-property");
    } else {
      Args.AddLastArg(CmdArgs, options::OPT_objcmt_migrate_literals);
      Args.AddLastArg(CmdArgs, options::OPT_objcmt_migrate_subscripting);
      Args.AddLastArg(CmdArgs, options::OPT_objcmt_migrate_property);
    }
  } else {
    Args.AddLastArg(CmdArgs, options::OPT_objcmt_migrate_literals);
    Args.AddLastArg(CmdArgs, options::OPT_objcmt_migrate_subscripting);
    Args.AddLastArg(CmdArgs, options::OPT_objcmt_migrate_property);
    Args.AddLastArg(CmdArgs, options::OPT_objcmt_migrate_all);
    Args.AddLastArg(CmdArgs, options::OPT_objcmt_migrate_readonly_property);
    Args.AddLastArg(CmdArgs, options::OPT_objcmt_migrate_readwrite_property);
    Args.AddLastArg(CmdArgs, options::OPT_objcmt_migrate_property_dot_syntax);
    Args.AddLastArg(CmdArgs, options::OPT_objcmt_migrate_annotation);
    Args.AddLastArg(CmdArgs, options::OPT_objcmt_migrate_instancetype);
    Args.AddLastArg(CmdArgs, options::OPT_objcmt_migrate_nsmacros);
    Args.AddLastArg(CmdArgs, options::OPT_objcmt_migrate_protocol_conformance);
    Args.AddLastArg(CmdArgs, options::OPT_objcmt_atomic_property);
    Args.AddLastArg(CmdArgs, options::OPT_objcmt_returns_innerpointer_property);
    Args.AddLastArg(CmdArgs, options::OPT_objcmt_ns_nonatomic_iosonly);
    Args.AddLastArg(CmdArgs, options::OPT_objcmt_migrate_designated_init);
    Args.AddLastArg(CmdArgs, options::OPT_objcmt_allowlist_dir_path);
  }
}

static void RenderBuiltinOptions(const ToolChain &TC, const llvm::Triple &T,
                                 const ArgList &Args, ArgStringList &CmdArgs) {
  // -fbuiltin is default unless -mkernel is used.
  bool UseBuiltins =
      Args.hasFlag(options::OPT_fbuiltin, options::OPT_fno_builtin,
                   !Args.hasArg(options::OPT_mkernel));
  if (!UseBuiltins)
    CmdArgs.push_back("-fno-builtin");

  // -ffreestanding implies -fno-builtin.
  if (Args.hasArg(options::OPT_ffreestanding))
    UseBuiltins = false;

  // Process the -fno-builtin-* options.
  for (const Arg *A : Args.filtered(options::OPT_fno_builtin_)) {
    A->claim();

    // If -fno-builtin is specified, then there's no need to pass the option to
    // the frontend.
    if (UseBuiltins)
      A->render(Args, CmdArgs);
  }

  // le32-specific flags:
  //  -fno-math-builtin: clang should not convert math builtins to intrinsics
  //                     by default.
  if (TC.getArch() == llvm::Triple::le32)
    CmdArgs.push_back("-fno-math-builtin");
}

bool Driver::getDefaultModuleCachePath(SmallVectorImpl<char> &Result) {
  if (const char *Str = std::getenv("CLANG_MODULE_CACHE_PATH")) {
    Twine Path{Str};
    Path.toVector(Result);
    return Path.getSingleStringRef() != "";
  }
  if (llvm::sys::path::cache_directory(Result)) {
    llvm::sys::path::append(Result, "clang");
    llvm::sys::path::append(Result, "ModuleCache");
    return true;
  }
  return false;
}

static bool RenderModulesOptions(Compilation &C, const Driver &D,
                                 const ArgList &Args, const InputInfo &Input,
                                 const InputInfo &Output, bool HaveStd20,
                                 ArgStringList &CmdArgs) {
  bool IsCXX = types::isCXX(Input.getType());
  bool HaveStdCXXModules = IsCXX && HaveStd20;
  bool HaveModules = HaveStdCXXModules;

  // -fmodules enables the use of precompiled modules (off by default).
  // Users can pass -fno-cxx-modules to turn off modules support for
  // C++/Objective-C++ programs.
  bool HaveClangModules = false;
  if (Args.hasFlag(options::OPT_fmodules, options::OPT_fno_modules, false)) {
    bool AllowedInCXX = Args.hasFlag(options::OPT_fcxx_modules,
                                     options::OPT_fno_cxx_modules, true);
    if (AllowedInCXX || !IsCXX) {
      CmdArgs.push_back("-fmodules");
      HaveClangModules = true;
    }
  }

  HaveModules |= HaveClangModules;

  // -fmodule-maps enables implicit reading of module map files. By default,
  // this is enabled if we are using Clang's flavor of precompiled modules.
  if (Args.hasFlag(options::OPT_fimplicit_module_maps,
                   options::OPT_fno_implicit_module_maps, HaveClangModules))
    CmdArgs.push_back("-fimplicit-module-maps");

  // -fmodules-decluse checks that modules used are declared so (off by default)
  Args.addOptInFlag(CmdArgs, options::OPT_fmodules_decluse,
                    options::OPT_fno_modules_decluse);

  // -fmodules-strict-decluse is like -fmodule-decluse, but also checks that
  // all #included headers are part of modules.
  if (Args.hasFlag(options::OPT_fmodules_strict_decluse,
                   options::OPT_fno_modules_strict_decluse, false))
    CmdArgs.push_back("-fmodules-strict-decluse");

  // -fno-implicit-modules turns off implicitly compiling modules on demand.
  bool ImplicitModules = false;
  if (!Args.hasFlag(options::OPT_fimplicit_modules,
                    options::OPT_fno_implicit_modules, HaveClangModules)) {
    if (HaveModules)
      CmdArgs.push_back("-fno-implicit-modules");
  } else if (HaveModules) {
    ImplicitModules = true;
    // -fmodule-cache-path specifies where our implicitly-built module files
    // should be written.
    SmallString<128> Path;
    if (Arg *A = Args.getLastArg(options::OPT_fmodules_cache_path))
      Path = A->getValue();

    bool HasPath = true;
    if (C.isForDiagnostics()) {
      // When generating crash reports, we want to emit the modules along with
      // the reproduction sources, so we ignore any provided module path.
      Path = Output.getFilename();
      llvm::sys::path::replace_extension(Path, ".cache");
      llvm::sys::path::append(Path, "modules");
    } else if (Path.empty()) {
      // No module path was provided: use the default.
      HasPath = Driver::getDefaultModuleCachePath(Path);
    }

    // `HasPath` will only be false if getDefaultModuleCachePath() fails.
    // That being said, that failure is unlikely and not caching is harmless.
    if (HasPath) {
      const char Arg[] = "-fmodules-cache-path=";
      Path.insert(Path.begin(), Arg, Arg + strlen(Arg));
      CmdArgs.push_back(Args.MakeArgString(Path));
    }
  }

  if (HaveModules) {
    if (Args.hasFlag(options::OPT_fprebuilt_implicit_modules,
                     options::OPT_fno_prebuilt_implicit_modules, false))
      CmdArgs.push_back("-fprebuilt-implicit-modules");
    if (Args.hasFlag(options::OPT_fmodules_validate_input_files_content,
                     options::OPT_fno_modules_validate_input_files_content,
                     false))
      CmdArgs.push_back("-fvalidate-ast-input-files-content");
  }

  // -fmodule-name specifies the module that is currently being built (or
  // used for header checking by -fmodule-maps).
  Args.AddLastArg(CmdArgs, options::OPT_fmodule_name_EQ);

  // -fmodule-map-file can be used to specify files containing module
  // definitions.
  Args.AddAllArgs(CmdArgs, options::OPT_fmodule_map_file);

  // -fbuiltin-module-map can be used to load the clang
  // builtin headers modulemap file.
  if (Args.hasArg(options::OPT_fbuiltin_module_map)) {
    SmallString<128> BuiltinModuleMap(D.ResourceDir);
    llvm::sys::path::append(BuiltinModuleMap, "include");
    llvm::sys::path::append(BuiltinModuleMap, "module.modulemap");
    if (llvm::sys::fs::exists(BuiltinModuleMap))
      CmdArgs.push_back(
          Args.MakeArgString("-fmodule-map-file=" + BuiltinModuleMap));
  }

  // The -fmodule-file=<name>=<file> form specifies the mapping of module
  // names to precompiled module files (the module is loaded only if used).
  // The -fmodule-file=<file> form can be used to unconditionally load
  // precompiled module files (whether used or not).
  if (HaveModules || Input.getType() == clang::driver::types::TY_ModuleFile) {
    Args.AddAllArgs(CmdArgs, options::OPT_fmodule_file);

    // -fprebuilt-module-path specifies where to load the prebuilt module files.
    for (const Arg *A : Args.filtered(options::OPT_fprebuilt_module_path)) {
      CmdArgs.push_back(Args.MakeArgString(
          std::string("-fprebuilt-module-path=") + A->getValue()));
      A->claim();
    }
  } else
    Args.ClaimAllArgs(options::OPT_fmodule_file);

  // When building modules and generating crashdumps, we need to dump a module
  // dependency VFS alongside the output.
  if (HaveClangModules && C.isForDiagnostics()) {
    SmallString<128> VFSDir(Output.getFilename());
    llvm::sys::path::replace_extension(VFSDir, ".cache");
    // Add the cache directory as a temp so the crash diagnostics pick it up.
    C.addTempFile(Args.MakeArgString(VFSDir));

    llvm::sys::path::append(VFSDir, "vfs");
    CmdArgs.push_back("-module-dependency-dir");
    CmdArgs.push_back(Args.MakeArgString(VFSDir));
  }

  if (HaveClangModules)
    Args.AddLastArg(CmdArgs, options::OPT_fmodules_user_build_path);

  // Pass through all -fmodules-ignore-macro arguments.
  Args.AddAllArgs(CmdArgs, options::OPT_fmodules_ignore_macro);
  Args.AddLastArg(CmdArgs, options::OPT_fmodules_prune_interval);
  Args.AddLastArg(CmdArgs, options::OPT_fmodules_prune_after);

  if (HaveClangModules) {
    Args.AddLastArg(CmdArgs, options::OPT_fbuild_session_timestamp);

    if (Arg *A = Args.getLastArg(options::OPT_fbuild_session_file)) {
      if (Args.hasArg(options::OPT_fbuild_session_timestamp))
        D.Diag(diag::err_drv_argument_not_allowed_with)
            << A->getAsString(Args) << "-fbuild-session-timestamp";

      llvm::sys::fs::file_status Status;
      if (llvm::sys::fs::status(A->getValue(), Status))
        D.Diag(diag::err_drv_no_such_file) << A->getValue();
      CmdArgs.push_back(Args.MakeArgString(
          "-fbuild-session-timestamp=" +
          Twine((uint64_t)std::chrono::duration_cast<std::chrono::seconds>(
                    Status.getLastModificationTime().time_since_epoch())
                    .count())));
    }

    if (Args.getLastArg(
            options::OPT_fmodules_validate_once_per_build_session)) {
      if (!Args.getLastArg(options::OPT_fbuild_session_timestamp,
                           options::OPT_fbuild_session_file))
        D.Diag(diag::err_drv_modules_validate_once_requires_timestamp);

      Args.AddLastArg(CmdArgs,
                      options::OPT_fmodules_validate_once_per_build_session);
    }

    if (Args.hasFlag(options::OPT_fmodules_validate_system_headers,
                     options::OPT_fno_modules_validate_system_headers,
                     ImplicitModules))
      CmdArgs.push_back("-fmodules-validate-system-headers");

    Args.AddLastArg(CmdArgs,
                    options::OPT_fmodules_disable_diagnostic_validation);
  } else {
    Args.ClaimAllArgs(options::OPT_fbuild_session_timestamp);
    Args.ClaimAllArgs(options::OPT_fbuild_session_file);
    Args.ClaimAllArgs(options::OPT_fmodules_validate_once_per_build_session);
    Args.ClaimAllArgs(options::OPT_fmodules_validate_system_headers);
    Args.ClaimAllArgs(options::OPT_fno_modules_validate_system_headers);
    Args.ClaimAllArgs(options::OPT_fmodules_disable_diagnostic_validation);
  }

  // Claim `-fmodule-output` and `-fmodule-output=` to avoid unused warnings.
  Args.ClaimAllArgs(options::OPT_fmodule_output);
  Args.ClaimAllArgs(options::OPT_fmodule_output_EQ);

  return HaveModules;
}

static void RenderCharacterOptions(const ArgList &Args, const llvm::Triple &T,
                                   ArgStringList &CmdArgs) {
  // -fsigned-char is default.
  if (const Arg *A = Args.getLastArg(options::OPT_fsigned_char,
                                     options::OPT_fno_signed_char,
                                     options::OPT_funsigned_char,
                                     options::OPT_fno_unsigned_char)) {
    if (A->getOption().matches(options::OPT_funsigned_char) ||
        A->getOption().matches(options::OPT_fno_signed_char)) {
      CmdArgs.push_back("-fno-signed-char");
    }
  } else if (!isSignedCharDefault(T)) {
    CmdArgs.push_back("-fno-signed-char");
  }

  // The default depends on the language standard.
  Args.AddLastArg(CmdArgs, options::OPT_fchar8__t, options::OPT_fno_char8__t);

  if (const Arg *A = Args.getLastArg(options::OPT_fshort_wchar,
                                     options::OPT_fno_short_wchar)) {
    if (A->getOption().matches(options::OPT_fshort_wchar)) {
      CmdArgs.push_back("-fwchar-type=short");
      CmdArgs.push_back("-fno-signed-wchar");
    } else {
      bool IsARM = T.isARM() || T.isThumb() || T.isAArch64();
      CmdArgs.push_back("-fwchar-type=int");
      if (T.isOSzOS() ||
          (IsARM && !(T.isOSWindows() || T.isOSNetBSD() || T.isOSOpenBSD())))
        CmdArgs.push_back("-fno-signed-wchar");
      else
        CmdArgs.push_back("-fsigned-wchar");
    }
  } else if (T.isOSzOS())
    CmdArgs.push_back("-fno-signed-wchar");
}

static void RenderObjCOptions(const ToolChain &TC, const Driver &D,
                              const llvm::Triple &T, const ArgList &Args,
                              ObjCRuntime &Runtime, bool InferCovariantReturns,
                              const InputInfo &Input, ArgStringList &CmdArgs) {
  const llvm::Triple::ArchType Arch = TC.getArch();

  // -fobjc-dispatch-method is only relevant with the nonfragile-abi, and legacy
  // is the default. Except for deployment target of 10.5, next runtime is
  // always legacy dispatch and -fno-objc-legacy-dispatch gets ignored silently.
  if (Runtime.isNonFragile()) {
    if (!Args.hasFlag(options::OPT_fobjc_legacy_dispatch,
                      options::OPT_fno_objc_legacy_dispatch,
                      Runtime.isLegacyDispatchDefaultForArch(Arch))) {
      if (TC.UseObjCMixedDispatch())
        CmdArgs.push_back("-fobjc-dispatch-method=mixed");
      else
        CmdArgs.push_back("-fobjc-dispatch-method=non-legacy");
    }
  }

  // When ObjectiveC legacy runtime is in effect on MacOSX, turn on the option
  // to do Array/Dictionary subscripting by default.
  if (Arch == llvm::Triple::x86 && T.isMacOSX() &&
      Runtime.getKind() == ObjCRuntime::FragileMacOSX && Runtime.isNeXTFamily())
    CmdArgs.push_back("-fobjc-subscripting-legacy-runtime");

  // Allow -fno-objc-arr to trump -fobjc-arr/-fobjc-arc.
  // NOTE: This logic is duplicated in ToolChains.cpp.
  if (isObjCAutoRefCount(Args)) {
    TC.CheckObjCARC();

    CmdArgs.push_back("-fobjc-arc");

    // FIXME: It seems like this entire block, and several around it should be
    // wrapped in isObjC, but for now we just use it here as this is where it
    // was being used previously.
    if (types::isCXX(Input.getType()) && types::isObjC(Input.getType())) {
      if (TC.GetCXXStdlibType(Args) == ToolChain::CST_Libcxx)
        CmdArgs.push_back("-fobjc-arc-cxxlib=libc++");
      else
        CmdArgs.push_back("-fobjc-arc-cxxlib=libstdc++");
    }

    // Allow the user to enable full exceptions code emission.
    // We default off for Objective-C, on for Objective-C++.
    if (Args.hasFlag(options::OPT_fobjc_arc_exceptions,
                     options::OPT_fno_objc_arc_exceptions,
                     /*Default=*/types::isCXX(Input.getType())))
      CmdArgs.push_back("-fobjc-arc-exceptions");
  }

  // Silence warning for full exception code emission options when explicitly
  // set to use no ARC.
  if (Args.hasArg(options::OPT_fno_objc_arc)) {
    Args.ClaimAllArgs(options::OPT_fobjc_arc_exceptions);
    Args.ClaimAllArgs(options::OPT_fno_objc_arc_exceptions);
  }

  // Allow the user to control whether messages can be converted to runtime
  // functions.
  if (types::isObjC(Input.getType())) {
    auto *Arg = Args.getLastArg(
        options::OPT_fobjc_convert_messages_to_runtime_calls,
        options::OPT_fno_objc_convert_messages_to_runtime_calls);
    if (Arg &&
        Arg->getOption().matches(
            options::OPT_fno_objc_convert_messages_to_runtime_calls))
      CmdArgs.push_back("-fno-objc-convert-messages-to-runtime-calls");
  }

  // -fobjc-infer-related-result-type is the default, except in the Objective-C
  // rewriter.
  if (InferCovariantReturns)
    CmdArgs.push_back("-fno-objc-infer-related-result-type");

  // Pass down -fobjc-weak or -fno-objc-weak if present.
  if (types::isObjC(Input.getType())) {
    auto WeakArg =
        Args.getLastArg(options::OPT_fobjc_weak, options::OPT_fno_objc_weak);
    if (!WeakArg) {
      // nothing to do
    } else if (!Runtime.allowsWeak()) {
      if (WeakArg->getOption().matches(options::OPT_fobjc_weak))
        D.Diag(diag::err_objc_weak_unsupported);
    } else {
      WeakArg->render(Args, CmdArgs);
    }
  }

  if (Args.hasArg(options::OPT_fobjc_disable_direct_methods_for_testing))
    CmdArgs.push_back("-fobjc-disable-direct-methods-for-testing");
}

static void RenderDiagnosticsOptions(const Driver &D, const ArgList &Args,
                                     ArgStringList &CmdArgs) {
  bool CaretDefault = true;
  bool ColumnDefault = true;

  if (const Arg *A = Args.getLastArg(options::OPT__SLASH_diagnostics_classic,
                                     options::OPT__SLASH_diagnostics_column,
                                     options::OPT__SLASH_diagnostics_caret)) {
    switch (A->getOption().getID()) {
    case options::OPT__SLASH_diagnostics_caret:
      CaretDefault = true;
      ColumnDefault = true;
      break;
    case options::OPT__SLASH_diagnostics_column:
      CaretDefault = false;
      ColumnDefault = true;
      break;
    case options::OPT__SLASH_diagnostics_classic:
      CaretDefault = false;
      ColumnDefault = false;
      break;
    }
  }

  // -fcaret-diagnostics is default.
  if (!Args.hasFlag(options::OPT_fcaret_diagnostics,
                    options::OPT_fno_caret_diagnostics, CaretDefault))
    CmdArgs.push_back("-fno-caret-diagnostics");

  Args.addOptOutFlag(CmdArgs, options::OPT_fdiagnostics_fixit_info,
                     options::OPT_fno_diagnostics_fixit_info);
  Args.addOptOutFlag(CmdArgs, options::OPT_fdiagnostics_show_option,
                     options::OPT_fno_diagnostics_show_option);

  if (const Arg *A =
          Args.getLastArg(options::OPT_fdiagnostics_show_category_EQ)) {
    CmdArgs.push_back("-fdiagnostics-show-category");
    CmdArgs.push_back(A->getValue());
  }

  Args.addOptInFlag(CmdArgs, options::OPT_fdiagnostics_show_hotness,
                    options::OPT_fno_diagnostics_show_hotness);

  if (const Arg *A =
          Args.getLastArg(options::OPT_fdiagnostics_hotness_threshold_EQ)) {
    std::string Opt =
        std::string("-fdiagnostics-hotness-threshold=") + A->getValue();
    CmdArgs.push_back(Args.MakeArgString(Opt));
  }

  if (const Arg *A =
          Args.getLastArg(options::OPT_fdiagnostics_misexpect_tolerance_EQ)) {
    std::string Opt =
        std::string("-fdiagnostics-misexpect-tolerance=") + A->getValue();
    CmdArgs.push_back(Args.MakeArgString(Opt));
  }

  if (const Arg *A = Args.getLastArg(options::OPT_fdiagnostics_format_EQ)) {
    CmdArgs.push_back("-fdiagnostics-format");
    CmdArgs.push_back(A->getValue());
    if (StringRef(A->getValue()) == "sarif" ||
        StringRef(A->getValue()) == "SARIF")
      D.Diag(diag::warn_drv_sarif_format_unstable);
  }

  if (const Arg *A = Args.getLastArg(
          options::OPT_fdiagnostics_show_note_include_stack,
          options::OPT_fno_diagnostics_show_note_include_stack)) {
    const Option &O = A->getOption();
    if (O.matches(options::OPT_fdiagnostics_show_note_include_stack))
      CmdArgs.push_back("-fdiagnostics-show-note-include-stack");
    else
      CmdArgs.push_back("-fno-diagnostics-show-note-include-stack");
  }

  // Color diagnostics are parsed by the driver directly from argv and later
  // re-parsed to construct this job; claim any possible color diagnostic here
  // to avoid warn_drv_unused_argument and diagnose bad
  // OPT_fdiagnostics_color_EQ values.
  Args.getLastArg(options::OPT_fcolor_diagnostics,
                  options::OPT_fno_color_diagnostics);
  if (const Arg *A = Args.getLastArg(options::OPT_fdiagnostics_color_EQ)) {
    StringRef Value(A->getValue());
    if (Value != "always" && Value != "never" && Value != "auto")
      D.Diag(diag::err_drv_invalid_argument_to_option)
          << Value << A->getOption().getName();
  }

  if (D.getDiags().getDiagnosticOptions().ShowColors)
    CmdArgs.push_back("-fcolor-diagnostics");

  if (Args.hasArg(options::OPT_fansi_escape_codes))
    CmdArgs.push_back("-fansi-escape-codes");

  Args.addOptOutFlag(CmdArgs, options::OPT_fshow_source_location,
                     options::OPT_fno_show_source_location);

  Args.addOptOutFlag(CmdArgs, options::OPT_fdiagnostics_show_line_numbers,
                     options::OPT_fno_diagnostics_show_line_numbers);

  if (Args.hasArg(options::OPT_fdiagnostics_absolute_paths))
    CmdArgs.push_back("-fdiagnostics-absolute-paths");

  if (!Args.hasFlag(options::OPT_fshow_column, options::OPT_fno_show_column,
                    ColumnDefault))
    CmdArgs.push_back("-fno-show-column");

  Args.addOptOutFlag(CmdArgs, options::OPT_fspell_checking,
                     options::OPT_fno_spell_checking);
}

DwarfFissionKind tools::getDebugFissionKind(const Driver &D,
                                            const ArgList &Args, Arg *&Arg) {
  Arg = Args.getLastArg(options::OPT_gsplit_dwarf, options::OPT_gsplit_dwarf_EQ,
                        options::OPT_gno_split_dwarf);
  if (!Arg || Arg->getOption().matches(options::OPT_gno_split_dwarf))
    return DwarfFissionKind::None;

  if (Arg->getOption().matches(options::OPT_gsplit_dwarf))
    return DwarfFissionKind::Split;

  StringRef Value = Arg->getValue();
  if (Value == "split")
    return DwarfFissionKind::Split;
  if (Value == "single")
    return DwarfFissionKind::Single;

  D.Diag(diag::err_drv_unsupported_option_argument)
      << Arg->getSpelling() << Arg->getValue();
  return DwarfFissionKind::None;
}

static void renderDwarfFormat(const Driver &D, const llvm::Triple &T,
                              const ArgList &Args, ArgStringList &CmdArgs,
                              unsigned DwarfVersion) {
  auto *DwarfFormatArg =
      Args.getLastArg(options::OPT_gdwarf64, options::OPT_gdwarf32);
  if (!DwarfFormatArg)
    return;

  if (DwarfFormatArg->getOption().matches(options::OPT_gdwarf64)) {
    if (DwarfVersion < 3)
      D.Diag(diag::err_drv_argument_only_allowed_with)
          << DwarfFormatArg->getAsString(Args) << "DWARFv3 or greater";
    else if (!T.isArch64Bit())
      D.Diag(diag::err_drv_argument_only_allowed_with)
          << DwarfFormatArg->getAsString(Args) << "64 bit architecture";
    else if (!T.isOSBinFormatELF())
      D.Diag(diag::err_drv_argument_only_allowed_with)
          << DwarfFormatArg->getAsString(Args) << "ELF platforms";
  }

  DwarfFormatArg->render(Args, CmdArgs);
}

static void
renderDebugOptions(const ToolChain &TC, const Driver &D, const llvm::Triple &T,
                   const ArgList &Args, bool IRInput, ArgStringList &CmdArgs,
                   const InputInfo &Output,
                   llvm::codegenoptions::DebugInfoKind &DebugInfoKind,
                   DwarfFissionKind &DwarfFission) {
  if (Args.hasFlag(options::OPT_fdebug_info_for_profiling,
                   options::OPT_fno_debug_info_for_profiling, false) &&
      checkDebugInfoOption(
          Args.getLastArg(options::OPT_fdebug_info_for_profiling), Args, D, TC))
    CmdArgs.push_back("-fdebug-info-for-profiling");

  // The 'g' groups options involve a somewhat intricate sequence of decisions
  // about what to pass from the driver to the frontend, but by the time they
  // reach cc1 they've been factored into three well-defined orthogonal choices:
  //  * what level of debug info to generate
  //  * what dwarf version to write
  //  * what debugger tuning to use
  // This avoids having to monkey around further in cc1 other than to disable
  // codeview if not running in a Windows environment. Perhaps even that
  // decision should be made in the driver as well though.
  llvm::DebuggerKind DebuggerTuning = TC.getDefaultDebuggerTuning();

  bool SplitDWARFInlining =
      Args.hasFlag(options::OPT_fsplit_dwarf_inlining,
                   options::OPT_fno_split_dwarf_inlining, false);

  // Normally -gsplit-dwarf is only useful with -gN. For IR input, Clang does
  // object file generation and no IR generation, -gN should not be needed. So
  // allow -gsplit-dwarf with either -gN or IR input.
  if (IRInput || Args.hasArg(options::OPT_g_Group)) {
    Arg *SplitDWARFArg;
    DwarfFission = getDebugFissionKind(D, Args, SplitDWARFArg);
    if (DwarfFission != DwarfFissionKind::None &&
        !checkDebugInfoOption(SplitDWARFArg, Args, D, TC)) {
      DwarfFission = DwarfFissionKind::None;
      SplitDWARFInlining = false;
    }
  }
  if (const Arg *A = Args.getLastArg(options::OPT_g_Group)) {
    DebugInfoKind = llvm::codegenoptions::DebugInfoConstructor;

    // If the last option explicitly specified a debug-info level, use it.
    if (checkDebugInfoOption(A, Args, D, TC) &&
        A->getOption().matches(options::OPT_gN_Group)) {
      DebugInfoKind = debugLevelToInfoKind(*A);
      // For -g0 or -gline-tables-only, drop -gsplit-dwarf. This gets a bit more
      // complicated if you've disabled inline info in the skeleton CUs
      // (SplitDWARFInlining) - then there's value in composing split-dwarf and
      // line-tables-only, so let those compose naturally in that case.
      if (DebugInfoKind == llvm::codegenoptions::NoDebugInfo ||
          DebugInfoKind == llvm::codegenoptions::DebugDirectivesOnly ||
          (DebugInfoKind == llvm::codegenoptions::DebugLineTablesOnly &&
           SplitDWARFInlining))
        DwarfFission = DwarfFissionKind::None;
    }
  }

  // If a debugger tuning argument appeared, remember it.
  bool HasDebuggerTuning = false;
  if (const Arg *A =
          Args.getLastArg(options::OPT_gTune_Group, options::OPT_ggdbN_Group)) {
    HasDebuggerTuning = true;
    if (checkDebugInfoOption(A, Args, D, TC)) {
      if (A->getOption().matches(options::OPT_glldb))
        DebuggerTuning = llvm::DebuggerKind::LLDB;
      else if (A->getOption().matches(options::OPT_gsce))
        DebuggerTuning = llvm::DebuggerKind::SCE;
      else if (A->getOption().matches(options::OPT_gdbx))
        DebuggerTuning = llvm::DebuggerKind::DBX;
      else
        DebuggerTuning = llvm::DebuggerKind::GDB;
    }
  }

  // If a -gdwarf argument appeared, remember it.
  bool EmitDwarf = false;
  if (const Arg *A = getDwarfNArg(Args))
    EmitDwarf = checkDebugInfoOption(A, Args, D, TC);

  bool EmitCodeView = false;
  if (const Arg *A = Args.getLastArg(options::OPT_gcodeview))
    EmitCodeView = checkDebugInfoOption(A, Args, D, TC);

  // If the user asked for debug info but did not explicitly specify -gcodeview
  // or -gdwarf, ask the toolchain for the default format.
  if (!EmitCodeView && !EmitDwarf &&
      DebugInfoKind != llvm::codegenoptions::NoDebugInfo) {
    switch (TC.getDefaultDebugFormat()) {
    case llvm::codegenoptions::DIF_CodeView:
      EmitCodeView = true;
      break;
    case llvm::codegenoptions::DIF_DWARF:
      EmitDwarf = true;
      break;
    }
  }

  unsigned RequestedDWARFVersion = 0; // DWARF version requested by the user
  unsigned EffectiveDWARFVersion = 0; // DWARF version TC can generate. It may
                                      // be lower than what the user wanted.
  if (EmitDwarf) {
    RequestedDWARFVersion = getDwarfVersion(TC, Args);
    // Clamp effective DWARF version to the max supported by the toolchain.
    EffectiveDWARFVersion =
        std::min(RequestedDWARFVersion, TC.getMaxDwarfVersion());
  } else {
    Args.ClaimAllArgs(options::OPT_fdebug_default_version);
  }

  // -gline-directives-only supported only for the DWARF debug info.
  if (RequestedDWARFVersion == 0 &&
      DebugInfoKind == llvm::codegenoptions::DebugDirectivesOnly)
    DebugInfoKind = llvm::codegenoptions::NoDebugInfo;

  // strict DWARF is set to false by default. But for DBX, we need it to be set
  // as true by default.
  if (const Arg *A = Args.getLastArg(options::OPT_gstrict_dwarf))
    (void)checkDebugInfoOption(A, Args, D, TC);
  if (Args.hasFlag(options::OPT_gstrict_dwarf, options::OPT_gno_strict_dwarf,
                   DebuggerTuning == llvm::DebuggerKind::DBX))
    CmdArgs.push_back("-gstrict-dwarf");

  // And we handle flag -grecord-gcc-switches later with DWARFDebugFlags.
  Args.ClaimAllArgs(options::OPT_g_flags_Group);

  // Column info is included by default for everything except SCE and
  // CodeView. Clang doesn't track end columns, just starting columns, which,
  // in theory, is fine for CodeView (and PDB).  In practice, however, the
  // Microsoft debuggers don't handle missing end columns well, and the AIX
  // debugger DBX also doesn't handle the columns well, so it's better not to
  // include any column info.
  if (const Arg *A = Args.getLastArg(options::OPT_gcolumn_info))
    (void)checkDebugInfoOption(A, Args, D, TC);
  if (!Args.hasFlag(options::OPT_gcolumn_info, options::OPT_gno_column_info,
                    !EmitCodeView &&
                        (DebuggerTuning != llvm::DebuggerKind::SCE &&
                         DebuggerTuning != llvm::DebuggerKind::DBX)))
    CmdArgs.push_back("-gno-column-info");

  // FIXME: Move backend command line options to the module.
  if (Args.hasFlag(options::OPT_gmodules, options::OPT_gno_modules, false)) {
    // If -gline-tables-only or -gline-directives-only is the last option it
    // wins.
    if (checkDebugInfoOption(Args.getLastArg(options::OPT_gmodules), Args, D,
                             TC)) {
      if (DebugInfoKind != llvm::codegenoptions::DebugLineTablesOnly &&
          DebugInfoKind != llvm::codegenoptions::DebugDirectivesOnly) {
        DebugInfoKind = llvm::codegenoptions::DebugInfoConstructor;
        CmdArgs.push_back("-dwarf-ext-refs");
        CmdArgs.push_back("-fmodule-format=obj");
      }
    }
  }

  if (T.isOSBinFormatELF() && SplitDWARFInlining)
    CmdArgs.push_back("-fsplit-dwarf-inlining");

  // After we've dealt with all combinations of things that could
  // make DebugInfoKind be other than std::nullopt or DebugLineTablesOnly,
  // figure out if we need to "upgrade" it to standalone debug info.
  // We parse these two '-f' options whether or not they will be used,
  // to claim them even if you wrote "-fstandalone-debug -gline-tables-only"
  bool NeedFullDebug = Args.hasFlag(
      options::OPT_fstandalone_debug, options::OPT_fno_standalone_debug,
      DebuggerTuning == llvm::DebuggerKind::LLDB ||
          TC.GetDefaultStandaloneDebug());
  if (const Arg *A = Args.getLastArg(options::OPT_fstandalone_debug))
    (void)checkDebugInfoOption(A, Args, D, TC);

  if (DebugInfoKind == llvm::codegenoptions::LimitedDebugInfo ||
      DebugInfoKind == llvm::codegenoptions::DebugInfoConstructor) {
    if (Args.hasFlag(options::OPT_fno_eliminate_unused_debug_types,
                     options::OPT_feliminate_unused_debug_types, false))
      DebugInfoKind = llvm::codegenoptions::UnusedTypeInfo;
    else if (NeedFullDebug)
      DebugInfoKind = llvm::codegenoptions::FullDebugInfo;
  }

  if (Args.hasFlag(options::OPT_gembed_source, options::OPT_gno_embed_source,
                   false)) {
    // Source embedding is a vendor extension to DWARF v5. By now we have
    // checked if a DWARF version was stated explicitly, and have otherwise
    // fallen back to the target default, so if this is still not at least 5
    // we emit an error.
    const Arg *A = Args.getLastArg(options::OPT_gembed_source);
    if (RequestedDWARFVersion < 5)
      D.Diag(diag::err_drv_argument_only_allowed_with)
          << A->getAsString(Args) << "-gdwarf-5";
    else if (EffectiveDWARFVersion < 5)
      // The toolchain has reduced allowed dwarf version, so we can't enable
      // -gembed-source.
      D.Diag(diag::warn_drv_dwarf_version_limited_by_target)
          << A->getAsString(Args) << TC.getTripleString() << 5
          << EffectiveDWARFVersion;
    else if (checkDebugInfoOption(A, Args, D, TC))
      CmdArgs.push_back("-gembed-source");
  }

  if (EmitCodeView) {
    CmdArgs.push_back("-gcodeview");

    Args.addOptInFlag(CmdArgs, options::OPT_gcodeview_ghash,
                      options::OPT_gno_codeview_ghash);

    Args.addOptOutFlag(CmdArgs, options::OPT_gcodeview_command_line,
                       options::OPT_gno_codeview_command_line);
  }

  Args.addOptOutFlag(CmdArgs, options::OPT_ginline_line_tables,
                     options::OPT_gno_inline_line_tables);

  // When emitting remarks, we need at least debug lines in the output.
  if (willEmitRemarks(Args) &&
      DebugInfoKind <= llvm::codegenoptions::DebugDirectivesOnly)
    DebugInfoKind = llvm::codegenoptions::DebugLineTablesOnly;

  // Adjust the debug info kind for the given toolchain.
  TC.adjustDebugInfoKind(DebugInfoKind, Args);

  // On AIX, the debugger tuning option can be omitted if it is not explicitly
  // set.
  RenderDebugEnablingArgs(Args, CmdArgs, DebugInfoKind, EffectiveDWARFVersion,
                          T.isOSAIX() && !HasDebuggerTuning
                              ? llvm::DebuggerKind::Default
                              : DebuggerTuning);

  // -fdebug-macro turns on macro debug info generation.
  if (Args.hasFlag(options::OPT_fdebug_macro, options::OPT_fno_debug_macro,
                   false))
    if (checkDebugInfoOption(Args.getLastArg(options::OPT_fdebug_macro), Args,
                             D, TC))
      CmdArgs.push_back("-debug-info-macro");

  // -ggnu-pubnames turns on gnu style pubnames in the backend.
  const auto *PubnamesArg =
      Args.getLastArg(options::OPT_ggnu_pubnames, options::OPT_gno_gnu_pubnames,
                      options::OPT_gpubnames, options::OPT_gno_pubnames);
  if (DwarfFission != DwarfFissionKind::None ||
      (PubnamesArg && checkDebugInfoOption(PubnamesArg, Args, D, TC)))
    if (!PubnamesArg ||
        (!PubnamesArg->getOption().matches(options::OPT_gno_gnu_pubnames) &&
         !PubnamesArg->getOption().matches(options::OPT_gno_pubnames)))
      CmdArgs.push_back(PubnamesArg && PubnamesArg->getOption().matches(
                                           options::OPT_gpubnames)
                            ? "-gpubnames"
                            : "-ggnu-pubnames");
  const auto *SimpleTemplateNamesArg =
      Args.getLastArg(options::OPT_gsimple_template_names,
                      options::OPT_gno_simple_template_names);
  bool ForwardTemplateParams = DebuggerTuning == llvm::DebuggerKind::SCE;
  if (SimpleTemplateNamesArg &&
      checkDebugInfoOption(SimpleTemplateNamesArg, Args, D, TC)) {
    const auto &Opt = SimpleTemplateNamesArg->getOption();
    if (Opt.matches(options::OPT_gsimple_template_names)) {
      ForwardTemplateParams = true;
      CmdArgs.push_back("-gsimple-template-names=simple");
    }
  }

  if (const Arg *A = Args.getLastArg(options::OPT_gsrc_hash_EQ)) {
    StringRef v = A->getValue();
    CmdArgs.push_back(Args.MakeArgString("-gsrc-hash=" + v));
  }

  Args.addOptInFlag(CmdArgs, options::OPT_fdebug_ranges_base_address,
                    options::OPT_fno_debug_ranges_base_address);

  // -gdwarf-aranges turns on the emission of the aranges section in the
  // backend.
  // Always enabled for SCE tuning.
  bool NeedAranges = DebuggerTuning == llvm::DebuggerKind::SCE;
  if (const Arg *A = Args.getLastArg(options::OPT_gdwarf_aranges))
    NeedAranges = checkDebugInfoOption(A, Args, D, TC) || NeedAranges;
  if (NeedAranges) {
    CmdArgs.push_back("-mllvm");
    CmdArgs.push_back("-generate-arange-section");
  }

  Args.addOptInFlag(CmdArgs, options::OPT_fforce_dwarf_frame,
                    options::OPT_fno_force_dwarf_frame);

  if (Args.hasFlag(options::OPT_fdebug_types_section,
                   options::OPT_fno_debug_types_section, false)) {
    if (!(T.isOSBinFormatELF() || T.isOSBinFormatWasm())) {
      D.Diag(diag::err_drv_unsupported_opt_for_target)
          << Args.getLastArg(options::OPT_fdebug_types_section)
                 ->getAsString(Args)
          << T.getTriple();
    } else if (checkDebugInfoOption(
                   Args.getLastArg(options::OPT_fdebug_types_section), Args, D,
                   TC)) {
      CmdArgs.push_back("-mllvm");
      CmdArgs.push_back("-generate-type-units");
    }
  }

  // To avoid join/split of directory+filename, the integrated assembler prefers
  // the directory form of .file on all DWARF versions. GNU as doesn't allow the
  // form before DWARF v5.
  if (!Args.hasFlag(options::OPT_fdwarf_directory_asm,
                    options::OPT_fno_dwarf_directory_asm,
                    TC.useIntegratedAs() || EffectiveDWARFVersion >= 5))
    CmdArgs.push_back("-fno-dwarf-directory-asm");

  // Decide how to render forward declarations of template instantiations.
  // SCE wants full descriptions, others just get them in the name.
  if (ForwardTemplateParams)
    CmdArgs.push_back("-debug-forward-template-params");

  // Do we need to explicitly import anonymous namespaces into the parent
  // scope?
  if (DebuggerTuning == llvm::DebuggerKind::SCE)
    CmdArgs.push_back("-dwarf-explicit-import");

  renderDwarfFormat(D, T, Args, CmdArgs, EffectiveDWARFVersion);
  RenderDebugInfoCompressionArgs(Args, CmdArgs, D, TC);

  // This controls whether or not we perform JustMyCode instrumentation.
  if (Args.hasFlag(options::OPT_fjmc, options::OPT_fno_jmc, false)) {
    if (TC.getTriple().isOSBinFormatELF() || D.IsCLMode()) {
      if (DebugInfoKind >= llvm::codegenoptions::DebugInfoConstructor)
        CmdArgs.push_back("-fjmc");
      else if (D.IsCLMode())
        D.Diag(clang::diag::warn_drv_jmc_requires_debuginfo) << "/JMC"
                                                             << "'/Zi', '/Z7'";
      else
        D.Diag(clang::diag::warn_drv_jmc_requires_debuginfo) << "-fjmc"
                                                             << "-g";
    } else {
      D.Diag(clang::diag::warn_drv_fjmc_for_elf_only);
    }
  }

  // Add in -fdebug-compilation-dir if necessary.
  const char *DebugCompilationDir =
      addDebugCompDirArg(Args, CmdArgs, D.getVFS());

  addDebugPrefixMapArg(D, TC, Args, CmdArgs);

  // Add the output path to the object file for CodeView debug infos.
  if (EmitCodeView && Output.isFilename())
    addDebugObjectName(Args, CmdArgs, DebugCompilationDir,
                       Output.getFilename());
}

/// Check whether the given input tree contains any wrapper actions
static bool ContainsWrapperAction(const Action *A) {
  if (isa<OffloadWrapperJobAction>(A))
    return true;
  for (const auto &AI : A->inputs())
    if (ContainsWrapperAction(AI))
      return true;

  return false;
}

// Put together an external compiler compilation call which is used instead
// of the clang invocation for the host compile of an offload compilation.
// Enabling command line:  clang++ -fsycl -fsycl-host-compiler=<HostExe>
//                         <ClangOpts> -fsycl-host-compiler-options=<HostOpts>
// Any <ClangOpts> used which are phase limiting (preprocessing, assembly,
// object generation) are specifically handled here by specifying the
// equivalent phase limiting option(s).
// It is expected that any user <HostOpts> options passed will be placed
// after any implied options set here.  This will have overriding behaviors
// for any options which are considered to be evaluated from left to right.
// Specifying any <HostOpts> option which conficts any of the implied options
// will result in undefined behavior.  Potential conflicting options:
//  * Output specification options (-o, -Fo, -Fa, etc)
//  * Phase limiting options (-E, -c, -P, etc)
void Clang::ConstructHostCompilerJob(Compilation &C, const JobAction &JA,
                                     const InputInfo &Output,
                                     const InputInfoList &Inputs,
                                     const llvm::opt::ArgList &TCArgs) const {

  // The Host compilation step that occurs here is constructed based on the
  // input from the user.  This consists of the compiler to call and the
  // options that will be used during the compilation.
  ArgStringList HostCompileArgs;
  const InputInfo &InputFile = Inputs.front();
  const ToolChain &TC = getToolChain();

  // Input file.
  HostCompileArgs.push_back(InputFile.getFilename());

  // When performing the host compilation, we are expecting to only be
  // creating intermediate files, namely preprocessor output, assembly or
  // object files.
  // We are making assumptions in regards to what options are used to
  // generate these intermediate files.
  //                gcc/g++/clang/clang++/default | cl
  //  Object:                   -c                | -c
  //  Preprocessed:             -E                | -P -Fi<file>
  //  Assembly:                 -S                | -c -Fa<file>
  //  Header Input:        -include <file>        | -FI <file>
  //
  // The options used are determined by the compiler name and target triple.
  Arg *HostCompilerDefArg =
      TCArgs.getLastArg(options::OPT_fsycl_host_compiler_EQ);
  assert(HostCompilerDefArg && "Expected host compiler designation.");

  bool OutputAdded = false;
  StringRef CompilerName =
      llvm::sys::path::stem(HostCompilerDefArg->getValue());
  if (CompilerName.empty())
    TC.getDriver().Diag(diag::err_drv_missing_arg_mtp)
        << HostCompilerDefArg->getAsString(TCArgs);
  // FIXME: Consider requiring user input to specify a compatibility class
  // to determine the type of host compiler being used.
  SmallVector<StringRef, 4> MSVCCompilers = {"cl", "clang-cl", "icl"};
  bool IsMSVCHostCompiler =
      std::find(MSVCCompilers.begin(), MSVCCompilers.end(), CompilerName) !=
      MSVCCompilers.end();

  auto addMSVCOutputFile = [&](StringRef Opt) {
    SmallString<128> OutOpt(Opt);
    OutOpt += Output.getFilename();
    HostCompileArgs.push_back(TCArgs.MakeArgString(OutOpt));
    OutputAdded = true;
  };
  // By default: pass /Zc:__cplusplus if we see a MSVC compiler.
  // Users can disable this through
  // -fsycl-host-compiler-options=/Zc:__cplusplus-
  // It overrides the default option.
  if (IsMSVCHostCompiler)
    HostCompileArgs.push_back("/Zc:__cplusplus");

  if (TCArgs.hasArg(options::OPT_fpreview_breaking_changes)) {
    HostCompileArgs.push_back(IsMSVCHostCompiler ? "/D" : "-D");
    HostCompileArgs.push_back("__INTEL_PREVIEW_BREAKING_CHANGES");
  }

  // FIXME: Reuse existing toolchains which are already supported to put
  // together the options.
  // FIXME: For any potential obscure host compilers that do not use the
  // 'standard' set of options, we should provide a user interface that allows
  // users to override the implied options.
  if (isa<PreprocessJobAction>(JA)) {
    if (IsMSVCHostCompiler) {
      // Check the output file, if it is 'stdout' we want to use -E.
      if (StringRef(Output.getFilename()).equals("-")) {
        HostCompileArgs.push_back("-E");
        OutputAdded = true;
      } else {
        HostCompileArgs.push_back("-P");
        addMSVCOutputFile("-Fi");
      }
    } else
      HostCompileArgs.push_back("-E");
  } else if (isa<AssembleJobAction>(JA)) {
    HostCompileArgs.push_back("-c");
    if (IsMSVCHostCompiler)
      addMSVCOutputFile("-Fo");
  } else {
    assert((isa<CompileJobAction, BackendJobAction>(JA)) &&
           "Invalid action for external host compilation tool.");
    if (JA.getType() == types::TY_PP_Asm) {
      if (IsMSVCHostCompiler) {
        HostCompileArgs.push_back("-c");
        addMSVCOutputFile("-Fa");
        // The MSVC Compiler does not have a way to just create the assembly
        // file so we create the assembly file and object file, and redirect
        // the object file to a temporary.
        std::string ObjTmpName = C.getDriver().GetTemporaryPath("host", "obj");
        StringRef WrapperFileName =
            C.addTempFile(C.getArgs().MakeArgString(ObjTmpName));
        SmallString<128> ObjOutOpt("-Fo");
        ObjOutOpt += WrapperFileName;
        HostCompileArgs.push_back(C.getArgs().MakeArgString(ObjOutOpt));
      } else
        HostCompileArgs.push_back("-S");
    } else {
      TC.getDriver().Diag(diag::err_drv_output_type_with_host_compiler);
    }
  }

  // Add the integration header.
  StringRef Header =
      TC.getDriver().getIntegrationHeader(InputFile.getBaseInput());
  if (types::getPreprocessedType(InputFile.getType()) != types::TY_INVALID &&
      !Header.empty()) {
    HostCompileArgs.push_back(IsMSVCHostCompiler ? "-FI" : "-include");
    HostCompileArgs.push_back(TCArgs.MakeArgString(Header));
  }

  // Add directory in which the original source file resides, as there could
  // be headers that need to be picked up from there.
  SmallString<128> SourcePath(InputFile.getBaseInput());
  llvm::sys::path::remove_filename(SourcePath);
  if (!SourcePath.empty()) {
    HostCompileArgs.push_back(IsMSVCHostCompiler ? "-I" : "-iquote");
    HostCompileArgs.push_back(TCArgs.MakeArgString(SourcePath));
  } else if (llvm::ErrorOr<std::string> CWD =
                 TC.getDriver().getVFS().getCurrentWorkingDirectory()) {
    HostCompileArgs.push_back(IsMSVCHostCompiler ? "-I" : "-iquote");
    HostCompileArgs.push_back(TCArgs.MakeArgString(*CWD));
  }

  // Add default header search directories.
  SmallString<128> BaseDir(C.getDriver().Dir);
  llvm::sys::path::append(BaseDir, "..", "include");
  SmallString<128> SYCLDir(BaseDir);
  llvm::sys::path::append(SYCLDir, "sycl");
  // This is used to provide our wrappers around STL headers that provide
  // additional functions/template specializations when the user includes those
  // STL headers in their programs (e.g., <complex>).
  SmallString<128> STLWrappersDir(SYCLDir);
  llvm::sys::path::append(STLWrappersDir, "stl_wrappers");
  HostCompileArgs.push_back("-I");
  HostCompileArgs.push_back(TCArgs.MakeArgString(SYCLDir));
  HostCompileArgs.push_back("-I");
  HostCompileArgs.push_back(TCArgs.MakeArgString(STLWrappersDir));
  HostCompileArgs.push_back("-I");
  HostCompileArgs.push_back(TCArgs.MakeArgString(BaseDir));

  if (!OutputAdded) {
    // Add output file to the command line.  This is assumed to be prefaced
    // with the '-o' option that is used to designate the output file.
    HostCompileArgs.push_back("-o");
    HostCompileArgs.push_back(Output.getFilename());
  }

  SmallString<128> ExecPath;
  if (HostCompilerDefArg) {
    ExecPath = HostCompilerDefArg->getValue();
    if (!ExecPath.empty() && ExecPath == llvm::sys::path::stem(ExecPath))
      ExecPath = TC.GetProgramPath(ExecPath.c_str());
  }

  // Add any user-specified arguments.
  if (Arg *HostCompilerOptsArg =
          TCArgs.getLastArg(options::OPT_fsycl_host_compiler_options_EQ)) {
    SmallVector<const char *, 8> TargetArgs;
    llvm::BumpPtrAllocator BPA;
    llvm::StringSaver S(BPA);
    // Tokenize the string.
    llvm::cl::TokenizeGNUCommandLine(HostCompilerOptsArg->getValue(), S,
                                     TargetArgs);
    llvm::transform(TargetArgs, std::back_inserter(HostCompileArgs),
                    [&TCArgs](StringRef A) { return TCArgs.MakeArgString(A); });
  }
  const Tool *T = TC.SelectTool(JA);
  auto Cmd = std::make_unique<Command>(JA, *T, ResponseFileSupport::None(),
                                       TCArgs.MakeArgString(ExecPath),
                                       HostCompileArgs, std::nullopt);

  C.addCommand(std::move(Cmd));
}

static void ProcessVSRuntimeLibrary(const ArgList &Args,
                                    ArgStringList &CmdArgs,
                                    const ToolChain &TC) {
  unsigned RTOptionID = options::OPT__SLASH_MT;

  bool isSPIR = TC.getTriple().isSPIR();
  bool isSYCL = Args.hasArg(options::OPT_fsycl);
  // For SYCL Windows, /MD is the default.
  if (isSYCL)
    RTOptionID = options::OPT__SLASH_MD;

  if (Args.hasArg(options::OPT__SLASH_LDd))
    // The /LDd option implies /MTd (/MDd for SYCL). The dependent lib part
    // can be overridden, but defining _DEBUG is sticky.
    RTOptionID = isSYCL ? options::OPT__SLASH_MDd : options::OPT__SLASH_MTd;

  Arg *SetArg = nullptr;
  if (Arg *A = Args.getLastArg(options::OPT__SLASH_M_Group)) {
    RTOptionID = A->getOption().getID();
    SetArg = A;
  }

  if (Arg *A = Args.getLastArg(options::OPT_fms_runtime_lib_EQ)) {
    RTOptionID = llvm::StringSwitch<unsigned>(A->getValue())
                     .Case("static", options::OPT__SLASH_MT)
                     .Case("static_dbg", options::OPT__SLASH_MTd)
                     .Case("dll", options::OPT__SLASH_MD)
                     .Case("dll_dbg", options::OPT__SLASH_MDd)
                     .Default(options::OPT__SLASH_MT);
    SetArg = A;
  }
  if (isSYCL && !isSPIR && SetArg &&
      (RTOptionID == options::OPT__SLASH_MT ||
       RTOptionID == options::OPT__SLASH_MTd))
      // Use of /MT or /MTd is not supported for SYCL.
    TC.getDriver().Diag(diag::err_drv_unsupported_opt_dpcpp)
        << SetArg->getOption().getName();

  enum { addDEBUG = 0x1, addMT = 0x2, addDLL = 0x4 };
  auto addPreDefines = [&](unsigned Defines) {
    if (Defines & addDEBUG)
      CmdArgs.push_back("-D_DEBUG");
    if (Defines & addMT && !isSPIR)
      CmdArgs.push_back("-D_MT");
    if (Defines & addDLL && !isSPIR)
      CmdArgs.push_back("-D_DLL");
    // for /MDd with spir targets
    if ((Defines & addDLL) && (Defines & addDEBUG) && isSPIR) {
      CmdArgs.push_back("-D_CONTAINER_DEBUG_LEVEL=0");
      CmdArgs.push_back("-D_ITERATOR_DEBUG_LEVEL=0");
    }
  };
  StringRef FlagForCRT;
  switch (RTOptionID) {
  case options::OPT__SLASH_MD:
    addPreDefines((Args.hasArg(options::OPT__SLASH_LDd) ? addDEBUG : 0x0) |
                  addMT | addDLL);
    FlagForCRT = "--dependent-lib=msvcrt";
    break;
  case options::OPT__SLASH_MDd:
    addPreDefines(addDEBUG | addMT | addDLL);
    FlagForCRT = "--dependent-lib=msvcrtd";
    break;
  case options::OPT__SLASH_MT:
    addPreDefines((Args.hasArg(options::OPT__SLASH_LDd) ? addDEBUG : 0x0) |
                  addMT);
    CmdArgs.push_back("-flto-visibility-public-std");
    FlagForCRT = "--dependent-lib=libcmt";
    break;
  case options::OPT__SLASH_MTd:
    addPreDefines(addDEBUG | addMT);
    CmdArgs.push_back("-flto-visibility-public-std");
    FlagForCRT = "--dependent-lib=libcmtd";
    break;
  default:
    llvm_unreachable("Unexpected option ID.");
  }

  if (Args.hasArg(options::OPT_fms_omit_default_lib)) {
    CmdArgs.push_back("-D_VC_NODEFAULTLIB");
  } else {
    CmdArgs.push_back(FlagForCRT.data());

    // This provides POSIX compatibility (maps 'open' to '_open'), which most
    // users want.  The /Za flag to cl.exe turns this off, but it's not
    // implemented in clang.
    CmdArgs.push_back("--dependent-lib=oldnames");
    // Add SYCL dependent library
    if (Args.hasArg(options::OPT_fsycl) &&
        !Args.hasArg(options::OPT_nolibsycl)) {
      if (RTOptionID == options::OPT__SLASH_MDd) {
        if (Args.hasArg(options::OPT_fpreview_breaking_changes))
          CmdArgs.push_back("--dependent-lib=sycl" SYCL_MAJOR_VERSION
                            "-previewd");
        else
          CmdArgs.push_back("--dependent-lib=sycl" SYCL_MAJOR_VERSION "d");
      } else {
        if (Args.hasArg(options::OPT_fpreview_breaking_changes))
          CmdArgs.push_back("--dependent-lib=sycl" SYCL_MAJOR_VERSION
                            "-preview");
        else
          CmdArgs.push_back("--dependent-lib=sycl" SYCL_MAJOR_VERSION);
      }
      CmdArgs.push_back("--dependent-lib=sycl-devicelib-host");
    }
  }
}

void Clang::ConstructJob(Compilation &C, const JobAction &JA,
                         const InputInfo &Output, const InputInfoList &Inputs,
                         const ArgList &Args, const char *LinkingOutput) const {
  const auto &TC = getToolChain();
  const llvm::Triple &RawTriple = TC.getTriple();
  const llvm::Triple &Triple = TC.getEffectiveTriple();
  const std::string &TripleStr = Triple.getTriple();

  bool KernelOrKext =
      Args.hasArg(options::OPT_mkernel, options::OPT_fapple_kext);
  const Driver &D = TC.getDriver();
  ArgStringList CmdArgs;

  assert(Inputs.size() >= 1 && "Must have at least one input.");
  // CUDA/HIP compilation may have multiple inputs (source file + results of
  // device-side compilations). OpenMP device jobs also take the host IR as a
  // second input. Module precompilation accepts a list of header files to
  // include as part of the module. API extraction accepts a list of header
  // files whose API information is emitted in the output. All other jobs are
  // expected to have exactly one input.
  // SYCL host jobs accept the integration header from the device-side
  // compilation as a second input.
  bool IsCuda = JA.isOffloading(Action::OFK_Cuda);
  bool IsCudaDevice = JA.isDeviceOffloading(Action::OFK_Cuda);
  bool IsHIP = JA.isOffloading(Action::OFK_HIP);
  bool IsHIPDevice = JA.isDeviceOffloading(Action::OFK_HIP);
  bool IsOpenMPDevice = JA.isDeviceOffloading(Action::OFK_OpenMP);
  bool IsSYCLOffloadDevice = JA.isDeviceOffloading(Action::OFK_SYCL);
  bool IsSYCL = JA.isOffloading(Action::OFK_SYCL);
  bool IsExtractAPI = isa<ExtractAPIJobAction>(JA);
  bool IsDeviceOffloadAction = !(JA.isDeviceOffloading(Action::OFK_None) ||
                                 JA.isDeviceOffloading(Action::OFK_Host));
  bool IsHostOffloadingAction =
      JA.isHostOffloading(Action::OFK_OpenMP) ||
      (JA.isHostOffloading(C.getActiveOffloadKinds()) &&
       Args.hasFlag(options::OPT_offload_new_driver,
                    options::OPT_no_offload_new_driver, false));

  bool IsRDCMode =
      Args.hasFlag(options::OPT_fgpu_rdc, options::OPT_fno_gpu_rdc, IsSYCL);
  bool IsUsingLTO = D.isUsingLTO(IsDeviceOffloadAction);
  auto LTOMode = D.getLTOMode(IsDeviceOffloadAction);
  bool IsFPGASYCLOffloadDevice =
      IsSYCLOffloadDevice &&
      Triple.getSubArch() == llvm::Triple::SPIRSubArch_fpga;
  const bool IsSYCLNativeCPU = isSYCLNativeCPU(TC, C.getDefaultToolChain());

  // Perform the SYCL host compilation using an external compiler if the user
  // requested.
  if (Args.hasArg(options::OPT_fsycl_host_compiler_EQ) && IsSYCL &&
      !IsSYCLOffloadDevice) {
    ConstructHostCompilerJob(C, JA, Output, Inputs, Args);
    return;
  }

  // Extract API doesn't have a main input file, so invent a fake one as a
  // placeholder.
  InputInfo ExtractAPIPlaceholderInput(Inputs[0].getType(), "extract-api",
                                       "extract-api");

  const InputInfo &Input =
      IsExtractAPI ? ExtractAPIPlaceholderInput : Inputs[0];

  InputInfoList ExtractAPIInputs;
  InputInfoList HostOffloadingInputs;
  const InputInfo *CudaDeviceInput = nullptr;
  const InputInfo *OpenMPDeviceInput = nullptr;
  const InputInfo *SYCLDeviceInput = nullptr;
  for (const InputInfo &I : Inputs) {
    if (&I == &Input || I.getType() == types::TY_Nothing) {
      // This is the primary input or contains nothing.
    } else if (IsExtractAPI) {
      auto ExpectedInputType = ExtractAPIPlaceholderInput.getType();
      if (I.getType() != ExpectedInputType) {
        D.Diag(diag::err_drv_extract_api_wrong_kind)
            << I.getFilename() << types::getTypeName(I.getType())
            << types::getTypeName(ExpectedInputType);
      }
      ExtractAPIInputs.push_back(I);
    } else if (IsHostOffloadingAction) {
      HostOffloadingInputs.push_back(I);
    } else if ((IsCuda || IsHIP) && !CudaDeviceInput) {
      CudaDeviceInput = &I;
    } else if (IsOpenMPDevice && !OpenMPDeviceInput) {
      OpenMPDeviceInput = &I;
    } else if (IsSYCL && !SYCLDeviceInput) {
      SYCLDeviceInput = &I;
    } else {
      llvm_unreachable("unexpectedly given multiple inputs");
    }
  }

  const llvm::Triple *AuxTriple =
      (IsSYCL || IsCuda || IsHIP) ? TC.getAuxTriple() : nullptr;
  bool IsWindowsMSVC = RawTriple.isWindowsMSVCEnvironment();
  bool IsIAMCU = RawTriple.isOSIAMCU();

  // Adjust IsWindowsXYZ for CUDA/HIP/SYCL compilations.  Even when compiling in
  // device mode (i.e., getToolchain().getTriple() is NVPTX/AMDGCN, not
  // Windows), we need to pass Windows-specific flags to cc1.
  if (IsCuda || IsHIP || IsSYCL)
    IsWindowsMSVC |= AuxTriple && AuxTriple->isWindowsMSVCEnvironment();

  // C++ is not supported for IAMCU.
  if (IsIAMCU && types::isCXX(Input.getType()))
    D.Diag(diag::err_drv_clang_unsupported) << "C++ for IAMCU";

  // Invoke ourselves in -cc1 mode.
  //
  // FIXME: Implement custom jobs for internal actions.
  CmdArgs.push_back("-cc1");

  // Add the "effective" target triple.
  CmdArgs.push_back("-triple");
  CmdArgs.push_back(Args.MakeArgString(TripleStr));

  if (const Arg *MJ = Args.getLastArg(options::OPT_MJ)) {
    DumpCompilationDatabase(C, MJ->getValue(), TripleStr, Output, Input, Args);
    Args.ClaimAllArgs(options::OPT_MJ);
  } else if (const Arg *GenCDBFragment =
                 Args.getLastArg(options::OPT_gen_cdb_fragment_path)) {
    DumpCompilationDatabaseFragmentToDir(GenCDBFragment->getValue(), C,
                                         TripleStr, Output, Input, Args);
    Args.ClaimAllArgs(options::OPT_gen_cdb_fragment_path);
  }

  if (IsCuda || IsHIP) {
    // We have to pass the triple of the host if compiling for a CUDA/HIP device
    // and vice-versa.
    std::string NormalizedTriple;
    if (JA.isDeviceOffloading(Action::OFK_Cuda) ||
        JA.isDeviceOffloading(Action::OFK_HIP))
      NormalizedTriple = C.getSingleOffloadToolChain<Action::OFK_Host>()
                             ->getTriple()
                             .normalize();
    else {
      // Host-side compilation.
      NormalizedTriple =
          (IsCuda ? C.getSingleOffloadToolChain<Action::OFK_Cuda>()
                  : C.getSingleOffloadToolChain<Action::OFK_HIP>())
              ->getTriple()
              .normalize();
      if (IsCuda) {
        // We need to figure out which CUDA version we're compiling for, as that
        // determines how we load and launch GPU kernels.
        auto *CTC = static_cast<const toolchains::CudaToolChain *>(
            C.getSingleOffloadToolChain<Action::OFK_Cuda>());
        assert(CTC && "Expected valid CUDA Toolchain.");
        if (CTC && CTC->CudaInstallation.version() != CudaVersion::UNKNOWN)
          CmdArgs.push_back(Args.MakeArgString(
              Twine("-target-sdk-version=") +
              CudaVersionToString(CTC->CudaInstallation.version())));
        // Unsized function arguments used for variadics were introduced in
        // CUDA-9.0. We still do not support generating code that actually uses
        // variadic arguments yet, but we do need to allow parsing them as
        // recent CUDA headers rely on that.
        // https://github.com/llvm/llvm-project/issues/58410
        if (CTC->CudaInstallation.version() >= CudaVersion::CUDA_90)
          CmdArgs.push_back("-fcuda-allow-variadic-functions");
      }
    }
    CmdArgs.push_back("-aux-triple");
    CmdArgs.push_back(Args.MakeArgString(NormalizedTriple));

    if (JA.isDeviceOffloading(Action::OFK_HIP) &&
        getToolChain().getTriple().isAMDGPU()) {
      // Device side compilation printf
      if (Args.getLastArg(options::OPT_mprintf_kind_EQ)) {
        CmdArgs.push_back(Args.MakeArgString(
            "-mprintf-kind=" +
            Args.getLastArgValue(options::OPT_mprintf_kind_EQ)));
        // Force compiler error on invalid conversion specifiers
        CmdArgs.push_back(
            Args.MakeArgString("-Werror=format-invalid-specifier"));
      }
    }
  }

  // Unconditionally claim the printf option now to avoid unused diagnostic.
  if (const Arg *PF = Args.getLastArg(options::OPT_mprintf_kind_EQ))
    PF->claim();

  Arg *SYCLStdArg = Args.getLastArg(options::OPT_sycl_std_EQ);

  if (IsSYCLOffloadDevice) {
    if (Triple.isNVPTX()) {
      StringRef GPUArchName = JA.getOffloadingArch();
      // TODO: Once default arch is moved to at least SM_53, empty arch should
      // also result in the flag added.
      if (!GPUArchName.empty() &&
          StringToCudaArch(GPUArchName) >= CudaArch::SM_53)
        CmdArgs.push_back("-fnative-half-type");
    }
    // Pass the triple of host when doing SYCL
    llvm::Triple AuxT = C.getDefaultToolChain().getTriple();
    std::string NormalizedTriple = AuxT.normalize();
    CmdArgs.push_back("-aux-triple");
    CmdArgs.push_back(Args.MakeArgString(NormalizedTriple));

    // We want to compile sycl kernels.
    CmdArgs.push_back("-fsycl-is-device");
    CmdArgs.push_back("-fdeclare-spirv-builtins");

    // Default value for FPGA is false, for all other targets is true.
    if (!Args.hasFlag(options::OPT_fsycl_early_optimizations,
                      options::OPT_fno_sycl_early_optimizations,
                      !IsFPGASYCLOffloadDevice))
      CmdArgs.push_back("-fno-sycl-early-optimizations");
    else if (RawTriple.isSPIR() || IsSYCLNativeCPU) {
      // Set `sycl-opt` option to configure LLVM passes for SPIR target
      CmdArgs.push_back("-mllvm");
      CmdArgs.push_back("-sycl-opt");
    }
    if (IsSYCLNativeCPU) {
      CmdArgs.push_back("-fsycl-is-native-cpu");
      CmdArgs.push_back("-D");
      CmdArgs.push_back("__SYCL_NATIVE_CPU__");
      CmdArgs.push_back("-fno-autolink");
    }

    // Turn on Dead Parameter Elimination Optimization with early optimizations
    // TODO: Enable DAE by default without the Optimization level check in the
    // driver.  The enabling can be done in CodeGenOpt, and we can pass an
    // option to explicitly disable/disable here.
    if (!(RawTriple.isAMDGCN()) &&
        Args.hasFlag(options::OPT_fsycl_dead_args_optimization,
                     options::OPT_fno_sycl_dead_args_optimization,
                     isSYCLOptimizationO2orHigher(Args)))
      CmdArgs.push_back("-fenable-sycl-dae");
    bool IsMSVC = AuxT.isWindowsMSVCEnvironment();
    if (IsMSVC) {
      CmdArgs.push_back("-fms-extensions");
      CmdArgs.push_back("-fms-compatibility");
      CmdArgs.push_back("-fdelayed-template-parsing");
      VersionTuple MSVT = C.getDefaultToolChain().computeMSVCVersion(&D, Args);
      if (!MSVT.empty())
        CmdArgs.push_back(Args.MakeArgString("-fms-compatibility-version=" +
                                             MSVT.getAsString()));
      else {
        const char *LowestMSVCSupported = "19.16.27023"; // VS2017 v15.9
        CmdArgs.push_back(Args.MakeArgString(
            Twine("-fms-compatibility-version=") + LowestMSVCSupported));
      }
    }

    if (Args.hasFlag(options::OPT_fsycl_allow_func_ptr,
                     options::OPT_fno_sycl_allow_func_ptr, false)) {
      CmdArgs.push_back("-fsycl-allow-func-ptr");
    }

    // Forward -fsycl-instrument-device-code option to cc1. This option will
    // only be used for SPIR-V-based targets.
    if (Triple.isSPIR())
      if (Args.hasFlag(options::OPT_fsycl_instrument_device_code,
                       options::OPT_fno_sycl_instrument_device_code, true))
        CmdArgs.push_back("-fsycl-instrument-device-code");

    if (!SYCLStdArg) {
      // The user had not pass SYCL version, thus we'll employ no-sycl-strict
      // to allow address-space unqualified pointers in function params/return
      // along with marking the same function with explicit SYCL_EXTERNAL
      CmdArgs.push_back("-Wno-sycl-strict");
    }

    // Set O2 optimization level by default
    if (!Args.getLastArg(options::OPT_O_Group))
      CmdArgs.push_back("-O2");

    // Add the integration header option to generate the header.
    StringRef Header(D.getIntegrationHeader(Input.getBaseInput()));
    if (!Header.empty()) {
      SmallString<128> HeaderOpt("-fsycl-int-header=");
      HeaderOpt.append(Header);
      CmdArgs.push_back(Args.MakeArgString(HeaderOpt));
    }

    if (!Args.hasArg(options::OPT_fno_sycl_use_footer)) {
      // Add the integration footer option to generated the footer.
      StringRef Footer(D.getIntegrationFooter(Input.getBaseInput()));
      if (!Footer.empty()) {
        SmallString<128> FooterOpt("-fsycl-int-footer=");
        FooterOpt.append(Footer);
        CmdArgs.push_back(Args.MakeArgString(FooterOpt));
      }
    }

    // Forward -fsycl-default-sub-group-size if in SYCL mode.
    Args.AddLastArg(CmdArgs, options::OPT_fsycl_default_sub_group_size);

    if (Args.hasArg(options::OPT_fsycl_optimize_non_user_code)) {
      const Arg *OArg = Args.getLastArg(options::OPT_O_Group);
      if (!OArg || !OArg->getOption().matches(options::OPT_O0)) {
        bool isCLMode = C.getDriver().IsCLMode();
        // Linux and Windows have different debug options.
        const StringRef Option = isCLMode ? "-Od" : "-O0";
        D.Diag(diag::err_drv_fsycl_wrong_optimization_options) << Option;
      }

      CmdArgs.push_back("-fsycl-optimize-non-user-code");
    }
  }

  if (IsSYCL) {
    // Set options for both host and device
    if (Arg *A = Args.getLastArg(options::OPT_fsycl_id_queries_fit_in_int,
                                 options::OPT_fno_sycl_id_queries_fit_in_int))
      A->render(Args, CmdArgs);

    if (Args.hasArg(options::OPT_fpreview_breaking_changes))
      CmdArgs.push_back("-D__INTEL_PREVIEW_BREAKING_CHANGES");

    if (SYCLStdArg) {
      // Use of -sycl-std=1.2.1 is deprecated. Emit a diagnostic stating so.
      // TODO: remove support at next approprate major release.
      StringRef StdValue(SYCLStdArg->getValue());
      if (StdValue == "1.2.1" || StdValue == "121" ||
          StdValue == "sycl-1.2.1" || StdValue == "2017")
        D.Diag(diag::warn_drv_deprecated_argument_option_release)
            << StdValue << SYCLStdArg->getSpelling();
      SYCLStdArg->render(Args, CmdArgs);
      CmdArgs.push_back("-fsycl-std-layout-kernel-params");
    } else {
      // Ensure the default version in SYCL mode is 2020.
      CmdArgs.push_back("-sycl-std=2020");
    }

    bool DisableSYCLForceInlineKernelLambda = false;
    if (Arg *A = Args.getLastArg(options::OPT_O_Group))
      DisableSYCLForceInlineKernelLambda =
          A->getOption().matches(options::OPT_O0);
    // At -O0, disable the inlining for debugging purposes.
    if (!Args.hasFlag(options::OPT_fsycl_force_inline_kernel_lambda,
                      options::OPT_fno_sycl_force_inline_kernel_lambda,
                      !DisableSYCLForceInlineKernelLambda &&
                          !IsFPGASYCLOffloadDevice))
      CmdArgs.push_back("-fno-sycl-force-inline-kernel-lambda");

    // Add -ffine-grained-bitfield-accesses option. This will be added
    // only for SPIR based targets.
    if (Triple.isSPIR())
      CmdArgs.push_back("-ffine-grained-bitfield-accesses");

    if (!Args.hasFlag(options::OPT_fsycl_unnamed_lambda,
                      options::OPT_fno_sycl_unnamed_lambda, true))
      CmdArgs.push_back("-fno-sycl-unnamed-lambda");

    // Add the Unique ID prefix
    StringRef UniqueID = D.getSYCLUniqueID(Input.getBaseInput());
    if (!UniqueID.empty())
      CmdArgs.push_back(
          Args.MakeArgString(Twine("-fsycl-unique-prefix=") + UniqueID));

    // Disable parallel for range-rounding for anything involving FPGA
    auto SYCLTCRange = C.getOffloadToolChains<Action::OFK_SYCL>();
    bool HasFPGA = false;
    for (auto TI = SYCLTCRange.first, TE = SYCLTCRange.second; TI != TE; ++TI) {
      llvm::Triple SYCLTriple = TI->second->getTriple();
      if (SYCLTriple.getSubArch() == llvm::Triple::SPIRSubArch_fpga) {
        HasFPGA = true;
        if (!IsSYCLOffloadDevice) {
          CmdArgs.push_back("-aux-triple");
          CmdArgs.push_back(Args.MakeArgString(SYCLTriple.getTriple()));
        }
        break;
      }
    }
    // At -O0, imply -fsycl-disable-range-rounding.
    bool DisableRangeRounding = false;
    if (Arg *A = Args.getLastArg(options::OPT_O_Group)) {
      if (A->getOption().matches(options::OPT_O0))
        DisableRangeRounding = true;
    }
    if (DisableRangeRounding || HasFPGA)
      CmdArgs.push_back("-fsycl-disable-range-rounding");

    if (HasFPGA) {
      // Pass -fintelfpga to both the host and device SYCL compilations if set.
      CmdArgs.push_back("-fintelfpga");
    }

    // Add any options that are needed specific to SYCL offload while
    // performing the host side compilation.
    if (!IsSYCLOffloadDevice) {
      // Add the -include option to add the integration header
      StringRef Header = D.getIntegrationHeader(Input.getBaseInput());
      // Do not add the integration header if we are compiling after the
      // integration footer has been applied.  Check for the append job
      // action to determine this.
      if (types::getPreprocessedType(Input.getType()) != types::TY_INVALID &&
          !Header.empty()) {
        CmdArgs.push_back("-include");
        CmdArgs.push_back(Args.MakeArgString(Header));
        // When creating dependency information, filter out the generated
        // header file.
        CmdArgs.push_back("-dependency-filter");
        CmdArgs.push_back(Args.MakeArgString(Header));

        // Since this is a host compilation and the integration header is
        // included, enable the integration header based diagnostics.
        CmdArgs.push_back("-fsycl-enable-int-header-diags");
      }
      // Let the FE know we are doing a SYCL offload compilation, but we are
      // doing the host pass.
      CmdArgs.push_back("-fsycl-is-host");
      if (IsSYCLNativeCPU) {
        CmdArgs.push_back("-D");
        CmdArgs.push_back("__SYCL_NATIVE_CPU__");
      }

      if (!D.IsCLMode()) {
        // SYCL library is guaranteed to work correctly only with dynamic
        // MSVC runtime.
        llvm::Triple AuxT = C.getDefaultToolChain().getTriple();
        if (AuxT.isWindowsMSVCEnvironment()) {
          CmdArgs.push_back("-D_MT");
          CmdArgs.push_back("-D_DLL");
        }
      }
    }
    // Add any predefined macros associated with intel_gpu* type targets
    // passed in with -fsycl-targets
    // TODO: Macros are populated during device compilations and saved for
    // addition to the host compilation. There is no dependence connection
    // between device and host where we should be able to use the offloading
    // arch to add the macro to the host compile.
    auto addTargetMacros = [&](const llvm::Triple &Triple) {
      if (!Triple.isSPIR() && !Triple.isNVPTX() && !Triple.isAMDGCN())
        return;
      SmallString<64> Macro;
      if ((Triple.isSPIR() &&
           Triple.getSubArch() == llvm::Triple::SPIRSubArch_gen) ||
          Triple.isNVPTX() || Triple.isAMDGCN()) {
        StringRef Device = JA.getOffloadingArch();
        if (!Device.empty()) {
          Macro = "-D";
          Macro += SYCL::gen::getGenDeviceMacro(Device);
        }
      } else if (Triple.getSubArch() == llvm::Triple::SPIRSubArch_x86_64)
        Macro = "-D__SYCL_TARGET_INTEL_X86_64__";
      if (Macro.size()) {
        CmdArgs.push_back(Args.MakeArgString(Macro));
        D.addSYCLTargetMacroArg(Args, Macro);
      }
    };
    if (IsSYCLOffloadDevice)
      addTargetMacros(RawTriple);
    else {
      for (auto &Macro : D.getSYCLTargetMacroArgs())
        CmdArgs.push_back(Args.MakeArgString(Macro));
      if (Args.hasArg(options::OPT_fno_sycl_esimd_build_host_code))
        CmdArgs.push_back("-fno-sycl-esimd-build-host-code");
    }
    if (Args.hasFlag(options::OPT_fsycl_esimd_force_stateless_mem,
                     options::OPT_fno_sycl_esimd_force_stateless_mem, false))
      CmdArgs.push_back("-fsycl-esimd-force-stateless-mem");

    const auto DeviceTraitsMacrosArgs = D.getDeviceTraitsMacrosArgs();
    for (const auto &Arg : DeviceTraitsMacrosArgs) {
      CmdArgs.push_back(Arg);
    }
  }

  if (IsOpenMPDevice) {
    // We have to pass the triple of the host if compiling for an OpenMP device.
    std::string NormalizedTriple =
        C.getSingleOffloadToolChain<Action::OFK_Host>()
            ->getTriple()
            .normalize();
    CmdArgs.push_back("-aux-triple");
    CmdArgs.push_back(Args.MakeArgString(NormalizedTriple));
  }

  if (Triple.isOSWindows() && (Triple.getArch() == llvm::Triple::arm ||
                               Triple.getArch() == llvm::Triple::thumb)) {
    unsigned Offset = Triple.getArch() == llvm::Triple::arm ? 4 : 6;
    unsigned Version = 0;
    bool Failure =
        Triple.getArchName().substr(Offset).consumeInteger(10, Version);
    if (Failure || Version < 7)
      D.Diag(diag::err_target_unsupported_arch) << Triple.getArchName()
                                                << TripleStr;
  }

  // Push all default warning arguments that are specific to
  // the given target.  These come before user provided warning options
  // are provided.
  TC.addClangWarningOptions(CmdArgs);

  // FIXME: Subclass ToolChain for SPIR and move this to addClangWarningOptions.
  if (Triple.isSPIR() || Triple.isSPIRV())
    CmdArgs.push_back("-Wspir-compat");

  // Select the appropriate action.
  RewriteKind rewriteKind = RK_None;

  bool UnifiedLTO = false;
  if (IsUsingLTO) {
    UnifiedLTO = Args.hasFlag(options::OPT_funified_lto,
                              options::OPT_fno_unified_lto, Triple.isPS());
    if (UnifiedLTO)
      CmdArgs.push_back("-funified-lto");
  }

  // If CollectArgsForIntegratedAssembler() isn't called below, claim the args
  // it claims when not running an assembler. Otherwise, clang would emit
  // "argument unused" warnings for assembler flags when e.g. adding "-E" to
  // flags while debugging something. That'd be somewhat inconvenient, and it's
  // also inconsistent with most other flags -- we don't warn on
  // -ffunction-sections not being used in -E mode either for example, even
  // though it's not really used either.
  if (!isa<AssembleJobAction>(JA)) {
    // The args claimed here should match the args used in
    // CollectArgsForIntegratedAssembler().
    if (TC.useIntegratedAs()) {
      Args.ClaimAllArgs(options::OPT_mrelax_all);
      Args.ClaimAllArgs(options::OPT_mno_relax_all);
      Args.ClaimAllArgs(options::OPT_mincremental_linker_compatible);
      Args.ClaimAllArgs(options::OPT_mno_incremental_linker_compatible);
      switch (C.getDefaultToolChain().getArch()) {
      case llvm::Triple::arm:
      case llvm::Triple::armeb:
      case llvm::Triple::thumb:
      case llvm::Triple::thumbeb:
        Args.ClaimAllArgs(options::OPT_mimplicit_it_EQ);
        break;
      default:
        break;
      }
    }
    Args.ClaimAllArgs(options::OPT_Wa_COMMA);
    Args.ClaimAllArgs(options::OPT_Xassembler);
    Args.ClaimAllArgs(options::OPT_femit_dwarf_unwind_EQ);
  }

  if (isa<AnalyzeJobAction>(JA)) {
    assert(JA.getType() == types::TY_Plist && "Invalid output type.");
    CmdArgs.push_back("-analyze");
  } else if (isa<MigrateJobAction>(JA)) {
    CmdArgs.push_back("-migrate");
  } else if (isa<PreprocessJobAction>(JA)) {
    if (Output.getType() == types::TY_Dependencies)
      CmdArgs.push_back("-Eonly");
    else {
      CmdArgs.push_back("-E");
      if (Args.hasArg(options::OPT_rewrite_objc) &&
          !Args.hasArg(options::OPT_g_Group))
        CmdArgs.push_back("-P");
      else if (JA.getType() == types::TY_PP_CXXHeaderUnit)
        CmdArgs.push_back("-fdirectives-only");
    }
  } else if (isa<AssembleJobAction>(JA)) {
    if (IsSYCLOffloadDevice && !IsSYCLNativeCPU) {
      CmdArgs.push_back("-emit-llvm-bc");
    } else {
      CmdArgs.push_back("-emit-obj");
      CollectArgsForIntegratedAssembler(C, Args, CmdArgs, D);
    }
    if (IsSYCLOffloadDevice && IsSYCLNativeCPU) {
      CmdArgs.push_back("-mllvm");
      CmdArgs.push_back("-sycl-native-cpu-rename");
    }

    // Also ignore explicit -force_cpusubtype_ALL option.
    (void)Args.hasArg(options::OPT_force__cpusubtype__ALL);
  } else if (isa<PrecompileJobAction>(JA)) {
    if (JA.getType() == types::TY_Nothing)
      CmdArgs.push_back("-fsyntax-only");
    else if (JA.getType() == types::TY_ModuleFile)
      CmdArgs.push_back("-emit-module-interface");
    else if (JA.getType() == types::TY_HeaderUnit)
      CmdArgs.push_back("-emit-header-unit");
    else
      CmdArgs.push_back("-emit-pch");
  } else if (isa<VerifyPCHJobAction>(JA)) {
    CmdArgs.push_back("-verify-pch");
  } else if (isa<ExtractAPIJobAction>(JA)) {
    assert(JA.getType() == types::TY_API_INFO &&
           "Extract API actions must generate a API information.");
    CmdArgs.push_back("-extract-api");
    if (Arg *ProductNameArg = Args.getLastArg(options::OPT_product_name_EQ))
      ProductNameArg->render(Args, CmdArgs);
    if (Arg *ExtractAPIIgnoresFileArg =
            Args.getLastArg(options::OPT_extract_api_ignores_EQ))
      ExtractAPIIgnoresFileArg->render(Args, CmdArgs);
  } else {
    assert((isa<CompileJobAction>(JA) || isa<BackendJobAction>(JA)) &&
           "Invalid action for clang tool.");
    if (JA.getType() == types::TY_Nothing) {
      CmdArgs.push_back("-fsyntax-only");
    } else if (JA.getType() == types::TY_LLVM_IR ||
               JA.getType() == types::TY_LTO_IR) {
      CmdArgs.push_back("-emit-llvm");
    } else if (JA.getType() == types::TY_LLVM_BC ||
               JA.getType() == types::TY_LTO_BC) {
      // Emit textual llvm IR for AMDGPU offloading for -emit-llvm -S
      if (Triple.isAMDGCN() && IsOpenMPDevice && Args.hasArg(options::OPT_S) &&
          Args.hasArg(options::OPT_emit_llvm)) {
        CmdArgs.push_back("-emit-llvm");
      } else {
        CmdArgs.push_back("-emit-llvm-bc");
      }
    } else if (JA.getType() == types::TY_IFS ||
               JA.getType() == types::TY_IFS_CPP) {
      StringRef ArgStr =
          Args.hasArg(options::OPT_interface_stub_version_EQ)
              ? Args.getLastArgValue(options::OPT_interface_stub_version_EQ)
              : "ifs-v1";
      CmdArgs.push_back("-emit-interface-stubs");
      CmdArgs.push_back(
          Args.MakeArgString(Twine("-interface-stub-version=") + ArgStr.str()));
    } else if (JA.getType() == types::TY_PP_Asm) {
      CmdArgs.push_back("-S");
    } else if (JA.getType() == types::TY_AST) {
      CmdArgs.push_back("-emit-pch");
    } else if (JA.getType() == types::TY_ModuleFile) {
      CmdArgs.push_back("-module-file-info");
    } else if (JA.getType() == types::TY_RewrittenObjC) {
      CmdArgs.push_back("-rewrite-objc");
      rewriteKind = RK_NonFragile;
    } else if (JA.getType() == types::TY_RewrittenLegacyObjC) {
      CmdArgs.push_back("-rewrite-objc");
      rewriteKind = RK_Fragile;
    } else {
      assert(JA.getType() == types::TY_PP_Asm && "Unexpected output type!");
    }

    // Preserve use-list order by default when emitting bitcode, so that
    // loading the bitcode up in 'opt' or 'llc' and running passes gives the
    // same result as running passes here.  For LTO, we don't need to preserve
    // the use-list order, since serialization to bitcode is part of the flow.
    if (JA.getType() == types::TY_LLVM_BC)
      CmdArgs.push_back("-emit-llvm-uselists");

    if (IsUsingLTO) {
      if (IsDeviceOffloadAction && !JA.isDeviceOffloading(Action::OFK_OpenMP) &&
          !Args.hasFlag(options::OPT_offload_new_driver,
                        options::OPT_no_offload_new_driver, false) &&
          !Triple.isAMDGPU()) {
        D.Diag(diag::err_drv_unsupported_opt_for_target)
            << Args.getLastArg(options::OPT_foffload_lto,
                               options::OPT_foffload_lto_EQ)
                   ->getAsString(Args)
            << Triple.getTriple();
      } else if (Triple.isNVPTX() && !IsRDCMode &&
                 JA.isDeviceOffloading(Action::OFK_Cuda)) {
        D.Diag(diag::err_drv_unsupported_opt_for_language_mode)
            << Args.getLastArg(options::OPT_foffload_lto,
                               options::OPT_foffload_lto_EQ)
                   ->getAsString(Args)
            << "-fno-gpu-rdc";
      } else {
        assert(LTOMode == LTOK_Full || LTOMode == LTOK_Thin);
        CmdArgs.push_back(Args.MakeArgString(
            Twine("-flto=") + (LTOMode == LTOK_Thin ? "thin" : "full")));
        // PS4 uses the legacy LTO API, which does not support some of the
        // features enabled by -flto-unit.
        if (!RawTriple.isPS4() ||
            (D.getLTOMode() == LTOK_Full) || !UnifiedLTO)
          CmdArgs.push_back("-flto-unit");
      }
    }
  }

  Args.AddLastArg(CmdArgs, options::OPT_dumpdir);

  if (const Arg *A = Args.getLastArg(options::OPT_fthinlto_index_EQ)) {
    if (!types::isLLVMIR(Input.getType()))
      D.Diag(diag::err_drv_arg_requires_bitcode_input) << A->getAsString(Args);
    Args.AddLastArg(CmdArgs, options::OPT_fthinlto_index_EQ);
  }

  if (Triple.isPPC())
    Args.addOptInFlag(CmdArgs, options::OPT_mregnames,
                      options::OPT_mno_regnames);

  if (Args.getLastArg(options::OPT_fthin_link_bitcode_EQ))
    Args.AddLastArg(CmdArgs, options::OPT_fthin_link_bitcode_EQ);

  if (Args.getLastArg(options::OPT_save_temps_EQ))
    Args.AddLastArg(CmdArgs, options::OPT_save_temps_EQ);

  auto *MemProfArg = Args.getLastArg(options::OPT_fmemory_profile,
                                     options::OPT_fmemory_profile_EQ,
                                     options::OPT_fno_memory_profile);
  if (MemProfArg &&
      !MemProfArg->getOption().matches(options::OPT_fno_memory_profile))
    MemProfArg->render(Args, CmdArgs);

  if (auto *MemProfUseArg =
          Args.getLastArg(options::OPT_fmemory_profile_use_EQ)) {
    if (MemProfArg)
      D.Diag(diag::err_drv_argument_not_allowed_with)
          << MemProfUseArg->getAsString(Args) << MemProfArg->getAsString(Args);
    if (auto *PGOInstrArg = Args.getLastArg(options::OPT_fprofile_generate,
                                            options::OPT_fprofile_generate_EQ))
      D.Diag(diag::err_drv_argument_not_allowed_with)
          << MemProfUseArg->getAsString(Args) << PGOInstrArg->getAsString(Args);
    MemProfUseArg->render(Args, CmdArgs);
  }

  // Embed-bitcode option.
  // Only white-listed flags below are allowed to be embedded.
  if (C.getDriver().embedBitcodeInObject() && !IsUsingLTO &&
      (isa<BackendJobAction>(JA) || isa<AssembleJobAction>(JA))) {
    // Add flags implied by -fembed-bitcode.
    Args.AddLastArg(CmdArgs, options::OPT_fembed_bitcode_EQ);
    // Disable all llvm IR level optimizations.
    CmdArgs.push_back("-disable-llvm-passes");

    // Render target options.
    TC.addClangTargetOptions(Args, CmdArgs, JA.getOffloadingDeviceKind());

    // reject options that shouldn't be supported in bitcode
    // also reject kernel/kext
    static const constexpr unsigned kBitcodeOptionIgnorelist[] = {
        options::OPT_mkernel,
        options::OPT_fapple_kext,
        options::OPT_ffunction_sections,
        options::OPT_fno_function_sections,
        options::OPT_fdata_sections,
        options::OPT_fno_data_sections,
        options::OPT_fbasic_block_sections_EQ,
        options::OPT_funique_internal_linkage_names,
        options::OPT_fno_unique_internal_linkage_names,
        options::OPT_funique_section_names,
        options::OPT_fno_unique_section_names,
        options::OPT_funique_basic_block_section_names,
        options::OPT_fno_unique_basic_block_section_names,
        options::OPT_mrestrict_it,
        options::OPT_mno_restrict_it,
        options::OPT_mstackrealign,
        options::OPT_mno_stackrealign,
        options::OPT_mstack_alignment,
        options::OPT_mcmodel_EQ,
        options::OPT_mlong_calls,
        options::OPT_mno_long_calls,
        options::OPT_ggnu_pubnames,
        options::OPT_gdwarf_aranges,
        options::OPT_fdebug_types_section,
        options::OPT_fno_debug_types_section,
        options::OPT_fdwarf_directory_asm,
        options::OPT_fno_dwarf_directory_asm,
        options::OPT_mrelax_all,
        options::OPT_mno_relax_all,
        options::OPT_ftrap_function_EQ,
        options::OPT_ffixed_r9,
        options::OPT_mfix_cortex_a53_835769,
        options::OPT_mno_fix_cortex_a53_835769,
        options::OPT_ffixed_x18,
        options::OPT_mglobal_merge,
        options::OPT_mno_global_merge,
        options::OPT_mred_zone,
        options::OPT_mno_red_zone,
        options::OPT_Wa_COMMA,
        options::OPT_Xassembler,
        options::OPT_mllvm,
    };
    for (const auto &A : Args)
      if (llvm::is_contained(kBitcodeOptionIgnorelist, A->getOption().getID()))
        D.Diag(diag::err_drv_unsupported_embed_bitcode) << A->getSpelling();

    // Render the CodeGen options that need to be passed.
    Args.addOptOutFlag(CmdArgs, options::OPT_foptimize_sibling_calls,
                       options::OPT_fno_optimize_sibling_calls);

    RenderFloatingPointOptions(TC, D, isOptimizationLevelFast(Args), Args,
                               CmdArgs, JA);

    // Render ABI arguments
    switch (TC.getArch()) {
    default: break;
    case llvm::Triple::arm:
    case llvm::Triple::armeb:
    case llvm::Triple::thumbeb:
      RenderARMABI(D, Triple, Args, CmdArgs);
      break;
    case llvm::Triple::aarch64:
    case llvm::Triple::aarch64_32:
    case llvm::Triple::aarch64_be:
      RenderAArch64ABI(Triple, Args, CmdArgs);
      break;
    }

    // Optimization level for CodeGen.
    if (const Arg *A = Args.getLastArg(options::OPT_O_Group)) {
      if (A->getOption().matches(options::OPT_O4)) {
        CmdArgs.push_back("-O3");
        D.Diag(diag::warn_O4_is_O3);
      } else {
        A->render(Args, CmdArgs);
      }
    }

    // Input/Output file.
    if (Output.getType() == types::TY_Dependencies) {
      // Handled with other dependency code.
    } else if (Output.isFilename()) {
      CmdArgs.push_back("-o");
      CmdArgs.push_back(Output.getFilename());
    } else {
      assert(Output.isNothing() && "Input output.");
    }

    for (const auto &II : Inputs) {
      addDashXForInput(Args, II, CmdArgs);
      if (II.isFilename())
        CmdArgs.push_back(II.getFilename());
      else
        II.getInputArg().renderAsInput(Args, CmdArgs);
    }

    C.addCommand(std::make_unique<Command>(
        JA, *this, ResponseFileSupport::AtFileUTF8(), D.getClangProgramPath(),
        CmdArgs, Inputs, Output, D.getPrependArg()));
    return;
  }

  if (C.getDriver().embedBitcodeMarkerOnly() && !IsUsingLTO)
    CmdArgs.push_back("-fembed-bitcode=marker");

  // We normally speed up the clang process a bit by skipping destructors at
  // exit, but when we're generating diagnostics we can rely on some of the
  // cleanup.
  if (!C.isForDiagnostics())
    CmdArgs.push_back("-disable-free");
  CmdArgs.push_back("-clear-ast-before-backend");

#ifdef NDEBUG
  const bool IsAssertBuild = false;
#else
  const bool IsAssertBuild = true;
#endif

  // Disable the verification pass in asserts builds unless otherwise specified.
  if (Args.hasFlag(options::OPT_fno_verify_intermediate_code,
                   options::OPT_fverify_intermediate_code, !IsAssertBuild)) {
    CmdArgs.push_back("-disable-llvm-verifier");
  }

  // Discard value names in assert builds unless otherwise specified.
  if (Args.hasFlag(options::OPT_fdiscard_value_names,
                   options::OPT_fno_discard_value_names,
                   !IsAssertBuild && !IsFPGASYCLOffloadDevice)) {
    if (Args.hasArg(options::OPT_fdiscard_value_names) &&
        llvm::any_of(Inputs, [](const clang::driver::InputInfo &II) {
          return types::isLLVMIR(II.getType());
        })) {
      D.Diag(diag::warn_ignoring_fdiscard_for_bitcode);
    }
    CmdArgs.push_back("-discard-value-names");
  }

  // Set the main file name, so that debug info works even with
  // -save-temps.
  CmdArgs.push_back("-main-file-name");
  if (!IsSYCL || Args.hasArg(options::OPT_fno_sycl_use_footer)) {
    CmdArgs.push_back(getBaseInputName(Args, Input));
  } else {
    SmallString<256> AbsPath = llvm::StringRef(Input.getBaseInput());
    D.getVFS().makeAbsolute(AbsPath);
    CmdArgs.push_back(
        Args.MakeArgString(llvm::sys::path::filename(Input.getBaseInput())));
    CmdArgs.push_back("-fsycl-use-main-file-name");
  }

  if (IsSYCL || Args.hasArg(options::OPT_fsycl_footer_path_EQ)) {
    CmdArgs.push_back("-full-main-file-name");
    CmdArgs.push_back(Input.getBaseInput());
  }
  // Some flags which affect the language (via preprocessor
  // defines).
  if (Args.hasArg(options::OPT_static))
    CmdArgs.push_back("-static-define");

  if (Args.hasArg(options::OPT_municode))
    CmdArgs.push_back("-DUNICODE");

  if (isa<AnalyzeJobAction>(JA))
    RenderAnalyzerOptions(Args, CmdArgs, Triple, Input);

  if (isa<AnalyzeJobAction>(JA) ||
      (isa<PreprocessJobAction>(JA) && Args.hasArg(options::OPT__analyze)))
    CmdArgs.push_back("-setup-static-analyzer");

  // Enable compatilibily mode to avoid analyzer-config related errors.
  // Since we can't access frontend flags through hasArg, let's manually iterate
  // through them.
  bool FoundAnalyzerConfig = false;
  for (auto *Arg : Args.filtered(options::OPT_Xclang))
    if (StringRef(Arg->getValue()) == "-analyzer-config") {
      FoundAnalyzerConfig = true;
      break;
    }
  if (!FoundAnalyzerConfig)
    for (auto *Arg : Args.filtered(options::OPT_Xanalyzer))
      if (StringRef(Arg->getValue()) == "-analyzer-config") {
        FoundAnalyzerConfig = true;
        break;
      }
  if (FoundAnalyzerConfig)
    CmdArgs.push_back("-analyzer-config-compatibility-mode=true");

  CheckCodeGenerationOptions(D, Args);

  unsigned FunctionAlignment = ParseFunctionAlignment(TC, Args);
  assert(FunctionAlignment <= 31 && "function alignment will be truncated!");
  if (FunctionAlignment) {
    CmdArgs.push_back("-function-alignment");
    CmdArgs.push_back(Args.MakeArgString(std::to_string(FunctionAlignment)));
  }

  // We support -falign-loops=N where N is a power of 2. GCC supports more
  // forms.
  if (const Arg *A = Args.getLastArg(options::OPT_falign_loops_EQ)) {
    unsigned Value = 0;
    if (StringRef(A->getValue()).getAsInteger(10, Value) || Value > 65536)
      TC.getDriver().Diag(diag::err_drv_invalid_int_value)
          << A->getAsString(Args) << A->getValue();
    else if (Value & (Value - 1))
      TC.getDriver().Diag(diag::err_drv_alignment_not_power_of_two)
          << A->getAsString(Args) << A->getValue();
    // Treat =0 as unspecified (use the target preference).
    if (Value)
      CmdArgs.push_back(Args.MakeArgString("-falign-loops=" +
                                           Twine(std::min(Value, 65536u))));
  }

  if (Triple.isOSzOS()) {
    // On z/OS some of the system header feature macros need to
    // be defined to enable most cross platform projects to build
    // successfully.  Ths include the libc++ library.  A
    // complicating factor is that users can define these
    // macros to the same or different values.  We need to add
    // the definition for these macros to the compilation command
    // if the user hasn't already defined them.

    auto findMacroDefinition = [&](const std::string &Macro) {
      auto MacroDefs = Args.getAllArgValues(options::OPT_D);
      return llvm::any_of(MacroDefs, [&](const std::string &M) {
        return M == Macro || M.find(Macro + '=') != std::string::npos;
      });
    };

    // _UNIX03_WITHDRAWN is required for libcxx & porting.
    if (!findMacroDefinition("_UNIX03_WITHDRAWN"))
      CmdArgs.push_back("-D_UNIX03_WITHDRAWN");
    // _OPEN_DEFAULT is required for XL compat
    if (!findMacroDefinition("_OPEN_DEFAULT"))
      CmdArgs.push_back("-D_OPEN_DEFAULT");
    if (D.CCCIsCXX() || types::isCXX(Input.getType())) {
      // _XOPEN_SOURCE=600 is required for libcxx.
      if (!findMacroDefinition("_XOPEN_SOURCE"))
        CmdArgs.push_back("-D_XOPEN_SOURCE=600");
    }
  }

  llvm::Reloc::Model RelocationModel;
  unsigned PICLevel;
  bool IsPIE;
  std::tie(RelocationModel, PICLevel, IsPIE) = ParsePICArgs(TC, Args);
  Arg *LastPICDataRelArg =
      Args.getLastArg(options::OPT_mno_pic_data_is_text_relative,
                      options::OPT_mpic_data_is_text_relative);
  bool NoPICDataIsTextRelative = false;
  if (LastPICDataRelArg) {
    if (LastPICDataRelArg->getOption().matches(
            options::OPT_mno_pic_data_is_text_relative)) {
      NoPICDataIsTextRelative = true;
      if (!PICLevel)
        D.Diag(diag::err_drv_argument_only_allowed_with)
            << "-mno-pic-data-is-text-relative"
            << "-fpic/-fpie";
    }
    if (!Triple.isSystemZ())
      D.Diag(diag::err_drv_unsupported_opt_for_target)
          << (NoPICDataIsTextRelative ? "-mno-pic-data-is-text-relative"
                                      : "-mpic-data-is-text-relative")
          << RawTriple.str();
  }

  bool IsROPI = RelocationModel == llvm::Reloc::ROPI ||
                RelocationModel == llvm::Reloc::ROPI_RWPI;
  bool IsRWPI = RelocationModel == llvm::Reloc::RWPI ||
                RelocationModel == llvm::Reloc::ROPI_RWPI;

  if (Args.hasArg(options::OPT_mcmse) &&
      !Args.hasArg(options::OPT_fallow_unsupported)) {
    if (IsROPI)
      D.Diag(diag::err_cmse_pi_are_incompatible) << IsROPI;
    if (IsRWPI)
      D.Diag(diag::err_cmse_pi_are_incompatible) << !IsRWPI;
  }

  if (IsROPI && types::isCXX(Input.getType()) &&
      !Args.hasArg(options::OPT_fallow_unsupported))
    D.Diag(diag::err_drv_ropi_incompatible_with_cxx);

  const char *RMName = RelocationModelName(RelocationModel);
  if (RMName) {
    CmdArgs.push_back("-mrelocation-model");
    CmdArgs.push_back(RMName);
  }
  if (PICLevel > 0) {
    CmdArgs.push_back("-pic-level");
    CmdArgs.push_back(PICLevel == 1 ? "1" : "2");
    if (IsPIE)
      CmdArgs.push_back("-pic-is-pie");
    if (NoPICDataIsTextRelative)
      CmdArgs.push_back("-mcmodel=medium");
  }

  if (RelocationModel == llvm::Reloc::ROPI ||
      RelocationModel == llvm::Reloc::ROPI_RWPI)
    CmdArgs.push_back("-fropi");
  if (RelocationModel == llvm::Reloc::RWPI ||
      RelocationModel == llvm::Reloc::ROPI_RWPI)
    CmdArgs.push_back("-frwpi");

  if (Arg *A = Args.getLastArg(options::OPT_meabi)) {
    CmdArgs.push_back("-meabi");
    CmdArgs.push_back(A->getValue());
  }

  // -fsemantic-interposition is forwarded to CC1: set the
  // "SemanticInterposition" metadata to 1 (make some linkages interposable) and
  // make default visibility external linkage definitions dso_preemptable.
  //
  // -fno-semantic-interposition: if the target supports .Lfoo$local local
  // aliases (make default visibility external linkage definitions dso_local).
  // This is the CC1 default for ELF to match COFF/Mach-O.
  //
  // Otherwise use Clang's traditional behavior: like
  // -fno-semantic-interposition but local aliases are not used. So references
  // can be interposed if not optimized out.
  if (Triple.isOSBinFormatELF()) {
    Arg *A = Args.getLastArg(options::OPT_fsemantic_interposition,
                             options::OPT_fno_semantic_interposition);
    if (RelocationModel != llvm::Reloc::Static && !IsPIE) {
      // The supported targets need to call AsmPrinter::getSymbolPreferLocal.
      bool SupportsLocalAlias =
          Triple.isAArch64() || Triple.isRISCV() || Triple.isX86();
      if (!A)
        CmdArgs.push_back("-fhalf-no-semantic-interposition");
      else if (A->getOption().matches(options::OPT_fsemantic_interposition))
        A->render(Args, CmdArgs);
      else if (!SupportsLocalAlias)
        CmdArgs.push_back("-fhalf-no-semantic-interposition");
    }
  }

  {
    std::string Model;
    if (Arg *A = Args.getLastArg(options::OPT_mthread_model)) {
      if (!TC.isThreadModelSupported(A->getValue()))
        D.Diag(diag::err_drv_invalid_thread_model_for_target)
            << A->getValue() << A->getAsString(Args);
      Model = A->getValue();
    } else
      Model = TC.getThreadModel();
    if (Model != "posix") {
      CmdArgs.push_back("-mthread-model");
      CmdArgs.push_back(Args.MakeArgString(Model));
    }
  }

  if (Arg *A = Args.getLastArg(options::OPT_fveclib)) {
    StringRef Name = A->getValue();
    if (Name == "SVML") {
      if (Triple.getArch() != llvm::Triple::x86 &&
          Triple.getArch() != llvm::Triple::x86_64)
        D.Diag(diag::err_drv_unsupported_opt_for_target)
            << Name << Triple.getArchName();
    } else if (Name == "LIBMVEC-X86") {
      if (Triple.getArch() != llvm::Triple::x86 &&
          Triple.getArch() != llvm::Triple::x86_64)
        D.Diag(diag::err_drv_unsupported_opt_for_target)
            << Name << Triple.getArchName();
    } else if (Name == "SLEEF" || Name == "ArmPL") {
      if (Triple.getArch() != llvm::Triple::aarch64 &&
          Triple.getArch() != llvm::Triple::aarch64_be)
        D.Diag(diag::err_drv_unsupported_opt_for_target)
            << Name << Triple.getArchName();
    }
    A->render(Args, CmdArgs);
  }

  if (Arg *A = Args.getLastArg(options::OPT_faltmathlib_EQ))
    A->render(Args, CmdArgs);

  if (Args.hasFlag(options::OPT_fmerge_all_constants,
                   options::OPT_fno_merge_all_constants, false))
    CmdArgs.push_back("-fmerge-all-constants");

  Args.addOptOutFlag(CmdArgs, options::OPT_fdelete_null_pointer_checks,
                     options::OPT_fno_delete_null_pointer_checks);

  // LLVM Code Generator Options.

  if (Arg *A = Args.getLastArg(options::OPT_mabi_EQ_quadword_atomics)) {
    if (!Triple.isOSAIX() || Triple.isPPC32())
      D.Diag(diag::err_drv_unsupported_opt_for_target)
        << A->getSpelling() << RawTriple.str();
    CmdArgs.push_back("-mabi=quadword-atomics");
  }

  if (Arg *A = Args.getLastArg(options::OPT_mlong_double_128)) {
    // Emit the unsupported option error until the Clang's library integration
    // support for 128-bit long double is available for AIX.
    if (Triple.isOSAIX())
      D.Diag(diag::err_drv_unsupported_opt_for_target)
          << A->getSpelling() << RawTriple.str();
  }

  if (Arg *A = Args.getLastArg(options::OPT_Wframe_larger_than_EQ)) {
    StringRef V = A->getValue(), V1 = V;
    unsigned Size;
    if (V1.consumeInteger(10, Size) || !V1.empty())
      D.Diag(diag::err_drv_invalid_argument_to_option)
          << V << A->getOption().getName();
    else
      CmdArgs.push_back(Args.MakeArgString("-fwarn-stack-size=" + V));
  }

  Args.addOptOutFlag(CmdArgs, options::OPT_fjump_tables,
                     options::OPT_fno_jump_tables);
  Args.addOptInFlag(CmdArgs, options::OPT_fprofile_sample_accurate,
                    options::OPT_fno_profile_sample_accurate);
  Args.addOptOutFlag(CmdArgs, options::OPT_fpreserve_as_comments,
                     options::OPT_fno_preserve_as_comments);

  if (Arg *A = Args.getLastArg(options::OPT_mregparm_EQ)) {
    CmdArgs.push_back("-mregparm");
    CmdArgs.push_back(A->getValue());
  }

  if (Arg *A = Args.getLastArg(options::OPT_maix_struct_return,
                               options::OPT_msvr4_struct_return)) {
    if (!TC.getTriple().isPPC32()) {
      D.Diag(diag::err_drv_unsupported_opt_for_target)
          << A->getSpelling() << RawTriple.str();
    } else if (A->getOption().matches(options::OPT_maix_struct_return)) {
      CmdArgs.push_back("-maix-struct-return");
    } else {
      assert(A->getOption().matches(options::OPT_msvr4_struct_return));
      CmdArgs.push_back("-msvr4-struct-return");
    }
  }

  if (Arg *A = Args.getLastArg(options::OPT_fpcc_struct_return,
                               options::OPT_freg_struct_return)) {
    if (TC.getArch() != llvm::Triple::x86) {
      D.Diag(diag::err_drv_unsupported_opt_for_target)
          << A->getSpelling() << RawTriple.str();
    } else if (A->getOption().matches(options::OPT_fpcc_struct_return)) {
      CmdArgs.push_back("-fpcc-struct-return");
    } else {
      assert(A->getOption().matches(options::OPT_freg_struct_return));
      CmdArgs.push_back("-freg-struct-return");
    }
  }

  if (Args.hasFlag(options::OPT_mrtd, options::OPT_mno_rtd, false)) {
    if (Triple.getArch() == llvm::Triple::m68k)
      CmdArgs.push_back("-fdefault-calling-conv=rtdcall");
    else
      CmdArgs.push_back("-fdefault-calling-conv=stdcall");
  }

  if (Args.hasArg(options::OPT_fenable_matrix)) {
    // enable-matrix is needed by both the LangOpts and by LLVM.
    CmdArgs.push_back("-fenable-matrix");
    CmdArgs.push_back("-mllvm");
    CmdArgs.push_back("-enable-matrix");
  }

  CodeGenOptions::FramePointerKind FPKeepKind =
                  getFramePointerKind(Args, RawTriple);
  const char *FPKeepKindStr = nullptr;
  switch (FPKeepKind) {
  case CodeGenOptions::FramePointerKind::None:
    FPKeepKindStr = "-mframe-pointer=none";
    break;
  case CodeGenOptions::FramePointerKind::NonLeaf:
    FPKeepKindStr = "-mframe-pointer=non-leaf";
    break;
  case CodeGenOptions::FramePointerKind::All:
    FPKeepKindStr = "-mframe-pointer=all";
    break;
  }
  assert(FPKeepKindStr && "unknown FramePointerKind");
  CmdArgs.push_back(FPKeepKindStr);

  Args.addOptOutFlag(CmdArgs, options::OPT_fzero_initialized_in_bss,
                     options::OPT_fno_zero_initialized_in_bss);

  bool OFastEnabled = isOptimizationLevelFast(Args);
  // If -Ofast is the optimization level, then -fstrict-aliasing should be
  // enabled.  This alias option is being used to simplify the hasFlag logic.
  OptSpecifier StrictAliasingAliasOption =
      OFastEnabled ? options::OPT_Ofast : options::OPT_fstrict_aliasing;
  // We turn strict aliasing off by default if we're in CL mode, since MSVC
  // doesn't do any TBAA.
  bool TBAAOnByDefault = !D.IsCLMode();
  if (!Args.hasFlag(options::OPT_fstrict_aliasing, StrictAliasingAliasOption,
                    options::OPT_fno_strict_aliasing, TBAAOnByDefault))
    CmdArgs.push_back("-relaxed-aliasing");
  if (!Args.hasFlag(options::OPT_fstruct_path_tbaa,
                    options::OPT_fno_struct_path_tbaa, true))
    CmdArgs.push_back("-no-struct-path-tbaa");
  Args.addOptInFlag(CmdArgs, options::OPT_fstrict_enums,
                    options::OPT_fno_strict_enums);
  Args.addOptOutFlag(CmdArgs, options::OPT_fstrict_return,
                     options::OPT_fno_strict_return);
  Args.addOptInFlag(CmdArgs, options::OPT_fallow_editor_placeholders,
                    options::OPT_fno_allow_editor_placeholders);
  Args.addOptInFlag(CmdArgs, options::OPT_fstrict_vtable_pointers,
                    options::OPT_fno_strict_vtable_pointers);
  Args.addOptInFlag(CmdArgs, options::OPT_fforce_emit_vtables,
                    options::OPT_fno_force_emit_vtables);
  Args.addOptOutFlag(CmdArgs, options::OPT_foptimize_sibling_calls,
                     options::OPT_fno_optimize_sibling_calls);
  Args.addOptOutFlag(CmdArgs, options::OPT_fescaping_block_tail_calls,
                     options::OPT_fno_escaping_block_tail_calls);

  Args.AddLastArg(CmdArgs, options::OPT_ffine_grained_bitfield_accesses,
                  options::OPT_fno_fine_grained_bitfield_accesses);

  Args.AddLastArg(CmdArgs, options::OPT_fexperimental_relative_cxx_abi_vtables,
                  options::OPT_fno_experimental_relative_cxx_abi_vtables);

  Args.AddLastArg(CmdArgs, options::OPT_fexperimental_omit_vtable_rtti,
                  options::OPT_fno_experimental_omit_vtable_rtti);

  // Handle segmented stacks.
  Args.addOptInFlag(CmdArgs, options::OPT_fsplit_stack,
                    options::OPT_fno_split_stack);

  // -fprotect-parens=0 is default.
  if (Args.hasFlag(options::OPT_fprotect_parens,
                   options::OPT_fno_protect_parens, false))
    CmdArgs.push_back("-fprotect-parens");

  RenderFloatingPointOptions(TC, D, OFastEnabled, Args, CmdArgs, JA);

  if (Arg *A = Args.getLastArg(options::OPT_fextend_args_EQ)) {
    const llvm::Triple::ArchType Arch = TC.getArch();
    if (Arch == llvm::Triple::x86 || Arch == llvm::Triple::x86_64) {
      StringRef V = A->getValue();
      if (V == "64")
        CmdArgs.push_back("-fextend-arguments=64");
      else if (V != "32")
        D.Diag(diag::err_drv_invalid_argument_to_option)
            << A->getValue() << A->getOption().getName();
    } else
      D.Diag(diag::err_drv_unsupported_opt_for_target)
          << A->getOption().getName() << TripleStr;
  }

  if (Arg *A = Args.getLastArg(options::OPT_mdouble_EQ)) {
    if (TC.getArch() == llvm::Triple::avr)
      A->render(Args, CmdArgs);
    else
      D.Diag(diag::err_drv_unsupported_opt_for_target)
          << A->getAsString(Args) << TripleStr;
  }

  if (Arg *A = Args.getLastArg(options::OPT_LongDouble_Group)) {
    if (TC.getTriple().isX86())
      A->render(Args, CmdArgs);
    else if (TC.getTriple().isSPIR() &&
             (A->getOption().getID() == options::OPT_mlong_double_64))
      // Only allow for -mlong-double-64 for SPIR-V
      A->render(Args, CmdArgs);
    else if (TC.getTriple().isPPC() &&
             (A->getOption().getID() != options::OPT_mlong_double_80))
      A->render(Args, CmdArgs);
    else
      D.Diag(diag::err_drv_unsupported_opt_for_target)
          << A->getAsString(Args) << TripleStr;
  }

  std::string FpAccuracyAttr;
  auto RenderFPAccuracyOptions = [&FpAccuracyAttr](const Twine &OptStr) {
    // In case the value is 'default' don't add the -ffp-builtin-accuracy
    // attribute.
    if (OptStr.str() != "default") {
      if (FpAccuracyAttr.empty())
        FpAccuracyAttr = "-ffp-builtin-accuracy=";
      else
        FpAccuracyAttr += " ";
      FpAccuracyAttr += OptStr.str();
    }
  };
  for (StringRef A : Args.getAllArgValues(options::OPT_ffp_accuracy_EQ))
    RenderFPAccuracyOptions(A);
  if (!FpAccuracyAttr.empty())
    CmdArgs.push_back(Args.MakeArgString(FpAccuracyAttr));

  // Decide whether to use verbose asm. Verbose assembly is the default on
  // toolchains which have the integrated assembler on by default.
  bool IsIntegratedAssemblerDefault = TC.IsIntegratedAssemblerDefault();
  if (!Args.hasFlag(options::OPT_fverbose_asm, options::OPT_fno_verbose_asm,
                    IsIntegratedAssemblerDefault))
    CmdArgs.push_back("-fno-verbose-asm");

  // Parse 'none' or '$major.$minor'. Disallow -fbinutils-version=0 because we
  // use that to indicate the MC default in the backend.
  if (Arg *A = Args.getLastArg(options::OPT_fbinutils_version_EQ)) {
    StringRef V = A->getValue();
    unsigned Num;
    if (V == "none")
      A->render(Args, CmdArgs);
    else if (!V.consumeInteger(10, Num) && Num > 0 &&
             (V.empty() || (V.consume_front(".") &&
                            !V.consumeInteger(10, Num) && V.empty())))
      A->render(Args, CmdArgs);
    else
      D.Diag(diag::err_drv_invalid_argument_to_option)
          << A->getValue() << A->getOption().getName();
  }

  // If toolchain choose to use MCAsmParser for inline asm don't pass the
  // option to disable integrated-as explictly.
  if (!TC.useIntegratedAs() && !TC.parseInlineAsmUsingAsmParser())
    CmdArgs.push_back("-no-integrated-as");

  if (Args.hasArg(options::OPT_fdebug_pass_structure)) {
    CmdArgs.push_back("-mdebug-pass");
    CmdArgs.push_back("Structure");
  }
  if (Args.hasArg(options::OPT_fdebug_pass_arguments)) {
    CmdArgs.push_back("-mdebug-pass");
    CmdArgs.push_back("Arguments");
  }

  // Enable -mconstructor-aliases except on darwin, where we have to work around
  // a linker bug (see https://openradar.appspot.com/7198997), and CUDA device
  // code, where aliases aren't supported.
  if (!RawTriple.isOSDarwin() && !RawTriple.isNVPTX())
    CmdArgs.push_back("-mconstructor-aliases");

  // Darwin's kernel doesn't support guard variables; just die if we
  // try to use them.
  if (KernelOrKext && RawTriple.isOSDarwin())
    CmdArgs.push_back("-fforbid-guard-variables");

  if (Args.hasFlag(options::OPT_mms_bitfields, options::OPT_mno_ms_bitfields,
                   Triple.isWindowsGNUEnvironment())) {
    CmdArgs.push_back("-mms-bitfields");
  }

  if (Triple.isWindowsGNUEnvironment()) {
    Args.addOptOutFlag(CmdArgs, options::OPT_fauto_import,
                       options::OPT_fno_auto_import);
  }

  // Non-PIC code defaults to -fdirect-access-external-data while PIC code
  // defaults to -fno-direct-access-external-data. Pass the option if different
  // from the default.
  if (Arg *A = Args.getLastArg(options::OPT_fdirect_access_external_data,
                               options::OPT_fno_direct_access_external_data))
    if (A->getOption().matches(options::OPT_fdirect_access_external_data) !=
        (PICLevel == 0))
      A->render(Args, CmdArgs);

  if (Args.hasFlag(options::OPT_fno_plt, options::OPT_fplt, false)) {
    CmdArgs.push_back("-fno-plt");
  }

  // -fhosted is default.
  // TODO: Audit uses of KernelOrKext and see where it'd be more appropriate to
  // use Freestanding.
  bool Freestanding =
      Args.hasFlag(options::OPT_ffreestanding, options::OPT_fhosted, false) ||
      KernelOrKext;
  if (Freestanding)
    CmdArgs.push_back("-ffreestanding");

  Args.AddLastArg(CmdArgs, options::OPT_fno_knr_functions);

  // This is a coarse approximation of what llvm-gcc actually does, both
  // -fasynchronous-unwind-tables and -fnon-call-exceptions interact in more
  // complicated ways.
  auto SanitizeArgs = TC.getSanitizerArgs(Args);

  bool IsAsyncUnwindTablesDefault =
      TC.getDefaultUnwindTableLevel(Args) == ToolChain::UnwindTableLevel::Asynchronous;
  bool IsSyncUnwindTablesDefault =
      TC.getDefaultUnwindTableLevel(Args) == ToolChain::UnwindTableLevel::Synchronous;

  bool AsyncUnwindTables = Args.hasFlag(
      options::OPT_fasynchronous_unwind_tables,
      options::OPT_fno_asynchronous_unwind_tables,
      (IsAsyncUnwindTablesDefault || SanitizeArgs.needsUnwindTables()) &&
          !Freestanding);
  bool UnwindTables =
      Args.hasFlag(options::OPT_funwind_tables, options::OPT_fno_unwind_tables,
                   IsSyncUnwindTablesDefault && !Freestanding);
  if (AsyncUnwindTables)
    CmdArgs.push_back("-funwind-tables=2");
  else if (UnwindTables)
     CmdArgs.push_back("-funwind-tables=1");

  // Prepare `-aux-target-cpu` and `-aux-target-feature` unless
  // `--gpu-use-aux-triple-only` is specified.
  if (!Args.getLastArg(options::OPT_gpu_use_aux_triple_only) &&
      (IsCudaDevice || (IsSYCL && IsSYCLOffloadDevice) || IsHIPDevice)) {
    const ArgList &HostArgs =
        C.getArgsForToolChain(nullptr, StringRef(), Action::OFK_None);
    std::string HostCPU =
        getCPUName(D, HostArgs, *TC.getAuxTriple(), /*FromAs*/ false);
    if (!HostCPU.empty()) {
      CmdArgs.push_back("-aux-target-cpu");
      CmdArgs.push_back(Args.MakeArgString(HostCPU));
    }
    getTargetFeatures(D, *TC.getAuxTriple(), HostArgs, CmdArgs,
                      /*ForAS*/ false, /*IsAux*/ true);
  }

  TC.addClangTargetOptions(Args, CmdArgs, JA.getOffloadingDeviceKind());

  if (Arg *A = Args.getLastArg(options::OPT_mcmodel_EQ)) {
    StringRef CM = A->getValue();
    bool Ok = false;
    if (Triple.isOSAIX() && CM == "medium")
      CM = "large";
    if (Triple.isAArch64(64)) {
      Ok = CM == "tiny" || CM == "small" || CM == "large";
      if (CM == "large" && RelocationModel != llvm::Reloc::Static)
        D.Diag(diag::err_drv_argument_only_allowed_with)
            << A->getAsString(Args) << "-fno-pic";
    } else if (Triple.isPPC64() || Triple.isOSAIX()) {
      Ok = CM == "small" || CM == "medium" || CM == "large";
    } else if (Triple.isRISCV()) {
      if (CM == "medlow")
        CM = "small";
      else if (CM == "medany")
        CM = "medium";
      Ok = CM == "small" || CM == "medium";
    } else if (Triple.getArch() == llvm::Triple::x86_64) {
      Ok = llvm::is_contained({"small", "kernel", "medium", "large", "tiny"},
                              CM);
    } else if (Triple.isNVPTX() || Triple.isAMDGPU()) {
      // NVPTX/AMDGPU does not care about the code model and will accept
      // whatever works for the host.
      Ok = true;
    }
    if (Ok) {
      CmdArgs.push_back(Args.MakeArgString("-mcmodel=" + CM));
    } else {
      D.Diag(diag::err_drv_unsupported_option_argument_for_target)
          << A->getSpelling() << CM << TripleStr;
    }
  }

  if (Arg *A = Args.getLastArg(options::OPT_mlarge_data_threshold_EQ)) {
    if (!Triple.isX86()) {
      D.Diag(diag::err_drv_unsupported_opt_for_target)
          << A->getOption().getName() << TripleStr;
    } else {
      bool IsMediumCM = false;
      if (Arg *A = Args.getLastArg(options::OPT_mcmodel_EQ))
        IsMediumCM = StringRef(A->getValue()) == "medium";
      if (!IsMediumCM) {
        D.Diag(diag::warn_drv_large_data_threshold_invalid_code_model)
            << A->getOption().getRenderName();
      } else {
        A->render(Args, CmdArgs);
      }
    }
  }

  if (Arg *A = Args.getLastArg(options::OPT_mtls_size_EQ)) {
    StringRef Value = A->getValue();
    unsigned TLSSize = 0;
    Value.getAsInteger(10, TLSSize);
    if (!Triple.isAArch64() || !Triple.isOSBinFormatELF())
      D.Diag(diag::err_drv_unsupported_opt_for_target)
          << A->getOption().getName() << TripleStr;
    if (TLSSize != 12 && TLSSize != 24 && TLSSize != 32 && TLSSize != 48)
      D.Diag(diag::err_drv_invalid_int_value)
          << A->getOption().getName() << Value;
    Args.AddLastArg(CmdArgs, options::OPT_mtls_size_EQ);
  }

  // Add the target cpu
  std::string CPU = getCPUName(D, Args, Triple, /*FromAs*/ false);
  if (!CPU.empty()) {
    CmdArgs.push_back("-target-cpu");
    CmdArgs.push_back(Args.MakeArgString(CPU));
  }

  RenderTargetOptions(Triple, Args, KernelOrKext, CmdArgs);

  // Add clang-cl arguments.
  types::ID InputType = Input.getType();
  if (D.IsCLMode())
    AddClangCLArgs(Args, InputType, CmdArgs);

  // Add the sycld debug library when --dependent-lib=msvcrtd is used from
  // the command line.  This is to allow for CMake based builds using the
  // Linux based driver on Windows to correctly pull in the expected debug
  // library.
  if (Args.hasArg(options::OPT_fsycl) && !Args.hasArg(options::OPT_nolibsycl)) {
    if (!D.IsCLMode() && TC.getTriple().isWindowsMSVCEnvironment()) {
      if (isDependentLibAdded(Args, "msvcrtd")) {
        if (Args.hasArg(options::OPT_fpreview_breaking_changes))
          CmdArgs.push_back("--dependent-lib=sycl" SYCL_MAJOR_VERSION
                            "-previewd");
        else
          CmdArgs.push_back("--dependent-lib=sycl" SYCL_MAJOR_VERSION "d");
      }
    } else if (!D.IsCLMode() && TC.getTriple().isWindowsGNUEnvironment()) {
      if (Args.hasArg(options::OPT_fpreview_breaking_changes))
        CmdArgs.push_back("--dependent-lib=sycl" SYCL_MAJOR_VERSION
                          "-preview.dll");
      else
        CmdArgs.push_back("--dependent-lib=sycl" SYCL_MAJOR_VERSION ".dll");
    }
    CmdArgs.push_back("--dependent-lib=sycl-devicelib-host");
  }

  llvm::codegenoptions::DebugInfoKind DebugInfoKind =
      llvm::codegenoptions::NoDebugInfo;
  DwarfFissionKind DwarfFission = DwarfFissionKind::None;
  renderDebugOptions(TC, D, RawTriple, Args, types::isLLVMIR(InputType),
                     CmdArgs, Output, DebugInfoKind, DwarfFission);

  // Add the split debug info name to the command lines here so we
  // can propagate it to the backend.
  bool SplitDWARF = (DwarfFission != DwarfFissionKind::None) &&
                    (TC.getTriple().isOSBinFormatELF() ||
                     TC.getTriple().isOSBinFormatWasm() ||
                     TC.getTriple().isOSBinFormatCOFF()) &&
                    (isa<AssembleJobAction>(JA) || isa<CompileJobAction>(JA) ||
                     isa<BackendJobAction>(JA));
  if (SplitDWARF) {
    const char *SplitDWARFOut = SplitDebugName(JA, Args, Input, Output);
    CmdArgs.push_back("-split-dwarf-file");
    CmdArgs.push_back(SplitDWARFOut);
    if (DwarfFission == DwarfFissionKind::Split) {
      CmdArgs.push_back("-split-dwarf-output");
      CmdArgs.push_back(SplitDWARFOut);
    }
  }

  // Pass the linker version in use.
  if (Arg *A = Args.getLastArg(options::OPT_mlinker_version_EQ)) {
    CmdArgs.push_back("-target-linker-version");
    CmdArgs.push_back(A->getValue());
  }

  // Explicitly error on some things we know we don't support and can't just
  // ignore.
  if (!Args.hasArg(options::OPT_fallow_unsupported)) {
    Arg *Unsupported;
    if (types::isCXX(InputType) && RawTriple.isOSDarwin() &&
        TC.getArch() == llvm::Triple::x86) {
      if ((Unsupported = Args.getLastArg(options::OPT_fapple_kext)) ||
          (Unsupported = Args.getLastArg(options::OPT_mkernel)))
        D.Diag(diag::err_drv_clang_unsupported_opt_cxx_darwin_i386)
            << Unsupported->getOption().getName();
    }
    // The faltivec option has been superseded by the maltivec option.
    if ((Unsupported = Args.getLastArg(options::OPT_faltivec)))
      D.Diag(diag::err_drv_clang_unsupported_opt_faltivec)
          << Unsupported->getOption().getName()
          << "please use -maltivec and include altivec.h explicitly";
    if ((Unsupported = Args.getLastArg(options::OPT_fno_altivec)))
      D.Diag(diag::err_drv_clang_unsupported_opt_faltivec)
          << Unsupported->getOption().getName() << "please use -mno-altivec";
  }

  Args.AddAllArgs(CmdArgs, options::OPT_v);

  if (Args.getLastArg(options::OPT_H)) {
    CmdArgs.push_back("-H");
    CmdArgs.push_back("-sys-header-deps");
  }
  Args.AddAllArgs(CmdArgs, options::OPT_fshow_skipped_includes);

  if (D.CCPrintHeadersFormat && !D.CCGenDiagnostics) {
    CmdArgs.push_back("-header-include-file");
    CmdArgs.push_back(!D.CCPrintHeadersFilename.empty()
                          ? D.CCPrintHeadersFilename.c_str()
                          : "-");
    CmdArgs.push_back("-sys-header-deps");
    CmdArgs.push_back(Args.MakeArgString(
        "-header-include-format=" +
        std::string(headerIncludeFormatKindToString(D.CCPrintHeadersFormat))));
    CmdArgs.push_back(
        Args.MakeArgString("-header-include-filtering=" +
                           std::string(headerIncludeFilteringKindToString(
                               D.CCPrintHeadersFiltering))));
  }
  Args.AddLastArg(CmdArgs, options::OPT_P);
  Args.AddLastArg(CmdArgs, options::OPT_print_ivar_layout);

  if (D.CCLogDiagnostics && !D.CCGenDiagnostics) {
    CmdArgs.push_back("-diagnostic-log-file");
    CmdArgs.push_back(!D.CCLogDiagnosticsFilename.empty()
                          ? D.CCLogDiagnosticsFilename.c_str()
                          : "-");
  }

  // Give the gen diagnostics more chances to succeed, by avoiding intentional
  // crashes.
  if (D.CCGenDiagnostics)
    CmdArgs.push_back("-disable-pragma-debug-crash");

  // Allow backend to put its diagnostic files in the same place as frontend
  // crash diagnostics files.
  if (Args.hasArg(options::OPT_fcrash_diagnostics_dir)) {
    StringRef Dir = Args.getLastArgValue(options::OPT_fcrash_diagnostics_dir);
    CmdArgs.push_back("-mllvm");
    CmdArgs.push_back(Args.MakeArgString("-crash-diagnostics-dir=" + Dir));
  }

  bool UseSeparateSections = isUseSeparateSections(Triple);

  if (Args.hasFlag(options::OPT_ffunction_sections,
                   options::OPT_fno_function_sections, UseSeparateSections)) {
    CmdArgs.push_back("-ffunction-sections");
  }

  if (Arg *A = Args.getLastArg(options::OPT_fbasic_block_sections_EQ)) {
    StringRef Val = A->getValue();
    if (Triple.isX86() && Triple.isOSBinFormatELF()) {
      if (Val != "all" && Val != "labels" && Val != "none" &&
          !Val.startswith("list="))
        D.Diag(diag::err_drv_invalid_value)
            << A->getAsString(Args) << A->getValue();
      else
        A->render(Args, CmdArgs);
    } else if (Triple.isNVPTX()) {
      // Do not pass the option to the GPU compilation. We still want it enabled
      // for the host-side compilation, so seeing it here is not an error.
    } else if (Val != "none") {
      // =none is allowed everywhere. It's useful for overriding the option
      // and is the same as not specifying the option.
      D.Diag(diag::err_drv_unsupported_opt_for_target)
          << A->getAsString(Args) << TripleStr;
    }
  }

  bool HasDefaultDataSections = Triple.isOSBinFormatXCOFF();
  if (Args.hasFlag(options::OPT_fdata_sections, options::OPT_fno_data_sections,
                   UseSeparateSections || HasDefaultDataSections)) {
    CmdArgs.push_back("-fdata-sections");
  }

  Args.addOptOutFlag(CmdArgs, options::OPT_funique_section_names,
                     options::OPT_fno_unique_section_names);
  Args.addOptInFlag(CmdArgs, options::OPT_funique_internal_linkage_names,
                    options::OPT_fno_unique_internal_linkage_names);
  Args.addOptInFlag(CmdArgs, options::OPT_funique_basic_block_section_names,
                    options::OPT_fno_unique_basic_block_section_names);
  Args.addOptInFlag(CmdArgs, options::OPT_fconvergent_functions,
                    options::OPT_fno_convergent_functions);

  if (Arg *A = Args.getLastArg(options::OPT_fsplit_machine_functions,
                               options::OPT_fno_split_machine_functions)) {
    if (!A->getOption().matches(options::OPT_fno_split_machine_functions)) {
      // This codegen pass is only available on x86 and AArch64 ELF targets.
      if ((Triple.isX86() || Triple.isAArch64()) && Triple.isOSBinFormatELF())
        A->render(Args, CmdArgs);
      else
        D.Diag(diag::err_drv_unsupported_opt_for_target)
            << A->getAsString(Args) << TripleStr;
    }
  }

  Args.AddLastArg(CmdArgs, options::OPT_finstrument_functions,
                  options::OPT_finstrument_functions_after_inlining,
                  options::OPT_finstrument_function_entry_bare);

  // NVPTX/AMDGCN doesn't support PGO or coverage. There's no runtime support
  // for sampling, overhead of call arc collection is way too high and there's
  // no way to collect the output.
  if (!Triple.isNVPTX() && !Triple.isAMDGCN())
    addPGOAndCoverageFlags(TC, C, JA, Output, Args, SanitizeArgs, CmdArgs);

  Args.AddLastArg(CmdArgs, options::OPT_fclang_abi_compat_EQ);

  if (getLastProfileSampleUseArg(Args) &&
      Args.hasArg(options::OPT_fsample_profile_use_profi)) {
    CmdArgs.push_back("-mllvm");
    CmdArgs.push_back("-sample-profile-use-profi");
  }

  // Add runtime flag for PS4/PS5 when PGO, coverage, or sanitizers are enabled.
  if (RawTriple.isPS() &&
      !Args.hasArg(options::OPT_nostdlib, options::OPT_nodefaultlibs)) {
    PScpu::addProfileRTArgs(TC, Args, CmdArgs);
    PScpu::addSanitizerArgs(TC, Args, CmdArgs);
  }

  // Pass options for controlling the default header search paths.
  if (Args.hasArg(options::OPT_nostdinc)) {
    CmdArgs.push_back("-nostdsysteminc");
    CmdArgs.push_back("-nobuiltininc");
  } else {
    if (Args.hasArg(options::OPT_nostdlibinc))
      CmdArgs.push_back("-nostdsysteminc");
    Args.AddLastArg(CmdArgs, options::OPT_nostdincxx);
    Args.AddLastArg(CmdArgs, options::OPT_nobuiltininc);
  }

  // Pass the path to compiler resource files.
  CmdArgs.push_back("-resource-dir");
  CmdArgs.push_back(D.ResourceDir.c_str());

  Args.AddLastArg(CmdArgs, options::OPT_working_directory);

  RenderARCMigrateToolOptions(D, Args, CmdArgs);

  // Add preprocessing options like -I, -D, etc. if we are using the
  // preprocessor.
  //
  // FIXME: Support -fpreprocessed
  if (types::getPreprocessedType(InputType) != types::TY_INVALID)
    AddPreprocessingOptions(C, JA, D, Args, CmdArgs, Output, Inputs);

  // Don't warn about "clang -c -DPIC -fPIC test.i" because libtool.m4 assumes
  // that "The compiler can only warn and ignore the option if not recognized".
  // When building with ccache, it will pass -D options to clang even on
  // preprocessed inputs and configure concludes that -fPIC is not supported.
  Args.ClaimAllArgs(options::OPT_D);

  bool SkipO =
      Args.hasArg(options::OPT_fsycl_link_EQ) && ContainsWrapperAction(&JA);
  const Arg *OArg = Args.getLastArg(options::OPT_O_Group);
  // Manually translate -O4 to -O3; let clang reject others.
  // When compiling a wrapped binary, do not optimize.
  if (!SkipO && OArg) {
    if (OArg->getOption().matches(options::OPT_O4)) {
      CmdArgs.push_back("-O3");
      D.Diag(diag::warn_O4_is_O3);
    } else {
      OArg->render(Args, CmdArgs);
    }
  }

  // Warn about ignored options to clang.
  for (const Arg *A :
       Args.filtered(options::OPT_clang_ignored_gcc_optimization_f_Group)) {
    D.Diag(diag::warn_ignored_gcc_optimization) << A->getAsString(Args);
    A->claim();
  }

  for (const Arg *A :
       Args.filtered(options::OPT_clang_ignored_legacy_options_Group)) {
    D.Diag(diag::warn_ignored_clang_option) << A->getAsString(Args);
    A->claim();
  }

  claimNoWarnArgs(Args);

  Args.AddAllArgs(CmdArgs, options::OPT_R_Group);

  for (const Arg *A :
       Args.filtered(options::OPT_W_Group, options::OPT__SLASH_wd)) {
    A->claim();
    if (A->getOption().getID() == options::OPT__SLASH_wd) {
      unsigned WarningNumber;
      if (StringRef(A->getValue()).getAsInteger(10, WarningNumber)) {
        D.Diag(diag::err_drv_invalid_int_value)
            << A->getAsString(Args) << A->getValue();
        continue;
      }

      if (auto Group = diagGroupFromCLWarningID(WarningNumber)) {
        CmdArgs.push_back(Args.MakeArgString(
            "-Wno-" + DiagnosticIDs::getWarningOptionForGroup(*Group)));
      }
      continue;
    }
    A->render(Args, CmdArgs);
  }

  Args.AddAllArgs(CmdArgs, options::OPT_Wsystem_headers_in_module_EQ);

  if (Args.hasFlag(options::OPT_pedantic, options::OPT_no_pedantic, false))
    CmdArgs.push_back("-pedantic");
  Args.AddLastArg(CmdArgs, options::OPT_pedantic_errors);
  Args.AddLastArg(CmdArgs, options::OPT_w);

  Args.addOptInFlag(CmdArgs, options::OPT_ffixed_point,
                    options::OPT_fno_fixed_point);

  if (Arg *A = Args.getLastArg(options::OPT_fcxx_abi_EQ))
    A->render(Args, CmdArgs);

  Args.AddLastArg(CmdArgs, options::OPT_fexperimental_relative_cxx_abi_vtables,
                  options::OPT_fno_experimental_relative_cxx_abi_vtables);

  Args.AddLastArg(CmdArgs, options::OPT_fexperimental_omit_vtable_rtti,
                  options::OPT_fno_experimental_omit_vtable_rtti);

  if (Arg *A = Args.getLastArg(options::OPT_ffuchsia_api_level_EQ))
    A->render(Args, CmdArgs);

  // Handle -{std, ansi, trigraphs} -- take the last of -{std, ansi}
  // (-ansi is equivalent to -std=c89 or -std=c++98).
  //
  // If a std is supplied, only add -trigraphs if it follows the
  // option.
  bool ImplyVCPPCVer = false;
  bool ImplyVCPPCXXVer = false;
  const Arg *Std = Args.getLastArg(options::OPT_std_EQ, options::OPT_ansi);
  if (Std) {
    if (Std->getOption().matches(options::OPT_ansi))
      if (types::isCXX(InputType))
        CmdArgs.push_back("-std=c++98");
      else
        CmdArgs.push_back("-std=c89");
    else {
      if (Args.hasArg(options::OPT_fsycl)) {
        // Use of -std= with 'C' is not supported for SYCL.
        const LangStandard *LangStd =
            LangStandard::getLangStandardForName(Std->getValue());
        if (LangStd && LangStd->getLanguage() == Language::C)
          D.Diag(diag::err_drv_argument_not_allowed_with)
              << Std->getAsString(Args) << "-fsycl";
      }
      Std->render(Args, CmdArgs);
    }

    // If -f(no-)trigraphs appears after the language standard flag, honor it.
    if (Arg *A = Args.getLastArg(options::OPT_std_EQ, options::OPT_ansi,
                                 options::OPT_ftrigraphs,
                                 options::OPT_fno_trigraphs))
      if (A != Std)
        A->render(Args, CmdArgs);
  } else {
    // Honor -std-default.
    //
    // FIXME: Clang doesn't correctly handle -std= when the input language
    // doesn't match. For the time being just ignore this for C++ inputs;
    // eventually we want to do all the standard defaulting here instead of
    // splitting it between the driver and clang -cc1.
    if (!types::isCXX(InputType)) {
      if (!Args.hasArg(options::OPT__SLASH_std)) {
        Args.AddAllArgsTranslated(CmdArgs, options::OPT_std_default_EQ, "-std=",
                                  /*Joined=*/true);
      } else
        ImplyVCPPCVer = true;
    }
    else if (IsWindowsMSVC)
      ImplyVCPPCXXVer = true;

    if (IsSYCL && types::isCXX(InputType) &&
        !Args.hasArg(options::OPT__SLASH_std))
      // For DPC++, we default to -std=c++17 for all compilations.  Use of -std
      // on the command line will override.
      CmdArgs.push_back("-std=c++17");

    Args.AddLastArg(CmdArgs, options::OPT_ftrigraphs,
                    options::OPT_fno_trigraphs);
  }

  // GCC's behavior for -Wwrite-strings is a bit strange:
  //  * In C, this "warning flag" changes the types of string literals from
  //    'char[N]' to 'const char[N]', and thus triggers an unrelated warning
  //    for the discarded qualifier.
  //  * In C++, this is just a normal warning flag.
  //
  // Implementing this warning correctly in C is hard, so we follow GCC's
  // behavior for now. FIXME: Directly diagnose uses of a string literal as
  // a non-const char* in C, rather than using this crude hack.
  if (!types::isCXX(InputType)) {
    // FIXME: This should behave just like a warning flag, and thus should also
    // respect -Weverything, -Wno-everything, -Werror=write-strings, and so on.
    Arg *WriteStrings =
        Args.getLastArg(options::OPT_Wwrite_strings,
                        options::OPT_Wno_write_strings, options::OPT_w);
    if (WriteStrings &&
        WriteStrings->getOption().matches(options::OPT_Wwrite_strings))
      CmdArgs.push_back("-fconst-strings");
  }

  // GCC provides a macro definition '__DEPRECATED' when -Wdeprecated is active
  // during C++ compilation, which it is by default. GCC keeps this define even
  // in the presence of '-w', match this behavior bug-for-bug.
  if (types::isCXX(InputType) &&
      Args.hasFlag(options::OPT_Wdeprecated, options::OPT_Wno_deprecated,
                   true)) {
    CmdArgs.push_back("-fdeprecated-macro");
  }

  // Translate GCC's misnamer '-fasm' arguments to '-fgnu-keywords'.
  if (Arg *Asm = Args.getLastArg(options::OPT_fasm, options::OPT_fno_asm)) {
    if (Asm->getOption().matches(options::OPT_fasm))
      CmdArgs.push_back("-fgnu-keywords");
    else
      CmdArgs.push_back("-fno-gnu-keywords");
  }

  if (!ShouldEnableAutolink(Args, TC, JA))
    CmdArgs.push_back("-fno-autolink");

  Args.AddLastArg(CmdArgs, options::OPT_ftemplate_depth_EQ);
  Args.AddLastArg(CmdArgs, options::OPT_foperator_arrow_depth_EQ);
  Args.AddLastArg(CmdArgs, options::OPT_fconstexpr_depth_EQ);
  Args.AddLastArg(CmdArgs, options::OPT_fconstexpr_steps_EQ);

  Args.AddLastArg(CmdArgs, options::OPT_fexperimental_library);

  if (Args.hasArg(options::OPT_fexperimental_new_constant_interpreter))
    CmdArgs.push_back("-fexperimental-new-constant-interpreter");

  if (Arg *A = Args.getLastArg(options::OPT_fbracket_depth_EQ)) {
    CmdArgs.push_back("-fbracket-depth");
    CmdArgs.push_back(A->getValue());
  }

  if (Arg *A = Args.getLastArg(options::OPT_Wlarge_by_value_copy_EQ,
                               options::OPT_Wlarge_by_value_copy_def)) {
    if (A->getNumValues()) {
      StringRef bytes = A->getValue();
      CmdArgs.push_back(Args.MakeArgString("-Wlarge-by-value-copy=" + bytes));
    } else
      CmdArgs.push_back("-Wlarge-by-value-copy=64"); // default value
  }

  if (Args.hasArg(options::OPT_relocatable_pch))
    CmdArgs.push_back("-relocatable-pch");

  if (const Arg *A = Args.getLastArg(options::OPT_fcf_runtime_abi_EQ)) {
    static const char *kCFABIs[] = {
      "standalone", "objc", "swift", "swift-5.0", "swift-4.2", "swift-4.1",
    };

    if (!llvm::is_contained(kCFABIs, StringRef(A->getValue())))
      D.Diag(diag::err_drv_invalid_cf_runtime_abi) << A->getValue();
    else
      A->render(Args, CmdArgs);
  }

  if (Arg *A = Args.getLastArg(options::OPT_fconstant_string_class_EQ)) {
    CmdArgs.push_back("-fconstant-string-class");
    CmdArgs.push_back(A->getValue());
  }

  if (Arg *A = Args.getLastArg(options::OPT_ftabstop_EQ)) {
    CmdArgs.push_back("-ftabstop");
    CmdArgs.push_back(A->getValue());
  }

  Args.addOptInFlag(CmdArgs, options::OPT_fstack_size_section,
                    options::OPT_fno_stack_size_section);

  if (Args.hasArg(options::OPT_fstack_usage)) {
    CmdArgs.push_back("-stack-usage-file");

    if (Arg *OutputOpt = Args.getLastArg(options::OPT_o)) {
      SmallString<128> OutputFilename(OutputOpt->getValue());
      llvm::sys::path::replace_extension(OutputFilename, "su");
      CmdArgs.push_back(Args.MakeArgString(OutputFilename));
    } else
      CmdArgs.push_back(
          Args.MakeArgString(Twine(getBaseInputStem(Args, Inputs)) + ".su"));
  }

  CmdArgs.push_back("-ferror-limit");
  if (Arg *A = Args.getLastArg(options::OPT_ferror_limit_EQ))
    CmdArgs.push_back(A->getValue());
  else
    CmdArgs.push_back("19");

  Args.AddLastArg(CmdArgs, options::OPT_fconstexpr_backtrace_limit_EQ);
  Args.AddLastArg(CmdArgs, options::OPT_fmacro_backtrace_limit_EQ);
  Args.AddLastArg(CmdArgs, options::OPT_ftemplate_backtrace_limit_EQ);
  Args.AddLastArg(CmdArgs, options::OPT_fspell_checking_limit_EQ);
  Args.AddLastArg(CmdArgs, options::OPT_fcaret_diagnostics_max_lines_EQ);

  // Pass -fmessage-length=.
  unsigned MessageLength = 0;
  if (Arg *A = Args.getLastArg(options::OPT_fmessage_length_EQ)) {
    StringRef V(A->getValue());
    if (V.getAsInteger(0, MessageLength))
      D.Diag(diag::err_drv_invalid_argument_to_option)
          << V << A->getOption().getName();
  } else {
    // If -fmessage-length=N was not specified, determine whether this is a
    // terminal and, if so, implicitly define -fmessage-length appropriately.
    MessageLength = llvm::sys::Process::StandardErrColumns();
  }
  if (MessageLength != 0)
    CmdArgs.push_back(
        Args.MakeArgString("-fmessage-length=" + Twine(MessageLength)));

  if (Arg *A = Args.getLastArg(options::OPT_frandomize_layout_seed_EQ))
    CmdArgs.push_back(
        Args.MakeArgString("-frandomize-layout-seed=" + Twine(A->getValue(0))));

  if (Arg *A = Args.getLastArg(options::OPT_frandomize_layout_seed_file_EQ))
    CmdArgs.push_back(Args.MakeArgString("-frandomize-layout-seed-file=" +
                                         Twine(A->getValue(0))));

  // -fvisibility= and -fvisibility-ms-compat are of a piece.
  if (const Arg *A = Args.getLastArg(options::OPT_fvisibility_EQ,
                                     options::OPT_fvisibility_ms_compat)) {
    if (A->getOption().matches(options::OPT_fvisibility_EQ)) {
      A->render(Args, CmdArgs);
    } else {
      assert(A->getOption().matches(options::OPT_fvisibility_ms_compat));
      CmdArgs.push_back("-fvisibility=hidden");
      CmdArgs.push_back("-ftype-visibility=default");
    }
  } else if (IsOpenMPDevice) {
    // When compiling for the OpenMP device we want protected visibility by
    // default. This prevents the device from accidentally preempting code on
    // the host, makes the system more robust, and improves performance.
    CmdArgs.push_back("-fvisibility=protected");
  }

  // PS4/PS5 process these options in addClangTargetOptions.
  if (!RawTriple.isPS()) {
    if (const Arg *A =
            Args.getLastArg(options::OPT_fvisibility_from_dllstorageclass,
                            options::OPT_fno_visibility_from_dllstorageclass)) {
      if (A->getOption().matches(
              options::OPT_fvisibility_from_dllstorageclass)) {
        CmdArgs.push_back("-fvisibility-from-dllstorageclass");
        Args.AddLastArg(CmdArgs, options::OPT_fvisibility_dllexport_EQ);
        Args.AddLastArg(CmdArgs, options::OPT_fvisibility_nodllstorageclass_EQ);
        Args.AddLastArg(CmdArgs, options::OPT_fvisibility_externs_dllimport_EQ);
        Args.AddLastArg(CmdArgs,
                        options::OPT_fvisibility_externs_nodllstorageclass_EQ);
      }
    }
  }

  if (Args.hasFlag(options::OPT_fvisibility_inlines_hidden,
                    options::OPT_fno_visibility_inlines_hidden, false))
    CmdArgs.push_back("-fvisibility-inlines-hidden");

  Args.AddLastArg(CmdArgs, options::OPT_fvisibility_inlines_hidden_static_local_var,
                           options::OPT_fno_visibility_inlines_hidden_static_local_var);
  Args.AddLastArg(CmdArgs, options::OPT_fvisibility_global_new_delete_hidden);
  Args.AddLastArg(CmdArgs, options::OPT_ftlsmodel_EQ);

  if (Args.hasFlag(options::OPT_fnew_infallible,
                   options::OPT_fno_new_infallible, false))
    CmdArgs.push_back("-fnew-infallible");

  if (Args.hasFlag(options::OPT_fno_operator_names,
                   options::OPT_foperator_names, false))
    CmdArgs.push_back("-fno-operator-names");

  // Forward -f (flag) options which we can pass directly.
  Args.AddLastArg(CmdArgs, options::OPT_femit_all_decls);
  Args.AddLastArg(CmdArgs, options::OPT_fheinous_gnu_extensions);
  Args.AddLastArg(CmdArgs, options::OPT_fdigraphs, options::OPT_fno_digraphs);
  Args.AddLastArg(CmdArgs, options::OPT_fzero_call_used_regs_EQ);

  if (Args.hasFlag(options::OPT_femulated_tls, options::OPT_fno_emulated_tls,
                   Triple.hasDefaultEmulatedTLS()))
    CmdArgs.push_back("-femulated-tls");

  Args.addOptInFlag(CmdArgs, options::OPT_fcheck_new,
                    options::OPT_fno_check_new);

  if (Arg *A = Args.getLastArg(options::OPT_fzero_call_used_regs_EQ)) {
    // FIXME: There's no reason for this to be restricted to X86. The backend
    // code needs to be changed to include the appropriate function calls
    // automatically.
    if (!Triple.isX86() && !Triple.isAArch64())
      D.Diag(diag::err_drv_unsupported_opt_for_target)
          << A->getAsString(Args) << TripleStr;
  }

  // AltiVec-like language extensions aren't relevant for assembling.
  if (!isa<PreprocessJobAction>(JA) || Output.getType() != types::TY_PP_Asm)
    Args.AddLastArg(CmdArgs, options::OPT_fzvector);

  Args.AddLastArg(CmdArgs, options::OPT_fdiagnostics_show_template_tree);
  Args.AddLastArg(CmdArgs, options::OPT_fno_elide_type);

  // Forward flags for OpenMP. We don't do this if the current action is an
  // device offloading action other than OpenMP.
  if (Args.hasFlag(options::OPT_fopenmp, options::OPT_fopenmp_EQ,
                   options::OPT_fno_openmp, false) &&
      (JA.isDeviceOffloading(Action::OFK_None) ||
       JA.isDeviceOffloading(Action::OFK_OpenMP))) {
    switch (D.getOpenMPRuntime(Args)) {
    case Driver::OMPRT_OMP:
    case Driver::OMPRT_IOMP5:
      // Clang can generate useful OpenMP code for these two runtime libraries.
      CmdArgs.push_back("-fopenmp");

      // If no option regarding the use of TLS in OpenMP codegeneration is
      // given, decide a default based on the target. Otherwise rely on the
      // options and pass the right information to the frontend.
      if (!Args.hasFlag(options::OPT_fopenmp_use_tls,
                        options::OPT_fnoopenmp_use_tls, /*Default=*/true))
        CmdArgs.push_back("-fnoopenmp-use-tls");
      Args.AddLastArg(CmdArgs, options::OPT_fopenmp_simd,
                      options::OPT_fno_openmp_simd);
      Args.AddAllArgs(CmdArgs, options::OPT_fopenmp_enable_irbuilder);
      Args.AddAllArgs(CmdArgs, options::OPT_fopenmp_version_EQ);
      if (!Args.hasFlag(options::OPT_fopenmp_extensions,
                        options::OPT_fno_openmp_extensions, /*Default=*/true))
        CmdArgs.push_back("-fno-openmp-extensions");
      Args.AddAllArgs(CmdArgs, options::OPT_fopenmp_cuda_number_of_sm_EQ);
      Args.AddAllArgs(CmdArgs, options::OPT_fopenmp_cuda_blocks_per_sm_EQ);
      Args.AddAllArgs(CmdArgs,
                      options::OPT_fopenmp_cuda_teams_reduction_recs_num_EQ);
      if (Args.hasFlag(options::OPT_fopenmp_optimistic_collapse,
                       options::OPT_fno_openmp_optimistic_collapse,
                       /*Default=*/false))
        CmdArgs.push_back("-fopenmp-optimistic-collapse");

      // When in OpenMP offloading mode with NVPTX target, forward
      // cuda-mode flag
      if (Args.hasFlag(options::OPT_fopenmp_cuda_mode,
                       options::OPT_fno_openmp_cuda_mode, /*Default=*/false))
        CmdArgs.push_back("-fopenmp-cuda-mode");

      // When in OpenMP offloading mode, enable debugging on the device.
      Args.AddAllArgs(CmdArgs, options::OPT_fopenmp_target_debug_EQ);
      if (Args.hasFlag(options::OPT_fopenmp_target_debug,
                       options::OPT_fno_openmp_target_debug, /*Default=*/false))
        CmdArgs.push_back("-fopenmp-target-debug");

      // When in OpenMP offloading mode, forward assumptions information about
      // thread and team counts in the device.
      if (Args.hasFlag(options::OPT_fopenmp_assume_teams_oversubscription,
                       options::OPT_fno_openmp_assume_teams_oversubscription,
                       /*Default=*/false))
        CmdArgs.push_back("-fopenmp-assume-teams-oversubscription");
      if (Args.hasFlag(options::OPT_fopenmp_assume_threads_oversubscription,
                       options::OPT_fno_openmp_assume_threads_oversubscription,
                       /*Default=*/false))
        CmdArgs.push_back("-fopenmp-assume-threads-oversubscription");
      if (Args.hasArg(options::OPT_fopenmp_assume_no_thread_state))
        CmdArgs.push_back("-fopenmp-assume-no-thread-state");
      if (Args.hasArg(options::OPT_fopenmp_assume_no_nested_parallelism))
        CmdArgs.push_back("-fopenmp-assume-no-nested-parallelism");
      if (Args.hasArg(options::OPT_fopenmp_offload_mandatory))
        CmdArgs.push_back("-fopenmp-offload-mandatory");
      break;
    default:
      // By default, if Clang doesn't know how to generate useful OpenMP code
      // for a specific runtime library, we just don't pass the '-fopenmp' flag
      // down to the actual compilation.
      // FIXME: It would be better to have a mode which *only* omits IR
      // generation based on the OpenMP support so that we get consistent
      // semantic analysis, etc.
      break;
    }
  } else {
    if (!JA.isDeviceOffloading(Action::OFK_SYCL))
      Args.AddLastArg(CmdArgs, options::OPT_fopenmp_simd,
                      options::OPT_fno_openmp_simd);
    Args.AddAllArgs(CmdArgs, options::OPT_fopenmp_version_EQ);
    Args.addOptOutFlag(CmdArgs, options::OPT_fopenmp_extensions,
                       options::OPT_fno_openmp_extensions);
  }

  // Forward the new driver to change offloading code generation.
  if (Args.hasFlag(options::OPT_offload_new_driver,
                   options::OPT_no_offload_new_driver, false))
    CmdArgs.push_back("--offload-new-driver");

  SanitizeArgs.addArgs(TC, Args, CmdArgs, InputType);

  const XRayArgs &XRay = TC.getXRayArgs();
  XRay.addArgs(TC, Args, CmdArgs, InputType);

  for (const auto &Filename :
       Args.getAllArgValues(options::OPT_fprofile_list_EQ)) {
    if (D.getVFS().exists(Filename))
      CmdArgs.push_back(Args.MakeArgString("-fprofile-list=" + Filename));
    else
      D.Diag(clang::diag::err_drv_no_such_file) << Filename;
  }

  if (Arg *A = Args.getLastArg(options::OPT_fpatchable_function_entry_EQ)) {
    StringRef S0 = A->getValue(), S = S0;
    unsigned Size, Offset = 0;
    if (!Triple.isAArch64() && !Triple.isLoongArch() && !Triple.isRISCV() &&
        !Triple.isX86())
      D.Diag(diag::err_drv_unsupported_opt_for_target)
          << A->getAsString(Args) << TripleStr;
    else if (S.consumeInteger(10, Size) ||
             (!S.empty() && (!S.consume_front(",") ||
                             S.consumeInteger(10, Offset) || !S.empty())))
      D.Diag(diag::err_drv_invalid_argument_to_option)
          << S0 << A->getOption().getName();
    else if (Size < Offset)
      D.Diag(diag::err_drv_unsupported_fpatchable_function_entry_argument);
    else {
      CmdArgs.push_back(Args.MakeArgString(A->getSpelling() + Twine(Size)));
      CmdArgs.push_back(Args.MakeArgString(
          "-fpatchable-function-entry-offset=" + Twine(Offset)));
    }
  }

  Args.AddLastArg(CmdArgs, options::OPT_fms_hotpatch);

  if (TC.SupportsProfiling()) {
    Args.AddLastArg(CmdArgs, options::OPT_pg);

    llvm::Triple::ArchType Arch = TC.getArch();
    if (Arg *A = Args.getLastArg(options::OPT_mfentry)) {
      if (Arch == llvm::Triple::systemz || TC.getTriple().isX86())
        A->render(Args, CmdArgs);
      else
        D.Diag(diag::err_drv_unsupported_opt_for_target)
            << A->getAsString(Args) << TripleStr;
    }
    if (Arg *A = Args.getLastArg(options::OPT_mnop_mcount)) {
      if (Arch == llvm::Triple::systemz)
        A->render(Args, CmdArgs);
      else
        D.Diag(diag::err_drv_unsupported_opt_for_target)
            << A->getAsString(Args) << TripleStr;
    }
    if (Arg *A = Args.getLastArg(options::OPT_mrecord_mcount)) {
      if (Arch == llvm::Triple::systemz)
        A->render(Args, CmdArgs);
      else
        D.Diag(diag::err_drv_unsupported_opt_for_target)
            << A->getAsString(Args) << TripleStr;
    }
  }

  if (Arg *A = Args.getLastArgNoClaim(options::OPT_pg)) {
    if (TC.getTriple().isOSzOS()) {
      D.Diag(diag::err_drv_unsupported_opt_for_target)
          << A->getAsString(Args) << TripleStr;
    }
  }
  if (Arg *A = Args.getLastArgNoClaim(options::OPT_p)) {
    if (!(TC.getTriple().isOSAIX() || TC.getTriple().isOSOpenBSD())) {
      D.Diag(diag::err_drv_unsupported_opt_for_target)
          << A->getAsString(Args) << TripleStr;
    }
  }
  if (Arg *A = Args.getLastArgNoClaim(options::OPT_p, options::OPT_pg)) {
    if (A->getOption().matches(options::OPT_p)) {
      A->claim();
      if (TC.getTriple().isOSAIX() && !Args.hasArgNoClaim(options::OPT_pg))
        CmdArgs.push_back("-pg");
    }
  }

  // Reject AIX-specific link options on other targets.
  if (!TC.getTriple().isOSAIX()) {
    for (const Arg *A : Args.filtered(options::OPT_b, options::OPT_K,
                                      options::OPT_mxcoff_build_id_EQ)) {
      D.Diag(diag::err_drv_unsupported_opt_for_target)
          << A->getSpelling() << TripleStr;
    }
  }

  if (Args.getLastArg(options::OPT_fapple_kext) ||
      (Args.hasArg(options::OPT_mkernel) && types::isCXX(InputType)))
    CmdArgs.push_back("-fapple-kext");

  Args.AddLastArg(CmdArgs, options::OPT_altivec_src_compat);
  Args.AddLastArg(CmdArgs, options::OPT_flax_vector_conversions_EQ);
  Args.AddLastArg(CmdArgs, options::OPT_fobjc_sender_dependent_dispatch);
  Args.AddLastArg(CmdArgs, options::OPT_fdiagnostics_print_source_range_info);
  Args.AddLastArg(CmdArgs, options::OPT_fdiagnostics_parseable_fixits);
  Args.AddLastArg(CmdArgs, options::OPT_ftime_report);
  Args.AddLastArg(CmdArgs, options::OPT_ftime_report_EQ);
  Args.AddLastArg(CmdArgs, options::OPT_ftrapv);
  Args.AddLastArg(CmdArgs, options::OPT_malign_double);
  Args.AddLastArg(CmdArgs, options::OPT_fno_temp_file);

  if (const char *Name = C.getTimeTraceFile(&JA)) {
    CmdArgs.push_back(Args.MakeArgString("-ftime-trace=" + Twine(Name)));
    Args.AddLastArg(CmdArgs, options::OPT_ftime_trace_granularity_EQ);
  }

  if (Arg *A = Args.getLastArg(options::OPT_ftrapv_handler_EQ)) {
    CmdArgs.push_back("-ftrapv-handler");
    CmdArgs.push_back(A->getValue());
  }

  Args.AddLastArg(CmdArgs, options::OPT_ftrap_function_EQ);

  // -fno-strict-overflow implies -fwrapv if it isn't disabled, but
  // -fstrict-overflow won't turn off an explicitly enabled -fwrapv.
  if (Arg *A = Args.getLastArg(options::OPT_fwrapv, options::OPT_fno_wrapv)) {
    if (A->getOption().matches(options::OPT_fwrapv))
      CmdArgs.push_back("-fwrapv");
  } else if (Arg *A = Args.getLastArg(options::OPT_fstrict_overflow,
                                      options::OPT_fno_strict_overflow)) {
    if (A->getOption().matches(options::OPT_fno_strict_overflow))
      CmdArgs.push_back("-fwrapv");
  }

  if (Arg *A = Args.getLastArg(options::OPT_freroll_loops,
                               options::OPT_fno_reroll_loops))
    if (A->getOption().matches(options::OPT_freroll_loops))
      CmdArgs.push_back("-freroll-loops");

  Args.AddLastArg(CmdArgs, options::OPT_ffinite_loops,
                  options::OPT_fno_finite_loops);

  Args.AddLastArg(CmdArgs, options::OPT_fwritable_strings);
  Args.AddLastArg(CmdArgs, options::OPT_funroll_loops,
                  options::OPT_fno_unroll_loops);

  Args.AddLastArg(CmdArgs, options::OPT_fstrict_flex_arrays_EQ);

  Args.AddLastArg(CmdArgs, options::OPT_pthread);

  Args.addOptInFlag(CmdArgs, options::OPT_mspeculative_load_hardening,
                    options::OPT_mno_speculative_load_hardening);

  RenderSSPOptions(D, TC, Args, CmdArgs, KernelOrKext);
  RenderSCPOptions(TC, Args, CmdArgs);
  RenderTrivialAutoVarInitOptions(D, TC, Args, CmdArgs);

  Args.AddLastArg(CmdArgs, options::OPT_fswift_async_fp_EQ);

  Args.addOptInFlag(CmdArgs, options::OPT_mstackrealign,
                    options::OPT_mno_stackrealign);

  if (Args.hasArg(options::OPT_mstack_alignment)) {
    StringRef alignment = Args.getLastArgValue(options::OPT_mstack_alignment);
    CmdArgs.push_back(Args.MakeArgString("-mstack-alignment=" + alignment));
  }

  if (Args.hasArg(options::OPT_mstack_probe_size)) {
    StringRef Size = Args.getLastArgValue(options::OPT_mstack_probe_size);

    if (!Size.empty())
      CmdArgs.push_back(Args.MakeArgString("-mstack-probe-size=" + Size));
    else
      CmdArgs.push_back("-mstack-probe-size=0");
  }

  Args.addOptOutFlag(CmdArgs, options::OPT_mstack_arg_probe,
                     options::OPT_mno_stack_arg_probe);

  if (Arg *A = Args.getLastArg(options::OPT_mrestrict_it,
                               options::OPT_mno_restrict_it)) {
    if (A->getOption().matches(options::OPT_mrestrict_it)) {
      CmdArgs.push_back("-mllvm");
      CmdArgs.push_back("-arm-restrict-it");
    } else {
      CmdArgs.push_back("-mllvm");
      CmdArgs.push_back("-arm-default-it");
    }
  }

  // Forward -cl options to -cc1
  RenderOpenCLOptions(Args, CmdArgs, InputType);

  // Forward hlsl options to -cc1
  RenderHLSLOptions(Args, CmdArgs, InputType);

  if (IsHIP) {
    if (Args.hasFlag(options::OPT_fhip_new_launch_api,
                     options::OPT_fno_hip_new_launch_api, true))
      CmdArgs.push_back("-fhip-new-launch-api");
    Args.addOptInFlag(CmdArgs, options::OPT_fgpu_allow_device_init,
                      options::OPT_fno_gpu_allow_device_init);
    Args.AddLastArg(CmdArgs, options::OPT_hipstdpar);
    Args.AddLastArg(CmdArgs, options::OPT_hipstdpar_interpose_alloc);
    Args.addOptInFlag(CmdArgs, options::OPT_fhip_kernel_arg_name,
                      options::OPT_fno_hip_kernel_arg_name);
  }

  if (IsCuda || IsHIP || IsSYCL) {
    if (IsRDCMode)
      CmdArgs.push_back("-fgpu-rdc");
    else
      CmdArgs.push_back("-fno-gpu-rdc");
  }
  if (IsCuda || IsHIP) {
    Args.addOptInFlag(CmdArgs, options::OPT_fgpu_defer_diag,
                      options::OPT_fno_gpu_defer_diag);
    if (Args.hasFlag(options::OPT_fgpu_exclude_wrong_side_overloads,
                     options::OPT_fno_gpu_exclude_wrong_side_overloads,
                     false)) {
      CmdArgs.push_back("-fgpu-exclude-wrong-side-overloads");
      CmdArgs.push_back("-fgpu-defer-diag");
    }
  }

  // Forward -nogpulib to -cc1.
  if (Args.hasArg(options::OPT_nogpulib))
    CmdArgs.push_back("-nogpulib");

  if (Arg *A = Args.getLastArg(options::OPT_fcf_protection_EQ)) {
    CmdArgs.push_back(
        Args.MakeArgString(Twine("-fcf-protection=") + A->getValue()));
  }

  if (Arg *A = Args.getLastArg(options::OPT_mfunction_return_EQ))
    CmdArgs.push_back(
        Args.MakeArgString(Twine("-mfunction-return=") + A->getValue()));

  Args.AddLastArg(CmdArgs, options::OPT_mindirect_branch_cs_prefix);

  // Forward -f options with positive and negative forms; we translate these by
  // hand.  Do not propagate PGO options to the GPU-side compilations as the
  // profile info is for the host-side compilation only.
  if (!(IsCudaDevice || IsHIPDevice)) {
    if (Arg *A = getLastProfileSampleUseArg(Args)) {
      auto *PGOArg = Args.getLastArg(
          options::OPT_fprofile_generate, options::OPT_fprofile_generate_EQ,
          options::OPT_fcs_profile_generate,
          options::OPT_fcs_profile_generate_EQ, options::OPT_fprofile_use,
          options::OPT_fprofile_use_EQ);
      if (PGOArg)
        D.Diag(diag::err_drv_argument_not_allowed_with)
            << "SampleUse with PGO options";

      StringRef fname = A->getValue();
      if (!llvm::sys::fs::exists(fname))
        D.Diag(diag::err_drv_no_such_file) << fname;
      else
        A->render(Args, CmdArgs);
    }
    Args.AddLastArg(CmdArgs, options::OPT_fprofile_remapping_file_EQ);

    if (Args.hasFlag(options::OPT_fpseudo_probe_for_profiling,
                     options::OPT_fno_pseudo_probe_for_profiling, false)) {
      CmdArgs.push_back("-fpseudo-probe-for-profiling");
      // Enforce -funique-internal-linkage-names if it's not explicitly turned
      // off.
      if (Args.hasFlag(options::OPT_funique_internal_linkage_names,
                       options::OPT_fno_unique_internal_linkage_names, true))
        CmdArgs.push_back("-funique-internal-linkage-names");
    }
  }
  RenderBuiltinOptions(TC, RawTriple, Args, CmdArgs);

  Args.addOptOutFlag(CmdArgs, options::OPT_fassume_sane_operator_new,
                     options::OPT_fno_assume_sane_operator_new);

  // -fblocks=0 is default.
  if (Args.hasFlag(options::OPT_fblocks, options::OPT_fno_blocks,
                   TC.IsBlocksDefault()) ||
      (Args.hasArg(options::OPT_fgnu_runtime) &&
       Args.hasArg(options::OPT_fobjc_nonfragile_abi) &&
       !Args.hasArg(options::OPT_fno_blocks))) {
    CmdArgs.push_back("-fblocks");

    if (!Args.hasArg(options::OPT_fgnu_runtime) && !TC.hasBlocksRuntime())
      CmdArgs.push_back("-fblocks-runtime-optional");
  }

  // -fencode-extended-block-signature=1 is default.
  if (TC.IsEncodeExtendedBlockSignatureDefault())
    CmdArgs.push_back("-fencode-extended-block-signature");

  if (Args.hasFlag(options::OPT_fcoro_aligned_allocation,
                   options::OPT_fno_coro_aligned_allocation, false) &&
      types::isCXX(InputType))
    CmdArgs.push_back("-fcoro-aligned-allocation");

  Args.AddLastArg(CmdArgs, options::OPT_fdouble_square_bracket_attributes,
                  options::OPT_fno_double_square_bracket_attributes);

  Args.addOptOutFlag(CmdArgs, options::OPT_faccess_control,
                     options::OPT_fno_access_control);
  Args.addOptOutFlag(CmdArgs, options::OPT_felide_constructors,
                     options::OPT_fno_elide_constructors);

  ToolChain::RTTIMode RTTIMode = TC.getRTTIMode();

  if (KernelOrKext || (types::isCXX(InputType) &&
                       (RTTIMode == ToolChain::RM_Disabled)))
    CmdArgs.push_back("-fno-rtti");

  // -fshort-enums=0 is default for all architectures except Hexagon and z/OS.
  if (Args.hasFlag(options::OPT_fshort_enums, options::OPT_fno_short_enums,
                   TC.getArch() == llvm::Triple::hexagon || Triple.isOSzOS()))
    CmdArgs.push_back("-fshort-enums");

  RenderCharacterOptions(Args, AuxTriple ? *AuxTriple : RawTriple, CmdArgs);

  // -fuse-cxa-atexit is default.
  if (!Args.hasFlag(
          options::OPT_fuse_cxa_atexit, options::OPT_fno_use_cxa_atexit,
          !RawTriple.isOSAIX() && !RawTriple.isOSWindows() &&
              ((RawTriple.getVendor() != llvm::Triple::MipsTechnologies) ||
               RawTriple.hasEnvironment())) ||
      KernelOrKext)
    CmdArgs.push_back("-fno-use-cxa-atexit");

  if (Args.hasFlag(options::OPT_fregister_global_dtors_with_atexit,
                   options::OPT_fno_register_global_dtors_with_atexit,
                   RawTriple.isOSDarwin() && !KernelOrKext))
    CmdArgs.push_back("-fregister-global-dtors-with-atexit");

  Args.addOptInFlag(CmdArgs, options::OPT_fuse_line_directives,
                    options::OPT_fno_use_line_directives);

  // -fno-minimize-whitespace is default.
  if (Args.hasFlag(options::OPT_fminimize_whitespace,
                   options::OPT_fno_minimize_whitespace, false)) {
    types::ID InputType = Inputs[0].getType();
    if (!isDerivedFromC(InputType))
      D.Diag(diag::err_drv_opt_unsupported_input_type)
          << "-fminimize-whitespace" << types::getTypeName(InputType);
    CmdArgs.push_back("-fminimize-whitespace");
  }

  // -fno-keep-system-includes is default.
  if (Args.hasFlag(options::OPT_fkeep_system_includes,
                   options::OPT_fno_keep_system_includes, false)) {
    types::ID InputType = Inputs[0].getType();
    if (!isDerivedFromC(InputType))
      D.Diag(diag::err_drv_opt_unsupported_input_type)
          << "-fkeep-system-includes" << types::getTypeName(InputType);
    CmdArgs.push_back("-fkeep-system-includes");
  }

  // -fms-extensions=0 is default.
  if (Args.hasFlag(options::OPT_fms_extensions, options::OPT_fno_ms_extensions,
                   IsWindowsMSVC))
    CmdArgs.push_back("-fms-extensions");

  // -fms-compatibility=0 is default.
  bool IsMSVCCompat = Args.hasFlag(
      options::OPT_fms_compatibility, options::OPT_fno_ms_compatibility,
      (IsWindowsMSVC && Args.hasFlag(options::OPT_fms_extensions,
                                     options::OPT_fno_ms_extensions, true)));
  if (IsMSVCCompat)
    CmdArgs.push_back("-fms-compatibility");

  if (Triple.isWindowsMSVCEnvironment() && !D.IsCLMode() &&
      Args.hasArg(options::OPT_fms_runtime_lib_EQ))
    ProcessVSRuntimeLibrary(Args, CmdArgs, TC);

  // Handle -fgcc-version, if present.
  VersionTuple GNUCVer;
  if (Arg *A = Args.getLastArg(options::OPT_fgnuc_version_EQ)) {
    // Check that the version has 1 to 3 components and the minor and patch
    // versions fit in two decimal digits.
    StringRef Val = A->getValue();
    Val = Val.empty() ? "0" : Val; // Treat "" as 0 or disable.
    bool Invalid = GNUCVer.tryParse(Val);
    unsigned Minor = GNUCVer.getMinor().value_or(0);
    unsigned Patch = GNUCVer.getSubminor().value_or(0);
    if (Invalid || GNUCVer.getBuild() || Minor >= 100 || Patch >= 100) {
      D.Diag(diag::err_drv_invalid_value)
          << A->getAsString(Args) << A->getValue();
    }
  } else if (!IsMSVCCompat) {
    // Imitate GCC 4.2.1 by default if -fms-compatibility is not in effect.
    GNUCVer = VersionTuple(4, 2, 1);
  }
  if (!GNUCVer.empty()) {
    CmdArgs.push_back(
        Args.MakeArgString("-fgnuc-version=" + GNUCVer.getAsString()));
  }

  VersionTuple MSVT = TC.computeMSVCVersion(&D, Args);
  if (!MSVT.empty())
    CmdArgs.push_back(
        Args.MakeArgString("-fms-compatibility-version=" + MSVT.getAsString()));

  bool IsMSVC2015Compatible = MSVT.getMajor() >= 19;
  if (ImplyVCPPCVer) {
    StringRef LanguageStandard;
    if (const Arg *StdArg = Args.getLastArg(options::OPT__SLASH_std)) {
      Std = StdArg;
      LanguageStandard = llvm::StringSwitch<StringRef>(StdArg->getValue())
                             .Case("c11", "-std=c11")
                             .Case("c17", "-std=c17")
                             .Default("");
      if (LanguageStandard.empty())
        D.Diag(clang::diag::warn_drv_unused_argument)
            << StdArg->getAsString(Args);
    }
    CmdArgs.push_back(LanguageStandard.data());
  }
  if (ImplyVCPPCXXVer) {
    StringRef LanguageStandard;
    if (const Arg *StdArg = Args.getLastArg(options::OPT__SLASH_std)) {
      Std = StdArg;
      LanguageStandard = llvm::StringSwitch<StringRef>(StdArg->getValue())
                             .Case("c++14", "-std=c++14")
                             .Case("c++17", "-std=c++17")
                             .Case("c++20", "-std=c++20")
                             // TODO add c++23 and c++26 when MSVC supports it.
                             .Case("c++latest", "-std=c++26")
                             .Default("");
      if (LanguageStandard.empty())
        D.Diag(clang::diag::warn_drv_unused_argument)
            << StdArg->getAsString(Args);
    }

    if (LanguageStandard.empty()) {
      if (IsSYCL)
        // For DPC++, C++17 is the default.
        LanguageStandard = "-std=c++17";
      else if (IsMSVC2015Compatible)
        LanguageStandard = "-std=c++14";
      else
        LanguageStandard = "-std=c++11";
    }

    CmdArgs.push_back(LanguageStandard.data());
  }

  Args.addOptInFlag(CmdArgs, options::OPT_fborland_extensions,
                    options::OPT_fno_borland_extensions);

  // -fno-declspec is default, except for PS4/PS5.
  if (Args.hasFlag(options::OPT_fdeclspec, options::OPT_fno_declspec,
                   RawTriple.isPS()))
    CmdArgs.push_back("-fdeclspec");
  else if (Args.hasArg(options::OPT_fno_declspec))
    CmdArgs.push_back("-fno-declspec"); // Explicitly disabling __declspec.

  // -fthreadsafe-static is default, except for MSVC compatibility versions less
  // than 19.
  if (!Args.hasFlag(options::OPT_fthreadsafe_statics,
                    options::OPT_fno_threadsafe_statics,
                    !types::isOpenCL(InputType) &&
                        (!IsWindowsMSVC || IsMSVC2015Compatible)))
    CmdArgs.push_back("-fno-threadsafe-statics");

  // -fgnu-keywords default varies depending on language; only pass if
  // specified.
  Args.AddLastArg(CmdArgs, options::OPT_fgnu_keywords,
                  options::OPT_fno_gnu_keywords);

  Args.addOptInFlag(CmdArgs, options::OPT_fgnu89_inline,
                    options::OPT_fno_gnu89_inline);

  const Arg *InlineArg = Args.getLastArg(options::OPT_finline_functions,
                                         options::OPT_finline_hint_functions,
                                         options::OPT_fno_inline_functions);
  if (Arg *A = Args.getLastArg(options::OPT_finline, options::OPT_fno_inline)) {
    if (A->getOption().matches(options::OPT_fno_inline))
      A->render(Args, CmdArgs);
  } else if (InlineArg) {
    InlineArg->render(Args, CmdArgs);
  }

  Args.AddLastArg(CmdArgs, options::OPT_finline_max_stacksize_EQ);

  // FIXME: Find a better way to determine whether we are in C++20.
  bool HaveCxx20 =
      Std &&
      (Std->containsValue("c++2a") || Std->containsValue("gnu++2a") ||
       Std->containsValue("c++20") || Std->containsValue("gnu++20") ||
       Std->containsValue("c++2b") || Std->containsValue("gnu++2b") ||
       Std->containsValue("c++23") || Std->containsValue("gnu++23") ||
       Std->containsValue("c++2c") || Std->containsValue("gnu++2c") ||
       Std->containsValue("c++26") || Std->containsValue("gnu++26") ||
       Std->containsValue("c++latest") || Std->containsValue("gnu++latest"));
  bool HaveModules =
      RenderModulesOptions(C, D, Args, Input, Output, HaveCxx20, CmdArgs);

  // -fdelayed-template-parsing is default when targeting MSVC.
  // Many old Windows SDK versions require this to parse.
  //
  // According to
  // https://learn.microsoft.com/en-us/cpp/build/reference/permissive-standards-conformance?view=msvc-170,
  // MSVC actually defaults to -fno-delayed-template-parsing (/Zc:twoPhase-
  // with MSVC CLI) if using C++20. So we match the behavior with MSVC here to
  // not enable -fdelayed-template-parsing by default after C++20.
  //
  // FIXME: Given -fdelayed-template-parsing is a source of bugs, we should be
  // able to disable this by default at some point.
  if (Args.hasFlag(options::OPT_fdelayed_template_parsing,
                   options::OPT_fno_delayed_template_parsing,
                   IsWindowsMSVC && !HaveCxx20)) {
    if (HaveCxx20)
      D.Diag(clang::diag::warn_drv_delayed_template_parsing_after_cxx20);

    CmdArgs.push_back("-fdelayed-template-parsing");
  }

  if (Args.hasFlag(options::OPT_fpch_validate_input_files_content,
                   options::OPT_fno_pch_validate_input_files_content, false))
    CmdArgs.push_back("-fvalidate-ast-input-files-content");
  if (Args.hasFlag(options::OPT_fpch_instantiate_templates,
                   options::OPT_fno_pch_instantiate_templates, false))
    CmdArgs.push_back("-fpch-instantiate-templates");
  if (Args.hasFlag(options::OPT_fpch_codegen, options::OPT_fno_pch_codegen,
                   false))
    CmdArgs.push_back("-fmodules-codegen");
  if (Args.hasFlag(options::OPT_fpch_debuginfo, options::OPT_fno_pch_debuginfo,
                   false))
    CmdArgs.push_back("-fmodules-debuginfo");

  ObjCRuntime Runtime = AddObjCRuntimeArgs(Args, Inputs, CmdArgs, rewriteKind);
  RenderObjCOptions(TC, D, RawTriple, Args, Runtime, rewriteKind != RK_None,
                    Input, CmdArgs);

  if (types::isObjC(Input.getType()) &&
      Args.hasFlag(options::OPT_fobjc_encode_cxx_class_template_spec,
                   options::OPT_fno_objc_encode_cxx_class_template_spec,
                   !Runtime.isNeXTFamily()))
    CmdArgs.push_back("-fobjc-encode-cxx-class-template-spec");

  if (Args.hasFlag(options::OPT_fapplication_extension,
                   options::OPT_fno_application_extension, false))
    CmdArgs.push_back("-fapplication-extension");

  // Handle GCC-style exception args.
  bool EH = false;
  if (!C.getDriver().IsCLMode())
    EH = addExceptionArgs(Args, InputType, TC, KernelOrKext, Runtime, CmdArgs);

  // Handle exception personalities
  Arg *A = Args.getLastArg(
      options::OPT_fsjlj_exceptions, options::OPT_fseh_exceptions,
      options::OPT_fdwarf_exceptions, options::OPT_fwasm_exceptions);
  if (A) {
    const Option &Opt = A->getOption();
    if (Opt.matches(options::OPT_fsjlj_exceptions))
      CmdArgs.push_back("-exception-model=sjlj");
    if (Opt.matches(options::OPT_fseh_exceptions))
      CmdArgs.push_back("-exception-model=seh");
    if (Opt.matches(options::OPT_fdwarf_exceptions))
      CmdArgs.push_back("-exception-model=dwarf");
    if (Opt.matches(options::OPT_fwasm_exceptions))
      CmdArgs.push_back("-exception-model=wasm");
  } else {
    switch (TC.GetExceptionModel(Args)) {
    default:
      break;
    case llvm::ExceptionHandling::DwarfCFI:
      CmdArgs.push_back("-exception-model=dwarf");
      break;
    case llvm::ExceptionHandling::SjLj:
      CmdArgs.push_back("-exception-model=sjlj");
      break;
    case llvm::ExceptionHandling::WinEH:
      CmdArgs.push_back("-exception-model=seh");
      break;
    }
  }

  // C++ "sane" operator new.
  Args.addOptOutFlag(CmdArgs, options::OPT_fassume_sane_operator_new,
                     options::OPT_fno_assume_sane_operator_new);

  // -fassume-unique-vtables is on by default.
  Args.addOptOutFlag(CmdArgs, options::OPT_fassume_unique_vtables,
                     options::OPT_fno_assume_unique_vtables);

  // -frelaxed-template-template-args is off by default, as it is a severe
  // breaking change until a corresponding change to template partial ordering
  // is provided.
  Args.addOptInFlag(CmdArgs, options::OPT_frelaxed_template_template_args,
                    options::OPT_fno_relaxed_template_template_args);

  // -fsized-deallocation is off by default, as it is an ABI-breaking change for
  // most platforms.
  Args.addOptInFlag(CmdArgs, options::OPT_fsized_deallocation,
                    options::OPT_fno_sized_deallocation);

  // -faligned-allocation is on by default in C++17 onwards and otherwise off
  // by default.
  if (Arg *A = Args.getLastArg(options::OPT_faligned_allocation,
                               options::OPT_fno_aligned_allocation,
                               options::OPT_faligned_new_EQ)) {
    if (A->getOption().matches(options::OPT_fno_aligned_allocation))
      CmdArgs.push_back("-fno-aligned-allocation");
    else
      CmdArgs.push_back("-faligned-allocation");
  }

  // The default new alignment can be specified using a dedicated option or via
  // a GCC-compatible option that also turns on aligned allocation.
  if (Arg *A = Args.getLastArg(options::OPT_fnew_alignment_EQ,
                               options::OPT_faligned_new_EQ))
    CmdArgs.push_back(
        Args.MakeArgString(Twine("-fnew-alignment=") + A->getValue()));

  // -fconstant-cfstrings is default, and may be subject to argument translation
  // on Darwin.
  if (!Args.hasFlag(options::OPT_fconstant_cfstrings,
                    options::OPT_fno_constant_cfstrings, true) ||
      !Args.hasFlag(options::OPT_mconstant_cfstrings,
                    options::OPT_mno_constant_cfstrings, true))
    CmdArgs.push_back("-fno-constant-cfstrings");

  Args.addOptInFlag(CmdArgs, options::OPT_fpascal_strings,
                    options::OPT_fno_pascal_strings);

  // Honor -fpack-struct= and -fpack-struct, if given. Note that
  // -fno-pack-struct doesn't apply to -fpack-struct=.
  if (Arg *A = Args.getLastArg(options::OPT_fpack_struct_EQ)) {
    std::string PackStructStr = "-fpack-struct=";
    PackStructStr += A->getValue();
    CmdArgs.push_back(Args.MakeArgString(PackStructStr));
  } else if (Args.hasFlag(options::OPT_fpack_struct,
                          options::OPT_fno_pack_struct, false)) {
    CmdArgs.push_back("-fpack-struct=1");
  }

  // Handle -fmax-type-align=N and -fno-type-align
  bool SkipMaxTypeAlign = Args.hasArg(options::OPT_fno_max_type_align);
  if (Arg *A = Args.getLastArg(options::OPT_fmax_type_align_EQ)) {
    if (!SkipMaxTypeAlign) {
      std::string MaxTypeAlignStr = "-fmax-type-align=";
      MaxTypeAlignStr += A->getValue();
      CmdArgs.push_back(Args.MakeArgString(MaxTypeAlignStr));
    }
  } else if (RawTriple.isOSDarwin()) {
    if (!SkipMaxTypeAlign) {
      std::string MaxTypeAlignStr = "-fmax-type-align=16";
      CmdArgs.push_back(Args.MakeArgString(MaxTypeAlignStr));
    }
  }

  if (!Args.hasFlag(options::OPT_Qy, options::OPT_Qn, true))
    CmdArgs.push_back("-Qn");

  // -fno-common is the default, set -fcommon only when that flag is set.
  Args.addOptInFlag(CmdArgs, options::OPT_fcommon, options::OPT_fno_common);

  // -fsigned-bitfields is default, and clang doesn't yet support
  // -funsigned-bitfields.
  if (!Args.hasFlag(options::OPT_fsigned_bitfields,
                    options::OPT_funsigned_bitfields, true))
    D.Diag(diag::warn_drv_clang_unsupported)
        << Args.getLastArg(options::OPT_funsigned_bitfields)->getAsString(Args);

  // -fsigned-bitfields is default, and clang doesn't support -fno-for-scope.
  if (!Args.hasFlag(options::OPT_ffor_scope, options::OPT_fno_for_scope, true))
    D.Diag(diag::err_drv_clang_unsupported)
        << Args.getLastArg(options::OPT_fno_for_scope)->getAsString(Args);

  // -finput_charset=UTF-8 is default. Reject others
  if (Arg *inputCharset = Args.getLastArg(options::OPT_finput_charset_EQ)) {
    StringRef value = inputCharset->getValue();
    if (!value.equals_insensitive("utf-8"))
      D.Diag(diag::err_drv_invalid_value) << inputCharset->getAsString(Args)
                                          << value;
  }

  // -fexec_charset=UTF-8 is default. Reject others
  if (Arg *execCharset = Args.getLastArg(options::OPT_fexec_charset_EQ)) {
    StringRef value = execCharset->getValue();
    if (!value.equals_insensitive("utf-8"))
      D.Diag(diag::err_drv_invalid_value) << execCharset->getAsString(Args)
                                          << value;
  }

  RenderDiagnosticsOptions(D, Args, CmdArgs);

  Args.addOptInFlag(CmdArgs, options::OPT_fasm_blocks,
                    options::OPT_fno_asm_blocks);

  Args.addOptOutFlag(CmdArgs, options::OPT_fgnu_inline_asm,
                     options::OPT_fno_gnu_inline_asm);

  // Enable vectorization per default according to the optimization level
  // selected. For optimization levels that want vectorization we use the alias
  // option to simplify the hasFlag logic.
  bool EnableVec = shouldEnableVectorizerAtOLevel(Args, false);
  OptSpecifier VectorizeAliasOption =
      EnableVec ? options::OPT_O_Group : options::OPT_fvectorize;
  if (Args.hasFlag(options::OPT_fvectorize, VectorizeAliasOption,
                   options::OPT_fno_vectorize, EnableVec))
    CmdArgs.push_back("-vectorize-loops");

  // -fslp-vectorize is enabled based on the optimization level selected.
  bool EnableSLPVec = shouldEnableVectorizerAtOLevel(Args, true);
  OptSpecifier SLPVectAliasOption =
      EnableSLPVec ? options::OPT_O_Group : options::OPT_fslp_vectorize;
  if (Args.hasFlag(options::OPT_fslp_vectorize, SLPVectAliasOption,
                   options::OPT_fno_slp_vectorize, EnableSLPVec))
    CmdArgs.push_back("-vectorize-slp");

  ParseMPreferVectorWidth(D, Args, CmdArgs);

  Args.AddLastArg(CmdArgs, options::OPT_fshow_overloads_EQ);
  Args.AddLastArg(CmdArgs,
                  options::OPT_fsanitize_undefined_strip_path_components_EQ);

  // -fdollars-in-identifiers default varies depending on platform and
  // language; only pass if specified.
  if (Arg *A = Args.getLastArg(options::OPT_fdollars_in_identifiers,
                               options::OPT_fno_dollars_in_identifiers)) {
    if (A->getOption().matches(options::OPT_fdollars_in_identifiers))
      CmdArgs.push_back("-fdollars-in-identifiers");
    else
      CmdArgs.push_back("-fno-dollars-in-identifiers");
  }

  Args.addOptInFlag(CmdArgs, options::OPT_fapple_pragma_pack,
                    options::OPT_fno_apple_pragma_pack);

  // Remarks can be enabled with any of the `-f.*optimization-record.*` flags.
  if (willEmitRemarks(Args) && checkRemarksOptions(D, Args, Triple))
    renderRemarksOptions(Args, CmdArgs, Triple, Input, Output, JA);

  bool RewriteImports = Args.hasFlag(options::OPT_frewrite_imports,
                                     options::OPT_fno_rewrite_imports, false);
  if (RewriteImports)
    CmdArgs.push_back("-frewrite-imports");

  Args.addOptInFlag(CmdArgs, options::OPT_fdirectives_only,
                    options::OPT_fno_directives_only);

  // Enable rewrite includes if the user's asked for it or if we're generating
  // diagnostics.
  // TODO: Once -module-dependency-dir works with -frewrite-includes it'd be
  // nice to enable this when doing a crashdump for modules as well.
  if (Args.hasFlag(options::OPT_frewrite_includes,
                   options::OPT_fno_rewrite_includes, false) ||
      (C.isForDiagnostics() && !HaveModules))
    CmdArgs.push_back("-frewrite-includes");

  // Only allow -traditional or -traditional-cpp outside in preprocessing modes.
  if (Arg *A = Args.getLastArg(options::OPT_traditional,
                               options::OPT_traditional_cpp)) {
    if (isa<PreprocessJobAction>(JA))
      CmdArgs.push_back("-traditional-cpp");
    else
      D.Diag(diag::err_drv_clang_unsupported) << A->getAsString(Args);
  }

  Args.AddLastArg(CmdArgs, options::OPT_dM);
  Args.AddLastArg(CmdArgs, options::OPT_dD);
  Args.AddLastArg(CmdArgs, options::OPT_dI);

  Args.AddLastArg(CmdArgs, options::OPT_fmax_tokens_EQ);

  // Handle serialized diagnostics.
  if (Arg *A = Args.getLastArg(options::OPT__serialize_diags)) {
    CmdArgs.push_back("-serialize-diagnostic-file");
    CmdArgs.push_back(Args.MakeArgString(A->getValue()));
  }

  if (Args.hasArg(options::OPT_fretain_comments_from_system_headers))
    CmdArgs.push_back("-fretain-comments-from-system-headers");

  // Forward -fcomment-block-commands to -cc1.
  Args.AddAllArgs(CmdArgs, options::OPT_fcomment_block_commands);
  // Forward -fparse-all-comments to -cc1.
  Args.AddAllArgs(CmdArgs, options::OPT_fparse_all_comments);

  // Turn -fplugin=name.so into -load name.so
  for (const Arg *A : Args.filtered(options::OPT_fplugin_EQ)) {
    CmdArgs.push_back("-load");
    CmdArgs.push_back(A->getValue());
    A->claim();
  }

  // Turn -fplugin-arg-pluginname-key=value into
  // -plugin-arg-pluginname key=value
  // GCC has an actual plugin_argument struct with key/value pairs that it
  // passes to its plugins, but we don't, so just pass it on as-is.
  //
  // The syntax for -fplugin-arg- is ambiguous if both plugin name and
  // argument key are allowed to contain dashes. GCC therefore only
  // allows dashes in the key. We do the same.
  for (const Arg *A : Args.filtered(options::OPT_fplugin_arg)) {
    auto ArgValue = StringRef(A->getValue());
    auto FirstDashIndex = ArgValue.find('-');
    StringRef PluginName = ArgValue.substr(0, FirstDashIndex);
    StringRef Arg = ArgValue.substr(FirstDashIndex + 1);

    A->claim();
    if (FirstDashIndex == StringRef::npos || Arg.empty()) {
      if (PluginName.empty()) {
        D.Diag(diag::warn_drv_missing_plugin_name) << A->getAsString(Args);
      } else {
        D.Diag(diag::warn_drv_missing_plugin_arg)
            << PluginName << A->getAsString(Args);
      }
      continue;
    }

    CmdArgs.push_back(Args.MakeArgString(Twine("-plugin-arg-") + PluginName));
    CmdArgs.push_back(Args.MakeArgString(Arg));
  }

  // Forward -fpass-plugin=name.so to -cc1.
  for (const Arg *A : Args.filtered(options::OPT_fpass_plugin_EQ)) {
    CmdArgs.push_back(
        Args.MakeArgString(Twine("-fpass-plugin=") + A->getValue()));
    A->claim();
  }

  // Forward --vfsoverlay to -cc1.
  for (const Arg *A : Args.filtered(options::OPT_vfsoverlay)) {
    CmdArgs.push_back("--vfsoverlay");
    CmdArgs.push_back(A->getValue());
    A->claim();
  }

  Args.addOptInFlag(CmdArgs, options::OPT_fsafe_buffer_usage_suggestions,
                    options::OPT_fno_safe_buffer_usage_suggestions);

  // Setup statistics file output.
  SmallString<128> StatsFile = getStatsFileName(Args, Output, Input, D);
  if (!StatsFile.empty()) {
    CmdArgs.push_back(Args.MakeArgString(Twine("-stats-file=") + StatsFile));
    if (D.CCPrintInternalStats)
      CmdArgs.push_back("-stats-file-append");
  }

  // Forward -Xclang arguments to -cc1, and -mllvm arguments to the LLVM option
  // parser.
  for (auto Arg : Args.filtered(options::OPT_Xclang)) {
    Arg->claim();
    // -finclude-default-header flag is for preprocessor,
    // do not pass it to other cc1 commands when save-temps is enabled
    if (C.getDriver().isSaveTempsEnabled() &&
        !isa<PreprocessJobAction>(JA)) {
      if (StringRef(Arg->getValue()) == "-finclude-default-header")
        continue;
    }
    CmdArgs.push_back(Arg->getValue());
  }
  for (const Arg *A : Args.filtered(options::OPT_mllvm)) {
    A->claim();

    // We translate this by hand to the -cc1 argument, since nightly test uses
    // it and developers have been trained to spell it with -mllvm. Both
    // spellings are now deprecated and should be removed.
    if (StringRef(A->getValue(0)) == "-disable-llvm-optzns") {
      CmdArgs.push_back("-disable-llvm-optzns");
    } else {
      A->render(Args, CmdArgs);
    }
  }

  // With -save-temps, we want to save the unoptimized bitcode output from the
  // CompileJobAction, use -disable-llvm-passes to get pristine IR generated
  // by the frontend.
  // When -fembed-bitcode is enabled, optimized bitcode is emitted because it
  // has slightly different breakdown between stages.
  // When generating IR for -fsycl device compilations, optimized bitcode is
  // emitted as we want the -save-temps values to match regular compilation.
  // FIXME: -fembed-bitcode -save-temps will save optimized bitcode instead of
  // pristine IR generated by the frontend. Ideally, a new compile action should
  // be added so both IR can be captured.
  if ((C.getDriver().isSaveTempsEnabled() ||
       JA.isHostOffloading(Action::OFK_OpenMP)) &&
      !(C.getDriver().embedBitcodeInObject() && !IsUsingLTO) &&
      !IsSYCLOffloadDevice && isa<CompileJobAction>(JA))
    CmdArgs.push_back("-disable-llvm-passes");

  Args.AddAllArgs(CmdArgs, options::OPT_undef);

  const char *Exec = D.getClangProgramPath();

  // Optionally embed the -cc1 level arguments into the debug info or a
  // section, for build analysis.
  // Also record command line arguments into the debug info if
  // -grecord-gcc-switches options is set on.
  // By default, -gno-record-gcc-switches is set on and no recording.
  auto GRecordSwitches =
      Args.hasFlag(options::OPT_grecord_command_line,
                   options::OPT_gno_record_command_line, false);
  auto FRecordSwitches =
      Args.hasFlag(options::OPT_frecord_command_line,
                   options::OPT_fno_record_command_line, false);
  if (FRecordSwitches && !Triple.isOSBinFormatELF() &&
      !Triple.isOSBinFormatXCOFF() && !Triple.isOSBinFormatMachO())
    D.Diag(diag::err_drv_unsupported_opt_for_target)
        << Args.getLastArg(options::OPT_frecord_command_line)->getAsString(Args)
        << TripleStr;
  if (TC.UseDwarfDebugFlags() || GRecordSwitches || FRecordSwitches) {
    ArgStringList OriginalArgs;
    for (const auto &Arg : Args)
      Arg->render(Args, OriginalArgs);

    SmallString<256> Flags;
    EscapeSpacesAndBackslashes(Exec, Flags);
    for (const char *OriginalArg : OriginalArgs) {
      SmallString<128> EscapedArg;
      EscapeSpacesAndBackslashes(OriginalArg, EscapedArg);
      Flags += " ";
      Flags += EscapedArg;
    }
    auto FlagsArgString = Args.MakeArgString(Flags);
    if (TC.UseDwarfDebugFlags() || GRecordSwitches) {
      CmdArgs.push_back("-dwarf-debug-flags");
      CmdArgs.push_back(FlagsArgString);
    }
    if (FRecordSwitches) {
      CmdArgs.push_back("-record-command-line");
      CmdArgs.push_back(FlagsArgString);
    }
  }

  // Host-side offloading compilation receives all device-side outputs. Include
  // them in the host compilation depending on the target. If the host inputs
  // are not empty we use the new-driver scheme, otherwise use the old scheme.
  if ((IsCuda || IsHIP) && CudaDeviceInput) {
    CmdArgs.push_back("-fcuda-include-gpubinary");
    CmdArgs.push_back(CudaDeviceInput->getFilename());
  } else if (!HostOffloadingInputs.empty()) {
    if ((IsCuda || IsHIP) && !IsRDCMode) {
      assert(HostOffloadingInputs.size() == 1 && "Only one input expected");
      CmdArgs.push_back("-fcuda-include-gpubinary");
      CmdArgs.push_back(HostOffloadingInputs.front().getFilename());
    } else {
      for (const InputInfo Input : HostOffloadingInputs)
        CmdArgs.push_back(Args.MakeArgString("-fembed-offload-object=" +
                                             TC.getInputFilename(Input)));
    }
  }

  if (IsCuda) {
    if (Args.hasFlag(options::OPT_fcuda_short_ptr,
                     options::OPT_fno_cuda_short_ptr, false))
      CmdArgs.push_back("-fcuda-short-ptr");
  }

  if (IsCuda || IsHIP) {
    // Determine the original source input.
    const Action *SourceAction = &JA;
    while (SourceAction->getKind() != Action::InputClass) {
      assert(!SourceAction->getInputs().empty() && "unexpected root action!");
      SourceAction = SourceAction->getInputs()[0];
    }
    auto CUID = cast<InputAction>(SourceAction)->getId();
    if (!CUID.empty())
      CmdArgs.push_back(Args.MakeArgString(Twine("-cuid=") + Twine(CUID)));

    // -ffast-math turns on -fgpu-approx-transcendentals implicitly, but will
    // be overriden by -fno-gpu-approx-transcendentals.
    bool UseApproxTranscendentals = Args.hasFlag(
        options::OPT_ffast_math, options::OPT_fno_fast_math, false);
    if (Args.hasFlag(options::OPT_fgpu_approx_transcendentals,
                     options::OPT_fno_gpu_approx_transcendentals,
                     UseApproxTranscendentals))
      CmdArgs.push_back("-fgpu-approx-transcendentals");
  } else {
    Args.claimAllArgs(options::OPT_fgpu_approx_transcendentals,
                      options::OPT_fno_gpu_approx_transcendentals);
  }

  if (IsHIP) {
    CmdArgs.push_back("-fcuda-allow-variadic-functions");
    Args.AddLastArg(CmdArgs, options::OPT_fgpu_default_stream_EQ);
  }

  Args.AddLastArg(CmdArgs, options::OPT_foffload_uniform_block,
                  options::OPT_fno_offload_uniform_block);

<<<<<<< HEAD
  if (IsCudaDevice || IsHIPDevice || IsSYCLOffloadDevice) {
=======
  Args.AddLastArg(CmdArgs, options::OPT_foffload_implicit_host_device_templates,
                  options::OPT_fno_offload_implicit_host_device_templates);

  if (IsCudaDevice || IsHIPDevice) {
>>>>>>> 9774d0ce
    StringRef InlineThresh =
        Args.getLastArgValue(options::OPT_fgpu_inline_threshold_EQ);
    if (!InlineThresh.empty()) {
      std::string ArgStr =
          std::string("-inline-threshold=") + InlineThresh.str();
      CmdArgs.append({"-mllvm", Args.MakeArgStringRef(ArgStr)});
    }
  }

  if (IsHIPDevice)
    Args.addOptOutFlag(CmdArgs,
                       options::OPT_fhip_fp32_correctly_rounded_divide_sqrt,
                       options::OPT_fno_hip_fp32_correctly_rounded_divide_sqrt);

  // OpenMP offloading device jobs take the argument -fopenmp-host-ir-file-path
  // to specify the result of the compile phase on the host, so the meaningful
  // device declarations can be identified. Also, -fopenmp-is-target-device is
  // passed along to tell the frontend that it is generating code for a device,
  // so that only the relevant declarations are emitted.
  if (IsOpenMPDevice) {
    CmdArgs.push_back("-fopenmp-is-target-device");
    if (OpenMPDeviceInput) {
      CmdArgs.push_back("-fopenmp-host-ir-file-path");
      CmdArgs.push_back(Args.MakeArgString(OpenMPDeviceInput->getFilename()));
    }
  }

  if (Triple.isAMDGPU()) {
    handleAMDGPUCodeObjectVersionOptions(D, Args, CmdArgs);

    Args.addOptInFlag(CmdArgs, options::OPT_munsafe_fp_atomics,
                      options::OPT_mno_unsafe_fp_atomics);
    Args.addOptOutFlag(CmdArgs, options::OPT_mamdgpu_ieee,
                       options::OPT_mno_amdgpu_ieee);
  }

  // For all the host OpenMP offloading compile jobs we need to pass the targets
  // information using -fopenmp-targets= option.
  if (JA.isHostOffloading(Action::OFK_OpenMP)) {
    SmallString<128> Targets("-fopenmp-targets=");

    SmallVector<std::string, 4> Triples;
    auto TCRange = C.getOffloadToolChains<Action::OFK_OpenMP>();
    std::transform(TCRange.first, TCRange.second, std::back_inserter(Triples),
                   [](auto TC) { return TC.second->getTripleString(); });
    CmdArgs.push_back(Args.MakeArgString(Targets + llvm::join(Triples, ",")));
  }

  // For all the host SYCL offloading compile jobs we need to pass the targets
  // information using -fsycl-targets= option.
  if (isa<CompileJobAction>(JA) && JA.isHostOffloading(Action::OFK_SYCL)) {
    SmallString<128> TargetInfo("-fsycl-targets=");

    if (Arg *Tgts = Args.getLastArg(options::OPT_fsycl_targets_EQ)) {
      for (unsigned i = 0; i < Tgts->getNumValues(); ++i) {
        if (i)
          TargetInfo += ',';
        // We need to get the string from the triple because it may be not
        // exactly the same as the one we get directly from the arguments.
        llvm::Triple T(Tgts->getValue(i));
        TargetInfo += T.getTriple();
      }
    } else
      // Use the default.
      TargetInfo += C.getDriver().MakeSYCLDeviceTriple().normalize();
    CmdArgs.push_back(Args.MakeArgString(TargetInfo.str()));
  }

  bool VirtualFunctionElimination =
      Args.hasFlag(options::OPT_fvirtual_function_elimination,
                   options::OPT_fno_virtual_function_elimination, false);
  if (VirtualFunctionElimination) {
    // VFE requires full LTO (currently, this might be relaxed to allow ThinLTO
    // in the future).
    if (LTOMode != LTOK_Full)
      D.Diag(diag::err_drv_argument_only_allowed_with)
          << "-fvirtual-function-elimination"
          << "-flto=full";

    CmdArgs.push_back("-fvirtual-function-elimination");
  }

  // VFE requires whole-program-vtables, and enables it by default.
  bool WholeProgramVTables = Args.hasFlag(
      options::OPT_fwhole_program_vtables,
      options::OPT_fno_whole_program_vtables, VirtualFunctionElimination);
  if (VirtualFunctionElimination && !WholeProgramVTables) {
    D.Diag(diag::err_drv_argument_not_allowed_with)
        << "-fno-whole-program-vtables"
        << "-fvirtual-function-elimination";
  }

  if (WholeProgramVTables) {
    // PS4 uses the legacy LTO API, which does not support this feature in
    // ThinLTO mode.
    bool IsPS4 = getToolChain().getTriple().isPS4();

    // Check if we passed LTO options but they were suppressed because this is a
    // device offloading action, or we passed device offload LTO options which
    // were suppressed because this is not the device offload action.
    // Check if we are using PS4 in regular LTO mode.
    // Otherwise, issue an error.
    if ((!IsUsingLTO && !D.isUsingLTO(!IsDeviceOffloadAction)) ||
        (IsPS4 && !UnifiedLTO && (D.getLTOMode() != LTOK_Full)))
      D.Diag(diag::err_drv_argument_only_allowed_with)
          << "-fwhole-program-vtables"
          << ((IsPS4 && !UnifiedLTO) ? "-flto=full" : "-flto");

    // Propagate -fwhole-program-vtables if this is an LTO compile.
    if (IsUsingLTO)
      CmdArgs.push_back("-fwhole-program-vtables");
  }

  bool DefaultsSplitLTOUnit =
      ((WholeProgramVTables || SanitizeArgs.needsLTO()) &&
          (LTOMode == LTOK_Full || TC.canSplitThinLTOUnit())) ||
      (!Triple.isPS4() && UnifiedLTO);
  bool SplitLTOUnit =
      Args.hasFlag(options::OPT_fsplit_lto_unit,
                   options::OPT_fno_split_lto_unit, DefaultsSplitLTOUnit);
  if (SanitizeArgs.needsLTO() && !SplitLTOUnit)
    D.Diag(diag::err_drv_argument_not_allowed_with) << "-fno-split-lto-unit"
                                                    << "-fsanitize=cfi";
  if (SplitLTOUnit)
    CmdArgs.push_back("-fsplit-lto-unit");

  if (Arg *A = Args.getLastArg(options::OPT_ffat_lto_objects,
                               options::OPT_fno_fat_lto_objects)) {
    if (IsUsingLTO && A->getOption().matches(options::OPT_ffat_lto_objects)) {
      assert(LTOMode == LTOK_Full || LTOMode == LTOK_Thin);
      if (!Triple.isOSBinFormatELF()) {
        D.Diag(diag::err_drv_unsupported_opt_for_target)
            << A->getAsString(Args) << TC.getTripleString();
      }
      CmdArgs.push_back(Args.MakeArgString(
          Twine("-flto=") + (LTOMode == LTOK_Thin ? "thin" : "full")));
      CmdArgs.push_back("-flto-unit");
      CmdArgs.push_back("-ffat-lto-objects");
      A->render(Args, CmdArgs);
    }
  }

  if (Arg *A = Args.getLastArg(options::OPT_fglobal_isel,
                               options::OPT_fno_global_isel)) {
    CmdArgs.push_back("-mllvm");
    if (A->getOption().matches(options::OPT_fglobal_isel)) {
      CmdArgs.push_back("-global-isel=1");

      // GISel is on by default on AArch64 -O0, so don't bother adding
      // the fallback remarks for it. Other combinations will add a warning of
      // some kind.
      bool IsArchSupported = Triple.getArch() == llvm::Triple::aarch64;
      bool IsOptLevelSupported = false;

      Arg *A = Args.getLastArg(options::OPT_O_Group);
      if (Triple.getArch() == llvm::Triple::aarch64) {
        if (!A || A->getOption().matches(options::OPT_O0))
          IsOptLevelSupported = true;
      }
      if (!IsArchSupported || !IsOptLevelSupported) {
        CmdArgs.push_back("-mllvm");
        CmdArgs.push_back("-global-isel-abort=2");

        if (!IsArchSupported)
          D.Diag(diag::warn_drv_global_isel_incomplete) << Triple.getArchName();
        else
          D.Diag(diag::warn_drv_global_isel_incomplete_opt);
      }
    } else {
      CmdArgs.push_back("-global-isel=0");
    }
  }

  if (Args.hasArg(options::OPT_forder_file_instrumentation)) {
     CmdArgs.push_back("-forder-file-instrumentation");
     // Enable order file instrumentation when ThinLTO is not on. When ThinLTO is
     // on, we need to pass these flags as linker flags and that will be handled
     // outside of the compiler.
     if (!IsUsingLTO) {
       CmdArgs.push_back("-mllvm");
       CmdArgs.push_back("-enable-order-file-instrumentation");
     }
  }

  if (Arg *A = Args.getLastArg(options::OPT_fforce_enable_int128,
                               options::OPT_fno_force_enable_int128)) {
    if (A->getOption().matches(options::OPT_fforce_enable_int128))
      CmdArgs.push_back("-fforce-enable-int128");
  }

  Args.addOptInFlag(CmdArgs, options::OPT_fkeep_static_consts,
                    options::OPT_fno_keep_static_consts);
  Args.addOptInFlag(CmdArgs, options::OPT_fkeep_persistent_storage_variables,
                    options::OPT_fno_keep_persistent_storage_variables);
  Args.addOptInFlag(CmdArgs, options::OPT_fcomplete_member_pointers,
                    options::OPT_fno_complete_member_pointers);
  Args.addOptOutFlag(CmdArgs, options::OPT_fcxx_static_destructors,
                     options::OPT_fno_cxx_static_destructors);

  addMachineOutlinerArgs(D, Args, CmdArgs, Triple, /*IsLTO=*/false);

  if (Arg *A = Args.getLastArg(options::OPT_moutline_atomics,
                               options::OPT_mno_outline_atomics)) {
    // Option -moutline-atomics supported for AArch64 target only.
    if (!Triple.isAArch64()) {
      D.Diag(diag::warn_drv_moutline_atomics_unsupported_opt)
          << Triple.getArchName() << A->getOption().getName();
    } else {
      if (A->getOption().matches(options::OPT_moutline_atomics)) {
        CmdArgs.push_back("-target-feature");
        CmdArgs.push_back("+outline-atomics");
      } else {
        CmdArgs.push_back("-target-feature");
        CmdArgs.push_back("-outline-atomics");
      }
    }
  } else if (Triple.isAArch64() &&
             getToolChain().IsAArch64OutlineAtomicsDefault(Args)) {
    CmdArgs.push_back("-target-feature");
    CmdArgs.push_back("+outline-atomics");
  }

  if (Triple.isAArch64() &&
      (Args.hasArg(options::OPT_mno_fmv) ||
       (Triple.isAndroid() && Triple.isAndroidVersionLT(23)) ||
       getToolChain().GetRuntimeLibType(Args) != ToolChain::RLT_CompilerRT)) {
    // Disable Function Multiversioning on AArch64 target.
    CmdArgs.push_back("-target-feature");
    CmdArgs.push_back("-fmv");
  }

  if (Args.hasFlag(options::OPT_faddrsig, options::OPT_fno_addrsig,
                   (TC.getTriple().isOSBinFormatELF() ||
                    TC.getTriple().isOSBinFormatCOFF()) &&
                       !TC.getTriple().isPS4() && !TC.getTriple().isVE() &&
                       !TC.getTriple().isOSNetBSD() &&
                       !Distro(D.getVFS(), TC.getTriple()).IsGentoo() &&
                       !TC.getTriple().isAndroid() && TC.useIntegratedAs()))
    CmdArgs.push_back("-faddrsig");

  if ((Triple.isOSBinFormatELF() || Triple.isOSBinFormatMachO()) &&
      (EH || UnwindTables || AsyncUnwindTables ||
       DebugInfoKind != llvm::codegenoptions::NoDebugInfo))
    CmdArgs.push_back("-D__GCC_HAVE_DWARF2_CFI_ASM=1");

  if (Arg *A = Args.getLastArg(options::OPT_fsymbol_partition_EQ)) {
    std::string Str = A->getAsString(Args);
    if (!TC.getTriple().isOSBinFormatELF())
      D.Diag(diag::err_drv_unsupported_opt_for_target)
          << Str << TC.getTripleString();
    CmdArgs.push_back(Args.MakeArgString(Str));
  }

  // Add the "-o out -x type src.c" flags last. This is done primarily to make
  // the -cc1 command easier to edit when reproducing compiler crashes.
  if (Output.getType() == types::TY_Dependencies) {
    // Handled with other dependency code.
  } else if (Output.isFilename()) {
    if (Output.getType() == clang::driver::types::TY_IFS_CPP ||
        Output.getType() == clang::driver::types::TY_IFS) {
      SmallString<128> OutputFilename(Output.getFilename());
      llvm::sys::path::replace_extension(OutputFilename, "ifs");
      CmdArgs.push_back("-o");
      CmdArgs.push_back(Args.MakeArgString(OutputFilename));
    } else {
      CmdArgs.push_back("-o");
      CmdArgs.push_back(Output.getFilename());
    }
  } else {
    assert(Output.isNothing() && "Invalid output.");
  }

  addDashXForInput(Args, Input, CmdArgs);

  ArrayRef<InputInfo> FrontendInputs = Input;
  if (IsExtractAPI)
    FrontendInputs = ExtractAPIInputs;
  else if (Input.isNothing())
    FrontendInputs = {};

  for (const InputInfo &Input : FrontendInputs) {
    if (Input.isFilename())
      CmdArgs.push_back(Input.getFilename());
    else
      Input.getInputArg().renderAsInput(Args, CmdArgs);
  }

  if (D.CC1Main && !D.CCGenDiagnostics) {
    // Invoke the CC1 directly in this process
    C.addCommand(std::make_unique<CC1Command>(
        JA, *this, ResponseFileSupport::AtFileUTF8(), Exec, CmdArgs, Inputs,
        Output, D.getPrependArg()));
  } else {
    C.addCommand(std::make_unique<Command>(
        JA, *this, ResponseFileSupport::AtFileUTF8(), Exec, CmdArgs, Inputs,
        Output, D.getPrependArg()));
  }

  // Make the compile command echo its inputs for /showFilenames.
  if (Output.getType() == types::TY_Object &&
      Args.hasFlag(options::OPT__SLASH_showFilenames,
                   options::OPT__SLASH_showFilenames_, false)) {
    C.getJobs().getJobs().back()->PrintInputFilenames = true;
  }

  if (Arg *A = Args.getLastArg(options::OPT_pg))
    if (FPKeepKind == CodeGenOptions::FramePointerKind::None &&
        !Args.hasArg(options::OPT_mfentry))
      D.Diag(diag::err_drv_argument_not_allowed_with) << "-fomit-frame-pointer"
                                                      << A->getAsString(Args);

  // Claim some arguments which clang supports automatically.

  // -fpch-preprocess is used with gcc to add a special marker in the output to
  // include the PCH file.
  Args.ClaimAllArgs(options::OPT_fpch_preprocess);

  // Claim some arguments which clang doesn't support, but we don't
  // care to warn the user about.
  Args.ClaimAllArgs(options::OPT_clang_ignored_f_Group);
  Args.ClaimAllArgs(options::OPT_clang_ignored_m_Group);

  // Disable warnings for clang -E -emit-llvm foo.c
  Args.ClaimAllArgs(options::OPT_emit_llvm);
}

Clang::Clang(const ToolChain &TC, bool HasIntegratedBackend)
    // CAUTION! The first constructor argument ("clang") is not arbitrary,
    // as it is for other tools. Some operations on a Tool actually test
    // whether that tool is Clang based on the Tool's Name as a string.
    : Tool("clang", "clang frontend", TC), HasBackend(HasIntegratedBackend) {}

Clang::~Clang() {}

/// Add options related to the Objective-C runtime/ABI.
///
/// Returns true if the runtime is non-fragile.
ObjCRuntime Clang::AddObjCRuntimeArgs(const ArgList &args,
                                      const InputInfoList &inputs,
                                      ArgStringList &cmdArgs,
                                      RewriteKind rewriteKind) const {
  // Look for the controlling runtime option.
  Arg *runtimeArg =
      args.getLastArg(options::OPT_fnext_runtime, options::OPT_fgnu_runtime,
                      options::OPT_fobjc_runtime_EQ);

  // Just forward -fobjc-runtime= to the frontend.  This supercedes
  // options about fragility.
  if (runtimeArg &&
      runtimeArg->getOption().matches(options::OPT_fobjc_runtime_EQ)) {
    ObjCRuntime runtime;
    StringRef value = runtimeArg->getValue();
    if (runtime.tryParse(value)) {
      getToolChain().getDriver().Diag(diag::err_drv_unknown_objc_runtime)
          << value;
    }
    if ((runtime.getKind() == ObjCRuntime::GNUstep) &&
        (runtime.getVersion() >= VersionTuple(2, 0)))
      if (!getToolChain().getTriple().isOSBinFormatELF() &&
          !getToolChain().getTriple().isOSBinFormatCOFF()) {
        getToolChain().getDriver().Diag(
            diag::err_drv_gnustep_objc_runtime_incompatible_binary)
          << runtime.getVersion().getMajor();
      }

    runtimeArg->render(args, cmdArgs);
    return runtime;
  }

  // Otherwise, we'll need the ABI "version".  Version numbers are
  // slightly confusing for historical reasons:
  //   1 - Traditional "fragile" ABI
  //   2 - Non-fragile ABI, version 1
  //   3 - Non-fragile ABI, version 2
  unsigned objcABIVersion = 1;
  // If -fobjc-abi-version= is present, use that to set the version.
  if (Arg *abiArg = args.getLastArg(options::OPT_fobjc_abi_version_EQ)) {
    StringRef value = abiArg->getValue();
    if (value == "1")
      objcABIVersion = 1;
    else if (value == "2")
      objcABIVersion = 2;
    else if (value == "3")
      objcABIVersion = 3;
    else
      getToolChain().getDriver().Diag(diag::err_drv_clang_unsupported) << value;
  } else {
    // Otherwise, determine if we are using the non-fragile ABI.
    bool nonFragileABIIsDefault =
        (rewriteKind == RK_NonFragile ||
         (rewriteKind == RK_None &&
          getToolChain().IsObjCNonFragileABIDefault()));
    if (args.hasFlag(options::OPT_fobjc_nonfragile_abi,
                     options::OPT_fno_objc_nonfragile_abi,
                     nonFragileABIIsDefault)) {
// Determine the non-fragile ABI version to use.
#ifdef DISABLE_DEFAULT_NONFRAGILEABI_TWO
      unsigned nonFragileABIVersion = 1;
#else
      unsigned nonFragileABIVersion = 2;
#endif

      if (Arg *abiArg =
              args.getLastArg(options::OPT_fobjc_nonfragile_abi_version_EQ)) {
        StringRef value = abiArg->getValue();
        if (value == "1")
          nonFragileABIVersion = 1;
        else if (value == "2")
          nonFragileABIVersion = 2;
        else
          getToolChain().getDriver().Diag(diag::err_drv_clang_unsupported)
              << value;
      }

      objcABIVersion = 1 + nonFragileABIVersion;
    } else {
      objcABIVersion = 1;
    }
  }

  // We don't actually care about the ABI version other than whether
  // it's non-fragile.
  bool isNonFragile = objcABIVersion != 1;

  // If we have no runtime argument, ask the toolchain for its default runtime.
  // However, the rewriter only really supports the Mac runtime, so assume that.
  ObjCRuntime runtime;
  if (!runtimeArg) {
    switch (rewriteKind) {
    case RK_None:
      runtime = getToolChain().getDefaultObjCRuntime(isNonFragile);
      break;
    case RK_Fragile:
      runtime = ObjCRuntime(ObjCRuntime::FragileMacOSX, VersionTuple());
      break;
    case RK_NonFragile:
      runtime = ObjCRuntime(ObjCRuntime::MacOSX, VersionTuple());
      break;
    }

    // -fnext-runtime
  } else if (runtimeArg->getOption().matches(options::OPT_fnext_runtime)) {
    // On Darwin, make this use the default behavior for the toolchain.
    if (getToolChain().getTriple().isOSDarwin()) {
      runtime = getToolChain().getDefaultObjCRuntime(isNonFragile);

      // Otherwise, build for a generic macosx port.
    } else {
      runtime = ObjCRuntime(ObjCRuntime::MacOSX, VersionTuple());
    }

    // -fgnu-runtime
  } else {
    assert(runtimeArg->getOption().matches(options::OPT_fgnu_runtime));
    // Legacy behaviour is to target the gnustep runtime if we are in
    // non-fragile mode or the GCC runtime in fragile mode.
    if (isNonFragile)
      runtime = ObjCRuntime(ObjCRuntime::GNUstep, VersionTuple(2, 0));
    else
      runtime = ObjCRuntime(ObjCRuntime::GCC, VersionTuple());
  }

  if (llvm::any_of(inputs, [](const InputInfo &input) {
        return types::isObjC(input.getType());
      }))
    cmdArgs.push_back(
        args.MakeArgString("-fobjc-runtime=" + runtime.getAsString()));
  return runtime;
}

static bool maybeConsumeDash(const std::string &EH, size_t &I) {
  bool HaveDash = (I + 1 < EH.size() && EH[I + 1] == '-');
  I += HaveDash;
  return !HaveDash;
}

namespace {
struct EHFlags {
  bool Synch = false;
  bool Asynch = false;
  bool NoUnwindC = false;
};
} // end anonymous namespace

/// /EH controls whether to run destructor cleanups when exceptions are
/// thrown.  There are three modifiers:
/// - s: Cleanup after "synchronous" exceptions, aka C++ exceptions.
/// - a: Cleanup after "asynchronous" exceptions, aka structured exceptions.
///      The 'a' modifier is unimplemented and fundamentally hard in LLVM IR.
/// - c: Assume that extern "C" functions are implicitly nounwind.
/// The default is /EHs-c-, meaning cleanups are disabled.
static EHFlags parseClangCLEHFlags(const Driver &D, const ArgList &Args) {
  EHFlags EH;

  std::vector<std::string> EHArgs =
      Args.getAllArgValues(options::OPT__SLASH_EH);
  for (auto EHVal : EHArgs) {
    for (size_t I = 0, E = EHVal.size(); I != E; ++I) {
      switch (EHVal[I]) {
      case 'a':
        EH.Asynch = maybeConsumeDash(EHVal, I);
        if (EH.Asynch)
          EH.Synch = false;
        continue;
      case 'c':
        EH.NoUnwindC = maybeConsumeDash(EHVal, I);
        continue;
      case 's':
        EH.Synch = maybeConsumeDash(EHVal, I);
        if (EH.Synch)
          EH.Asynch = false;
        continue;
      default:
        break;
      }
      D.Diag(clang::diag::err_drv_invalid_value) << "/EH" << EHVal;
      break;
    }
  }
  // The /GX, /GX- flags are only processed if there are not /EH flags.
  // The default is that /GX is not specified.
  if (EHArgs.empty() &&
      Args.hasFlag(options::OPT__SLASH_GX, options::OPT__SLASH_GX_,
                   /*Default=*/false)) {
    EH.Synch = true;
    EH.NoUnwindC = true;
  }

  if (Args.hasArg(options::OPT__SLASH_kernel)) {
    EH.Synch = false;
    EH.NoUnwindC = false;
    EH.Asynch = false;
  }

  return EH;
}

void Clang::AddClangCLArgs(const ArgList &Args, types::ID InputType,
                           ArgStringList &CmdArgs) const {
  bool isNVPTX = getToolChain().getTriple().isNVPTX();

  ProcessVSRuntimeLibrary(Args, CmdArgs, getToolChain());

  if (Arg *ShowIncludes =
          Args.getLastArg(options::OPT__SLASH_showIncludes,
                          options::OPT__SLASH_showIncludes_user)) {
    CmdArgs.push_back("--show-includes");
    if (ShowIncludes->getOption().matches(options::OPT__SLASH_showIncludes))
      CmdArgs.push_back("-sys-header-deps");
  }

  // This controls whether or not we emit RTTI data for polymorphic types.
  if (Args.hasFlag(options::OPT__SLASH_GR_, options::OPT__SLASH_GR,
                   /*Default=*/false))
    CmdArgs.push_back("-fno-rtti-data");

  // This controls whether or not we emit stack-protector instrumentation.
  // In MSVC, Buffer Security Check (/GS) is on by default.
  if (!isNVPTX && Args.hasFlag(options::OPT__SLASH_GS, options::OPT__SLASH_GS_,
                               /*Default=*/true)) {
    CmdArgs.push_back("-stack-protector");
    CmdArgs.push_back(Args.MakeArgString(Twine(LangOptions::SSPStrong)));
  }

  const Driver &D = getToolChain().getDriver();

  EHFlags EH = parseClangCLEHFlags(D, Args);
  if (!isNVPTX && (EH.Synch || EH.Asynch)) {
    if (types::isCXX(InputType))
      CmdArgs.push_back("-fcxx-exceptions");
    CmdArgs.push_back("-fexceptions");
    if (EH.Asynch)
      CmdArgs.push_back("-fasync-exceptions");
  }
  if (types::isCXX(InputType) && EH.Synch && EH.NoUnwindC)
    CmdArgs.push_back("-fexternc-nounwind");

  // /EP should expand to -E -P.
  if (Args.hasArg(options::OPT__SLASH_EP)) {
    CmdArgs.push_back("-E");
    CmdArgs.push_back("-P");
  }

  unsigned VolatileOptionID;
  if (getToolChain().getTriple().isX86())
    VolatileOptionID = options::OPT__SLASH_volatile_ms;
  else
    VolatileOptionID = options::OPT__SLASH_volatile_iso;

  if (Arg *A = Args.getLastArg(options::OPT__SLASH_volatile_Group))
    VolatileOptionID = A->getOption().getID();

  if (VolatileOptionID == options::OPT__SLASH_volatile_ms)
    CmdArgs.push_back("-fms-volatile");

 if (Args.hasFlag(options::OPT__SLASH_Zc_dllexportInlines_,
                  options::OPT__SLASH_Zc_dllexportInlines,
                  false)) {
  CmdArgs.push_back("-fno-dllexport-inlines");
 }

 if (Args.hasFlag(options::OPT__SLASH_Zc_wchar_t_,
                  options::OPT__SLASH_Zc_wchar_t, false)) {
   CmdArgs.push_back("-fno-wchar");
 }

 if (Args.hasArg(options::OPT__SLASH_kernel)) {
   llvm::Triple::ArchType Arch = getToolChain().getArch();
   std::vector<std::string> Values =
       Args.getAllArgValues(options::OPT__SLASH_arch);
   if (!Values.empty()) {
     llvm::SmallSet<std::string, 4> SupportedArches;
     if (Arch == llvm::Triple::x86)
       SupportedArches.insert("IA32");

     for (auto &V : Values)
       if (!SupportedArches.contains(V))
         D.Diag(diag::err_drv_argument_not_allowed_with)
             << std::string("/arch:").append(V) << "/kernel";
   }

   CmdArgs.push_back("-fno-rtti");
   if (Args.hasFlag(options::OPT__SLASH_GR, options::OPT__SLASH_GR_, false))
     D.Diag(diag::err_drv_argument_not_allowed_with) << "/GR"
                                                     << "/kernel";
 }

  Arg *MostGeneralArg = Args.getLastArg(options::OPT__SLASH_vmg);
  Arg *BestCaseArg = Args.getLastArg(options::OPT__SLASH_vmb);
  if (MostGeneralArg && BestCaseArg)
    D.Diag(clang::diag::err_drv_argument_not_allowed_with)
        << MostGeneralArg->getAsString(Args) << BestCaseArg->getAsString(Args);

  if (MostGeneralArg) {
    Arg *SingleArg = Args.getLastArg(options::OPT__SLASH_vms);
    Arg *MultipleArg = Args.getLastArg(options::OPT__SLASH_vmm);
    Arg *VirtualArg = Args.getLastArg(options::OPT__SLASH_vmv);

    Arg *FirstConflict = SingleArg ? SingleArg : MultipleArg;
    Arg *SecondConflict = VirtualArg ? VirtualArg : MultipleArg;
    if (FirstConflict && SecondConflict && FirstConflict != SecondConflict)
      D.Diag(clang::diag::err_drv_argument_not_allowed_with)
          << FirstConflict->getAsString(Args)
          << SecondConflict->getAsString(Args);

    if (SingleArg)
      CmdArgs.push_back("-fms-memptr-rep=single");
    else if (MultipleArg)
      CmdArgs.push_back("-fms-memptr-rep=multiple");
    else
      CmdArgs.push_back("-fms-memptr-rep=virtual");
  }

  if (Args.hasArg(options::OPT_regcall4))
    CmdArgs.push_back("-regcall4");

  // Parse the default calling convention options.
  if (Arg *CCArg =
          Args.getLastArg(options::OPT__SLASH_Gd, options::OPT__SLASH_Gr,
                          options::OPT__SLASH_Gz, options::OPT__SLASH_Gv,
                          options::OPT__SLASH_Gregcall)) {
    unsigned DCCOptId = CCArg->getOption().getID();
    const char *DCCFlag = nullptr;
    bool ArchSupported = !isNVPTX;
    llvm::Triple::ArchType Arch = getToolChain().getArch();
    switch (DCCOptId) {
    case options::OPT__SLASH_Gd:
      DCCFlag = "-fdefault-calling-conv=cdecl";
      break;
    case options::OPT__SLASH_Gr:
      ArchSupported = Arch == llvm::Triple::x86;
      DCCFlag = "-fdefault-calling-conv=fastcall";
      break;
    case options::OPT__SLASH_Gz:
      ArchSupported = Arch == llvm::Triple::x86;
      DCCFlag = "-fdefault-calling-conv=stdcall";
      break;
    case options::OPT__SLASH_Gv:
      ArchSupported = Arch == llvm::Triple::x86 || Arch == llvm::Triple::x86_64;
      DCCFlag = "-fdefault-calling-conv=vectorcall";
      break;
    case options::OPT__SLASH_Gregcall:
      ArchSupported = Arch == llvm::Triple::x86 || Arch == llvm::Triple::x86_64;
      DCCFlag = "-fdefault-calling-conv=regcall";
      break;
    }

    // MSVC doesn't warn if /Gr or /Gz is used on x64, so we don't either.
    if (ArchSupported && DCCFlag)
      CmdArgs.push_back(DCCFlag);
  }

  if (Args.hasArg(options::OPT__SLASH_Gregcall4))
    CmdArgs.push_back("-regcall4");

  Args.AddLastArg(CmdArgs, options::OPT_vtordisp_mode_EQ);

  if (!Args.hasArg(options::OPT_fdiagnostics_format_EQ)) {
    CmdArgs.push_back("-fdiagnostics-format");
    CmdArgs.push_back("msvc");
  }

  if (Args.hasArg(options::OPT__SLASH_kernel))
    CmdArgs.push_back("-fms-kernel");

  for (const Arg *A : Args.filtered(options::OPT__SLASH_guard)) {
    StringRef GuardArgs = A->getValue();
    // The only valid options are "cf", "cf,nochecks", "cf-", "ehcont" and
    // "ehcont-".
    if (GuardArgs.equals_insensitive("cf")) {
      // Emit CFG instrumentation and the table of address-taken functions.
      CmdArgs.push_back("-cfguard");
    } else if (GuardArgs.equals_insensitive("cf,nochecks")) {
      // Emit only the table of address-taken functions.
      CmdArgs.push_back("-cfguard-no-checks");
    } else if (GuardArgs.equals_insensitive("ehcont")) {
      // Emit EH continuation table.
      CmdArgs.push_back("-ehcontguard");
    } else if (GuardArgs.equals_insensitive("cf-") ||
               GuardArgs.equals_insensitive("ehcont-")) {
      // Do nothing, but we might want to emit a security warning in future.
    } else {
      D.Diag(diag::err_drv_invalid_value) << A->getSpelling() << GuardArgs;
    }
    A->claim();
  }
}

const char *Clang::getBaseInputName(const ArgList &Args,
                                    const InputInfo &Input) {
  return Args.MakeArgString(llvm::sys::path::filename(Input.getBaseInput()));
}

const char *Clang::getBaseInputStem(const ArgList &Args,
                                    const InputInfoList &Inputs) {
  const char *Str = getBaseInputName(Args, Inputs[0]);

  if (const char *End = strrchr(Str, '.'))
    return Args.MakeArgString(std::string(Str, End));

  return Str;
}

const char *Clang::getDependencyFileName(const ArgList &Args,
                                         const InputInfoList &Inputs) {
  // FIXME: Think about this more.

  if (Arg *OutputOpt =
          Args.getLastArg(options::OPT_o, options::OPT__SLASH_Fo)) {
    SmallString<128> OutputArgument(OutputOpt->getValue());
    if (llvm::sys::path::is_separator(OutputArgument.back()))
      // If the argument is a directory, output to BaseName in that dir.
      llvm::sys::path::append(OutputArgument, getBaseInputStem(Args, Inputs));
    llvm::sys::path::replace_extension(OutputArgument, llvm::Twine('d'));
    return Args.MakeArgString(OutputArgument);
  }

  return Args.MakeArgString(Twine(getBaseInputStem(Args, Inputs)) + ".d");
}

// Begin ClangAs

void ClangAs::AddMIPSTargetArgs(const ArgList &Args,
                                ArgStringList &CmdArgs) const {
  StringRef CPUName;
  StringRef ABIName;
  const llvm::Triple &Triple = getToolChain().getTriple();
  mips::getMipsCPUAndABI(Args, Triple, CPUName, ABIName);

  CmdArgs.push_back("-target-abi");
  CmdArgs.push_back(ABIName.data());
}

void ClangAs::AddX86TargetArgs(const ArgList &Args,
                               ArgStringList &CmdArgs) const {
  addX86AlignBranchArgs(getToolChain().getDriver(), Args, CmdArgs,
                        /*IsLTO=*/false);

  if (Arg *A = Args.getLastArg(options::OPT_masm_EQ)) {
    StringRef Value = A->getValue();
    if (Value == "intel" || Value == "att") {
      CmdArgs.push_back("-mllvm");
      CmdArgs.push_back(Args.MakeArgString("-x86-asm-syntax=" + Value));
    } else {
      getToolChain().getDriver().Diag(diag::err_drv_unsupported_option_argument)
          << A->getSpelling() << Value;
    }
  }
}

void ClangAs::AddLoongArchTargetArgs(const ArgList &Args,
                                     ArgStringList &CmdArgs) const {
  CmdArgs.push_back("-target-abi");
  CmdArgs.push_back(loongarch::getLoongArchABI(getToolChain().getDriver(), Args,
                                               getToolChain().getTriple())
                        .data());
}

void ClangAs::AddRISCVTargetArgs(const ArgList &Args,
                               ArgStringList &CmdArgs) const {
  const llvm::Triple &Triple = getToolChain().getTriple();
  StringRef ABIName = riscv::getRISCVABI(Args, Triple);

  CmdArgs.push_back("-target-abi");
  CmdArgs.push_back(ABIName.data());

  if (Args.hasFlag(options::OPT_mdefault_build_attributes,
                   options::OPT_mno_default_build_attributes, true)) {
      CmdArgs.push_back("-mllvm");
      CmdArgs.push_back("-riscv-add-build-attributes");
  }
}

void ClangAs::ConstructJob(Compilation &C, const JobAction &JA,
                           const InputInfo &Output, const InputInfoList &Inputs,
                           const ArgList &Args,
                           const char *LinkingOutput) const {
  ArgStringList CmdArgs;

  assert(Inputs.size() == 1 && "Unexpected number of inputs.");
  const InputInfo &Input = Inputs[0];

  const llvm::Triple &Triple = getToolChain().getEffectiveTriple();
  const std::string &TripleStr = Triple.getTriple();
  const auto &D = getToolChain().getDriver();

  // Don't warn about "clang -w -c foo.s"
  Args.ClaimAllArgs(options::OPT_w);
  // and "clang -emit-llvm -c foo.s"
  Args.ClaimAllArgs(options::OPT_emit_llvm);

  claimNoWarnArgs(Args);

  // Invoke ourselves in -cc1as mode.
  //
  // FIXME: Implement custom jobs for internal actions.
  CmdArgs.push_back("-cc1as");

  // Add the "effective" target triple.
  CmdArgs.push_back("-triple");
  CmdArgs.push_back(Args.MakeArgString(TripleStr));

  getToolChain().addClangCC1ASTargetOptions(Args, CmdArgs);

  // Set the output mode, we currently only expect to be used as a real
  // assembler.
  CmdArgs.push_back("-filetype");
  CmdArgs.push_back("obj");

  // Set the main file name, so that debug info works even with
  // -save-temps or preprocessed assembly.
  CmdArgs.push_back("-main-file-name");
  CmdArgs.push_back(Clang::getBaseInputName(Args, Input));

  // Add the target cpu
  std::string CPU = getCPUName(D, Args, Triple, /*FromAs*/ true);
  if (!CPU.empty()) {
    CmdArgs.push_back("-target-cpu");
    CmdArgs.push_back(Args.MakeArgString(CPU));
  }

  // Add the target features
  getTargetFeatures(D, Triple, Args, CmdArgs, true);

  // Ignore explicit -force_cpusubtype_ALL option.
  (void)Args.hasArg(options::OPT_force__cpusubtype__ALL);

  // Pass along any -I options so we get proper .include search paths.
  Args.AddAllArgs(CmdArgs, options::OPT_I_Group);

  // Determine the original source input.
  auto FindSource = [](const Action *S) -> const Action * {
    while (S->getKind() != Action::InputClass) {
      assert(!S->getInputs().empty() && "unexpected root action!");
      S = S->getInputs()[0];
    }
    return S;
  };
  const Action *SourceAction = FindSource(&JA);

  // Forward -g and handle debug info related flags, assuming we are dealing
  // with an actual assembly file.
  bool WantDebug = false;
  Args.ClaimAllArgs(options::OPT_g_Group);
  if (Arg *A = Args.getLastArg(options::OPT_g_Group))
    WantDebug = !A->getOption().matches(options::OPT_g0) &&
                !A->getOption().matches(options::OPT_ggdb0);

  llvm::codegenoptions::DebugInfoKind DebugInfoKind =
      llvm::codegenoptions::NoDebugInfo;

  // Add the -fdebug-compilation-dir flag if needed.
  const char *DebugCompilationDir =
      addDebugCompDirArg(Args, CmdArgs, C.getDriver().getVFS());

  if (SourceAction->getType() == types::TY_Asm ||
      SourceAction->getType() == types::TY_PP_Asm) {
    // You might think that it would be ok to set DebugInfoKind outside of
    // the guard for source type, however there is a test which asserts
    // that some assembler invocation receives no -debug-info-kind,
    // and it's not clear whether that test is just overly restrictive.
    DebugInfoKind = (WantDebug ? llvm::codegenoptions::DebugInfoConstructor
                               : llvm::codegenoptions::NoDebugInfo);

    addDebugPrefixMapArg(getToolChain().getDriver(), getToolChain(), Args,
                         CmdArgs);

    // Set the AT_producer to the clang version when using the integrated
    // assembler on assembly source files.
    CmdArgs.push_back("-dwarf-debug-producer");
    CmdArgs.push_back(Args.MakeArgString(getClangFullVersion()));

    // And pass along -I options
    Args.AddAllArgs(CmdArgs, options::OPT_I);
  }
  const unsigned DwarfVersion = getDwarfVersion(getToolChain(), Args);
  RenderDebugEnablingArgs(Args, CmdArgs, DebugInfoKind, DwarfVersion,
                          llvm::DebuggerKind::Default);
  renderDwarfFormat(D, Triple, Args, CmdArgs, DwarfVersion);
  RenderDebugInfoCompressionArgs(Args, CmdArgs, D, getToolChain());

  // Handle -fPIC et al -- the relocation-model affects the assembler
  // for some targets.
  llvm::Reloc::Model RelocationModel;
  unsigned PICLevel;
  bool IsPIE;
  std::tie(RelocationModel, PICLevel, IsPIE) =
      ParsePICArgs(getToolChain(), Args);

  const char *RMName = RelocationModelName(RelocationModel);
  if (RMName) {
    CmdArgs.push_back("-mrelocation-model");
    CmdArgs.push_back(RMName);
  }

  // Optionally embed the -cc1as level arguments into the debug info, for build
  // analysis.
  if (getToolChain().UseDwarfDebugFlags()) {
    ArgStringList OriginalArgs;
    for (const auto &Arg : Args)
      Arg->render(Args, OriginalArgs);

    SmallString<256> Flags;
    const char *Exec = getToolChain().getDriver().getClangProgramPath();
    EscapeSpacesAndBackslashes(Exec, Flags);
    for (const char *OriginalArg : OriginalArgs) {
      SmallString<128> EscapedArg;
      EscapeSpacesAndBackslashes(OriginalArg, EscapedArg);
      Flags += " ";
      Flags += EscapedArg;
    }
    CmdArgs.push_back("-dwarf-debug-flags");
    CmdArgs.push_back(Args.MakeArgString(Flags));
  }

  // FIXME: Add -static support, once we have it.

  // Add target specific flags.
  switch (getToolChain().getArch()) {
  default:
    break;

  case llvm::Triple::mips:
  case llvm::Triple::mipsel:
  case llvm::Triple::mips64:
  case llvm::Triple::mips64el:
    AddMIPSTargetArgs(Args, CmdArgs);
    break;

  case llvm::Triple::x86:
  case llvm::Triple::x86_64:
    AddX86TargetArgs(Args, CmdArgs);
    break;

  case llvm::Triple::arm:
  case llvm::Triple::armeb:
  case llvm::Triple::thumb:
  case llvm::Triple::thumbeb:
    // This isn't in AddARMTargetArgs because we want to do this for assembly
    // only, not C/C++.
    if (Args.hasFlag(options::OPT_mdefault_build_attributes,
                     options::OPT_mno_default_build_attributes, true)) {
        CmdArgs.push_back("-mllvm");
        CmdArgs.push_back("-arm-add-build-attributes");
    }
    break;

  case llvm::Triple::aarch64:
  case llvm::Triple::aarch64_32:
  case llvm::Triple::aarch64_be:
    if (Args.hasArg(options::OPT_mmark_bti_property)) {
      CmdArgs.push_back("-mllvm");
      CmdArgs.push_back("-aarch64-mark-bti-property");
    }
    break;

  case llvm::Triple::loongarch32:
  case llvm::Triple::loongarch64:
    AddLoongArchTargetArgs(Args, CmdArgs);
    break;

  case llvm::Triple::riscv32:
  case llvm::Triple::riscv64:
    AddRISCVTargetArgs(Args, CmdArgs);
    break;
  }

  // Consume all the warning flags. Usually this would be handled more
  // gracefully by -cc1 (warning about unknown warning flags, etc) but -cc1as
  // doesn't handle that so rather than warning about unused flags that are
  // actually used, we'll lie by omission instead.
  // FIXME: Stop lying and consume only the appropriate driver flags
  Args.ClaimAllArgs(options::OPT_W_Group);

  CollectArgsForIntegratedAssembler(C, Args, CmdArgs,
                                    getToolChain().getDriver());

  Args.AddAllArgs(CmdArgs, options::OPT_mllvm);

  if (DebugInfoKind > llvm::codegenoptions::NoDebugInfo && Output.isFilename())
    addDebugObjectName(Args, CmdArgs, DebugCompilationDir,
                       Output.getFilename());

  // Fixup any previous commands that use -object-file-name because when we
  // generated them, the final .obj name wasn't yet known.
  for (Command &J : C.getJobs()) {
    if (SourceAction != FindSource(&J.getSource()))
      continue;
    auto &JArgs = J.getArguments();
    for (unsigned I = 0; I < JArgs.size(); ++I) {
      if (StringRef(JArgs[I]).startswith("-object-file-name=") &&
          Output.isFilename()) {
        ArgStringList NewArgs(JArgs.begin(), JArgs.begin() + I);
        addDebugObjectName(Args, NewArgs, DebugCompilationDir,
                           Output.getFilename());
        NewArgs.append(JArgs.begin() + I + 1, JArgs.end());
        J.replaceArguments(NewArgs);
        break;
      }
    }
  }

  assert(Output.isFilename() && "Unexpected lipo output.");
  CmdArgs.push_back("-o");
  CmdArgs.push_back(Output.getFilename());

  const llvm::Triple &T = getToolChain().getTriple();
  Arg *A;
  if (getDebugFissionKind(D, Args, A) == DwarfFissionKind::Split &&
      T.isOSBinFormatELF()) {
    CmdArgs.push_back("-split-dwarf-output");
    CmdArgs.push_back(SplitDebugName(JA, Args, Input, Output));
  }

  if (Triple.isAMDGPU())
    handleAMDGPUCodeObjectVersionOptions(D, Args, CmdArgs, /*IsCC1As=*/true);

  assert(Input.isFilename() && "Invalid input.");
  CmdArgs.push_back(Input.getFilename());

  const char *Exec = getToolChain().getDriver().getClangProgramPath();
  if (D.CC1Main && !D.CCGenDiagnostics) {
    // Invoke cc1as directly in this process.
    C.addCommand(std::make_unique<CC1Command>(
        JA, *this, ResponseFileSupport::AtFileUTF8(), Exec, CmdArgs, Inputs,
        Output, D.getPrependArg()));
  } else {
    C.addCommand(std::make_unique<Command>(
        JA, *this, ResponseFileSupport::AtFileUTF8(), Exec, CmdArgs, Inputs,
        Output, D.getPrependArg()));
  }
}

// Begin OffloadBundler

void OffloadBundler::ConstructJob(Compilation &C, const JobAction &JA,
                                  const InputInfo &Output,
                                  const InputInfoList &Inputs,
                                  const llvm::opt::ArgList &TCArgs,
                                  const char *LinkingOutput) const {
  // The version with only one output is expected to refer to a bundling job.
  assert(isa<OffloadBundlingJobAction>(JA) && "Expecting bundling job!");

  // The bundling command looks like this:
  // clang-offload-bundler -type=bc
  //   -targets=host-triple,openmp-triple1,openmp-triple2
  //   -output=output_file
  //   -input=unbundle_file_host
  //   -input=unbundle_file_tgt1
  //   -input=unbundle_file_tgt2

  ArgStringList CmdArgs;

  // Get the type.
  CmdArgs.push_back(TCArgs.MakeArgString(
      Twine("-type=") + types::getTypeTempSuffix(Output.getType())));

  assert(JA.getInputs().size() == Inputs.size() &&
         "Not have inputs for all dependence actions??");

  // Get the targets.
  SmallString<128> Triples;
  Triples += "-targets=";
  for (unsigned I = 0; I < Inputs.size(); ++I) {
    if (I)
      Triples += ',';

    // Find ToolChain for this input.
    Action::OffloadKind CurKind = Action::OFK_Host;
    const ToolChain *CurTC = &getToolChain();
    const Action *CurDep = JA.getInputs()[I];

    if (const auto *OA = dyn_cast<OffloadAction>(CurDep)) {
      CurTC = nullptr;
      OA->doOnEachDependence([&](Action *A, const ToolChain *TC, const char *) {
        assert(CurTC == nullptr && "Expected one dependence!");
        CurKind = A->getOffloadingDeviceKind();
        CurTC = TC;
      });
    }

    bool IsSYCL =
        TCArgs.hasFlag(options::OPT_fsycl, options::OPT_fno_sycl, false);
    Triples += (IsSYCL && (CurKind == Action::OFK_Cuda))
                   ? Action::GetOffloadKindName(Action::OFK_SYCL)
                   : Action::GetOffloadKindName(CurKind);
    Triples += '-';
    // Incoming DeviceArch is set, break down the Current triple and add the
    // device arch value to it.
    // This is done for AOT targets only.
    std::string DeviceArch;
    llvm::Triple TargetTriple(CurTC->getTriple());
    if (CurKind == Action::OFK_SYCL && TargetTriple.isSPIRAOT() &&
        tools::SYCL::shouldDoPerObjectFileLinking(C))
      DeviceArch = std::string("image");
    if (CurKind != Action::OFK_Host && !DeviceArch.empty()) {
      llvm::Triple T(CurTC->getTriple());
      SmallString<128> ArchName(CurTC->getArchName());
      ArchName += "_";
      ArchName += DeviceArch.data();
      T.setArchName(ArchName);
      Triples += T.normalize();
    } else {
      Triples += CurTC->getTriple().normalize();
    }
    if ((CurKind == Action::OFK_HIP || CurKind == Action::OFK_OpenMP ||
         CurKind == Action::OFK_Cuda || CurKind == Action::OFK_SYCL) &&
        !StringRef(CurDep->getOffloadingArch()).empty() &&
        !TCArgs.hasArg(options::OPT_fno_bundle_offload_arch)) {
      Triples += '-';
      Triples += CurDep->getOffloadingArch();
    }

    // TODO: Replace parsing of -march flag. Can be done by storing GPUArch
    //       with each toolchain.
    StringRef GPUArchName;
    if (CurKind == Action::OFK_OpenMP) {
      // Extract GPUArch from -march argument in TC argument list.
      for (unsigned ArgIndex = 0; ArgIndex < TCArgs.size(); ArgIndex++) {
        auto ArchStr = StringRef(TCArgs.getArgString(ArgIndex));
        auto Arch = ArchStr.starts_with_insensitive("-march=");
        if (Arch) {
          GPUArchName = ArchStr.substr(7);
          Triples += "-";
          break;
        }
      }
      Triples += GPUArchName.str();
    }
  }
  // If we see we are bundling for FPGA using -fintelfpga, add the
  // dependency bundle
  bool IsFPGADepBundle = TCArgs.hasArg(options::OPT_fintelfpga) &&
                         Output.getType() == types::TY_Object;

  // For spir64_fpga target, when bundling objects we also want to bundle up the
  // named dependency file.
  // TODO - We are currently using the target triple inputs to slot a location
  // of the dependency information into the bundle.  It would be good to
  // separate this out to an explicit option in the bundler for the dependency
  // file as it does not match the type being bundled.
  if (IsFPGADepBundle) {
    Triples += ',';
    Triples += Action::GetOffloadKindName(Action::OFK_SYCL);
    Triples += '-';
    Triples += types::getTypeName(types::TY_FPGA_Dependencies);
  }
  CmdArgs.push_back(TCArgs.MakeArgString(Triples));

  // Get bundled file command.
  CmdArgs.push_back(
      TCArgs.MakeArgString(Twine("-output=") + Output.getFilename()));

  // Get unbundled files command.
  for (unsigned I = 0; I < Inputs.size(); ++I) {
    SmallString<128> UB;
    UB += "-input=";

    // Find ToolChain for this input.
    const ToolChain *CurTC = &getToolChain();
    if (const auto *OA = dyn_cast<OffloadAction>(JA.getInputs()[I])) {
      CurTC = nullptr;
      OA->doOnEachDependence([&](Action *, const ToolChain *TC, const char *) {
        assert(CurTC == nullptr && "Expected one dependence!");
        CurTC = TC;
      });
      UB += C.addTempFile(
          C.getArgs().MakeArgString(CurTC->getInputFilename(Inputs[I])));
    } else {
      UB += CurTC->getInputFilename(Inputs[I]);
    }
    CmdArgs.push_back(TCArgs.MakeArgString(UB));
  }
  // For -fintelfpga, when bundling objects we also want to bundle up the
  // named dependency file.
  if (IsFPGADepBundle) {
    const char *BaseName = Clang::getBaseInputName(TCArgs, Inputs[0]);
    SmallString<128> DepFile(C.getDriver().getFPGATempDepFile(BaseName));
    if (!DepFile.empty())
      CmdArgs.push_back(TCArgs.MakeArgString("-input=" + DepFile));
  }
  if (TCArgs.hasFlag(options::OPT_offload_compress,
                     options::OPT_no_offload_compress, false))
    CmdArgs.push_back("-compress");
  if (TCArgs.hasArg(options::OPT_v))
    CmdArgs.push_back("-verbose");
  // All the inputs are encoded as commands.
  C.addCommand(std::make_unique<Command>(
      JA, *this, ResponseFileSupport::None(),
      TCArgs.MakeArgString(getToolChain().GetProgramPath(getShortName())),
      CmdArgs, std::nullopt, Output));
}

void OffloadBundler::ConstructJobMultipleOutputs(
    Compilation &C, const JobAction &JA, const InputInfoList &Outputs,
    const InputInfoList &Inputs, const llvm::opt::ArgList &TCArgs,
    const char *LinkingOutput) const {
  // The version with multiple outputs is expected to refer to a unbundling job.
  auto &UA = cast<OffloadUnbundlingJobAction>(JA);

  // The unbundling command looks like this:
  // clang-offload-bundler -type=bc
  //   -targets=host-triple,openmp-triple1,openmp-triple2
  //   -input=input_file
  //   -output=unbundle_file_host
  //   -output=unbundle_file_tgt1
  //   -output=unbundle_file_tgt2
  //   -unbundle

  ArgStringList CmdArgs;
  InputInfo Input = Inputs.front();
  const char *TypeArg = types::getTypeTempSuffix(Input.getType());
  const char *InputFileName = Input.getFilename();
  types::ID InputType(Input.getType());
  bool IsFPGADepUnbundle = JA.getType() == types::TY_FPGA_Dependencies;
  bool IsFPGADepLibUnbundle = JA.getType() == types::TY_FPGA_Dependencies_List;

  if (InputType == types::TY_FPGA_AOCX || InputType == types::TY_FPGA_AOCR ||
      InputType == types::TY_FPGA_AOCR_EMU) {
    // Override type with AOCX/AOCR which will unbundle to a list containing
    // binaries with the appropriate file extension (.aocx/.aocr).
    // TODO - representation of the output file from the unbundle for these
    // types (aocx/aocr) are always list files.  We should represent this
    // better in the output extension and type for improved understanding
    // of file contents and debuggability.
    TypeArg = (InputType == types::TY_FPGA_AOCX) ? "aocx" : "aocr";
    if (!getToolChain().getTriple().isSPIR())
      TypeArg = "aoo";
  }
  if (InputType == types::TY_FPGA_AOCO || IsFPGADepLibUnbundle)
    TypeArg = "aoo";
  if (IsFPGADepUnbundle)
    TypeArg = "o";

  bool HasSPIRTarget = false;
  bool HasFPGATarget = false;
  auto SYCLTCRange = C.getOffloadToolChains<Action::OFK_SYCL>();
  for (auto TI = SYCLTCRange.first, TE = SYCLTCRange.second; TI != TE; ++TI) {
    llvm::Triple TT(TI->second->getTriple());
    if (TT.isSPIR()) {
      HasSPIRTarget = true;
      if (TT.getSubArch() == llvm::Triple::SPIRSubArch_fpga)
        HasFPGATarget = true;
    }
  }
  if (InputType == types::TY_Archive && HasSPIRTarget)
    TypeArg = "aoo";

  // Get the type.
  CmdArgs.push_back(TCArgs.MakeArgString(Twine("-type=") + TypeArg));

  // For FPGA Archives that contain AOCO in them, we only want to unbundle
  // the objects from the archive that do not have AOCO associated in that
  // specific object.  Only do this when in hardware mode.
  if (InputType == types::TY_Archive && HasFPGATarget && !IsFPGADepUnbundle &&
      !IsFPGADepLibUnbundle && C.getDriver().IsFPGAHWMode()) {
    llvm::Triple TT;
    TT.setArchName(types::getTypeName(types::TY_FPGA_AOCO));
    TT.setVendorName("intel");
    TT.setOS(getToolChain().getTriple().getOS());
    SmallString<128> ExcludedTargets("-excluded-targets=");
    ExcludedTargets += "sycl-";
    ExcludedTargets += TT.normalize();
    CmdArgs.push_back(TCArgs.MakeArgString(ExcludedTargets));
  }

  // Get the targets.
  SmallString<128> Triples;
  Triples += "-targets=";
  auto DepInfo = UA.getDependentActionsInfo();
  for (unsigned I = 0, J = 0; I < DepInfo.size(); ++I) {
    auto &Dep = DepInfo[I];
    // FPGA device triples are 'transformed' for the bundler when creating
    // aocx or aocr type bundles.  Also, we only do a specific target
    // unbundling, skipping the host side or device side.
    if (types::isFPGA(InputType)) {
      if (getToolChain().getTriple().isSPIR()) {
        if (Dep.DependentToolChain->getTriple().getSubArch() ==
            llvm::Triple::SPIRSubArch_fpga) {
          if (J++)
            Triples += ',';
          llvm::Triple TT;
          TT.setArchName(types::getTypeName(InputType));
          TT.setVendorName("intel");
          TT.setOS(getToolChain().getTriple().getOS());
          Triples += "sycl-";
          Triples += TT.normalize();
          continue;
        } else if (Dep.DependentOffloadKind == Action::OFK_Host) {
          // No host unbundle for FPGA binaries.
          continue;
        }
      } else if (Dep.DependentOffloadKind == Action::OFK_SYCL)
        continue;
    } else if (InputType == types::TY_Archive ||
               (getToolChain().getTriple().getSubArch() ==
                    llvm::Triple::SPIRSubArch_fpga &&
                TCArgs.hasArg(options::OPT_fsycl_link_EQ))) {
      // Do not extract host part if we are unbundling archive on Windows
      // because it is not needed. Static offload libraries are added to the
      // host link command just as normal libraries.  Do not extract the host
      // part from FPGA -fsycl-link unbundles either, as the full obj
      // is used in the final link
      if (Dep.DependentOffloadKind == Action::OFK_Host)
        continue;
    }
    if (J++)
      Triples += ',';
    Triples += Action::GetOffloadKindName(Dep.DependentOffloadKind);
    Triples += '-';
    // When -fsycl-force-target is used, this value overrides the expected
    // output type we are unbundling.
    if (Dep.DependentOffloadKind == Action::OFK_SYCL &&
        TCArgs.hasArg(options::OPT_fsycl_force_target_EQ)) {
      StringRef Val(
          TCArgs.getLastArg(options::OPT_fsycl_force_target_EQ)->getValue());
      llvm::Triple TT(C.getDriver().MakeSYCLDeviceTriple(Val));
      Triples += TT.normalize();
    } else
      Triples += Dep.DependentToolChain->getTriple().normalize();
    if ((Dep.DependentOffloadKind == Action::OFK_HIP ||
         Dep.DependentOffloadKind == Action::OFK_OpenMP ||
         Dep.DependentOffloadKind == Action::OFK_Cuda ||
         Dep.DependentOffloadKind == Action::OFK_SYCL) &&
        !Dep.DependentBoundArch.empty() &&
        !TCArgs.hasArg(options::OPT_fno_bundle_offload_arch)) {
      Triples += '-';
      Triples += Dep.DependentBoundArch;
    }
    // TODO: Replace parsing of -march flag. Can be done by storing GPUArch
    //       with each toolchain.
    StringRef GPUArchName;
    if (Dep.DependentOffloadKind == Action::OFK_OpenMP) {
      // Extract GPUArch from -march argument in TC argument list.
      for (unsigned ArgIndex = 0; ArgIndex < TCArgs.size(); ArgIndex++) {
        StringRef ArchStr = StringRef(TCArgs.getArgString(ArgIndex));
        auto Arch = ArchStr.starts_with_insensitive("-march=");
        if (Arch) {
          GPUArchName = ArchStr.substr(7);
          Triples += "-";
          break;
        }
      }
      Triples += GPUArchName.str();
    }
  }
  if (IsFPGADepUnbundle || IsFPGADepLibUnbundle) {
    // TODO - We are currently using the target triple inputs to slot a location
    // of the dependency information into the bundle.  It would be good to
    // separate this out to an explicit option in the bundler for the dependency
    // file as it does not match the type being bundled.
    Triples += Action::GetOffloadKindName(Action::OFK_SYCL);
    Triples += '-';
    Triples += types::getTypeName(types::TY_FPGA_Dependencies);
  }
  std::string TargetString(UA.getTargetString());
  if (!TargetString.empty()) {
    // The target string was provided, we will override the defaults and use
    // the string provided.
    SmallString<128> TSTriple("-targets=");
    TSTriple += TargetString;
    CmdArgs.push_back(TCArgs.MakeArgString(TSTriple));
  } else {
    CmdArgs.push_back(TCArgs.MakeArgString(Triples));
  }

  // Get bundled file command.
  CmdArgs.push_back(
      TCArgs.MakeArgString(Twine("-input=") + InputFileName));

  // Get unbundled files command.
  // When dealing with -fintelfpga, there is an additional unbundle step
  // that occurs for the dependency file.  In that case, do not use the
  // dependent information, but just the output file.
  if (IsFPGADepUnbundle || IsFPGADepLibUnbundle) {
    SmallString<128> UB;
    UB += "-output=";
    UB += Outputs[0].getFilename();
    CmdArgs.push_back(TCArgs.MakeArgString(UB));
  } else {
    for (unsigned I = 0; I < Outputs.size(); ++I) {
      SmallString<128> UB;
      UB += "-output=";
      UB += DepInfo[I].DependentToolChain->getInputFilename(Outputs[I]);
      CmdArgs.push_back(TCArgs.MakeArgString(UB));
    }
  }
  CmdArgs.push_back("-unbundle");
  CmdArgs.push_back("-allow-missing-bundles");
  if (TCArgs.hasArg(options::OPT_v))
    CmdArgs.push_back("-verbose");

  // All the inputs are encoded as commands.
  C.addCommand(std::make_unique<Command>(
      JA, *this, ResponseFileSupport::None(),
      TCArgs.MakeArgString(getToolChain().GetProgramPath(getShortName())),
      CmdArgs, std::nullopt, Outputs));
}

// Begin OffloadWrapper

void OffloadWrapper::ConstructJob(Compilation &C, const JobAction &JA,
                                  const InputInfo &Output,
                                  const InputInfoList &Inputs,
                                  const llvm::opt::ArgList &TCArgs,
                                  const char *LinkingOutput) const {
  // Construct offload-wrapper command.  Also calls llc to generate the
  // object that is fed to the linker from the wrapper generated bc file
  assert(isa<OffloadWrapperJobAction>(JA) && "Expecting wrapping job!");

  Action::OffloadKind OffloadingKind = JA.getOffloadingDeviceKind();
  if (OffloadingKind == Action::OFK_SYCL) {
    // The wrapper command looks like this:
    // clang-offload-wrapper
    //   -o=<outputfile>.bc
    //   -host=x86_64-pc-linux-gnu -kind=sycl
    //   -format=spirv <inputfile1>.spv <manifest1>(optional)
    //   -format=spirv <inputfile2>.spv <manifest2>(optional)
    //  ...
    ArgStringList WrapperArgs;

    std::string OutTmpName = C.getDriver().GetTemporaryPath("wrapper", "bc");
    const char *WrapperFileName =
        C.addTempFile(C.getArgs().MakeArgString(OutTmpName));
    SmallString<128> OutOpt("-o=");
    OutOpt += WrapperFileName;
    WrapperArgs.push_back(C.getArgs().MakeArgString(OutOpt));

    SmallString<128> HostTripleOpt("-host=");
    HostTripleOpt += getToolChain().getAuxTriple()->str();
    WrapperArgs.push_back(C.getArgs().MakeArgString(HostTripleOpt));

    llvm::Triple TT = getToolChain().getTriple();
    SmallString<128> TargetTripleOpt = TT.getArchName();
    // When wrapping an FPGA device binary, we need to be sure to apply the
    // appropriate triple that corresponds (fpga_aoc[xr]-intel-<os>)
    // to the target triple setting.
    if (TT.getSubArch() == llvm::Triple::SPIRSubArch_fpga &&
        TCArgs.hasArg(options::OPT_fsycl_link_EQ)) {
      SmallString<16> FPGAArch("fpga_");
      auto *A = C.getInputArgs().getLastArg(options::OPT_fsycl_link_EQ);
      bool Early = (A->getValue() == StringRef("early"));
      FPGAArch += Early ? "aocr" : "aocx";
      if (C.getDriver().IsFPGAEmulationMode() && Early)
        FPGAArch += "_emu";
      TT.setArchName(FPGAArch);
      TT.setVendorName("intel");
      TargetTripleOpt = TT.str();
      // When wrapping an FPGA aocx binary to archive, do not emit registration
      // functions
      if (A->getValue() == StringRef("image"))
        WrapperArgs.push_back(C.getArgs().MakeArgString("--emit-reg-funcs=0"));
    }
    // Grab any Target specific options that need to be added to the wrapper
    // information.
    ArgStringList BuildArgs;
    auto createArgString = [&](const char *Opt) {
      if (BuildArgs.empty())
        return;
      SmallString<128> AL;
      for (const char *A : BuildArgs) {
        if (AL.empty()) {
          AL = A;
          continue;
        }
        AL += " ";
        AL += A;
      }
      WrapperArgs.push_back(C.getArgs().MakeArgString(Twine(Opt) + AL));
    };
    const toolchains::SYCLToolChain &TC =
              static_cast<const toolchains::SYCLToolChain &>(getToolChain());
    // TODO: Consider separating the mechanisms for:
    // - passing standard-defined options to AOT/JIT compilation steps;
    // - passing AOT-compiler specific options.
    // This would allow retaining standard language options in the
    // image descriptor, while excluding tool-specific options that
    // have been known to confuse RT implementations.
    if (TC.getTriple().getSubArch() == llvm::Triple::NoSubArch) {
      // Only store compile/link opts in the image descriptor for the SPIR-V
      // target; AOT compilation has already been performed otherwise.
      TC.AddImpliedTargetArgs(TT, TCArgs, BuildArgs, JA);
      TC.TranslateBackendTargetArgs(TT, TCArgs, BuildArgs);
      createArgString("-compile-opts=");
      BuildArgs.clear();
      TC.TranslateLinkerTargetArgs(TT, TCArgs, BuildArgs);
      createArgString("-link-opts=");
    }

    bool IsEmbeddedIR = cast<OffloadWrapperJobAction>(JA).isEmbeddedIR();
    if (IsEmbeddedIR) {
      // When the offload-wrapper is called to embed LLVM IR, add a prefix to
      // the target triple to distinguish the LLVM IR from the actual device
      // binary for that target.
      TargetTripleOpt = ("llvm_" + TargetTripleOpt).str();
    }

    const bool IsSYCLNativeCPU = isSYCLNativeCPU(TC, C.getDefaultToolChain());
    if (IsSYCLNativeCPU) {
      TargetTripleOpt = "native_cpu";
    }
    WrapperArgs.push_back(
        C.getArgs().MakeArgString(Twine("-target=") + TargetTripleOpt));

    // TODO forcing offload kind is a simplification which assumes wrapper used
    // only with SYCL. Device binary format (-format=xxx) option should also
    // come from the command line and/or the native compiler. Should be fixed
    // together with supporting AOT in the driver. If format is not set, the
    // default is "none" which means runtime must try to determine it
    // automatically.
    StringRef Kind = Action::GetOffloadKindName(OffloadingKind);
    WrapperArgs.push_back(
        C.getArgs().MakeArgString(Twine("-kind=") + Twine(Kind)));

    assert((Inputs.size() > 0) && "no inputs for clang-offload-wrapper");
    assert(((Inputs[0].getType() != types::TY_Tempfiletable) ||
            (Inputs.size() == 1)) &&
           "wrong usage of clang-offload-wrapper with SYCL");
    const InputInfo &I = Inputs[0];
    assert(I.isFilename() && "Invalid input.");

    if (I.getType() == types::TY_Tempfiletable ||
        I.getType() == types::TY_Tempfilelist || IsEmbeddedIR)
      // wrapper actual input files are passed via the batch job file table:
      WrapperArgs.push_back(C.getArgs().MakeArgString("-batch"));
    WrapperArgs.push_back(C.getArgs().MakeArgString(I.getFilename()));

    auto Cmd = std::make_unique<Command>(
        JA, *this, ResponseFileSupport::None(),
        TCArgs.MakeArgString(getToolChain().GetProgramPath(getShortName())),
        WrapperArgs, std::nullopt);
    C.addCommand(std::move(Cmd));

    // Construct llc command.
    // The output is an object file
    ArgStringList LlcArgs{"-filetype=obj", "-o", Output.getFilename(),
                          WrapperFileName};
    llvm::Reloc::Model RelocationModel;
    unsigned PICLevel;
    bool IsPIE;
    std::tie(RelocationModel, PICLevel, IsPIE) =
        ParsePICArgs(getToolChain(), TCArgs);
    if (PICLevel > 0 || TCArgs.hasArg(options::OPT_shared)) {
      LlcArgs.push_back("-relocation-model=pic");
    }
    if (Arg *A = C.getArgs().getLastArg(options::OPT_mcmodel_EQ))
      LlcArgs.push_back(
          TCArgs.MakeArgString(Twine("--code-model=") + A->getValue()));

    SmallString<128> LlcPath(C.getDriver().Dir);
    llvm::sys::path::append(LlcPath, "llc");
    const char *Llc = C.getArgs().MakeArgString(LlcPath);
    C.addCommand(std::make_unique<Command>(
         JA, *this, ResponseFileSupport::None(), Llc, LlcArgs, std::nullopt));
    return;
  } // end of SYCL flavor of offload wrapper command creation

  ArgStringList CmdArgs;

  const llvm::Triple &Triple = getToolChain().getEffectiveTriple();

  // Add the "effective" target triple.
  CmdArgs.push_back("-host");
  CmdArgs.push_back(TCArgs.MakeArgString(Triple.getTriple()));

  // Add the output file name.
  assert(Output.isFilename() && "Invalid output.");
  CmdArgs.push_back("-o");
  CmdArgs.push_back(TCArgs.MakeArgString(Output.getFilename()));

  assert(JA.getInputs().size() == Inputs.size() &&
         "Not have inputs for all dependence actions??");

  // For FPGA, we wrap the host objects before archiving them when using
  // -fsycl-link.  This allows for better extraction control from the
  // archive when we need the host objects for subsequent compilations.
  if (OffloadingKind == Action::OFK_None &&
      C.getArgs().hasArg(options::OPT_fintelfpga) &&
      C.getArgs().hasArg(options::OPT_fsycl_link_EQ)) {

    // Add offload targets and inputs.
    CmdArgs.push_back(C.getArgs().MakeArgString(
        Twine("-kind=") + Action::GetOffloadKindName(OffloadingKind)));
    CmdArgs.push_back(
        TCArgs.MakeArgString(Twine("-target=") + Triple.getTriple()));

    // Add input.
    assert(Inputs[0].isFilename() && "Invalid input.");
    CmdArgs.push_back(TCArgs.MakeArgString(Inputs[0].getFilename()));

    C.addCommand(std::make_unique<Command>(
        JA, *this, ResponseFileSupport::None(),
        TCArgs.MakeArgString(getToolChain().GetProgramPath(getShortName())),
        CmdArgs, Inputs));
    return;
  }

  // Add offload targets and inputs.
  for (unsigned I = 0; I < Inputs.size(); ++I) {
    // Get input's Offload Kind and ToolChain.
    const auto *OA = cast<OffloadAction>(JA.getInputs()[I]);
    assert(OA->hasSingleDeviceDependence(/*DoNotConsiderHostActions=*/true) &&
           "Expected one device dependence!");
    Action::OffloadKind DeviceKind = Action::OFK_None;
    const ToolChain *DeviceTC = nullptr;
    OA->doOnEachDependence([&](Action *A, const ToolChain *TC, const char *) {
      DeviceKind = A->getOffloadingDeviceKind();
      DeviceTC = TC;
    });

    // And add it to the offload targets.
    CmdArgs.push_back(C.getArgs().MakeArgString(
        Twine("-kind=") + Action::GetOffloadKindName(DeviceKind)));
    CmdArgs.push_back(TCArgs.MakeArgString(Twine("-target=") +
                                           DeviceTC->getTriple().normalize()));

    // Add input.
    assert(Inputs[I].isFilename() && "Invalid input.");
    CmdArgs.push_back(TCArgs.MakeArgString(Inputs[I].getFilename()));
  }

  C.addCommand(std::make_unique<Command>(
      JA, *this, ResponseFileSupport::None(),
      TCArgs.MakeArgString(getToolChain().GetProgramPath(getShortName())),
      CmdArgs, Inputs));
}

void OffloadPackager::ConstructJob(Compilation &C, const JobAction &JA,
                                   const InputInfo &Output,
                                   const InputInfoList &Inputs,
                                   const llvm::opt::ArgList &Args,
                                   const char *LinkingOutput) const {
  ArgStringList CmdArgs;

  // Add the output file name.
  assert(Output.isFilename() && "Invalid output.");
  CmdArgs.push_back("-o");
  CmdArgs.push_back(Output.getFilename());

  // Create the inputs to bundle the needed metadata.
  for (const InputInfo &Input : Inputs) {
    const Action *OffloadAction = Input.getAction();
    const ToolChain *TC = OffloadAction->getOffloadingToolChain();
    const ArgList &TCArgs =
        C.getArgsForToolChain(TC, OffloadAction->getOffloadingArch(),
                              OffloadAction->getOffloadingDeviceKind());
    StringRef File = C.getArgs().MakeArgString(TC->getInputFilename(Input));
    StringRef Arch = OffloadAction->getOffloadingArch()
                         ? OffloadAction->getOffloadingArch()
                         : TCArgs.getLastArgValue(options::OPT_march_EQ);
    StringRef Kind =
      Action::GetOffloadKindName(OffloadAction->getOffloadingDeviceKind());

    ArgStringList Features;
    SmallVector<StringRef> FeatureArgs;
    getTargetFeatures(TC->getDriver(), TC->getTriple(), TCArgs, Features,
                      false);
    llvm::copy_if(Features, std::back_inserter(FeatureArgs),
                  [](StringRef Arg) { return !Arg.startswith("-target"); });

    if (TC->getTriple().isAMDGPU()) {
      for (StringRef Feature : llvm::split(Arch.split(':').second, ':')) {
        FeatureArgs.emplace_back(
            Args.MakeArgString(Feature.take_back() + Feature.drop_back()));
      }
    }

    // TODO: We need to pass in the full target-id and handle it properly in the
    // linker wrapper.
    SmallVector<std::string> Parts{
        "file=" + File.str(),
        "triple=" + TC->getTripleString(),
        "arch=" + getProcessorFromTargetID(TC->getTriple(), Arch).str(),
        "kind=" + Kind.str(),
    };

    if (TC->getDriver().isUsingLTO(/* IsOffload */ true) ||
        TC->getTriple().isAMDGPU())
      for (StringRef Feature : FeatureArgs)
        Parts.emplace_back("feature=" + Feature.str());

    CmdArgs.push_back(Args.MakeArgString("--image=" + llvm::join(Parts, ",")));
  }

  C.addCommand(std::make_unique<Command>(
      JA, *this, ResponseFileSupport::None(),
      Args.MakeArgString(getToolChain().GetProgramPath(getShortName())),
      CmdArgs, Inputs, Output));
}

// Begin OffloadDeps

void OffloadDeps::constructJob(Compilation &C, const JobAction &JA,
                               ArrayRef<InputInfo> Outputs,
                               ArrayRef<InputInfo> Inputs,
                               const llvm::opt::ArgList &TCArgs,
                               const char *LinkingOutput) const {
  auto &DA = cast<OffloadDepsJobAction>(JA);

  ArgStringList CmdArgs;

  // Get the targets.
  SmallString<128> Targets{"-targets="};
  auto DepInfo = DA.getDependentActionsInfo();
  for (unsigned I = 0; I < DepInfo.size(); ++I) {
    auto &Dep = DepInfo[I];
    if (I)
      Targets += ',';
    Targets += Action::GetOffloadKindName(Dep.DependentOffloadKind);
    Targets += '-';
    // When -fsycl-force-target is used, this value overrides the expected
    // output type we are creating deps for.
    if (Dep.DependentOffloadKind == Action::OFK_SYCL &&
        TCArgs.hasArg(options::OPT_fsycl_force_target_EQ)) {
      StringRef Val(
          TCArgs.getLastArg(options::OPT_fsycl_force_target_EQ)->getValue());
      llvm::Triple TT(C.getDriver().MakeSYCLDeviceTriple(Val));
      Targets += TT.normalize();
    } else {
      std::string NormalizedTriple =
          Dep.DependentToolChain->getTriple().normalize();
      Targets += NormalizedTriple;
    }
    if ((Dep.DependentOffloadKind == Action::OFK_HIP ||
         Dep.DependentOffloadKind == Action::OFK_SYCL) &&
        !Dep.DependentBoundArch.empty()) {
      Targets += '-';
      Targets += Dep.DependentBoundArch;
    }
  }
  CmdArgs.push_back(TCArgs.MakeArgString(Targets));

  // Prepare outputs.
  SmallString<128> Outs{"-outputs="};
  for (unsigned I = 0; I < Outputs.size(); ++I) {
    if (I)
      Outs += ',';
    Outs += DepInfo[I].DependentToolChain->getInputFilename(Outputs[I]);
  }
  CmdArgs.push_back(TCArgs.MakeArgString(Outs));

  // Add input file.
  CmdArgs.push_back(Inputs.front().getFilename());

  // All the inputs are encoded as commands.
  C.addCommand(std::make_unique<Command>(
      JA, *this, ResponseFileSupport::None(),
      TCArgs.MakeArgString(getToolChain().GetProgramPath(getShortName())),
      CmdArgs, std::nullopt, Outputs));
}

void OffloadDeps::ConstructJob(Compilation &C, const JobAction &JA,
                               const InputInfo &Output,
                               const InputInfoList &Inputs,
                               const llvm::opt::ArgList &TCArgs,
                               const char *LinkingOutput) const {
  constructJob(C, JA, Output, Inputs, TCArgs, LinkingOutput);
}

void OffloadDeps::ConstructJobMultipleOutputs(Compilation &C,
                                              const JobAction &JA,
                                              const InputInfoList &Outputs,
                                              const InputInfoList &Inputs,
                                              const llvm::opt::ArgList &TCArgs,
                                              const char *LinkingOutput) const {
  constructJob(C, JA, Outputs, Inputs, TCArgs, LinkingOutput);
}

// Begin SPIRVTranslator

void SPIRVTranslator::ConstructJob(Compilation &C, const JobAction &JA,
                                  const InputInfo &Output,
                                  const InputInfoList &Inputs,
                                  const llvm::opt::ArgList &TCArgs,
                                  const char *LinkingOutput) const {
  // Construct llvm-spirv command.
  assert(isa<SPIRVTranslatorJobAction>(JA) && "Expecting Translator job!");

  // The translator command looks like this:
  // llvm-spirv -o <file>.spv <file>.bc
  ArgStringList ForeachArgs;
  ArgStringList TranslatorArgs;

  TranslatorArgs.push_back("-o");
  TranslatorArgs.push_back(Output.getFilename());
  if (JA.isDeviceOffloading(Action::OFK_SYCL)) {
    TranslatorArgs.push_back("-spirv-max-version=1.4");
    TranslatorArgs.push_back("-spirv-debug-info-version=ocl-100");
    // Prevent crash in the translator if input IR contains DIExpression
    // operations which don't have mapping to OpenCL.DebugInfo.100 spec.
    TranslatorArgs.push_back("-spirv-allow-extra-diexpressions");
    TranslatorArgs.push_back("-spirv-allow-unknown-intrinsics=llvm.genx.");
    bool CreatingSyclSPIRVFatObj =
        C.getDriver().getFinalPhase(C.getArgs()) != phases::Link &&
        TCArgs.getLastArgValue(options::OPT_fsycl_device_obj_EQ)
            .equals_insensitive("spirv") &&
        !TCArgs.hasArg(options::OPT_fsycl_device_only);
    bool ShouldPreserveMetadataInFinalImage =
        TCArgs.hasArg(options::OPT_fsycl_preserve_device_nonsemantic_metadata);
    bool ShouldPreserveMetadata =
        CreatingSyclSPIRVFatObj || ShouldPreserveMetadataInFinalImage;
    if (ShouldPreserveMetadata)
      TranslatorArgs.push_back("--spirv-preserve-auxdata");

    // Disable all the extensions by default
    std::string ExtArg("-spirv-ext=-all");
    std::string DefaultExtArg =
        ",+SPV_EXT_shader_atomic_float_add,+SPV_EXT_shader_atomic_float_min_max"
        ",+SPV_KHR_no_integer_wrap_decoration,+SPV_KHR_float_controls"
        ",+SPV_KHR_expect_assume,+SPV_KHR_linkonce_odr";
    std::string INTELExtArg =
        ",+SPV_INTEL_subgroups,+SPV_INTEL_media_block_io"
        ",+SPV_INTEL_device_side_avc_motion_estimation"
        ",+SPV_INTEL_fpga_loop_controls,+SPV_INTEL_unstructured_loop_controls"
        ",+SPV_INTEL_fpga_reg,+SPV_INTEL_blocking_pipes"
        ",+SPV_INTEL_function_pointers,+SPV_INTEL_kernel_attributes"
        ",+SPV_INTEL_io_pipes,+SPV_INTEL_inline_assembly"
        ",+SPV_INTEL_arbitrary_precision_integers"
        ",+SPV_INTEL_float_controls2,+SPV_INTEL_vector_compute"
        ",+SPV_INTEL_fast_composite"
        ",+SPV_INTEL_arbitrary_precision_fixed_point"
        ",+SPV_INTEL_arbitrary_precision_floating_point"
        ",+SPV_INTEL_variable_length_array,+SPV_INTEL_fp_fast_math_mode"
        ",+SPV_INTEL_long_constant_composite"
        ",+SPV_INTEL_arithmetic_fence"
        ",+SPV_INTEL_global_variable_decorations"
        ",+SPV_INTEL_cache_controls"
        ",+SPV_INTEL_fpga_buffer_location"
        ",+SPV_INTEL_fpga_argument_interfaces"
        ",+SPV_INTEL_fpga_invocation_pipelining_attributes"
        ",+SPV_INTEL_fpga_latency_control";
    ExtArg = ExtArg + DefaultExtArg + INTELExtArg;
    if (C.getDriver().IsFPGAHWMode())
      // Enable several extensions on FPGA H/W exclusively
      ExtArg += ",+SPV_INTEL_usm_storage_classes,+SPV_INTEL_runtime_aligned"
                ",+SPV_INTEL_fpga_cluster_attributes,+SPV_INTEL_loop_fuse"
                ",+SPV_INTEL_fpga_dsp_control,+SPV_INTEL_fpga_memory_accesses"
                ",+SPV_INTEL_fpga_memory_attributes";
    else
      // Don't enable several freshly added extensions on FPGA H/W
      ExtArg += ",+SPV_INTEL_token_type"
                ",+SPV_INTEL_bfloat16_conversion"
                ",+SPV_INTEL_joint_matrix"
                ",+SPV_INTEL_hw_thread_queries"
                ",+SPV_KHR_uniform_group_instructions"
                ",+SPV_INTEL_masked_gather_scatter"
                ",+SPV_INTEL_tensor_float32_conversion"
                ",+SPV_INTEL_optnone";
    if (ShouldPreserveMetadata)
      ExtArg += ",+SPV_KHR_non_semantic_info";

    TranslatorArgs.push_back(TCArgs.MakeArgString(ExtArg));

    const toolchains::SYCLToolChain &TC =
        static_cast<const toolchains::SYCLToolChain &>(getToolChain());

    // Handle -Xspirv-translator
    TC.TranslateTargetOpt(
        TCArgs, TranslatorArgs, options::OPT_Xspirv_translator,
        options::OPT_Xspirv_translator_EQ, JA.getOffloadingArch());
  }
  for (auto I : Inputs) {
    std::string Filename(I.getFilename());
    if (I.getType() == types::TY_Tempfilelist) {
      ForeachArgs.push_back(
          C.getArgs().MakeArgString("--in-file-list=" + Filename));
      ForeachArgs.push_back(
          C.getArgs().MakeArgString("--in-replace=" + Filename));
      ForeachArgs.push_back(
          C.getArgs().MakeArgString("--out-ext=spv"));
    }
    TranslatorArgs.push_back(C.getArgs().MakeArgString(Filename));
  }

  auto Cmd = std::make_unique<Command>(JA, *this, ResponseFileSupport::None(),
      TCArgs.MakeArgString(getToolChain().GetProgramPath(getShortName())),
      TranslatorArgs, std::nullopt);

  if (!ForeachArgs.empty()) {
    // Construct llvm-foreach command.
    // The llvm-foreach command looks like this:
    // llvm-foreach a.list --out-replace=out "cp {} out"
    // --out-file-list=list
    std::string OutputFileName(Output.getFilename());
    ForeachArgs.push_back(
        TCArgs.MakeArgString("--out-file-list=" + OutputFileName));
    ForeachArgs.push_back(
        TCArgs.MakeArgString("--out-replace=" + OutputFileName));
    StringRef ParallelJobs =
        TCArgs.getLastArgValue(options::OPT_fsycl_max_parallel_jobs_EQ);
    if (!ParallelJobs.empty())
      ForeachArgs.push_back(TCArgs.MakeArgString("--jobs=" + ParallelJobs));

    ForeachArgs.push_back(TCArgs.MakeArgString("--"));
    ForeachArgs.push_back(TCArgs.MakeArgString(Cmd->getExecutable()));

    for (auto &Arg : Cmd->getArguments())
      ForeachArgs.push_back(Arg);

    SmallString<128> ForeachPath(C.getDriver().Dir);
    llvm::sys::path::append(ForeachPath, "llvm-foreach");
    const char *Foreach = C.getArgs().MakeArgString(ForeachPath);
    C.addCommand(std::make_unique<Command>(
        JA, *this, ResponseFileSupport::None(), Foreach, ForeachArgs, std::nullopt));
  } else
    C.addCommand(std::move(Cmd));
}

static void addArgs(ArgStringList &DstArgs, const llvm::opt::ArgList &Alloc,
                    ArrayRef<StringRef> SrcArgs) {
  for (const auto Arg : SrcArgs) {
    DstArgs.push_back(Alloc.MakeArgString(Arg));
  }
}

// Partially copied from clang/lib/Frontend/CompilerInvocation.cpp
static std::string getSYCLPostLinkOptimizationLevel(const ArgList &Args) {
  if (Arg *A = Args.getLastArg(options::OPT_O_Group)) {
    if (A->getOption().matches(options::OPT_O0))
      return "-O0";

    if (A->getOption().matches(options::OPT_Ofast))
      return "-O3";

    assert(A->getOption().matches(options::OPT_O));

    StringRef S(A->getValue());
    if (S == "g")
      return "-O1";

    // Options -O[1|2|3|s|z] are passed as they are. '-O0' is handled earlier.
    std::array<char, 5> AcceptedOptions = {'1', '2', '3', 's', 'z'};
    if (std::any_of(AcceptedOptions.begin(), AcceptedOptions.end(),
                    [=](char c) { return c == S[0]; }))
      return std::string("-O") + S[0];
  }

  // The default for SYCL device code optimization
  return "-O2";
}

// sycl-post-link tool normally outputs a file table (see the tool sources for
// format description) which lists all the other output files associated with
// the device LLVMIR bitcode. This is basically a triple of bitcode, symbols
// and specialization constant files. Single LLVM IR output can be generated as
// well under an option.
//
void SYCLPostLink::ConstructJob(Compilation &C, const JobAction &JA,
                             const InputInfo &Output,
                             const InputInfoList &Inputs,
                             const llvm::opt::ArgList &TCArgs,
                             const char *LinkingOutput) const {
  const SYCLPostLinkJobAction *SYCLPostLink =
      dyn_cast<SYCLPostLinkJobAction>(&JA);
  // Construct sycl-post-link command.
  assert(SYCLPostLink && "Expecting SYCL post link job!");
  ArgStringList CmdArgs;

  llvm::Triple T = getToolChain().getTriple();
  // See if device code splitting is requested
  if (Arg *A = TCArgs.getLastArg(options::OPT_fsycl_device_code_split_EQ)) {
    auto CodeSplitValue = StringRef(A->getValue());
    if (CodeSplitValue == "per_kernel")
      addArgs(CmdArgs, TCArgs, {"-split=kernel"});
    else if (CodeSplitValue == "per_source")
      addArgs(CmdArgs, TCArgs, {"-split=source"});
    else if (CodeSplitValue == "auto")
      addArgs(CmdArgs, TCArgs, {"-split=auto"});
    else { // Device code split is off
    }
  } else if (T.getArchName() != "spir64_fpga") {
    // for FPGA targets, off is the default split mode,
    // otherwise auto is the default split mode
    addArgs(CmdArgs, TCArgs, {"-split=auto"});
  }

  // On FPGA target we don't need non-kernel functions as entry points, because
  // it only increases amount of code for device compiler to handle, without any
  // actual benefits.
  if (T.getArchName() == "spir64_fpga")
    addArgs(CmdArgs, TCArgs, {"-emit-only-kernels-as-entry-points"});

  // OPT_fsycl_device_code_split is not checked as it is an alias to
  // -fsycl-device-code-split=auto

  if (!(T.isAMDGCN()))
    addArgs(CmdArgs, TCArgs, {"-emit-param-info"});
  // Enable PI program metadata
  if (T.isNVPTX())
    addArgs(CmdArgs, TCArgs, {"-emit-program-metadata"});
  if (SYCLPostLink->getTrueType() == types::TY_LLVM_BC) {
    // single file output requested - this means only perform necessary IR
    // transformations (like specialization constant intrinsic lowering) and
    // output LLVMIR
    addArgs(CmdArgs, TCArgs, {"-ir-output-only"});
  } else {
    assert(SYCLPostLink->getTrueType() == types::TY_Tempfiletable);
    bool SplitEsimdByDefault = T.isSPIR();
    bool SplitEsimd = TCArgs.hasFlag(
        options::OPT_fsycl_device_code_split_esimd,
        options::OPT_fno_sycl_device_code_split_esimd, SplitEsimdByDefault);
    // Symbol file and specialization constant info generation is mandatory -
    // add options unconditionally
    addArgs(CmdArgs, TCArgs, {"-symbols"});
    addArgs(CmdArgs, TCArgs, {"-emit-exported-symbols"});
    if (SplitEsimd)
      addArgs(CmdArgs, TCArgs, {"-split-esimd"});
    addArgs(CmdArgs, TCArgs, {"-lower-esimd"});
  }
  addArgs(CmdArgs, TCArgs,
          {StringRef(getSYCLPostLinkOptimizationLevel(TCArgs))});
  // specialization constants processing is mandatory
  if (SYCLPostLink->getRTSetsSpecConstants())
    addArgs(CmdArgs, TCArgs, {"-spec-const=native"});
  else
    addArgs(CmdArgs, TCArgs, {"-spec-const=emulation"});

  bool isAOT = T.isNVPTX() || T.isAMDGCN() ||
               T.getSubArch() == llvm::Triple::SPIRSubArch_fpga ||
               T.getSubArch() == llvm::Triple::SPIRSubArch_gen ||
               T.getSubArch() == llvm::Triple::SPIRSubArch_x86_64;
  if (TCArgs.hasFlag(options::OPT_fsycl_add_default_spec_consts_image,
                     options::OPT_fno_sycl_add_default_spec_consts_image,
                     false) &&
      isAOT)
    addArgs(CmdArgs, TCArgs, {"-generate-device-image-default-spec-consts"});

  // Process device-globals.
  addArgs(CmdArgs, TCArgs, {"-device-globals"});

  // Make ESIMD accessors use stateless memory accesses.
  if (TCArgs.hasFlag(options::OPT_fsycl_esimd_force_stateless_mem,
                     options::OPT_fno_sycl_esimd_force_stateless_mem, false))
    addArgs(CmdArgs, TCArgs, {"-lower-esimd-force-stateless-mem"});

  // Add output file table file option
  assert(Output.isFilename() && "output must be a filename");
  addArgs(CmdArgs, TCArgs, {"-o", Output.getFilename()});

  const toolchains::SYCLToolChain &TC =
      static_cast<const toolchains::SYCLToolChain &>(getToolChain());

  // Handle -Xdevice-post-link
  TC.TranslateTargetOpt(TCArgs, CmdArgs, options::OPT_Xdevice_post_link,
                        options::OPT_Xdevice_post_link_EQ,
                        JA.getOffloadingArch());

  // Add input file
  assert(Inputs.size() == 1 && Inputs.front().isFilename() &&
         "single input file expected");
  addArgs(CmdArgs, TCArgs, {Inputs.front().getFilename()});
  std::string OutputFileName(Output.getFilename());

  // All the inputs are encoded as commands.
  C.addCommand(std::make_unique<Command>(
      JA, *this, ResponseFileSupport::None(),
      TCArgs.MakeArgString(getToolChain().GetProgramPath(getShortName())),
      CmdArgs, Inputs, Output));
}

// Transforms the abstract representation (JA + Inputs + Outputs) of a file
// table transformation action to concrete command line (job) with actual
// inputs/outputs/options, and adds it to given compilation object.
void FileTableTform::ConstructJob(Compilation &C, const JobAction &JA,
                                  const InputInfo &Output,
                                  const InputInfoList &Inputs,
                                  const llvm::opt::ArgList &TCArgs,
                                  const char *LinkingOutput) const {

  const auto &TformJob = *llvm::dyn_cast<FileTableTformJobAction>(&JA);
  ArgStringList CmdArgs;

  // don't try to assert here whether the number of inputs is OK, argumnets are
  // OK, etc. - better invoke the tool and see good error diagnostics

  // 1) add transformations
  for (const auto &Tf : TformJob.getTforms()) {
    switch (Tf.TheKind) {
    case FileTableTformJobAction::Tform::EXTRACT:
    case FileTableTformJobAction::Tform::EXTRACT_DROP_TITLE: {
      SmallString<128> Arg("-extract=");
      Arg += Tf.TheArgs[0];

      for (unsigned I = 1; I < Tf.TheArgs.size(); ++I) {
        Arg += ",";
        Arg += Tf.TheArgs[I];
      }
      addArgs(CmdArgs, TCArgs, {Arg});

      if (Tf.TheKind == FileTableTformJobAction::Tform::EXTRACT_DROP_TITLE)
        addArgs(CmdArgs, TCArgs, {"-drop_titles"});
      break;
    }
    case FileTableTformJobAction::Tform::REPLACE: {
      assert(Tf.TheArgs.size() == 2 && "from/to column names expected");
      SmallString<128> Arg("-replace=");
      Arg += Tf.TheArgs[0];
      Arg += ",";
      Arg += Tf.TheArgs[1];
      addArgs(CmdArgs, TCArgs, {Arg});
      break;
    }
    case FileTableTformJobAction::Tform::REPLACE_CELL: {
      assert(Tf.TheArgs.size() == 2 && "column name and row id expected");
      SmallString<128> Arg("-replace_cell=");
      Arg += Tf.TheArgs[0];
      Arg += ",";
      Arg += Tf.TheArgs[1];
      addArgs(CmdArgs, TCArgs, {Arg});
      break;
    }
    case FileTableTformJobAction::Tform::RENAME: {
      assert(Tf.TheArgs.size() == 2 && "from/to names expected");
      SmallString<128> Arg("-rename=");
      Arg += Tf.TheArgs[0];
      Arg += ",";
      Arg += Tf.TheArgs[1];
      addArgs(CmdArgs, TCArgs, {Arg});
      break;
    }
    case FileTableTformJobAction::Tform::COPY_SINGLE_FILE: {
      assert(Tf.TheArgs.size() == 2 && "column name and row id expected");
      SmallString<128> Arg("-copy_single_file=");
      Arg += Tf.TheArgs[0];
      Arg += ",";
      Arg += Tf.TheArgs[1];
      addArgs(CmdArgs, TCArgs, {Arg});
      break;
    }
    case FileTableTformJobAction::Tform::MERGE: {
      assert(Tf.TheArgs.size() == 1 && "column name expected");
      SmallString<128> Arg("-merge=");
      Arg += Tf.TheArgs[0];
      addArgs(CmdArgs, TCArgs, {Arg});
      break;
    }
    }
  }

  // 2) add output option
  assert(Output.isFilename() && "table tform output must be a file");
  addArgs(CmdArgs, TCArgs, {"-o", Output.getFilename()});

  // 3) add inputs
  for (const auto &Input : Inputs) {
    assert(Input.isFilename() && "table tform input must be a file");
    addArgs(CmdArgs, TCArgs, {Input.getFilename()});
  }
  // 4) finally construct and add a command to the compilation
  C.addCommand(std::make_unique<Command>(
      JA, *this, ResponseFileSupport::None(),
      TCArgs.MakeArgString(getToolChain().GetProgramPath(getShortName())),
      CmdArgs, Inputs));
}

void AppendFooter::ConstructJob(Compilation &C, const JobAction &JA,
                                const InputInfo &Output,
                                const InputInfoList &Inputs,
                                const llvm::opt::ArgList &TCArgs,
                                const char *LinkingOutput) const {
  ArgStringList CmdArgs;

  // Input File
  addArgs(CmdArgs, TCArgs, {Inputs[0].getFilename()});

  // Integration Footer
  StringRef Footer(
      C.getDriver().getIntegrationFooter(Inputs[0].getBaseInput()));
  if (!Footer.empty()) {
    SmallString<128> AppendOpt("--append=");
    AppendOpt.append(Footer);
    addArgs(CmdArgs, TCArgs, {AppendOpt});
  }

  // Name of original source file passed in to be prepended to the newly
  // modified file as a #line directive.
  SmallString<128> PrependOpt("--orig-filename=");
  PrependOpt.append(
      llvm::sys::path::convert_to_slash(Inputs[0].getBaseInput()));
  addArgs(CmdArgs, TCArgs, {PrependOpt});

  SmallString<128> OutputOpt("--output=");
  OutputOpt.append(Output.getFilename());
  addArgs(CmdArgs, TCArgs, {OutputOpt});

  // Use #include to pull in footer
  addArgs(CmdArgs, TCArgs, {"--use-include"});

  C.addCommand(std::make_unique<Command>(
      JA, *this, ResponseFileSupport::None(),
      TCArgs.MakeArgString(getToolChain().GetProgramPath(getShortName())),
      CmdArgs, std::nullopt));
}

void SpirvToIrWrapper::ConstructJob(Compilation &C, const JobAction &JA,
                                    const InputInfo &Output,
                                    const InputInfoList &Inputs,
                                    const llvm::opt::ArgList &TCArgs,
                                    const char *LinkingOutput) const {
  InputInfoList ForeachInputs;
  ArgStringList CmdArgs;

  assert(Inputs.size() == 1 &&
         "Only one input expected to spirv-to-ir-wrapper");

  // Input File
  for (const auto &I : Inputs) {
    if (I.getType() == types::TY_Tempfilelist)
      ForeachInputs.push_back(I);
    addArgs(CmdArgs, TCArgs, {I.getFilename()});
  }

  // Output File
  addArgs(CmdArgs, TCArgs, {"-o", Output.getFilename()});

  // Make sure we preserve any auxiliary data which may be present in the
  // SPIR-V object, use SPIR-V style IR as opposed to OpenCL, and represent
  // SPIR-V globals as global variables instead of functions, all of which we
  // need for SPIR-V-based fat objects.
  addArgs(CmdArgs, TCArgs,
          {"-llvm-spirv-opts",
           "--spirv-preserve-auxdata --spirv-target-env=SPV-IR "
           "--spirv-builtin-format=global"});

  const toolchains::SYCLToolChain &TC =
      static_cast<const toolchains::SYCLToolChain &>(getToolChain());

  // Handle -Xspirv-to-ir-wrapper
  TC.TranslateTargetOpt(TCArgs, CmdArgs, options::OPT_Xspirv_to_ir_wrapper,
                        options::OPT_Xspirv_to_ir_wrapper_EQ,
                        JA.getOffloadingArch());

  auto Cmd = std::make_unique<Command>(
      JA, *this, ResponseFileSupport::None(),
      TCArgs.MakeArgString(getToolChain().GetProgramPath(getShortName())),
      CmdArgs, std::nullopt);
  if (!ForeachInputs.empty()) {
    StringRef ParallelJobs =
        TCArgs.getLastArgValue(options::OPT_fsycl_max_parallel_jobs_EQ);
    tools::SYCL::constructLLVMForeachCommand(
        C, JA, std::move(Cmd), ForeachInputs, Output, this, "",
        types::getTypeTempSuffix(types::TY_Tempfilelist), ParallelJobs);
  } else
    C.addCommand(std::move(Cmd));
}

void LinkerWrapper::ConstructJob(Compilation &C, const JobAction &JA,
                                 const InputInfo &Output,
                                 const InputInfoList &Inputs,
                                 const ArgList &Args,
                                 const char *LinkingOutput) const {
  const Driver &D = getToolChain().getDriver();
  const llvm::Triple TheTriple = getToolChain().getTriple();
  ArgStringList CmdArgs;

  // Pass the CUDA path to the linker wrapper tool.
  for (Action::OffloadKind Kind : {Action::OFK_Cuda, Action::OFK_OpenMP}) {
    auto TCRange = C.getOffloadToolChains(Kind);
    for (auto &I : llvm::make_range(TCRange.first, TCRange.second)) {
      const ToolChain *TC = I.second;
      if (TC->getTriple().isNVPTX()) {
        CudaInstallationDetector CudaInstallation(D, TheTriple, Args);
        if (CudaInstallation.isValid())
          CmdArgs.push_back(Args.MakeArgString(
              "--cuda-path=" + CudaInstallation.getInstallPath()));
        break;
      }
    }
  }

  // Pass in the optimization level to use for LTO.
  if (const Arg *A = Args.getLastArg(options::OPT_O_Group)) {
    StringRef OOpt;
    if (A->getOption().matches(options::OPT_O4) ||
        A->getOption().matches(options::OPT_Ofast))
      OOpt = "3";
    else if (A->getOption().matches(options::OPT_O)) {
      OOpt = A->getValue();
      if (OOpt == "g")
        OOpt = "1";
      else if (OOpt == "s" || OOpt == "z")
        OOpt = "2";
    } else if (A->getOption().matches(options::OPT_O0))
      OOpt = "0";
    if (!OOpt.empty())
      CmdArgs.push_back(Args.MakeArgString(Twine("--opt-level=O") + OOpt));
  }

  CmdArgs.push_back(
      Args.MakeArgString("--host-triple=" + TheTriple.getTriple()));
  if (Args.hasArg(options::OPT_v))
    CmdArgs.push_back("--wrapper-verbose");

  // Pass the device triple to the linker wrapper tool for SYCL offload.
  // Only spir64 is currently passed.
  // TODO(NOM1): Support target triples in a more generic way.
  // TODO(NOM3): Investigate why passing spir64-unknown-unknown does not work.
  CmdArgs.push_back("--triple=spir64");

  // TODO(NOM2): Pass following options to clang-linker-wrapper.
  // Please refer to sycl/doc/design/OffloadDesign.md for details.
  // sycl-device-libraries
  // sycl-device-library-location
  // sycl-post-link-options
  // llvm-spirv-options

  if (const Arg *A = Args.getLastArg(options::OPT_g_Group)) {
    if (!A->getOption().matches(options::OPT_g0))
      CmdArgs.push_back("--device-debug");
  }

  // code-object-version=X needs to be passed to clang-linker-wrapper to ensure
  // that it is used by lld.
  if (const Arg *A = Args.getLastArg(options::OPT_mcode_object_version_EQ)) {
    CmdArgs.push_back(Args.MakeArgString("-mllvm"));
    CmdArgs.push_back(Args.MakeArgString(
        Twine("--amdhsa-code-object-version=") + A->getValue()));
  }

  for (const auto &A : Args.getAllArgValues(options::OPT_Xcuda_ptxas))
    CmdArgs.push_back(Args.MakeArgString("--ptxas-arg=" + A));

  // Forward remarks passes to the LLVM backend in the wrapper.
  if (const Arg *A = Args.getLastArg(options::OPT_Rpass_EQ))
    CmdArgs.push_back(Args.MakeArgString(Twine("--offload-opt=-pass-remarks=") +
                                         A->getValue()));
  if (const Arg *A = Args.getLastArg(options::OPT_Rpass_missed_EQ))
    CmdArgs.push_back(Args.MakeArgString(
        Twine("--offload-opt=-pass-remarks-missed=") + A->getValue()));
  if (const Arg *A = Args.getLastArg(options::OPT_Rpass_analysis_EQ))
    CmdArgs.push_back(Args.MakeArgString(
        Twine("--offload-opt=-pass-remarks-analysis=") + A->getValue()));
  if (Args.getLastArg(options::OPT_save_temps_EQ))
    CmdArgs.push_back("--save-temps");

  // Add any SYCL offloading specific options to the clang-linker-wrapper
  if (C.hasOffloadToolChain<Action::OFK_SYCL>()) {
    // --sycl-device-libraries=<comma separated list> contains all of the SYCL
    // device specific libraries that are needed.  This provides the list of
    // files file only.
    // TODO: This generic list will be populated with only device binaries
    // for spir64.  Other targets (AOT and others) can represent a different
    // set of device libraries.  We will cross that bridge when we begin to
    // enable the other possible targets.
    llvm::Triple TargetTriple;
    auto ToolChainRange = C.getOffloadToolChains<Action::OFK_SYCL>();
    for (auto &I :
         llvm::make_range(ToolChainRange.first, ToolChainRange.second)) {
      const ToolChain *TC = I.second;
      if (TC->getTriple().isSPIR() &&
          TC->getTriple().getSubArch() == llvm::Triple::NoSubArch) {
        TargetTriple = TC->getTriple();
        break;
      }
    }
    SmallVector<std::string, 8> SYCLDeviceLibs;
    SYCLDeviceLibs = SYCL::getDeviceLibraries(C, TargetTriple,
                                              /*IsSpirvAOT=*/false);
    // Create a comma separated list to pass along to the linker wrapper.
    SmallString<256> LibList;
    for (const auto &AddLib : SYCLDeviceLibs) {
      if (LibList.size() > 0)
        LibList += ",";
      LibList += AddLib;
    }
    // --sycl-device-libraries=<libs> provides a comma separate list of
    // libraries to add to the device linking step.
    // SYCL device libraries can be found.
    if (LibList.size())
      CmdArgs.push_back(
          Args.MakeArgString(Twine("--sycl-device-libraries=") + LibList));

    // --sycl-device-library-location=<dir> provides the location in which the
    // SYCL device libraries can be found.
    SmallString<128> DeviceLibDir(D.Dir);
    llvm::sys::path::append(DeviceLibDir, "..", "lib");
    // Check the library location candidates for the the libsycl-crt library
    // and use that location.  Base the location on relative to driver if this
    // is not resolved.
    SmallVector<SmallString<128>, 4> LibLocCandidates;
    SYCLInstallationDetector SYCLInstallation(D);
    SYCLInstallation.getSYCLDeviceLibPath(LibLocCandidates);
    SmallString<128> LibName("libsycl-crt");
    StringRef LibSuffix = TheTriple.isWindowsMSVCEnvironment() ? ".obj" : ".o";
    llvm::sys::path::replace_extension(LibName, LibSuffix);
    for (const auto &LibLoc : LibLocCandidates) {
      SmallString<128> FullLibName(LibLoc);
      llvm::sys::path::append(FullLibName, LibName);
      if (llvm::sys::fs::exists(FullLibName)) {
        DeviceLibDir = LibLoc;
        break;
      }
    }
    CmdArgs.push_back(Args.MakeArgString(
        Twine("--sycl-device-library-location=") + DeviceLibDir));
  }

  auto appendOption = [](SmallString<128> &OptString, StringRef AddOpt) {
    if (!OptString.empty())
      OptString += " ";
    OptString += AddOpt.str();
  };
  // --sycl-post-link-options="options" provides a string of options to be
  // passed along to the sycl-post-link tool during device link.
  if (Args.hasArg(options::OPT_Xdevice_post_link)) {
    SmallString<128> OptString;
    for (const auto &A : Args.getAllArgValues(options::OPT_Xdevice_post_link))
      appendOption(OptString, A);
    CmdArgs.push_back(
        Args.MakeArgString("--sycl-post-link-options=" + OptString));
  }

  // --llvm-spirv-options="options" provides a string of options to be passed
  // along to the llvm-spirv (translation) step during device link.
  if (Args.hasArg(options::OPT_Xspirv_translator)) {
    SmallString<128> OptString;
    for (const auto &A : Args.getAllArgValues(options::OPT_Xspirv_translator))
      appendOption(OptString, A);
    CmdArgs.push_back(Args.MakeArgString("--llvm-spirv-options=" + OptString));
  }

  // Construct the link job so we can wrap around it.
  Linker->ConstructJob(C, JA, Output, Inputs, Args, LinkingOutput);
  const auto &LinkCommand = C.getJobs().getJobs().back();

  // Forward -Xoffload-linker<-triple> arguments to the device link job.
  for (Arg *A : Args.filtered(options::OPT_Xoffload_linker)) {
    StringRef Val = A->getValue(0);
    if (Val.empty())
      CmdArgs.push_back(
          Args.MakeArgString(Twine("--device-linker=") + A->getValue(1)));
    else
      CmdArgs.push_back(Args.MakeArgString(
          "--device-linker=" +
          ToolChain::getOpenMPTriple(Val.drop_front()).getTriple() + "=" +
          A->getValue(1)));
  }
  Args.ClaimAllArgs(options::OPT_Xoffload_linker);

  // Embed bitcode instead of an object in JIT mode.
  if (Args.hasFlag(options::OPT_fopenmp_target_jit,
                   options::OPT_fno_openmp_target_jit, false))
    CmdArgs.push_back("--embed-bitcode");

  // Forward `-mllvm` arguments to the LLVM invocations if present.
  for (Arg *A : Args.filtered(options::OPT_mllvm)) {
    CmdArgs.push_back("-mllvm");
    CmdArgs.push_back(A->getValue());
    A->claim();
  }

  // Add the linker arguments to be forwarded by the wrapper.
  CmdArgs.push_back(Args.MakeArgString(Twine("--linker-path=") +
                                       LinkCommand->getExecutable()));
  CmdArgs.push_back("--");
  for (const char *LinkArg : LinkCommand->getArguments())
    CmdArgs.push_back(LinkArg);

  const char *Exec =
      Args.MakeArgString(getToolChain().GetProgramPath("clang-linker-wrapper"));

  // Replace the executable and arguments of the link job with the
  // wrapper.
  LinkCommand->replaceExecutable(Exec);
  LinkCommand->replaceArguments(CmdArgs);
}<|MERGE_RESOLUTION|>--- conflicted
+++ resolved
@@ -8178,14 +8178,10 @@
   Args.AddLastArg(CmdArgs, options::OPT_foffload_uniform_block,
                   options::OPT_fno_offload_uniform_block);
 
-<<<<<<< HEAD
-  if (IsCudaDevice || IsHIPDevice || IsSYCLOffloadDevice) {
-=======
   Args.AddLastArg(CmdArgs, options::OPT_foffload_implicit_host_device_templates,
                   options::OPT_fno_offload_implicit_host_device_templates);
 
-  if (IsCudaDevice || IsHIPDevice) {
->>>>>>> 9774d0ce
+  if (IsCudaDevice || IsHIPDevice || IsSYCLOffloadDevice) {
     StringRef InlineThresh =
         Args.getLastArgValue(options::OPT_fgpu_inline_threshold_EQ);
     if (!InlineThresh.empty()) {
